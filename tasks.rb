# frozen_string_literal: true

def create_hpxmls
  require_relative 'HPXMLtoOpenStudio/resources/constants'
  require_relative 'HPXMLtoOpenStudio/resources/hpxml'
  require_relative 'HPXMLtoOpenStudio/resources/meta_measure'

  this_dir = File.dirname(__FILE__)
  tests_dir = File.join(this_dir, 'workflow/sample_files')

  # Hash of HPXML -> Parent HPXML
  hpxmls_files = {
    'base.xml' => nil,

    'ASHRAE_Standard_140/L100AC.xml' => nil,
    'ASHRAE_Standard_140/L100AL.xml' => 'ASHRAE_Standard_140/L100AC.xml',
    'ASHRAE_Standard_140/L110AC.xml' => 'ASHRAE_Standard_140/L100AC.xml',
    'ASHRAE_Standard_140/L110AL.xml' => 'ASHRAE_Standard_140/L100AL.xml',
    'ASHRAE_Standard_140/L120AC.xml' => 'ASHRAE_Standard_140/L100AC.xml',
    'ASHRAE_Standard_140/L120AL.xml' => 'ASHRAE_Standard_140/L100AL.xml',
    'ASHRAE_Standard_140/L130AC.xml' => 'ASHRAE_Standard_140/L100AC.xml',
    'ASHRAE_Standard_140/L130AL.xml' => 'ASHRAE_Standard_140/L100AL.xml',
    'ASHRAE_Standard_140/L140AC.xml' => 'ASHRAE_Standard_140/L100AC.xml',
    'ASHRAE_Standard_140/L140AL.xml' => 'ASHRAE_Standard_140/L100AL.xml',
    'ASHRAE_Standard_140/L150AC.xml' => 'ASHRAE_Standard_140/L100AC.xml',
    'ASHRAE_Standard_140/L150AL.xml' => 'ASHRAE_Standard_140/L100AL.xml',
    'ASHRAE_Standard_140/L160AC.xml' => 'ASHRAE_Standard_140/L100AC.xml',
    'ASHRAE_Standard_140/L160AL.xml' => 'ASHRAE_Standard_140/L100AL.xml',
    'ASHRAE_Standard_140/L170AC.xml' => 'ASHRAE_Standard_140/L100AC.xml',
    'ASHRAE_Standard_140/L170AL.xml' => 'ASHRAE_Standard_140/L100AL.xml',
    'ASHRAE_Standard_140/L200AC.xml' => 'ASHRAE_Standard_140/L100AC.xml',
    'ASHRAE_Standard_140/L200AL.xml' => 'ASHRAE_Standard_140/L100AL.xml',
    'ASHRAE_Standard_140/L302XC.xml' => 'ASHRAE_Standard_140/L100AC.xml',
    'ASHRAE_Standard_140/L322XC.xml' => 'ASHRAE_Standard_140/L100AC.xml',
    'ASHRAE_Standard_140/L155AC.xml' => 'ASHRAE_Standard_140/L150AC.xml',
    'ASHRAE_Standard_140/L155AL.xml' => 'ASHRAE_Standard_140/L150AL.xml',
    'ASHRAE_Standard_140/L202AC.xml' => 'ASHRAE_Standard_140/L200AC.xml',
    'ASHRAE_Standard_140/L202AL.xml' => 'ASHRAE_Standard_140/L200AL.xml',
    'ASHRAE_Standard_140/L304XC.xml' => 'ASHRAE_Standard_140/L302XC.xml',
    'ASHRAE_Standard_140/L324XC.xml' => 'ASHRAE_Standard_140/L322XC.xml',

    'base-appliances-coal.xml' => 'base.xml',
    'base-appliances-dehumidifier.xml' => 'base-location-dallas-tx.xml',
    'base-appliances-dehumidifier-ief-portable.xml' => 'base-appliances-dehumidifier.xml',
    'base-appliances-dehumidifier-ief-whole-home.xml' => 'base-appliances-dehumidifier-ief-portable.xml',
    'base-appliances-dehumidifier-multiple.xml' => 'base-appliances-dehumidifier.xml',
    'base-appliances-gas.xml' => 'base.xml',
    'base-appliances-modified.xml' => 'base.xml',
    'base-appliances-none.xml' => 'base.xml',
    'base-appliances-oil.xml' => 'base.xml',
    'base-appliances-propane.xml' => 'base.xml',
    'base-appliances-wood.xml' => 'base.xml',
    'base-atticroof-cathedral.xml' => 'base.xml',
    'base-atticroof-conditioned.xml' => 'base.xml',
    'base-atticroof-flat.xml' => 'base.xml',
    'base-atticroof-radiant-barrier.xml' => 'base-location-dallas-tx.xml',
    'base-atticroof-unvented-insulated-roof.xml' => 'base.xml',
    'base-atticroof-vented.xml' => 'base.xml',
    'base-battery.xml' => 'base.xml',
    'base-bldgtype-multifamily.xml' => 'base.xml',
    'base-bldgtype-multifamily-adjacent-to-multifamily-buffer-space.xml' => 'base-bldgtype-multifamily.xml',
    'base-bldgtype-multifamily-adjacent-to-multiple.xml' => 'base-bldgtype-multifamily.xml',
    'base-bldgtype-multifamily-adjacent-to-non-freezing-space.xml' => 'base-bldgtype-multifamily.xml',
    'base-bldgtype-multifamily-adjacent-to-other-heated-space.xml' => 'base-bldgtype-multifamily.xml',
    'base-bldgtype-multifamily-adjacent-to-other-housing-unit.xml' => 'base-bldgtype-multifamily.xml',
    'base-bldgtype-multifamily-shared-boiler-chiller-baseboard.xml' => 'base-bldgtype-multifamily.xml',
    'base-bldgtype-multifamily-shared-boiler-chiller-fan-coil.xml' => 'base-bldgtype-multifamily-shared-boiler-chiller-baseboard.xml',
    'base-bldgtype-multifamily-shared-boiler-chiller-fan-coil-ducted.xml' => 'base-bldgtype-multifamily-shared-boiler-chiller-fan-coil.xml',
    'base-bldgtype-multifamily-shared-boiler-chiller-water-loop-heat-pump.xml' => 'base-bldgtype-multifamily-shared-boiler-chiller-baseboard.xml',
    'base-bldgtype-multifamily-shared-boiler-cooling-tower-water-loop-heat-pump.xml' => 'base-bldgtype-multifamily-shared-boiler-chiller-water-loop-heat-pump.xml',
    'base-bldgtype-multifamily-shared-boiler-only-baseboard.xml' => 'base-bldgtype-multifamily.xml',
    'base-bldgtype-multifamily-shared-boiler-only-fan-coil.xml' => 'base-bldgtype-multifamily-shared-boiler-only-baseboard.xml',
    'base-bldgtype-multifamily-shared-boiler-only-fan-coil-ducted.xml' => 'base-bldgtype-multifamily-shared-boiler-only-fan-coil.xml',
    'base-bldgtype-multifamily-shared-boiler-only-fan-coil-eae.xml' => 'base-bldgtype-multifamily-shared-boiler-only-fan-coil.xml',
    'base-bldgtype-multifamily-shared-boiler-only-water-loop-heat-pump.xml' => 'base-bldgtype-multifamily-shared-boiler-only-baseboard.xml',
    'base-bldgtype-multifamily-shared-chiller-only-baseboard.xml' => 'base-bldgtype-multifamily.xml',
    'base-bldgtype-multifamily-shared-chiller-only-fan-coil.xml' => 'base-bldgtype-multifamily-shared-chiller-only-baseboard.xml',
    'base-bldgtype-multifamily-shared-chiller-only-fan-coil-ducted.xml' => 'base-bldgtype-multifamily-shared-chiller-only-fan-coil.xml',
    'base-bldgtype-multifamily-shared-chiller-only-water-loop-heat-pump.xml' => 'base-bldgtype-multifamily-shared-chiller-only-baseboard.xml',
    'base-bldgtype-multifamily-shared-cooling-tower-only-water-loop-heat-pump.xml' => 'base-bldgtype-multifamily-shared-chiller-only-water-loop-heat-pump.xml',
    'base-bldgtype-multifamily-shared-generator.xml' => 'base-bldgtype-multifamily.xml',
    'base-bldgtype-multifamily-shared-ground-loop-ground-to-air-heat-pump.xml' => 'base-bldgtype-multifamily.xml',
    'base-bldgtype-multifamily-shared-laundry-room.xml' => 'base-bldgtype-multifamily.xml',
    'base-bldgtype-multifamily-shared-mechvent.xml' => 'base-bldgtype-multifamily.xml',
    'base-bldgtype-multifamily-shared-mechvent-multiple.xml' => 'base-bldgtype-multifamily.xml',
    'base-bldgtype-multifamily-shared-mechvent-preconditioning.xml' => 'base-bldgtype-multifamily-shared-mechvent.xml',
    'base-bldgtype-multifamily-shared-pv.xml' => 'base-bldgtype-multifamily.xml',
    'base-bldgtype-multifamily-shared-water-heater.xml' => 'base-bldgtype-multifamily.xml',
    'base-bldgtype-multifamily-shared-water-heater-recirc.xml' => 'base-bldgtype-multifamily-shared-water-heater.xml',
    'base-bldgtype-single-family-attached.xml' => 'base.xml',
    'base-bldgtype-single-family-attached-2stories.xml' => 'base-bldgtype-single-family-attached.xml',
    'base-dhw-combi-tankless.xml' => 'base-dhw-indirect.xml',
    'base-dhw-combi-tankless-outside.xml' => 'base-dhw-combi-tankless.xml',
    'base-dhw-desuperheater.xml' => 'base-hvac-central-ac-only-1-speed.xml',
    'base-dhw-desuperheater-2-speed.xml' => 'base-hvac-central-ac-only-2-speed.xml',
    'base-dhw-desuperheater-gshp.xml' => 'base-hvac-ground-to-air-heat-pump.xml',
    'base-dhw-desuperheater-hpwh.xml' => 'base-dhw-tank-heat-pump.xml',
    'base-dhw-desuperheater-tankless.xml' => 'base-hvac-central-ac-only-1-speed.xml',
    'base-dhw-desuperheater-var-speed.xml' => 'base-hvac-central-ac-only-var-speed.xml',
    'base-dhw-dwhr.xml' => 'base.xml',
    'base-dhw-indirect.xml' => 'base-hvac-boiler-gas-only.xml',
    'base-dhw-indirect-dse.xml' => 'base-dhw-indirect.xml',
    'base-dhw-indirect-outside.xml' => 'base-dhw-indirect.xml',
    'base-dhw-indirect-standbyloss.xml' => 'base-dhw-indirect.xml',
    'base-dhw-indirect-with-solar-fraction.xml' => 'base-dhw-indirect.xml',
    'base-dhw-jacket-electric.xml' => 'base.xml',
    'base-dhw-jacket-gas.xml' => 'base-dhw-tank-gas.xml',
    'base-dhw-jacket-hpwh.xml' => 'base-dhw-tank-heat-pump.xml',
    'base-dhw-jacket-indirect.xml' => 'base-dhw-indirect.xml',
    'base-dhw-low-flow-fixtures.xml' => 'base.xml',
    'base-dhw-multiple.xml' => 'base-hvac-boiler-gas-only.xml',
    'base-dhw-none.xml' => 'base.xml',
    'base-dhw-recirc-demand.xml' => 'base.xml',
    'base-dhw-recirc-manual.xml' => 'base.xml',
    'base-dhw-recirc-nocontrol.xml' => 'base.xml',
    'base-dhw-recirc-temperature.xml' => 'base.xml',
    'base-dhw-recirc-timer.xml' => 'base.xml',
    'base-dhw-solar-direct-evacuated-tube.xml' => 'base.xml',
    'base-dhw-solar-direct-flat-plate.xml' => 'base-dhw-solar-indirect-flat-plate.xml',
    'base-dhw-solar-direct-ics.xml' => 'base-dhw-solar-indirect-flat-plate.xml',
    'base-dhw-solar-fraction.xml' => 'base.xml',
    'base-dhw-solar-indirect-flat-plate.xml' => 'base.xml',
    'base-dhw-solar-thermosyphon-flat-plate.xml' => 'base-dhw-solar-indirect-flat-plate.xml',
    'base-dhw-tank-coal.xml' => 'base-dhw-tank-gas.xml',
    'base-dhw-tank-elec-uef.xml' => 'base.xml',
    'base-dhw-tank-gas.xml' => 'base.xml',
    'base-dhw-tank-gas-uef.xml' => 'base-dhw-tank-gas.xml',
    'base-dhw-tank-gas-uef-fhr.xml' => 'base-dhw-tank-gas-uef.xml',
    'base-dhw-tank-gas-outside.xml' => 'base-dhw-tank-gas.xml',
    'base-dhw-tank-heat-pump.xml' => 'base.xml',
    'base-dhw-tank-heat-pump-outside.xml' => 'base-dhw-tank-heat-pump.xml',
    'base-dhw-tank-heat-pump-uef.xml' => 'base-dhw-tank-heat-pump.xml',
    'base-dhw-tank-heat-pump-with-solar.xml' => 'base-dhw-tank-heat-pump.xml',
    'base-dhw-tank-heat-pump-with-solar-fraction.xml' => 'base-dhw-tank-heat-pump.xml',
    'base-dhw-tank-oil.xml' => 'base-dhw-tank-gas.xml',
    'base-dhw-tank-wood.xml' => 'base-dhw-tank-gas.xml',
    'base-dhw-tankless-electric.xml' => 'base.xml',
    'base-dhw-tankless-electric-outside.xml' => 'base-dhw-tankless-electric.xml',
    'base-dhw-tankless-electric-uef.xml' => 'base-dhw-tankless-electric.xml',
    'base-dhw-tankless-gas.xml' => 'base.xml',
    'base-dhw-tankless-gas-uef.xml' => 'base-dhw-tankless-gas.xml',
    'base-dhw-tankless-gas-with-solar.xml' => 'base-dhw-tankless-gas.xml',
    'base-dhw-tankless-gas-with-solar-fraction.xml' => 'base-dhw-tankless-gas.xml',
    'base-dhw-tankless-propane.xml' => 'base-dhw-tankless-gas.xml',
    'base-enclosure-2stories.xml' => 'base.xml',
    'base-enclosure-2stories-garage.xml' => 'base-enclosure-2stories.xml',
    'base-enclosure-beds-1.xml' => 'base.xml',
    'base-enclosure-beds-2.xml' => 'base.xml',
    'base-enclosure-beds-4.xml' => 'base.xml',
    'base-enclosure-beds-5.xml' => 'base.xml',
    'base-enclosure-garage.xml' => 'base.xml',
    'base-enclosure-infil-ach-house-pressure.xml' => 'base.xml',
    'base-enclosure-infil-cfm-house-pressure.xml' => 'base-enclosure-infil-cfm50.xml',
    'base-enclosure-infil-cfm50.xml' => 'base.xml',
    'base-enclosure-infil-flue.xml' => 'base.xml',
    'base-enclosure-infil-natural-ach.xml' => 'base.xml',
    'base-enclosure-orientations.xml' => 'base.xml',
    'base-enclosure-overhangs.xml' => 'base.xml',
    'base-enclosure-rooftypes.xml' => 'base.xml',
    'base-enclosure-skylights.xml' => 'base.xml',
    'base-enclosure-skylights-physical-properties.xml' => 'base-enclosure-skylights.xml',
    'base-enclosure-skylights-shading.xml' => 'base-enclosure-skylights.xml',
    'base-enclosure-split-level.xml' => 'base-foundation-slab.xml',
    'base-enclosure-split-surfaces.xml' => 'base-enclosure-skylights.xml', # Surfaces should collapse via HPXML.collapse_enclosure_surfaces()
    'base-enclosure-split-surfaces2.xml' => 'base-enclosure-skylights.xml', # Surfaces should NOT collapse via HPXML.collapse_enclosure_surfaces()
    'base-enclosure-walltypes.xml' => 'base.xml',
    'base-enclosure-windows-none.xml' => 'base.xml',
    'base-enclosure-windows-physical-properties.xml' => 'base.xml',
    'base-enclosure-windows-shading.xml' => 'base.xml',
    'base-enclosure-thermal-mass.xml' => 'base.xml',
    'base-foundation-ambient.xml' => 'base.xml',
    'base-foundation-basement-garage.xml' => 'base.xml',
    'base-foundation-complex.xml' => 'base.xml',
    'base-foundation-conditioned-basement-slab-insulation.xml' => 'base.xml',
    'base-foundation-conditioned-basement-wall-interior-insulation.xml' => 'base.xml',
    'base-foundation-conditioned-crawlspace.xml' => 'base.xml',
    'base-foundation-multiple.xml' => 'base-foundation-unconditioned-basement.xml',
    'base-foundation-slab.xml' => 'base.xml',
    'base-foundation-unconditioned-basement.xml' => 'base.xml',
    'base-foundation-unconditioned-basement-above-grade.xml' => 'base-foundation-unconditioned-basement.xml',
    'base-foundation-unconditioned-basement-assembly-r.xml' => 'base-foundation-unconditioned-basement.xml',
    'base-foundation-unconditioned-basement-wall-insulation.xml' => 'base-foundation-unconditioned-basement.xml',
    'base-foundation-unvented-crawlspace.xml' => 'base.xml',
    'base-foundation-vented-crawlspace.xml' => 'base.xml',
    'base-foundation-walkout-basement.xml' => 'base.xml',
    'base-hvac-air-to-air-heat-pump-1-speed.xml' => 'base.xml',
    'base-hvac-air-to-air-heat-pump-1-speed-cooling-only.xml' => 'base-hvac-air-to-air-heat-pump-1-speed.xml',
    'base-hvac-air-to-air-heat-pump-1-speed-heating-only.xml' => 'base-hvac-air-to-air-heat-pump-1-speed.xml',
    'base-hvac-air-to-air-heat-pump-2-speed.xml' => 'base.xml',
    'base-hvac-air-to-air-heat-pump-var-speed.xml' => 'base.xml',
    'base-hvac-air-to-air-heat-pump-var-speed-backup-boiler.xml' => 'base-hvac-air-to-air-heat-pump-var-speed.xml',
    'base-hvac-air-to-air-heat-pump-var-speed-backup-boiler-switchover-temperature.xml' => 'base-hvac-air-to-air-heat-pump-var-speed-backup-boiler.xml',
    'base-hvac-air-to-air-heat-pump-var-speed-backup-furnace.xml' => 'base-hvac-air-to-air-heat-pump-var-speed-backup-boiler.xml',
    'base-hvac-autosize.xml' => 'base.xml',
    'base-hvac-autosize-air-to-air-heat-pump-1-speed.xml' => 'base-hvac-air-to-air-heat-pump-1-speed.xml',
    'base-hvac-autosize-air-to-air-heat-pump-1-speed-cooling-only.xml' => 'base-hvac-air-to-air-heat-pump-1-speed-cooling-only.xml',
    'base-hvac-autosize-air-to-air-heat-pump-1-speed-heating-only.xml' => 'base-hvac-air-to-air-heat-pump-1-speed-heating-only.xml',
    'base-hvac-autosize-air-to-air-heat-pump-1-speed-manual-s-oversize-allowances.xml' => 'base-hvac-autosize-air-to-air-heat-pump-1-speed.xml',
    'base-hvac-autosize-air-to-air-heat-pump-2-speed.xml' => 'base-hvac-air-to-air-heat-pump-2-speed.xml',
    'base-hvac-autosize-air-to-air-heat-pump-2-speed-manual-s-oversize-allowances.xml' => 'base-hvac-autosize-air-to-air-heat-pump-2-speed.xml',
    'base-hvac-autosize-air-to-air-heat-pump-var-speed.xml' => 'base-hvac-air-to-air-heat-pump-var-speed.xml',
    'base-hvac-autosize-air-to-air-heat-pump-var-speed-manual-s-oversize-allowances.xml' => 'base-hvac-autosize-air-to-air-heat-pump-var-speed.xml',
    'base-hvac-autosize-air-to-air-heat-pump-var-speed-backup-boiler.xml' => 'base-hvac-air-to-air-heat-pump-var-speed-backup-boiler.xml',
    'base-hvac-autosize-air-to-air-heat-pump-var-speed-backup-furnace.xml' => 'base-hvac-air-to-air-heat-pump-var-speed-backup-furnace.xml',
    'base-hvac-autosize-boiler-elec-only.xml' => 'base-hvac-boiler-elec-only.xml',
    'base-hvac-autosize-boiler-gas-central-ac-1-speed.xml' => 'base-hvac-boiler-gas-central-ac-1-speed.xml',
    'base-hvac-autosize-boiler-gas-only.xml' => 'base-hvac-boiler-gas-only.xml',
    'base-hvac-autosize-central-ac-only-1-speed.xml' => 'base-hvac-central-ac-only-1-speed.xml',
    'base-hvac-autosize-central-ac-only-2-speed.xml' => 'base-hvac-central-ac-only-2-speed.xml',
    'base-hvac-autosize-central-ac-only-var-speed.xml' => 'base-hvac-central-ac-only-var-speed.xml',
    'base-hvac-autosize-central-ac-plus-air-to-air-heat-pump-heating.xml' => 'base-hvac-central-ac-plus-air-to-air-heat-pump-heating.xml',
    'base-hvac-autosize-dual-fuel-air-to-air-heat-pump-1-speed.xml' => 'base-hvac-dual-fuel-air-to-air-heat-pump-1-speed.xml',
    'base-hvac-autosize-dual-fuel-mini-split-heat-pump-ducted.xml' => 'base-hvac-dual-fuel-mini-split-heat-pump-ducted.xml',
    'base-hvac-autosize-elec-resistance-only.xml' => 'base-hvac-elec-resistance-only.xml',
    'base-hvac-autosize-evap-cooler-furnace-gas.xml' => 'base-hvac-evap-cooler-furnace-gas.xml',
    'base-hvac-autosize-floor-furnace-propane-only.xml' => 'base-hvac-floor-furnace-propane-only.xml',
    'base-hvac-autosize-furnace-elec-only.xml' => 'base-hvac-furnace-elec-only.xml',
    'base-hvac-autosize-furnace-gas-central-ac-2-speed.xml' => 'base-hvac-furnace-gas-central-ac-2-speed.xml',
    'base-hvac-autosize-furnace-gas-central-ac-var-speed.xml' => 'base-hvac-furnace-gas-central-ac-var-speed.xml',
    'base-hvac-autosize-furnace-gas-only.xml' => 'base-hvac-furnace-gas-only.xml',
    'base-hvac-autosize-furnace-gas-room-ac.xml' => 'base-hvac-furnace-gas-room-ac.xml',
    'base-hvac-autosize-ground-to-air-heat-pump.xml' => 'base-hvac-ground-to-air-heat-pump.xml',
    'base-hvac-autosize-ground-to-air-heat-pump-cooling-only.xml' => 'base-hvac-ground-to-air-heat-pump-cooling-only.xml',
    'base-hvac-autosize-ground-to-air-heat-pump-heating-only.xml' => 'base-hvac-ground-to-air-heat-pump-heating-only.xml',
    'base-hvac-autosize-ground-to-air-heat-pump-manual-s-oversize-allowances.xml' => 'base-hvac-autosize-ground-to-air-heat-pump.xml',
    'base-hvac-autosize-mini-split-heat-pump-ducted.xml' => 'base-hvac-mini-split-heat-pump-ducted.xml',
    'base-hvac-autosize-mini-split-heat-pump-ducted-cooling-only.xml' => 'base-hvac-mini-split-heat-pump-ducted-cooling-only.xml',
    'base-hvac-autosize-mini-split-heat-pump-ducted-heating-only.xml' => 'base-hvac-mini-split-heat-pump-ducted-heating-only.xml',
    'base-hvac-autosize-mini-split-heat-pump-ducted-manual-s-oversize-allowances.xml' => 'base-hvac-autosize-mini-split-heat-pump-ducted.xml',
    'base-hvac-autosize-mini-split-heat-pump-ductless-backup-stove.xml' => 'base-hvac-mini-split-heat-pump-ductless-backup-stove.xml',
    'base-hvac-autosize-mini-split-air-conditioner-only-ducted.xml' => 'base-hvac-mini-split-air-conditioner-only-ducted.xml',
    'base-hvac-autosize-ptac.xml' => 'base-hvac-ptac.xml',
    'base-hvac-autosize-ptac-with-heating.xml' => 'base-hvac-ptac-with-heating.xml',
    'base-hvac-autosize-pthp.xml' => 'base-hvac-pthp.xml',
    'base-hvac-autosize-room-ac-only.xml' => 'base-hvac-room-ac-only.xml',
    'base-hvac-autosize-stove-oil-only.xml' => 'base-hvac-stove-oil-only.xml',
    'base-hvac-autosize-wall-furnace-elec-only.xml' => 'base-hvac-wall-furnace-elec-only.xml',
    'base-hvac-boiler-coal-only.xml' => 'base-hvac-boiler-gas-only.xml',
    'base-hvac-boiler-elec-only.xml' => 'base.xml',
    'base-hvac-boiler-gas-central-ac-1-speed.xml' => 'base.xml',
    'base-hvac-boiler-gas-only.xml' => 'base.xml',
    'base-hvac-boiler-oil-only.xml' => 'base-hvac-boiler-gas-only.xml',
    'base-hvac-boiler-propane-only.xml' => 'base-hvac-boiler-gas-only.xml',
    'base-hvac-boiler-wood-only.xml' => 'base-hvac-boiler-gas-only.xml',
    'base-hvac-central-ac-only-1-speed.xml' => 'base.xml',
    'base-hvac-central-ac-only-2-speed.xml' => 'base.xml',
    'base-hvac-central-ac-only-var-speed.xml' => 'base.xml',
    'base-hvac-central-ac-plus-air-to-air-heat-pump-heating.xml' => 'base-hvac-central-ac-only-1-speed.xml',
    'base-hvac-dse.xml' => 'base.xml',
    'base-hvac-dual-fuel-air-to-air-heat-pump-1-speed.xml' => 'base-hvac-air-to-air-heat-pump-1-speed.xml',
    'base-hvac-dual-fuel-air-to-air-heat-pump-1-speed-electric.xml' => 'base-hvac-dual-fuel-air-to-air-heat-pump-1-speed.xml',
    'base-hvac-dual-fuel-air-to-air-heat-pump-2-speed.xml' => 'base-hvac-air-to-air-heat-pump-2-speed.xml',
    'base-hvac-dual-fuel-air-to-air-heat-pump-var-speed.xml' => 'base-hvac-air-to-air-heat-pump-var-speed.xml',
    'base-hvac-dual-fuel-mini-split-heat-pump-ducted.xml' => 'base-hvac-mini-split-heat-pump-ducted.xml',
    'base-hvac-ducts-leakage-cfm50.xml' => 'base.xml',
    'base-hvac-ducts-leakage-percent.xml' => 'base.xml',
    'base-hvac-ducts-area-fractions.xml' => 'base-enclosure-2stories.xml',
    'base-hvac-elec-resistance-only.xml' => 'base.xml',
    'base-hvac-evap-cooler-furnace-gas.xml' => 'base.xml',
    'base-hvac-evap-cooler-only.xml' => 'base.xml',
    'base-hvac-evap-cooler-only-ducted.xml' => 'base.xml',
    'base-hvac-fireplace-wood-only.xml' => 'base-hvac-stove-oil-only.xml',
    'base-hvac-fixed-heater-gas-only.xml' => 'base.xml',
    'base-hvac-floor-furnace-propane-only.xml' => 'base-hvac-stove-oil-only.xml',
    'base-hvac-furnace-coal-only.xml' => 'base-hvac-furnace-gas-only.xml',
    'base-hvac-furnace-elec-central-ac-1-speed.xml' => 'base.xml',
    'base-hvac-furnace-elec-only.xml' => 'base.xml',
    'base-hvac-furnace-gas-central-ac-2-speed.xml' => 'base.xml',
    'base-hvac-furnace-gas-central-ac-var-speed.xml' => 'base.xml',
    'base-hvac-furnace-gas-only.xml' => 'base.xml',
    'base-hvac-furnace-gas-room-ac.xml' => 'base.xml',
    'base-hvac-furnace-oil-only.xml' => 'base-hvac-furnace-gas-only.xml',
    'base-hvac-furnace-propane-only.xml' => 'base-hvac-furnace-gas-only.xml',
    'base-hvac-furnace-wood-only.xml' => 'base-hvac-furnace-gas-only.xml',
    'base-hvac-furnace-x3-dse.xml' => 'base.xml',
    'base-hvac-ground-to-air-heat-pump.xml' => 'base.xml',
    'base-hvac-ground-to-air-heat-pump-cooling-only.xml' => 'base-hvac-ground-to-air-heat-pump.xml',
    'base-hvac-ground-to-air-heat-pump-heating-only.xml' => 'base-hvac-ground-to-air-heat-pump.xml',
    'base-hvac-install-quality-air-to-air-heat-pump-1-speed.xml' => 'base-hvac-air-to-air-heat-pump-1-speed.xml',
    'base-hvac-install-quality-air-to-air-heat-pump-2-speed.xml' => 'base-hvac-air-to-air-heat-pump-2-speed.xml',
    'base-hvac-install-quality-air-to-air-heat-pump-var-speed.xml' => 'base-hvac-air-to-air-heat-pump-var-speed.xml',
    'base-hvac-install-quality-furnace-gas-central-ac-1-speed.xml' => 'base.xml',
    'base-hvac-install-quality-furnace-gas-central-ac-2-speed.xml' => 'base-hvac-furnace-gas-central-ac-2-speed.xml',
    'base-hvac-install-quality-furnace-gas-central-ac-var-speed.xml' => 'base-hvac-furnace-gas-central-ac-var-speed.xml',
    'base-hvac-install-quality-furnace-gas-only.xml' => 'base-hvac-furnace-gas-only.xml',
    'base-hvac-install-quality-ground-to-air-heat-pump.xml' => 'base-hvac-ground-to-air-heat-pump.xml',
    'base-hvac-install-quality-mini-split-heat-pump-ducted.xml' => 'base-hvac-mini-split-heat-pump-ducted.xml',
    'base-hvac-install-quality-mini-split-air-conditioner-only-ducted.xml' => 'base-hvac-mini-split-air-conditioner-only-ducted.xml',
    'base-hvac-mini-split-air-conditioner-only-ducted.xml' => 'base.xml',
    'base-hvac-mini-split-air-conditioner-only-ductless.xml' => 'base-hvac-mini-split-air-conditioner-only-ducted.xml',
    'base-hvac-mini-split-heat-pump-ducted.xml' => 'base.xml',
    'base-hvac-mini-split-heat-pump-ducted-cooling-only.xml' => 'base-hvac-mini-split-heat-pump-ducted.xml',
    'base-hvac-mini-split-heat-pump-ducted-heating-only.xml' => 'base-hvac-mini-split-heat-pump-ducted.xml',
    'base-hvac-mini-split-heat-pump-ductless.xml' => 'base-hvac-mini-split-heat-pump-ducted.xml',
    'base-hvac-mini-split-heat-pump-ductless-backup-stove.xml' => 'base-hvac-mini-split-heat-pump-ductless.xml',
    'base-hvac-multiple.xml' => 'base.xml',
    'base-hvac-none.xml' => 'base.xml',
    'base-hvac-portable-heater-gas-only.xml' => 'base.xml',
<<<<<<< HEAD
    'base-hvac-programmable-thermostat.xml' => 'base.xml',
    'base-hvac-programmable-thermostat-detailed.xml' => 'base-hvac-programmable-thermostat.xml',
    'base-hvac-onoff-thermostat-deadband.xml' => 'base-hvac-air-to-air-heat-pump-1-speed.xml',
    'base-hvac-realistic-control-2-speed-ashp.xml' => 'base-hvac-air-to-air-heat-pump-2-speed.xml',
    'base-hvac-realistic-control-2-speed-central-ac.xml' => 'base-hvac-central-ac-only-2-speed.xml',
=======
>>>>>>> 51dbd82f
    'base-hvac-ptac.xml' => 'base.xml',
    'base-hvac-ptac-with-heating.xml' => 'base-hvac-ptac.xml',
    'base-hvac-pthp.xml' => 'base-hvac-ground-to-air-heat-pump.xml',
    'base-hvac-room-ac-only.xml' => 'base.xml',
    'base-hvac-room-ac-only-33percent.xml' => 'base-hvac-room-ac-only.xml',
    'base-hvac-room-ac-only-ceer.xml' => 'base-hvac-room-ac-only.xml',
    'base-hvac-seasons.xml' => 'base.xml',
    'base-hvac-setpoints.xml' => 'base.xml',
    'base-hvac-setpoints-daily-schedules.xml' => 'base-hvac-setpoints-daily-setbacks.xml',
    'base-hvac-setpoints-daily-setbacks.xml' => 'base.xml',
    'base-hvac-stove-oil-only.xml' => 'base.xml',
    'base-hvac-stove-wood-pellets-only.xml' => 'base-hvac-stove-oil-only.xml',
    'base-hvac-undersized.xml' => 'base.xml',
    'base-hvac-undersized-allow-increased-fixed-capacities.xml' => 'base-hvac-undersized.xml',
    'base-hvac-wall-furnace-elec-only.xml' => 'base.xml',
    'base-lighting-ceiling-fans.xml' => 'base.xml',
    'base-lighting-holiday.xml' => 'base.xml',
    'base-lighting-none.xml' => 'base.xml',
    'base-location-AMY-2012.xml' => 'base.xml',
    'base-location-baltimore-md.xml' => 'base-foundation-unvented-crawlspace.xml',
    'base-location-capetown-zaf.xml' => 'base-foundation-vented-crawlspace.xml',
    'base-location-dallas-tx.xml' => 'base-foundation-slab.xml',
    'base-location-duluth-mn.xml' => 'base-foundation-unconditioned-basement.xml',
    'base-location-helena-mt.xml' => 'base.xml',
    'base-location-honolulu-hi.xml' => 'base-foundation-slab.xml',
    'base-location-miami-fl.xml' => 'base-foundation-slab.xml',
    'base-location-phoenix-az.xml' => 'base-foundation-slab.xml',
    'base-location-portland-or.xml' => 'base-foundation-vented-crawlspace.xml',
    'base-mechvent-balanced.xml' => 'base.xml',
    'base-mechvent-bath-kitchen-fans.xml' => 'base.xml',
    'base-mechvent-cfis.xml' => 'base.xml',
    'base-mechvent-cfis-dse.xml' => 'base-hvac-dse.xml',
    'base-mechvent-cfis-evap-cooler-only-ducted.xml' => 'base-hvac-evap-cooler-only-ducted.xml',
    'base-mechvent-erv.xml' => 'base.xml',
    'base-mechvent-erv-atre-asre.xml' => 'base.xml',
    'base-mechvent-exhaust.xml' => 'base.xml',
    'base-mechvent-exhaust-rated-flow-rate.xml' => 'base.xml',
    'base-mechvent-hrv.xml' => 'base.xml',
    'base-mechvent-hrv-asre.xml' => 'base.xml',
    'base-mechvent-multiple.xml' => 'base-mechvent-bath-kitchen-fans.xml',
    'base-mechvent-supply.xml' => 'base.xml',
    'base-mechvent-whole-house-fan.xml' => 'base.xml',
    'base-misc-defaults.xml' => 'base.xml',
    'base-misc-emissions.xml' => 'base-pv-battery.xml',
    'base-misc-generators.xml' => 'base.xml',
    'base-misc-loads-large-uncommon.xml' => 'base-schedules-simple.xml',
    'base-misc-loads-large-uncommon2.xml' => 'base-misc-loads-large-uncommon.xml',
    'base-misc-loads-none.xml' => 'base.xml',
    'base-misc-neighbor-shading.xml' => 'base.xml',
    'base-misc-shielding-of-home.xml' => 'base.xml',
    'base-misc-usage-multiplier.xml' => 'base.xml',
    'base-multiple-buildings.xml' => 'base.xml',
    'base-pv.xml' => 'base.xml',
    'base-pv-battery.xml' => 'base-battery.xml',
    'base-pv-battery-ah.xml' => 'base-pv-battery.xml',
    'base-pv-battery-lifetime-model.xml' => 'base-pv-battery.xml',
    'base-pv-battery-garage.xml' => 'base-enclosure-garage.xml',
    'base-schedules-simple.xml' => 'base.xml',
    'base-schedules-detailed-smooth.xml' => 'base.xml',
    'base-schedules-detailed-stochastic.xml' => 'base.xml',
    'base-schedules-detailed-stochastic-vacancy.xml' => 'base.xml',
    'base-simcontrol-calendar-year-custom.xml' => 'base.xml',
    'base-simcontrol-daylight-saving-custom.xml' => 'base.xml',
    'base-simcontrol-daylight-saving-disabled.xml' => 'base.xml',
    'base-simcontrol-runperiod-1-month.xml' => 'base.xml',
    'base-simcontrol-timestep-10-mins.xml' => 'base.xml',
  }

  puts "Generating #{hpxmls_files.size} HPXML files..."

  hpxml_docs = {}
  hpxmls_files.each_with_index do |(hpxml_file, parent), i|
    puts "[#{i + 1}/#{hpxmls_files.size}] Generating #{hpxml_file}..."

    begin
      all_hpxml_files = [hpxml_file]
      unless parent.nil?
        all_hpxml_files.unshift(parent)
      end
      while not parent.nil?
        next unless hpxmls_files.keys.include? parent

        unless hpxmls_files[parent].nil?
          all_hpxml_files.unshift(hpxmls_files[parent])
        end
        parent = hpxmls_files[parent]
      end

      args = {}
      sch_args = {}
      all_hpxml_files.each do |f|
        set_measure_argument_values(f, args, sch_args)
      end

      measures = {}
      measures['BuildResidentialHPXML'] = [args] if !args.empty?
      measures['BuildResidentialScheduleFile'] = [sch_args] if !sch_args.empty?

      measures_dir = File.dirname(__FILE__)
      model = OpenStudio::Model::Model.new
      runner = OpenStudio::Measure::OSRunner.new(OpenStudio::WorkflowJSON.new)

      # Apply measure
      success = apply_measures(measures_dir, measures, runner, model)

      # Report errors
      runner.result.stepErrors.each do |s|
        puts "Error: #{s}"
      end

      if not success
        puts "\nError: Did not successfully generate #{hpxml_file}."
        exit!
      end

      if hpxml_file.include? 'ASHRAE_Standard_140'
        hpxml_path = File.absolute_path(File.join(tests_dir, '..', 'tests', hpxml_file))
        hpxml = HPXML.new(hpxml_path: hpxml_path, collapse_enclosure: false)
        apply_hpxml_modification_ashrae_140(hpxml_file, hpxml)
      else
        hpxml_path = File.absolute_path(File.join(tests_dir, hpxml_file))
        hpxml = HPXML.new(hpxml_path: hpxml_path, collapse_enclosure: false)
        apply_hpxml_modification(hpxml_file, hpxml)
      end

      hpxml_doc = hpxml.to_oga()

      if ['base-multiple-buildings.xml'].include? hpxml_file
        # HPXML class doesn't support multiple buildings, so we'll stitch together manually.
        hpxml_element = XMLHelper.get_element(hpxml_doc, '/HPXML')
        building_element = XMLHelper.get_element(hpxml_element, 'Building')
        for i in 2..3
          new_building_element = deep_copy_object(building_element)

          # Make all IDs unique so the HPXML is valid
          new_building_element.each_node do |node|
            next unless node.is_a?(Oga::XML::Element)
            next if XMLHelper.get_attribute_value(node, 'id').nil?

            XMLHelper.add_attribute(node, 'id', "#{XMLHelper.get_attribute_value(node, 'id')}_#{i}")
          end

          hpxml_element.children << new_building_element
        end
      end

      XMLHelper.write_file(hpxml_doc, hpxml_path)
      hpxml_docs[File.basename(hpxml_file)] = deep_copy_object(hpxml_doc)
    rescue Exception => e
      puts "\n#{e}\n#{e.backtrace.join('\n')}"
      puts "\nError: Did not successfully generate #{hpxml_file}."
      exit!
    end
  end

  puts "\n"

  # Print warnings about extra files
  abs_hpxml_files = []
  dirs = [nil]
  hpxmls_files.keys.each do |hpxml_file|
    abs_hpxml_files << File.absolute_path(File.join(tests_dir, hpxml_file))
    next unless hpxml_file.include? '/'

    dirs << hpxml_file.split('/')[0] + '/'
  end
  dirs.uniq.each do |dir|
    Dir["#{tests_dir}/#{dir}*.xml"].each do |hpxml|
      next if abs_hpxml_files.include? File.absolute_path(hpxml)

      puts "Warning: Extra HPXML file found at #{File.absolute_path(hpxml)}"
    end
  end

  if hpxml_docs.size != hpxmls_files.size
    return
  end

  return hpxml_docs
end

def set_measure_argument_values(hpxml_file, args, sch_args)
  if hpxml_file.include? 'ASHRAE_Standard_140'
    args['hpxml_path'] = "../workflow/tests/#{hpxml_file}"
  else
    args['hpxml_path'] = "../workflow/sample_files/#{hpxml_file}"
  end
  args['apply_validation'] = true

  if ['base.xml'].include? hpxml_file
    args['simulation_control_timestep'] = 60
    args['site_iecc_zone'] = '5B'
    args['site_state_code'] = 'CO'
    args['weather_station_epw_filepath'] = 'USA_CO_Denver.Intl.AP.725650_TMY3.epw'
    args['site_type'] = HPXML::SiteTypeSuburban
    args['geometry_unit_type'] = HPXML::ResidentialTypeSFD
    args['geometry_unit_cfa'] = 2700.0
    args['geometry_unit_left_wall_is_adiabatic'] = false
    args['geometry_unit_right_wall_is_adiabatic'] = false
    args['geometry_unit_front_wall_is_adiabatic'] = false
    args['geometry_unit_back_wall_is_adiabatic'] = false
    args['geometry_unit_num_floors_above_grade'] = 1
    args['geometry_average_ceiling_height'] = 8.0
    args['geometry_unit_orientation'] = 180.0
    args['geometry_unit_aspect_ratio'] = 1.5
    args['geometry_garage_width'] = 0.0
    args['geometry_garage_depth'] = 20.0
    args['geometry_garage_protrusion'] = 0.0
    args['geometry_garage_position'] = 'Right'
    args['geometry_foundation_type'] = HPXML::FoundationTypeBasementConditioned
    args['geometry_foundation_height'] = 8.0
    args['geometry_foundation_height_above_grade'] = 1.0
    args['geometry_rim_joist_height'] = 9.25
    args['geometry_roof_type'] = 'gable'
    args['geometry_roof_pitch'] = '6:12'
    args['geometry_attic_type'] = HPXML::AtticTypeUnvented
    args['geometry_eaves_depth'] = 0
    args['geometry_unit_num_bedrooms'] = 3
    args['geometry_unit_num_bathrooms'] = 2
    args['geometry_unit_num_occupants'] = 3
    args['geometry_has_flue_or_chimney'] = Constants.Auto
    args['floor_over_foundation_assembly_r'] = 0
    args['floor_over_garage_assembly_r'] = 0
    args['foundation_wall_type'] = Constants.Auto
    args['foundation_wall_thickness'] = 8.0
    args['foundation_wall_insulation_r'] = 8.9
    args['foundation_wall_insulation_distance_to_top'] = 0.0
    args['foundation_wall_insulation_distance_to_bottom'] = 8.0
    args['rim_joist_assembly_r'] = 23.0
    args['slab_perimeter_insulation_r'] = 0
    args['slab_perimeter_depth'] = 0
    args['slab_under_insulation_r'] = 0
    args['slab_under_width'] = 0
    args['slab_thickness'] = 4.0
    args['slab_carpet_fraction'] = 0.0
    args['slab_carpet_r'] = 0.0
    args['ceiling_assembly_r'] = 39.3
    args['roof_material_type'] = HPXML::RoofTypeAsphaltShingles
    args['roof_color'] = HPXML::ColorMedium
    args['roof_assembly_r'] = 2.3
    args['roof_radiant_barrier'] = false
    args['roof_radiant_barrier_grade'] = 1
    args['neighbor_front_distance'] = 0
    args['neighbor_back_distance'] = 0
    args['neighbor_left_distance'] = 0
    args['neighbor_right_distance'] = 0
    args['neighbor_front_height'] = Constants.Auto
    args['neighbor_back_height'] = Constants.Auto
    args['neighbor_left_height'] = Constants.Auto
    args['neighbor_right_height'] = Constants.Auto
    args['wall_type'] = HPXML::WallTypeWoodStud
    args['wall_siding_type'] = HPXML::SidingTypeWood
    args['wall_color'] = HPXML::ColorMedium
    args['wall_assembly_r'] = 23
    args['window_front_wwr'] = 0
    args['window_back_wwr'] = 0
    args['window_left_wwr'] = 0
    args['window_right_wwr'] = 0
    args['window_area_front'] = 108.0
    args['window_area_back'] = 108.0
    args['window_area_left'] = 72.0
    args['window_area_right'] = 72.0
    args['window_aspect_ratio'] = 1.333
    args['window_fraction_operable'] = 0.67
    args['window_ufactor'] = 0.33
    args['window_shgc'] = 0.45
    args['window_interior_shading_winter'] = 0.85
    args['window_interior_shading_summer'] = 0.7
    args['overhangs_front_depth'] = 0
    args['overhangs_back_depth'] = 0
    args['overhangs_left_depth'] = 0
    args['overhangs_right_depth'] = 0
    args['overhangs_front_distance_to_top_of_window'] = 0
    args['overhangs_back_distance_to_top_of_window'] = 0
    args['overhangs_left_distance_to_top_of_window'] = 0
    args['overhangs_right_distance_to_top_of_window'] = 0
    args['overhangs_front_distance_to_bottom_of_window'] = 0
    args['overhangs_back_distance_to_bottom_of_window'] = 0
    args['overhangs_left_distance_to_bottom_of_window'] = 0
    args['overhangs_right_distance_to_bottom_of_window'] = 0
    args['skylight_area_front'] = 0
    args['skylight_area_back'] = 0
    args['skylight_area_left'] = 0
    args['skylight_area_right'] = 0
    args['skylight_ufactor'] = 0.33
    args['skylight_shgc'] = 0.45
    args['door_area'] = 40.0
    args['door_rvalue'] = 4.4
    args['air_leakage_units'] = HPXML::UnitsACH
    args['air_leakage_house_pressure'] = 50
    args['air_leakage_value'] = 3
    args['site_shielding_of_home'] = Constants.Auto
    args['heating_system_type'] = HPXML::HVACTypeFurnace
    args['heating_system_fuel'] = HPXML::FuelTypeNaturalGas
    args['heating_system_heating_efficiency'] = 0.92
    args['heating_system_heating_capacity'] = 36000.0
    args['heating_system_fraction_heat_load_served'] = 1
    args['cooling_system_type'] = HPXML::HVACTypeCentralAirConditioner
    args['cooling_system_cooling_efficiency_type'] = HPXML::UnitsSEER
    args['cooling_system_cooling_efficiency'] = 13.0
    args['cooling_system_cooling_compressor_type'] = HPXML::HVACCompressorTypeSingleStage
    args['cooling_system_cooling_sensible_heat_fraction'] = 0.73
    args['cooling_system_cooling_capacity'] = 24000.0
    args['cooling_system_fraction_cool_load_served'] = 1
    args['cooling_system_is_ducted'] = false
    args['heat_pump_type'] = 'none'
    args['heat_pump_heating_efficiency_type'] = HPXML::UnitsHSPF
    args['heat_pump_heating_efficiency'] = 7.7
    args['heat_pump_cooling_efficiency_type'] = HPXML::UnitsSEER
    args['heat_pump_cooling_efficiency'] = 13.0
    args['heat_pump_cooling_compressor_type'] = HPXML::HVACCompressorTypeSingleStage
    args['heat_pump_cooling_sensible_heat_fraction'] = 0.73
    args['heat_pump_heating_capacity'] = 36000.0
    args['heat_pump_heating_capacity_17_f'] = Constants.Auto
    args['heat_pump_cooling_capacity'] = 36000.0
    args['heat_pump_fraction_heat_load_served'] = 1
    args['heat_pump_fraction_cool_load_served'] = 1
    args['heat_pump_backup_type'] = 'none'
    args['heat_pump_backup_fuel'] = HPXML::FuelTypeElectricity
    args['heat_pump_backup_heating_efficiency'] = 1
    args['heat_pump_backup_heating_capacity'] = 36000.0
    args['hvac_control_heating_weekday_setpoint'] = 68
    args['hvac_control_heating_weekend_setpoint'] = 68
    args['hvac_control_cooling_weekday_setpoint'] = 78
    args['hvac_control_cooling_weekend_setpoint'] = 78
    args['ducts_leakage_units'] = HPXML::UnitsCFM25
    args['ducts_supply_leakage_to_outside_value'] = 75.0
    args['ducts_return_leakage_to_outside_value'] = 25.0
    args['ducts_supply_insulation_r'] = 4.0
    args['ducts_return_insulation_r'] = 0.0
    args['ducts_supply_location'] = HPXML::LocationAtticUnvented
    args['ducts_return_location'] = HPXML::LocationAtticUnvented
    args['ducts_supply_surface_area'] = 150.0
    args['ducts_return_surface_area'] = 50.0
    args['heating_system_2_type'] = 'none'
    args['heating_system_2_fuel'] = HPXML::FuelTypeElectricity
    args['heating_system_2_heating_efficiency'] = 1.0
    args['heating_system_2_heating_capacity'] = Constants.Auto
    args['heating_system_2_fraction_heat_load_served'] = 0.25
    args['mech_vent_fan_type'] = 'none'
    args['mech_vent_flow_rate'] = 110
    args['mech_vent_hours_in_operation'] = 24
    args['mech_vent_recovery_efficiency_type'] = 'Unadjusted'
    args['mech_vent_total_recovery_efficiency'] = 0.48
    args['mech_vent_sensible_recovery_efficiency'] = 0.72
    args['mech_vent_fan_power'] = 30
    args['mech_vent_num_units_served'] = 1
    args['mech_vent_2_fan_type'] = 'none'
    args['mech_vent_2_flow_rate'] = 110
    args['mech_vent_2_hours_in_operation'] = 24
    args['mech_vent_2_recovery_efficiency_type'] = 'Unadjusted'
    args['mech_vent_2_total_recovery_efficiency'] = 0.48
    args['mech_vent_2_sensible_recovery_efficiency'] = 0.72
    args['mech_vent_2_fan_power'] = 30
    args['kitchen_fans_quantity'] = 0
    args['bathroom_fans_quantity'] = 0
    args['whole_house_fan_present'] = false
    args['whole_house_fan_flow_rate'] = 4500
    args['whole_house_fan_power'] = 300
    args['water_heater_type'] = HPXML::WaterHeaterTypeStorage
    args['water_heater_fuel_type'] = HPXML::FuelTypeElectricity
    args['water_heater_location'] = HPXML::LocationLivingSpace
    args['water_heater_tank_volume'] = 40
    args['water_heater_efficiency_type'] = 'EnergyFactor'
    args['water_heater_efficiency'] = 0.95
    args['water_heater_recovery_efficiency'] = 0.76
    args['water_heater_heating_capacity'] = 18767
    args['water_heater_standby_loss'] = 0
    args['water_heater_jacket_rvalue'] = 0
    args['water_heater_setpoint_temperature'] = 125
    args['water_heater_num_units_served'] = 1
    args['hot_water_distribution_system_type'] = HPXML::DHWDistTypeStandard
    args['hot_water_distribution_standard_piping_length'] = 50
    args['hot_water_distribution_recirc_control_type'] = HPXML::DHWRecirControlTypeNone
    args['hot_water_distribution_recirc_piping_length'] = 50
    args['hot_water_distribution_recirc_branch_piping_length'] = 50
    args['hot_water_distribution_recirc_pump_power'] = 50
    args['hot_water_distribution_pipe_r'] = 0.0
    args['dwhr_facilities_connected'] = 'none'
    args['dwhr_equal_flow'] = true
    args['dwhr_efficiency'] = 0.55
    args['water_fixtures_shower_low_flow'] = true
    args['water_fixtures_sink_low_flow'] = false
    args['water_fixtures_usage_multiplier'] = 1.0
    args['solar_thermal_system_type'] = 'none'
    args['solar_thermal_collector_area'] = 40.0
    args['solar_thermal_collector_loop_type'] = HPXML::SolarThermalLoopTypeDirect
    args['solar_thermal_collector_type'] = HPXML::SolarThermalTypeEvacuatedTube
    args['solar_thermal_collector_azimuth'] = 180
    args['solar_thermal_collector_tilt'] = 20
    args['solar_thermal_collector_rated_optical_efficiency'] = 0.5
    args['solar_thermal_collector_rated_thermal_losses'] = 0.2799
    args['solar_thermal_storage_volume'] = Constants.Auto
    args['solar_thermal_solar_fraction'] = 0
    args['pv_system_module_type'] = 'none'
    args['pv_system_location'] = Constants.Auto
    args['pv_system_tracking'] = Constants.Auto
    args['pv_system_array_azimuth'] = 180
    args['pv_system_array_tilt'] = 20
    args['pv_system_max_power_output'] = 4000
    args['pv_system_inverter_efficiency'] = 0.96
    args['pv_system_system_losses_fraction'] = 0.14
    args['pv_system_num_bedrooms_served'] = 3
    args['pv_system_2_module_type'] = 'none'
    args['pv_system_2_location'] = Constants.Auto
    args['pv_system_2_tracking'] = Constants.Auto
    args['pv_system_2_array_azimuth'] = 180
    args['pv_system_2_array_tilt'] = 20
    args['pv_system_2_max_power_output'] = 4000
    args['battery_location'] = 'none'
    args['battery_power'] = Constants.Auto
    args['battery_capacity'] = Constants.Auto
    args['lighting_interior_fraction_cfl'] = 0.4
    args['lighting_interior_fraction_lfl'] = 0.1
    args['lighting_interior_fraction_led'] = 0.25
    args['lighting_interior_usage_multiplier'] = 1.0
    args['lighting_exterior_fraction_cfl'] = 0.4
    args['lighting_exterior_fraction_lfl'] = 0.1
    args['lighting_exterior_fraction_led'] = 0.25
    args['lighting_exterior_usage_multiplier'] = 1.0
    args['lighting_garage_fraction_cfl'] = 0.4
    args['lighting_garage_fraction_lfl'] = 0.1
    args['lighting_garage_fraction_led'] = 0.25
    args['lighting_garage_usage_multiplier'] = 1.0
    args['holiday_lighting_present'] = false
    args['holiday_lighting_daily_kwh'] = Constants.Auto
    args['dehumidifier_type'] = 'none'
    args['dehumidifier_efficiency_type'] = 'EnergyFactor'
    args['dehumidifier_efficiency'] = 1.8
    args['dehumidifier_capacity'] = 40
    args['dehumidifier_rh_setpoint'] = 0.5
    args['dehumidifier_fraction_dehumidification_load_served'] = 1
    args['clothes_washer_location'] = HPXML::LocationLivingSpace
    args['clothes_washer_efficiency_type'] = 'IntegratedModifiedEnergyFactor'
    args['clothes_washer_efficiency'] = 1.21
    args['clothes_washer_rated_annual_kwh'] = 380.0
    args['clothes_washer_label_electric_rate'] = 0.12
    args['clothes_washer_label_gas_rate'] = 1.09
    args['clothes_washer_label_annual_gas_cost'] = 27.0
    args['clothes_washer_label_usage'] = 6.0
    args['clothes_washer_capacity'] = 3.2
    args['clothes_washer_usage_multiplier'] = 1.0
    args['clothes_dryer_location'] = HPXML::LocationLivingSpace
    args['clothes_dryer_fuel_type'] = HPXML::FuelTypeElectricity
    args['clothes_dryer_efficiency_type'] = 'CombinedEnergyFactor'
    args['clothes_dryer_efficiency'] = 3.73
    args['clothes_dryer_vented_flow_rate'] = 150.0
    args['clothes_dryer_usage_multiplier'] = 1.0
    args['dishwasher_location'] = HPXML::LocationLivingSpace
    args['dishwasher_efficiency_type'] = 'RatedAnnualkWh'
    args['dishwasher_efficiency'] = 307
    args['dishwasher_label_electric_rate'] = 0.12
    args['dishwasher_label_gas_rate'] = 1.09
    args['dishwasher_label_annual_gas_cost'] = 22.32
    args['dishwasher_label_usage'] = 4.0
    args['dishwasher_place_setting_capacity'] = 12
    args['dishwasher_usage_multiplier'] = 1.0
    args['refrigerator_location'] = HPXML::LocationLivingSpace
    args['refrigerator_rated_annual_kwh'] = 650.0
    args['refrigerator_usage_multiplier'] = 1.0
    args['extra_refrigerator_location'] = 'none'
    args['extra_refrigerator_rated_annual_kwh'] = Constants.Auto
    args['extra_refrigerator_usage_multiplier'] = 1.0
    args['freezer_location'] = 'none'
    args['freezer_rated_annual_kwh'] = Constants.Auto
    args['freezer_usage_multiplier'] = 1.0
    args['cooking_range_oven_location'] = HPXML::LocationLivingSpace
    args['cooking_range_oven_fuel_type'] = HPXML::FuelTypeElectricity
    args['cooking_range_oven_is_induction'] = false
    args['cooking_range_oven_is_convection'] = false
    args['cooking_range_oven_usage_multiplier'] = 1.0
    args['ceiling_fan_present'] = false
    args['ceiling_fan_efficiency'] = Constants.Auto
    args['ceiling_fan_quantity'] = Constants.Auto
    args['ceiling_fan_cooling_setpoint_temp_offset'] = 0
    args['misc_plug_loads_television_present'] = true
    args['misc_plug_loads_television_annual_kwh'] = 620.0
    args['misc_plug_loads_television_usage_multiplier'] = 1.0
    args['misc_plug_loads_other_annual_kwh'] = 2457.0
    args['misc_plug_loads_other_frac_sensible'] = 0.855
    args['misc_plug_loads_other_frac_latent'] = 0.045
    args['misc_plug_loads_other_usage_multiplier'] = 1.0
    args['misc_plug_loads_well_pump_present'] = false
    args['misc_plug_loads_well_pump_annual_kwh'] = Constants.Auto
    args['misc_plug_loads_well_pump_usage_multiplier'] = 0.0
    args['misc_plug_loads_vehicle_present'] = false
    args['misc_plug_loads_vehicle_annual_kwh'] = Constants.Auto
    args['misc_plug_loads_vehicle_usage_multiplier'] = 0.0
    args['misc_fuel_loads_grill_present'] = false
    args['misc_fuel_loads_grill_fuel_type'] = HPXML::FuelTypeNaturalGas
    args['misc_fuel_loads_grill_annual_therm'] = Constants.Auto
    args['misc_fuel_loads_grill_usage_multiplier'] = 0.0
    args['misc_fuel_loads_lighting_present'] = false
    args['misc_fuel_loads_lighting_fuel_type'] = HPXML::FuelTypeNaturalGas
    args['misc_fuel_loads_lighting_annual_therm'] = Constants.Auto
    args['misc_fuel_loads_lighting_usage_multiplier'] = 0.0
    args['misc_fuel_loads_fireplace_present'] = false
    args['misc_fuel_loads_fireplace_fuel_type'] = HPXML::FuelTypeNaturalGas
    args['misc_fuel_loads_fireplace_annual_therm'] = Constants.Auto
    args['misc_fuel_loads_fireplace_frac_sensible'] = Constants.Auto
    args['misc_fuel_loads_fireplace_frac_latent'] = Constants.Auto
    args['misc_fuel_loads_fireplace_usage_multiplier'] = 0.0
    args['pool_present'] = false
    args['pool_pump_annual_kwh'] = Constants.Auto
    args['pool_pump_usage_multiplier'] = 1.0
    args['pool_heater_type'] = HPXML::HeaterTypeElectricResistance
    args['pool_heater_annual_kwh'] = Constants.Auto
    args['pool_heater_annual_therm'] = Constants.Auto
    args['pool_heater_usage_multiplier'] = 1.0
    args['hot_tub_present'] = false
    args['hot_tub_pump_annual_kwh'] = Constants.Auto
    args['hot_tub_pump_usage_multiplier'] = 1.0
    args['hot_tub_heater_type'] = HPXML::HeaterTypeElectricResistance
    args['hot_tub_heater_annual_kwh'] = Constants.Auto
    args['hot_tub_heater_annual_therm'] = Constants.Auto
    args['hot_tub_heater_usage_multiplier'] = 1.0
  elsif ['ASHRAE_Standard_140/L100AC.xml'].include? hpxml_file
    args['weather_station_epw_filepath'] = 'USA_CO_Colorado.Springs-Peterson.Field.724660_TMY3.epw'
    args['geometry_unit_type'] = HPXML::ResidentialTypeSFD
    args['geometry_unit_cfa'] = 1539.0
    args['geometry_unit_left_wall_is_adiabatic'] = false
    args['geometry_unit_right_wall_is_adiabatic'] = false
    args['geometry_unit_front_wall_is_adiabatic'] = false
    args['geometry_unit_back_wall_is_adiabatic'] = false
    args['geometry_unit_num_floors_above_grade'] = 1
    args['geometry_average_ceiling_height'] = 8.0
    args['geometry_unit_orientation'] = 180.0
    args['geometry_unit_aspect_ratio'] = 57.0 / 27.0
    args['geometry_garage_width'] = 0
    args['geometry_garage_depth'] = 0
    args['geometry_garage_protrusion'] = 0
    args['geometry_garage_position'] = 'Right'
    args['geometry_foundation_type'] = HPXML::FoundationTypeAmbient
    args['geometry_foundation_height'] = 7.25
    args['geometry_foundation_height_above_grade'] = 0.667
    args['geometry_rim_joist_height'] = 9.0
    args['geometry_roof_type'] = 'gable'
    args['geometry_roof_pitch'] = '4:12'
    args['geometry_attic_type'] = HPXML::AtticTypeVented
    args['geometry_eaves_depth'] = 0
    args['geometry_unit_num_bedrooms'] = 3
    args['geometry_unit_num_bathrooms'] = Constants.Auto
    args['geometry_unit_num_occupants'] = 0
    args['geometry_has_flue_or_chimney'] = Constants.Auto
    args['floor_over_foundation_assembly_r'] = 14.15
    args['floor_over_garage_assembly_r'] = 0
    args['foundation_wall_type'] = Constants.Auto
    args['foundation_wall_thickness'] = 6.0
    args['foundation_wall_insulation_r'] = 0
    args['foundation_wall_insulation_distance_to_top'] = 0
    args['foundation_wall_insulation_distance_to_bottom'] = 0
    args['rim_joist_assembly_r'] = 5.01
    args['slab_perimeter_insulation_r'] = 0
    args['slab_perimeter_depth'] = 0
    args['slab_under_insulation_r'] = 0
    args['slab_under_width'] = 0
    args['slab_thickness'] = 4.0
    args['slab_carpet_fraction'] = 0
    args['slab_carpet_r'] = 0
    args['ceiling_assembly_r'] = 18.45
    args['roof_material_type'] = HPXML::RoofTypeAsphaltShingles
    args['roof_color'] = HPXML::ColorMedium
    args['roof_assembly_r'] = 1.99
    args['roof_radiant_barrier'] = false
    args['roof_radiant_barrier_grade'] = 1
    args['neighbor_front_distance'] = 0
    args['neighbor_back_distance'] = 0
    args['neighbor_left_distance'] = 0
    args['neighbor_right_distance'] = 0
    args['neighbor_front_height'] = Constants.Auto
    args['neighbor_back_height'] = Constants.Auto
    args['neighbor_left_height'] = Constants.Auto
    args['neighbor_right_height'] = Constants.Auto
    args['wall_type'] = HPXML::WallTypeWoodStud
    args['wall_siding_type'] = HPXML::SidingTypeWood
    args['wall_color'] = HPXML::ColorMedium
    args['wall_assembly_r'] = 11.76
    args['window_front_wwr'] = 0
    args['window_back_wwr'] = 0
    args['window_left_wwr'] = 0
    args['window_right_wwr'] = 0
    args['window_area_front'] = 90
    args['window_area_back'] = 90
    args['window_area_left'] = 45
    args['window_area_right'] = 45
    args['window_aspect_ratio'] = 5.0 / 3.0
    args['window_fraction_operable'] = 0
    args['window_ufactor'] = 1.039
    args['window_shgc'] = 0.67
    args['window_interior_shading_winter'] = 1
    args['window_interior_shading_summer'] = 1
    args['overhangs_front_depth'] = 0
    args['overhangs_back_depth'] = 0
    args['overhangs_left_depth'] = 0
    args['overhangs_right_depth'] = 0
    args['overhangs_front_distance_to_top_of_window'] = 0
    args['overhangs_back_distance_to_top_of_window'] = 0
    args['overhangs_left_distance_to_top_of_window'] = 0
    args['overhangs_right_distance_to_top_of_window'] = 0
    args['overhangs_front_distance_to_bottom_of_window'] = 0
    args['overhangs_back_distance_to_bottom_of_window'] = 0
    args['overhangs_left_distance_to_bottom_of_window'] = 0
    args['overhangs_right_distance_to_bottom_of_window'] = 0
    args['skylight_area_front'] = 0
    args['skylight_area_back'] = 0
    args['skylight_area_left'] = 0
    args['skylight_area_right'] = 0
    args['skylight_ufactor'] = 0
    args['skylight_shgc'] = 0
    args['door_area'] = 40.0
    args['door_rvalue'] = 3.04
    args['air_leakage_units'] = HPXML::UnitsACHNatural
    args['air_leakage_house_pressure'] = 50
    args['air_leakage_value'] = 0.67
    args['site_shielding_of_home'] = Constants.Auto
    args['heating_system_type'] = 'none'
    args['heating_system_fuel'] = HPXML::FuelTypeNaturalGas
    args['heating_system_heating_efficiency'] = 0
    args['heating_system_heating_capacity'] = Constants.Auto
    args['heating_system_fraction_heat_load_served'] = 0
    args['cooling_system_type'] = 'none'
    args['cooling_system_cooling_efficiency_type'] = HPXML::UnitsSEER
    args['cooling_system_cooling_efficiency'] = 0
    args['cooling_system_cooling_compressor_type'] = HPXML::HVACCompressorTypeSingleStage
    args['cooling_system_cooling_sensible_heat_fraction'] = 0
    args['cooling_system_cooling_capacity'] = Constants.Auto
    args['cooling_system_fraction_cool_load_served'] = 0
    args['cooling_system_is_ducted'] = false
    args['heat_pump_type'] = 'none'
    args['heat_pump_heating_efficiency_type'] = HPXML::UnitsHSPF
    args['heat_pump_heating_efficiency'] = 0
    args['heat_pump_cooling_efficiency_type'] = HPXML::UnitsSEER
    args['heat_pump_cooling_efficiency'] = 0
    args['heat_pump_cooling_compressor_type'] = HPXML::HVACCompressorTypeSingleStage
    args['heat_pump_cooling_sensible_heat_fraction'] = 0
    args['heat_pump_heating_capacity'] = Constants.Auto
    args['heat_pump_heating_capacity_17_f'] = Constants.Auto
    args['heat_pump_cooling_capacity'] = Constants.Auto
    args['heat_pump_fraction_heat_load_served'] = 0
    args['heat_pump_fraction_cool_load_served'] = 0
    args['heat_pump_backup_type'] = 'none'
    args['heat_pump_backup_fuel'] = HPXML::FuelTypeElectricity
    args['heat_pump_backup_heating_efficiency'] = 0
    args['heat_pump_backup_heating_capacity'] = Constants.Auto
    args['hvac_control_heating_weekday_setpoint'] = 68
    args['hvac_control_heating_weekend_setpoint'] = 68
    args['hvac_control_cooling_weekday_setpoint'] = 78
    args['hvac_control_cooling_weekend_setpoint'] = 78
    args['ducts_leakage_units'] = HPXML::UnitsCFM25
    args['ducts_supply_leakage_to_outside_value'] = 0
    args['ducts_return_leakage_to_outside_value'] = 0
    args['ducts_supply_insulation_r'] = 0
    args['ducts_return_insulation_r'] = 0
    args['ducts_supply_location'] = HPXML::LocationLivingSpace
    args['ducts_return_location'] = HPXML::LocationLivingSpace
    args['ducts_supply_surface_area'] = 0
    args['ducts_return_surface_area'] = 0
    args['heating_system_2_type'] = 'none'
    args['heating_system_2_fuel'] = HPXML::FuelTypeElectricity
    args['heating_system_2_heating_efficiency'] = 0
    args['heating_system_2_heating_capacity'] = Constants.Auto
    args['heating_system_2_fraction_heat_load_served'] = 0
    args['mech_vent_fan_type'] = 'none'
    args['mech_vent_flow_rate'] = 0
    args['mech_vent_hours_in_operation'] = 0
    args['mech_vent_recovery_efficiency_type'] = 'Unadjusted'
    args['mech_vent_total_recovery_efficiency'] = 0
    args['mech_vent_sensible_recovery_efficiency'] = 0
    args['mech_vent_fan_power'] = 0
    args['mech_vent_num_units_served'] = 0
    args['mech_vent_2_fan_type'] = 'none'
    args['mech_vent_2_flow_rate'] = 0
    args['mech_vent_2_hours_in_operation'] = 0
    args['mech_vent_2_recovery_efficiency_type'] = 'Unadjusted'
    args['mech_vent_2_total_recovery_efficiency'] = 0
    args['mech_vent_2_sensible_recovery_efficiency'] = 0
    args['mech_vent_2_fan_power'] = 0
    args['kitchen_fans_quantity'] = 0
    args['bathroom_fans_quantity'] = 0
    args['whole_house_fan_present'] = false
    args['whole_house_fan_flow_rate'] = 0
    args['whole_house_fan_power'] = 0
    args['water_heater_type'] = 'none'
    args['water_heater_fuel_type'] = HPXML::FuelTypeElectricity
    args['water_heater_location'] = HPXML::LocationLivingSpace
    args['water_heater_tank_volume'] = 0
    args['water_heater_efficiency_type'] = 'EnergyFactor'
    args['water_heater_efficiency'] = 0
    args['water_heater_recovery_efficiency'] = 0
    args['water_heater_heating_capacity'] = Constants.Auto
    args['water_heater_standby_loss'] = 0
    args['water_heater_jacket_rvalue'] = 0
    args['water_heater_setpoint_temperature'] = 0
    args['water_heater_num_units_served'] = 0
    args['hot_water_distribution_system_type'] = HPXML::DHWDistTypeStandard
    args['hot_water_distribution_standard_piping_length'] = 0
    args['hot_water_distribution_recirc_control_type'] = HPXML::DHWRecirControlTypeNone
    args['hot_water_distribution_recirc_piping_length'] = 0
    args['hot_water_distribution_recirc_branch_piping_length'] = 0
    args['hot_water_distribution_recirc_pump_power'] = 0
    args['hot_water_distribution_pipe_r'] = 0
    args['dwhr_facilities_connected'] = 'none'
    args['dwhr_equal_flow'] = true
    args['dwhr_efficiency'] = 0
    args['water_fixtures_shower_low_flow'] = false
    args['water_fixtures_sink_low_flow'] = false
    args['water_fixtures_usage_multiplier'] = 0
    args['solar_thermal_system_type'] = 'none'
    args['solar_thermal_collector_area'] = 0
    args['solar_thermal_collector_loop_type'] = HPXML::SolarThermalLoopTypeDirect
    args['solar_thermal_collector_type'] = HPXML::SolarThermalTypeEvacuatedTube
    args['solar_thermal_collector_azimuth'] = 0
    args['solar_thermal_collector_tilt'] = 0
    args['solar_thermal_collector_rated_optical_efficiency'] = 0
    args['solar_thermal_collector_rated_thermal_losses'] = 0
    args['solar_thermal_storage_volume'] = Constants.Auto
    args['solar_thermal_solar_fraction'] = 0
    args['pv_system_module_type'] = 'none'
    args['pv_system_location'] = Constants.Auto
    args['pv_system_tracking'] = Constants.Auto
    args['pv_system_array_azimuth'] = 0
    args['pv_system_array_tilt'] = 0
    args['pv_system_max_power_output'] = 0
    args['pv_system_inverter_efficiency'] = 0
    args['pv_system_system_losses_fraction'] = 0
    args['pv_system_num_bedrooms_served'] = 0
    args['pv_system_2_module_type'] = 'none'
    args['pv_system_2_location'] = Constants.Auto
    args['pv_system_2_tracking'] = Constants.Auto
    args['pv_system_2_array_azimuth'] = 0
    args['pv_system_2_array_tilt'] = 0
    args['pv_system_2_max_power_output'] = 0
    args['battery_location'] = 'none'
    args['battery_power'] = Constants.Auto
    args['battery_capacity'] = Constants.Auto
    args['lighting_present'] = false
    args['lighting_interior_fraction_cfl'] = 0
    args['lighting_interior_fraction_lfl'] = 0
    args['lighting_interior_fraction_led'] = 0
    args['lighting_interior_usage_multiplier'] = 0
    args['lighting_exterior_fraction_cfl'] = 0
    args['lighting_exterior_fraction_lfl'] = 0
    args['lighting_exterior_fraction_led'] = 0
    args['lighting_exterior_usage_multiplier'] = 0
    args['lighting_garage_fraction_cfl'] = 0
    args['lighting_garage_fraction_lfl'] = 0
    args['lighting_garage_fraction_led'] = 0
    args['lighting_garage_usage_multiplier'] = 0
    args['holiday_lighting_present'] = false
    args['holiday_lighting_daily_kwh'] = Constants.Auto
    args['dehumidifier_type'] = 'none'
    args['dehumidifier_efficiency_type'] = 'EnergyFactor'
    args['dehumidifier_efficiency'] = 0
    args['dehumidifier_capacity'] = 0
    args['dehumidifier_rh_setpoint'] = 0
    args['dehumidifier_fraction_dehumidification_load_served'] = 0
    args['clothes_washer_location'] = 'none'
    args['clothes_washer_efficiency_type'] = 'IntegratedModifiedEnergyFactor'
    args['clothes_washer_efficiency'] = 0
    args['clothes_washer_rated_annual_kwh'] = 0
    args['clothes_washer_label_electric_rate'] = 0
    args['clothes_washer_label_gas_rate'] = 0
    args['clothes_washer_label_annual_gas_cost'] = 0
    args['clothes_washer_label_usage'] = 0
    args['clothes_washer_capacity'] = 0
    args['clothes_washer_usage_multiplier'] = 0
    args['clothes_dryer_location'] = 'none'
    args['clothes_dryer_fuel_type'] = HPXML::FuelTypeElectricity
    args['clothes_dryer_efficiency_type'] = 'CombinedEnergyFactor'
    args['clothes_dryer_efficiency'] = 0
    args['clothes_dryer_vented_flow_rate'] = 0
    args['clothes_dryer_usage_multiplier'] = 0
    args['dishwasher_location'] = 'none'
    args['dishwasher_efficiency_type'] = 'RatedAnnualkWh'
    args['dishwasher_efficiency'] = 0
    args['dishwasher_label_electric_rate'] = 0
    args['dishwasher_label_gas_rate'] = 0
    args['dishwasher_label_annual_gas_cost'] = 0
    args['dishwasher_label_usage'] = 0
    args['dishwasher_place_setting_capacity'] = 0
    args['dishwasher_usage_multiplier'] = 0
    args['refrigerator_location'] = 'none'
    args['refrigerator_rated_annual_kwh'] = 0
    args['refrigerator_usage_multiplier'] = 0
    args['extra_refrigerator_location'] = 'none'
    args['extra_refrigerator_rated_annual_kwh'] = Constants.Auto
    args['extra_refrigerator_usage_multiplier'] = 0
    args['freezer_location'] = 'none'
    args['freezer_rated_annual_kwh'] = Constants.Auto
    args['freezer_usage_multiplier'] = 0
    args['cooking_range_oven_location'] = 'none'
    args['cooking_range_oven_fuel_type'] = HPXML::FuelTypeElectricity
    args['cooking_range_oven_is_induction'] = false
    args['cooking_range_oven_is_convection'] = false
    args['cooking_range_oven_usage_multiplier'] = 0
    args['ceiling_fan_present'] = false
    args['ceiling_fan_efficiency'] = Constants.Auto
    args['ceiling_fan_quantity'] = Constants.Auto
    args['ceiling_fan_cooling_setpoint_temp_offset'] = 0
    args['misc_plug_loads_television_present'] = false
    args['misc_plug_loads_television_annual_kwh'] = 0
    args['misc_plug_loads_television_usage_multiplier'] = 0
    args['misc_plug_loads_other_annual_kwh'] = 7302.0
    args['misc_plug_loads_other_frac_sensible'] = 0.822
    args['misc_plug_loads_other_frac_latent'] = 0.178
    args['misc_plug_loads_other_usage_multiplier'] = 1.0
    args['misc_plug_loads_well_pump_present'] = false
    args['misc_plug_loads_well_pump_annual_kwh'] = Constants.Auto
    args['misc_plug_loads_well_pump_usage_multiplier'] = 0
    args['misc_plug_loads_vehicle_present'] = false
    args['misc_plug_loads_vehicle_annual_kwh'] = Constants.Auto
    args['misc_plug_loads_vehicle_usage_multiplier'] = 0
    args['misc_fuel_loads_grill_present'] = false
    args['misc_fuel_loads_grill_fuel_type'] = HPXML::FuelTypeNaturalGas
    args['misc_fuel_loads_grill_annual_therm'] = Constants.Auto
    args['misc_fuel_loads_grill_usage_multiplier'] = 0
    args['misc_fuel_loads_lighting_present'] = false
    args['misc_fuel_loads_lighting_fuel_type'] = HPXML::FuelTypeNaturalGas
    args['misc_fuel_loads_lighting_annual_therm'] = Constants.Auto
    args['misc_fuel_loads_lighting_usage_multiplier'] = 0
    args['misc_fuel_loads_fireplace_present'] = false
    args['misc_fuel_loads_fireplace_fuel_type'] = HPXML::FuelTypeNaturalGas
    args['misc_fuel_loads_fireplace_annual_therm'] = Constants.Auto
    args['misc_fuel_loads_fireplace_frac_sensible'] = Constants.Auto
    args['misc_fuel_loads_fireplace_frac_latent'] = Constants.Auto
    args['misc_fuel_loads_fireplace_usage_multiplier'] = 0
    args['pool_present'] = false
    args['pool_pump_annual_kwh'] = Constants.Auto
    args['pool_pump_usage_multiplier'] = 0
    args['pool_heater_type'] = HPXML::HeaterTypeElectricResistance
    args['pool_heater_annual_kwh'] = Constants.Auto
    args['pool_heater_annual_therm'] = Constants.Auto
    args['pool_heater_usage_multiplier'] = 0
    args['hot_tub_present'] = false
    args['hot_tub_pump_annual_kwh'] = Constants.Auto
    args['hot_tub_pump_usage_multiplier'] = 0
    args['hot_tub_heater_type'] = HPXML::HeaterTypeElectricResistance
    args['hot_tub_heater_annual_kwh'] = Constants.Auto
    args['hot_tub_heater_annual_therm'] = Constants.Auto
    args['hot_tub_heater_usage_multiplier'] = 0
  end

  # ASHRAE 140
  if ['ASHRAE_Standard_140/L100AL.xml'].include? hpxml_file
    args['weather_station_epw_filepath'] = 'USA_NV_Las.Vegas-McCarran.Intl.AP.723860_TMY3.epw'
  elsif ['ASHRAE_Standard_140/L110AC.xml',
         'ASHRAE_Standard_140/L110AL.xml'].include? hpxml_file
    args['air_leakage_value'] = 1.5
  elsif ['ASHRAE_Standard_140/L120AC.xml',
         'ASHRAE_Standard_140/L120AL.xml'].include? hpxml_file
    args['wall_assembly_r'] = 23.58
    args['ceiling_assembly_r'] = 57.49
  elsif ['ASHRAE_Standard_140/L130AC.xml',
         'ASHRAE_Standard_140/L130AL.xml'].include? hpxml_file
    args['window_ufactor'] = 0.3
    args['window_shgc'] = 0.335
  elsif ['ASHRAE_Standard_140/L140AC.xml',
         'ASHRAE_Standard_140/L140AL.xml'].include? hpxml_file
    args['window_area_front'] = 0.0
    args['window_area_back'] = 0.0
    args['window_area_left'] = 0.0
    args['window_area_right'] = 0.0
  elsif ['ASHRAE_Standard_140/L150AC.xml',
         'ASHRAE_Standard_140/L150AL.xml'].include? hpxml_file
    args['window_area_front'] = 270.0
    args['window_area_back'] = 0.0
    args['window_area_left'] = 0.0
    args['window_area_right'] = 0.0
    args['window_aspect_ratio'] = 5.0 / 1.5
  elsif ['ASHRAE_Standard_140/L155AC.xml',
         'ASHRAE_Standard_140/L155AL.xml'].include? hpxml_file
    args['overhangs_front_depth'] = 2.5
    args['overhangs_front_distance_to_top_of_window'] = 1.0
    args['overhangs_front_distance_to_bottom_of_window'] = 6.0
  elsif ['ASHRAE_Standard_140/L160AC.xml',
         'ASHRAE_Standard_140/L160AL.xml'].include? hpxml_file
    args['window_area_front'] = 0.0
    args['window_area_back'] = 0.0
    args['window_area_left'] = 135.0
    args['window_area_right'] = 135.0
    args['window_aspect_ratio'] = 5.0 / 1.5
  elsif ['ASHRAE_Standard_140/L170AC.xml',
         'ASHRAE_Standard_140/L170AL.xml'].include? hpxml_file
    args['misc_plug_loads_other_annual_kwh'] = 0.0
  elsif ['ASHRAE_Standard_140/L200AC.xml',
         'ASHRAE_Standard_140/L200AL.xml'].include? hpxml_file
    args['air_leakage_value'] = 1.5
    args['wall_assembly_r'] = 4.84
    args['ceiling_assembly_r'] = 11.75
    args['floor_over_foundation_assembly_r'] = 4.24
  elsif ['ASHRAE_Standard_140/L202AC.xml',
         'ASHRAE_Standard_140/L202AL.xml'].include? hpxml_file
    args['wall_color'] = HPXML::ColorReflective
    args['roof_color'] = HPXML::ColorReflective
  elsif ['ASHRAE_Standard_140/L302XC.xml'].include? hpxml_file
    args['geometry_foundation_type'] = HPXML::FoundationTypeSlab
    args['slab_carpet_fraction'] = 1.0
    args['slab_carpet_r'] = 2.08
  elsif ['ASHRAE_Standard_140/L304XC.xml'].include? hpxml_file
    args['slab_perimeter_insulation_r'] = 5.4
    args['slab_perimeter_depth'] = 2.5
  elsif ['ASHRAE_Standard_140/L322XC.xml'].include? hpxml_file
    args['geometry_foundation_type'] = HPXML::FoundationTypeBasementConditioned
    args['geometry_unit_cfa'] = 3078
    args['air_leakage_value'] = 0.335
  elsif ['ASHRAE_Standard_140/L324XC.xml'].include? hpxml_file
    args['rim_joist_assembly_r'] = 13.14
    args['foundation_wall_insulation_r'] = 10.2
    args['foundation_wall_insulation_distance_to_bottom'] = 7.25
    args['foundation_wall_insulation_location'] = 'interior'
  end

  # Appliances
  if ['base-appliances-coal.xml'].include? hpxml_file
    args['clothes_dryer_fuel_type'] = HPXML::FuelTypeCoal
    args['clothes_dryer_efficiency'] = 3.3
    args['clothes_dryer_vented_flow_rate'] = Constants.Auto
    args['cooking_range_oven_fuel_type'] = HPXML::FuelTypeCoal
  elsif ['base-appliances-dehumidifier.xml'].include? hpxml_file
    args['dehumidifier_type'] = HPXML::DehumidifierTypePortable
  elsif ['base-appliances-dehumidifier-ief-portable.xml'].include? hpxml_file
    args['dehumidifier_efficiency_type'] = 'IntegratedEnergyFactor'
    args['dehumidifier_efficiency'] = 1.5
  elsif ['base-appliances-dehumidifier-ief-whole-home.xml'].include? hpxml_file
    args['dehumidifier_type'] = HPXML::DehumidifierTypeWholeHome
  elsif ['base-appliances-gas.xml'].include? hpxml_file
    args['clothes_dryer_fuel_type'] = HPXML::FuelTypeNaturalGas
    args['clothes_dryer_efficiency'] = 3.3
    args['clothes_dryer_vented_flow_rate'] = Constants.Auto
    args['cooking_range_oven_fuel_type'] = HPXML::FuelTypeNaturalGas
  elsif ['base-appliances-modified.xml'].include? hpxml_file
    args['clothes_washer_efficiency_type'] = 'ModifiedEnergyFactor'
    args['clothes_washer_efficiency'] = 1.65
    args['clothes_dryer_efficiency_type'] = 'EnergyFactor'
    args['clothes_dryer_efficiency'] = 4.29
    args['clothes_dryer_vented_flow_rate'] = 0.0
    args['dishwasher_efficiency_type'] = 'EnergyFactor'
    args['dishwasher_efficiency'] = 0.7
    args['dishwasher_place_setting_capacity'] = 6
  elsif ['base-appliances-none.xml'].include? hpxml_file
    args['clothes_washer_location'] = 'none'
    args['clothes_dryer_location'] = 'none'
    args['dishwasher_location'] = 'none'
    args['refrigerator_location'] = 'none'
    args['cooking_range_oven_location'] = 'none'
  elsif ['base-appliances-oil.xml'].include? hpxml_file
    args['clothes_dryer_fuel_type'] = HPXML::FuelTypeOil
    args['clothes_dryer_efficiency'] = 3.3
    args['clothes_dryer_vented_flow_rate'] = Constants.Auto
    args['cooking_range_oven_fuel_type'] = HPXML::FuelTypeOil
  elsif ['base-appliances-propane.xml'].include? hpxml_file
    args['clothes_dryer_fuel_type'] = HPXML::FuelTypePropane
    args['clothes_dryer_efficiency'] = 3.3
    args['clothes_dryer_vented_flow_rate'] = Constants.Auto
    args['cooking_range_oven_fuel_type'] = HPXML::FuelTypePropane
  elsif ['base-appliances-wood.xml'].include? hpxml_file
    args['clothes_dryer_fuel_type'] = HPXML::FuelTypeWoodCord
    args['clothes_dryer_efficiency'] = 3.3
    args['clothes_dryer_vented_flow_rate'] = Constants.Auto
    args['cooking_range_oven_fuel_type'] = HPXML::FuelTypeWoodCord
  end

  # Attic/roof
  if ['base-atticroof-flat.xml'].include? hpxml_file
    args['geometry_attic_type'] = HPXML::AtticTypeFlatRoof
    args['roof_assembly_r'] = 25.8
    args['ducts_supply_leakage_to_outside_value'] = 0.0
    args['ducts_return_leakage_to_outside_value'] = 0.0
    args['ducts_supply_location'] = HPXML::LocationBasementConditioned
    args['ducts_return_location'] = HPXML::LocationBasementConditioned
  elsif ['base-atticroof-radiant-barrier.xml'].include? hpxml_file
    args['roof_radiant_barrier'] = true
    args['roof_radiant_barrier_grade'] = 2
    args['ceiling_assembly_r'] = 8.7
  elsif ['base-atticroof-unvented-insulated-roof.xml'].include? hpxml_file
    args['ceiling_assembly_r'] = 2.1
    args['roof_assembly_r'] = 25.8
  elsif ['base-atticroof-vented.xml'].include? hpxml_file
    args['geometry_attic_type'] = HPXML::AtticTypeVented
    args['water_heater_location'] = HPXML::LocationAtticVented
    args['ducts_supply_location'] = HPXML::LocationAtticVented
    args['ducts_return_location'] = HPXML::LocationAtticVented
  elsif ['base-atticroof-conditioned.xml'].include? hpxml_file
    args['geometry_attic_type'] = HPXML::AtticTypeConditioned
    args['geometry_unit_num_floors_above_grade'] = 2
    args['geometry_unit_cfa'] = 3600
    args['ducts_supply_location'] = HPXML::LocationLivingSpace
    args['ducts_return_location'] = HPXML::LocationLivingSpace
    args['ducts_supply_leakage_to_outside_value'] = 50
    args['ducts_return_leakage_to_outside_value'] = 100
    args['water_heater_location'] = HPXML::LocationBasementConditioned
    args['clothes_washer_location'] = HPXML::LocationBasementConditioned
    args['clothes_dryer_location'] = HPXML::LocationBasementConditioned
    args['dishwasher_location'] = HPXML::LocationBasementConditioned
    args['refrigerator_location'] = HPXML::LocationBasementConditioned
    args['cooking_range_oven_location'] = HPXML::LocationBasementConditioned
    args['misc_plug_loads_other_annual_kwh'] = 3276
  elsif ['base-atticroof-cathedral.xml'].include? hpxml_file
    # BuildResHPXML measure doesn't support cathedral ceiling; model as
    # conditioned attic and then update the resulting HPXML later.
    args['geometry_attic_type'] = HPXML::AtticTypeConditioned
    args['geometry_unit_num_floors_above_grade'] = 2
    args['geometry_unit_cfa'] = 4050
    args['window_area_left'] = 120.0
    args['window_area_right'] = 120.0
    args['window_aspect_ratio'] = 5.0 / 2.5
    args['roof_assembly_r'] = 25.8
    args['ducts_supply_location'] = HPXML::LocationLivingSpace
    args['ducts_return_location'] = HPXML::LocationLivingSpace
    args['ducts_supply_leakage_to_outside_value'] = 0
    args['ducts_return_leakage_to_outside_value'] = 0
  end

  # Single-Family Attached
  if ['base-bldgtype-single-family-attached.xml'].include? hpxml_file
    args['geometry_unit_type'] = HPXML::ResidentialTypeSFA
    args['geometry_unit_cfa'] = 1800.0
    args['geometry_building_num_units'] = 3
    args['geometry_unit_right_wall_is_adiabatic'] = true
    args['window_front_wwr'] = 0.18
    args['window_back_wwr'] = 0.18
    args['window_left_wwr'] = 0.18
    args['window_right_wwr'] = 0.18
    args['window_area_front'] = 0
    args['window_area_back'] = 0
    args['window_area_left'] = 0
    args['window_area_right'] = 0
    args['heating_system_heating_capacity'] = 24000.0
    args['misc_plug_loads_other_annual_kwh'] = 1638.0
  elsif ['base-bldgtype-single-family-attached-2stories.xml'].include? hpxml_file
    args['geometry_unit_num_floors_above_grade'] = 2
    args['geometry_unit_cfa'] = 2700.0
    args['heating_system_heating_capacity'] = 48000.0
    args['cooling_system_cooling_capacity'] = 36000.0
    args['ducts_supply_surface_area'] = 112.5
    args['ducts_return_surface_area'] = 37.5
    args['misc_plug_loads_other_annual_kwh'] = 2457.0
  end

  # Multifamily
  if ['base-bldgtype-multifamily.xml'].include? hpxml_file
    args['geometry_unit_type'] = HPXML::ResidentialTypeApartment
    args['geometry_unit_cfa'] = 900.0
    args['geometry_foundation_type'] = HPXML::FoundationTypeAboveApartment
    args['geometry_attic_type'] = HPXML::AtticTypeBelowApartment
    args['geometry_unit_right_wall_is_adiabatic'] = true
    args['geometry_building_num_units'] = 6
    args['window_front_wwr'] = 0.18
    args['window_back_wwr'] = 0.18
    args['window_left_wwr'] = 0.18
    args['window_right_wwr'] = 0.18
    args['window_area_front'] = 0
    args['window_area_back'] = 0
    args['window_area_left'] = 0
    args['window_area_right'] = 0
    args['heating_system_heating_capacity'] = 12000.0
    args['cooling_system_cooling_capacity'] = 12000.0
    args['ducts_supply_leakage_to_outside_value'] = 0.0
    args['ducts_return_leakage_to_outside_value'] = 0.0
    args['ducts_supply_location'] = HPXML::LocationLivingSpace
    args['ducts_return_location'] = HPXML::LocationLivingSpace
    args['ducts_supply_insulation_r'] = 0.0
    args['door_area'] = 20.0
    args['misc_plug_loads_other_annual_kwh'] = 819.0
  elsif ['base-bldgtype-multifamily-shared-boiler-only-baseboard.xml',
         'base-bldgtype-multifamily-shared-boiler-chiller-baseboard.xml'].include? hpxml_file
    args['heating_system_type'] = "Shared #{HPXML::HVACTypeBoiler} w/ Baseboard"
    args['cooling_system_type'] = 'none'
  elsif ['base-bldgtype-multifamily-shared-boiler-only-fan-coil.xml',
         'base-bldgtype-multifamily-shared-boiler-chiller-fan-coil.xml'].include? hpxml_file
    args['heating_system_type'] = "Shared #{HPXML::HVACTypeBoiler} w/ Ductless Fan Coil"
  elsif ['base-bldgtype-multifamily-shared-chiller-only-baseboard.xml'].include? hpxml_file
    args['heating_system_type'] = 'none'
    args['cooling_system_type'] = 'none'
  elsif ['base-bldgtype-multifamily-shared-mechvent.xml'].include? hpxml_file
    args['mech_vent_fan_type'] = HPXML::MechVentTypeSupply
    args['mech_vent_flow_rate'] = 800
    args['mech_vent_fan_power'] = 240
    args['mech_vent_num_units_served'] = 10
    args['mech_vent_shared_frac_recirculation'] = 0.5
    args['mech_vent_2_fan_type'] = HPXML::MechVentTypeExhaust
    args['mech_vent_2_flow_rate'] = 72
    args['mech_vent_2_fan_power'] = 26
  elsif ['base-bldgtype-multifamily-shared-mechvent-preconditioning.xml'].include? hpxml_file
    args['mech_vent_shared_preheating_fuel'] = HPXML::FuelTypeNaturalGas
    args['mech_vent_shared_preheating_efficiency'] = 0.92
    args['mech_vent_shared_preheating_fraction_heat_load_served'] = 0.7
    args['mech_vent_shared_precooling_fuel'] = HPXML::FuelTypeElectricity
    args['mech_vent_shared_precooling_efficiency'] = 4.0
    args['mech_vent_shared_precooling_fraction_cool_load_served'] = 0.8
  elsif ['base-bldgtype-multifamily-shared-pv.xml'].include? hpxml_file
    args['pv_system_num_bedrooms_served'] = 6 * 3
    args['pv_system_location'] = HPXML::LocationGround
    args['pv_system_module_type'] = HPXML::PVModuleTypeStandard
    args['pv_system_tracking'] = HPXML::PVTrackingTypeFixed
    args['pv_system_array_azimuth'] = 225
    args['pv_system_array_tilt'] = 30
    args['pv_system_max_power_output'] = 30000
    args['pv_system_inverter_efficiency'] = 0.96
    args['pv_system_system_losses_fraction'] = 0.14
  elsif ['base-bldgtype-multifamily-shared-water-heater.xml'].include? hpxml_file
    args['water_heater_fuel_type'] = HPXML::FuelTypeNaturalGas
    args['water_heater_num_units_served'] = 6
    args['water_heater_tank_volume'] = 120
    args['water_heater_efficiency'] = 0.59
    args['water_heater_recovery_efficiency'] = 0.76
    args['water_heater_heating_capacity'] = 40000
  end

  # DHW
  if ['base-dhw-combi-tankless.xml'].include? hpxml_file
    args['water_heater_type'] = HPXML::WaterHeaterTypeCombiTankless
    args['water_heater_tank_volume'] = Constants.Auto
  elsif ['base-dhw-combi-tankless-outside.xml',
         'base-dhw-indirect-outside.xml',
         'base-dhw-tank-gas-outside.xml',
         'base-dhw-tank-heat-pump-outside.xml',
         'base-dhw-tankless-electric-outside.xml'].include? hpxml_file
    args['water_heater_location'] = HPXML::LocationOtherExterior
  elsif ['base-dhw-dwhr.xml'].include? hpxml_file
    args['dwhr_facilities_connected'] = HPXML::DWHRFacilitiesConnectedAll
  elsif ['base-dhw-indirect.xml'].include? hpxml_file
    args['water_heater_type'] = HPXML::WaterHeaterTypeCombiStorage
    args['water_heater_tank_volume'] = 50
  elsif ['base-dhw-indirect-standbyloss.xml'].include? hpxml_file
    args['water_heater_standby_loss'] = 1.0
  elsif ['base-dhw-indirect-with-solar-fraction.xml',
         'base-dhw-solar-fraction.xml',
         'base-dhw-tank-heat-pump-with-solar-fraction.xml',
         'base-dhw-tankless-gas-with-solar-fraction.xml'].include? hpxml_file
    args['solar_thermal_system_type'] = HPXML::SolarThermalSystemType
    args['solar_thermal_solar_fraction'] = 0.65
  elsif ['base-dhw-jacket-electric.xml',
         'base-dhw-jacket-gas.xml',
         'base-dhw-jacket-hpwh.xml',
         'base-dhw-jacket-indirect.xml'].include? hpxml_file
    args['water_heater_jacket_rvalue'] = 10.0
  elsif ['base-dhw-low-flow-fixtures.xml'].include? hpxml_file
    args['water_fixtures_sink_low_flow'] = true
  elsif ['base-dhw-none.xml'].include? hpxml_file
    args['water_heater_type'] = 'none'
    args['dishwasher_location'] = 'none'
  elsif ['base-dhw-recirc-demand.xml'].include? hpxml_file
    args['hot_water_distribution_system_type'] = HPXML::DHWDistTypeRecirc
    args['hot_water_distribution_recirc_control_type'] = HPXML::DHWRecirControlTypeSensor
    args['hot_water_distribution_pipe_r'] = 3.0
  elsif ['base-dhw-recirc-manual.xml'].include? hpxml_file
    args['hot_water_distribution_system_type'] = HPXML::DHWDistTypeRecirc
    args['hot_water_distribution_recirc_control_type'] = HPXML::DHWRecirControlTypeManual
    args['hot_water_distribution_pipe_r'] = 3.0
  elsif ['base-dhw-recirc-nocontrol.xml'].include? hpxml_file
    args['hot_water_distribution_system_type'] = HPXML::DHWDistTypeRecirc
  elsif ['base-dhw-recirc-temperature.xml'].include? hpxml_file
    args['hot_water_distribution_system_type'] = HPXML::DHWDistTypeRecirc
    args['hot_water_distribution_recirc_control_type'] = HPXML::DHWRecirControlTypeTemperature
  elsif ['base-dhw-recirc-timer.xml'].include? hpxml_file
    args['hot_water_distribution_system_type'] = HPXML::DHWDistTypeRecirc
    args['hot_water_distribution_recirc_control_type'] = HPXML::DHWRecirControlTypeTimer
  elsif ['base-dhw-solar-direct-evacuated-tube.xml'].include? hpxml_file
    args['solar_thermal_system_type'] = HPXML::SolarThermalSystemType
    args['solar_thermal_storage_volume'] = 60
  elsif ['base-dhw-solar-indirect-flat-plate.xml'].include? hpxml_file
    args['solar_thermal_system_type'] = HPXML::SolarThermalSystemType
    args['solar_thermal_collector_type'] = HPXML::SolarThermalTypeSingleGlazing
    args['solar_thermal_collector_rated_optical_efficiency'] = 0.77
    args['solar_thermal_collector_rated_thermal_losses'] = 0.793
    args['solar_thermal_storage_volume'] = 60
    args['solar_thermal_collector_loop_type'] = HPXML::SolarThermalLoopTypeIndirect
  elsif ['base-dhw-solar-direct-flat-plate.xml'].include? hpxml_file
    args['solar_thermal_collector_loop_type'] = HPXML::SolarThermalLoopTypeDirect
  elsif ['base-dhw-solar-direct-ics.xml'].include? hpxml_file
    args['solar_thermal_collector_type'] = HPXML::SolarThermalTypeICS
    args['solar_thermal_collector_loop_type'] = HPXML::SolarThermalLoopTypeDirect
  elsif ['base-dhw-solar-thermosyphon-flat-plate.xml'].include? hpxml_file
    args['solar_thermal_collector_loop_type'] = HPXML::SolarThermalLoopTypeThermosyphon
  elsif ['base-dhw-tank-coal.xml'].include? hpxml_file
    args['water_heater_fuel_type'] = HPXML::FuelTypeCoal
  elsif ['base-dhw-tank-elec-uef.xml'].include? hpxml_file
    args['water_heater_tank_volume'] = 30
    args['water_heater_efficiency_type'] = 'UniformEnergyFactor'
    args['water_heater_efficiency'] = 0.93
    args['water_heater_usage_bin'] = HPXML::WaterHeaterUsageBinLow
    args['water_heater_recovery_efficiency'] = 0.98
    args['water_heater_heating_capacity'] = 15354
  elsif ['base-dhw-tank-gas.xml'].include? hpxml_file
    args['water_heater_fuel_type'] = HPXML::FuelTypeNaturalGas
    args['water_heater_tank_volume'] = 50
    args['water_heater_efficiency'] = 0.59
    args['water_heater_heating_capacity'] = 40000
  elsif ['base-dhw-tank-gas-uef.xml'].include? hpxml_file
    args['water_heater_tank_volume'] = 30
    args['water_heater_efficiency_type'] = 'UniformEnergyFactor'
    args['water_heater_usage_bin'] = HPXML::WaterHeaterUsageBinMedium
    args['water_heater_recovery_efficiency'] = 0.75
    args['water_heater_heating_capacity'] = 30000
  elsif ['base-dhw-tank-heat-pump.xml'].include? hpxml_file
    args['water_heater_type'] = HPXML::WaterHeaterTypeHeatPump
    args['water_heater_tank_volume'] = 80
    args['water_heater_efficiency'] = 2.3
  elsif ['base-dhw-tank-heat-pump-uef.xml'].include? hpxml_file
    args['water_heater_tank_volume'] = 50
    args['water_heater_efficiency_type'] = 'UniformEnergyFactor'
    args['water_heater_efficiency'] = 3.75
    args['water_heater_usage_bin'] = HPXML::WaterHeaterUsageBinMedium
    args['water_heater_heating_capacity'] = 18767
  elsif ['base-dhw-tank-heat-pump-with-solar.xml',
         'base-dhw-tankless-gas-with-solar.xml'].include? hpxml_file
    args['solar_thermal_system_type'] = HPXML::SolarThermalSystemType
    args['solar_thermal_collector_loop_type'] = HPXML::SolarThermalLoopTypeIndirect
    args['solar_thermal_collector_type'] = HPXML::SolarThermalTypeSingleGlazing
    args['solar_thermal_collector_rated_optical_efficiency'] = 0.77
    args['solar_thermal_collector_rated_thermal_losses'] = 0.793
    args['solar_thermal_storage_volume'] = 60
  elsif ['base-dhw-tankless-electric.xml'].include? hpxml_file
    args['water_heater_type'] = HPXML::WaterHeaterTypeTankless
    args['water_heater_tank_volume'] = Constants.Auto
    args['water_heater_efficiency'] = 0.99
  elsif ['base-dhw-tankless-electric-uef.xml'].include? hpxml_file
    args['water_heater_efficiency_type'] = 'UniformEnergyFactor'
    args['water_heater_efficiency'] = 0.98
  elsif ['base-dhw-tankless-gas.xml'].include? hpxml_file
    args['water_heater_type'] = HPXML::WaterHeaterTypeTankless
    args['water_heater_fuel_type'] = HPXML::FuelTypeNaturalGas
    args['water_heater_tank_volume'] = Constants.Auto
    args['water_heater_efficiency'] = 0.82
  elsif ['base-dhw-tankless-gas-uef.xml'].include? hpxml_file
    args['water_heater_efficiency_type'] = 'UniformEnergyFactor'
    args['water_heater_efficiency'] = 0.93
  elsif ['base-dhw-tankless-propane.xml'].include? hpxml_file
    args['water_heater_fuel_type'] = HPXML::FuelTypePropane
  elsif ['base-dhw-tank-oil.xml'].include? hpxml_file
    args['water_heater_fuel_type'] = HPXML::FuelTypeOil
  elsif ['base-dhw-tank-wood.xml'].include? hpxml_file
    args['water_heater_fuel_type'] = HPXML::FuelTypeWoodCord
  elsif ['base-dhw-desuperheater.xml',
         'base-dhw-desuperheater-2-speed.xml',
         'base-dhw-desuperheater-var-speed.xml',
         'base-dhw-desuperheater-hpwh.xml',
         'base-dhw-desuperheater-gshp.xml'].include? hpxml_file
    args['water_heater_uses_desuperheater'] = true
  elsif ['base-dhw-desuperheater-tankless.xml'].include? hpxml_file
    args['water_heater_uses_desuperheater'] = true
    args['water_heater_type'] = HPXML::WaterHeaterTypeTankless
    args['water_heater_tank_volume'] = Constants.Auto
    args['water_heater_efficiency'] = 0.99
  end

  # Enclosure
  if ['base-enclosure-2stories.xml'].include? hpxml_file
    args['geometry_unit_cfa'] = 4050.0
    args['geometry_unit_num_floors_above_grade'] = 2
    args['window_area_front'] = 216.0
    args['window_area_back'] = 216.0
    args['window_area_left'] = 144.0
    args['window_area_right'] = 144.0
    args['heating_system_heating_capacity'] = 48000.0
    args['cooling_system_cooling_capacity'] = 36000.0
    args['ducts_supply_surface_area'] = 112.5
    args['ducts_return_surface_area'] = 37.5
    args['misc_plug_loads_other_annual_kwh'] = 3685.5
  elsif ['base-enclosure-2stories-garage.xml'].include? hpxml_file
    args['geometry_unit_cfa'] = 3250.0
    args['geometry_garage_width'] = 20.0
    args['misc_plug_loads_other_annual_kwh'] = 2957.5
    args['floor_over_garage_assembly_r'] = 39.3
  elsif ['base-enclosure-beds-1.xml'].include? hpxml_file
    args['geometry_unit_num_bedrooms'] = 1
    args['geometry_unit_num_bathrooms'] = 1
    args['geometry_unit_num_occupants'] = 1
    args['misc_plug_loads_television_annual_kwh'] = 482.0
  elsif ['base-enclosure-beds-2.xml'].include? hpxml_file
    args['geometry_unit_num_bedrooms'] = 2
    args['geometry_unit_num_bathrooms'] = 1
    args['geometry_unit_num_occupants'] = 2
    args['misc_plug_loads_television_annual_kwh'] = 551.0
  elsif ['base-enclosure-beds-4.xml'].include? hpxml_file
    args['geometry_unit_num_bedrooms'] = 4
    args['geometry_unit_num_occupants'] = 4
    args['misc_plug_loads_television_annual_kwh'] = 689.0
  elsif ['base-enclosure-beds-5.xml'].include? hpxml_file
    args['geometry_unit_num_bedrooms'] = 5
    args['geometry_unit_num_bathrooms'] = 3
    args['geometry_unit_num_occupants'] = 5
    args['misc_plug_loads_television_annual_kwh'] = 758.0
  elsif ['base-enclosure-garage.xml'].include? hpxml_file
    args['geometry_garage_width'] = 30.0
    args['geometry_garage_protrusion'] = 1.0
    args['window_area_front'] = 12.0
    args['window_aspect_ratio'] = 5.0 / 1.5
    args['ducts_supply_location'] = HPXML::LocationGarage
    args['ducts_return_location'] = HPXML::LocationGarage
    args['water_heater_location'] = HPXML::LocationGarage
    args['clothes_washer_location'] = HPXML::LocationGarage
    args['clothes_dryer_location'] = HPXML::LocationGarage
    args['dishwasher_location'] = HPXML::LocationGarage
    args['refrigerator_location'] = HPXML::LocationGarage
    args['cooking_range_oven_location'] = HPXML::LocationGarage
  elsif ['base-enclosure-infil-ach-house-pressure.xml',
         'base-enclosure-infil-cfm-house-pressure.xml'].include? hpxml_file
    args['air_leakage_house_pressure'] = 45
    args['air_leakage_value'] *= 0.9338
  elsif ['base-enclosure-infil-cfm50.xml'].include? hpxml_file
    args['air_leakage_units'] = HPXML::UnitsCFM
    args['air_leakage_value'] = 1080
  elsif ['base-enclosure-infil-flue.xml'].include? hpxml_file
    args['geometry_has_flue_or_chimney'] = 'true'
  elsif ['base-enclosure-infil-natural-ach.xml'].include? hpxml_file
    args['air_leakage_units'] = HPXML::UnitsACHNatural
    args['air_leakage_value'] = 0.2
  elsif ['base-enclosure-overhangs.xml'].include? hpxml_file
    args['overhangs_back_depth'] = 2.5
    args['overhangs_back_distance_to_bottom_of_window'] = 4.0
    args['overhangs_left_depth'] = 1.5
    args['overhangs_left_distance_to_top_of_window'] = 2.0
    args['overhangs_left_distance_to_bottom_of_window'] = 7.0
    args['overhangs_right_depth'] = 1.5
    args['overhangs_right_distance_to_top_of_window'] = 2.0
    args['overhangs_right_distance_to_bottom_of_window'] = 6.0
  elsif ['base-enclosure-windows-none.xml'].include? hpxml_file
    args['window_area_front'] = 0
    args['window_area_back'] = 0
    args['window_area_left'] = 0
    args['window_area_right'] = 0
  elsif ['base-enclosure-skylights.xml'].include? hpxml_file
    args['skylight_area_front'] = 15
    args['skylight_area_back'] = 15
  end

  # Foundation
  if ['base-foundation-ambient.xml'].include? hpxml_file
    args['geometry_unit_cfa'] = 1350.0
    args['geometry_foundation_type'] = HPXML::FoundationTypeAmbient
    args.delete('geometry_rim_joist_height')
    args['floor_over_foundation_assembly_r'] = 18.7
    args.delete('rim_joist_assembly_r')
    args['misc_plug_loads_other_annual_kwh'] = 1228.5
  elsif ['base-foundation-conditioned-basement-slab-insulation.xml'].include? hpxml_file
    args['slab_under_insulation_r'] = 10
    args['slab_under_width'] = 4
  elsif ['base-foundation-conditioned-basement-wall-interior-insulation.xml'].include? hpxml_file
    args['foundation_wall_type'] = HPXML::FoundationWallTypeConcreteBlockFoamCore
    args['foundation_wall_insulation_r'] = 18.9
    args['foundation_wall_insulation_distance_to_top'] = 1.0
  elsif ['base-foundation-slab.xml'].include? hpxml_file
    args['geometry_unit_cfa'] = 1350.0
    args['geometry_foundation_type'] = HPXML::FoundationTypeSlab
    args['geometry_foundation_height'] = 0.0
    args['geometry_foundation_height_above_grade'] = 0.0
    args['foundation_wall_insulation_distance_to_bottom'] = Constants.Auto
    args['slab_under_insulation_r'] = 5
    args['slab_under_width'] = 999
    args['slab_carpet_fraction'] = 1.0
    args['slab_carpet_r'] = 2.5
    args['ducts_supply_location'] = HPXML::LocationUnderSlab
    args['ducts_return_location'] = HPXML::LocationUnderSlab
    args['misc_plug_loads_other_annual_kwh'] = 1228.5
  elsif ['base-foundation-unconditioned-basement.xml'].include? hpxml_file
    args['geometry_unit_cfa'] = 1350.0
    args['geometry_foundation_type'] = HPXML::FoundationTypeBasementUnconditioned
    args['floor_over_foundation_assembly_r'] = 18.7
    args['foundation_wall_insulation_r'] = 0
    args['foundation_wall_insulation_distance_to_bottom'] = 0.0
    args['rim_joist_assembly_r'] = 4.0
    args['ducts_supply_location'] = HPXML::LocationBasementUnconditioned
    args['ducts_return_location'] = HPXML::LocationBasementUnconditioned
    args['water_heater_location'] = HPXML::LocationBasementUnconditioned
    args['clothes_washer_location'] = HPXML::LocationBasementUnconditioned
    args['clothes_dryer_location'] = HPXML::LocationBasementUnconditioned
    args['dishwasher_location'] = HPXML::LocationBasementUnconditioned
    args['refrigerator_location'] = HPXML::LocationBasementUnconditioned
    args['cooking_range_oven_location'] = HPXML::LocationBasementUnconditioned
    args['misc_plug_loads_other_annual_kwh'] = 1228.5
  elsif ['base-foundation-basement-garage.xml'].include? hpxml_file
    args['misc_plug_loads_other_annual_kwh'] = 1729
  elsif ['base-foundation-unconditioned-basement-above-grade.xml'].include? hpxml_file
    args['geometry_foundation_height_above_grade'] = 4.0
  elsif ['base-foundation-unconditioned-basement-assembly-r.xml'].include? hpxml_file
    args['foundation_wall_assembly_r'] = 10.69
  elsif ['base-foundation-unconditioned-basement-wall-insulation.xml'].include? hpxml_file
    args['floor_over_foundation_assembly_r'] = 2.1
    args['foundation_wall_insulation_r'] = 8.9
    args['foundation_wall_insulation_distance_to_bottom'] = 4.0
    args['rim_joist_assembly_r'] = 23.0
  elsif ['base-foundation-unvented-crawlspace.xml'].include? hpxml_file
    args['geometry_unit_cfa'] = 1350.0
    args['geometry_foundation_type'] = HPXML::FoundationTypeCrawlspaceUnvented
    args['geometry_foundation_height'] = 4.0
    args['slab_thickness'] = 0.0
    args['floor_over_foundation_assembly_r'] = 18.7
    args['foundation_wall_insulation_distance_to_bottom'] = 4.0
    args['ducts_supply_location'] = HPXML::LocationCrawlspaceUnvented
    args['ducts_return_location'] = HPXML::LocationCrawlspaceUnvented
    args['water_heater_location'] = HPXML::LocationCrawlspaceUnvented
    args['misc_plug_loads_other_annual_kwh'] = 1228.5
  elsif ['base-foundation-vented-crawlspace.xml'].include? hpxml_file
    args['geometry_unit_cfa'] = 1350.0
    args['geometry_foundation_type'] = HPXML::FoundationTypeCrawlspaceVented
    args['geometry_foundation_height'] = 4.0
    args['slab_thickness'] = 0.0
    args['floor_over_foundation_assembly_r'] = 18.7
    args['foundation_wall_insulation_distance_to_bottom'] = 4.0
    args['ducts_supply_location'] = HPXML::LocationCrawlspaceVented
    args['ducts_return_location'] = HPXML::LocationCrawlspaceVented
    args['water_heater_location'] = HPXML::LocationCrawlspaceVented
    args['misc_plug_loads_other_annual_kwh'] = 1228.5
  elsif ['base-foundation-conditioned-crawlspace.xml'].include? hpxml_file
    args['geometry_unit_cfa'] = 1350.0
    args['geometry_foundation_type'] = HPXML::FoundationTypeCrawlspaceConditioned
    args['geometry_foundation_height'] = 4.0
    args['floor_over_foundation_assembly_r'] = 18.7
    args['foundation_wall_insulation_distance_to_bottom'] = 4.0
    args['ducts_supply_location'] = HPXML::LocationCrawlspaceConditioned
    args['ducts_return_location'] = HPXML::LocationCrawlspaceConditioned
    args['ducts_supply_leakage_to_outside_value'] = 0.0
    args['ducts_return_leakage_to_outside_value'] = 0.0
    args['water_heater_location'] = HPXML::LocationCrawlspaceConditioned
    args['misc_plug_loads_other_annual_kwh'] = 1228.5
  elsif ['base-foundation-walkout-basement.xml'].include? hpxml_file
    args['geometry_foundation_height_above_grade'] = 5.0
    args['foundation_wall_insulation_distance_to_bottom'] = 4.0
  end

  # HVAC
  if ['base-hvac-air-to-air-heat-pump-1-speed.xml'].include? hpxml_file
    args['heating_system_type'] = 'none'
    args['cooling_system_type'] = 'none'
    args['heat_pump_type'] = HPXML::HVACTypeHeatPumpAirToAir
    args['heat_pump_heating_capacity_17_f'] = args['heat_pump_heating_capacity'] * 0.6
    args['heat_pump_backup_type'] = HPXML::HeatPumpBackupTypeIntegrated
  elsif ['base-hvac-air-to-air-heat-pump-1-speed-cooling-only.xml'].include? hpxml_file
    args['heat_pump_heating_capacity'] = 0.0
    args['heat_pump_heating_capacity_17_f'] = 0.0
    args['heat_pump_fraction_heat_load_served'] = 0
    args['heat_pump_backup_type'] = 'none'
  elsif ['base-hvac-air-to-air-heat-pump-1-speed-heating-only.xml'].include? hpxml_file
    args['heat_pump_cooling_capacity'] = 0.0
    args['heat_pump_fraction_cool_load_served'] = 0
  elsif ['base-hvac-air-to-air-heat-pump-2-speed.xml'].include? hpxml_file
    args['heating_system_type'] = 'none'
    args['cooling_system_type'] = 'none'
    args['heat_pump_type'] = HPXML::HVACTypeHeatPumpAirToAir
    args['heat_pump_heating_efficiency'] = 9.3
    args['heat_pump_cooling_compressor_type'] = HPXML::HVACCompressorTypeTwoStage
    args['heat_pump_heating_capacity_17_f'] = args['heat_pump_heating_capacity'] * 0.6
    args['heat_pump_cooling_efficiency'] = 18.0
    args['heat_pump_backup_type'] = HPXML::HeatPumpBackupTypeIntegrated
  elsif ['base-hvac-air-to-air-heat-pump-var-speed.xml'].include? hpxml_file
    args['heating_system_type'] = 'none'
    args['cooling_system_type'] = 'none'
    args['heat_pump_type'] = HPXML::HVACTypeHeatPumpAirToAir
    args['heat_pump_heating_efficiency'] = 10.0
    args['heat_pump_cooling_compressor_type'] = HPXML::HVACCompressorTypeVariableSpeed
    args['heat_pump_cooling_sensible_heat_fraction'] = 0.78
    args['heat_pump_heating_capacity_17_f'] = args['heat_pump_heating_capacity'] * 0.6
    args['heat_pump_cooling_efficiency'] = 22.0
    args['heat_pump_backup_type'] = HPXML::HeatPumpBackupTypeIntegrated
  elsif ['base-hvac-air-to-air-heat-pump-var-speed-backup-boiler.xml'].include? hpxml_file
    args['heat_pump_backup_type'] = HPXML::HeatPumpBackupTypeSeparate
    args['heat_pump_heating_capacity'] = 18000.0
    args['heat_pump_cooling_capacity'] = 18000.0
    args['heat_pump_heating_capacity_17_f'] = args['heat_pump_heating_capacity'] * 0.6
    args['heating_system_2_type'] = HPXML::HVACTypeBoiler
    args['heating_system_2_fuel'] = HPXML::FuelTypeNaturalGas
    args['heating_system_2_heating_efficiency'] = 0.8
    args['heating_system_2_heating_capacity'] = 60000.0
  elsif ['base-hvac-air-to-air-heat-pump-var-speed-backup-boiler-switchover-temperature.xml'].include? hpxml_file
    args['heat_pump_backup_heating_switchover_temp'] = 25
  elsif hpxml_file.include? 'autosize'
    args['heating_system_heating_capacity'] = Constants.Auto
    args['heating_system_2_heating_capacity'] = Constants.Auto
    args['cooling_system_cooling_capacity'] = Constants.Auto
    if hpxml_file.include? 'manual-s-oversize-allowances'
      args['heat_pump_heating_capacity'] = Constants.Auto
    else
      args['heat_pump_heating_capacity'] = Constants.AutoMaxLoad
    end
    args['heat_pump_heating_capacity_17_f'] = Constants.Auto
    args['heat_pump_backup_heating_capacity'] = Constants.Auto
    args['heat_pump_cooling_capacity'] = Constants.Auto
  elsif ['base-hvac-boiler-coal-only.xml',
         'base-hvac-furnace-coal-only.xml'].include? hpxml_file
    args['heating_system_fuel'] = HPXML::FuelTypeCoal
  elsif ['base-hvac-boiler-elec-only.xml'].include? hpxml_file
    args['heating_system_type'] = HPXML::HVACTypeBoiler
    args['heating_system_fuel'] = HPXML::FuelTypeElectricity
    args['heating_system_heating_efficiency'] = 0.98
    args['cooling_system_type'] = 'none'
  elsif ['base-hvac-boiler-gas-central-ac-1-speed.xml'].include? hpxml_file
    args['heating_system_type'] = HPXML::HVACTypeBoiler
  elsif ['base-hvac-boiler-gas-only.xml'].include? hpxml_file
    args['heating_system_type'] = HPXML::HVACTypeBoiler
    args['cooling_system_type'] = 'none'
  elsif ['base-hvac-boiler-oil-only.xml',
         'base-hvac-furnace-oil-only.xml'].include? hpxml_file
    args['heating_system_fuel'] = HPXML::FuelTypeOil
  elsif ['base-hvac-boiler-propane-only.xml',
         'base-hvac-furnace-propane-only.xml'].include? hpxml_file
    args['heating_system_fuel'] = HPXML::FuelTypePropane
  elsif ['base-hvac-boiler-wood-only.xml',
         'base-hvac-furnace-wood-only.xml'].include? hpxml_file
    args['heating_system_fuel'] = HPXML::FuelTypeWoodCord
  elsif ['base-hvac-central-ac-only-1-speed.xml'].include? hpxml_file
    args['heating_system_type'] = 'none'
  elsif ['base-hvac-central-ac-only-2-speed.xml'].include? hpxml_file
    args['heating_system_type'] = 'none'
    args['cooling_system_cooling_efficiency'] = 18.0
    args['cooling_system_cooling_compressor_type'] = HPXML::HVACCompressorTypeTwoStage
  elsif ['base-hvac-central-ac-only-var-speed.xml'].include? hpxml_file
    args['heating_system_type'] = 'none'
    args['cooling_system_cooling_efficiency'] = 24.0
    args['cooling_system_cooling_compressor_type'] = HPXML::HVACCompressorTypeVariableSpeed
    args['cooling_system_cooling_sensible_heat_fraction'] = 0.78
  elsif ['base-hvac-central-ac-plus-air-to-air-heat-pump-heating.xml'].include? hpxml_file
    args['heat_pump_type'] = HPXML::HVACTypeHeatPumpAirToAir
    args['heat_pump_heating_efficiency'] = 7.7
    args['heat_pump_heating_capacity_17_f'] = args['heat_pump_heating_capacity'] * 0.6
    args['heat_pump_fraction_cool_load_served'] = 0
    args['heat_pump_backup_type'] = HPXML::HeatPumpBackupTypeIntegrated
    args['heat_pump_backup_fuel'] = HPXML::FuelTypeElectricity
  elsif ['base-hvac-dual-fuel-air-to-air-heat-pump-1-speed.xml'].include? hpxml_file
    args['heat_pump_heating_efficiency'] = 7.7
    args['heat_pump_backup_fuel'] = HPXML::FuelTypeNaturalGas
    args['heat_pump_backup_heating_efficiency'] = 0.95
    args['heat_pump_backup_heating_switchover_temp'] = 25
  elsif ['base-hvac-dual-fuel-air-to-air-heat-pump-1-speed-electric.xml'].include? hpxml_file
    args['heat_pump_backup_fuel'] = HPXML::FuelTypeElectricity
    args['heat_pump_backup_heating_efficiency'] = 1.0
  elsif ['base-hvac-dual-fuel-air-to-air-heat-pump-2-speed.xml',
         'base-hvac-dual-fuel-air-to-air-heat-pump-var-speed.xml'].include? hpxml_file
    args['heat_pump_backup_fuel'] = HPXML::FuelTypeNaturalGas
    args['heat_pump_backup_heating_efficiency'] = 0.95
    args['heat_pump_backup_heating_switchover_temp'] = 25
  elsif ['base-hvac-dual-fuel-mini-split-heat-pump-ducted.xml'].include? hpxml_file
    args['heat_pump_heating_capacity'] = 36000.0
    args['heat_pump_backup_fuel'] = HPXML::FuelTypeNaturalGas
    args['heat_pump_backup_heating_efficiency'] = 0.95
    args['heat_pump_backup_heating_switchover_temp'] = 25
  elsif ['base-hvac-ducts-leakage-cfm50.xml'].include? hpxml_file
    args['ducts_leakage_units'] = HPXML::UnitsCFM50
    args['ducts_supply_leakage_to_outside_value'] = 100
    args['ducts_return_leakage_to_outside_value'] = 125
  elsif ['base-hvac-ducts-leakage-percent.xml'].include? hpxml_file
    args['ducts_leakage_units'] = HPXML::UnitsPercent
    args['ducts_supply_leakage_to_outside_value'] = 0.1
    args['ducts_return_leakage_to_outside_value'] = 0.05
  elsif ['base-hvac-elec-resistance-only.xml'].include? hpxml_file
    args['heating_system_type'] = HPXML::HVACTypeElectricResistance
    args['heating_system_fuel'] = HPXML::FuelTypeElectricity
    args['heating_system_heating_efficiency'] = 1.0
    args['cooling_system_type'] = 'none'
  elsif ['base-hvac-evap-cooler-furnace-gas.xml'].include? hpxml_file
    args['cooling_system_type'] = HPXML::HVACTypeEvaporativeCooler
    args.delete('cooling_system_cooling_compressor_type')
    args.delete('cooling_system_cooling_sensible_heat_fraction')
  elsif ['base-hvac-evap-cooler-only.xml'].include? hpxml_file
    args['heating_system_type'] = 'none'
    args['cooling_system_type'] = HPXML::HVACTypeEvaporativeCooler
    args.delete('cooling_system_cooling_compressor_type')
    args.delete('cooling_system_cooling_sensible_heat_fraction')
  elsif ['base-hvac-evap-cooler-only-ducted.xml'].include? hpxml_file
    args['heating_system_type'] = 'none'
    args['cooling_system_type'] = HPXML::HVACTypeEvaporativeCooler
    args.delete('cooling_system_cooling_compressor_type')
    args.delete('cooling_system_cooling_sensible_heat_fraction')
    args['cooling_system_is_ducted'] = true
    args['ducts_return_leakage_to_outside_value'] = 0.0
  elsif ['base-hvac-fireplace-wood-only.xml'].include? hpxml_file
    args['heating_system_type'] = HPXML::HVACTypeFireplace
    args['heating_system_fuel'] = HPXML::FuelTypeWoodCord
  elsif ['base-hvac-fixed-heater-gas-only.xml'].include? hpxml_file
    args['heating_system_type'] = HPXML::HVACTypeFixedHeater
    args['heating_system_heating_efficiency'] = 1.0
    args['cooling_system_type'] = 'none'
  elsif ['base-hvac-floor-furnace-propane-only.xml'].include? hpxml_file
    args['heating_system_type'] = HPXML::HVACTypeFloorFurnace
    args['heating_system_fuel'] = HPXML::FuelTypePropane
  elsif ['base-hvac-furnace-elec-central-ac-1-speed.xml'].include? hpxml_file
    args['heating_system_fuel'] = HPXML::FuelTypeElectricity
    args['heating_system_heating_efficiency'] = 1.0
  elsif ['base-hvac-furnace-elec-only.xml'].include? hpxml_file
    args['heating_system_fuel'] = HPXML::FuelTypeElectricity
    args['heating_system_heating_efficiency'] = 0.98
    args['cooling_system_type'] = 'none'
  elsif ['base-hvac-furnace-gas-central-ac-2-speed.xml'].include? hpxml_file
    args['cooling_system_cooling_efficiency'] = 18.0
    args['cooling_system_cooling_compressor_type'] = HPXML::HVACCompressorTypeTwoStage
  elsif ['base-hvac-furnace-gas-central-ac-var-speed.xml'].include? hpxml_file
    args['cooling_system_cooling_efficiency'] = 24.0
    args['cooling_system_cooling_compressor_type'] = HPXML::HVACCompressorTypeVariableSpeed
    args['cooling_system_cooling_sensible_heat_fraction'] = 0.78
  elsif ['base-hvac-furnace-gas-only.xml'].include? hpxml_file
    args['cooling_system_type'] = 'none'
  elsif ['base-hvac-furnace-gas-room-ac.xml'].include? hpxml_file
    args['cooling_system_type'] = HPXML::HVACTypeRoomAirConditioner
    args['cooling_system_cooling_efficiency_type'] = HPXML::UnitsEER
    args['cooling_system_cooling_efficiency'] = 8.5
    args.delete('cooling_system_cooling_compressor_type')
    args['cooling_system_cooling_sensible_heat_fraction'] = 0.65
  elsif ['base-hvac-mini-split-air-conditioner-only-ducted.xml'].include? hpxml_file
    args['heating_system_type'] = 'none'
    args['cooling_system_type'] = HPXML::HVACTypeMiniSplitAirConditioner
    args['cooling_system_cooling_efficiency'] = 19.0
    args.delete('cooling_system_cooling_compressor_type')
    args['cooling_system_is_ducted'] = true
    args['ducts_supply_leakage_to_outside_value'] = 15.0
    args['ducts_return_leakage_to_outside_value'] = 5.0
    args['ducts_supply_insulation_r'] = 0.0
    args['ducts_supply_surface_area'] = 30.0
    args['ducts_return_surface_area'] = 10.0
  elsif ['base-hvac-mini-split-air-conditioner-only-ductless.xml'].include? hpxml_file
    args['cooling_system_is_ducted'] = false
  elsif ['base-hvac-ground-to-air-heat-pump.xml'].include? hpxml_file
    args['heating_system_type'] = 'none'
    args['cooling_system_type'] = 'none'
    args['heat_pump_type'] = HPXML::HVACTypeHeatPumpGroundToAir
    args['heat_pump_heating_efficiency_type'] = HPXML::UnitsCOP
    args['heat_pump_heating_efficiency'] = 3.6
    args['heat_pump_cooling_efficiency_type'] = HPXML::UnitsEER
    args['heat_pump_cooling_efficiency'] = 16.6
    args.delete('heat_pump_cooling_compressor_type')
    args['heat_pump_backup_type'] = HPXML::HeatPumpBackupTypeIntegrated
  elsif ['base-hvac-ground-to-air-heat-pump-cooling-only.xml'].include? hpxml_file
    args['heat_pump_heating_capacity'] = 0.0
    args['heat_pump_fraction_heat_load_served'] = 0
    args['heat_pump_backup_type'] = 'none'
  elsif ['base-hvac-ground-to-air-heat-pump-heating-only.xml'].include? hpxml_file
    args['heat_pump_cooling_capacity'] = 0.0
    args['heat_pump_fraction_cool_load_served'] = 0
  elsif ['base-hvac-seasons.xml'].include? hpxml_file
    args['hvac_control_heating_season_period'] = 'Nov 1 - Jun 30'
    args['hvac_control_cooling_season_period'] = 'Jun 1 - Oct 31'
  elsif ['base-hvac-install-quality-air-to-air-heat-pump-1-speed.xml',
         'base-hvac-install-quality-air-to-air-heat-pump-2-speed.xml',
         'base-hvac-install-quality-air-to-air-heat-pump-var-speed.xml',
         'base-hvac-install-quality-ground-to-air-heat-pump.xml',
         'base-hvac-install-quality-mini-split-heat-pump-ducted.xml'].include? hpxml_file
    args['heat_pump_airflow_defect_ratio'] = -0.25
    args['heat_pump_charge_defect_ratio'] = -0.25
  elsif ['base-hvac-install-quality-furnace-gas-central-ac-1-speed.xml',
         'base-hvac-install-quality-furnace-gas-central-ac-2-speed.xml',
         'base-hvac-install-quality-furnace-gas-central-ac-var-speed.xml'].include? hpxml_file
    args['heating_system_airflow_defect_ratio'] = -0.25
    args['cooling_system_airflow_defect_ratio'] = -0.25
    args['cooling_system_charge_defect_ratio'] = -0.25
  elsif ['base-hvac-install-quality-furnace-gas-only.xml'].include? hpxml_file
    args['heating_system_airflow_defect_ratio'] = -0.25
  elsif ['base-hvac-install-quality-mini-split-air-conditioner-only-ducted.xml'].include? hpxml_file
    args['cooling_system_airflow_defect_ratio'] = -0.25
    args['cooling_system_charge_defect_ratio'] = -0.25
  elsif ['base-hvac-mini-split-heat-pump-ducted.xml'].include? hpxml_file
    args['heating_system_type'] = 'none'
    args['cooling_system_type'] = 'none'
    args['heat_pump_type'] = HPXML::HVACTypeHeatPumpMiniSplit
    args['heat_pump_heating_capacity_17_f'] = args['heat_pump_heating_capacity'] * 0.6
    args['heat_pump_heating_efficiency'] = 10.0
    args['heat_pump_cooling_efficiency'] = 19.0
    args.delete('heat_pump_cooling_compressor_type')
    args['heat_pump_backup_type'] = HPXML::HeatPumpBackupTypeIntegrated
    args['heat_pump_is_ducted'] = true
    args['ducts_supply_leakage_to_outside_value'] = 15.0
    args['ducts_return_leakage_to_outside_value'] = 5.0
    args['ducts_supply_insulation_r'] = 0.0
    args['ducts_supply_surface_area'] = 30.0
    args['ducts_return_surface_area'] = 10.0
  elsif ['base-hvac-mini-split-heat-pump-ducted-cooling-only.xml'].include? hpxml_file
    args['heat_pump_heating_capacity'] = 0
    args['heat_pump_heating_capacity_17_f'] = 0
    args['heat_pump_fraction_heat_load_served'] = 0
    args['heat_pump_backup_type'] = 'none'
  elsif ['base-hvac-mini-split-heat-pump-ducted-heating-only.xml'].include? hpxml_file
    args['heat_pump_cooling_capacity'] = 0
    args['heat_pump_fraction_cool_load_served'] = 0
    args['heat_pump_backup_fuel'] = HPXML::FuelTypeElectricity
  elsif ['base-hvac-mini-split-heat-pump-ductless.xml'].include? hpxml_file
    args['heat_pump_backup_type'] = 'none'
    args['heat_pump_is_ducted'] = false
  elsif ['base-hvac-mini-split-heat-pump-ductless-backup-stove.xml'].include? hpxml_file
    args['heat_pump_backup_type'] = HPXML::HeatPumpBackupTypeSeparate
    args['heat_pump_heating_capacity'] = 18000.0
    args['heat_pump_cooling_capacity'] = 18000.0
    args['heat_pump_heating_capacity_17_f'] = args['heat_pump_heating_capacity'] * 0.6
    args['heating_system_2_type'] = HPXML::HVACTypeStove
    args['heating_system_2_fuel'] = HPXML::FuelTypeOil
    args['heating_system_2_heating_efficiency'] = 0.6
    args['heating_system_2_heating_capacity'] = 60000.0
  elsif ['base-hvac-none.xml'].include? hpxml_file
    args['heating_system_type'] = 'none'
    args['cooling_system_type'] = 'none'
  elsif ['base-hvac-portable-heater-gas-only.xml'].include? hpxml_file
    args['heating_system_type'] = HPXML::HVACTypePortableHeater
    args['heating_system_heating_efficiency'] = 1.0
    args['cooling_system_type'] = 'none'
  elsif ['base-hvac-setpoints-daily-schedules.xml'].include? hpxml_file
    args['hvac_control_heating_weekday_setpoint'] = '64, 64, 64, 64, 64, 64, 64, 70, 70, 66, 66, 66, 66, 66, 66, 66, 66, 68, 68, 68, 68, 68, 64, 64'
    args['hvac_control_heating_weekend_setpoint'] = '68, 68, 68, 70, 70, 70, 70, 70, 70, 70, 70, 70, 70, 70, 70, 70, 70, 70, 70, 70, 70, 70, 70, 70'
    args['hvac_control_cooling_weekday_setpoint'] = '80, 80, 80, 80, 80, 80, 80, 75, 75, 80, 80, 80, 80, 80, 80, 80, 80, 78, 78, 78, 78, 78, 80, 80'
    args['hvac_control_cooling_weekend_setpoint'] = '78, 78, 78, 78, 78, 78, 78, 78, 78, 78, 78, 78, 78, 78, 78, 78, 78, 78, 78, 78, 78, 78, 78, 78'
  elsif ['base-hvac-room-ac-only.xml'].include? hpxml_file
    args['heating_system_type'] = 'none'
    args['cooling_system_type'] = HPXML::HVACTypeRoomAirConditioner
    args['cooling_system_cooling_efficiency_type'] = HPXML::UnitsEER
    args['cooling_system_cooling_efficiency'] = 8.5
    args.delete('cooling_system_cooling_compressor_type')
    args['cooling_system_cooling_sensible_heat_fraction'] = 0.65
  elsif ['base-hvac-room-ac-only-ceer.xml'].include? hpxml_file
    args['cooling_system_cooling_efficiency_type'] = HPXML::UnitsCEER
    args['cooling_system_cooling_efficiency'] = 8.4
  elsif ['base-hvac-room-ac-only-33percent.xml'].include? hpxml_file
    args['cooling_system_fraction_cool_load_served'] = 0.33
    args['cooling_system_cooling_capacity'] = 8000.0
  elsif ['base-hvac-setpoints.xml'].include? hpxml_file
    args['hvac_control_heating_weekday_setpoint'] = 60
    args['hvac_control_heating_weekend_setpoint'] = 60
    args['hvac_control_cooling_weekday_setpoint'] = 80
    args['hvac_control_cooling_weekend_setpoint'] = 80
  elsif ['base-hvac-stove-oil-only.xml'].include? hpxml_file
    args['heating_system_type'] = HPXML::HVACTypeStove
    args['heating_system_fuel'] = HPXML::FuelTypeOil
    args['heating_system_heating_efficiency'] = 0.8
    args['cooling_system_type'] = 'none'
  elsif ['base-hvac-stove-wood-pellets-only.xml'].include? hpxml_file
    args['heating_system_fuel'] = HPXML::FuelTypeWoodPellets
  elsif ['base-hvac-undersized.xml'].include? hpxml_file
    args['heating_system_heating_capacity'] = 3600.0
    args['cooling_system_cooling_capacity'] = 2400.0
    args['ducts_supply_leakage_to_outside_value'] = 7.5
    args['ducts_return_leakage_to_outside_value'] = 2.5
  elsif ['base-hvac-wall-furnace-elec-only.xml'].include? hpxml_file
    args['heating_system_type'] = HPXML::HVACTypeWallFurnace
    args['heating_system_fuel'] = HPXML::FuelTypeElectricity
    args['heating_system_heating_efficiency'] = 0.98
    args['cooling_system_type'] = 'none'
  elsif ['base-hvac-pthp.xml'].include? hpxml_file
    args['heat_pump_type'] = HPXML::HVACTypeHeatPumpPTHP
    args['heat_pump_cooling_efficiency'] = 11.4
    args['heat_pump_cooling_sensible_heat_fraction'] = 0.65
  elsif ['base-hvac-ptac.xml'].include? hpxml_file
    args['heating_system_type'] = 'none'
    args['cooling_system_type'] = HPXML::HVACTypePTAC
    args['cooling_system_cooling_efficiency_type'] = HPXML::UnitsEER
    args['cooling_system_cooling_efficiency'] = 10.7
    args['cooling_system_cooling_sensible_heat_fraction'] = 0.65
  elsif ['base-hvac-ptac-with-heating.xml'].include? hpxml_file
    args['heating_system_type'] = HPXML::HVACTypePTACHeating
    args['heating_system_heating_efficiency'] = 1.0
  end

  # Lighting
  if ['base-lighting-none.xml'].include? hpxml_file
    args['lighting_present'] = false
  elsif ['base-lighting-ceiling-fans.xml'].include? hpxml_file
    args['ceiling_fan_present'] = true
    args['ceiling_fan_efficiency'] = 100.0
    args['ceiling_fan_quantity'] = 4
    args['ceiling_fan_cooling_setpoint_temp_offset'] = 0.5
  elsif ['base-lighting-holiday.xml'].include? hpxml_file
    args['holiday_lighting_present'] = true
    args['holiday_lighting_daily_kwh'] = 1.1
    args['holiday_lighting_period'] = 'Nov 24 - Jan 6'
  end

  # Location
  if ['base-location-AMY-2012.xml'].include? hpxml_file
    args['weather_station_epw_filepath'] = 'US_CO_Boulder_AMY_2012.epw'
  elsif ['base-location-baltimore-md.xml'].include? hpxml_file
    args['site_iecc_zone'] = '4A'
    args['site_state_code'] = 'MD'
    args['weather_station_epw_filepath'] = 'USA_MD_Baltimore-Washington.Intl.AP.724060_TMY3.epw'
    args['heating_system_heating_capacity'] = 24000.0
  elsif ['base-location-dallas-tx.xml'].include? hpxml_file
    args['site_iecc_zone'] = '3A'
    args['site_state_code'] = 'TX'
    args['weather_station_epw_filepath'] = 'USA_TX_Dallas-Fort.Worth.Intl.AP.722590_TMY3.epw'
    args['heating_system_heating_capacity'] = 24000.0
  elsif ['base-location-duluth-mn.xml'].include? hpxml_file
    args['site_iecc_zone'] = '7'
    args['site_state_code'] = 'MN'
    args['weather_station_epw_filepath'] = 'USA_MN_Duluth.Intl.AP.727450_TMY3.epw'
  elsif ['base-location-helena-mt.xml'].include? hpxml_file
    args['site_iecc_zone'] = '6B'
    args['site_state_code'] = 'MT'
    args['weather_station_epw_filepath'] = 'USA_MT_Helena.Rgnl.AP.727720_TMY3.epw'
    args['heating_system_heating_capacity'] = 48000.0
  elsif ['base-location-honolulu-hi.xml'].include? hpxml_file
    args['site_iecc_zone'] = '1A'
    args['site_state_code'] = 'HI'
    args['weather_station_epw_filepath'] = 'USA_HI_Honolulu.Intl.AP.911820_TMY3.epw'
    args['heating_system_heating_capacity'] = 12000.0
  elsif ['base-location-miami-fl.xml'].include? hpxml_file
    args['site_iecc_zone'] = '1A'
    args['site_state_code'] = 'FL'
    args['weather_station_epw_filepath'] = 'USA_FL_Miami.Intl.AP.722020_TMY3.epw'
    args['heating_system_heating_capacity'] = 12000.0
  elsif ['base-location-phoenix-az.xml'].include? hpxml_file
    args['site_iecc_zone'] = '2B'
    args['site_state_code'] = 'AZ'
    args['weather_station_epw_filepath'] = 'USA_AZ_Phoenix-Sky.Harbor.Intl.AP.722780_TMY3.epw'
    args['heating_system_heating_capacity'] = 24000.0
  elsif ['base-location-portland-or.xml'].include? hpxml_file
    args['site_iecc_zone'] = '4C'
    args['site_state_code'] = 'OR'
    args['weather_station_epw_filepath'] = 'USA_OR_Portland.Intl.AP.726980_TMY3.epw'
    args['heating_system_heating_capacity'] = 24000.0
  elsif ['base-location-capetown-zaf.xml'].include? hpxml_file
    args.delete('site_iecc_zone')
    args.delete('site_state_code')
    args['weather_station_epw_filepath'] = 'ZAF_Cape.Town.688160_IWEC.epw'
    args['heating_system_heating_capacity'] = 24000.0
  elsif ['base-misc-defaults.xml'].include? hpxml_file
    args.delete('site_iecc_zone')
    args.delete('site_state_code')
  end

  # Mechanical Ventilation
  if ['base-mechvent-balanced.xml'].include? hpxml_file
    args['mech_vent_fan_type'] = HPXML::MechVentTypeBalanced
    args['mech_vent_fan_power'] = 60
  elsif ['base-mechvent-bath-kitchen-fans.xml'].include? hpxml_file
    args['kitchen_fans_quantity'] = 1
    args['kitchen_fans_flow_rate'] = 100.0
    args['kitchen_fans_hours_in_operation'] = 1.5
    args['kitchen_fans_power'] = 30.0
    args['kitchen_fans_start_hour'] = 18
    args['bathroom_fans_quantity'] = 2
    args['bathroom_fans_flow_rate'] = 50.0
    args['bathroom_fans_hours_in_operation'] = 1.5
    args['bathroom_fans_power'] = 15.0
    args['bathroom_fans_start_hour'] = 7
  elsif ['base-mechvent-cfis.xml',
         'base-mechvent-cfis-dse.xml'].include? hpxml_file
    args['mech_vent_fan_type'] = HPXML::MechVentTypeCFIS
    args['mech_vent_flow_rate'] = 330
    args['mech_vent_hours_in_operation'] = 8
    args['mech_vent_fan_power'] = 300
  elsif ['base-mechvent-cfis-evap-cooler-only-ducted.xml'].include? hpxml_file
    args['mech_vent_fan_type'] = HPXML::MechVentTypeCFIS
    args['mech_vent_flow_rate'] = 330
    args['mech_vent_hours_in_operation'] = 8
    args['mech_vent_fan_power'] = 300
  elsif ['base-mechvent-erv.xml'].include? hpxml_file
    args['mech_vent_fan_type'] = HPXML::MechVentTypeERV
    args['mech_vent_fan_power'] = 60
  elsif ['base-mechvent-erv-atre-asre.xml'].include? hpxml_file
    args['mech_vent_fan_type'] = HPXML::MechVentTypeERV
    args['mech_vent_recovery_efficiency_type'] = 'Adjusted'
    args['mech_vent_total_recovery_efficiency'] = 0.526
    args['mech_vent_sensible_recovery_efficiency'] = 0.79
    args['mech_vent_fan_power'] = 60
  elsif ['base-mechvent-exhaust.xml'].include? hpxml_file
    args['mech_vent_fan_type'] = HPXML::MechVentTypeExhaust
  elsif ['base-mechvent-exhaust-rated-flow-rate.xml'].include? hpxml_file
    args['mech_vent_fan_type'] = HPXML::MechVentTypeExhaust
  elsif ['base-mechvent-hrv.xml'].include? hpxml_file
    args['mech_vent_fan_type'] = HPXML::MechVentTypeHRV
    args['mech_vent_fan_power'] = 60
  elsif ['base-mechvent-hrv-asre.xml'].include? hpxml_file
    args['mech_vent_fan_type'] = HPXML::MechVentTypeHRV
    args['mech_vent_recovery_efficiency_type'] = 'Adjusted'
    args['mech_vent_sensible_recovery_efficiency'] = 0.79
    args['mech_vent_fan_power'] = 60
  elsif ['base-mechvent-supply.xml'].include? hpxml_file
    args['mech_vent_fan_type'] = HPXML::MechVentTypeSupply
  elsif ['base-mechvent-whole-house-fan.xml'].include? hpxml_file
    args['whole_house_fan_present'] = true
  end

  # Misc
  if ['base-misc-defaults.xml'].include? hpxml_file
    args.delete('simulation_control_timestep')
    args.delete('site_type')
    args['geometry_unit_num_bathrooms'] = Constants.Auto
    args['geometry_unit_num_occupants'] = Constants.Auto
    args['foundation_wall_insulation_distance_to_top'] = Constants.Auto
    args['foundation_wall_insulation_distance_to_bottom'] = Constants.Auto
    args['foundation_wall_thickness'] = Constants.Auto
    args['slab_thickness'] = Constants.Auto
    args['slab_carpet_fraction'] = Constants.Auto
    args.delete('roof_material_type')
    args['roof_color'] = HPXML::ColorLight
    args.delete('roof_material_type')
    args.delete('wall_siding_type')
    args.delete('window_fraction_operable')
    args.delete('window_interior_shading_winter')
    args.delete('window_interior_shading_summer')
    args.delete('cooling_system_cooling_compressor_type')
    args.delete('cooling_system_cooling_sensible_heat_fraction')
    args['mech_vent_fan_type'] = HPXML::MechVentTypeExhaust
    args['mech_vent_hours_in_operation'] = Constants.Auto
    args['mech_vent_fan_power'] = Constants.Auto
    args['ducts_supply_location'] = Constants.Auto
    args['ducts_return_location'] = Constants.Auto
    args['ducts_supply_surface_area'] = Constants.Auto
    args['ducts_return_surface_area'] = Constants.Auto
    args['ducts_number_of_return_registers'] = 2
    args['kitchen_fans_quantity'] = Constants.Auto
    args['bathroom_fans_quantity'] = Constants.Auto
    args['water_heater_location'] = Constants.Auto
    args['water_heater_tank_volume'] = Constants.Auto
    args['water_heater_setpoint_temperature'] = Constants.Auto
    args['hot_water_distribution_standard_piping_length'] = Constants.Auto
    args['hot_water_distribution_pipe_r'] = Constants.Auto
    args['solar_thermal_system_type'] = HPXML::SolarThermalSystemType
    args['solar_thermal_collector_type'] = HPXML::SolarThermalTypeSingleGlazing
    args['solar_thermal_collector_rated_optical_efficiency'] = 0.77
    args['solar_thermal_collector_rated_thermal_losses'] = 0.793
    args['pv_system_module_type'] = Constants.Auto
    args.delete('pv_system_inverter_efficiency')
    args.delete('pv_system_system_losses_fraction')
    args['battery_location'] = Constants.Auto
    args['clothes_washer_location'] = Constants.Auto
    args['clothes_washer_efficiency'] = Constants.Auto
    args['clothes_washer_rated_annual_kwh'] = Constants.Auto
    args['clothes_washer_label_electric_rate'] = Constants.Auto
    args['clothes_washer_label_gas_rate'] = Constants.Auto
    args['clothes_washer_label_annual_gas_cost'] = Constants.Auto
    args['clothes_washer_label_usage'] = Constants.Auto
    args['clothes_washer_capacity'] = Constants.Auto
    args['clothes_dryer_location'] = Constants.Auto
    args['clothes_dryer_efficiency'] = Constants.Auto
    args['clothes_dryer_vented_flow_rate'] = Constants.Auto
    args['dishwasher_location'] = Constants.Auto
    args['dishwasher_efficiency'] = Constants.Auto
    args['dishwasher_label_electric_rate'] = Constants.Auto
    args['dishwasher_label_gas_rate'] = Constants.Auto
    args['dishwasher_label_annual_gas_cost'] = Constants.Auto
    args['dishwasher_label_usage'] = Constants.Auto
    args['dishwasher_place_setting_capacity'] = Constants.Auto
    args['refrigerator_location'] = Constants.Auto
    args['refrigerator_rated_annual_kwh'] = Constants.Auto
    args['cooking_range_oven_location'] = Constants.Auto
    args.delete('cooking_range_oven_is_induction')
    args.delete('cooking_range_oven_is_convection')
    args['ceiling_fan_present'] = true
    args['misc_plug_loads_television_annual_kwh'] = Constants.Auto
    args['misc_plug_loads_other_annual_kwh'] = Constants.Auto
    args['misc_plug_loads_other_frac_sensible'] = Constants.Auto
    args['misc_plug_loads_other_frac_latent'] = Constants.Auto
    args['mech_vent_flow_rate'] = Constants.Auto
    args['kitchen_fans_flow_rate'] = Constants.Auto
    args['bathroom_fans_flow_rate'] = Constants.Auto
    args['whole_house_fan_present'] = true
    args['whole_house_fan_flow_rate'] = Constants.Auto
    args['whole_house_fan_power'] = Constants.Auto
  elsif ['base-misc-emissions.xml'].include? hpxml_file
    args['emissions_scenario_names'] = 'Cambium Hourly MidCase LRMER RMPA, Cambium Hourly LowRECosts LRMER RMPA, Cambium Annual MidCase AER National, eGRID RMPA, eGRID RMPA'
    args['emissions_types'] = 'CO2e, CO2e, CO2e, SO2, NOx'
    args['emissions_electricity_units'] = 'kg/MWh, kg/MWh, kg/MWh, lb/MWh, lb/MWh'
    args['emissions_electricity_values_or_filepaths'] = '../../HPXMLtoOpenStudio/resources/data/cambium/LRMER_MidCase.csv, ../../HPXMLtoOpenStudio/resources/data/cambium/LRMER_LowRECosts.csv, 392.6, 0.384, 0.67'
    args['emissions_electricity_number_of_header_rows'] = '1, 1, , , '
    args['emissions_electricity_column_numbers'] = '17, 17, , , '
  elsif ['base-misc-loads-large-uncommon.xml'].include? hpxml_file
    args['extra_refrigerator_location'] = Constants.Auto
    args['extra_refrigerator_rated_annual_kwh'] = 700.0
    args['freezer_location'] = HPXML::LocationLivingSpace
    args['freezer_rated_annual_kwh'] = 300.0
    args['misc_plug_loads_well_pump_present'] = true
    args['misc_plug_loads_well_pump_annual_kwh'] = 475.0
    args['misc_plug_loads_well_pump_usage_multiplier'] = 1.0
    args['misc_plug_loads_vehicle_present'] = true
    args['misc_plug_loads_vehicle_annual_kwh'] = 1500.0
    args['misc_plug_loads_vehicle_usage_multiplier'] = 1.0
    args['misc_fuel_loads_grill_present'] = true
    args['misc_fuel_loads_grill_fuel_type'] = HPXML::FuelTypePropane
    args['misc_fuel_loads_grill_annual_therm'] = 25.0
    args['misc_fuel_loads_grill_usage_multiplier'] = 1.0
    args['misc_fuel_loads_lighting_present'] = true
    args['misc_fuel_loads_lighting_annual_therm'] = 28.0
    args['misc_fuel_loads_lighting_usage_multiplier'] = 1.0
    args['misc_fuel_loads_fireplace_present'] = true
    args['misc_fuel_loads_fireplace_fuel_type'] = HPXML::FuelTypeWoodCord
    args['misc_fuel_loads_fireplace_annual_therm'] = 55.0
    args['misc_fuel_loads_fireplace_frac_sensible'] = 0.5
    args['misc_fuel_loads_fireplace_frac_latent'] = 0.1
    args['misc_fuel_loads_fireplace_usage_multiplier'] = 1.0
    args['pool_present'] = true
    args['pool_heater_type'] = HPXML::HeaterTypeGas
    args['pool_pump_annual_kwh'] = 2700.0
    args['pool_heater_annual_therm'] = 500.0
    args['hot_tub_present'] = true
    args['hot_tub_pump_annual_kwh'] = 1000.0
    args['hot_tub_heater_annual_kwh'] = 1300.0
  elsif ['base-misc-loads-large-uncommon2.xml'].include? hpxml_file
    args['pool_heater_type'] = HPXML::TypeNone
    args['hot_tub_heater_type'] = HPXML::HeaterTypeHeatPump
    args['hot_tub_heater_annual_kwh'] = 260.0
    args['misc_fuel_loads_grill_fuel_type'] = HPXML::FuelTypeOil
    args['misc_fuel_loads_fireplace_fuel_type'] = HPXML::FuelTypeWoodPellets
  elsif ['base-misc-neighbor-shading.xml'].include? hpxml_file
    args['neighbor_back_distance'] = 10
    args['neighbor_front_distance'] = 15
    args['neighbor_front_height'] = 12
  elsif ['base-misc-shielding-of-home.xml'].include? hpxml_file
    args['site_shielding_of_home'] = HPXML::ShieldingWellShielded
  elsif ['base-misc-usage-multiplier.xml'].include? hpxml_file
    args['water_fixtures_usage_multiplier'] = 0.9
    args['lighting_interior_usage_multiplier'] = 0.9
    args['lighting_exterior_usage_multiplier'] = 0.9
    args['lighting_garage_usage_multiplier'] = 0.9
    args['clothes_washer_usage_multiplier'] = 0.9
    args['clothes_dryer_usage_multiplier'] = 0.9
    args['dishwasher_usage_multiplier'] = 0.9
    args['refrigerator_usage_multiplier'] = 0.9
    args['freezer_location'] = HPXML::LocationLivingSpace
    args['freezer_rated_annual_kwh'] = 300.0
    args['freezer_usage_multiplier'] = 0.9
    args['cooking_range_oven_usage_multiplier'] = 0.9
    args['misc_plug_loads_television_usage_multiplier'] = 0.9
    args['misc_plug_loads_other_usage_multiplier'] = 0.9
    args['pool_present'] = true
    args['pool_pump_annual_kwh'] = 2700.0
    args['pool_pump_usage_multiplier'] = 0.9
    args['pool_heater_type'] = HPXML::HeaterTypeGas
    args['pool_heater_annual_therm'] = 500.0
    args['pool_heater_usage_multiplier'] = 0.9
    args['hot_tub_present'] = true
    args['hot_tub_pump_annual_kwh'] = 1000.0
    args['hot_tub_pump_usage_multiplier'] = 0.9
    args['hot_tub_heater_annual_kwh'] = 1300.0
    args['hot_tub_heater_usage_multiplier'] = 0.9
    args['misc_fuel_loads_grill_present'] = true
    args['misc_fuel_loads_grill_fuel_type'] = HPXML::FuelTypePropane
    args['misc_fuel_loads_grill_annual_therm'] = 25.0
    args['misc_fuel_loads_grill_usage_multiplier'] = 0.9
    args['misc_fuel_loads_lighting_present'] = true
    args['misc_fuel_loads_lighting_annual_therm'] = 28.0
    args['misc_fuel_loads_lighting_usage_multiplier'] = 0.9
    args['misc_fuel_loads_fireplace_present'] = true
    args['misc_fuel_loads_fireplace_fuel_type'] = HPXML::FuelTypeWoodCord
    args['misc_fuel_loads_fireplace_annual_therm'] = 55.0
    args['misc_fuel_loads_fireplace_frac_sensible'] = 0.5
    args['misc_fuel_loads_fireplace_frac_latent'] = 0.1
    args['misc_fuel_loads_fireplace_usage_multiplier'] = 0.9
  elsif ['base-misc-loads-none.xml'].include? hpxml_file
    args['misc_plug_loads_television_present'] = false
    args['misc_plug_loads_other_annual_kwh'] = 0.0
    args['misc_plug_loads_other_frac_sensible'] = Constants.Auto
    args['misc_plug_loads_other_frac_latent'] = Constants.Auto
  end

  # PV
  if ['base-pv.xml'].include? hpxml_file
    args['pv_system_module_type'] = HPXML::PVModuleTypeStandard
    args['pv_system_location'] = HPXML::LocationRoof
    args['pv_system_tracking'] = HPXML::PVTrackingTypeFixed
    args['pv_system_2_module_type'] = HPXML::PVModuleTypePremium
    args['pv_system_2_location'] = HPXML::LocationRoof
    args['pv_system_2_tracking'] = HPXML::PVTrackingTypeFixed
    args['pv_system_2_array_azimuth'] = 90
    args['pv_system_2_max_power_output'] = 1500
  end

  # Battery
  if ['base-battery.xml'].include? hpxml_file
    args['battery_location'] = HPXML::LocationOutside
    args['battery_power'] = '15000'
    args['battery_capacity'] = '20'
  elsif ['base-pv-battery.xml'].include? hpxml_file
    args['pv_system_module_type'] = HPXML::PVModuleTypeStandard
    args['pv_system_location'] = HPXML::LocationRoof
    args['pv_system_tracking'] = HPXML::PVTrackingTypeFixed
    args['pv_system_2_module_type'] = HPXML::PVModuleTypePremium
    args['pv_system_2_location'] = HPXML::LocationRoof
    args['pv_system_2_tracking'] = HPXML::PVTrackingTypeFixed
    args['pv_system_2_array_azimuth'] = 90
    args['pv_system_2_max_power_output'] = 1500
  elsif ['base-pv-battery-garage.xml'].include? hpxml_file
    args['pv_system_module_type'] = HPXML::PVModuleTypeStandard
    args['pv_system_location'] = HPXML::LocationRoof
    args['pv_system_tracking'] = HPXML::PVTrackingTypeFixed
    args['pv_system_2_module_type'] = HPXML::PVModuleTypePremium
    args['pv_system_2_location'] = HPXML::LocationRoof
    args['pv_system_2_tracking'] = HPXML::PVTrackingTypeFixed
    args['pv_system_2_array_azimuth'] = 90
    args['pv_system_2_max_power_output'] = 1500
    args['battery_location'] = HPXML::LocationGarage
    args['battery_power'] = '15000'
    args['battery_capacity'] = '20'
  end

  # Simulation Control
  if ['base-simcontrol-calendar-year-custom.xml'].include? hpxml_file
    args['simulation_control_run_period_calendar_year'] = 2010
  elsif ['base-simcontrol-daylight-saving-custom.xml'].include? hpxml_file
    args['simulation_control_daylight_saving_enabled'] = true
    args['simulation_control_daylight_saving_period'] = 'Mar 10 - Nov 6'
  elsif ['base-simcontrol-daylight-saving-disabled.xml'].include? hpxml_file
    args['simulation_control_daylight_saving_enabled'] = false
  elsif ['base-simcontrol-runperiod-1-month.xml'].include? hpxml_file
    args['simulation_control_run_period'] = 'Jan 1 - Jan 31'
  elsif ['base-simcontrol-timestep-10-mins.xml'].include? hpxml_file
    args['simulation_control_timestep'] = 10
  end

  # Schedules
  if ['base-schedules-detailed-stochastic.xml'].include? hpxml_file
    sch_args['hpxml_path'] = args['hpxml_path']
    sch_args['schedules_type'] = 'stochastic'
    sch_args['output_csv_path'] = '../../HPXMLtoOpenStudio/resources/schedule_files/stochastic.csv'
    sch_args['hpxml_output_path'] = sch_args['hpxml_path']
  elsif ['base-schedules-detailed-stochastic-vacancy.xml'].include? hpxml_file
    sch_args['hpxml_path'] = args['hpxml_path']
    sch_args['schedules_type'] = 'stochastic'
    sch_args['schedules_vacancy_period'] = 'Dec 1 - Jan 31'
    sch_args['output_csv_path'] = '../../HPXMLtoOpenStudio/resources/schedule_files/stochastic-vacancy.csv'
    sch_args['hpxml_output_path'] = sch_args['hpxml_path']
  elsif ['base-schedules-detailed-smooth.xml'].include? hpxml_file
    sch_args['hpxml_path'] = args['hpxml_path']
    sch_args['schedules_type'] = 'smooth'
    sch_args['output_csv_path'] = '../../HPXMLtoOpenStudio/resources/schedule_files/smooth.csv'
    sch_args['hpxml_output_path'] = sch_args['hpxml_path']
  end
end

def apply_hpxml_modification_ashrae_140(hpxml_file, hpxml)
  # Set detailed HPXML values for ASHRAE 140 test files

  renumber_hpxml_ids(hpxml)

  # ------------ #
  # HPXML Header #
  # ------------ #

  hpxml.header.xml_generated_by = 'tasks.rb'
  hpxml.header.created_date_and_time = Time.new(2000, 1, 1).strftime('%Y-%m-%dT%H:%M:%S%:z') # Hard-code to prevent diffs
  hpxml.header.apply_ashrae140_assumptions = true

  # --------------------- #
  # HPXML BuildingSummary #
  # --------------------- #

  hpxml.site.azimuth_of_front_of_home = nil
  hpxml.building_construction.average_ceiling_height = nil

  # --------------- #
  # HPXML Enclosure #
  # --------------- #

  hpxml.attics[0].vented_attic_ach = 2.4
  hpxml.foundations.reverse_each do |foundation|
    foundation.delete
  end
  hpxml.roofs.each do |roof|
    if roof.roof_color == HPXML::ColorReflective
      roof.solar_absorptance = 0.2
    else
      roof.solar_absorptance = 0.6
    end
    roof.emittance = 0.9
    roof.roof_color = nil
  end
  (hpxml.walls + hpxml.rim_joists).each do |wall|
    if wall.color == HPXML::ColorReflective
      wall.solar_absorptance = 0.2
    else
      wall.solar_absorptance = 0.6
    end
    wall.emittance = 0.9
    wall.color = nil
    if wall.is_a?(HPXML::Wall)
      if wall.attic_wall_type == HPXML::AtticWallTypeGable
        wall.insulation_assembly_r_value = 2.15
      else
        wall.interior_finish_type = HPXML::InteriorFinishGypsumBoard
        wall.interior_finish_thickness = 0.5
      end
    end
  end
  hpxml.frame_floors.each do |frame_floor|
    next unless frame_floor.is_ceiling

    frame_floor.interior_finish_type = HPXML::InteriorFinishGypsumBoard
    frame_floor.interior_finish_thickness = 0.5
  end
  hpxml.foundation_walls.each do |fwall|
    if fwall.insulation_interior_r_value == 0
      fwall.interior_finish_type = HPXML::InteriorFinishNone
    else
      fwall.interior_finish_type = HPXML::InteriorFinishGypsumBoard
      fwall.interior_finish_thickness = 0.5
    end
  end
  if hpxml.doors.size == 1
    hpxml.doors[0].area /= 2.0
    hpxml.doors << hpxml.doors[0].dup
    hpxml.doors[1].azimuth = 0
  end
  hpxml.windows.each do |window|
    next if window.overhangs_depth.nil?

    window.overhangs_distance_to_bottom_of_window = 6.0
  end

  # ---------- #
  # HPXML HVAC #
  # ---------- #

  hpxml.hvac_controls.add(id: "HVACControl#{hpxml.hvac_controls.size + 1}",
                          heating_setpoint_temp: 68.0,
                          cooling_setpoint_temp: 78.0)

  # --------------- #
  # HPXML MiscLoads #
  # --------------- #

  hpxml.plug_loads[0].weekday_fractions = '0.0203, 0.0203, 0.0203, 0.0203, 0.0203, 0.0339, 0.0426, 0.0852, 0.0497, 0.0304, 0.0304, 0.0406, 0.0304, 0.0254, 0.0264, 0.0264, 0.0386, 0.0416, 0.0447, 0.0700, 0.0700, 0.0731, 0.0731, 0.0660'
  hpxml.plug_loads[0].weekend_fractions = '0.0203, 0.0203, 0.0203, 0.0203, 0.0203, 0.0339, 0.0426, 0.0852, 0.0497, 0.0304, 0.0304, 0.0406, 0.0304, 0.0254, 0.0264, 0.0264, 0.0386, 0.0416, 0.0447, 0.0700, 0.0700, 0.0731, 0.0731, 0.0660'
  hpxml.plug_loads[0].monthly_multipliers = '1.0, 1.0, 1.0, 1.0, 1.0, 1.0, 1.0, 1.0, 1.0, 1.0, 1.0, 1.0'

  # ----- #
  # FINAL #
  # ----- #

  renumber_hpxml_ids(hpxml)
end

def apply_hpxml_modification(hpxml_file, hpxml)
  # Set detailed HPXML values for sample files

  if hpxml_file.include? 'split-surfaces'
    (hpxml.roofs + hpxml.rim_joists + hpxml.walls + hpxml.foundation_walls).each do |surface|
      surface.azimuth = nil
    end
    hpxml.collapse_enclosure_surfaces()
  end
  renumber_hpxml_ids(hpxml)

  # ------------ #
  # HPXML Header #
  # ------------ #

  # General logic for all files
  hpxml.header.xml_generated_by = 'tasks.rb'
  hpxml.header.created_date_and_time = Time.new(2000, 1, 1).strftime('%Y-%m-%dT%H:%M:%S%:z') # Hard-code to prevent diffs

  # Logic that can only be applied based on the file name
  if ['base-hvac-undersized-allow-increased-fixed-capacities.xml'].include? hpxml_file
    hpxml.header.allow_increased_fixed_capacities = true
  elsif ['base-misc-emissions.xml'].include? hpxml_file
    hpxml.header.egrid_region = 'Western'
    hpxml.header.egrid_subregion = 'RMPA'
    hpxml.header.cambium_region_gea = 'RMPAc'
  end

  # --------------------- #
  # HPXML BuildingSummary #
  # --------------------- #

  # General logic for all files
  hpxml.site.fuels = [HPXML::FuelTypeElectricity, HPXML::FuelTypeNaturalGas]

  # Logic that can only be applied based on the file name
  if ['base-schedules-simple.xml',
      'base-misc-loads-large-uncommon.xml',
      'base-misc-loads-large-uncommon2.xml'].include? hpxml_file
    hpxml.building_occupancy.weekday_fractions = '0.061, 0.061, 0.061, 0.061, 0.061, 0.061, 0.061, 0.053, 0.025, 0.015, 0.015, 0.015, 0.015, 0.015, 0.015, 0.015, 0.018, 0.033, 0.054, 0.054, 0.054, 0.061, 0.061, 0.061'
    hpxml.building_occupancy.weekend_fractions = '0.061, 0.061, 0.061, 0.061, 0.061, 0.061, 0.061, 0.053, 0.025, 0.015, 0.015, 0.015, 0.015, 0.015, 0.015, 0.015, 0.018, 0.033, 0.054, 0.054, 0.054, 0.061, 0.061, 0.061'
    hpxml.building_occupancy.monthly_multipliers = '1.0, 1.0, 1.0, 1.0, 1.0, 1.0, 1.0, 1.0, 1.0, 1.0, 1.0, 1.0'
  elsif ['base-misc-defaults.xml'].include? hpxml_file
    hpxml.building_construction.average_ceiling_height = nil
    hpxml.building_construction.conditioned_building_volume = nil
  elsif ['base-atticroof-cathedral.xml'].include? hpxml_file
    hpxml.building_construction.number_of_conditioned_floors = 2
    hpxml.building_construction.number_of_conditioned_floors_above_grade = 1
    hpxml.building_construction.conditioned_floor_area = 2700
    hpxml.attics[0].attic_type = HPXML::AtticTypeCathedral
  elsif ['base-atticroof-conditioned.xml'].include? hpxml_file
    hpxml.building_construction.conditioned_building_volume = 23850
    hpxml.air_infiltration_measurements[0].infiltration_volume = hpxml.building_construction.conditioned_building_volume
    hpxml.air_infiltration_measurements[0].infiltration_height = 15.0
  elsif ['base-enclosure-split-level.xml'].include? hpxml_file
    hpxml.building_construction.number_of_conditioned_floors = 1.5
    hpxml.building_construction.number_of_conditioned_floors_above_grade = 1.5
  elsif ['base-foundation-walkout-basement.xml'].include? hpxml_file
    hpxml.building_construction.number_of_conditioned_floors_above_grade = 2
  elsif ['base-foundation-basement-garage.xml'].include? hpxml_file
    hpxml.building_construction.conditioned_floor_area -= 400 * 2
    hpxml.building_construction.conditioned_building_volume -= 400 * 2 * 8
    hpxml.air_infiltration_measurements[0].infiltration_volume = hpxml.building_construction.conditioned_building_volume
  end

  # --------------- #
  # HPXML Enclosure #
  # --------------- #

  # General logic for all files
  (hpxml.roofs + hpxml.walls + hpxml.rim_joists).each do |surface|
    surface.solar_absorptance = 0.7
    surface.emittance = 0.92
    if surface.is_a? HPXML::Roof
      surface.roof_color = nil
    else
      surface.color = nil
    end
  end
  hpxml.roofs.each do |roof|
    next unless roof.interior_adjacent_to == HPXML::LocationLivingSpace

    roof.interior_finish_type = HPXML::InteriorFinishGypsumBoard
  end
  (hpxml.walls + hpxml.foundation_walls + hpxml.frame_floors).each do |surface|
    if surface.is_a?(HPXML::FoundationWall) && surface.interior_adjacent_to != HPXML::LocationBasementConditioned
      surface.interior_finish_type = HPXML::InteriorFinishNone
    end
    next unless [HPXML::LocationLivingSpace,
                 HPXML::LocationBasementConditioned].include?(surface.interior_adjacent_to) &&
                [HPXML::LocationOutside,
                 HPXML::LocationGround,
                 HPXML::LocationGarage,
                 HPXML::LocationAtticUnvented,
                 HPXML::LocationAtticVented,
                 HPXML::LocationOtherHousingUnit,
                 HPXML::LocationBasementConditioned].include?(surface.exterior_adjacent_to)
    next if surface.is_a?(HPXML::FrameFloor) && surface.is_floor

    surface.interior_finish_type = HPXML::InteriorFinishGypsumBoard
  end
  hpxml.attics.each do |attic|
    if attic.attic_type == HPXML::AtticTypeUnvented
      attic.within_infiltration_volume = false
    elsif attic.attic_type == HPXML::AtticTypeVented
      attic.vented_attic_sla = 0.003
    end
  end
  hpxml.foundations.each do |foundation|
    if foundation.foundation_type == HPXML::FoundationTypeCrawlspaceUnvented
      foundation.within_infiltration_volume = false
    elsif foundation.foundation_type == HPXML::FoundationTypeCrawlspaceVented
      foundation.vented_crawlspace_sla = 0.00667
    end
  end
  hpxml.skylights.each do |skylight|
    skylight.interior_shading_factor_summer = 1.0
    skylight.interior_shading_factor_winter = 1.0
  end

  # Logic that can only be applied based on the file name
  if ['base-bldgtype-multifamily-adjacent-to-multifamily-buffer-space.xml',
      'base-bldgtype-multifamily-adjacent-to-non-freezing-space.xml',
      'base-bldgtype-multifamily-adjacent-to-other-heated-space.xml',
      'base-bldgtype-multifamily-adjacent-to-other-housing-unit.xml'].include? hpxml_file
    if hpxml_file == 'base-bldgtype-multifamily-adjacent-to-multifamily-buffer-space.xml'
      adjacent_to = HPXML::LocationOtherMultifamilyBufferSpace
    elsif hpxml_file == 'base-bldgtype-multifamily-adjacent-to-non-freezing-space.xml'
      adjacent_to = HPXML::LocationOtherNonFreezingSpace
    elsif hpxml_file == 'base-bldgtype-multifamily-adjacent-to-other-heated-space.xml'
      adjacent_to = HPXML::LocationOtherHeatedSpace
    elsif hpxml_file == 'base-bldgtype-multifamily-adjacent-to-other-housing-unit.xml'
      adjacent_to = HPXML::LocationOtherHousingUnit
    end
    wall = hpxml.walls.select { |w|
             w.interior_adjacent_to == HPXML::LocationLivingSpace &&
               w.exterior_adjacent_to == HPXML::LocationOtherHousingUnit
           }           [0]
    wall.exterior_adjacent_to = adjacent_to
    hpxml.frame_floors[0].exterior_adjacent_to = adjacent_to
    hpxml.frame_floors[1].exterior_adjacent_to = adjacent_to
    if hpxml_file != 'base-bldgtype-multifamily-adjacent-to-other-housing-unit.xml'
      wall.insulation_assembly_r_value = 23
      hpxml.frame_floors[0].insulation_assembly_r_value = 18.7
      hpxml.frame_floors[1].insulation_assembly_r_value = 18.7
    end
    hpxml.windows.each do |window|
      window.area *= 0.35
    end
    hpxml.doors.add(id: "Door#{hpxml.doors.size + 1}",
                    wall_idref: wall.id,
                    area: 20,
                    azimuth: 0,
                    r_value: 4.4)
    hpxml.hvac_distributions[0].ducts[0].duct_location = adjacent_to
    hpxml.hvac_distributions[0].ducts[1].duct_location = adjacent_to
    hpxml.water_heating_systems[0].location = adjacent_to
    hpxml.clothes_washers[0].location = adjacent_to
    hpxml.clothes_dryers[0].location = adjacent_to
    hpxml.dishwashers[0].location = adjacent_to
    hpxml.refrigerators[0].location = adjacent_to
    hpxml.cooking_ranges[0].location = adjacent_to
  elsif ['base-bldgtype-multifamily-adjacent-to-multiple.xml'].include? hpxml_file
    wall = hpxml.walls.select { |w|
             w.interior_adjacent_to == HPXML::LocationLivingSpace &&
               w.exterior_adjacent_to == HPXML::LocationOtherHousingUnit
           }           [0]
    wall.delete
    hpxml.walls.select.with_index { |w, i| w.id = "Wall#{i + 1}" }
    hpxml.windows.select { |w| w.wall_idref = hpxml.walls[-1].id }
    hpxml.doors.select { |d| d.wall_idref = hpxml.walls[-1].id }
    hpxml.walls.add(id: "Wall#{hpxml.walls.size + 1}",
                    exterior_adjacent_to: HPXML::LocationOtherHeatedSpace,
                    interior_adjacent_to: HPXML::LocationLivingSpace,
                    wall_type: HPXML::WallTypeWoodStud,
                    area: 100,
                    solar_absorptance: 0.7,
                    emittance: 0.92,
                    interior_finish_type: HPXML::InteriorFinishGypsumBoard,
                    insulation_assembly_r_value: 23.0)
    hpxml.walls.add(id: "Wall#{hpxml.walls.size + 1}",
                    exterior_adjacent_to: HPXML::LocationOtherMultifamilyBufferSpace,
                    interior_adjacent_to: HPXML::LocationLivingSpace,
                    wall_type: HPXML::WallTypeWoodStud,
                    area: 100,
                    solar_absorptance: 0.7,
                    emittance: 0.92,
                    interior_finish_type: HPXML::InteriorFinishGypsumBoard,
                    insulation_assembly_r_value: 23.0)
    hpxml.walls.add(id: "Wall#{hpxml.walls.size + 1}",
                    exterior_adjacent_to: HPXML::LocationOtherNonFreezingSpace,
                    interior_adjacent_to: HPXML::LocationLivingSpace,
                    wall_type: HPXML::WallTypeWoodStud,
                    area: 100,
                    solar_absorptance: 0.7,
                    emittance: 0.92,
                    interior_finish_type: HPXML::InteriorFinishGypsumBoard,
                    insulation_assembly_r_value: 23.0)
    hpxml.walls.add(id: "Wall#{hpxml.walls.size + 1}",
                    exterior_adjacent_to: HPXML::LocationOtherHousingUnit,
                    interior_adjacent_to: HPXML::LocationLivingSpace,
                    wall_type: HPXML::WallTypeWoodStud,
                    area: 100,
                    solar_absorptance: 0.7,
                    emittance: 0.92,
                    interior_finish_type: HPXML::InteriorFinishGypsumBoard,
                    insulation_assembly_r_value: 4.0)
    hpxml.frame_floors[0].delete
    hpxml.frame_floors.add(id: "FrameFloor#{hpxml.frame_floors.size + 1}",
                           exterior_adjacent_to: HPXML::LocationOtherNonFreezingSpace,
                           interior_adjacent_to: HPXML::LocationLivingSpace,
                           area: 550,
                           insulation_assembly_r_value: 18.7,
                           other_space_above_or_below: HPXML::FrameFloorOtherSpaceBelow)
    hpxml.frame_floors.add(id: "FrameFloor#{hpxml.frame_floors.size + 1}",
                           exterior_adjacent_to: HPXML::LocationOtherMultifamilyBufferSpace,
                           interior_adjacent_to: HPXML::LocationLivingSpace,
                           area: 200,
                           insulation_assembly_r_value: 18.7,
                           other_space_above_or_below: HPXML::FrameFloorOtherSpaceBelow)
    hpxml.frame_floors.add(id: "FrameFloor#{hpxml.frame_floors.size + 1}",
                           exterior_adjacent_to: HPXML::LocationOtherHeatedSpace,
                           interior_adjacent_to: HPXML::LocationLivingSpace,
                           area: 150,
                           insulation_assembly_r_value: 2.1,
                           other_space_above_or_below: HPXML::FrameFloorOtherSpaceBelow)
    wall = hpxml.walls.select { |w|
             w.interior_adjacent_to == HPXML::LocationLivingSpace &&
               w.exterior_adjacent_to == HPXML::LocationOtherMultifamilyBufferSpace
           }           [0]
    hpxml.windows.add(id: "Window#{hpxml.windows.size + 1}",
                      area: 50,
                      azimuth: 270,
                      ufactor: 0.33,
                      shgc: 0.45,
                      fraction_operable: 0.67,
                      wall_idref: wall.id)
    wall = hpxml.walls.select { |w|
             w.interior_adjacent_to == HPXML::LocationLivingSpace &&
               w.exterior_adjacent_to == HPXML::LocationOtherHeatedSpace
           }           [0]
    hpxml.doors.add(id: "Door#{hpxml.doors.size + 1}",
                    wall_idref: wall.id,
                    area: 20,
                    azimuth: 0,
                    r_value: 4.4)
    wall = hpxml.walls.select { |w|
             w.interior_adjacent_to == HPXML::LocationLivingSpace &&
               w.exterior_adjacent_to == HPXML::LocationOtherHousingUnit
           }           [0]
    hpxml.doors.add(id: "Door#{hpxml.doors.size + 1}",
                    wall_idref: wall.id,
                    area: 20,
                    azimuth: 0,
                    r_value: 4.4)
  elsif ['base-enclosure-orientations.xml'].include? hpxml_file
    hpxml.windows.each do |window|
      window.orientation = { 0 => 'north', 90 => 'east', 180 => 'south', 270 => 'west' }[window.azimuth]
      window.azimuth = nil
    end
    hpxml.doors[0].delete
    hpxml.doors.add(id: "Door#{hpxml.doors.size + 1}",
                    wall_idref: 'Wall1',
                    area: 20,
                    orientation: HPXML::OrientationNorth,
                    r_value: 4.4)
    hpxml.doors.add(id: "Door#{hpxml.doors.size + 1}",
                    wall_idref: 'Wall1',
                    area: 20,
                    orientation: HPXML::OrientationSouth,
                    r_value: 4.4)
  elsif ['base-foundation-unconditioned-basement.xml'].include? hpxml_file
    hpxml.foundations[0].within_infiltration_volume = false
  elsif ['base-atticroof-conditioned.xml'].include? hpxml_file
    hpxml.attics.add(id: "Attic#{hpxml.attics.size + 1}",
                     attic_type: HPXML::AtticTypeUnvented,
                     within_infiltration_volume: false)
    hpxml.roofs.each do |roof|
      roof.area = 1006.0 / hpxml.roofs.size
      roof.insulation_assembly_r_value = 25.8
    end
    hpxml.roofs.add(id: "Roof#{hpxml.roofs.size + 1}",
                    interior_adjacent_to: HPXML::LocationAtticUnvented,
                    area: 504,
                    roof_type: HPXML::RoofTypeAsphaltShingles,
                    solar_absorptance: 0.7,
                    emittance: 0.92,
                    pitch: 6,
                    radiant_barrier: false,
                    insulation_assembly_r_value: 2.3)
    hpxml.rim_joists.each do |rim_joist|
      rim_joist.area = 116.0 / hpxml.rim_joists.size
    end
    hpxml.walls.each do |wall|
      wall.area = 1200.0 / hpxml.walls.size
    end
    hpxml.walls.add(id: "Wall#{hpxml.walls.size + 1}",
                    exterior_adjacent_to: HPXML::LocationAtticUnvented,
                    interior_adjacent_to: HPXML::LocationLivingSpace,
                    wall_type: HPXML::WallTypeWoodStud,
                    area: 316,
                    solar_absorptance: 0.7,
                    emittance: 0.92,
                    interior_finish_type: HPXML::InteriorFinishGypsumBoard,
                    insulation_assembly_r_value: 23.0)
    hpxml.walls.add(id: "Wall#{hpxml.walls.size + 1}",
                    exterior_adjacent_to: HPXML::LocationOutside,
                    interior_adjacent_to: HPXML::LocationLivingSpace,
                    wall_type: HPXML::WallTypeWoodStud,
                    siding: HPXML::SidingTypeWood,
                    area: 240,
                    solar_absorptance: 0.7,
                    emittance: 0.92,
                    interior_finish_type: HPXML::InteriorFinishGypsumBoard,
                    insulation_assembly_r_value: 22.3)
    hpxml.walls.add(id: "Wall#{hpxml.walls.size + 1}",
                    exterior_adjacent_to: HPXML::LocationOutside,
                    interior_adjacent_to: HPXML::LocationAtticUnvented,
                    attic_wall_type: HPXML::AtticWallTypeGable,
                    wall_type: HPXML::WallTypeWoodStud,
                    siding: HPXML::SidingTypeWood,
                    area: 50,
                    solar_absorptance: 0.7,
                    emittance: 0.92,
                    insulation_assembly_r_value: 4.0)
    hpxml.foundation_walls.each do |foundation_wall|
      foundation_wall.area = 1200.0 / hpxml.foundation_walls.size
    end
    hpxml.frame_floors.add(id: "FrameFloor#{hpxml.frame_floors.size + 1}",
                           exterior_adjacent_to: HPXML::LocationAtticUnvented,
                           interior_adjacent_to: HPXML::LocationLivingSpace,
                           area: 450,
                           interior_finish_type: HPXML::InteriorFinishGypsumBoard,
                           insulation_assembly_r_value: 39.3)
    hpxml.slabs[0].area = 1350
    hpxml.slabs[0].exposed_perimeter = 150
    hpxml.windows[1].area = 108
    hpxml.windows[3].area = 108
    hpxml.windows.add(id: "Window#{hpxml.windows.size + 1}",
                      area: 12,
                      azimuth: 90,
                      ufactor: 0.33,
                      shgc: 0.45,
                      fraction_operable: 0,
                      wall_idref: hpxml.walls[-2].id)
    hpxml.windows.add(id: "Window#{hpxml.windows.size + 1}",
                      area: 62,
                      azimuth: 270,
                      ufactor: 0.3,
                      shgc: 0.45,
                      fraction_operable: 0,
                      wall_idref: hpxml.walls[-2].id)
  elsif ['base-foundation-unconditioned-basement-above-grade.xml'].include? hpxml_file
    hpxml.windows.add(id: "Window#{hpxml.windows.size + 1}",
                      area: 20,
                      azimuth: 0,
                      ufactor: 0.33,
                      shgc: 0.45,
                      fraction_operable: 0.0,
                      wall_idref: hpxml.foundation_walls[0].id)
    hpxml.windows.add(id: "Window#{hpxml.windows.size + 1}",
                      area: 10,
                      azimuth: 90,
                      ufactor: 0.33,
                      shgc: 0.45,
                      fraction_operable: 0.0,
                      wall_idref: hpxml.foundation_walls[0].id)
    hpxml.windows.add(id: "Window#{hpxml.windows.size + 1}",
                      area: 20,
                      azimuth: 180,
                      ufactor: 0.33,
                      shgc: 0.45,
                      fraction_operable: 0.0,
                      wall_idref: hpxml.foundation_walls[0].id)
    hpxml.windows.add(id: "Window#{hpxml.windows.size + 1}",
                      area: 10,
                      azimuth: 270,
                      ufactor: 0.33,
                      shgc: 0.45,
                      fraction_operable: 0.0,
                      wall_idref: hpxml.foundation_walls[0].id)
  elsif ['base-enclosure-skylights-physical-properties.xml'].include? hpxml_file
    hpxml.skylights[0].ufactor = nil
    hpxml.skylights[0].shgc = nil
    hpxml.skylights[0].glass_layers = HPXML::WindowLayersSinglePane
    hpxml.skylights[0].frame_type = HPXML::WindowFrameTypeWood
    hpxml.skylights[0].glass_type = HPXML::WindowGlassTypeTinted
    hpxml.skylights[1].ufactor = nil
    hpxml.skylights[1].shgc = nil
    hpxml.skylights[1].glass_layers = HPXML::WindowLayersDoublePane
    hpxml.skylights[1].frame_type = HPXML::WindowFrameTypeMetal
    hpxml.skylights[1].thermal_break = true
    hpxml.skylights[1].glass_type = HPXML::WindowGlassTypeLowE
    hpxml.skylights[1].gas_fill = HPXML::WindowGasKrypton
  elsif ['base-enclosure-skylights-shading.xml'].include? hpxml_file
    hpxml.skylights[0].exterior_shading_factor_summer = 0.1
    hpxml.skylights[0].exterior_shading_factor_winter = 0.9
    hpxml.skylights[0].interior_shading_factor_summer = 0.01
    hpxml.skylights[0].interior_shading_factor_winter = 0.99
    hpxml.skylights[1].exterior_shading_factor_summer = 0.5
    hpxml.skylights[1].exterior_shading_factor_winter = 0.0
    hpxml.skylights[1].interior_shading_factor_summer = 0.5
    hpxml.skylights[1].interior_shading_factor_winter = 1.0
  elsif ['base-enclosure-windows-physical-properties.xml'].include? hpxml_file
    hpxml.windows[0].ufactor = nil
    hpxml.windows[0].shgc = nil
    hpxml.windows[0].glass_layers = HPXML::WindowLayersSinglePane
    hpxml.windows[0].frame_type = HPXML::WindowFrameTypeWood
    hpxml.windows[0].glass_type = HPXML::WindowGlassTypeTinted
    hpxml.windows[1].ufactor = nil
    hpxml.windows[1].shgc = nil
    hpxml.windows[1].glass_layers = HPXML::WindowLayersDoublePane
    hpxml.windows[1].frame_type = HPXML::WindowFrameTypeVinyl
    hpxml.windows[1].glass_type = HPXML::WindowGlassTypeReflective
    hpxml.windows[1].gas_fill = HPXML::WindowGasAir
    hpxml.windows[2].ufactor = nil
    hpxml.windows[2].shgc = nil
    hpxml.windows[2].glass_layers = HPXML::WindowLayersDoublePane
    hpxml.windows[2].frame_type = HPXML::WindowFrameTypeMetal
    hpxml.windows[2].thermal_break = true
    hpxml.windows[2].glass_type = HPXML::WindowGlassTypeLowE
    hpxml.windows[2].gas_fill = HPXML::WindowGasArgon
    hpxml.windows[3].ufactor = nil
    hpxml.windows[3].shgc = nil
    hpxml.windows[3].glass_layers = HPXML::WindowLayersGlassBlock
  elsif ['base-enclosure-windows-shading.xml'].include? hpxml_file
    hpxml.windows[1].exterior_shading_factor_summer = 0.5
    hpxml.windows[1].exterior_shading_factor_winter = 0.5
    hpxml.windows[1].interior_shading_factor_summer = 0.5
    hpxml.windows[1].interior_shading_factor_winter = 0.5
    hpxml.windows[2].exterior_shading_factor_summer = 0.1
    hpxml.windows[2].exterior_shading_factor_winter = 0.9
    hpxml.windows[2].interior_shading_factor_summer = 0.01
    hpxml.windows[2].interior_shading_factor_winter = 0.99
    hpxml.windows[3].exterior_shading_factor_summer = 0.0
    hpxml.windows[3].exterior_shading_factor_winter = 1.0
    hpxml.windows[3].interior_shading_factor_summer = 0.0
    hpxml.windows[3].interior_shading_factor_winter = 1.0
  elsif ['base-enclosure-thermal-mass.xml'].include? hpxml_file
    hpxml.partition_wall_mass.area_fraction = 0.8
    hpxml.partition_wall_mass.interior_finish_type = HPXML::InteriorFinishGypsumBoard
    hpxml.partition_wall_mass.interior_finish_thickness = 0.25
    hpxml.furniture_mass.area_fraction = 0.8
    hpxml.furniture_mass.type = HPXML::FurnitureMassTypeHeavyWeight
  elsif ['base-misc-defaults.xml'].include? hpxml_file
    hpxml.attics.reverse_each do |attic|
      attic.delete
    end
    hpxml.foundations.reverse_each do |foundation|
      foundation.delete
    end
    hpxml.air_infiltration_measurements[0].infiltration_volume = nil
    (hpxml.roofs + hpxml.walls + hpxml.rim_joists).each do |surface|
      surface.solar_absorptance = nil
      surface.emittance = nil
      if surface.is_a? HPXML::Roof
        surface.radiant_barrier = nil
      end
    end
    (hpxml.walls + hpxml.foundation_walls).each do |wall|
      wall.interior_finish_type = nil
    end
    hpxml.foundation_walls.each do |fwall|
      fwall.length = fwall.area / fwall.height
      fwall.area = nil
    end
    hpxml.doors[0].azimuth = nil
  elsif ['base-enclosure-2stories.xml',
         'base-enclosure-2stories-garage.xml',
         'base-hvac-ducts-area-fractions.xml'].include? hpxml_file
    hpxml.rim_joists << hpxml.rim_joists[-1].dup
    hpxml.rim_joists[-1].id = "RimJoist#{hpxml.rim_joists.size}"
    hpxml.rim_joists[-1].interior_adjacent_to = HPXML::LocationLivingSpace
    hpxml.rim_joists[-1].area = 116
  elsif ['base-foundation-conditioned-basement-wall-interior-insulation.xml'].include? hpxml_file
    hpxml.foundation_walls.each do |foundation_wall|
      foundation_wall.insulation_interior_r_value = 10
      foundation_wall.insulation_interior_distance_to_top = 0
      foundation_wall.insulation_interior_distance_to_bottom = 8
      foundation_wall.insulation_exterior_r_value = 8.9
      foundation_wall.insulation_exterior_distance_to_top = 1
      foundation_wall.insulation_exterior_distance_to_bottom = 8
    end
  elsif ['base-foundation-walkout-basement.xml'].include? hpxml_file
    hpxml.foundation_walls.reverse_each do |foundation_wall|
      foundation_wall.delete
    end
    hpxml.foundation_walls.add(id: "FoundationWall#{hpxml.foundation_walls.size + 1}",
                               exterior_adjacent_to: HPXML::LocationGround,
                               interior_adjacent_to: HPXML::LocationBasementConditioned,
                               height: 8,
                               area: 480,
                               thickness: 8,
                               depth_below_grade: 7,
                               interior_finish_type: HPXML::InteriorFinishGypsumBoard,
                               insulation_interior_r_value: 0,
                               insulation_exterior_distance_to_top: 0,
                               insulation_exterior_distance_to_bottom: 8,
                               insulation_exterior_r_value: 8.9)
    hpxml.foundation_walls.add(id: "FoundationWall#{hpxml.foundation_walls.size + 1}",
                               exterior_adjacent_to: HPXML::LocationGround,
                               interior_adjacent_to: HPXML::LocationBasementConditioned,
                               height: 4,
                               area: 120,
                               thickness: 8,
                               depth_below_grade: 3,
                               interior_finish_type: HPXML::InteriorFinishGypsumBoard,
                               insulation_interior_r_value: 0,
                               insulation_exterior_distance_to_top: 0,
                               insulation_exterior_distance_to_bottom: 4,
                               insulation_exterior_r_value: 8.9)
    hpxml.foundation_walls.add(id: "FoundationWall#{hpxml.foundation_walls.size + 1}",
                               exterior_adjacent_to: HPXML::LocationGround,
                               interior_adjacent_to: HPXML::LocationBasementConditioned,
                               height: 2,
                               area: 60,
                               thickness: 8,
                               depth_below_grade: 1,
                               interior_finish_type: HPXML::InteriorFinishGypsumBoard,
                               insulation_interior_r_value: 0,
                               insulation_exterior_distance_to_top: 0,
                               insulation_exterior_distance_to_bottom: 2,
                               insulation_exterior_r_value: 8.9)
    hpxml.foundation_walls.each do |foundation_wall|
      hpxml.foundations[0].attached_to_foundation_wall_idrefs << foundation_wall.id
    end
    hpxml.windows.add(id: "Window#{hpxml.windows.size + 1}",
                      area: 20,
                      azimuth: 0,
                      ufactor: 0.33,
                      shgc: 0.45,
                      fraction_operable: 0.0,
                      wall_idref: hpxml.foundation_walls[-1].id)
  elsif ['base-foundation-multiple.xml'].include? hpxml_file
    hpxml.foundations.add(id: "Foundation#{hpxml.foundations.size + 1}",
                          foundation_type: HPXML::FoundationTypeCrawlspaceUnvented,
                          within_infiltration_volume: false)
    hpxml.rim_joists.each do |rim_joist|
      next unless rim_joist.exterior_adjacent_to == HPXML::LocationOutside

      rim_joist.exterior_adjacent_to = HPXML::LocationCrawlspaceUnvented
      rim_joist.siding = nil
    end
    hpxml.rim_joists.add(id: "RimJoist#{hpxml.rim_joists.size + 1}",
                         exterior_adjacent_to: HPXML::LocationOutside,
                         interior_adjacent_to: HPXML::LocationCrawlspaceUnvented,
                         siding: HPXML::SidingTypeWood,
                         area: 81,
                         solar_absorptance: 0.7,
                         emittance: 0.92,
                         insulation_assembly_r_value: 4.0)
    hpxml.foundation_walls.each do |foundation_wall|
      foundation_wall.area /= 2.0
    end
    hpxml.foundation_walls.add(id: "FoundationWall#{hpxml.foundation_walls.size + 1}",
                               exterior_adjacent_to: HPXML::LocationCrawlspaceUnvented,
                               interior_adjacent_to: HPXML::LocationBasementUnconditioned,
                               height: 8,
                               area: 360,
                               thickness: 8,
                               depth_below_grade: 4,
                               insulation_interior_r_value: 0,
                               insulation_exterior_r_value: 0)
    hpxml.foundation_walls.add(id: "FoundationWall#{hpxml.foundation_walls.size + 1}",
                               exterior_adjacent_to: HPXML::LocationGround,
                               interior_adjacent_to: HPXML::LocationCrawlspaceUnvented,
                               height: 4,
                               area: 600,
                               thickness: 8,
                               depth_below_grade: 3,
                               insulation_interior_r_value: 0,
                               insulation_exterior_r_value: 0)
    hpxml.frame_floors[0].area = 675
    hpxml.frame_floors.add(id: "FrameFloor#{hpxml.frame_floors.size + 1}",
                           exterior_adjacent_to: HPXML::LocationCrawlspaceUnvented,
                           interior_adjacent_to: HPXML::LocationLivingSpace,
                           area: 675,
                           insulation_assembly_r_value: 18.7)
    hpxml.slabs[0].area = 675
    hpxml.slabs[0].exposed_perimeter = 75
    hpxml.slabs.add(id: "Slab#{hpxml.slabs.size + 1}",
                    interior_adjacent_to: HPXML::LocationCrawlspaceUnvented,
                    area: 675,
                    thickness: 0,
                    exposed_perimeter: 75,
                    perimeter_insulation_depth: 0,
                    under_slab_insulation_width: 0,
                    perimeter_insulation_r_value: 0,
                    under_slab_insulation_r_value: 0,
                    carpet_fraction: 0,
                    carpet_r_value: 0)
  elsif ['base-foundation-complex.xml'].include? hpxml_file
    hpxml.foundation_walls.reverse_each do |foundation_wall|
      foundation_wall.delete
    end
    hpxml.foundation_walls.add(id: "FoundationWall#{hpxml.foundation_walls.size + 1}",
                               exterior_adjacent_to: HPXML::LocationGround,
                               interior_adjacent_to: HPXML::LocationBasementConditioned,
                               height: 8,
                               area: 160,
                               thickness: 8,
                               depth_below_grade: 7,
                               interior_finish_type: HPXML::InteriorFinishGypsumBoard,
                               insulation_interior_r_value: 0,
                               insulation_exterior_r_value: 0.0)
    hpxml.foundation_walls.add(id: "FoundationWall#{hpxml.foundation_walls.size + 1}",
                               exterior_adjacent_to: HPXML::LocationGround,
                               interior_adjacent_to: HPXML::LocationBasementConditioned,
                               height: 8,
                               area: 240,
                               thickness: 8,
                               depth_below_grade: 7,
                               interior_finish_type: HPXML::InteriorFinishGypsumBoard,
                               insulation_interior_r_value: 0,
                               insulation_exterior_distance_to_top: 0,
                               insulation_exterior_distance_to_bottom: 8,
                               insulation_exterior_r_value: 8.9)
    hpxml.foundation_walls.add(id: "FoundationWall#{hpxml.foundation_walls.size + 1}",
                               exterior_adjacent_to: HPXML::LocationGround,
                               interior_adjacent_to: HPXML::LocationBasementConditioned,
                               height: 4,
                               area: 160,
                               thickness: 8,
                               depth_below_grade: 3,
                               interior_finish_type: HPXML::InteriorFinishGypsumBoard,
                               insulation_interior_r_value: 0,
                               insulation_exterior_r_value: 0.0)
    hpxml.foundation_walls.add(id: "FoundationWall#{hpxml.foundation_walls.size + 1}",
                               exterior_adjacent_to: HPXML::LocationGround,
                               interior_adjacent_to: HPXML::LocationBasementConditioned,
                               height: 4,
                               area: 120,
                               thickness: 8,
                               depth_below_grade: 3,
                               interior_finish_type: HPXML::InteriorFinishGypsumBoard,
                               insulation_interior_r_value: 0,
                               insulation_exterior_distance_to_top: 0,
                               insulation_exterior_distance_to_bottom: 4,
                               insulation_exterior_r_value: 8.9)
    hpxml.foundation_walls.add(id: "FoundationWall#{hpxml.foundation_walls.size + 1}",
                               exterior_adjacent_to: HPXML::LocationGround,
                               interior_adjacent_to: HPXML::LocationBasementConditioned,
                               height: 4,
                               area: 80,
                               thickness: 8,
                               depth_below_grade: 3,
                               interior_finish_type: HPXML::InteriorFinishGypsumBoard,
                               insulation_interior_r_value: 0,
                               insulation_exterior_distance_to_top: 0,
                               insulation_exterior_distance_to_bottom: 4,
                               insulation_exterior_r_value: 8.9)
    hpxml.foundation_walls.each do |foundation_wall|
      hpxml.foundations[0].attached_to_foundation_wall_idrefs << foundation_wall.id
    end
    hpxml.slabs.reverse_each do |slab|
      slab.delete
    end
    hpxml.slabs.add(id: "Slab#{hpxml.slabs.size + 1}",
                    interior_adjacent_to: HPXML::LocationBasementConditioned,
                    area: 675,
                    thickness: 4,
                    exposed_perimeter: 75,
                    perimeter_insulation_depth: 0,
                    under_slab_insulation_width: 0,
                    perimeter_insulation_r_value: 0,
                    under_slab_insulation_r_value: 0,
                    carpet_fraction: 0,
                    carpet_r_value: 0)
    hpxml.slabs.add(id: "Slab#{hpxml.slabs.size + 1}",
                    interior_adjacent_to: HPXML::LocationBasementConditioned,
                    area: 405,
                    thickness: 4,
                    exposed_perimeter: 45,
                    perimeter_insulation_depth: 1,
                    under_slab_insulation_width: 0,
                    perimeter_insulation_r_value: 5,
                    under_slab_insulation_r_value: 0,
                    carpet_fraction: 0,
                    carpet_r_value: 0)
    hpxml.slabs.add(id: "Slab#{hpxml.slabs.size + 1}",
                    interior_adjacent_to: HPXML::LocationBasementConditioned,
                    area: 270,
                    thickness: 4,
                    exposed_perimeter: 30,
                    perimeter_insulation_depth: 1,
                    under_slab_insulation_width: 0,
                    perimeter_insulation_r_value: 5,
                    under_slab_insulation_r_value: 0,
                    carpet_fraction: 0,
                    carpet_r_value: 0)
    hpxml.slabs.each do |slab|
      hpxml.foundations[0].attached_to_slab_idrefs << slab.id
    end
  elsif ['base-foundation-basement-garage.xml'].include? hpxml_file
    hpxml.roofs[0].area += 670
    hpxml.walls.add(id: "Wall#{hpxml.walls.size + 1}",
                    exterior_adjacent_to: HPXML::LocationGarage,
                    interior_adjacent_to: HPXML::LocationBasementConditioned,
                    wall_type: HPXML::WallTypeWoodStud,
                    area: 320,
                    solar_absorptance: 0.7,
                    emittance: 0.92,
                    interior_finish_type: HPXML::InteriorFinishGypsumBoard,
                    insulation_assembly_r_value: 23)
    hpxml.foundations[0].attached_to_wall_idrefs << hpxml.walls[-1].id
    hpxml.walls.add(id: "Wall#{hpxml.walls.size + 1}",
                    exterior_adjacent_to: HPXML::LocationOutside,
                    interior_adjacent_to: HPXML::LocationGarage,
                    wall_type: HPXML::WallTypeWoodStud,
                    siding: HPXML::SidingTypeWood,
                    area: 320,
                    solar_absorptance: 0.7,
                    emittance: 0.92,
                    insulation_assembly_r_value: 4)
    hpxml.frame_floors.add(id: "FrameFloor#{hpxml.frame_floors.size + 1}",
                           exterior_adjacent_to: HPXML::LocationGarage,
                           interior_adjacent_to: HPXML::LocationLivingSpace,
                           area: 400,
                           insulation_assembly_r_value: 39.3)
    hpxml.slabs[0].area -= 400
    hpxml.slabs[0].exposed_perimeter -= 40
    hpxml.slabs.add(id: "Slab#{hpxml.slabs.size + 1}",
                    interior_adjacent_to: HPXML::LocationGarage,
                    area: 400,
                    thickness: 4,
                    exposed_perimeter: 40,
                    perimeter_insulation_depth: 0,
                    under_slab_insulation_width: 0,
                    depth_below_grade: 0,
                    perimeter_insulation_r_value: 0,
                    under_slab_insulation_r_value: 0,
                    carpet_fraction: 0,
                    carpet_r_value: 0)
    hpxml.doors.add(id: "Door#{hpxml.doors.size + 1}",
                    wall_idref: hpxml.walls[-3].id,
                    area: 70,
                    azimuth: 180,
                    r_value: 4.4)
    hpxml.doors.add(id: "Door#{hpxml.doors.size + 1}",
                    wall_idref: hpxml.walls[-2].id,
                    area: 4,
                    azimuth: 0,
                    r_value: 4.4)
  elsif ['base-enclosure-walltypes.xml'].include? hpxml_file
    hpxml.rim_joists.reverse_each do |rim_joist|
      rim_joist.delete
    end
    siding_types = [[HPXML::SidingTypeAluminum, HPXML::ColorDark],
                    [HPXML::SidingTypeAsbestos, HPXML::ColorMedium],
                    [HPXML::SidingTypeBrick, HPXML::ColorReflective],
                    [HPXML::SidingTypeCompositeShingle, HPXML::ColorDark],
                    [HPXML::SidingTypeFiberCement, HPXML::ColorMediumDark],
                    [HPXML::SidingTypeMasonite, HPXML::ColorLight],
                    [HPXML::SidingTypeStucco, HPXML::ColorMedium],
                    [HPXML::SidingTypeSyntheticStucco, HPXML::ColorMediumDark],
                    [HPXML::SidingTypeVinyl, HPXML::ColorLight],
                    [HPXML::SidingTypeNone, HPXML::ColorMedium]]
    siding_types.each_with_index do |siding_type, i|
      hpxml.rim_joists.add(id: "RimJoist#{hpxml.rim_joists.size + 1}",
                           exterior_adjacent_to: HPXML::LocationOutside,
                           interior_adjacent_to: HPXML::LocationBasementConditioned,
                           siding: siding_type[0],
                           color: siding_type[1],
                           area: 116 / siding_types.size,
                           emittance: 0.92,
                           insulation_assembly_r_value: 23.0)
      hpxml.foundations[0].attached_to_rim_joist_idrefs << hpxml.rim_joists[-1].id
    end
    gable_walls = hpxml.walls.select { |w| w.interior_adjacent_to == HPXML::LocationAtticUnvented }
    hpxml.walls.reverse_each do |wall|
      wall.delete
    end
    walls_map = { HPXML::WallTypeCMU => 12,
                  HPXML::WallTypeDoubleWoodStud => 28.7,
                  HPXML::WallTypeICF => 21,
                  HPXML::WallTypeLog => 7.1,
                  HPXML::WallTypeSIP => 16.1,
                  HPXML::WallTypeConcrete => 1.35,
                  HPXML::WallTypeSteelStud => 8.1,
                  HPXML::WallTypeStone => 5.4,
                  HPXML::WallTypeStrawBale => 58.8,
                  HPXML::WallTypeBrick => 7.9,
                  HPXML::WallTypeAdobe => 5.0 }
    siding_types = [[HPXML::SidingTypeAluminum, HPXML::ColorReflective],
                    [HPXML::SidingTypeAsbestos, HPXML::ColorLight],
                    [HPXML::SidingTypeBrick, HPXML::ColorMediumDark],
                    [HPXML::SidingTypeCompositeShingle, HPXML::ColorReflective],
                    [HPXML::SidingTypeFiberCement, HPXML::ColorMedium],
                    [HPXML::SidingTypeMasonite, HPXML::ColorDark],
                    [HPXML::SidingTypeStucco, HPXML::ColorLight],
                    [HPXML::SidingTypeSyntheticStucco, HPXML::ColorMedium],
                    [HPXML::SidingTypeVinyl, HPXML::ColorDark],
                    [HPXML::SidingTypeNone, HPXML::ColorMedium]]
    int_finish_types = [[HPXML::InteriorFinishGypsumBoard, 0.5],
                        [HPXML::InteriorFinishGypsumBoard, 1.0],
                        [HPXML::InteriorFinishGypsumCompositeBoard, 0.5],
                        [HPXML::InteriorFinishPlaster, 0.5],
                        [HPXML::InteriorFinishWood, 0.5],
                        [HPXML::InteriorFinishNone, nil]]
    walls_map.each_with_index do |(wall_type, assembly_r), i|
      hpxml.walls.add(id: "Wall#{hpxml.walls.size + 1}",
                      exterior_adjacent_to: HPXML::LocationOutside,
                      interior_adjacent_to: HPXML::LocationLivingSpace,
                      wall_type: wall_type,
                      siding: siding_types[i % siding_types.size][0],
                      color: siding_types[i % siding_types.size][1],
                      area: 1200 / walls_map.size,
                      emittance: 0.92,
                      interior_finish_type: int_finish_types[i % int_finish_types.size][0],
                      interior_finish_thickness: int_finish_types[i % int_finish_types.size][1],
                      insulation_assembly_r_value: assembly_r)
    end
    gable_walls.each do |gable_wall|
      hpxml.walls << gable_wall
      hpxml.walls[-1].id = "Wall#{hpxml.walls.size}"
      hpxml.attics[0].attached_to_wall_idrefs << hpxml.walls[-1].id
    end
    hpxml.windows.reverse_each do |window|
      window.delete
    end
    hpxml.windows.add(id: "Window#{hpxml.windows.size + 1}",
                      area: 108 / 8,
                      azimuth: 0,
                      ufactor: 0.33,
                      shgc: 0.45,
                      fraction_operable: 0.67,
                      wall_idref: 'Wall1')
    hpxml.windows.add(id: "Window#{hpxml.windows.size + 1}",
                      area: 72 / 8,
                      azimuth: 90,
                      ufactor: 0.33,
                      shgc: 0.45,
                      fraction_operable: 0.67,
                      wall_idref: 'Wall2')
    hpxml.windows.add(id: "Window#{hpxml.windows.size + 1}",
                      area: 108 / 8,
                      azimuth: 180,
                      ufactor: 0.33,
                      shgc: 0.45,
                      fraction_operable: 0.67,
                      wall_idref: 'Wall3')
    hpxml.windows.add(id: "Window#{hpxml.windows.size + 1}",
                      area: 72 / 8,
                      azimuth: 270,
                      ufactor: 0.33,
                      shgc: 0.45,
                      fraction_operable: 0.67,
                      wall_idref: 'Wall4')
    hpxml.doors.reverse_each do |door|
      door.delete
    end
    hpxml.doors.add(id: "Door#{hpxml.doors.size + 1}",
                    wall_idref: 'Wall9',
                    area: 20,
                    azimuth: 0,
                    r_value: 4.4)
    hpxml.doors.add(id: "Door#{hpxml.doors.size + 1}",
                    wall_idref: 'Wall10',
                    area: 20,
                    azimuth: 180,
                    r_value: 4.4)
  elsif ['base-enclosure-rooftypes.xml'].include? hpxml_file
    hpxml.roofs.reverse_each do |roof|
      roof.delete
    end
    roof_types = [[HPXML::RoofTypeClayTile, HPXML::ColorLight],
                  [HPXML::RoofTypeMetal, HPXML::ColorReflective],
                  [HPXML::RoofTypeWoodShingles, HPXML::ColorDark],
                  [HPXML::RoofTypeShingles, HPXML::ColorMediumDark],
                  [HPXML::RoofTypePlasticRubber, HPXML::ColorLight],
                  [HPXML::RoofTypeEPS, HPXML::ColorMedium],
                  [HPXML::RoofTypeConcrete, HPXML::ColorLight],
                  [HPXML::RoofTypeCool, HPXML::ColorReflective]]
    int_finish_types = [[HPXML::InteriorFinishGypsumBoard, 0.5],
                        [HPXML::InteriorFinishPlaster, 0.5],
                        [HPXML::InteriorFinishWood, 0.5]]
    roof_types.each_with_index do |roof_type, i|
      hpxml.roofs.add(id: "Roof#{hpxml.roofs.size + 1}",
                      interior_adjacent_to: HPXML::LocationAtticUnvented,
                      area: 1509.3 / roof_types.size,
                      roof_type: roof_type[0],
                      roof_color: roof_type[1],
                      emittance: 0.92,
                      pitch: 6,
                      radiant_barrier: false,
                      interior_finish_type: int_finish_types[i % int_finish_types.size][0],
                      interior_finish_thickness: int_finish_types[i % int_finish_types.size][1],
                      insulation_assembly_r_value: roof_type[0] == HPXML::RoofTypeEPS ? 7.0 : 2.3)
      hpxml.attics[0].attached_to_roof_idrefs << hpxml.roofs[-1].id
    end
  elsif ['base-enclosure-split-surfaces.xml',
         'base-enclosure-split-surfaces2.xml'].include? hpxml_file
    for n in 1..hpxml.roofs.size
      hpxml.roofs[n - 1].area /= 9.0
      for i in 2..9
        hpxml.roofs << hpxml.roofs[n - 1].dup
        hpxml.roofs[-1].id += "_#{i}"
        if hpxml_file == 'base-enclosure-split-surfaces2.xml'
          hpxml.roofs[-1].insulation_assembly_r_value += 0.01 * i
        end
      end
    end
    hpxml.roofs << hpxml.roofs[-1].dup
    hpxml.roofs[-1].id += '_tiny'
    hpxml.roofs[-1].area = 0.05
    for n in 1..hpxml.rim_joists.size
      hpxml.rim_joists[n - 1].area /= 9.0
      for i in 2..9
        hpxml.rim_joists << hpxml.rim_joists[n - 1].dup
        hpxml.rim_joists[-1].id += "_#{i}"
        if hpxml_file == 'base-enclosure-split-surfaces2.xml'
          hpxml.rim_joists[-1].insulation_assembly_r_value += 0.01 * i
        end
      end
    end
    hpxml.rim_joists << hpxml.rim_joists[-1].dup
    hpxml.rim_joists[-1].id += '_tiny'
    hpxml.rim_joists[-1].area = 0.05
    for n in 1..hpxml.walls.size
      hpxml.walls[n - 1].area /= 9.0
      for i in 2..9
        hpxml.walls << hpxml.walls[n - 1].dup
        hpxml.walls[-1].id += "_#{i}"
        if hpxml_file == 'base-enclosure-split-surfaces2.xml'
          hpxml.walls[-1].insulation_assembly_r_value += 0.01 * i
        end
      end
    end
    hpxml.walls << hpxml.walls[-1].dup
    hpxml.walls[-1].id += '_tiny'
    hpxml.walls[-1].area = 0.05
    for n in 1..hpxml.foundation_walls.size
      hpxml.foundation_walls[n - 1].area /= 9.0
      for i in 2..9
        hpxml.foundation_walls << hpxml.foundation_walls[n - 1].dup
        hpxml.foundation_walls[-1].id += "_#{i}"
        if hpxml_file == 'base-enclosure-split-surfaces2.xml'
          hpxml.foundation_walls[-1].insulation_exterior_r_value += 0.01 * i
        end
      end
    end
    hpxml.foundation_walls << hpxml.foundation_walls[-1].dup
    hpxml.foundation_walls[-1].id += '_tiny'
    hpxml.foundation_walls[-1].area = 0.05
    for n in 1..hpxml.frame_floors.size
      hpxml.frame_floors[n - 1].area /= 9.0
      for i in 2..9
        hpxml.frame_floors << hpxml.frame_floors[n - 1].dup
        hpxml.frame_floors[-1].id += "_#{i}"
        if hpxml_file == 'base-enclosure-split-surfaces2.xml'
          hpxml.frame_floors[-1].insulation_assembly_r_value += 0.01 * i
        end
      end
    end
    hpxml.frame_floors << hpxml.frame_floors[-1].dup
    hpxml.frame_floors[-1].id += '_tiny'
    hpxml.frame_floors[-1].area = 0.05
    for n in 1..hpxml.slabs.size
      hpxml.slabs[n - 1].area /= 9.0
      hpxml.slabs[n - 1].exposed_perimeter /= 9.0
      for i in 2..9
        hpxml.slabs << hpxml.slabs[n - 1].dup
        hpxml.slabs[-1].id += "_#{i}"
        if hpxml_file == 'base-enclosure-split-surfaces2.xml'
          hpxml.slabs[-1].perimeter_insulation_depth += 0.01 * i
          hpxml.slabs[-1].perimeter_insulation_r_value += 0.01 * i
        end
      end
    end
    hpxml.slabs << hpxml.slabs[-1].dup
    hpxml.slabs[-1].id += '_tiny'
    hpxml.slabs[-1].area = 0.05
    area_adjustments = []
    for n in 1..hpxml.windows.size
      hpxml.windows[n - 1].area /= 9.0
      hpxml.windows[n - 1].fraction_operable = 0.0
      for i in 2..9
        hpxml.windows << hpxml.windows[n - 1].dup
        hpxml.windows[-1].id += "_#{i}"
        hpxml.windows[-1].wall_idref += "_#{i}"
        if i >= 4
          hpxml.windows[-1].fraction_operable = 1.0
        end
        next unless hpxml_file == 'base-enclosure-split-surfaces2.xml'

        hpxml.windows[-1].ufactor += 0.01 * i
        hpxml.windows[-1].interior_shading_factor_summer -= 0.02 * i
        hpxml.windows[-1].interior_shading_factor_winter -= 0.01 * i
      end
    end
    hpxml.windows << hpxml.windows[-1].dup
    hpxml.windows[-1].id += '_tiny'
    hpxml.windows[-1].area = 0.05
    for n in 1..hpxml.skylights.size
      hpxml.skylights[n - 1].area /= 9.0
      for i in 2..9
        hpxml.skylights << hpxml.skylights[n - 1].dup
        hpxml.skylights[-1].id += "_#{i}"
        hpxml.skylights[-1].roof_idref += "_#{i}"
        next unless hpxml_file == 'base-enclosure-split-surfaces2.xml'

        hpxml.skylights[-1].ufactor += 0.01 * i
        hpxml.skylights[-1].interior_shading_factor_summer -= 0.02 * i
        hpxml.skylights[-1].interior_shading_factor_winter -= 0.01 * i
      end
    end
    hpxml.skylights << hpxml.skylights[-1].dup
    hpxml.skylights[-1].id += '_tiny'
    hpxml.skylights[-1].area = 0.05
    area_adjustments = []
    for n in 1..hpxml.doors.size
      hpxml.doors[n - 1].area /= 9.0
      for i in 2..9
        hpxml.doors << hpxml.doors[n - 1].dup
        hpxml.doors[-1].id += "_#{i}"
        hpxml.doors[-1].wall_idref += "_#{i}"
        if hpxml_file == 'base-enclosure-split-surfaces2.xml'
          hpxml.doors[-1].r_value += 0.01 * i
        end
      end
    end
    hpxml.doors << hpxml.doors[-1].dup
    hpxml.doors[-1].id += '_tiny'
    hpxml.doors[-1].area = 0.05
  elsif ['base-enclosure-overhangs.xml'].include? hpxml_file
    # Test relaxed overhangs validation; https://github.com/NREL/OpenStudio-HPXML/issues/866
    hpxml.windows.each do |window|
      next unless window.overhangs_depth.nil?

      window.overhangs_depth = 0.0
      window.overhangs_distance_to_top_of_window = 0.0
      window.overhangs_distance_to_bottom_of_window = 0.0
    end
  end
  if ['base-enclosure-2stories-garage.xml',
      'base-enclosure-garage.xml'].include? hpxml_file
    grg_wall = hpxml.walls.select { |w|
                 w.interior_adjacent_to == HPXML::LocationGarage &&
                   w.exterior_adjacent_to == HPXML::LocationOutside
               } [0]
    hpxml.doors.add(id: "Door#{hpxml.doors.size + 1}",
                    wall_idref: grg_wall.id,
                    area: 70,
                    azimuth: 180,
                    r_value: 4.4)
  end

  # ---------- #
  # HPXML HVAC #
  # ---------- #

  # General logic
  hpxml.heating_systems.each do |heating_system|
    if heating_system.heating_system_type == HPXML::HVACTypeBoiler &&
       heating_system.heating_system_fuel == HPXML::FuelTypeNaturalGas &&
       !heating_system.is_shared_system
      heating_system.electric_auxiliary_energy = 200
    elsif [HPXML::HVACTypeFloorFurnace,
           HPXML::HVACTypeWallFurnace,
           HPXML::HVACTypeFireplace,
           HPXML::HVACTypeFixedHeater,
           HPXML::HVACTypePortableHeater].include? heating_system.heating_system_type
      heating_system.fan_watts = 0
    elsif [HPXML::HVACTypeStove].include? heating_system.heating_system_type
      heating_system.fan_watts = 40
    end
  end
  hpxml.heat_pumps.each do |heat_pump|
    if heat_pump.heat_pump_type == HPXML::HVACTypeHeatPumpGroundToAir
      heat_pump.pump_watts_per_ton = 30.0
    end
  end

  # Logic that can only be applied based on the file name
  if hpxml_file.include?('chiller') || hpxml_file.include?('cooling-tower')
    # Handle chiller/cooling tower
    if hpxml_file.include? 'chiller'
      hpxml.cooling_systems.add(id: "CoolingSystem#{hpxml.cooling_systems.size + 1}",
                                cooling_system_type: HPXML::HVACTypeChiller,
                                cooling_system_fuel: HPXML::FuelTypeElectricity,
                                is_shared_system: true,
                                number_of_units_served: 6,
                                cooling_capacity: 24000 * 6,
                                cooling_efficiency_kw_per_ton: 0.9,
                                fraction_cool_load_served: 1.0,
                                primary_system: true)
    elsif hpxml_file.include? 'cooling-tower'
      hpxml.cooling_systems.add(id: "CoolingSystem#{hpxml.cooling_systems.size + 1}",
                                cooling_system_type: HPXML::HVACTypeCoolingTower,
                                cooling_system_fuel: HPXML::FuelTypeElectricity,
                                is_shared_system: true,
                                number_of_units_served: 6,
                                fraction_cool_load_served: 1.0,
                                primary_system: true)
    end
    if hpxml_file.include? 'boiler'
      hpxml.hvac_controls[0].cooling_setpoint_temp = 78.0
      hpxml.cooling_systems[-1].distribution_system_idref = hpxml.hvac_distributions[-1].id
    else
      hpxml.hvac_controls.add(id: "HVACControl#{hpxml.hvac_controls.size + 1}",
                              control_type: HPXML::HVACControlTypeManual,
                              cooling_setpoint_temp: 78.0)
      if hpxml_file.include? 'baseboard'
        hpxml.hvac_distributions.add(id: "HVACDistribution#{hpxml.hvac_distributions.size + 1}",
                                     distribution_system_type: HPXML::HVACDistributionTypeHydronic,
                                     hydronic_type: HPXML::HydronicTypeBaseboard)
        hpxml.cooling_systems[-1].distribution_system_idref = hpxml.hvac_distributions[-1].id
      end
    end
  end
  if hpxml_file.include?('water-loop-heat-pump') || hpxml_file.include?('fan-coil')
    # Handle WLHP/ducted fan coil
    hpxml.hvac_distributions.reverse_each do |hvac_distribution|
      hvac_distribution.delete
    end
    if hpxml_file.include? 'water-loop-heat-pump'
      hpxml.hvac_distributions.add(id: "HVACDistribution#{hpxml.hvac_distributions.size + 1}",
                                   distribution_system_type: HPXML::HVACDistributionTypeHydronic,
                                   hydronic_type: HPXML::HydronicTypeWaterLoop)
      hpxml.heat_pumps.add(id: "HeatPump#{hpxml.heat_pumps.size + 1}",
                           heat_pump_type: HPXML::HVACTypeHeatPumpWaterLoopToAir,
                           heat_pump_fuel: HPXML::FuelTypeElectricity)
      if hpxml_file.include? 'boiler'
        hpxml.heat_pumps[-1].heating_capacity = 24000
        hpxml.heat_pumps[-1].heating_efficiency_cop = 4.4
        hpxml.heating_systems[-1].distribution_system_idref = hpxml.hvac_distributions[-1].id
      end
      if hpxml_file.include?('chiller') || hpxml_file.include?('cooling-tower')
        hpxml.heat_pumps[-1].cooling_capacity = 24000
        hpxml.heat_pumps[-1].cooling_efficiency_eer = 12.8
        hpxml.cooling_systems[-1].distribution_system_idref = hpxml.hvac_distributions[-1].id
      end
      hpxml.hvac_distributions.add(id: "HVACDistribution#{hpxml.hvac_distributions.size + 1}",
                                   distribution_system_type: HPXML::HVACDistributionTypeAir,
                                   air_type: HPXML::AirTypeRegularVelocity)
      hpxml.heat_pumps[-1].distribution_system_idref = hpxml.hvac_distributions[-1].id
    elsif hpxml_file.include? 'fan-coil'
      hpxml.hvac_distributions.add(id: "HVACDistribution#{hpxml.hvac_distributions.size + 1}",
                                   distribution_system_type: HPXML::HVACDistributionTypeAir,
                                   air_type: HPXML::AirTypeFanCoil)

      if hpxml_file.include? 'boiler'
        hpxml.heating_systems[-1].distribution_system_idref = hpxml.hvac_distributions[-1].id
      end
      if hpxml_file.include?('chiller') || hpxml_file.include?('cooling-tower')
        hpxml.cooling_systems[-1].distribution_system_idref = hpxml.hvac_distributions[-1].id
      end
    end
    if hpxml_file.include?('water-loop-heat-pump') || hpxml_file.include?('fan-coil-ducted')
      hpxml.hvac_distributions[-1].duct_leakage_measurements.add(duct_type: HPXML::DuctTypeSupply,
                                                                 duct_leakage_units: HPXML::UnitsCFM25,
                                                                 duct_leakage_value: 15,
                                                                 duct_leakage_total_or_to_outside: HPXML::DuctLeakageToOutside)
      hpxml.hvac_distributions[-1].duct_leakage_measurements.add(duct_type: HPXML::DuctTypeReturn,
                                                                 duct_leakage_units: HPXML::UnitsCFM25,
                                                                 duct_leakage_value: 10,
                                                                 duct_leakage_total_or_to_outside: HPXML::DuctLeakageToOutside)
      hpxml.hvac_distributions[-1].ducts.add(duct_type: HPXML::DuctTypeSupply,
                                             duct_insulation_r_value: 0,
                                             duct_location: HPXML::LocationOtherMultifamilyBufferSpace,
                                             duct_surface_area: 50)
      hpxml.hvac_distributions[-1].ducts.add(duct_type: HPXML::DuctTypeReturn,
                                             duct_insulation_r_value: 0,
                                             duct_location: HPXML::LocationOtherMultifamilyBufferSpace,
                                             duct_surface_area: 20)
    end
  end
  if hpxml_file.include? 'shared-ground-loop'
    hpxml.heating_systems.reverse_each do |heating_system|
      heating_system.delete
    end
    hpxml.cooling_systems.reverse_each do |cooling_system|
      cooling_system.delete
    end
    hpxml.heat_pumps.add(id: "HeatPump#{hpxml.heat_pumps.size + 1}",
                         distribution_system_idref: hpxml.hvac_distributions[-1].id,
                         heat_pump_type: HPXML::HVACTypeHeatPumpGroundToAir,
                         heat_pump_fuel: HPXML::FuelTypeElectricity,
                         backup_type: HPXML::HeatPumpBackupTypeIntegrated,
                         backup_heating_fuel: HPXML::FuelTypeElectricity,
                         is_shared_system: true,
                         number_of_units_served: 6,
                         backup_heating_efficiency_percent: 1.0,
                         fraction_heat_load_served: 1,
                         fraction_cool_load_served: 1,
                         heating_efficiency_cop: 3.6,
                         cooling_efficiency_eer: 16.6,
                         heating_capacity: 12000,
                         cooling_capacity: 12000,
                         backup_heating_capacity: 12000,
                         cooling_shr: 0.73,
                         primary_heating_system: true,
                         primary_cooling_system: true,
                         pump_watts_per_ton: 0.0)

  end
  if hpxml_file.include? 'eae'
    hpxml.heating_systems[0].electric_auxiliary_energy = 500.0
  else
    if hpxml_file.include? 'shared-boiler'
      hpxml.heating_systems[0].shared_loop_watts = 600
    end
    if hpxml_file.include?('chiller') || hpxml_file.include?('cooling-tower')
      hpxml.cooling_systems[0].shared_loop_watts = 600
    end
    if hpxml_file.include? 'shared-ground-loop'
      hpxml.heat_pumps[0].shared_loop_watts = 600
    end
    if hpxml_file.include? 'fan-coil'
      if hpxml_file.include? 'boiler'
        hpxml.heating_systems[0].fan_coil_watts = 150
      end
      if hpxml_file.include? 'chiller'
        hpxml.cooling_systems[0].fan_coil_watts = 150
      end
    end
  end
  if hpxml_file.include? 'install-quality'
    hpxml.hvac_systems.each do |hvac_system|
      hvac_system.fan_watts_per_cfm = 0.365
    end
  elsif ['base-hvac-setpoints-daily-setbacks.xml'].include? hpxml_file
    hpxml.hvac_controls[0].heating_setback_temp = 66
    hpxml.hvac_controls[0].heating_setback_hours_per_week = 7 * 7
    hpxml.hvac_controls[0].heating_setback_start_hour = 23 # 11pm
    hpxml.hvac_controls[0].cooling_setup_temp = 80
    hpxml.hvac_controls[0].cooling_setup_hours_per_week = 6 * 7
    hpxml.hvac_controls[0].cooling_setup_start_hour = 9 # 9am
<<<<<<< HEAD
  elsif ['base-hvac-onoff-thermostat-deadband.xml',
         'base-hvac-realistic-control-2-speed-ashp.xml',
         'base-hvac-realistic-control-2-speed-central-ac.xml'].include? hpxml_file
    hpxml.header.timestep = 1
    hpxml.hvac_controls[0].onoff_thermostat_deadband = 2.0
    if ['base-hvac-realistic-control-2-speed-ashp.xml',
        'base-hvac-realistic-control-2-speed-central-ac.xml'].include? hpxml_file
      hpxml.hvac_controls[0].realistic_staging = true
    end
    if ['base-hvac-onoff-thermostat-deadband.xml',
        'base-hvac-realistic-control-2-speed-ashp.xml'].include? hpxml_file
      hpxml.heat_pumps[0].heating_capacity = 10000
      hpxml.heat_pumps[0].heating_capacity_17F = 5900.0
    end
  elsif ['base-atticroof-cathedral.xml'].include? hpxml_file
    hpxml.hvac_distributions[0].conditioned_floor_area_served = 2700
=======
>>>>>>> 51dbd82f
  elsif ['base-hvac-dse.xml',
         'base-dhw-indirect-dse.xml',
         'base-mechvent-cfis-dse.xml'].include? hpxml_file
    hpxml.hvac_distributions[0].distribution_system_type = HPXML::HVACDistributionTypeDSE
    hpxml.hvac_distributions[0].annual_heating_dse = 0.8
    hpxml.hvac_distributions[0].annual_cooling_dse = 0.7
  elsif ['base-hvac-furnace-x3-dse.xml'].include? hpxml_file
    hpxml.hvac_distributions[0].distribution_system_type = HPXML::HVACDistributionTypeDSE
    hpxml.hvac_distributions[0].annual_heating_dse = 0.8
    hpxml.hvac_distributions[0].annual_cooling_dse = 0.7
    hpxml.hvac_distributions << hpxml.hvac_distributions[0].dup
    hpxml.hvac_distributions[1].id = "HVACDistribution#{hpxml.hvac_distributions.size}"
    hpxml.hvac_distributions[1].annual_cooling_dse = 1.0
    hpxml.hvac_distributions << hpxml.hvac_distributions[0].dup
    hpxml.hvac_distributions[2].id = "HVACDistribution#{hpxml.hvac_distributions.size}"
    hpxml.hvac_distributions[2].annual_cooling_dse = 1.0
    hpxml.heating_systems[0].primary_system = false
    hpxml.heating_systems << hpxml.heating_systems[0].dup
    hpxml.heating_systems[1].id = "HeatingSystem#{hpxml.heating_systems.size}"
    hpxml.heating_systems[1].distribution_system_idref = hpxml.hvac_distributions[1].id
    hpxml.heating_systems << hpxml.heating_systems[0].dup
    hpxml.heating_systems[2].id = "HeatingSystem#{hpxml.heating_systems.size}"
    hpxml.heating_systems[2].distribution_system_idref = hpxml.hvac_distributions[2].id
    hpxml.heating_systems[2].primary_system = true
    for i in 0..2
      hpxml.heating_systems[i].heating_capacity /= 3.0
      # Test a file where sum is slightly greater than 1
      if i < 2
        hpxml.heating_systems[i].fraction_heat_load_served = 0.33
      else
        hpxml.heating_systems[i].fraction_heat_load_served = 0.35
      end
    end
  elsif ['base-misc-defaults.xml'].include? hpxml_file
    hpxml.heating_systems[0].year_installed = 2009
    hpxml.heating_systems[0].heating_efficiency_afue = nil
    hpxml.cooling_systems[0].year_installed = 2009
    hpxml.cooling_systems[0].cooling_efficiency_seer = nil
  elsif ['base-hvac-dual-fuel-air-to-air-heat-pump-1-speed-electric.xml'].include? hpxml_file
    hpxml.heat_pumps[0].backup_heating_efficiency_afue = hpxml.heat_pumps[0].backup_heating_efficiency_percent
    hpxml.heat_pumps[0].backup_heating_efficiency_percent = nil
  elsif ['base-enclosure-2stories.xml',
         'base-enclosure-2stories-garage.xml',
         'base-hvac-ducts-area-fractions.xml'].include? hpxml_file
    hpxml.hvac_distributions[0].ducts << hpxml.hvac_distributions[0].ducts[0].dup
    hpxml.hvac_distributions[0].ducts << hpxml.hvac_distributions[0].ducts[1].dup
    hpxml.hvac_distributions[0].ducts[2].duct_location = HPXML::LocationExteriorWall
    hpxml.hvac_distributions[0].ducts[2].duct_surface_area = 37.5
    hpxml.hvac_distributions[0].ducts[3].duct_location = HPXML::LocationLivingSpace
    hpxml.hvac_distributions[0].ducts[3].duct_surface_area = 12.5
    if hpxml_file == 'base-hvac-ducts-area-fractions.xml'
      hpxml.hvac_distributions[0].ducts[0].duct_surface_area = nil
      hpxml.hvac_distributions[0].ducts[1].duct_surface_area = nil
      hpxml.hvac_distributions[0].ducts[2].duct_surface_area = nil
      hpxml.hvac_distributions[0].ducts[3].duct_surface_area = nil
      hpxml.hvac_distributions[0].ducts[0].duct_fraction_area = 0.75
      hpxml.hvac_distributions[0].ducts[1].duct_fraction_area = 0.75
      hpxml.hvac_distributions[0].ducts[2].duct_fraction_area = 0.25
      hpxml.hvac_distributions[0].ducts[3].duct_fraction_area = 0.25
      hpxml.hvac_distributions[0].conditioned_floor_area_served = 4050.0
      hpxml.hvac_distributions[0].number_of_return_registers = 3
    end
  elsif ['base-hvac-multiple.xml'].include? hpxml_file
    hpxml.hvac_distributions.reverse_each do |hvac_distribution|
      hvac_distribution.delete
    end
    hpxml.hvac_distributions.add(id: "HVACDistribution#{hpxml.hvac_distributions.size + 1}",
                                 distribution_system_type: HPXML::HVACDistributionTypeAir,
                                 air_type: HPXML::AirTypeRegularVelocity)
    hpxml.hvac_distributions[-1].duct_leakage_measurements.add(duct_type: HPXML::DuctTypeSupply,
                                                               duct_leakage_units: HPXML::UnitsCFM25,
                                                               duct_leakage_value: 75,
                                                               duct_leakage_total_or_to_outside: HPXML::DuctLeakageToOutside)
    hpxml.hvac_distributions[-1].duct_leakage_measurements.add(duct_type: HPXML::DuctTypeReturn,
                                                               duct_leakage_units: HPXML::UnitsCFM25,
                                                               duct_leakage_value: 25,
                                                               duct_leakage_total_or_to_outside: HPXML::DuctLeakageToOutside)
    hpxml.hvac_distributions[0].ducts.add(duct_type: HPXML::DuctTypeSupply,
                                          duct_insulation_r_value: 8,
                                          duct_location: HPXML::LocationAtticUnvented,
                                          duct_surface_area: 75)
    hpxml.hvac_distributions[0].ducts.add(duct_type: HPXML::DuctTypeSupply,
                                          duct_insulation_r_value: 8,
                                          duct_location: HPXML::LocationOutside,
                                          duct_surface_area: 75)
    hpxml.hvac_distributions[0].ducts.add(duct_type: HPXML::DuctTypeReturn,
                                          duct_insulation_r_value: 4,
                                          duct_location: HPXML::LocationAtticUnvented,
                                          duct_surface_area: 25)
    hpxml.hvac_distributions[0].ducts.add(duct_type: HPXML::DuctTypeReturn,
                                          duct_insulation_r_value: 4,
                                          duct_location: HPXML::LocationOutside,
                                          duct_surface_area: 25)
    hpxml.hvac_distributions << hpxml.hvac_distributions[0].dup
    hpxml.hvac_distributions[-1].id = "HVACDistribution#{hpxml.hvac_distributions.size}"
    hpxml.hvac_distributions.add(id: "HVACDistribution#{hpxml.hvac_distributions.size + 1}",
                                 distribution_system_type: HPXML::HVACDistributionTypeHydronic,
                                 hydronic_type: HPXML::HydronicTypeBaseboard)
    hpxml.hvac_distributions.add(id: "HVACDistribution#{hpxml.hvac_distributions.size + 1}",
                                 distribution_system_type: HPXML::HVACDistributionTypeHydronic,
                                 hydronic_type: HPXML::HydronicTypeBaseboard)
    hpxml.hvac_distributions << hpxml.hvac_distributions[0].dup
    hpxml.hvac_distributions[-1].id = "HVACDistribution#{hpxml.hvac_distributions.size}"
    hpxml.hvac_distributions << hpxml.hvac_distributions[0].dup
    hpxml.hvac_distributions[-1].id = "HVACDistribution#{hpxml.hvac_distributions.size}"
    hpxml.heating_systems.reverse_each do |heating_system|
      heating_system.delete
    end
    hpxml.heating_systems.add(id: "HeatingSystem#{hpxml.heating_systems.size + 1}",
                              distribution_system_idref: hpxml.hvac_distributions[0].id,
                              heating_system_type: HPXML::HVACTypeFurnace,
                              heating_system_fuel: HPXML::FuelTypeElectricity,
                              heating_capacity: 6400,
                              heating_efficiency_afue: 1,
                              fraction_heat_load_served: 0.1)
    hpxml.heating_systems.add(id: "HeatingSystem#{hpxml.heating_systems.size + 1}",
                              distribution_system_idref: hpxml.hvac_distributions[1].id,
                              heating_system_type: HPXML::HVACTypeFurnace,
                              heating_system_fuel: HPXML::FuelTypeNaturalGas,
                              heating_capacity: 6400,
                              heating_efficiency_afue: 0.92,
                              fraction_heat_load_served: 0.1)
    hpxml.heating_systems.add(id: "HeatingSystem#{hpxml.heating_systems.size + 1}",
                              distribution_system_idref: hpxml.hvac_distributions[2].id,
                              heating_system_type: HPXML::HVACTypeBoiler,
                              heating_system_fuel: HPXML::FuelTypeElectricity,
                              heating_capacity: 6400,
                              heating_efficiency_afue: 1,
                              fraction_heat_load_served: 0.1)
    hpxml.heating_systems.add(id: "HeatingSystem#{hpxml.heating_systems.size + 1}",
                              distribution_system_idref: hpxml.hvac_distributions[3].id,
                              heating_system_type: HPXML::HVACTypeBoiler,
                              heating_system_fuel: HPXML::FuelTypeNaturalGas,
                              heating_capacity: 6400,
                              heating_efficiency_afue: 0.92,
                              fraction_heat_load_served: 0.1,
                              electric_auxiliary_energy: 200)
    hpxml.heating_systems.add(id: "HeatingSystem#{hpxml.heating_systems.size + 1}",
                              heating_system_type: HPXML::HVACTypeElectricResistance,
                              heating_system_fuel: HPXML::FuelTypeElectricity,
                              heating_capacity: 6400,
                              heating_efficiency_percent: 1,
                              fraction_heat_load_served: 0.1)
    hpxml.heating_systems.add(id: "HeatingSystem#{hpxml.heating_systems.size + 1}",
                              heating_system_type: HPXML::HVACTypeStove,
                              heating_system_fuel: HPXML::FuelTypeOil,
                              heating_capacity: 6400,
                              heating_efficiency_percent: 0.8,
                              fraction_heat_load_served: 0.1,
                              fan_watts: 40.0)
    hpxml.heating_systems.add(id: "HeatingSystem#{hpxml.heating_systems.size + 1}",
                              heating_system_type: HPXML::HVACTypeWallFurnace,
                              heating_system_fuel: HPXML::FuelTypePropane,
                              heating_capacity: 6400,
                              heating_efficiency_afue: 0.8,
                              fraction_heat_load_served: 0.1,
                              fan_watts: 0.0)
    hpxml.cooling_systems[0].distribution_system_idref = hpxml.hvac_distributions[1].id
    hpxml.cooling_systems[0].fraction_cool_load_served = 0.1333
    hpxml.cooling_systems[0].cooling_capacity *= 0.1333
    hpxml.cooling_systems[0].primary_system = false
    hpxml.cooling_systems.add(id: "CoolingSystem#{hpxml.cooling_systems.size + 1}",
                              cooling_system_type: HPXML::HVACTypeRoomAirConditioner,
                              cooling_system_fuel: HPXML::FuelTypeElectricity,
                              cooling_capacity: 9600,
                              fraction_cool_load_served: 0.1333,
                              cooling_efficiency_eer: 8.5,
                              cooling_shr: 0.65)
    hpxml.cooling_systems.add(id: "CoolingSystem#{hpxml.cooling_systems.size + 1}",
                              cooling_system_type: HPXML::HVACTypePTAC,
                              cooling_system_fuel: HPXML::FuelTypeElectricity,
                              cooling_capacity: 9600,
                              fraction_cool_load_served: 0.1333,
                              cooling_efficiency_eer: 10.7,
                              cooling_shr: 0.65)
    hpxml.heat_pumps.add(id: "HeatPump#{hpxml.heat_pumps.size + 1}",
                         distribution_system_idref: hpxml.hvac_distributions[4].id,
                         heat_pump_type: HPXML::HVACTypeHeatPumpAirToAir,
                         heat_pump_fuel: HPXML::FuelTypeElectricity,
                         heating_capacity: 4800,
                         cooling_capacity: 4800,
                         backup_type: HPXML::HeatPumpBackupTypeIntegrated,
                         backup_heating_fuel: HPXML::FuelTypeElectricity,
                         backup_heating_capacity: 3412,
                         backup_heating_efficiency_percent: 1.0,
                         fraction_heat_load_served: 0.1,
                         fraction_cool_load_served: 0.2,
                         heating_efficiency_hspf: 7.7,
                         cooling_efficiency_seer: 13,
                         heating_capacity_17F: 4800 * 0.6,
                         cooling_shr: 0.73,
                         compressor_type: HPXML::HVACCompressorTypeSingleStage)
    hpxml.heat_pumps.add(id: "HeatPump#{hpxml.heat_pumps.size + 1}",
                         distribution_system_idref: hpxml.hvac_distributions[5].id,
                         heat_pump_type: HPXML::HVACTypeHeatPumpGroundToAir,
                         heat_pump_fuel: HPXML::FuelTypeElectricity,
                         heating_capacity: 4800,
                         cooling_capacity: 4800,
                         backup_type: HPXML::HeatPumpBackupTypeIntegrated,
                         backup_heating_fuel: HPXML::FuelTypeElectricity,
                         backup_heating_capacity: 3412,
                         backup_heating_efficiency_percent: 1.0,
                         fraction_heat_load_served: 0.1,
                         fraction_cool_load_served: 0.2,
                         heating_efficiency_cop: 3.6,
                         cooling_efficiency_eer: 16.6,
                         cooling_shr: 0.73,
                         pump_watts_per_ton: 30.0)
    hpxml.heat_pumps.add(id: "HeatPump#{hpxml.heat_pumps.size + 1}",
                         heat_pump_type: HPXML::HVACTypeHeatPumpMiniSplit,
                         heat_pump_fuel: HPXML::FuelTypeElectricity,
                         heating_capacity: 4800,
                         cooling_capacity: 4800,
                         backup_type: HPXML::HeatPumpBackupTypeIntegrated,
                         backup_heating_fuel: HPXML::FuelTypeElectricity,
                         backup_heating_capacity: 3412,
                         backup_heating_efficiency_percent: 1.0,
                         fraction_heat_load_served: 0.1,
                         fraction_cool_load_served: 0.2,
                         heating_efficiency_hspf: 10,
                         cooling_efficiency_seer: 19,
                         heating_capacity_17F: 4800 * 0.6,
                         cooling_shr: 0.73,
                         primary_cooling_system: true,
                         primary_heating_system: true)
  elsif ['base-mechvent-multiple.xml',
         'base-bldgtype-multifamily-shared-mechvent-multiple.xml'].include? hpxml_file
    hpxml.hvac_distributions << hpxml.hvac_distributions[0].dup
    hpxml.hvac_distributions[1].id = "HVACDistribution#{hpxml.hvac_distributions.size}"
    hpxml.heating_systems[0].heating_capacity /= 2.0
    hpxml.heating_systems[0].fraction_heat_load_served /= 2.0
    hpxml.heating_systems[0].primary_system = false
    hpxml.heating_systems << hpxml.heating_systems[0].dup
    hpxml.heating_systems[1].id = "HeatingSystem#{hpxml.heating_systems.size}"
    hpxml.heating_systems[1].distribution_system_idref = hpxml.hvac_distributions[1].id
    hpxml.heating_systems[1].primary_system = true
    hpxml.cooling_systems[0].fraction_cool_load_served /= 2.0
    hpxml.cooling_systems[0].cooling_capacity /= 2.0
    hpxml.cooling_systems[0].primary_system = false
    hpxml.cooling_systems << hpxml.cooling_systems[0].dup
    hpxml.cooling_systems[1].id = "CoolingSystem#{hpxml.cooling_systems.size}"
    hpxml.cooling_systems[1].distribution_system_idref = hpxml.hvac_distributions[1].id
    hpxml.cooling_systems[1].primary_system = true
  elsif ['base-bldgtype-multifamily-adjacent-to-multiple.xml'].include? hpxml_file
    hpxml.hvac_distributions[0].ducts[1].duct_location = HPXML::LocationOtherHousingUnit
    hpxml.hvac_distributions[0].ducts.add(duct_type: HPXML::DuctTypeSupply,
                                          duct_insulation_r_value: 4,
                                          duct_location: HPXML::LocationRoofDeck,
                                          duct_surface_area: 150)
    hpxml.hvac_distributions[0].ducts.add(duct_type: HPXML::DuctTypeReturn,
                                          duct_insulation_r_value: 0,
                                          duct_location: HPXML::LocationRoofDeck,
                                          duct_surface_area: 50)
  elsif ['base-appliances-dehumidifier-multiple.xml'].include? hpxml_file
    hpxml.dehumidifiers[0].fraction_served = 0.5
    hpxml.dehumidifiers.add(id: 'Dehumidifier2',
                            type: HPXML::DehumidifierTypePortable,
                            capacity: 30,
                            energy_factor: 1.6,
                            rh_setpoint: 0.5,
                            fraction_served: 0.25,
                            location: HPXML::LocationLivingSpace)
  end
  if ['base-hvac-air-to-air-heat-pump-var-speed-backup-furnace.xml',
      'base-hvac-autosize-air-to-air-heat-pump-var-speed-backup-furnace.xml'].include? hpxml_file
    # Switch backup boiler with hydronic distribution to backup furnace with air distribution
    hpxml.heating_systems[0].heating_system_type = HPXML::HVACTypeFurnace
    hpxml.hvac_distributions[0].distribution_system_type = HPXML::HVACDistributionTypeAir
    hpxml.hvac_distributions[0].air_type = HPXML::AirTypeRegularVelocity
    hpxml.hvac_distributions[0].duct_leakage_measurements << hpxml.hvac_distributions[1].duct_leakage_measurements[0].dup
    hpxml.hvac_distributions[0].duct_leakage_measurements << hpxml.hvac_distributions[1].duct_leakage_measurements[1].dup
    hpxml.hvac_distributions[0].ducts << hpxml.hvac_distributions[1].ducts[0].dup
    hpxml.hvac_distributions[0].ducts << hpxml.hvac_distributions[1].ducts[1].dup
  end

  # ------------------ #
  # HPXML WaterHeating #
  # ------------------ #

  # Logic that can only be applied based on the file name
  if ['base-schedules-simple.xml',
      'base-misc-loads-large-uncommon.xml',
      'base-misc-loads-large-uncommon2.xml'].include? hpxml_file
    hpxml.water_heating.water_fixtures_weekday_fractions = '0.012, 0.006, 0.004, 0.005, 0.010, 0.034, 0.078, 0.087, 0.080, 0.067, 0.056, 0.047, 0.040, 0.035, 0.033, 0.031, 0.039, 0.051, 0.060, 0.060, 0.055, 0.048, 0.038, 0.026'
    hpxml.water_heating.water_fixtures_weekend_fractions = '0.012, 0.006, 0.004, 0.005, 0.010, 0.034, 0.078, 0.087, 0.080, 0.067, 0.056, 0.047, 0.040, 0.035, 0.033, 0.031, 0.039, 0.051, 0.060, 0.060, 0.055, 0.048, 0.038, 0.026'
    hpxml.water_heating.water_fixtures_monthly_multipliers = '1.0, 1.0, 1.0, 1.0, 1.0, 1.0, 1.0, 1.0, 1.0, 1.0, 1.0, 1.0'
  elsif ['base-bldgtype-multifamily-shared-water-heater-recirc.xml'].include? hpxml_file
    hpxml.hot_water_distributions[0].has_shared_recirculation = true
    hpxml.hot_water_distributions[0].shared_recirculation_number_of_units_served = 6
    hpxml.hot_water_distributions[0].shared_recirculation_pump_power = 220
    hpxml.hot_water_distributions[0].shared_recirculation_control_type = HPXML::DHWRecirControlTypeTimer
  elsif ['base-bldgtype-multifamily-shared-laundry-room.xml'].include? hpxml_file
    hpxml.water_heating_systems.reverse_each do |water_heating_system|
      water_heating_system.delete
    end
    hpxml.water_heating_systems.add(id: "WaterHeatingSystem#{hpxml.water_heating_systems.size + 1}",
                                    is_shared_system: true,
                                    number_of_units_served: 6,
                                    fuel_type: HPXML::FuelTypeNaturalGas,
                                    water_heater_type: HPXML::WaterHeaterTypeStorage,
                                    location: HPXML::LocationLivingSpace,
                                    tank_volume: 120,
                                    fraction_dhw_load_served: 1.0,
                                    heating_capacity: 40000,
                                    energy_factor: 0.59,
                                    recovery_efficiency: 0.76,
                                    temperature: 125.0)
  elsif ['base-dhw-tank-gas-uef-fhr.xml'].include? hpxml_file
    hpxml.water_heating_systems[0].first_hour_rating = 56.0
    hpxml.water_heating_systems[0].usage_bin = nil
  elsif ['base-dhw-tankless-electric-outside.xml'].include? hpxml_file
    hpxml.water_heating_systems[0].performance_adjustment = 0.92
  elsif ['base-misc-defaults.xml'].include? hpxml_file
    hpxml.water_heating_systems[0].year_installed = 2009
    hpxml.water_heating_systems[0].heating_capacity = nil
    hpxml.water_heating_systems[0].energy_factor = nil
  elsif ['base-dhw-multiple.xml'].include? hpxml_file
    hpxml.water_heating_systems[0].fraction_dhw_load_served = 0.2
    hpxml.water_heating_systems.add(id: "WaterHeatingSystem#{hpxml.water_heating_systems.size + 1}",
                                    fuel_type: HPXML::FuelTypeNaturalGas,
                                    water_heater_type: HPXML::WaterHeaterTypeStorage,
                                    location: HPXML::LocationLivingSpace,
                                    tank_volume: 50,
                                    fraction_dhw_load_served: 0.2,
                                    heating_capacity: 40000,
                                    energy_factor: 0.59,
                                    recovery_efficiency: 0.76,
                                    temperature: 125.0)
    hpxml.water_heating_systems.add(id: "WaterHeatingSystem#{hpxml.water_heating_systems.size + 1}",
                                    fuel_type: HPXML::FuelTypeElectricity,
                                    water_heater_type: HPXML::WaterHeaterTypeHeatPump,
                                    location: HPXML::LocationLivingSpace,
                                    tank_volume: 80,
                                    fraction_dhw_load_served: 0.2,
                                    energy_factor: 2.3,
                                    temperature: 125.0)
    hpxml.water_heating_systems.add(id: "WaterHeatingSystem#{hpxml.water_heating_systems.size + 1}",
                                    fuel_type: HPXML::FuelTypeElectricity,
                                    water_heater_type: HPXML::WaterHeaterTypeTankless,
                                    location: HPXML::LocationLivingSpace,
                                    fraction_dhw_load_served: 0.2,
                                    energy_factor: 0.99,
                                    temperature: 125.0)
    hpxml.water_heating_systems.add(id: "WaterHeatingSystem#{hpxml.water_heating_systems.size + 1}",
                                    fuel_type: HPXML::FuelTypeNaturalGas,
                                    water_heater_type: HPXML::WaterHeaterTypeTankless,
                                    location: HPXML::LocationLivingSpace,
                                    fraction_dhw_load_served: 0.1,
                                    energy_factor: 0.82,
                                    temperature: 125.0)
    hpxml.water_heating_systems.add(id: "WaterHeatingSystem#{hpxml.water_heating_systems.size + 1}",
                                    water_heater_type: HPXML::WaterHeaterTypeCombiStorage,
                                    location: HPXML::LocationLivingSpace,
                                    tank_volume: 50,
                                    fraction_dhw_load_served: 0.1,
                                    related_hvac_idref: 'HeatingSystem1',
                                    temperature: 125.0)
    hpxml.solar_thermal_systems.add(id: "SolarThermalSystem#{hpxml.solar_thermal_systems.size + 1}",
                                    system_type: HPXML::SolarThermalSystemType,
                                    water_heating_system_idref: nil, # Apply to all water heaters
                                    solar_fraction: 0.65)
  end

  # -------------------- #
  # HPXML VentilationFan #
  # -------------------- #

  # Logic that can only be applied based on the file name
  if ['base-bldgtype-multifamily-shared-mechvent-multiple.xml'].include? hpxml_file
    hpxml.ventilation_fans.add(id: "VentilationFan#{hpxml.ventilation_fans.size + 1}",
                               fan_type: HPXML::MechVentTypeSupply,
                               is_shared_system: true,
                               in_unit_flow_rate: 100,
                               calculated_flow_rate: 1000,
                               hours_in_operation: 24,
                               fan_power: 300,
                               used_for_whole_building_ventilation: true,
                               fraction_recirculation: 0.0,
                               preheating_fuel: HPXML::FuelTypeNaturalGas,
                               preheating_efficiency_cop: 0.92,
                               preheating_fraction_load_served: 0.8,
                               precooling_fuel: HPXML::FuelTypeElectricity,
                               precooling_efficiency_cop: 4.0,
                               precooling_fraction_load_served: 0.8)
    hpxml.ventilation_fans.add(id: "VentilationFan#{hpxml.ventilation_fans.size + 1}",
                               fan_type: HPXML::MechVentTypeERV,
                               is_shared_system: true,
                               in_unit_flow_rate: 50,
                               delivered_ventilation: 500,
                               hours_in_operation: 24,
                               total_recovery_efficiency: 0.48,
                               sensible_recovery_efficiency: 0.72,
                               fan_power: 150,
                               used_for_whole_building_ventilation: true,
                               fraction_recirculation: 0.4,
                               preheating_fuel: HPXML::FuelTypeNaturalGas,
                               preheating_efficiency_cop: 0.87,
                               preheating_fraction_load_served: 1.0,
                               precooling_fuel: HPXML::FuelTypeElectricity,
                               precooling_efficiency_cop: 3.5,
                               precooling_fraction_load_served: 1.0)
    hpxml.ventilation_fans.add(id: "VentilationFan#{hpxml.ventilation_fans.size + 1}",
                               fan_type: HPXML::MechVentTypeHRV,
                               is_shared_system: true,
                               in_unit_flow_rate: 50,
                               rated_flow_rate: 500,
                               hours_in_operation: 24,
                               sensible_recovery_efficiency: 0.72,
                               fan_power: 150,
                               used_for_whole_building_ventilation: true,
                               fraction_recirculation: 0.3,
                               preheating_fuel: HPXML::FuelTypeElectricity,
                               preheating_efficiency_cop: 4.0,
                               precooling_fuel: HPXML::FuelTypeElectricity,
                               precooling_efficiency_cop: 4.5,
                               preheating_fraction_load_served: 1.0,
                               precooling_fraction_load_served: 1.0)
    hpxml.ventilation_fans.add(id: "VentilationFan#{hpxml.ventilation_fans.size + 1}",
                               fan_type: HPXML::MechVentTypeBalanced,
                               is_shared_system: true,
                               in_unit_flow_rate: 30,
                               tested_flow_rate: 300,
                               hours_in_operation: 24,
                               fan_power: 150,
                               used_for_whole_building_ventilation: true,
                               fraction_recirculation: 0.3,
                               preheating_fuel: HPXML::FuelTypeElectricity,
                               preheating_efficiency_cop: 3.5,
                               precooling_fuel: HPXML::FuelTypeElectricity,
                               precooling_efficiency_cop: 4.0,
                               preheating_fraction_load_served: 0.9,
                               precooling_fraction_load_served: 1.0)
    hpxml.ventilation_fans.add(id: "VentilationFan#{hpxml.ventilation_fans.size + 1}",
                               fan_type: HPXML::MechVentTypeExhaust,
                               is_shared_system: true,
                               in_unit_flow_rate: 70,
                               rated_flow_rate: 700,
                               hours_in_operation: 8,
                               fan_power: 300,
                               used_for_whole_building_ventilation: true,
                               fraction_recirculation: 0.0)
    hpxml.ventilation_fans.add(id: "VentilationFan#{hpxml.ventilation_fans.size + 1}",
                               fan_type: HPXML::MechVentTypeExhaust,
                               tested_flow_rate: 50,
                               hours_in_operation: 14,
                               fan_power: 10,
                               used_for_whole_building_ventilation: true)
    hpxml.ventilation_fans.add(id: "VentilationFan#{hpxml.ventilation_fans.size + 1}",
                               fan_type: HPXML::MechVentTypeCFIS,
                               tested_flow_rate: 160,
                               hours_in_operation: 8,
                               fan_power: 150,
                               used_for_whole_building_ventilation: true,
                               distribution_system_idref: 'HVACDistribution1')
  elsif ['base-mechvent-multiple.xml'].include? hpxml_file
    hpxml.ventilation_fans.add(id: "VentilationFan#{hpxml.ventilation_fans.size + 1}",
                               rated_flow_rate: 2000,
                               fan_power: 150,
                               used_for_seasonal_cooling_load_reduction: true)
    hpxml.ventilation_fans.add(id: "VentilationFan#{hpxml.ventilation_fans.size + 1}",
                               fan_type: HPXML::MechVentTypeSupply,
                               tested_flow_rate: 27.5,
                               hours_in_operation: 24,
                               fan_power: 7.5,
                               used_for_whole_building_ventilation: true)
    hpxml.ventilation_fans.add(id: "VentilationFan#{hpxml.ventilation_fans.size + 1}",
                               fan_type: HPXML::MechVentTypeExhaust,
                               tested_flow_rate: 12.5,
                               hours_in_operation: 14,
                               fan_power: 2.5,
                               used_for_whole_building_ventilation: true)
    hpxml.ventilation_fans.add(id: "VentilationFan#{hpxml.ventilation_fans.size + 1}",
                               fan_type: HPXML::MechVentTypeBalanced,
                               tested_flow_rate: 27.5,
                               hours_in_operation: 24,
                               fan_power: 15,
                               used_for_whole_building_ventilation: true)
    hpxml.ventilation_fans.add(id: "VentilationFan#{hpxml.ventilation_fans.size + 1}",
                               fan_type: HPXML::MechVentTypeERV,
                               tested_flow_rate: 12.5,
                               hours_in_operation: 24,
                               total_recovery_efficiency: 0.48,
                               sensible_recovery_efficiency: 0.72,
                               fan_power: 6.25,
                               used_for_whole_building_ventilation: true)
    hpxml.ventilation_fans.add(id: "VentilationFan#{hpxml.ventilation_fans.size + 1}",
                               fan_type: HPXML::MechVentTypeHRV,
                               tested_flow_rate: 15,
                               hours_in_operation: 24,
                               sensible_recovery_efficiency: 0.72,
                               fan_power: 7.5,
                               used_for_whole_building_ventilation: true)
    hpxml.ventilation_fans.reverse_each do |vent_fan|
      vent_fan.fan_power /= 2.0
      vent_fan.rated_flow_rate /= 2.0 unless vent_fan.rated_flow_rate.nil?
      vent_fan.tested_flow_rate /= 2.0 unless vent_fan.tested_flow_rate.nil?
      hpxml.ventilation_fans << vent_fan.dup
      hpxml.ventilation_fans[-1].id = "VentilationFan#{hpxml.ventilation_fans.size}"
      hpxml.ventilation_fans[-1].start_hour = vent_fan.start_hour - 1 unless vent_fan.start_hour.nil?
      hpxml.ventilation_fans[-1].hours_in_operation = vent_fan.hours_in_operation - 1 unless vent_fan.hours_in_operation.nil?
    end
    hpxml.ventilation_fans.add(id: "VentilationFan#{hpxml.ventilation_fans.size + 1}",
                               fan_type: HPXML::MechVentTypeCFIS,
                               tested_flow_rate: 40,
                               hours_in_operation: 8,
                               fan_power: 37.5,
                               used_for_whole_building_ventilation: true,
                               distribution_system_idref: 'HVACDistribution1')
    hpxml.ventilation_fans.add(id: "VentilationFan#{hpxml.ventilation_fans.size + 1}",
                               fan_type: HPXML::MechVentTypeCFIS,
                               tested_flow_rate: 42.5,
                               hours_in_operation: 8,
                               fan_power: 37.5,
                               used_for_whole_building_ventilation: true,
                               distribution_system_idref: 'HVACDistribution2')
    # Test ventilation system w/ zero airflow and hours
    hpxml.ventilation_fans.add(id: "VentilationFan#{hpxml.ventilation_fans.size + 1}",
                               fan_type: HPXML::MechVentTypeHRV,
                               tested_flow_rate: 0,
                               hours_in_operation: 24,
                               sensible_recovery_efficiency: 0.72,
                               fan_power: 7.5,
                               used_for_whole_building_ventilation: true)
    hpxml.ventilation_fans.add(id: "VentilationFan#{hpxml.ventilation_fans.size + 1}",
                               fan_type: HPXML::MechVentTypeHRV,
                               tested_flow_rate: 15,
                               hours_in_operation: 0,
                               sensible_recovery_efficiency: 0.72,
                               fan_power: 7.5,
                               used_for_whole_building_ventilation: true)
  end

  # ---------------- #
  # HPXML Generation #
  # ---------------- #

  # Logic that can only be applied based on the file name
  if ['base-misc-defaults.xml'].include? hpxml_file
    hpxml.pv_systems[0].year_modules_manufactured = 2015
  elsif ['base-misc-generators.xml'].include? hpxml_file
    hpxml.generators.add(id: "Generator#{hpxml.generators.size + 1}",
                         fuel_type: HPXML::FuelTypeNaturalGas,
                         annual_consumption_kbtu: 8500,
                         annual_output_kwh: 500)
    hpxml.generators.add(id: "Generator#{hpxml.generators.size + 1}",
                         fuel_type: HPXML::FuelTypeOil,
                         annual_consumption_kbtu: 8500,
                         annual_output_kwh: 500)
  elsif ['base-bldgtype-multifamily-shared-generator.xml'].include? hpxml_file
    hpxml.generators.add(id: "Generator#{hpxml.generators.size + 1}",
                         is_shared_system: true,
                         fuel_type: HPXML::FuelTypePropane,
                         annual_consumption_kbtu: 85000,
                         annual_output_kwh: 5000,
                         number_of_bedrooms_served: 18)
  end

  # ------------- #
  # HPXML Battery #
  # ------------- #

  if ['base-pv-battery-lifetime-model.xml'].include? hpxml_file
    hpxml.batteries[0].lifetime_model = HPXML::BatteryLifetimeModelKandlerSmith
  elsif ['base-pv-battery-ah.xml'].include? hpxml_file
    default_voltage = Battery.get_battery_default_values()[:nominal_voltage]
    hpxml.batteries[0].nominal_capacity_ah = Battery.get_Ah_from_kWh(hpxml.batteries[0].nominal_capacity_kwh,
                                                                     default_voltage)
    hpxml.batteries[0].nominal_capacity_kwh = nil
  end

  # ---------------- #
  # HPXML Appliances #
  # ---------------- #

  # Logic that can only be applied based on the file name
  if ['base-schedules-simple.xml',
      'base-misc-loads-large-uncommon.xml',
      'base-misc-loads-large-uncommon2.xml'].include? hpxml_file
    hpxml.clothes_washers[0].weekday_fractions = '0.009, 0.007, 0.004, 0.004, 0.007, 0.011, 0.022, 0.049, 0.073, 0.086, 0.084, 0.075, 0.067, 0.060, 0.049, 0.052, 0.050, 0.049, 0.049, 0.049, 0.049, 0.047, 0.032, 0.017'
    hpxml.clothes_washers[0].weekend_fractions = '0.009, 0.007, 0.004, 0.004, 0.007, 0.011, 0.022, 0.049, 0.073, 0.086, 0.084, 0.075, 0.067, 0.060, 0.049, 0.052, 0.050, 0.049, 0.049, 0.049, 0.049, 0.047, 0.032, 0.017'
    hpxml.clothes_washers[0].monthly_multipliers = '1.011, 1.002, 1.022, 1.020, 1.022, 0.996, 0.999, 0.999, 0.996, 0.964, 0.959, 1.011'
    hpxml.clothes_dryers[0].weekday_fractions = '0.010, 0.006, 0.004, 0.002, 0.004, 0.006, 0.016, 0.032, 0.048, 0.068, 0.078, 0.081, 0.074, 0.067, 0.057, 0.061, 0.055, 0.054, 0.051, 0.051, 0.052, 0.054, 0.044, 0.024'
    hpxml.clothes_dryers[0].weekend_fractions = '0.010, 0.006, 0.004, 0.002, 0.004, 0.006, 0.016, 0.032, 0.048, 0.068, 0.078, 0.081, 0.074, 0.067, 0.057, 0.061, 0.055, 0.054, 0.051, 0.051, 0.052, 0.054, 0.044, 0.024'
    hpxml.clothes_dryers[0].monthly_multipliers = '1.0, 1.0, 1.0, 1.0, 1.0, 1.0, 1.0, 1.0, 1.0, 1.0, 1.0, 1.0'
    hpxml.dishwashers[0].weekday_fractions = '0.015, 0.007, 0.005, 0.003, 0.003, 0.010, 0.020, 0.031, 0.058, 0.065, 0.056, 0.048, 0.041, 0.046, 0.036, 0.038, 0.038, 0.049, 0.087, 0.111, 0.090, 0.067, 0.044, 0.031'
    hpxml.dishwashers[0].weekend_fractions = '0.015, 0.007, 0.005, 0.003, 0.003, 0.010, 0.020, 0.031, 0.058, 0.065, 0.056, 0.048, 0.041, 0.046, 0.036, 0.038, 0.038, 0.049, 0.087, 0.111, 0.090, 0.067, 0.044, 0.031'
    hpxml.dishwashers[0].monthly_multipliers = '1.097, 1.097, 0.991, 0.987, 0.991, 0.890, 0.896, 0.896, 0.890, 1.085, 1.085, 1.097'
    hpxml.refrigerators[0].weekday_fractions = '0.040, 0.039, 0.038, 0.037, 0.036, 0.036, 0.038, 0.040, 0.041, 0.041, 0.040, 0.040, 0.042, 0.042, 0.042, 0.041, 0.044, 0.048, 0.050, 0.048, 0.047, 0.046, 0.044, 0.041'
    hpxml.refrigerators[0].weekend_fractions = '0.040, 0.039, 0.038, 0.037, 0.036, 0.036, 0.038, 0.040, 0.041, 0.041, 0.040, 0.040, 0.042, 0.042, 0.042, 0.041, 0.044, 0.048, 0.050, 0.048, 0.047, 0.046, 0.044, 0.041'
    hpxml.refrigerators[0].monthly_multipliers = '0.837, 0.835, 1.084, 1.084, 1.084, 1.096, 1.096, 1.096, 1.096, 0.931, 0.925, 0.837'
    hpxml.cooking_ranges[0].weekday_fractions = '0.007, 0.007, 0.004, 0.004, 0.007, 0.011, 0.025, 0.042, 0.046, 0.048, 0.042, 0.050, 0.057, 0.046, 0.057, 0.044, 0.092, 0.150, 0.117, 0.060, 0.035, 0.025, 0.016, 0.011'
    hpxml.cooking_ranges[0].weekend_fractions = '0.007, 0.007, 0.004, 0.004, 0.007, 0.011, 0.025, 0.042, 0.046, 0.048, 0.042, 0.050, 0.057, 0.046, 0.057, 0.044, 0.092, 0.150, 0.117, 0.060, 0.035, 0.025, 0.016, 0.011'
    hpxml.cooking_ranges[0].monthly_multipliers = '1.097, 1.097, 0.991, 0.987, 0.991, 0.890, 0.896, 0.896, 0.890, 1.085, 1.085, 1.097'
  end
  if ['base-misc-loads-large-uncommon.xml',
      'base-misc-loads-large-uncommon2.xml',
      'base-misc-usage-multiplier.xml'].include? hpxml_file
    if hpxml_file != 'base-misc-usage-multiplier.xml'
      hpxml.refrigerators.add(id: "Refrigerator#{hpxml.refrigerators.size + 1}",
                              rated_annual_kwh: 800,
                              primary_indicator: false)
    end
    hpxml.freezers.add(id: "Freezer#{hpxml.freezers.size + 1}",
                       location: HPXML::LocationLivingSpace,
                       rated_annual_kwh: 400)
    if hpxml_file == 'base-misc-usage-multiplier.xml'
      hpxml.freezers[-1].usage_multiplier = 0.9
    end
    (hpxml.refrigerators + hpxml.freezers).each do |appliance|
      next if appliance.is_a?(HPXML::Refrigerator) && hpxml_file == 'base-misc-usage-multiplier.xml'

      appliance.weekday_fractions = '0.040, 0.039, 0.038, 0.037, 0.036, 0.036, 0.038, 0.040, 0.041, 0.041, 0.040, 0.040, 0.042, 0.042, 0.042, 0.041, 0.044, 0.048, 0.050, 0.048, 0.047, 0.046, 0.044, 0.041'
      appliance.weekend_fractions = '0.040, 0.039, 0.038, 0.037, 0.036, 0.036, 0.038, 0.040, 0.041, 0.041, 0.040, 0.040, 0.042, 0.042, 0.042, 0.041, 0.044, 0.048, 0.050, 0.048, 0.047, 0.046, 0.044, 0.041'
      appliance.monthly_multipliers = '0.837, 0.835, 1.084, 1.084, 1.084, 1.096, 1.096, 1.096, 1.096, 0.931, 0.925, 0.837'
    end
    hpxml.pools[0].pump_weekday_fractions = '0.003, 0.003, 0.003, 0.004, 0.008, 0.015, 0.026, 0.044, 0.084, 0.121, 0.127, 0.121, 0.120, 0.090, 0.075, 0.061, 0.037, 0.023, 0.013, 0.008, 0.004, 0.003, 0.003, 0.003'
    hpxml.pools[0].pump_weekend_fractions = '0.003, 0.003, 0.003, 0.004, 0.008, 0.015, 0.026, 0.044, 0.084, 0.121, 0.127, 0.121, 0.120, 0.090, 0.075, 0.061, 0.037, 0.023, 0.013, 0.008, 0.004, 0.003, 0.003, 0.003'
    hpxml.pools[0].pump_monthly_multipliers = '1.154, 1.161, 1.013, 1.010, 1.013, 0.888, 0.883, 0.883, 0.888, 0.978, 0.974, 1.154'
    hpxml.pools[0].heater_weekday_fractions = '0.003, 0.003, 0.003, 0.004, 0.008, 0.015, 0.026, 0.044, 0.084, 0.121, 0.127, 0.121, 0.120, 0.090, 0.075, 0.061, 0.037, 0.023, 0.013, 0.008, 0.004, 0.003, 0.003, 0.003'
    hpxml.pools[0].heater_weekend_fractions = '0.003, 0.003, 0.003, 0.004, 0.008, 0.015, 0.026, 0.044, 0.084, 0.121, 0.127, 0.121, 0.120, 0.090, 0.075, 0.061, 0.037, 0.023, 0.013, 0.008, 0.004, 0.003, 0.003, 0.003'
    hpxml.pools[0].heater_monthly_multipliers = '1.154, 1.161, 1.013, 1.010, 1.013, 0.888, 0.883, 0.883, 0.888, 0.978, 0.974, 1.154'
    hpxml.hot_tubs[0].pump_weekday_fractions = '0.024, 0.029, 0.024, 0.029, 0.047, 0.067, 0.057, 0.024, 0.024, 0.019, 0.015, 0.014, 0.014, 0.014, 0.024, 0.058, 0.126, 0.122, 0.068, 0.061, 0.051, 0.043, 0.024, 0.024'
    hpxml.hot_tubs[0].pump_weekend_fractions = '0.024, 0.029, 0.024, 0.029, 0.047, 0.067, 0.057, 0.024, 0.024, 0.019, 0.015, 0.014, 0.014, 0.014, 0.024, 0.058, 0.126, 0.122, 0.068, 0.061, 0.051, 0.043, 0.024, 0.024'
    hpxml.hot_tubs[0].pump_monthly_multipliers = '0.837, 0.835, 1.084, 1.084, 1.084, 1.096, 1.096, 1.096, 1.096, 0.931, 0.925, 0.837'
    hpxml.hot_tubs[0].heater_weekday_fractions = '0.024, 0.029, 0.024, 0.029, 0.047, 0.067, 0.057, 0.024, 0.024, 0.019, 0.015, 0.014, 0.014, 0.014, 0.024, 0.058, 0.126, 0.122, 0.068, 0.061, 0.051, 0.043, 0.024, 0.024'
    hpxml.hot_tubs[0].heater_weekend_fractions = '0.024, 0.029, 0.024, 0.029, 0.047, 0.067, 0.057, 0.024, 0.024, 0.019, 0.015, 0.014, 0.014, 0.014, 0.024, 0.058, 0.126, 0.122, 0.068, 0.061, 0.051, 0.043, 0.024, 0.024'
    hpxml.hot_tubs[0].heater_monthly_multipliers = '0.921, 0.928, 0.921, 0.915, 0.921, 1.160, 1.158, 1.158, 1.160, 0.921, 0.915, 0.921'
  end
  if ['base-bldgtype-multifamily-shared-laundry-room.xml'].include? hpxml_file
    hpxml.clothes_washers[0].is_shared_appliance = true
    hpxml.clothes_washers[0].location = HPXML::LocationOtherHeatedSpace
    hpxml.clothes_washers[0].water_heating_system_idref = hpxml.water_heating_systems[0].id
    hpxml.clothes_dryers[0].location = HPXML::LocationOtherHeatedSpace
    hpxml.clothes_dryers[0].is_shared_appliance = true
    hpxml.dishwashers[0].is_shared_appliance = true
    hpxml.dishwashers[0].location = HPXML::LocationOtherHeatedSpace
    hpxml.dishwashers[0].water_heating_system_idref = hpxml.water_heating_systems[0].id
  elsif ['base-misc-defaults.xml'].include? hpxml_file
    hpxml.refrigerators[0].primary_indicator = nil
  end

  # -------------- #
  # HPXML Lighting #
  # -------------- #

  # Logic that can only be applied based on the file name
  if ['base-lighting-ceiling-fans.xml'].include? hpxml_file
    hpxml.ceiling_fans[0].weekday_fractions = '0.057, 0.057, 0.057, 0.057, 0.057, 0.057, 0.057, 0.024, 0.024, 0.024, 0.024, 0.024, 0.024, 0.024, 0.024, 0.024, 0.024, 0.024, 0.057, 0.057, 0.057, 0.057, 0.057, 0.057'
    hpxml.ceiling_fans[0].weekend_fractions = '0.057, 0.057, 0.057, 0.057, 0.057, 0.057, 0.057, 0.024, 0.024, 0.024, 0.024, 0.024, 0.024, 0.024, 0.024, 0.024, 0.024, 0.024, 0.057, 0.057, 0.057, 0.057, 0.057, 0.057'
    hpxml.ceiling_fans[0].monthly_multipliers = '0, 0, 0, 0, 0, 1, 1, 1, 1, 0, 0, 0'
  elsif ['base-lighting-holiday.xml'].include? hpxml_file
    hpxml.lighting.holiday_weekday_fractions = '0.0, 0.0, 0.0, 0.0, 0.0, 0.0, 0.0, 0.0, 0.0, 0.0, 0.0, 0.0, 0.0, 0.0, 0.0, 0.0, 0.008, 0.098, 0.168, 0.194, 0.284, 0.192, 0.037, 0.019'
    hpxml.lighting.holiday_weekend_fractions = '0.0, 0.0, 0.0, 0.0, 0.0, 0.0, 0.0, 0.0, 0.0, 0.0, 0.0, 0.0, 0.0, 0.0, 0.0, 0.0, 0.008, 0.098, 0.168, 0.194, 0.284, 0.192, 0.037, 0.019'
  elsif ['base-schedules-simple.xml',
         'base-misc-loads-large-uncommon.xml',
         'base-misc-loads-large-uncommon2.xml'].include? hpxml_file
    hpxml.lighting.interior_weekday_fractions = '0.124, 0.074, 0.050, 0.050, 0.053, 0.140, 0.330, 0.420, 0.430, 0.424, 0.411, 0.394, 0.382, 0.378, 0.378, 0.379, 0.386, 0.412, 0.484, 0.619, 0.783, 0.880, 0.597, 0.249'
    hpxml.lighting.interior_weekend_fractions = '0.124, 0.074, 0.050, 0.050, 0.053, 0.140, 0.330, 0.420, 0.430, 0.424, 0.411, 0.394, 0.382, 0.378, 0.378, 0.379, 0.386, 0.412, 0.484, 0.619, 0.783, 0.880, 0.597, 0.249'
    hpxml.lighting.interior_monthly_multipliers = '1.075, 1.064951905, 1.0375, 1.0, 0.9625, 0.935048095, 0.925, 0.935048095, 0.9625, 1.0, 1.0375, 1.064951905'
    hpxml.lighting.exterior_weekday_fractions = '0.046, 0.046, 0.046, 0.046, 0.046, 0.037, 0.035, 0.034, 0.033, 0.028, 0.022, 0.015, 0.012, 0.011, 0.011, 0.012, 0.019, 0.037, 0.049, 0.065, 0.091, 0.105, 0.091, 0.063'
    hpxml.lighting.exterior_weekend_fractions = '0.046, 0.046, 0.045, 0.045, 0.046, 0.045, 0.044, 0.041, 0.036, 0.03, 0.024, 0.016, 0.012, 0.011, 0.011, 0.012, 0.019, 0.038, 0.048, 0.06, 0.083, 0.098, 0.085, 0.059'
    hpxml.lighting.exterior_monthly_multipliers = '1.248, 1.257, 0.993, 0.989, 0.993, 0.827, 0.821, 0.821, 0.827, 0.99, 0.987, 1.248'
    hpxml.lighting.garage_weekday_fractions = '0.046, 0.046, 0.046, 0.046, 0.046, 0.037, 0.035, 0.034, 0.033, 0.028, 0.022, 0.015, 0.012, 0.011, 0.011, 0.012, 0.019, 0.037, 0.049, 0.065, 0.091, 0.105, 0.091, 0.063'
    hpxml.lighting.garage_weekend_fractions = '0.046, 0.046, 0.045, 0.045, 0.046, 0.045, 0.044, 0.041, 0.036, 0.03, 0.024, 0.016, 0.012, 0.011, 0.011, 0.012, 0.019, 0.038, 0.048, 0.06, 0.083, 0.098, 0.085, 0.059'
    hpxml.lighting.garage_monthly_multipliers = '1.248, 1.257, 0.993, 0.989, 0.993, 0.827, 0.821, 0.821, 0.827, 0.99, 0.987, 1.248'
  end

  # --------------- #
  # HPXML MiscLoads #
  # --------------- #

  # Logic that can only be applied based on the file name
  if ['base-schedules-simple.xml',
      'base-misc-loads-large-uncommon.xml',
      'base-misc-loads-large-uncommon2.xml'].include? hpxml_file
    hpxml.plug_loads[0].weekday_fractions = '0.045, 0.019, 0.01, 0.001, 0.001, 0.001, 0.005, 0.009, 0.018, 0.026, 0.032, 0.038, 0.04, 0.041, 0.043, 0.045, 0.05, 0.055, 0.07, 0.085, 0.097, 0.108, 0.089, 0.07'
    hpxml.plug_loads[0].weekend_fractions = '0.045, 0.019, 0.01, 0.001, 0.001, 0.001, 0.005, 0.009, 0.018, 0.026, 0.032, 0.038, 0.04, 0.041, 0.043, 0.045, 0.05, 0.055, 0.07, 0.085, 0.097, 0.108, 0.089, 0.07'
    hpxml.plug_loads[0].monthly_multipliers = '1.137, 1.129, 0.961, 0.969, 0.961, 0.993, 0.996, 0.96, 0.993, 0.867, 0.86, 1.137'
    hpxml.plug_loads[1].weekday_fractions = '0.035, 0.033, 0.032, 0.031, 0.032, 0.033, 0.037, 0.042, 0.043, 0.043, 0.043, 0.044, 0.045, 0.045, 0.044, 0.046, 0.048, 0.052, 0.053, 0.05, 0.047, 0.045, 0.04, 0.036'
    hpxml.plug_loads[1].weekend_fractions = '0.035, 0.033, 0.032, 0.031, 0.032, 0.033, 0.037, 0.042, 0.043, 0.043, 0.043, 0.044, 0.045, 0.045, 0.044, 0.046, 0.048, 0.052, 0.053, 0.05, 0.047, 0.045, 0.04, 0.036'
    hpxml.plug_loads[1].monthly_multipliers = '1.248, 1.257, 0.993, 0.989, 0.993, 0.827, 0.821, 0.821, 0.827, 0.99, 0.987, 1.248'
  end
  if ['base-misc-loads-large-uncommon.xml',
      'base-misc-loads-large-uncommon2.xml',
      'base-misc-usage-multiplier.xml'].include? hpxml_file
    if hpxml_file != 'base-misc-usage-multiplier.xml'
      hpxml.plug_loads[2].weekday_fractions = '0.042, 0.042, 0.042, 0.042, 0.042, 0.042, 0.042, 0.042, 0.042, 0.042, 0.042, 0.042, 0.042, 0.042, 0.042, 0.042, 0.042, 0.042, 0.042, 0.042, 0.042, 0.042, 0.042, 0.042'
      hpxml.plug_loads[2].weekend_fractions = '0.042, 0.042, 0.042, 0.042, 0.042, 0.042, 0.042, 0.042, 0.042, 0.042, 0.042, 0.042, 0.042, 0.042, 0.042, 0.042, 0.042, 0.042, 0.042, 0.042, 0.042, 0.042, 0.042, 0.042'
      hpxml.plug_loads[2].monthly_multipliers = '1, 1, 1, 1, 1, 1, 1, 1, 1, 1, 1, 1'
      hpxml.plug_loads[3].weekday_fractions = '0.044, 0.023, 0.019, 0.015, 0.016, 0.018, 0.026, 0.033, 0.033, 0.032, 0.033, 0.033, 0.032, 0.032, 0.032, 0.033, 0.045, 0.057, 0.066, 0.076, 0.081, 0.086, 0.075, 0.065'
      hpxml.plug_loads[3].weekend_fractions = '0.044, 0.023, 0.019, 0.015, 0.016, 0.018, 0.026, 0.033, 0.033, 0.032, 0.033, 0.033, 0.032, 0.032, 0.032, 0.033, 0.045, 0.057, 0.066, 0.076, 0.081, 0.086, 0.075, 0.065'
      hpxml.plug_loads[3].monthly_multipliers = '1.154, 1.161, 1.013, 1.010, 1.013, 0.888, 0.883, 0.883, 0.888, 0.978, 0.974, 1.154'
    end
    hpxml.fuel_loads[0].weekday_fractions = '0.004, 0.001, 0.001, 0.002, 0.007, 0.012, 0.029, 0.046, 0.044, 0.041, 0.044, 0.046, 0.042, 0.038, 0.049, 0.059, 0.110, 0.161, 0.115, 0.070, 0.044, 0.019, 0.013, 0.007'
    hpxml.fuel_loads[0].weekend_fractions = '0.004, 0.001, 0.001, 0.002, 0.007, 0.012, 0.029, 0.046, 0.044, 0.041, 0.044, 0.046, 0.042, 0.038, 0.049, 0.059, 0.110, 0.161, 0.115, 0.070, 0.044, 0.019, 0.013, 0.007'
    hpxml.fuel_loads[0].monthly_multipliers = '1.097, 1.097, 0.991, 0.987, 0.991, 0.890, 0.896, 0.896, 0.890, 1.085, 1.085, 1.097'
    hpxml.fuel_loads[1].weekday_fractions = '0.044, 0.023, 0.019, 0.015, 0.016, 0.018, 0.026, 0.033, 0.033, 0.032, 0.033, 0.033, 0.032, 0.032, 0.032, 0.033, 0.045, 0.057, 0.066, 0.076, 0.081, 0.086, 0.075, 0.065'
    hpxml.fuel_loads[1].weekend_fractions = '0.044, 0.023, 0.019, 0.015, 0.016, 0.018, 0.026, 0.033, 0.033, 0.032, 0.033, 0.033, 0.032, 0.032, 0.032, 0.033, 0.045, 0.057, 0.066, 0.076, 0.081, 0.086, 0.075, 0.065'
    hpxml.fuel_loads[1].monthly_multipliers = '1.154, 1.161, 1.013, 1.010, 1.013, 0.888, 0.883, 0.883, 0.888, 0.978, 0.974, 1.154'
    hpxml.fuel_loads[2].weekday_fractions = '0.044, 0.023, 0.019, 0.015, 0.016, 0.018, 0.026, 0.033, 0.033, 0.032, 0.033, 0.033, 0.032, 0.032, 0.032, 0.033, 0.045, 0.057, 0.066, 0.076, 0.081, 0.086, 0.075, 0.065'
    hpxml.fuel_loads[2].weekend_fractions = '0.044, 0.023, 0.019, 0.015, 0.016, 0.018, 0.026, 0.033, 0.033, 0.032, 0.033, 0.033, 0.032, 0.032, 0.032, 0.033, 0.045, 0.057, 0.066, 0.076, 0.081, 0.086, 0.075, 0.065'
    hpxml.fuel_loads[2].monthly_multipliers = '1.154, 1.161, 1.013, 1.010, 1.013, 0.888, 0.883, 0.883, 0.888, 0.978, 0.974, 1.154'
  end

  # ----- #
  # FINAL #
  # ----- #

  # Collapse some surfaces whose azimuth is a minor effect to simplify HPXMLs.
  if not hpxml_file.include? 'split-surfaces'
    (hpxml.roofs + hpxml.rim_joists + hpxml.walls + hpxml.foundation_walls).each do |surface|
      surface.azimuth = nil
    end
    hpxml.collapse_enclosure_surfaces()
  end

  # After surfaces are collapsed, round all areas
  (hpxml.roofs +
     hpxml.rim_joists +
     hpxml.walls +
     hpxml.foundation_walls +
     hpxml.frame_floors +
     hpxml.slabs +
     hpxml.windows +
     hpxml.skylights +
     hpxml.doors).each do |s|
    next if s.area.nil?

    s.area = s.area.round(1)
  end

  renumber_hpxml_ids(hpxml)
end

def renumber_hpxml_ids(hpxml)
  # Renumber surfaces
  { hpxml.walls => 'Wall',
    hpxml.foundation_walls => 'FoundationWall',
    hpxml.rim_joists => 'RimJoist',
    hpxml.frame_floors => 'FrameFloor',
    hpxml.roofs => 'Roof',
    hpxml.slabs => 'Slab',
    hpxml.windows => 'Window',
    hpxml.doors => 'Door',
    hpxml.skylights => 'Skylight' }.each do |surfs, surf_name|
    surfs.each_with_index do |surf, i|
      (hpxml.attics + hpxml.foundations).each do |attic_or_fnd|
        if attic_or_fnd.respond_to?(:attached_to_roof_idrefs) && !attic_or_fnd.attached_to_roof_idrefs.nil? && !attic_or_fnd.attached_to_roof_idrefs.delete(surf.id).nil?
          attic_or_fnd.attached_to_roof_idrefs << "#{surf_name}#{i + 1}"
        end
        if attic_or_fnd.respond_to?(:attached_to_wall_idrefs) && !attic_or_fnd.attached_to_wall_idrefs.nil? && !attic_or_fnd.attached_to_wall_idrefs.delete(surf.id).nil?
          attic_or_fnd.attached_to_wall_idrefs << "#{surf_name}#{i + 1}"
        end
        if attic_or_fnd.respond_to?(:attached_to_rim_joist_idrefs) && !attic_or_fnd.attached_to_rim_joist_idrefs.nil? && !attic_or_fnd.attached_to_rim_joist_idrefs.delete(surf.id).nil?
          attic_or_fnd.attached_to_rim_joist_idrefs << "#{surf_name}#{i + 1}"
        end
        if attic_or_fnd.respond_to?(:attached_to_frame_floor_idrefs) && !attic_or_fnd.attached_to_frame_floor_idrefs.nil? && !attic_or_fnd.attached_to_frame_floor_idrefs.delete(surf.id).nil?
          attic_or_fnd.attached_to_frame_floor_idrefs << "#{surf_name}#{i + 1}"
        end
        if attic_or_fnd.respond_to?(:attached_to_slab_idrefs) && !attic_or_fnd.attached_to_slab_idrefs.nil? && !attic_or_fnd.attached_to_slab_idrefs.delete(surf.id).nil?
          attic_or_fnd.attached_to_slab_idrefs << "#{surf_name}#{i + 1}"
        end
        if attic_or_fnd.respond_to?(:attached_to_foundation_wall_idrefs) && !attic_or_fnd.attached_to_foundation_wall_idrefs.nil? && !attic_or_fnd.attached_to_foundation_wall_idrefs.delete(surf.id).nil?
          attic_or_fnd.attached_to_foundation_wall_idrefs << "#{surf_name}#{i + 1}"
        end
      end
      (hpxml.windows + hpxml.doors).each do |subsurf|
        if subsurf.respond_to?(:wall_idref) && (subsurf.wall_idref == surf.id)
          subsurf.wall_idref = "#{surf_name}#{i + 1}"
        end
      end
      hpxml.skylights.each do |subsurf|
        if subsurf.respond_to?(:roof_idref) && (subsurf.roof_idref == surf.id)
          subsurf.roof_idref = "#{surf_name}#{i + 1}"
        end
      end
      surf.id = "#{surf_name}#{i + 1}"
      if surf.respond_to? :insulation_id
        surf.insulation_id = "#{surf_name}#{i + 1}Insulation"
      end
      if surf.respond_to? :perimeter_insulation_id
        surf.perimeter_insulation_id = "#{surf_name}#{i + 1}PerimeterInsulation"
      end
      if surf.respond_to? :under_slab_insulation_id
        surf.under_slab_insulation_id = "#{surf_name}#{i + 1}UnderSlabInsulation"
      end
    end
  end
end

def download_epws
  require_relative 'HPXMLtoOpenStudio/resources/util'

  require 'tempfile'
  tmpfile = Tempfile.new('epw')

  UrlResolver.fetch('https://data.nrel.gov/system/files/128/tmy3s-cache-csv.zip', tmpfile)

  puts 'Extracting weather files...'
  require 'zip'
  weather_dir = File.join(File.dirname(__FILE__), 'weather')
  Zip.on_exists_proc = true
  Zip::File.open(tmpfile.path.to_s) do |zip_file|
    zip_file.each do |f|
      zip_file.extract(f, File.join(weather_dir, f.name))
    end
  end

  num_epws_actual = Dir[File.join(weather_dir, '*.epw')].count
  puts "#{num_epws_actual} weather files are available in the weather directory."
  puts 'Completed.'
  exit!
end

def get_elements_from_sample_files(hpxml_docs)
  elements_being_used = []
  hpxml_docs.each do |xml, hpxml_doc|
    root = XMLHelper.get_element(hpxml_doc, '/HPXML')
    root.each_node do |node|
      next unless node.is_a?(Oga::XML::Element)

      ancestors = []
      node.each_ancestor do |parent_node|
        ancestors << ['h:', parent_node.name].join()
      end
      parent_element_xpath = ancestors.reverse
      child_element_xpath = ['h:', node.name].join()
      element_xpath = [parent_element_xpath, child_element_xpath].join('/')

      next if element_xpath.include? 'extension'

      elements_being_used << element_xpath if not elements_being_used.include? element_xpath
    end
  end

  return elements_being_used
end

def create_schematron_hpxml_validator(hpxml_docs)
  puts 'Generating HPXMLvalidator.xml...'
  elements_in_sample_files = get_elements_from_sample_files(hpxml_docs)

  hpxml_base_elements_xsd = File.read(File.join(File.dirname(__FILE__), 'HPXMLtoOpenStudio', 'resources', 'hpxml_schema', 'HPXMLBaseElements.xsd'))
  hpxml_base_elements_xsd_doc = Oga.parse_xml(hpxml_base_elements_xsd)

  # construct dictionary for enumerations and min/max values of HPXML data types
  hpxml_data_types_xsd = File.read(File.join(File.dirname(__FILE__), 'HPXMLtoOpenStudio', 'resources', 'hpxml_schema', 'HPXMLDataTypes.xsd'))
  hpxml_data_types_xsd_doc = Oga.parse_xml(hpxml_data_types_xsd)
  hpxml_data_types_dict = {}
  hpxml_data_types_xsd_doc.xpath('//xs:simpleType | //xs:complexType').each do |simple_type_element|
    enums = []
    simple_type_element.xpath('xs:restriction/xs:enumeration').each do |enum|
      enums << enum.get('value')
    end
    minInclusive_element = simple_type_element.at_xpath('xs:restriction/xs:minInclusive')
    min_inclusive = minInclusive_element.get('value') if not minInclusive_element.nil?
    maxInclusive_element = simple_type_element.at_xpath('xs:restriction/xs:maxInclusive')
    max_inclusive = maxInclusive_element.get('value') if not maxInclusive_element.nil?
    minExclusive_element = simple_type_element.at_xpath('xs:restriction/xs:minExclusive')
    min_exclusive = minExclusive_element.get('value') if not minExclusive_element.nil?
    maxExclusive_element = simple_type_element.at_xpath('xs:restriction/xs:maxExclusive')
    max_exclusive = maxExclusive_element.get('value') if not maxExclusive_element.nil?

    simple_type_element_name = simple_type_element.get('name')
    hpxml_data_types_dict[simple_type_element_name] = {}
    hpxml_data_types_dict[simple_type_element_name][:enums] = enums
    hpxml_data_types_dict[simple_type_element_name][:min_inclusive] = min_inclusive
    hpxml_data_types_dict[simple_type_element_name][:max_inclusive] = max_inclusive
    hpxml_data_types_dict[simple_type_element_name][:min_exclusive] = min_exclusive
    hpxml_data_types_dict[simple_type_element_name][:max_exclusive] = max_exclusive
  end

  # construct HPXMLvalidator.xml
  hpxml_validator = XMLHelper.create_doc(version = '1.0', encoding = 'UTF-8')
  root = XMLHelper.add_element(hpxml_validator, 'sch:schema')
  XMLHelper.add_attribute(root, 'xmlns:sch', 'http://purl.oclc.org/dsdl/schematron')
  XMLHelper.add_element(root, 'sch:title', 'HPXML Schematron Validator: HPXML.xsd', :string)
  name_space = XMLHelper.add_element(root, 'sch:ns')
  XMLHelper.add_attribute(name_space, 'uri', 'http://hpxmlonline.com/2019/10')
  XMLHelper.add_attribute(name_space, 'prefix', 'h')
  pattern = XMLHelper.add_element(root, 'sch:pattern')

  # construct complexType and group elements dictionary
  complex_type_or_group_dict = {}
  ['//xs:complexType', '//xs:group', '//xs:element'].each do |param|
    hpxml_base_elements_xsd_doc.xpath(param).each do |param_type|
      next if param_type.name == 'element' && (not ['XMLTransactionHeaderInformation', 'ProjectStatus', 'SoftwareInfo'].include?(param_type.get('name')))
      next if param_type.get('name').nil?

      param_type_name = param_type.get('name')
      complex_type_or_group_dict[param_type_name] = {}

      elements = { 'child' => [], 'base' => [] }
      param_type.each_node do |element|
        elements['child'] << element
        next unless element.is_a? Oga::XML::Element

        next unless element.name == 'extension'

        base_element_name = element.get('base').to_s
        hpxml_base_elements_xsd_doc.xpath("#{param}[@name='#{base_element_name}']").each do |base_element|
          base_element.each_node do |element|
            elements['base'] << element
          end
        end
      end

      elements.each do |element_child_or_base, element_list|
        element_list.each do |element|
          next unless element.is_a? Oga::XML::Element
          next unless (element.name == 'element' || element.name == 'group')
          next if element.name == 'element' && (element.get('name').nil? && element.get('ref').nil?)
          next if element.name == 'group' && element.get('ref').nil?

          ancestors = []
          element.each_ancestor do |node|
            next if node.get('name').nil?
            next if node.get('name') == param_type.get('name') # exclude complexType name from element xpath

            ancestors << node.get('name')
          end
          ancestors.shift if element_child_or_base == 'base'

          parent_element_names = ancestors.reverse
          if element.name == 'element'
            child_element_name = element.get('name')
            child_element_name = element.get('ref') if child_element_name.nil? # Backup
            element_type = element.get('type')
            element_type = element.get('ref') if element_type.nil? # Backup
          elsif element.name == 'group'
            child_element_name = nil # exclude group name from the element's xpath
            element_type = element.get('ref')
          end
          element_xpath = parent_element_names.push(child_element_name)
          complex_type_or_group_dict[param_type_name][element_xpath] = element_type
        end
      end
    end
  end

  element_xpaths = {}
  top_level_elements_of_interest = elements_in_sample_files.map { |e| e.split('/')[1].gsub('h:', '') }.uniq
  top_level_elements_of_interest.each do |element|
    top_level_element = []
    top_level_element << element
    top_level_element_type = element
    get_element_full_xpaths(element_xpaths, complex_type_or_group_dict, top_level_element, top_level_element_type)
  end

  # Add enumeration and min/max numeric values
  rules = {}
  element_xpaths.each do |element_xpath, element_type|
    next if element_type.nil?

    # Skip element xpaths not being used in sample files
    element_xpath_with_prefix = element_xpath.compact.map { |e| "h:#{e}" }
    context_xpath = element_xpath_with_prefix.join('/').chomp('/')
    next unless elements_in_sample_files.any? { |item| item.include? context_xpath }

    hpxml_data_type_name = [element_type, '_simple'].join() # FUTURE: This may need to be improved later since enumeration and minimum/maximum values cannot be guaranteed to always be placed within simpleType.
    hpxml_data_type = hpxml_data_types_dict[hpxml_data_type_name]
    hpxml_data_type = hpxml_data_types_dict[element_type] if hpxml_data_type.nil? # Backup
    if hpxml_data_type.nil?
      fail "Could not find data type name for '#{element_type}'."
    end

    next if hpxml_data_type[:enums].empty? && hpxml_data_type[:min_inclusive].nil? && hpxml_data_type[:max_inclusive].nil? && hpxml_data_type[:min_exclusive].nil? && hpxml_data_type[:max_exclusive].nil?

    element_name = context_xpath.split('/')[-1]
    context_xpath = context_xpath.split('/')[0..-2].join('/').chomp('/').prepend('/h:HPXML/')
    rule = rules[context_xpath]
    if rule.nil?
      # Need new rule
      rule = XMLHelper.add_element(pattern, 'sch:rule')
      XMLHelper.add_attribute(rule, 'context', context_xpath)
      rules[context_xpath] = rule
    end

    if not hpxml_data_type[:enums].empty?
      assertion = XMLHelper.add_element(rule, 'sch:assert', "Expected #{element_name.gsub('h:', '')} to be \"#{hpxml_data_type[:enums].join('" or "')}\"", :string)
      XMLHelper.add_attribute(assertion, 'role', 'ERROR')
      XMLHelper.add_attribute(assertion, 'test', "#{element_name}[#{hpxml_data_type[:enums].map { |e| "text()=\"#{e}\"" }.join(' or ')}] or not(#{element_name})")
    else
      if hpxml_data_type[:min_inclusive]
        assertion = XMLHelper.add_element(rule, 'sch:assert', "Expected #{element_name.gsub('h:', '')} to be greater than or equal to #{hpxml_data_type[:min_inclusive]}", :string)
        XMLHelper.add_attribute(assertion, 'role', 'ERROR')
        XMLHelper.add_attribute(assertion, 'test', "number(#{element_name}) &gt;= #{hpxml_data_type[:min_inclusive]} or not(#{element_name})")
      end
      if hpxml_data_type[:max_inclusive]
        assertion = XMLHelper.add_element(rule, 'sch:assert', "Expected #{element_name.gsub('h:', '')} to be less than or equal to #{hpxml_data_type[:max_inclusive]}", :string)
        XMLHelper.add_attribute(assertion, 'role', 'ERROR')
        XMLHelper.add_attribute(assertion, 'test', "number(#{element_name}) &lt;= #{hpxml_data_type[:max_inclusive]} or not(#{element_name})")
      end
      if hpxml_data_type[:min_exclusive]
        assertion = XMLHelper.add_element(rule, 'sch:assert', "Expected #{element_name.gsub('h:', '')} to be greater than #{hpxml_data_type[:min_exclusive]}", :string)
        XMLHelper.add_attribute(assertion, 'role', 'ERROR')
        XMLHelper.add_attribute(assertion, 'test', "number(#{element_name}) &gt; #{hpxml_data_type[:min_exclusive]} or not(#{element_name})")
      end
      if hpxml_data_type[:max_exclusive]
        assertion = XMLHelper.add_element(rule, 'sch:assert', "Expected #{element_name.gsub('h:', '')} to be less than #{hpxml_data_type[:max_exclusive]}", :string)
        XMLHelper.add_attribute(assertion, 'role', 'ERROR')
        XMLHelper.add_attribute(assertion, 'test', "number(#{element_name}) &lt; #{hpxml_data_type[:max_exclusive]} or not(#{element_name})")
      end
    end
  end

  # Add ID/IDref checks
  # FUTURE: Dynamically obtain these lists
  id_names = ['SystemIdentifier',
              'BuildingID']
  idref_names = ['AttachedToRoof',
                 'AttachedToFrameFloor',
                 'AttachedToSlab',
                 'AttachedToFoundationWall',
                 'AttachedToWall',
                 'AttachedToRimJoist',
                 'DistributionSystem',
                 'AttachedToHVACDistributionSystem',
                 'RelatedHVACSystem',
                 'ConnectedTo']
  elements_in_sample_files.each do |element_xpath|
    element_name = element_xpath.split('/')[-1].gsub('h:', '')
    context_xpath = "/#{element_xpath.split('/')[0..-2].join('/')}"
    if id_names.include? element_name
      rule = rules[context_xpath]
      if rule.nil?
        # Need new rule
        rule = XMLHelper.add_element(pattern, 'sch:rule')
        XMLHelper.add_attribute(rule, 'context', context_xpath)
        rules[context_xpath] = rule
      end
      assertion = XMLHelper.add_element(rule, 'sch:assert', "Expected #{element_name} with id attribute", :string)
      XMLHelper.add_attribute(assertion, 'role', 'ERROR')
      XMLHelper.add_attribute(assertion, 'test', "count(h:#{element_name}[@id]) = 1")
    elsif idref_names.include?(element_name)
      rule = rules[context_xpath]
      if rule.nil?
        # Need new rule
        rule = XMLHelper.add_element(pattern, 'sch:rule')
        XMLHelper.add_attribute(rule, 'context', context_xpath)
        rules[context_xpath] = rule
      end
      assertion = XMLHelper.add_element(rule, 'sch:assert', "Expected idref attribute for #{element_name}", :string)
      XMLHelper.add_attribute(assertion, 'role', 'ERROR')
      XMLHelper.add_attribute(assertion, 'test', "count(h:#{element_name}[@idref]) = count(h:#{element_name})")
    end
  end

  XMLHelper.write_file(hpxml_validator, File.join(File.dirname(__FILE__), 'HPXMLtoOpenStudio', 'resources', 'hpxml_schematron', 'HPXMLvalidator.xml'))
end

def get_element_full_xpaths(element_xpaths, complex_type_or_group_dict, element_xpath, element_type)
  if not complex_type_or_group_dict.keys.include? element_type
    element_xpaths[element_xpath] = element_type
  else
    complex_type_or_group = deep_copy_object(complex_type_or_group_dict[element_type])
    complex_type_or_group.each do |k, v|
      child_element_xpath = k.unshift(element_xpath).flatten!
      child_element_type = v

      if not complex_type_or_group_dict.keys.include? child_element_type
        element_xpaths[child_element_xpath] = child_element_type
        next
      end

      get_element_full_xpaths(element_xpaths, complex_type_or_group_dict, child_element_xpath, child_element_type)
    end
  end
end

def deep_copy_object(obj)
  return Marshal.load(Marshal.dump(obj))
end

command_list = [:update_measures, :update_hpxmls, :cache_weather, :create_release_zips, :download_weather]

def display_usage(command_list)
  puts "Usage: openstudio #{File.basename(__FILE__)} [COMMAND]\nCommands:\n  " + command_list.join("\n  ")
end

if ARGV.size == 0
  puts 'ERROR: Missing command.'
  display_usage(command_list)
  exit!
elsif ARGV.size > 1
  puts 'ERROR: Too many commands.'
  display_usage(command_list)
  exit!
elsif not command_list.include? ARGV[0].to_sym
  puts "ERROR: Invalid command '#{ARGV[0]}'."
  display_usage(command_list)
  exit!
end

if ARGV[0].to_sym == :update_measures
  # Prevent NREL error regarding U: drive when not VPNed in
  ENV['HOME'] = 'C:' if !ENV['HOME'].nil? && ENV['HOME'].start_with?('U:')
  ENV['HOMEDRIVE'] = 'C:\\' if !ENV['HOMEDRIVE'].nil? && ENV['HOMEDRIVE'].start_with?('U:')

  # Apply rubocop
  cops = ['Layout',
          'Lint/DeprecatedClassMethods',
          'Lint/RedundantStringCoercion',
          'Style/AndOr',
          'Style/FrozenStringLiteralComment',
          'Style/HashSyntax',
          'Style/Next',
          'Style/NilComparison',
          'Style/RedundantParentheses',
          'Style/RedundantSelf',
          'Style/ReturnNil',
          'Style/SelfAssignment',
          'Style/StringLiterals',
          'Style/StringLiteralsInInterpolation']
  commands = ["\"require 'rubocop/rake_task'\"",
              "\"RuboCop::RakeTask.new(:rubocop) do |t| t.options = ['--auto-correct', '--format', 'simple', '--only', '#{cops.join(',')}'] end\"",
              '"Rake.application[:rubocop].invoke"']
  command = "#{OpenStudio.getOpenStudioCLI} -e #{commands.join(' -e ')}"
  puts 'Applying rubocop auto-correct to measures...'
  system(command)

  # Update measures XMLs
  puts 'Updating measure.xmls...'
  require 'oga'
  require_relative 'HPXMLtoOpenStudio/resources/xmlhelper'
  Dir['**/measure.xml'].each do |measure_xml|
    for n_attempt in 1..5 # For some reason CLI randomly generates errors, so try multiple times; FIXME: Fix CLI so this doesn't happen
      measure_dir = File.dirname(measure_xml)
      command = "#{OpenStudio.getOpenStudioCLI} measure -u '#{measure_dir}'"
      system(command, [:out, :err] => File::NULL)

      # Check for error
      xml_doc = XMLHelper.parse_file(measure_xml)
      err_val = XMLHelper.get_value(xml_doc, '/measure/error', :string)
      if err_val.nil?
        err_val = XMLHelper.get_value(xml_doc, '/error', :string)
      end
      if err_val.nil?
        break # Successfully updated
      else
        if n_attempt == 5
          fail "#{measure_xml}: #{err_val}" # Error generated all 5 times, fail
        else
          # Remove error from measure XML, try again
          new_lines = File.readlines(measure_xml).select { |l| !l.include?('<error>') }
          File.open(measure_xml, 'w') do |file|
            file.puts new_lines
          end
        end
      end
    end
  end

  puts 'Done.'
end

if ARGV[0].to_sym == :update_hpxmls
  # Prevent NREL error regarding U: drive when not VPNed in
  ENV['HOME'] = 'C:' if !ENV['HOME'].nil? && ENV['HOME'].start_with?('U:')
  ENV['HOMEDRIVE'] = 'C:\\' if !ENV['HOMEDRIVE'].nil? && ENV['HOMEDRIVE'].start_with?('U:')

  # Create sample/test HPXMLs
  hpxml_docs = create_hpxmls()

  # Create Schematron file that reflects HPXML schema
  if not hpxml_docs.nil?
    create_schematron_hpxml_validator(hpxml_docs)
  end
end

if ARGV[0].to_sym == :cache_weather
  require_relative 'HPXMLtoOpenStudio/resources/weather'

  OpenStudio::Logger.instance.standardOutLogger.setLogLevel(OpenStudio::Fatal)
  runner = OpenStudio::Measure::OSRunner.new(OpenStudio::WorkflowJSON.new)
  puts 'Creating cache *.csv for weather files...'

  Dir['weather/*.epw'].each do |epw|
    next if File.exist? epw.gsub('.epw', '.cache')

    puts "Processing #{epw}..."
    model = OpenStudio::Model::Model.new
    epw_file = OpenStudio::EpwFile.new(epw)
    OpenStudio::Model::WeatherFile.setWeatherFile(model, epw_file).get
    weather = WeatherProcess.new(model, runner)
    File.open(epw.gsub('.epw', '-cache.csv'), 'wb') do |file|
      weather.dump_to_csv(file)
    end
  end
end

if ARGV[0].to_sym == :download_weather
  download_epws
end

if ARGV[0].to_sym == :create_release_zips
  require_relative 'HPXMLtoOpenStudio/resources/version'

  release_map = { File.join(File.dirname(__FILE__), "OpenStudio-HPXML-v#{Version::OS_HPXML_Version}-minimal.zip") => false,
                  File.join(File.dirname(__FILE__), "OpenStudio-HPXML-v#{Version::OS_HPXML_Version}-full.zip") => true }

  release_map.keys.each do |zip_path|
    File.delete(zip_path) if File.exist? zip_path
  end

  if ENV['CI']
    # CI doesn't have git, so default to everything
    git_files = Dir['**/*.*']
  else
    # Only include files under git version control
    command = 'git ls-files'
    begin
      git_files = `#{command}`
    rescue
      puts "Command failed: '#{command}'. Perhaps git needs to be installed?"
      exit!
    end
  end

  files = ['Changelog.md',
           'LICENSE.md',
           'BuildResidentialHPXML/measure.*',
           'BuildResidentialHPXML/resources/**/*.*',
           'BuildResidentialScheduleFile/measure.*',
           'BuildResidentialScheduleFile/resources/**/*.*',
           'HPXMLtoOpenStudio/measure.*',
           'HPXMLtoOpenStudio/resources/**/*.*',
           'ReportSimulationOutput/measure.*',
           'ReportSimulationOutput/resources/**/*.*',
           'ReportHPXMLOutput/measure.*',
           'ReportHPXMLOutput/resources/**/*.*',
           'weather/*.*',
           'workflow/*.*',
           'workflow/sample_files/*.xml',
           'workflow/tests/*test*.rb',
           'workflow/tests/ASHRAE_Standard_140/*.xml',
           'workflow/tests/base_results/*.csv',
           'documentation/index.html',
           'documentation/_static/**/*.*']

  if not ENV['CI']
    # Generate documentation
    puts 'Generating documentation...'
    command = 'sphinx-build -b singlehtml docs/source documentation'
    begin
      `#{command}`
      if not File.exist? File.join(File.dirname(__FILE__), 'documentation', 'index.html')
        puts 'Documentation was not successfully generated. Aborting...'
        exit!
      end
    rescue
      puts "Command failed: '#{command}'. Perhaps sphinx needs to be installed?"
      exit!
    end
    FileUtils.rm_r(File.join(File.dirname(__FILE__), 'documentation', '_static', 'fonts'))

    # Check if we need to download weather files for the full release zip
    num_epws_expected = 1011
    num_epws_local = 0
    files.each do |f|
      Dir[f].each do |file|
        next unless file.end_with? '.epw'

        num_epws_local += 1
      end
    end

    # Make sure we have the full set of weather files
    if num_epws_local < num_epws_expected
      puts 'Fetching all weather files...'
      command = "#{OpenStudio.getOpenStudioCLI} #{__FILE__} download_weather"
      log = `#{command}`
    end
  end

  # Create zip files
  require 'zip'
  release_map.each do |zip_path, include_all_epws|
    puts "Creating #{zip_path}..."
    Zip::File.open(zip_path, create: true) do |zipfile|
      files.each do |f|
        Dir[f].each do |file|
          if file.start_with? 'documentation'
            # always include
          elsif include_all_epws
            if (not git_files.include? file) && (not file.start_with? 'weather')
              next
            end
          else
            if not git_files.include? file
              next
            end
          end
          zipfile.add(File.join('OpenStudio-HPXML', file), file)
        end
      end
    end
    puts "Wrote file at #{zip_path}."
  end

  # Cleanup
  if not ENV['CI']
    FileUtils.rm_r(File.join(File.dirname(__FILE__), 'documentation'))
  end

  puts 'Done.'
end<|MERGE_RESOLUTION|>--- conflicted
+++ resolved
@@ -296,14 +296,9 @@
     'base-hvac-multiple.xml' => 'base.xml',
     'base-hvac-none.xml' => 'base.xml',
     'base-hvac-portable-heater-gas-only.xml' => 'base.xml',
-<<<<<<< HEAD
-    'base-hvac-programmable-thermostat.xml' => 'base.xml',
-    'base-hvac-programmable-thermostat-detailed.xml' => 'base-hvac-programmable-thermostat.xml',
     'base-hvac-onoff-thermostat-deadband.xml' => 'base-hvac-air-to-air-heat-pump-1-speed.xml',
     'base-hvac-realistic-control-2-speed-ashp.xml' => 'base-hvac-air-to-air-heat-pump-2-speed.xml',
     'base-hvac-realistic-control-2-speed-central-ac.xml' => 'base-hvac-central-ac-only-2-speed.xml',
-=======
->>>>>>> 51dbd82f
     'base-hvac-ptac.xml' => 'base.xml',
     'base-hvac-ptac-with-heating.xml' => 'base-hvac-ptac.xml',
     'base-hvac-pthp.xml' => 'base-hvac-ground-to-air-heat-pump.xml',
@@ -3747,7 +3742,6 @@
     hpxml.hvac_controls[0].cooling_setup_temp = 80
     hpxml.hvac_controls[0].cooling_setup_hours_per_week = 6 * 7
     hpxml.hvac_controls[0].cooling_setup_start_hour = 9 # 9am
-<<<<<<< HEAD
   elsif ['base-hvac-onoff-thermostat-deadband.xml',
          'base-hvac-realistic-control-2-speed-ashp.xml',
          'base-hvac-realistic-control-2-speed-central-ac.xml'].include? hpxml_file
@@ -3762,10 +3756,6 @@
       hpxml.heat_pumps[0].heating_capacity = 10000
       hpxml.heat_pumps[0].heating_capacity_17F = 5900.0
     end
-  elsif ['base-atticroof-cathedral.xml'].include? hpxml_file
-    hpxml.hvac_distributions[0].conditioned_floor_area_served = 2700
-=======
->>>>>>> 51dbd82f
   elsif ['base-hvac-dse.xml',
          'base-dhw-indirect-dse.xml',
          'base-mechvent-cfis-dse.xml'].include? hpxml_file
