# frozen_string_literal: true

def create_hpxmls
  require_relative 'HPXMLtoOpenStudio/resources/constants'
  require_relative 'HPXMLtoOpenStudio/resources/hpxml'
  require_relative 'HPXMLtoOpenStudio/resources/meta_measure'

  this_dir = File.dirname(__FILE__)
  tests_dir = File.join(this_dir, 'workflow/sample_files')

  # Hash of HPXML -> Parent HPXML
  hpxmls_files = {
    'base.xml' => nil,

    'ASHRAE_Standard_140/L100AC.xml' => nil,
    'ASHRAE_Standard_140/L100AL.xml' => 'ASHRAE_Standard_140/L100AC.xml',
    'ASHRAE_Standard_140/L110AC.xml' => 'ASHRAE_Standard_140/L100AC.xml',
    'ASHRAE_Standard_140/L110AL.xml' => 'ASHRAE_Standard_140/L100AL.xml',
    'ASHRAE_Standard_140/L120AC.xml' => 'ASHRAE_Standard_140/L100AC.xml',
    'ASHRAE_Standard_140/L120AL.xml' => 'ASHRAE_Standard_140/L100AL.xml',
    'ASHRAE_Standard_140/L130AC.xml' => 'ASHRAE_Standard_140/L100AC.xml',
    'ASHRAE_Standard_140/L130AL.xml' => 'ASHRAE_Standard_140/L100AL.xml',
    'ASHRAE_Standard_140/L140AC.xml' => 'ASHRAE_Standard_140/L100AC.xml',
    'ASHRAE_Standard_140/L140AL.xml' => 'ASHRAE_Standard_140/L100AL.xml',
    'ASHRAE_Standard_140/L150AC.xml' => 'ASHRAE_Standard_140/L100AC.xml',
    'ASHRAE_Standard_140/L150AL.xml' => 'ASHRAE_Standard_140/L100AL.xml',
    'ASHRAE_Standard_140/L160AC.xml' => 'ASHRAE_Standard_140/L100AC.xml',
    'ASHRAE_Standard_140/L160AL.xml' => 'ASHRAE_Standard_140/L100AL.xml',
    'ASHRAE_Standard_140/L170AC.xml' => 'ASHRAE_Standard_140/L100AC.xml',
    'ASHRAE_Standard_140/L170AL.xml' => 'ASHRAE_Standard_140/L100AL.xml',
    'ASHRAE_Standard_140/L200AC.xml' => 'ASHRAE_Standard_140/L100AC.xml',
    'ASHRAE_Standard_140/L200AL.xml' => 'ASHRAE_Standard_140/L100AL.xml',
    'ASHRAE_Standard_140/L302XC.xml' => 'ASHRAE_Standard_140/L100AC.xml',
    'ASHRAE_Standard_140/L322XC.xml' => 'ASHRAE_Standard_140/L100AC.xml',
    'ASHRAE_Standard_140/L155AC.xml' => 'ASHRAE_Standard_140/L150AC.xml',
    'ASHRAE_Standard_140/L155AL.xml' => 'ASHRAE_Standard_140/L150AL.xml',
    'ASHRAE_Standard_140/L202AC.xml' => 'ASHRAE_Standard_140/L200AC.xml',
    'ASHRAE_Standard_140/L202AL.xml' => 'ASHRAE_Standard_140/L200AL.xml',
    'ASHRAE_Standard_140/L304XC.xml' => 'ASHRAE_Standard_140/L302XC.xml',
    'ASHRAE_Standard_140/L324XC.xml' => 'ASHRAE_Standard_140/L322XC.xml',

    'base-appliances-coal.xml' => 'base.xml',
    'base-appliances-dehumidifier.xml' => 'base-location-dallas-tx.xml',
    'base-appliances-dehumidifier-ief-portable.xml' => 'base-appliances-dehumidifier.xml',
    'base-appliances-dehumidifier-ief-whole-home.xml' => 'base-appliances-dehumidifier-ief-portable.xml',
    'base-appliances-dehumidifier-multiple.xml' => 'base-appliances-dehumidifier.xml',
    'base-appliances-gas.xml' => 'base.xml',
    'base-appliances-modified.xml' => 'base.xml',
    'base-appliances-none.xml' => 'base.xml',
    'base-appliances-oil.xml' => 'base.xml',
    'base-appliances-propane.xml' => 'base.xml',
    'base-appliances-wood.xml' => 'base.xml',
    'base-atticroof-cathedral.xml' => 'base.xml',
    'base-atticroof-conditioned.xml' => 'base.xml',
    'base-atticroof-flat.xml' => 'base.xml',
    'base-atticroof-radiant-barrier.xml' => 'base-location-dallas-tx.xml',
    'base-atticroof-unvented-insulated-roof.xml' => 'base.xml',
    'base-atticroof-vented.xml' => 'base.xml',
    'base-battery-outside.xml' => 'base.xml',
    'base-bldgtype-multifamily.xml' => 'base.xml',
    'base-bldgtype-multifamily-adjacent-to-multifamily-buffer-space.xml' => 'base-bldgtype-multifamily.xml',
    'base-bldgtype-multifamily-adjacent-to-multiple.xml' => 'base-bldgtype-multifamily.xml',
    'base-bldgtype-multifamily-adjacent-to-non-freezing-space.xml' => 'base-bldgtype-multifamily.xml',
    'base-bldgtype-multifamily-adjacent-to-other-heated-space.xml' => 'base-bldgtype-multifamily.xml',
    'base-bldgtype-multifamily-adjacent-to-other-housing-unit.xml' => 'base-bldgtype-multifamily.xml',
    'base-bldgtype-multifamily-shared-boiler-chiller-baseboard.xml' => 'base-bldgtype-multifamily.xml',
    'base-bldgtype-multifamily-shared-boiler-chiller-fan-coil.xml' => 'base-bldgtype-multifamily-shared-boiler-chiller-baseboard.xml',
    'base-bldgtype-multifamily-shared-boiler-chiller-fan-coil-ducted.xml' => 'base-bldgtype-multifamily-shared-boiler-chiller-fan-coil.xml',
    'base-bldgtype-multifamily-shared-boiler-chiller-water-loop-heat-pump.xml' => 'base-bldgtype-multifamily-shared-boiler-chiller-baseboard.xml',
    'base-bldgtype-multifamily-shared-boiler-cooling-tower-water-loop-heat-pump.xml' => 'base-bldgtype-multifamily-shared-boiler-chiller-water-loop-heat-pump.xml',
    'base-bldgtype-multifamily-shared-boiler-only-baseboard.xml' => 'base-bldgtype-multifamily.xml',
    'base-bldgtype-multifamily-shared-boiler-only-fan-coil.xml' => 'base-bldgtype-multifamily-shared-boiler-only-baseboard.xml',
    'base-bldgtype-multifamily-shared-boiler-only-fan-coil-ducted.xml' => 'base-bldgtype-multifamily-shared-boiler-only-fan-coil.xml',
    'base-bldgtype-multifamily-shared-boiler-only-fan-coil-eae.xml' => 'base-bldgtype-multifamily-shared-boiler-only-fan-coil.xml',
    'base-bldgtype-multifamily-shared-boiler-only-water-loop-heat-pump.xml' => 'base-bldgtype-multifamily-shared-boiler-only-baseboard.xml',
    'base-bldgtype-multifamily-shared-chiller-only-baseboard.xml' => 'base-bldgtype-multifamily.xml',
    'base-bldgtype-multifamily-shared-chiller-only-fan-coil.xml' => 'base-bldgtype-multifamily-shared-chiller-only-baseboard.xml',
    'base-bldgtype-multifamily-shared-chiller-only-fan-coil-ducted.xml' => 'base-bldgtype-multifamily-shared-chiller-only-fan-coil.xml',
    'base-bldgtype-multifamily-shared-chiller-only-water-loop-heat-pump.xml' => 'base-bldgtype-multifamily-shared-chiller-only-baseboard.xml',
    'base-bldgtype-multifamily-shared-cooling-tower-only-water-loop-heat-pump.xml' => 'base-bldgtype-multifamily-shared-chiller-only-water-loop-heat-pump.xml',
    'base-bldgtype-multifamily-shared-generator.xml' => 'base-bldgtype-multifamily.xml',
    'base-bldgtype-multifamily-shared-ground-loop-ground-to-air-heat-pump.xml' => 'base-bldgtype-multifamily.xml',
    'base-bldgtype-multifamily-shared-laundry-room.xml' => 'base-bldgtype-multifamily.xml',
    'base-bldgtype-multifamily-shared-mechvent.xml' => 'base-bldgtype-multifamily.xml',
    'base-bldgtype-multifamily-shared-mechvent-multiple.xml' => 'base-bldgtype-multifamily.xml',
    'base-bldgtype-multifamily-shared-mechvent-preconditioning.xml' => 'base-bldgtype-multifamily-shared-mechvent.xml',
    'base-bldgtype-multifamily-shared-pv.xml' => 'base-bldgtype-multifamily.xml',
    'base-bldgtype-multifamily-shared-water-heater.xml' => 'base-bldgtype-multifamily.xml',
    'base-bldgtype-multifamily-shared-water-heater-recirc.xml' => 'base-bldgtype-multifamily-shared-water-heater.xml',
    'base-bldgtype-single-family-attached.xml' => 'base.xml',
    'base-bldgtype-single-family-attached-2stories.xml' => 'base-bldgtype-single-family-attached.xml',
    'base-dhw-combi-tankless.xml' => 'base-dhw-indirect.xml',
    'base-dhw-combi-tankless-outside.xml' => 'base-dhw-combi-tankless.xml',
    'base-dhw-desuperheater.xml' => 'base-hvac-central-ac-only-1-speed.xml',
    'base-dhw-desuperheater-2-speed.xml' => 'base-hvac-central-ac-only-2-speed.xml',
    'base-dhw-desuperheater-gshp.xml' => 'base-hvac-ground-to-air-heat-pump.xml',
    'base-dhw-desuperheater-hpwh.xml' => 'base-dhw-tank-heat-pump.xml',
    'base-dhw-desuperheater-tankless.xml' => 'base-hvac-central-ac-only-1-speed.xml',
    'base-dhw-desuperheater-var-speed.xml' => 'base-hvac-central-ac-only-var-speed.xml',
    'base-dhw-dwhr.xml' => 'base.xml',
    'base-dhw-indirect.xml' => 'base-hvac-boiler-gas-only.xml',
    'base-dhw-indirect-dse.xml' => 'base-dhw-indirect.xml',
    'base-dhw-indirect-outside.xml' => 'base-dhw-indirect.xml',
    'base-dhw-indirect-standbyloss.xml' => 'base-dhw-indirect.xml',
    'base-dhw-indirect-with-solar-fraction.xml' => 'base-dhw-indirect.xml',
    'base-dhw-jacket-electric.xml' => 'base.xml',
    'base-dhw-jacket-gas.xml' => 'base-dhw-tank-gas.xml',
    'base-dhw-jacket-hpwh.xml' => 'base-dhw-tank-heat-pump.xml',
    'base-dhw-jacket-indirect.xml' => 'base-dhw-indirect.xml',
    'base-dhw-low-flow-fixtures.xml' => 'base.xml',
    'base-dhw-multiple.xml' => 'base-hvac-boiler-gas-only.xml',
    'base-dhw-none.xml' => 'base.xml',
    'base-dhw-recirc-demand.xml' => 'base.xml',
    'base-dhw-recirc-manual.xml' => 'base.xml',
    'base-dhw-recirc-nocontrol.xml' => 'base.xml',
    'base-dhw-recirc-temperature.xml' => 'base.xml',
    'base-dhw-recirc-timer.xml' => 'base.xml',
    'base-dhw-solar-direct-evacuated-tube.xml' => 'base.xml',
    'base-dhw-solar-direct-flat-plate.xml' => 'base-dhw-solar-indirect-flat-plate.xml',
    'base-dhw-solar-direct-ics.xml' => 'base-dhw-solar-indirect-flat-plate.xml',
    'base-dhw-solar-fraction.xml' => 'base.xml',
    'base-dhw-solar-indirect-flat-plate.xml' => 'base.xml',
    'base-dhw-solar-thermosyphon-flat-plate.xml' => 'base-dhw-solar-indirect-flat-plate.xml',
    'base-dhw-tank-coal.xml' => 'base-dhw-tank-gas.xml',
    'base-dhw-tank-elec-uef.xml' => 'base.xml',
    'base-dhw-tank-gas.xml' => 'base.xml',
    'base-dhw-tank-gas-uef.xml' => 'base-dhw-tank-gas.xml',
    'base-dhw-tank-gas-uef-fhr.xml' => 'base-dhw-tank-gas-uef.xml',
    'base-dhw-tank-gas-outside.xml' => 'base-dhw-tank-gas.xml',
    'base-dhw-tank-heat-pump.xml' => 'base.xml',
    'base-dhw-tank-heat-pump-outside.xml' => 'base-dhw-tank-heat-pump.xml',
    'base-dhw-tank-heat-pump-uef.xml' => 'base-dhw-tank-heat-pump.xml',
    'base-dhw-tank-heat-pump-with-solar.xml' => 'base-dhw-tank-heat-pump.xml',
    'base-dhw-tank-heat-pump-with-solar-fraction.xml' => 'base-dhw-tank-heat-pump.xml',
    'base-dhw-tank-oil.xml' => 'base-dhw-tank-gas.xml',
    'base-dhw-tank-wood.xml' => 'base-dhw-tank-gas.xml',
    'base-dhw-tankless-electric.xml' => 'base.xml',
    'base-dhw-tankless-electric-outside.xml' => 'base-dhw-tankless-electric.xml',
    'base-dhw-tankless-electric-uef.xml' => 'base-dhw-tankless-electric.xml',
    'base-dhw-tankless-gas.xml' => 'base.xml',
    'base-dhw-tankless-gas-uef.xml' => 'base-dhw-tankless-gas.xml',
    'base-dhw-tankless-gas-with-solar.xml' => 'base-dhw-tankless-gas.xml',
    'base-dhw-tankless-gas-with-solar-fraction.xml' => 'base-dhw-tankless-gas.xml',
    'base-dhw-tankless-propane.xml' => 'base-dhw-tankless-gas.xml',
    'base-enclosure-2stories.xml' => 'base.xml',
    'base-enclosure-2stories-garage.xml' => 'base-enclosure-2stories.xml',
    'base-enclosure-beds-1.xml' => 'base.xml',
    'base-enclosure-beds-2.xml' => 'base.xml',
    'base-enclosure-beds-4.xml' => 'base.xml',
    'base-enclosure-beds-5.xml' => 'base.xml',
    'base-enclosure-garage.xml' => 'base.xml',
    'base-enclosure-infil-ach-house-pressure.xml' => 'base.xml',
    'base-enclosure-infil-cfm-house-pressure.xml' => 'base-enclosure-infil-cfm50.xml',
    'base-enclosure-infil-cfm50.xml' => 'base.xml',
    'base-enclosure-infil-flue.xml' => 'base.xml',
    'base-enclosure-infil-natural-ach.xml' => 'base.xml',
    'base-enclosure-orientations.xml' => 'base.xml',
    'base-enclosure-overhangs.xml' => 'base.xml',
    'base-enclosure-rooftypes.xml' => 'base.xml',
    'base-enclosure-skylights.xml' => 'base.xml',
    'base-enclosure-skylights-physical-properties.xml' => 'base-enclosure-skylights.xml',
    'base-enclosure-skylights-shading.xml' => 'base-enclosure-skylights.xml',
    'base-enclosure-split-level.xml' => 'base-foundation-slab.xml',
    'base-enclosure-split-surfaces.xml' => 'base-enclosure-skylights.xml', # Surfaces should collapse via HPXML.collapse_enclosure_surfaces()
    'base-enclosure-split-surfaces2.xml' => 'base-enclosure-skylights.xml', # Surfaces should NOT collapse via HPXML.collapse_enclosure_surfaces()
    'base-enclosure-walltypes.xml' => 'base.xml',
    'base-enclosure-windows-none.xml' => 'base.xml',
    'base-enclosure-windows-physical-properties.xml' => 'base.xml',
    'base-enclosure-windows-shading.xml' => 'base.xml',
    'base-enclosure-thermal-mass.xml' => 'base.xml',
    'base-foundation-ambient.xml' => 'base.xml',
    'base-foundation-basement-garage.xml' => 'base.xml',
    'base-foundation-complex.xml' => 'base.xml',
    'base-foundation-conditioned-basement-slab-insulation.xml' => 'base.xml',
    'base-foundation-conditioned-basement-wall-interior-insulation.xml' => 'base.xml',
    'base-foundation-conditioned-crawlspace.xml' => 'base.xml',
    'base-foundation-multiple.xml' => 'base-foundation-unconditioned-basement.xml',
    'base-foundation-slab.xml' => 'base.xml',
    'base-foundation-unconditioned-basement.xml' => 'base.xml',
    'base-foundation-unconditioned-basement-above-grade.xml' => 'base-foundation-unconditioned-basement.xml',
    'base-foundation-unconditioned-basement-assembly-r.xml' => 'base-foundation-unconditioned-basement.xml',
    'base-foundation-unconditioned-basement-wall-insulation.xml' => 'base-foundation-unconditioned-basement.xml',
    'base-foundation-unvented-crawlspace.xml' => 'base.xml',
    'base-foundation-vented-crawlspace.xml' => 'base.xml',
    'base-foundation-walkout-basement.xml' => 'base.xml',
    'base-hvac-air-to-air-heat-pump-1-speed.xml' => 'base.xml',
    'base-hvac-air-to-air-heat-pump-1-speed-cooling-only.xml' => 'base-hvac-air-to-air-heat-pump-1-speed.xml',
    'base-hvac-air-to-air-heat-pump-1-speed-heating-only.xml' => 'base-hvac-air-to-air-heat-pump-1-speed.xml',
    'base-hvac-air-to-air-heat-pump-2-speed.xml' => 'base.xml',
    'base-hvac-air-to-air-heat-pump-var-speed.xml' => 'base.xml',
    'base-hvac-air-to-air-heat-pump-var-speed-backup-boiler.xml' => 'base-hvac-air-to-air-heat-pump-var-speed.xml',
    'base-hvac-air-to-air-heat-pump-var-speed-backup-boiler-switchover-temperature.xml' => 'base-hvac-air-to-air-heat-pump-var-speed-backup-boiler.xml',
    'base-hvac-autosize.xml' => 'base.xml',
    'base-hvac-autosize-air-to-air-heat-pump-1-speed.xml' => 'base-hvac-air-to-air-heat-pump-1-speed.xml',
    'base-hvac-autosize-air-to-air-heat-pump-1-speed-cooling-only.xml' => 'base-hvac-air-to-air-heat-pump-1-speed-cooling-only.xml',
    'base-hvac-autosize-air-to-air-heat-pump-1-speed-heating-only.xml' => 'base-hvac-air-to-air-heat-pump-1-speed-heating-only.xml',
    'base-hvac-autosize-air-to-air-heat-pump-1-speed-manual-s-oversize-allowances.xml' => 'base-hvac-autosize-air-to-air-heat-pump-1-speed.xml',
    'base-hvac-autosize-air-to-air-heat-pump-2-speed.xml' => 'base-hvac-air-to-air-heat-pump-2-speed.xml',
    'base-hvac-autosize-air-to-air-heat-pump-2-speed-manual-s-oversize-allowances.xml' => 'base-hvac-autosize-air-to-air-heat-pump-2-speed.xml',
    'base-hvac-autosize-air-to-air-heat-pump-var-speed.xml' => 'base-hvac-air-to-air-heat-pump-var-speed.xml',
    'base-hvac-autosize-air-to-air-heat-pump-var-speed-manual-s-oversize-allowances.xml' => 'base-hvac-autosize-air-to-air-heat-pump-var-speed.xml',
    'base-hvac-autosize-air-to-air-heat-pump-var-speed-backup-boiler.xml' => 'base-hvac-air-to-air-heat-pump-var-speed-backup-boiler.xml',
    'base-hvac-autosize-boiler-elec-only.xml' => 'base-hvac-boiler-elec-only.xml',
    'base-hvac-autosize-boiler-gas-central-ac-1-speed.xml' => 'base-hvac-boiler-gas-central-ac-1-speed.xml',
    'base-hvac-autosize-boiler-gas-only.xml' => 'base-hvac-boiler-gas-only.xml',
    'base-hvac-autosize-central-ac-only-1-speed.xml' => 'base-hvac-central-ac-only-1-speed.xml',
    'base-hvac-autosize-central-ac-only-2-speed.xml' => 'base-hvac-central-ac-only-2-speed.xml',
    'base-hvac-autosize-central-ac-only-var-speed.xml' => 'base-hvac-central-ac-only-var-speed.xml',
    'base-hvac-autosize-central-ac-plus-air-to-air-heat-pump-heating.xml' => 'base-hvac-central-ac-plus-air-to-air-heat-pump-heating.xml',
    'base-hvac-autosize-dual-fuel-air-to-air-heat-pump-1-speed.xml' => 'base-hvac-dual-fuel-air-to-air-heat-pump-1-speed.xml',
    'base-hvac-autosize-dual-fuel-mini-split-heat-pump-ducted.xml' => 'base-hvac-dual-fuel-mini-split-heat-pump-ducted.xml',
    'base-hvac-autosize-elec-resistance-only.xml' => 'base-hvac-elec-resistance-only.xml',
    'base-hvac-autosize-evap-cooler-furnace-gas.xml' => 'base-hvac-evap-cooler-furnace-gas.xml',
    'base-hvac-autosize-floor-furnace-propane-only.xml' => 'base-hvac-floor-furnace-propane-only.xml',
    'base-hvac-autosize-furnace-elec-only.xml' => 'base-hvac-furnace-elec-only.xml',
    'base-hvac-autosize-furnace-gas-central-ac-2-speed.xml' => 'base-hvac-furnace-gas-central-ac-2-speed.xml',
    'base-hvac-autosize-furnace-gas-central-ac-var-speed.xml' => 'base-hvac-furnace-gas-central-ac-var-speed.xml',
    'base-hvac-autosize-furnace-gas-only.xml' => 'base-hvac-furnace-gas-only.xml',
    'base-hvac-autosize-furnace-gas-room-ac.xml' => 'base-hvac-furnace-gas-room-ac.xml',
    'base-hvac-autosize-ground-to-air-heat-pump.xml' => 'base-hvac-ground-to-air-heat-pump.xml',
    'base-hvac-autosize-ground-to-air-heat-pump-cooling-only.xml' => 'base-hvac-ground-to-air-heat-pump-cooling-only.xml',
    'base-hvac-autosize-ground-to-air-heat-pump-heating-only.xml' => 'base-hvac-ground-to-air-heat-pump-heating-only.xml',
    'base-hvac-autosize-ground-to-air-heat-pump-manual-s-oversize-allowances.xml' => 'base-hvac-autosize-ground-to-air-heat-pump.xml',
    'base-hvac-autosize-mini-split-heat-pump-ducted.xml' => 'base-hvac-mini-split-heat-pump-ducted.xml',
    'base-hvac-autosize-mini-split-heat-pump-ducted-cooling-only.xml' => 'base-hvac-mini-split-heat-pump-ducted-cooling-only.xml',
    'base-hvac-autosize-mini-split-heat-pump-ducted-heating-only.xml' => 'base-hvac-mini-split-heat-pump-ducted-heating-only.xml',
    'base-hvac-autosize-mini-split-heat-pump-ducted-manual-s-oversize-allowances.xml' => 'base-hvac-autosize-mini-split-heat-pump-ducted.xml',
    'base-hvac-autosize-mini-split-heat-pump-ductless-backup-stove.xml' => 'base-hvac-mini-split-heat-pump-ductless-backup-stove.xml',
    'base-hvac-autosize-mini-split-air-conditioner-only-ducted.xml' => 'base-hvac-mini-split-air-conditioner-only-ducted.xml',
    'base-hvac-autosize-ptac.xml' => 'base-hvac-ptac.xml',
    'base-hvac-autosize-ptac-with-heating.xml' => 'base-hvac-ptac-with-heating.xml',
    'base-hvac-autosize-pthp.xml' => 'base-hvac-pthp.xml',
    'base-hvac-autosize-room-ac-only.xml' => 'base-hvac-room-ac-only.xml',
    'base-hvac-autosize-stove-oil-only.xml' => 'base-hvac-stove-oil-only.xml',
    'base-hvac-autosize-wall-furnace-elec-only.xml' => 'base-hvac-wall-furnace-elec-only.xml',
    'base-hvac-boiler-coal-only.xml' => 'base-hvac-boiler-gas-only.xml',
    'base-hvac-boiler-elec-only.xml' => 'base.xml',
    'base-hvac-boiler-gas-central-ac-1-speed.xml' => 'base.xml',
    'base-hvac-boiler-gas-only.xml' => 'base.xml',
    'base-hvac-boiler-oil-only.xml' => 'base-hvac-boiler-gas-only.xml',
    'base-hvac-boiler-propane-only.xml' => 'base-hvac-boiler-gas-only.xml',
    'base-hvac-boiler-wood-only.xml' => 'base-hvac-boiler-gas-only.xml',
    'base-hvac-central-ac-only-1-speed.xml' => 'base.xml',
    'base-hvac-central-ac-only-2-speed.xml' => 'base.xml',
    'base-hvac-central-ac-only-var-speed.xml' => 'base.xml',
    'base-hvac-central-ac-plus-air-to-air-heat-pump-heating.xml' => 'base-hvac-central-ac-only-1-speed.xml',
    'base-hvac-dse.xml' => 'base.xml',
    'base-hvac-dual-fuel-air-to-air-heat-pump-1-speed.xml' => 'base-hvac-air-to-air-heat-pump-1-speed.xml',
    'base-hvac-dual-fuel-air-to-air-heat-pump-1-speed-electric.xml' => 'base-hvac-dual-fuel-air-to-air-heat-pump-1-speed.xml',
    'base-hvac-dual-fuel-air-to-air-heat-pump-2-speed.xml' => 'base-hvac-air-to-air-heat-pump-2-speed.xml',
    'base-hvac-dual-fuel-air-to-air-heat-pump-var-speed.xml' => 'base-hvac-air-to-air-heat-pump-var-speed.xml',
    'base-hvac-dual-fuel-mini-split-heat-pump-ducted.xml' => 'base-hvac-mini-split-heat-pump-ducted.xml',
    'base-hvac-ducts-leakage-cfm50.xml' => 'base.xml',
    'base-hvac-ducts-leakage-percent.xml' => 'base.xml',
    'base-hvac-ducts-area-fractions.xml' => 'base-enclosure-2stories.xml',
    'base-hvac-elec-resistance-only.xml' => 'base.xml',
    'base-hvac-evap-cooler-furnace-gas.xml' => 'base.xml',
    'base-hvac-evap-cooler-only.xml' => 'base.xml',
    'base-hvac-evap-cooler-only-ducted.xml' => 'base.xml',
    'base-hvac-fireplace-wood-only.xml' => 'base-hvac-stove-oil-only.xml',
    'base-hvac-fixed-heater-gas-only.xml' => 'base.xml',
    'base-hvac-floor-furnace-propane-only.xml' => 'base-hvac-stove-oil-only.xml',
    'base-hvac-furnace-coal-only.xml' => 'base-hvac-furnace-gas-only.xml',
    'base-hvac-furnace-elec-central-ac-1-speed.xml' => 'base.xml',
    'base-hvac-furnace-elec-only.xml' => 'base.xml',
    'base-hvac-furnace-gas-central-ac-2-speed.xml' => 'base.xml',
    'base-hvac-furnace-gas-central-ac-var-speed.xml' => 'base.xml',
    'base-hvac-furnace-gas-only.xml' => 'base.xml',
    'base-hvac-furnace-gas-room-ac.xml' => 'base.xml',
    'base-hvac-furnace-oil-only.xml' => 'base-hvac-furnace-gas-only.xml',
    'base-hvac-furnace-propane-only.xml' => 'base-hvac-furnace-gas-only.xml',
    'base-hvac-furnace-wood-only.xml' => 'base-hvac-furnace-gas-only.xml',
    'base-hvac-furnace-x3-dse.xml' => 'base.xml',
    'base-hvac-ground-to-air-heat-pump.xml' => 'base.xml',
    'base-hvac-ground-to-air-heat-pump-cooling-only.xml' => 'base-hvac-ground-to-air-heat-pump.xml',
    'base-hvac-ground-to-air-heat-pump-heating-only.xml' => 'base-hvac-ground-to-air-heat-pump.xml',
    'base-hvac-install-quality-air-to-air-heat-pump-1-speed.xml' => 'base-hvac-air-to-air-heat-pump-1-speed.xml',
    'base-hvac-install-quality-air-to-air-heat-pump-2-speed.xml' => 'base-hvac-air-to-air-heat-pump-2-speed.xml',
    'base-hvac-install-quality-air-to-air-heat-pump-var-speed.xml' => 'base-hvac-air-to-air-heat-pump-var-speed.xml',
    'base-hvac-install-quality-furnace-gas-central-ac-1-speed.xml' => 'base.xml',
    'base-hvac-install-quality-furnace-gas-central-ac-2-speed.xml' => 'base-hvac-furnace-gas-central-ac-2-speed.xml',
    'base-hvac-install-quality-furnace-gas-central-ac-var-speed.xml' => 'base-hvac-furnace-gas-central-ac-var-speed.xml',
    'base-hvac-install-quality-furnace-gas-only.xml' => 'base-hvac-furnace-gas-only.xml',
    'base-hvac-install-quality-ground-to-air-heat-pump.xml' => 'base-hvac-ground-to-air-heat-pump.xml',
    'base-hvac-install-quality-mini-split-heat-pump-ducted.xml' => 'base-hvac-mini-split-heat-pump-ducted.xml',
    'base-hvac-install-quality-mini-split-air-conditioner-only-ducted.xml' => 'base-hvac-mini-split-air-conditioner-only-ducted.xml',
    'base-hvac-mini-split-air-conditioner-only-ducted.xml' => 'base.xml',
    'base-hvac-mini-split-air-conditioner-only-ductless.xml' => 'base-hvac-mini-split-air-conditioner-only-ducted.xml',
    'base-hvac-mini-split-heat-pump-ducted.xml' => 'base.xml',
    'base-hvac-mini-split-heat-pump-ducted-cooling-only.xml' => 'base-hvac-mini-split-heat-pump-ducted.xml',
    'base-hvac-mini-split-heat-pump-ducted-heating-only.xml' => 'base-hvac-mini-split-heat-pump-ducted.xml',
    'base-hvac-mini-split-heat-pump-ductless.xml' => 'base-hvac-mini-split-heat-pump-ducted.xml',
    'base-hvac-mini-split-heat-pump-ductless-backup-stove.xml' => 'base-hvac-mini-split-heat-pump-ductless.xml',
    'base-hvac-multiple.xml' => 'base.xml',
    'base-hvac-none.xml' => 'base.xml',
    'base-hvac-portable-heater-gas-only.xml' => 'base.xml',
    'base-hvac-ptac.xml' => 'base.xml',
    'base-hvac-ptac-with-heating.xml' => 'base-hvac-ptac.xml',
    'base-hvac-pthp.xml' => 'base-hvac-ground-to-air-heat-pump.xml',
    'base-hvac-room-ac-only.xml' => 'base.xml',
    'base-hvac-room-ac-only-33percent.xml' => 'base-hvac-room-ac-only.xml',
    'base-hvac-room-ac-only-ceer.xml' => 'base-hvac-room-ac-only.xml',
    'base-hvac-seasons.xml' => 'base.xml',
    'base-hvac-setpoints.xml' => 'base.xml',
    'base-hvac-setpoints-daily-schedules.xml' => 'base-hvac-setpoints-daily-setbacks.xml',
    'base-hvac-setpoints-daily-setbacks.xml' => 'base.xml',
    'base-hvac-stove-oil-only.xml' => 'base.xml',
    'base-hvac-stove-wood-pellets-only.xml' => 'base-hvac-stove-oil-only.xml',
    'base-hvac-undersized.xml' => 'base.xml',
    'base-hvac-undersized-allow-increased-fixed-capacities.xml' => 'base-hvac-undersized.xml',
    'base-hvac-wall-furnace-elec-only.xml' => 'base.xml',
    'base-lighting-ceiling-fans.xml' => 'base.xml',
    'base-lighting-holiday.xml' => 'base.xml',
    'base-lighting-none.xml' => 'base.xml',
    'base-location-AMY-2012.xml' => 'base.xml',
    'base-location-baltimore-md.xml' => 'base-foundation-unvented-crawlspace.xml',
    'base-location-capetown-zaf.xml' => 'base-foundation-vented-crawlspace.xml',
    'base-location-dallas-tx.xml' => 'base-foundation-slab.xml',
    'base-location-duluth-mn.xml' => 'base-foundation-unconditioned-basement.xml',
    'base-location-helena-mt.xml' => 'base.xml',
    'base-location-honolulu-hi.xml' => 'base-foundation-slab.xml',
    'base-location-miami-fl.xml' => 'base-foundation-slab.xml',
    'base-location-phoenix-az.xml' => 'base-foundation-slab.xml',
    'base-location-portland-or.xml' => 'base-foundation-vented-crawlspace.xml',
    'base-mechvent-balanced.xml' => 'base.xml',
    'base-mechvent-bath-kitchen-fans.xml' => 'base.xml',
    'base-mechvent-cfis.xml' => 'base.xml',
    'base-mechvent-cfis-dse.xml' => 'base-hvac-dse.xml',
    'base-mechvent-cfis-evap-cooler-only-ducted.xml' => 'base-hvac-evap-cooler-only-ducted.xml',
    'base-mechvent-erv.xml' => 'base.xml',
    'base-mechvent-erv-atre-asre.xml' => 'base.xml',
    'base-mechvent-exhaust.xml' => 'base.xml',
    'base-mechvent-exhaust-rated-flow-rate.xml' => 'base.xml',
    'base-mechvent-hrv.xml' => 'base.xml',
    'base-mechvent-hrv-asre.xml' => 'base.xml',
    'base-mechvent-multiple.xml' => 'base-mechvent-bath-kitchen-fans.xml',
    'base-mechvent-supply.xml' => 'base.xml',
    'base-mechvent-whole-house-fan.xml' => 'base.xml',
    'base-misc-defaults.xml' => 'base.xml',
    'base-misc-emissions.xml' => 'base-pv-battery-outside.xml',
    'base-misc-generators.xml' => 'base.xml',
    'base-misc-loads-large-uncommon.xml' => 'base-schedules-simple.xml',
    'base-misc-loads-large-uncommon2.xml' => 'base-misc-loads-large-uncommon.xml',
    'base-misc-loads-none.xml' => 'base.xml',
    'base-misc-neighbor-shading.xml' => 'base.xml',
    'base-misc-shielding-of-home.xml' => 'base.xml',
    'base-misc-usage-multiplier.xml' => 'base.xml',
    'base-multiple-buildings.xml' => 'base.xml',
    'base-pv.xml' => 'base.xml',
    'base-pv-battery-ah.xml' => 'base-pv-battery-outside.xml',
    'base-pv-battery-outside.xml' => 'base-battery-outside.xml',
    'base-pv-battery-outside-degrades.xml' => 'base-pv-battery-outside.xml',
    'base-pv-battery-garage.xml' => 'base-enclosure-garage.xml',
    'base-schedules-simple.xml' => 'base.xml',
    'base-schedules-detailed-smooth.xml' => 'base.xml',
    'base-schedules-detailed-stochastic.xml' => 'base.xml',
    'base-schedules-detailed-stochastic-vacancy.xml' => 'base.xml',
    'base-simcontrol-calendar-year-custom.xml' => 'base.xml',
    'base-simcontrol-daylight-saving-custom.xml' => 'base.xml',
    'base-simcontrol-daylight-saving-disabled.xml' => 'base.xml',
    'base-simcontrol-runperiod-1-month.xml' => 'base.xml',
    'base-simcontrol-timestep-10-mins.xml' => 'base.xml',
  }

  puts "Generating #{hpxmls_files.size} HPXML files..."

  hpxml_docs = {}
  hpxmls_files.each_with_index do |(hpxml_file, parent), i|
    puts "[#{i + 1}/#{hpxmls_files.size}] Generating #{hpxml_file}..."

    begin
      all_hpxml_files = [hpxml_file]
      unless parent.nil?
        all_hpxml_files.unshift(parent)
      end
      while not parent.nil?
        next unless hpxmls_files.keys.include? parent

        unless hpxmls_files[parent].nil?
          all_hpxml_files.unshift(hpxmls_files[parent])
        end
        parent = hpxmls_files[parent]
      end

      args = {}
      sch_args = {}
      all_hpxml_files.each do |f|
        set_measure_argument_values(f, args, sch_args)
      end

      measures = {}
      measures['BuildResidentialHPXML'] = [args] if !args.empty?
      measures['BuildResidentialScheduleFile'] = [sch_args] if !sch_args.empty?

      measures_dir = File.dirname(__FILE__)
      model = OpenStudio::Model::Model.new
      runner = OpenStudio::Measure::OSRunner.new(OpenStudio::WorkflowJSON.new)

      # Apply measure
      success = apply_measures(measures_dir, measures, runner, model)

      # Report warnings/errors
      runner.result.stepErrors.each do |s|
        puts "Error: #{s}"
      end

      if not success
        puts "\nError: Did not successfully generate #{hpxml_file}."
        exit!
      end

      if hpxml_file.include? 'ASHRAE_Standard_140'
        hpxml_path = File.absolute_path(File.join(tests_dir, '..', 'tests', hpxml_file))
        hpxml = HPXML.new(hpxml_path: hpxml_path, collapse_enclosure: false)
        apply_hpxml_modification_ashrae_140(hpxml_file, hpxml)
      else
        hpxml_path = File.absolute_path(File.join(tests_dir, hpxml_file))
        hpxml = HPXML.new(hpxml_path: hpxml_path, collapse_enclosure: false)
        apply_hpxml_modification(hpxml_file, hpxml)
      end

      hpxml_doc = hpxml.to_oga()

      if ['base-multiple-buildings.xml'].include? hpxml_file
        # HPXML class doesn't support multiple buildings, so we'll stitch together manually.
        hpxml_element = XMLHelper.get_element(hpxml_doc, '/HPXML')
        building_element = XMLHelper.get_element(hpxml_element, 'Building')
        for i in 2..3
          new_building_element = deep_copy_object(building_element)

          # Make all IDs unique so the HPXML is valid
          new_building_element.each_node do |node|
            next unless node.is_a?(Oga::XML::Element)
            next if XMLHelper.get_attribute_value(node, 'id').nil?

            XMLHelper.add_attribute(node, 'id', "#{XMLHelper.get_attribute_value(node, 'id')}_#{i}")
          end

          hpxml_element.children << new_building_element
        end
      end

      XMLHelper.write_file(hpxml_doc, hpxml_path)
      hpxml_docs[File.basename(hpxml_file)] = deep_copy_object(hpxml_doc)

      # Validate file against HPXML schema
      schemas_dir = File.absolute_path(File.join(File.dirname(__FILE__), 'HPXMLtoOpenStudio/resources/hpxml_schema'))
      errors = XMLHelper.validate(hpxml_doc.to_s, File.join(schemas_dir, 'HPXML.xsd'), nil)
      if errors.size > 0
        fail "ERRORS: #{errors}"
      end

      # Check for errors
      errors = hpxml.check_for_errors()
      if errors.size > 0
        fail "ERRORS: #{errors}"
      end
    rescue Exception => e
      puts "\n#{e}\n#{e.backtrace.join('\n')}"
      puts "\nError: Did not successfully generate #{hpxml_file}."
      exit!
    end
  end

  puts "\n"

  # Print warnings about extra files
  abs_hpxml_files = []
  dirs = [nil]
  hpxmls_files.keys.each do |hpxml_file|
    abs_hpxml_files << File.absolute_path(File.join(tests_dir, hpxml_file))
    next unless hpxml_file.include? '/'

    dirs << hpxml_file.split('/')[0] + '/'
  end
  dirs.uniq.each do |dir|
    Dir["#{tests_dir}/#{dir}*.xml"].each do |hpxml|
      next if abs_hpxml_files.include? File.absolute_path(hpxml)

      puts "Warning: Extra HPXML file found at #{File.absolute_path(hpxml)}"
    end
  end

  if hpxml_docs.size != hpxmls_files.size
    return
  end

  return hpxml_docs
end

def set_measure_argument_values(hpxml_file, args, sch_args)
  if hpxml_file.include? 'ASHRAE_Standard_140'
    args['hpxml_path'] = "../workflow/tests/#{hpxml_file}"
  else
    args['hpxml_path'] = "../workflow/sample_files/#{hpxml_file}"
  end

  if ['base.xml'].include? hpxml_file
    args['simulation_control_timestep'] = 60
    args['site_iecc_zone'] = '5B'
    args['site_state_code'] = 'CO'
    args['weather_station_epw_filepath'] = 'USA_CO_Denver.Intl.AP.725650_TMY3.epw'
    args['site_type'] = HPXML::SiteTypeSuburban
    args['geometry_unit_type'] = HPXML::ResidentialTypeSFD
    args['geometry_unit_cfa'] = 2700.0
    args['geometry_unit_left_wall_is_adiabatic'] = false
    args['geometry_unit_right_wall_is_adiabatic'] = false
    args['geometry_unit_front_wall_is_adiabatic'] = false
    args['geometry_unit_back_wall_is_adiabatic'] = false
    args['geometry_unit_num_floors_above_grade'] = 1
    args['geometry_average_ceiling_height'] = 8.0
    args['geometry_unit_orientation'] = 180.0
    args['geometry_unit_aspect_ratio'] = 1.5
    args['geometry_garage_width'] = 0.0
    args['geometry_garage_depth'] = 20.0
    args['geometry_garage_protrusion'] = 0.0
    args['geometry_garage_position'] = 'Right'
    args['geometry_foundation_type'] = HPXML::FoundationTypeBasementConditioned
    args['geometry_foundation_height'] = 8.0
    args['geometry_foundation_height_above_grade'] = 1.0
    args['geometry_rim_joist_height'] = 9.25
    args['geometry_roof_type'] = 'gable'
    args['geometry_roof_pitch'] = '6:12'
    args['geometry_attic_type'] = HPXML::AtticTypeUnvented
    args['geometry_eaves_depth'] = 0
    args['geometry_unit_num_bedrooms'] = 3
    args['geometry_unit_num_bathrooms'] = 2
    args['geometry_unit_num_occupants'] = 3
    args['geometry_has_flue_or_chimney'] = Constants.Auto
    args['floor_over_foundation_assembly_r'] = 0
    args['floor_over_garage_assembly_r'] = 0
    args['foundation_wall_type'] = Constants.Auto
    args['foundation_wall_thickness'] = 8.0
    args['foundation_wall_insulation_r'] = 8.9
    args['foundation_wall_insulation_distance_to_top'] = 0.0
    args['foundation_wall_insulation_distance_to_bottom'] = 8.0
    args['rim_joist_assembly_r'] = 23.0
    args['slab_perimeter_insulation_r'] = 0
    args['slab_perimeter_depth'] = 0
    args['slab_under_insulation_r'] = 0
    args['slab_under_width'] = 0
    args['slab_thickness'] = 4.0
    args['slab_carpet_fraction'] = 0.0
    args['slab_carpet_r'] = 0.0
    args['ceiling_assembly_r'] = 39.3
    args['roof_material_type'] = HPXML::RoofTypeAsphaltShingles
    args['roof_color'] = HPXML::ColorMedium
    args['roof_assembly_r'] = 2.3
    args['roof_radiant_barrier'] = false
    args['roof_radiant_barrier_grade'] = 1
    args['neighbor_front_distance'] = 0
    args['neighbor_back_distance'] = 0
    args['neighbor_left_distance'] = 0
    args['neighbor_right_distance'] = 0
    args['neighbor_front_height'] = Constants.Auto
    args['neighbor_back_height'] = Constants.Auto
    args['neighbor_left_height'] = Constants.Auto
    args['neighbor_right_height'] = Constants.Auto
    args['wall_type'] = HPXML::WallTypeWoodStud
    args['wall_siding_type'] = HPXML::SidingTypeWood
    args['wall_color'] = HPXML::ColorMedium
    args['wall_assembly_r'] = 23
    args['window_front_wwr'] = 0
    args['window_back_wwr'] = 0
    args['window_left_wwr'] = 0
    args['window_right_wwr'] = 0
    args['window_area_front'] = 108.0
    args['window_area_back'] = 108.0
    args['window_area_left'] = 72.0
    args['window_area_right'] = 72.0
    args['window_aspect_ratio'] = 1.333
    args['window_fraction_operable'] = 0.67
    args['window_ufactor'] = 0.33
    args['window_shgc'] = 0.45
    args['window_interior_shading_winter'] = 0.85
    args['window_interior_shading_summer'] = 0.7
    args['overhangs_front_depth'] = 0
    args['overhangs_back_depth'] = 0
    args['overhangs_left_depth'] = 0
    args['overhangs_right_depth'] = 0
    args['overhangs_front_distance_to_top_of_window'] = 0
    args['overhangs_back_distance_to_top_of_window'] = 0
    args['overhangs_left_distance_to_top_of_window'] = 0
    args['overhangs_right_distance_to_top_of_window'] = 0
    args['overhangs_front_distance_to_bottom_of_window'] = 0
    args['overhangs_back_distance_to_bottom_of_window'] = 0
    args['overhangs_left_distance_to_bottom_of_window'] = 0
    args['overhangs_right_distance_to_bottom_of_window'] = 0
    args['skylight_area_front'] = 0
    args['skylight_area_back'] = 0
    args['skylight_area_left'] = 0
    args['skylight_area_right'] = 0
    args['skylight_ufactor'] = 0.33
    args['skylight_shgc'] = 0.45
    args['door_area'] = 40.0
    args['door_rvalue'] = 4.4
    args['air_leakage_units'] = HPXML::UnitsACH
    args['air_leakage_house_pressure'] = 50
    args['air_leakage_value'] = 3
    args['site_shielding_of_home'] = Constants.Auto
    args['heating_system_type'] = HPXML::HVACTypeFurnace
    args['heating_system_fuel'] = HPXML::FuelTypeNaturalGas
    args['heating_system_heating_efficiency'] = 0.92
    args['heating_system_heating_capacity'] = 36000.0
    args['heating_system_fraction_heat_load_served'] = 1
    args['cooling_system_type'] = HPXML::HVACTypeCentralAirConditioner
    args['cooling_system_cooling_efficiency_type'] = HPXML::UnitsSEER
    args['cooling_system_cooling_efficiency'] = 13.0
    args['cooling_system_cooling_compressor_type'] = HPXML::HVACCompressorTypeSingleStage
    args['cooling_system_cooling_sensible_heat_fraction'] = 0.73
    args['cooling_system_cooling_capacity'] = 24000.0
    args['cooling_system_fraction_cool_load_served'] = 1
    args['cooling_system_is_ducted'] = false
    args['heat_pump_type'] = 'none'
    args['heat_pump_heating_efficiency_type'] = HPXML::UnitsHSPF
    args['heat_pump_heating_efficiency'] = 7.7
    args['heat_pump_cooling_efficiency_type'] = HPXML::UnitsSEER
    args['heat_pump_cooling_efficiency'] = 13.0
    args['heat_pump_cooling_compressor_type'] = HPXML::HVACCompressorTypeSingleStage
    args['heat_pump_cooling_sensible_heat_fraction'] = 0.73
    args['heat_pump_heating_capacity'] = 36000.0
    args['heat_pump_heating_capacity_17_f'] = Constants.Auto
    args['heat_pump_cooling_capacity'] = 36000.0
    args['heat_pump_fraction_heat_load_served'] = 1
    args['heat_pump_fraction_cool_load_served'] = 1
    args['heat_pump_backup_type'] = 'none'
    args['heat_pump_backup_fuel'] = HPXML::FuelTypeElectricity
    args['heat_pump_backup_heating_efficiency'] = 1
    args['heat_pump_backup_heating_capacity'] = 36000.0
    args['hvac_control_heating_weekday_setpoint'] = 68
    args['hvac_control_heating_weekend_setpoint'] = 68
    args['hvac_control_cooling_weekday_setpoint'] = 78
    args['hvac_control_cooling_weekend_setpoint'] = 78
    args['ducts_leakage_units'] = HPXML::UnitsCFM25
    args['ducts_supply_leakage_to_outside_value'] = 75.0
    args['ducts_return_leakage_to_outside_value'] = 25.0
    args['ducts_supply_insulation_r'] = 4.0
    args['ducts_return_insulation_r'] = 0.0
    args['ducts_supply_location'] = HPXML::LocationAtticUnvented
    args['ducts_return_location'] = HPXML::LocationAtticUnvented
    args['ducts_supply_surface_area'] = 150.0
    args['ducts_return_surface_area'] = 50.0
    args['heating_system_2_type'] = 'none'
    args['heating_system_2_fuel'] = HPXML::FuelTypeElectricity
    args['heating_system_2_heating_efficiency'] = 1.0
    args['heating_system_2_heating_capacity'] = Constants.Auto
    args['heating_system_2_fraction_heat_load_served'] = 0.25
    args['mech_vent_fan_type'] = 'none'
    args['mech_vent_flow_rate'] = 110
    args['mech_vent_hours_in_operation'] = 24
    args['mech_vent_recovery_efficiency_type'] = 'Unadjusted'
    args['mech_vent_total_recovery_efficiency'] = 0.48
    args['mech_vent_sensible_recovery_efficiency'] = 0.72
    args['mech_vent_fan_power'] = 30
    args['mech_vent_num_units_served'] = 1
    args['mech_vent_2_fan_type'] = 'none'
    args['mech_vent_2_flow_rate'] = 110
    args['mech_vent_2_hours_in_operation'] = 24
    args['mech_vent_2_recovery_efficiency_type'] = 'Unadjusted'
    args['mech_vent_2_total_recovery_efficiency'] = 0.48
    args['mech_vent_2_sensible_recovery_efficiency'] = 0.72
    args['mech_vent_2_fan_power'] = 30
    args['kitchen_fans_quantity'] = 0
    args['bathroom_fans_quantity'] = 0
    args['whole_house_fan_present'] = false
    args['whole_house_fan_flow_rate'] = 4500
    args['whole_house_fan_power'] = 300
    args['water_heater_type'] = HPXML::WaterHeaterTypeStorage
    args['water_heater_fuel_type'] = HPXML::FuelTypeElectricity
    args['water_heater_location'] = HPXML::LocationLivingSpace
    args['water_heater_tank_volume'] = 40
    args['water_heater_efficiency_type'] = 'EnergyFactor'
    args['water_heater_efficiency'] = 0.95
    args['water_heater_recovery_efficiency'] = 0.76
    args['water_heater_heating_capacity'] = 18767
    args['water_heater_standby_loss'] = 0
    args['water_heater_jacket_rvalue'] = 0
    args['water_heater_setpoint_temperature'] = 125
    args['water_heater_num_units_served'] = 1
    args['hot_water_distribution_system_type'] = HPXML::DHWDistTypeStandard
    args['hot_water_distribution_standard_piping_length'] = 50
    args['hot_water_distribution_recirc_control_type'] = HPXML::DHWRecirControlTypeNone
    args['hot_water_distribution_recirc_piping_length'] = 50
    args['hot_water_distribution_recirc_branch_piping_length'] = 50
    args['hot_water_distribution_recirc_pump_power'] = 50
    args['hot_water_distribution_pipe_r'] = 0.0
    args['dwhr_facilities_connected'] = 'none'
    args['dwhr_equal_flow'] = true
    args['dwhr_efficiency'] = 0.55
    args['water_fixtures_shower_low_flow'] = true
    args['water_fixtures_sink_low_flow'] = false
    args['water_fixtures_usage_multiplier'] = 1.0
    args['solar_thermal_system_type'] = 'none'
    args['solar_thermal_collector_area'] = 40.0
    args['solar_thermal_collector_loop_type'] = HPXML::SolarThermalLoopTypeDirect
    args['solar_thermal_collector_type'] = HPXML::SolarThermalTypeEvacuatedTube
    args['solar_thermal_collector_azimuth'] = 180
    args['solar_thermal_collector_tilt'] = 20
    args['solar_thermal_collector_rated_optical_efficiency'] = 0.5
    args['solar_thermal_collector_rated_thermal_losses'] = 0.2799
    args['solar_thermal_storage_volume'] = Constants.Auto
    args['solar_thermal_solar_fraction'] = 0
    args['pv_system_module_type'] = 'none'
    args['pv_system_location'] = Constants.Auto
    args['pv_system_tracking'] = Constants.Auto
    args['pv_system_array_azimuth'] = 180
    args['pv_system_array_tilt'] = 20
    args['pv_system_max_power_output'] = 4000
    args['pv_system_inverter_efficiency'] = 0.96
    args['pv_system_system_losses_fraction'] = 0.14
    args['pv_system_num_bedrooms_served'] = 3
    args['pv_system_2_module_type'] = 'none'
    args['pv_system_2_location'] = Constants.Auto
    args['pv_system_2_tracking'] = Constants.Auto
    args['pv_system_2_array_azimuth'] = 180
    args['pv_system_2_array_tilt'] = 20
    args['pv_system_2_max_power_output'] = 4000
    args['battery_location'] = 'none'
    args['battery_power'] = Constants.Auto
    args['battery_capacity'] = Constants.Auto
    args['lighting_interior_fraction_cfl'] = 0.4
    args['lighting_interior_fraction_lfl'] = 0.1
    args['lighting_interior_fraction_led'] = 0.25
    args['lighting_interior_usage_multiplier'] = 1.0
    args['lighting_exterior_fraction_cfl'] = 0.4
    args['lighting_exterior_fraction_lfl'] = 0.1
    args['lighting_exterior_fraction_led'] = 0.25
    args['lighting_exterior_usage_multiplier'] = 1.0
    args['lighting_garage_fraction_cfl'] = 0.4
    args['lighting_garage_fraction_lfl'] = 0.1
    args['lighting_garage_fraction_led'] = 0.25
    args['lighting_garage_usage_multiplier'] = 1.0
    args['holiday_lighting_present'] = false
    args['holiday_lighting_daily_kwh'] = Constants.Auto
    args['dehumidifier_type'] = 'none'
    args['dehumidifier_efficiency_type'] = 'EnergyFactor'
    args['dehumidifier_efficiency'] = 1.8
    args['dehumidifier_capacity'] = 40
    args['dehumidifier_rh_setpoint'] = 0.5
    args['dehumidifier_fraction_dehumidification_load_served'] = 1
    args['clothes_washer_location'] = HPXML::LocationLivingSpace
    args['clothes_washer_efficiency_type'] = 'IntegratedModifiedEnergyFactor'
    args['clothes_washer_efficiency'] = 1.21
    args['clothes_washer_rated_annual_kwh'] = 380.0
    args['clothes_washer_label_electric_rate'] = 0.12
    args['clothes_washer_label_gas_rate'] = 1.09
    args['clothes_washer_label_annual_gas_cost'] = 27.0
    args['clothes_washer_label_usage'] = 6.0
    args['clothes_washer_capacity'] = 3.2
    args['clothes_washer_usage_multiplier'] = 1.0
    args['clothes_dryer_location'] = HPXML::LocationLivingSpace
    args['clothes_dryer_fuel_type'] = HPXML::FuelTypeElectricity
    args['clothes_dryer_efficiency_type'] = 'CombinedEnergyFactor'
    args['clothes_dryer_efficiency'] = 3.73
    args['clothes_dryer_vented_flow_rate'] = 150.0
    args['clothes_dryer_usage_multiplier'] = 1.0
    args['dishwasher_location'] = HPXML::LocationLivingSpace
    args['dishwasher_efficiency_type'] = 'RatedAnnualkWh'
    args['dishwasher_efficiency'] = 307
    args['dishwasher_label_electric_rate'] = 0.12
    args['dishwasher_label_gas_rate'] = 1.09
    args['dishwasher_label_annual_gas_cost'] = 22.32
    args['dishwasher_label_usage'] = 4.0
    args['dishwasher_place_setting_capacity'] = 12
    args['dishwasher_usage_multiplier'] = 1.0
    args['refrigerator_location'] = HPXML::LocationLivingSpace
    args['refrigerator_rated_annual_kwh'] = 650.0
    args['refrigerator_usage_multiplier'] = 1.0
    args['extra_refrigerator_location'] = 'none'
    args['extra_refrigerator_rated_annual_kwh'] = Constants.Auto
    args['extra_refrigerator_usage_multiplier'] = 1.0
    args['freezer_location'] = 'none'
    args['freezer_rated_annual_kwh'] = Constants.Auto
    args['freezer_usage_multiplier'] = 1.0
    args['cooking_range_oven_location'] = HPXML::LocationLivingSpace
    args['cooking_range_oven_fuel_type'] = HPXML::FuelTypeElectricity
    args['cooking_range_oven_is_induction'] = false
    args['cooking_range_oven_is_convection'] = false
    args['cooking_range_oven_usage_multiplier'] = 1.0
    args['ceiling_fan_present'] = false
    args['ceiling_fan_efficiency'] = Constants.Auto
    args['ceiling_fan_quantity'] = Constants.Auto
    args['ceiling_fan_cooling_setpoint_temp_offset'] = 0
    args['misc_plug_loads_television_present'] = true
    args['misc_plug_loads_television_annual_kwh'] = 620.0
    args['misc_plug_loads_television_usage_multiplier'] = 1.0
    args['misc_plug_loads_other_annual_kwh'] = 2457.0
    args['misc_plug_loads_other_frac_sensible'] = 0.855
    args['misc_plug_loads_other_frac_latent'] = 0.045
    args['misc_plug_loads_other_usage_multiplier'] = 1.0
    args['misc_plug_loads_well_pump_present'] = false
    args['misc_plug_loads_well_pump_annual_kwh'] = Constants.Auto
    args['misc_plug_loads_well_pump_usage_multiplier'] = 0.0
    args['misc_plug_loads_vehicle_present'] = false
    args['misc_plug_loads_vehicle_annual_kwh'] = Constants.Auto
    args['misc_plug_loads_vehicle_usage_multiplier'] = 0.0
    args['misc_fuel_loads_grill_present'] = false
    args['misc_fuel_loads_grill_fuel_type'] = HPXML::FuelTypeNaturalGas
    args['misc_fuel_loads_grill_annual_therm'] = Constants.Auto
    args['misc_fuel_loads_grill_usage_multiplier'] = 0.0
    args['misc_fuel_loads_lighting_present'] = false
    args['misc_fuel_loads_lighting_fuel_type'] = HPXML::FuelTypeNaturalGas
    args['misc_fuel_loads_lighting_annual_therm'] = Constants.Auto
    args['misc_fuel_loads_lighting_usage_multiplier'] = 0.0
    args['misc_fuel_loads_fireplace_present'] = false
    args['misc_fuel_loads_fireplace_fuel_type'] = HPXML::FuelTypeNaturalGas
    args['misc_fuel_loads_fireplace_annual_therm'] = Constants.Auto
    args['misc_fuel_loads_fireplace_frac_sensible'] = Constants.Auto
    args['misc_fuel_loads_fireplace_frac_latent'] = Constants.Auto
    args['misc_fuel_loads_fireplace_usage_multiplier'] = 0.0
    args['pool_present'] = false
    args['pool_pump_annual_kwh'] = Constants.Auto
    args['pool_pump_usage_multiplier'] = 1.0
    args['pool_heater_type'] = HPXML::HeaterTypeElectricResistance
    args['pool_heater_annual_kwh'] = Constants.Auto
    args['pool_heater_annual_therm'] = Constants.Auto
    args['pool_heater_usage_multiplier'] = 1.0
    args['hot_tub_present'] = false
    args['hot_tub_pump_annual_kwh'] = Constants.Auto
    args['hot_tub_pump_usage_multiplier'] = 1.0
    args['hot_tub_heater_type'] = HPXML::HeaterTypeElectricResistance
    args['hot_tub_heater_annual_kwh'] = Constants.Auto
    args['hot_tub_heater_annual_therm'] = Constants.Auto
    args['hot_tub_heater_usage_multiplier'] = 1.0
  elsif ['ASHRAE_Standard_140/L100AC.xml'].include? hpxml_file
    args['weather_station_epw_filepath'] = 'USA_CO_Colorado.Springs-Peterson.Field.724660_TMY3.epw'
    args['geometry_unit_type'] = HPXML::ResidentialTypeSFD
    args['geometry_unit_cfa'] = 1539.0
    args['geometry_unit_left_wall_is_adiabatic'] = false
    args['geometry_unit_right_wall_is_adiabatic'] = false
    args['geometry_unit_front_wall_is_adiabatic'] = false
    args['geometry_unit_back_wall_is_adiabatic'] = false
    args['geometry_unit_num_floors_above_grade'] = 1
    args['geometry_average_ceiling_height'] = 8.0
    args['geometry_unit_orientation'] = 180.0
    args['geometry_unit_aspect_ratio'] = 57.0 / 27.0
    args['geometry_garage_width'] = 0
    args['geometry_garage_depth'] = 0
    args['geometry_garage_protrusion'] = 0
    args['geometry_garage_position'] = 'Right'
    args['geometry_foundation_type'] = HPXML::FoundationTypeAmbient
    args['geometry_foundation_height'] = 7.25
    args['geometry_foundation_height_above_grade'] = 0.667
    args['geometry_rim_joist_height'] = 9.0
    args['geometry_roof_type'] = 'gable'
    args['geometry_roof_pitch'] = '4:12'
    args['geometry_attic_type'] = HPXML::AtticTypeVented
    args['geometry_eaves_depth'] = 0
    args['geometry_unit_num_bedrooms'] = 3
    args['geometry_unit_num_bathrooms'] = Constants.Auto
    args['geometry_unit_num_occupants'] = 0
    args['geometry_has_flue_or_chimney'] = Constants.Auto
    args['floor_over_foundation_assembly_r'] = 14.15
    args['floor_over_garage_assembly_r'] = 0
    args['foundation_wall_type'] = Constants.Auto
    args['foundation_wall_thickness'] = 6.0
    args['foundation_wall_insulation_r'] = 0
    args['foundation_wall_insulation_distance_to_top'] = 0
    args['foundation_wall_insulation_distance_to_bottom'] = 0
    args['rim_joist_assembly_r'] = 5.01
    args['slab_perimeter_insulation_r'] = 0
    args['slab_perimeter_depth'] = 0
    args['slab_under_insulation_r'] = 0
    args['slab_under_width'] = 0
    args['slab_thickness'] = 4.0
    args['slab_carpet_fraction'] = 0
    args['slab_carpet_r'] = 0
    args['ceiling_assembly_r'] = 18.45
    args['roof_material_type'] = HPXML::RoofTypeAsphaltShingles
    args['roof_color'] = HPXML::ColorMedium
    args['roof_assembly_r'] = 1.99
    args['roof_radiant_barrier'] = false
    args['roof_radiant_barrier_grade'] = 1
    args['neighbor_front_distance'] = 0
    args['neighbor_back_distance'] = 0
    args['neighbor_left_distance'] = 0
    args['neighbor_right_distance'] = 0
    args['neighbor_front_height'] = Constants.Auto
    args['neighbor_back_height'] = Constants.Auto
    args['neighbor_left_height'] = Constants.Auto
    args['neighbor_right_height'] = Constants.Auto
    args['wall_type'] = HPXML::WallTypeWoodStud
    args['wall_siding_type'] = HPXML::SidingTypeWood
    args['wall_color'] = HPXML::ColorMedium
    args['wall_assembly_r'] = 11.76
    args['window_front_wwr'] = 0
    args['window_back_wwr'] = 0
    args['window_left_wwr'] = 0
    args['window_right_wwr'] = 0
    args['window_area_front'] = 90
    args['window_area_back'] = 90
    args['window_area_left'] = 45
    args['window_area_right'] = 45
    args['window_aspect_ratio'] = 5.0 / 3.0
    args['window_fraction_operable'] = 0
    args['window_ufactor'] = 1.039
    args['window_shgc'] = 0.67
    args['window_interior_shading_winter'] = 1
    args['window_interior_shading_summer'] = 1
    args['overhangs_front_depth'] = 0
    args['overhangs_back_depth'] = 0
    args['overhangs_left_depth'] = 0
    args['overhangs_right_depth'] = 0
    args['overhangs_front_distance_to_top_of_window'] = 0
    args['overhangs_back_distance_to_top_of_window'] = 0
    args['overhangs_left_distance_to_top_of_window'] = 0
    args['overhangs_right_distance_to_top_of_window'] = 0
    args['overhangs_front_distance_to_bottom_of_window'] = 0
    args['overhangs_back_distance_to_bottom_of_window'] = 0
    args['overhangs_left_distance_to_bottom_of_window'] = 0
    args['overhangs_right_distance_to_bottom_of_window'] = 0
    args['skylight_area_front'] = 0
    args['skylight_area_back'] = 0
    args['skylight_area_left'] = 0
    args['skylight_area_right'] = 0
    args['skylight_ufactor'] = 0
    args['skylight_shgc'] = 0
    args['door_area'] = 40.0
    args['door_rvalue'] = 3.04
    args['air_leakage_units'] = HPXML::UnitsACHNatural
    args['air_leakage_house_pressure'] = 50
    args['air_leakage_value'] = 0.67
    args['site_shielding_of_home'] = Constants.Auto
    args['heating_system_type'] = 'none'
    args['heating_system_fuel'] = HPXML::FuelTypeNaturalGas
    args['heating_system_heating_efficiency'] = 0
    args['heating_system_heating_capacity'] = Constants.Auto
    args['heating_system_fraction_heat_load_served'] = 0
    args['cooling_system_type'] = 'none'
    args['cooling_system_cooling_efficiency_type'] = HPXML::UnitsSEER
    args['cooling_system_cooling_efficiency'] = 0
    args['cooling_system_cooling_compressor_type'] = HPXML::HVACCompressorTypeSingleStage
    args['cooling_system_cooling_sensible_heat_fraction'] = 0
    args['cooling_system_cooling_capacity'] = Constants.Auto
    args['cooling_system_fraction_cool_load_served'] = 0
    args['cooling_system_is_ducted'] = false
    args['heat_pump_type'] = 'none'
    args['heat_pump_heating_efficiency_type'] = HPXML::UnitsHSPF
    args['heat_pump_heating_efficiency'] = 0
    args['heat_pump_cooling_efficiency_type'] = HPXML::UnitsSEER
    args['heat_pump_cooling_efficiency'] = 0
    args['heat_pump_cooling_compressor_type'] = HPXML::HVACCompressorTypeSingleStage
    args['heat_pump_cooling_sensible_heat_fraction'] = 0
    args['heat_pump_heating_capacity'] = Constants.Auto
    args['heat_pump_heating_capacity_17_f'] = Constants.Auto
    args['heat_pump_cooling_capacity'] = Constants.Auto
    args['heat_pump_fraction_heat_load_served'] = 0
    args['heat_pump_fraction_cool_load_served'] = 0
    args['heat_pump_backup_type'] = 'none'
    args['heat_pump_backup_fuel'] = HPXML::FuelTypeElectricity
    args['heat_pump_backup_heating_efficiency'] = 0
    args['heat_pump_backup_heating_capacity'] = Constants.Auto
    args['hvac_control_heating_weekday_setpoint'] = 68
    args['hvac_control_heating_weekend_setpoint'] = 68
    args['hvac_control_cooling_weekday_setpoint'] = 78
    args['hvac_control_cooling_weekend_setpoint'] = 78
    args['ducts_leakage_units'] = HPXML::UnitsCFM25
    args['ducts_supply_leakage_to_outside_value'] = 0
    args['ducts_return_leakage_to_outside_value'] = 0
    args['ducts_supply_insulation_r'] = 0
    args['ducts_return_insulation_r'] = 0
    args['ducts_supply_location'] = HPXML::LocationLivingSpace
    args['ducts_return_location'] = HPXML::LocationLivingSpace
    args['ducts_supply_surface_area'] = 0
    args['ducts_return_surface_area'] = 0
    args['heating_system_2_type'] = 'none'
    args['heating_system_2_fuel'] = HPXML::FuelTypeElectricity
    args['heating_system_2_heating_efficiency'] = 0
    args['heating_system_2_heating_capacity'] = Constants.Auto
    args['heating_system_2_fraction_heat_load_served'] = 0
    args['mech_vent_fan_type'] = 'none'
    args['mech_vent_flow_rate'] = 0
    args['mech_vent_hours_in_operation'] = 0
    args['mech_vent_recovery_efficiency_type'] = 'Unadjusted'
    args['mech_vent_total_recovery_efficiency'] = 0
    args['mech_vent_sensible_recovery_efficiency'] = 0
    args['mech_vent_fan_power'] = 0
    args['mech_vent_num_units_served'] = 0
    args['mech_vent_2_fan_type'] = 'none'
    args['mech_vent_2_flow_rate'] = 0
    args['mech_vent_2_hours_in_operation'] = 0
    args['mech_vent_2_recovery_efficiency_type'] = 'Unadjusted'
    args['mech_vent_2_total_recovery_efficiency'] = 0
    args['mech_vent_2_sensible_recovery_efficiency'] = 0
    args['mech_vent_2_fan_power'] = 0
    args['kitchen_fans_quantity'] = 0
    args['bathroom_fans_quantity'] = 0
    args['whole_house_fan_present'] = false
    args['whole_house_fan_flow_rate'] = 0
    args['whole_house_fan_power'] = 0
    args['water_heater_type'] = 'none'
    args['water_heater_fuel_type'] = HPXML::FuelTypeElectricity
    args['water_heater_location'] = HPXML::LocationLivingSpace
    args['water_heater_tank_volume'] = 0
    args['water_heater_efficiency_type'] = 'EnergyFactor'
    args['water_heater_efficiency'] = 0
    args['water_heater_recovery_efficiency'] = 0
    args['water_heater_heating_capacity'] = Constants.Auto
    args['water_heater_standby_loss'] = 0
    args['water_heater_jacket_rvalue'] = 0
    args['water_heater_setpoint_temperature'] = 0
    args['water_heater_num_units_served'] = 0
    args['hot_water_distribution_system_type'] = HPXML::DHWDistTypeStandard
    args['hot_water_distribution_standard_piping_length'] = 0
    args['hot_water_distribution_recirc_control_type'] = HPXML::DHWRecirControlTypeNone
    args['hot_water_distribution_recirc_piping_length'] = 0
    args['hot_water_distribution_recirc_branch_piping_length'] = 0
    args['hot_water_distribution_recirc_pump_power'] = 0
    args['hot_water_distribution_pipe_r'] = 0
    args['dwhr_facilities_connected'] = 'none'
    args['dwhr_equal_flow'] = true
    args['dwhr_efficiency'] = 0
    args['water_fixtures_shower_low_flow'] = false
    args['water_fixtures_sink_low_flow'] = false
    args['water_fixtures_usage_multiplier'] = 0
    args['solar_thermal_system_type'] = 'none'
    args['solar_thermal_collector_area'] = 0
    args['solar_thermal_collector_loop_type'] = HPXML::SolarThermalLoopTypeDirect
    args['solar_thermal_collector_type'] = HPXML::SolarThermalTypeEvacuatedTube
    args['solar_thermal_collector_azimuth'] = 0
    args['solar_thermal_collector_tilt'] = 0
    args['solar_thermal_collector_rated_optical_efficiency'] = 0
    args['solar_thermal_collector_rated_thermal_losses'] = 0
    args['solar_thermal_storage_volume'] = Constants.Auto
    args['solar_thermal_solar_fraction'] = 0
    args['pv_system_module_type'] = 'none'
    args['pv_system_location'] = Constants.Auto
    args['pv_system_tracking'] = Constants.Auto
    args['pv_system_array_azimuth'] = 0
    args['pv_system_array_tilt'] = 0
    args['pv_system_max_power_output'] = 0
    args['pv_system_inverter_efficiency'] = 0
    args['pv_system_system_losses_fraction'] = 0
    args['pv_system_num_bedrooms_served'] = 0
    args['pv_system_2_module_type'] = 'none'
    args['pv_system_2_location'] = Constants.Auto
    args['pv_system_2_tracking'] = Constants.Auto
    args['pv_system_2_array_azimuth'] = 0
    args['pv_system_2_array_tilt'] = 0
    args['pv_system_2_max_power_output'] = 0
    args['battery_location'] = 'none'
    args['battery_power'] = Constants.Auto
    args['battery_capacity'] = Constants.Auto
    args['lighting_present'] = false
    args['lighting_interior_fraction_cfl'] = 0
    args['lighting_interior_fraction_lfl'] = 0
    args['lighting_interior_fraction_led'] = 0
    args['lighting_interior_usage_multiplier'] = 0
    args['lighting_exterior_fraction_cfl'] = 0
    args['lighting_exterior_fraction_lfl'] = 0
    args['lighting_exterior_fraction_led'] = 0
    args['lighting_exterior_usage_multiplier'] = 0
    args['lighting_garage_fraction_cfl'] = 0
    args['lighting_garage_fraction_lfl'] = 0
    args['lighting_garage_fraction_led'] = 0
    args['lighting_garage_usage_multiplier'] = 0
    args['holiday_lighting_present'] = false
    args['holiday_lighting_daily_kwh'] = Constants.Auto
    args['dehumidifier_type'] = 'none'
    args['dehumidifier_efficiency_type'] = 'EnergyFactor'
    args['dehumidifier_efficiency'] = 0
    args['dehumidifier_capacity'] = 0
    args['dehumidifier_rh_setpoint'] = 0
    args['dehumidifier_fraction_dehumidification_load_served'] = 0
    args['clothes_washer_location'] = 'none'
    args['clothes_washer_efficiency_type'] = 'IntegratedModifiedEnergyFactor'
    args['clothes_washer_efficiency'] = 0
    args['clothes_washer_rated_annual_kwh'] = 0
    args['clothes_washer_label_electric_rate'] = 0
    args['clothes_washer_label_gas_rate'] = 0
    args['clothes_washer_label_annual_gas_cost'] = 0
    args['clothes_washer_label_usage'] = 0
    args['clothes_washer_capacity'] = 0
    args['clothes_washer_usage_multiplier'] = 0
    args['clothes_dryer_location'] = 'none'
    args['clothes_dryer_fuel_type'] = HPXML::FuelTypeElectricity
    args['clothes_dryer_efficiency_type'] = 'CombinedEnergyFactor'
    args['clothes_dryer_efficiency'] = 0
    args['clothes_dryer_vented_flow_rate'] = 0
    args['clothes_dryer_usage_multiplier'] = 0
    args['dishwasher_location'] = 'none'
    args['dishwasher_efficiency_type'] = 'RatedAnnualkWh'
    args['dishwasher_efficiency'] = 0
    args['dishwasher_label_electric_rate'] = 0
    args['dishwasher_label_gas_rate'] = 0
    args['dishwasher_label_annual_gas_cost'] = 0
    args['dishwasher_label_usage'] = 0
    args['dishwasher_place_setting_capacity'] = 0
    args['dishwasher_usage_multiplier'] = 0
    args['refrigerator_location'] = 'none'
    args['refrigerator_rated_annual_kwh'] = 0
    args['refrigerator_usage_multiplier'] = 0
    args['extra_refrigerator_location'] = 'none'
    args['extra_refrigerator_rated_annual_kwh'] = Constants.Auto
    args['extra_refrigerator_usage_multiplier'] = 0
    args['freezer_location'] = 'none'
    args['freezer_rated_annual_kwh'] = Constants.Auto
    args['freezer_usage_multiplier'] = 0
    args['cooking_range_oven_location'] = 'none'
    args['cooking_range_oven_fuel_type'] = HPXML::FuelTypeElectricity
    args['cooking_range_oven_is_induction'] = false
    args['cooking_range_oven_is_convection'] = false
    args['cooking_range_oven_usage_multiplier'] = 0
    args['ceiling_fan_present'] = false
    args['ceiling_fan_efficiency'] = Constants.Auto
    args['ceiling_fan_quantity'] = Constants.Auto
    args['ceiling_fan_cooling_setpoint_temp_offset'] = 0
    args['misc_plug_loads_television_present'] = false
    args['misc_plug_loads_television_annual_kwh'] = 0
    args['misc_plug_loads_television_usage_multiplier'] = 0
    args['misc_plug_loads_other_annual_kwh'] = 7302.0
    args['misc_plug_loads_other_frac_sensible'] = 0.822
    args['misc_plug_loads_other_frac_latent'] = 0.178
    args['misc_plug_loads_other_usage_multiplier'] = 1.0
    args['misc_plug_loads_well_pump_present'] = false
    args['misc_plug_loads_well_pump_annual_kwh'] = Constants.Auto
    args['misc_plug_loads_well_pump_usage_multiplier'] = 0
    args['misc_plug_loads_vehicle_present'] = false
    args['misc_plug_loads_vehicle_annual_kwh'] = Constants.Auto
    args['misc_plug_loads_vehicle_usage_multiplier'] = 0
    args['misc_fuel_loads_grill_present'] = false
    args['misc_fuel_loads_grill_fuel_type'] = HPXML::FuelTypeNaturalGas
    args['misc_fuel_loads_grill_annual_therm'] = Constants.Auto
    args['misc_fuel_loads_grill_usage_multiplier'] = 0
    args['misc_fuel_loads_lighting_present'] = false
    args['misc_fuel_loads_lighting_fuel_type'] = HPXML::FuelTypeNaturalGas
    args['misc_fuel_loads_lighting_annual_therm'] = Constants.Auto
    args['misc_fuel_loads_lighting_usage_multiplier'] = 0
    args['misc_fuel_loads_fireplace_present'] = false
    args['misc_fuel_loads_fireplace_fuel_type'] = HPXML::FuelTypeNaturalGas
    args['misc_fuel_loads_fireplace_annual_therm'] = Constants.Auto
    args['misc_fuel_loads_fireplace_frac_sensible'] = Constants.Auto
    args['misc_fuel_loads_fireplace_frac_latent'] = Constants.Auto
    args['misc_fuel_loads_fireplace_usage_multiplier'] = 0
    args['pool_present'] = false
    args['pool_pump_annual_kwh'] = Constants.Auto
    args['pool_pump_usage_multiplier'] = 0
    args['pool_heater_type'] = HPXML::HeaterTypeElectricResistance
    args['pool_heater_annual_kwh'] = Constants.Auto
    args['pool_heater_annual_therm'] = Constants.Auto
    args['pool_heater_usage_multiplier'] = 0
    args['hot_tub_present'] = false
    args['hot_tub_pump_annual_kwh'] = Constants.Auto
    args['hot_tub_pump_usage_multiplier'] = 0
    args['hot_tub_heater_type'] = HPXML::HeaterTypeElectricResistance
    args['hot_tub_heater_annual_kwh'] = Constants.Auto
    args['hot_tub_heater_annual_therm'] = Constants.Auto
    args['hot_tub_heater_usage_multiplier'] = 0
  end

  # ASHRAE 140
  if ['ASHRAE_Standard_140/L100AL.xml'].include? hpxml_file
    args['weather_station_epw_filepath'] = 'USA_NV_Las.Vegas-McCarran.Intl.AP.723860_TMY3.epw'
  elsif ['ASHRAE_Standard_140/L110AC.xml',
         'ASHRAE_Standard_140/L110AL.xml'].include? hpxml_file
    args['air_leakage_value'] = 1.5
  elsif ['ASHRAE_Standard_140/L120AC.xml',
         'ASHRAE_Standard_140/L120AL.xml'].include? hpxml_file
    args['wall_assembly_r'] = 23.58
    args['ceiling_assembly_r'] = 57.49
  elsif ['ASHRAE_Standard_140/L130AC.xml',
         'ASHRAE_Standard_140/L130AL.xml'].include? hpxml_file
    args['window_ufactor'] = 0.3
    args['window_shgc'] = 0.335
  elsif ['ASHRAE_Standard_140/L140AC.xml',
         'ASHRAE_Standard_140/L140AL.xml'].include? hpxml_file
    args['window_area_front'] = 0.0
    args['window_area_back'] = 0.0
    args['window_area_left'] = 0.0
    args['window_area_right'] = 0.0
  elsif ['ASHRAE_Standard_140/L150AC.xml',
         'ASHRAE_Standard_140/L150AL.xml'].include? hpxml_file
    args['window_area_front'] = 270.0
    args['window_area_back'] = 0.0
    args['window_area_left'] = 0.0
    args['window_area_right'] = 0.0
    args['window_aspect_ratio'] = 5.0 / 1.5
  elsif ['ASHRAE_Standard_140/L155AC.xml',
         'ASHRAE_Standard_140/L155AL.xml'].include? hpxml_file
    args['overhangs_front_depth'] = 2.5
    args['overhangs_front_distance_to_top_of_window'] = 1.0
    args['overhangs_front_distance_to_bottom_of_window'] = 6.0
  elsif ['ASHRAE_Standard_140/L160AC.xml',
         'ASHRAE_Standard_140/L160AL.xml'].include? hpxml_file
    args['window_area_front'] = 0.0
    args['window_area_back'] = 0.0
    args['window_area_left'] = 135.0
    args['window_area_right'] = 135.0
    args['window_aspect_ratio'] = 5.0 / 1.5
  elsif ['ASHRAE_Standard_140/L170AC.xml',
         'ASHRAE_Standard_140/L170AL.xml'].include? hpxml_file
    args['misc_plug_loads_other_annual_kwh'] = 0.0
  elsif ['ASHRAE_Standard_140/L200AC.xml',
         'ASHRAE_Standard_140/L200AL.xml'].include? hpxml_file
    args['air_leakage_value'] = 1.5
    args['wall_assembly_r'] = 4.84
    args['ceiling_assembly_r'] = 11.75
    args['floor_over_foundation_assembly_r'] = 4.24
  elsif ['ASHRAE_Standard_140/L202AC.xml',
         'ASHRAE_Standard_140/L202AL.xml'].include? hpxml_file
    args['wall_color'] = HPXML::ColorReflective
    args['roof_color'] = HPXML::ColorReflective
  elsif ['ASHRAE_Standard_140/L302XC.xml'].include? hpxml_file
    args['geometry_foundation_type'] = HPXML::FoundationTypeSlab
    args['slab_carpet_fraction'] = 1.0
    args['slab_carpet_r'] = 2.08
  elsif ['ASHRAE_Standard_140/L304XC.xml'].include? hpxml_file
    args['slab_perimeter_insulation_r'] = 5.4
    args['slab_perimeter_depth'] = 2.5
  elsif ['ASHRAE_Standard_140/L322XC.xml'].include? hpxml_file
    args['geometry_foundation_type'] = HPXML::FoundationTypeBasementConditioned
    args['geometry_unit_cfa'] = 3078
    args['air_leakage_value'] = 0.335
  elsif ['ASHRAE_Standard_140/L324XC.xml'].include? hpxml_file
    args['rim_joist_assembly_r'] = 13.14
    args['foundation_wall_insulation_r'] = 10.2
    args['foundation_wall_insulation_distance_to_bottom'] = 7.25
    args['foundation_wall_insulation_location'] = 'interior'
  end

  # Appliances
  if ['base-appliances-coal.xml'].include? hpxml_file
    args['clothes_dryer_fuel_type'] = HPXML::FuelTypeCoal
    args['clothes_dryer_efficiency'] = 3.3
    args['clothes_dryer_vented_flow_rate'] = Constants.Auto
    args['cooking_range_oven_fuel_type'] = HPXML::FuelTypeCoal
  elsif ['base-appliances-dehumidifier.xml'].include? hpxml_file
    args['dehumidifier_type'] = HPXML::DehumidifierTypePortable
  elsif ['base-appliances-dehumidifier-ief-portable.xml'].include? hpxml_file
    args['dehumidifier_efficiency_type'] = 'IntegratedEnergyFactor'
    args['dehumidifier_efficiency'] = 1.5
  elsif ['base-appliances-dehumidifier-ief-whole-home.xml'].include? hpxml_file
    args['dehumidifier_type'] = HPXML::DehumidifierTypeWholeHome
  elsif ['base-appliances-gas.xml'].include? hpxml_file
    args['clothes_dryer_fuel_type'] = HPXML::FuelTypeNaturalGas
    args['clothes_dryer_efficiency'] = 3.3
    args['clothes_dryer_vented_flow_rate'] = Constants.Auto
    args['cooking_range_oven_fuel_type'] = HPXML::FuelTypeNaturalGas
  elsif ['base-appliances-modified.xml'].include? hpxml_file
    args['clothes_washer_efficiency_type'] = 'ModifiedEnergyFactor'
    args['clothes_washer_efficiency'] = 1.65
    args['clothes_dryer_efficiency_type'] = 'EnergyFactor'
    args['clothes_dryer_efficiency'] = 4.29
    args['clothes_dryer_vented_flow_rate'] = 0.0
    args['dishwasher_efficiency_type'] = 'EnergyFactor'
    args['dishwasher_efficiency'] = 0.7
    args['dishwasher_place_setting_capacity'] = 6
  elsif ['base-appliances-none.xml'].include? hpxml_file
    args['clothes_washer_location'] = 'none'
    args['clothes_dryer_location'] = 'none'
    args['dishwasher_location'] = 'none'
    args['refrigerator_location'] = 'none'
    args['cooking_range_oven_location'] = 'none'
  elsif ['base-appliances-oil.xml'].include? hpxml_file
    args['clothes_dryer_fuel_type'] = HPXML::FuelTypeOil
    args['clothes_dryer_efficiency'] = 3.3
    args['clothes_dryer_vented_flow_rate'] = Constants.Auto
    args['cooking_range_oven_fuel_type'] = HPXML::FuelTypeOil
  elsif ['base-appliances-propane.xml'].include? hpxml_file
    args['clothes_dryer_fuel_type'] = HPXML::FuelTypePropane
    args['clothes_dryer_efficiency'] = 3.3
    args['clothes_dryer_vented_flow_rate'] = Constants.Auto
    args['cooking_range_oven_fuel_type'] = HPXML::FuelTypePropane
  elsif ['base-appliances-wood.xml'].include? hpxml_file
    args['clothes_dryer_fuel_type'] = HPXML::FuelTypeWoodCord
    args['clothes_dryer_efficiency'] = 3.3
    args['clothes_dryer_vented_flow_rate'] = Constants.Auto
    args['cooking_range_oven_fuel_type'] = HPXML::FuelTypeWoodCord
  end

  # Attic/roof
  if ['base-atticroof-flat.xml'].include? hpxml_file
    args['geometry_attic_type'] = HPXML::AtticTypeFlatRoof
    args['roof_assembly_r'] = 25.8
    args['ducts_supply_leakage_to_outside_value'] = 0.0
    args['ducts_return_leakage_to_outside_value'] = 0.0
    args['ducts_supply_location'] = HPXML::LocationBasementConditioned
    args['ducts_return_location'] = HPXML::LocationBasementConditioned
  elsif ['base-atticroof-radiant-barrier.xml'].include? hpxml_file
    args['roof_radiant_barrier'] = true
    args['roof_radiant_barrier_grade'] = 2
    args['ceiling_assembly_r'] = 8.7
  elsif ['base-atticroof-unvented-insulated-roof.xml'].include? hpxml_file
    args['ceiling_assembly_r'] = 2.1
    args['roof_assembly_r'] = 25.8
  elsif ['base-atticroof-vented.xml'].include? hpxml_file
    args['geometry_attic_type'] = HPXML::AtticTypeVented
    args['water_heater_location'] = HPXML::LocationAtticVented
    args['ducts_supply_location'] = HPXML::LocationAtticVented
    args['ducts_return_location'] = HPXML::LocationAtticVented
  elsif ['base-atticroof-conditioned.xml'].include? hpxml_file
    args['geometry_attic_type'] = HPXML::AtticTypeConditioned
    args['geometry_unit_num_floors_above_grade'] = 2
    args['geometry_unit_cfa'] = 3600
    args['ducts_supply_location'] = HPXML::LocationLivingSpace
    args['ducts_return_location'] = HPXML::LocationLivingSpace
    args['ducts_supply_leakage_to_outside_value'] = 50
    args['ducts_return_leakage_to_outside_value'] = 100
    args['water_heater_location'] = HPXML::LocationBasementConditioned
    args['clothes_washer_location'] = HPXML::LocationBasementConditioned
    args['clothes_dryer_location'] = HPXML::LocationBasementConditioned
    args['dishwasher_location'] = HPXML::LocationBasementConditioned
    args['refrigerator_location'] = HPXML::LocationBasementConditioned
    args['cooking_range_oven_location'] = HPXML::LocationBasementConditioned
    args['misc_plug_loads_other_annual_kwh'] = 3276
  elsif ['base-atticroof-cathedral.xml'].include? hpxml_file
    # BuildResHPXML measure doesn't support cathedral ceiling; model as
    # conditioned attic and then update the resulting HPXML later.
    args['geometry_attic_type'] = HPXML::AtticTypeConditioned
    args['geometry_unit_num_floors_above_grade'] = 2
    args['geometry_unit_cfa'] = 4050
    args['window_area_left'] = 120.0
    args['window_area_right'] = 120.0
    args['window_aspect_ratio'] = 5.0 / 2.5
    args['roof_assembly_r'] = 25.8
    args['ducts_supply_location'] = HPXML::LocationLivingSpace
    args['ducts_return_location'] = HPXML::LocationLivingSpace
    args['ducts_supply_leakage_to_outside_value'] = 0
    args['ducts_return_leakage_to_outside_value'] = 0
  end

  # Single-Family Attached
  if ['base-bldgtype-single-family-attached.xml'].include? hpxml_file
    args['geometry_unit_type'] = HPXML::ResidentialTypeSFA
    args['geometry_unit_cfa'] = 1800.0
    args['geometry_building_num_units'] = 3
    args['geometry_unit_right_wall_is_adiabatic'] = true
    args['window_front_wwr'] = 0.18
    args['window_back_wwr'] = 0.18
    args['window_left_wwr'] = 0.18
    args['window_right_wwr'] = 0.18
    args['window_area_front'] = 0
    args['window_area_back'] = 0
    args['window_area_left'] = 0
    args['window_area_right'] = 0
    args['heating_system_heating_capacity'] = 24000.0
    args['misc_plug_loads_other_annual_kwh'] = 1638.0
  elsif ['base-bldgtype-single-family-attached-2stories.xml'].include? hpxml_file
    args['geometry_unit_num_floors_above_grade'] = 2
    args['geometry_unit_cfa'] = 2700.0
    args['heating_system_heating_capacity'] = 48000.0
    args['cooling_system_cooling_capacity'] = 36000.0
    args['ducts_supply_surface_area'] = 112.5
    args['ducts_return_surface_area'] = 37.5
    args['misc_plug_loads_other_annual_kwh'] = 2457.0
  end

  # Multifamily
  if ['base-bldgtype-multifamily.xml'].include? hpxml_file
    args['geometry_unit_type'] = HPXML::ResidentialTypeApartment
    args['geometry_unit_cfa'] = 900.0
    args['geometry_foundation_type'] = HPXML::FoundationTypeAboveApartment
    args['geometry_attic_type'] = HPXML::AtticTypeBelowApartment
    args['geometry_unit_right_wall_is_adiabatic'] = true
    args['geometry_building_num_units'] = 6
    args['window_front_wwr'] = 0.18
    args['window_back_wwr'] = 0.18
    args['window_left_wwr'] = 0.18
    args['window_right_wwr'] = 0.18
    args['window_area_front'] = 0
    args['window_area_back'] = 0
    args['window_area_left'] = 0
    args['window_area_right'] = 0
    args['heating_system_heating_capacity'] = 12000.0
    args['cooling_system_cooling_capacity'] = 12000.0
    args['ducts_supply_leakage_to_outside_value'] = 0.0
    args['ducts_return_leakage_to_outside_value'] = 0.0
    args['ducts_supply_location'] = HPXML::LocationLivingSpace
    args['ducts_return_location'] = HPXML::LocationLivingSpace
    args['ducts_supply_insulation_r'] = 0.0
    args['door_area'] = 20.0
    args['misc_plug_loads_other_annual_kwh'] = 819.0
  elsif ['base-bldgtype-multifamily-shared-boiler-only-baseboard.xml',
         'base-bldgtype-multifamily-shared-boiler-chiller-baseboard.xml'].include? hpxml_file
    args['heating_system_type'] = "Shared #{HPXML::HVACTypeBoiler} w/ Baseboard"
    args['cooling_system_type'] = 'none'
  elsif ['base-bldgtype-multifamily-shared-boiler-only-fan-coil.xml',
         'base-bldgtype-multifamily-shared-boiler-chiller-fan-coil.xml'].include? hpxml_file
    args['heating_system_type'] = "Shared #{HPXML::HVACTypeBoiler} w/ Ductless Fan Coil"
  elsif ['base-bldgtype-multifamily-shared-chiller-only-baseboard.xml'].include? hpxml_file
    args['heating_system_type'] = 'none'
    args['cooling_system_type'] = 'none'
  elsif ['base-bldgtype-multifamily-shared-mechvent.xml'].include? hpxml_file
    args['mech_vent_fan_type'] = HPXML::MechVentTypeSupply
    args['mech_vent_flow_rate'] = 800
    args['mech_vent_fan_power'] = 240
    args['mech_vent_num_units_served'] = 10
    args['mech_vent_shared_frac_recirculation'] = 0.5
    args['mech_vent_2_fan_type'] = HPXML::MechVentTypeExhaust
    args['mech_vent_2_flow_rate'] = 72
    args['mech_vent_2_fan_power'] = 26
  elsif ['base-bldgtype-multifamily-shared-mechvent-preconditioning.xml'].include? hpxml_file
    args['mech_vent_shared_preheating_fuel'] = HPXML::FuelTypeNaturalGas
    args['mech_vent_shared_preheating_efficiency'] = 0.92
    args['mech_vent_shared_preheating_fraction_heat_load_served'] = 0.7
    args['mech_vent_shared_precooling_fuel'] = HPXML::FuelTypeElectricity
    args['mech_vent_shared_precooling_efficiency'] = 4.0
    args['mech_vent_shared_precooling_fraction_cool_load_served'] = 0.8
  elsif ['base-bldgtype-multifamily-shared-pv.xml'].include? hpxml_file
    args['pv_system_num_bedrooms_served'] = 6 * 3
    args['pv_system_location'] = HPXML::LocationGround
    args['pv_system_module_type'] = HPXML::PVModuleTypeStandard
    args['pv_system_tracking'] = HPXML::PVTrackingTypeFixed
    args['pv_system_array_azimuth'] = 225
    args['pv_system_array_tilt'] = 30
    args['pv_system_max_power_output'] = 30000
    args['pv_system_inverter_efficiency'] = 0.96
    args['pv_system_system_losses_fraction'] = 0.14
  elsif ['base-bldgtype-multifamily-shared-water-heater.xml'].include? hpxml_file
    args['water_heater_fuel_type'] = HPXML::FuelTypeNaturalGas
    args['water_heater_num_units_served'] = 6
    args['water_heater_tank_volume'] = 120
    args['water_heater_efficiency'] = 0.59
    args['water_heater_recovery_efficiency'] = 0.76
    args['water_heater_heating_capacity'] = 40000
  end

  # DHW
  if ['base-dhw-combi-tankless.xml'].include? hpxml_file
    args['water_heater_type'] = HPXML::WaterHeaterTypeCombiTankless
    args['water_heater_tank_volume'] = Constants.Auto
  elsif ['base-dhw-combi-tankless-outside.xml',
         'base-dhw-indirect-outside.xml',
         'base-dhw-tank-gas-outside.xml',
         'base-dhw-tank-heat-pump-outside.xml',
         'base-dhw-tankless-electric-outside.xml'].include? hpxml_file
    args['water_heater_location'] = HPXML::LocationOtherExterior
  elsif ['base-dhw-dwhr.xml'].include? hpxml_file
    args['dwhr_facilities_connected'] = HPXML::DWHRFacilitiesConnectedAll
  elsif ['base-dhw-indirect.xml'].include? hpxml_file
    args['water_heater_type'] = HPXML::WaterHeaterTypeCombiStorage
    args['water_heater_tank_volume'] = 50
  elsif ['base-dhw-indirect-standbyloss.xml'].include? hpxml_file
    args['water_heater_standby_loss'] = 1.0
  elsif ['base-dhw-indirect-with-solar-fraction.xml',
         'base-dhw-solar-fraction.xml',
         'base-dhw-tank-heat-pump-with-solar-fraction.xml',
         'base-dhw-tankless-gas-with-solar-fraction.xml'].include? hpxml_file
    args['solar_thermal_system_type'] = HPXML::SolarThermalSystemType
    args['solar_thermal_solar_fraction'] = 0.65
  elsif ['base-dhw-jacket-electric.xml',
         'base-dhw-jacket-gas.xml',
         'base-dhw-jacket-hpwh.xml',
         'base-dhw-jacket-indirect.xml'].include? hpxml_file
    args['water_heater_jacket_rvalue'] = 10.0
  elsif ['base-dhw-low-flow-fixtures.xml'].include? hpxml_file
    args['water_fixtures_sink_low_flow'] = true
  elsif ['base-dhw-none.xml'].include? hpxml_file
    args['water_heater_type'] = 'none'
    args['dishwasher_location'] = 'none'
  elsif ['base-dhw-recirc-demand.xml'].include? hpxml_file
    args['hot_water_distribution_system_type'] = HPXML::DHWDistTypeRecirc
    args['hot_water_distribution_recirc_control_type'] = HPXML::DHWRecirControlTypeSensor
    args['hot_water_distribution_pipe_r'] = 3.0
  elsif ['base-dhw-recirc-manual.xml'].include? hpxml_file
    args['hot_water_distribution_system_type'] = HPXML::DHWDistTypeRecirc
    args['hot_water_distribution_recirc_control_type'] = HPXML::DHWRecirControlTypeManual
    args['hot_water_distribution_pipe_r'] = 3.0
  elsif ['base-dhw-recirc-nocontrol.xml'].include? hpxml_file
    args['hot_water_distribution_system_type'] = HPXML::DHWDistTypeRecirc
  elsif ['base-dhw-recirc-temperature.xml'].include? hpxml_file
    args['hot_water_distribution_system_type'] = HPXML::DHWDistTypeRecirc
    args['hot_water_distribution_recirc_control_type'] = HPXML::DHWRecirControlTypeTemperature
  elsif ['base-dhw-recirc-timer.xml'].include? hpxml_file
    args['hot_water_distribution_system_type'] = HPXML::DHWDistTypeRecirc
    args['hot_water_distribution_recirc_control_type'] = HPXML::DHWRecirControlTypeTimer
  elsif ['base-dhw-solar-direct-evacuated-tube.xml'].include? hpxml_file
    args['solar_thermal_system_type'] = HPXML::SolarThermalSystemType
    args['solar_thermal_storage_volume'] = 60
  elsif ['base-dhw-solar-indirect-flat-plate.xml'].include? hpxml_file
    args['solar_thermal_system_type'] = HPXML::SolarThermalSystemType
    args['solar_thermal_collector_type'] = HPXML::SolarThermalTypeSingleGlazing
    args['solar_thermal_collector_rated_optical_efficiency'] = 0.77
    args['solar_thermal_collector_rated_thermal_losses'] = 0.793
    args['solar_thermal_storage_volume'] = 60
    args['solar_thermal_collector_loop_type'] = HPXML::SolarThermalLoopTypeIndirect
  elsif ['base-dhw-solar-direct-flat-plate.xml'].include? hpxml_file
    args['solar_thermal_collector_loop_type'] = HPXML::SolarThermalLoopTypeDirect
  elsif ['base-dhw-solar-direct-ics.xml'].include? hpxml_file
    args['solar_thermal_collector_type'] = HPXML::SolarThermalTypeICS
    args['solar_thermal_collector_loop_type'] = HPXML::SolarThermalLoopTypeDirect
  elsif ['base-dhw-solar-thermosyphon-flat-plate.xml'].include? hpxml_file
    args['solar_thermal_collector_loop_type'] = HPXML::SolarThermalLoopTypeThermosyphon
  elsif ['base-dhw-tank-coal.xml'].include? hpxml_file
    args['water_heater_fuel_type'] = HPXML::FuelTypeCoal
  elsif ['base-dhw-tank-elec-uef.xml'].include? hpxml_file
    args['water_heater_tank_volume'] = 30
    args['water_heater_efficiency_type'] = 'UniformEnergyFactor'
    args['water_heater_efficiency'] = 0.93
    args['water_heater_usage_bin'] = HPXML::WaterHeaterUsageBinLow
    args['water_heater_recovery_efficiency'] = 0.98
    args['water_heater_heating_capacity'] = 15354
  elsif ['base-dhw-tank-gas.xml'].include? hpxml_file
    args['water_heater_fuel_type'] = HPXML::FuelTypeNaturalGas
    args['water_heater_tank_volume'] = 50
    args['water_heater_efficiency'] = 0.59
    args['water_heater_heating_capacity'] = 40000
  elsif ['base-dhw-tank-gas-uef.xml'].include? hpxml_file
    args['water_heater_tank_volume'] = 30
    args['water_heater_efficiency_type'] = 'UniformEnergyFactor'
    args['water_heater_usage_bin'] = HPXML::WaterHeaterUsageBinMedium
    args['water_heater_recovery_efficiency'] = 0.75
    args['water_heater_heating_capacity'] = 30000
  elsif ['base-dhw-tank-heat-pump.xml'].include? hpxml_file
    args['water_heater_type'] = HPXML::WaterHeaterTypeHeatPump
    args['water_heater_tank_volume'] = 80
    args['water_heater_efficiency'] = 2.3
  elsif ['base-dhw-tank-heat-pump-uef.xml'].include? hpxml_file
    args['water_heater_tank_volume'] = 50
    args['water_heater_efficiency_type'] = 'UniformEnergyFactor'
    args['water_heater_efficiency'] = 3.75
    args['water_heater_usage_bin'] = HPXML::WaterHeaterUsageBinMedium
    args['water_heater_heating_capacity'] = 18767
  elsif ['base-dhw-tank-heat-pump-with-solar.xml',
         'base-dhw-tankless-gas-with-solar.xml'].include? hpxml_file
    args['solar_thermal_system_type'] = HPXML::SolarThermalSystemType
    args['solar_thermal_collector_loop_type'] = HPXML::SolarThermalLoopTypeIndirect
    args['solar_thermal_collector_type'] = HPXML::SolarThermalTypeSingleGlazing
    args['solar_thermal_collector_rated_optical_efficiency'] = 0.77
    args['solar_thermal_collector_rated_thermal_losses'] = 0.793
    args['solar_thermal_storage_volume'] = 60
  elsif ['base-dhw-tankless-electric.xml'].include? hpxml_file
    args['water_heater_type'] = HPXML::WaterHeaterTypeTankless
    args['water_heater_tank_volume'] = Constants.Auto
    args['water_heater_efficiency'] = 0.99
  elsif ['base-dhw-tankless-electric-uef.xml'].include? hpxml_file
    args['water_heater_efficiency_type'] = 'UniformEnergyFactor'
    args['water_heater_efficiency'] = 0.98
  elsif ['base-dhw-tankless-gas.xml'].include? hpxml_file
    args['water_heater_type'] = HPXML::WaterHeaterTypeTankless
    args['water_heater_fuel_type'] = HPXML::FuelTypeNaturalGas
    args['water_heater_tank_volume'] = Constants.Auto
    args['water_heater_efficiency'] = 0.82
  elsif ['base-dhw-tankless-gas-uef.xml'].include? hpxml_file
    args['water_heater_efficiency_type'] = 'UniformEnergyFactor'
    args['water_heater_efficiency'] = 0.93
  elsif ['base-dhw-tankless-propane.xml'].include? hpxml_file
    args['water_heater_fuel_type'] = HPXML::FuelTypePropane
  elsif ['base-dhw-tank-oil.xml'].include? hpxml_file
    args['water_heater_fuel_type'] = HPXML::FuelTypeOil
  elsif ['base-dhw-tank-wood.xml'].include? hpxml_file
    args['water_heater_fuel_type'] = HPXML::FuelTypeWoodCord
  elsif ['base-dhw-desuperheater.xml',
         'base-dhw-desuperheater-2-speed.xml',
         'base-dhw-desuperheater-var-speed.xml',
         'base-dhw-desuperheater-hpwh.xml',
         'base-dhw-desuperheater-gshp.xml'].include? hpxml_file
    args['water_heater_uses_desuperheater'] = true
  elsif ['base-dhw-desuperheater-tankless.xml'].include? hpxml_file
    args['water_heater_uses_desuperheater'] = true
    args['water_heater_type'] = HPXML::WaterHeaterTypeTankless
    args['water_heater_tank_volume'] = Constants.Auto
    args['water_heater_efficiency'] = 0.99
  end

  # Enclosure
  if ['base-enclosure-2stories.xml'].include? hpxml_file
    args['geometry_unit_cfa'] = 4050.0
    args['geometry_unit_num_floors_above_grade'] = 2
    args['window_area_front'] = 216.0
    args['window_area_back'] = 216.0
    args['window_area_left'] = 144.0
    args['window_area_right'] = 144.0
    args['heating_system_heating_capacity'] = 48000.0
    args['cooling_system_cooling_capacity'] = 36000.0
    args['ducts_supply_surface_area'] = 112.5
    args['ducts_return_surface_area'] = 37.5
    args['misc_plug_loads_other_annual_kwh'] = 3685.5
  elsif ['base-enclosure-2stories-garage.xml'].include? hpxml_file
    args['geometry_unit_cfa'] = 3250.0
    args['geometry_garage_width'] = 20.0
    args['misc_plug_loads_other_annual_kwh'] = 2957.5
    args['floor_over_garage_assembly_r'] = 39.3
  elsif ['base-enclosure-beds-1.xml'].include? hpxml_file
    args['geometry_unit_num_bedrooms'] = 1
    args['geometry_unit_num_bathrooms'] = 1
    args['geometry_unit_num_occupants'] = 1
    args['misc_plug_loads_television_annual_kwh'] = 482.0
  elsif ['base-enclosure-beds-2.xml'].include? hpxml_file
    args['geometry_unit_num_bedrooms'] = 2
    args['geometry_unit_num_bathrooms'] = 1
    args['geometry_unit_num_occupants'] = 2
    args['misc_plug_loads_television_annual_kwh'] = 551.0
  elsif ['base-enclosure-beds-4.xml'].include? hpxml_file
    args['geometry_unit_num_bedrooms'] = 4
    args['geometry_unit_num_occupants'] = 4
    args['misc_plug_loads_television_annual_kwh'] = 689.0
  elsif ['base-enclosure-beds-5.xml'].include? hpxml_file
    args['geometry_unit_num_bedrooms'] = 5
    args['geometry_unit_num_bathrooms'] = 3
    args['geometry_unit_num_occupants'] = 5
    args['misc_plug_loads_television_annual_kwh'] = 758.0
  elsif ['base-enclosure-garage.xml'].include? hpxml_file
    args['geometry_garage_width'] = 30.0
    args['geometry_garage_protrusion'] = 1.0
    args['window_area_front'] = 12.0
    args['window_aspect_ratio'] = 5.0 / 1.5
    args['ducts_supply_location'] = HPXML::LocationGarage
    args['ducts_return_location'] = HPXML::LocationGarage
    args['water_heater_location'] = HPXML::LocationGarage
    args['clothes_washer_location'] = HPXML::LocationGarage
    args['clothes_dryer_location'] = HPXML::LocationGarage
    args['dishwasher_location'] = HPXML::LocationGarage
    args['refrigerator_location'] = HPXML::LocationGarage
    args['cooking_range_oven_location'] = HPXML::LocationGarage
  elsif ['base-enclosure-infil-ach-house-pressure.xml',
         'base-enclosure-infil-cfm-house-pressure.xml'].include? hpxml_file
    args['air_leakage_house_pressure'] = 45
    args['air_leakage_value'] *= 0.9338
  elsif ['base-enclosure-infil-cfm50.xml'].include? hpxml_file
    args['air_leakage_units'] = HPXML::UnitsCFM
    args['air_leakage_value'] = 1080
  elsif ['base-enclosure-infil-flue.xml'].include? hpxml_file
    args['geometry_has_flue_or_chimney'] = 'true'
  elsif ['base-enclosure-infil-natural-ach.xml'].include? hpxml_file
    args['air_leakage_units'] = HPXML::UnitsACHNatural
    args['air_leakage_value'] = 0.2
  elsif ['base-enclosure-overhangs.xml'].include? hpxml_file
    args['overhangs_back_depth'] = 2.5
    args['overhangs_back_distance_to_bottom_of_window'] = 4.0
    args['overhangs_left_depth'] = 1.5
    args['overhangs_left_distance_to_top_of_window'] = 2.0
    args['overhangs_left_distance_to_bottom_of_window'] = 7.0
    args['overhangs_right_depth'] = 1.5
    args['overhangs_right_distance_to_top_of_window'] = 2.0
    args['overhangs_right_distance_to_bottom_of_window'] = 6.0
  elsif ['base-enclosure-windows-none.xml'].include? hpxml_file
    args['window_area_front'] = 0
    args['window_area_back'] = 0
    args['window_area_left'] = 0
    args['window_area_right'] = 0
  elsif ['base-enclosure-skylights.xml'].include? hpxml_file
    args['skylight_area_front'] = 15
    args['skylight_area_back'] = 15
  end

  # Foundation
  if ['base-foundation-ambient.xml'].include? hpxml_file
    args['geometry_unit_cfa'] = 1350.0
    args['geometry_foundation_type'] = HPXML::FoundationTypeAmbient
    args.delete('geometry_rim_joist_height')
    args['floor_over_foundation_assembly_r'] = 18.7
    args.delete('rim_joist_assembly_r')
    args['misc_plug_loads_other_annual_kwh'] = 1228.5
  elsif ['base-foundation-conditioned-basement-slab-insulation.xml'].include? hpxml_file
    args['slab_under_insulation_r'] = 10
    args['slab_under_width'] = 4
  elsif ['base-foundation-conditioned-basement-wall-interior-insulation.xml'].include? hpxml_file
    args['foundation_wall_type'] = HPXML::FoundationWallTypeConcreteBlockFoamCore
    args['foundation_wall_insulation_r'] = 18.9
    args['foundation_wall_insulation_distance_to_top'] = 1.0
  elsif ['base-foundation-slab.xml'].include? hpxml_file
    args['geometry_unit_cfa'] = 1350.0
    args['geometry_foundation_type'] = HPXML::FoundationTypeSlab
    args['geometry_foundation_height'] = 0.0
    args['geometry_foundation_height_above_grade'] = 0.0
    args['foundation_wall_insulation_distance_to_bottom'] = Constants.Auto
    args['slab_under_insulation_r'] = 5
    args['slab_under_width'] = 999
    args['slab_carpet_fraction'] = 1.0
    args['slab_carpet_r'] = 2.5
    args['ducts_supply_location'] = HPXML::LocationUnderSlab
    args['ducts_return_location'] = HPXML::LocationUnderSlab
    args['misc_plug_loads_other_annual_kwh'] = 1228.5
  elsif ['base-foundation-unconditioned-basement.xml'].include? hpxml_file
    args['geometry_unit_cfa'] = 1350.0
    args['geometry_foundation_type'] = HPXML::FoundationTypeBasementUnconditioned
    args['floor_over_foundation_assembly_r'] = 18.7
    args['foundation_wall_insulation_r'] = 0
    args['foundation_wall_insulation_distance_to_bottom'] = 0.0
    args['rim_joist_assembly_r'] = 4.0
    args['ducts_supply_location'] = HPXML::LocationBasementUnconditioned
    args['ducts_return_location'] = HPXML::LocationBasementUnconditioned
    args['water_heater_location'] = HPXML::LocationBasementUnconditioned
    args['clothes_washer_location'] = HPXML::LocationBasementUnconditioned
    args['clothes_dryer_location'] = HPXML::LocationBasementUnconditioned
    args['dishwasher_location'] = HPXML::LocationBasementUnconditioned
    args['refrigerator_location'] = HPXML::LocationBasementUnconditioned
    args['cooking_range_oven_location'] = HPXML::LocationBasementUnconditioned
    args['misc_plug_loads_other_annual_kwh'] = 1228.5
  elsif ['base-foundation-basement-garage.xml'].include? hpxml_file
    args['misc_plug_loads_other_annual_kwh'] = 1729
  elsif ['base-foundation-unconditioned-basement-above-grade.xml'].include? hpxml_file
    args['geometry_foundation_height_above_grade'] = 4.0
  elsif ['base-foundation-unconditioned-basement-assembly-r.xml'].include? hpxml_file
    args['foundation_wall_assembly_r'] = 10.69
  elsif ['base-foundation-unconditioned-basement-wall-insulation.xml'].include? hpxml_file
    args['floor_over_foundation_assembly_r'] = 2.1
    args['foundation_wall_insulation_r'] = 8.9
    args['foundation_wall_insulation_distance_to_bottom'] = 4.0
    args['rim_joist_assembly_r'] = 23.0
  elsif ['base-foundation-unvented-crawlspace.xml'].include? hpxml_file
    args['geometry_unit_cfa'] = 1350.0
    args['geometry_foundation_type'] = HPXML::FoundationTypeCrawlspaceUnvented
    args['geometry_foundation_height'] = 4.0
    args['slab_thickness'] = 0.0
    args['floor_over_foundation_assembly_r'] = 18.7
    args['foundation_wall_insulation_distance_to_bottom'] = 4.0
    args['ducts_supply_location'] = HPXML::LocationCrawlspaceUnvented
    args['ducts_return_location'] = HPXML::LocationCrawlspaceUnvented
    args['water_heater_location'] = HPXML::LocationCrawlspaceUnvented
    args['misc_plug_loads_other_annual_kwh'] = 1228.5
  elsif ['base-foundation-vented-crawlspace.xml'].include? hpxml_file
    args['geometry_unit_cfa'] = 1350.0
    args['geometry_foundation_type'] = HPXML::FoundationTypeCrawlspaceVented
    args['geometry_foundation_height'] = 4.0
    args['slab_thickness'] = 0.0
    args['floor_over_foundation_assembly_r'] = 18.7
    args['foundation_wall_insulation_distance_to_bottom'] = 4.0
    args['ducts_supply_location'] = HPXML::LocationCrawlspaceVented
    args['ducts_return_location'] = HPXML::LocationCrawlspaceVented
    args['water_heater_location'] = HPXML::LocationCrawlspaceVented
    args['misc_plug_loads_other_annual_kwh'] = 1228.5
  elsif ['base-foundation-conditioned-crawlspace.xml'].include? hpxml_file
    args['geometry_unit_cfa'] = 1350.0
    args['geometry_foundation_type'] = HPXML::FoundationTypeCrawlspaceConditioned
    args['geometry_foundation_height'] = 4.0
    args['floor_over_foundation_assembly_r'] = 18.7
    args['foundation_wall_insulation_distance_to_bottom'] = 4.0
    args['ducts_supply_location'] = HPXML::LocationCrawlspaceConditioned
    args['ducts_return_location'] = HPXML::LocationCrawlspaceConditioned
    args['ducts_supply_leakage_to_outside_value'] = 0.0
    args['ducts_return_leakage_to_outside_value'] = 0.0
    args['water_heater_location'] = HPXML::LocationCrawlspaceConditioned
    args['misc_plug_loads_other_annual_kwh'] = 1228.5
  elsif ['base-foundation-walkout-basement.xml'].include? hpxml_file
    args['geometry_foundation_height_above_grade'] = 5.0
    args['foundation_wall_insulation_distance_to_bottom'] = 4.0
  end

  # HVAC
  if ['base-hvac-air-to-air-heat-pump-1-speed.xml'].include? hpxml_file
    args['heating_system_type'] = 'none'
    args['cooling_system_type'] = 'none'
    args['heat_pump_type'] = HPXML::HVACTypeHeatPumpAirToAir
    args['heat_pump_heating_capacity_17_f'] = args['heat_pump_heating_capacity'] * 0.6
    args['heat_pump_backup_type'] = HPXML::HeatPumpBackupTypeIntegrated
  elsif ['base-hvac-air-to-air-heat-pump-1-speed-cooling-only.xml'].include? hpxml_file
    args['heat_pump_heating_capacity'] = 0.0
    args['heat_pump_heating_capacity_17_f'] = 0.0
    args['heat_pump_fraction_heat_load_served'] = 0
    args['heat_pump_backup_type'] = 'none'
  elsif ['base-hvac-air-to-air-heat-pump-1-speed-heating-only.xml'].include? hpxml_file
    args['heat_pump_cooling_capacity'] = 0.0
    args['heat_pump_fraction_cool_load_served'] = 0
  elsif ['base-hvac-air-to-air-heat-pump-2-speed.xml'].include? hpxml_file
    args['heating_system_type'] = 'none'
    args['cooling_system_type'] = 'none'
    args['heat_pump_type'] = HPXML::HVACTypeHeatPumpAirToAir
    args['heat_pump_heating_efficiency'] = 9.3
    args['heat_pump_cooling_compressor_type'] = HPXML::HVACCompressorTypeTwoStage
    args['heat_pump_heating_capacity_17_f'] = args['heat_pump_heating_capacity'] * 0.6
    args['heat_pump_cooling_efficiency'] = 18.0
    args['heat_pump_backup_type'] = HPXML::HeatPumpBackupTypeIntegrated
  elsif ['base-hvac-air-to-air-heat-pump-var-speed.xml'].include? hpxml_file
    args['heating_system_type'] = 'none'
    args['cooling_system_type'] = 'none'
    args['heat_pump_type'] = HPXML::HVACTypeHeatPumpAirToAir
    args['heat_pump_heating_efficiency'] = 10.0
    args['heat_pump_cooling_compressor_type'] = HPXML::HVACCompressorTypeVariableSpeed
    args['heat_pump_cooling_sensible_heat_fraction'] = 0.78
    args['heat_pump_heating_capacity_17_f'] = args['heat_pump_heating_capacity'] * 0.6
    args['heat_pump_cooling_efficiency'] = 22.0
    args['heat_pump_backup_type'] = HPXML::HeatPumpBackupTypeIntegrated
  elsif ['base-hvac-air-to-air-heat-pump-var-speed-backup-boiler.xml'].include? hpxml_file
    args['heat_pump_backup_type'] = HPXML::HeatPumpBackupTypeSeparate
    args['heat_pump_heating_capacity'] = 18000.0
    args['heat_pump_cooling_capacity'] = 18000.0
    args['heat_pump_heating_capacity_17_f'] = args['heat_pump_heating_capacity'] * 0.6
    args['heating_system_2_type'] = HPXML::HVACTypeBoiler
    args['heating_system_2_fuel'] = HPXML::FuelTypeNaturalGas
    args['heating_system_2_heating_efficiency'] = 0.8
    args['heating_system_2_heating_capacity'] = 60000.0
  elsif ['base-hvac-air-to-air-heat-pump-var-speed-backup-boiler-switchover-temperature.xml'].include? hpxml_file
    args['heat_pump_backup_heating_switchover_temp'] = 25
  elsif hpxml_file.include? 'autosize'
    args['heating_system_heating_capacity'] = Constants.Auto
    args['heating_system_2_heating_capacity'] = Constants.Auto
    args['cooling_system_cooling_capacity'] = Constants.Auto
    if hpxml_file.include? 'manual-s-oversize-allowances'
      args['heat_pump_heating_capacity'] = Constants.Auto
    else
      args['heat_pump_heating_capacity'] = Constants.AutoMaxLoad
    end
    args['heat_pump_heating_capacity_17_f'] = Constants.Auto
    args['heat_pump_backup_heating_capacity'] = Constants.Auto
    args['heat_pump_cooling_capacity'] = Constants.Auto
  elsif ['base-hvac-boiler-coal-only.xml',
         'base-hvac-furnace-coal-only.xml'].include? hpxml_file
    args['heating_system_fuel'] = HPXML::FuelTypeCoal
  elsif ['base-hvac-boiler-elec-only.xml'].include? hpxml_file
    args['heating_system_type'] = HPXML::HVACTypeBoiler
    args['heating_system_fuel'] = HPXML::FuelTypeElectricity
    args['heating_system_heating_efficiency'] = 0.98
    args['cooling_system_type'] = 'none'
  elsif ['base-hvac-boiler-gas-central-ac-1-speed.xml'].include? hpxml_file
    args['heating_system_type'] = HPXML::HVACTypeBoiler
  elsif ['base-hvac-boiler-gas-only.xml'].include? hpxml_file
    args['heating_system_type'] = HPXML::HVACTypeBoiler
    args['cooling_system_type'] = 'none'
  elsif ['base-hvac-boiler-oil-only.xml',
         'base-hvac-furnace-oil-only.xml'].include? hpxml_file
    args['heating_system_fuel'] = HPXML::FuelTypeOil
  elsif ['base-hvac-boiler-propane-only.xml',
         'base-hvac-furnace-propane-only.xml'].include? hpxml_file
    args['heating_system_fuel'] = HPXML::FuelTypePropane
  elsif ['base-hvac-boiler-wood-only.xml',
         'base-hvac-furnace-wood-only.xml'].include? hpxml_file
    args['heating_system_fuel'] = HPXML::FuelTypeWoodCord
  elsif ['base-hvac-central-ac-only-1-speed.xml'].include? hpxml_file
    args['heating_system_type'] = 'none'
  elsif ['base-hvac-central-ac-only-2-speed.xml'].include? hpxml_file
    args['heating_system_type'] = 'none'
    args['cooling_system_cooling_efficiency'] = 18.0
    args['cooling_system_cooling_compressor_type'] = HPXML::HVACCompressorTypeTwoStage
  elsif ['base-hvac-central-ac-only-var-speed.xml'].include? hpxml_file
    args['heating_system_type'] = 'none'
    args['cooling_system_cooling_efficiency'] = 24.0
    args['cooling_system_cooling_compressor_type'] = HPXML::HVACCompressorTypeVariableSpeed
    args['cooling_system_cooling_sensible_heat_fraction'] = 0.78
  elsif ['base-hvac-central-ac-plus-air-to-air-heat-pump-heating.xml'].include? hpxml_file
    args['heat_pump_type'] = HPXML::HVACTypeHeatPumpAirToAir
    args['heat_pump_heating_efficiency'] = 7.7
    args['heat_pump_heating_capacity_17_f'] = args['heat_pump_heating_capacity'] * 0.6
    args['heat_pump_fraction_cool_load_served'] = 0
    args['heat_pump_backup_type'] = HPXML::HeatPumpBackupTypeIntegrated
    args['heat_pump_backup_fuel'] = HPXML::FuelTypeElectricity
  elsif ['base-hvac-dual-fuel-air-to-air-heat-pump-1-speed.xml'].include? hpxml_file
    args['heat_pump_heating_efficiency'] = 7.7
    args['heat_pump_backup_fuel'] = HPXML::FuelTypeNaturalGas
    args['heat_pump_backup_heating_efficiency'] = 0.95
    args['heat_pump_backup_heating_switchover_temp'] = 25
  elsif ['base-hvac-dual-fuel-air-to-air-heat-pump-1-speed-electric.xml'].include? hpxml_file
    args['heat_pump_backup_fuel'] = HPXML::FuelTypeElectricity
    args['heat_pump_backup_heating_efficiency'] = 1.0
  elsif ['base-hvac-dual-fuel-air-to-air-heat-pump-2-speed.xml',
         'base-hvac-dual-fuel-air-to-air-heat-pump-var-speed.xml'].include? hpxml_file
    args['heat_pump_backup_fuel'] = HPXML::FuelTypeNaturalGas
    args['heat_pump_backup_heating_efficiency'] = 0.95
    args['heat_pump_backup_heating_switchover_temp'] = 25
  elsif ['base-hvac-dual-fuel-mini-split-heat-pump-ducted.xml'].include? hpxml_file
    args['heat_pump_heating_capacity'] = 36000.0
    args['heat_pump_backup_fuel'] = HPXML::FuelTypeNaturalGas
    args['heat_pump_backup_heating_efficiency'] = 0.95
    args['heat_pump_backup_heating_switchover_temp'] = 25
  elsif ['base-hvac-ducts-leakage-cfm50.xml'].include? hpxml_file
    args['ducts_leakage_units'] = HPXML::UnitsCFM50
    args['ducts_supply_leakage_to_outside_value'] = 100
    args['ducts_return_leakage_to_outside_value'] = 125
  elsif ['base-hvac-ducts-leakage-percent.xml'].include? hpxml_file
    args['ducts_leakage_units'] = HPXML::UnitsPercent
    args['ducts_supply_leakage_to_outside_value'] = 0.1
    args['ducts_return_leakage_to_outside_value'] = 0.05
  elsif ['base-hvac-elec-resistance-only.xml'].include? hpxml_file
    args['heating_system_type'] = HPXML::HVACTypeElectricResistance
    args['heating_system_fuel'] = HPXML::FuelTypeElectricity
    args['heating_system_heating_efficiency'] = 1.0
    args['cooling_system_type'] = 'none'
  elsif ['base-hvac-evap-cooler-furnace-gas.xml'].include? hpxml_file
    args['cooling_system_type'] = HPXML::HVACTypeEvaporativeCooler
    args.delete('cooling_system_cooling_compressor_type')
    args.delete('cooling_system_cooling_sensible_heat_fraction')
  elsif ['base-hvac-evap-cooler-only.xml'].include? hpxml_file
    args['heating_system_type'] = 'none'
    args['cooling_system_type'] = HPXML::HVACTypeEvaporativeCooler
    args.delete('cooling_system_cooling_compressor_type')
    args.delete('cooling_system_cooling_sensible_heat_fraction')
  elsif ['base-hvac-evap-cooler-only-ducted.xml'].include? hpxml_file
    args['heating_system_type'] = 'none'
    args['cooling_system_type'] = HPXML::HVACTypeEvaporativeCooler
    args.delete('cooling_system_cooling_compressor_type')
    args.delete('cooling_system_cooling_sensible_heat_fraction')
    args['cooling_system_is_ducted'] = true
    args['ducts_return_leakage_to_outside_value'] = 0.0
  elsif ['base-hvac-fireplace-wood-only.xml'].include? hpxml_file
    args['heating_system_type'] = HPXML::HVACTypeFireplace
    args['heating_system_fuel'] = HPXML::FuelTypeWoodCord
  elsif ['base-hvac-fixed-heater-gas-only.xml'].include? hpxml_file
    args['heating_system_type'] = HPXML::HVACTypeFixedHeater
    args['heating_system_heating_efficiency'] = 1.0
    args['cooling_system_type'] = 'none'
  elsif ['base-hvac-floor-furnace-propane-only.xml'].include? hpxml_file
    args['heating_system_type'] = HPXML::HVACTypeFloorFurnace
    args['heating_system_fuel'] = HPXML::FuelTypePropane
  elsif ['base-hvac-furnace-elec-central-ac-1-speed.xml'].include? hpxml_file
    args['heating_system_fuel'] = HPXML::FuelTypeElectricity
    args['heating_system_heating_efficiency'] = 1.0
  elsif ['base-hvac-furnace-elec-only.xml'].include? hpxml_file
    args['heating_system_fuel'] = HPXML::FuelTypeElectricity
    args['heating_system_heating_efficiency'] = 0.98
    args['cooling_system_type'] = 'none'
  elsif ['base-hvac-furnace-gas-central-ac-2-speed.xml'].include? hpxml_file
    args['cooling_system_cooling_efficiency'] = 18.0
    args['cooling_system_cooling_compressor_type'] = HPXML::HVACCompressorTypeTwoStage
  elsif ['base-hvac-furnace-gas-central-ac-var-speed.xml'].include? hpxml_file
    args['cooling_system_cooling_efficiency'] = 24.0
    args['cooling_system_cooling_compressor_type'] = HPXML::HVACCompressorTypeVariableSpeed
    args['cooling_system_cooling_sensible_heat_fraction'] = 0.78
  elsif ['base-hvac-furnace-gas-only.xml'].include? hpxml_file
    args['cooling_system_type'] = 'none'
  elsif ['base-hvac-furnace-gas-room-ac.xml'].include? hpxml_file
    args['cooling_system_type'] = HPXML::HVACTypeRoomAirConditioner
    args['cooling_system_cooling_efficiency_type'] = HPXML::UnitsEER
    args['cooling_system_cooling_efficiency'] = 8.5
    args.delete('cooling_system_cooling_compressor_type')
    args['cooling_system_cooling_sensible_heat_fraction'] = 0.65
  elsif ['base-hvac-mini-split-air-conditioner-only-ducted.xml'].include? hpxml_file
    args['heating_system_type'] = 'none'
    args['cooling_system_type'] = HPXML::HVACTypeMiniSplitAirConditioner
    args['cooling_system_cooling_efficiency'] = 19.0
    args.delete('cooling_system_cooling_compressor_type')
    args['cooling_system_is_ducted'] = true
    args['ducts_supply_leakage_to_outside_value'] = 15.0
    args['ducts_return_leakage_to_outside_value'] = 5.0
    args['ducts_supply_insulation_r'] = 0.0
    args['ducts_supply_surface_area'] = 30.0
    args['ducts_return_surface_area'] = 10.0
  elsif ['base-hvac-mini-split-air-conditioner-only-ductless.xml'].include? hpxml_file
    args['cooling_system_is_ducted'] = false
  elsif ['base-hvac-ground-to-air-heat-pump.xml'].include? hpxml_file
    args['heating_system_type'] = 'none'
    args['cooling_system_type'] = 'none'
    args['heat_pump_type'] = HPXML::HVACTypeHeatPumpGroundToAir
    args['heat_pump_heating_efficiency_type'] = HPXML::UnitsCOP
    args['heat_pump_heating_efficiency'] = 3.6
    args['heat_pump_cooling_efficiency_type'] = HPXML::UnitsEER
    args['heat_pump_cooling_efficiency'] = 16.6
    args.delete('heat_pump_cooling_compressor_type')
    args['heat_pump_backup_type'] = HPXML::HeatPumpBackupTypeIntegrated
  elsif ['base-hvac-ground-to-air-heat-pump-cooling-only.xml'].include? hpxml_file
    args['heat_pump_heating_capacity'] = 0.0
    args['heat_pump_fraction_heat_load_served'] = 0
    args['heat_pump_backup_type'] = 'none'
  elsif ['base-hvac-ground-to-air-heat-pump-heating-only.xml'].include? hpxml_file
    args['heat_pump_cooling_capacity'] = 0.0
    args['heat_pump_fraction_cool_load_served'] = 0
  elsif ['base-hvac-seasons.xml'].include? hpxml_file
    args['hvac_control_heating_season_period'] = 'Nov 1 - Jun 30'
    args['hvac_control_cooling_season_period'] = 'Jun 1 - Oct 31'
  elsif ['base-hvac-install-quality-air-to-air-heat-pump-1-speed.xml',
         'base-hvac-install-quality-air-to-air-heat-pump-2-speed.xml',
         'base-hvac-install-quality-air-to-air-heat-pump-var-speed.xml',
         'base-hvac-install-quality-ground-to-air-heat-pump.xml',
         'base-hvac-install-quality-mini-split-heat-pump-ducted.xml'].include? hpxml_file
    args['heat_pump_airflow_defect_ratio'] = -0.25
    args['heat_pump_charge_defect_ratio'] = -0.25
  elsif ['base-hvac-install-quality-furnace-gas-central-ac-1-speed.xml',
         'base-hvac-install-quality-furnace-gas-central-ac-2-speed.xml',
         'base-hvac-install-quality-furnace-gas-central-ac-var-speed.xml'].include? hpxml_file
    args['heating_system_airflow_defect_ratio'] = -0.25
    args['cooling_system_airflow_defect_ratio'] = -0.25
    args['cooling_system_charge_defect_ratio'] = -0.25
  elsif ['base-hvac-install-quality-furnace-gas-only.xml'].include? hpxml_file
    args['heating_system_airflow_defect_ratio'] = -0.25
  elsif ['base-hvac-install-quality-mini-split-air-conditioner-only-ducted.xml'].include? hpxml_file
    args['cooling_system_airflow_defect_ratio'] = -0.25
    args['cooling_system_charge_defect_ratio'] = -0.25
  elsif ['base-hvac-mini-split-heat-pump-ducted.xml'].include? hpxml_file
    args['heating_system_type'] = 'none'
    args['cooling_system_type'] = 'none'
    args['heat_pump_type'] = HPXML::HVACTypeHeatPumpMiniSplit
    args['heat_pump_heating_capacity_17_f'] = args['heat_pump_heating_capacity'] * 0.6
    args['heat_pump_heating_efficiency'] = 10.0
    args['heat_pump_cooling_efficiency'] = 19.0
    args.delete('heat_pump_cooling_compressor_type')
    args['heat_pump_backup_type'] = HPXML::HeatPumpBackupTypeIntegrated
    args['heat_pump_is_ducted'] = true
    args['ducts_supply_leakage_to_outside_value'] = 15.0
    args['ducts_return_leakage_to_outside_value'] = 5.0
    args['ducts_supply_insulation_r'] = 0.0
    args['ducts_supply_surface_area'] = 30.0
    args['ducts_return_surface_area'] = 10.0
  elsif ['base-hvac-mini-split-heat-pump-ducted-cooling-only.xml'].include? hpxml_file
    args['heat_pump_heating_capacity'] = 0
    args['heat_pump_heating_capacity_17_f'] = 0
    args['heat_pump_fraction_heat_load_served'] = 0
    args['heat_pump_backup_type'] = 'none'
  elsif ['base-hvac-mini-split-heat-pump-ducted-heating-only.xml'].include? hpxml_file
    args['heat_pump_cooling_capacity'] = 0
    args['heat_pump_fraction_cool_load_served'] = 0
    args['heat_pump_backup_fuel'] = HPXML::FuelTypeElectricity
  elsif ['base-hvac-mini-split-heat-pump-ductless.xml'].include? hpxml_file
    args['heat_pump_backup_type'] = 'none'
    args['heat_pump_is_ducted'] = false
  elsif ['base-hvac-mini-split-heat-pump-ductless-backup-stove.xml'].include? hpxml_file
    args['heat_pump_backup_type'] = HPXML::HeatPumpBackupTypeSeparate
    args['heat_pump_heating_capacity'] = 18000.0
    args['heat_pump_cooling_capacity'] = 18000.0
    args['heat_pump_heating_capacity_17_f'] = args['heat_pump_heating_capacity'] * 0.6
    args['heating_system_2_type'] = HPXML::HVACTypeStove
    args['heating_system_2_fuel'] = HPXML::FuelTypeOil
    args['heating_system_2_heating_efficiency'] = 0.6
    args['heating_system_2_heating_capacity'] = 60000.0
  elsif ['base-hvac-none.xml'].include? hpxml_file
    args['heating_system_type'] = 'none'
    args['cooling_system_type'] = 'none'
  elsif ['base-hvac-portable-heater-gas-only.xml'].include? hpxml_file
    args['heating_system_type'] = HPXML::HVACTypePortableHeater
    args['heating_system_heating_efficiency'] = 1.0
    args['cooling_system_type'] = 'none'
  elsif ['base-hvac-setpoints-daily-schedules.xml'].include? hpxml_file
    args['hvac_control_heating_weekday_setpoint'] = '64, 64, 64, 64, 64, 64, 64, 70, 70, 66, 66, 66, 66, 66, 66, 66, 66, 68, 68, 68, 68, 68, 64, 64'
    args['hvac_control_heating_weekend_setpoint'] = '68, 68, 68, 70, 70, 70, 70, 70, 70, 70, 70, 70, 70, 70, 70, 70, 70, 70, 70, 70, 70, 70, 70, 70'
    args['hvac_control_cooling_weekday_setpoint'] = '80, 80, 80, 80, 80, 80, 80, 75, 75, 80, 80, 80, 80, 80, 80, 80, 80, 78, 78, 78, 78, 78, 80, 80'
    args['hvac_control_cooling_weekend_setpoint'] = '78, 78, 78, 78, 78, 78, 78, 78, 78, 78, 78, 78, 78, 78, 78, 78, 78, 78, 78, 78, 78, 78, 78, 78'
  elsif ['base-hvac-room-ac-only.xml'].include? hpxml_file
    args['heating_system_type'] = 'none'
    args['cooling_system_type'] = HPXML::HVACTypeRoomAirConditioner
    args['cooling_system_cooling_efficiency_type'] = HPXML::UnitsEER
    args['cooling_system_cooling_efficiency'] = 8.5
    args.delete('cooling_system_cooling_compressor_type')
    args['cooling_system_cooling_sensible_heat_fraction'] = 0.65
  elsif ['base-hvac-room-ac-only-ceer.xml'].include? hpxml_file
    args['cooling_system_cooling_efficiency_type'] = HPXML::UnitsCEER
    args['cooling_system_cooling_efficiency'] = 8.4
  elsif ['base-hvac-room-ac-only-33percent.xml'].include? hpxml_file
    args['cooling_system_fraction_cool_load_served'] = 0.33
    args['cooling_system_cooling_capacity'] = 8000.0
  elsif ['base-hvac-setpoints.xml'].include? hpxml_file
    args['hvac_control_heating_weekday_setpoint'] = 60
    args['hvac_control_heating_weekend_setpoint'] = 60
    args['hvac_control_cooling_weekday_setpoint'] = 80
    args['hvac_control_cooling_weekend_setpoint'] = 80
  elsif ['base-hvac-stove-oil-only.xml'].include? hpxml_file
    args['heating_system_type'] = HPXML::HVACTypeStove
    args['heating_system_fuel'] = HPXML::FuelTypeOil
    args['heating_system_heating_efficiency'] = 0.8
    args['cooling_system_type'] = 'none'
  elsif ['base-hvac-stove-wood-pellets-only.xml'].include? hpxml_file
    args['heating_system_fuel'] = HPXML::FuelTypeWoodPellets
  elsif ['base-hvac-undersized.xml'].include? hpxml_file
    args['heating_system_heating_capacity'] = 3600.0
    args['cooling_system_cooling_capacity'] = 2400.0
    args['ducts_supply_leakage_to_outside_value'] = 7.5
    args['ducts_return_leakage_to_outside_value'] = 2.5
  elsif ['base-hvac-wall-furnace-elec-only.xml'].include? hpxml_file
    args['heating_system_type'] = HPXML::HVACTypeWallFurnace
    args['heating_system_fuel'] = HPXML::FuelTypeElectricity
    args['heating_system_heating_efficiency'] = 0.98
    args['cooling_system_type'] = 'none'
  elsif ['base-hvac-pthp.xml'].include? hpxml_file
    args['heat_pump_type'] = HPXML::HVACTypeHeatPumpPTHP
    args['heat_pump_cooling_efficiency'] = 11.4
    args['heat_pump_cooling_sensible_heat_fraction'] = 0.65
  elsif ['base-hvac-ptac.xml'].include? hpxml_file
    args['heating_system_type'] = 'none'
    args['cooling_system_type'] = HPXML::HVACTypePTAC
    args['cooling_system_cooling_efficiency_type'] = HPXML::UnitsEER
    args['cooling_system_cooling_efficiency'] = 10.7
    args['cooling_system_cooling_sensible_heat_fraction'] = 0.65
  elsif ['base-hvac-ptac-with-heating.xml'].include? hpxml_file
    args['heating_system_type'] = HPXML::HVACTypePTACHeating
    args['heating_system_heating_efficiency'] = 1.0
  end

  # Lighting
  if ['base-lighting-none.xml'].include? hpxml_file
    args['lighting_present'] = false
  elsif ['base-lighting-ceiling-fans.xml'].include? hpxml_file
    args['ceiling_fan_present'] = true
    args['ceiling_fan_efficiency'] = 100.0
    args['ceiling_fan_quantity'] = 4
    args['ceiling_fan_cooling_setpoint_temp_offset'] = 0.5
  elsif ['base-lighting-holiday.xml'].include? hpxml_file
    args['holiday_lighting_present'] = true
    args['holiday_lighting_daily_kwh'] = 1.1
    args['holiday_lighting_period'] = 'Nov 24 - Jan 6'
  end

  # Location
  if ['base-location-AMY-2012.xml'].include? hpxml_file
    args['weather_station_epw_filepath'] = 'US_CO_Boulder_AMY_2012.epw'
  elsif ['base-location-baltimore-md.xml'].include? hpxml_file
    args['site_iecc_zone'] = '4A'
    args['site_state_code'] = 'MD'
    args['weather_station_epw_filepath'] = 'USA_MD_Baltimore-Washington.Intl.AP.724060_TMY3.epw'
    args['heating_system_heating_capacity'] = 24000.0
  elsif ['base-location-dallas-tx.xml'].include? hpxml_file
    args['site_iecc_zone'] = '3A'
    args['site_state_code'] = 'TX'
    args['weather_station_epw_filepath'] = 'USA_TX_Dallas-Fort.Worth.Intl.AP.722590_TMY3.epw'
    args['heating_system_heating_capacity'] = 24000.0
  elsif ['base-location-duluth-mn.xml'].include? hpxml_file
    args['site_iecc_zone'] = '7'
    args['site_state_code'] = 'MN'
    args['weather_station_epw_filepath'] = 'USA_MN_Duluth.Intl.AP.727450_TMY3.epw'
  elsif ['base-location-helena-mt.xml'].include? hpxml_file
    args['site_iecc_zone'] = '6B'
    args['site_state_code'] = 'MT'
    args['weather_station_epw_filepath'] = 'USA_MT_Helena.Rgnl.AP.727720_TMY3.epw'
    args['heating_system_heating_capacity'] = 48000.0
  elsif ['base-location-honolulu-hi.xml'].include? hpxml_file
    args['site_iecc_zone'] = '1A'
    args['site_state_code'] = 'HI'
    args['weather_station_epw_filepath'] = 'USA_HI_Honolulu.Intl.AP.911820_TMY3.epw'
    args['heating_system_heating_capacity'] = 12000.0
  elsif ['base-location-miami-fl.xml'].include? hpxml_file
    args['site_iecc_zone'] = '1A'
    args['site_state_code'] = 'FL'
    args['weather_station_epw_filepath'] = 'USA_FL_Miami.Intl.AP.722020_TMY3.epw'
    args['heating_system_heating_capacity'] = 12000.0
  elsif ['base-location-phoenix-az.xml'].include? hpxml_file
    args['site_iecc_zone'] = '2B'
    args['site_state_code'] = 'AZ'
    args['weather_station_epw_filepath'] = 'USA_AZ_Phoenix-Sky.Harbor.Intl.AP.722780_TMY3.epw'
    args['heating_system_heating_capacity'] = 24000.0
  elsif ['base-location-portland-or.xml'].include? hpxml_file
    args['site_iecc_zone'] = '4C'
    args['site_state_code'] = 'OR'
    args['weather_station_epw_filepath'] = 'USA_OR_Portland.Intl.AP.726980_TMY3.epw'
    args['heating_system_heating_capacity'] = 24000.0
  elsif ['base-location-capetown-zaf.xml'].include? hpxml_file
    args.delete('site_iecc_zone')
    args.delete('site_state_code')
    args['weather_station_epw_filepath'] = 'ZAF_Cape.Town.688160_IWEC.epw'
    args['heating_system_heating_capacity'] = 24000.0
  end

  # Mechanical Ventilation
  if ['base-mechvent-balanced.xml'].include? hpxml_file
    args['mech_vent_fan_type'] = HPXML::MechVentTypeBalanced
    args['mech_vent_fan_power'] = 60
  elsif ['base-mechvent-bath-kitchen-fans.xml'].include? hpxml_file
    args['kitchen_fans_quantity'] = 1
    args['kitchen_fans_flow_rate'] = 100.0
    args['kitchen_fans_hours_in_operation'] = 1.5
    args['kitchen_fans_power'] = 30.0
    args['kitchen_fans_start_hour'] = 18
    args['bathroom_fans_quantity'] = 2
    args['bathroom_fans_flow_rate'] = 50.0
    args['bathroom_fans_hours_in_operation'] = 1.5
    args['bathroom_fans_power'] = 15.0
    args['bathroom_fans_start_hour'] = 7
  elsif ['base-mechvent-cfis.xml',
         'base-mechvent-cfis-dse.xml'].include? hpxml_file
    args['mech_vent_fan_type'] = HPXML::MechVentTypeCFIS
    args['mech_vent_flow_rate'] = 330
    args['mech_vent_hours_in_operation'] = 8
    args['mech_vent_fan_power'] = 300
  elsif ['base-mechvent-cfis-evap-cooler-only-ducted.xml'].include? hpxml_file
    args['mech_vent_fan_type'] = HPXML::MechVentTypeCFIS
    args['mech_vent_flow_rate'] = 330
    args['mech_vent_hours_in_operation'] = 8
    args['mech_vent_fan_power'] = 300
  elsif ['base-mechvent-erv.xml'].include? hpxml_file
    args['mech_vent_fan_type'] = HPXML::MechVentTypeERV
    args['mech_vent_fan_power'] = 60
  elsif ['base-mechvent-erv-atre-asre.xml'].include? hpxml_file
    args['mech_vent_fan_type'] = HPXML::MechVentTypeERV
    args['mech_vent_recovery_efficiency_type'] = 'Adjusted'
    args['mech_vent_total_recovery_efficiency'] = 0.526
    args['mech_vent_sensible_recovery_efficiency'] = 0.79
    args['mech_vent_fan_power'] = 60
  elsif ['base-mechvent-exhaust.xml'].include? hpxml_file
    args['mech_vent_fan_type'] = HPXML::MechVentTypeExhaust
  elsif ['base-mechvent-exhaust-rated-flow-rate.xml'].include? hpxml_file
    args['mech_vent_fan_type'] = HPXML::MechVentTypeExhaust
  elsif ['base-mechvent-hrv.xml'].include? hpxml_file
    args['mech_vent_fan_type'] = HPXML::MechVentTypeHRV
    args['mech_vent_fan_power'] = 60
  elsif ['base-mechvent-hrv-asre.xml'].include? hpxml_file
    args['mech_vent_fan_type'] = HPXML::MechVentTypeHRV
    args['mech_vent_recovery_efficiency_type'] = 'Adjusted'
    args['mech_vent_sensible_recovery_efficiency'] = 0.79
    args['mech_vent_fan_power'] = 60
  elsif ['base-mechvent-supply.xml'].include? hpxml_file
    args['mech_vent_fan_type'] = HPXML::MechVentTypeSupply
  elsif ['base-mechvent-whole-house-fan.xml'].include? hpxml_file
    args['whole_house_fan_present'] = true
  end

  # Misc
  if ['base-misc-defaults.xml'].include? hpxml_file
    args.delete('simulation_control_timestep')
    args.delete('site_type')
    args['geometry_unit_num_bathrooms'] = Constants.Auto
    args['geometry_unit_num_occupants'] = Constants.Auto
    args['foundation_wall_insulation_distance_to_top'] = Constants.Auto
    args['foundation_wall_insulation_distance_to_bottom'] = Constants.Auto
    args['foundation_wall_thickness'] = Constants.Auto
    args['slab_thickness'] = Constants.Auto
    args['slab_carpet_fraction'] = Constants.Auto
    args.delete('roof_material_type')
    args['roof_color'] = HPXML::ColorLight
    args.delete('roof_material_type')
    args.delete('wall_siding_type')
    args.delete('window_fraction_operable')
    args.delete('window_interior_shading_winter')
    args.delete('window_interior_shading_summer')
    args.delete('cooling_system_cooling_compressor_type')
    args.delete('cooling_system_cooling_sensible_heat_fraction')
    args['mech_vent_fan_type'] = HPXML::MechVentTypeExhaust
    args['mech_vent_hours_in_operation'] = Constants.Auto
    args['mech_vent_fan_power'] = Constants.Auto
    args['ducts_supply_location'] = Constants.Auto
    args['ducts_return_location'] = Constants.Auto
    args['ducts_supply_surface_area'] = Constants.Auto
    args['ducts_return_surface_area'] = Constants.Auto
    args['ducts_number_of_return_registers'] = 2
    args['kitchen_fans_quantity'] = Constants.Auto
    args['bathroom_fans_quantity'] = Constants.Auto
    args['water_heater_location'] = Constants.Auto
    args['water_heater_tank_volume'] = Constants.Auto
    args['water_heater_setpoint_temperature'] = Constants.Auto
    args['hot_water_distribution_standard_piping_length'] = Constants.Auto
    args['hot_water_distribution_pipe_r'] = Constants.Auto
    args['solar_thermal_system_type'] = HPXML::SolarThermalSystemType
    args['solar_thermal_collector_type'] = HPXML::SolarThermalTypeSingleGlazing
    args['solar_thermal_collector_rated_optical_efficiency'] = 0.77
    args['solar_thermal_collector_rated_thermal_losses'] = 0.793
    args['pv_system_module_type'] = Constants.Auto
    args.delete('pv_system_inverter_efficiency')
    args.delete('pv_system_system_losses_fraction')
    args['battery_location'] = Constants.Auto
    args['clothes_washer_location'] = Constants.Auto
    args['clothes_washer_efficiency'] = Constants.Auto
    args['clothes_washer_rated_annual_kwh'] = Constants.Auto
    args['clothes_washer_label_electric_rate'] = Constants.Auto
    args['clothes_washer_label_gas_rate'] = Constants.Auto
    args['clothes_washer_label_annual_gas_cost'] = Constants.Auto
    args['clothes_washer_label_usage'] = Constants.Auto
    args['clothes_washer_capacity'] = Constants.Auto
    args['clothes_dryer_location'] = Constants.Auto
    args['clothes_dryer_efficiency'] = Constants.Auto
    args['clothes_dryer_vented_flow_rate'] = Constants.Auto
    args['dishwasher_location'] = Constants.Auto
    args['dishwasher_efficiency'] = Constants.Auto
    args['dishwasher_label_electric_rate'] = Constants.Auto
    args['dishwasher_label_gas_rate'] = Constants.Auto
    args['dishwasher_label_annual_gas_cost'] = Constants.Auto
    args['dishwasher_label_usage'] = Constants.Auto
    args['dishwasher_place_setting_capacity'] = Constants.Auto
    args['refrigerator_location'] = Constants.Auto
    args['refrigerator_rated_annual_kwh'] = Constants.Auto
    args['cooking_range_oven_location'] = Constants.Auto
    args.delete('cooking_range_oven_is_induction')
    args.delete('cooking_range_oven_is_convection')
    args['ceiling_fan_present'] = true
    args['misc_plug_loads_television_annual_kwh'] = Constants.Auto
    args['misc_plug_loads_other_annual_kwh'] = Constants.Auto
    args['misc_plug_loads_other_frac_sensible'] = Constants.Auto
    args['misc_plug_loads_other_frac_latent'] = Constants.Auto
    args['mech_vent_flow_rate'] = Constants.Auto
    args['kitchen_fans_flow_rate'] = Constants.Auto
    args['bathroom_fans_flow_rate'] = Constants.Auto
    args['whole_house_fan_present'] = true
    args['whole_house_fan_flow_rate'] = Constants.Auto
    args['whole_house_fan_power'] = Constants.Auto
  elsif ['base-misc-emissions.xml'].include? hpxml_file
    args['emissions_scenario_names'] = 'Cambium 2022 Hourly MidCase AER Using RMPA Region, Cambium 2022 Hourly MidCase AER Using National, Cambium 2022 Annual MidCase AER Using National, eGRID 2019 Total Emissions Rate Using RMPA Region, eGRID 2019 Total Emissions Rate Using RMPA Region'
    args['emissions_types'] = 'CO2, CO2, CO2, SO2, NOx'
    args['emissions_electricity_units'] = 'kg/MWh, kg/MWh, kg/MWh, lb/MWh, lb/MWh'
    args['emissions_electricity_values_or_filepaths'] = '../../HPXMLtoOpenStudio/resources/data/cambium/StdScen21_MidCase_hourly_RMPAc_2022.csv, ../../HPXMLtoOpenStudio/resources/data/cambium/StdScen21_MidCase_hourly_usa_2022.csv, 392.6, 0.384, 0.67'
  elsif ['base-misc-loads-large-uncommon.xml'].include? hpxml_file
    args['extra_refrigerator_location'] = Constants.Auto
    args['extra_refrigerator_rated_annual_kwh'] = 700.0
    args['freezer_location'] = HPXML::LocationLivingSpace
    args['freezer_rated_annual_kwh'] = 300.0
    args['misc_plug_loads_well_pump_present'] = true
    args['misc_plug_loads_well_pump_annual_kwh'] = 475.0
    args['misc_plug_loads_well_pump_usage_multiplier'] = 1.0
    args['misc_plug_loads_vehicle_present'] = true
    args['misc_plug_loads_vehicle_annual_kwh'] = 1500.0
    args['misc_plug_loads_vehicle_usage_multiplier'] = 1.0
    args['misc_fuel_loads_grill_present'] = true
    args['misc_fuel_loads_grill_fuel_type'] = HPXML::FuelTypePropane
    args['misc_fuel_loads_grill_annual_therm'] = 25.0
    args['misc_fuel_loads_grill_usage_multiplier'] = 1.0
    args['misc_fuel_loads_lighting_present'] = true
    args['misc_fuel_loads_lighting_annual_therm'] = 28.0
    args['misc_fuel_loads_lighting_usage_multiplier'] = 1.0
    args['misc_fuel_loads_fireplace_present'] = true
    args['misc_fuel_loads_fireplace_fuel_type'] = HPXML::FuelTypeWoodCord
    args['misc_fuel_loads_fireplace_annual_therm'] = 55.0
    args['misc_fuel_loads_fireplace_frac_sensible'] = 0.5
    args['misc_fuel_loads_fireplace_frac_latent'] = 0.1
    args['misc_fuel_loads_fireplace_usage_multiplier'] = 1.0
    args['pool_present'] = true
    args['pool_heater_type'] = HPXML::HeaterTypeGas
    args['pool_pump_annual_kwh'] = 2700.0
    args['pool_heater_annual_therm'] = 500.0
    args['hot_tub_present'] = true
    args['hot_tub_pump_annual_kwh'] = 1000.0
    args['hot_tub_heater_annual_kwh'] = 1300.0
  elsif ['base-misc-loads-large-uncommon2.xml'].include? hpxml_file
    args['pool_heater_type'] = HPXML::TypeNone
    args['hot_tub_heater_type'] = HPXML::HeaterTypeHeatPump
    args['hot_tub_heater_annual_kwh'] = 260.0
    args['misc_fuel_loads_grill_fuel_type'] = HPXML::FuelTypeOil
    args['misc_fuel_loads_fireplace_fuel_type'] = HPXML::FuelTypeWoodPellets
  elsif ['base-misc-neighbor-shading.xml'].include? hpxml_file
    args['neighbor_back_distance'] = 10
    args['neighbor_front_distance'] = 15
    args['neighbor_front_height'] = 12
  elsif ['base-misc-shielding-of-home.xml'].include? hpxml_file
    args['site_shielding_of_home'] = HPXML::ShieldingWellShielded
  elsif ['base-misc-usage-multiplier.xml'].include? hpxml_file
    args['water_fixtures_usage_multiplier'] = 0.9
    args['lighting_interior_usage_multiplier'] = 0.9
    args['lighting_exterior_usage_multiplier'] = 0.9
    args['lighting_garage_usage_multiplier'] = 0.9
    args['clothes_washer_usage_multiplier'] = 0.9
    args['clothes_dryer_usage_multiplier'] = 0.9
    args['dishwasher_usage_multiplier'] = 0.9
    args['refrigerator_usage_multiplier'] = 0.9
    args['freezer_location'] = HPXML::LocationLivingSpace
    args['freezer_rated_annual_kwh'] = 300.0
    args['freezer_usage_multiplier'] = 0.9
    args['cooking_range_oven_usage_multiplier'] = 0.9
    args['misc_plug_loads_television_usage_multiplier'] = 0.9
    args['misc_plug_loads_other_usage_multiplier'] = 0.9
    args['pool_present'] = true
    args['pool_pump_annual_kwh'] = 2700.0
    args['pool_pump_usage_multiplier'] = 0.9
    args['pool_heater_type'] = HPXML::HeaterTypeGas
    args['pool_heater_annual_therm'] = 500.0
    args['pool_heater_usage_multiplier'] = 0.9
    args['hot_tub_present'] = true
    args['hot_tub_pump_annual_kwh'] = 1000.0
    args['hot_tub_pump_usage_multiplier'] = 0.9
    args['hot_tub_heater_annual_kwh'] = 1300.0
    args['hot_tub_heater_usage_multiplier'] = 0.9
    args['misc_fuel_loads_grill_present'] = true
    args['misc_fuel_loads_grill_fuel_type'] = HPXML::FuelTypePropane
    args['misc_fuel_loads_grill_annual_therm'] = 25.0
    args['misc_fuel_loads_grill_usage_multiplier'] = 0.9
    args['misc_fuel_loads_lighting_present'] = true
    args['misc_fuel_loads_lighting_annual_therm'] = 28.0
    args['misc_fuel_loads_lighting_usage_multiplier'] = 0.9
    args['misc_fuel_loads_fireplace_present'] = true
    args['misc_fuel_loads_fireplace_fuel_type'] = HPXML::FuelTypeWoodCord
    args['misc_fuel_loads_fireplace_annual_therm'] = 55.0
    args['misc_fuel_loads_fireplace_frac_sensible'] = 0.5
    args['misc_fuel_loads_fireplace_frac_latent'] = 0.1
    args['misc_fuel_loads_fireplace_usage_multiplier'] = 0.9
  elsif ['base-misc-loads-none.xml'].include? hpxml_file
    args['misc_plug_loads_television_present'] = false
    args['misc_plug_loads_other_annual_kwh'] = 0.0
    args['misc_plug_loads_other_frac_sensible'] = Constants.Auto
    args['misc_plug_loads_other_frac_latent'] = Constants.Auto
  end

  # PV
  if ['base-pv.xml'].include? hpxml_file
    args['pv_system_module_type'] = HPXML::PVModuleTypeStandard
    args['pv_system_location'] = HPXML::LocationRoof
    args['pv_system_tracking'] = HPXML::PVTrackingTypeFixed
    args['pv_system_2_module_type'] = HPXML::PVModuleTypePremium
    args['pv_system_2_location'] = HPXML::LocationRoof
    args['pv_system_2_tracking'] = HPXML::PVTrackingTypeFixed
    args['pv_system_2_array_azimuth'] = 90
    args['pv_system_2_max_power_output'] = 1500
  end

  # Battery
  if ['base-battery-outside.xml'].include? hpxml_file
    args['battery_location'] = HPXML::LocationOutside
    args['battery_power'] = '15000'
    args['battery_capacity'] = '20'
  elsif ['base-pv-battery-outside.xml'].include? hpxml_file
    args['pv_system_module_type'] = HPXML::PVModuleTypeStandard
    args['pv_system_location'] = HPXML::LocationRoof
    args['pv_system_tracking'] = HPXML::PVTrackingTypeFixed
    args['pv_system_2_module_type'] = HPXML::PVModuleTypePremium
    args['pv_system_2_location'] = HPXML::LocationRoof
    args['pv_system_2_tracking'] = HPXML::PVTrackingTypeFixed
    args['pv_system_2_array_azimuth'] = 90
    args['pv_system_2_max_power_output'] = 1500
  elsif ['base-pv-battery-garage.xml'].include? hpxml_file
    args['pv_system_module_type'] = HPXML::PVModuleTypeStandard
    args['pv_system_location'] = HPXML::LocationRoof
    args['pv_system_tracking'] = HPXML::PVTrackingTypeFixed
    args['pv_system_2_module_type'] = HPXML::PVModuleTypePremium
    args['pv_system_2_location'] = HPXML::LocationRoof
    args['pv_system_2_tracking'] = HPXML::PVTrackingTypeFixed
    args['pv_system_2_array_azimuth'] = 90
    args['pv_system_2_max_power_output'] = 1500
    args['battery_location'] = HPXML::LocationGarage
    args['battery_power'] = '15000'
    args['battery_capacity'] = '20'
  end

  # Simulation Control
  if ['base-simcontrol-calendar-year-custom.xml'].include? hpxml_file
    args['simulation_control_run_period_calendar_year'] = 2008
  elsif ['base-simcontrol-daylight-saving-custom.xml'].include? hpxml_file
    args['simulation_control_daylight_saving_enabled'] = true
    args['simulation_control_daylight_saving_period'] = 'Mar 10 - Nov 6'
  elsif ['base-simcontrol-daylight-saving-disabled.xml'].include? hpxml_file
    args['simulation_control_daylight_saving_enabled'] = false
  elsif ['base-simcontrol-runperiod-1-month.xml'].include? hpxml_file
    args['simulation_control_run_period'] = 'Jan 1 - Jan 31'
  elsif ['base-simcontrol-timestep-10-mins.xml'].include? hpxml_file
    args['simulation_control_timestep'] = 10
  end

  # Schedules
  if ['base-schedules-detailed-stochastic.xml'].include? hpxml_file
    sch_args['hpxml_path'] = args['hpxml_path']
    sch_args['schedules_type'] = 'stochastic'
    sch_args['output_csv_path'] = '../../HPXMLtoOpenStudio/resources/schedule_files/stochastic.csv'
    sch_args['hpxml_output_path'] = sch_args['hpxml_path']
  elsif ['base-schedules-detailed-stochastic-vacancy.xml'].include? hpxml_file
    sch_args['hpxml_path'] = args['hpxml_path']
    sch_args['schedules_type'] = 'stochastic'
    sch_args['schedules_vacancy_period'] = 'Dec 1 - Jan 31'
    sch_args['output_csv_path'] = '../../HPXMLtoOpenStudio/resources/schedule_files/stochastic-vacancy.csv'
    sch_args['hpxml_output_path'] = sch_args['hpxml_path']
  elsif ['base-schedules-detailed-smooth.xml'].include? hpxml_file
    sch_args['hpxml_path'] = args['hpxml_path']
    sch_args['schedules_type'] = 'smooth'
    sch_args['output_csv_path'] = '../../HPXMLtoOpenStudio/resources/schedule_files/smooth.csv'
    sch_args['hpxml_output_path'] = sch_args['hpxml_path']
  end
end

def apply_hpxml_modification_ashrae_140(hpxml_file, hpxml)
  # Set detailed HPXML values for ASHRAE 140 test files

  renumber_hpxml_ids(hpxml)

  # ------------ #
  # HPXML Header #
  # ------------ #

  hpxml.header.xml_generated_by = 'tasks.rb'
  hpxml.header.created_date_and_time = Time.new(2000, 1, 1).strftime('%Y-%m-%dT%H:%M:%S%:z') # Hard-code to prevent diffs
  hpxml.header.apply_ashrae140_assumptions = true

  # --------------------- #
  # HPXML BuildingSummary #
  # --------------------- #

  hpxml.site.azimuth_of_front_of_home = nil
  hpxml.building_construction.average_ceiling_height = nil

  # --------------- #
  # HPXML Enclosure #
  # --------------- #

  hpxml.attics[0].vented_attic_ach = 2.4
  hpxml.foundations.reverse_each do |foundation|
    foundation.delete
  end
  hpxml.roofs.each do |roof|
    if roof.roof_color == HPXML::ColorReflective
      roof.solar_absorptance = 0.2
    else
      roof.solar_absorptance = 0.6
    end
    roof.emittance = 0.9
    roof.roof_color = nil
  end
  (hpxml.walls + hpxml.rim_joists).each do |wall|
    if wall.color == HPXML::ColorReflective
      wall.solar_absorptance = 0.2
    else
      wall.solar_absorptance = 0.6
    end
    wall.emittance = 0.9
    wall.color = nil
    if wall.is_a?(HPXML::Wall)
      if wall.attic_wall_type == HPXML::AtticWallTypeGable
        wall.insulation_assembly_r_value = 2.15
      else
        wall.interior_finish_type = HPXML::InteriorFinishGypsumBoard
        wall.interior_finish_thickness = 0.5
      end
    end
  end
  hpxml.frame_floors.each do |frame_floor|
    next unless frame_floor.is_ceiling

    frame_floor.interior_finish_type = HPXML::InteriorFinishGypsumBoard
    frame_floor.interior_finish_thickness = 0.5
  end
  hpxml.foundation_walls.each do |fwall|
    if fwall.insulation_interior_r_value == 0
      fwall.interior_finish_type = HPXML::InteriorFinishNone
    else
      fwall.interior_finish_type = HPXML::InteriorFinishGypsumBoard
      fwall.interior_finish_thickness = 0.5
    end
  end
  if hpxml.doors.size == 1
    hpxml.doors[0].area /= 2.0
    hpxml.doors << hpxml.doors[0].dup
    hpxml.doors[1].azimuth = 0
  end
  hpxml.windows.each do |window|
    next if window.overhangs_depth.nil?

    window.overhangs_distance_to_bottom_of_window = 6.0
  end

  # ---------- #
  # HPXML HVAC #
  # ---------- #

  hpxml.hvac_controls.add(id: "HVACControl#{hpxml.hvac_controls.size + 1}",
                          heating_setpoint_temp: 68.0,
                          cooling_setpoint_temp: 78.0)

  # --------------- #
  # HPXML MiscLoads #
  # --------------- #

  hpxml.plug_loads[0].weekday_fractions = '0.0203, 0.0203, 0.0203, 0.0203, 0.0203, 0.0339, 0.0426, 0.0852, 0.0497, 0.0304, 0.0304, 0.0406, 0.0304, 0.0254, 0.0264, 0.0264, 0.0386, 0.0416, 0.0447, 0.0700, 0.0700, 0.0731, 0.0731, 0.0660'
  hpxml.plug_loads[0].weekend_fractions = '0.0203, 0.0203, 0.0203, 0.0203, 0.0203, 0.0339, 0.0426, 0.0852, 0.0497, 0.0304, 0.0304, 0.0406, 0.0304, 0.0254, 0.0264, 0.0264, 0.0386, 0.0416, 0.0447, 0.0700, 0.0700, 0.0731, 0.0731, 0.0660'
  hpxml.plug_loads[0].monthly_multipliers = '1.0, 1.0, 1.0, 1.0, 1.0, 1.0, 1.0, 1.0, 1.0, 1.0, 1.0, 1.0'

  # ----- #
  # FINAL #
  # ----- #

  renumber_hpxml_ids(hpxml)
end

def apply_hpxml_modification(hpxml_file, hpxml)
  # Set detailed HPXML values for sample files

  if hpxml_file.include? 'split-surfaces'
    (hpxml.roofs + hpxml.rim_joists + hpxml.walls + hpxml.foundation_walls).each do |surface|
      surface.azimuth = nil
    end
    hpxml.collapse_enclosure_surfaces()
  end
  renumber_hpxml_ids(hpxml)

  # ------------ #
  # HPXML Header #
  # ------------ #

  # General logic for all files
  hpxml.header.xml_generated_by = 'tasks.rb'
  hpxml.header.created_date_and_time = Time.new(2000, 1, 1).strftime('%Y-%m-%dT%H:%M:%S%:z') # Hard-code to prevent diffs

  # Logic that can only be applied based on the file name
  if ['base-hvac-undersized-allow-increased-fixed-capacities.xml'].include? hpxml_file
    hpxml.header.allow_increased_fixed_capacities = true
<<<<<<< HEAD
  elsif ['base-misc-emissions.xml'].include? hpxml_file
    hpxml.header.emissions_scenarios.add(name: 'Cambium 2022 Hourly MidCase AER Using RMPA Region',
                                         emissions_type: 'CO2',
                                         elec_units: HPXML::EmissionsScenario::UnitsKgPerMWh,
                                         elec_schedule_filepath: '../../HPXMLtoOpenStudio/resources/data/cambium/StdScen21_MidCase_hourly_RMPAc_2022.csv')
    hpxml.header.emissions_scenarios.add(name: 'Cambium 2022 Hourly MidCase AER Using National',
                                         emissions_type: 'CO2',
                                         elec_units: HPXML::EmissionsScenario::UnitsKgPerMWh,
                                         elec_schedule_filepath: '../../HPXMLtoOpenStudio/resources/data/cambium/StdScen21_MidCase_hourly_usa_2022.csv')
    hpxml.header.emissions_scenarios.add(name: 'Cambium 2022 Annual MidCase AER Using National',
                                         emissions_type: 'CO2',
                                         elec_units: HPXML::EmissionsScenario::UnitsKgPerMWh,
                                         elec_value: 392.6)
    hpxml.header.emissions_scenarios.add(name: 'eGRID 2019 Total Emissions Rate Using RMPA Region',
                                         emissions_type: 'SO2',
                                         elec_units: HPXML::EmissionsScenario::UnitsLbPerMWh,
                                         elec_value: 0.384)
    hpxml.header.emissions_scenarios.add(name: 'eGRID 2019 Total Emissions Rate Using RMPA Region',
                                         emissions_type: 'NOx',
                                         elec_units: HPXML::EmissionsScenario::UnitsLbPerMWh,
                                         elec_value: 0.67)
=======
  elsif ['base-location-capetown-zaf.xml'].include? hpxml_file
    hpxml.header.state_code = nil
>>>>>>> d203d474
  end

  # --------------------- #
  # HPXML BuildingSummary #
  # --------------------- #

  # General logic for all files
  hpxml.site.fuels = [HPXML::FuelTypeElectricity, HPXML::FuelTypeNaturalGas]

  # Logic that can only be applied based on the file name
  if ['base-schedules-simple.xml',
      'base-misc-loads-large-uncommon.xml',
      'base-misc-loads-large-uncommon2.xml'].include? hpxml_file
    hpxml.building_occupancy.weekday_fractions = '0.061, 0.061, 0.061, 0.061, 0.061, 0.061, 0.061, 0.053, 0.025, 0.015, 0.015, 0.015, 0.015, 0.015, 0.015, 0.015, 0.018, 0.033, 0.054, 0.054, 0.054, 0.061, 0.061, 0.061'
    hpxml.building_occupancy.weekend_fractions = '0.061, 0.061, 0.061, 0.061, 0.061, 0.061, 0.061, 0.053, 0.025, 0.015, 0.015, 0.015, 0.015, 0.015, 0.015, 0.015, 0.018, 0.033, 0.054, 0.054, 0.054, 0.061, 0.061, 0.061'
    hpxml.building_occupancy.monthly_multipliers = '1.0, 1.0, 1.0, 1.0, 1.0, 1.0, 1.0, 1.0, 1.0, 1.0, 1.0, 1.0'
  elsif ['base-misc-defaults.xml'].include? hpxml_file
    hpxml.building_construction.average_ceiling_height = nil
    hpxml.building_construction.conditioned_building_volume = nil
  elsif ['base-atticroof-cathedral.xml'].include? hpxml_file
    hpxml.building_construction.number_of_conditioned_floors = 2
    hpxml.building_construction.number_of_conditioned_floors_above_grade = 1
    hpxml.building_construction.conditioned_floor_area = 2700
    hpxml.attics[0].attic_type = HPXML::AtticTypeCathedral
  elsif ['base-atticroof-conditioned.xml'].include? hpxml_file
    hpxml.building_construction.conditioned_building_volume = 23850
    hpxml.air_infiltration_measurements[0].infiltration_volume = hpxml.building_construction.conditioned_building_volume
    hpxml.air_infiltration_measurements[0].infiltration_height = 15.0
  elsif ['base-enclosure-split-level.xml'].include? hpxml_file
    hpxml.building_construction.number_of_conditioned_floors = 1.5
    hpxml.building_construction.number_of_conditioned_floors_above_grade = 1.5
  elsif ['base-foundation-walkout-basement.xml'].include? hpxml_file
    hpxml.building_construction.number_of_conditioned_floors_above_grade = 2
  elsif ['base-foundation-basement-garage.xml'].include? hpxml_file
    hpxml.building_construction.conditioned_floor_area -= 400 * 2
    hpxml.building_construction.conditioned_building_volume -= 400 * 2 * 8
    hpxml.air_infiltration_measurements[0].infiltration_volume = hpxml.building_construction.conditioned_building_volume
  end

  # --------------- #
  # HPXML Enclosure #
  # --------------- #

  # General logic for all files
  (hpxml.roofs + hpxml.walls + hpxml.rim_joists).each do |surface|
    surface.solar_absorptance = 0.7
    surface.emittance = 0.92
    if surface.is_a? HPXML::Roof
      surface.roof_color = nil
    else
      surface.color = nil
    end
  end
  hpxml.roofs.each do |roof|
    next unless roof.interior_adjacent_to == HPXML::LocationLivingSpace

    roof.interior_finish_type = HPXML::InteriorFinishGypsumBoard
  end
  (hpxml.walls + hpxml.foundation_walls + hpxml.frame_floors).each do |surface|
    if surface.is_a?(HPXML::FoundationWall) && surface.interior_adjacent_to != HPXML::LocationBasementConditioned
      surface.interior_finish_type = HPXML::InteriorFinishNone
    end
    next unless [HPXML::LocationLivingSpace,
                 HPXML::LocationBasementConditioned].include?(surface.interior_adjacent_to) &&
                [HPXML::LocationOutside,
                 HPXML::LocationGround,
                 HPXML::LocationGarage,
                 HPXML::LocationAtticUnvented,
                 HPXML::LocationAtticVented,
                 HPXML::LocationOtherHousingUnit,
                 HPXML::LocationBasementConditioned].include?(surface.exterior_adjacent_to)
    next if surface.is_a?(HPXML::FrameFloor) && surface.is_floor

    surface.interior_finish_type = HPXML::InteriorFinishGypsumBoard
  end
  hpxml.attics.each do |attic|
    if attic.attic_type == HPXML::AtticTypeUnvented
      attic.within_infiltration_volume = false
    elsif attic.attic_type == HPXML::AtticTypeVented
      attic.vented_attic_sla = 0.003
    end
  end
  hpxml.foundations.each do |foundation|
    if foundation.foundation_type == HPXML::FoundationTypeCrawlspaceUnvented
      foundation.within_infiltration_volume = false
    elsif foundation.foundation_type == HPXML::FoundationTypeCrawlspaceVented
      foundation.vented_crawlspace_sla = 0.00667
    end
  end
  hpxml.skylights.each do |skylight|
    skylight.interior_shading_factor_summer = 1.0
    skylight.interior_shading_factor_winter = 1.0
  end

  # Logic that can only be applied based on the file name
  if ['base-bldgtype-multifamily-adjacent-to-multifamily-buffer-space.xml',
      'base-bldgtype-multifamily-adjacent-to-non-freezing-space.xml',
      'base-bldgtype-multifamily-adjacent-to-other-heated-space.xml',
      'base-bldgtype-multifamily-adjacent-to-other-housing-unit.xml'].include? hpxml_file
    if hpxml_file == 'base-bldgtype-multifamily-adjacent-to-multifamily-buffer-space.xml'
      adjacent_to = HPXML::LocationOtherMultifamilyBufferSpace
    elsif hpxml_file == 'base-bldgtype-multifamily-adjacent-to-non-freezing-space.xml'
      adjacent_to = HPXML::LocationOtherNonFreezingSpace
    elsif hpxml_file == 'base-bldgtype-multifamily-adjacent-to-other-heated-space.xml'
      adjacent_to = HPXML::LocationOtherHeatedSpace
    elsif hpxml_file == 'base-bldgtype-multifamily-adjacent-to-other-housing-unit.xml'
      adjacent_to = HPXML::LocationOtherHousingUnit
    end
    wall = hpxml.walls.select { |w|
             w.interior_adjacent_to == HPXML::LocationLivingSpace &&
               w.exterior_adjacent_to == HPXML::LocationOtherHousingUnit
           }           [0]
    wall.exterior_adjacent_to = adjacent_to
    hpxml.frame_floors[0].exterior_adjacent_to = adjacent_to
    hpxml.frame_floors[1].exterior_adjacent_to = adjacent_to
    if hpxml_file != 'base-bldgtype-multifamily-adjacent-to-other-housing-unit.xml'
      wall.insulation_assembly_r_value = 23
      hpxml.frame_floors[0].insulation_assembly_r_value = 18.7
      hpxml.frame_floors[1].insulation_assembly_r_value = 18.7
    end
    hpxml.windows.each do |window|
      window.area *= 0.35
    end
    hpxml.doors.add(id: "Door#{hpxml.doors.size + 1}",
                    wall_idref: wall.id,
                    area: 20,
                    azimuth: 0,
                    r_value: 4.4)
    hpxml.hvac_distributions[0].ducts[0].duct_location = adjacent_to
    hpxml.hvac_distributions[0].ducts[1].duct_location = adjacent_to
    hpxml.water_heating_systems[0].location = adjacent_to
    hpxml.clothes_washers[0].location = adjacent_to
    hpxml.clothes_dryers[0].location = adjacent_to
    hpxml.dishwashers[0].location = adjacent_to
    hpxml.refrigerators[0].location = adjacent_to
    hpxml.cooking_ranges[0].location = adjacent_to
  elsif ['base-bldgtype-multifamily-adjacent-to-multiple.xml'].include? hpxml_file
    wall = hpxml.walls.select { |w|
             w.interior_adjacent_to == HPXML::LocationLivingSpace &&
               w.exterior_adjacent_to == HPXML::LocationOtherHousingUnit
           }           [0]
    wall.delete
    hpxml.walls.select.with_index { |w, i| w.id = "Wall#{i + 1}" }
    hpxml.windows.select { |w| w.wall_idref = hpxml.walls[-1].id }
    hpxml.doors.select { |d| d.wall_idref = hpxml.walls[-1].id }
    hpxml.walls.add(id: "Wall#{hpxml.walls.size + 1}",
                    exterior_adjacent_to: HPXML::LocationOtherHeatedSpace,
                    interior_adjacent_to: HPXML::LocationLivingSpace,
                    wall_type: HPXML::WallTypeWoodStud,
                    area: 100,
                    solar_absorptance: 0.7,
                    emittance: 0.92,
                    interior_finish_type: HPXML::InteriorFinishGypsumBoard,
                    insulation_assembly_r_value: 23.0)
    hpxml.walls.add(id: "Wall#{hpxml.walls.size + 1}",
                    exterior_adjacent_to: HPXML::LocationOtherMultifamilyBufferSpace,
                    interior_adjacent_to: HPXML::LocationLivingSpace,
                    wall_type: HPXML::WallTypeWoodStud,
                    area: 100,
                    solar_absorptance: 0.7,
                    emittance: 0.92,
                    interior_finish_type: HPXML::InteriorFinishGypsumBoard,
                    insulation_assembly_r_value: 23.0)
    hpxml.walls.add(id: "Wall#{hpxml.walls.size + 1}",
                    exterior_adjacent_to: HPXML::LocationOtherNonFreezingSpace,
                    interior_adjacent_to: HPXML::LocationLivingSpace,
                    wall_type: HPXML::WallTypeWoodStud,
                    area: 100,
                    solar_absorptance: 0.7,
                    emittance: 0.92,
                    interior_finish_type: HPXML::InteriorFinishGypsumBoard,
                    insulation_assembly_r_value: 23.0)
    hpxml.walls.add(id: "Wall#{hpxml.walls.size + 1}",
                    exterior_adjacent_to: HPXML::LocationOtherHousingUnit,
                    interior_adjacent_to: HPXML::LocationLivingSpace,
                    wall_type: HPXML::WallTypeWoodStud,
                    area: 100,
                    solar_absorptance: 0.7,
                    emittance: 0.92,
                    interior_finish_type: HPXML::InteriorFinishGypsumBoard,
                    insulation_assembly_r_value: 4.0)
    hpxml.frame_floors[0].delete
    hpxml.frame_floors.add(id: "FrameFloor#{hpxml.frame_floors.size + 1}",
                           exterior_adjacent_to: HPXML::LocationOtherNonFreezingSpace,
                           interior_adjacent_to: HPXML::LocationLivingSpace,
                           area: 550,
                           insulation_assembly_r_value: 18.7,
                           other_space_above_or_below: HPXML::FrameFloorOtherSpaceBelow)
    hpxml.frame_floors.add(id: "FrameFloor#{hpxml.frame_floors.size + 1}",
                           exterior_adjacent_to: HPXML::LocationOtherMultifamilyBufferSpace,
                           interior_adjacent_to: HPXML::LocationLivingSpace,
                           area: 200,
                           insulation_assembly_r_value: 18.7,
                           other_space_above_or_below: HPXML::FrameFloorOtherSpaceBelow)
    hpxml.frame_floors.add(id: "FrameFloor#{hpxml.frame_floors.size + 1}",
                           exterior_adjacent_to: HPXML::LocationOtherHeatedSpace,
                           interior_adjacent_to: HPXML::LocationLivingSpace,
                           area: 150,
                           insulation_assembly_r_value: 2.1,
                           other_space_above_or_below: HPXML::FrameFloorOtherSpaceBelow)
    wall = hpxml.walls.select { |w|
             w.interior_adjacent_to == HPXML::LocationLivingSpace &&
               w.exterior_adjacent_to == HPXML::LocationOtherMultifamilyBufferSpace
           }           [0]
    hpxml.windows.add(id: "Window#{hpxml.windows.size + 1}",
                      area: 50,
                      azimuth: 270,
                      ufactor: 0.33,
                      shgc: 0.45,
                      fraction_operable: 0.67,
                      wall_idref: wall.id)
    wall = hpxml.walls.select { |w|
             w.interior_adjacent_to == HPXML::LocationLivingSpace &&
               w.exterior_adjacent_to == HPXML::LocationOtherHeatedSpace
           }           [0]
    hpxml.doors.add(id: "Door#{hpxml.doors.size + 1}",
                    wall_idref: wall.id,
                    area: 20,
                    azimuth: 0,
                    r_value: 4.4)
    wall = hpxml.walls.select { |w|
             w.interior_adjacent_to == HPXML::LocationLivingSpace &&
               w.exterior_adjacent_to == HPXML::LocationOtherHousingUnit
           }           [0]
    hpxml.doors.add(id: "Door#{hpxml.doors.size + 1}",
                    wall_idref: wall.id,
                    area: 20,
                    azimuth: 0,
                    r_value: 4.4)
  elsif ['base-enclosure-orientations.xml'].include? hpxml_file
    hpxml.windows.each do |window|
      window.orientation = { 0 => 'north', 90 => 'east', 180 => 'south', 270 => 'west' }[window.azimuth]
      window.azimuth = nil
    end
    hpxml.doors[0].delete
    hpxml.doors.add(id: "Door#{hpxml.doors.size + 1}",
                    wall_idref: 'Wall1',
                    area: 20,
                    orientation: HPXML::OrientationNorth,
                    r_value: 4.4)
    hpxml.doors.add(id: "Door#{hpxml.doors.size + 1}",
                    wall_idref: 'Wall1',
                    area: 20,
                    orientation: HPXML::OrientationSouth,
                    r_value: 4.4)
  elsif ['base-foundation-unconditioned-basement.xml'].include? hpxml_file
    hpxml.foundations[0].within_infiltration_volume = false
  elsif ['base-atticroof-conditioned.xml'].include? hpxml_file
    hpxml.attics.add(id: "Attic#{hpxml.attics.size + 1}",
                     attic_type: HPXML::AtticTypeUnvented,
                     within_infiltration_volume: false)
    hpxml.roofs.each do |roof|
      roof.area = 1006.0 / hpxml.roofs.size
      roof.insulation_assembly_r_value = 25.8
    end
    hpxml.roofs.add(id: "Roof#{hpxml.roofs.size + 1}",
                    interior_adjacent_to: HPXML::LocationAtticUnvented,
                    area: 504,
                    roof_type: HPXML::RoofTypeAsphaltShingles,
                    solar_absorptance: 0.7,
                    emittance: 0.92,
                    pitch: 6,
                    radiant_barrier: false,
                    insulation_assembly_r_value: 2.3)
    hpxml.rim_joists.each do |rim_joist|
      rim_joist.area = 116.0 / hpxml.rim_joists.size
    end
    hpxml.walls.each do |wall|
      wall.area = 1200.0 / hpxml.walls.size
    end
    hpxml.walls.add(id: "Wall#{hpxml.walls.size + 1}",
                    exterior_adjacent_to: HPXML::LocationAtticUnvented,
                    interior_adjacent_to: HPXML::LocationLivingSpace,
                    wall_type: HPXML::WallTypeWoodStud,
                    area: 316,
                    solar_absorptance: 0.7,
                    emittance: 0.92,
                    interior_finish_type: HPXML::InteriorFinishGypsumBoard,
                    insulation_assembly_r_value: 23.0)
    hpxml.walls.add(id: "Wall#{hpxml.walls.size + 1}",
                    exterior_adjacent_to: HPXML::LocationOutside,
                    interior_adjacent_to: HPXML::LocationLivingSpace,
                    wall_type: HPXML::WallTypeWoodStud,
                    siding: HPXML::SidingTypeWood,
                    area: 240,
                    solar_absorptance: 0.7,
                    emittance: 0.92,
                    interior_finish_type: HPXML::InteriorFinishGypsumBoard,
                    insulation_assembly_r_value: 22.3)
    hpxml.walls.add(id: "Wall#{hpxml.walls.size + 1}",
                    exterior_adjacent_to: HPXML::LocationOutside,
                    interior_adjacent_to: HPXML::LocationAtticUnvented,
                    attic_wall_type: HPXML::AtticWallTypeGable,
                    wall_type: HPXML::WallTypeWoodStud,
                    siding: HPXML::SidingTypeWood,
                    area: 50,
                    solar_absorptance: 0.7,
                    emittance: 0.92,
                    insulation_assembly_r_value: 4.0)
    hpxml.foundation_walls.each do |foundation_wall|
      foundation_wall.area = 1200.0 / hpxml.foundation_walls.size
    end
    hpxml.frame_floors.add(id: "FrameFloor#{hpxml.frame_floors.size + 1}",
                           exterior_adjacent_to: HPXML::LocationAtticUnvented,
                           interior_adjacent_to: HPXML::LocationLivingSpace,
                           area: 450,
                           interior_finish_type: HPXML::InteriorFinishGypsumBoard,
                           insulation_assembly_r_value: 39.3)
    hpxml.slabs[0].area = 1350
    hpxml.slabs[0].exposed_perimeter = 150
    hpxml.windows[1].area = 108
    hpxml.windows[3].area = 108
    hpxml.windows.add(id: "Window#{hpxml.windows.size + 1}",
                      area: 12,
                      azimuth: 90,
                      ufactor: 0.33,
                      shgc: 0.45,
                      fraction_operable: 0,
                      wall_idref: hpxml.walls[-2].id)
    hpxml.windows.add(id: "Window#{hpxml.windows.size + 1}",
                      area: 62,
                      azimuth: 270,
                      ufactor: 0.3,
                      shgc: 0.45,
                      fraction_operable: 0,
                      wall_idref: hpxml.walls[-2].id)
  elsif ['base-foundation-unconditioned-basement-above-grade.xml'].include? hpxml_file
    hpxml.windows.add(id: "Window#{hpxml.windows.size + 1}",
                      area: 20,
                      azimuth: 0,
                      ufactor: 0.33,
                      shgc: 0.45,
                      fraction_operable: 0.0,
                      wall_idref: hpxml.foundation_walls[0].id)
    hpxml.windows.add(id: "Window#{hpxml.windows.size + 1}",
                      area: 10,
                      azimuth: 90,
                      ufactor: 0.33,
                      shgc: 0.45,
                      fraction_operable: 0.0,
                      wall_idref: hpxml.foundation_walls[0].id)
    hpxml.windows.add(id: "Window#{hpxml.windows.size + 1}",
                      area: 20,
                      azimuth: 180,
                      ufactor: 0.33,
                      shgc: 0.45,
                      fraction_operable: 0.0,
                      wall_idref: hpxml.foundation_walls[0].id)
    hpxml.windows.add(id: "Window#{hpxml.windows.size + 1}",
                      area: 10,
                      azimuth: 270,
                      ufactor: 0.33,
                      shgc: 0.45,
                      fraction_operable: 0.0,
                      wall_idref: hpxml.foundation_walls[0].id)
  elsif ['base-enclosure-skylights-physical-properties.xml'].include? hpxml_file
    hpxml.skylights[0].ufactor = nil
    hpxml.skylights[0].shgc = nil
    hpxml.skylights[0].glass_layers = HPXML::WindowLayersSinglePane
    hpxml.skylights[0].frame_type = HPXML::WindowFrameTypeWood
    hpxml.skylights[0].glass_type = HPXML::WindowGlassTypeTinted
    hpxml.skylights[1].ufactor = nil
    hpxml.skylights[1].shgc = nil
    hpxml.skylights[1].glass_layers = HPXML::WindowLayersDoublePane
    hpxml.skylights[1].frame_type = HPXML::WindowFrameTypeMetal
    hpxml.skylights[1].thermal_break = true
    hpxml.skylights[1].glass_type = HPXML::WindowGlassTypeLowE
    hpxml.skylights[1].gas_fill = HPXML::WindowGasKrypton
  elsif ['base-enclosure-skylights-shading.xml'].include? hpxml_file
    hpxml.skylights[0].exterior_shading_factor_summer = 0.1
    hpxml.skylights[0].exterior_shading_factor_winter = 0.9
    hpxml.skylights[0].interior_shading_factor_summer = 0.01
    hpxml.skylights[0].interior_shading_factor_winter = 0.99
    hpxml.skylights[1].exterior_shading_factor_summer = 0.5
    hpxml.skylights[1].exterior_shading_factor_winter = 0.0
    hpxml.skylights[1].interior_shading_factor_summer = 0.5
    hpxml.skylights[1].interior_shading_factor_winter = 1.0
  elsif ['base-enclosure-windows-physical-properties.xml'].include? hpxml_file
    hpxml.windows[0].ufactor = nil
    hpxml.windows[0].shgc = nil
    hpxml.windows[0].glass_layers = HPXML::WindowLayersSinglePane
    hpxml.windows[0].frame_type = HPXML::WindowFrameTypeWood
    hpxml.windows[0].glass_type = HPXML::WindowGlassTypeTinted
    hpxml.windows[1].ufactor = nil
    hpxml.windows[1].shgc = nil
    hpxml.windows[1].glass_layers = HPXML::WindowLayersDoublePane
    hpxml.windows[1].frame_type = HPXML::WindowFrameTypeVinyl
    hpxml.windows[1].glass_type = HPXML::WindowGlassTypeReflective
    hpxml.windows[1].gas_fill = HPXML::WindowGasAir
    hpxml.windows[2].ufactor = nil
    hpxml.windows[2].shgc = nil
    hpxml.windows[2].glass_layers = HPXML::WindowLayersDoublePane
    hpxml.windows[2].frame_type = HPXML::WindowFrameTypeMetal
    hpxml.windows[2].thermal_break = true
    hpxml.windows[2].glass_type = HPXML::WindowGlassTypeLowE
    hpxml.windows[2].gas_fill = HPXML::WindowGasArgon
    hpxml.windows[3].ufactor = nil
    hpxml.windows[3].shgc = nil
    hpxml.windows[3].glass_layers = HPXML::WindowLayersGlassBlock
  elsif ['base-enclosure-windows-shading.xml'].include? hpxml_file
    hpxml.windows[1].exterior_shading_factor_summer = 0.5
    hpxml.windows[1].exterior_shading_factor_winter = 0.5
    hpxml.windows[1].interior_shading_factor_summer = 0.5
    hpxml.windows[1].interior_shading_factor_winter = 0.5
    hpxml.windows[2].exterior_shading_factor_summer = 0.1
    hpxml.windows[2].exterior_shading_factor_winter = 0.9
    hpxml.windows[2].interior_shading_factor_summer = 0.01
    hpxml.windows[2].interior_shading_factor_winter = 0.99
    hpxml.windows[3].exterior_shading_factor_summer = 0.0
    hpxml.windows[3].exterior_shading_factor_winter = 1.0
    hpxml.windows[3].interior_shading_factor_summer = 0.0
    hpxml.windows[3].interior_shading_factor_winter = 1.0
  elsif ['base-enclosure-thermal-mass.xml'].include? hpxml_file
    hpxml.partition_wall_mass.area_fraction = 0.8
    hpxml.partition_wall_mass.interior_finish_type = HPXML::InteriorFinishGypsumBoard
    hpxml.partition_wall_mass.interior_finish_thickness = 0.25
    hpxml.furniture_mass.area_fraction = 0.8
    hpxml.furniture_mass.type = HPXML::FurnitureMassTypeHeavyWeight
  elsif ['base-misc-defaults.xml'].include? hpxml_file
    hpxml.attics.reverse_each do |attic|
      attic.delete
    end
    hpxml.foundations.reverse_each do |foundation|
      foundation.delete
    end
    hpxml.air_infiltration_measurements[0].infiltration_volume = nil
    (hpxml.roofs + hpxml.walls + hpxml.rim_joists).each do |surface|
      surface.solar_absorptance = nil
      surface.emittance = nil
      if surface.is_a? HPXML::Roof
        surface.radiant_barrier = nil
      end
    end
    (hpxml.walls + hpxml.foundation_walls).each do |wall|
      wall.interior_finish_type = nil
    end
    hpxml.foundation_walls.each do |fwall|
      fwall.length = fwall.area / fwall.height
      fwall.area = nil
    end
    hpxml.doors[0].azimuth = nil
  elsif ['base-enclosure-2stories.xml',
         'base-enclosure-2stories-garage.xml',
         'base-hvac-ducts-area-fractions.xml'].include? hpxml_file
    hpxml.rim_joists << hpxml.rim_joists[-1].dup
    hpxml.rim_joists[-1].id = "RimJoist#{hpxml.rim_joists.size}"
    hpxml.rim_joists[-1].interior_adjacent_to = HPXML::LocationLivingSpace
    hpxml.rim_joists[-1].area = 116
  elsif ['base-foundation-conditioned-basement-wall-interior-insulation.xml'].include? hpxml_file
    hpxml.foundation_walls.each do |foundation_wall|
      foundation_wall.insulation_interior_r_value = 10
      foundation_wall.insulation_interior_distance_to_top = 0
      foundation_wall.insulation_interior_distance_to_bottom = 8
      foundation_wall.insulation_exterior_r_value = 8.9
      foundation_wall.insulation_exterior_distance_to_top = 1
      foundation_wall.insulation_exterior_distance_to_bottom = 8
    end
  elsif ['base-foundation-walkout-basement.xml'].include? hpxml_file
    hpxml.foundation_walls.reverse_each do |foundation_wall|
      foundation_wall.delete
    end
    hpxml.foundation_walls.add(id: "FoundationWall#{hpxml.foundation_walls.size + 1}",
                               exterior_adjacent_to: HPXML::LocationGround,
                               interior_adjacent_to: HPXML::LocationBasementConditioned,
                               height: 8,
                               area: 480,
                               thickness: 8,
                               depth_below_grade: 7,
                               interior_finish_type: HPXML::InteriorFinishGypsumBoard,
                               insulation_interior_r_value: 0,
                               insulation_exterior_distance_to_top: 0,
                               insulation_exterior_distance_to_bottom: 8,
                               insulation_exterior_r_value: 8.9)
    hpxml.foundation_walls.add(id: "FoundationWall#{hpxml.foundation_walls.size + 1}",
                               exterior_adjacent_to: HPXML::LocationGround,
                               interior_adjacent_to: HPXML::LocationBasementConditioned,
                               height: 4,
                               area: 120,
                               thickness: 8,
                               depth_below_grade: 3,
                               interior_finish_type: HPXML::InteriorFinishGypsumBoard,
                               insulation_interior_r_value: 0,
                               insulation_exterior_distance_to_top: 0,
                               insulation_exterior_distance_to_bottom: 4,
                               insulation_exterior_r_value: 8.9)
    hpxml.foundation_walls.add(id: "FoundationWall#{hpxml.foundation_walls.size + 1}",
                               exterior_adjacent_to: HPXML::LocationGround,
                               interior_adjacent_to: HPXML::LocationBasementConditioned,
                               height: 2,
                               area: 60,
                               thickness: 8,
                               depth_below_grade: 1,
                               interior_finish_type: HPXML::InteriorFinishGypsumBoard,
                               insulation_interior_r_value: 0,
                               insulation_exterior_distance_to_top: 0,
                               insulation_exterior_distance_to_bottom: 2,
                               insulation_exterior_r_value: 8.9)
    hpxml.foundation_walls.each do |foundation_wall|
      hpxml.foundations[0].attached_to_foundation_wall_idrefs << foundation_wall.id
    end
    hpxml.windows.add(id: "Window#{hpxml.windows.size + 1}",
                      area: 20,
                      azimuth: 0,
                      ufactor: 0.33,
                      shgc: 0.45,
                      fraction_operable: 0.0,
                      wall_idref: hpxml.foundation_walls[-1].id)
  elsif ['base-foundation-multiple.xml'].include? hpxml_file
    hpxml.foundations.add(id: "Foundation#{hpxml.foundations.size + 1}",
                          foundation_type: HPXML::FoundationTypeCrawlspaceUnvented,
                          within_infiltration_volume: false)
    hpxml.rim_joists.each do |rim_joist|
      next unless rim_joist.exterior_adjacent_to == HPXML::LocationOutside

      rim_joist.exterior_adjacent_to = HPXML::LocationCrawlspaceUnvented
      rim_joist.siding = nil
    end
    hpxml.rim_joists.add(id: "RimJoist#{hpxml.rim_joists.size + 1}",
                         exterior_adjacent_to: HPXML::LocationOutside,
                         interior_adjacent_to: HPXML::LocationCrawlspaceUnvented,
                         siding: HPXML::SidingTypeWood,
                         area: 81,
                         solar_absorptance: 0.7,
                         emittance: 0.92,
                         insulation_assembly_r_value: 4.0)
    hpxml.foundation_walls.each do |foundation_wall|
      foundation_wall.area /= 2.0
    end
    hpxml.foundation_walls.add(id: "FoundationWall#{hpxml.foundation_walls.size + 1}",
                               exterior_adjacent_to: HPXML::LocationCrawlspaceUnvented,
                               interior_adjacent_to: HPXML::LocationBasementUnconditioned,
                               height: 8,
                               area: 360,
                               thickness: 8,
                               depth_below_grade: 4,
                               insulation_interior_r_value: 0,
                               insulation_exterior_r_value: 0)
    hpxml.foundation_walls.add(id: "FoundationWall#{hpxml.foundation_walls.size + 1}",
                               exterior_adjacent_to: HPXML::LocationGround,
                               interior_adjacent_to: HPXML::LocationCrawlspaceUnvented,
                               height: 4,
                               area: 600,
                               thickness: 8,
                               depth_below_grade: 3,
                               insulation_interior_r_value: 0,
                               insulation_exterior_r_value: 0)
    hpxml.frame_floors[0].area = 675
    hpxml.frame_floors.add(id: "FrameFloor#{hpxml.frame_floors.size + 1}",
                           exterior_adjacent_to: HPXML::LocationCrawlspaceUnvented,
                           interior_adjacent_to: HPXML::LocationLivingSpace,
                           area: 675,
                           insulation_assembly_r_value: 18.7)
    hpxml.slabs[0].area = 675
    hpxml.slabs[0].exposed_perimeter = 75
    hpxml.slabs.add(id: "Slab#{hpxml.slabs.size + 1}",
                    interior_adjacent_to: HPXML::LocationCrawlspaceUnvented,
                    area: 675,
                    thickness: 0,
                    exposed_perimeter: 75,
                    perimeter_insulation_depth: 0,
                    under_slab_insulation_width: 0,
                    perimeter_insulation_r_value: 0,
                    under_slab_insulation_r_value: 0,
                    carpet_fraction: 0,
                    carpet_r_value: 0)
  elsif ['base-foundation-complex.xml'].include? hpxml_file
    hpxml.foundation_walls.reverse_each do |foundation_wall|
      foundation_wall.delete
    end
    hpxml.foundation_walls.add(id: "FoundationWall#{hpxml.foundation_walls.size + 1}",
                               exterior_adjacent_to: HPXML::LocationGround,
                               interior_adjacent_to: HPXML::LocationBasementConditioned,
                               height: 8,
                               area: 160,
                               thickness: 8,
                               depth_below_grade: 7,
                               interior_finish_type: HPXML::InteriorFinishGypsumBoard,
                               insulation_interior_r_value: 0,
                               insulation_exterior_r_value: 0.0)
    hpxml.foundation_walls.add(id: "FoundationWall#{hpxml.foundation_walls.size + 1}",
                               exterior_adjacent_to: HPXML::LocationGround,
                               interior_adjacent_to: HPXML::LocationBasementConditioned,
                               height: 8,
                               area: 240,
                               thickness: 8,
                               depth_below_grade: 7,
                               interior_finish_type: HPXML::InteriorFinishGypsumBoard,
                               insulation_interior_r_value: 0,
                               insulation_exterior_distance_to_top: 0,
                               insulation_exterior_distance_to_bottom: 8,
                               insulation_exterior_r_value: 8.9)
    hpxml.foundation_walls.add(id: "FoundationWall#{hpxml.foundation_walls.size + 1}",
                               exterior_adjacent_to: HPXML::LocationGround,
                               interior_adjacent_to: HPXML::LocationBasementConditioned,
                               height: 4,
                               area: 160,
                               thickness: 8,
                               depth_below_grade: 3,
                               interior_finish_type: HPXML::InteriorFinishGypsumBoard,
                               insulation_interior_r_value: 0,
                               insulation_exterior_r_value: 0.0)
    hpxml.foundation_walls.add(id: "FoundationWall#{hpxml.foundation_walls.size + 1}",
                               exterior_adjacent_to: HPXML::LocationGround,
                               interior_adjacent_to: HPXML::LocationBasementConditioned,
                               height: 4,
                               area: 120,
                               thickness: 8,
                               depth_below_grade: 3,
                               interior_finish_type: HPXML::InteriorFinishGypsumBoard,
                               insulation_interior_r_value: 0,
                               insulation_exterior_distance_to_top: 0,
                               insulation_exterior_distance_to_bottom: 4,
                               insulation_exterior_r_value: 8.9)
    hpxml.foundation_walls.add(id: "FoundationWall#{hpxml.foundation_walls.size + 1}",
                               exterior_adjacent_to: HPXML::LocationGround,
                               interior_adjacent_to: HPXML::LocationBasementConditioned,
                               height: 4,
                               area: 80,
                               thickness: 8,
                               depth_below_grade: 3,
                               interior_finish_type: HPXML::InteriorFinishGypsumBoard,
                               insulation_interior_r_value: 0,
                               insulation_exterior_distance_to_top: 0,
                               insulation_exterior_distance_to_bottom: 4,
                               insulation_exterior_r_value: 8.9)
    hpxml.foundation_walls.each do |foundation_wall|
      hpxml.foundations[0].attached_to_foundation_wall_idrefs << foundation_wall.id
    end
    hpxml.slabs.reverse_each do |slab|
      slab.delete
    end
    hpxml.slabs.add(id: "Slab#{hpxml.slabs.size + 1}",
                    interior_adjacent_to: HPXML::LocationBasementConditioned,
                    area: 675,
                    thickness: 4,
                    exposed_perimeter: 75,
                    perimeter_insulation_depth: 0,
                    under_slab_insulation_width: 0,
                    perimeter_insulation_r_value: 0,
                    under_slab_insulation_r_value: 0,
                    carpet_fraction: 0,
                    carpet_r_value: 0)
    hpxml.slabs.add(id: "Slab#{hpxml.slabs.size + 1}",
                    interior_adjacent_to: HPXML::LocationBasementConditioned,
                    area: 405,
                    thickness: 4,
                    exposed_perimeter: 45,
                    perimeter_insulation_depth: 1,
                    under_slab_insulation_width: 0,
                    perimeter_insulation_r_value: 5,
                    under_slab_insulation_r_value: 0,
                    carpet_fraction: 0,
                    carpet_r_value: 0)
    hpxml.slabs.add(id: "Slab#{hpxml.slabs.size + 1}",
                    interior_adjacent_to: HPXML::LocationBasementConditioned,
                    area: 270,
                    thickness: 4,
                    exposed_perimeter: 30,
                    perimeter_insulation_depth: 1,
                    under_slab_insulation_width: 0,
                    perimeter_insulation_r_value: 5,
                    under_slab_insulation_r_value: 0,
                    carpet_fraction: 0,
                    carpet_r_value: 0)
    hpxml.slabs.each do |slab|
      hpxml.foundations[0].attached_to_slab_idrefs << slab.id
    end
  elsif ['base-foundation-basement-garage.xml'].include? hpxml_file
    hpxml.roofs[0].area += 670
    hpxml.walls.add(id: "Wall#{hpxml.walls.size + 1}",
                    exterior_adjacent_to: HPXML::LocationGarage,
                    interior_adjacent_to: HPXML::LocationBasementConditioned,
                    wall_type: HPXML::WallTypeWoodStud,
                    area: 320,
                    solar_absorptance: 0.7,
                    emittance: 0.92,
                    interior_finish_type: HPXML::InteriorFinishGypsumBoard,
                    insulation_assembly_r_value: 23)
    hpxml.foundations[0].attached_to_wall_idrefs << hpxml.walls[-1].id
    hpxml.walls.add(id: "Wall#{hpxml.walls.size + 1}",
                    exterior_adjacent_to: HPXML::LocationOutside,
                    interior_adjacent_to: HPXML::LocationGarage,
                    wall_type: HPXML::WallTypeWoodStud,
                    siding: HPXML::SidingTypeWood,
                    area: 320,
                    solar_absorptance: 0.7,
                    emittance: 0.92,
                    insulation_assembly_r_value: 4)
    hpxml.frame_floors.add(id: "FrameFloor#{hpxml.frame_floors.size + 1}",
                           exterior_adjacent_to: HPXML::LocationGarage,
                           interior_adjacent_to: HPXML::LocationLivingSpace,
                           area: 400,
                           insulation_assembly_r_value: 39.3)
    hpxml.slabs[0].area -= 400
    hpxml.slabs[0].exposed_perimeter -= 40
    hpxml.slabs.add(id: "Slab#{hpxml.slabs.size + 1}",
                    interior_adjacent_to: HPXML::LocationGarage,
                    area: 400,
                    thickness: 4,
                    exposed_perimeter: 40,
                    perimeter_insulation_depth: 0,
                    under_slab_insulation_width: 0,
                    depth_below_grade: 0,
                    perimeter_insulation_r_value: 0,
                    under_slab_insulation_r_value: 0,
                    carpet_fraction: 0,
                    carpet_r_value: 0)
    hpxml.doors.add(id: "Door#{hpxml.doors.size + 1}",
                    wall_idref: hpxml.walls[-3].id,
                    area: 70,
                    azimuth: 180,
                    r_value: 4.4)
    hpxml.doors.add(id: "Door#{hpxml.doors.size + 1}",
                    wall_idref: hpxml.walls[-2].id,
                    area: 4,
                    azimuth: 0,
                    r_value: 4.4)
  elsif ['base-enclosure-walltypes.xml'].include? hpxml_file
    hpxml.rim_joists.reverse_each do |rim_joist|
      rim_joist.delete
    end
    siding_types = [[HPXML::SidingTypeAluminum, HPXML::ColorDark],
                    [HPXML::SidingTypeAsbestos, HPXML::ColorMedium],
                    [HPXML::SidingTypeBrick, HPXML::ColorReflective],
                    [HPXML::SidingTypeCompositeShingle, HPXML::ColorDark],
                    [HPXML::SidingTypeFiberCement, HPXML::ColorMediumDark],
                    [HPXML::SidingTypeMasonite, HPXML::ColorLight],
                    [HPXML::SidingTypeStucco, HPXML::ColorMedium],
                    [HPXML::SidingTypeSyntheticStucco, HPXML::ColorMediumDark],
                    [HPXML::SidingTypeVinyl, HPXML::ColorLight],
                    [HPXML::SidingTypeNone, HPXML::ColorMedium]]
    siding_types.each_with_index do |siding_type, i|
      hpxml.rim_joists.add(id: "RimJoist#{hpxml.rim_joists.size + 1}",
                           exterior_adjacent_to: HPXML::LocationOutside,
                           interior_adjacent_to: HPXML::LocationBasementConditioned,
                           siding: siding_type[0],
                           color: siding_type[1],
                           area: 116 / siding_types.size,
                           emittance: 0.92,
                           insulation_assembly_r_value: 23.0)
      hpxml.foundations[0].attached_to_rim_joist_idrefs << hpxml.rim_joists[-1].id
    end
    gable_walls = hpxml.walls.select { |w| w.interior_adjacent_to == HPXML::LocationAtticUnvented }
    hpxml.walls.reverse_each do |wall|
      wall.delete
    end
    walls_map = { HPXML::WallTypeCMU => 12,
                  HPXML::WallTypeDoubleWoodStud => 28.7,
                  HPXML::WallTypeICF => 21,
                  HPXML::WallTypeLog => 7.1,
                  HPXML::WallTypeSIP => 16.1,
                  HPXML::WallTypeConcrete => 1.35,
                  HPXML::WallTypeSteelStud => 8.1,
                  HPXML::WallTypeStone => 5.4,
                  HPXML::WallTypeStrawBale => 58.8,
                  HPXML::WallTypeBrick => 7.9,
                  HPXML::WallTypeAdobe => 5.0 }
    siding_types = [[HPXML::SidingTypeAluminum, HPXML::ColorReflective],
                    [HPXML::SidingTypeAsbestos, HPXML::ColorLight],
                    [HPXML::SidingTypeBrick, HPXML::ColorMediumDark],
                    [HPXML::SidingTypeCompositeShingle, HPXML::ColorReflective],
                    [HPXML::SidingTypeFiberCement, HPXML::ColorMedium],
                    [HPXML::SidingTypeMasonite, HPXML::ColorDark],
                    [HPXML::SidingTypeStucco, HPXML::ColorLight],
                    [HPXML::SidingTypeSyntheticStucco, HPXML::ColorMedium],
                    [HPXML::SidingTypeVinyl, HPXML::ColorDark],
                    [HPXML::SidingTypeNone, HPXML::ColorMedium]]
    int_finish_types = [[HPXML::InteriorFinishGypsumBoard, 0.5],
                        [HPXML::InteriorFinishGypsumBoard, 1.0],
                        [HPXML::InteriorFinishGypsumCompositeBoard, 0.5],
                        [HPXML::InteriorFinishPlaster, 0.5],
                        [HPXML::InteriorFinishWood, 0.5],
                        [HPXML::InteriorFinishNone, nil]]
    walls_map.each_with_index do |(wall_type, assembly_r), i|
      hpxml.walls.add(id: "Wall#{hpxml.walls.size + 1}",
                      exterior_adjacent_to: HPXML::LocationOutside,
                      interior_adjacent_to: HPXML::LocationLivingSpace,
                      wall_type: wall_type,
                      siding: siding_types[i % siding_types.size][0],
                      color: siding_types[i % siding_types.size][1],
                      area: 1200 / walls_map.size,
                      emittance: 0.92,
                      interior_finish_type: int_finish_types[i % int_finish_types.size][0],
                      interior_finish_thickness: int_finish_types[i % int_finish_types.size][1],
                      insulation_assembly_r_value: assembly_r)
    end
    gable_walls.each do |gable_wall|
      hpxml.walls << gable_wall
      hpxml.walls[-1].id = "Wall#{hpxml.walls.size}"
      hpxml.attics[0].attached_to_wall_idrefs << hpxml.walls[-1].id
    end
    hpxml.windows.reverse_each do |window|
      window.delete
    end
    hpxml.windows.add(id: "Window#{hpxml.windows.size + 1}",
                      area: 108 / 8,
                      azimuth: 0,
                      ufactor: 0.33,
                      shgc: 0.45,
                      fraction_operable: 0.67,
                      wall_idref: 'Wall1')
    hpxml.windows.add(id: "Window#{hpxml.windows.size + 1}",
                      area: 72 / 8,
                      azimuth: 90,
                      ufactor: 0.33,
                      shgc: 0.45,
                      fraction_operable: 0.67,
                      wall_idref: 'Wall2')
    hpxml.windows.add(id: "Window#{hpxml.windows.size + 1}",
                      area: 108 / 8,
                      azimuth: 180,
                      ufactor: 0.33,
                      shgc: 0.45,
                      fraction_operable: 0.67,
                      wall_idref: 'Wall3')
    hpxml.windows.add(id: "Window#{hpxml.windows.size + 1}",
                      area: 72 / 8,
                      azimuth: 270,
                      ufactor: 0.33,
                      shgc: 0.45,
                      fraction_operable: 0.67,
                      wall_idref: 'Wall4')
    hpxml.doors.reverse_each do |door|
      door.delete
    end
    hpxml.doors.add(id: "Door#{hpxml.doors.size + 1}",
                    wall_idref: 'Wall9',
                    area: 20,
                    azimuth: 0,
                    r_value: 4.4)
    hpxml.doors.add(id: "Door#{hpxml.doors.size + 1}",
                    wall_idref: 'Wall10',
                    area: 20,
                    azimuth: 180,
                    r_value: 4.4)
  elsif ['base-enclosure-rooftypes.xml'].include? hpxml_file
    hpxml.roofs.reverse_each do |roof|
      roof.delete
    end
    roof_types = [[HPXML::RoofTypeClayTile, HPXML::ColorLight],
                  [HPXML::RoofTypeMetal, HPXML::ColorReflective],
                  [HPXML::RoofTypeWoodShingles, HPXML::ColorDark],
                  [HPXML::RoofTypeShingles, HPXML::ColorMediumDark],
                  [HPXML::RoofTypePlasticRubber, HPXML::ColorLight],
                  [HPXML::RoofTypeEPS, HPXML::ColorMedium],
                  [HPXML::RoofTypeConcrete, HPXML::ColorLight],
                  [HPXML::RoofTypeCool, HPXML::ColorReflective]]
    int_finish_types = [[HPXML::InteriorFinishGypsumBoard, 0.5],
                        [HPXML::InteriorFinishPlaster, 0.5],
                        [HPXML::InteriorFinishWood, 0.5]]
    roof_types.each_with_index do |roof_type, i|
      hpxml.roofs.add(id: "Roof#{hpxml.roofs.size + 1}",
                      interior_adjacent_to: HPXML::LocationAtticUnvented,
                      area: 1509.3 / roof_types.size,
                      roof_type: roof_type[0],
                      roof_color: roof_type[1],
                      emittance: 0.92,
                      pitch: 6,
                      radiant_barrier: false,
                      interior_finish_type: int_finish_types[i % int_finish_types.size][0],
                      interior_finish_thickness: int_finish_types[i % int_finish_types.size][1],
                      insulation_assembly_r_value: roof_type[0] == HPXML::RoofTypeEPS ? 7.0 : 2.3)
      hpxml.attics[0].attached_to_roof_idrefs << hpxml.roofs[-1].id
    end
  elsif ['base-enclosure-split-surfaces.xml',
         'base-enclosure-split-surfaces2.xml'].include? hpxml_file
    for n in 1..hpxml.roofs.size
      hpxml.roofs[n - 1].area /= 9.0
      for i in 2..9
        hpxml.roofs << hpxml.roofs[n - 1].dup
        hpxml.roofs[-1].id += "_#{i}"
        if hpxml_file == 'base-enclosure-split-surfaces2.xml'
          hpxml.roofs[-1].insulation_assembly_r_value += 0.01 * i
        end
      end
    end
    hpxml.roofs << hpxml.roofs[-1].dup
    hpxml.roofs[-1].id += '_tiny'
    hpxml.roofs[-1].area = 0.05
    for n in 1..hpxml.rim_joists.size
      hpxml.rim_joists[n - 1].area /= 9.0
      for i in 2..9
        hpxml.rim_joists << hpxml.rim_joists[n - 1].dup
        hpxml.rim_joists[-1].id += "_#{i}"
        if hpxml_file == 'base-enclosure-split-surfaces2.xml'
          hpxml.rim_joists[-1].insulation_assembly_r_value += 0.01 * i
        end
      end
    end
    hpxml.rim_joists << hpxml.rim_joists[-1].dup
    hpxml.rim_joists[-1].id += '_tiny'
    hpxml.rim_joists[-1].area = 0.05
    for n in 1..hpxml.walls.size
      hpxml.walls[n - 1].area /= 9.0
      for i in 2..9
        hpxml.walls << hpxml.walls[n - 1].dup
        hpxml.walls[-1].id += "_#{i}"
        if hpxml_file == 'base-enclosure-split-surfaces2.xml'
          hpxml.walls[-1].insulation_assembly_r_value += 0.01 * i
        end
      end
    end
    hpxml.walls << hpxml.walls[-1].dup
    hpxml.walls[-1].id += '_tiny'
    hpxml.walls[-1].area = 0.05
    for n in 1..hpxml.foundation_walls.size
      hpxml.foundation_walls[n - 1].area /= 9.0
      for i in 2..9
        hpxml.foundation_walls << hpxml.foundation_walls[n - 1].dup
        hpxml.foundation_walls[-1].id += "_#{i}"
        if hpxml_file == 'base-enclosure-split-surfaces2.xml'
          hpxml.foundation_walls[-1].insulation_exterior_r_value += 0.01 * i
        end
      end
    end
    hpxml.foundation_walls << hpxml.foundation_walls[-1].dup
    hpxml.foundation_walls[-1].id += '_tiny'
    hpxml.foundation_walls[-1].area = 0.05
    for n in 1..hpxml.frame_floors.size
      hpxml.frame_floors[n - 1].area /= 9.0
      for i in 2..9
        hpxml.frame_floors << hpxml.frame_floors[n - 1].dup
        hpxml.frame_floors[-1].id += "_#{i}"
        if hpxml_file == 'base-enclosure-split-surfaces2.xml'
          hpxml.frame_floors[-1].insulation_assembly_r_value += 0.01 * i
        end
      end
    end
    hpxml.frame_floors << hpxml.frame_floors[-1].dup
    hpxml.frame_floors[-1].id += '_tiny'
    hpxml.frame_floors[-1].area = 0.05
    for n in 1..hpxml.slabs.size
      hpxml.slabs[n - 1].area /= 9.0
      hpxml.slabs[n - 1].exposed_perimeter /= 9.0
      for i in 2..9
        hpxml.slabs << hpxml.slabs[n - 1].dup
        hpxml.slabs[-1].id += "_#{i}"
        if hpxml_file == 'base-enclosure-split-surfaces2.xml'
          hpxml.slabs[-1].perimeter_insulation_depth += 0.01 * i
          hpxml.slabs[-1].perimeter_insulation_r_value += 0.01 * i
        end
      end
    end
    hpxml.slabs << hpxml.slabs[-1].dup
    hpxml.slabs[-1].id += '_tiny'
    hpxml.slabs[-1].area = 0.05
    area_adjustments = []
    for n in 1..hpxml.windows.size
      hpxml.windows[n - 1].area /= 9.0
      hpxml.windows[n - 1].fraction_operable = 0.0
      for i in 2..9
        hpxml.windows << hpxml.windows[n - 1].dup
        hpxml.windows[-1].id += "_#{i}"
        hpxml.windows[-1].wall_idref += "_#{i}"
        if i >= 4
          hpxml.windows[-1].fraction_operable = 1.0
        end
        next unless hpxml_file == 'base-enclosure-split-surfaces2.xml'

        hpxml.windows[-1].ufactor += 0.01 * i
        hpxml.windows[-1].interior_shading_factor_summer -= 0.02 * i
        hpxml.windows[-1].interior_shading_factor_winter -= 0.01 * i
      end
    end
    hpxml.windows << hpxml.windows[-1].dup
    hpxml.windows[-1].id += '_tiny'
    hpxml.windows[-1].area = 0.05
    for n in 1..hpxml.skylights.size
      hpxml.skylights[n - 1].area /= 9.0
      for i in 2..9
        hpxml.skylights << hpxml.skylights[n - 1].dup
        hpxml.skylights[-1].id += "_#{i}"
        hpxml.skylights[-1].roof_idref += "_#{i}"
        next unless hpxml_file == 'base-enclosure-split-surfaces2.xml'

        hpxml.skylights[-1].ufactor += 0.01 * i
        hpxml.skylights[-1].interior_shading_factor_summer -= 0.02 * i
        hpxml.skylights[-1].interior_shading_factor_winter -= 0.01 * i
      end
    end
    hpxml.skylights << hpxml.skylights[-1].dup
    hpxml.skylights[-1].id += '_tiny'
    hpxml.skylights[-1].area = 0.05
    area_adjustments = []
    for n in 1..hpxml.doors.size
      hpxml.doors[n - 1].area /= 9.0
      for i in 2..9
        hpxml.doors << hpxml.doors[n - 1].dup
        hpxml.doors[-1].id += "_#{i}"
        hpxml.doors[-1].wall_idref += "_#{i}"
        if hpxml_file == 'base-enclosure-split-surfaces2.xml'
          hpxml.doors[-1].r_value += 0.01 * i
        end
      end
    end
    hpxml.doors << hpxml.doors[-1].dup
    hpxml.doors[-1].id += '_tiny'
    hpxml.doors[-1].area = 0.05
  elsif ['base-enclosure-overhangs.xml'].include? hpxml_file
    # Test relaxed overhangs validation; https://github.com/NREL/OpenStudio-HPXML/issues/866
    hpxml.windows.each do |window|
      next unless window.overhangs_depth.nil?

      window.overhangs_depth = 0.0
      window.overhangs_distance_to_top_of_window = 0.0
      window.overhangs_distance_to_bottom_of_window = 0.0
    end
  end
  if ['base-enclosure-2stories-garage.xml',
      'base-enclosure-garage.xml'].include? hpxml_file
    grg_wall = hpxml.walls.select { |w|
                 w.interior_adjacent_to == HPXML::LocationGarage &&
                   w.exterior_adjacent_to == HPXML::LocationOutside
               } [0]
    hpxml.doors.add(id: "Door#{hpxml.doors.size + 1}",
                    wall_idref: grg_wall.id,
                    area: 70,
                    azimuth: 180,
                    r_value: 4.4)
  end

  # ---------- #
  # HPXML HVAC #
  # ---------- #

  # General logic
  hpxml.heating_systems.each do |heating_system|
    if heating_system.heating_system_type == HPXML::HVACTypeBoiler &&
       heating_system.heating_system_fuel == HPXML::FuelTypeNaturalGas &&
       !heating_system.is_shared_system
      heating_system.electric_auxiliary_energy = 200
    elsif [HPXML::HVACTypeFloorFurnace,
           HPXML::HVACTypeWallFurnace,
           HPXML::HVACTypeFireplace,
           HPXML::HVACTypeFixedHeater,
           HPXML::HVACTypePortableHeater].include? heating_system.heating_system_type
      heating_system.fan_watts = 0
    elsif [HPXML::HVACTypeStove].include? heating_system.heating_system_type
      heating_system.fan_watts = 40
    end
  end
  hpxml.heat_pumps.each do |heat_pump|
    if heat_pump.heat_pump_type == HPXML::HVACTypeHeatPumpGroundToAir
      heat_pump.pump_watts_per_ton = 30.0
    end
  end

  # Logic that can only be applied based on the file name
  if hpxml_file.include?('chiller') || hpxml_file.include?('cooling-tower')
    # Handle chiller/cooling tower
    if hpxml_file.include? 'chiller'
      hpxml.cooling_systems.add(id: "CoolingSystem#{hpxml.cooling_systems.size + 1}",
                                cooling_system_type: HPXML::HVACTypeChiller,
                                cooling_system_fuel: HPXML::FuelTypeElectricity,
                                is_shared_system: true,
                                number_of_units_served: 6,
                                cooling_capacity: 24000 * 6,
                                cooling_efficiency_kw_per_ton: 0.9,
                                fraction_cool_load_served: 1.0,
                                primary_system: true)
    elsif hpxml_file.include? 'cooling-tower'
      hpxml.cooling_systems.add(id: "CoolingSystem#{hpxml.cooling_systems.size + 1}",
                                cooling_system_type: HPXML::HVACTypeCoolingTower,
                                cooling_system_fuel: HPXML::FuelTypeElectricity,
                                is_shared_system: true,
                                number_of_units_served: 6,
                                fraction_cool_load_served: 1.0,
                                primary_system: true)
    end
    if hpxml_file.include? 'boiler'
      hpxml.hvac_controls[0].cooling_setpoint_temp = 78.0
      hpxml.cooling_systems[-1].distribution_system_idref = hpxml.hvac_distributions[-1].id
    else
      hpxml.hvac_controls.add(id: "HVACControl#{hpxml.hvac_controls.size + 1}",
                              control_type: HPXML::HVACControlTypeManual,
                              cooling_setpoint_temp: 78.0)
      if hpxml_file.include? 'baseboard'
        hpxml.hvac_distributions.add(id: "HVACDistribution#{hpxml.hvac_distributions.size + 1}",
                                     distribution_system_type: HPXML::HVACDistributionTypeHydronic,
                                     hydronic_type: HPXML::HydronicTypeBaseboard)
        hpxml.cooling_systems[-1].distribution_system_idref = hpxml.hvac_distributions[-1].id
      end
    end
  end
  if hpxml_file.include?('water-loop-heat-pump') || hpxml_file.include?('fan-coil')
    # Handle WLHP/ducted fan coil
    hpxml.hvac_distributions.reverse_each do |hvac_distribution|
      hvac_distribution.delete
    end
    if hpxml_file.include? 'water-loop-heat-pump'
      hpxml.hvac_distributions.add(id: "HVACDistribution#{hpxml.hvac_distributions.size + 1}",
                                   distribution_system_type: HPXML::HVACDistributionTypeHydronic,
                                   hydronic_type: HPXML::HydronicTypeWaterLoop)
      hpxml.heat_pumps.add(id: "HeatPump#{hpxml.heat_pumps.size + 1}",
                           heat_pump_type: HPXML::HVACTypeHeatPumpWaterLoopToAir,
                           heat_pump_fuel: HPXML::FuelTypeElectricity)
      if hpxml_file.include? 'boiler'
        hpxml.heat_pumps[-1].heating_capacity = 24000
        hpxml.heat_pumps[-1].heating_efficiency_cop = 4.4
        hpxml.heating_systems[-1].distribution_system_idref = hpxml.hvac_distributions[-1].id
      end
      if hpxml_file.include?('chiller') || hpxml_file.include?('cooling-tower')
        hpxml.heat_pumps[-1].cooling_capacity = 24000
        hpxml.heat_pumps[-1].cooling_efficiency_eer = 12.8
        hpxml.cooling_systems[-1].distribution_system_idref = hpxml.hvac_distributions[-1].id
      end
      hpxml.hvac_distributions.add(id: "HVACDistribution#{hpxml.hvac_distributions.size + 1}",
                                   distribution_system_type: HPXML::HVACDistributionTypeAir,
                                   air_type: HPXML::AirTypeRegularVelocity)
      hpxml.heat_pumps[-1].distribution_system_idref = hpxml.hvac_distributions[-1].id
    elsif hpxml_file.include? 'fan-coil'
      hpxml.hvac_distributions.add(id: "HVACDistribution#{hpxml.hvac_distributions.size + 1}",
                                   distribution_system_type: HPXML::HVACDistributionTypeAir,
                                   air_type: HPXML::AirTypeFanCoil)

      if hpxml_file.include? 'boiler'
        hpxml.heating_systems[-1].distribution_system_idref = hpxml.hvac_distributions[-1].id
      end
      if hpxml_file.include?('chiller') || hpxml_file.include?('cooling-tower')
        hpxml.cooling_systems[-1].distribution_system_idref = hpxml.hvac_distributions[-1].id
      end
    end
    if hpxml_file.include?('water-loop-heat-pump') || hpxml_file.include?('fan-coil-ducted')
      hpxml.hvac_distributions[-1].duct_leakage_measurements.add(duct_type: HPXML::DuctTypeSupply,
                                                                 duct_leakage_units: HPXML::UnitsCFM25,
                                                                 duct_leakage_value: 15,
                                                                 duct_leakage_total_or_to_outside: HPXML::DuctLeakageToOutside)
      hpxml.hvac_distributions[-1].duct_leakage_measurements.add(duct_type: HPXML::DuctTypeReturn,
                                                                 duct_leakage_units: HPXML::UnitsCFM25,
                                                                 duct_leakage_value: 10,
                                                                 duct_leakage_total_or_to_outside: HPXML::DuctLeakageToOutside)
      hpxml.hvac_distributions[-1].ducts.add(duct_type: HPXML::DuctTypeSupply,
                                             duct_insulation_r_value: 0,
                                             duct_location: HPXML::LocationOtherMultifamilyBufferSpace,
                                             duct_surface_area: 50)
      hpxml.hvac_distributions[-1].ducts.add(duct_type: HPXML::DuctTypeReturn,
                                             duct_insulation_r_value: 0,
                                             duct_location: HPXML::LocationOtherMultifamilyBufferSpace,
                                             duct_surface_area: 20)
    end
  end
  if hpxml_file.include? 'shared-ground-loop'
    hpxml.heating_systems.reverse_each do |heating_system|
      heating_system.delete
    end
    hpxml.cooling_systems.reverse_each do |cooling_system|
      cooling_system.delete
    end
    hpxml.heat_pumps.add(id: "HeatPump#{hpxml.heat_pumps.size + 1}",
                         distribution_system_idref: hpxml.hvac_distributions[-1].id,
                         heat_pump_type: HPXML::HVACTypeHeatPumpGroundToAir,
                         heat_pump_fuel: HPXML::FuelTypeElectricity,
                         backup_type: HPXML::HeatPumpBackupTypeIntegrated,
                         backup_heating_fuel: HPXML::FuelTypeElectricity,
                         is_shared_system: true,
                         number_of_units_served: 6,
                         backup_heating_efficiency_percent: 1.0,
                         fraction_heat_load_served: 1,
                         fraction_cool_load_served: 1,
                         heating_efficiency_cop: 3.6,
                         cooling_efficiency_eer: 16.6,
                         heating_capacity: 12000,
                         cooling_capacity: 12000,
                         backup_heating_capacity: 12000,
                         cooling_shr: 0.73,
                         primary_heating_system: true,
                         primary_cooling_system: true,
                         pump_watts_per_ton: 0.0)

  end
  if hpxml_file.include? 'eae'
    hpxml.heating_systems[0].electric_auxiliary_energy = 500.0
  else
    if hpxml_file.include? 'shared-boiler'
      hpxml.heating_systems[0].shared_loop_watts = 600
    end
    if hpxml_file.include?('chiller') || hpxml_file.include?('cooling-tower')
      hpxml.cooling_systems[0].shared_loop_watts = 600
    end
    if hpxml_file.include? 'shared-ground-loop'
      hpxml.heat_pumps[0].shared_loop_watts = 600
    end
    if hpxml_file.include? 'fan-coil'
      if hpxml_file.include? 'boiler'
        hpxml.heating_systems[0].fan_coil_watts = 150
      end
      if hpxml_file.include? 'chiller'
        hpxml.cooling_systems[0].fan_coil_watts = 150
      end
    end
  end
  if hpxml_file.include? 'install-quality'
    hpxml.hvac_systems.each do |hvac_system|
      hvac_system.fan_watts_per_cfm = 0.365
    end
  elsif ['base-hvac-setpoints-daily-setbacks.xml'].include? hpxml_file
    hpxml.hvac_controls[0].heating_setback_temp = 66
    hpxml.hvac_controls[0].heating_setback_hours_per_week = 7 * 7
    hpxml.hvac_controls[0].heating_setback_start_hour = 23 # 11pm
    hpxml.hvac_controls[0].cooling_setup_temp = 80
    hpxml.hvac_controls[0].cooling_setup_hours_per_week = 6 * 7
    hpxml.hvac_controls[0].cooling_setup_start_hour = 9 # 9am
  elsif ['base-hvac-dse.xml',
         'base-dhw-indirect-dse.xml',
         'base-mechvent-cfis-dse.xml'].include? hpxml_file
    hpxml.hvac_distributions[0].distribution_system_type = HPXML::HVACDistributionTypeDSE
    hpxml.hvac_distributions[0].annual_heating_dse = 0.8
    hpxml.hvac_distributions[0].annual_cooling_dse = 0.7
  elsif ['base-hvac-furnace-x3-dse.xml'].include? hpxml_file
    hpxml.hvac_distributions[0].distribution_system_type = HPXML::HVACDistributionTypeDSE
    hpxml.hvac_distributions[0].annual_heating_dse = 0.8
    hpxml.hvac_distributions[0].annual_cooling_dse = 0.7
    hpxml.hvac_distributions << hpxml.hvac_distributions[0].dup
    hpxml.hvac_distributions[1].id = "HVACDistribution#{hpxml.hvac_distributions.size}"
    hpxml.hvac_distributions[1].annual_cooling_dse = 1.0
    hpxml.hvac_distributions << hpxml.hvac_distributions[0].dup
    hpxml.hvac_distributions[2].id = "HVACDistribution#{hpxml.hvac_distributions.size}"
    hpxml.hvac_distributions[2].annual_cooling_dse = 1.0
    hpxml.heating_systems[0].primary_system = false
    hpxml.heating_systems << hpxml.heating_systems[0].dup
    hpxml.heating_systems[1].id = "HeatingSystem#{hpxml.heating_systems.size}"
    hpxml.heating_systems[1].distribution_system_idref = hpxml.hvac_distributions[1].id
    hpxml.heating_systems << hpxml.heating_systems[0].dup
    hpxml.heating_systems[2].id = "HeatingSystem#{hpxml.heating_systems.size}"
    hpxml.heating_systems[2].distribution_system_idref = hpxml.hvac_distributions[2].id
    hpxml.heating_systems[2].primary_system = true
    for i in 0..2
      hpxml.heating_systems[i].heating_capacity /= 3.0
      # Test a file where sum is slightly greater than 1
      if i < 2
        hpxml.heating_systems[i].fraction_heat_load_served = 0.33
      else
        hpxml.heating_systems[i].fraction_heat_load_served = 0.35
      end
    end
  elsif ['base-misc-defaults.xml'].include? hpxml_file
    hpxml.heating_systems[0].year_installed = 2009
    hpxml.heating_systems[0].heating_efficiency_afue = nil
    hpxml.cooling_systems[0].year_installed = 2009
    hpxml.cooling_systems[0].cooling_efficiency_seer = nil
  elsif ['base-hvac-dual-fuel-air-to-air-heat-pump-1-speed-electric.xml'].include? hpxml_file
    hpxml.heat_pumps[0].backup_heating_efficiency_afue = hpxml.heat_pumps[0].backup_heating_efficiency_percent
    hpxml.heat_pumps[0].backup_heating_efficiency_percent = nil
  elsif ['base-enclosure-2stories.xml',
         'base-enclosure-2stories-garage.xml',
         'base-hvac-ducts-area-fractions.xml'].include? hpxml_file
    hpxml.hvac_distributions[0].ducts << hpxml.hvac_distributions[0].ducts[0].dup
    hpxml.hvac_distributions[0].ducts << hpxml.hvac_distributions[0].ducts[1].dup
    hpxml.hvac_distributions[0].ducts[2].duct_location = HPXML::LocationExteriorWall
    hpxml.hvac_distributions[0].ducts[2].duct_surface_area = 37.5
    hpxml.hvac_distributions[0].ducts[3].duct_location = HPXML::LocationLivingSpace
    hpxml.hvac_distributions[0].ducts[3].duct_surface_area = 12.5
    if hpxml_file == 'base-hvac-ducts-area-fractions.xml'
      hpxml.hvac_distributions[0].ducts[0].duct_surface_area = nil
      hpxml.hvac_distributions[0].ducts[1].duct_surface_area = nil
      hpxml.hvac_distributions[0].ducts[2].duct_surface_area = nil
      hpxml.hvac_distributions[0].ducts[3].duct_surface_area = nil
      hpxml.hvac_distributions[0].ducts[0].duct_fraction_area = 0.75
      hpxml.hvac_distributions[0].ducts[1].duct_fraction_area = 0.75
      hpxml.hvac_distributions[0].ducts[2].duct_fraction_area = 0.25
      hpxml.hvac_distributions[0].ducts[3].duct_fraction_area = 0.25
      hpxml.hvac_distributions[0].conditioned_floor_area_served = 4050.0
      hpxml.hvac_distributions[0].number_of_return_registers = 3
    end
  elsif ['base-hvac-multiple.xml'].include? hpxml_file
    hpxml.hvac_distributions.reverse_each do |hvac_distribution|
      hvac_distribution.delete
    end
    hpxml.hvac_distributions.add(id: "HVACDistribution#{hpxml.hvac_distributions.size + 1}",
                                 distribution_system_type: HPXML::HVACDistributionTypeAir,
                                 air_type: HPXML::AirTypeRegularVelocity)
    hpxml.hvac_distributions[-1].duct_leakage_measurements.add(duct_type: HPXML::DuctTypeSupply,
                                                               duct_leakage_units: HPXML::UnitsCFM25,
                                                               duct_leakage_value: 75,
                                                               duct_leakage_total_or_to_outside: HPXML::DuctLeakageToOutside)
    hpxml.hvac_distributions[-1].duct_leakage_measurements.add(duct_type: HPXML::DuctTypeReturn,
                                                               duct_leakage_units: HPXML::UnitsCFM25,
                                                               duct_leakage_value: 25,
                                                               duct_leakage_total_or_to_outside: HPXML::DuctLeakageToOutside)
    hpxml.hvac_distributions[0].ducts.add(duct_type: HPXML::DuctTypeSupply,
                                          duct_insulation_r_value: 8,
                                          duct_location: HPXML::LocationAtticUnvented,
                                          duct_surface_area: 75)
    hpxml.hvac_distributions[0].ducts.add(duct_type: HPXML::DuctTypeSupply,
                                          duct_insulation_r_value: 8,
                                          duct_location: HPXML::LocationOutside,
                                          duct_surface_area: 75)
    hpxml.hvac_distributions[0].ducts.add(duct_type: HPXML::DuctTypeReturn,
                                          duct_insulation_r_value: 4,
                                          duct_location: HPXML::LocationAtticUnvented,
                                          duct_surface_area: 25)
    hpxml.hvac_distributions[0].ducts.add(duct_type: HPXML::DuctTypeReturn,
                                          duct_insulation_r_value: 4,
                                          duct_location: HPXML::LocationOutside,
                                          duct_surface_area: 25)
    hpxml.hvac_distributions << hpxml.hvac_distributions[0].dup
    hpxml.hvac_distributions[-1].id = "HVACDistribution#{hpxml.hvac_distributions.size}"
    hpxml.hvac_distributions.add(id: "HVACDistribution#{hpxml.hvac_distributions.size + 1}",
                                 distribution_system_type: HPXML::HVACDistributionTypeHydronic,
                                 hydronic_type: HPXML::HydronicTypeBaseboard)
    hpxml.hvac_distributions.add(id: "HVACDistribution#{hpxml.hvac_distributions.size + 1}",
                                 distribution_system_type: HPXML::HVACDistributionTypeHydronic,
                                 hydronic_type: HPXML::HydronicTypeBaseboard)
    hpxml.hvac_distributions << hpxml.hvac_distributions[0].dup
    hpxml.hvac_distributions[-1].id = "HVACDistribution#{hpxml.hvac_distributions.size}"
    hpxml.hvac_distributions << hpxml.hvac_distributions[0].dup
    hpxml.hvac_distributions[-1].id = "HVACDistribution#{hpxml.hvac_distributions.size}"
    hpxml.heating_systems.reverse_each do |heating_system|
      heating_system.delete
    end
    hpxml.heating_systems.add(id: "HeatingSystem#{hpxml.heating_systems.size + 1}",
                              distribution_system_idref: hpxml.hvac_distributions[0].id,
                              heating_system_type: HPXML::HVACTypeFurnace,
                              heating_system_fuel: HPXML::FuelTypeElectricity,
                              heating_capacity: 6400,
                              heating_efficiency_afue: 1,
                              fraction_heat_load_served: 0.1)
    hpxml.heating_systems.add(id: "HeatingSystem#{hpxml.heating_systems.size + 1}",
                              distribution_system_idref: hpxml.hvac_distributions[1].id,
                              heating_system_type: HPXML::HVACTypeFurnace,
                              heating_system_fuel: HPXML::FuelTypeNaturalGas,
                              heating_capacity: 6400,
                              heating_efficiency_afue: 0.92,
                              fraction_heat_load_served: 0.1)
    hpxml.heating_systems.add(id: "HeatingSystem#{hpxml.heating_systems.size + 1}",
                              distribution_system_idref: hpxml.hvac_distributions[2].id,
                              heating_system_type: HPXML::HVACTypeBoiler,
                              heating_system_fuel: HPXML::FuelTypeElectricity,
                              heating_capacity: 6400,
                              heating_efficiency_afue: 1,
                              fraction_heat_load_served: 0.1)
    hpxml.heating_systems.add(id: "HeatingSystem#{hpxml.heating_systems.size + 1}",
                              distribution_system_idref: hpxml.hvac_distributions[3].id,
                              heating_system_type: HPXML::HVACTypeBoiler,
                              heating_system_fuel: HPXML::FuelTypeNaturalGas,
                              heating_capacity: 6400,
                              heating_efficiency_afue: 0.92,
                              fraction_heat_load_served: 0.1,
                              electric_auxiliary_energy: 200)
    hpxml.heating_systems.add(id: "HeatingSystem#{hpxml.heating_systems.size + 1}",
                              heating_system_type: HPXML::HVACTypeElectricResistance,
                              heating_system_fuel: HPXML::FuelTypeElectricity,
                              heating_capacity: 6400,
                              heating_efficiency_percent: 1,
                              fraction_heat_load_served: 0.1)
    hpxml.heating_systems.add(id: "HeatingSystem#{hpxml.heating_systems.size + 1}",
                              heating_system_type: HPXML::HVACTypeStove,
                              heating_system_fuel: HPXML::FuelTypeOil,
                              heating_capacity: 6400,
                              heating_efficiency_percent: 0.8,
                              fraction_heat_load_served: 0.1,
                              fan_watts: 40.0)
    hpxml.heating_systems.add(id: "HeatingSystem#{hpxml.heating_systems.size + 1}",
                              heating_system_type: HPXML::HVACTypeWallFurnace,
                              heating_system_fuel: HPXML::FuelTypePropane,
                              heating_capacity: 6400,
                              heating_efficiency_afue: 0.8,
                              fraction_heat_load_served: 0.1,
                              fan_watts: 0.0)
    hpxml.cooling_systems[0].distribution_system_idref = hpxml.hvac_distributions[1].id
    hpxml.cooling_systems[0].fraction_cool_load_served = 0.1333
    hpxml.cooling_systems[0].cooling_capacity *= 0.1333
    hpxml.cooling_systems[0].primary_system = false
    hpxml.cooling_systems.add(id: "CoolingSystem#{hpxml.cooling_systems.size + 1}",
                              cooling_system_type: HPXML::HVACTypeRoomAirConditioner,
                              cooling_system_fuel: HPXML::FuelTypeElectricity,
                              cooling_capacity: 9600,
                              fraction_cool_load_served: 0.1333,
                              cooling_efficiency_eer: 8.5,
                              cooling_shr: 0.65)
    hpxml.cooling_systems.add(id: "CoolingSystem#{hpxml.cooling_systems.size + 1}",
                              cooling_system_type: HPXML::HVACTypePTAC,
                              cooling_system_fuel: HPXML::FuelTypeElectricity,
                              cooling_capacity: 9600,
                              fraction_cool_load_served: 0.1333,
                              cooling_efficiency_eer: 10.7,
                              cooling_shr: 0.65)
    hpxml.heat_pumps.add(id: "HeatPump#{hpxml.heat_pumps.size + 1}",
                         distribution_system_idref: hpxml.hvac_distributions[4].id,
                         heat_pump_type: HPXML::HVACTypeHeatPumpAirToAir,
                         heat_pump_fuel: HPXML::FuelTypeElectricity,
                         heating_capacity: 4800,
                         cooling_capacity: 4800,
                         backup_type: HPXML::HeatPumpBackupTypeIntegrated,
                         backup_heating_fuel: HPXML::FuelTypeElectricity,
                         backup_heating_capacity: 3412,
                         backup_heating_efficiency_percent: 1.0,
                         fraction_heat_load_served: 0.1,
                         fraction_cool_load_served: 0.2,
                         heating_efficiency_hspf: 7.7,
                         cooling_efficiency_seer: 13,
                         heating_capacity_17F: 4800 * 0.6,
                         cooling_shr: 0.73,
                         compressor_type: HPXML::HVACCompressorTypeSingleStage)
    hpxml.heat_pumps.add(id: "HeatPump#{hpxml.heat_pumps.size + 1}",
                         distribution_system_idref: hpxml.hvac_distributions[5].id,
                         heat_pump_type: HPXML::HVACTypeHeatPumpGroundToAir,
                         heat_pump_fuel: HPXML::FuelTypeElectricity,
                         heating_capacity: 4800,
                         cooling_capacity: 4800,
                         backup_type: HPXML::HeatPumpBackupTypeIntegrated,
                         backup_heating_fuel: HPXML::FuelTypeElectricity,
                         backup_heating_capacity: 3412,
                         backup_heating_efficiency_percent: 1.0,
                         fraction_heat_load_served: 0.1,
                         fraction_cool_load_served: 0.2,
                         heating_efficiency_cop: 3.6,
                         cooling_efficiency_eer: 16.6,
                         cooling_shr: 0.73,
                         pump_watts_per_ton: 30.0)
    hpxml.heat_pumps.add(id: "HeatPump#{hpxml.heat_pumps.size + 1}",
                         heat_pump_type: HPXML::HVACTypeHeatPumpMiniSplit,
                         heat_pump_fuel: HPXML::FuelTypeElectricity,
                         heating_capacity: 4800,
                         cooling_capacity: 4800,
                         backup_type: HPXML::HeatPumpBackupTypeIntegrated,
                         backup_heating_fuel: HPXML::FuelTypeElectricity,
                         backup_heating_capacity: 3412,
                         backup_heating_efficiency_percent: 1.0,
                         fraction_heat_load_served: 0.1,
                         fraction_cool_load_served: 0.2,
                         heating_efficiency_hspf: 10,
                         cooling_efficiency_seer: 19,
                         heating_capacity_17F: 4800 * 0.6,
                         cooling_shr: 0.73,
                         primary_cooling_system: true,
                         primary_heating_system: true)
  elsif ['base-mechvent-multiple.xml',
         'base-bldgtype-multifamily-shared-mechvent-multiple.xml'].include? hpxml_file
    hpxml.hvac_distributions << hpxml.hvac_distributions[0].dup
    hpxml.hvac_distributions[1].id = "HVACDistribution#{hpxml.hvac_distributions.size}"
    hpxml.heating_systems[0].heating_capacity /= 2.0
    hpxml.heating_systems[0].fraction_heat_load_served /= 2.0
    hpxml.heating_systems[0].primary_system = false
    hpxml.heating_systems << hpxml.heating_systems[0].dup
    hpxml.heating_systems[1].id = "HeatingSystem#{hpxml.heating_systems.size}"
    hpxml.heating_systems[1].distribution_system_idref = hpxml.hvac_distributions[1].id
    hpxml.heating_systems[1].primary_system = true
    hpxml.cooling_systems[0].fraction_cool_load_served /= 2.0
    hpxml.cooling_systems[0].cooling_capacity /= 2.0
    hpxml.cooling_systems[0].primary_system = false
    hpxml.cooling_systems << hpxml.cooling_systems[0].dup
    hpxml.cooling_systems[1].id = "CoolingSystem#{hpxml.cooling_systems.size}"
    hpxml.cooling_systems[1].distribution_system_idref = hpxml.hvac_distributions[1].id
    hpxml.cooling_systems[1].primary_system = true
  elsif ['base-bldgtype-multifamily-adjacent-to-multiple.xml'].include? hpxml_file
    hpxml.hvac_distributions[0].ducts[1].duct_location = HPXML::LocationOtherHousingUnit
    hpxml.hvac_distributions[0].ducts.add(duct_type: HPXML::DuctTypeSupply,
                                          duct_insulation_r_value: 4,
                                          duct_location: HPXML::LocationRoofDeck,
                                          duct_surface_area: 150)
    hpxml.hvac_distributions[0].ducts.add(duct_type: HPXML::DuctTypeReturn,
                                          duct_insulation_r_value: 0,
                                          duct_location: HPXML::LocationRoofDeck,
                                          duct_surface_area: 50)
  elsif ['base-appliances-dehumidifier-multiple.xml'].include? hpxml_file
    hpxml.dehumidifiers[0].fraction_served = 0.5
    hpxml.dehumidifiers.add(id: 'Dehumidifier2',
                            type: HPXML::DehumidifierTypePortable,
                            capacity: 30,
                            energy_factor: 1.6,
                            rh_setpoint: 0.5,
                            fraction_served: 0.25,
                            location: HPXML::LocationLivingSpace)
  end

  # ------------------ #
  # HPXML WaterHeating #
  # ------------------ #

  # Logic that can only be applied based on the file name
  if ['base-schedules-simple.xml',
      'base-misc-loads-large-uncommon.xml',
      'base-misc-loads-large-uncommon2.xml'].include? hpxml_file
    hpxml.water_heating.water_fixtures_weekday_fractions = '0.012, 0.006, 0.004, 0.005, 0.010, 0.034, 0.078, 0.087, 0.080, 0.067, 0.056, 0.047, 0.040, 0.035, 0.033, 0.031, 0.039, 0.051, 0.060, 0.060, 0.055, 0.048, 0.038, 0.026'
    hpxml.water_heating.water_fixtures_weekend_fractions = '0.012, 0.006, 0.004, 0.005, 0.010, 0.034, 0.078, 0.087, 0.080, 0.067, 0.056, 0.047, 0.040, 0.035, 0.033, 0.031, 0.039, 0.051, 0.060, 0.060, 0.055, 0.048, 0.038, 0.026'
    hpxml.water_heating.water_fixtures_monthly_multipliers = '1.0, 1.0, 1.0, 1.0, 1.0, 1.0, 1.0, 1.0, 1.0, 1.0, 1.0, 1.0'
  elsif ['base-bldgtype-multifamily-shared-water-heater-recirc.xml'].include? hpxml_file
    hpxml.hot_water_distributions[0].has_shared_recirculation = true
    hpxml.hot_water_distributions[0].shared_recirculation_number_of_units_served = 6
    hpxml.hot_water_distributions[0].shared_recirculation_pump_power = 220
    hpxml.hot_water_distributions[0].shared_recirculation_control_type = HPXML::DHWRecirControlTypeTimer
  elsif ['base-bldgtype-multifamily-shared-laundry-room.xml'].include? hpxml_file
    hpxml.water_heating_systems.reverse_each do |water_heating_system|
      water_heating_system.delete
    end
    hpxml.water_heating_systems.add(id: "WaterHeatingSystem#{hpxml.water_heating_systems.size + 1}",
                                    is_shared_system: true,
                                    number_of_units_served: 6,
                                    fuel_type: HPXML::FuelTypeNaturalGas,
                                    water_heater_type: HPXML::WaterHeaterTypeStorage,
                                    location: HPXML::LocationLivingSpace,
                                    tank_volume: 120,
                                    fraction_dhw_load_served: 1.0,
                                    heating_capacity: 40000,
                                    energy_factor: 0.59,
                                    recovery_efficiency: 0.76,
                                    temperature: 125.0)
  elsif ['base-dhw-tank-gas-uef-fhr.xml'].include? hpxml_file
    hpxml.water_heating_systems[0].first_hour_rating = 56.0
    hpxml.water_heating_systems[0].usage_bin = nil
  elsif ['base-dhw-tankless-electric-outside.xml'].include? hpxml_file
    hpxml.water_heating_systems[0].performance_adjustment = 0.92
  elsif ['base-misc-defaults.xml'].include? hpxml_file
    hpxml.water_heating_systems[0].year_installed = 2009
    hpxml.water_heating_systems[0].heating_capacity = nil
    hpxml.water_heating_systems[0].energy_factor = nil
  elsif ['base-dhw-multiple.xml'].include? hpxml_file
    hpxml.water_heating_systems[0].fraction_dhw_load_served = 0.2
    hpxml.water_heating_systems.add(id: "WaterHeatingSystem#{hpxml.water_heating_systems.size + 1}",
                                    fuel_type: HPXML::FuelTypeNaturalGas,
                                    water_heater_type: HPXML::WaterHeaterTypeStorage,
                                    location: HPXML::LocationLivingSpace,
                                    tank_volume: 50,
                                    fraction_dhw_load_served: 0.2,
                                    heating_capacity: 40000,
                                    energy_factor: 0.59,
                                    recovery_efficiency: 0.76,
                                    temperature: 125.0)
    hpxml.water_heating_systems.add(id: "WaterHeatingSystem#{hpxml.water_heating_systems.size + 1}",
                                    fuel_type: HPXML::FuelTypeElectricity,
                                    water_heater_type: HPXML::WaterHeaterTypeHeatPump,
                                    location: HPXML::LocationLivingSpace,
                                    tank_volume: 80,
                                    fraction_dhw_load_served: 0.2,
                                    energy_factor: 2.3,
                                    temperature: 125.0)
    hpxml.water_heating_systems.add(id: "WaterHeatingSystem#{hpxml.water_heating_systems.size + 1}",
                                    fuel_type: HPXML::FuelTypeElectricity,
                                    water_heater_type: HPXML::WaterHeaterTypeTankless,
                                    location: HPXML::LocationLivingSpace,
                                    fraction_dhw_load_served: 0.2,
                                    energy_factor: 0.99,
                                    temperature: 125.0)
    hpxml.water_heating_systems.add(id: "WaterHeatingSystem#{hpxml.water_heating_systems.size + 1}",
                                    fuel_type: HPXML::FuelTypeNaturalGas,
                                    water_heater_type: HPXML::WaterHeaterTypeTankless,
                                    location: HPXML::LocationLivingSpace,
                                    fraction_dhw_load_served: 0.1,
                                    energy_factor: 0.82,
                                    temperature: 125.0)
    hpxml.water_heating_systems.add(id: "WaterHeatingSystem#{hpxml.water_heating_systems.size + 1}",
                                    water_heater_type: HPXML::WaterHeaterTypeCombiStorage,
                                    location: HPXML::LocationLivingSpace,
                                    tank_volume: 50,
                                    fraction_dhw_load_served: 0.1,
                                    related_hvac_idref: 'HeatingSystem1',
                                    temperature: 125.0)
    hpxml.solar_thermal_systems.add(id: "SolarThermalSystem#{hpxml.solar_thermal_systems.size + 1}",
                                    system_type: HPXML::SolarThermalSystemType,
                                    water_heating_system_idref: nil, # Apply to all water heaters
                                    solar_fraction: 0.65)
  end

  # -------------------- #
  # HPXML VentilationFan #
  # -------------------- #

  # Logic that can only be applied based on the file name
  if ['base-bldgtype-multifamily-shared-mechvent-multiple.xml'].include? hpxml_file
    hpxml.ventilation_fans.add(id: "VentilationFan#{hpxml.ventilation_fans.size + 1}",
                               fan_type: HPXML::MechVentTypeSupply,
                               is_shared_system: true,
                               in_unit_flow_rate: 100,
                               calculated_flow_rate: 1000,
                               hours_in_operation: 24,
                               fan_power: 300,
                               used_for_whole_building_ventilation: true,
                               fraction_recirculation: 0.0,
                               preheating_fuel: HPXML::FuelTypeNaturalGas,
                               preheating_efficiency_cop: 0.92,
                               preheating_fraction_load_served: 0.8,
                               precooling_fuel: HPXML::FuelTypeElectricity,
                               precooling_efficiency_cop: 4.0,
                               precooling_fraction_load_served: 0.8)
    hpxml.ventilation_fans.add(id: "VentilationFan#{hpxml.ventilation_fans.size + 1}",
                               fan_type: HPXML::MechVentTypeERV,
                               is_shared_system: true,
                               in_unit_flow_rate: 50,
                               delivered_ventilation: 500,
                               hours_in_operation: 24,
                               total_recovery_efficiency: 0.48,
                               sensible_recovery_efficiency: 0.72,
                               fan_power: 150,
                               used_for_whole_building_ventilation: true,
                               fraction_recirculation: 0.4,
                               preheating_fuel: HPXML::FuelTypeNaturalGas,
                               preheating_efficiency_cop: 0.87,
                               preheating_fraction_load_served: 1.0,
                               precooling_fuel: HPXML::FuelTypeElectricity,
                               precooling_efficiency_cop: 3.5,
                               precooling_fraction_load_served: 1.0)
    hpxml.ventilation_fans.add(id: "VentilationFan#{hpxml.ventilation_fans.size + 1}",
                               fan_type: HPXML::MechVentTypeHRV,
                               is_shared_system: true,
                               in_unit_flow_rate: 50,
                               rated_flow_rate: 500,
                               hours_in_operation: 24,
                               sensible_recovery_efficiency: 0.72,
                               fan_power: 150,
                               used_for_whole_building_ventilation: true,
                               fraction_recirculation: 0.3,
                               preheating_fuel: HPXML::FuelTypeElectricity,
                               preheating_efficiency_cop: 4.0,
                               precooling_fuel: HPXML::FuelTypeElectricity,
                               precooling_efficiency_cop: 4.5,
                               preheating_fraction_load_served: 1.0,
                               precooling_fraction_load_served: 1.0)
    hpxml.ventilation_fans.add(id: "VentilationFan#{hpxml.ventilation_fans.size + 1}",
                               fan_type: HPXML::MechVentTypeBalanced,
                               is_shared_system: true,
                               in_unit_flow_rate: 30,
                               tested_flow_rate: 300,
                               hours_in_operation: 24,
                               fan_power: 150,
                               used_for_whole_building_ventilation: true,
                               fraction_recirculation: 0.3,
                               preheating_fuel: HPXML::FuelTypeElectricity,
                               preheating_efficiency_cop: 3.5,
                               precooling_fuel: HPXML::FuelTypeElectricity,
                               precooling_efficiency_cop: 4.0,
                               preheating_fraction_load_served: 0.9,
                               precooling_fraction_load_served: 1.0)
    hpxml.ventilation_fans.add(id: "VentilationFan#{hpxml.ventilation_fans.size + 1}",
                               fan_type: HPXML::MechVentTypeExhaust,
                               is_shared_system: true,
                               in_unit_flow_rate: 70,
                               rated_flow_rate: 700,
                               hours_in_operation: 8,
                               fan_power: 300,
                               used_for_whole_building_ventilation: true,
                               fraction_recirculation: 0.0)
    hpxml.ventilation_fans.add(id: "VentilationFan#{hpxml.ventilation_fans.size + 1}",
                               fan_type: HPXML::MechVentTypeExhaust,
                               tested_flow_rate: 50,
                               hours_in_operation: 14,
                               fan_power: 10,
                               used_for_whole_building_ventilation: true)
    hpxml.ventilation_fans.add(id: "VentilationFan#{hpxml.ventilation_fans.size + 1}",
                               fan_type: HPXML::MechVentTypeCFIS,
                               tested_flow_rate: 160,
                               hours_in_operation: 8,
                               fan_power: 150,
                               used_for_whole_building_ventilation: true,
                               distribution_system_idref: 'HVACDistribution1')
  elsif ['base-mechvent-multiple.xml'].include? hpxml_file
    hpxml.ventilation_fans.add(id: "VentilationFan#{hpxml.ventilation_fans.size + 1}",
                               rated_flow_rate: 2000,
                               fan_power: 150,
                               used_for_seasonal_cooling_load_reduction: true)
    hpxml.ventilation_fans.add(id: "VentilationFan#{hpxml.ventilation_fans.size + 1}",
                               fan_type: HPXML::MechVentTypeSupply,
                               tested_flow_rate: 27.5,
                               hours_in_operation: 24,
                               fan_power: 7.5,
                               used_for_whole_building_ventilation: true)
    hpxml.ventilation_fans.add(id: "VentilationFan#{hpxml.ventilation_fans.size + 1}",
                               fan_type: HPXML::MechVentTypeExhaust,
                               tested_flow_rate: 12.5,
                               hours_in_operation: 14,
                               fan_power: 2.5,
                               used_for_whole_building_ventilation: true)
    hpxml.ventilation_fans.add(id: "VentilationFan#{hpxml.ventilation_fans.size + 1}",
                               fan_type: HPXML::MechVentTypeBalanced,
                               tested_flow_rate: 27.5,
                               hours_in_operation: 24,
                               fan_power: 15,
                               used_for_whole_building_ventilation: true)
    hpxml.ventilation_fans.add(id: "VentilationFan#{hpxml.ventilation_fans.size + 1}",
                               fan_type: HPXML::MechVentTypeERV,
                               tested_flow_rate: 12.5,
                               hours_in_operation: 24,
                               total_recovery_efficiency: 0.48,
                               sensible_recovery_efficiency: 0.72,
                               fan_power: 6.25,
                               used_for_whole_building_ventilation: true)
    hpxml.ventilation_fans.add(id: "VentilationFan#{hpxml.ventilation_fans.size + 1}",
                               fan_type: HPXML::MechVentTypeHRV,
                               tested_flow_rate: 15,
                               hours_in_operation: 24,
                               sensible_recovery_efficiency: 0.72,
                               fan_power: 7.5,
                               used_for_whole_building_ventilation: true)
    hpxml.ventilation_fans.reverse_each do |vent_fan|
      vent_fan.fan_power /= 2.0
      vent_fan.rated_flow_rate /= 2.0 unless vent_fan.rated_flow_rate.nil?
      vent_fan.tested_flow_rate /= 2.0 unless vent_fan.tested_flow_rate.nil?
      hpxml.ventilation_fans << vent_fan.dup
      hpxml.ventilation_fans[-1].id = "VentilationFan#{hpxml.ventilation_fans.size}"
      hpxml.ventilation_fans[-1].start_hour = vent_fan.start_hour - 1 unless vent_fan.start_hour.nil?
      hpxml.ventilation_fans[-1].hours_in_operation = vent_fan.hours_in_operation - 1 unless vent_fan.hours_in_operation.nil?
    end
    hpxml.ventilation_fans.add(id: "VentilationFan#{hpxml.ventilation_fans.size + 1}",
                               fan_type: HPXML::MechVentTypeCFIS,
                               tested_flow_rate: 40,
                               hours_in_operation: 8,
                               fan_power: 37.5,
                               used_for_whole_building_ventilation: true,
                               distribution_system_idref: 'HVACDistribution1')
    hpxml.ventilation_fans.add(id: "VentilationFan#{hpxml.ventilation_fans.size + 1}",
                               fan_type: HPXML::MechVentTypeCFIS,
                               tested_flow_rate: 42.5,
                               hours_in_operation: 8,
                               fan_power: 37.5,
                               used_for_whole_building_ventilation: true,
                               distribution_system_idref: 'HVACDistribution2')
    # Test ventilation system w/ zero airflow and hours
    hpxml.ventilation_fans.add(id: "VentilationFan#{hpxml.ventilation_fans.size + 1}",
                               fan_type: HPXML::MechVentTypeHRV,
                               tested_flow_rate: 0,
                               hours_in_operation: 24,
                               sensible_recovery_efficiency: 0.72,
                               fan_power: 7.5,
                               used_for_whole_building_ventilation: true)
    hpxml.ventilation_fans.add(id: "VentilationFan#{hpxml.ventilation_fans.size + 1}",
                               fan_type: HPXML::MechVentTypeHRV,
                               tested_flow_rate: 15,
                               hours_in_operation: 0,
                               sensible_recovery_efficiency: 0.72,
                               fan_power: 7.5,
                               used_for_whole_building_ventilation: true)
  end

  # ---------------- #
  # HPXML Generation #
  # ---------------- #

  # Logic that can only be applied based on the file name
  if ['base-misc-defaults.xml'].include? hpxml_file
    hpxml.pv_systems[0].year_modules_manufactured = 2015
  elsif ['base-misc-generators.xml'].include? hpxml_file
    hpxml.generators.add(id: "Generator#{hpxml.generators.size + 1}",
                         fuel_type: HPXML::FuelTypeNaturalGas,
                         annual_consumption_kbtu: 8500,
                         annual_output_kwh: 500)
    hpxml.generators.add(id: "Generator#{hpxml.generators.size + 1}",
                         fuel_type: HPXML::FuelTypeOil,
                         annual_consumption_kbtu: 8500,
                         annual_output_kwh: 500)
  elsif ['base-bldgtype-multifamily-shared-generator.xml'].include? hpxml_file
    hpxml.generators.add(id: "Generator#{hpxml.generators.size + 1}",
                         is_shared_system: true,
                         fuel_type: HPXML::FuelTypePropane,
                         annual_consumption_kbtu: 85000,
                         annual_output_kwh: 5000,
                         number_of_bedrooms_served: 18)
  end

  # ------------- #
  # HPXML Battery #
  # ------------- #

  if ['base-pv-battery-outside-degrades.xml'].include? hpxml_file
    hpxml.batteries[0].lifetime_model = HPXML::BatteryLifetimeModelKandlerSmith
  elsif ['base-pv-battery-ah.xml'].include? hpxml_file
    default_voltage = Battery.get_battery_default_values()[:nominal_voltage]
    hpxml.batteries[0].nominal_capacity_ah = Battery.get_Ah_from_kWh(hpxml.batteries[0].nominal_capacity_kwh,
                                                                     default_voltage)
    hpxml.batteries[0].nominal_capacity_kwh = nil
  end

  # ---------------- #
  # HPXML Appliances #
  # ---------------- #

  # Logic that can only be applied based on the file name
  if ['base-schedules-simple.xml',
      'base-misc-loads-large-uncommon.xml',
      'base-misc-loads-large-uncommon2.xml'].include? hpxml_file
    hpxml.clothes_washers[0].weekday_fractions = '0.009, 0.007, 0.004, 0.004, 0.007, 0.011, 0.022, 0.049, 0.073, 0.086, 0.084, 0.075, 0.067, 0.060, 0.049, 0.052, 0.050, 0.049, 0.049, 0.049, 0.049, 0.047, 0.032, 0.017'
    hpxml.clothes_washers[0].weekend_fractions = '0.009, 0.007, 0.004, 0.004, 0.007, 0.011, 0.022, 0.049, 0.073, 0.086, 0.084, 0.075, 0.067, 0.060, 0.049, 0.052, 0.050, 0.049, 0.049, 0.049, 0.049, 0.047, 0.032, 0.017'
    hpxml.clothes_washers[0].monthly_multipliers = '1.011, 1.002, 1.022, 1.020, 1.022, 0.996, 0.999, 0.999, 0.996, 0.964, 0.959, 1.011'
    hpxml.clothes_dryers[0].weekday_fractions = '0.010, 0.006, 0.004, 0.002, 0.004, 0.006, 0.016, 0.032, 0.048, 0.068, 0.078, 0.081, 0.074, 0.067, 0.057, 0.061, 0.055, 0.054, 0.051, 0.051, 0.052, 0.054, 0.044, 0.024'
    hpxml.clothes_dryers[0].weekend_fractions = '0.010, 0.006, 0.004, 0.002, 0.004, 0.006, 0.016, 0.032, 0.048, 0.068, 0.078, 0.081, 0.074, 0.067, 0.057, 0.061, 0.055, 0.054, 0.051, 0.051, 0.052, 0.054, 0.044, 0.024'
    hpxml.clothes_dryers[0].monthly_multipliers = '1.0, 1.0, 1.0, 1.0, 1.0, 1.0, 1.0, 1.0, 1.0, 1.0, 1.0, 1.0'
    hpxml.dishwashers[0].weekday_fractions = '0.015, 0.007, 0.005, 0.003, 0.003, 0.010, 0.020, 0.031, 0.058, 0.065, 0.056, 0.048, 0.041, 0.046, 0.036, 0.038, 0.038, 0.049, 0.087, 0.111, 0.090, 0.067, 0.044, 0.031'
    hpxml.dishwashers[0].weekend_fractions = '0.015, 0.007, 0.005, 0.003, 0.003, 0.010, 0.020, 0.031, 0.058, 0.065, 0.056, 0.048, 0.041, 0.046, 0.036, 0.038, 0.038, 0.049, 0.087, 0.111, 0.090, 0.067, 0.044, 0.031'
    hpxml.dishwashers[0].monthly_multipliers = '1.097, 1.097, 0.991, 0.987, 0.991, 0.890, 0.896, 0.896, 0.890, 1.085, 1.085, 1.097'
    hpxml.refrigerators[0].weekday_fractions = '0.040, 0.039, 0.038, 0.037, 0.036, 0.036, 0.038, 0.040, 0.041, 0.041, 0.040, 0.040, 0.042, 0.042, 0.042, 0.041, 0.044, 0.048, 0.050, 0.048, 0.047, 0.046, 0.044, 0.041'
    hpxml.refrigerators[0].weekend_fractions = '0.040, 0.039, 0.038, 0.037, 0.036, 0.036, 0.038, 0.040, 0.041, 0.041, 0.040, 0.040, 0.042, 0.042, 0.042, 0.041, 0.044, 0.048, 0.050, 0.048, 0.047, 0.046, 0.044, 0.041'
    hpxml.refrigerators[0].monthly_multipliers = '0.837, 0.835, 1.084, 1.084, 1.084, 1.096, 1.096, 1.096, 1.096, 0.931, 0.925, 0.837'
    hpxml.cooking_ranges[0].weekday_fractions = '0.007, 0.007, 0.004, 0.004, 0.007, 0.011, 0.025, 0.042, 0.046, 0.048, 0.042, 0.050, 0.057, 0.046, 0.057, 0.044, 0.092, 0.150, 0.117, 0.060, 0.035, 0.025, 0.016, 0.011'
    hpxml.cooking_ranges[0].weekend_fractions = '0.007, 0.007, 0.004, 0.004, 0.007, 0.011, 0.025, 0.042, 0.046, 0.048, 0.042, 0.050, 0.057, 0.046, 0.057, 0.044, 0.092, 0.150, 0.117, 0.060, 0.035, 0.025, 0.016, 0.011'
    hpxml.cooking_ranges[0].monthly_multipliers = '1.097, 1.097, 0.991, 0.987, 0.991, 0.890, 0.896, 0.896, 0.890, 1.085, 1.085, 1.097'
  end
  if ['base-misc-loads-large-uncommon.xml',
      'base-misc-loads-large-uncommon2.xml',
      'base-misc-usage-multiplier.xml'].include? hpxml_file
    if hpxml_file != 'base-misc-usage-multiplier.xml'
      hpxml.refrigerators.add(id: "Refrigerator#{hpxml.refrigerators.size + 1}",
                              rated_annual_kwh: 800,
                              primary_indicator: false)
    end
    hpxml.freezers.add(id: "Freezer#{hpxml.freezers.size + 1}",
                       location: HPXML::LocationLivingSpace,
                       rated_annual_kwh: 400)
    if hpxml_file == 'base-misc-usage-multiplier.xml'
      hpxml.freezers[-1].usage_multiplier = 0.9
    end
    (hpxml.refrigerators + hpxml.freezers).each do |appliance|
      next if appliance.is_a?(HPXML::Refrigerator) && hpxml_file == 'base-misc-usage-multiplier.xml'

      appliance.weekday_fractions = '0.040, 0.039, 0.038, 0.037, 0.036, 0.036, 0.038, 0.040, 0.041, 0.041, 0.040, 0.040, 0.042, 0.042, 0.042, 0.041, 0.044, 0.048, 0.050, 0.048, 0.047, 0.046, 0.044, 0.041'
      appliance.weekend_fractions = '0.040, 0.039, 0.038, 0.037, 0.036, 0.036, 0.038, 0.040, 0.041, 0.041, 0.040, 0.040, 0.042, 0.042, 0.042, 0.041, 0.044, 0.048, 0.050, 0.048, 0.047, 0.046, 0.044, 0.041'
      appliance.monthly_multipliers = '0.837, 0.835, 1.084, 1.084, 1.084, 1.096, 1.096, 1.096, 1.096, 0.931, 0.925, 0.837'
    end
    hpxml.pools[0].pump_weekday_fractions = '0.003, 0.003, 0.003, 0.004, 0.008, 0.015, 0.026, 0.044, 0.084, 0.121, 0.127, 0.121, 0.120, 0.090, 0.075, 0.061, 0.037, 0.023, 0.013, 0.008, 0.004, 0.003, 0.003, 0.003'
    hpxml.pools[0].pump_weekend_fractions = '0.003, 0.003, 0.003, 0.004, 0.008, 0.015, 0.026, 0.044, 0.084, 0.121, 0.127, 0.121, 0.120, 0.090, 0.075, 0.061, 0.037, 0.023, 0.013, 0.008, 0.004, 0.003, 0.003, 0.003'
    hpxml.pools[0].pump_monthly_multipliers = '1.154, 1.161, 1.013, 1.010, 1.013, 0.888, 0.883, 0.883, 0.888, 0.978, 0.974, 1.154'
    hpxml.pools[0].heater_weekday_fractions = '0.003, 0.003, 0.003, 0.004, 0.008, 0.015, 0.026, 0.044, 0.084, 0.121, 0.127, 0.121, 0.120, 0.090, 0.075, 0.061, 0.037, 0.023, 0.013, 0.008, 0.004, 0.003, 0.003, 0.003'
    hpxml.pools[0].heater_weekend_fractions = '0.003, 0.003, 0.003, 0.004, 0.008, 0.015, 0.026, 0.044, 0.084, 0.121, 0.127, 0.121, 0.120, 0.090, 0.075, 0.061, 0.037, 0.023, 0.013, 0.008, 0.004, 0.003, 0.003, 0.003'
    hpxml.pools[0].heater_monthly_multipliers = '1.154, 1.161, 1.013, 1.010, 1.013, 0.888, 0.883, 0.883, 0.888, 0.978, 0.974, 1.154'
    hpxml.hot_tubs[0].pump_weekday_fractions = '0.024, 0.029, 0.024, 0.029, 0.047, 0.067, 0.057, 0.024, 0.024, 0.019, 0.015, 0.014, 0.014, 0.014, 0.024, 0.058, 0.126, 0.122, 0.068, 0.061, 0.051, 0.043, 0.024, 0.024'
    hpxml.hot_tubs[0].pump_weekend_fractions = '0.024, 0.029, 0.024, 0.029, 0.047, 0.067, 0.057, 0.024, 0.024, 0.019, 0.015, 0.014, 0.014, 0.014, 0.024, 0.058, 0.126, 0.122, 0.068, 0.061, 0.051, 0.043, 0.024, 0.024'
    hpxml.hot_tubs[0].pump_monthly_multipliers = '0.837, 0.835, 1.084, 1.084, 1.084, 1.096, 1.096, 1.096, 1.096, 0.931, 0.925, 0.837'
    hpxml.hot_tubs[0].heater_weekday_fractions = '0.024, 0.029, 0.024, 0.029, 0.047, 0.067, 0.057, 0.024, 0.024, 0.019, 0.015, 0.014, 0.014, 0.014, 0.024, 0.058, 0.126, 0.122, 0.068, 0.061, 0.051, 0.043, 0.024, 0.024'
    hpxml.hot_tubs[0].heater_weekend_fractions = '0.024, 0.029, 0.024, 0.029, 0.047, 0.067, 0.057, 0.024, 0.024, 0.019, 0.015, 0.014, 0.014, 0.014, 0.024, 0.058, 0.126, 0.122, 0.068, 0.061, 0.051, 0.043, 0.024, 0.024'
    hpxml.hot_tubs[0].heater_monthly_multipliers = '0.921, 0.928, 0.921, 0.915, 0.921, 1.160, 1.158, 1.158, 1.160, 0.921, 0.915, 0.921'
  end
  if ['base-bldgtype-multifamily-shared-laundry-room.xml'].include? hpxml_file
    hpxml.clothes_washers[0].is_shared_appliance = true
    hpxml.clothes_washers[0].location = HPXML::LocationOtherHeatedSpace
    hpxml.clothes_washers[0].water_heating_system_idref = hpxml.water_heating_systems[0].id
    hpxml.clothes_dryers[0].location = HPXML::LocationOtherHeatedSpace
    hpxml.clothes_dryers[0].is_shared_appliance = true
    hpxml.dishwashers[0].is_shared_appliance = true
    hpxml.dishwashers[0].location = HPXML::LocationOtherHeatedSpace
    hpxml.dishwashers[0].water_heating_system_idref = hpxml.water_heating_systems[0].id
  elsif ['base-misc-defaults.xml'].include? hpxml_file
    hpxml.refrigerators[0].primary_indicator = nil
  end

  # -------------- #
  # HPXML Lighting #
  # -------------- #

  # Logic that can only be applied based on the file name
  if ['base-lighting-ceiling-fans.xml'].include? hpxml_file
    hpxml.ceiling_fans[0].weekday_fractions = '0.057, 0.057, 0.057, 0.057, 0.057, 0.057, 0.057, 0.024, 0.024, 0.024, 0.024, 0.024, 0.024, 0.024, 0.024, 0.024, 0.024, 0.024, 0.057, 0.057, 0.057, 0.057, 0.057, 0.057'
    hpxml.ceiling_fans[0].weekend_fractions = '0.057, 0.057, 0.057, 0.057, 0.057, 0.057, 0.057, 0.024, 0.024, 0.024, 0.024, 0.024, 0.024, 0.024, 0.024, 0.024, 0.024, 0.024, 0.057, 0.057, 0.057, 0.057, 0.057, 0.057'
    hpxml.ceiling_fans[0].monthly_multipliers = '0, 0, 0, 0, 0, 1, 1, 1, 1, 0, 0, 0'
  elsif ['base-lighting-holiday.xml'].include? hpxml_file
    hpxml.lighting.holiday_weekday_fractions = '0.0, 0.0, 0.0, 0.0, 0.0, 0.0, 0.0, 0.0, 0.0, 0.0, 0.0, 0.0, 0.0, 0.0, 0.0, 0.0, 0.008, 0.098, 0.168, 0.194, 0.284, 0.192, 0.037, 0.019'
    hpxml.lighting.holiday_weekend_fractions = '0.0, 0.0, 0.0, 0.0, 0.0, 0.0, 0.0, 0.0, 0.0, 0.0, 0.0, 0.0, 0.0, 0.0, 0.0, 0.0, 0.008, 0.098, 0.168, 0.194, 0.284, 0.192, 0.037, 0.019'
  elsif ['base-schedules-simple.xml',
         'base-misc-loads-large-uncommon.xml',
         'base-misc-loads-large-uncommon2.xml'].include? hpxml_file
    hpxml.lighting.interior_weekday_fractions = '0.124, 0.074, 0.050, 0.050, 0.053, 0.140, 0.330, 0.420, 0.430, 0.424, 0.411, 0.394, 0.382, 0.378, 0.378, 0.379, 0.386, 0.412, 0.484, 0.619, 0.783, 0.880, 0.597, 0.249'
    hpxml.lighting.interior_weekend_fractions = '0.124, 0.074, 0.050, 0.050, 0.053, 0.140, 0.330, 0.420, 0.430, 0.424, 0.411, 0.394, 0.382, 0.378, 0.378, 0.379, 0.386, 0.412, 0.484, 0.619, 0.783, 0.880, 0.597, 0.249'
    hpxml.lighting.interior_monthly_multipliers = '1.075, 1.064951905, 1.0375, 1.0, 0.9625, 0.935048095, 0.925, 0.935048095, 0.9625, 1.0, 1.0375, 1.064951905'
    hpxml.lighting.exterior_weekday_fractions = '0.046, 0.046, 0.046, 0.046, 0.046, 0.037, 0.035, 0.034, 0.033, 0.028, 0.022, 0.015, 0.012, 0.011, 0.011, 0.012, 0.019, 0.037, 0.049, 0.065, 0.091, 0.105, 0.091, 0.063'
    hpxml.lighting.exterior_weekend_fractions = '0.046, 0.046, 0.045, 0.045, 0.046, 0.045, 0.044, 0.041, 0.036, 0.03, 0.024, 0.016, 0.012, 0.011, 0.011, 0.012, 0.019, 0.038, 0.048, 0.06, 0.083, 0.098, 0.085, 0.059'
    hpxml.lighting.exterior_monthly_multipliers = '1.248, 1.257, 0.993, 0.989, 0.993, 0.827, 0.821, 0.821, 0.827, 0.99, 0.987, 1.248'
    hpxml.lighting.garage_weekday_fractions = '0.046, 0.046, 0.046, 0.046, 0.046, 0.037, 0.035, 0.034, 0.033, 0.028, 0.022, 0.015, 0.012, 0.011, 0.011, 0.012, 0.019, 0.037, 0.049, 0.065, 0.091, 0.105, 0.091, 0.063'
    hpxml.lighting.garage_weekend_fractions = '0.046, 0.046, 0.045, 0.045, 0.046, 0.045, 0.044, 0.041, 0.036, 0.03, 0.024, 0.016, 0.012, 0.011, 0.011, 0.012, 0.019, 0.038, 0.048, 0.06, 0.083, 0.098, 0.085, 0.059'
    hpxml.lighting.garage_monthly_multipliers = '1.248, 1.257, 0.993, 0.989, 0.993, 0.827, 0.821, 0.821, 0.827, 0.99, 0.987, 1.248'
  end

  # --------------- #
  # HPXML MiscLoads #
  # --------------- #

  # Logic that can only be applied based on the file name
  if ['base-schedules-simple.xml',
      'base-misc-loads-large-uncommon.xml',
      'base-misc-loads-large-uncommon2.xml'].include? hpxml_file
    hpxml.plug_loads[0].weekday_fractions = '0.045, 0.019, 0.01, 0.001, 0.001, 0.001, 0.005, 0.009, 0.018, 0.026, 0.032, 0.038, 0.04, 0.041, 0.043, 0.045, 0.05, 0.055, 0.07, 0.085, 0.097, 0.108, 0.089, 0.07'
    hpxml.plug_loads[0].weekend_fractions = '0.045, 0.019, 0.01, 0.001, 0.001, 0.001, 0.005, 0.009, 0.018, 0.026, 0.032, 0.038, 0.04, 0.041, 0.043, 0.045, 0.05, 0.055, 0.07, 0.085, 0.097, 0.108, 0.089, 0.07'
    hpxml.plug_loads[0].monthly_multipliers = '1.137, 1.129, 0.961, 0.969, 0.961, 0.993, 0.996, 0.96, 0.993, 0.867, 0.86, 1.137'
    hpxml.plug_loads[1].weekday_fractions = '0.035, 0.033, 0.032, 0.031, 0.032, 0.033, 0.037, 0.042, 0.043, 0.043, 0.043, 0.044, 0.045, 0.045, 0.044, 0.046, 0.048, 0.052, 0.053, 0.05, 0.047, 0.045, 0.04, 0.036'
    hpxml.plug_loads[1].weekend_fractions = '0.035, 0.033, 0.032, 0.031, 0.032, 0.033, 0.037, 0.042, 0.043, 0.043, 0.043, 0.044, 0.045, 0.045, 0.044, 0.046, 0.048, 0.052, 0.053, 0.05, 0.047, 0.045, 0.04, 0.036'
    hpxml.plug_loads[1].monthly_multipliers = '1.248, 1.257, 0.993, 0.989, 0.993, 0.827, 0.821, 0.821, 0.827, 0.99, 0.987, 1.248'
  end
  if ['base-misc-loads-large-uncommon.xml',
      'base-misc-loads-large-uncommon2.xml',
      'base-misc-usage-multiplier.xml'].include? hpxml_file
    if hpxml_file != 'base-misc-usage-multiplier.xml'
      hpxml.plug_loads[2].weekday_fractions = '0.042, 0.042, 0.042, 0.042, 0.042, 0.042, 0.042, 0.042, 0.042, 0.042, 0.042, 0.042, 0.042, 0.042, 0.042, 0.042, 0.042, 0.042, 0.042, 0.042, 0.042, 0.042, 0.042, 0.042'
      hpxml.plug_loads[2].weekend_fractions = '0.042, 0.042, 0.042, 0.042, 0.042, 0.042, 0.042, 0.042, 0.042, 0.042, 0.042, 0.042, 0.042, 0.042, 0.042, 0.042, 0.042, 0.042, 0.042, 0.042, 0.042, 0.042, 0.042, 0.042'
      hpxml.plug_loads[2].monthly_multipliers = '1, 1, 1, 1, 1, 1, 1, 1, 1, 1, 1, 1'
      hpxml.plug_loads[3].weekday_fractions = '0.044, 0.023, 0.019, 0.015, 0.016, 0.018, 0.026, 0.033, 0.033, 0.032, 0.033, 0.033, 0.032, 0.032, 0.032, 0.033, 0.045, 0.057, 0.066, 0.076, 0.081, 0.086, 0.075, 0.065'
      hpxml.plug_loads[3].weekend_fractions = '0.044, 0.023, 0.019, 0.015, 0.016, 0.018, 0.026, 0.033, 0.033, 0.032, 0.033, 0.033, 0.032, 0.032, 0.032, 0.033, 0.045, 0.057, 0.066, 0.076, 0.081, 0.086, 0.075, 0.065'
      hpxml.plug_loads[3].monthly_multipliers = '1.154, 1.161, 1.013, 1.010, 1.013, 0.888, 0.883, 0.883, 0.888, 0.978, 0.974, 1.154'
    end
    hpxml.fuel_loads[0].weekday_fractions = '0.004, 0.001, 0.001, 0.002, 0.007, 0.012, 0.029, 0.046, 0.044, 0.041, 0.044, 0.046, 0.042, 0.038, 0.049, 0.059, 0.110, 0.161, 0.115, 0.070, 0.044, 0.019, 0.013, 0.007'
    hpxml.fuel_loads[0].weekend_fractions = '0.004, 0.001, 0.001, 0.002, 0.007, 0.012, 0.029, 0.046, 0.044, 0.041, 0.044, 0.046, 0.042, 0.038, 0.049, 0.059, 0.110, 0.161, 0.115, 0.070, 0.044, 0.019, 0.013, 0.007'
    hpxml.fuel_loads[0].monthly_multipliers = '1.097, 1.097, 0.991, 0.987, 0.991, 0.890, 0.896, 0.896, 0.890, 1.085, 1.085, 1.097'
    hpxml.fuel_loads[1].weekday_fractions = '0.044, 0.023, 0.019, 0.015, 0.016, 0.018, 0.026, 0.033, 0.033, 0.032, 0.033, 0.033, 0.032, 0.032, 0.032, 0.033, 0.045, 0.057, 0.066, 0.076, 0.081, 0.086, 0.075, 0.065'
    hpxml.fuel_loads[1].weekend_fractions = '0.044, 0.023, 0.019, 0.015, 0.016, 0.018, 0.026, 0.033, 0.033, 0.032, 0.033, 0.033, 0.032, 0.032, 0.032, 0.033, 0.045, 0.057, 0.066, 0.076, 0.081, 0.086, 0.075, 0.065'
    hpxml.fuel_loads[1].monthly_multipliers = '1.154, 1.161, 1.013, 1.010, 1.013, 0.888, 0.883, 0.883, 0.888, 0.978, 0.974, 1.154'
    hpxml.fuel_loads[2].weekday_fractions = '0.044, 0.023, 0.019, 0.015, 0.016, 0.018, 0.026, 0.033, 0.033, 0.032, 0.033, 0.033, 0.032, 0.032, 0.032, 0.033, 0.045, 0.057, 0.066, 0.076, 0.081, 0.086, 0.075, 0.065'
    hpxml.fuel_loads[2].weekend_fractions = '0.044, 0.023, 0.019, 0.015, 0.016, 0.018, 0.026, 0.033, 0.033, 0.032, 0.033, 0.033, 0.032, 0.032, 0.032, 0.033, 0.045, 0.057, 0.066, 0.076, 0.081, 0.086, 0.075, 0.065'
    hpxml.fuel_loads[2].monthly_multipliers = '1.154, 1.161, 1.013, 1.010, 1.013, 0.888, 0.883, 0.883, 0.888, 0.978, 0.974, 1.154'
  end

  # ----- #
  # FINAL #
  # ----- #

  # Collapse some surfaces whose azimuth is a minor effect to simplify HPXMLs.
  if not hpxml_file.include? 'split-surfaces'
    (hpxml.roofs + hpxml.rim_joists + hpxml.walls + hpxml.foundation_walls).each do |surface|
      surface.azimuth = nil
    end
    hpxml.collapse_enclosure_surfaces()
  end

  # After surfaces are collapsed, round all areas
  (hpxml.roofs +
     hpxml.rim_joists +
     hpxml.walls +
     hpxml.foundation_walls +
     hpxml.frame_floors +
     hpxml.slabs +
     hpxml.windows +
     hpxml.skylights +
     hpxml.doors).each do |s|
    next if s.area.nil?

    s.area = s.area.round(1)
  end

  renumber_hpxml_ids(hpxml)
end

def renumber_hpxml_ids(hpxml)
  # Renumber surfaces
  { hpxml.walls => 'Wall',
    hpxml.foundation_walls => 'FoundationWall',
    hpxml.rim_joists => 'RimJoist',
    hpxml.frame_floors => 'FrameFloor',
    hpxml.roofs => 'Roof',
    hpxml.slabs => 'Slab',
    hpxml.windows => 'Window',
    hpxml.doors => 'Door',
    hpxml.skylights => 'Skylight' }.each do |surfs, surf_name|
    surfs.each_with_index do |surf, i|
      (hpxml.attics + hpxml.foundations).each do |attic_or_fnd|
        if attic_or_fnd.respond_to?(:attached_to_roof_idrefs) && !attic_or_fnd.attached_to_roof_idrefs.nil? && !attic_or_fnd.attached_to_roof_idrefs.delete(surf.id).nil?
          attic_or_fnd.attached_to_roof_idrefs << "#{surf_name}#{i + 1}"
        end
        if attic_or_fnd.respond_to?(:attached_to_wall_idrefs) && !attic_or_fnd.attached_to_wall_idrefs.nil? && !attic_or_fnd.attached_to_wall_idrefs.delete(surf.id).nil?
          attic_or_fnd.attached_to_wall_idrefs << "#{surf_name}#{i + 1}"
        end
        if attic_or_fnd.respond_to?(:attached_to_rim_joist_idrefs) && !attic_or_fnd.attached_to_rim_joist_idrefs.nil? && !attic_or_fnd.attached_to_rim_joist_idrefs.delete(surf.id).nil?
          attic_or_fnd.attached_to_rim_joist_idrefs << "#{surf_name}#{i + 1}"
        end
        if attic_or_fnd.respond_to?(:attached_to_frame_floor_idrefs) && !attic_or_fnd.attached_to_frame_floor_idrefs.nil? && !attic_or_fnd.attached_to_frame_floor_idrefs.delete(surf.id).nil?
          attic_or_fnd.attached_to_frame_floor_idrefs << "#{surf_name}#{i + 1}"
        end
        if attic_or_fnd.respond_to?(:attached_to_slab_idrefs) && !attic_or_fnd.attached_to_slab_idrefs.nil? && !attic_or_fnd.attached_to_slab_idrefs.delete(surf.id).nil?
          attic_or_fnd.attached_to_slab_idrefs << "#{surf_name}#{i + 1}"
        end
        if attic_or_fnd.respond_to?(:attached_to_foundation_wall_idrefs) && !attic_or_fnd.attached_to_foundation_wall_idrefs.nil? && !attic_or_fnd.attached_to_foundation_wall_idrefs.delete(surf.id).nil?
          attic_or_fnd.attached_to_foundation_wall_idrefs << "#{surf_name}#{i + 1}"
        end
      end
      (hpxml.windows + hpxml.doors).each do |subsurf|
        if subsurf.respond_to?(:wall_idref) && (subsurf.wall_idref == surf.id)
          subsurf.wall_idref = "#{surf_name}#{i + 1}"
        end
      end
      hpxml.skylights.each do |subsurf|
        if subsurf.respond_to?(:roof_idref) && (subsurf.roof_idref == surf.id)
          subsurf.roof_idref = "#{surf_name}#{i + 1}"
        end
      end
      surf.id = "#{surf_name}#{i + 1}"
      if surf.respond_to? :insulation_id
        surf.insulation_id = "#{surf_name}#{i + 1}Insulation"
      end
      if surf.respond_to? :perimeter_insulation_id
        surf.perimeter_insulation_id = "#{surf_name}#{i + 1}PerimeterInsulation"
      end
      if surf.respond_to? :under_slab_insulation_id
        surf.under_slab_insulation_id = "#{surf_name}#{i + 1}UnderSlabInsulation"
      end
    end
  end
end

def download_epws
  require_relative 'HPXMLtoOpenStudio/resources/util'

  require 'tempfile'
  tmpfile = Tempfile.new('epw')

  UrlResolver.fetch('https://data.nrel.gov/system/files/128/tmy3s-cache-csv.zip', tmpfile)

  puts 'Extracting weather files...'
  require 'zip'
  weather_dir = File.join(File.dirname(__FILE__), 'weather')
  Zip.on_exists_proc = true
  Zip::File.open(tmpfile.path.to_s) do |zip_file|
    zip_file.each do |f|
      zip_file.extract(f, File.join(weather_dir, f.name))
    end
  end

  num_epws_actual = Dir[File.join(weather_dir, '*.epw')].count
  puts "#{num_epws_actual} weather files are available in the weather directory."
  puts 'Completed.'
  exit!
end

def get_elements_from_sample_files(hpxml_docs)
  elements_being_used = []
  hpxml_docs.each do |xml, hpxml_doc|
    root = XMLHelper.get_element(hpxml_doc, '/HPXML')
    root.each_node do |node|
      next unless node.is_a?(Oga::XML::Element)

      ancestors = []
      node.each_ancestor do |parent_node|
        ancestors << ['h:', parent_node.name].join()
      end
      parent_element_xpath = ancestors.reverse
      child_element_xpath = ['h:', node.name].join()
      element_xpath = [parent_element_xpath, child_element_xpath].join('/')

      next if element_xpath.include? 'extension'

      elements_being_used << element_xpath if not elements_being_used.include? element_xpath
    end
  end

  return elements_being_used
end

def create_schematron_hpxml_validator(hpxml_docs)
  puts 'Generating HPXMLvalidator.xml...'
  elements_in_sample_files = get_elements_from_sample_files(hpxml_docs)

  base_elements_xsd = File.read(File.join(File.dirname(__FILE__), 'HPXMLtoOpenStudio', 'resources', 'hpxml_schema', 'BaseElements.xsd'))
  base_elements_xsd_doc = Oga.parse_xml(base_elements_xsd)

  # construct dictionary for enumerations and min/max values of HPXML data types
  hpxml_data_types_xsd = File.read(File.join(File.dirname(__FILE__), 'HPXMLtoOpenStudio', 'resources', 'hpxml_schema', 'HPXMLDataTypes.xsd'))
  hpxml_data_types_xsd_doc = Oga.parse_xml(hpxml_data_types_xsd)
  hpxml_data_types_dict = {}
  hpxml_data_types_xsd_doc.xpath('//xs:simpleType | //xs:complexType').each do |simple_type_element|
    enums = []
    simple_type_element.xpath('xs:restriction/xs:enumeration').each do |enum|
      enums << enum.get('value')
    end
    minInclusive_element = simple_type_element.at_xpath('xs:restriction/xs:minInclusive')
    min_inclusive = minInclusive_element.get('value') if not minInclusive_element.nil?
    maxInclusive_element = simple_type_element.at_xpath('xs:restriction/xs:maxInclusive')
    max_inclusive = maxInclusive_element.get('value') if not maxInclusive_element.nil?
    minExclusive_element = simple_type_element.at_xpath('xs:restriction/xs:minExclusive')
    min_exclusive = minExclusive_element.get('value') if not minExclusive_element.nil?
    maxExclusive_element = simple_type_element.at_xpath('xs:restriction/xs:maxExclusive')
    max_exclusive = maxExclusive_element.get('value') if not maxExclusive_element.nil?

    simple_type_element_name = simple_type_element.get('name')
    hpxml_data_types_dict[simple_type_element_name] = {}
    hpxml_data_types_dict[simple_type_element_name][:enums] = enums
    hpxml_data_types_dict[simple_type_element_name][:min_inclusive] = min_inclusive
    hpxml_data_types_dict[simple_type_element_name][:max_inclusive] = max_inclusive
    hpxml_data_types_dict[simple_type_element_name][:min_exclusive] = min_exclusive
    hpxml_data_types_dict[simple_type_element_name][:max_exclusive] = max_exclusive
  end

  # construct HPXMLvalidator.xml
  hpxml_validator = XMLHelper.create_doc(version = '1.0', encoding = 'UTF-8')
  root = XMLHelper.add_element(hpxml_validator, 'sch:schema')
  XMLHelper.add_attribute(root, 'xmlns:sch', 'http://purl.oclc.org/dsdl/schematron')
  XMLHelper.add_element(root, 'sch:title', 'HPXML Schematron Validator: HPXML.xsd', :string)
  name_space = XMLHelper.add_element(root, 'sch:ns')
  XMLHelper.add_attribute(name_space, 'uri', 'http://hpxmlonline.com/2019/10')
  XMLHelper.add_attribute(name_space, 'prefix', 'h')
  pattern = XMLHelper.add_element(root, 'sch:pattern')

  # construct complexType and group elements dictionary
  complex_type_or_group_dict = {}
  ['//xs:complexType', '//xs:group', '//xs:element'].each do |param|
    base_elements_xsd_doc.xpath(param).each do |param_type|
      next if param_type.name == 'element' && (not ['XMLTransactionHeaderInformation', 'ProjectStatus', 'SoftwareInfo'].include?(param_type.get('name')))
      next if param_type.get('name').nil?

      param_type_name = param_type.get('name')
      complex_type_or_group_dict[param_type_name] = {}

      elements = { 'child' => [], 'base' => [] }
      param_type.each_node do |element|
        elements['child'] << element
        next unless element.is_a? Oga::XML::Element

        next unless element.name == 'extension'

        base_element_name = element.get('base').to_s
        base_elements_xsd_doc.xpath("#{param}[@name='#{base_element_name}']").each do |base_element|
          base_element.each_node do |element|
            elements['base'] << element
          end
        end
      end

      elements.each do |element_child_or_base, element_list|
        element_list.each do |element|
          next unless element.is_a? Oga::XML::Element
          next unless (element.name == 'element' || element.name == 'group')
          next if element.name == 'element' && (element.get('name').nil? && element.get('ref').nil?)
          next if element.name == 'group' && element.get('ref').nil?

          ancestors = []
          element.each_ancestor do |node|
            next if node.get('name').nil?
            next if node.get('name') == param_type.get('name') # exclude complexType name from element xpath

            ancestors << node.get('name')
          end
          ancestors.shift if element_child_or_base == 'base'

          parent_element_names = ancestors.reverse
          if element.name == 'element'
            child_element_name = element.get('name')
            child_element_name = element.get('ref') if child_element_name.nil? # Backup
            element_type = element.get('type')
            element_type = element.get('ref') if element_type.nil? # Backup
          elsif element.name == 'group'
            child_element_name = nil # exclude group name from the element's xpath
            element_type = element.get('ref')
          end
          element_xpath = parent_element_names.push(child_element_name)
          complex_type_or_group_dict[param_type_name][element_xpath] = element_type
        end
      end
    end
  end

  element_xpaths = {}
  top_level_elements_of_interest = elements_in_sample_files.map { |e| e.split('/')[1].gsub('h:', '') }.uniq
  top_level_elements_of_interest.each do |element|
    top_level_element = []
    top_level_element << element
    top_level_element_type = element
    get_element_full_xpaths(element_xpaths, complex_type_or_group_dict, top_level_element, top_level_element_type)
  end

  # Add enumeration and min/max numeric values
  rules = {}
  element_xpaths.each do |element_xpath, element_type|
    next if element_type.nil?

    # Skip element xpaths not being used in sample files
    element_xpath_with_prefix = element_xpath.compact.map { |e| "h:#{e}" }
    context_xpath = element_xpath_with_prefix.join('/').chomp('/')
    next unless elements_in_sample_files.any? { |item| item.include? context_xpath }

    hpxml_data_type_name = [element_type, '_simple'].join() # FUTURE: This may need to be improved later since enumeration and minimum/maximum values cannot be guaranteed to always be placed within simpleType.
    hpxml_data_type = hpxml_data_types_dict[hpxml_data_type_name]
    hpxml_data_type = hpxml_data_types_dict[element_type] if hpxml_data_type.nil? # Backup
    if hpxml_data_type.nil?
      fail "Could not find data type name for '#{element_type}'."
    end

    next if hpxml_data_type[:enums].empty? && hpxml_data_type[:min_inclusive].nil? && hpxml_data_type[:max_inclusive].nil? && hpxml_data_type[:min_exclusive].nil? && hpxml_data_type[:max_exclusive].nil?

    element_name = context_xpath.split('/')[-1]
    context_xpath = context_xpath.split('/')[0..-2].join('/').chomp('/').prepend('/h:HPXML/')
    rule = rules[context_xpath]
    if rule.nil?
      # Need new rule
      rule = XMLHelper.add_element(pattern, 'sch:rule')
      XMLHelper.add_attribute(rule, 'context', context_xpath)
      rules[context_xpath] = rule
    end

    if not hpxml_data_type[:enums].empty?
      assertion = XMLHelper.add_element(rule, 'sch:assert', "Expected #{element_name.gsub('h:', '')} to be \"#{hpxml_data_type[:enums].join('" or "')}\"", :string)
      XMLHelper.add_attribute(assertion, 'role', 'ERROR')
      XMLHelper.add_attribute(assertion, 'test', "#{element_name}[#{hpxml_data_type[:enums].map { |e| "text()=\"#{e}\"" }.join(' or ')}] or not(#{element_name})")
    else
      if hpxml_data_type[:min_inclusive]
        assertion = XMLHelper.add_element(rule, 'sch:assert', "Expected #{element_name.gsub('h:', '')} to be greater than or equal to #{hpxml_data_type[:min_inclusive]}", :string)
        XMLHelper.add_attribute(assertion, 'role', 'ERROR')
        XMLHelper.add_attribute(assertion, 'test', "number(#{element_name}) &gt;= #{hpxml_data_type[:min_inclusive]} or not(#{element_name})")
      end
      if hpxml_data_type[:max_inclusive]
        assertion = XMLHelper.add_element(rule, 'sch:assert', "Expected #{element_name.gsub('h:', '')} to be less than or equal to #{hpxml_data_type[:max_inclusive]}", :string)
        XMLHelper.add_attribute(assertion, 'role', 'ERROR')
        XMLHelper.add_attribute(assertion, 'test', "number(#{element_name}) &lt;= #{hpxml_data_type[:max_inclusive]} or not(#{element_name})")
      end
      if hpxml_data_type[:min_exclusive]
        assertion = XMLHelper.add_element(rule, 'sch:assert', "Expected #{element_name.gsub('h:', '')} to be greater than #{hpxml_data_type[:min_exclusive]}", :string)
        XMLHelper.add_attribute(assertion, 'role', 'ERROR')
        XMLHelper.add_attribute(assertion, 'test', "number(#{element_name}) &gt; #{hpxml_data_type[:min_exclusive]} or not(#{element_name})")
      end
      if hpxml_data_type[:max_exclusive]
        assertion = XMLHelper.add_element(rule, 'sch:assert', "Expected #{element_name.gsub('h:', '')} to be less than #{hpxml_data_type[:max_exclusive]}", :string)
        XMLHelper.add_attribute(assertion, 'role', 'ERROR')
        XMLHelper.add_attribute(assertion, 'test', "number(#{element_name}) &lt; #{hpxml_data_type[:max_exclusive]} or not(#{element_name})")
      end
    end
  end

  # Add ID/IDref checks
  # FUTURE: Dynamically obtain these lists
  id_names = ['SystemIdentifier',
              'BuildingID']
  idref_names = ['AttachedToRoof',
                 'AttachedToFrameFloor',
                 'AttachedToSlab',
                 'AttachedToFoundationWall',
                 'AttachedToWall',
                 'AttachedToRimJoist',
                 'DistributionSystem',
                 'AttachedToHVACDistributionSystem',
                 'RelatedHVACSystem',
                 'ConnectedTo']
  elements_in_sample_files.each do |element_xpath|
    element_name = element_xpath.split('/')[-1].gsub('h:', '')
    context_xpath = "/#{element_xpath.split('/')[0..-2].join('/')}"
    if id_names.include? element_name
      rule = rules[context_xpath]
      if rule.nil?
        # Need new rule
        rule = XMLHelper.add_element(pattern, 'sch:rule')
        XMLHelper.add_attribute(rule, 'context', context_xpath)
        rules[context_xpath] = rule
      end
      assertion = XMLHelper.add_element(rule, 'sch:assert', "Expected #{element_name} with id attribute", :string)
      XMLHelper.add_attribute(assertion, 'role', 'ERROR')
      XMLHelper.add_attribute(assertion, 'test', "count(h:#{element_name}[@id]) = 1")
    elsif idref_names.include?(element_name)
      rule = rules[context_xpath]
      if rule.nil?
        # Need new rule
        rule = XMLHelper.add_element(pattern, 'sch:rule')
        XMLHelper.add_attribute(rule, 'context', context_xpath)
        rules[context_xpath] = rule
      end
      assertion = XMLHelper.add_element(rule, 'sch:assert', "Expected idref attribute for #{element_name}", :string)
      XMLHelper.add_attribute(assertion, 'role', 'ERROR')
      XMLHelper.add_attribute(assertion, 'test', "count(h:#{element_name}[@idref]) = count(h:#{element_name})")
    end
  end

  XMLHelper.write_file(hpxml_validator, File.join(File.dirname(__FILE__), 'HPXMLtoOpenStudio', 'resources', 'hpxml_schematron', 'HPXMLvalidator.xml'))
end

def get_element_full_xpaths(element_xpaths, complex_type_or_group_dict, element_xpath, element_type)
  if not complex_type_or_group_dict.keys.include? element_type
    element_xpaths[element_xpath] = element_type
  else
    complex_type_or_group = deep_copy_object(complex_type_or_group_dict[element_type])
    complex_type_or_group.each do |k, v|
      child_element_xpath = k.unshift(element_xpath).flatten!
      child_element_type = v

      if not complex_type_or_group_dict.keys.include? child_element_type
        element_xpaths[child_element_xpath] = child_element_type
        next
      end

      get_element_full_xpaths(element_xpaths, complex_type_or_group_dict, child_element_xpath, child_element_type)
    end
  end
end

def deep_copy_object(obj)
  return Marshal.load(Marshal.dump(obj))
end

command_list = [:update_measures, :update_hpxmls, :cache_weather, :create_release_zips, :download_weather]

def display_usage(command_list)
  puts "Usage: openstudio #{File.basename(__FILE__)} [COMMAND]\nCommands:\n  " + command_list.join("\n  ")
end

if ARGV.size == 0
  puts 'ERROR: Missing command.'
  display_usage(command_list)
  exit!
elsif ARGV.size > 1
  puts 'ERROR: Too many commands.'
  display_usage(command_list)
  exit!
elsif not command_list.include? ARGV[0].to_sym
  puts "ERROR: Invalid command '#{ARGV[0]}'."
  display_usage(command_list)
  exit!
end

if ARGV[0].to_sym == :update_measures
  # Prevent NREL error regarding U: drive when not VPNed in
  ENV['HOME'] = 'C:' if !ENV['HOME'].nil? && ENV['HOME'].start_with?('U:')
  ENV['HOMEDRIVE'] = 'C:\\' if !ENV['HOMEDRIVE'].nil? && ENV['HOMEDRIVE'].start_with?('U:')

  # Apply rubocop
  cops = ['Layout',
          'Lint/DeprecatedClassMethods',
          'Lint/RedundantStringCoercion',
          'Style/AndOr',
          'Style/FrozenStringLiteralComment',
          'Style/HashSyntax',
          'Style/Next',
          'Style/NilComparison',
          'Style/RedundantParentheses',
          'Style/RedundantSelf',
          'Style/ReturnNil',
          'Style/SelfAssignment',
          'Style/StringLiterals',
          'Style/StringLiteralsInInterpolation']
  commands = ["\"require 'rubocop/rake_task'\"",
              "\"RuboCop::RakeTask.new(:rubocop) do |t| t.options = ['--auto-correct', '--format', 'simple', '--only', '#{cops.join(',')}'] end\"",
              '"Rake.application[:rubocop].invoke"']
  command = "#{OpenStudio.getOpenStudioCLI} -e #{commands.join(' -e ')}"
  puts 'Applying rubocop auto-correct to measures...'
  system(command)

  # Update measures XMLs
  puts 'Updating measure.xmls...'
  require 'oga'
  require_relative 'HPXMLtoOpenStudio/resources/xmlhelper'
  Dir['**/measure.xml'].each do |measure_xml|
    for n_attempt in 1..5 # For some reason CLI randomly generates errors, so try multiple times; FIXME: Fix CLI so this doesn't happen
      measure_dir = File.dirname(measure_xml)
      command = "#{OpenStudio.getOpenStudioCLI} measure -u '#{measure_dir}'"
      system(command, [:out, :err] => File::NULL)

      # Check for error
      xml_doc = XMLHelper.parse_file(measure_xml)
      err_val = XMLHelper.get_value(xml_doc, '/measure/error', :string)
      if err_val.nil?
        err_val = XMLHelper.get_value(xml_doc, '/error', :string)
      end
      if err_val.nil?
        break # Successfully updated
      else
        if n_attempt == 5
          fail "#{measure_xml}: #{err_val}" # Error generated all 5 times, fail
        else
          # Remove error from measure XML, try again
          new_lines = File.readlines(measure_xml).select { |l| !l.include?('<error>') }
          File.open(measure_xml, 'w') do |file|
            file.puts new_lines
          end
        end
      end
    end
  end

  puts 'Done.'
end

if ARGV[0].to_sym == :update_hpxmls
  # Prevent NREL error regarding U: drive when not VPNed in
  ENV['HOME'] = 'C:' if !ENV['HOME'].nil? && ENV['HOME'].start_with?('U:')
  ENV['HOMEDRIVE'] = 'C:\\' if !ENV['HOMEDRIVE'].nil? && ENV['HOMEDRIVE'].start_with?('U:')

  # Create sample/test HPXMLs
  hpxml_docs = create_hpxmls()

  # Create Schematron file that reflects HPXML schema
  if not hpxml_docs.nil?
    create_schematron_hpxml_validator(hpxml_docs)
  end
end

if ARGV[0].to_sym == :cache_weather
  require_relative 'HPXMLtoOpenStudio/resources/weather'

  OpenStudio::Logger.instance.standardOutLogger.setLogLevel(OpenStudio::Fatal)
  runner = OpenStudio::Measure::OSRunner.new(OpenStudio::WorkflowJSON.new)
  puts 'Creating cache *.csv for weather files...'

  Dir['weather/*.epw'].each do |epw|
    next if File.exist? epw.gsub('.epw', '.cache')

    puts "Processing #{epw}..."
    model = OpenStudio::Model::Model.new
    epw_file = OpenStudio::EpwFile.new(epw)
    OpenStudio::Model::WeatherFile.setWeatherFile(model, epw_file).get
    weather = WeatherProcess.new(model, runner)
    File.open(epw.gsub('.epw', '-cache.csv'), 'wb') do |file|
      weather.dump_to_csv(file)
    end
  end
end

if ARGV[0].to_sym == :download_weather
  download_epws
end

if ARGV[0].to_sym == :create_release_zips
  require_relative 'HPXMLtoOpenStudio/resources/version'

  release_map = { File.join(File.dirname(__FILE__), "OpenStudio-HPXML-v#{Version::OS_HPXML_Version}-minimal.zip") => false,
                  File.join(File.dirname(__FILE__), "OpenStudio-HPXML-v#{Version::OS_HPXML_Version}-full.zip") => true }

  release_map.keys.each do |zip_path|
    File.delete(zip_path) if File.exist? zip_path
  end

  if ENV['CI']
    # CI doesn't have git, so default to everything
    git_files = Dir['**/*.*']
  else
    # Only include files under git version control
    command = 'git ls-files'
    begin
      git_files = `#{command}`
    rescue
      puts "Command failed: '#{command}'. Perhaps git needs to be installed?"
      exit!
    end
  end

  files = ['Changelog.md',
           'LICENSE.md',
           'BuildResidentialHPXML/measure.*',
           'BuildResidentialHPXML/resources/**/*.*',
           'BuildResidentialScheduleFile/measure.*',
           'BuildResidentialScheduleFile/resources/**/*.*',
           'HPXMLtoOpenStudio/measure.*',
           'HPXMLtoOpenStudio/resources/**/*.*',
           'ReportSimulationOutput/measure.*',
           'ReportSimulationOutput/resources/**/*.*',
           'ReportHPXMLOutput/measure.*',
           'ReportHPXMLOutput/resources/**/*.*',
           'weather/*.*',
           'workflow/*.*',
           'workflow/sample_files/*.xml',
           'workflow/tests/*test*.rb',
           'workflow/tests/ASHRAE_Standard_140/*.xml',
           'workflow/tests/base_results/*.csv',
           'documentation/index.html',
           'documentation/_static/**/*.*']

  if not ENV['CI']
    # Generate documentation
    puts 'Generating documentation...'
    command = 'sphinx-build -b singlehtml docs/source documentation'
    begin
      `#{command}`
      if not File.exist? File.join(File.dirname(__FILE__), 'documentation', 'index.html')
        puts 'Documentation was not successfully generated. Aborting...'
        exit!
      end
    rescue
      puts "Command failed: '#{command}'. Perhaps sphinx needs to be installed?"
      exit!
    end
    FileUtils.rm_r(File.join(File.dirname(__FILE__), 'documentation', '_static', 'fonts'))

    # Check if we need to download weather files for the full release zip
    num_epws_expected = 1011
    num_epws_local = 0
    files.each do |f|
      Dir[f].each do |file|
        next unless file.end_with? '.epw'

        num_epws_local += 1
      end
    end

    # Make sure we have the full set of weather files
    if num_epws_local < num_epws_expected
      puts 'Fetching all weather files...'
      command = "#{OpenStudio.getOpenStudioCLI} #{__FILE__} download_weather"
      log = `#{command}`
    end
  end

  # Create zip files
  require 'zip'
  release_map.each do |zip_path, include_all_epws|
    puts "Creating #{zip_path}..."
    Zip::File.open(zip_path, create: true) do |zipfile|
      files.each do |f|
        Dir[f].each do |file|
          if file.start_with? 'documentation'
            # always include
          elsif include_all_epws
            if (not git_files.include? file) && (not file.start_with? 'weather')
              next
            end
          else
            if not git_files.include? file
              next
            end
          end
          zipfile.add(File.join('OpenStudio-HPXML', file), file)
        end
      end
    end
    puts "Wrote file at #{zip_path}."
  end

  # Cleanup
  if not ENV['CI']
    FileUtils.rm_r(File.join(File.dirname(__FILE__), 'documentation'))
  end

  puts 'Done.'
end<|MERGE_RESOLUTION|>--- conflicted
+++ resolved
@@ -2538,32 +2538,6 @@
   # Logic that can only be applied based on the file name
   if ['base-hvac-undersized-allow-increased-fixed-capacities.xml'].include? hpxml_file
     hpxml.header.allow_increased_fixed_capacities = true
-<<<<<<< HEAD
-  elsif ['base-misc-emissions.xml'].include? hpxml_file
-    hpxml.header.emissions_scenarios.add(name: 'Cambium 2022 Hourly MidCase AER Using RMPA Region',
-                                         emissions_type: 'CO2',
-                                         elec_units: HPXML::EmissionsScenario::UnitsKgPerMWh,
-                                         elec_schedule_filepath: '../../HPXMLtoOpenStudio/resources/data/cambium/StdScen21_MidCase_hourly_RMPAc_2022.csv')
-    hpxml.header.emissions_scenarios.add(name: 'Cambium 2022 Hourly MidCase AER Using National',
-                                         emissions_type: 'CO2',
-                                         elec_units: HPXML::EmissionsScenario::UnitsKgPerMWh,
-                                         elec_schedule_filepath: '../../HPXMLtoOpenStudio/resources/data/cambium/StdScen21_MidCase_hourly_usa_2022.csv')
-    hpxml.header.emissions_scenarios.add(name: 'Cambium 2022 Annual MidCase AER Using National',
-                                         emissions_type: 'CO2',
-                                         elec_units: HPXML::EmissionsScenario::UnitsKgPerMWh,
-                                         elec_value: 392.6)
-    hpxml.header.emissions_scenarios.add(name: 'eGRID 2019 Total Emissions Rate Using RMPA Region',
-                                         emissions_type: 'SO2',
-                                         elec_units: HPXML::EmissionsScenario::UnitsLbPerMWh,
-                                         elec_value: 0.384)
-    hpxml.header.emissions_scenarios.add(name: 'eGRID 2019 Total Emissions Rate Using RMPA Region',
-                                         emissions_type: 'NOx',
-                                         elec_units: HPXML::EmissionsScenario::UnitsLbPerMWh,
-                                         elec_value: 0.67)
-=======
-  elsif ['base-location-capetown-zaf.xml'].include? hpxml_file
-    hpxml.header.state_code = nil
->>>>>>> d203d474
   end
 
   # --------------------- #
