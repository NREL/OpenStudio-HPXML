--- conflicted
+++ resolved
@@ -279,15 +279,9 @@
   BaseHPXMLTimeseriesColsAdvancedOutputVariables = [
     'Surface Construction Index: Door1',
     'Surface Construction Index: Foundationwall1',
-<<<<<<< HEAD
-    'Surface Construction Index: Framefloor1',
+    'Surface Construction Index: Floor1',
     'Surface Construction Index: Furniture Mass Basement - Conditioned',
     'Surface Construction Index: Furniture Mass Living Space 1',
-=======
-    'Surface Construction Index: Floor1',
-    'Surface Construction Index: Furniture Mass Living Space 1 Above Grade',
-    'Surface Construction Index: Furniture Mass Living Space 1 Below Grade',
->>>>>>> 9d6a9949
     'Surface Construction Index: Inferred Conditioned Ceiling',
     'Surface Construction Index: Inferred Conditioned Floor',
     'Surface Construction Index: Partition Wall Mass Basement - Conditioned',
