<?xml version="1.0"?>
<measure>
  <schema_version>3.0</schema_version>
  <name>report_simulation_output</name>
  <uid>df9d170c-c21a-4130-866d-0d46b06073fd</uid>
<<<<<<< HEAD
  <version_id>242f081b-d947-4dfd-84cc-68be0c2cce9f</version_id>
  <version_modified>20220325T235608Z</version_modified>
=======
  <version_id>df62e338-049c-4a59-88e8-be4307a44564</version_id>
  <version_modified>20220325T175631Z</version_modified>
>>>>>>> ce175b30
  <xml_checksum>9BF1E6AC</xml_checksum>
  <class_name>ReportSimulationOutput</class_name>
  <display_name>HPXML Simulation Output Report</display_name>
  <description>Reports simulation outputs for residential HPXML-based models.</description>
  <modeler_description>Processes EnergyPlus simulation outputs in order to generate an annual output file and an optional timeseries output file.</modeler_description>
  <arguments>
    <argument>
      <name>output_format</name>
      <display_name>Output Format</display_name>
      <description>The file format of the annual (and timeseries, if requested) outputs.</description>
      <type>Choice</type>
      <units></units>
      <required>false</required>
      <model_dependent>false</model_dependent>
      <default_value>csv</default_value>
      <choices>
        <choice>
          <value>csv</value>
          <display_name>csv</display_name>
        </choice>
        <choice>
          <value>json</value>
          <display_name>json</display_name>
        </choice>
      </choices>
      <min_value></min_value>
      <max_value></max_value>
    </argument>
    <argument>
      <name>timeseries_frequency</name>
      <display_name>Timeseries Reporting Frequency</display_name>
      <description>The frequency at which to report timeseries output data. Using 'none' will disable timeseries outputs.</description>
      <type>Choice</type>
      <units></units>
      <required>true</required>
      <model_dependent>false</model_dependent>
      <default_value>none</default_value>
      <choices>
        <choice>
          <value>none</value>
          <display_name>none</display_name>
        </choice>
        <choice>
          <value>timestep</value>
          <display_name>timestep</display_name>
        </choice>
        <choice>
          <value>hourly</value>
          <display_name>hourly</display_name>
        </choice>
        <choice>
          <value>daily</value>
          <display_name>daily</display_name>
        </choice>
        <choice>
          <value>monthly</value>
          <display_name>monthly</display_name>
        </choice>
      </choices>
      <min_value></min_value>
      <max_value></max_value>
    </argument>
    <argument>
      <name>include_timeseries_fuel_consumptions</name>
      <display_name>Generate Timeseries Output: Fuel Consumptions</display_name>
      <description>Generates timeseries energy consumptions for each fuel type.</description>
      <type>Boolean</type>
      <units></units>
      <required>true</required>
      <model_dependent>false</model_dependent>
      <default_value>false</default_value>
      <choices>
        <choice>
          <value>true</value>
          <display_name>true</display_name>
        </choice>
        <choice>
          <value>false</value>
          <display_name>false</display_name>
        </choice>
      </choices>
      <min_value></min_value>
      <max_value></max_value>
    </argument>
    <argument>
      <name>include_timeseries_end_use_consumptions</name>
      <display_name>Generate Timeseries Output: End Use Consumptions</display_name>
      <description>Generates timeseries energy consumptions for each end use.</description>
      <type>Boolean</type>
      <units></units>
      <required>true</required>
      <model_dependent>false</model_dependent>
      <default_value>false</default_value>
      <choices>
        <choice>
          <value>true</value>
          <display_name>true</display_name>
        </choice>
        <choice>
          <value>false</value>
          <display_name>false</display_name>
        </choice>
      </choices>
      <min_value></min_value>
      <max_value></max_value>
    </argument>
    <argument>
      <name>include_timeseries_hot_water_uses</name>
      <display_name>Generate Timeseries Output: Hot Water Uses</display_name>
      <description>Generates timeseries hot water usages for each end use.</description>
      <type>Boolean</type>
      <units></units>
      <required>true</required>
      <model_dependent>false</model_dependent>
      <default_value>false</default_value>
      <choices>
        <choice>
          <value>true</value>
          <display_name>true</display_name>
        </choice>
        <choice>
          <value>false</value>
          <display_name>false</display_name>
        </choice>
      </choices>
      <min_value></min_value>
      <max_value></max_value>
    </argument>
    <argument>
      <name>include_timeseries_total_loads</name>
      <display_name>Generate Timeseries Output: Total Loads</display_name>
      <description>Generates timeseries total heating, cooling, and hot water loads.</description>
      <type>Boolean</type>
      <units></units>
      <required>true</required>
      <model_dependent>false</model_dependent>
      <default_value>false</default_value>
      <choices>
        <choice>
          <value>true</value>
          <display_name>true</display_name>
        </choice>
        <choice>
          <value>false</value>
          <display_name>false</display_name>
        </choice>
      </choices>
      <min_value></min_value>
      <max_value></max_value>
    </argument>
    <argument>
      <name>include_timeseries_component_loads</name>
      <display_name>Generate Timeseries Output: Component Loads</display_name>
      <description>Generates timeseries heating and cooling loads disaggregated by component type.</description>
      <type>Boolean</type>
      <units></units>
      <required>true</required>
      <model_dependent>false</model_dependent>
      <default_value>false</default_value>
      <choices>
        <choice>
          <value>true</value>
          <display_name>true</display_name>
        </choice>
        <choice>
          <value>false</value>
          <display_name>false</display_name>
        </choice>
      </choices>
      <min_value></min_value>
      <max_value></max_value>
    </argument>
    <argument>
      <name>include_timeseries_zone_temperatures</name>
      <display_name>Generate Timeseries Output: Zone Temperatures</display_name>
      <description>Generates timeseries temperatures for each thermal zone.</description>
      <type>Boolean</type>
      <units></units>
      <required>true</required>
      <model_dependent>false</model_dependent>
      <default_value>false</default_value>
      <choices>
        <choice>
          <value>true</value>
          <display_name>true</display_name>
        </choice>
        <choice>
          <value>false</value>
          <display_name>false</display_name>
        </choice>
      </choices>
      <min_value></min_value>
      <max_value></max_value>
    </argument>
    <argument>
      <name>include_timeseries_airflows</name>
      <display_name>Generate Timeseries Output: Airflows</display_name>
      <description>Generates timeseries airflows.</description>
      <type>Boolean</type>
      <units></units>
      <required>true</required>
      <model_dependent>false</model_dependent>
      <default_value>false</default_value>
      <choices>
        <choice>
          <value>true</value>
          <display_name>true</display_name>
        </choice>
        <choice>
          <value>false</value>
          <display_name>false</display_name>
        </choice>
      </choices>
      <min_value></min_value>
      <max_value></max_value>
    </argument>
    <argument>
      <name>include_timeseries_weather</name>
      <display_name>Generate Timeseries Output: Weather</display_name>
      <description>Generates timeseries weather data.</description>
      <type>Boolean</type>
      <units></units>
      <required>true</required>
      <model_dependent>false</model_dependent>
      <default_value>false</default_value>
      <choices>
        <choice>
          <value>true</value>
          <display_name>true</display_name>
        </choice>
        <choice>
          <value>false</value>
          <display_name>false</display_name>
        </choice>
      </choices>
      <min_value></min_value>
      <max_value></max_value>
    </argument>
  </arguments>
  <outputs>
    <output>
      <name>Fuel Use: Electricity: Total MBtu</name>
      <display_name>Fuel Use: Electricity: Total MBtu</display_name>
      <short_name>Fuel Use: Electricity: Total MBtu</short_name>
      <description></description>
      <type>Double</type>
      <units></units>
      <model_dependent>false</model_dependent>
    </output>
    <output>
      <name>Fuel Use: Natural Gas: Total MBtu</name>
      <display_name>Fuel Use: Natural Gas: Total MBtu</display_name>
      <short_name>Fuel Use: Natural Gas: Total MBtu</short_name>
      <description></description>
      <type>Double</type>
      <units></units>
      <model_dependent>false</model_dependent>
    </output>
    <output>
      <name>Fuel Use: Fuel Oil: Total MBtu</name>
      <display_name>Fuel Use: Fuel Oil: Total MBtu</display_name>
      <short_name>Fuel Use: Fuel Oil: Total MBtu</short_name>
      <description></description>
      <type>Double</type>
      <units></units>
      <model_dependent>false</model_dependent>
    </output>
    <output>
      <name>Fuel Use: Propane: Total MBtu</name>
      <display_name>Fuel Use: Propane: Total MBtu</display_name>
      <short_name>Fuel Use: Propane: Total MBtu</short_name>
      <description></description>
      <type>Double</type>
      <units></units>
      <model_dependent>false</model_dependent>
    </output>
    <output>
      <name>Fuel Use: Wood Cord: Total MBtu</name>
      <display_name>Fuel Use: Wood Cord: Total MBtu</display_name>
      <short_name>Fuel Use: Wood Cord: Total MBtu</short_name>
      <description></description>
      <type>Double</type>
      <units></units>
      <model_dependent>false</model_dependent>
    </output>
    <output>
      <name>Fuel Use: Wood Pellets: Total MBtu</name>
      <display_name>Fuel Use: Wood Pellets: Total MBtu</display_name>
      <short_name>Fuel Use: Wood Pellets: Total MBtu</short_name>
      <description></description>
      <type>Double</type>
      <units></units>
      <model_dependent>false</model_dependent>
    </output>
    <output>
      <name>Fuel Use: Coal: Total MBtu</name>
      <display_name>Fuel Use: Coal: Total MBtu</display_name>
      <short_name>Fuel Use: Coal: Total MBtu</short_name>
      <description></description>
      <type>Double</type>
      <units></units>
      <model_dependent>false</model_dependent>
    </output>
    <output>
      <name>End Use: Electricity: Heating MBtu</name>
      <display_name>End Use: Electricity: Heating MBtu</display_name>
      <short_name>End Use: Electricity: Heating MBtu</short_name>
      <description></description>
      <type>Double</type>
      <units></units>
      <model_dependent>false</model_dependent>
    </output>
    <output>
      <name>End Use: Electricity: Heating Fans/Pumps MBtu</name>
      <display_name>End Use: Electricity: Heating Fans/Pumps MBtu</display_name>
      <short_name>End Use: Electricity: Heating Fans/Pumps MBtu</short_name>
      <description></description>
      <type>Double</type>
      <units></units>
      <model_dependent>false</model_dependent>
    </output>
    <output>
      <name>End Use: Electricity: Cooling MBtu</name>
      <display_name>End Use: Electricity: Cooling MBtu</display_name>
      <short_name>End Use: Electricity: Cooling MBtu</short_name>
      <description></description>
      <type>Double</type>
      <units></units>
      <model_dependent>false</model_dependent>
    </output>
    <output>
      <name>End Use: Electricity: Cooling Fans/Pumps MBtu</name>
      <display_name>End Use: Electricity: Cooling Fans/Pumps MBtu</display_name>
      <short_name>End Use: Electricity: Cooling Fans/Pumps MBtu</short_name>
      <description></description>
      <type>Double</type>
      <units></units>
      <model_dependent>false</model_dependent>
    </output>
    <output>
      <name>End Use: Electricity: Hot Water MBtu</name>
      <display_name>End Use: Electricity: Hot Water MBtu</display_name>
      <short_name>End Use: Electricity: Hot Water MBtu</short_name>
      <description></description>
      <type>Double</type>
      <units></units>
      <model_dependent>false</model_dependent>
    </output>
    <output>
      <name>End Use: Electricity: Hot Water Recirc Pump MBtu</name>
      <display_name>End Use: Electricity: Hot Water Recirc Pump MBtu</display_name>
      <short_name>End Use: Electricity: Hot Water Recirc Pump MBtu</short_name>
      <description></description>
      <type>Double</type>
      <units></units>
      <model_dependent>false</model_dependent>
    </output>
    <output>
      <name>End Use: Electricity: Hot Water Solar Thermal Pump MBtu</name>
      <display_name>End Use: Electricity: Hot Water Solar Thermal Pump MBtu</display_name>
      <short_name>End Use: Electricity: Hot Water Solar Thermal Pump MBtu</short_name>
      <description></description>
      <type>Double</type>
      <units></units>
      <model_dependent>false</model_dependent>
    </output>
    <output>
      <name>End Use: Electricity: Lighting Interior MBtu</name>
      <display_name>End Use: Electricity: Lighting Interior MBtu</display_name>
      <short_name>End Use: Electricity: Lighting Interior MBtu</short_name>
      <description></description>
      <type>Double</type>
      <units></units>
      <model_dependent>false</model_dependent>
    </output>
    <output>
      <name>End Use: Electricity: Lighting Garage MBtu</name>
      <display_name>End Use: Electricity: Lighting Garage MBtu</display_name>
      <short_name>End Use: Electricity: Lighting Garage MBtu</short_name>
      <description></description>
      <type>Double</type>
      <units></units>
      <model_dependent>false</model_dependent>
    </output>
    <output>
      <name>End Use: Electricity: Lighting Exterior MBtu</name>
      <display_name>End Use: Electricity: Lighting Exterior MBtu</display_name>
      <short_name>End Use: Electricity: Lighting Exterior MBtu</short_name>
      <description></description>
      <type>Double</type>
      <units></units>
      <model_dependent>false</model_dependent>
    </output>
    <output>
      <name>End Use: Electricity: Mech Vent MBtu</name>
      <display_name>End Use: Electricity: Mech Vent MBtu</display_name>
      <short_name>End Use: Electricity: Mech Vent MBtu</short_name>
      <description></description>
      <type>Double</type>
      <units></units>
      <model_dependent>false</model_dependent>
    </output>
    <output>
      <name>End Use: Electricity: Mech Vent Preheating MBtu</name>
      <display_name>End Use: Electricity: Mech Vent Preheating MBtu</display_name>
      <short_name>End Use: Electricity: Mech Vent Preheating MBtu</short_name>
      <description></description>
      <type>Double</type>
      <units></units>
      <model_dependent>false</model_dependent>
    </output>
    <output>
      <name>End Use: Electricity: Mech Vent Precooling MBtu</name>
      <display_name>End Use: Electricity: Mech Vent Precooling MBtu</display_name>
      <short_name>End Use: Electricity: Mech Vent Precooling MBtu</short_name>
      <description></description>
      <type>Double</type>
      <units></units>
      <model_dependent>false</model_dependent>
    </output>
    <output>
      <name>End Use: Electricity: Whole House Fan MBtu</name>
      <display_name>End Use: Electricity: Whole House Fan MBtu</display_name>
      <short_name>End Use: Electricity: Whole House Fan MBtu</short_name>
      <description></description>
      <type>Double</type>
      <units></units>
      <model_dependent>false</model_dependent>
    </output>
    <output>
      <name>End Use: Electricity: Refrigerator MBtu</name>
      <display_name>End Use: Electricity: Refrigerator MBtu</display_name>
      <short_name>End Use: Electricity: Refrigerator MBtu</short_name>
      <description></description>
      <type>Double</type>
      <units></units>
      <model_dependent>false</model_dependent>
    </output>
    <output>
      <name>End Use: Electricity: Freezer MBtu</name>
      <display_name>End Use: Electricity: Freezer MBtu</display_name>
      <short_name>End Use: Electricity: Freezer MBtu</short_name>
      <description></description>
      <type>Double</type>
      <units></units>
      <model_dependent>false</model_dependent>
    </output>
    <output>
      <name>End Use: Electricity: Dehumidifier MBtu</name>
      <display_name>End Use: Electricity: Dehumidifier MBtu</display_name>
      <short_name>End Use: Electricity: Dehumidifier MBtu</short_name>
      <description></description>
      <type>Double</type>
      <units></units>
      <model_dependent>false</model_dependent>
    </output>
    <output>
      <name>End Use: Electricity: Dishwasher MBtu</name>
      <display_name>End Use: Electricity: Dishwasher MBtu</display_name>
      <short_name>End Use: Electricity: Dishwasher MBtu</short_name>
      <description></description>
      <type>Double</type>
      <units></units>
      <model_dependent>false</model_dependent>
    </output>
    <output>
      <name>End Use: Electricity: Clothes Washer MBtu</name>
      <display_name>End Use: Electricity: Clothes Washer MBtu</display_name>
      <short_name>End Use: Electricity: Clothes Washer MBtu</short_name>
      <description></description>
      <type>Double</type>
      <units></units>
      <model_dependent>false</model_dependent>
    </output>
    <output>
      <name>End Use: Electricity: Clothes Dryer MBtu</name>
      <display_name>End Use: Electricity: Clothes Dryer MBtu</display_name>
      <short_name>End Use: Electricity: Clothes Dryer MBtu</short_name>
      <description></description>
      <type>Double</type>
      <units></units>
      <model_dependent>false</model_dependent>
    </output>
    <output>
      <name>End Use: Electricity: Range/Oven MBtu</name>
      <display_name>End Use: Electricity: Range/Oven MBtu</display_name>
      <short_name>End Use: Electricity: Range/Oven MBtu</short_name>
      <description></description>
      <type>Double</type>
      <units></units>
      <model_dependent>false</model_dependent>
    </output>
    <output>
      <name>End Use: Electricity: Ceiling Fan MBtu</name>
      <display_name>End Use: Electricity: Ceiling Fan MBtu</display_name>
      <short_name>End Use: Electricity: Ceiling Fan MBtu</short_name>
      <description></description>
      <type>Double</type>
      <units></units>
      <model_dependent>false</model_dependent>
    </output>
    <output>
      <name>End Use: Electricity: Television MBtu</name>
      <display_name>End Use: Electricity: Television MBtu</display_name>
      <short_name>End Use: Electricity: Television MBtu</short_name>
      <description></description>
      <type>Double</type>
      <units></units>
      <model_dependent>false</model_dependent>
    </output>
    <output>
      <name>End Use: Electricity: Plug Loads MBtu</name>
      <display_name>End Use: Electricity: Plug Loads MBtu</display_name>
      <short_name>End Use: Electricity: Plug Loads MBtu</short_name>
      <description></description>
      <type>Double</type>
      <units></units>
      <model_dependent>false</model_dependent>
    </output>
    <output>
      <name>End Use: Electricity: Electric Vehicle Charging MBtu</name>
      <display_name>End Use: Electricity: Electric Vehicle Charging MBtu</display_name>
      <short_name>End Use: Electricity: Electric Vehicle Charging MBtu</short_name>
      <description></description>
      <type>Double</type>
      <units></units>
      <model_dependent>false</model_dependent>
    </output>
    <output>
      <name>End Use: Electricity: Well Pump MBtu</name>
      <display_name>End Use: Electricity: Well Pump MBtu</display_name>
      <short_name>End Use: Electricity: Well Pump MBtu</short_name>
      <description></description>
      <type>Double</type>
      <units></units>
      <model_dependent>false</model_dependent>
    </output>
    <output>
      <name>End Use: Electricity: Pool Heater MBtu</name>
      <display_name>End Use: Electricity: Pool Heater MBtu</display_name>
      <short_name>End Use: Electricity: Pool Heater MBtu</short_name>
      <description></description>
      <type>Double</type>
      <units></units>
      <model_dependent>false</model_dependent>
    </output>
    <output>
      <name>End Use: Electricity: Pool Pump MBtu</name>
      <display_name>End Use: Electricity: Pool Pump MBtu</display_name>
      <short_name>End Use: Electricity: Pool Pump MBtu</short_name>
      <description></description>
      <type>Double</type>
      <units></units>
      <model_dependent>false</model_dependent>
    </output>
    <output>
      <name>End Use: Electricity: Hot Tub Heater MBtu</name>
      <display_name>End Use: Electricity: Hot Tub Heater MBtu</display_name>
      <short_name>End Use: Electricity: Hot Tub Heater MBtu</short_name>
      <description></description>
      <type>Double</type>
      <units></units>
      <model_dependent>false</model_dependent>
    </output>
    <output>
      <name>End Use: Electricity: Hot Tub Pump MBtu</name>
      <display_name>End Use: Electricity: Hot Tub Pump MBtu</display_name>
      <short_name>End Use: Electricity: Hot Tub Pump MBtu</short_name>
      <description></description>
      <type>Double</type>
      <units></units>
      <model_dependent>false</model_dependent>
    </output>
    <output>
      <name>End Use: Electricity: PV MBtu</name>
      <display_name>End Use: Electricity: PV MBtu</display_name>
      <short_name>End Use: Electricity: PV MBtu</short_name>
      <description></description>
      <type>Double</type>
      <units></units>
      <model_dependent>false</model_dependent>
    </output>
    <output>
      <name>End Use: Electricity: Generator MBtu</name>
      <display_name>End Use: Electricity: Generator MBtu</display_name>
      <short_name>End Use: Electricity: Generator MBtu</short_name>
      <description></description>
      <type>Double</type>
      <units></units>
      <model_dependent>false</model_dependent>
    </output>
    <output>
      <name>End Use: Natural Gas: Heating MBtu</name>
      <display_name>End Use: Natural Gas: Heating MBtu</display_name>
      <short_name>End Use: Natural Gas: Heating MBtu</short_name>
      <description></description>
      <type>Double</type>
      <units></units>
      <model_dependent>false</model_dependent>
    </output>
    <output>
      <name>End Use: Natural Gas: Hot Water MBtu</name>
      <display_name>End Use: Natural Gas: Hot Water MBtu</display_name>
      <short_name>End Use: Natural Gas: Hot Water MBtu</short_name>
      <description></description>
      <type>Double</type>
      <units></units>
      <model_dependent>false</model_dependent>
    </output>
    <output>
      <name>End Use: Natural Gas: Clothes Dryer MBtu</name>
      <display_name>End Use: Natural Gas: Clothes Dryer MBtu</display_name>
      <short_name>End Use: Natural Gas: Clothes Dryer MBtu</short_name>
      <description></description>
      <type>Double</type>
      <units></units>
      <model_dependent>false</model_dependent>
    </output>
    <output>
      <name>End Use: Natural Gas: Range/Oven MBtu</name>
      <display_name>End Use: Natural Gas: Range/Oven MBtu</display_name>
      <short_name>End Use: Natural Gas: Range/Oven MBtu</short_name>
      <description></description>
      <type>Double</type>
      <units></units>
      <model_dependent>false</model_dependent>
    </output>
    <output>
      <name>End Use: Natural Gas: Mech Vent Preheating MBtu</name>
      <display_name>End Use: Natural Gas: Mech Vent Preheating MBtu</display_name>
      <short_name>End Use: Natural Gas: Mech Vent Preheating MBtu</short_name>
      <description></description>
      <type>Double</type>
      <units></units>
      <model_dependent>false</model_dependent>
    </output>
    <output>
      <name>End Use: Natural Gas: Pool Heater MBtu</name>
      <display_name>End Use: Natural Gas: Pool Heater MBtu</display_name>
      <short_name>End Use: Natural Gas: Pool Heater MBtu</short_name>
      <description></description>
      <type>Double</type>
      <units></units>
      <model_dependent>false</model_dependent>
    </output>
    <output>
      <name>End Use: Natural Gas: Hot Tub Heater MBtu</name>
      <display_name>End Use: Natural Gas: Hot Tub Heater MBtu</display_name>
      <short_name>End Use: Natural Gas: Hot Tub Heater MBtu</short_name>
      <description></description>
      <type>Double</type>
      <units></units>
      <model_dependent>false</model_dependent>
    </output>
    <output>
      <name>End Use: Natural Gas: Grill MBtu</name>
      <display_name>End Use: Natural Gas: Grill MBtu</display_name>
      <short_name>End Use: Natural Gas: Grill MBtu</short_name>
      <description></description>
      <type>Double</type>
      <units></units>
      <model_dependent>false</model_dependent>
    </output>
    <output>
      <name>End Use: Natural Gas: Lighting MBtu</name>
      <display_name>End Use: Natural Gas: Lighting MBtu</display_name>
      <short_name>End Use: Natural Gas: Lighting MBtu</short_name>
      <description></description>
      <type>Double</type>
      <units></units>
      <model_dependent>false</model_dependent>
    </output>
    <output>
      <name>End Use: Natural Gas: Fireplace MBtu</name>
      <display_name>End Use: Natural Gas: Fireplace MBtu</display_name>
      <short_name>End Use: Natural Gas: Fireplace MBtu</short_name>
      <description></description>
      <type>Double</type>
      <units></units>
      <model_dependent>false</model_dependent>
    </output>
    <output>
      <name>End Use: Natural Gas: Generator MBtu</name>
      <display_name>End Use: Natural Gas: Generator MBtu</display_name>
      <short_name>End Use: Natural Gas: Generator MBtu</short_name>
      <description></description>
      <type>Double</type>
      <units></units>
      <model_dependent>false</model_dependent>
    </output>
    <output>
      <name>End Use: Fuel Oil: Heating MBtu</name>
      <display_name>End Use: Fuel Oil: Heating MBtu</display_name>
      <short_name>End Use: Fuel Oil: Heating MBtu</short_name>
      <description></description>
      <type>Double</type>
      <units></units>
      <model_dependent>false</model_dependent>
    </output>
    <output>
      <name>End Use: Fuel Oil: Hot Water MBtu</name>
      <display_name>End Use: Fuel Oil: Hot Water MBtu</display_name>
      <short_name>End Use: Fuel Oil: Hot Water MBtu</short_name>
      <description></description>
      <type>Double</type>
      <units></units>
      <model_dependent>false</model_dependent>
    </output>
    <output>
      <name>End Use: Fuel Oil: Clothes Dryer MBtu</name>
      <display_name>End Use: Fuel Oil: Clothes Dryer MBtu</display_name>
      <short_name>End Use: Fuel Oil: Clothes Dryer MBtu</short_name>
      <description></description>
      <type>Double</type>
      <units></units>
      <model_dependent>false</model_dependent>
    </output>
    <output>
      <name>End Use: Fuel Oil: Range/Oven MBtu</name>
      <display_name>End Use: Fuel Oil: Range/Oven MBtu</display_name>
      <short_name>End Use: Fuel Oil: Range/Oven MBtu</short_name>
      <description></description>
      <type>Double</type>
      <units></units>
      <model_dependent>false</model_dependent>
    </output>
    <output>
      <name>End Use: Fuel Oil: Mech Vent Preheating MBtu</name>
      <display_name>End Use: Fuel Oil: Mech Vent Preheating MBtu</display_name>
      <short_name>End Use: Fuel Oil: Mech Vent Preheating MBtu</short_name>
      <description></description>
      <type>Double</type>
      <units></units>
      <model_dependent>false</model_dependent>
    </output>
    <output>
      <name>End Use: Fuel Oil: Grill MBtu</name>
      <display_name>End Use: Fuel Oil: Grill MBtu</display_name>
      <short_name>End Use: Fuel Oil: Grill MBtu</short_name>
      <description></description>
      <type>Double</type>
      <units></units>
      <model_dependent>false</model_dependent>
    </output>
    <output>
      <name>End Use: Fuel Oil: Lighting MBtu</name>
      <display_name>End Use: Fuel Oil: Lighting MBtu</display_name>
      <short_name>End Use: Fuel Oil: Lighting MBtu</short_name>
      <description></description>
      <type>Double</type>
      <units></units>
      <model_dependent>false</model_dependent>
    </output>
    <output>
      <name>End Use: Fuel Oil: Fireplace MBtu</name>
      <display_name>End Use: Fuel Oil: Fireplace MBtu</display_name>
      <short_name>End Use: Fuel Oil: Fireplace MBtu</short_name>
      <description></description>
      <type>Double</type>
      <units></units>
      <model_dependent>false</model_dependent>
    </output>
    <output>
      <name>End Use: Fuel Oil: Generator MBtu</name>
      <display_name>End Use: Fuel Oil: Generator MBtu</display_name>
      <short_name>End Use: Fuel Oil: Generator MBtu</short_name>
      <description></description>
      <type>Double</type>
      <units></units>
      <model_dependent>false</model_dependent>
    </output>
    <output>
      <name>End Use: Propane: Heating MBtu</name>
      <display_name>End Use: Propane: Heating MBtu</display_name>
      <short_name>End Use: Propane: Heating MBtu</short_name>
      <description></description>
      <type>Double</type>
      <units></units>
      <model_dependent>false</model_dependent>
    </output>
    <output>
      <name>End Use: Propane: Hot Water MBtu</name>
      <display_name>End Use: Propane: Hot Water MBtu</display_name>
      <short_name>End Use: Propane: Hot Water MBtu</short_name>
      <description></description>
      <type>Double</type>
      <units></units>
      <model_dependent>false</model_dependent>
    </output>
    <output>
      <name>End Use: Propane: Clothes Dryer MBtu</name>
      <display_name>End Use: Propane: Clothes Dryer MBtu</display_name>
      <short_name>End Use: Propane: Clothes Dryer MBtu</short_name>
      <description></description>
      <type>Double</type>
      <units></units>
      <model_dependent>false</model_dependent>
    </output>
    <output>
      <name>End Use: Propane: Range/Oven MBtu</name>
      <display_name>End Use: Propane: Range/Oven MBtu</display_name>
      <short_name>End Use: Propane: Range/Oven MBtu</short_name>
      <description></description>
      <type>Double</type>
      <units></units>
      <model_dependent>false</model_dependent>
    </output>
    <output>
      <name>End Use: Propane: Mech Vent Preheating MBtu</name>
      <display_name>End Use: Propane: Mech Vent Preheating MBtu</display_name>
      <short_name>End Use: Propane: Mech Vent Preheating MBtu</short_name>
      <description></description>
      <type>Double</type>
      <units></units>
      <model_dependent>false</model_dependent>
    </output>
    <output>
      <name>End Use: Propane: Grill MBtu</name>
      <display_name>End Use: Propane: Grill MBtu</display_name>
      <short_name>End Use: Propane: Grill MBtu</short_name>
      <description></description>
      <type>Double</type>
      <units></units>
      <model_dependent>false</model_dependent>
    </output>
    <output>
      <name>End Use: Propane: Lighting MBtu</name>
      <display_name>End Use: Propane: Lighting MBtu</display_name>
      <short_name>End Use: Propane: Lighting MBtu</short_name>
      <description></description>
      <type>Double</type>
      <units></units>
      <model_dependent>false</model_dependent>
    </output>
    <output>
      <name>End Use: Propane: Fireplace MBtu</name>
      <display_name>End Use: Propane: Fireplace MBtu</display_name>
      <short_name>End Use: Propane: Fireplace MBtu</short_name>
      <description></description>
      <type>Double</type>
      <units></units>
      <model_dependent>false</model_dependent>
    </output>
    <output>
      <name>End Use: Propane: Generator MBtu</name>
      <display_name>End Use: Propane: Generator MBtu</display_name>
      <short_name>End Use: Propane: Generator MBtu</short_name>
      <description></description>
      <type>Double</type>
      <units></units>
      <model_dependent>false</model_dependent>
    </output>
    <output>
      <name>End Use: Wood Cord: Heating MBtu</name>
      <display_name>End Use: Wood Cord: Heating MBtu</display_name>
      <short_name>End Use: Wood Cord: Heating MBtu</short_name>
      <description></description>
      <type>Double</type>
      <units></units>
      <model_dependent>false</model_dependent>
    </output>
    <output>
      <name>End Use: Wood Cord: Hot Water MBtu</name>
      <display_name>End Use: Wood Cord: Hot Water MBtu</display_name>
      <short_name>End Use: Wood Cord: Hot Water MBtu</short_name>
      <description></description>
      <type>Double</type>
      <units></units>
      <model_dependent>false</model_dependent>
    </output>
    <output>
      <name>End Use: Wood Cord: Clothes Dryer MBtu</name>
      <display_name>End Use: Wood Cord: Clothes Dryer MBtu</display_name>
      <short_name>End Use: Wood Cord: Clothes Dryer MBtu</short_name>
      <description></description>
      <type>Double</type>
      <units></units>
      <model_dependent>false</model_dependent>
    </output>
    <output>
      <name>End Use: Wood Cord: Range/Oven MBtu</name>
      <display_name>End Use: Wood Cord: Range/Oven MBtu</display_name>
      <short_name>End Use: Wood Cord: Range/Oven MBtu</short_name>
      <description></description>
      <type>Double</type>
      <units></units>
      <model_dependent>false</model_dependent>
    </output>
    <output>
      <name>End Use: Wood Cord: Mech Vent Preheating MBtu</name>
      <display_name>End Use: Wood Cord: Mech Vent Preheating MBtu</display_name>
      <short_name>End Use: Wood Cord: Mech Vent Preheating MBtu</short_name>
      <description></description>
      <type>Double</type>
      <units></units>
      <model_dependent>false</model_dependent>
    </output>
    <output>
      <name>End Use: Wood Cord: Grill MBtu</name>
      <display_name>End Use: Wood Cord: Grill MBtu</display_name>
      <short_name>End Use: Wood Cord: Grill MBtu</short_name>
      <description></description>
      <type>Double</type>
      <units></units>
      <model_dependent>false</model_dependent>
    </output>
    <output>
      <name>End Use: Wood Cord: Lighting MBtu</name>
      <display_name>End Use: Wood Cord: Lighting MBtu</display_name>
      <short_name>End Use: Wood Cord: Lighting MBtu</short_name>
      <description></description>
      <type>Double</type>
      <units></units>
      <model_dependent>false</model_dependent>
    </output>
    <output>
      <name>End Use: Wood Cord: Fireplace MBtu</name>
      <display_name>End Use: Wood Cord: Fireplace MBtu</display_name>
      <short_name>End Use: Wood Cord: Fireplace MBtu</short_name>
      <description></description>
      <type>Double</type>
      <units></units>
      <model_dependent>false</model_dependent>
    </output>
    <output>
      <name>End Use: Wood Cord: Generator MBtu</name>
      <display_name>End Use: Wood Cord: Generator MBtu</display_name>
      <short_name>End Use: Wood Cord: Generator MBtu</short_name>
      <description></description>
      <type>Double</type>
      <units></units>
      <model_dependent>false</model_dependent>
    </output>
    <output>
      <name>End Use: Wood Pellets: Heating MBtu</name>
      <display_name>End Use: Wood Pellets: Heating MBtu</display_name>
      <short_name>End Use: Wood Pellets: Heating MBtu</short_name>
      <description></description>
      <type>Double</type>
      <units></units>
      <model_dependent>false</model_dependent>
    </output>
    <output>
      <name>End Use: Wood Pellets: Hot Water MBtu</name>
      <display_name>End Use: Wood Pellets: Hot Water MBtu</display_name>
      <short_name>End Use: Wood Pellets: Hot Water MBtu</short_name>
      <description></description>
      <type>Double</type>
      <units></units>
      <model_dependent>false</model_dependent>
    </output>
    <output>
      <name>End Use: Wood Pellets: Clothes Dryer MBtu</name>
      <display_name>End Use: Wood Pellets: Clothes Dryer MBtu</display_name>
      <short_name>End Use: Wood Pellets: Clothes Dryer MBtu</short_name>
      <description></description>
      <type>Double</type>
      <units></units>
      <model_dependent>false</model_dependent>
    </output>
    <output>
      <name>End Use: Wood Pellets: Range/Oven MBtu</name>
      <display_name>End Use: Wood Pellets: Range/Oven MBtu</display_name>
      <short_name>End Use: Wood Pellets: Range/Oven MBtu</short_name>
      <description></description>
      <type>Double</type>
      <units></units>
      <model_dependent>false</model_dependent>
    </output>
    <output>
      <name>End Use: Wood Pellets: Mech Vent Preheating MBtu</name>
      <display_name>End Use: Wood Pellets: Mech Vent Preheating MBtu</display_name>
      <short_name>End Use: Wood Pellets: Mech Vent Preheating MBtu</short_name>
      <description></description>
      <type>Double</type>
      <units></units>
      <model_dependent>false</model_dependent>
    </output>
    <output>
      <name>End Use: Wood Pellets: Grill MBtu</name>
      <display_name>End Use: Wood Pellets: Grill MBtu</display_name>
      <short_name>End Use: Wood Pellets: Grill MBtu</short_name>
      <description></description>
      <type>Double</type>
      <units></units>
      <model_dependent>false</model_dependent>
    </output>
    <output>
      <name>End Use: Wood Pellets: Lighting MBtu</name>
      <display_name>End Use: Wood Pellets: Lighting MBtu</display_name>
      <short_name>End Use: Wood Pellets: Lighting MBtu</short_name>
      <description></description>
      <type>Double</type>
      <units></units>
      <model_dependent>false</model_dependent>
    </output>
    <output>
      <name>End Use: Wood Pellets: Fireplace MBtu</name>
      <display_name>End Use: Wood Pellets: Fireplace MBtu</display_name>
      <short_name>End Use: Wood Pellets: Fireplace MBtu</short_name>
      <description></description>
      <type>Double</type>
      <units></units>
      <model_dependent>false</model_dependent>
    </output>
    <output>
      <name>End Use: Wood Pellets: Generator MBtu</name>
      <display_name>End Use: Wood Pellets: Generator MBtu</display_name>
      <short_name>End Use: Wood Pellets: Generator MBtu</short_name>
      <description></description>
      <type>Double</type>
      <units></units>
      <model_dependent>false</model_dependent>
    </output>
    <output>
      <name>End Use: Coal: Heating MBtu</name>
      <display_name>End Use: Coal: Heating MBtu</display_name>
      <short_name>End Use: Coal: Heating MBtu</short_name>
      <description></description>
      <type>Double</type>
      <units></units>
      <model_dependent>false</model_dependent>
    </output>
    <output>
      <name>End Use: Coal: Hot Water MBtu</name>
      <display_name>End Use: Coal: Hot Water MBtu</display_name>
      <short_name>End Use: Coal: Hot Water MBtu</short_name>
      <description></description>
      <type>Double</type>
      <units></units>
      <model_dependent>false</model_dependent>
    </output>
    <output>
      <name>End Use: Coal: Clothes Dryer MBtu</name>
      <display_name>End Use: Coal: Clothes Dryer MBtu</display_name>
      <short_name>End Use: Coal: Clothes Dryer MBtu</short_name>
      <description></description>
      <type>Double</type>
      <units></units>
      <model_dependent>false</model_dependent>
    </output>
    <output>
      <name>End Use: Coal: Range/Oven MBtu</name>
      <display_name>End Use: Coal: Range/Oven MBtu</display_name>
      <short_name>End Use: Coal: Range/Oven MBtu</short_name>
      <description></description>
      <type>Double</type>
      <units></units>
      <model_dependent>false</model_dependent>
    </output>
    <output>
      <name>End Use: Coal: Mech Vent Preheating MBtu</name>
      <display_name>End Use: Coal: Mech Vent Preheating MBtu</display_name>
      <short_name>End Use: Coal: Mech Vent Preheating MBtu</short_name>
      <description></description>
      <type>Double</type>
      <units></units>
      <model_dependent>false</model_dependent>
    </output>
    <output>
      <name>End Use: Coal: Grill MBtu</name>
      <display_name>End Use: Coal: Grill MBtu</display_name>
      <short_name>End Use: Coal: Grill MBtu</short_name>
      <description></description>
      <type>Double</type>
      <units></units>
      <model_dependent>false</model_dependent>
    </output>
    <output>
      <name>End Use: Coal: Lighting MBtu</name>
      <display_name>End Use: Coal: Lighting MBtu</display_name>
      <short_name>End Use: Coal: Lighting MBtu</short_name>
      <description></description>
      <type>Double</type>
      <units></units>
      <model_dependent>false</model_dependent>
    </output>
    <output>
      <name>End Use: Coal: Fireplace MBtu</name>
      <display_name>End Use: Coal: Fireplace MBtu</display_name>
      <short_name>End Use: Coal: Fireplace MBtu</short_name>
      <description></description>
      <type>Double</type>
      <units></units>
      <model_dependent>false</model_dependent>
    </output>
    <output>
      <name>End Use: Coal: Generator MBtu</name>
      <display_name>End Use: Coal: Generator MBtu</display_name>
      <short_name>End Use: Coal: Generator MBtu</short_name>
      <description></description>
      <type>Double</type>
      <units></units>
      <model_dependent>false</model_dependent>
    </output>
    <output>
      <name>Load: Heating MBtu</name>
      <display_name>Load: Heating MBtu</display_name>
      <short_name>Load: Heating MBtu</short_name>
      <description></description>
      <type>Double</type>
      <units></units>
      <model_dependent>false</model_dependent>
    </output>
    <output>
      <name>Load: Cooling MBtu</name>
      <display_name>Load: Cooling MBtu</display_name>
      <short_name>Load: Cooling MBtu</short_name>
      <description></description>
      <type>Double</type>
      <units></units>
      <model_dependent>false</model_dependent>
    </output>
    <output>
      <name>Load: Hot Water: Delivered MBtu</name>
      <display_name>Load: Hot Water: Delivered MBtu</display_name>
      <short_name>Load: Hot Water: Delivered MBtu</short_name>
      <description></description>
      <type>Double</type>
      <units></units>
      <model_dependent>false</model_dependent>
    </output>
    <output>
      <name>Load: Hot Water: Tank Losses MBtu</name>
      <display_name>Load: Hot Water: Tank Losses MBtu</display_name>
      <short_name>Load: Hot Water: Tank Losses MBtu</short_name>
      <description></description>
      <type>Double</type>
      <units></units>
      <model_dependent>false</model_dependent>
    </output>
    <output>
      <name>Load: Hot Water: Desuperheater MBtu</name>
      <display_name>Load: Hot Water: Desuperheater MBtu</display_name>
      <short_name>Load: Hot Water: Desuperheater MBtu</short_name>
      <description></description>
      <type>Double</type>
      <units></units>
      <model_dependent>false</model_dependent>
    </output>
    <output>
      <name>Load: Hot Water: Solar Thermal MBtu</name>
      <display_name>Load: Hot Water: Solar Thermal MBtu</display_name>
      <short_name>Load: Hot Water: Solar Thermal MBtu</short_name>
      <description></description>
      <type>Double</type>
      <units></units>
      <model_dependent>false</model_dependent>
    </output>
    <output>
      <name>Unmet Load: Heating MBtu</name>
      <display_name>Unmet Load: Heating MBtu</display_name>
      <short_name>Unmet Load: Heating MBtu</short_name>
      <description></description>
      <type>Double</type>
      <units></units>
      <model_dependent>false</model_dependent>
    </output>
    <output>
      <name>Unmet Load: Cooling MBtu</name>
      <display_name>Unmet Load: Cooling MBtu</display_name>
      <short_name>Unmet Load: Cooling MBtu</short_name>
      <description></description>
      <type>Double</type>
      <units></units>
      <model_dependent>false</model_dependent>
    </output>
    <output>
      <name>Peak Electricity: Winter Total W</name>
      <display_name>Peak Electricity: Winter Total W</display_name>
      <short_name>Peak Electricity: Winter Total W</short_name>
      <description></description>
      <type>Double</type>
      <units></units>
      <model_dependent>false</model_dependent>
    </output>
    <output>
      <name>Peak Electricity: Summer Total W</name>
      <display_name>Peak Electricity: Summer Total W</display_name>
      <short_name>Peak Electricity: Summer Total W</short_name>
      <description></description>
      <type>Double</type>
      <units></units>
      <model_dependent>false</model_dependent>
    </output>
    <output>
      <name>Peak Load: Heating kBtu</name>
      <display_name>Peak Load: Heating kBtu</display_name>
      <short_name>Peak Load: Heating kBtu</short_name>
      <description></description>
      <type>Double</type>
      <units></units>
      <model_dependent>false</model_dependent>
    </output>
    <output>
      <name>Peak Load: Cooling kBtu</name>
      <display_name>Peak Load: Cooling kBtu</display_name>
      <short_name>Peak Load: Cooling kBtu</short_name>
      <description></description>
      <type>Double</type>
      <units></units>
      <model_dependent>false</model_dependent>
    </output>
    <output>
      <name>Component Load: Heating: Roofs MBtu</name>
      <display_name>Component Load: Heating: Roofs MBtu</display_name>
      <short_name>Component Load: Heating: Roofs MBtu</short_name>
      <description></description>
      <type>Double</type>
      <units></units>
      <model_dependent>false</model_dependent>
    </output>
    <output>
      <name>Component Load: Heating: Ceilings MBtu</name>
      <display_name>Component Load: Heating: Ceilings MBtu</display_name>
      <short_name>Component Load: Heating: Ceilings MBtu</short_name>
      <description></description>
      <type>Double</type>
      <units></units>
      <model_dependent>false</model_dependent>
    </output>
    <output>
      <name>Component Load: Heating: Walls MBtu</name>
      <display_name>Component Load: Heating: Walls MBtu</display_name>
      <short_name>Component Load: Heating: Walls MBtu</short_name>
      <description></description>
      <type>Double</type>
      <units></units>
      <model_dependent>false</model_dependent>
    </output>
    <output>
      <name>Component Load: Heating: Rim Joists MBtu</name>
      <display_name>Component Load: Heating: Rim Joists MBtu</display_name>
      <short_name>Component Load: Heating: Rim Joists MBtu</short_name>
      <description></description>
      <type>Double</type>
      <units></units>
      <model_dependent>false</model_dependent>
    </output>
    <output>
      <name>Component Load: Heating: Foundation Walls MBtu</name>
      <display_name>Component Load: Heating: Foundation Walls MBtu</display_name>
      <short_name>Component Load: Heating: Foundation Walls MBtu</short_name>
      <description></description>
      <type>Double</type>
      <units></units>
      <model_dependent>false</model_dependent>
    </output>
    <output>
      <name>Component Load: Heating: Doors MBtu</name>
      <display_name>Component Load: Heating: Doors MBtu</display_name>
      <short_name>Component Load: Heating: Doors MBtu</short_name>
      <description></description>
      <type>Double</type>
      <units></units>
      <model_dependent>false</model_dependent>
    </output>
    <output>
      <name>Component Load: Heating: Windows MBtu</name>
      <display_name>Component Load: Heating: Windows MBtu</display_name>
      <short_name>Component Load: Heating: Windows MBtu</short_name>
      <description></description>
      <type>Double</type>
      <units></units>
      <model_dependent>false</model_dependent>
    </output>
    <output>
      <name>Component Load: Heating: Skylights MBtu</name>
      <display_name>Component Load: Heating: Skylights MBtu</display_name>
      <short_name>Component Load: Heating: Skylights MBtu</short_name>
      <description></description>
      <type>Double</type>
      <units></units>
      <model_dependent>false</model_dependent>
    </output>
    <output>
      <name>Component Load: Heating: Floors MBtu</name>
      <display_name>Component Load: Heating: Floors MBtu</display_name>
      <short_name>Component Load: Heating: Floors MBtu</short_name>
      <description></description>
      <type>Double</type>
      <units></units>
      <model_dependent>false</model_dependent>
    </output>
    <output>
      <name>Component Load: Heating: Slabs MBtu</name>
      <display_name>Component Load: Heating: Slabs MBtu</display_name>
      <short_name>Component Load: Heating: Slabs MBtu</short_name>
      <description></description>
      <type>Double</type>
      <units></units>
      <model_dependent>false</model_dependent>
    </output>
    <output>
      <name>Component Load: Heating: Internal Mass MBtu</name>
      <display_name>Component Load: Heating: Internal Mass MBtu</display_name>
      <short_name>Component Load: Heating: Internal Mass MBtu</short_name>
      <description></description>
      <type>Double</type>
      <units></units>
      <model_dependent>false</model_dependent>
    </output>
    <output>
      <name>Component Load: Heating: Infiltration MBtu</name>
      <display_name>Component Load: Heating: Infiltration MBtu</display_name>
      <short_name>Component Load: Heating: Infiltration MBtu</short_name>
      <description></description>
      <type>Double</type>
      <units></units>
      <model_dependent>false</model_dependent>
    </output>
    <output>
      <name>Component Load: Heating: Natural Ventilation MBtu</name>
      <display_name>Component Load: Heating: Natural Ventilation MBtu</display_name>
      <short_name>Component Load: Heating: Natural Ventilation MBtu</short_name>
      <description></description>
      <type>Double</type>
      <units></units>
      <model_dependent>false</model_dependent>
    </output>
    <output>
      <name>Component Load: Heating: Mechanical Ventilation MBtu</name>
      <display_name>Component Load: Heating: Mechanical Ventilation MBtu</display_name>
      <short_name>Component Load: Heating: Mechanical Ventilation MBtu</short_name>
      <description></description>
      <type>Double</type>
      <units></units>
      <model_dependent>false</model_dependent>
    </output>
    <output>
      <name>Component Load: Heating: Whole House Fan MBtu</name>
      <display_name>Component Load: Heating: Whole House Fan MBtu</display_name>
      <short_name>Component Load: Heating: Whole House Fan MBtu</short_name>
      <description></description>
      <type>Double</type>
      <units></units>
      <model_dependent>false</model_dependent>
    </output>
    <output>
      <name>Component Load: Heating: Ducts MBtu</name>
      <display_name>Component Load: Heating: Ducts MBtu</display_name>
      <short_name>Component Load: Heating: Ducts MBtu</short_name>
      <description></description>
      <type>Double</type>
      <units></units>
      <model_dependent>false</model_dependent>
    </output>
    <output>
      <name>Component Load: Heating: Internal Gains MBtu</name>
      <display_name>Component Load: Heating: Internal Gains MBtu</display_name>
      <short_name>Component Load: Heating: Internal Gains MBtu</short_name>
      <description></description>
      <type>Double</type>
      <units></units>
      <model_dependent>false</model_dependent>
    </output>
    <output>
      <name>Component Load: Cooling: Roofs MBtu</name>
      <display_name>Component Load: Cooling: Roofs MBtu</display_name>
      <short_name>Component Load: Cooling: Roofs MBtu</short_name>
      <description></description>
      <type>Double</type>
      <units></units>
      <model_dependent>false</model_dependent>
    </output>
    <output>
      <name>Component Load: Cooling: Ceilings MBtu</name>
      <display_name>Component Load: Cooling: Ceilings MBtu</display_name>
      <short_name>Component Load: Cooling: Ceilings MBtu</short_name>
      <description></description>
      <type>Double</type>
      <units></units>
      <model_dependent>false</model_dependent>
    </output>
    <output>
      <name>Component Load: Cooling: Walls MBtu</name>
      <display_name>Component Load: Cooling: Walls MBtu</display_name>
      <short_name>Component Load: Cooling: Walls MBtu</short_name>
      <description></description>
      <type>Double</type>
      <units></units>
      <model_dependent>false</model_dependent>
    </output>
    <output>
      <name>Component Load: Cooling: Rim Joists MBtu</name>
      <display_name>Component Load: Cooling: Rim Joists MBtu</display_name>
      <short_name>Component Load: Cooling: Rim Joists MBtu</short_name>
      <description></description>
      <type>Double</type>
      <units></units>
      <model_dependent>false</model_dependent>
    </output>
    <output>
      <name>Component Load: Cooling: Foundation Walls MBtu</name>
      <display_name>Component Load: Cooling: Foundation Walls MBtu</display_name>
      <short_name>Component Load: Cooling: Foundation Walls MBtu</short_name>
      <description></description>
      <type>Double</type>
      <units></units>
      <model_dependent>false</model_dependent>
    </output>
    <output>
      <name>Component Load: Cooling: Doors MBtu</name>
      <display_name>Component Load: Cooling: Doors MBtu</display_name>
      <short_name>Component Load: Cooling: Doors MBtu</short_name>
      <description></description>
      <type>Double</type>
      <units></units>
      <model_dependent>false</model_dependent>
    </output>
    <output>
      <name>Component Load: Cooling: Windows MBtu</name>
      <display_name>Component Load: Cooling: Windows MBtu</display_name>
      <short_name>Component Load: Cooling: Windows MBtu</short_name>
      <description></description>
      <type>Double</type>
      <units></units>
      <model_dependent>false</model_dependent>
    </output>
    <output>
      <name>Component Load: Cooling: Skylights MBtu</name>
      <display_name>Component Load: Cooling: Skylights MBtu</display_name>
      <short_name>Component Load: Cooling: Skylights MBtu</short_name>
      <description></description>
      <type>Double</type>
      <units></units>
      <model_dependent>false</model_dependent>
    </output>
    <output>
      <name>Component Load: Cooling: Floors MBtu</name>
      <display_name>Component Load: Cooling: Floors MBtu</display_name>
      <short_name>Component Load: Cooling: Floors MBtu</short_name>
      <description></description>
      <type>Double</type>
      <units></units>
      <model_dependent>false</model_dependent>
    </output>
    <output>
      <name>Component Load: Cooling: Slabs MBtu</name>
      <display_name>Component Load: Cooling: Slabs MBtu</display_name>
      <short_name>Component Load: Cooling: Slabs MBtu</short_name>
      <description></description>
      <type>Double</type>
      <units></units>
      <model_dependent>false</model_dependent>
    </output>
    <output>
      <name>Component Load: Cooling: Internal Mass MBtu</name>
      <display_name>Component Load: Cooling: Internal Mass MBtu</display_name>
      <short_name>Component Load: Cooling: Internal Mass MBtu</short_name>
      <description></description>
      <type>Double</type>
      <units></units>
      <model_dependent>false</model_dependent>
    </output>
    <output>
      <name>Component Load: Cooling: Infiltration MBtu</name>
      <display_name>Component Load: Cooling: Infiltration MBtu</display_name>
      <short_name>Component Load: Cooling: Infiltration MBtu</short_name>
      <description></description>
      <type>Double</type>
      <units></units>
      <model_dependent>false</model_dependent>
    </output>
    <output>
      <name>Component Load: Cooling: Natural Ventilation MBtu</name>
      <display_name>Component Load: Cooling: Natural Ventilation MBtu</display_name>
      <short_name>Component Load: Cooling: Natural Ventilation MBtu</short_name>
      <description></description>
      <type>Double</type>
      <units></units>
      <model_dependent>false</model_dependent>
    </output>
    <output>
      <name>Component Load: Cooling: Mechanical Ventilation MBtu</name>
      <display_name>Component Load: Cooling: Mechanical Ventilation MBtu</display_name>
      <short_name>Component Load: Cooling: Mechanical Ventilation MBtu</short_name>
      <description></description>
      <type>Double</type>
      <units></units>
      <model_dependent>false</model_dependent>
    </output>
    <output>
      <name>Component Load: Cooling: Whole House Fan MBtu</name>
      <display_name>Component Load: Cooling: Whole House Fan MBtu</display_name>
      <short_name>Component Load: Cooling: Whole House Fan MBtu</short_name>
      <description></description>
      <type>Double</type>
      <units></units>
      <model_dependent>false</model_dependent>
    </output>
    <output>
      <name>Component Load: Cooling: Ducts MBtu</name>
      <display_name>Component Load: Cooling: Ducts MBtu</display_name>
      <short_name>Component Load: Cooling: Ducts MBtu</short_name>
      <description></description>
      <type>Double</type>
      <units></units>
      <model_dependent>false</model_dependent>
    </output>
    <output>
      <name>Component Load: Cooling: Internal Gains MBtu</name>
      <display_name>Component Load: Cooling: Internal Gains MBtu</display_name>
      <short_name>Component Load: Cooling: Internal Gains MBtu</short_name>
      <description></description>
      <type>Double</type>
      <units></units>
      <model_dependent>false</model_dependent>
    </output>
    <output>
      <name>Hot Water: Clothes Washer gal</name>
      <display_name>Hot Water: Clothes Washer gal</display_name>
      <short_name>Hot Water: Clothes Washer gal</short_name>
      <description></description>
      <type>Double</type>
      <units></units>
      <model_dependent>false</model_dependent>
    </output>
    <output>
      <name>Hot Water: Dishwasher gal</name>
      <display_name>Hot Water: Dishwasher gal</display_name>
      <short_name>Hot Water: Dishwasher gal</short_name>
      <description></description>
      <type>Double</type>
      <units></units>
      <model_dependent>false</model_dependent>
    </output>
    <output>
      <name>Hot Water: Fixtures gal</name>
      <display_name>Hot Water: Fixtures gal</display_name>
      <short_name>Hot Water: Fixtures gal</short_name>
      <description></description>
      <type>Double</type>
      <units></units>
      <model_dependent>false</model_dependent>
    </output>
    <output>
      <name>Hot Water: Distribution Waste gal</name>
      <display_name>Hot Water: Distribution Waste gal</display_name>
      <short_name>Hot Water: Distribution Waste gal</short_name>
      <description></description>
      <type>Double</type>
      <units></units>
      <model_dependent>false</model_dependent>
    </output>
  </outputs>
  <provenances />
  <tags>
    <tag>Reporting.QAQC</tag>
  </tags>
  <attributes>
    <attribute>
      <name>Measure Type</name>
      <value>ReportingMeasure</value>
      <datatype>string</datatype>
    </attribute>
    <attribute>
      <name>Intended Software Tool</name>
      <value>OpenStudio Application</value>
      <datatype>string</datatype>
    </attribute>
    <attribute>
      <name>Intended Software Tool</name>
      <value>Parametric Analysis Tool</value>
      <datatype>string</datatype>
    </attribute>
  </attributes>
  <files>
    <file>
      <filename>constants.rb</filename>
      <filetype>rb</filetype>
      <usage_type>resource</usage_type>
      <checksum>96BA7082</checksum>
    </file>
    <file>
      <filename>output_report_test.rb</filename>
      <filetype>rb</filetype>
      <usage_type>test</usage_type>
      <checksum>BD084E2C</checksum>
    </file>
    <file>
      <version>
        <software_program>OpenStudio</software_program>
        <identifier>2.9.1</identifier>
        <min_compatible>2.9.1</min_compatible>
      </version>
      <filename>measure.rb</filename>
      <filetype>rb</filetype>
      <usage_type>script</usage_type>
<<<<<<< HEAD
      <checksum>74B118E0</checksum>
=======
      <checksum>56E2AA7C</checksum>
    </file>
    <file>
      <filename>output_report_test.rb</filename>
      <filetype>rb</filetype>
      <usage_type>test</usage_type>
      <checksum>29292967</checksum>
>>>>>>> ce175b30
    </file>
  </files>
</measure><|MERGE_RESOLUTION|>--- conflicted
+++ resolved
@@ -3,13 +3,8 @@
   <schema_version>3.0</schema_version>
   <name>report_simulation_output</name>
   <uid>df9d170c-c21a-4130-866d-0d46b06073fd</uid>
-<<<<<<< HEAD
-  <version_id>242f081b-d947-4dfd-84cc-68be0c2cce9f</version_id>
-  <version_modified>20220325T235608Z</version_modified>
-=======
-  <version_id>df62e338-049c-4a59-88e8-be4307a44564</version_id>
-  <version_modified>20220325T175631Z</version_modified>
->>>>>>> ce175b30
+  <version_id>f76d3a7b-4cc9-4311-b2ce-8ef8e70580dc</version_id>
+  <version_modified>20220326T005150Z</version_modified>
   <xml_checksum>9BF1E6AC</xml_checksum>
   <class_name>ReportSimulationOutput</class_name>
   <display_name>HPXML Simulation Output Report</display_name>
@@ -1585,12 +1580,6 @@
       <checksum>96BA7082</checksum>
     </file>
     <file>
-      <filename>output_report_test.rb</filename>
-      <filetype>rb</filetype>
-      <usage_type>test</usage_type>
-      <checksum>BD084E2C</checksum>
-    </file>
-    <file>
       <version>
         <software_program>OpenStudio</software_program>
         <identifier>2.9.1</identifier>
@@ -1599,17 +1588,13 @@
       <filename>measure.rb</filename>
       <filetype>rb</filetype>
       <usage_type>script</usage_type>
-<<<<<<< HEAD
-      <checksum>74B118E0</checksum>
-=======
-      <checksum>56E2AA7C</checksum>
+      <checksum>7C7A5E11</checksum>
     </file>
     <file>
       <filename>output_report_test.rb</filename>
       <filetype>rb</filetype>
       <usage_type>test</usage_type>
-      <checksum>29292967</checksum>
->>>>>>> ce175b30
+      <checksum>D0073E29</checksum>
     </file>
   </files>
 </measure>