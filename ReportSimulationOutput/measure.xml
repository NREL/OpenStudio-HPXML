<?xml version="1.0"?>
<measure>
  <schema_version>3.0</schema_version>
  <name>report_simulation_output</name>
  <uid>df9d170c-c21a-4130-866d-0d46b06073fd</uid>
<<<<<<< HEAD
  <version_id>0fa9bf46-19c2-40e2-ab91-5a6f9f24b940</version_id>
  <version_modified>20221018T152949Z</version_modified>
=======
  <version_id>8d0f44a7-cad9-4306-9a43-bef79d1511cd</version_id>
  <version_modified>20221018T164335Z</version_modified>
>>>>>>> 45cda3b1
  <xml_checksum>9BF1E6AC</xml_checksum>
  <class_name>ReportSimulationOutput</class_name>
  <display_name>HPXML Simulation Output Report</display_name>
  <description>Reports simulation outputs for residential HPXML-based models.</description>
  <modeler_description>Processes EnergyPlus simulation outputs in order to generate an annual output file and an optional timeseries output file.</modeler_description>
  <arguments>
    <argument>
      <name>output_format</name>
      <display_name>Output Format</display_name>
      <description>The file format of the annual (and timeseries, if requested) outputs. If 'csv_dview' is selected, the timeseries CSV file will include header rows that facilitate opening the file in the DView application.</description>
      <type>Choice</type>
      <required>false</required>
      <model_dependent>false</model_dependent>
      <default_value>csv</default_value>
      <choices>
        <choice>
          <value>csv</value>
          <display_name>csv</display_name>
        </choice>
        <choice>
          <value>json</value>
          <display_name>json</display_name>
        </choice>
        <choice>
          <value>msgpack</value>
          <display_name>msgpack</display_name>
        </choice>
        <choice>
          <value>csv_dview</value>
          <display_name>csv_dview</display_name>
        </choice>
      </choices>
    </argument>
    <argument>
      <name>timeseries_frequency</name>
      <display_name>Timeseries Reporting Frequency</display_name>
      <description>The frequency at which to report timeseries output data. Using 'none' will disable timeseries outputs.</description>
      <type>Choice</type>
      <required>false</required>
      <model_dependent>false</model_dependent>
      <default_value>none</default_value>
      <choices>
        <choice>
          <value>none</value>
          <display_name>none</display_name>
        </choice>
        <choice>
          <value>timestep</value>
          <display_name>timestep</display_name>
        </choice>
        <choice>
          <value>hourly</value>
          <display_name>hourly</display_name>
        </choice>
        <choice>
          <value>daily</value>
          <display_name>daily</display_name>
        </choice>
        <choice>
          <value>monthly</value>
          <display_name>monthly</display_name>
        </choice>
      </choices>
    </argument>
    <argument>
      <name>include_timeseries_total_consumptions</name>
      <display_name>Generate Timeseries Output: Total Consumptions</display_name>
      <description>Generates timeseries energy consumptions for building total.</description>
      <type>Boolean</type>
      <required>false</required>
      <model_dependent>false</model_dependent>
      <default_value>false</default_value>
      <choices>
        <choice>
          <value>true</value>
          <display_name>true</display_name>
        </choice>
        <choice>
          <value>false</value>
          <display_name>false</display_name>
        </choice>
      </choices>
    </argument>
    <argument>
      <name>include_timeseries_fuel_consumptions</name>
      <display_name>Generate Timeseries Output: Fuel Consumptions</display_name>
      <description>Generates timeseries energy consumptions for each fuel type.</description>
      <type>Boolean</type>
      <required>false</required>
      <model_dependent>false</model_dependent>
      <default_value>false</default_value>
      <choices>
        <choice>
          <value>true</value>
          <display_name>true</display_name>
        </choice>
        <choice>
          <value>false</value>
          <display_name>false</display_name>
        </choice>
      </choices>
    </argument>
    <argument>
      <name>include_timeseries_end_use_consumptions</name>
      <display_name>Generate Timeseries Output: End Use Consumptions</display_name>
      <description>Generates timeseries energy consumptions for each end use.</description>
      <type>Boolean</type>
      <required>false</required>
      <model_dependent>false</model_dependent>
      <default_value>false</default_value>
      <choices>
        <choice>
          <value>true</value>
          <display_name>true</display_name>
        </choice>
        <choice>
          <value>false</value>
          <display_name>false</display_name>
        </choice>
      </choices>
    </argument>
    <argument>
      <name>include_timeseries_emissions</name>
      <display_name>Generate Timeseries Output: Emissions</display_name>
      <description>Generates timeseries emissions. Requires the appropriate HPXML inputs to be specified.</description>
      <type>Boolean</type>
      <required>false</required>
      <model_dependent>false</model_dependent>
      <default_value>false</default_value>
      <choices>
        <choice>
          <value>true</value>
          <display_name>true</display_name>
        </choice>
        <choice>
          <value>false</value>
          <display_name>false</display_name>
        </choice>
      </choices>
    </argument>
    <argument>
      <name>include_timeseries_emission_fuels</name>
      <display_name>Generate Timeseries Output: Emissions</display_name>
      <description>Generates timeseries emissions for each fuel type. Requires the appropriate HPXML inputs to be specified.</description>
      <type>Boolean</type>
      <required>false</required>
      <model_dependent>false</model_dependent>
      <default_value>false</default_value>
      <choices>
        <choice>
          <value>true</value>
          <display_name>true</display_name>
        </choice>
        <choice>
          <value>false</value>
          <display_name>false</display_name>
        </choice>
      </choices>
    </argument>
    <argument>
      <name>include_timeseries_emission_end_uses</name>
      <display_name>Generate Timeseries Output: Emission End Uses</display_name>
      <description>Generates timeseries emissions for each end use. Requires the appropriate HPXML inputs to be specified.</description>
      <type>Boolean</type>
      <required>false</required>
      <model_dependent>false</model_dependent>
      <default_value>false</default_value>
      <choices>
        <choice>
          <value>true</value>
          <display_name>true</display_name>
        </choice>
        <choice>
          <value>false</value>
          <display_name>false</display_name>
        </choice>
      </choices>
    </argument>
    <argument>
      <name>include_timeseries_hot_water_uses</name>
      <display_name>Generate Timeseries Output: Hot Water Uses</display_name>
      <description>Generates timeseries hot water usages for each end use.</description>
      <type>Boolean</type>
      <required>false</required>
      <model_dependent>false</model_dependent>
      <default_value>false</default_value>
      <choices>
        <choice>
          <value>true</value>
          <display_name>true</display_name>
        </choice>
        <choice>
          <value>false</value>
          <display_name>false</display_name>
        </choice>
      </choices>
    </argument>
    <argument>
      <name>include_timeseries_total_loads</name>
      <display_name>Generate Timeseries Output: Total Loads</display_name>
      <description>Generates timeseries total heating, cooling, and hot water loads.</description>
      <type>Boolean</type>
      <required>false</required>
      <model_dependent>false</model_dependent>
      <default_value>false</default_value>
      <choices>
        <choice>
          <value>true</value>
          <display_name>true</display_name>
        </choice>
        <choice>
          <value>false</value>
          <display_name>false</display_name>
        </choice>
      </choices>
    </argument>
    <argument>
      <name>include_timeseries_component_loads</name>
      <display_name>Generate Timeseries Output: Component Loads</display_name>
      <description>Generates timeseries heating and cooling loads disaggregated by component type.</description>
      <type>Boolean</type>
      <required>false</required>
      <model_dependent>false</model_dependent>
      <default_value>false</default_value>
      <choices>
        <choice>
          <value>true</value>
          <display_name>true</display_name>
        </choice>
        <choice>
          <value>false</value>
          <display_name>false</display_name>
        </choice>
      </choices>
    </argument>
    <argument>
      <name>include_timeseries_unmet_hours</name>
      <display_name>Generate Timeseries Output: Unmet Hours</display_name>
      <description>Generates timeseries unmet hours for heating and cooling.</description>
      <type>Boolean</type>
      <required>false</required>
      <model_dependent>false</model_dependent>
      <default_value>false</default_value>
      <choices>
        <choice>
          <value>true</value>
          <display_name>true</display_name>
        </choice>
        <choice>
          <value>false</value>
          <display_name>false</display_name>
        </choice>
      </choices>
    </argument>
    <argument>
      <name>include_timeseries_zone_temperatures</name>
      <display_name>Generate Timeseries Output: Zone Temperatures</display_name>
      <description>Generates timeseries temperatures for each thermal zone.</description>
      <type>Boolean</type>
      <required>false</required>
      <model_dependent>false</model_dependent>
      <default_value>false</default_value>
      <choices>
        <choice>
          <value>true</value>
          <display_name>true</display_name>
        </choice>
        <choice>
          <value>false</value>
          <display_name>false</display_name>
        </choice>
      </choices>
    </argument>
    <argument>
      <name>include_timeseries_airflows</name>
      <display_name>Generate Timeseries Output: Airflows</display_name>
      <description>Generates timeseries airflows.</description>
      <type>Boolean</type>
      <required>false</required>
      <model_dependent>false</model_dependent>
      <default_value>false</default_value>
      <choices>
        <choice>
          <value>true</value>
          <display_name>true</display_name>
        </choice>
        <choice>
          <value>false</value>
          <display_name>false</display_name>
        </choice>
      </choices>
    </argument>
    <argument>
      <name>include_timeseries_weather</name>
      <display_name>Generate Timeseries Output: Weather</display_name>
      <description>Generates timeseries weather data.</description>
      <type>Boolean</type>
      <required>false</required>
      <model_dependent>false</model_dependent>
      <default_value>false</default_value>
      <choices>
        <choice>
          <value>true</value>
          <display_name>true</display_name>
        </choice>
        <choice>
          <value>false</value>
          <display_name>false</display_name>
        </choice>
      </choices>
    </argument>
    <argument>
      <name>timeseries_timestamp_convention</name>
      <display_name>Generate Timeseries Output: Timestamp Convention</display_name>
      <description>Determines whether timeseries timestamps use the start-of-timestep or end-of-timestep convention. Doesn't apply if the output format is 'csv_dview'.</description>
      <type>Choice</type>
      <required>false</required>
      <model_dependent>false</model_dependent>
      <default_value>start</default_value>
      <choices>
        <choice>
          <value>start</value>
          <display_name>start</display_name>
        </choice>
        <choice>
          <value>end</value>
          <display_name>end</display_name>
        </choice>
      </choices>
    </argument>
    <argument>
      <name>add_timeseries_dst_column</name>
      <display_name>Generate Timeseries Output: Add TimeDST Column</display_name>
      <description>Optionally add, in addition to the default local standard Time column, a local clock TimeDST column. Requires that daylight saving time is enabled.</description>
      <type>Boolean</type>
      <required>false</required>
      <model_dependent>false</model_dependent>
      <default_value>false</default_value>
      <choices>
        <choice>
          <value>true</value>
          <display_name>true</display_name>
        </choice>
        <choice>
          <value>false</value>
          <display_name>false</display_name>
        </choice>
      </choices>
    </argument>
    <argument>
      <name>add_timeseries_utc_column</name>
      <display_name>Generate Timeseries Output: Add TimeUTC Column</display_name>
      <description>Optionally add, in addition to the default local standard Time column, a local clock TimeUTC column. If the time zone UTC offset is not provided in the HPXML file, the time zone in the EPW header will be used.</description>
      <type>Boolean</type>
      <required>false</required>
      <model_dependent>false</model_dependent>
      <default_value>false</default_value>
      <choices>
        <choice>
          <value>true</value>
          <display_name>true</display_name>
        </choice>
        <choice>
          <value>false</value>
          <display_name>false</display_name>
        </choice>
      </choices>
    </argument>
    <argument>
      <name>user_output_variables</name>
      <display_name>Generate Timeseries Output: EnergyPlus Output Variables</display_name>
      <description>Optionally generates timeseries EnergyPlus output variables. If multiple output variables are desired, use a comma-separated list. Do not include key values; by default all key values will be requested. Example: "Zone People Occupant Count, Zone People Total Heating Energy"</description>
      <type>String</type>
      <required>false</required>
      <model_dependent>false</model_dependent>
    </argument>
    <argument>
      <name>generate_eri_outputs</name>
      <display_name>Generate ERI Outputs</display_name>
      <description>Optionally generate additional outputs needed for Energy Rating Index (ERI) calculations.</description>
      <type>Boolean</type>
      <required>false</required>
      <model_dependent>false</model_dependent>
      <choices>
        <choice>
          <value>true</value>
          <display_name>true</display_name>
        </choice>
        <choice>
          <value>false</value>
          <display_name>false</display_name>
        </choice>
      </choices>
    </argument>
    <argument>
      <name>annual_output_file_name</name>
      <display_name>Annual Output File Name</display_name>
      <description>If not provided, defaults to 'results_annual.csv' (or 'results_annual.json' or 'results_annual.msgpack').</description>
      <type>String</type>
      <required>false</required>
      <model_dependent>false</model_dependent>
    </argument>
    <argument>
      <name>timeseries_output_file_name</name>
      <display_name>Timeseries Output File Name</display_name>
      <description>If not provided, defaults to 'results_timeseries.csv' (or 'results_timeseries.json' or 'results_timeseries.msgpack').</description>
      <type>String</type>
      <required>false</required>
      <model_dependent>false</model_dependent>
    </argument>
  </arguments>
  <outputs>
    <output>
      <name>Energy Use: Total MBtu</name>
      <display_name>Energy Use: Total MBtu</display_name>
      <short_name>Energy Use: Total MBtu</short_name>
      <type>Double</type>
      <model_dependent>false</model_dependent>
    </output>
    <output>
      <name>Energy Use: Net MBtu</name>
      <display_name>Energy Use: Net MBtu</display_name>
      <short_name>Energy Use: Net MBtu</short_name>
      <type>Double</type>
      <model_dependent>false</model_dependent>
    </output>
    <output>
      <name>Fuel Use: Electricity: Total MBtu</name>
      <display_name>Fuel Use: Electricity: Total MBtu</display_name>
      <short_name>Fuel Use: Electricity: Total MBtu</short_name>
      <type>Double</type>
      <model_dependent>false</model_dependent>
    </output>
    <output>
      <name>Fuel Use: Natural Gas: Total MBtu</name>
      <display_name>Fuel Use: Natural Gas: Total MBtu</display_name>
      <short_name>Fuel Use: Natural Gas: Total MBtu</short_name>
      <type>Double</type>
      <model_dependent>false</model_dependent>
    </output>
    <output>
      <name>Fuel Use: Fuel Oil: Total MBtu</name>
      <display_name>Fuel Use: Fuel Oil: Total MBtu</display_name>
      <short_name>Fuel Use: Fuel Oil: Total MBtu</short_name>
      <type>Double</type>
      <model_dependent>false</model_dependent>
    </output>
    <output>
      <name>Fuel Use: Propane: Total MBtu</name>
      <display_name>Fuel Use: Propane: Total MBtu</display_name>
      <short_name>Fuel Use: Propane: Total MBtu</short_name>
      <type>Double</type>
      <model_dependent>false</model_dependent>
    </output>
    <output>
      <name>Fuel Use: Wood Cord: Total MBtu</name>
      <display_name>Fuel Use: Wood Cord: Total MBtu</display_name>
      <short_name>Fuel Use: Wood Cord: Total MBtu</short_name>
      <type>Double</type>
      <model_dependent>false</model_dependent>
    </output>
    <output>
      <name>Fuel Use: Wood Pellets: Total MBtu</name>
      <display_name>Fuel Use: Wood Pellets: Total MBtu</display_name>
      <short_name>Fuel Use: Wood Pellets: Total MBtu</short_name>
      <type>Double</type>
      <model_dependent>false</model_dependent>
    </output>
    <output>
      <name>Fuel Use: Coal: Total MBtu</name>
      <display_name>Fuel Use: Coal: Total MBtu</display_name>
      <short_name>Fuel Use: Coal: Total MBtu</short_name>
      <type>Double</type>
      <model_dependent>false</model_dependent>
    </output>
    <output>
      <name>End Use: Electricity: Heating MBtu</name>
      <display_name>End Use: Electricity: Heating MBtu</display_name>
      <short_name>End Use: Electricity: Heating MBtu</short_name>
      <type>Double</type>
      <model_dependent>false</model_dependent>
    </output>
    <output>
      <name>End Use: Electricity: Heating Heat Pump Backup MBtu</name>
      <display_name>End Use: Electricity: Heating Heat Pump Backup MBtu</display_name>
      <short_name>End Use: Electricity: Heating Heat Pump Backup MBtu</short_name>
      <type>Double</type>
      <model_dependent>false</model_dependent>
    </output>
    <output>
      <name>End Use: Electricity: Heating Fans/Pumps MBtu</name>
      <display_name>End Use: Electricity: Heating Fans/Pumps MBtu</display_name>
      <short_name>End Use: Electricity: Heating Fans/Pumps MBtu</short_name>
      <type>Double</type>
      <model_dependent>false</model_dependent>
    </output>
    <output>
      <name>End Use: Electricity: Cooling MBtu</name>
      <display_name>End Use: Electricity: Cooling MBtu</display_name>
      <short_name>End Use: Electricity: Cooling MBtu</short_name>
      <type>Double</type>
      <model_dependent>false</model_dependent>
    </output>
    <output>
      <name>End Use: Electricity: Cooling Fans/Pumps MBtu</name>
      <display_name>End Use: Electricity: Cooling Fans/Pumps MBtu</display_name>
      <short_name>End Use: Electricity: Cooling Fans/Pumps MBtu</short_name>
      <type>Double</type>
      <model_dependent>false</model_dependent>
    </output>
    <output>
      <name>End Use: Electricity: Hot Water MBtu</name>
      <display_name>End Use: Electricity: Hot Water MBtu</display_name>
      <short_name>End Use: Electricity: Hot Water MBtu</short_name>
      <type>Double</type>
      <model_dependent>false</model_dependent>
    </output>
    <output>
      <name>End Use: Electricity: Hot Water Recirc Pump MBtu</name>
      <display_name>End Use: Electricity: Hot Water Recirc Pump MBtu</display_name>
      <short_name>End Use: Electricity: Hot Water Recirc Pump MBtu</short_name>
      <type>Double</type>
      <model_dependent>false</model_dependent>
    </output>
    <output>
      <name>End Use: Electricity: Hot Water Solar Thermal Pump MBtu</name>
      <display_name>End Use: Electricity: Hot Water Solar Thermal Pump MBtu</display_name>
      <short_name>End Use: Electricity: Hot Water Solar Thermal Pump MBtu</short_name>
      <type>Double</type>
      <model_dependent>false</model_dependent>
    </output>
    <output>
      <name>End Use: Electricity: Lighting Interior MBtu</name>
      <display_name>End Use: Electricity: Lighting Interior MBtu</display_name>
      <short_name>End Use: Electricity: Lighting Interior MBtu</short_name>
      <type>Double</type>
      <model_dependent>false</model_dependent>
    </output>
    <output>
      <name>End Use: Electricity: Lighting Garage MBtu</name>
      <display_name>End Use: Electricity: Lighting Garage MBtu</display_name>
      <short_name>End Use: Electricity: Lighting Garage MBtu</short_name>
      <type>Double</type>
      <model_dependent>false</model_dependent>
    </output>
    <output>
      <name>End Use: Electricity: Lighting Exterior MBtu</name>
      <display_name>End Use: Electricity: Lighting Exterior MBtu</display_name>
      <short_name>End Use: Electricity: Lighting Exterior MBtu</short_name>
      <type>Double</type>
      <model_dependent>false</model_dependent>
    </output>
    <output>
      <name>End Use: Electricity: Mech Vent MBtu</name>
      <display_name>End Use: Electricity: Mech Vent MBtu</display_name>
      <short_name>End Use: Electricity: Mech Vent MBtu</short_name>
      <type>Double</type>
      <model_dependent>false</model_dependent>
    </output>
    <output>
      <name>End Use: Electricity: Mech Vent Preheating MBtu</name>
      <display_name>End Use: Electricity: Mech Vent Preheating MBtu</display_name>
      <short_name>End Use: Electricity: Mech Vent Preheating MBtu</short_name>
      <type>Double</type>
      <model_dependent>false</model_dependent>
    </output>
    <output>
      <name>End Use: Electricity: Mech Vent Precooling MBtu</name>
      <display_name>End Use: Electricity: Mech Vent Precooling MBtu</display_name>
      <short_name>End Use: Electricity: Mech Vent Precooling MBtu</short_name>
      <type>Double</type>
      <model_dependent>false</model_dependent>
    </output>
    <output>
      <name>End Use: Electricity: Whole House Fan MBtu</name>
      <display_name>End Use: Electricity: Whole House Fan MBtu</display_name>
      <short_name>End Use: Electricity: Whole House Fan MBtu</short_name>
      <type>Double</type>
      <model_dependent>false</model_dependent>
    </output>
    <output>
      <name>End Use: Electricity: Refrigerator MBtu</name>
      <display_name>End Use: Electricity: Refrigerator MBtu</display_name>
      <short_name>End Use: Electricity: Refrigerator MBtu</short_name>
      <type>Double</type>
      <model_dependent>false</model_dependent>
    </output>
    <output>
      <name>End Use: Electricity: Freezer MBtu</name>
      <display_name>End Use: Electricity: Freezer MBtu</display_name>
      <short_name>End Use: Electricity: Freezer MBtu</short_name>
      <type>Double</type>
      <model_dependent>false</model_dependent>
    </output>
    <output>
      <name>End Use: Electricity: Dehumidifier MBtu</name>
      <display_name>End Use: Electricity: Dehumidifier MBtu</display_name>
      <short_name>End Use: Electricity: Dehumidifier MBtu</short_name>
      <type>Double</type>
      <model_dependent>false</model_dependent>
    </output>
    <output>
      <name>End Use: Electricity: Dishwasher MBtu</name>
      <display_name>End Use: Electricity: Dishwasher MBtu</display_name>
      <short_name>End Use: Electricity: Dishwasher MBtu</short_name>
      <type>Double</type>
      <model_dependent>false</model_dependent>
    </output>
    <output>
      <name>End Use: Electricity: Clothes Washer MBtu</name>
      <display_name>End Use: Electricity: Clothes Washer MBtu</display_name>
      <short_name>End Use: Electricity: Clothes Washer MBtu</short_name>
      <type>Double</type>
      <model_dependent>false</model_dependent>
    </output>
    <output>
      <name>End Use: Electricity: Clothes Dryer MBtu</name>
      <display_name>End Use: Electricity: Clothes Dryer MBtu</display_name>
      <short_name>End Use: Electricity: Clothes Dryer MBtu</short_name>
      <type>Double</type>
      <model_dependent>false</model_dependent>
    </output>
    <output>
      <name>End Use: Electricity: Range/Oven MBtu</name>
      <display_name>End Use: Electricity: Range/Oven MBtu</display_name>
      <short_name>End Use: Electricity: Range/Oven MBtu</short_name>
      <type>Double</type>
      <model_dependent>false</model_dependent>
    </output>
    <output>
      <name>End Use: Electricity: Ceiling Fan MBtu</name>
      <display_name>End Use: Electricity: Ceiling Fan MBtu</display_name>
      <short_name>End Use: Electricity: Ceiling Fan MBtu</short_name>
      <type>Double</type>
      <model_dependent>false</model_dependent>
    </output>
    <output>
      <name>End Use: Electricity: Television MBtu</name>
      <display_name>End Use: Electricity: Television MBtu</display_name>
      <short_name>End Use: Electricity: Television MBtu</short_name>
      <type>Double</type>
      <model_dependent>false</model_dependent>
    </output>
    <output>
      <name>End Use: Electricity: Plug Loads MBtu</name>
      <display_name>End Use: Electricity: Plug Loads MBtu</display_name>
      <short_name>End Use: Electricity: Plug Loads MBtu</short_name>
      <type>Double</type>
      <model_dependent>false</model_dependent>
    </output>
    <output>
      <name>End Use: Electricity: Electric Vehicle Charging MBtu</name>
      <display_name>End Use: Electricity: Electric Vehicle Charging MBtu</display_name>
      <short_name>End Use: Electricity: Electric Vehicle Charging MBtu</short_name>
      <type>Double</type>
      <model_dependent>false</model_dependent>
    </output>
    <output>
      <name>End Use: Electricity: Well Pump MBtu</name>
      <display_name>End Use: Electricity: Well Pump MBtu</display_name>
      <short_name>End Use: Electricity: Well Pump MBtu</short_name>
      <type>Double</type>
      <model_dependent>false</model_dependent>
    </output>
    <output>
      <name>End Use: Electricity: Pool Heater MBtu</name>
      <display_name>End Use: Electricity: Pool Heater MBtu</display_name>
      <short_name>End Use: Electricity: Pool Heater MBtu</short_name>
      <type>Double</type>
      <model_dependent>false</model_dependent>
    </output>
    <output>
      <name>End Use: Electricity: Pool Pump MBtu</name>
      <display_name>End Use: Electricity: Pool Pump MBtu</display_name>
      <short_name>End Use: Electricity: Pool Pump MBtu</short_name>
      <type>Double</type>
      <model_dependent>false</model_dependent>
    </output>
    <output>
      <name>End Use: Electricity: Hot Tub Heater MBtu</name>
      <display_name>End Use: Electricity: Hot Tub Heater MBtu</display_name>
      <short_name>End Use: Electricity: Hot Tub Heater MBtu</short_name>
      <type>Double</type>
      <model_dependent>false</model_dependent>
    </output>
    <output>
      <name>End Use: Electricity: Hot Tub Pump MBtu</name>
      <display_name>End Use: Electricity: Hot Tub Pump MBtu</display_name>
      <short_name>End Use: Electricity: Hot Tub Pump MBtu</short_name>
      <type>Double</type>
      <model_dependent>false</model_dependent>
    </output>
    <output>
      <name>End Use: Electricity: PV MBtu</name>
      <display_name>End Use: Electricity: PV MBtu</display_name>
      <short_name>End Use: Electricity: PV MBtu</short_name>
      <type>Double</type>
      <model_dependent>false</model_dependent>
    </output>
    <output>
      <name>End Use: Electricity: Generator MBtu</name>
      <display_name>End Use: Electricity: Generator MBtu</display_name>
      <short_name>End Use: Electricity: Generator MBtu</short_name>
      <type>Double</type>
      <model_dependent>false</model_dependent>
    </output>
    <output>
      <name>End Use: Natural Gas: Heating MBtu</name>
      <display_name>End Use: Natural Gas: Heating MBtu</display_name>
      <short_name>End Use: Natural Gas: Heating MBtu</short_name>
      <type>Double</type>
      <model_dependent>false</model_dependent>
    </output>
    <output>
      <name>End Use: Natural Gas: Heating Heat Pump Backup MBtu</name>
      <display_name>End Use: Natural Gas: Heating Heat Pump Backup MBtu</display_name>
      <short_name>End Use: Natural Gas: Heating Heat Pump Backup MBtu</short_name>
      <type>Double</type>
      <model_dependent>false</model_dependent>
    </output>
    <output>
      <name>End Use: Natural Gas: Hot Water MBtu</name>
      <display_name>End Use: Natural Gas: Hot Water MBtu</display_name>
      <short_name>End Use: Natural Gas: Hot Water MBtu</short_name>
      <type>Double</type>
      <model_dependent>false</model_dependent>
    </output>
    <output>
      <name>End Use: Natural Gas: Clothes Dryer MBtu</name>
      <display_name>End Use: Natural Gas: Clothes Dryer MBtu</display_name>
      <short_name>End Use: Natural Gas: Clothes Dryer MBtu</short_name>
      <type>Double</type>
      <model_dependent>false</model_dependent>
    </output>
    <output>
      <name>End Use: Natural Gas: Range/Oven MBtu</name>
      <display_name>End Use: Natural Gas: Range/Oven MBtu</display_name>
      <short_name>End Use: Natural Gas: Range/Oven MBtu</short_name>
      <type>Double</type>
      <model_dependent>false</model_dependent>
    </output>
    <output>
      <name>End Use: Natural Gas: Mech Vent Preheating MBtu</name>
      <display_name>End Use: Natural Gas: Mech Vent Preheating MBtu</display_name>
      <short_name>End Use: Natural Gas: Mech Vent Preheating MBtu</short_name>
      <type>Double</type>
      <model_dependent>false</model_dependent>
    </output>
    <output>
      <name>End Use: Natural Gas: Pool Heater MBtu</name>
      <display_name>End Use: Natural Gas: Pool Heater MBtu</display_name>
      <short_name>End Use: Natural Gas: Pool Heater MBtu</short_name>
      <type>Double</type>
      <model_dependent>false</model_dependent>
    </output>
    <output>
      <name>End Use: Natural Gas: Hot Tub Heater MBtu</name>
      <display_name>End Use: Natural Gas: Hot Tub Heater MBtu</display_name>
      <short_name>End Use: Natural Gas: Hot Tub Heater MBtu</short_name>
      <type>Double</type>
      <model_dependent>false</model_dependent>
    </output>
    <output>
      <name>End Use: Natural Gas: Grill MBtu</name>
      <display_name>End Use: Natural Gas: Grill MBtu</display_name>
      <short_name>End Use: Natural Gas: Grill MBtu</short_name>
      <type>Double</type>
      <model_dependent>false</model_dependent>
    </output>
    <output>
      <name>End Use: Natural Gas: Lighting MBtu</name>
      <display_name>End Use: Natural Gas: Lighting MBtu</display_name>
      <short_name>End Use: Natural Gas: Lighting MBtu</short_name>
      <type>Double</type>
      <model_dependent>false</model_dependent>
    </output>
    <output>
      <name>End Use: Natural Gas: Fireplace MBtu</name>
      <display_name>End Use: Natural Gas: Fireplace MBtu</display_name>
      <short_name>End Use: Natural Gas: Fireplace MBtu</short_name>
      <type>Double</type>
      <model_dependent>false</model_dependent>
    </output>
    <output>
      <name>End Use: Natural Gas: Generator MBtu</name>
      <display_name>End Use: Natural Gas: Generator MBtu</display_name>
      <short_name>End Use: Natural Gas: Generator MBtu</short_name>
      <type>Double</type>
      <model_dependent>false</model_dependent>
    </output>
    <output>
      <name>End Use: Fuel Oil: Heating MBtu</name>
      <display_name>End Use: Fuel Oil: Heating MBtu</display_name>
      <short_name>End Use: Fuel Oil: Heating MBtu</short_name>
      <type>Double</type>
      <model_dependent>false</model_dependent>
    </output>
    <output>
      <name>End Use: Fuel Oil: Heating Heat Pump Backup MBtu</name>
      <display_name>End Use: Fuel Oil: Heating Heat Pump Backup MBtu</display_name>
      <short_name>End Use: Fuel Oil: Heating Heat Pump Backup MBtu</short_name>
      <type>Double</type>
      <model_dependent>false</model_dependent>
    </output>
    <output>
      <name>End Use: Fuel Oil: Hot Water MBtu</name>
      <display_name>End Use: Fuel Oil: Hot Water MBtu</display_name>
      <short_name>End Use: Fuel Oil: Hot Water MBtu</short_name>
      <type>Double</type>
      <model_dependent>false</model_dependent>
    </output>
    <output>
      <name>End Use: Fuel Oil: Clothes Dryer MBtu</name>
      <display_name>End Use: Fuel Oil: Clothes Dryer MBtu</display_name>
      <short_name>End Use: Fuel Oil: Clothes Dryer MBtu</short_name>
      <type>Double</type>
      <model_dependent>false</model_dependent>
    </output>
    <output>
      <name>End Use: Fuel Oil: Range/Oven MBtu</name>
      <display_name>End Use: Fuel Oil: Range/Oven MBtu</display_name>
      <short_name>End Use: Fuel Oil: Range/Oven MBtu</short_name>
      <type>Double</type>
      <model_dependent>false</model_dependent>
    </output>
    <output>
      <name>End Use: Fuel Oil: Mech Vent Preheating MBtu</name>
      <display_name>End Use: Fuel Oil: Mech Vent Preheating MBtu</display_name>
      <short_name>End Use: Fuel Oil: Mech Vent Preheating MBtu</short_name>
      <type>Double</type>
      <model_dependent>false</model_dependent>
    </output>
    <output>
      <name>End Use: Fuel Oil: Grill MBtu</name>
      <display_name>End Use: Fuel Oil: Grill MBtu</display_name>
      <short_name>End Use: Fuel Oil: Grill MBtu</short_name>
      <type>Double</type>
      <model_dependent>false</model_dependent>
    </output>
    <output>
      <name>End Use: Fuel Oil: Lighting MBtu</name>
      <display_name>End Use: Fuel Oil: Lighting MBtu</display_name>
      <short_name>End Use: Fuel Oil: Lighting MBtu</short_name>
      <type>Double</type>
      <model_dependent>false</model_dependent>
    </output>
    <output>
      <name>End Use: Fuel Oil: Fireplace MBtu</name>
      <display_name>End Use: Fuel Oil: Fireplace MBtu</display_name>
      <short_name>End Use: Fuel Oil: Fireplace MBtu</short_name>
      <type>Double</type>
      <model_dependent>false</model_dependent>
    </output>
    <output>
      <name>End Use: Fuel Oil: Generator MBtu</name>
      <display_name>End Use: Fuel Oil: Generator MBtu</display_name>
      <short_name>End Use: Fuel Oil: Generator MBtu</short_name>
      <type>Double</type>
      <model_dependent>false</model_dependent>
    </output>
    <output>
      <name>End Use: Propane: Heating MBtu</name>
      <display_name>End Use: Propane: Heating MBtu</display_name>
      <short_name>End Use: Propane: Heating MBtu</short_name>
      <type>Double</type>
      <model_dependent>false</model_dependent>
    </output>
    <output>
      <name>End Use: Propane: Heating Heat Pump Backup MBtu</name>
      <display_name>End Use: Propane: Heating Heat Pump Backup MBtu</display_name>
      <short_name>End Use: Propane: Heating Heat Pump Backup MBtu</short_name>
      <type>Double</type>
      <model_dependent>false</model_dependent>
    </output>
    <output>
      <name>End Use: Propane: Hot Water MBtu</name>
      <display_name>End Use: Propane: Hot Water MBtu</display_name>
      <short_name>End Use: Propane: Hot Water MBtu</short_name>
      <type>Double</type>
      <model_dependent>false</model_dependent>
    </output>
    <output>
      <name>End Use: Propane: Clothes Dryer MBtu</name>
      <display_name>End Use: Propane: Clothes Dryer MBtu</display_name>
      <short_name>End Use: Propane: Clothes Dryer MBtu</short_name>
      <type>Double</type>
      <model_dependent>false</model_dependent>
    </output>
    <output>
      <name>End Use: Propane: Range/Oven MBtu</name>
      <display_name>End Use: Propane: Range/Oven MBtu</display_name>
      <short_name>End Use: Propane: Range/Oven MBtu</short_name>
      <type>Double</type>
      <model_dependent>false</model_dependent>
    </output>
    <output>
      <name>End Use: Propane: Mech Vent Preheating MBtu</name>
      <display_name>End Use: Propane: Mech Vent Preheating MBtu</display_name>
      <short_name>End Use: Propane: Mech Vent Preheating MBtu</short_name>
      <type>Double</type>
      <model_dependent>false</model_dependent>
    </output>
    <output>
      <name>End Use: Propane: Grill MBtu</name>
      <display_name>End Use: Propane: Grill MBtu</display_name>
      <short_name>End Use: Propane: Grill MBtu</short_name>
      <type>Double</type>
      <model_dependent>false</model_dependent>
    </output>
    <output>
      <name>End Use: Propane: Lighting MBtu</name>
      <display_name>End Use: Propane: Lighting MBtu</display_name>
      <short_name>End Use: Propane: Lighting MBtu</short_name>
      <type>Double</type>
      <model_dependent>false</model_dependent>
    </output>
    <output>
      <name>End Use: Propane: Fireplace MBtu</name>
      <display_name>End Use: Propane: Fireplace MBtu</display_name>
      <short_name>End Use: Propane: Fireplace MBtu</short_name>
      <type>Double</type>
      <model_dependent>false</model_dependent>
    </output>
    <output>
      <name>End Use: Propane: Generator MBtu</name>
      <display_name>End Use: Propane: Generator MBtu</display_name>
      <short_name>End Use: Propane: Generator MBtu</short_name>
      <type>Double</type>
      <model_dependent>false</model_dependent>
    </output>
    <output>
      <name>End Use: Wood Cord: Heating MBtu</name>
      <display_name>End Use: Wood Cord: Heating MBtu</display_name>
      <short_name>End Use: Wood Cord: Heating MBtu</short_name>
      <type>Double</type>
      <model_dependent>false</model_dependent>
    </output>
    <output>
      <name>End Use: Wood Cord: Heating Heat Pump Backup MBtu</name>
      <display_name>End Use: Wood Cord: Heating Heat Pump Backup MBtu</display_name>
      <short_name>End Use: Wood Cord: Heating Heat Pump Backup MBtu</short_name>
      <type>Double</type>
      <model_dependent>false</model_dependent>
    </output>
    <output>
      <name>End Use: Wood Cord: Hot Water MBtu</name>
      <display_name>End Use: Wood Cord: Hot Water MBtu</display_name>
      <short_name>End Use: Wood Cord: Hot Water MBtu</short_name>
      <type>Double</type>
      <model_dependent>false</model_dependent>
    </output>
    <output>
      <name>End Use: Wood Cord: Clothes Dryer MBtu</name>
      <display_name>End Use: Wood Cord: Clothes Dryer MBtu</display_name>
      <short_name>End Use: Wood Cord: Clothes Dryer MBtu</short_name>
      <type>Double</type>
      <model_dependent>false</model_dependent>
    </output>
    <output>
      <name>End Use: Wood Cord: Range/Oven MBtu</name>
      <display_name>End Use: Wood Cord: Range/Oven MBtu</display_name>
      <short_name>End Use: Wood Cord: Range/Oven MBtu</short_name>
      <type>Double</type>
      <model_dependent>false</model_dependent>
    </output>
    <output>
      <name>End Use: Wood Cord: Mech Vent Preheating MBtu</name>
      <display_name>End Use: Wood Cord: Mech Vent Preheating MBtu</display_name>
      <short_name>End Use: Wood Cord: Mech Vent Preheating MBtu</short_name>
      <type>Double</type>
      <model_dependent>false</model_dependent>
    </output>
    <output>
      <name>End Use: Wood Cord: Grill MBtu</name>
      <display_name>End Use: Wood Cord: Grill MBtu</display_name>
      <short_name>End Use: Wood Cord: Grill MBtu</short_name>
      <type>Double</type>
      <model_dependent>false</model_dependent>
    </output>
    <output>
      <name>End Use: Wood Cord: Lighting MBtu</name>
      <display_name>End Use: Wood Cord: Lighting MBtu</display_name>
      <short_name>End Use: Wood Cord: Lighting MBtu</short_name>
      <type>Double</type>
      <model_dependent>false</model_dependent>
    </output>
    <output>
      <name>End Use: Wood Cord: Fireplace MBtu</name>
      <display_name>End Use: Wood Cord: Fireplace MBtu</display_name>
      <short_name>End Use: Wood Cord: Fireplace MBtu</short_name>
      <type>Double</type>
      <model_dependent>false</model_dependent>
    </output>
    <output>
      <name>End Use: Wood Cord: Generator MBtu</name>
      <display_name>End Use: Wood Cord: Generator MBtu</display_name>
      <short_name>End Use: Wood Cord: Generator MBtu</short_name>
      <type>Double</type>
      <model_dependent>false</model_dependent>
    </output>
    <output>
      <name>End Use: Wood Pellets: Heating MBtu</name>
      <display_name>End Use: Wood Pellets: Heating MBtu</display_name>
      <short_name>End Use: Wood Pellets: Heating MBtu</short_name>
      <type>Double</type>
      <model_dependent>false</model_dependent>
    </output>
    <output>
      <name>End Use: Wood Pellets: Heating Heat Pump Backup MBtu</name>
      <display_name>End Use: Wood Pellets: Heating Heat Pump Backup MBtu</display_name>
      <short_name>End Use: Wood Pellets: Heating Heat Pump Backup MBtu</short_name>
      <type>Double</type>
      <model_dependent>false</model_dependent>
    </output>
    <output>
      <name>End Use: Wood Pellets: Hot Water MBtu</name>
      <display_name>End Use: Wood Pellets: Hot Water MBtu</display_name>
      <short_name>End Use: Wood Pellets: Hot Water MBtu</short_name>
      <type>Double</type>
      <model_dependent>false</model_dependent>
    </output>
    <output>
      <name>End Use: Wood Pellets: Clothes Dryer MBtu</name>
      <display_name>End Use: Wood Pellets: Clothes Dryer MBtu</display_name>
      <short_name>End Use: Wood Pellets: Clothes Dryer MBtu</short_name>
      <type>Double</type>
      <model_dependent>false</model_dependent>
    </output>
    <output>
      <name>End Use: Wood Pellets: Range/Oven MBtu</name>
      <display_name>End Use: Wood Pellets: Range/Oven MBtu</display_name>
      <short_name>End Use: Wood Pellets: Range/Oven MBtu</short_name>
      <type>Double</type>
      <model_dependent>false</model_dependent>
    </output>
    <output>
      <name>End Use: Wood Pellets: Mech Vent Preheating MBtu</name>
      <display_name>End Use: Wood Pellets: Mech Vent Preheating MBtu</display_name>
      <short_name>End Use: Wood Pellets: Mech Vent Preheating MBtu</short_name>
      <type>Double</type>
      <model_dependent>false</model_dependent>
    </output>
    <output>
      <name>End Use: Wood Pellets: Grill MBtu</name>
      <display_name>End Use: Wood Pellets: Grill MBtu</display_name>
      <short_name>End Use: Wood Pellets: Grill MBtu</short_name>
      <type>Double</type>
      <model_dependent>false</model_dependent>
    </output>
    <output>
      <name>End Use: Wood Pellets: Lighting MBtu</name>
      <display_name>End Use: Wood Pellets: Lighting MBtu</display_name>
      <short_name>End Use: Wood Pellets: Lighting MBtu</short_name>
      <type>Double</type>
      <model_dependent>false</model_dependent>
    </output>
    <output>
      <name>End Use: Wood Pellets: Fireplace MBtu</name>
      <display_name>End Use: Wood Pellets: Fireplace MBtu</display_name>
      <short_name>End Use: Wood Pellets: Fireplace MBtu</short_name>
      <type>Double</type>
      <model_dependent>false</model_dependent>
    </output>
    <output>
      <name>End Use: Wood Pellets: Generator MBtu</name>
      <display_name>End Use: Wood Pellets: Generator MBtu</display_name>
      <short_name>End Use: Wood Pellets: Generator MBtu</short_name>
      <type>Double</type>
      <model_dependent>false</model_dependent>
    </output>
    <output>
      <name>End Use: Coal: Heating MBtu</name>
      <display_name>End Use: Coal: Heating MBtu</display_name>
      <short_name>End Use: Coal: Heating MBtu</short_name>
      <type>Double</type>
      <model_dependent>false</model_dependent>
    </output>
    <output>
      <name>End Use: Coal: Heating Heat Pump Backup MBtu</name>
      <display_name>End Use: Coal: Heating Heat Pump Backup MBtu</display_name>
      <short_name>End Use: Coal: Heating Heat Pump Backup MBtu</short_name>
      <type>Double</type>
      <model_dependent>false</model_dependent>
    </output>
    <output>
      <name>End Use: Coal: Hot Water MBtu</name>
      <display_name>End Use: Coal: Hot Water MBtu</display_name>
      <short_name>End Use: Coal: Hot Water MBtu</short_name>
      <type>Double</type>
      <model_dependent>false</model_dependent>
    </output>
    <output>
      <name>End Use: Coal: Clothes Dryer MBtu</name>
      <display_name>End Use: Coal: Clothes Dryer MBtu</display_name>
      <short_name>End Use: Coal: Clothes Dryer MBtu</short_name>
      <type>Double</type>
      <model_dependent>false</model_dependent>
    </output>
    <output>
      <name>End Use: Coal: Range/Oven MBtu</name>
      <display_name>End Use: Coal: Range/Oven MBtu</display_name>
      <short_name>End Use: Coal: Range/Oven MBtu</short_name>
      <type>Double</type>
      <model_dependent>false</model_dependent>
    </output>
    <output>
      <name>End Use: Coal: Mech Vent Preheating MBtu</name>
      <display_name>End Use: Coal: Mech Vent Preheating MBtu</display_name>
      <short_name>End Use: Coal: Mech Vent Preheating MBtu</short_name>
      <type>Double</type>
      <model_dependent>false</model_dependent>
    </output>
    <output>
      <name>End Use: Coal: Grill MBtu</name>
      <display_name>End Use: Coal: Grill MBtu</display_name>
      <short_name>End Use: Coal: Grill MBtu</short_name>
      <type>Double</type>
      <model_dependent>false</model_dependent>
    </output>
    <output>
      <name>End Use: Coal: Lighting MBtu</name>
      <display_name>End Use: Coal: Lighting MBtu</display_name>
      <short_name>End Use: Coal: Lighting MBtu</short_name>
      <type>Double</type>
      <model_dependent>false</model_dependent>
    </output>
    <output>
      <name>End Use: Coal: Fireplace MBtu</name>
      <display_name>End Use: Coal: Fireplace MBtu</display_name>
      <short_name>End Use: Coal: Fireplace MBtu</short_name>
      <type>Double</type>
      <model_dependent>false</model_dependent>
    </output>
    <output>
      <name>End Use: Coal: Generator MBtu</name>
      <display_name>End Use: Coal: Generator MBtu</display_name>
      <short_name>End Use: Coal: Generator MBtu</short_name>
      <type>Double</type>
      <model_dependent>false</model_dependent>
    </output>
    <output>
      <name>Load: Heating: Delivered MBtu</name>
      <display_name>Load: Heating: Delivered MBtu</display_name>
      <short_name>Load: Heating: Delivered MBtu</short_name>
      <type>Double</type>
      <model_dependent>false</model_dependent>
    </output>
    <output>
      <name>Load: Cooling: Delivered MBtu</name>
      <display_name>Load: Cooling: Delivered MBtu</display_name>
      <short_name>Load: Cooling: Delivered MBtu</short_name>
      <type>Double</type>
      <model_dependent>false</model_dependent>
    </output>
    <output>
      <name>Load: Hot Water: Delivered MBtu</name>
      <display_name>Load: Hot Water: Delivered MBtu</display_name>
      <short_name>Load: Hot Water: Delivered MBtu</short_name>
      <type>Double</type>
      <model_dependent>false</model_dependent>
    </output>
    <output>
      <name>Load: Hot Water: Tank Losses MBtu</name>
      <display_name>Load: Hot Water: Tank Losses MBtu</display_name>
      <short_name>Load: Hot Water: Tank Losses MBtu</short_name>
      <type>Double</type>
      <model_dependent>false</model_dependent>
    </output>
    <output>
      <name>Load: Hot Water: Desuperheater MBtu</name>
      <display_name>Load: Hot Water: Desuperheater MBtu</display_name>
      <short_name>Load: Hot Water: Desuperheater MBtu</short_name>
      <type>Double</type>
      <model_dependent>false</model_dependent>
    </output>
    <output>
      <name>Load: Hot Water: Solar Thermal MBtu</name>
      <display_name>Load: Hot Water: Solar Thermal MBtu</display_name>
      <short_name>Load: Hot Water: Solar Thermal MBtu</short_name>
      <type>Double</type>
      <model_dependent>false</model_dependent>
    </output>
    <output>
      <name>Unmet Hours: Heating hr</name>
      <display_name>Unmet Hours: Heating hr</display_name>
      <short_name>Unmet Hours: Heating hr</short_name>
      <type>Double</type>
      <model_dependent>false</model_dependent>
    </output>
    <output>
      <name>Unmet Hours: Cooling hr</name>
      <display_name>Unmet Hours: Cooling hr</display_name>
      <short_name>Unmet Hours: Cooling hr</short_name>
      <type>Double</type>
      <model_dependent>false</model_dependent>
    </output>
    <output>
      <name>Peak Electricity: Winter Total W</name>
      <display_name>Peak Electricity: Winter Total W</display_name>
      <short_name>Peak Electricity: Winter Total W</short_name>
      <type>Double</type>
      <model_dependent>false</model_dependent>
    </output>
    <output>
      <name>Peak Electricity: Summer Total W</name>
      <display_name>Peak Electricity: Summer Total W</display_name>
      <short_name>Peak Electricity: Summer Total W</short_name>
      <type>Double</type>
      <model_dependent>false</model_dependent>
    </output>
    <output>
      <name>Peak Load: Heating: Delivered kBtu/hr</name>
      <display_name>Peak Load: Heating: Delivered kBtu/hr</display_name>
      <short_name>Peak Load: Heating: Delivered kBtu/hr</short_name>
      <type>Double</type>
      <model_dependent>false</model_dependent>
    </output>
    <output>
      <name>Peak Load: Cooling: Delivered kBtu/hr</name>
      <display_name>Peak Load: Cooling: Delivered kBtu/hr</display_name>
      <short_name>Peak Load: Cooling: Delivered kBtu/hr</short_name>
      <type>Double</type>
      <model_dependent>false</model_dependent>
    </output>
    <output>
      <name>Component Load: Heating: Roofs MBtu</name>
      <display_name>Component Load: Heating: Roofs MBtu</display_name>
      <short_name>Component Load: Heating: Roofs MBtu</short_name>
      <type>Double</type>
      <model_dependent>false</model_dependent>
    </output>
    <output>
      <name>Component Load: Heating: Ceilings MBtu</name>
      <display_name>Component Load: Heating: Ceilings MBtu</display_name>
      <short_name>Component Load: Heating: Ceilings MBtu</short_name>
      <type>Double</type>
      <model_dependent>false</model_dependent>
    </output>
    <output>
      <name>Component Load: Heating: Walls MBtu</name>
      <display_name>Component Load: Heating: Walls MBtu</display_name>
      <short_name>Component Load: Heating: Walls MBtu</short_name>
      <type>Double</type>
      <model_dependent>false</model_dependent>
    </output>
    <output>
      <name>Component Load: Heating: Rim Joists MBtu</name>
      <display_name>Component Load: Heating: Rim Joists MBtu</display_name>
      <short_name>Component Load: Heating: Rim Joists MBtu</short_name>
      <type>Double</type>
      <model_dependent>false</model_dependent>
    </output>
    <output>
      <name>Component Load: Heating: Foundation Walls MBtu</name>
      <display_name>Component Load: Heating: Foundation Walls MBtu</display_name>
      <short_name>Component Load: Heating: Foundation Walls MBtu</short_name>
      <type>Double</type>
      <model_dependent>false</model_dependent>
    </output>
    <output>
      <name>Component Load: Heating: Doors MBtu</name>
      <display_name>Component Load: Heating: Doors MBtu</display_name>
      <short_name>Component Load: Heating: Doors MBtu</short_name>
      <type>Double</type>
      <model_dependent>false</model_dependent>
    </output>
    <output>
      <name>Component Load: Heating: Windows MBtu</name>
      <display_name>Component Load: Heating: Windows MBtu</display_name>
      <short_name>Component Load: Heating: Windows MBtu</short_name>
      <type>Double</type>
      <model_dependent>false</model_dependent>
    </output>
    <output>
      <name>Component Load: Heating: Skylights MBtu</name>
      <display_name>Component Load: Heating: Skylights MBtu</display_name>
      <short_name>Component Load: Heating: Skylights MBtu</short_name>
      <type>Double</type>
      <model_dependent>false</model_dependent>
    </output>
    <output>
      <name>Component Load: Heating: Floors MBtu</name>
      <display_name>Component Load: Heating: Floors MBtu</display_name>
      <short_name>Component Load: Heating: Floors MBtu</short_name>
      <type>Double</type>
      <model_dependent>false</model_dependent>
    </output>
    <output>
      <name>Component Load: Heating: Slabs MBtu</name>
      <display_name>Component Load: Heating: Slabs MBtu</display_name>
      <short_name>Component Load: Heating: Slabs MBtu</short_name>
      <type>Double</type>
      <model_dependent>false</model_dependent>
    </output>
    <output>
      <name>Component Load: Heating: Internal Mass MBtu</name>
      <display_name>Component Load: Heating: Internal Mass MBtu</display_name>
      <short_name>Component Load: Heating: Internal Mass MBtu</short_name>
      <type>Double</type>
      <model_dependent>false</model_dependent>
    </output>
    <output>
      <name>Component Load: Heating: Infiltration MBtu</name>
      <display_name>Component Load: Heating: Infiltration MBtu</display_name>
      <short_name>Component Load: Heating: Infiltration MBtu</short_name>
      <type>Double</type>
      <model_dependent>false</model_dependent>
    </output>
    <output>
      <name>Component Load: Heating: Natural Ventilation MBtu</name>
      <display_name>Component Load: Heating: Natural Ventilation MBtu</display_name>
      <short_name>Component Load: Heating: Natural Ventilation MBtu</short_name>
      <type>Double</type>
      <model_dependent>false</model_dependent>
    </output>
    <output>
      <name>Component Load: Heating: Mechanical Ventilation MBtu</name>
      <display_name>Component Load: Heating: Mechanical Ventilation MBtu</display_name>
      <short_name>Component Load: Heating: Mechanical Ventilation MBtu</short_name>
      <type>Double</type>
      <model_dependent>false</model_dependent>
    </output>
    <output>
      <name>Component Load: Heating: Whole House Fan MBtu</name>
      <display_name>Component Load: Heating: Whole House Fan MBtu</display_name>
      <short_name>Component Load: Heating: Whole House Fan MBtu</short_name>
      <type>Double</type>
      <model_dependent>false</model_dependent>
    </output>
    <output>
      <name>Component Load: Heating: Ducts MBtu</name>
      <display_name>Component Load: Heating: Ducts MBtu</display_name>
      <short_name>Component Load: Heating: Ducts MBtu</short_name>
      <type>Double</type>
      <model_dependent>false</model_dependent>
    </output>
    <output>
      <name>Component Load: Heating: Internal Gains MBtu</name>
      <display_name>Component Load: Heating: Internal Gains MBtu</display_name>
      <short_name>Component Load: Heating: Internal Gains MBtu</short_name>
      <type>Double</type>
      <model_dependent>false</model_dependent>
    </output>
    <output>
      <name>Component Load: Cooling: Roofs MBtu</name>
      <display_name>Component Load: Cooling: Roofs MBtu</display_name>
      <short_name>Component Load: Cooling: Roofs MBtu</short_name>
      <type>Double</type>
      <model_dependent>false</model_dependent>
    </output>
    <output>
      <name>Component Load: Cooling: Ceilings MBtu</name>
      <display_name>Component Load: Cooling: Ceilings MBtu</display_name>
      <short_name>Component Load: Cooling: Ceilings MBtu</short_name>
      <type>Double</type>
      <model_dependent>false</model_dependent>
    </output>
    <output>
      <name>Component Load: Cooling: Walls MBtu</name>
      <display_name>Component Load: Cooling: Walls MBtu</display_name>
      <short_name>Component Load: Cooling: Walls MBtu</short_name>
      <type>Double</type>
      <model_dependent>false</model_dependent>
    </output>
    <output>
      <name>Component Load: Cooling: Rim Joists MBtu</name>
      <display_name>Component Load: Cooling: Rim Joists MBtu</display_name>
      <short_name>Component Load: Cooling: Rim Joists MBtu</short_name>
      <type>Double</type>
      <model_dependent>false</model_dependent>
    </output>
    <output>
      <name>Component Load: Cooling: Foundation Walls MBtu</name>
      <display_name>Component Load: Cooling: Foundation Walls MBtu</display_name>
      <short_name>Component Load: Cooling: Foundation Walls MBtu</short_name>
      <type>Double</type>
      <model_dependent>false</model_dependent>
    </output>
    <output>
      <name>Component Load: Cooling: Doors MBtu</name>
      <display_name>Component Load: Cooling: Doors MBtu</display_name>
      <short_name>Component Load: Cooling: Doors MBtu</short_name>
      <type>Double</type>
      <model_dependent>false</model_dependent>
    </output>
    <output>
      <name>Component Load: Cooling: Windows MBtu</name>
      <display_name>Component Load: Cooling: Windows MBtu</display_name>
      <short_name>Component Load: Cooling: Windows MBtu</short_name>
      <type>Double</type>
      <model_dependent>false</model_dependent>
    </output>
    <output>
      <name>Component Load: Cooling: Skylights MBtu</name>
      <display_name>Component Load: Cooling: Skylights MBtu</display_name>
      <short_name>Component Load: Cooling: Skylights MBtu</short_name>
      <type>Double</type>
      <model_dependent>false</model_dependent>
    </output>
    <output>
      <name>Component Load: Cooling: Floors MBtu</name>
      <display_name>Component Load: Cooling: Floors MBtu</display_name>
      <short_name>Component Load: Cooling: Floors MBtu</short_name>
      <type>Double</type>
      <model_dependent>false</model_dependent>
    </output>
    <output>
      <name>Component Load: Cooling: Slabs MBtu</name>
      <display_name>Component Load: Cooling: Slabs MBtu</display_name>
      <short_name>Component Load: Cooling: Slabs MBtu</short_name>
      <type>Double</type>
      <model_dependent>false</model_dependent>
    </output>
    <output>
      <name>Component Load: Cooling: Internal Mass MBtu</name>
      <display_name>Component Load: Cooling: Internal Mass MBtu</display_name>
      <short_name>Component Load: Cooling: Internal Mass MBtu</short_name>
      <type>Double</type>
      <model_dependent>false</model_dependent>
    </output>
    <output>
      <name>Component Load: Cooling: Infiltration MBtu</name>
      <display_name>Component Load: Cooling: Infiltration MBtu</display_name>
      <short_name>Component Load: Cooling: Infiltration MBtu</short_name>
      <type>Double</type>
      <model_dependent>false</model_dependent>
    </output>
    <output>
      <name>Component Load: Cooling: Natural Ventilation MBtu</name>
      <display_name>Component Load: Cooling: Natural Ventilation MBtu</display_name>
      <short_name>Component Load: Cooling: Natural Ventilation MBtu</short_name>
      <type>Double</type>
      <model_dependent>false</model_dependent>
    </output>
    <output>
      <name>Component Load: Cooling: Mechanical Ventilation MBtu</name>
      <display_name>Component Load: Cooling: Mechanical Ventilation MBtu</display_name>
      <short_name>Component Load: Cooling: Mechanical Ventilation MBtu</short_name>
      <type>Double</type>
      <model_dependent>false</model_dependent>
    </output>
    <output>
      <name>Component Load: Cooling: Whole House Fan MBtu</name>
      <display_name>Component Load: Cooling: Whole House Fan MBtu</display_name>
      <short_name>Component Load: Cooling: Whole House Fan MBtu</short_name>
      <type>Double</type>
      <model_dependent>false</model_dependent>
    </output>
    <output>
      <name>Component Load: Cooling: Ducts MBtu</name>
      <display_name>Component Load: Cooling: Ducts MBtu</display_name>
      <short_name>Component Load: Cooling: Ducts MBtu</short_name>
      <type>Double</type>
      <model_dependent>false</model_dependent>
    </output>
    <output>
      <name>Component Load: Cooling: Internal Gains MBtu</name>
      <display_name>Component Load: Cooling: Internal Gains MBtu</display_name>
      <short_name>Component Load: Cooling: Internal Gains MBtu</short_name>
      <type>Double</type>
      <model_dependent>false</model_dependent>
    </output>
    <output>
      <name>Hot Water: Clothes Washer gal</name>
      <display_name>Hot Water: Clothes Washer gal</display_name>
      <short_name>Hot Water: Clothes Washer gal</short_name>
      <type>Double</type>
      <model_dependent>false</model_dependent>
    </output>
    <output>
      <name>Hot Water: Dishwasher gal</name>
      <display_name>Hot Water: Dishwasher gal</display_name>
      <short_name>Hot Water: Dishwasher gal</short_name>
      <type>Double</type>
      <model_dependent>false</model_dependent>
    </output>
    <output>
      <name>Hot Water: Fixtures gal</name>
      <display_name>Hot Water: Fixtures gal</display_name>
      <short_name>Hot Water: Fixtures gal</short_name>
      <type>Double</type>
      <model_dependent>false</model_dependent>
    </output>
    <output>
      <name>Hot Water: Distribution Waste gal</name>
      <display_name>Hot Water: Distribution Waste gal</display_name>
      <short_name>Hot Water: Distribution Waste gal</short_name>
      <type>Double</type>
      <model_dependent>false</model_dependent>
    </output>
  </outputs>
  <provenances />
  <tags>
    <tag>Reporting.QAQC</tag>
  </tags>
  <attributes>
    <attribute>
      <name>Measure Type</name>
      <value>ReportingMeasure</value>
      <datatype>string</datatype>
    </attribute>
    <attribute>
      <name>Intended Software Tool</name>
      <value>OpenStudio Application</value>
      <datatype>string</datatype>
    </attribute>
    <attribute>
      <name>Intended Software Tool</name>
      <value>Parametric Analysis Tool</value>
      <datatype>string</datatype>
    </attribute>
  </attributes>
  <files>
    <file>
      <version>
        <software_program>OpenStudio</software_program>
        <identifier>2.9.1</identifier>
        <min_compatible>2.9.1</min_compatible>
      </version>
      <filename>measure.rb</filename>
      <filetype>rb</filetype>
      <usage_type>script</usage_type>
<<<<<<< HEAD
      <checksum>A9C22E75</checksum>
=======
      <checksum>73543972</checksum>
    </file>
    <file>
      <filename>output_report_test.rb</filename>
      <filetype>rb</filetype>
      <usage_type>test</usage_type>
      <checksum>964F8EE6</checksum>
>>>>>>> 45cda3b1
    </file>
  </files>
</measure><|MERGE_RESOLUTION|>--- conflicted
+++ resolved
@@ -3,13 +3,8 @@
   <schema_version>3.0</schema_version>
   <name>report_simulation_output</name>
   <uid>df9d170c-c21a-4130-866d-0d46b06073fd</uid>
-<<<<<<< HEAD
-  <version_id>0fa9bf46-19c2-40e2-ab91-5a6f9f24b940</version_id>
-  <version_modified>20221018T152949Z</version_modified>
-=======
-  <version_id>8d0f44a7-cad9-4306-9a43-bef79d1511cd</version_id>
-  <version_modified>20221018T164335Z</version_modified>
->>>>>>> 45cda3b1
+  <version_id>267f245d-0848-49fc-b6fa-0a787094c776</version_id>
+  <version_modified>20221028T211956Z</version_modified>
   <xml_checksum>9BF1E6AC</xml_checksum>
   <class_name>ReportSimulationOutput</class_name>
   <display_name>HPXML Simulation Output Report</display_name>
@@ -1524,6 +1519,12 @@
   </attributes>
   <files>
     <file>
+      <filename>output_report_test.rb</filename>
+      <filetype>rb</filetype>
+      <usage_type>test</usage_type>
+      <checksum>964F8EE6</checksum>
+    </file>
+    <file>
       <version>
         <software_program>OpenStudio</software_program>
         <identifier>2.9.1</identifier>
@@ -1532,17 +1533,7 @@
       <filename>measure.rb</filename>
       <filetype>rb</filetype>
       <usage_type>script</usage_type>
-<<<<<<< HEAD
-      <checksum>A9C22E75</checksum>
-=======
-      <checksum>73543972</checksum>
-    </file>
-    <file>
-      <filename>output_report_test.rb</filename>
-      <filetype>rb</filetype>
-      <usage_type>test</usage_type>
-      <checksum>964F8EE6</checksum>
->>>>>>> 45cda3b1
+      <checksum>8032DEEB</checksum>
     </file>
   </files>
 </measure>