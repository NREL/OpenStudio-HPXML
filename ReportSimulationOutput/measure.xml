<?xml version="1.0"?>
<measure>
  <schema_version>3.0</schema_version>
  <name>report_simulation_output</name>
  <uid>df9d170c-c21a-4130-866d-0d46b06073fd</uid>
<<<<<<< HEAD
  <version_id>7c751fc0-1aaa-483e-ac43-a4ed4edad914</version_id>
  <version_modified>20230118T164447Z</version_modified>
=======
  <version_id>e85e17de-b514-4722-99e5-bcfc29ce30c4</version_id>
  <version_modified>20230130T211834Z</version_modified>
>>>>>>> d8aee41a
  <xml_checksum>9BF1E6AC</xml_checksum>
  <class_name>ReportSimulationOutput</class_name>
  <display_name>HPXML Simulation Output Report</display_name>
  <description>Reports simulation outputs for residential HPXML-based models.</description>
  <modeler_description>Processes EnergyPlus simulation outputs in order to generate an annual output file and an optional timeseries output file.</modeler_description>
  <arguments>
    <argument>
      <name>output_format</name>
      <display_name>Output Format</display_name>
      <description>The file format of the annual (and timeseries, if requested) outputs. If 'csv_dview' is selected, the timeseries CSV file will include header rows that facilitate opening the file in the DView application.</description>
      <type>Choice</type>
      <required>false</required>
      <model_dependent>false</model_dependent>
      <default_value>csv</default_value>
      <choices>
        <choice>
          <value>csv</value>
          <display_name>csv</display_name>
        </choice>
        <choice>
          <value>json</value>
          <display_name>json</display_name>
        </choice>
        <choice>
          <value>msgpack</value>
          <display_name>msgpack</display_name>
        </choice>
        <choice>
          <value>csv_dview</value>
          <display_name>csv_dview</display_name>
        </choice>
      </choices>
    </argument>
    <argument>
      <name>timeseries_frequency</name>
      <display_name>Timeseries Reporting Frequency</display_name>
      <description>The frequency at which to report timeseries output data. Using 'none' will disable timeseries outputs.</description>
      <type>Choice</type>
      <required>false</required>
      <model_dependent>false</model_dependent>
      <default_value>none</default_value>
      <choices>
        <choice>
          <value>none</value>
          <display_name>none</display_name>
        </choice>
        <choice>
          <value>timestep</value>
          <display_name>timestep</display_name>
        </choice>
        <choice>
          <value>hourly</value>
          <display_name>hourly</display_name>
        </choice>
        <choice>
          <value>daily</value>
          <display_name>daily</display_name>
        </choice>
        <choice>
          <value>monthly</value>
          <display_name>monthly</display_name>
        </choice>
      </choices>
    </argument>
    <argument>
      <name>include_timeseries_total_consumptions</name>
      <display_name>Generate Timeseries Output: Total Consumptions</display_name>
      <description>Generates timeseries energy consumptions for building total.</description>
      <type>Boolean</type>
      <required>false</required>
      <model_dependent>false</model_dependent>
      <default_value>false</default_value>
      <choices>
        <choice>
          <value>true</value>
          <display_name>true</display_name>
        </choice>
        <choice>
          <value>false</value>
          <display_name>false</display_name>
        </choice>
      </choices>
    </argument>
    <argument>
      <name>include_timeseries_fuel_consumptions</name>
      <display_name>Generate Timeseries Output: Fuel Consumptions</display_name>
      <description>Generates timeseries energy consumptions for each fuel type.</description>
      <type>Boolean</type>
      <required>false</required>
      <model_dependent>false</model_dependent>
      <default_value>false</default_value>
      <choices>
        <choice>
          <value>true</value>
          <display_name>true</display_name>
        </choice>
        <choice>
          <value>false</value>
          <display_name>false</display_name>
        </choice>
      </choices>
    </argument>
    <argument>
      <name>include_timeseries_end_use_consumptions</name>
      <display_name>Generate Timeseries Output: End Use Consumptions</display_name>
      <description>Generates timeseries energy consumptions for each end use.</description>
      <type>Boolean</type>
      <required>false</required>
      <model_dependent>false</model_dependent>
      <default_value>false</default_value>
      <choices>
        <choice>
          <value>true</value>
          <display_name>true</display_name>
        </choice>
        <choice>
          <value>false</value>
          <display_name>false</display_name>
        </choice>
      </choices>
    </argument>
    <argument>
      <name>include_timeseries_emissions</name>
      <display_name>Generate Timeseries Output: Emissions</display_name>
      <description>Generates timeseries emissions. Requires the appropriate HPXML inputs to be specified.</description>
      <type>Boolean</type>
      <required>false</required>
      <model_dependent>false</model_dependent>
      <default_value>false</default_value>
      <choices>
        <choice>
          <value>true</value>
          <display_name>true</display_name>
        </choice>
        <choice>
          <value>false</value>
          <display_name>false</display_name>
        </choice>
      </choices>
    </argument>
    <argument>
      <name>include_timeseries_emission_fuels</name>
      <display_name>Generate Timeseries Output: Emissions</display_name>
      <description>Generates timeseries emissions for each fuel type. Requires the appropriate HPXML inputs to be specified.</description>
      <type>Boolean</type>
      <required>false</required>
      <model_dependent>false</model_dependent>
      <default_value>false</default_value>
      <choices>
        <choice>
          <value>true</value>
          <display_name>true</display_name>
        </choice>
        <choice>
          <value>false</value>
          <display_name>false</display_name>
        </choice>
      </choices>
    </argument>
    <argument>
      <name>include_timeseries_emission_end_uses</name>
      <display_name>Generate Timeseries Output: Emission End Uses</display_name>
      <description>Generates timeseries emissions for each end use. Requires the appropriate HPXML inputs to be specified.</description>
      <type>Boolean</type>
      <required>false</required>
      <model_dependent>false</model_dependent>
      <default_value>false</default_value>
      <choices>
        <choice>
          <value>true</value>
          <display_name>true</display_name>
        </choice>
        <choice>
          <value>false</value>
          <display_name>false</display_name>
        </choice>
      </choices>
    </argument>
    <argument>
      <name>include_timeseries_hot_water_uses</name>
      <display_name>Generate Timeseries Output: Hot Water Uses</display_name>
      <description>Generates timeseries hot water usages for each end use.</description>
      <type>Boolean</type>
      <required>false</required>
      <model_dependent>false</model_dependent>
      <default_value>false</default_value>
      <choices>
        <choice>
          <value>true</value>
          <display_name>true</display_name>
        </choice>
        <choice>
          <value>false</value>
          <display_name>false</display_name>
        </choice>
      </choices>
    </argument>
    <argument>
      <name>include_timeseries_total_loads</name>
      <display_name>Generate Timeseries Output: Total Loads</display_name>
      <description>Generates timeseries total heating, cooling, and hot water loads.</description>
      <type>Boolean</type>
      <required>false</required>
      <model_dependent>false</model_dependent>
      <default_value>false</default_value>
      <choices>
        <choice>
          <value>true</value>
          <display_name>true</display_name>
        </choice>
        <choice>
          <value>false</value>
          <display_name>false</display_name>
        </choice>
      </choices>
    </argument>
    <argument>
      <name>include_timeseries_component_loads</name>
      <display_name>Generate Timeseries Output: Component Loads</display_name>
      <description>Generates timeseries heating and cooling loads disaggregated by component type.</description>
      <type>Boolean</type>
      <required>false</required>
      <model_dependent>false</model_dependent>
      <default_value>false</default_value>
      <choices>
        <choice>
          <value>true</value>
          <display_name>true</display_name>
        </choice>
        <choice>
          <value>false</value>
          <display_name>false</display_name>
        </choice>
      </choices>
    </argument>
    <argument>
      <name>include_timeseries_unmet_hours</name>
      <display_name>Generate Timeseries Output: Unmet Hours</display_name>
      <description>Generates timeseries unmet hours for heating and cooling.</description>
      <type>Boolean</type>
      <required>false</required>
      <model_dependent>false</model_dependent>
      <default_value>false</default_value>
      <choices>
        <choice>
          <value>true</value>
          <display_name>true</display_name>
        </choice>
        <choice>
          <value>false</value>
          <display_name>false</display_name>
        </choice>
      </choices>
    </argument>
    <argument>
      <name>include_timeseries_zone_temperatures</name>
      <display_name>Generate Timeseries Output: Zone Temperatures</display_name>
      <description>Generates timeseries temperatures for each thermal zone.</description>
      <type>Boolean</type>
      <required>false</required>
      <model_dependent>false</model_dependent>
      <default_value>false</default_value>
      <choices>
        <choice>
          <value>true</value>
          <display_name>true</display_name>
        </choice>
        <choice>
          <value>false</value>
          <display_name>false</display_name>
        </choice>
      </choices>
    </argument>
    <argument>
      <name>include_timeseries_airflows</name>
      <display_name>Generate Timeseries Output: Airflows</display_name>
      <description>Generates timeseries airflows.</description>
      <type>Boolean</type>
      <required>false</required>
      <model_dependent>false</model_dependent>
      <default_value>false</default_value>
      <choices>
        <choice>
          <value>true</value>
          <display_name>true</display_name>
        </choice>
        <choice>
          <value>false</value>
          <display_name>false</display_name>
        </choice>
      </choices>
    </argument>
    <argument>
      <name>include_timeseries_weather</name>
      <display_name>Generate Timeseries Output: Weather</display_name>
      <description>Generates timeseries weather data.</description>
      <type>Boolean</type>
      <required>false</required>
      <model_dependent>false</model_dependent>
      <default_value>false</default_value>
      <choices>
        <choice>
          <value>true</value>
          <display_name>true</display_name>
        </choice>
        <choice>
          <value>false</value>
          <display_name>false</display_name>
        </choice>
      </choices>
    </argument>
    <argument>
      <name>timeseries_timestamp_convention</name>
      <display_name>Generate Timeseries Output: Timestamp Convention</display_name>
      <description>Determines whether timeseries timestamps use the start-of-period or end-of-period convention. Doesn't apply if the output format is 'csv_dview'.</description>
      <type>Choice</type>
      <required>false</required>
      <model_dependent>false</model_dependent>
      <default_value>start</default_value>
      <choices>
        <choice>
          <value>start</value>
          <display_name>start</display_name>
        </choice>
        <choice>
          <value>end</value>
          <display_name>end</display_name>
        </choice>
      </choices>
    </argument>
    <argument>
      <name>timeseries_num_decimal_places</name>
      <display_name>Generate Timeseries Output: Number of Decimal Places</display_name>
      <description>Allows overriding the default number of decimal places for timeseries output. Does not apply if output format is msgpack, where no rounding is performed because there is no file size penalty to storing full precision.</description>
      <type>Integer</type>
      <required>false</required>
      <model_dependent>false</model_dependent>
    </argument>
    <argument>
      <name>add_timeseries_dst_column</name>
      <display_name>Generate Timeseries Output: Add TimeDST Column</display_name>
      <description>Optionally add, in addition to the default local standard Time column, a local clock TimeDST column. Requires that daylight saving time is enabled.</description>
      <type>Boolean</type>
      <required>false</required>
      <model_dependent>false</model_dependent>
      <default_value>false</default_value>
      <choices>
        <choice>
          <value>true</value>
          <display_name>true</display_name>
        </choice>
        <choice>
          <value>false</value>
          <display_name>false</display_name>
        </choice>
      </choices>
    </argument>
    <argument>
      <name>add_timeseries_utc_column</name>
      <display_name>Generate Timeseries Output: Add TimeUTC Column</display_name>
      <description>Optionally add, in addition to the default local standard Time column, a local clock TimeUTC column. If the time zone UTC offset is not provided in the HPXML file, the time zone in the EPW header will be used.</description>
      <type>Boolean</type>
      <required>false</required>
      <model_dependent>false</model_dependent>
      <default_value>false</default_value>
      <choices>
        <choice>
          <value>true</value>
          <display_name>true</display_name>
        </choice>
        <choice>
          <value>false</value>
          <display_name>false</display_name>
        </choice>
      </choices>
    </argument>
    <argument>
      <name>user_output_variables</name>
      <display_name>Generate Timeseries Output: EnergyPlus Output Variables</display_name>
      <description>Optionally generates timeseries EnergyPlus output variables. If multiple output variables are desired, use a comma-separated list. Do not include key values; by default all key values will be requested. Example: "Zone People Occupant Count, Zone People Total Heating Energy"</description>
      <type>String</type>
      <required>false</required>
      <model_dependent>false</model_dependent>
    </argument>
    <argument>
      <name>generate_eri_outputs</name>
      <display_name>Generate ERI Outputs</display_name>
      <description>Optionally generate additional outputs needed for Energy Rating Index (ERI) calculations.</description>
      <type>Boolean</type>
      <required>false</required>
      <model_dependent>false</model_dependent>
      <choices>
        <choice>
          <value>true</value>
          <display_name>true</display_name>
        </choice>
        <choice>
          <value>false</value>
          <display_name>false</display_name>
        </choice>
      </choices>
    </argument>
    <argument>
      <name>annual_output_file_name</name>
      <display_name>Annual Output File Name</display_name>
      <description>If not provided, defaults to 'results_annual.csv' (or 'results_annual.json' or 'results_annual.msgpack').</description>
      <type>String</type>
      <required>false</required>
      <model_dependent>false</model_dependent>
    </argument>
    <argument>
      <name>timeseries_output_file_name</name>
      <display_name>Timeseries Output File Name</display_name>
      <description>If not provided, defaults to 'results_timeseries.csv' (or 'results_timeseries.json' or 'results_timeseries.msgpack').</description>
      <type>String</type>
      <required>false</required>
      <model_dependent>false</model_dependent>
    </argument>
  </arguments>
  <outputs>
    <output>
      <name>Energy Use: Total MBtu</name>
      <display_name>Energy Use: Total MBtu</display_name>
      <short_name>Energy Use: Total MBtu</short_name>
      <type>Double</type>
      <model_dependent>false</model_dependent>
    </output>
    <output>
      <name>Energy Use: Net MBtu</name>
      <display_name>Energy Use: Net MBtu</display_name>
      <short_name>Energy Use: Net MBtu</short_name>
      <type>Double</type>
      <model_dependent>false</model_dependent>
    </output>
    <output>
      <name>Fuel Use: Electricity: Total MBtu</name>
      <display_name>Fuel Use: Electricity: Total MBtu</display_name>
      <short_name>Fuel Use: Electricity: Total MBtu</short_name>
      <type>Double</type>
      <model_dependent>false</model_dependent>
    </output>
    <output>
      <name>Fuel Use: Natural Gas: Total MBtu</name>
      <display_name>Fuel Use: Natural Gas: Total MBtu</display_name>
      <short_name>Fuel Use: Natural Gas: Total MBtu</short_name>
      <type>Double</type>
      <model_dependent>false</model_dependent>
    </output>
    <output>
      <name>Fuel Use: Fuel Oil: Total MBtu</name>
      <display_name>Fuel Use: Fuel Oil: Total MBtu</display_name>
      <short_name>Fuel Use: Fuel Oil: Total MBtu</short_name>
      <type>Double</type>
      <model_dependent>false</model_dependent>
    </output>
    <output>
      <name>Fuel Use: Propane: Total MBtu</name>
      <display_name>Fuel Use: Propane: Total MBtu</display_name>
      <short_name>Fuel Use: Propane: Total MBtu</short_name>
      <type>Double</type>
      <model_dependent>false</model_dependent>
    </output>
    <output>
      <name>Fuel Use: Wood Cord: Total MBtu</name>
      <display_name>Fuel Use: Wood Cord: Total MBtu</display_name>
      <short_name>Fuel Use: Wood Cord: Total MBtu</short_name>
      <type>Double</type>
      <model_dependent>false</model_dependent>
    </output>
    <output>
      <name>Fuel Use: Wood Pellets: Total MBtu</name>
      <display_name>Fuel Use: Wood Pellets: Total MBtu</display_name>
      <short_name>Fuel Use: Wood Pellets: Total MBtu</short_name>
      <type>Double</type>
      <model_dependent>false</model_dependent>
    </output>
    <output>
      <name>Fuel Use: Coal: Total MBtu</name>
      <display_name>Fuel Use: Coal: Total MBtu</display_name>
      <short_name>Fuel Use: Coal: Total MBtu</short_name>
      <type>Double</type>
      <model_dependent>false</model_dependent>
    </output>
    <output>
      <name>End Use: Electricity: Heating MBtu</name>
      <display_name>End Use: Electricity: Heating MBtu</display_name>
      <short_name>End Use: Electricity: Heating MBtu</short_name>
      <type>Double</type>
      <model_dependent>false</model_dependent>
    </output>
    <output>
      <name>End Use: Electricity: Heating Heat Pump Backup MBtu</name>
      <display_name>End Use: Electricity: Heating Heat Pump Backup MBtu</display_name>
      <short_name>End Use: Electricity: Heating Heat Pump Backup MBtu</short_name>
      <type>Double</type>
      <model_dependent>false</model_dependent>
    </output>
    <output>
      <name>End Use: Electricity: Heating Fans/Pumps MBtu</name>
      <display_name>End Use: Electricity: Heating Fans/Pumps MBtu</display_name>
      <short_name>End Use: Electricity: Heating Fans/Pumps MBtu</short_name>
      <type>Double</type>
      <model_dependent>false</model_dependent>
    </output>
    <output>
      <name>End Use: Electricity: Cooling MBtu</name>
      <display_name>End Use: Electricity: Cooling MBtu</display_name>
      <short_name>End Use: Electricity: Cooling MBtu</short_name>
      <type>Double</type>
      <model_dependent>false</model_dependent>
    </output>
    <output>
      <name>End Use: Electricity: Cooling Fans/Pumps MBtu</name>
      <display_name>End Use: Electricity: Cooling Fans/Pumps MBtu</display_name>
      <short_name>End Use: Electricity: Cooling Fans/Pumps MBtu</short_name>
      <type>Double</type>
      <model_dependent>false</model_dependent>
    </output>
    <output>
      <name>End Use: Electricity: Hot Water MBtu</name>
      <display_name>End Use: Electricity: Hot Water MBtu</display_name>
      <short_name>End Use: Electricity: Hot Water MBtu</short_name>
      <type>Double</type>
      <model_dependent>false</model_dependent>
    </output>
    <output>
      <name>End Use: Electricity: Hot Water Recirc Pump MBtu</name>
      <display_name>End Use: Electricity: Hot Water Recirc Pump MBtu</display_name>
      <short_name>End Use: Electricity: Hot Water Recirc Pump MBtu</short_name>
      <type>Double</type>
      <model_dependent>false</model_dependent>
    </output>
    <output>
      <name>End Use: Electricity: Hot Water Solar Thermal Pump MBtu</name>
      <display_name>End Use: Electricity: Hot Water Solar Thermal Pump MBtu</display_name>
      <short_name>End Use: Electricity: Hot Water Solar Thermal Pump MBtu</short_name>
      <type>Double</type>
      <model_dependent>false</model_dependent>
    </output>
    <output>
      <name>End Use: Electricity: Lighting Interior MBtu</name>
      <display_name>End Use: Electricity: Lighting Interior MBtu</display_name>
      <short_name>End Use: Electricity: Lighting Interior MBtu</short_name>
      <type>Double</type>
      <model_dependent>false</model_dependent>
    </output>
    <output>
      <name>End Use: Electricity: Lighting Garage MBtu</name>
      <display_name>End Use: Electricity: Lighting Garage MBtu</display_name>
      <short_name>End Use: Electricity: Lighting Garage MBtu</short_name>
      <type>Double</type>
      <model_dependent>false</model_dependent>
    </output>
    <output>
      <name>End Use: Electricity: Lighting Exterior MBtu</name>
      <display_name>End Use: Electricity: Lighting Exterior MBtu</display_name>
      <short_name>End Use: Electricity: Lighting Exterior MBtu</short_name>
      <type>Double</type>
      <model_dependent>false</model_dependent>
    </output>
    <output>
      <name>End Use: Electricity: Mech Vent MBtu</name>
      <display_name>End Use: Electricity: Mech Vent MBtu</display_name>
      <short_name>End Use: Electricity: Mech Vent MBtu</short_name>
      <type>Double</type>
      <model_dependent>false</model_dependent>
    </output>
    <output>
      <name>End Use: Electricity: Mech Vent Preheating MBtu</name>
      <display_name>End Use: Electricity: Mech Vent Preheating MBtu</display_name>
      <short_name>End Use: Electricity: Mech Vent Preheating MBtu</short_name>
      <type>Double</type>
      <model_dependent>false</model_dependent>
    </output>
    <output>
      <name>End Use: Electricity: Mech Vent Precooling MBtu</name>
      <display_name>End Use: Electricity: Mech Vent Precooling MBtu</display_name>
      <short_name>End Use: Electricity: Mech Vent Precooling MBtu</short_name>
      <type>Double</type>
      <model_dependent>false</model_dependent>
    </output>
    <output>
      <name>End Use: Electricity: Whole House Fan MBtu</name>
      <display_name>End Use: Electricity: Whole House Fan MBtu</display_name>
      <short_name>End Use: Electricity: Whole House Fan MBtu</short_name>
      <type>Double</type>
      <model_dependent>false</model_dependent>
    </output>
    <output>
      <name>End Use: Electricity: Refrigerator MBtu</name>
      <display_name>End Use: Electricity: Refrigerator MBtu</display_name>
      <short_name>End Use: Electricity: Refrigerator MBtu</short_name>
      <type>Double</type>
      <model_dependent>false</model_dependent>
    </output>
    <output>
      <name>End Use: Electricity: Freezer MBtu</name>
      <display_name>End Use: Electricity: Freezer MBtu</display_name>
      <short_name>End Use: Electricity: Freezer MBtu</short_name>
      <type>Double</type>
      <model_dependent>false</model_dependent>
    </output>
    <output>
      <name>End Use: Electricity: Dehumidifier MBtu</name>
      <display_name>End Use: Electricity: Dehumidifier MBtu</display_name>
      <short_name>End Use: Electricity: Dehumidifier MBtu</short_name>
      <type>Double</type>
      <model_dependent>false</model_dependent>
    </output>
    <output>
      <name>End Use: Electricity: Dishwasher MBtu</name>
      <display_name>End Use: Electricity: Dishwasher MBtu</display_name>
      <short_name>End Use: Electricity: Dishwasher MBtu</short_name>
      <type>Double</type>
      <model_dependent>false</model_dependent>
    </output>
    <output>
      <name>End Use: Electricity: Clothes Washer MBtu</name>
      <display_name>End Use: Electricity: Clothes Washer MBtu</display_name>
      <short_name>End Use: Electricity: Clothes Washer MBtu</short_name>
      <type>Double</type>
      <model_dependent>false</model_dependent>
    </output>
    <output>
      <name>End Use: Electricity: Clothes Dryer MBtu</name>
      <display_name>End Use: Electricity: Clothes Dryer MBtu</display_name>
      <short_name>End Use: Electricity: Clothes Dryer MBtu</short_name>
      <type>Double</type>
      <model_dependent>false</model_dependent>
    </output>
    <output>
      <name>End Use: Electricity: Range/Oven MBtu</name>
      <display_name>End Use: Electricity: Range/Oven MBtu</display_name>
      <short_name>End Use: Electricity: Range/Oven MBtu</short_name>
      <type>Double</type>
      <model_dependent>false</model_dependent>
    </output>
    <output>
      <name>End Use: Electricity: Ceiling Fan MBtu</name>
      <display_name>End Use: Electricity: Ceiling Fan MBtu</display_name>
      <short_name>End Use: Electricity: Ceiling Fan MBtu</short_name>
      <type>Double</type>
      <model_dependent>false</model_dependent>
    </output>
    <output>
      <name>End Use: Electricity: Television MBtu</name>
      <display_name>End Use: Electricity: Television MBtu</display_name>
      <short_name>End Use: Electricity: Television MBtu</short_name>
      <type>Double</type>
      <model_dependent>false</model_dependent>
    </output>
    <output>
      <name>End Use: Electricity: Plug Loads MBtu</name>
      <display_name>End Use: Electricity: Plug Loads MBtu</display_name>
      <short_name>End Use: Electricity: Plug Loads MBtu</short_name>
      <type>Double</type>
      <model_dependent>false</model_dependent>
    </output>
    <output>
      <name>End Use: Electricity: Electric Vehicle Charging MBtu</name>
      <display_name>End Use: Electricity: Electric Vehicle Charging MBtu</display_name>
      <short_name>End Use: Electricity: Electric Vehicle Charging MBtu</short_name>
      <type>Double</type>
      <model_dependent>false</model_dependent>
    </output>
    <output>
      <name>End Use: Electricity: Well Pump MBtu</name>
      <display_name>End Use: Electricity: Well Pump MBtu</display_name>
      <short_name>End Use: Electricity: Well Pump MBtu</short_name>
      <type>Double</type>
      <model_dependent>false</model_dependent>
    </output>
    <output>
      <name>End Use: Electricity: Pool Heater MBtu</name>
      <display_name>End Use: Electricity: Pool Heater MBtu</display_name>
      <short_name>End Use: Electricity: Pool Heater MBtu</short_name>
      <type>Double</type>
      <model_dependent>false</model_dependent>
    </output>
    <output>
      <name>End Use: Electricity: Pool Pump MBtu</name>
      <display_name>End Use: Electricity: Pool Pump MBtu</display_name>
      <short_name>End Use: Electricity: Pool Pump MBtu</short_name>
      <type>Double</type>
      <model_dependent>false</model_dependent>
    </output>
    <output>
      <name>End Use: Electricity: Hot Tub Heater MBtu</name>
      <display_name>End Use: Electricity: Hot Tub Heater MBtu</display_name>
      <short_name>End Use: Electricity: Hot Tub Heater MBtu</short_name>
      <type>Double</type>
      <model_dependent>false</model_dependent>
    </output>
    <output>
      <name>End Use: Electricity: Hot Tub Pump MBtu</name>
      <display_name>End Use: Electricity: Hot Tub Pump MBtu</display_name>
      <short_name>End Use: Electricity: Hot Tub Pump MBtu</short_name>
      <type>Double</type>
      <model_dependent>false</model_dependent>
    </output>
    <output>
      <name>End Use: Electricity: PV MBtu</name>
      <display_name>End Use: Electricity: PV MBtu</display_name>
      <short_name>End Use: Electricity: PV MBtu</short_name>
      <type>Double</type>
      <model_dependent>false</model_dependent>
    </output>
    <output>
      <name>End Use: Electricity: Generator MBtu</name>
      <display_name>End Use: Electricity: Generator MBtu</display_name>
      <short_name>End Use: Electricity: Generator MBtu</short_name>
      <type>Double</type>
      <model_dependent>false</model_dependent>
    </output>
    <output>
      <name>End Use: Electricity: Battery MBtu</name>
      <display_name>End Use: Electricity: Battery MBtu</display_name>
      <short_name>End Use: Electricity: Battery MBtu</short_name>
      <type>Double</type>
      <model_dependent>false</model_dependent>
    </output>
    <output>
      <name>End Use: Natural Gas: Heating MBtu</name>
      <display_name>End Use: Natural Gas: Heating MBtu</display_name>
      <short_name>End Use: Natural Gas: Heating MBtu</short_name>
      <type>Double</type>
      <model_dependent>false</model_dependent>
    </output>
    <output>
      <name>End Use: Natural Gas: Heating Heat Pump Backup MBtu</name>
      <display_name>End Use: Natural Gas: Heating Heat Pump Backup MBtu</display_name>
      <short_name>End Use: Natural Gas: Heating Heat Pump Backup MBtu</short_name>
      <type>Double</type>
      <model_dependent>false</model_dependent>
    </output>
    <output>
      <name>End Use: Natural Gas: Hot Water MBtu</name>
      <display_name>End Use: Natural Gas: Hot Water MBtu</display_name>
      <short_name>End Use: Natural Gas: Hot Water MBtu</short_name>
      <type>Double</type>
      <model_dependent>false</model_dependent>
    </output>
    <output>
      <name>End Use: Natural Gas: Clothes Dryer MBtu</name>
      <display_name>End Use: Natural Gas: Clothes Dryer MBtu</display_name>
      <short_name>End Use: Natural Gas: Clothes Dryer MBtu</short_name>
      <type>Double</type>
      <model_dependent>false</model_dependent>
    </output>
    <output>
      <name>End Use: Natural Gas: Range/Oven MBtu</name>
      <display_name>End Use: Natural Gas: Range/Oven MBtu</display_name>
      <short_name>End Use: Natural Gas: Range/Oven MBtu</short_name>
      <type>Double</type>
      <model_dependent>false</model_dependent>
    </output>
    <output>
      <name>End Use: Natural Gas: Mech Vent Preheating MBtu</name>
      <display_name>End Use: Natural Gas: Mech Vent Preheating MBtu</display_name>
      <short_name>End Use: Natural Gas: Mech Vent Preheating MBtu</short_name>
      <type>Double</type>
      <model_dependent>false</model_dependent>
    </output>
    <output>
      <name>End Use: Natural Gas: Pool Heater MBtu</name>
      <display_name>End Use: Natural Gas: Pool Heater MBtu</display_name>
      <short_name>End Use: Natural Gas: Pool Heater MBtu</short_name>
      <type>Double</type>
      <model_dependent>false</model_dependent>
    </output>
    <output>
      <name>End Use: Natural Gas: Hot Tub Heater MBtu</name>
      <display_name>End Use: Natural Gas: Hot Tub Heater MBtu</display_name>
      <short_name>End Use: Natural Gas: Hot Tub Heater MBtu</short_name>
      <type>Double</type>
      <model_dependent>false</model_dependent>
    </output>
    <output>
      <name>End Use: Natural Gas: Grill MBtu</name>
      <display_name>End Use: Natural Gas: Grill MBtu</display_name>
      <short_name>End Use: Natural Gas: Grill MBtu</short_name>
      <type>Double</type>
      <model_dependent>false</model_dependent>
    </output>
    <output>
      <name>End Use: Natural Gas: Lighting MBtu</name>
      <display_name>End Use: Natural Gas: Lighting MBtu</display_name>
      <short_name>End Use: Natural Gas: Lighting MBtu</short_name>
      <type>Double</type>
      <model_dependent>false</model_dependent>
    </output>
    <output>
      <name>End Use: Natural Gas: Fireplace MBtu</name>
      <display_name>End Use: Natural Gas: Fireplace MBtu</display_name>
      <short_name>End Use: Natural Gas: Fireplace MBtu</short_name>
      <type>Double</type>
      <model_dependent>false</model_dependent>
    </output>
    <output>
      <name>End Use: Natural Gas: Generator MBtu</name>
      <display_name>End Use: Natural Gas: Generator MBtu</display_name>
      <short_name>End Use: Natural Gas: Generator MBtu</short_name>
      <type>Double</type>
      <model_dependent>false</model_dependent>
    </output>
    <output>
      <name>End Use: Fuel Oil: Heating MBtu</name>
      <display_name>End Use: Fuel Oil: Heating MBtu</display_name>
      <short_name>End Use: Fuel Oil: Heating MBtu</short_name>
      <type>Double</type>
      <model_dependent>false</model_dependent>
    </output>
    <output>
      <name>End Use: Fuel Oil: Heating Heat Pump Backup MBtu</name>
      <display_name>End Use: Fuel Oil: Heating Heat Pump Backup MBtu</display_name>
      <short_name>End Use: Fuel Oil: Heating Heat Pump Backup MBtu</short_name>
      <type>Double</type>
      <model_dependent>false</model_dependent>
    </output>
    <output>
      <name>End Use: Fuel Oil: Hot Water MBtu</name>
      <display_name>End Use: Fuel Oil: Hot Water MBtu</display_name>
      <short_name>End Use: Fuel Oil: Hot Water MBtu</short_name>
      <type>Double</type>
      <model_dependent>false</model_dependent>
    </output>
    <output>
      <name>End Use: Fuel Oil: Clothes Dryer MBtu</name>
      <display_name>End Use: Fuel Oil: Clothes Dryer MBtu</display_name>
      <short_name>End Use: Fuel Oil: Clothes Dryer MBtu</short_name>
      <type>Double</type>
      <model_dependent>false</model_dependent>
    </output>
    <output>
      <name>End Use: Fuel Oil: Range/Oven MBtu</name>
      <display_name>End Use: Fuel Oil: Range/Oven MBtu</display_name>
      <short_name>End Use: Fuel Oil: Range/Oven MBtu</short_name>
      <type>Double</type>
      <model_dependent>false</model_dependent>
    </output>
    <output>
      <name>End Use: Fuel Oil: Mech Vent Preheating MBtu</name>
      <display_name>End Use: Fuel Oil: Mech Vent Preheating MBtu</display_name>
      <short_name>End Use: Fuel Oil: Mech Vent Preheating MBtu</short_name>
      <type>Double</type>
      <model_dependent>false</model_dependent>
    </output>
    <output>
      <name>End Use: Fuel Oil: Grill MBtu</name>
      <display_name>End Use: Fuel Oil: Grill MBtu</display_name>
      <short_name>End Use: Fuel Oil: Grill MBtu</short_name>
      <type>Double</type>
      <model_dependent>false</model_dependent>
    </output>
    <output>
      <name>End Use: Fuel Oil: Lighting MBtu</name>
      <display_name>End Use: Fuel Oil: Lighting MBtu</display_name>
      <short_name>End Use: Fuel Oil: Lighting MBtu</short_name>
      <type>Double</type>
      <model_dependent>false</model_dependent>
    </output>
    <output>
      <name>End Use: Fuel Oil: Fireplace MBtu</name>
      <display_name>End Use: Fuel Oil: Fireplace MBtu</display_name>
      <short_name>End Use: Fuel Oil: Fireplace MBtu</short_name>
      <type>Double</type>
      <model_dependent>false</model_dependent>
    </output>
    <output>
      <name>End Use: Fuel Oil: Generator MBtu</name>
      <display_name>End Use: Fuel Oil: Generator MBtu</display_name>
      <short_name>End Use: Fuel Oil: Generator MBtu</short_name>
      <type>Double</type>
      <model_dependent>false</model_dependent>
    </output>
    <output>
      <name>End Use: Propane: Heating MBtu</name>
      <display_name>End Use: Propane: Heating MBtu</display_name>
      <short_name>End Use: Propane: Heating MBtu</short_name>
      <type>Double</type>
      <model_dependent>false</model_dependent>
    </output>
    <output>
      <name>End Use: Propane: Heating Heat Pump Backup MBtu</name>
      <display_name>End Use: Propane: Heating Heat Pump Backup MBtu</display_name>
      <short_name>End Use: Propane: Heating Heat Pump Backup MBtu</short_name>
      <type>Double</type>
      <model_dependent>false</model_dependent>
    </output>
    <output>
      <name>End Use: Propane: Hot Water MBtu</name>
      <display_name>End Use: Propane: Hot Water MBtu</display_name>
      <short_name>End Use: Propane: Hot Water MBtu</short_name>
      <type>Double</type>
      <model_dependent>false</model_dependent>
    </output>
    <output>
      <name>End Use: Propane: Clothes Dryer MBtu</name>
      <display_name>End Use: Propane: Clothes Dryer MBtu</display_name>
      <short_name>End Use: Propane: Clothes Dryer MBtu</short_name>
      <type>Double</type>
      <model_dependent>false</model_dependent>
    </output>
    <output>
      <name>End Use: Propane: Range/Oven MBtu</name>
      <display_name>End Use: Propane: Range/Oven MBtu</display_name>
      <short_name>End Use: Propane: Range/Oven MBtu</short_name>
      <type>Double</type>
      <model_dependent>false</model_dependent>
    </output>
    <output>
      <name>End Use: Propane: Mech Vent Preheating MBtu</name>
      <display_name>End Use: Propane: Mech Vent Preheating MBtu</display_name>
      <short_name>End Use: Propane: Mech Vent Preheating MBtu</short_name>
      <type>Double</type>
      <model_dependent>false</model_dependent>
    </output>
    <output>
      <name>End Use: Propane: Grill MBtu</name>
      <display_name>End Use: Propane: Grill MBtu</display_name>
      <short_name>End Use: Propane: Grill MBtu</short_name>
      <type>Double</type>
      <model_dependent>false</model_dependent>
    </output>
    <output>
      <name>End Use: Propane: Lighting MBtu</name>
      <display_name>End Use: Propane: Lighting MBtu</display_name>
      <short_name>End Use: Propane: Lighting MBtu</short_name>
      <type>Double</type>
      <model_dependent>false</model_dependent>
    </output>
    <output>
      <name>End Use: Propane: Fireplace MBtu</name>
      <display_name>End Use: Propane: Fireplace MBtu</display_name>
      <short_name>End Use: Propane: Fireplace MBtu</short_name>
      <type>Double</type>
      <model_dependent>false</model_dependent>
    </output>
    <output>
      <name>End Use: Propane: Generator MBtu</name>
      <display_name>End Use: Propane: Generator MBtu</display_name>
      <short_name>End Use: Propane: Generator MBtu</short_name>
      <type>Double</type>
      <model_dependent>false</model_dependent>
    </output>
    <output>
      <name>End Use: Wood Cord: Heating MBtu</name>
      <display_name>End Use: Wood Cord: Heating MBtu</display_name>
      <short_name>End Use: Wood Cord: Heating MBtu</short_name>
      <type>Double</type>
      <model_dependent>false</model_dependent>
    </output>
    <output>
      <name>End Use: Wood Cord: Heating Heat Pump Backup MBtu</name>
      <display_name>End Use: Wood Cord: Heating Heat Pump Backup MBtu</display_name>
      <short_name>End Use: Wood Cord: Heating Heat Pump Backup MBtu</short_name>
      <type>Double</type>
      <model_dependent>false</model_dependent>
    </output>
    <output>
      <name>End Use: Wood Cord: Hot Water MBtu</name>
      <display_name>End Use: Wood Cord: Hot Water MBtu</display_name>
      <short_name>End Use: Wood Cord: Hot Water MBtu</short_name>
      <type>Double</type>
      <model_dependent>false</model_dependent>
    </output>
    <output>
      <name>End Use: Wood Cord: Clothes Dryer MBtu</name>
      <display_name>End Use: Wood Cord: Clothes Dryer MBtu</display_name>
      <short_name>End Use: Wood Cord: Clothes Dryer MBtu</short_name>
      <type>Double</type>
      <model_dependent>false</model_dependent>
    </output>
    <output>
      <name>End Use: Wood Cord: Range/Oven MBtu</name>
      <display_name>End Use: Wood Cord: Range/Oven MBtu</display_name>
      <short_name>End Use: Wood Cord: Range/Oven MBtu</short_name>
      <type>Double</type>
      <model_dependent>false</model_dependent>
    </output>
    <output>
      <name>End Use: Wood Cord: Mech Vent Preheating MBtu</name>
      <display_name>End Use: Wood Cord: Mech Vent Preheating MBtu</display_name>
      <short_name>End Use: Wood Cord: Mech Vent Preheating MBtu</short_name>
      <type>Double</type>
      <model_dependent>false</model_dependent>
    </output>
    <output>
      <name>End Use: Wood Cord: Grill MBtu</name>
      <display_name>End Use: Wood Cord: Grill MBtu</display_name>
      <short_name>End Use: Wood Cord: Grill MBtu</short_name>
      <type>Double</type>
      <model_dependent>false</model_dependent>
    </output>
    <output>
      <name>End Use: Wood Cord: Lighting MBtu</name>
      <display_name>End Use: Wood Cord: Lighting MBtu</display_name>
      <short_name>End Use: Wood Cord: Lighting MBtu</short_name>
      <type>Double</type>
      <model_dependent>false</model_dependent>
    </output>
    <output>
      <name>End Use: Wood Cord: Fireplace MBtu</name>
      <display_name>End Use: Wood Cord: Fireplace MBtu</display_name>
      <short_name>End Use: Wood Cord: Fireplace MBtu</short_name>
      <type>Double</type>
      <model_dependent>false</model_dependent>
    </output>
    <output>
      <name>End Use: Wood Cord: Generator MBtu</name>
      <display_name>End Use: Wood Cord: Generator MBtu</display_name>
      <short_name>End Use: Wood Cord: Generator MBtu</short_name>
      <type>Double</type>
      <model_dependent>false</model_dependent>
    </output>
    <output>
      <name>End Use: Wood Pellets: Heating MBtu</name>
      <display_name>End Use: Wood Pellets: Heating MBtu</display_name>
      <short_name>End Use: Wood Pellets: Heating MBtu</short_name>
      <type>Double</type>
      <model_dependent>false</model_dependent>
    </output>
    <output>
      <name>End Use: Wood Pellets: Heating Heat Pump Backup MBtu</name>
      <display_name>End Use: Wood Pellets: Heating Heat Pump Backup MBtu</display_name>
      <short_name>End Use: Wood Pellets: Heating Heat Pump Backup MBtu</short_name>
      <type>Double</type>
      <model_dependent>false</model_dependent>
    </output>
    <output>
      <name>End Use: Wood Pellets: Hot Water MBtu</name>
      <display_name>End Use: Wood Pellets: Hot Water MBtu</display_name>
      <short_name>End Use: Wood Pellets: Hot Water MBtu</short_name>
      <type>Double</type>
      <model_dependent>false</model_dependent>
    </output>
    <output>
      <name>End Use: Wood Pellets: Clothes Dryer MBtu</name>
      <display_name>End Use: Wood Pellets: Clothes Dryer MBtu</display_name>
      <short_name>End Use: Wood Pellets: Clothes Dryer MBtu</short_name>
      <type>Double</type>
      <model_dependent>false</model_dependent>
    </output>
    <output>
      <name>End Use: Wood Pellets: Range/Oven MBtu</name>
      <display_name>End Use: Wood Pellets: Range/Oven MBtu</display_name>
      <short_name>End Use: Wood Pellets: Range/Oven MBtu</short_name>
      <type>Double</type>
      <model_dependent>false</model_dependent>
    </output>
    <output>
      <name>End Use: Wood Pellets: Mech Vent Preheating MBtu</name>
      <display_name>End Use: Wood Pellets: Mech Vent Preheating MBtu</display_name>
      <short_name>End Use: Wood Pellets: Mech Vent Preheating MBtu</short_name>
      <type>Double</type>
      <model_dependent>false</model_dependent>
    </output>
    <output>
      <name>End Use: Wood Pellets: Grill MBtu</name>
      <display_name>End Use: Wood Pellets: Grill MBtu</display_name>
      <short_name>End Use: Wood Pellets: Grill MBtu</short_name>
      <type>Double</type>
      <model_dependent>false</model_dependent>
    </output>
    <output>
      <name>End Use: Wood Pellets: Lighting MBtu</name>
      <display_name>End Use: Wood Pellets: Lighting MBtu</display_name>
      <short_name>End Use: Wood Pellets: Lighting MBtu</short_name>
      <type>Double</type>
      <model_dependent>false</model_dependent>
    </output>
    <output>
      <name>End Use: Wood Pellets: Fireplace MBtu</name>
      <display_name>End Use: Wood Pellets: Fireplace MBtu</display_name>
      <short_name>End Use: Wood Pellets: Fireplace MBtu</short_name>
      <type>Double</type>
      <model_dependent>false</model_dependent>
    </output>
    <output>
      <name>End Use: Wood Pellets: Generator MBtu</name>
      <display_name>End Use: Wood Pellets: Generator MBtu</display_name>
      <short_name>End Use: Wood Pellets: Generator MBtu</short_name>
      <type>Double</type>
      <model_dependent>false</model_dependent>
    </output>
    <output>
      <name>End Use: Coal: Heating MBtu</name>
      <display_name>End Use: Coal: Heating MBtu</display_name>
      <short_name>End Use: Coal: Heating MBtu</short_name>
      <type>Double</type>
      <model_dependent>false</model_dependent>
    </output>
    <output>
      <name>End Use: Coal: Heating Heat Pump Backup MBtu</name>
      <display_name>End Use: Coal: Heating Heat Pump Backup MBtu</display_name>
      <short_name>End Use: Coal: Heating Heat Pump Backup MBtu</short_name>
      <type>Double</type>
      <model_dependent>false</model_dependent>
    </output>
    <output>
      <name>End Use: Coal: Hot Water MBtu</name>
      <display_name>End Use: Coal: Hot Water MBtu</display_name>
      <short_name>End Use: Coal: Hot Water MBtu</short_name>
      <type>Double</type>
      <model_dependent>false</model_dependent>
    </output>
    <output>
      <name>End Use: Coal: Clothes Dryer MBtu</name>
      <display_name>End Use: Coal: Clothes Dryer MBtu</display_name>
      <short_name>End Use: Coal: Clothes Dryer MBtu</short_name>
      <type>Double</type>
      <model_dependent>false</model_dependent>
    </output>
    <output>
      <name>End Use: Coal: Range/Oven MBtu</name>
      <display_name>End Use: Coal: Range/Oven MBtu</display_name>
      <short_name>End Use: Coal: Range/Oven MBtu</short_name>
      <type>Double</type>
      <model_dependent>false</model_dependent>
    </output>
    <output>
      <name>End Use: Coal: Mech Vent Preheating MBtu</name>
      <display_name>End Use: Coal: Mech Vent Preheating MBtu</display_name>
      <short_name>End Use: Coal: Mech Vent Preheating MBtu</short_name>
      <type>Double</type>
      <model_dependent>false</model_dependent>
    </output>
    <output>
      <name>End Use: Coal: Grill MBtu</name>
      <display_name>End Use: Coal: Grill MBtu</display_name>
      <short_name>End Use: Coal: Grill MBtu</short_name>
      <type>Double</type>
      <model_dependent>false</model_dependent>
    </output>
    <output>
      <name>End Use: Coal: Lighting MBtu</name>
      <display_name>End Use: Coal: Lighting MBtu</display_name>
      <short_name>End Use: Coal: Lighting MBtu</short_name>
      <type>Double</type>
      <model_dependent>false</model_dependent>
    </output>
    <output>
      <name>End Use: Coal: Fireplace MBtu</name>
      <display_name>End Use: Coal: Fireplace MBtu</display_name>
      <short_name>End Use: Coal: Fireplace MBtu</short_name>
      <type>Double</type>
      <model_dependent>false</model_dependent>
    </output>
    <output>
      <name>End Use: Coal: Generator MBtu</name>
      <display_name>End Use: Coal: Generator MBtu</display_name>
      <short_name>End Use: Coal: Generator MBtu</short_name>
      <type>Double</type>
      <model_dependent>false</model_dependent>
    </output>
    <output>
      <name>Load: Heating: Delivered MBtu</name>
      <display_name>Load: Heating: Delivered MBtu</display_name>
      <short_name>Load: Heating: Delivered MBtu</short_name>
      <type>Double</type>
      <model_dependent>false</model_dependent>
    </output>
    <output>
      <name>Load: Cooling: Delivered MBtu</name>
      <display_name>Load: Cooling: Delivered MBtu</display_name>
      <short_name>Load: Cooling: Delivered MBtu</short_name>
      <type>Double</type>
      <model_dependent>false</model_dependent>
    </output>
    <output>
      <name>Load: Hot Water: Delivered MBtu</name>
      <display_name>Load: Hot Water: Delivered MBtu</display_name>
      <short_name>Load: Hot Water: Delivered MBtu</short_name>
      <type>Double</type>
      <model_dependent>false</model_dependent>
    </output>
    <output>
      <name>Load: Hot Water: Tank Losses MBtu</name>
      <display_name>Load: Hot Water: Tank Losses MBtu</display_name>
      <short_name>Load: Hot Water: Tank Losses MBtu</short_name>
      <type>Double</type>
      <model_dependent>false</model_dependent>
    </output>
    <output>
      <name>Load: Hot Water: Desuperheater MBtu</name>
      <display_name>Load: Hot Water: Desuperheater MBtu</display_name>
      <short_name>Load: Hot Water: Desuperheater MBtu</short_name>
      <type>Double</type>
      <model_dependent>false</model_dependent>
    </output>
    <output>
      <name>Load: Hot Water: Solar Thermal MBtu</name>
      <display_name>Load: Hot Water: Solar Thermal MBtu</display_name>
      <short_name>Load: Hot Water: Solar Thermal MBtu</short_name>
      <type>Double</type>
      <model_dependent>false</model_dependent>
    </output>
    <output>
      <name>Unmet Hours: Heating hr</name>
      <display_name>Unmet Hours: Heating hr</display_name>
      <short_name>Unmet Hours: Heating hr</short_name>
      <type>Double</type>
      <model_dependent>false</model_dependent>
    </output>
    <output>
      <name>Unmet Hours: Cooling hr</name>
      <display_name>Unmet Hours: Cooling hr</display_name>
      <short_name>Unmet Hours: Cooling hr</short_name>
      <type>Double</type>
      <model_dependent>false</model_dependent>
    </output>
    <output>
      <name>Peak Electricity: Winter Total W</name>
      <display_name>Peak Electricity: Winter Total W</display_name>
      <short_name>Peak Electricity: Winter Total W</short_name>
      <type>Double</type>
      <model_dependent>false</model_dependent>
    </output>
    <output>
      <name>Peak Electricity: Summer Total W</name>
      <display_name>Peak Electricity: Summer Total W</display_name>
      <short_name>Peak Electricity: Summer Total W</short_name>
      <type>Double</type>
      <model_dependent>false</model_dependent>
    </output>
    <output>
      <name>Peak Load: Heating: Delivered kBtu/hr</name>
      <display_name>Peak Load: Heating: Delivered kBtu/hr</display_name>
      <short_name>Peak Load: Heating: Delivered kBtu/hr</short_name>
      <type>Double</type>
      <model_dependent>false</model_dependent>
    </output>
    <output>
      <name>Peak Load: Cooling: Delivered kBtu/hr</name>
      <display_name>Peak Load: Cooling: Delivered kBtu/hr</display_name>
      <short_name>Peak Load: Cooling: Delivered kBtu/hr</short_name>
      <type>Double</type>
      <model_dependent>false</model_dependent>
    </output>
    <output>
      <name>Component Load: Heating: Roofs MBtu</name>
      <display_name>Component Load: Heating: Roofs MBtu</display_name>
      <short_name>Component Load: Heating: Roofs MBtu</short_name>
      <type>Double</type>
      <model_dependent>false</model_dependent>
    </output>
    <output>
      <name>Component Load: Heating: Ceilings MBtu</name>
      <display_name>Component Load: Heating: Ceilings MBtu</display_name>
      <short_name>Component Load: Heating: Ceilings MBtu</short_name>
      <type>Double</type>
      <model_dependent>false</model_dependent>
    </output>
    <output>
      <name>Component Load: Heating: Walls MBtu</name>
      <display_name>Component Load: Heating: Walls MBtu</display_name>
      <short_name>Component Load: Heating: Walls MBtu</short_name>
      <type>Double</type>
      <model_dependent>false</model_dependent>
    </output>
    <output>
      <name>Component Load: Heating: Rim Joists MBtu</name>
      <display_name>Component Load: Heating: Rim Joists MBtu</display_name>
      <short_name>Component Load: Heating: Rim Joists MBtu</short_name>
      <type>Double</type>
      <model_dependent>false</model_dependent>
    </output>
    <output>
      <name>Component Load: Heating: Foundation Walls MBtu</name>
      <display_name>Component Load: Heating: Foundation Walls MBtu</display_name>
      <short_name>Component Load: Heating: Foundation Walls MBtu</short_name>
      <type>Double</type>
      <model_dependent>false</model_dependent>
    </output>
    <output>
      <name>Component Load: Heating: Doors MBtu</name>
      <display_name>Component Load: Heating: Doors MBtu</display_name>
      <short_name>Component Load: Heating: Doors MBtu</short_name>
      <type>Double</type>
      <model_dependent>false</model_dependent>
    </output>
    <output>
      <name>Component Load: Heating: Windows Conduction MBtu</name>
      <display_name>Component Load: Heating: Windows Conduction MBtu</display_name>
      <short_name>Component Load: Heating: Windows Conduction MBtu</short_name>
      <type>Double</type>
      <model_dependent>false</model_dependent>
    </output>
    <output>
      <name>Component Load: Heating: Windows Solar MBtu</name>
      <display_name>Component Load: Heating: Windows Solar MBtu</display_name>
      <short_name>Component Load: Heating: Windows Solar MBtu</short_name>
      <type>Double</type>
      <model_dependent>false</model_dependent>
    </output>
    <output>
      <name>Component Load: Heating: Skylights Conduction MBtu</name>
      <display_name>Component Load: Heating: Skylights Conduction MBtu</display_name>
      <short_name>Component Load: Heating: Skylights Conduction MBtu</short_name>
      <type>Double</type>
      <model_dependent>false</model_dependent>
    </output>
    <output>
      <name>Component Load: Heating: Skylights Solar MBtu</name>
      <display_name>Component Load: Heating: Skylights Solar MBtu</display_name>
      <short_name>Component Load: Heating: Skylights Solar MBtu</short_name>
      <type>Double</type>
      <model_dependent>false</model_dependent>
    </output>
    <output>
      <name>Component Load: Heating: Floors MBtu</name>
      <display_name>Component Load: Heating: Floors MBtu</display_name>
      <short_name>Component Load: Heating: Floors MBtu</short_name>
      <type>Double</type>
      <model_dependent>false</model_dependent>
    </output>
    <output>
      <name>Component Load: Heating: Slabs MBtu</name>
      <display_name>Component Load: Heating: Slabs MBtu</display_name>
      <short_name>Component Load: Heating: Slabs MBtu</short_name>
      <type>Double</type>
      <model_dependent>false</model_dependent>
    </output>
    <output>
      <name>Component Load: Heating: Internal Mass MBtu</name>
      <display_name>Component Load: Heating: Internal Mass MBtu</display_name>
      <short_name>Component Load: Heating: Internal Mass MBtu</short_name>
      <type>Double</type>
      <model_dependent>false</model_dependent>
    </output>
    <output>
      <name>Component Load: Heating: Infiltration MBtu</name>
      <display_name>Component Load: Heating: Infiltration MBtu</display_name>
      <short_name>Component Load: Heating: Infiltration MBtu</short_name>
      <type>Double</type>
      <model_dependent>false</model_dependent>
    </output>
    <output>
      <name>Component Load: Heating: Natural Ventilation MBtu</name>
      <display_name>Component Load: Heating: Natural Ventilation MBtu</display_name>
      <short_name>Component Load: Heating: Natural Ventilation MBtu</short_name>
      <type>Double</type>
      <model_dependent>false</model_dependent>
    </output>
    <output>
      <name>Component Load: Heating: Mechanical Ventilation MBtu</name>
      <display_name>Component Load: Heating: Mechanical Ventilation MBtu</display_name>
      <short_name>Component Load: Heating: Mechanical Ventilation MBtu</short_name>
      <type>Double</type>
      <model_dependent>false</model_dependent>
    </output>
    <output>
      <name>Component Load: Heating: Whole House Fan MBtu</name>
      <display_name>Component Load: Heating: Whole House Fan MBtu</display_name>
      <short_name>Component Load: Heating: Whole House Fan MBtu</short_name>
      <type>Double</type>
      <model_dependent>false</model_dependent>
    </output>
    <output>
      <name>Component Load: Heating: Ducts MBtu</name>
      <display_name>Component Load: Heating: Ducts MBtu</display_name>
      <short_name>Component Load: Heating: Ducts MBtu</short_name>
      <type>Double</type>
      <model_dependent>false</model_dependent>
    </output>
    <output>
      <name>Component Load: Heating: Internal Gains MBtu</name>
      <display_name>Component Load: Heating: Internal Gains MBtu</display_name>
      <short_name>Component Load: Heating: Internal Gains MBtu</short_name>
      <type>Double</type>
      <model_dependent>false</model_dependent>
    </output>
    <output>
      <name>Component Load: Heating: Lighting MBtu</name>
      <display_name>Component Load: Heating: Lighting MBtu</display_name>
      <short_name>Component Load: Heating: Lighting MBtu</short_name>
      <type>Double</type>
      <model_dependent>false</model_dependent>
    </output>
    <output>
      <name>Component Load: Cooling: Roofs MBtu</name>
      <display_name>Component Load: Cooling: Roofs MBtu</display_name>
      <short_name>Component Load: Cooling: Roofs MBtu</short_name>
      <type>Double</type>
      <model_dependent>false</model_dependent>
    </output>
    <output>
      <name>Component Load: Cooling: Ceilings MBtu</name>
      <display_name>Component Load: Cooling: Ceilings MBtu</display_name>
      <short_name>Component Load: Cooling: Ceilings MBtu</short_name>
      <type>Double</type>
      <model_dependent>false</model_dependent>
    </output>
    <output>
      <name>Component Load: Cooling: Walls MBtu</name>
      <display_name>Component Load: Cooling: Walls MBtu</display_name>
      <short_name>Component Load: Cooling: Walls MBtu</short_name>
      <type>Double</type>
      <model_dependent>false</model_dependent>
    </output>
    <output>
      <name>Component Load: Cooling: Rim Joists MBtu</name>
      <display_name>Component Load: Cooling: Rim Joists MBtu</display_name>
      <short_name>Component Load: Cooling: Rim Joists MBtu</short_name>
      <type>Double</type>
      <model_dependent>false</model_dependent>
    </output>
    <output>
      <name>Component Load: Cooling: Foundation Walls MBtu</name>
      <display_name>Component Load: Cooling: Foundation Walls MBtu</display_name>
      <short_name>Component Load: Cooling: Foundation Walls MBtu</short_name>
      <type>Double</type>
      <model_dependent>false</model_dependent>
    </output>
    <output>
      <name>Component Load: Cooling: Doors MBtu</name>
      <display_name>Component Load: Cooling: Doors MBtu</display_name>
      <short_name>Component Load: Cooling: Doors MBtu</short_name>
      <type>Double</type>
      <model_dependent>false</model_dependent>
    </output>
    <output>
      <name>Component Load: Cooling: Windows Conduction MBtu</name>
      <display_name>Component Load: Cooling: Windows Conduction MBtu</display_name>
      <short_name>Component Load: Cooling: Windows Conduction MBtu</short_name>
      <type>Double</type>
      <model_dependent>false</model_dependent>
    </output>
    <output>
      <name>Component Load: Cooling: Windows Solar MBtu</name>
      <display_name>Component Load: Cooling: Windows Solar MBtu</display_name>
      <short_name>Component Load: Cooling: Windows Solar MBtu</short_name>
      <type>Double</type>
      <model_dependent>false</model_dependent>
    </output>
    <output>
      <name>Component Load: Cooling: Skylights Conduction MBtu</name>
      <display_name>Component Load: Cooling: Skylights Conduction MBtu</display_name>
      <short_name>Component Load: Cooling: Skylights Conduction MBtu</short_name>
      <type>Double</type>
      <model_dependent>false</model_dependent>
    </output>
    <output>
      <name>Component Load: Cooling: Skylights Solar MBtu</name>
      <display_name>Component Load: Cooling: Skylights Solar MBtu</display_name>
      <short_name>Component Load: Cooling: Skylights Solar MBtu</short_name>
      <type>Double</type>
      <model_dependent>false</model_dependent>
    </output>
    <output>
      <name>Component Load: Cooling: Floors MBtu</name>
      <display_name>Component Load: Cooling: Floors MBtu</display_name>
      <short_name>Component Load: Cooling: Floors MBtu</short_name>
      <type>Double</type>
      <model_dependent>false</model_dependent>
    </output>
    <output>
      <name>Component Load: Cooling: Slabs MBtu</name>
      <display_name>Component Load: Cooling: Slabs MBtu</display_name>
      <short_name>Component Load: Cooling: Slabs MBtu</short_name>
      <type>Double</type>
      <model_dependent>false</model_dependent>
    </output>
    <output>
      <name>Component Load: Cooling: Internal Mass MBtu</name>
      <display_name>Component Load: Cooling: Internal Mass MBtu</display_name>
      <short_name>Component Load: Cooling: Internal Mass MBtu</short_name>
      <type>Double</type>
      <model_dependent>false</model_dependent>
    </output>
    <output>
      <name>Component Load: Cooling: Infiltration MBtu</name>
      <display_name>Component Load: Cooling: Infiltration MBtu</display_name>
      <short_name>Component Load: Cooling: Infiltration MBtu</short_name>
      <type>Double</type>
      <model_dependent>false</model_dependent>
    </output>
    <output>
      <name>Component Load: Cooling: Natural Ventilation MBtu</name>
      <display_name>Component Load: Cooling: Natural Ventilation MBtu</display_name>
      <short_name>Component Load: Cooling: Natural Ventilation MBtu</short_name>
      <type>Double</type>
      <model_dependent>false</model_dependent>
    </output>
    <output>
      <name>Component Load: Cooling: Mechanical Ventilation MBtu</name>
      <display_name>Component Load: Cooling: Mechanical Ventilation MBtu</display_name>
      <short_name>Component Load: Cooling: Mechanical Ventilation MBtu</short_name>
      <type>Double</type>
      <model_dependent>false</model_dependent>
    </output>
    <output>
      <name>Component Load: Cooling: Whole House Fan MBtu</name>
      <display_name>Component Load: Cooling: Whole House Fan MBtu</display_name>
      <short_name>Component Load: Cooling: Whole House Fan MBtu</short_name>
      <type>Double</type>
      <model_dependent>false</model_dependent>
    </output>
    <output>
      <name>Component Load: Cooling: Ducts MBtu</name>
      <display_name>Component Load: Cooling: Ducts MBtu</display_name>
      <short_name>Component Load: Cooling: Ducts MBtu</short_name>
      <type>Double</type>
      <model_dependent>false</model_dependent>
    </output>
    <output>
      <name>Component Load: Cooling: Internal Gains MBtu</name>
      <display_name>Component Load: Cooling: Internal Gains MBtu</display_name>
      <short_name>Component Load: Cooling: Internal Gains MBtu</short_name>
      <type>Double</type>
      <model_dependent>false</model_dependent>
    </output>
    <output>
      <name>Component Load: Cooling: Lighting MBtu</name>
      <display_name>Component Load: Cooling: Lighting MBtu</display_name>
      <short_name>Component Load: Cooling: Lighting MBtu</short_name>
      <type>Double</type>
      <model_dependent>false</model_dependent>
    </output>
    <output>
      <name>Hot Water: Clothes Washer gal</name>
      <display_name>Hot Water: Clothes Washer gal</display_name>
      <short_name>Hot Water: Clothes Washer gal</short_name>
      <type>Double</type>
      <model_dependent>false</model_dependent>
    </output>
    <output>
      <name>Hot Water: Dishwasher gal</name>
      <display_name>Hot Water: Dishwasher gal</display_name>
      <short_name>Hot Water: Dishwasher gal</short_name>
      <type>Double</type>
      <model_dependent>false</model_dependent>
    </output>
    <output>
      <name>Hot Water: Fixtures gal</name>
      <display_name>Hot Water: Fixtures gal</display_name>
      <short_name>Hot Water: Fixtures gal</short_name>
      <type>Double</type>
      <model_dependent>false</model_dependent>
    </output>
    <output>
      <name>Hot Water: Distribution Waste gal</name>
      <display_name>Hot Water: Distribution Waste gal</display_name>
      <short_name>Hot Water: Distribution Waste gal</short_name>
      <type>Double</type>
      <model_dependent>false</model_dependent>
    </output>
  </outputs>
  <provenances />
  <tags>
    <tag>Reporting.QAQC</tag>
  </tags>
  <attributes>
    <attribute>
      <name>Measure Type</name>
      <value>ReportingMeasure</value>
      <datatype>string</datatype>
    </attribute>
    <attribute>
      <name>Intended Software Tool</name>
      <value>OpenStudio Application</value>
      <datatype>string</datatype>
    </attribute>
    <attribute>
      <name>Intended Software Tool</name>
      <value>Parametric Analysis Tool</value>
      <datatype>string</datatype>
    </attribute>
  </attributes>
  <files>
    <file>
      <filename>output_report_test.rb</filename>
      <filetype>rb</filetype>
      <usage_type>test</usage_type>
      <checksum>62886AF9</checksum>
    </file>
    <file>
      <version>
        <software_program>OpenStudio</software_program>
        <identifier>2.9.1</identifier>
        <min_compatible>2.9.1</min_compatible>
      </version>
      <filename>measure.rb</filename>
      <filetype>rb</filetype>
      <usage_type>script</usage_type>
<<<<<<< HEAD
      <checksum>4F10D3FC</checksum>
=======
      <checksum>5C4EEE97</checksum>
>>>>>>> d8aee41a
    </file>
  </files>
</measure><|MERGE_RESOLUTION|>--- conflicted
+++ resolved
@@ -3,13 +3,8 @@
   <schema_version>3.0</schema_version>
   <name>report_simulation_output</name>
   <uid>df9d170c-c21a-4130-866d-0d46b06073fd</uid>
-<<<<<<< HEAD
-  <version_id>7c751fc0-1aaa-483e-ac43-a4ed4edad914</version_id>
-  <version_modified>20230118T164447Z</version_modified>
-=======
-  <version_id>e85e17de-b514-4722-99e5-bcfc29ce30c4</version_id>
-  <version_modified>20230130T211834Z</version_modified>
->>>>>>> d8aee41a
+  <version_id>0c7f7abd-e60a-4a3c-a1c7-751809e16184</version_id>
+  <version_modified>20230206T180926Z</version_modified>
   <xml_checksum>9BF1E6AC</xml_checksum>
   <class_name>ReportSimulationOutput</class_name>
   <display_name>HPXML Simulation Output Report</display_name>
@@ -1595,11 +1590,7 @@
       <filename>measure.rb</filename>
       <filetype>rb</filetype>
       <usage_type>script</usage_type>
-<<<<<<< HEAD
-      <checksum>4F10D3FC</checksum>
-=======
-      <checksum>5C4EEE97</checksum>
->>>>>>> d8aee41a
+      <checksum>7CE31E4B</checksum>
     </file>
   </files>
 </measure>