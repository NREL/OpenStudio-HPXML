<?xml version="1.0"?>
<measure>
  <schema_version>3.0</schema_version>
  <name>report_simulation_output</name>
  <uid>df9d170c-c21a-4130-866d-0d46b06073fd</uid>
<<<<<<< HEAD
  <version_id>27f62a78-ab6a-49c6-bd4e-0752ff33140b</version_id>
  <version_modified>20220525T184101Z</version_modified>
=======
  <version_id>354baa6b-bbec-4c48-a934-101f480efbd0</version_id>
  <version_modified>20220831T215618Z</version_modified>
>>>>>>> 9d6a9949
  <xml_checksum>9BF1E6AC</xml_checksum>
  <class_name>ReportSimulationOutput</class_name>
  <display_name>HPXML Simulation Output Report</display_name>
  <description>Reports simulation outputs for residential HPXML-based models.</description>
  <modeler_description>Processes EnergyPlus simulation outputs in order to generate an annual output file and an optional timeseries output file.</modeler_description>
  <arguments>
    <argument>
      <name>output_format</name>
      <display_name>Output Format</display_name>
      <description>The file format of the annual (and timeseries, if requested) outputs. If 'csv_dview' is selected, the timeseries CSV file will include header rows that facilitate opening the file in the DView application.</description>
      <type>Choice</type>
      <required>false</required>
      <model_dependent>false</model_dependent>
      <default_value>csv</default_value>
      <choices>
        <choice>
          <value>csv</value>
          <display_name>csv</display_name>
        </choice>
        <choice>
          <value>json</value>
          <display_name>json</display_name>
        </choice>
        <choice>
          <value>msgpack</value>
          <display_name>msgpack</display_name>
        </choice>
        <choice>
          <value>csv_dview</value>
          <display_name>csv_dview</display_name>
        </choice>
      </choices>
    </argument>
    <argument>
      <name>timeseries_frequency</name>
      <display_name>Timeseries Reporting Frequency</display_name>
      <description>The frequency at which to report timeseries output data. Using 'none' will disable timeseries outputs.</description>
      <type>Choice</type>
      <required>false</required>
      <model_dependent>false</model_dependent>
      <default_value>none</default_value>
      <choices>
        <choice>
          <value>none</value>
          <display_name>none</display_name>
        </choice>
        <choice>
          <value>timestep</value>
          <display_name>timestep</display_name>
        </choice>
        <choice>
          <value>hourly</value>
          <display_name>hourly</display_name>
        </choice>
        <choice>
          <value>daily</value>
          <display_name>daily</display_name>
        </choice>
        <choice>
          <value>monthly</value>
          <display_name>monthly</display_name>
        </choice>
      </choices>
    </argument>
    <argument>
      <name>include_timeseries_total_consumptions</name>
      <display_name>Generate Timeseries Output: Total Consumptions</display_name>
      <description>Generates timeseries energy consumptions for building total.</description>
      <type>Boolean</type>
      <required>false</required>
      <model_dependent>false</model_dependent>
      <default_value>false</default_value>
      <choices>
        <choice>
          <value>true</value>
          <display_name>true</display_name>
        </choice>
        <choice>
          <value>false</value>
          <display_name>false</display_name>
        </choice>
      </choices>
    </argument>
    <argument>
      <name>include_timeseries_fuel_consumptions</name>
      <display_name>Generate Timeseries Output: Fuel Consumptions</display_name>
      <description>Generates timeseries energy consumptions for each fuel type.</description>
      <type>Boolean</type>
      <required>false</required>
      <model_dependent>false</model_dependent>
      <default_value>false</default_value>
      <choices>
        <choice>
          <value>true</value>
          <display_name>true</display_name>
        </choice>
        <choice>
          <value>false</value>
          <display_name>false</display_name>
        </choice>
      </choices>
    </argument>
    <argument>
      <name>include_timeseries_end_use_consumptions</name>
      <display_name>Generate Timeseries Output: End Use Consumptions</display_name>
      <description>Generates timeseries energy consumptions for each end use.</description>
      <type>Boolean</type>
      <required>false</required>
      <model_dependent>false</model_dependent>
      <default_value>false</default_value>
      <choices>
        <choice>
          <value>true</value>
          <display_name>true</display_name>
        </choice>
        <choice>
          <value>false</value>
          <display_name>false</display_name>
        </choice>
      </choices>
    </argument>
    <argument>
      <name>include_timeseries_emissions</name>
      <display_name>Generate Timeseries Output: Emissions</display_name>
      <description>Generates timeseries emissions. Requires the appropriate HPXML inputs to be specified.</description>
      <type>Boolean</type>
      <required>false</required>
      <model_dependent>false</model_dependent>
      <default_value>false</default_value>
      <choices>
        <choice>
          <value>true</value>
          <display_name>true</display_name>
        </choice>
        <choice>
          <value>false</value>
          <display_name>false</display_name>
        </choice>
      </choices>
    </argument>
    <argument>
      <name>include_timeseries_emission_fuels</name>
      <display_name>Generate Timeseries Output: Emissions</display_name>
      <description>Generates timeseries emissions for each fuel type. Requires the appropriate HPXML inputs to be specified.</description>
      <type>Boolean</type>
      <required>false</required>
      <model_dependent>false</model_dependent>
      <default_value>false</default_value>
      <choices>
        <choice>
          <value>true</value>
          <display_name>true</display_name>
        </choice>
        <choice>
          <value>false</value>
          <display_name>false</display_name>
        </choice>
      </choices>
    </argument>
    <argument>
      <name>include_timeseries_emission_end_uses</name>
      <display_name>Generate Timeseries Output: Emission End Uses</display_name>
      <description>Generates timeseries emissions for each end use. Requires the appropriate HPXML inputs to be specified.</description>
      <type>Boolean</type>
      <required>false</required>
      <model_dependent>false</model_dependent>
      <default_value>false</default_value>
      <choices>
        <choice>
          <value>true</value>
          <display_name>true</display_name>
        </choice>
        <choice>
          <value>false</value>
          <display_name>false</display_name>
        </choice>
      </choices>
    </argument>
    <argument>
      <name>include_timeseries_hot_water_uses</name>
      <display_name>Generate Timeseries Output: Hot Water Uses</display_name>
      <description>Generates timeseries hot water usages for each end use.</description>
      <type>Boolean</type>
      <required>false</required>
      <model_dependent>false</model_dependent>
      <default_value>false</default_value>
      <choices>
        <choice>
          <value>true</value>
          <display_name>true</display_name>
        </choice>
        <choice>
          <value>false</value>
          <display_name>false</display_name>
        </choice>
      </choices>
    </argument>
    <argument>
      <name>include_timeseries_total_loads</name>
      <display_name>Generate Timeseries Output: Total Loads</display_name>
      <description>Generates timeseries total heating, cooling, and hot water loads.</description>
      <type>Boolean</type>
      <required>false</required>
      <model_dependent>false</model_dependent>
      <default_value>false</default_value>
      <choices>
        <choice>
          <value>true</value>
          <display_name>true</display_name>
        </choice>
        <choice>
          <value>false</value>
          <display_name>false</display_name>
        </choice>
      </choices>
    </argument>
    <argument>
      <name>include_timeseries_component_loads</name>
      <display_name>Generate Timeseries Output: Component Loads</display_name>
      <description>Generates timeseries heating and cooling loads disaggregated by component type.</description>
      <type>Boolean</type>
      <required>false</required>
      <model_dependent>false</model_dependent>
      <default_value>false</default_value>
      <choices>
        <choice>
          <value>true</value>
          <display_name>true</display_name>
        </choice>
        <choice>
          <value>false</value>
          <display_name>false</display_name>
        </choice>
      </choices>
    </argument>
    <argument>
      <name>include_timeseries_unmet_hours</name>
      <display_name>Generate Timeseries Output: Unmet Hours</display_name>
      <description>Generates timeseries unmet hours for heating and cooling.</description>
      <type>Boolean</type>
      <required>false</required>
      <model_dependent>false</model_dependent>
      <default_value>false</default_value>
      <choices>
        <choice>
          <value>true</value>
          <display_name>true</display_name>
        </choice>
        <choice>
          <value>false</value>
          <display_name>false</display_name>
        </choice>
      </choices>
    </argument>
    <argument>
      <name>include_timeseries_zone_temperatures</name>
      <display_name>Generate Timeseries Output: Zone Temperatures</display_name>
      <description>Generates timeseries temperatures for each thermal zone.</description>
      <type>Boolean</type>
      <required>false</required>
      <model_dependent>false</model_dependent>
      <default_value>false</default_value>
      <choices>
        <choice>
          <value>true</value>
          <display_name>true</display_name>
        </choice>
        <choice>
          <value>false</value>
          <display_name>false</display_name>
        </choice>
      </choices>
    </argument>
    <argument>
      <name>include_timeseries_airflows</name>
      <display_name>Generate Timeseries Output: Airflows</display_name>
      <description>Generates timeseries airflows.</description>
      <type>Boolean</type>
      <required>false</required>
      <model_dependent>false</model_dependent>
      <default_value>false</default_value>
      <choices>
        <choice>
          <value>true</value>
          <display_name>true</display_name>
        </choice>
        <choice>
          <value>false</value>
          <display_name>false</display_name>
        </choice>
      </choices>
    </argument>
    <argument>
      <name>include_timeseries_weather</name>
      <display_name>Generate Timeseries Output: Weather</display_name>
      <description>Generates timeseries weather data.</description>
      <type>Boolean</type>
      <required>false</required>
      <model_dependent>false</model_dependent>
      <default_value>false</default_value>
      <choices>
        <choice>
          <value>true</value>
          <display_name>true</display_name>
        </choice>
        <choice>
          <value>false</value>
          <display_name>false</display_name>
        </choice>
      </choices>
    </argument>
    <argument>
      <name>add_timeseries_dst_column</name>
      <display_name>Generate Timeseries Output: Add TimeDST Column</display_name>
      <description>Optionally add, in addition to the default local standard Time column, a local clock TimeDST column. Requires that daylight saving time is enabled.</description>
      <type>Boolean</type>
      <required>false</required>
      <model_dependent>false</model_dependent>
      <default_value>false</default_value>
      <choices>
        <choice>
          <value>true</value>
          <display_name>true</display_name>
        </choice>
        <choice>
          <value>false</value>
          <display_name>false</display_name>
        </choice>
      </choices>
    </argument>
    <argument>
      <name>add_timeseries_utc_column</name>
      <display_name>Generate Timeseries Output: Add TimeUTC Column</display_name>
      <description>Optionally add, in addition to the default local standard Time column, a local clock TimeUTC column. If the time zone UTC offset is not provided in the HPXML file, the time zone in the EPW header will be used.</description>
      <type>Boolean</type>
      <required>false</required>
      <model_dependent>false</model_dependent>
      <default_value>false</default_value>
      <choices>
        <choice>
          <value>true</value>
          <display_name>true</display_name>
        </choice>
        <choice>
          <value>false</value>
          <display_name>false</display_name>
        </choice>
      </choices>
    </argument>
    <argument>
      <name>user_output_variables</name>
      <display_name>Generate Timeseries Output: EnergyPlus Output Variables</display_name>
      <description>Optionally generates timeseries EnergyPlus output variables. If multiple output variables are desired, use a comma-separated list. Do not include key values; by default all key values will be requested. Example: "Zone People Occupant Count, Zone People Total Heating Energy"</description>
      <type>String</type>
      <required>false</required>
      <model_dependent>false</model_dependent>
    </argument>
    <argument>
      <name>generate_eri_outputs</name>
      <display_name>Generate ERI Outputs</display_name>
      <description>Optionally generate additional outputs needed for Energy Rating Index (ERI) calculations.</description>
      <type>Boolean</type>
      <required>false</required>
      <model_dependent>false</model_dependent>
      <choices>
        <choice>
          <value>true</value>
          <display_name>true</display_name>
        </choice>
        <choice>
          <value>false</value>
          <display_name>false</display_name>
        </choice>
      </choices>
    </argument>
    <argument>
      <name>annual_output_file_name</name>
      <display_name>Annual Output File Name</display_name>
      <description>If not provided, defaults to 'results_annual.csv' (or 'results_annual.json' or 'results_annual.msgpack').</description>
      <type>String</type>
      <required>false</required>
      <model_dependent>false</model_dependent>
    </argument>
    <argument>
      <name>timeseries_output_file_name</name>
      <display_name>Timeseries Output File Name</display_name>
      <description>If not provided, defaults to 'results_timeseries.csv' (or 'results_timeseries.json' or 'results_timeseries.msgpack').</description>
      <type>String</type>
      <required>false</required>
      <model_dependent>false</model_dependent>
    </argument>
  </arguments>
  <outputs>
    <output>
      <name>Energy Use: Total MBtu</name>
      <display_name>Energy Use: Total MBtu</display_name>
      <short_name>Energy Use: Total MBtu</short_name>
      <type>Double</type>
      <model_dependent>false</model_dependent>
    </output>
    <output>
      <name>Energy Use: Net MBtu</name>
      <display_name>Energy Use: Net MBtu</display_name>
      <short_name>Energy Use: Net MBtu</short_name>
      <type>Double</type>
      <model_dependent>false</model_dependent>
    </output>
    <output>
      <name>Fuel Use: Electricity: Total MBtu</name>
      <display_name>Fuel Use: Electricity: Total MBtu</display_name>
      <short_name>Fuel Use: Electricity: Total MBtu</short_name>
      <type>Double</type>
      <model_dependent>false</model_dependent>
    </output>
    <output>
      <name>Fuel Use: Natural Gas: Total MBtu</name>
      <display_name>Fuel Use: Natural Gas: Total MBtu</display_name>
      <short_name>Fuel Use: Natural Gas: Total MBtu</short_name>
      <type>Double</type>
      <model_dependent>false</model_dependent>
    </output>
    <output>
      <name>Fuel Use: Fuel Oil: Total MBtu</name>
      <display_name>Fuel Use: Fuel Oil: Total MBtu</display_name>
      <short_name>Fuel Use: Fuel Oil: Total MBtu</short_name>
      <type>Double</type>
      <model_dependent>false</model_dependent>
    </output>
    <output>
      <name>Fuel Use: Propane: Total MBtu</name>
      <display_name>Fuel Use: Propane: Total MBtu</display_name>
      <short_name>Fuel Use: Propane: Total MBtu</short_name>
      <type>Double</type>
      <model_dependent>false</model_dependent>
    </output>
    <output>
      <name>Fuel Use: Wood Cord: Total MBtu</name>
      <display_name>Fuel Use: Wood Cord: Total MBtu</display_name>
      <short_name>Fuel Use: Wood Cord: Total MBtu</short_name>
      <type>Double</type>
      <model_dependent>false</model_dependent>
    </output>
    <output>
      <name>Fuel Use: Wood Pellets: Total MBtu</name>
      <display_name>Fuel Use: Wood Pellets: Total MBtu</display_name>
      <short_name>Fuel Use: Wood Pellets: Total MBtu</short_name>
      <type>Double</type>
      <model_dependent>false</model_dependent>
    </output>
    <output>
      <name>Fuel Use: Coal: Total MBtu</name>
      <display_name>Fuel Use: Coal: Total MBtu</display_name>
      <short_name>Fuel Use: Coal: Total MBtu</short_name>
      <type>Double</type>
      <model_dependent>false</model_dependent>
    </output>
    <output>
      <name>End Use: Electricity: Heating MBtu</name>
      <display_name>End Use: Electricity: Heating MBtu</display_name>
      <short_name>End Use: Electricity: Heating MBtu</short_name>
      <type>Double</type>
      <model_dependent>false</model_dependent>
    </output>
    <output>
      <name>End Use: Electricity: Heating Heat Pump Backup MBtu</name>
      <display_name>End Use: Electricity: Heating Heat Pump Backup MBtu</display_name>
      <short_name>End Use: Electricity: Heating Heat Pump Backup MBtu</short_name>
      <type>Double</type>
      <model_dependent>false</model_dependent>
    </output>
    <output>
      <name>End Use: Electricity: Heating Fans/Pumps MBtu</name>
      <display_name>End Use: Electricity: Heating Fans/Pumps MBtu</display_name>
      <short_name>End Use: Electricity: Heating Fans/Pumps MBtu</short_name>
      <type>Double</type>
      <model_dependent>false</model_dependent>
    </output>
    <output>
      <name>End Use: Electricity: Cooling MBtu</name>
      <display_name>End Use: Electricity: Cooling MBtu</display_name>
      <short_name>End Use: Electricity: Cooling MBtu</short_name>
      <type>Double</type>
      <model_dependent>false</model_dependent>
    </output>
    <output>
      <name>End Use: Electricity: Cooling Fans/Pumps MBtu</name>
      <display_name>End Use: Electricity: Cooling Fans/Pumps MBtu</display_name>
      <short_name>End Use: Electricity: Cooling Fans/Pumps MBtu</short_name>
      <type>Double</type>
      <model_dependent>false</model_dependent>
    </output>
    <output>
      <name>End Use: Electricity: Hot Water MBtu</name>
      <display_name>End Use: Electricity: Hot Water MBtu</display_name>
      <short_name>End Use: Electricity: Hot Water MBtu</short_name>
      <type>Double</type>
      <model_dependent>false</model_dependent>
    </output>
    <output>
      <name>End Use: Electricity: Hot Water Recirc Pump MBtu</name>
      <display_name>End Use: Electricity: Hot Water Recirc Pump MBtu</display_name>
      <short_name>End Use: Electricity: Hot Water Recirc Pump MBtu</short_name>
      <type>Double</type>
      <model_dependent>false</model_dependent>
    </output>
    <output>
      <name>End Use: Electricity: Hot Water Solar Thermal Pump MBtu</name>
      <display_name>End Use: Electricity: Hot Water Solar Thermal Pump MBtu</display_name>
      <short_name>End Use: Electricity: Hot Water Solar Thermal Pump MBtu</short_name>
      <type>Double</type>
      <model_dependent>false</model_dependent>
    </output>
    <output>
      <name>End Use: Electricity: Lighting Interior MBtu</name>
      <display_name>End Use: Electricity: Lighting Interior MBtu</display_name>
      <short_name>End Use: Electricity: Lighting Interior MBtu</short_name>
      <type>Double</type>
      <model_dependent>false</model_dependent>
    </output>
    <output>
      <name>End Use: Electricity: Lighting Garage MBtu</name>
      <display_name>End Use: Electricity: Lighting Garage MBtu</display_name>
      <short_name>End Use: Electricity: Lighting Garage MBtu</short_name>
      <type>Double</type>
      <model_dependent>false</model_dependent>
    </output>
    <output>
      <name>End Use: Electricity: Lighting Exterior MBtu</name>
      <display_name>End Use: Electricity: Lighting Exterior MBtu</display_name>
      <short_name>End Use: Electricity: Lighting Exterior MBtu</short_name>
      <type>Double</type>
      <model_dependent>false</model_dependent>
    </output>
    <output>
      <name>End Use: Electricity: Mech Vent MBtu</name>
      <display_name>End Use: Electricity: Mech Vent MBtu</display_name>
      <short_name>End Use: Electricity: Mech Vent MBtu</short_name>
      <type>Double</type>
      <model_dependent>false</model_dependent>
    </output>
    <output>
      <name>End Use: Electricity: Mech Vent Preheating MBtu</name>
      <display_name>End Use: Electricity: Mech Vent Preheating MBtu</display_name>
      <short_name>End Use: Electricity: Mech Vent Preheating MBtu</short_name>
      <type>Double</type>
      <model_dependent>false</model_dependent>
    </output>
    <output>
      <name>End Use: Electricity: Mech Vent Precooling MBtu</name>
      <display_name>End Use: Electricity: Mech Vent Precooling MBtu</display_name>
      <short_name>End Use: Electricity: Mech Vent Precooling MBtu</short_name>
      <type>Double</type>
      <model_dependent>false</model_dependent>
    </output>
    <output>
      <name>End Use: Electricity: Whole House Fan MBtu</name>
      <display_name>End Use: Electricity: Whole House Fan MBtu</display_name>
      <short_name>End Use: Electricity: Whole House Fan MBtu</short_name>
      <type>Double</type>
      <model_dependent>false</model_dependent>
    </output>
    <output>
      <name>End Use: Electricity: Refrigerator MBtu</name>
      <display_name>End Use: Electricity: Refrigerator MBtu</display_name>
      <short_name>End Use: Electricity: Refrigerator MBtu</short_name>
      <type>Double</type>
      <model_dependent>false</model_dependent>
    </output>
    <output>
      <name>End Use: Electricity: Freezer MBtu</name>
      <display_name>End Use: Electricity: Freezer MBtu</display_name>
      <short_name>End Use: Electricity: Freezer MBtu</short_name>
      <type>Double</type>
      <model_dependent>false</model_dependent>
    </output>
    <output>
      <name>End Use: Electricity: Dehumidifier MBtu</name>
      <display_name>End Use: Electricity: Dehumidifier MBtu</display_name>
      <short_name>End Use: Electricity: Dehumidifier MBtu</short_name>
      <type>Double</type>
      <model_dependent>false</model_dependent>
    </output>
    <output>
      <name>End Use: Electricity: Dishwasher MBtu</name>
      <display_name>End Use: Electricity: Dishwasher MBtu</display_name>
      <short_name>End Use: Electricity: Dishwasher MBtu</short_name>
      <type>Double</type>
      <model_dependent>false</model_dependent>
    </output>
    <output>
      <name>End Use: Electricity: Clothes Washer MBtu</name>
      <display_name>End Use: Electricity: Clothes Washer MBtu</display_name>
      <short_name>End Use: Electricity: Clothes Washer MBtu</short_name>
      <type>Double</type>
      <model_dependent>false</model_dependent>
    </output>
    <output>
      <name>End Use: Electricity: Clothes Dryer MBtu</name>
      <display_name>End Use: Electricity: Clothes Dryer MBtu</display_name>
      <short_name>End Use: Electricity: Clothes Dryer MBtu</short_name>
      <type>Double</type>
      <model_dependent>false</model_dependent>
    </output>
    <output>
      <name>End Use: Electricity: Range/Oven MBtu</name>
      <display_name>End Use: Electricity: Range/Oven MBtu</display_name>
      <short_name>End Use: Electricity: Range/Oven MBtu</short_name>
      <type>Double</type>
      <model_dependent>false</model_dependent>
    </output>
    <output>
      <name>End Use: Electricity: Ceiling Fan MBtu</name>
      <display_name>End Use: Electricity: Ceiling Fan MBtu</display_name>
      <short_name>End Use: Electricity: Ceiling Fan MBtu</short_name>
      <type>Double</type>
      <model_dependent>false</model_dependent>
    </output>
    <output>
      <name>End Use: Electricity: Television MBtu</name>
      <display_name>End Use: Electricity: Television MBtu</display_name>
      <short_name>End Use: Electricity: Television MBtu</short_name>
      <type>Double</type>
      <model_dependent>false</model_dependent>
    </output>
    <output>
      <name>End Use: Electricity: Plug Loads MBtu</name>
      <display_name>End Use: Electricity: Plug Loads MBtu</display_name>
      <short_name>End Use: Electricity: Plug Loads MBtu</short_name>
      <type>Double</type>
      <model_dependent>false</model_dependent>
    </output>
    <output>
      <name>End Use: Electricity: Electric Vehicle Charging MBtu</name>
      <display_name>End Use: Electricity: Electric Vehicle Charging MBtu</display_name>
      <short_name>End Use: Electricity: Electric Vehicle Charging MBtu</short_name>
      <type>Double</type>
      <model_dependent>false</model_dependent>
    </output>
    <output>
      <name>End Use: Electricity: Well Pump MBtu</name>
      <display_name>End Use: Electricity: Well Pump MBtu</display_name>
      <short_name>End Use: Electricity: Well Pump MBtu</short_name>
      <type>Double</type>
      <model_dependent>false</model_dependent>
    </output>
    <output>
      <name>End Use: Electricity: Pool Heater MBtu</name>
      <display_name>End Use: Electricity: Pool Heater MBtu</display_name>
      <short_name>End Use: Electricity: Pool Heater MBtu</short_name>
      <type>Double</type>
      <model_dependent>false</model_dependent>
    </output>
    <output>
      <name>End Use: Electricity: Pool Pump MBtu</name>
      <display_name>End Use: Electricity: Pool Pump MBtu</display_name>
      <short_name>End Use: Electricity: Pool Pump MBtu</short_name>
      <type>Double</type>
      <model_dependent>false</model_dependent>
    </output>
    <output>
      <name>End Use: Electricity: Hot Tub Heater MBtu</name>
      <display_name>End Use: Electricity: Hot Tub Heater MBtu</display_name>
      <short_name>End Use: Electricity: Hot Tub Heater MBtu</short_name>
      <type>Double</type>
      <model_dependent>false</model_dependent>
    </output>
    <output>
      <name>End Use: Electricity: Hot Tub Pump MBtu</name>
      <display_name>End Use: Electricity: Hot Tub Pump MBtu</display_name>
      <short_name>End Use: Electricity: Hot Tub Pump MBtu</short_name>
      <type>Double</type>
      <model_dependent>false</model_dependent>
    </output>
    <output>
      <name>End Use: Electricity: PV MBtu</name>
      <display_name>End Use: Electricity: PV MBtu</display_name>
      <short_name>End Use: Electricity: PV MBtu</short_name>
      <type>Double</type>
      <model_dependent>false</model_dependent>
    </output>
    <output>
      <name>End Use: Electricity: Generator MBtu</name>
      <display_name>End Use: Electricity: Generator MBtu</display_name>
      <short_name>End Use: Electricity: Generator MBtu</short_name>
      <type>Double</type>
      <model_dependent>false</model_dependent>
    </output>
    <output>
      <name>End Use: Natural Gas: Heating MBtu</name>
      <display_name>End Use: Natural Gas: Heating MBtu</display_name>
      <short_name>End Use: Natural Gas: Heating MBtu</short_name>
      <type>Double</type>
      <model_dependent>false</model_dependent>
    </output>
    <output>
      <name>End Use: Natural Gas: Heating Heat Pump Backup MBtu</name>
      <display_name>End Use: Natural Gas: Heating Heat Pump Backup MBtu</display_name>
      <short_name>End Use: Natural Gas: Heating Heat Pump Backup MBtu</short_name>
      <type>Double</type>
      <model_dependent>false</model_dependent>
    </output>
    <output>
      <name>End Use: Natural Gas: Hot Water MBtu</name>
      <display_name>End Use: Natural Gas: Hot Water MBtu</display_name>
      <short_name>End Use: Natural Gas: Hot Water MBtu</short_name>
      <type>Double</type>
      <model_dependent>false</model_dependent>
    </output>
    <output>
      <name>End Use: Natural Gas: Clothes Dryer MBtu</name>
      <display_name>End Use: Natural Gas: Clothes Dryer MBtu</display_name>
      <short_name>End Use: Natural Gas: Clothes Dryer MBtu</short_name>
      <type>Double</type>
      <model_dependent>false</model_dependent>
    </output>
    <output>
      <name>End Use: Natural Gas: Range/Oven MBtu</name>
      <display_name>End Use: Natural Gas: Range/Oven MBtu</display_name>
      <short_name>End Use: Natural Gas: Range/Oven MBtu</short_name>
      <type>Double</type>
      <model_dependent>false</model_dependent>
    </output>
    <output>
      <name>End Use: Natural Gas: Mech Vent Preheating MBtu</name>
      <display_name>End Use: Natural Gas: Mech Vent Preheating MBtu</display_name>
      <short_name>End Use: Natural Gas: Mech Vent Preheating MBtu</short_name>
      <type>Double</type>
      <model_dependent>false</model_dependent>
    </output>
    <output>
      <name>End Use: Natural Gas: Pool Heater MBtu</name>
      <display_name>End Use: Natural Gas: Pool Heater MBtu</display_name>
      <short_name>End Use: Natural Gas: Pool Heater MBtu</short_name>
      <type>Double</type>
      <model_dependent>false</model_dependent>
    </output>
    <output>
      <name>End Use: Natural Gas: Hot Tub Heater MBtu</name>
      <display_name>End Use: Natural Gas: Hot Tub Heater MBtu</display_name>
      <short_name>End Use: Natural Gas: Hot Tub Heater MBtu</short_name>
      <type>Double</type>
      <model_dependent>false</model_dependent>
    </output>
    <output>
      <name>End Use: Natural Gas: Grill MBtu</name>
      <display_name>End Use: Natural Gas: Grill MBtu</display_name>
      <short_name>End Use: Natural Gas: Grill MBtu</short_name>
      <type>Double</type>
      <model_dependent>false</model_dependent>
    </output>
    <output>
      <name>End Use: Natural Gas: Lighting MBtu</name>
      <display_name>End Use: Natural Gas: Lighting MBtu</display_name>
      <short_name>End Use: Natural Gas: Lighting MBtu</short_name>
      <type>Double</type>
      <model_dependent>false</model_dependent>
    </output>
    <output>
      <name>End Use: Natural Gas: Fireplace MBtu</name>
      <display_name>End Use: Natural Gas: Fireplace MBtu</display_name>
      <short_name>End Use: Natural Gas: Fireplace MBtu</short_name>
      <type>Double</type>
      <model_dependent>false</model_dependent>
    </output>
    <output>
      <name>End Use: Natural Gas: Generator MBtu</name>
      <display_name>End Use: Natural Gas: Generator MBtu</display_name>
      <short_name>End Use: Natural Gas: Generator MBtu</short_name>
      <type>Double</type>
      <model_dependent>false</model_dependent>
    </output>
    <output>
      <name>End Use: Fuel Oil: Heating MBtu</name>
      <display_name>End Use: Fuel Oil: Heating MBtu</display_name>
      <short_name>End Use: Fuel Oil: Heating MBtu</short_name>
      <type>Double</type>
      <model_dependent>false</model_dependent>
    </output>
    <output>
      <name>End Use: Fuel Oil: Heating Heat Pump Backup MBtu</name>
      <display_name>End Use: Fuel Oil: Heating Heat Pump Backup MBtu</display_name>
      <short_name>End Use: Fuel Oil: Heating Heat Pump Backup MBtu</short_name>
      <type>Double</type>
      <model_dependent>false</model_dependent>
    </output>
    <output>
      <name>End Use: Fuel Oil: Hot Water MBtu</name>
      <display_name>End Use: Fuel Oil: Hot Water MBtu</display_name>
      <short_name>End Use: Fuel Oil: Hot Water MBtu</short_name>
      <type>Double</type>
      <model_dependent>false</model_dependent>
    </output>
    <output>
      <name>End Use: Fuel Oil: Clothes Dryer MBtu</name>
      <display_name>End Use: Fuel Oil: Clothes Dryer MBtu</display_name>
      <short_name>End Use: Fuel Oil: Clothes Dryer MBtu</short_name>
      <type>Double</type>
      <model_dependent>false</model_dependent>
    </output>
    <output>
      <name>End Use: Fuel Oil: Range/Oven MBtu</name>
      <display_name>End Use: Fuel Oil: Range/Oven MBtu</display_name>
      <short_name>End Use: Fuel Oil: Range/Oven MBtu</short_name>
      <type>Double</type>
      <model_dependent>false</model_dependent>
    </output>
    <output>
      <name>End Use: Fuel Oil: Mech Vent Preheating MBtu</name>
      <display_name>End Use: Fuel Oil: Mech Vent Preheating MBtu</display_name>
      <short_name>End Use: Fuel Oil: Mech Vent Preheating MBtu</short_name>
      <type>Double</type>
      <model_dependent>false</model_dependent>
    </output>
    <output>
      <name>End Use: Fuel Oil: Grill MBtu</name>
      <display_name>End Use: Fuel Oil: Grill MBtu</display_name>
      <short_name>End Use: Fuel Oil: Grill MBtu</short_name>
      <type>Double</type>
      <model_dependent>false</model_dependent>
    </output>
    <output>
      <name>End Use: Fuel Oil: Lighting MBtu</name>
      <display_name>End Use: Fuel Oil: Lighting MBtu</display_name>
      <short_name>End Use: Fuel Oil: Lighting MBtu</short_name>
      <type>Double</type>
      <model_dependent>false</model_dependent>
    </output>
    <output>
      <name>End Use: Fuel Oil: Fireplace MBtu</name>
      <display_name>End Use: Fuel Oil: Fireplace MBtu</display_name>
      <short_name>End Use: Fuel Oil: Fireplace MBtu</short_name>
      <type>Double</type>
      <model_dependent>false</model_dependent>
    </output>
    <output>
      <name>End Use: Fuel Oil: Generator MBtu</name>
      <display_name>End Use: Fuel Oil: Generator MBtu</display_name>
      <short_name>End Use: Fuel Oil: Generator MBtu</short_name>
      <type>Double</type>
      <model_dependent>false</model_dependent>
    </output>
    <output>
      <name>End Use: Propane: Heating MBtu</name>
      <display_name>End Use: Propane: Heating MBtu</display_name>
      <short_name>End Use: Propane: Heating MBtu</short_name>
      <type>Double</type>
      <model_dependent>false</model_dependent>
    </output>
    <output>
      <name>End Use: Propane: Heating Heat Pump Backup MBtu</name>
      <display_name>End Use: Propane: Heating Heat Pump Backup MBtu</display_name>
      <short_name>End Use: Propane: Heating Heat Pump Backup MBtu</short_name>
      <type>Double</type>
      <model_dependent>false</model_dependent>
    </output>
    <output>
      <name>End Use: Propane: Hot Water MBtu</name>
      <display_name>End Use: Propane: Hot Water MBtu</display_name>
      <short_name>End Use: Propane: Hot Water MBtu</short_name>
      <type>Double</type>
      <model_dependent>false</model_dependent>
    </output>
    <output>
      <name>End Use: Propane: Clothes Dryer MBtu</name>
      <display_name>End Use: Propane: Clothes Dryer MBtu</display_name>
      <short_name>End Use: Propane: Clothes Dryer MBtu</short_name>
      <type>Double</type>
      <model_dependent>false</model_dependent>
    </output>
    <output>
      <name>End Use: Propane: Range/Oven MBtu</name>
      <display_name>End Use: Propane: Range/Oven MBtu</display_name>
      <short_name>End Use: Propane: Range/Oven MBtu</short_name>
      <type>Double</type>
      <model_dependent>false</model_dependent>
    </output>
    <output>
      <name>End Use: Propane: Mech Vent Preheating MBtu</name>
      <display_name>End Use: Propane: Mech Vent Preheating MBtu</display_name>
      <short_name>End Use: Propane: Mech Vent Preheating MBtu</short_name>
      <type>Double</type>
      <model_dependent>false</model_dependent>
    </output>
    <output>
      <name>End Use: Propane: Grill MBtu</name>
      <display_name>End Use: Propane: Grill MBtu</display_name>
      <short_name>End Use: Propane: Grill MBtu</short_name>
      <type>Double</type>
      <model_dependent>false</model_dependent>
    </output>
    <output>
      <name>End Use: Propane: Lighting MBtu</name>
      <display_name>End Use: Propane: Lighting MBtu</display_name>
      <short_name>End Use: Propane: Lighting MBtu</short_name>
      <type>Double</type>
      <model_dependent>false</model_dependent>
    </output>
    <output>
      <name>End Use: Propane: Fireplace MBtu</name>
      <display_name>End Use: Propane: Fireplace MBtu</display_name>
      <short_name>End Use: Propane: Fireplace MBtu</short_name>
      <type>Double</type>
      <model_dependent>false</model_dependent>
    </output>
    <output>
      <name>End Use: Propane: Generator MBtu</name>
      <display_name>End Use: Propane: Generator MBtu</display_name>
      <short_name>End Use: Propane: Generator MBtu</short_name>
      <type>Double</type>
      <model_dependent>false</model_dependent>
    </output>
    <output>
      <name>End Use: Wood Cord: Heating MBtu</name>
      <display_name>End Use: Wood Cord: Heating MBtu</display_name>
      <short_name>End Use: Wood Cord: Heating MBtu</short_name>
      <type>Double</type>
      <model_dependent>false</model_dependent>
    </output>
    <output>
      <name>End Use: Wood Cord: Heating Heat Pump Backup MBtu</name>
      <display_name>End Use: Wood Cord: Heating Heat Pump Backup MBtu</display_name>
      <short_name>End Use: Wood Cord: Heating Heat Pump Backup MBtu</short_name>
      <type>Double</type>
      <model_dependent>false</model_dependent>
    </output>
    <output>
      <name>End Use: Wood Cord: Hot Water MBtu</name>
      <display_name>End Use: Wood Cord: Hot Water MBtu</display_name>
      <short_name>End Use: Wood Cord: Hot Water MBtu</short_name>
      <type>Double</type>
      <model_dependent>false</model_dependent>
    </output>
    <output>
      <name>End Use: Wood Cord: Clothes Dryer MBtu</name>
      <display_name>End Use: Wood Cord: Clothes Dryer MBtu</display_name>
      <short_name>End Use: Wood Cord: Clothes Dryer MBtu</short_name>
      <type>Double</type>
      <model_dependent>false</model_dependent>
    </output>
    <output>
      <name>End Use: Wood Cord: Range/Oven MBtu</name>
      <display_name>End Use: Wood Cord: Range/Oven MBtu</display_name>
      <short_name>End Use: Wood Cord: Range/Oven MBtu</short_name>
      <type>Double</type>
      <model_dependent>false</model_dependent>
    </output>
    <output>
      <name>End Use: Wood Cord: Mech Vent Preheating MBtu</name>
      <display_name>End Use: Wood Cord: Mech Vent Preheating MBtu</display_name>
      <short_name>End Use: Wood Cord: Mech Vent Preheating MBtu</short_name>
      <type>Double</type>
      <model_dependent>false</model_dependent>
    </output>
    <output>
      <name>End Use: Wood Cord: Grill MBtu</name>
      <display_name>End Use: Wood Cord: Grill MBtu</display_name>
      <short_name>End Use: Wood Cord: Grill MBtu</short_name>
      <type>Double</type>
      <model_dependent>false</model_dependent>
    </output>
    <output>
      <name>End Use: Wood Cord: Lighting MBtu</name>
      <display_name>End Use: Wood Cord: Lighting MBtu</display_name>
      <short_name>End Use: Wood Cord: Lighting MBtu</short_name>
      <type>Double</type>
      <model_dependent>false</model_dependent>
    </output>
    <output>
      <name>End Use: Wood Cord: Fireplace MBtu</name>
      <display_name>End Use: Wood Cord: Fireplace MBtu</display_name>
      <short_name>End Use: Wood Cord: Fireplace MBtu</short_name>
      <type>Double</type>
      <model_dependent>false</model_dependent>
    </output>
    <output>
      <name>End Use: Wood Cord: Generator MBtu</name>
      <display_name>End Use: Wood Cord: Generator MBtu</display_name>
      <short_name>End Use: Wood Cord: Generator MBtu</short_name>
      <type>Double</type>
      <model_dependent>false</model_dependent>
    </output>
    <output>
      <name>End Use: Wood Pellets: Heating MBtu</name>
      <display_name>End Use: Wood Pellets: Heating MBtu</display_name>
      <short_name>End Use: Wood Pellets: Heating MBtu</short_name>
      <type>Double</type>
      <model_dependent>false</model_dependent>
    </output>
    <output>
      <name>End Use: Wood Pellets: Heating Heat Pump Backup MBtu</name>
      <display_name>End Use: Wood Pellets: Heating Heat Pump Backup MBtu</display_name>
      <short_name>End Use: Wood Pellets: Heating Heat Pump Backup MBtu</short_name>
      <type>Double</type>
      <model_dependent>false</model_dependent>
    </output>
    <output>
      <name>End Use: Wood Pellets: Hot Water MBtu</name>
      <display_name>End Use: Wood Pellets: Hot Water MBtu</display_name>
      <short_name>End Use: Wood Pellets: Hot Water MBtu</short_name>
      <type>Double</type>
      <model_dependent>false</model_dependent>
    </output>
    <output>
      <name>End Use: Wood Pellets: Clothes Dryer MBtu</name>
      <display_name>End Use: Wood Pellets: Clothes Dryer MBtu</display_name>
      <short_name>End Use: Wood Pellets: Clothes Dryer MBtu</short_name>
      <type>Double</type>
      <model_dependent>false</model_dependent>
    </output>
    <output>
      <name>End Use: Wood Pellets: Range/Oven MBtu</name>
      <display_name>End Use: Wood Pellets: Range/Oven MBtu</display_name>
      <short_name>End Use: Wood Pellets: Range/Oven MBtu</short_name>
      <type>Double</type>
      <model_dependent>false</model_dependent>
    </output>
    <output>
      <name>End Use: Wood Pellets: Mech Vent Preheating MBtu</name>
      <display_name>End Use: Wood Pellets: Mech Vent Preheating MBtu</display_name>
      <short_name>End Use: Wood Pellets: Mech Vent Preheating MBtu</short_name>
      <type>Double</type>
      <model_dependent>false</model_dependent>
    </output>
    <output>
      <name>End Use: Wood Pellets: Grill MBtu</name>
      <display_name>End Use: Wood Pellets: Grill MBtu</display_name>
      <short_name>End Use: Wood Pellets: Grill MBtu</short_name>
      <type>Double</type>
      <model_dependent>false</model_dependent>
    </output>
    <output>
      <name>End Use: Wood Pellets: Lighting MBtu</name>
      <display_name>End Use: Wood Pellets: Lighting MBtu</display_name>
      <short_name>End Use: Wood Pellets: Lighting MBtu</short_name>
      <type>Double</type>
      <model_dependent>false</model_dependent>
    </output>
    <output>
      <name>End Use: Wood Pellets: Fireplace MBtu</name>
      <display_name>End Use: Wood Pellets: Fireplace MBtu</display_name>
      <short_name>End Use: Wood Pellets: Fireplace MBtu</short_name>
      <type>Double</type>
      <model_dependent>false</model_dependent>
    </output>
    <output>
      <name>End Use: Wood Pellets: Generator MBtu</name>
      <display_name>End Use: Wood Pellets: Generator MBtu</display_name>
      <short_name>End Use: Wood Pellets: Generator MBtu</short_name>
      <type>Double</type>
      <model_dependent>false</model_dependent>
    </output>
    <output>
      <name>End Use: Coal: Heating MBtu</name>
      <display_name>End Use: Coal: Heating MBtu</display_name>
      <short_name>End Use: Coal: Heating MBtu</short_name>
      <type>Double</type>
      <model_dependent>false</model_dependent>
    </output>
    <output>
      <name>End Use: Coal: Heating Heat Pump Backup MBtu</name>
      <display_name>End Use: Coal: Heating Heat Pump Backup MBtu</display_name>
      <short_name>End Use: Coal: Heating Heat Pump Backup MBtu</short_name>
      <type>Double</type>
      <model_dependent>false</model_dependent>
    </output>
    <output>
      <name>End Use: Coal: Hot Water MBtu</name>
      <display_name>End Use: Coal: Hot Water MBtu</display_name>
      <short_name>End Use: Coal: Hot Water MBtu</short_name>
      <type>Double</type>
      <model_dependent>false</model_dependent>
    </output>
    <output>
      <name>End Use: Coal: Clothes Dryer MBtu</name>
      <display_name>End Use: Coal: Clothes Dryer MBtu</display_name>
      <short_name>End Use: Coal: Clothes Dryer MBtu</short_name>
      <type>Double</type>
      <model_dependent>false</model_dependent>
    </output>
    <output>
      <name>End Use: Coal: Range/Oven MBtu</name>
      <display_name>End Use: Coal: Range/Oven MBtu</display_name>
      <short_name>End Use: Coal: Range/Oven MBtu</short_name>
      <type>Double</type>
      <model_dependent>false</model_dependent>
    </output>
    <output>
      <name>End Use: Coal: Mech Vent Preheating MBtu</name>
      <display_name>End Use: Coal: Mech Vent Preheating MBtu</display_name>
      <short_name>End Use: Coal: Mech Vent Preheating MBtu</short_name>
      <type>Double</type>
      <model_dependent>false</model_dependent>
    </output>
    <output>
      <name>End Use: Coal: Grill MBtu</name>
      <display_name>End Use: Coal: Grill MBtu</display_name>
      <short_name>End Use: Coal: Grill MBtu</short_name>
      <type>Double</type>
      <model_dependent>false</model_dependent>
    </output>
    <output>
      <name>End Use: Coal: Lighting MBtu</name>
      <display_name>End Use: Coal: Lighting MBtu</display_name>
      <short_name>End Use: Coal: Lighting MBtu</short_name>
      <type>Double</type>
      <model_dependent>false</model_dependent>
    </output>
    <output>
      <name>End Use: Coal: Fireplace MBtu</name>
      <display_name>End Use: Coal: Fireplace MBtu</display_name>
      <short_name>End Use: Coal: Fireplace MBtu</short_name>
      <type>Double</type>
      <model_dependent>false</model_dependent>
    </output>
    <output>
      <name>End Use: Coal: Generator MBtu</name>
      <display_name>End Use: Coal: Generator MBtu</display_name>
      <short_name>End Use: Coal: Generator MBtu</short_name>
      <type>Double</type>
      <model_dependent>false</model_dependent>
    </output>
    <output>
      <name>Load: Heating: Delivered MBtu</name>
      <display_name>Load: Heating: Delivered MBtu</display_name>
      <short_name>Load: Heating: Delivered MBtu</short_name>
      <type>Double</type>
      <model_dependent>false</model_dependent>
    </output>
    <output>
      <name>Load: Cooling: Delivered MBtu</name>
      <display_name>Load: Cooling: Delivered MBtu</display_name>
      <short_name>Load: Cooling: Delivered MBtu</short_name>
      <type>Double</type>
      <model_dependent>false</model_dependent>
    </output>
    <output>
      <name>Load: Hot Water: Delivered MBtu</name>
      <display_name>Load: Hot Water: Delivered MBtu</display_name>
      <short_name>Load: Hot Water: Delivered MBtu</short_name>
      <type>Double</type>
      <model_dependent>false</model_dependent>
    </output>
    <output>
      <name>Load: Hot Water: Tank Losses MBtu</name>
      <display_name>Load: Hot Water: Tank Losses MBtu</display_name>
      <short_name>Load: Hot Water: Tank Losses MBtu</short_name>
      <type>Double</type>
      <model_dependent>false</model_dependent>
    </output>
    <output>
      <name>Load: Hot Water: Desuperheater MBtu</name>
      <display_name>Load: Hot Water: Desuperheater MBtu</display_name>
      <short_name>Load: Hot Water: Desuperheater MBtu</short_name>
      <type>Double</type>
      <model_dependent>false</model_dependent>
    </output>
    <output>
      <name>Load: Hot Water: Solar Thermal MBtu</name>
      <display_name>Load: Hot Water: Solar Thermal MBtu</display_name>
      <short_name>Load: Hot Water: Solar Thermal MBtu</short_name>
      <type>Double</type>
      <model_dependent>false</model_dependent>
    </output>
    <output>
      <name>Unmet Hours: Heating hr</name>
      <display_name>Unmet Hours: Heating hr</display_name>
      <short_name>Unmet Hours: Heating hr</short_name>
      <type>Double</type>
      <model_dependent>false</model_dependent>
    </output>
    <output>
      <name>Unmet Hours: Cooling hr</name>
      <display_name>Unmet Hours: Cooling hr</display_name>
      <short_name>Unmet Hours: Cooling hr</short_name>
      <type>Double</type>
      <model_dependent>false</model_dependent>
    </output>
    <output>
      <name>Peak Electricity: Winter Total W</name>
      <display_name>Peak Electricity: Winter Total W</display_name>
      <short_name>Peak Electricity: Winter Total W</short_name>
      <type>Double</type>
      <model_dependent>false</model_dependent>
    </output>
    <output>
      <name>Peak Electricity: Summer Total W</name>
      <display_name>Peak Electricity: Summer Total W</display_name>
      <short_name>Peak Electricity: Summer Total W</short_name>
      <type>Double</type>
      <model_dependent>false</model_dependent>
    </output>
    <output>
      <name>Peak Load: Heating: Delivered kBtu/hr</name>
      <display_name>Peak Load: Heating: Delivered kBtu/hr</display_name>
      <short_name>Peak Load: Heating: Delivered kBtu/hr</short_name>
      <type>Double</type>
      <model_dependent>false</model_dependent>
    </output>
    <output>
      <name>Peak Load: Cooling: Delivered kBtu/hr</name>
      <display_name>Peak Load: Cooling: Delivered kBtu/hr</display_name>
      <short_name>Peak Load: Cooling: Delivered kBtu/hr</short_name>
      <type>Double</type>
      <model_dependent>false</model_dependent>
    </output>
    <output>
      <name>Component Load: Heating: Roofs MBtu</name>
      <display_name>Component Load: Heating: Roofs MBtu</display_name>
      <short_name>Component Load: Heating: Roofs MBtu</short_name>
      <type>Double</type>
      <model_dependent>false</model_dependent>
    </output>
    <output>
      <name>Component Load: Heating: Ceilings MBtu</name>
      <display_name>Component Load: Heating: Ceilings MBtu</display_name>
      <short_name>Component Load: Heating: Ceilings MBtu</short_name>
      <type>Double</type>
      <model_dependent>false</model_dependent>
    </output>
    <output>
      <name>Component Load: Heating: Walls MBtu</name>
      <display_name>Component Load: Heating: Walls MBtu</display_name>
      <short_name>Component Load: Heating: Walls MBtu</short_name>
      <type>Double</type>
      <model_dependent>false</model_dependent>
    </output>
    <output>
      <name>Component Load: Heating: Rim Joists MBtu</name>
      <display_name>Component Load: Heating: Rim Joists MBtu</display_name>
      <short_name>Component Load: Heating: Rim Joists MBtu</short_name>
      <type>Double</type>
      <model_dependent>false</model_dependent>
    </output>
    <output>
      <name>Component Load: Heating: Foundation Walls MBtu</name>
      <display_name>Component Load: Heating: Foundation Walls MBtu</display_name>
      <short_name>Component Load: Heating: Foundation Walls MBtu</short_name>
      <type>Double</type>
      <model_dependent>false</model_dependent>
    </output>
    <output>
      <name>Component Load: Heating: Doors MBtu</name>
      <display_name>Component Load: Heating: Doors MBtu</display_name>
      <short_name>Component Load: Heating: Doors MBtu</short_name>
      <type>Double</type>
      <model_dependent>false</model_dependent>
    </output>
    <output>
      <name>Component Load: Heating: Windows MBtu</name>
      <display_name>Component Load: Heating: Windows MBtu</display_name>
      <short_name>Component Load: Heating: Windows MBtu</short_name>
      <type>Double</type>
      <model_dependent>false</model_dependent>
    </output>
    <output>
      <name>Component Load: Heating: Skylights MBtu</name>
      <display_name>Component Load: Heating: Skylights MBtu</display_name>
      <short_name>Component Load: Heating: Skylights MBtu</short_name>
      <type>Double</type>
      <model_dependent>false</model_dependent>
    </output>
    <output>
      <name>Component Load: Heating: Floors MBtu</name>
      <display_name>Component Load: Heating: Floors MBtu</display_name>
      <short_name>Component Load: Heating: Floors MBtu</short_name>
      <type>Double</type>
      <model_dependent>false</model_dependent>
    </output>
    <output>
      <name>Component Load: Heating: Slabs MBtu</name>
      <display_name>Component Load: Heating: Slabs MBtu</display_name>
      <short_name>Component Load: Heating: Slabs MBtu</short_name>
      <type>Double</type>
      <model_dependent>false</model_dependent>
    </output>
    <output>
      <name>Component Load: Heating: Internal Mass MBtu</name>
      <display_name>Component Load: Heating: Internal Mass MBtu</display_name>
      <short_name>Component Load: Heating: Internal Mass MBtu</short_name>
      <type>Double</type>
      <model_dependent>false</model_dependent>
    </output>
    <output>
      <name>Component Load: Heating: Infiltration MBtu</name>
      <display_name>Component Load: Heating: Infiltration MBtu</display_name>
      <short_name>Component Load: Heating: Infiltration MBtu</short_name>
      <type>Double</type>
      <model_dependent>false</model_dependent>
    </output>
    <output>
      <name>Component Load: Heating: Natural Ventilation MBtu</name>
      <display_name>Component Load: Heating: Natural Ventilation MBtu</display_name>
      <short_name>Component Load: Heating: Natural Ventilation MBtu</short_name>
      <type>Double</type>
      <model_dependent>false</model_dependent>
    </output>
    <output>
      <name>Component Load: Heating: Mechanical Ventilation MBtu</name>
      <display_name>Component Load: Heating: Mechanical Ventilation MBtu</display_name>
      <short_name>Component Load: Heating: Mechanical Ventilation MBtu</short_name>
      <type>Double</type>
      <model_dependent>false</model_dependent>
    </output>
    <output>
      <name>Component Load: Heating: Whole House Fan MBtu</name>
      <display_name>Component Load: Heating: Whole House Fan MBtu</display_name>
      <short_name>Component Load: Heating: Whole House Fan MBtu</short_name>
      <type>Double</type>
      <model_dependent>false</model_dependent>
    </output>
    <output>
      <name>Component Load: Heating: Ducts MBtu</name>
      <display_name>Component Load: Heating: Ducts MBtu</display_name>
      <short_name>Component Load: Heating: Ducts MBtu</short_name>
      <type>Double</type>
      <model_dependent>false</model_dependent>
    </output>
    <output>
      <name>Component Load: Heating: Internal Gains MBtu</name>
      <display_name>Component Load: Heating: Internal Gains MBtu</display_name>
      <short_name>Component Load: Heating: Internal Gains MBtu</short_name>
      <type>Double</type>
      <model_dependent>false</model_dependent>
    </output>
    <output>
      <name>Component Load: Cooling: Roofs MBtu</name>
      <display_name>Component Load: Cooling: Roofs MBtu</display_name>
      <short_name>Component Load: Cooling: Roofs MBtu</short_name>
      <type>Double</type>
      <model_dependent>false</model_dependent>
    </output>
    <output>
      <name>Component Load: Cooling: Ceilings MBtu</name>
      <display_name>Component Load: Cooling: Ceilings MBtu</display_name>
      <short_name>Component Load: Cooling: Ceilings MBtu</short_name>
      <type>Double</type>
      <model_dependent>false</model_dependent>
    </output>
    <output>
      <name>Component Load: Cooling: Walls MBtu</name>
      <display_name>Component Load: Cooling: Walls MBtu</display_name>
      <short_name>Component Load: Cooling: Walls MBtu</short_name>
      <type>Double</type>
      <model_dependent>false</model_dependent>
    </output>
    <output>
      <name>Component Load: Cooling: Rim Joists MBtu</name>
      <display_name>Component Load: Cooling: Rim Joists MBtu</display_name>
      <short_name>Component Load: Cooling: Rim Joists MBtu</short_name>
      <type>Double</type>
      <model_dependent>false</model_dependent>
    </output>
    <output>
      <name>Component Load: Cooling: Foundation Walls MBtu</name>
      <display_name>Component Load: Cooling: Foundation Walls MBtu</display_name>
      <short_name>Component Load: Cooling: Foundation Walls MBtu</short_name>
      <type>Double</type>
      <model_dependent>false</model_dependent>
    </output>
    <output>
      <name>Component Load: Cooling: Doors MBtu</name>
      <display_name>Component Load: Cooling: Doors MBtu</display_name>
      <short_name>Component Load: Cooling: Doors MBtu</short_name>
      <type>Double</type>
      <model_dependent>false</model_dependent>
    </output>
    <output>
      <name>Component Load: Cooling: Windows MBtu</name>
      <display_name>Component Load: Cooling: Windows MBtu</display_name>
      <short_name>Component Load: Cooling: Windows MBtu</short_name>
      <type>Double</type>
      <model_dependent>false</model_dependent>
    </output>
    <output>
      <name>Component Load: Cooling: Skylights MBtu</name>
      <display_name>Component Load: Cooling: Skylights MBtu</display_name>
      <short_name>Component Load: Cooling: Skylights MBtu</short_name>
      <type>Double</type>
      <model_dependent>false</model_dependent>
    </output>
    <output>
      <name>Component Load: Cooling: Floors MBtu</name>
      <display_name>Component Load: Cooling: Floors MBtu</display_name>
      <short_name>Component Load: Cooling: Floors MBtu</short_name>
      <type>Double</type>
      <model_dependent>false</model_dependent>
    </output>
    <output>
      <name>Component Load: Cooling: Slabs MBtu</name>
      <display_name>Component Load: Cooling: Slabs MBtu</display_name>
      <short_name>Component Load: Cooling: Slabs MBtu</short_name>
      <type>Double</type>
      <model_dependent>false</model_dependent>
    </output>
    <output>
      <name>Component Load: Cooling: Internal Mass MBtu</name>
      <display_name>Component Load: Cooling: Internal Mass MBtu</display_name>
      <short_name>Component Load: Cooling: Internal Mass MBtu</short_name>
      <type>Double</type>
      <model_dependent>false</model_dependent>
    </output>
    <output>
      <name>Component Load: Cooling: Infiltration MBtu</name>
      <display_name>Component Load: Cooling: Infiltration MBtu</display_name>
      <short_name>Component Load: Cooling: Infiltration MBtu</short_name>
      <type>Double</type>
      <model_dependent>false</model_dependent>
    </output>
    <output>
      <name>Component Load: Cooling: Natural Ventilation MBtu</name>
      <display_name>Component Load: Cooling: Natural Ventilation MBtu</display_name>
      <short_name>Component Load: Cooling: Natural Ventilation MBtu</short_name>
      <type>Double</type>
      <model_dependent>false</model_dependent>
    </output>
    <output>
      <name>Component Load: Cooling: Mechanical Ventilation MBtu</name>
      <display_name>Component Load: Cooling: Mechanical Ventilation MBtu</display_name>
      <short_name>Component Load: Cooling: Mechanical Ventilation MBtu</short_name>
      <type>Double</type>
      <model_dependent>false</model_dependent>
    </output>
    <output>
      <name>Component Load: Cooling: Whole House Fan MBtu</name>
      <display_name>Component Load: Cooling: Whole House Fan MBtu</display_name>
      <short_name>Component Load: Cooling: Whole House Fan MBtu</short_name>
      <type>Double</type>
      <model_dependent>false</model_dependent>
    </output>
    <output>
      <name>Component Load: Cooling: Ducts MBtu</name>
      <display_name>Component Load: Cooling: Ducts MBtu</display_name>
      <short_name>Component Load: Cooling: Ducts MBtu</short_name>
      <type>Double</type>
      <model_dependent>false</model_dependent>
    </output>
    <output>
      <name>Component Load: Cooling: Internal Gains MBtu</name>
      <display_name>Component Load: Cooling: Internal Gains MBtu</display_name>
      <short_name>Component Load: Cooling: Internal Gains MBtu</short_name>
      <type>Double</type>
      <model_dependent>false</model_dependent>
    </output>
    <output>
      <name>Hot Water: Clothes Washer gal</name>
      <display_name>Hot Water: Clothes Washer gal</display_name>
      <short_name>Hot Water: Clothes Washer gal</short_name>
      <type>Double</type>
      <model_dependent>false</model_dependent>
    </output>
    <output>
      <name>Hot Water: Dishwasher gal</name>
      <display_name>Hot Water: Dishwasher gal</display_name>
      <short_name>Hot Water: Dishwasher gal</short_name>
      <type>Double</type>
      <model_dependent>false</model_dependent>
    </output>
    <output>
      <name>Hot Water: Fixtures gal</name>
      <display_name>Hot Water: Fixtures gal</display_name>
      <short_name>Hot Water: Fixtures gal</short_name>
      <type>Double</type>
      <model_dependent>false</model_dependent>
    </output>
    <output>
      <name>Hot Water: Distribution Waste gal</name>
      <display_name>Hot Water: Distribution Waste gal</display_name>
      <short_name>Hot Water: Distribution Waste gal</short_name>
      <type>Double</type>
      <model_dependent>false</model_dependent>
    </output>
  </outputs>
  <provenances />
  <tags>
    <tag>Reporting.QAQC</tag>
  </tags>
  <attributes>
    <attribute>
      <name>Measure Type</name>
      <value>ReportingMeasure</value>
      <datatype>string</datatype>
    </attribute>
    <attribute>
      <name>Intended Software Tool</name>
      <value>OpenStudio Application</value>
      <datatype>string</datatype>
    </attribute>
    <attribute>
      <name>Intended Software Tool</name>
      <value>Parametric Analysis Tool</value>
      <datatype>string</datatype>
    </attribute>
  </attributes>
  <files>
    <file>
<<<<<<< HEAD
=======
      <filename>output_report_test.rb</filename>
      <filetype>rb</filetype>
      <usage_type>test</usage_type>
      <checksum>012BD6C5</checksum>
    </file>
    <file>
>>>>>>> 9d6a9949
      <version>
        <software_program>OpenStudio</software_program>
        <identifier>2.9.1</identifier>
        <min_compatible>2.9.1</min_compatible>
      </version>
      <filename>measure.rb</filename>
      <filetype>rb</filetype>
      <usage_type>script</usage_type>
<<<<<<< HEAD
      <checksum>BE8A352D</checksum>
    </file>
    <file>
      <filename>output_report_test.rb</filename>
      <filetype>rb</filetype>
      <usage_type>test</usage_type>
      <checksum>34489155</checksum>
=======
      <checksum>A8882D0A</checksum>
>>>>>>> 9d6a9949
    </file>
  </files>
</measure><|MERGE_RESOLUTION|>--- conflicted
+++ resolved
@@ -3,13 +3,8 @@
   <schema_version>3.0</schema_version>
   <name>report_simulation_output</name>
   <uid>df9d170c-c21a-4130-866d-0d46b06073fd</uid>
-<<<<<<< HEAD
-  <version_id>27f62a78-ab6a-49c6-bd4e-0752ff33140b</version_id>
-  <version_modified>20220525T184101Z</version_modified>
-=======
-  <version_id>354baa6b-bbec-4c48-a934-101f480efbd0</version_id>
-  <version_modified>20220831T215618Z</version_modified>
->>>>>>> 9d6a9949
+  <version_id>98db2fc8-0dd1-46ed-ae96-896fb4f512c3</version_id>
+  <version_modified>20220912T203034Z</version_modified>
   <xml_checksum>9BF1E6AC</xml_checksum>
   <class_name>ReportSimulationOutput</class_name>
   <display_name>HPXML Simulation Output Report</display_name>
@@ -1505,15 +1500,12 @@
   </attributes>
   <files>
     <file>
-<<<<<<< HEAD
-=======
       <filename>output_report_test.rb</filename>
       <filetype>rb</filetype>
       <usage_type>test</usage_type>
-      <checksum>012BD6C5</checksum>
+      <checksum>00F4FF57</checksum>
     </file>
     <file>
->>>>>>> 9d6a9949
       <version>
         <software_program>OpenStudio</software_program>
         <identifier>2.9.1</identifier>
@@ -1522,17 +1514,7 @@
       <filename>measure.rb</filename>
       <filetype>rb</filetype>
       <usage_type>script</usage_type>
-<<<<<<< HEAD
-      <checksum>BE8A352D</checksum>
-    </file>
-    <file>
-      <filename>output_report_test.rb</filename>
-      <filetype>rb</filetype>
-      <usage_type>test</usage_type>
-      <checksum>34489155</checksum>
-=======
-      <checksum>A8882D0A</checksum>
->>>>>>> 9d6a9949
+      <checksum>BDD4BC70</checksum>
     </file>
   </files>
 </measure>