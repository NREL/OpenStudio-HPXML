<?xml version="1.0"?>
<measure>
  <schema_version>3.0</schema_version>
  <name>report_simulation_output</name>
  <uid>df9d170c-c21a-4130-866d-0d46b06073fd</uid>
<<<<<<< HEAD
  <version_id>57e41647-9750-44bc-8612-7395b5cdf00c</version_id>
  <version_modified>20220928T231005Z</version_modified>
=======
  <version_id>a0c3fabf-7f46-4577-8d4d-fbc3a9ab4159</version_id>
  <version_modified>20221010T174929Z</version_modified>
>>>>>>> d0cf4f78
  <xml_checksum>9BF1E6AC</xml_checksum>
  <class_name>ReportSimulationOutput</class_name>
  <display_name>HPXML Simulation Output Report</display_name>
  <description>Reports simulation outputs for residential HPXML-based models.</description>
  <modeler_description>Processes EnergyPlus simulation outputs in order to generate an annual output file and an optional timeseries output file.</modeler_description>
  <arguments>
    <argument>
      <name>output_format</name>
      <display_name>Output Format</display_name>
      <description>The file format of the annual (and timeseries, if requested) outputs. If 'csv_dview' is selected, the timeseries CSV file will include header rows that facilitate opening the file in the DView application.</description>
      <type>Choice</type>
      <required>false</required>
      <model_dependent>false</model_dependent>
      <default_value>csv</default_value>
      <choices>
        <choice>
          <value>csv</value>
          <display_name>csv</display_name>
        </choice>
        <choice>
          <value>json</value>
          <display_name>json</display_name>
        </choice>
        <choice>
          <value>msgpack</value>
          <display_name>msgpack</display_name>
        </choice>
        <choice>
          <value>csv_dview</value>
          <display_name>csv_dview</display_name>
        </choice>
      </choices>
    </argument>
    <argument>
      <name>timeseries_frequency</name>
      <display_name>Timeseries Reporting Frequency</display_name>
      <description>The frequency at which to report timeseries output data. Using 'none' will disable timeseries outputs.</description>
      <type>Choice</type>
      <required>false</required>
      <model_dependent>false</model_dependent>
      <default_value>none</default_value>
      <choices>
        <choice>
          <value>none</value>
          <display_name>none</display_name>
        </choice>
        <choice>
          <value>timestep</value>
          <display_name>timestep</display_name>
        </choice>
        <choice>
          <value>hourly</value>
          <display_name>hourly</display_name>
        </choice>
        <choice>
          <value>daily</value>
          <display_name>daily</display_name>
        </choice>
        <choice>
          <value>monthly</value>
          <display_name>monthly</display_name>
        </choice>
      </choices>
    </argument>
    <argument>
      <name>include_timeseries_total_consumptions</name>
      <display_name>Generate Timeseries Output: Total Consumptions</display_name>
      <description>Generates timeseries energy consumptions for building total.</description>
      <type>Boolean</type>
      <required>false</required>
      <model_dependent>false</model_dependent>
      <default_value>false</default_value>
      <choices>
        <choice>
          <value>true</value>
          <display_name>true</display_name>
        </choice>
        <choice>
          <value>false</value>
          <display_name>false</display_name>
        </choice>
      </choices>
    </argument>
    <argument>
      <name>include_timeseries_fuel_consumptions</name>
      <display_name>Generate Timeseries Output: Fuel Consumptions</display_name>
      <description>Generates timeseries energy consumptions for each fuel type.</description>
      <type>Boolean</type>
      <required>false</required>
      <model_dependent>false</model_dependent>
      <default_value>false</default_value>
      <choices>
        <choice>
          <value>true</value>
          <display_name>true</display_name>
        </choice>
        <choice>
          <value>false</value>
          <display_name>false</display_name>
        </choice>
      </choices>
    </argument>
    <argument>
      <name>include_timeseries_end_use_consumptions</name>
      <display_name>Generate Timeseries Output: End Use Consumptions</display_name>
      <description>Generates timeseries energy consumptions for each end use.</description>
      <type>Boolean</type>
      <required>false</required>
      <model_dependent>false</model_dependent>
      <default_value>false</default_value>
      <choices>
        <choice>
          <value>true</value>
          <display_name>true</display_name>
        </choice>
        <choice>
          <value>false</value>
          <display_name>false</display_name>
        </choice>
      </choices>
    </argument>
    <argument>
      <name>include_timeseries_emissions</name>
      <display_name>Generate Timeseries Output: Emissions</display_name>
      <description>Generates timeseries emissions. Requires the appropriate HPXML inputs to be specified.</description>
      <type>Boolean</type>
      <required>false</required>
      <model_dependent>false</model_dependent>
      <default_value>false</default_value>
      <choices>
        <choice>
          <value>true</value>
          <display_name>true</display_name>
        </choice>
        <choice>
          <value>false</value>
          <display_name>false</display_name>
        </choice>
      </choices>
    </argument>
    <argument>
      <name>include_timeseries_emission_fuels</name>
      <display_name>Generate Timeseries Output: Emissions</display_name>
      <description>Generates timeseries emissions for each fuel type. Requires the appropriate HPXML inputs to be specified.</description>
      <type>Boolean</type>
      <required>false</required>
      <model_dependent>false</model_dependent>
      <default_value>false</default_value>
      <choices>
        <choice>
          <value>true</value>
          <display_name>true</display_name>
        </choice>
        <choice>
          <value>false</value>
          <display_name>false</display_name>
        </choice>
      </choices>
    </argument>
    <argument>
      <name>include_timeseries_emission_end_uses</name>
      <display_name>Generate Timeseries Output: Emission End Uses</display_name>
      <description>Generates timeseries emissions for each end use. Requires the appropriate HPXML inputs to be specified.</description>
      <type>Boolean</type>
      <required>false</required>
      <model_dependent>false</model_dependent>
      <default_value>false</default_value>
      <choices>
        <choice>
          <value>true</value>
          <display_name>true</display_name>
        </choice>
        <choice>
          <value>false</value>
          <display_name>false</display_name>
        </choice>
      </choices>
    </argument>
    <argument>
      <name>include_timeseries_hot_water_uses</name>
      <display_name>Generate Timeseries Output: Hot Water Uses</display_name>
      <description>Generates timeseries hot water usages for each end use.</description>
      <type>Boolean</type>
      <required>false</required>
      <model_dependent>false</model_dependent>
      <default_value>false</default_value>
      <choices>
        <choice>
          <value>true</value>
          <display_name>true</display_name>
        </choice>
        <choice>
          <value>false</value>
          <display_name>false</display_name>
        </choice>
      </choices>
    </argument>
    <argument>
      <name>include_timeseries_total_loads</name>
      <display_name>Generate Timeseries Output: Total Loads</display_name>
      <description>Generates timeseries total heating, cooling, and hot water loads.</description>
      <type>Boolean</type>
      <required>false</required>
      <model_dependent>false</model_dependent>
      <default_value>false</default_value>
      <choices>
        <choice>
          <value>true</value>
          <display_name>true</display_name>
        </choice>
        <choice>
          <value>false</value>
          <display_name>false</display_name>
        </choice>
      </choices>
    </argument>
    <argument>
      <name>include_timeseries_component_loads</name>
      <display_name>Generate Timeseries Output: Component Loads</display_name>
      <description>Generates timeseries heating and cooling loads disaggregated by component type.</description>
      <type>Boolean</type>
      <required>false</required>
      <model_dependent>false</model_dependent>
      <default_value>false</default_value>
      <choices>
        <choice>
          <value>true</value>
          <display_name>true</display_name>
        </choice>
        <choice>
          <value>false</value>
          <display_name>false</display_name>
        </choice>
      </choices>
    </argument>
    <argument>
      <name>include_timeseries_unmet_hours</name>
      <display_name>Generate Timeseries Output: Unmet Hours</display_name>
      <description>Generates timeseries unmet hours for heating and cooling.</description>
      <type>Boolean</type>
      <required>false</required>
      <model_dependent>false</model_dependent>
      <default_value>false</default_value>
      <choices>
        <choice>
          <value>true</value>
          <display_name>true</display_name>
        </choice>
        <choice>
          <value>false</value>
          <display_name>false</display_name>
        </choice>
      </choices>
    </argument>
    <argument>
      <name>include_timeseries_zone_temperatures</name>
      <display_name>Generate Timeseries Output: Zone Temperatures</display_name>
      <description>Generates timeseries temperatures for each thermal zone.</description>
      <type>Boolean</type>
      <required>false</required>
      <model_dependent>false</model_dependent>
      <default_value>false</default_value>
      <choices>
        <choice>
          <value>true</value>
          <display_name>true</display_name>
        </choice>
        <choice>
          <value>false</value>
          <display_name>false</display_name>
        </choice>
      </choices>
    </argument>
    <argument>
      <name>include_timeseries_airflows</name>
      <display_name>Generate Timeseries Output: Airflows</display_name>
      <description>Generates timeseries airflows.</description>
      <type>Boolean</type>
      <required>false</required>
      <model_dependent>false</model_dependent>
      <default_value>false</default_value>
      <choices>
        <choice>
          <value>true</value>
          <display_name>true</display_name>
        </choice>
        <choice>
          <value>false</value>
          <display_name>false</display_name>
        </choice>
      </choices>
    </argument>
    <argument>
      <name>include_timeseries_weather</name>
      <display_name>Generate Timeseries Output: Weather</display_name>
      <description>Generates timeseries weather data.</description>
      <type>Boolean</type>
      <required>false</required>
      <model_dependent>false</model_dependent>
      <default_value>false</default_value>
      <choices>
        <choice>
          <value>true</value>
          <display_name>true</display_name>
        </choice>
        <choice>
          <value>false</value>
          <display_name>false</display_name>
        </choice>
      </choices>
    </argument>
    <argument>
      <name>add_timeseries_dst_column</name>
      <display_name>Generate Timeseries Output: Add TimeDST Column</display_name>
      <description>Optionally add, in addition to the default local standard Time column, a local clock TimeDST column. Requires that daylight saving time is enabled.</description>
      <type>Boolean</type>
      <required>false</required>
      <model_dependent>false</model_dependent>
      <default_value>false</default_value>
      <choices>
        <choice>
          <value>true</value>
          <display_name>true</display_name>
        </choice>
        <choice>
          <value>false</value>
          <display_name>false</display_name>
        </choice>
      </choices>
    </argument>
    <argument>
      <name>add_timeseries_utc_column</name>
      <display_name>Generate Timeseries Output: Add TimeUTC Column</display_name>
      <description>Optionally add, in addition to the default local standard Time column, a local clock TimeUTC column. If the time zone UTC offset is not provided in the HPXML file, the time zone in the EPW header will be used.</description>
      <type>Boolean</type>
      <required>false</required>
      <model_dependent>false</model_dependent>
      <default_value>false</default_value>
      <choices>
        <choice>
          <value>true</value>
          <display_name>true</display_name>
        </choice>
        <choice>
          <value>false</value>
          <display_name>false</display_name>
        </choice>
      </choices>
    </argument>
    <argument>
      <name>user_output_variables</name>
      <display_name>Generate Timeseries Output: EnergyPlus Output Variables</display_name>
      <description>Optionally generates timeseries EnergyPlus output variables. If multiple output variables are desired, use a comma-separated list. Do not include key values; by default all key values will be requested. Example: "Zone People Occupant Count, Zone People Total Heating Energy"</description>
      <type>String</type>
      <required>false</required>
      <model_dependent>false</model_dependent>
    </argument>
    <argument>
      <name>generate_eri_outputs</name>
      <display_name>Generate ERI Outputs</display_name>
      <description>Optionally generate additional outputs needed for Energy Rating Index (ERI) calculations.</description>
      <type>Boolean</type>
      <required>false</required>
      <model_dependent>false</model_dependent>
      <choices>
        <choice>
          <value>true</value>
          <display_name>true</display_name>
        </choice>
        <choice>
          <value>false</value>
          <display_name>false</display_name>
        </choice>
      </choices>
    </argument>
    <argument>
      <name>annual_output_file_name</name>
      <display_name>Annual Output File Name</display_name>
      <description>If not provided, defaults to 'results_annual.csv' (or 'results_annual.json' or 'results_annual.msgpack').</description>
      <type>String</type>
      <required>false</required>
      <model_dependent>false</model_dependent>
    </argument>
    <argument>
      <name>timeseries_output_file_name</name>
      <display_name>Timeseries Output File Name</display_name>
      <description>If not provided, defaults to 'results_timeseries.csv' (or 'results_timeseries.json' or 'results_timeseries.msgpack').</description>
      <type>String</type>
      <required>false</required>
      <model_dependent>false</model_dependent>
    </argument>
  </arguments>
  <outputs>
    <output>
      <name>Energy Use: Total MBtu</name>
      <display_name>Energy Use: Total MBtu</display_name>
      <short_name>Energy Use: Total MBtu</short_name>
      <type>Double</type>
      <model_dependent>false</model_dependent>
    </output>
    <output>
      <name>Energy Use: Net MBtu</name>
      <display_name>Energy Use: Net MBtu</display_name>
      <short_name>Energy Use: Net MBtu</short_name>
      <type>Double</type>
      <model_dependent>false</model_dependent>
    </output>
    <output>
      <name>Fuel Use: Electricity: Total MBtu</name>
      <display_name>Fuel Use: Electricity: Total MBtu</display_name>
      <short_name>Fuel Use: Electricity: Total MBtu</short_name>
      <type>Double</type>
      <model_dependent>false</model_dependent>
    </output>
    <output>
      <name>Fuel Use: Natural Gas: Total MBtu</name>
      <display_name>Fuel Use: Natural Gas: Total MBtu</display_name>
      <short_name>Fuel Use: Natural Gas: Total MBtu</short_name>
      <type>Double</type>
      <model_dependent>false</model_dependent>
    </output>
    <output>
      <name>Fuel Use: Fuel Oil: Total MBtu</name>
      <display_name>Fuel Use: Fuel Oil: Total MBtu</display_name>
      <short_name>Fuel Use: Fuel Oil: Total MBtu</short_name>
      <type>Double</type>
      <model_dependent>false</model_dependent>
    </output>
    <output>
      <name>Fuel Use: Propane: Total MBtu</name>
      <display_name>Fuel Use: Propane: Total MBtu</display_name>
      <short_name>Fuel Use: Propane: Total MBtu</short_name>
      <type>Double</type>
      <model_dependent>false</model_dependent>
    </output>
    <output>
      <name>Fuel Use: Wood Cord: Total MBtu</name>
      <display_name>Fuel Use: Wood Cord: Total MBtu</display_name>
      <short_name>Fuel Use: Wood Cord: Total MBtu</short_name>
      <type>Double</type>
      <model_dependent>false</model_dependent>
    </output>
    <output>
      <name>Fuel Use: Wood Pellets: Total MBtu</name>
      <display_name>Fuel Use: Wood Pellets: Total MBtu</display_name>
      <short_name>Fuel Use: Wood Pellets: Total MBtu</short_name>
      <type>Double</type>
      <model_dependent>false</model_dependent>
    </output>
    <output>
      <name>Fuel Use: Coal: Total MBtu</name>
      <display_name>Fuel Use: Coal: Total MBtu</display_name>
      <short_name>Fuel Use: Coal: Total MBtu</short_name>
      <type>Double</type>
      <model_dependent>false</model_dependent>
    </output>
    <output>
      <name>End Use: Electricity: Heating MBtu</name>
      <display_name>End Use: Electricity: Heating MBtu</display_name>
      <short_name>End Use: Electricity: Heating MBtu</short_name>
      <type>Double</type>
      <model_dependent>false</model_dependent>
    </output>
    <output>
      <name>End Use: Electricity: Heating Heat Pump Backup MBtu</name>
      <display_name>End Use: Electricity: Heating Heat Pump Backup MBtu</display_name>
      <short_name>End Use: Electricity: Heating Heat Pump Backup MBtu</short_name>
      <type>Double</type>
      <model_dependent>false</model_dependent>
    </output>
    <output>
      <name>End Use: Electricity: Heating Fans/Pumps MBtu</name>
      <display_name>End Use: Electricity: Heating Fans/Pumps MBtu</display_name>
      <short_name>End Use: Electricity: Heating Fans/Pumps MBtu</short_name>
      <type>Double</type>
      <model_dependent>false</model_dependent>
    </output>
    <output>
      <name>End Use: Electricity: Cooling MBtu</name>
      <display_name>End Use: Electricity: Cooling MBtu</display_name>
      <short_name>End Use: Electricity: Cooling MBtu</short_name>
      <type>Double</type>
      <model_dependent>false</model_dependent>
    </output>
    <output>
      <name>End Use: Electricity: Cooling Fans/Pumps MBtu</name>
      <display_name>End Use: Electricity: Cooling Fans/Pumps MBtu</display_name>
      <short_name>End Use: Electricity: Cooling Fans/Pumps MBtu</short_name>
      <type>Double</type>
      <model_dependent>false</model_dependent>
    </output>
    <output>
      <name>End Use: Electricity: Hot Water MBtu</name>
      <display_name>End Use: Electricity: Hot Water MBtu</display_name>
      <short_name>End Use: Electricity: Hot Water MBtu</short_name>
      <type>Double</type>
      <model_dependent>false</model_dependent>
    </output>
    <output>
      <name>End Use: Electricity: Hot Water Recirc Pump MBtu</name>
      <display_name>End Use: Electricity: Hot Water Recirc Pump MBtu</display_name>
      <short_name>End Use: Electricity: Hot Water Recirc Pump MBtu</short_name>
      <type>Double</type>
      <model_dependent>false</model_dependent>
    </output>
    <output>
      <name>End Use: Electricity: Hot Water Solar Thermal Pump MBtu</name>
      <display_name>End Use: Electricity: Hot Water Solar Thermal Pump MBtu</display_name>
      <short_name>End Use: Electricity: Hot Water Solar Thermal Pump MBtu</short_name>
      <type>Double</type>
      <model_dependent>false</model_dependent>
    </output>
    <output>
      <name>End Use: Electricity: Lighting Interior MBtu</name>
      <display_name>End Use: Electricity: Lighting Interior MBtu</display_name>
      <short_name>End Use: Electricity: Lighting Interior MBtu</short_name>
      <type>Double</type>
      <model_dependent>false</model_dependent>
    </output>
    <output>
      <name>End Use: Electricity: Lighting Garage MBtu</name>
      <display_name>End Use: Electricity: Lighting Garage MBtu</display_name>
      <short_name>End Use: Electricity: Lighting Garage MBtu</short_name>
      <type>Double</type>
      <model_dependent>false</model_dependent>
    </output>
    <output>
      <name>End Use: Electricity: Lighting Exterior MBtu</name>
      <display_name>End Use: Electricity: Lighting Exterior MBtu</display_name>
      <short_name>End Use: Electricity: Lighting Exterior MBtu</short_name>
      <type>Double</type>
      <model_dependent>false</model_dependent>
    </output>
    <output>
      <name>End Use: Electricity: Mech Vent MBtu</name>
      <display_name>End Use: Electricity: Mech Vent MBtu</display_name>
      <short_name>End Use: Electricity: Mech Vent MBtu</short_name>
      <type>Double</type>
      <model_dependent>false</model_dependent>
    </output>
    <output>
      <name>End Use: Electricity: Mech Vent Preheating MBtu</name>
      <display_name>End Use: Electricity: Mech Vent Preheating MBtu</display_name>
      <short_name>End Use: Electricity: Mech Vent Preheating MBtu</short_name>
      <type>Double</type>
      <model_dependent>false</model_dependent>
    </output>
    <output>
      <name>End Use: Electricity: Mech Vent Precooling MBtu</name>
      <display_name>End Use: Electricity: Mech Vent Precooling MBtu</display_name>
      <short_name>End Use: Electricity: Mech Vent Precooling MBtu</short_name>
      <type>Double</type>
      <model_dependent>false</model_dependent>
    </output>
    <output>
      <name>End Use: Electricity: Whole House Fan MBtu</name>
      <display_name>End Use: Electricity: Whole House Fan MBtu</display_name>
      <short_name>End Use: Electricity: Whole House Fan MBtu</short_name>
      <type>Double</type>
      <model_dependent>false</model_dependent>
    </output>
    <output>
      <name>End Use: Electricity: Refrigerator MBtu</name>
      <display_name>End Use: Electricity: Refrigerator MBtu</display_name>
      <short_name>End Use: Electricity: Refrigerator MBtu</short_name>
      <type>Double</type>
      <model_dependent>false</model_dependent>
    </output>
    <output>
      <name>End Use: Electricity: Freezer MBtu</name>
      <display_name>End Use: Electricity: Freezer MBtu</display_name>
      <short_name>End Use: Electricity: Freezer MBtu</short_name>
      <type>Double</type>
      <model_dependent>false</model_dependent>
    </output>
    <output>
      <name>End Use: Electricity: Dehumidifier MBtu</name>
      <display_name>End Use: Electricity: Dehumidifier MBtu</display_name>
      <short_name>End Use: Electricity: Dehumidifier MBtu</short_name>
      <type>Double</type>
      <model_dependent>false</model_dependent>
    </output>
    <output>
      <name>End Use: Electricity: Dishwasher MBtu</name>
      <display_name>End Use: Electricity: Dishwasher MBtu</display_name>
      <short_name>End Use: Electricity: Dishwasher MBtu</short_name>
      <type>Double</type>
      <model_dependent>false</model_dependent>
    </output>
    <output>
      <name>End Use: Electricity: Clothes Washer MBtu</name>
      <display_name>End Use: Electricity: Clothes Washer MBtu</display_name>
      <short_name>End Use: Electricity: Clothes Washer MBtu</short_name>
      <type>Double</type>
      <model_dependent>false</model_dependent>
    </output>
    <output>
      <name>End Use: Electricity: Clothes Dryer MBtu</name>
      <display_name>End Use: Electricity: Clothes Dryer MBtu</display_name>
      <short_name>End Use: Electricity: Clothes Dryer MBtu</short_name>
      <type>Double</type>
      <model_dependent>false</model_dependent>
    </output>
    <output>
      <name>End Use: Electricity: Range/Oven MBtu</name>
      <display_name>End Use: Electricity: Range/Oven MBtu</display_name>
      <short_name>End Use: Electricity: Range/Oven MBtu</short_name>
      <type>Double</type>
      <model_dependent>false</model_dependent>
    </output>
    <output>
      <name>End Use: Electricity: Ceiling Fan MBtu</name>
      <display_name>End Use: Electricity: Ceiling Fan MBtu</display_name>
      <short_name>End Use: Electricity: Ceiling Fan MBtu</short_name>
      <type>Double</type>
      <model_dependent>false</model_dependent>
    </output>
    <output>
      <name>End Use: Electricity: Television MBtu</name>
      <display_name>End Use: Electricity: Television MBtu</display_name>
      <short_name>End Use: Electricity: Television MBtu</short_name>
      <type>Double</type>
      <model_dependent>false</model_dependent>
    </output>
    <output>
      <name>End Use: Electricity: Plug Loads MBtu</name>
      <display_name>End Use: Electricity: Plug Loads MBtu</display_name>
      <short_name>End Use: Electricity: Plug Loads MBtu</short_name>
      <type>Double</type>
      <model_dependent>false</model_dependent>
    </output>
    <output>
      <name>End Use: Electricity: Electric Vehicle Charging MBtu</name>
      <display_name>End Use: Electricity: Electric Vehicle Charging MBtu</display_name>
      <short_name>End Use: Electricity: Electric Vehicle Charging MBtu</short_name>
      <type>Double</type>
      <model_dependent>false</model_dependent>
    </output>
    <output>
      <name>End Use: Electricity: Well Pump MBtu</name>
      <display_name>End Use: Electricity: Well Pump MBtu</display_name>
      <short_name>End Use: Electricity: Well Pump MBtu</short_name>
      <type>Double</type>
      <model_dependent>false</model_dependent>
    </output>
    <output>
      <name>End Use: Electricity: Pool Heater MBtu</name>
      <display_name>End Use: Electricity: Pool Heater MBtu</display_name>
      <short_name>End Use: Electricity: Pool Heater MBtu</short_name>
      <type>Double</type>
      <model_dependent>false</model_dependent>
    </output>
    <output>
      <name>End Use: Electricity: Pool Pump MBtu</name>
      <display_name>End Use: Electricity: Pool Pump MBtu</display_name>
      <short_name>End Use: Electricity: Pool Pump MBtu</short_name>
      <type>Double</type>
      <model_dependent>false</model_dependent>
    </output>
    <output>
      <name>End Use: Electricity: Hot Tub Heater MBtu</name>
      <display_name>End Use: Electricity: Hot Tub Heater MBtu</display_name>
      <short_name>End Use: Electricity: Hot Tub Heater MBtu</short_name>
      <type>Double</type>
      <model_dependent>false</model_dependent>
    </output>
    <output>
      <name>End Use: Electricity: Hot Tub Pump MBtu</name>
      <display_name>End Use: Electricity: Hot Tub Pump MBtu</display_name>
      <short_name>End Use: Electricity: Hot Tub Pump MBtu</short_name>
      <type>Double</type>
      <model_dependent>false</model_dependent>
    </output>
    <output>
      <name>End Use: Electricity: PV MBtu</name>
      <display_name>End Use: Electricity: PV MBtu</display_name>
      <short_name>End Use: Electricity: PV MBtu</short_name>
      <type>Double</type>
      <model_dependent>false</model_dependent>
    </output>
    <output>
      <name>End Use: Electricity: Generator MBtu</name>
      <display_name>End Use: Electricity: Generator MBtu</display_name>
      <short_name>End Use: Electricity: Generator MBtu</short_name>
      <type>Double</type>
      <model_dependent>false</model_dependent>
    </output>
    <output>
      <name>End Use: Natural Gas: Heating MBtu</name>
      <display_name>End Use: Natural Gas: Heating MBtu</display_name>
      <short_name>End Use: Natural Gas: Heating MBtu</short_name>
      <type>Double</type>
      <model_dependent>false</model_dependent>
    </output>
    <output>
      <name>End Use: Natural Gas: Heating Heat Pump Backup MBtu</name>
      <display_name>End Use: Natural Gas: Heating Heat Pump Backup MBtu</display_name>
      <short_name>End Use: Natural Gas: Heating Heat Pump Backup MBtu</short_name>
      <type>Double</type>
      <model_dependent>false</model_dependent>
    </output>
    <output>
      <name>End Use: Natural Gas: Hot Water MBtu</name>
      <display_name>End Use: Natural Gas: Hot Water MBtu</display_name>
      <short_name>End Use: Natural Gas: Hot Water MBtu</short_name>
      <type>Double</type>
      <model_dependent>false</model_dependent>
    </output>
    <output>
      <name>End Use: Natural Gas: Clothes Dryer MBtu</name>
      <display_name>End Use: Natural Gas: Clothes Dryer MBtu</display_name>
      <short_name>End Use: Natural Gas: Clothes Dryer MBtu</short_name>
      <type>Double</type>
      <model_dependent>false</model_dependent>
    </output>
    <output>
      <name>End Use: Natural Gas: Range/Oven MBtu</name>
      <display_name>End Use: Natural Gas: Range/Oven MBtu</display_name>
      <short_name>End Use: Natural Gas: Range/Oven MBtu</short_name>
      <type>Double</type>
      <model_dependent>false</model_dependent>
    </output>
    <output>
      <name>End Use: Natural Gas: Mech Vent Preheating MBtu</name>
      <display_name>End Use: Natural Gas: Mech Vent Preheating MBtu</display_name>
      <short_name>End Use: Natural Gas: Mech Vent Preheating MBtu</short_name>
      <type>Double</type>
      <model_dependent>false</model_dependent>
    </output>
    <output>
      <name>End Use: Natural Gas: Pool Heater MBtu</name>
      <display_name>End Use: Natural Gas: Pool Heater MBtu</display_name>
      <short_name>End Use: Natural Gas: Pool Heater MBtu</short_name>
      <type>Double</type>
      <model_dependent>false</model_dependent>
    </output>
    <output>
      <name>End Use: Natural Gas: Hot Tub Heater MBtu</name>
      <display_name>End Use: Natural Gas: Hot Tub Heater MBtu</display_name>
      <short_name>End Use: Natural Gas: Hot Tub Heater MBtu</short_name>
      <type>Double</type>
      <model_dependent>false</model_dependent>
    </output>
    <output>
      <name>End Use: Natural Gas: Grill MBtu</name>
      <display_name>End Use: Natural Gas: Grill MBtu</display_name>
      <short_name>End Use: Natural Gas: Grill MBtu</short_name>
      <type>Double</type>
      <model_dependent>false</model_dependent>
    </output>
    <output>
      <name>End Use: Natural Gas: Lighting MBtu</name>
      <display_name>End Use: Natural Gas: Lighting MBtu</display_name>
      <short_name>End Use: Natural Gas: Lighting MBtu</short_name>
      <type>Double</type>
      <model_dependent>false</model_dependent>
    </output>
    <output>
      <name>End Use: Natural Gas: Fireplace MBtu</name>
      <display_name>End Use: Natural Gas: Fireplace MBtu</display_name>
      <short_name>End Use: Natural Gas: Fireplace MBtu</short_name>
      <type>Double</type>
      <model_dependent>false</model_dependent>
    </output>
    <output>
      <name>End Use: Natural Gas: Generator MBtu</name>
      <display_name>End Use: Natural Gas: Generator MBtu</display_name>
      <short_name>End Use: Natural Gas: Generator MBtu</short_name>
      <type>Double</type>
      <model_dependent>false</model_dependent>
    </output>
    <output>
      <name>End Use: Fuel Oil: Heating MBtu</name>
      <display_name>End Use: Fuel Oil: Heating MBtu</display_name>
      <short_name>End Use: Fuel Oil: Heating MBtu</short_name>
      <type>Double</type>
      <model_dependent>false</model_dependent>
    </output>
    <output>
      <name>End Use: Fuel Oil: Heating Heat Pump Backup MBtu</name>
      <display_name>End Use: Fuel Oil: Heating Heat Pump Backup MBtu</display_name>
      <short_name>End Use: Fuel Oil: Heating Heat Pump Backup MBtu</short_name>
      <type>Double</type>
      <model_dependent>false</model_dependent>
    </output>
    <output>
      <name>End Use: Fuel Oil: Hot Water MBtu</name>
      <display_name>End Use: Fuel Oil: Hot Water MBtu</display_name>
      <short_name>End Use: Fuel Oil: Hot Water MBtu</short_name>
      <type>Double</type>
      <model_dependent>false</model_dependent>
    </output>
    <output>
      <name>End Use: Fuel Oil: Clothes Dryer MBtu</name>
      <display_name>End Use: Fuel Oil: Clothes Dryer MBtu</display_name>
      <short_name>End Use: Fuel Oil: Clothes Dryer MBtu</short_name>
      <type>Double</type>
      <model_dependent>false</model_dependent>
    </output>
    <output>
      <name>End Use: Fuel Oil: Range/Oven MBtu</name>
      <display_name>End Use: Fuel Oil: Range/Oven MBtu</display_name>
      <short_name>End Use: Fuel Oil: Range/Oven MBtu</short_name>
      <type>Double</type>
      <model_dependent>false</model_dependent>
    </output>
    <output>
      <name>End Use: Fuel Oil: Mech Vent Preheating MBtu</name>
      <display_name>End Use: Fuel Oil: Mech Vent Preheating MBtu</display_name>
      <short_name>End Use: Fuel Oil: Mech Vent Preheating MBtu</short_name>
      <type>Double</type>
      <model_dependent>false</model_dependent>
    </output>
    <output>
      <name>End Use: Fuel Oil: Grill MBtu</name>
      <display_name>End Use: Fuel Oil: Grill MBtu</display_name>
      <short_name>End Use: Fuel Oil: Grill MBtu</short_name>
      <type>Double</type>
      <model_dependent>false</model_dependent>
    </output>
    <output>
      <name>End Use: Fuel Oil: Lighting MBtu</name>
      <display_name>End Use: Fuel Oil: Lighting MBtu</display_name>
      <short_name>End Use: Fuel Oil: Lighting MBtu</short_name>
      <type>Double</type>
      <model_dependent>false</model_dependent>
    </output>
    <output>
      <name>End Use: Fuel Oil: Fireplace MBtu</name>
      <display_name>End Use: Fuel Oil: Fireplace MBtu</display_name>
      <short_name>End Use: Fuel Oil: Fireplace MBtu</short_name>
      <type>Double</type>
      <model_dependent>false</model_dependent>
    </output>
    <output>
      <name>End Use: Fuel Oil: Generator MBtu</name>
      <display_name>End Use: Fuel Oil: Generator MBtu</display_name>
      <short_name>End Use: Fuel Oil: Generator MBtu</short_name>
      <type>Double</type>
      <model_dependent>false</model_dependent>
    </output>
    <output>
      <name>End Use: Propane: Heating MBtu</name>
      <display_name>End Use: Propane: Heating MBtu</display_name>
      <short_name>End Use: Propane: Heating MBtu</short_name>
      <type>Double</type>
      <model_dependent>false</model_dependent>
    </output>
    <output>
      <name>End Use: Propane: Heating Heat Pump Backup MBtu</name>
      <display_name>End Use: Propane: Heating Heat Pump Backup MBtu</display_name>
      <short_name>End Use: Propane: Heating Heat Pump Backup MBtu</short_name>
      <type>Double</type>
      <model_dependent>false</model_dependent>
    </output>
    <output>
      <name>End Use: Propane: Hot Water MBtu</name>
      <display_name>End Use: Propane: Hot Water MBtu</display_name>
      <short_name>End Use: Propane: Hot Water MBtu</short_name>
      <type>Double</type>
      <model_dependent>false</model_dependent>
    </output>
    <output>
      <name>End Use: Propane: Clothes Dryer MBtu</name>
      <display_name>End Use: Propane: Clothes Dryer MBtu</display_name>
      <short_name>End Use: Propane: Clothes Dryer MBtu</short_name>
      <type>Double</type>
      <model_dependent>false</model_dependent>
    </output>
    <output>
      <name>End Use: Propane: Range/Oven MBtu</name>
      <display_name>End Use: Propane: Range/Oven MBtu</display_name>
      <short_name>End Use: Propane: Range/Oven MBtu</short_name>
      <type>Double</type>
      <model_dependent>false</model_dependent>
    </output>
    <output>
      <name>End Use: Propane: Mech Vent Preheating MBtu</name>
      <display_name>End Use: Propane: Mech Vent Preheating MBtu</display_name>
      <short_name>End Use: Propane: Mech Vent Preheating MBtu</short_name>
      <type>Double</type>
      <model_dependent>false</model_dependent>
    </output>
    <output>
      <name>End Use: Propane: Grill MBtu</name>
      <display_name>End Use: Propane: Grill MBtu</display_name>
      <short_name>End Use: Propane: Grill MBtu</short_name>
      <type>Double</type>
      <model_dependent>false</model_dependent>
    </output>
    <output>
      <name>End Use: Propane: Lighting MBtu</name>
      <display_name>End Use: Propane: Lighting MBtu</display_name>
      <short_name>End Use: Propane: Lighting MBtu</short_name>
      <type>Double</type>
      <model_dependent>false</model_dependent>
    </output>
    <output>
      <name>End Use: Propane: Fireplace MBtu</name>
      <display_name>End Use: Propane: Fireplace MBtu</display_name>
      <short_name>End Use: Propane: Fireplace MBtu</short_name>
      <type>Double</type>
      <model_dependent>false</model_dependent>
    </output>
    <output>
      <name>End Use: Propane: Generator MBtu</name>
      <display_name>End Use: Propane: Generator MBtu</display_name>
      <short_name>End Use: Propane: Generator MBtu</short_name>
      <type>Double</type>
      <model_dependent>false</model_dependent>
    </output>
    <output>
      <name>End Use: Wood Cord: Heating MBtu</name>
      <display_name>End Use: Wood Cord: Heating MBtu</display_name>
      <short_name>End Use: Wood Cord: Heating MBtu</short_name>
      <type>Double</type>
      <model_dependent>false</model_dependent>
    </output>
    <output>
      <name>End Use: Wood Cord: Heating Heat Pump Backup MBtu</name>
      <display_name>End Use: Wood Cord: Heating Heat Pump Backup MBtu</display_name>
      <short_name>End Use: Wood Cord: Heating Heat Pump Backup MBtu</short_name>
      <type>Double</type>
      <model_dependent>false</model_dependent>
    </output>
    <output>
      <name>End Use: Wood Cord: Hot Water MBtu</name>
      <display_name>End Use: Wood Cord: Hot Water MBtu</display_name>
      <short_name>End Use: Wood Cord: Hot Water MBtu</short_name>
      <type>Double</type>
      <model_dependent>false</model_dependent>
    </output>
    <output>
      <name>End Use: Wood Cord: Clothes Dryer MBtu</name>
      <display_name>End Use: Wood Cord: Clothes Dryer MBtu</display_name>
      <short_name>End Use: Wood Cord: Clothes Dryer MBtu</short_name>
      <type>Double</type>
      <model_dependent>false</model_dependent>
    </output>
    <output>
      <name>End Use: Wood Cord: Range/Oven MBtu</name>
      <display_name>End Use: Wood Cord: Range/Oven MBtu</display_name>
      <short_name>End Use: Wood Cord: Range/Oven MBtu</short_name>
      <type>Double</type>
      <model_dependent>false</model_dependent>
    </output>
    <output>
      <name>End Use: Wood Cord: Mech Vent Preheating MBtu</name>
      <display_name>End Use: Wood Cord: Mech Vent Preheating MBtu</display_name>
      <short_name>End Use: Wood Cord: Mech Vent Preheating MBtu</short_name>
      <type>Double</type>
      <model_dependent>false</model_dependent>
    </output>
    <output>
      <name>End Use: Wood Cord: Grill MBtu</name>
      <display_name>End Use: Wood Cord: Grill MBtu</display_name>
      <short_name>End Use: Wood Cord: Grill MBtu</short_name>
      <type>Double</type>
      <model_dependent>false</model_dependent>
    </output>
    <output>
      <name>End Use: Wood Cord: Lighting MBtu</name>
      <display_name>End Use: Wood Cord: Lighting MBtu</display_name>
      <short_name>End Use: Wood Cord: Lighting MBtu</short_name>
      <type>Double</type>
      <model_dependent>false</model_dependent>
    </output>
    <output>
      <name>End Use: Wood Cord: Fireplace MBtu</name>
      <display_name>End Use: Wood Cord: Fireplace MBtu</display_name>
      <short_name>End Use: Wood Cord: Fireplace MBtu</short_name>
      <type>Double</type>
      <model_dependent>false</model_dependent>
    </output>
    <output>
      <name>End Use: Wood Cord: Generator MBtu</name>
      <display_name>End Use: Wood Cord: Generator MBtu</display_name>
      <short_name>End Use: Wood Cord: Generator MBtu</short_name>
      <type>Double</type>
      <model_dependent>false</model_dependent>
    </output>
    <output>
      <name>End Use: Wood Pellets: Heating MBtu</name>
      <display_name>End Use: Wood Pellets: Heating MBtu</display_name>
      <short_name>End Use: Wood Pellets: Heating MBtu</short_name>
      <type>Double</type>
      <model_dependent>false</model_dependent>
    </output>
    <output>
      <name>End Use: Wood Pellets: Heating Heat Pump Backup MBtu</name>
      <display_name>End Use: Wood Pellets: Heating Heat Pump Backup MBtu</display_name>
      <short_name>End Use: Wood Pellets: Heating Heat Pump Backup MBtu</short_name>
      <type>Double</type>
      <model_dependent>false</model_dependent>
    </output>
    <output>
      <name>End Use: Wood Pellets: Hot Water MBtu</name>
      <display_name>End Use: Wood Pellets: Hot Water MBtu</display_name>
      <short_name>End Use: Wood Pellets: Hot Water MBtu</short_name>
      <type>Double</type>
      <model_dependent>false</model_dependent>
    </output>
    <output>
      <name>End Use: Wood Pellets: Clothes Dryer MBtu</name>
      <display_name>End Use: Wood Pellets: Clothes Dryer MBtu</display_name>
      <short_name>End Use: Wood Pellets: Clothes Dryer MBtu</short_name>
      <type>Double</type>
      <model_dependent>false</model_dependent>
    </output>
    <output>
      <name>End Use: Wood Pellets: Range/Oven MBtu</name>
      <display_name>End Use: Wood Pellets: Range/Oven MBtu</display_name>
      <short_name>End Use: Wood Pellets: Range/Oven MBtu</short_name>
      <type>Double</type>
      <model_dependent>false</model_dependent>
    </output>
    <output>
      <name>End Use: Wood Pellets: Mech Vent Preheating MBtu</name>
      <display_name>End Use: Wood Pellets: Mech Vent Preheating MBtu</display_name>
      <short_name>End Use: Wood Pellets: Mech Vent Preheating MBtu</short_name>
      <type>Double</type>
      <model_dependent>false</model_dependent>
    </output>
    <output>
      <name>End Use: Wood Pellets: Grill MBtu</name>
      <display_name>End Use: Wood Pellets: Grill MBtu</display_name>
      <short_name>End Use: Wood Pellets: Grill MBtu</short_name>
      <type>Double</type>
      <model_dependent>false</model_dependent>
    </output>
    <output>
      <name>End Use: Wood Pellets: Lighting MBtu</name>
      <display_name>End Use: Wood Pellets: Lighting MBtu</display_name>
      <short_name>End Use: Wood Pellets: Lighting MBtu</short_name>
      <type>Double</type>
      <model_dependent>false</model_dependent>
    </output>
    <output>
      <name>End Use: Wood Pellets: Fireplace MBtu</name>
      <display_name>End Use: Wood Pellets: Fireplace MBtu</display_name>
      <short_name>End Use: Wood Pellets: Fireplace MBtu</short_name>
      <type>Double</type>
      <model_dependent>false</model_dependent>
    </output>
    <output>
      <name>End Use: Wood Pellets: Generator MBtu</name>
      <display_name>End Use: Wood Pellets: Generator MBtu</display_name>
      <short_name>End Use: Wood Pellets: Generator MBtu</short_name>
      <type>Double</type>
      <model_dependent>false</model_dependent>
    </output>
    <output>
      <name>End Use: Coal: Heating MBtu</name>
      <display_name>End Use: Coal: Heating MBtu</display_name>
      <short_name>End Use: Coal: Heating MBtu</short_name>
      <type>Double</type>
      <model_dependent>false</model_dependent>
    </output>
    <output>
      <name>End Use: Coal: Heating Heat Pump Backup MBtu</name>
      <display_name>End Use: Coal: Heating Heat Pump Backup MBtu</display_name>
      <short_name>End Use: Coal: Heating Heat Pump Backup MBtu</short_name>
      <type>Double</type>
      <model_dependent>false</model_dependent>
    </output>
    <output>
      <name>End Use: Coal: Hot Water MBtu</name>
      <display_name>End Use: Coal: Hot Water MBtu</display_name>
      <short_name>End Use: Coal: Hot Water MBtu</short_name>
      <type>Double</type>
      <model_dependent>false</model_dependent>
    </output>
    <output>
      <name>End Use: Coal: Clothes Dryer MBtu</name>
      <display_name>End Use: Coal: Clothes Dryer MBtu</display_name>
      <short_name>End Use: Coal: Clothes Dryer MBtu</short_name>
      <type>Double</type>
      <model_dependent>false</model_dependent>
    </output>
    <output>
      <name>End Use: Coal: Range/Oven MBtu</name>
      <display_name>End Use: Coal: Range/Oven MBtu</display_name>
      <short_name>End Use: Coal: Range/Oven MBtu</short_name>
      <type>Double</type>
      <model_dependent>false</model_dependent>
    </output>
    <output>
      <name>End Use: Coal: Mech Vent Preheating MBtu</name>
      <display_name>End Use: Coal: Mech Vent Preheating MBtu</display_name>
      <short_name>End Use: Coal: Mech Vent Preheating MBtu</short_name>
      <type>Double</type>
      <model_dependent>false</model_dependent>
    </output>
    <output>
      <name>End Use: Coal: Grill MBtu</name>
      <display_name>End Use: Coal: Grill MBtu</display_name>
      <short_name>End Use: Coal: Grill MBtu</short_name>
      <type>Double</type>
      <model_dependent>false</model_dependent>
    </output>
    <output>
      <name>End Use: Coal: Lighting MBtu</name>
      <display_name>End Use: Coal: Lighting MBtu</display_name>
      <short_name>End Use: Coal: Lighting MBtu</short_name>
      <type>Double</type>
      <model_dependent>false</model_dependent>
    </output>
    <output>
      <name>End Use: Coal: Fireplace MBtu</name>
      <display_name>End Use: Coal: Fireplace MBtu</display_name>
      <short_name>End Use: Coal: Fireplace MBtu</short_name>
      <type>Double</type>
      <model_dependent>false</model_dependent>
    </output>
    <output>
      <name>End Use: Coal: Generator MBtu</name>
      <display_name>End Use: Coal: Generator MBtu</display_name>
      <short_name>End Use: Coal: Generator MBtu</short_name>
      <type>Double</type>
      <model_dependent>false</model_dependent>
    </output>
    <output>
      <name>Load: Heating: Delivered MBtu</name>
      <display_name>Load: Heating: Delivered MBtu</display_name>
      <short_name>Load: Heating: Delivered MBtu</short_name>
      <type>Double</type>
      <model_dependent>false</model_dependent>
    </output>
    <output>
      <name>Load: Cooling: Delivered MBtu</name>
      <display_name>Load: Cooling: Delivered MBtu</display_name>
      <short_name>Load: Cooling: Delivered MBtu</short_name>
      <type>Double</type>
      <model_dependent>false</model_dependent>
    </output>
    <output>
      <name>Load: Hot Water: Delivered MBtu</name>
      <display_name>Load: Hot Water: Delivered MBtu</display_name>
      <short_name>Load: Hot Water: Delivered MBtu</short_name>
      <type>Double</type>
      <model_dependent>false</model_dependent>
    </output>
    <output>
      <name>Load: Hot Water: Tank Losses MBtu</name>
      <display_name>Load: Hot Water: Tank Losses MBtu</display_name>
      <short_name>Load: Hot Water: Tank Losses MBtu</short_name>
      <type>Double</type>
      <model_dependent>false</model_dependent>
    </output>
    <output>
      <name>Load: Hot Water: Desuperheater MBtu</name>
      <display_name>Load: Hot Water: Desuperheater MBtu</display_name>
      <short_name>Load: Hot Water: Desuperheater MBtu</short_name>
      <type>Double</type>
      <model_dependent>false</model_dependent>
    </output>
    <output>
      <name>Load: Hot Water: Solar Thermal MBtu</name>
      <display_name>Load: Hot Water: Solar Thermal MBtu</display_name>
      <short_name>Load: Hot Water: Solar Thermal MBtu</short_name>
      <type>Double</type>
      <model_dependent>false</model_dependent>
    </output>
    <output>
      <name>Unmet Hours: Heating hr</name>
      <display_name>Unmet Hours: Heating hr</display_name>
      <short_name>Unmet Hours: Heating hr</short_name>
      <type>Double</type>
      <model_dependent>false</model_dependent>
    </output>
    <output>
      <name>Unmet Hours: Cooling hr</name>
      <display_name>Unmet Hours: Cooling hr</display_name>
      <short_name>Unmet Hours: Cooling hr</short_name>
      <type>Double</type>
      <model_dependent>false</model_dependent>
    </output>
    <output>
      <name>Peak Electricity: Winter Total W</name>
      <display_name>Peak Electricity: Winter Total W</display_name>
      <short_name>Peak Electricity: Winter Total W</short_name>
      <type>Double</type>
      <model_dependent>false</model_dependent>
    </output>
    <output>
      <name>Peak Electricity: Summer Total W</name>
      <display_name>Peak Electricity: Summer Total W</display_name>
      <short_name>Peak Electricity: Summer Total W</short_name>
      <type>Double</type>
      <model_dependent>false</model_dependent>
    </output>
    <output>
      <name>Peak Load: Heating: Delivered kBtu/hr</name>
      <display_name>Peak Load: Heating: Delivered kBtu/hr</display_name>
      <short_name>Peak Load: Heating: Delivered kBtu/hr</short_name>
      <type>Double</type>
      <model_dependent>false</model_dependent>
    </output>
    <output>
      <name>Peak Load: Cooling: Delivered kBtu/hr</name>
      <display_name>Peak Load: Cooling: Delivered kBtu/hr</display_name>
      <short_name>Peak Load: Cooling: Delivered kBtu/hr</short_name>
      <type>Double</type>
      <model_dependent>false</model_dependent>
    </output>
    <output>
      <name>Component Load: Heating: Roofs MBtu</name>
      <display_name>Component Load: Heating: Roofs MBtu</display_name>
      <short_name>Component Load: Heating: Roofs MBtu</short_name>
      <type>Double</type>
      <model_dependent>false</model_dependent>
    </output>
    <output>
      <name>Component Load: Heating: Ceilings MBtu</name>
      <display_name>Component Load: Heating: Ceilings MBtu</display_name>
      <short_name>Component Load: Heating: Ceilings MBtu</short_name>
      <type>Double</type>
      <model_dependent>false</model_dependent>
    </output>
    <output>
      <name>Component Load: Heating: Walls MBtu</name>
      <display_name>Component Load: Heating: Walls MBtu</display_name>
      <short_name>Component Load: Heating: Walls MBtu</short_name>
      <type>Double</type>
      <model_dependent>false</model_dependent>
    </output>
    <output>
      <name>Component Load: Heating: Rim Joists MBtu</name>
      <display_name>Component Load: Heating: Rim Joists MBtu</display_name>
      <short_name>Component Load: Heating: Rim Joists MBtu</short_name>
      <type>Double</type>
      <model_dependent>false</model_dependent>
    </output>
    <output>
      <name>Component Load: Heating: Foundation Walls MBtu</name>
      <display_name>Component Load: Heating: Foundation Walls MBtu</display_name>
      <short_name>Component Load: Heating: Foundation Walls MBtu</short_name>
      <type>Double</type>
      <model_dependent>false</model_dependent>
    </output>
    <output>
      <name>Component Load: Heating: Doors MBtu</name>
      <display_name>Component Load: Heating: Doors MBtu</display_name>
      <short_name>Component Load: Heating: Doors MBtu</short_name>
      <type>Double</type>
      <model_dependent>false</model_dependent>
    </output>
    <output>
      <name>Component Load: Heating: Windows MBtu</name>
      <display_name>Component Load: Heating: Windows MBtu</display_name>
      <short_name>Component Load: Heating: Windows MBtu</short_name>
      <type>Double</type>
      <model_dependent>false</model_dependent>
    </output>
    <output>
      <name>Component Load: Heating: Skylights MBtu</name>
      <display_name>Component Load: Heating: Skylights MBtu</display_name>
      <short_name>Component Load: Heating: Skylights MBtu</short_name>
      <type>Double</type>
      <model_dependent>false</model_dependent>
    </output>
    <output>
      <name>Component Load: Heating: Floors MBtu</name>
      <display_name>Component Load: Heating: Floors MBtu</display_name>
      <short_name>Component Load: Heating: Floors MBtu</short_name>
      <type>Double</type>
      <model_dependent>false</model_dependent>
    </output>
    <output>
      <name>Component Load: Heating: Slabs MBtu</name>
      <display_name>Component Load: Heating: Slabs MBtu</display_name>
      <short_name>Component Load: Heating: Slabs MBtu</short_name>
      <type>Double</type>
      <model_dependent>false</model_dependent>
    </output>
    <output>
      <name>Component Load: Heating: Internal Mass MBtu</name>
      <display_name>Component Load: Heating: Internal Mass MBtu</display_name>
      <short_name>Component Load: Heating: Internal Mass MBtu</short_name>
      <type>Double</type>
      <model_dependent>false</model_dependent>
    </output>
    <output>
      <name>Component Load: Heating: Infiltration MBtu</name>
      <display_name>Component Load: Heating: Infiltration MBtu</display_name>
      <short_name>Component Load: Heating: Infiltration MBtu</short_name>
      <type>Double</type>
      <model_dependent>false</model_dependent>
    </output>
    <output>
      <name>Component Load: Heating: Natural Ventilation MBtu</name>
      <display_name>Component Load: Heating: Natural Ventilation MBtu</display_name>
      <short_name>Component Load: Heating: Natural Ventilation MBtu</short_name>
      <type>Double</type>
      <model_dependent>false</model_dependent>
    </output>
    <output>
      <name>Component Load: Heating: Mechanical Ventilation MBtu</name>
      <display_name>Component Load: Heating: Mechanical Ventilation MBtu</display_name>
      <short_name>Component Load: Heating: Mechanical Ventilation MBtu</short_name>
      <type>Double</type>
      <model_dependent>false</model_dependent>
    </output>
    <output>
      <name>Component Load: Heating: Whole House Fan MBtu</name>
      <display_name>Component Load: Heating: Whole House Fan MBtu</display_name>
      <short_name>Component Load: Heating: Whole House Fan MBtu</short_name>
      <type>Double</type>
      <model_dependent>false</model_dependent>
    </output>
    <output>
      <name>Component Load: Heating: Ducts MBtu</name>
      <display_name>Component Load: Heating: Ducts MBtu</display_name>
      <short_name>Component Load: Heating: Ducts MBtu</short_name>
      <type>Double</type>
      <model_dependent>false</model_dependent>
    </output>
    <output>
      <name>Component Load: Heating: Internal Gains MBtu</name>
      <display_name>Component Load: Heating: Internal Gains MBtu</display_name>
      <short_name>Component Load: Heating: Internal Gains MBtu</short_name>
      <type>Double</type>
      <model_dependent>false</model_dependent>
    </output>
    <output>
      <name>Component Load: Cooling: Roofs MBtu</name>
      <display_name>Component Load: Cooling: Roofs MBtu</display_name>
      <short_name>Component Load: Cooling: Roofs MBtu</short_name>
      <type>Double</type>
      <model_dependent>false</model_dependent>
    </output>
    <output>
      <name>Component Load: Cooling: Ceilings MBtu</name>
      <display_name>Component Load: Cooling: Ceilings MBtu</display_name>
      <short_name>Component Load: Cooling: Ceilings MBtu</short_name>
      <type>Double</type>
      <model_dependent>false</model_dependent>
    </output>
    <output>
      <name>Component Load: Cooling: Walls MBtu</name>
      <display_name>Component Load: Cooling: Walls MBtu</display_name>
      <short_name>Component Load: Cooling: Walls MBtu</short_name>
      <type>Double</type>
      <model_dependent>false</model_dependent>
    </output>
    <output>
      <name>Component Load: Cooling: Rim Joists MBtu</name>
      <display_name>Component Load: Cooling: Rim Joists MBtu</display_name>
      <short_name>Component Load: Cooling: Rim Joists MBtu</short_name>
      <type>Double</type>
      <model_dependent>false</model_dependent>
    </output>
    <output>
      <name>Component Load: Cooling: Foundation Walls MBtu</name>
      <display_name>Component Load: Cooling: Foundation Walls MBtu</display_name>
      <short_name>Component Load: Cooling: Foundation Walls MBtu</short_name>
      <type>Double</type>
      <model_dependent>false</model_dependent>
    </output>
    <output>
      <name>Component Load: Cooling: Doors MBtu</name>
      <display_name>Component Load: Cooling: Doors MBtu</display_name>
      <short_name>Component Load: Cooling: Doors MBtu</short_name>
      <type>Double</type>
      <model_dependent>false</model_dependent>
    </output>
    <output>
      <name>Component Load: Cooling: Windows MBtu</name>
      <display_name>Component Load: Cooling: Windows MBtu</display_name>
      <short_name>Component Load: Cooling: Windows MBtu</short_name>
      <type>Double</type>
      <model_dependent>false</model_dependent>
    </output>
    <output>
      <name>Component Load: Cooling: Skylights MBtu</name>
      <display_name>Component Load: Cooling: Skylights MBtu</display_name>
      <short_name>Component Load: Cooling: Skylights MBtu</short_name>
      <type>Double</type>
      <model_dependent>false</model_dependent>
    </output>
    <output>
      <name>Component Load: Cooling: Floors MBtu</name>
      <display_name>Component Load: Cooling: Floors MBtu</display_name>
      <short_name>Component Load: Cooling: Floors MBtu</short_name>
      <type>Double</type>
      <model_dependent>false</model_dependent>
    </output>
    <output>
      <name>Component Load: Cooling: Slabs MBtu</name>
      <display_name>Component Load: Cooling: Slabs MBtu</display_name>
      <short_name>Component Load: Cooling: Slabs MBtu</short_name>
      <type>Double</type>
      <model_dependent>false</model_dependent>
    </output>
    <output>
      <name>Component Load: Cooling: Internal Mass MBtu</name>
      <display_name>Component Load: Cooling: Internal Mass MBtu</display_name>
      <short_name>Component Load: Cooling: Internal Mass MBtu</short_name>
      <type>Double</type>
      <model_dependent>false</model_dependent>
    </output>
    <output>
      <name>Component Load: Cooling: Infiltration MBtu</name>
      <display_name>Component Load: Cooling: Infiltration MBtu</display_name>
      <short_name>Component Load: Cooling: Infiltration MBtu</short_name>
      <type>Double</type>
      <model_dependent>false</model_dependent>
    </output>
    <output>
      <name>Component Load: Cooling: Natural Ventilation MBtu</name>
      <display_name>Component Load: Cooling: Natural Ventilation MBtu</display_name>
      <short_name>Component Load: Cooling: Natural Ventilation MBtu</short_name>
      <type>Double</type>
      <model_dependent>false</model_dependent>
    </output>
    <output>
      <name>Component Load: Cooling: Mechanical Ventilation MBtu</name>
      <display_name>Component Load: Cooling: Mechanical Ventilation MBtu</display_name>
      <short_name>Component Load: Cooling: Mechanical Ventilation MBtu</short_name>
      <type>Double</type>
      <model_dependent>false</model_dependent>
    </output>
    <output>
      <name>Component Load: Cooling: Whole House Fan MBtu</name>
      <display_name>Component Load: Cooling: Whole House Fan MBtu</display_name>
      <short_name>Component Load: Cooling: Whole House Fan MBtu</short_name>
      <type>Double</type>
      <model_dependent>false</model_dependent>
    </output>
    <output>
      <name>Component Load: Cooling: Ducts MBtu</name>
      <display_name>Component Load: Cooling: Ducts MBtu</display_name>
      <short_name>Component Load: Cooling: Ducts MBtu</short_name>
      <type>Double</type>
      <model_dependent>false</model_dependent>
    </output>
    <output>
      <name>Component Load: Cooling: Internal Gains MBtu</name>
      <display_name>Component Load: Cooling: Internal Gains MBtu</display_name>
      <short_name>Component Load: Cooling: Internal Gains MBtu</short_name>
      <type>Double</type>
      <model_dependent>false</model_dependent>
    </output>
    <output>
      <name>Hot Water: Clothes Washer gal</name>
      <display_name>Hot Water: Clothes Washer gal</display_name>
      <short_name>Hot Water: Clothes Washer gal</short_name>
      <type>Double</type>
      <model_dependent>false</model_dependent>
    </output>
    <output>
      <name>Hot Water: Dishwasher gal</name>
      <display_name>Hot Water: Dishwasher gal</display_name>
      <short_name>Hot Water: Dishwasher gal</short_name>
      <type>Double</type>
      <model_dependent>false</model_dependent>
    </output>
    <output>
      <name>Hot Water: Fixtures gal</name>
      <display_name>Hot Water: Fixtures gal</display_name>
      <short_name>Hot Water: Fixtures gal</short_name>
      <type>Double</type>
      <model_dependent>false</model_dependent>
    </output>
    <output>
      <name>Hot Water: Distribution Waste gal</name>
      <display_name>Hot Water: Distribution Waste gal</display_name>
      <short_name>Hot Water: Distribution Waste gal</short_name>
      <type>Double</type>
      <model_dependent>false</model_dependent>
    </output>
  </outputs>
  <provenances />
  <tags>
    <tag>Reporting.QAQC</tag>
  </tags>
  <attributes>
    <attribute>
      <name>Measure Type</name>
      <value>ReportingMeasure</value>
      <datatype>string</datatype>
    </attribute>
    <attribute>
      <name>Intended Software Tool</name>
      <value>OpenStudio Application</value>
      <datatype>string</datatype>
    </attribute>
    <attribute>
      <name>Intended Software Tool</name>
      <value>Parametric Analysis Tool</value>
      <datatype>string</datatype>
    </attribute>
  </attributes>
  <files>
    <file>
      <filename>output_report_test.rb</filename>
      <filetype>rb</filetype>
      <usage_type>test</usage_type>
      <checksum>674785DD</checksum>
    </file>
    <file>
      <version>
        <software_program>OpenStudio</software_program>
        <identifier>2.9.1</identifier>
        <min_compatible>2.9.1</min_compatible>
      </version>
      <filename>measure.rb</filename>
      <filetype>rb</filetype>
      <usage_type>script</usage_type>
<<<<<<< HEAD
      <checksum>3B72F609</checksum>
=======
      <checksum>5DB0E69B</checksum>
>>>>>>> d0cf4f78
    </file>
  </files>
</measure><|MERGE_RESOLUTION|>--- conflicted
+++ resolved
@@ -3,13 +3,8 @@
   <schema_version>3.0</schema_version>
   <name>report_simulation_output</name>
   <uid>df9d170c-c21a-4130-866d-0d46b06073fd</uid>
-<<<<<<< HEAD
-  <version_id>57e41647-9750-44bc-8612-7395b5cdf00c</version_id>
-  <version_modified>20220928T231005Z</version_modified>
-=======
-  <version_id>a0c3fabf-7f46-4577-8d4d-fbc3a9ab4159</version_id>
-  <version_modified>20221010T174929Z</version_modified>
->>>>>>> d0cf4f78
+  <version_id>77af4368-78f0-487b-a0f5-0b2377a76c25</version_id>
+  <version_modified>20221011T212705Z</version_modified>
   <xml_checksum>9BF1E6AC</xml_checksum>
   <class_name>ReportSimulationOutput</class_name>
   <display_name>HPXML Simulation Output Report</display_name>
@@ -1519,11 +1514,7 @@
       <filename>measure.rb</filename>
       <filetype>rb</filetype>
       <usage_type>script</usage_type>
-<<<<<<< HEAD
-      <checksum>3B72F609</checksum>
-=======
-      <checksum>5DB0E69B</checksum>
->>>>>>> d0cf4f78
+      <checksum>7CBF9F38</checksum>
     </file>
   </files>
 </measure>