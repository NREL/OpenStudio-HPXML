--- conflicted
+++ resolved
@@ -3,13 +3,8 @@
   <schema_version>3.0</schema_version>
   <name>report_simulation_output</name>
   <uid>df9d170c-c21a-4130-866d-0d46b06073fd</uid>
-<<<<<<< HEAD
-  <version_id>8090325f-d670-473e-be85-42a57ea77560</version_id>
-  <version_modified>20210923T044749Z</version_modified>
-=======
   <version_id>5f0a305f-430b-4513-b95b-aff64a7979e2</version_id>
   <version_modified>20211007T223048Z</version_modified>
->>>>>>> 222f1ea5
   <xml_checksum>9BF1E6AC</xml_checksum>
   <class_name>ReportSimulationOutput</class_name>
   <display_name>HPXML Simulation Output Report</display_name>
@@ -164,28 +159,6 @@
       <name>include_timeseries_component_loads</name>
       <display_name>Generate Timeseries Output: Component Loads</display_name>
       <description>Generates timeseries heating and cooling loads disaggregated by component type.</description>
-      <type>Boolean</type>
-      <units></units>
-      <required>true</required>
-      <model_dependent>false</model_dependent>
-      <default_value>false</default_value>
-      <choices>
-        <choice>
-          <value>true</value>
-          <display_name>true</display_name>
-        </choice>
-        <choice>
-          <value>false</value>
-          <display_name>false</display_name>
-        </choice>
-      </choices>
-      <min_value></min_value>
-      <max_value></max_value>
-    </argument>
-    <argument>
-      <name>include_timeseries_unmet_loads</name>
-      <display_name>Generate Timeseries Output: Unmet Loads</display_name>
-      <description>Generates timeseries unmet heating and cooling loads.</description>
       <type>Boolean</type>
       <units></units>
       <required>true</required>
@@ -1621,11 +1594,7 @@
       <filename>measure.rb</filename>
       <filetype>rb</filetype>
       <usage_type>script</usage_type>
-<<<<<<< HEAD
-      <checksum>7402E7FD</checksum>
-=======
       <checksum>F3E4ACB8</checksum>
->>>>>>> 222f1ea5
     </file>
   </files>
 </measure>