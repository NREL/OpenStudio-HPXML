<?xml version="1.0"?>
<measure>
  <schema_version>3.0</schema_version>
  <name>report_simulation_output</name>
  <uid>df9d170c-c21a-4130-866d-0d46b06073fd</uid>
<<<<<<< HEAD
  <version_id>0052319d-84fc-4f3a-93ba-0ce838360662</version_id>
  <version_modified>20210921T170258Z</version_modified>
=======
  <version_id>56ed5811-fdaf-42f0-adf5-b625afbb594e</version_id>
  <version_modified>20211020T161554Z</version_modified>
>>>>>>> 5dd6f3fe
  <xml_checksum>9BF1E6AC</xml_checksum>
  <class_name>ReportSimulationOutput</class_name>
  <display_name>HPXML Simulation Output Report</display_name>
  <description>Reports simulation outputs for residential HPXML-based models.</description>
  <modeler_description>Processes EnergyPlus simulation outputs in order to generate an annual output file and an optional timeseries output file.</modeler_description>
  <arguments>
    <argument>
      <name>output_format</name>
      <display_name>Output Format</display_name>
      <description>The file format of the annual (and timeseries, if requested) outputs.</description>
      <type>Choice</type>
      <units></units>
      <required>false</required>
      <model_dependent>false</model_dependent>
      <default_value>csv</default_value>
      <choices>
        <choice>
          <value>csv</value>
          <display_name>csv</display_name>
        </choice>
        <choice>
          <value>json</value>
          <display_name>json</display_name>
        </choice>
      </choices>
      <min_value></min_value>
      <max_value></max_value>
    </argument>
    <argument>
      <name>timeseries_frequency</name>
      <display_name>Timeseries Reporting Frequency</display_name>
      <description>The frequency at which to report timeseries output data. Using 'none' will disable timeseries outputs.</description>
      <type>Choice</type>
      <units></units>
      <required>true</required>
      <model_dependent>false</model_dependent>
      <default_value>none</default_value>
      <choices>
        <choice>
          <value>none</value>
          <display_name>none</display_name>
        </choice>
        <choice>
          <value>timestep</value>
          <display_name>timestep</display_name>
        </choice>
        <choice>
          <value>hourly</value>
          <display_name>hourly</display_name>
        </choice>
        <choice>
          <value>daily</value>
          <display_name>daily</display_name>
        </choice>
        <choice>
          <value>monthly</value>
          <display_name>monthly</display_name>
        </choice>
      </choices>
      <min_value></min_value>
      <max_value></max_value>
    </argument>
    <argument>
      <name>include_timeseries_fuel_consumptions</name>
      <display_name>Generate Timeseries Output: Fuel Consumptions</display_name>
      <description>Generates timeseries energy consumptions for each fuel type.</description>
      <type>Boolean</type>
      <units></units>
      <required>true</required>
      <model_dependent>false</model_dependent>
      <default_value>false</default_value>
      <choices>
        <choice>
          <value>true</value>
          <display_name>true</display_name>
        </choice>
        <choice>
          <value>false</value>
          <display_name>false</display_name>
        </choice>
      </choices>
      <min_value></min_value>
      <max_value></max_value>
    </argument>
    <argument>
      <name>include_timeseries_end_use_consumptions</name>
      <display_name>Generate Timeseries Output: End Use Consumptions</display_name>
      <description>Generates timeseries energy consumptions for each end use.</description>
      <type>Boolean</type>
      <units></units>
      <required>true</required>
      <model_dependent>false</model_dependent>
      <default_value>false</default_value>
      <choices>
        <choice>
          <value>true</value>
          <display_name>true</display_name>
        </choice>
        <choice>
          <value>false</value>
          <display_name>false</display_name>
        </choice>
      </choices>
      <min_value></min_value>
      <max_value></max_value>
    </argument>
    <argument>
      <name>include_timeseries_hot_water_uses</name>
      <display_name>Generate Timeseries Output: Hot Water Uses</display_name>
      <description>Generates timeseries hot water usages for each end use.</description>
      <type>Boolean</type>
      <units></units>
      <required>true</required>
      <model_dependent>false</model_dependent>
      <default_value>false</default_value>
      <choices>
        <choice>
          <value>true</value>
          <display_name>true</display_name>
        </choice>
        <choice>
          <value>false</value>
          <display_name>false</display_name>
        </choice>
      </choices>
      <min_value></min_value>
      <max_value></max_value>
    </argument>
    <argument>
      <name>include_timeseries_total_loads</name>
      <display_name>Generate Timeseries Output: Total Loads</display_name>
      <description>Generates timeseries total heating, cooling, and hot water loads.</description>
      <type>Boolean</type>
      <units></units>
      <required>true</required>
      <model_dependent>false</model_dependent>
      <default_value>false</default_value>
      <choices>
        <choice>
          <value>true</value>
          <display_name>true</display_name>
        </choice>
        <choice>
          <value>false</value>
          <display_name>false</display_name>
        </choice>
      </choices>
      <min_value></min_value>
      <max_value></max_value>
    </argument>
    <argument>
      <name>include_timeseries_component_loads</name>
      <display_name>Generate Timeseries Output: Component Loads</display_name>
      <description>Generates timeseries heating and cooling loads disaggregated by component type.</description>
      <type>Boolean</type>
      <units></units>
      <required>true</required>
      <model_dependent>false</model_dependent>
      <default_value>false</default_value>
      <choices>
        <choice>
          <value>true</value>
          <display_name>true</display_name>
        </choice>
        <choice>
          <value>false</value>
          <display_name>false</display_name>
        </choice>
      </choices>
      <min_value></min_value>
      <max_value></max_value>
    </argument>
    <argument>
      <name>include_timeseries_zone_temperatures</name>
      <display_name>Generate Timeseries Output: Zone Temperatures</display_name>
      <description>Generates timeseries temperatures for each thermal zone.</description>
      <type>Boolean</type>
      <units></units>
      <required>true</required>
      <model_dependent>false</model_dependent>
      <default_value>false</default_value>
      <choices>
        <choice>
          <value>true</value>
          <display_name>true</display_name>
        </choice>
        <choice>
          <value>false</value>
          <display_name>false</display_name>
        </choice>
      </choices>
      <min_value></min_value>
      <max_value></max_value>
    </argument>
    <argument>
      <name>include_timeseries_airflows</name>
      <display_name>Generate Timeseries Output: Airflows</display_name>
      <description>Generates timeseries airflows.</description>
      <type>Boolean</type>
      <units></units>
      <required>true</required>
      <model_dependent>false</model_dependent>
      <default_value>false</default_value>
      <choices>
        <choice>
          <value>true</value>
          <display_name>true</display_name>
        </choice>
        <choice>
          <value>false</value>
          <display_name>false</display_name>
        </choice>
      </choices>
      <min_value></min_value>
      <max_value></max_value>
    </argument>
    <argument>
      <name>include_timeseries_weather</name>
      <display_name>Generate Timeseries Output: Weather</display_name>
      <description>Generates timeseries weather data.</description>
      <type>Boolean</type>
      <units></units>
      <required>true</required>
      <model_dependent>false</model_dependent>
      <default_value>false</default_value>
      <choices>
        <choice>
          <value>true</value>
          <display_name>true</display_name>
        </choice>
        <choice>
          <value>false</value>
          <display_name>false</display_name>
        </choice>
      </choices>
      <min_value></min_value>
      <max_value></max_value>
    </argument>
  </arguments>
  <outputs>
    <output>
      <name>Fuel Use: Electricity: Total MBtu</name>
      <display_name>Fuel Use: Electricity: Total MBtu</display_name>
      <short_name>Fuel Use: Electricity: Total MBtu</short_name>
      <description></description>
      <type>Double</type>
      <units></units>
      <model_dependent>false</model_dependent>
    </output>
    <output>
      <name>Fuel Use: Natural Gas: Total MBtu</name>
      <display_name>Fuel Use: Natural Gas: Total MBtu</display_name>
      <short_name>Fuel Use: Natural Gas: Total MBtu</short_name>
      <description></description>
      <type>Double</type>
      <units></units>
      <model_dependent>false</model_dependent>
    </output>
    <output>
      <name>Fuel Use: Fuel Oil: Total MBtu</name>
      <display_name>Fuel Use: Fuel Oil: Total MBtu</display_name>
      <short_name>Fuel Use: Fuel Oil: Total MBtu</short_name>
      <description></description>
      <type>Double</type>
      <units></units>
      <model_dependent>false</model_dependent>
    </output>
    <output>
      <name>Fuel Use: Propane: Total MBtu</name>
      <display_name>Fuel Use: Propane: Total MBtu</display_name>
      <short_name>Fuel Use: Propane: Total MBtu</short_name>
      <description></description>
      <type>Double</type>
      <units></units>
      <model_dependent>false</model_dependent>
    </output>
    <output>
      <name>Fuel Use: Wood Cord: Total MBtu</name>
      <display_name>Fuel Use: Wood Cord: Total MBtu</display_name>
      <short_name>Fuel Use: Wood Cord: Total MBtu</short_name>
      <description></description>
      <type>Double</type>
      <units></units>
      <model_dependent>false</model_dependent>
    </output>
    <output>
      <name>Fuel Use: Wood Pellets: Total MBtu</name>
      <display_name>Fuel Use: Wood Pellets: Total MBtu</display_name>
      <short_name>Fuel Use: Wood Pellets: Total MBtu</short_name>
      <description></description>
      <type>Double</type>
      <units></units>
      <model_dependent>false</model_dependent>
    </output>
    <output>
      <name>Fuel Use: Coal: Total MBtu</name>
      <display_name>Fuel Use: Coal: Total MBtu</display_name>
      <short_name>Fuel Use: Coal: Total MBtu</short_name>
      <description></description>
      <type>Double</type>
      <units></units>
      <model_dependent>false</model_dependent>
    </output>
    <output>
      <name>End Use: Electricity: Heating MBtu</name>
      <display_name>End Use: Electricity: Heating MBtu</display_name>
      <short_name>End Use: Electricity: Heating MBtu</short_name>
      <description></description>
      <type>Double</type>
      <units></units>
      <model_dependent>false</model_dependent>
    </output>
    <output>
      <name>End Use: Electricity: Heating Fans/Pumps MBtu</name>
      <display_name>End Use: Electricity: Heating Fans/Pumps MBtu</display_name>
      <short_name>End Use: Electricity: Heating Fans/Pumps MBtu</short_name>
      <description></description>
      <type>Double</type>
      <units></units>
      <model_dependent>false</model_dependent>
    </output>
    <output>
      <name>End Use: Electricity: Cooling MBtu</name>
      <display_name>End Use: Electricity: Cooling MBtu</display_name>
      <short_name>End Use: Electricity: Cooling MBtu</short_name>
      <description></description>
      <type>Double</type>
      <units></units>
      <model_dependent>false</model_dependent>
    </output>
    <output>
      <name>End Use: Electricity: Cooling Fans/Pumps MBtu</name>
      <display_name>End Use: Electricity: Cooling Fans/Pumps MBtu</display_name>
      <short_name>End Use: Electricity: Cooling Fans/Pumps MBtu</short_name>
      <description></description>
      <type>Double</type>
      <units></units>
      <model_dependent>false</model_dependent>
    </output>
    <output>
      <name>End Use: Electricity: Hot Water MBtu</name>
      <display_name>End Use: Electricity: Hot Water MBtu</display_name>
      <short_name>End Use: Electricity: Hot Water MBtu</short_name>
      <description></description>
      <type>Double</type>
      <units></units>
      <model_dependent>false</model_dependent>
    </output>
    <output>
      <name>End Use: Electricity: Hot Water Recirc Pump MBtu</name>
      <display_name>End Use: Electricity: Hot Water Recirc Pump MBtu</display_name>
      <short_name>End Use: Electricity: Hot Water Recirc Pump MBtu</short_name>
      <description></description>
      <type>Double</type>
      <units></units>
      <model_dependent>false</model_dependent>
    </output>
    <output>
      <name>End Use: Electricity: Hot Water Solar Thermal Pump MBtu</name>
      <display_name>End Use: Electricity: Hot Water Solar Thermal Pump MBtu</display_name>
      <short_name>End Use: Electricity: Hot Water Solar Thermal Pump MBtu</short_name>
      <description></description>
      <type>Double</type>
      <units></units>
      <model_dependent>false</model_dependent>
    </output>
    <output>
      <name>End Use: Electricity: Lighting Interior MBtu</name>
      <display_name>End Use: Electricity: Lighting Interior MBtu</display_name>
      <short_name>End Use: Electricity: Lighting Interior MBtu</short_name>
      <description></description>
      <type>Double</type>
      <units></units>
      <model_dependent>false</model_dependent>
    </output>
    <output>
      <name>End Use: Electricity: Lighting Garage MBtu</name>
      <display_name>End Use: Electricity: Lighting Garage MBtu</display_name>
      <short_name>End Use: Electricity: Lighting Garage MBtu</short_name>
      <description></description>
      <type>Double</type>
      <units></units>
      <model_dependent>false</model_dependent>
    </output>
    <output>
      <name>End Use: Electricity: Lighting Exterior MBtu</name>
      <display_name>End Use: Electricity: Lighting Exterior MBtu</display_name>
      <short_name>End Use: Electricity: Lighting Exterior MBtu</short_name>
      <description></description>
      <type>Double</type>
      <units></units>
      <model_dependent>false</model_dependent>
    </output>
    <output>
      <name>End Use: Electricity: Mech Vent MBtu</name>
      <display_name>End Use: Electricity: Mech Vent MBtu</display_name>
      <short_name>End Use: Electricity: Mech Vent MBtu</short_name>
      <description></description>
      <type>Double</type>
      <units></units>
      <model_dependent>false</model_dependent>
    </output>
    <output>
      <name>End Use: Electricity: Mech Vent Preheating MBtu</name>
      <display_name>End Use: Electricity: Mech Vent Preheating MBtu</display_name>
      <short_name>End Use: Electricity: Mech Vent Preheating MBtu</short_name>
      <description></description>
      <type>Double</type>
      <units></units>
      <model_dependent>false</model_dependent>
    </output>
    <output>
      <name>End Use: Electricity: Mech Vent Precooling MBtu</name>
      <display_name>End Use: Electricity: Mech Vent Precooling MBtu</display_name>
      <short_name>End Use: Electricity: Mech Vent Precooling MBtu</short_name>
      <description></description>
      <type>Double</type>
      <units></units>
      <model_dependent>false</model_dependent>
    </output>
    <output>
      <name>End Use: Electricity: Whole House Fan MBtu</name>
      <display_name>End Use: Electricity: Whole House Fan MBtu</display_name>
      <short_name>End Use: Electricity: Whole House Fan MBtu</short_name>
      <description></description>
      <type>Double</type>
      <units></units>
      <model_dependent>false</model_dependent>
    </output>
    <output>
      <name>End Use: Electricity: Refrigerator MBtu</name>
      <display_name>End Use: Electricity: Refrigerator MBtu</display_name>
      <short_name>End Use: Electricity: Refrigerator MBtu</short_name>
      <description></description>
      <type>Double</type>
      <units></units>
      <model_dependent>false</model_dependent>
    </output>
    <output>
      <name>End Use: Electricity: Freezer MBtu</name>
      <display_name>End Use: Electricity: Freezer MBtu</display_name>
      <short_name>End Use: Electricity: Freezer MBtu</short_name>
      <description></description>
      <type>Double</type>
      <units></units>
      <model_dependent>false</model_dependent>
    </output>
    <output>
      <name>End Use: Electricity: Dehumidifier MBtu</name>
      <display_name>End Use: Electricity: Dehumidifier MBtu</display_name>
      <short_name>End Use: Electricity: Dehumidifier MBtu</short_name>
      <description></description>
      <type>Double</type>
      <units></units>
      <model_dependent>false</model_dependent>
    </output>
    <output>
      <name>End Use: Electricity: Dishwasher MBtu</name>
      <display_name>End Use: Electricity: Dishwasher MBtu</display_name>
      <short_name>End Use: Electricity: Dishwasher MBtu</short_name>
      <description></description>
      <type>Double</type>
      <units></units>
      <model_dependent>false</model_dependent>
    </output>
    <output>
      <name>End Use: Electricity: Clothes Washer MBtu</name>
      <display_name>End Use: Electricity: Clothes Washer MBtu</display_name>
      <short_name>End Use: Electricity: Clothes Washer MBtu</short_name>
      <description></description>
      <type>Double</type>
      <units></units>
      <model_dependent>false</model_dependent>
    </output>
    <output>
      <name>End Use: Electricity: Clothes Dryer MBtu</name>
      <display_name>End Use: Electricity: Clothes Dryer MBtu</display_name>
      <short_name>End Use: Electricity: Clothes Dryer MBtu</short_name>
      <description></description>
      <type>Double</type>
      <units></units>
      <model_dependent>false</model_dependent>
    </output>
    <output>
      <name>End Use: Electricity: Range/Oven MBtu</name>
      <display_name>End Use: Electricity: Range/Oven MBtu</display_name>
      <short_name>End Use: Electricity: Range/Oven MBtu</short_name>
      <description></description>
      <type>Double</type>
      <units></units>
      <model_dependent>false</model_dependent>
    </output>
    <output>
      <name>End Use: Electricity: Ceiling Fan MBtu</name>
      <display_name>End Use: Electricity: Ceiling Fan MBtu</display_name>
      <short_name>End Use: Electricity: Ceiling Fan MBtu</short_name>
      <description></description>
      <type>Double</type>
      <units></units>
      <model_dependent>false</model_dependent>
    </output>
    <output>
      <name>End Use: Electricity: Television MBtu</name>
      <display_name>End Use: Electricity: Television MBtu</display_name>
      <short_name>End Use: Electricity: Television MBtu</short_name>
      <description></description>
      <type>Double</type>
      <units></units>
      <model_dependent>false</model_dependent>
    </output>
    <output>
      <name>End Use: Electricity: Plug Loads MBtu</name>
      <display_name>End Use: Electricity: Plug Loads MBtu</display_name>
      <short_name>End Use: Electricity: Plug Loads MBtu</short_name>
      <description></description>
      <type>Double</type>
      <units></units>
      <model_dependent>false</model_dependent>
    </output>
    <output>
      <name>End Use: Electricity: Electric Vehicle Charging MBtu</name>
      <display_name>End Use: Electricity: Electric Vehicle Charging MBtu</display_name>
      <short_name>End Use: Electricity: Electric Vehicle Charging MBtu</short_name>
      <description></description>
      <type>Double</type>
      <units></units>
      <model_dependent>false</model_dependent>
    </output>
    <output>
      <name>End Use: Electricity: Well Pump MBtu</name>
      <display_name>End Use: Electricity: Well Pump MBtu</display_name>
      <short_name>End Use: Electricity: Well Pump MBtu</short_name>
      <description></description>
      <type>Double</type>
      <units></units>
      <model_dependent>false</model_dependent>
    </output>
    <output>
      <name>End Use: Electricity: Pool Heater MBtu</name>
      <display_name>End Use: Electricity: Pool Heater MBtu</display_name>
      <short_name>End Use: Electricity: Pool Heater MBtu</short_name>
      <description></description>
      <type>Double</type>
      <units></units>
      <model_dependent>false</model_dependent>
    </output>
    <output>
      <name>End Use: Electricity: Pool Pump MBtu</name>
      <display_name>End Use: Electricity: Pool Pump MBtu</display_name>
      <short_name>End Use: Electricity: Pool Pump MBtu</short_name>
      <description></description>
      <type>Double</type>
      <units></units>
      <model_dependent>false</model_dependent>
    </output>
    <output>
      <name>End Use: Electricity: Hot Tub Heater MBtu</name>
      <display_name>End Use: Electricity: Hot Tub Heater MBtu</display_name>
      <short_name>End Use: Electricity: Hot Tub Heater MBtu</short_name>
      <description></description>
      <type>Double</type>
      <units></units>
      <model_dependent>false</model_dependent>
    </output>
    <output>
      <name>End Use: Electricity: Hot Tub Pump MBtu</name>
      <display_name>End Use: Electricity: Hot Tub Pump MBtu</display_name>
      <short_name>End Use: Electricity: Hot Tub Pump MBtu</short_name>
      <description></description>
      <type>Double</type>
      <units></units>
      <model_dependent>false</model_dependent>
    </output>
    <output>
      <name>End Use: Electricity: PV MBtu</name>
      <display_name>End Use: Electricity: PV MBtu</display_name>
      <short_name>End Use: Electricity: PV MBtu</short_name>
      <description></description>
      <type>Double</type>
      <units></units>
      <model_dependent>false</model_dependent>
    </output>
    <output>
      <name>End Use: Electricity: Generator MBtu</name>
      <display_name>End Use: Electricity: Generator MBtu</display_name>
      <short_name>End Use: Electricity: Generator MBtu</short_name>
      <description></description>
      <type>Double</type>
      <units></units>
      <model_dependent>false</model_dependent>
    </output>
    <output>
      <name>End Use: Natural Gas: Heating MBtu</name>
      <display_name>End Use: Natural Gas: Heating MBtu</display_name>
      <short_name>End Use: Natural Gas: Heating MBtu</short_name>
      <description></description>
      <type>Double</type>
      <units></units>
      <model_dependent>false</model_dependent>
    </output>
    <output>
      <name>End Use: Natural Gas: Hot Water MBtu</name>
      <display_name>End Use: Natural Gas: Hot Water MBtu</display_name>
      <short_name>End Use: Natural Gas: Hot Water MBtu</short_name>
      <description></description>
      <type>Double</type>
      <units></units>
      <model_dependent>false</model_dependent>
    </output>
    <output>
      <name>End Use: Natural Gas: Clothes Dryer MBtu</name>
      <display_name>End Use: Natural Gas: Clothes Dryer MBtu</display_name>
      <short_name>End Use: Natural Gas: Clothes Dryer MBtu</short_name>
      <description></description>
      <type>Double</type>
      <units></units>
      <model_dependent>false</model_dependent>
    </output>
    <output>
      <name>End Use: Natural Gas: Range/Oven MBtu</name>
      <display_name>End Use: Natural Gas: Range/Oven MBtu</display_name>
      <short_name>End Use: Natural Gas: Range/Oven MBtu</short_name>
      <description></description>
      <type>Double</type>
      <units></units>
      <model_dependent>false</model_dependent>
    </output>
    <output>
      <name>End Use: Natural Gas: Mech Vent Preheating MBtu</name>
      <display_name>End Use: Natural Gas: Mech Vent Preheating MBtu</display_name>
      <short_name>End Use: Natural Gas: Mech Vent Preheating MBtu</short_name>
      <description></description>
      <type>Double</type>
      <units></units>
      <model_dependent>false</model_dependent>
    </output>
    <output>
      <name>End Use: Natural Gas: Pool Heater MBtu</name>
      <display_name>End Use: Natural Gas: Pool Heater MBtu</display_name>
      <short_name>End Use: Natural Gas: Pool Heater MBtu</short_name>
      <description></description>
      <type>Double</type>
      <units></units>
      <model_dependent>false</model_dependent>
    </output>
    <output>
      <name>End Use: Natural Gas: Hot Tub Heater MBtu</name>
      <display_name>End Use: Natural Gas: Hot Tub Heater MBtu</display_name>
      <short_name>End Use: Natural Gas: Hot Tub Heater MBtu</short_name>
      <description></description>
      <type>Double</type>
      <units></units>
      <model_dependent>false</model_dependent>
    </output>
    <output>
      <name>End Use: Natural Gas: Grill MBtu</name>
      <display_name>End Use: Natural Gas: Grill MBtu</display_name>
      <short_name>End Use: Natural Gas: Grill MBtu</short_name>
      <description></description>
      <type>Double</type>
      <units></units>
      <model_dependent>false</model_dependent>
    </output>
    <output>
      <name>End Use: Natural Gas: Lighting MBtu</name>
      <display_name>End Use: Natural Gas: Lighting MBtu</display_name>
      <short_name>End Use: Natural Gas: Lighting MBtu</short_name>
      <description></description>
      <type>Double</type>
      <units></units>
      <model_dependent>false</model_dependent>
    </output>
    <output>
      <name>End Use: Natural Gas: Fireplace MBtu</name>
      <display_name>End Use: Natural Gas: Fireplace MBtu</display_name>
      <short_name>End Use: Natural Gas: Fireplace MBtu</short_name>
      <description></description>
      <type>Double</type>
      <units></units>
      <model_dependent>false</model_dependent>
    </output>
    <output>
      <name>End Use: Natural Gas: Generator MBtu</name>
      <display_name>End Use: Natural Gas: Generator MBtu</display_name>
      <short_name>End Use: Natural Gas: Generator MBtu</short_name>
      <description></description>
      <type>Double</type>
      <units></units>
      <model_dependent>false</model_dependent>
    </output>
    <output>
      <name>End Use: Fuel Oil: Heating MBtu</name>
      <display_name>End Use: Fuel Oil: Heating MBtu</display_name>
      <short_name>End Use: Fuel Oil: Heating MBtu</short_name>
      <description></description>
      <type>Double</type>
      <units></units>
      <model_dependent>false</model_dependent>
    </output>
    <output>
      <name>End Use: Fuel Oil: Hot Water MBtu</name>
      <display_name>End Use: Fuel Oil: Hot Water MBtu</display_name>
      <short_name>End Use: Fuel Oil: Hot Water MBtu</short_name>
      <description></description>
      <type>Double</type>
      <units></units>
      <model_dependent>false</model_dependent>
    </output>
    <output>
      <name>End Use: Fuel Oil: Clothes Dryer MBtu</name>
      <display_name>End Use: Fuel Oil: Clothes Dryer MBtu</display_name>
      <short_name>End Use: Fuel Oil: Clothes Dryer MBtu</short_name>
      <description></description>
      <type>Double</type>
      <units></units>
      <model_dependent>false</model_dependent>
    </output>
    <output>
      <name>End Use: Fuel Oil: Range/Oven MBtu</name>
      <display_name>End Use: Fuel Oil: Range/Oven MBtu</display_name>
      <short_name>End Use: Fuel Oil: Range/Oven MBtu</short_name>
      <description></description>
      <type>Double</type>
      <units></units>
      <model_dependent>false</model_dependent>
    </output>
    <output>
      <name>End Use: Fuel Oil: Mech Vent Preheating MBtu</name>
      <display_name>End Use: Fuel Oil: Mech Vent Preheating MBtu</display_name>
      <short_name>End Use: Fuel Oil: Mech Vent Preheating MBtu</short_name>
      <description></description>
      <type>Double</type>
      <units></units>
      <model_dependent>false</model_dependent>
    </output>
    <output>
      <name>End Use: Fuel Oil: Grill MBtu</name>
      <display_name>End Use: Fuel Oil: Grill MBtu</display_name>
      <short_name>End Use: Fuel Oil: Grill MBtu</short_name>
      <description></description>
      <type>Double</type>
      <units></units>
      <model_dependent>false</model_dependent>
    </output>
    <output>
      <name>End Use: Fuel Oil: Lighting MBtu</name>
      <display_name>End Use: Fuel Oil: Lighting MBtu</display_name>
      <short_name>End Use: Fuel Oil: Lighting MBtu</short_name>
      <description></description>
      <type>Double</type>
      <units></units>
      <model_dependent>false</model_dependent>
    </output>
    <output>
      <name>End Use: Fuel Oil: Fireplace MBtu</name>
      <display_name>End Use: Fuel Oil: Fireplace MBtu</display_name>
      <short_name>End Use: Fuel Oil: Fireplace MBtu</short_name>
      <description></description>
      <type>Double</type>
      <units></units>
      <model_dependent>false</model_dependent>
    </output>
    <output>
      <name>End Use: Fuel Oil: Generator MBtu</name>
      <display_name>End Use: Fuel Oil: Generator MBtu</display_name>
      <short_name>End Use: Fuel Oil: Generator MBtu</short_name>
      <description></description>
      <type>Double</type>
      <units></units>
      <model_dependent>false</model_dependent>
    </output>
    <output>
      <name>End Use: Propane: Heating MBtu</name>
      <display_name>End Use: Propane: Heating MBtu</display_name>
      <short_name>End Use: Propane: Heating MBtu</short_name>
      <description></description>
      <type>Double</type>
      <units></units>
      <model_dependent>false</model_dependent>
    </output>
    <output>
      <name>End Use: Propane: Hot Water MBtu</name>
      <display_name>End Use: Propane: Hot Water MBtu</display_name>
      <short_name>End Use: Propane: Hot Water MBtu</short_name>
      <description></description>
      <type>Double</type>
      <units></units>
      <model_dependent>false</model_dependent>
    </output>
    <output>
      <name>End Use: Propane: Clothes Dryer MBtu</name>
      <display_name>End Use: Propane: Clothes Dryer MBtu</display_name>
      <short_name>End Use: Propane: Clothes Dryer MBtu</short_name>
      <description></description>
      <type>Double</type>
      <units></units>
      <model_dependent>false</model_dependent>
    </output>
    <output>
      <name>End Use: Propane: Range/Oven MBtu</name>
      <display_name>End Use: Propane: Range/Oven MBtu</display_name>
      <short_name>End Use: Propane: Range/Oven MBtu</short_name>
      <description></description>
      <type>Double</type>
      <units></units>
      <model_dependent>false</model_dependent>
    </output>
    <output>
      <name>End Use: Propane: Mech Vent Preheating MBtu</name>
      <display_name>End Use: Propane: Mech Vent Preheating MBtu</display_name>
      <short_name>End Use: Propane: Mech Vent Preheating MBtu</short_name>
      <description></description>
      <type>Double</type>
      <units></units>
      <model_dependent>false</model_dependent>
    </output>
    <output>
      <name>End Use: Propane: Grill MBtu</name>
      <display_name>End Use: Propane: Grill MBtu</display_name>
      <short_name>End Use: Propane: Grill MBtu</short_name>
      <description></description>
      <type>Double</type>
      <units></units>
      <model_dependent>false</model_dependent>
    </output>
    <output>
      <name>End Use: Propane: Lighting MBtu</name>
      <display_name>End Use: Propane: Lighting MBtu</display_name>
      <short_name>End Use: Propane: Lighting MBtu</short_name>
      <description></description>
      <type>Double</type>
      <units></units>
      <model_dependent>false</model_dependent>
    </output>
    <output>
      <name>End Use: Propane: Fireplace MBtu</name>
      <display_name>End Use: Propane: Fireplace MBtu</display_name>
      <short_name>End Use: Propane: Fireplace MBtu</short_name>
      <description></description>
      <type>Double</type>
      <units></units>
      <model_dependent>false</model_dependent>
    </output>
    <output>
      <name>End Use: Propane: Generator MBtu</name>
      <display_name>End Use: Propane: Generator MBtu</display_name>
      <short_name>End Use: Propane: Generator MBtu</short_name>
      <description></description>
      <type>Double</type>
      <units></units>
      <model_dependent>false</model_dependent>
    </output>
    <output>
      <name>End Use: Wood Cord: Heating MBtu</name>
      <display_name>End Use: Wood Cord: Heating MBtu</display_name>
      <short_name>End Use: Wood Cord: Heating MBtu</short_name>
      <description></description>
      <type>Double</type>
      <units></units>
      <model_dependent>false</model_dependent>
    </output>
    <output>
      <name>End Use: Wood Cord: Hot Water MBtu</name>
      <display_name>End Use: Wood Cord: Hot Water MBtu</display_name>
      <short_name>End Use: Wood Cord: Hot Water MBtu</short_name>
      <description></description>
      <type>Double</type>
      <units></units>
      <model_dependent>false</model_dependent>
    </output>
    <output>
      <name>End Use: Wood Cord: Clothes Dryer MBtu</name>
      <display_name>End Use: Wood Cord: Clothes Dryer MBtu</display_name>
      <short_name>End Use: Wood Cord: Clothes Dryer MBtu</short_name>
      <description></description>
      <type>Double</type>
      <units></units>
      <model_dependent>false</model_dependent>
    </output>
    <output>
      <name>End Use: Wood Cord: Range/Oven MBtu</name>
      <display_name>End Use: Wood Cord: Range/Oven MBtu</display_name>
      <short_name>End Use: Wood Cord: Range/Oven MBtu</short_name>
      <description></description>
      <type>Double</type>
      <units></units>
      <model_dependent>false</model_dependent>
    </output>
    <output>
      <name>End Use: Wood Cord: Mech Vent Preheating MBtu</name>
      <display_name>End Use: Wood Cord: Mech Vent Preheating MBtu</display_name>
      <short_name>End Use: Wood Cord: Mech Vent Preheating MBtu</short_name>
      <description></description>
      <type>Double</type>
      <units></units>
      <model_dependent>false</model_dependent>
    </output>
    <output>
      <name>End Use: Wood Cord: Grill MBtu</name>
      <display_name>End Use: Wood Cord: Grill MBtu</display_name>
      <short_name>End Use: Wood Cord: Grill MBtu</short_name>
      <description></description>
      <type>Double</type>
      <units></units>
      <model_dependent>false</model_dependent>
    </output>
    <output>
      <name>End Use: Wood Cord: Lighting MBtu</name>
      <display_name>End Use: Wood Cord: Lighting MBtu</display_name>
      <short_name>End Use: Wood Cord: Lighting MBtu</short_name>
      <description></description>
      <type>Double</type>
      <units></units>
      <model_dependent>false</model_dependent>
    </output>
    <output>
      <name>End Use: Wood Cord: Fireplace MBtu</name>
      <display_name>End Use: Wood Cord: Fireplace MBtu</display_name>
      <short_name>End Use: Wood Cord: Fireplace MBtu</short_name>
      <description></description>
      <type>Double</type>
      <units></units>
      <model_dependent>false</model_dependent>
    </output>
    <output>
      <name>End Use: Wood Cord: Generator MBtu</name>
      <display_name>End Use: Wood Cord: Generator MBtu</display_name>
      <short_name>End Use: Wood Cord: Generator MBtu</short_name>
      <description></description>
      <type>Double</type>
      <units></units>
      <model_dependent>false</model_dependent>
    </output>
    <output>
      <name>End Use: Wood Pellets: Heating MBtu</name>
      <display_name>End Use: Wood Pellets: Heating MBtu</display_name>
      <short_name>End Use: Wood Pellets: Heating MBtu</short_name>
      <description></description>
      <type>Double</type>
      <units></units>
      <model_dependent>false</model_dependent>
    </output>
    <output>
      <name>End Use: Wood Pellets: Hot Water MBtu</name>
      <display_name>End Use: Wood Pellets: Hot Water MBtu</display_name>
      <short_name>End Use: Wood Pellets: Hot Water MBtu</short_name>
      <description></description>
      <type>Double</type>
      <units></units>
      <model_dependent>false</model_dependent>
    </output>
    <output>
      <name>End Use: Wood Pellets: Clothes Dryer MBtu</name>
      <display_name>End Use: Wood Pellets: Clothes Dryer MBtu</display_name>
      <short_name>End Use: Wood Pellets: Clothes Dryer MBtu</short_name>
      <description></description>
      <type>Double</type>
      <units></units>
      <model_dependent>false</model_dependent>
    </output>
    <output>
      <name>End Use: Wood Pellets: Range/Oven MBtu</name>
      <display_name>End Use: Wood Pellets: Range/Oven MBtu</display_name>
      <short_name>End Use: Wood Pellets: Range/Oven MBtu</short_name>
      <description></description>
      <type>Double</type>
      <units></units>
      <model_dependent>false</model_dependent>
    </output>
    <output>
      <name>End Use: Wood Pellets: Mech Vent Preheating MBtu</name>
      <display_name>End Use: Wood Pellets: Mech Vent Preheating MBtu</display_name>
      <short_name>End Use: Wood Pellets: Mech Vent Preheating MBtu</short_name>
      <description></description>
      <type>Double</type>
      <units></units>
      <model_dependent>false</model_dependent>
    </output>
    <output>
      <name>End Use: Wood Pellets: Grill MBtu</name>
      <display_name>End Use: Wood Pellets: Grill MBtu</display_name>
      <short_name>End Use: Wood Pellets: Grill MBtu</short_name>
      <description></description>
      <type>Double</type>
      <units></units>
      <model_dependent>false</model_dependent>
    </output>
    <output>
      <name>End Use: Wood Pellets: Lighting MBtu</name>
      <display_name>End Use: Wood Pellets: Lighting MBtu</display_name>
      <short_name>End Use: Wood Pellets: Lighting MBtu</short_name>
      <description></description>
      <type>Double</type>
      <units></units>
      <model_dependent>false</model_dependent>
    </output>
    <output>
      <name>End Use: Wood Pellets: Fireplace MBtu</name>
      <display_name>End Use: Wood Pellets: Fireplace MBtu</display_name>
      <short_name>End Use: Wood Pellets: Fireplace MBtu</short_name>
      <description></description>
      <type>Double</type>
      <units></units>
      <model_dependent>false</model_dependent>
    </output>
    <output>
      <name>End Use: Wood Pellets: Generator MBtu</name>
      <display_name>End Use: Wood Pellets: Generator MBtu</display_name>
      <short_name>End Use: Wood Pellets: Generator MBtu</short_name>
      <description></description>
      <type>Double</type>
      <units></units>
      <model_dependent>false</model_dependent>
    </output>
    <output>
      <name>End Use: Coal: Heating MBtu</name>
      <display_name>End Use: Coal: Heating MBtu</display_name>
      <short_name>End Use: Coal: Heating MBtu</short_name>
      <description></description>
      <type>Double</type>
      <units></units>
      <model_dependent>false</model_dependent>
    </output>
    <output>
      <name>End Use: Coal: Hot Water MBtu</name>
      <display_name>End Use: Coal: Hot Water MBtu</display_name>
      <short_name>End Use: Coal: Hot Water MBtu</short_name>
      <description></description>
      <type>Double</type>
      <units></units>
      <model_dependent>false</model_dependent>
    </output>
    <output>
      <name>End Use: Coal: Clothes Dryer MBtu</name>
      <display_name>End Use: Coal: Clothes Dryer MBtu</display_name>
      <short_name>End Use: Coal: Clothes Dryer MBtu</short_name>
      <description></description>
      <type>Double</type>
      <units></units>
      <model_dependent>false</model_dependent>
    </output>
    <output>
      <name>End Use: Coal: Range/Oven MBtu</name>
      <display_name>End Use: Coal: Range/Oven MBtu</display_name>
      <short_name>End Use: Coal: Range/Oven MBtu</short_name>
      <description></description>
      <type>Double</type>
      <units></units>
      <model_dependent>false</model_dependent>
    </output>
    <output>
      <name>End Use: Coal: Mech Vent Preheating MBtu</name>
      <display_name>End Use: Coal: Mech Vent Preheating MBtu</display_name>
      <short_name>End Use: Coal: Mech Vent Preheating MBtu</short_name>
      <description></description>
      <type>Double</type>
      <units></units>
      <model_dependent>false</model_dependent>
    </output>
    <output>
      <name>End Use: Coal: Grill MBtu</name>
      <display_name>End Use: Coal: Grill MBtu</display_name>
      <short_name>End Use: Coal: Grill MBtu</short_name>
      <description></description>
      <type>Double</type>
      <units></units>
      <model_dependent>false</model_dependent>
    </output>
    <output>
      <name>End Use: Coal: Lighting MBtu</name>
      <display_name>End Use: Coal: Lighting MBtu</display_name>
      <short_name>End Use: Coal: Lighting MBtu</short_name>
      <description></description>
      <type>Double</type>
      <units></units>
      <model_dependent>false</model_dependent>
    </output>
    <output>
      <name>End Use: Coal: Fireplace MBtu</name>
      <display_name>End Use: Coal: Fireplace MBtu</display_name>
      <short_name>End Use: Coal: Fireplace MBtu</short_name>
      <description></description>
      <type>Double</type>
      <units></units>
      <model_dependent>false</model_dependent>
    </output>
    <output>
      <name>End Use: Coal: Generator MBtu</name>
      <display_name>End Use: Coal: Generator MBtu</display_name>
      <short_name>End Use: Coal: Generator MBtu</short_name>
      <description></description>
      <type>Double</type>
      <units></units>
      <model_dependent>false</model_dependent>
    </output>
    <output>
      <name>Load: Heating MBtu</name>
      <display_name>Load: Heating MBtu</display_name>
      <short_name>Load: Heating MBtu</short_name>
      <description></description>
      <type>Double</type>
      <units></units>
      <model_dependent>false</model_dependent>
    </output>
    <output>
      <name>Load: Cooling MBtu</name>
      <display_name>Load: Cooling MBtu</display_name>
      <short_name>Load: Cooling MBtu</short_name>
      <description></description>
      <type>Double</type>
      <units></units>
      <model_dependent>false</model_dependent>
    </output>
    <output>
      <name>Load: Hot Water: Delivered MBtu</name>
      <display_name>Load: Hot Water: Delivered MBtu</display_name>
      <short_name>Load: Hot Water: Delivered MBtu</short_name>
      <description></description>
      <type>Double</type>
      <units></units>
      <model_dependent>false</model_dependent>
    </output>
    <output>
      <name>Load: Hot Water: Tank Losses MBtu</name>
      <display_name>Load: Hot Water: Tank Losses MBtu</display_name>
      <short_name>Load: Hot Water: Tank Losses MBtu</short_name>
      <description></description>
      <type>Double</type>
      <units></units>
      <model_dependent>false</model_dependent>
    </output>
    <output>
      <name>Load: Hot Water: Desuperheater MBtu</name>
      <display_name>Load: Hot Water: Desuperheater MBtu</display_name>
      <short_name>Load: Hot Water: Desuperheater MBtu</short_name>
      <description></description>
      <type>Double</type>
      <units></units>
      <model_dependent>false</model_dependent>
    </output>
    <output>
      <name>Load: Hot Water: Solar Thermal MBtu</name>
      <display_name>Load: Hot Water: Solar Thermal MBtu</display_name>
      <short_name>Load: Hot Water: Solar Thermal MBtu</short_name>
      <description></description>
      <type>Double</type>
      <units></units>
      <model_dependent>false</model_dependent>
    </output>
    <output>
      <name>Unmet Load: Heating MBtu</name>
      <display_name>Unmet Load: Heating MBtu</display_name>
      <short_name>Unmet Load: Heating MBtu</short_name>
      <description></description>
      <type>Double</type>
      <units></units>
      <model_dependent>false</model_dependent>
    </output>
    <output>
      <name>Unmet Load: Cooling MBtu</name>
      <display_name>Unmet Load: Cooling MBtu</display_name>
      <short_name>Unmet Load: Cooling MBtu</short_name>
      <description></description>
      <type>Double</type>
      <units></units>
      <model_dependent>false</model_dependent>
    </output>
    <output>
      <name>Peak Electricity: Winter Total W</name>
      <display_name>Peak Electricity: Winter Total W</display_name>
      <short_name>Peak Electricity: Winter Total W</short_name>
      <description></description>
      <type>Double</type>
      <units></units>
      <model_dependent>false</model_dependent>
    </output>
    <output>
      <name>Peak Electricity: Summer Total W</name>
      <display_name>Peak Electricity: Summer Total W</display_name>
      <short_name>Peak Electricity: Summer Total W</short_name>
      <description></description>
      <type>Double</type>
      <units></units>
      <model_dependent>false</model_dependent>
    </output>
    <output>
      <name>Peak Load: Heating kBtu</name>
      <display_name>Peak Load: Heating kBtu</display_name>
      <short_name>Peak Load: Heating kBtu</short_name>
      <description></description>
      <type>Double</type>
      <units></units>
      <model_dependent>false</model_dependent>
    </output>
    <output>
      <name>Peak Load: Cooling kBtu</name>
      <display_name>Peak Load: Cooling kBtu</display_name>
      <short_name>Peak Load: Cooling kBtu</short_name>
      <description></description>
      <type>Double</type>
      <units></units>
      <model_dependent>false</model_dependent>
    </output>
    <output>
      <name>Component Load: Heating: Roofs MBtu</name>
      <display_name>Component Load: Heating: Roofs MBtu</display_name>
      <short_name>Component Load: Heating: Roofs MBtu</short_name>
      <description></description>
      <type>Double</type>
      <units></units>
      <model_dependent>false</model_dependent>
    </output>
    <output>
      <name>Component Load: Heating: Ceilings MBtu</name>
      <display_name>Component Load: Heating: Ceilings MBtu</display_name>
      <short_name>Component Load: Heating: Ceilings MBtu</short_name>
      <description></description>
      <type>Double</type>
      <units></units>
      <model_dependent>false</model_dependent>
    </output>
    <output>
      <name>Component Load: Heating: Walls MBtu</name>
      <display_name>Component Load: Heating: Walls MBtu</display_name>
      <short_name>Component Load: Heating: Walls MBtu</short_name>
      <description></description>
      <type>Double</type>
      <units></units>
      <model_dependent>false</model_dependent>
    </output>
    <output>
      <name>Component Load: Heating: Rim Joists MBtu</name>
      <display_name>Component Load: Heating: Rim Joists MBtu</display_name>
      <short_name>Component Load: Heating: Rim Joists MBtu</short_name>
      <description></description>
      <type>Double</type>
      <units></units>
      <model_dependent>false</model_dependent>
    </output>
    <output>
      <name>Component Load: Heating: Foundation Walls MBtu</name>
      <display_name>Component Load: Heating: Foundation Walls MBtu</display_name>
      <short_name>Component Load: Heating: Foundation Walls MBtu</short_name>
      <description></description>
      <type>Double</type>
      <units></units>
      <model_dependent>false</model_dependent>
    </output>
    <output>
      <name>Component Load: Heating: Doors MBtu</name>
      <display_name>Component Load: Heating: Doors MBtu</display_name>
      <short_name>Component Load: Heating: Doors MBtu</short_name>
      <description></description>
      <type>Double</type>
      <units></units>
      <model_dependent>false</model_dependent>
    </output>
    <output>
      <name>Component Load: Heating: Windows MBtu</name>
      <display_name>Component Load: Heating: Windows MBtu</display_name>
      <short_name>Component Load: Heating: Windows MBtu</short_name>
      <description></description>
      <type>Double</type>
      <units></units>
      <model_dependent>false</model_dependent>
    </output>
    <output>
      <name>Component Load: Heating: Skylights MBtu</name>
      <display_name>Component Load: Heating: Skylights MBtu</display_name>
      <short_name>Component Load: Heating: Skylights MBtu</short_name>
      <description></description>
      <type>Double</type>
      <units></units>
      <model_dependent>false</model_dependent>
    </output>
    <output>
      <name>Component Load: Heating: Floors MBtu</name>
      <display_name>Component Load: Heating: Floors MBtu</display_name>
      <short_name>Component Load: Heating: Floors MBtu</short_name>
      <description></description>
      <type>Double</type>
      <units></units>
      <model_dependent>false</model_dependent>
    </output>
    <output>
      <name>Component Load: Heating: Slabs MBtu</name>
      <display_name>Component Load: Heating: Slabs MBtu</display_name>
      <short_name>Component Load: Heating: Slabs MBtu</short_name>
      <description></description>
      <type>Double</type>
      <units></units>
      <model_dependent>false</model_dependent>
    </output>
    <output>
      <name>Component Load: Heating: Internal Mass MBtu</name>
      <display_name>Component Load: Heating: Internal Mass MBtu</display_name>
      <short_name>Component Load: Heating: Internal Mass MBtu</short_name>
      <description></description>
      <type>Double</type>
      <units></units>
      <model_dependent>false</model_dependent>
    </output>
    <output>
      <name>Component Load: Heating: Infiltration MBtu</name>
      <display_name>Component Load: Heating: Infiltration MBtu</display_name>
      <short_name>Component Load: Heating: Infiltration MBtu</short_name>
      <description></description>
      <type>Double</type>
      <units></units>
      <model_dependent>false</model_dependent>
    </output>
    <output>
      <name>Component Load: Heating: Natural Ventilation MBtu</name>
      <display_name>Component Load: Heating: Natural Ventilation MBtu</display_name>
      <short_name>Component Load: Heating: Natural Ventilation MBtu</short_name>
      <description></description>
      <type>Double</type>
      <units></units>
      <model_dependent>false</model_dependent>
    </output>
    <output>
      <name>Component Load: Heating: Mechanical Ventilation MBtu</name>
      <display_name>Component Load: Heating: Mechanical Ventilation MBtu</display_name>
      <short_name>Component Load: Heating: Mechanical Ventilation MBtu</short_name>
      <description></description>
      <type>Double</type>
      <units></units>
      <model_dependent>false</model_dependent>
    </output>
    <output>
      <name>Component Load: Heating: Whole House Fan MBtu</name>
      <display_name>Component Load: Heating: Whole House Fan MBtu</display_name>
      <short_name>Component Load: Heating: Whole House Fan MBtu</short_name>
      <description></description>
      <type>Double</type>
      <units></units>
      <model_dependent>false</model_dependent>
    </output>
    <output>
      <name>Component Load: Heating: Ducts MBtu</name>
      <display_name>Component Load: Heating: Ducts MBtu</display_name>
      <short_name>Component Load: Heating: Ducts MBtu</short_name>
      <description></description>
      <type>Double</type>
      <units></units>
      <model_dependent>false</model_dependent>
    </output>
    <output>
      <name>Component Load: Heating: Internal Gains MBtu</name>
      <display_name>Component Load: Heating: Internal Gains MBtu</display_name>
      <short_name>Component Load: Heating: Internal Gains MBtu</short_name>
      <description></description>
      <type>Double</type>
      <units></units>
      <model_dependent>false</model_dependent>
    </output>
    <output>
      <name>Component Load: Cooling: Roofs MBtu</name>
      <display_name>Component Load: Cooling: Roofs MBtu</display_name>
      <short_name>Component Load: Cooling: Roofs MBtu</short_name>
      <description></description>
      <type>Double</type>
      <units></units>
      <model_dependent>false</model_dependent>
    </output>
    <output>
      <name>Component Load: Cooling: Ceilings MBtu</name>
      <display_name>Component Load: Cooling: Ceilings MBtu</display_name>
      <short_name>Component Load: Cooling: Ceilings MBtu</short_name>
      <description></description>
      <type>Double</type>
      <units></units>
      <model_dependent>false</model_dependent>
    </output>
    <output>
      <name>Component Load: Cooling: Walls MBtu</name>
      <display_name>Component Load: Cooling: Walls MBtu</display_name>
      <short_name>Component Load: Cooling: Walls MBtu</short_name>
      <description></description>
      <type>Double</type>
      <units></units>
      <model_dependent>false</model_dependent>
    </output>
    <output>
      <name>Component Load: Cooling: Rim Joists MBtu</name>
      <display_name>Component Load: Cooling: Rim Joists MBtu</display_name>
      <short_name>Component Load: Cooling: Rim Joists MBtu</short_name>
      <description></description>
      <type>Double</type>
      <units></units>
      <model_dependent>false</model_dependent>
    </output>
    <output>
      <name>Component Load: Cooling: Foundation Walls MBtu</name>
      <display_name>Component Load: Cooling: Foundation Walls MBtu</display_name>
      <short_name>Component Load: Cooling: Foundation Walls MBtu</short_name>
      <description></description>
      <type>Double</type>
      <units></units>
      <model_dependent>false</model_dependent>
    </output>
    <output>
      <name>Component Load: Cooling: Doors MBtu</name>
      <display_name>Component Load: Cooling: Doors MBtu</display_name>
      <short_name>Component Load: Cooling: Doors MBtu</short_name>
      <description></description>
      <type>Double</type>
      <units></units>
      <model_dependent>false</model_dependent>
    </output>
    <output>
      <name>Component Load: Cooling: Windows MBtu</name>
      <display_name>Component Load: Cooling: Windows MBtu</display_name>
      <short_name>Component Load: Cooling: Windows MBtu</short_name>
      <description></description>
      <type>Double</type>
      <units></units>
      <model_dependent>false</model_dependent>
    </output>
    <output>
      <name>Component Load: Cooling: Skylights MBtu</name>
      <display_name>Component Load: Cooling: Skylights MBtu</display_name>
      <short_name>Component Load: Cooling: Skylights MBtu</short_name>
      <description></description>
      <type>Double</type>
      <units></units>
      <model_dependent>false</model_dependent>
    </output>
    <output>
      <name>Component Load: Cooling: Floors MBtu</name>
      <display_name>Component Load: Cooling: Floors MBtu</display_name>
      <short_name>Component Load: Cooling: Floors MBtu</short_name>
      <description></description>
      <type>Double</type>
      <units></units>
      <model_dependent>false</model_dependent>
    </output>
    <output>
      <name>Component Load: Cooling: Slabs MBtu</name>
      <display_name>Component Load: Cooling: Slabs MBtu</display_name>
      <short_name>Component Load: Cooling: Slabs MBtu</short_name>
      <description></description>
      <type>Double</type>
      <units></units>
      <model_dependent>false</model_dependent>
    </output>
    <output>
      <name>Component Load: Cooling: Internal Mass MBtu</name>
      <display_name>Component Load: Cooling: Internal Mass MBtu</display_name>
      <short_name>Component Load: Cooling: Internal Mass MBtu</short_name>
      <description></description>
      <type>Double</type>
      <units></units>
      <model_dependent>false</model_dependent>
    </output>
    <output>
      <name>Component Load: Cooling: Infiltration MBtu</name>
      <display_name>Component Load: Cooling: Infiltration MBtu</display_name>
      <short_name>Component Load: Cooling: Infiltration MBtu</short_name>
      <description></description>
      <type>Double</type>
      <units></units>
      <model_dependent>false</model_dependent>
    </output>
    <output>
      <name>Component Load: Cooling: Natural Ventilation MBtu</name>
      <display_name>Component Load: Cooling: Natural Ventilation MBtu</display_name>
      <short_name>Component Load: Cooling: Natural Ventilation MBtu</short_name>
      <description></description>
      <type>Double</type>
      <units></units>
      <model_dependent>false</model_dependent>
    </output>
    <output>
      <name>Component Load: Cooling: Mechanical Ventilation MBtu</name>
      <display_name>Component Load: Cooling: Mechanical Ventilation MBtu</display_name>
      <short_name>Component Load: Cooling: Mechanical Ventilation MBtu</short_name>
      <description></description>
      <type>Double</type>
      <units></units>
      <model_dependent>false</model_dependent>
    </output>
    <output>
      <name>Component Load: Cooling: Whole House Fan MBtu</name>
      <display_name>Component Load: Cooling: Whole House Fan MBtu</display_name>
      <short_name>Component Load: Cooling: Whole House Fan MBtu</short_name>
      <description></description>
      <type>Double</type>
      <units></units>
      <model_dependent>false</model_dependent>
    </output>
    <output>
      <name>Component Load: Cooling: Ducts MBtu</name>
      <display_name>Component Load: Cooling: Ducts MBtu</display_name>
      <short_name>Component Load: Cooling: Ducts MBtu</short_name>
      <description></description>
      <type>Double</type>
      <units></units>
      <model_dependent>false</model_dependent>
    </output>
    <output>
      <name>Component Load: Cooling: Internal Gains MBtu</name>
      <display_name>Component Load: Cooling: Internal Gains MBtu</display_name>
      <short_name>Component Load: Cooling: Internal Gains MBtu</short_name>
      <description></description>
      <type>Double</type>
      <units></units>
      <model_dependent>false</model_dependent>
    </output>
    <output>
      <name>Hot Water: Clothes Washer gal</name>
      <display_name>Hot Water: Clothes Washer gal</display_name>
      <short_name>Hot Water: Clothes Washer gal</short_name>
      <description></description>
      <type>Double</type>
      <units></units>
      <model_dependent>false</model_dependent>
    </output>
    <output>
      <name>Hot Water: Dishwasher gal</name>
      <display_name>Hot Water: Dishwasher gal</display_name>
      <short_name>Hot Water: Dishwasher gal</short_name>
      <description></description>
      <type>Double</type>
      <units></units>
      <model_dependent>false</model_dependent>
    </output>
    <output>
      <name>Hot Water: Fixtures gal</name>
      <display_name>Hot Water: Fixtures gal</display_name>
      <short_name>Hot Water: Fixtures gal</short_name>
      <description></description>
      <type>Double</type>
      <units></units>
      <model_dependent>false</model_dependent>
    </output>
    <output>
      <name>Hot Water: Distribution Waste gal</name>
      <display_name>Hot Water: Distribution Waste gal</display_name>
      <short_name>Hot Water: Distribution Waste gal</short_name>
      <description></description>
      <type>Double</type>
      <units></units>
      <model_dependent>false</model_dependent>
    </output>
  </outputs>
  <provenances />
  <tags>
    <tag>Reporting.QAQC</tag>
  </tags>
  <attributes>
    <attribute>
      <name>Measure Type</name>
      <value>ReportingMeasure</value>
      <datatype>string</datatype>
    </attribute>
    <attribute>
      <name>Intended Software Tool</name>
      <value>OpenStudio Application</value>
      <datatype>string</datatype>
    </attribute>
    <attribute>
      <name>Intended Software Tool</name>
      <value>Parametric Analysis Tool</value>
      <datatype>string</datatype>
    </attribute>
  </attributes>
  <files>
    <file>
      <filename>constants.rb</filename>
      <filetype>rb</filetype>
      <usage_type>resource</usage_type>
      <checksum>50EC9BA0</checksum>
    </file>
    <file>
      <filename>output_report_test.rb</filename>
      <filetype>rb</filetype>
      <usage_type>test</usage_type>
      <checksum>4740F41B</checksum>
    </file>
    <file>
      <version>
        <software_program>OpenStudio</software_program>
        <identifier>2.9.1</identifier>
        <min_compatible>2.9.1</min_compatible>
      </version>
      <filename>measure.rb</filename>
      <filetype>rb</filetype>
      <usage_type>script</usage_type>
<<<<<<< HEAD
      <checksum>57153E10</checksum>
=======
      <checksum>C1B300AF</checksum>
>>>>>>> 5dd6f3fe
    </file>
  </files>
</measure><|MERGE_RESOLUTION|>--- conflicted
+++ resolved
@@ -3,13 +3,8 @@
   <schema_version>3.0</schema_version>
   <name>report_simulation_output</name>
   <uid>df9d170c-c21a-4130-866d-0d46b06073fd</uid>
-<<<<<<< HEAD
-  <version_id>0052319d-84fc-4f3a-93ba-0ce838360662</version_id>
-  <version_modified>20210921T170258Z</version_modified>
-=======
   <version_id>56ed5811-fdaf-42f0-adf5-b625afbb594e</version_id>
   <version_modified>20211020T161554Z</version_modified>
->>>>>>> 5dd6f3fe
   <xml_checksum>9BF1E6AC</xml_checksum>
   <class_name>ReportSimulationOutput</class_name>
   <display_name>HPXML Simulation Output Report</display_name>
@@ -1599,11 +1594,7 @@
       <filename>measure.rb</filename>
       <filetype>rb</filetype>
       <usage_type>script</usage_type>
-<<<<<<< HEAD
-      <checksum>57153E10</checksum>
-=======
       <checksum>C1B300AF</checksum>
->>>>>>> 5dd6f3fe
     </file>
   </files>
 </measure>