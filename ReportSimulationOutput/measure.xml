--- conflicted
+++ resolved
@@ -3,13 +3,8 @@
   <schema_version>3.0</schema_version>
   <name>report_simulation_output</name>
   <uid>df9d170c-c21a-4130-866d-0d46b06073fd</uid>
-<<<<<<< HEAD
-  <version_id>27f4c77b-b6e9-4c38-bfb5-fd7436a245c8</version_id>
-  <version_modified>20221028T233014Z</version_modified>
-=======
-  <version_id>ccd09db7-9bae-4475-a1f9-346ce079bf6f</version_id>
-  <version_modified>20221028T160705Z</version_modified>
->>>>>>> 97bf38d3
+  <version_id>e0c85d6e-a466-4ca4-8dea-1f60253a9b59</version_id>
+  <version_modified>20221029T162234Z</version_modified>
   <xml_checksum>9BF1E6AC</xml_checksum>
   <class_name>ReportSimulationOutput</class_name>
   <display_name>HPXML Simulation Output Report</display_name>
@@ -1527,7 +1522,7 @@
       <filename>output_report_test.rb</filename>
       <filetype>rb</filetype>
       <usage_type>test</usage_type>
-      <checksum>964F8EE6</checksum>
+      <checksum>3D8EBBC3</checksum>
     </file>
     <file>
       <version>
@@ -1538,17 +1533,7 @@
       <filename>measure.rb</filename>
       <filetype>rb</filetype>
       <usage_type>script</usage_type>
-<<<<<<< HEAD
-      <checksum>73543972</checksum>
-    </file>
-    <file>
-      <filename>output_report_test.rb</filename>
-      <filetype>rb</filetype>
-      <usage_type>test</usage_type>
-      <checksum>3D8EBBC3</checksum>
-=======
       <checksum>E6994F68</checksum>
->>>>>>> 97bf38d3
     </file>
   </files>
 </measure>