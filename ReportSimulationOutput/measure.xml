--- conflicted
+++ resolved
@@ -3,13 +3,8 @@
   <schema_version>3.0</schema_version>
   <name>report_simulation_output</name>
   <uid>df9d170c-c21a-4130-866d-0d46b06073fd</uid>
-<<<<<<< HEAD
-  <version_id>38caca4e-8ce2-4e41-863f-5142b7be855f</version_id>
-  <version_modified>20210930T044525Z</version_modified>
-=======
   <version_id>d3213eac-5937-45b6-aca8-bcd593ef5e3e</version_id>
   <version_modified>20220118T213456Z</version_modified>
->>>>>>> d203d474
   <xml_checksum>9BF1E6AC</xml_checksum>
   <class_name>ReportSimulationOutput</class_name>
   <display_name>HPXML Simulation Output Report</display_name>
@@ -1599,11 +1594,7 @@
       <filename>measure.rb</filename>
       <filetype>rb</filetype>
       <usage_type>script</usage_type>
-<<<<<<< HEAD
-      <checksum>8FEEFC97</checksum>
-=======
       <checksum>57E3FABC</checksum>
->>>>>>> d203d474
     </file>
   </files>
 </measure>