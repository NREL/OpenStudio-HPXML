--- conflicted
+++ resolved
@@ -3,13 +3,8 @@
   <schema_version>3.0</schema_version>
   <name>report_simulation_output</name>
   <uid>df9d170c-c21a-4130-866d-0d46b06073fd</uid>
-<<<<<<< HEAD
-  <version_id>7a6dfd10-75f0-4325-9570-f43f6e636939</version_id>
-  <version_modified>20230223T164256Z</version_modified>
-=======
-  <version_id>5fa9ecba-8504-4f99-8d4a-e2b635352abe</version_id>
-  <version_modified>20230313T194352Z</version_modified>
->>>>>>> 2e59af0b
+  <version_id>3e3ae45c-0fdb-4454-9881-55b56201f9c6</version_id>
+  <version_modified>20230314T152841Z</version_modified>
   <xml_checksum>9BF1E6AC</xml_checksum>
   <class_name>ReportSimulationOutput</class_name>
   <display_name>HPXML Simulation Output Report</display_name>
@@ -1607,15 +1602,6 @@
   </attributes>
   <files>
     <file>
-<<<<<<< HEAD
-      <filename>output_report_test.rb</filename>
-      <filetype>rb</filetype>
-      <usage_type>test</usage_type>
-      <checksum>F18A82E3</checksum>
-    </file>
-    <file>
-=======
->>>>>>> 2e59af0b
       <version>
         <software_program>OpenStudio</software_program>
         <identifier>2.9.1</identifier>
@@ -1624,17 +1610,13 @@
       <filename>measure.rb</filename>
       <filetype>rb</filetype>
       <usage_type>script</usage_type>
-<<<<<<< HEAD
-      <checksum>F2C4B9F2</checksum>
-=======
-      <checksum>5B82323E</checksum>
+      <checksum>466F21F6</checksum>
     </file>
     <file>
       <filename>output_report_test.rb</filename>
       <filetype>rb</filetype>
       <usage_type>test</usage_type>
-      <checksum>0FF0BCD3</checksum>
->>>>>>> 2e59af0b
+      <checksum>1EFF1547</checksum>
     </file>
   </files>
 </measure>