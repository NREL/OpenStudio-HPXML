<?xml version="1.0"?>
<measure>
  <schema_version>3.0</schema_version>
  <name>report_simulation_output</name>
  <uid>df9d170c-c21a-4130-866d-0d46b06073fd</uid>
<<<<<<< HEAD
  <version_id>f1747c6c-42cb-4567-89da-386936423260</version_id>
  <version_modified>20220421T182711Z</version_modified>
=======
  <version_id>745fb6f6-f325-4b26-9739-1055b02558ae</version_id>
  <version_modified>20220422T175054Z</version_modified>
>>>>>>> e69041d7
  <xml_checksum>9BF1E6AC</xml_checksum>
  <class_name>ReportSimulationOutput</class_name>
  <display_name>HPXML Simulation Output Report</display_name>
  <description>Reports simulation outputs for residential HPXML-based models.</description>
  <modeler_description>Processes EnergyPlus simulation outputs in order to generate an annual output file and an optional timeseries output file.</modeler_description>
  <arguments>
    <argument>
      <name>output_format</name>
      <display_name>Output Format</display_name>
      <description>The file format of the annual (and timeseries, if requested) outputs.</description>
      <type>Choice</type>
      <units></units>
      <required>false</required>
      <model_dependent>false</model_dependent>
      <default_value>csv</default_value>
      <choices>
        <choice>
          <value>csv</value>
          <display_name>csv</display_name>
        </choice>
        <choice>
          <value>json</value>
          <display_name>json</display_name>
        </choice>
      </choices>
      <min_value></min_value>
      <max_value></max_value>
    </argument>
    <argument>
      <name>timeseries_frequency</name>
      <display_name>Timeseries Reporting Frequency</display_name>
      <description>The frequency at which to report timeseries output data. Using 'none' will disable timeseries outputs.</description>
      <type>Choice</type>
      <units></units>
      <required>true</required>
      <model_dependent>false</model_dependent>
      <default_value>none</default_value>
      <choices>
        <choice>
          <value>none</value>
          <display_name>none</display_name>
        </choice>
        <choice>
          <value>timestep</value>
          <display_name>timestep</display_name>
        </choice>
        <choice>
          <value>hourly</value>
          <display_name>hourly</display_name>
        </choice>
        <choice>
          <value>daily</value>
          <display_name>daily</display_name>
        </choice>
        <choice>
          <value>monthly</value>
          <display_name>monthly</display_name>
        </choice>
      </choices>
      <min_value></min_value>
      <max_value></max_value>
    </argument>
    <argument>
      <name>include_timeseries_fuel_consumptions</name>
      <display_name>Generate Timeseries Output: Fuel Consumptions</display_name>
      <description>Generates timeseries energy consumptions for each fuel type.</description>
      <type>Boolean</type>
      <units></units>
      <required>true</required>
      <model_dependent>false</model_dependent>
      <default_value>false</default_value>
      <choices>
        <choice>
          <value>true</value>
          <display_name>true</display_name>
        </choice>
        <choice>
          <value>false</value>
          <display_name>false</display_name>
        </choice>
      </choices>
      <min_value></min_value>
      <max_value></max_value>
    </argument>
    <argument>
      <name>include_timeseries_end_use_consumptions</name>
      <display_name>Generate Timeseries Output: End Use Consumptions</display_name>
      <description>Generates timeseries energy consumptions for each end use.</description>
      <type>Boolean</type>
      <units></units>
      <required>true</required>
      <model_dependent>false</model_dependent>
      <default_value>false</default_value>
      <choices>
        <choice>
          <value>true</value>
          <display_name>true</display_name>
        </choice>
        <choice>
          <value>false</value>
          <display_name>false</display_name>
        </choice>
      </choices>
      <min_value></min_value>
      <max_value></max_value>
    </argument>
    <argument>
      <name>include_timeseries_hot_water_uses</name>
      <display_name>Generate Timeseries Output: Hot Water Uses</display_name>
      <description>Generates timeseries hot water usages for each end use.</description>
      <type>Boolean</type>
      <units></units>
      <required>true</required>
      <model_dependent>false</model_dependent>
      <default_value>false</default_value>
      <choices>
        <choice>
          <value>true</value>
          <display_name>true</display_name>
        </choice>
        <choice>
          <value>false</value>
          <display_name>false</display_name>
        </choice>
      </choices>
      <min_value></min_value>
      <max_value></max_value>
    </argument>
    <argument>
      <name>include_timeseries_total_loads</name>
      <display_name>Generate Timeseries Output: Total Loads</display_name>
      <description>Generates timeseries total heating, cooling, and hot water loads.</description>
      <type>Boolean</type>
      <units></units>
      <required>true</required>
      <model_dependent>false</model_dependent>
      <default_value>false</default_value>
      <choices>
        <choice>
          <value>true</value>
          <display_name>true</display_name>
        </choice>
        <choice>
          <value>false</value>
          <display_name>false</display_name>
        </choice>
      </choices>
      <min_value></min_value>
      <max_value></max_value>
    </argument>
    <argument>
      <name>include_timeseries_component_loads</name>
      <display_name>Generate Timeseries Output: Component Loads</display_name>
      <description>Generates timeseries heating and cooling loads disaggregated by component type.</description>
      <type>Boolean</type>
      <units></units>
      <required>true</required>
      <model_dependent>false</model_dependent>
      <default_value>false</default_value>
      <choices>
        <choice>
          <value>true</value>
          <display_name>true</display_name>
        </choice>
        <choice>
          <value>false</value>
          <display_name>false</display_name>
        </choice>
      </choices>
      <min_value></min_value>
      <max_value></max_value>
    </argument>
    <argument>
      <name>include_timeseries_zone_temperatures</name>
      <display_name>Generate Timeseries Output: Zone Temperatures</display_name>
      <description>Generates timeseries temperatures for each thermal zone.</description>
      <type>Boolean</type>
      <units></units>
      <required>true</required>
      <model_dependent>false</model_dependent>
      <default_value>false</default_value>
      <choices>
        <choice>
          <value>true</value>
          <display_name>true</display_name>
        </choice>
        <choice>
          <value>false</value>
          <display_name>false</display_name>
        </choice>
      </choices>
      <min_value></min_value>
      <max_value></max_value>
    </argument>
    <argument>
      <name>include_timeseries_airflows</name>
      <display_name>Generate Timeseries Output: Airflows</display_name>
      <description>Generates timeseries airflows.</description>
      <type>Boolean</type>
      <units></units>
      <required>true</required>
      <model_dependent>false</model_dependent>
      <default_value>false</default_value>
      <choices>
        <choice>
          <value>true</value>
          <display_name>true</display_name>
        </choice>
        <choice>
          <value>false</value>
          <display_name>false</display_name>
        </choice>
      </choices>
      <min_value></min_value>
      <max_value></max_value>
    </argument>
    <argument>
      <name>include_timeseries_weather</name>
      <display_name>Generate Timeseries Output: Weather</display_name>
      <description>Generates timeseries weather data.</description>
      <type>Boolean</type>
      <units></units>
      <required>true</required>
      <model_dependent>false</model_dependent>
      <default_value>false</default_value>
      <choices>
        <choice>
          <value>true</value>
          <display_name>true</display_name>
        </choice>
        <choice>
          <value>false</value>
          <display_name>false</display_name>
        </choice>
      </choices>
      <min_value></min_value>
      <max_value></max_value>
    </argument>
  </arguments>
  <outputs>
    <output>
      <name>Fuel Use: Electricity: Total MBtu</name>
      <display_name>Fuel Use: Electricity: Total MBtu</display_name>
      <short_name>Fuel Use: Electricity: Total MBtu</short_name>
      <description></description>
      <type>Double</type>
      <units></units>
      <model_dependent>false</model_dependent>
    </output>
    <output>
      <name>Fuel Use: Natural Gas: Total MBtu</name>
      <display_name>Fuel Use: Natural Gas: Total MBtu</display_name>
      <short_name>Fuel Use: Natural Gas: Total MBtu</short_name>
      <description></description>
      <type>Double</type>
      <units></units>
      <model_dependent>false</model_dependent>
    </output>
    <output>
      <name>Fuel Use: Fuel Oil: Total MBtu</name>
      <display_name>Fuel Use: Fuel Oil: Total MBtu</display_name>
      <short_name>Fuel Use: Fuel Oil: Total MBtu</short_name>
      <description></description>
      <type>Double</type>
      <units></units>
      <model_dependent>false</model_dependent>
    </output>
    <output>
      <name>Fuel Use: Propane: Total MBtu</name>
      <display_name>Fuel Use: Propane: Total MBtu</display_name>
      <short_name>Fuel Use: Propane: Total MBtu</short_name>
      <description></description>
      <type>Double</type>
      <units></units>
      <model_dependent>false</model_dependent>
    </output>
    <output>
      <name>Fuel Use: Wood Cord: Total MBtu</name>
      <display_name>Fuel Use: Wood Cord: Total MBtu</display_name>
      <short_name>Fuel Use: Wood Cord: Total MBtu</short_name>
      <description></description>
      <type>Double</type>
      <units></units>
      <model_dependent>false</model_dependent>
    </output>
    <output>
      <name>Fuel Use: Wood Pellets: Total MBtu</name>
      <display_name>Fuel Use: Wood Pellets: Total MBtu</display_name>
      <short_name>Fuel Use: Wood Pellets: Total MBtu</short_name>
      <description></description>
      <type>Double</type>
      <units></units>
      <model_dependent>false</model_dependent>
    </output>
    <output>
      <name>Fuel Use: Coal: Total MBtu</name>
      <display_name>Fuel Use: Coal: Total MBtu</display_name>
      <short_name>Fuel Use: Coal: Total MBtu</short_name>
      <description></description>
      <type>Double</type>
      <units></units>
      <model_dependent>false</model_dependent>
    </output>
    <output>
      <name>End Use: Electricity: Heating MBtu</name>
      <display_name>End Use: Electricity: Heating MBtu</display_name>
      <short_name>End Use: Electricity: Heating MBtu</short_name>
      <description></description>
      <type>Double</type>
      <units></units>
      <model_dependent>false</model_dependent>
    </output>
    <output>
      <name>End Use: Electricity: Heating Fans/Pumps MBtu</name>
      <display_name>End Use: Electricity: Heating Fans/Pumps MBtu</display_name>
      <short_name>End Use: Electricity: Heating Fans/Pumps MBtu</short_name>
      <description></description>
      <type>Double</type>
      <units></units>
      <model_dependent>false</model_dependent>
    </output>
    <output>
      <name>End Use: Electricity: Cooling MBtu</name>
      <display_name>End Use: Electricity: Cooling MBtu</display_name>
      <short_name>End Use: Electricity: Cooling MBtu</short_name>
      <description></description>
      <type>Double</type>
      <units></units>
      <model_dependent>false</model_dependent>
    </output>
    <output>
      <name>End Use: Electricity: Cooling Fans/Pumps MBtu</name>
      <display_name>End Use: Electricity: Cooling Fans/Pumps MBtu</display_name>
      <short_name>End Use: Electricity: Cooling Fans/Pumps MBtu</short_name>
      <description></description>
      <type>Double</type>
      <units></units>
      <model_dependent>false</model_dependent>
    </output>
    <output>
      <name>End Use: Electricity: Hot Water MBtu</name>
      <display_name>End Use: Electricity: Hot Water MBtu</display_name>
      <short_name>End Use: Electricity: Hot Water MBtu</short_name>
      <description></description>
      <type>Double</type>
      <units></units>
      <model_dependent>false</model_dependent>
    </output>
    <output>
      <name>End Use: Electricity: Hot Water Recirc Pump MBtu</name>
      <display_name>End Use: Electricity: Hot Water Recirc Pump MBtu</display_name>
      <short_name>End Use: Electricity: Hot Water Recirc Pump MBtu</short_name>
      <description></description>
      <type>Double</type>
      <units></units>
      <model_dependent>false</model_dependent>
    </output>
    <output>
      <name>End Use: Electricity: Hot Water Solar Thermal Pump MBtu</name>
      <display_name>End Use: Electricity: Hot Water Solar Thermal Pump MBtu</display_name>
      <short_name>End Use: Electricity: Hot Water Solar Thermal Pump MBtu</short_name>
      <description></description>
      <type>Double</type>
      <units></units>
      <model_dependent>false</model_dependent>
    </output>
    <output>
      <name>End Use: Electricity: Lighting Interior MBtu</name>
      <display_name>End Use: Electricity: Lighting Interior MBtu</display_name>
      <short_name>End Use: Electricity: Lighting Interior MBtu</short_name>
      <description></description>
      <type>Double</type>
      <units></units>
      <model_dependent>false</model_dependent>
    </output>
    <output>
      <name>End Use: Electricity: Lighting Garage MBtu</name>
      <display_name>End Use: Electricity: Lighting Garage MBtu</display_name>
      <short_name>End Use: Electricity: Lighting Garage MBtu</short_name>
      <description></description>
      <type>Double</type>
      <units></units>
      <model_dependent>false</model_dependent>
    </output>
    <output>
      <name>End Use: Electricity: Lighting Exterior MBtu</name>
      <display_name>End Use: Electricity: Lighting Exterior MBtu</display_name>
      <short_name>End Use: Electricity: Lighting Exterior MBtu</short_name>
      <description></description>
      <type>Double</type>
      <units></units>
      <model_dependent>false</model_dependent>
    </output>
    <output>
      <name>End Use: Electricity: Mech Vent MBtu</name>
      <display_name>End Use: Electricity: Mech Vent MBtu</display_name>
      <short_name>End Use: Electricity: Mech Vent MBtu</short_name>
      <description></description>
      <type>Double</type>
      <units></units>
      <model_dependent>false</model_dependent>
    </output>
    <output>
      <name>End Use: Electricity: Mech Vent Preheating MBtu</name>
      <display_name>End Use: Electricity: Mech Vent Preheating MBtu</display_name>
      <short_name>End Use: Electricity: Mech Vent Preheating MBtu</short_name>
      <description></description>
      <type>Double</type>
      <units></units>
      <model_dependent>false</model_dependent>
    </output>
    <output>
      <name>End Use: Electricity: Mech Vent Precooling MBtu</name>
      <display_name>End Use: Electricity: Mech Vent Precooling MBtu</display_name>
      <short_name>End Use: Electricity: Mech Vent Precooling MBtu</short_name>
      <description></description>
      <type>Double</type>
      <units></units>
      <model_dependent>false</model_dependent>
    </output>
    <output>
      <name>End Use: Electricity: Whole House Fan MBtu</name>
      <display_name>End Use: Electricity: Whole House Fan MBtu</display_name>
      <short_name>End Use: Electricity: Whole House Fan MBtu</short_name>
      <description></description>
      <type>Double</type>
      <units></units>
      <model_dependent>false</model_dependent>
    </output>
    <output>
      <name>End Use: Electricity: Refrigerator MBtu</name>
      <display_name>End Use: Electricity: Refrigerator MBtu</display_name>
      <short_name>End Use: Electricity: Refrigerator MBtu</short_name>
      <description></description>
      <type>Double</type>
      <units></units>
      <model_dependent>false</model_dependent>
    </output>
    <output>
      <name>End Use: Electricity: Freezer MBtu</name>
      <display_name>End Use: Electricity: Freezer MBtu</display_name>
      <short_name>End Use: Electricity: Freezer MBtu</short_name>
      <description></description>
      <type>Double</type>
      <units></units>
      <model_dependent>false</model_dependent>
    </output>
    <output>
      <name>End Use: Electricity: Dehumidifier MBtu</name>
      <display_name>End Use: Electricity: Dehumidifier MBtu</display_name>
      <short_name>End Use: Electricity: Dehumidifier MBtu</short_name>
      <description></description>
      <type>Double</type>
      <units></units>
      <model_dependent>false</model_dependent>
    </output>
    <output>
      <name>End Use: Electricity: Dishwasher MBtu</name>
      <display_name>End Use: Electricity: Dishwasher MBtu</display_name>
      <short_name>End Use: Electricity: Dishwasher MBtu</short_name>
      <description></description>
      <type>Double</type>
      <units></units>
      <model_dependent>false</model_dependent>
    </output>
    <output>
      <name>End Use: Electricity: Clothes Washer MBtu</name>
      <display_name>End Use: Electricity: Clothes Washer MBtu</display_name>
      <short_name>End Use: Electricity: Clothes Washer MBtu</short_name>
      <description></description>
      <type>Double</type>
      <units></units>
      <model_dependent>false</model_dependent>
    </output>
    <output>
      <name>End Use: Electricity: Clothes Dryer MBtu</name>
      <display_name>End Use: Electricity: Clothes Dryer MBtu</display_name>
      <short_name>End Use: Electricity: Clothes Dryer MBtu</short_name>
      <description></description>
      <type>Double</type>
      <units></units>
      <model_dependent>false</model_dependent>
    </output>
    <output>
      <name>End Use: Electricity: Range/Oven MBtu</name>
      <display_name>End Use: Electricity: Range/Oven MBtu</display_name>
      <short_name>End Use: Electricity: Range/Oven MBtu</short_name>
      <description></description>
      <type>Double</type>
      <units></units>
      <model_dependent>false</model_dependent>
    </output>
    <output>
      <name>End Use: Electricity: Ceiling Fan MBtu</name>
      <display_name>End Use: Electricity: Ceiling Fan MBtu</display_name>
      <short_name>End Use: Electricity: Ceiling Fan MBtu</short_name>
      <description></description>
      <type>Double</type>
      <units></units>
      <model_dependent>false</model_dependent>
    </output>
    <output>
      <name>End Use: Electricity: Television MBtu</name>
      <display_name>End Use: Electricity: Television MBtu</display_name>
      <short_name>End Use: Electricity: Television MBtu</short_name>
      <description></description>
      <type>Double</type>
      <units></units>
      <model_dependent>false</model_dependent>
    </output>
    <output>
      <name>End Use: Electricity: Plug Loads MBtu</name>
      <display_name>End Use: Electricity: Plug Loads MBtu</display_name>
      <short_name>End Use: Electricity: Plug Loads MBtu</short_name>
      <description></description>
      <type>Double</type>
      <units></units>
      <model_dependent>false</model_dependent>
    </output>
    <output>
      <name>End Use: Electricity: Electric Vehicle Charging MBtu</name>
      <display_name>End Use: Electricity: Electric Vehicle Charging MBtu</display_name>
      <short_name>End Use: Electricity: Electric Vehicle Charging MBtu</short_name>
      <description></description>
      <type>Double</type>
      <units></units>
      <model_dependent>false</model_dependent>
    </output>
    <output>
      <name>End Use: Electricity: Well Pump MBtu</name>
      <display_name>End Use: Electricity: Well Pump MBtu</display_name>
      <short_name>End Use: Electricity: Well Pump MBtu</short_name>
      <description></description>
      <type>Double</type>
      <units></units>
      <model_dependent>false</model_dependent>
    </output>
    <output>
      <name>End Use: Electricity: Pool Heater MBtu</name>
      <display_name>End Use: Electricity: Pool Heater MBtu</display_name>
      <short_name>End Use: Electricity: Pool Heater MBtu</short_name>
      <description></description>
      <type>Double</type>
      <units></units>
      <model_dependent>false</model_dependent>
    </output>
    <output>
      <name>End Use: Electricity: Pool Pump MBtu</name>
      <display_name>End Use: Electricity: Pool Pump MBtu</display_name>
      <short_name>End Use: Electricity: Pool Pump MBtu</short_name>
      <description></description>
      <type>Double</type>
      <units></units>
      <model_dependent>false</model_dependent>
    </output>
    <output>
      <name>End Use: Electricity: Hot Tub Heater MBtu</name>
      <display_name>End Use: Electricity: Hot Tub Heater MBtu</display_name>
      <short_name>End Use: Electricity: Hot Tub Heater MBtu</short_name>
      <description></description>
      <type>Double</type>
      <units></units>
      <model_dependent>false</model_dependent>
    </output>
    <output>
      <name>End Use: Electricity: Hot Tub Pump MBtu</name>
      <display_name>End Use: Electricity: Hot Tub Pump MBtu</display_name>
      <short_name>End Use: Electricity: Hot Tub Pump MBtu</short_name>
      <description></description>
      <type>Double</type>
      <units></units>
      <model_dependent>false</model_dependent>
    </output>
    <output>
      <name>End Use: Electricity: PV MBtu</name>
      <display_name>End Use: Electricity: PV MBtu</display_name>
      <short_name>End Use: Electricity: PV MBtu</short_name>
      <description></description>
      <type>Double</type>
      <units></units>
      <model_dependent>false</model_dependent>
    </output>
    <output>
      <name>End Use: Electricity: Generator MBtu</name>
      <display_name>End Use: Electricity: Generator MBtu</display_name>
      <short_name>End Use: Electricity: Generator MBtu</short_name>
      <description></description>
      <type>Double</type>
      <units></units>
      <model_dependent>false</model_dependent>
    </output>
    <output>
      <name>End Use: Natural Gas: Heating MBtu</name>
      <display_name>End Use: Natural Gas: Heating MBtu</display_name>
      <short_name>End Use: Natural Gas: Heating MBtu</short_name>
      <description></description>
      <type>Double</type>
      <units></units>
      <model_dependent>false</model_dependent>
    </output>
    <output>
      <name>End Use: Natural Gas: Hot Water MBtu</name>
      <display_name>End Use: Natural Gas: Hot Water MBtu</display_name>
      <short_name>End Use: Natural Gas: Hot Water MBtu</short_name>
      <description></description>
      <type>Double</type>
      <units></units>
      <model_dependent>false</model_dependent>
    </output>
    <output>
      <name>End Use: Natural Gas: Clothes Dryer MBtu</name>
      <display_name>End Use: Natural Gas: Clothes Dryer MBtu</display_name>
      <short_name>End Use: Natural Gas: Clothes Dryer MBtu</short_name>
      <description></description>
      <type>Double</type>
      <units></units>
      <model_dependent>false</model_dependent>
    </output>
    <output>
      <name>End Use: Natural Gas: Range/Oven MBtu</name>
      <display_name>End Use: Natural Gas: Range/Oven MBtu</display_name>
      <short_name>End Use: Natural Gas: Range/Oven MBtu</short_name>
      <description></description>
      <type>Double</type>
      <units></units>
      <model_dependent>false</model_dependent>
    </output>
    <output>
      <name>End Use: Natural Gas: Mech Vent Preheating MBtu</name>
      <display_name>End Use: Natural Gas: Mech Vent Preheating MBtu</display_name>
      <short_name>End Use: Natural Gas: Mech Vent Preheating MBtu</short_name>
      <description></description>
      <type>Double</type>
      <units></units>
      <model_dependent>false</model_dependent>
    </output>
    <output>
      <name>End Use: Natural Gas: Pool Heater MBtu</name>
      <display_name>End Use: Natural Gas: Pool Heater MBtu</display_name>
      <short_name>End Use: Natural Gas: Pool Heater MBtu</short_name>
      <description></description>
      <type>Double</type>
      <units></units>
      <model_dependent>false</model_dependent>
    </output>
    <output>
      <name>End Use: Natural Gas: Hot Tub Heater MBtu</name>
      <display_name>End Use: Natural Gas: Hot Tub Heater MBtu</display_name>
      <short_name>End Use: Natural Gas: Hot Tub Heater MBtu</short_name>
      <description></description>
      <type>Double</type>
      <units></units>
      <model_dependent>false</model_dependent>
    </output>
    <output>
      <name>End Use: Natural Gas: Grill MBtu</name>
      <display_name>End Use: Natural Gas: Grill MBtu</display_name>
      <short_name>End Use: Natural Gas: Grill MBtu</short_name>
      <description></description>
      <type>Double</type>
      <units></units>
      <model_dependent>false</model_dependent>
    </output>
    <output>
      <name>End Use: Natural Gas: Lighting MBtu</name>
      <display_name>End Use: Natural Gas: Lighting MBtu</display_name>
      <short_name>End Use: Natural Gas: Lighting MBtu</short_name>
      <description></description>
      <type>Double</type>
      <units></units>
      <model_dependent>false</model_dependent>
    </output>
    <output>
      <name>End Use: Natural Gas: Fireplace MBtu</name>
      <display_name>End Use: Natural Gas: Fireplace MBtu</display_name>
      <short_name>End Use: Natural Gas: Fireplace MBtu</short_name>
      <description></description>
      <type>Double</type>
      <units></units>
      <model_dependent>false</model_dependent>
    </output>
    <output>
      <name>End Use: Natural Gas: Generator MBtu</name>
      <display_name>End Use: Natural Gas: Generator MBtu</display_name>
      <short_name>End Use: Natural Gas: Generator MBtu</short_name>
      <description></description>
      <type>Double</type>
      <units></units>
      <model_dependent>false</model_dependent>
    </output>
    <output>
      <name>End Use: Fuel Oil: Heating MBtu</name>
      <display_name>End Use: Fuel Oil: Heating MBtu</display_name>
      <short_name>End Use: Fuel Oil: Heating MBtu</short_name>
      <description></description>
      <type>Double</type>
      <units></units>
      <model_dependent>false</model_dependent>
    </output>
    <output>
      <name>End Use: Fuel Oil: Hot Water MBtu</name>
      <display_name>End Use: Fuel Oil: Hot Water MBtu</display_name>
      <short_name>End Use: Fuel Oil: Hot Water MBtu</short_name>
      <description></description>
      <type>Double</type>
      <units></units>
      <model_dependent>false</model_dependent>
    </output>
    <output>
      <name>End Use: Fuel Oil: Clothes Dryer MBtu</name>
      <display_name>End Use: Fuel Oil: Clothes Dryer MBtu</display_name>
      <short_name>End Use: Fuel Oil: Clothes Dryer MBtu</short_name>
      <description></description>
      <type>Double</type>
      <units></units>
      <model_dependent>false</model_dependent>
    </output>
    <output>
      <name>End Use: Fuel Oil: Range/Oven MBtu</name>
      <display_name>End Use: Fuel Oil: Range/Oven MBtu</display_name>
      <short_name>End Use: Fuel Oil: Range/Oven MBtu</short_name>
      <description></description>
      <type>Double</type>
      <units></units>
      <model_dependent>false</model_dependent>
    </output>
    <output>
      <name>End Use: Fuel Oil: Mech Vent Preheating MBtu</name>
      <display_name>End Use: Fuel Oil: Mech Vent Preheating MBtu</display_name>
      <short_name>End Use: Fuel Oil: Mech Vent Preheating MBtu</short_name>
      <description></description>
      <type>Double</type>
      <units></units>
      <model_dependent>false</model_dependent>
    </output>
    <output>
      <name>End Use: Fuel Oil: Grill MBtu</name>
      <display_name>End Use: Fuel Oil: Grill MBtu</display_name>
      <short_name>End Use: Fuel Oil: Grill MBtu</short_name>
      <description></description>
      <type>Double</type>
      <units></units>
      <model_dependent>false</model_dependent>
    </output>
    <output>
      <name>End Use: Fuel Oil: Lighting MBtu</name>
      <display_name>End Use: Fuel Oil: Lighting MBtu</display_name>
      <short_name>End Use: Fuel Oil: Lighting MBtu</short_name>
      <description></description>
      <type>Double</type>
      <units></units>
      <model_dependent>false</model_dependent>
    </output>
    <output>
      <name>End Use: Fuel Oil: Fireplace MBtu</name>
      <display_name>End Use: Fuel Oil: Fireplace MBtu</display_name>
      <short_name>End Use: Fuel Oil: Fireplace MBtu</short_name>
      <description></description>
      <type>Double</type>
      <units></units>
      <model_dependent>false</model_dependent>
    </output>
    <output>
      <name>End Use: Fuel Oil: Generator MBtu</name>
      <display_name>End Use: Fuel Oil: Generator MBtu</display_name>
      <short_name>End Use: Fuel Oil: Generator MBtu</short_name>
      <description></description>
      <type>Double</type>
      <units></units>
      <model_dependent>false</model_dependent>
    </output>
    <output>
      <name>End Use: Propane: Heating MBtu</name>
      <display_name>End Use: Propane: Heating MBtu</display_name>
      <short_name>End Use: Propane: Heating MBtu</short_name>
      <description></description>
      <type>Double</type>
      <units></units>
      <model_dependent>false</model_dependent>
    </output>
    <output>
      <name>End Use: Propane: Hot Water MBtu</name>
      <display_name>End Use: Propane: Hot Water MBtu</display_name>
      <short_name>End Use: Propane: Hot Water MBtu</short_name>
      <description></description>
      <type>Double</type>
      <units></units>
      <model_dependent>false</model_dependent>
    </output>
    <output>
      <name>End Use: Propane: Clothes Dryer MBtu</name>
      <display_name>End Use: Propane: Clothes Dryer MBtu</display_name>
      <short_name>End Use: Propane: Clothes Dryer MBtu</short_name>
      <description></description>
      <type>Double</type>
      <units></units>
      <model_dependent>false</model_dependent>
    </output>
    <output>
      <name>End Use: Propane: Range/Oven MBtu</name>
      <display_name>End Use: Propane: Range/Oven MBtu</display_name>
      <short_name>End Use: Propane: Range/Oven MBtu</short_name>
      <description></description>
      <type>Double</type>
      <units></units>
      <model_dependent>false</model_dependent>
    </output>
    <output>
      <name>End Use: Propane: Mech Vent Preheating MBtu</name>
      <display_name>End Use: Propane: Mech Vent Preheating MBtu</display_name>
      <short_name>End Use: Propane: Mech Vent Preheating MBtu</short_name>
      <description></description>
      <type>Double</type>
      <units></units>
      <model_dependent>false</model_dependent>
    </output>
    <output>
      <name>End Use: Propane: Grill MBtu</name>
      <display_name>End Use: Propane: Grill MBtu</display_name>
      <short_name>End Use: Propane: Grill MBtu</short_name>
      <description></description>
      <type>Double</type>
      <units></units>
      <model_dependent>false</model_dependent>
    </output>
    <output>
      <name>End Use: Propane: Lighting MBtu</name>
      <display_name>End Use: Propane: Lighting MBtu</display_name>
      <short_name>End Use: Propane: Lighting MBtu</short_name>
      <description></description>
      <type>Double</type>
      <units></units>
      <model_dependent>false</model_dependent>
    </output>
    <output>
      <name>End Use: Propane: Fireplace MBtu</name>
      <display_name>End Use: Propane: Fireplace MBtu</display_name>
      <short_name>End Use: Propane: Fireplace MBtu</short_name>
      <description></description>
      <type>Double</type>
      <units></units>
      <model_dependent>false</model_dependent>
    </output>
    <output>
      <name>End Use: Propane: Generator MBtu</name>
      <display_name>End Use: Propane: Generator MBtu</display_name>
      <short_name>End Use: Propane: Generator MBtu</short_name>
      <description></description>
      <type>Double</type>
      <units></units>
      <model_dependent>false</model_dependent>
    </output>
    <output>
      <name>End Use: Wood Cord: Heating MBtu</name>
      <display_name>End Use: Wood Cord: Heating MBtu</display_name>
      <short_name>End Use: Wood Cord: Heating MBtu</short_name>
      <description></description>
      <type>Double</type>
      <units></units>
      <model_dependent>false</model_dependent>
    </output>
    <output>
      <name>End Use: Wood Cord: Hot Water MBtu</name>
      <display_name>End Use: Wood Cord: Hot Water MBtu</display_name>
      <short_name>End Use: Wood Cord: Hot Water MBtu</short_name>
      <description></description>
      <type>Double</type>
      <units></units>
      <model_dependent>false</model_dependent>
    </output>
    <output>
      <name>End Use: Wood Cord: Clothes Dryer MBtu</name>
      <display_name>End Use: Wood Cord: Clothes Dryer MBtu</display_name>
      <short_name>End Use: Wood Cord: Clothes Dryer MBtu</short_name>
      <description></description>
      <type>Double</type>
      <units></units>
      <model_dependent>false</model_dependent>
    </output>
    <output>
      <name>End Use: Wood Cord: Range/Oven MBtu</name>
      <display_name>End Use: Wood Cord: Range/Oven MBtu</display_name>
      <short_name>End Use: Wood Cord: Range/Oven MBtu</short_name>
      <description></description>
      <type>Double</type>
      <units></units>
      <model_dependent>false</model_dependent>
    </output>
    <output>
      <name>End Use: Wood Cord: Mech Vent Preheating MBtu</name>
      <display_name>End Use: Wood Cord: Mech Vent Preheating MBtu</display_name>
      <short_name>End Use: Wood Cord: Mech Vent Preheating MBtu</short_name>
      <description></description>
      <type>Double</type>
      <units></units>
      <model_dependent>false</model_dependent>
    </output>
    <output>
      <name>End Use: Wood Cord: Grill MBtu</name>
      <display_name>End Use: Wood Cord: Grill MBtu</display_name>
      <short_name>End Use: Wood Cord: Grill MBtu</short_name>
      <description></description>
      <type>Double</type>
      <units></units>
      <model_dependent>false</model_dependent>
    </output>
    <output>
      <name>End Use: Wood Cord: Lighting MBtu</name>
      <display_name>End Use: Wood Cord: Lighting MBtu</display_name>
      <short_name>End Use: Wood Cord: Lighting MBtu</short_name>
      <description></description>
      <type>Double</type>
      <units></units>
      <model_dependent>false</model_dependent>
    </output>
    <output>
      <name>End Use: Wood Cord: Fireplace MBtu</name>
      <display_name>End Use: Wood Cord: Fireplace MBtu</display_name>
      <short_name>End Use: Wood Cord: Fireplace MBtu</short_name>
      <description></description>
      <type>Double</type>
      <units></units>
      <model_dependent>false</model_dependent>
    </output>
    <output>
      <name>End Use: Wood Cord: Generator MBtu</name>
      <display_name>End Use: Wood Cord: Generator MBtu</display_name>
      <short_name>End Use: Wood Cord: Generator MBtu</short_name>
      <description></description>
      <type>Double</type>
      <units></units>
      <model_dependent>false</model_dependent>
    </output>
    <output>
      <name>End Use: Wood Pellets: Heating MBtu</name>
      <display_name>End Use: Wood Pellets: Heating MBtu</display_name>
      <short_name>End Use: Wood Pellets: Heating MBtu</short_name>
      <description></description>
      <type>Double</type>
      <units></units>
      <model_dependent>false</model_dependent>
    </output>
    <output>
      <name>End Use: Wood Pellets: Hot Water MBtu</name>
      <display_name>End Use: Wood Pellets: Hot Water MBtu</display_name>
      <short_name>End Use: Wood Pellets: Hot Water MBtu</short_name>
      <description></description>
      <type>Double</type>
      <units></units>
      <model_dependent>false</model_dependent>
    </output>
    <output>
      <name>End Use: Wood Pellets: Clothes Dryer MBtu</name>
      <display_name>End Use: Wood Pellets: Clothes Dryer MBtu</display_name>
      <short_name>End Use: Wood Pellets: Clothes Dryer MBtu</short_name>
      <description></description>
      <type>Double</type>
      <units></units>
      <model_dependent>false</model_dependent>
    </output>
    <output>
      <name>End Use: Wood Pellets: Range/Oven MBtu</name>
      <display_name>End Use: Wood Pellets: Range/Oven MBtu</display_name>
      <short_name>End Use: Wood Pellets: Range/Oven MBtu</short_name>
      <description></description>
      <type>Double</type>
      <units></units>
      <model_dependent>false</model_dependent>
    </output>
    <output>
      <name>End Use: Wood Pellets: Mech Vent Preheating MBtu</name>
      <display_name>End Use: Wood Pellets: Mech Vent Preheating MBtu</display_name>
      <short_name>End Use: Wood Pellets: Mech Vent Preheating MBtu</short_name>
      <description></description>
      <type>Double</type>
      <units></units>
      <model_dependent>false</model_dependent>
    </output>
    <output>
      <name>End Use: Wood Pellets: Grill MBtu</name>
      <display_name>End Use: Wood Pellets: Grill MBtu</display_name>
      <short_name>End Use: Wood Pellets: Grill MBtu</short_name>
      <description></description>
      <type>Double</type>
      <units></units>
      <model_dependent>false</model_dependent>
    </output>
    <output>
      <name>End Use: Wood Pellets: Lighting MBtu</name>
      <display_name>End Use: Wood Pellets: Lighting MBtu</display_name>
      <short_name>End Use: Wood Pellets: Lighting MBtu</short_name>
      <description></description>
      <type>Double</type>
      <units></units>
      <model_dependent>false</model_dependent>
    </output>
    <output>
      <name>End Use: Wood Pellets: Fireplace MBtu</name>
      <display_name>End Use: Wood Pellets: Fireplace MBtu</display_name>
      <short_name>End Use: Wood Pellets: Fireplace MBtu</short_name>
      <description></description>
      <type>Double</type>
      <units></units>
      <model_dependent>false</model_dependent>
    </output>
    <output>
      <name>End Use: Wood Pellets: Generator MBtu</name>
      <display_name>End Use: Wood Pellets: Generator MBtu</display_name>
      <short_name>End Use: Wood Pellets: Generator MBtu</short_name>
      <description></description>
      <type>Double</type>
      <units></units>
      <model_dependent>false</model_dependent>
    </output>
    <output>
      <name>End Use: Coal: Heating MBtu</name>
      <display_name>End Use: Coal: Heating MBtu</display_name>
      <short_name>End Use: Coal: Heating MBtu</short_name>
      <description></description>
      <type>Double</type>
      <units></units>
      <model_dependent>false</model_dependent>
    </output>
    <output>
      <name>End Use: Coal: Hot Water MBtu</name>
      <display_name>End Use: Coal: Hot Water MBtu</display_name>
      <short_name>End Use: Coal: Hot Water MBtu</short_name>
      <description></description>
      <type>Double</type>
      <units></units>
      <model_dependent>false</model_dependent>
    </output>
    <output>
      <name>End Use: Coal: Clothes Dryer MBtu</name>
      <display_name>End Use: Coal: Clothes Dryer MBtu</display_name>
      <short_name>End Use: Coal: Clothes Dryer MBtu</short_name>
      <description></description>
      <type>Double</type>
      <units></units>
      <model_dependent>false</model_dependent>
    </output>
    <output>
      <name>End Use: Coal: Range/Oven MBtu</name>
      <display_name>End Use: Coal: Range/Oven MBtu</display_name>
      <short_name>End Use: Coal: Range/Oven MBtu</short_name>
      <description></description>
      <type>Double</type>
      <units></units>
      <model_dependent>false</model_dependent>
    </output>
    <output>
      <name>End Use: Coal: Mech Vent Preheating MBtu</name>
      <display_name>End Use: Coal: Mech Vent Preheating MBtu</display_name>
      <short_name>End Use: Coal: Mech Vent Preheating MBtu</short_name>
      <description></description>
      <type>Double</type>
      <units></units>
      <model_dependent>false</model_dependent>
    </output>
    <output>
      <name>End Use: Coal: Grill MBtu</name>
      <display_name>End Use: Coal: Grill MBtu</display_name>
      <short_name>End Use: Coal: Grill MBtu</short_name>
      <description></description>
      <type>Double</type>
      <units></units>
      <model_dependent>false</model_dependent>
    </output>
    <output>
      <name>End Use: Coal: Lighting MBtu</name>
      <display_name>End Use: Coal: Lighting MBtu</display_name>
      <short_name>End Use: Coal: Lighting MBtu</short_name>
      <description></description>
      <type>Double</type>
      <units></units>
      <model_dependent>false</model_dependent>
    </output>
    <output>
      <name>End Use: Coal: Fireplace MBtu</name>
      <display_name>End Use: Coal: Fireplace MBtu</display_name>
      <short_name>End Use: Coal: Fireplace MBtu</short_name>
      <description></description>
      <type>Double</type>
      <units></units>
      <model_dependent>false</model_dependent>
    </output>
    <output>
      <name>End Use: Coal: Generator MBtu</name>
      <display_name>End Use: Coal: Generator MBtu</display_name>
      <short_name>End Use: Coal: Generator MBtu</short_name>
      <description></description>
      <type>Double</type>
      <units></units>
      <model_dependent>false</model_dependent>
    </output>
    <output>
      <name>Load: Heating MBtu</name>
      <display_name>Load: Heating MBtu</display_name>
      <short_name>Load: Heating MBtu</short_name>
      <description></description>
      <type>Double</type>
      <units></units>
      <model_dependent>false</model_dependent>
    </output>
    <output>
      <name>Load: Cooling MBtu</name>
      <display_name>Load: Cooling MBtu</display_name>
      <short_name>Load: Cooling MBtu</short_name>
      <description></description>
      <type>Double</type>
      <units></units>
      <model_dependent>false</model_dependent>
    </output>
    <output>
      <name>Load: Hot Water: Delivered MBtu</name>
      <display_name>Load: Hot Water: Delivered MBtu</display_name>
      <short_name>Load: Hot Water: Delivered MBtu</short_name>
      <description></description>
      <type>Double</type>
      <units></units>
      <model_dependent>false</model_dependent>
    </output>
    <output>
      <name>Load: Hot Water: Tank Losses MBtu</name>
      <display_name>Load: Hot Water: Tank Losses MBtu</display_name>
      <short_name>Load: Hot Water: Tank Losses MBtu</short_name>
      <description></description>
      <type>Double</type>
      <units></units>
      <model_dependent>false</model_dependent>
    </output>
    <output>
      <name>Load: Hot Water: Desuperheater MBtu</name>
      <display_name>Load: Hot Water: Desuperheater MBtu</display_name>
      <short_name>Load: Hot Water: Desuperheater MBtu</short_name>
      <description></description>
      <type>Double</type>
      <units></units>
      <model_dependent>false</model_dependent>
    </output>
    <output>
      <name>Load: Hot Water: Solar Thermal MBtu</name>
      <display_name>Load: Hot Water: Solar Thermal MBtu</display_name>
      <short_name>Load: Hot Water: Solar Thermal MBtu</short_name>
      <description></description>
      <type>Double</type>
      <units></units>
      <model_dependent>false</model_dependent>
    </output>
    <output>
      <name>Unmet Load: Heating MBtu</name>
      <display_name>Unmet Load: Heating MBtu</display_name>
      <short_name>Unmet Load: Heating MBtu</short_name>
      <description></description>
      <type>Double</type>
      <units></units>
      <model_dependent>false</model_dependent>
    </output>
    <output>
      <name>Unmet Load: Cooling MBtu</name>
      <display_name>Unmet Load: Cooling MBtu</display_name>
      <short_name>Unmet Load: Cooling MBtu</short_name>
      <description></description>
      <type>Double</type>
      <units></units>
      <model_dependent>false</model_dependent>
    </output>
    <output>
      <name>Peak Electricity: Winter Total W</name>
      <display_name>Peak Electricity: Winter Total W</display_name>
      <short_name>Peak Electricity: Winter Total W</short_name>
      <description></description>
      <type>Double</type>
      <units></units>
      <model_dependent>false</model_dependent>
    </output>
    <output>
      <name>Peak Electricity: Summer Total W</name>
      <display_name>Peak Electricity: Summer Total W</display_name>
      <short_name>Peak Electricity: Summer Total W</short_name>
      <description></description>
      <type>Double</type>
      <units></units>
      <model_dependent>false</model_dependent>
    </output>
    <output>
      <name>Peak Load: Heating kBtu</name>
      <display_name>Peak Load: Heating kBtu</display_name>
      <short_name>Peak Load: Heating kBtu</short_name>
      <description></description>
      <type>Double</type>
      <units></units>
      <model_dependent>false</model_dependent>
    </output>
    <output>
      <name>Peak Load: Cooling kBtu</name>
      <display_name>Peak Load: Cooling kBtu</display_name>
      <short_name>Peak Load: Cooling kBtu</short_name>
      <description></description>
      <type>Double</type>
      <units></units>
      <model_dependent>false</model_dependent>
    </output>
    <output>
      <name>Component Load: Heating: Roofs MBtu</name>
      <display_name>Component Load: Heating: Roofs MBtu</display_name>
      <short_name>Component Load: Heating: Roofs MBtu</short_name>
      <description></description>
      <type>Double</type>
      <units></units>
      <model_dependent>false</model_dependent>
    </output>
    <output>
      <name>Component Load: Heating: Ceilings MBtu</name>
      <display_name>Component Load: Heating: Ceilings MBtu</display_name>
      <short_name>Component Load: Heating: Ceilings MBtu</short_name>
      <description></description>
      <type>Double</type>
      <units></units>
      <model_dependent>false</model_dependent>
    </output>
    <output>
      <name>Component Load: Heating: Walls MBtu</name>
      <display_name>Component Load: Heating: Walls MBtu</display_name>
      <short_name>Component Load: Heating: Walls MBtu</short_name>
      <description></description>
      <type>Double</type>
      <units></units>
      <model_dependent>false</model_dependent>
    </output>
    <output>
      <name>Component Load: Heating: Rim Joists MBtu</name>
      <display_name>Component Load: Heating: Rim Joists MBtu</display_name>
      <short_name>Component Load: Heating: Rim Joists MBtu</short_name>
      <description></description>
      <type>Double</type>
      <units></units>
      <model_dependent>false</model_dependent>
    </output>
    <output>
      <name>Component Load: Heating: Foundation Walls MBtu</name>
      <display_name>Component Load: Heating: Foundation Walls MBtu</display_name>
      <short_name>Component Load: Heating: Foundation Walls MBtu</short_name>
      <description></description>
      <type>Double</type>
      <units></units>
      <model_dependent>false</model_dependent>
    </output>
    <output>
      <name>Component Load: Heating: Doors MBtu</name>
      <display_name>Component Load: Heating: Doors MBtu</display_name>
      <short_name>Component Load: Heating: Doors MBtu</short_name>
      <description></description>
      <type>Double</type>
      <units></units>
      <model_dependent>false</model_dependent>
    </output>
    <output>
      <name>Component Load: Heating: Windows MBtu</name>
      <display_name>Component Load: Heating: Windows MBtu</display_name>
      <short_name>Component Load: Heating: Windows MBtu</short_name>
      <description></description>
      <type>Double</type>
      <units></units>
      <model_dependent>false</model_dependent>
    </output>
    <output>
      <name>Component Load: Heating: Skylights MBtu</name>
      <display_name>Component Load: Heating: Skylights MBtu</display_name>
      <short_name>Component Load: Heating: Skylights MBtu</short_name>
      <description></description>
      <type>Double</type>
      <units></units>
      <model_dependent>false</model_dependent>
    </output>
    <output>
      <name>Component Load: Heating: Floors MBtu</name>
      <display_name>Component Load: Heating: Floors MBtu</display_name>
      <short_name>Component Load: Heating: Floors MBtu</short_name>
      <description></description>
      <type>Double</type>
      <units></units>
      <model_dependent>false</model_dependent>
    </output>
    <output>
      <name>Component Load: Heating: Slabs MBtu</name>
      <display_name>Component Load: Heating: Slabs MBtu</display_name>
      <short_name>Component Load: Heating: Slabs MBtu</short_name>
      <description></description>
      <type>Double</type>
      <units></units>
      <model_dependent>false</model_dependent>
    </output>
    <output>
      <name>Component Load: Heating: Internal Mass MBtu</name>
      <display_name>Component Load: Heating: Internal Mass MBtu</display_name>
      <short_name>Component Load: Heating: Internal Mass MBtu</short_name>
      <description></description>
      <type>Double</type>
      <units></units>
      <model_dependent>false</model_dependent>
    </output>
    <output>
      <name>Component Load: Heating: Infiltration MBtu</name>
      <display_name>Component Load: Heating: Infiltration MBtu</display_name>
      <short_name>Component Load: Heating: Infiltration MBtu</short_name>
      <description></description>
      <type>Double</type>
      <units></units>
      <model_dependent>false</model_dependent>
    </output>
    <output>
      <name>Component Load: Heating: Natural Ventilation MBtu</name>
      <display_name>Component Load: Heating: Natural Ventilation MBtu</display_name>
      <short_name>Component Load: Heating: Natural Ventilation MBtu</short_name>
      <description></description>
      <type>Double</type>
      <units></units>
      <model_dependent>false</model_dependent>
    </output>
    <output>
      <name>Component Load: Heating: Mechanical Ventilation MBtu</name>
      <display_name>Component Load: Heating: Mechanical Ventilation MBtu</display_name>
      <short_name>Component Load: Heating: Mechanical Ventilation MBtu</short_name>
      <description></description>
      <type>Double</type>
      <units></units>
      <model_dependent>false</model_dependent>
    </output>
    <output>
      <name>Component Load: Heating: Whole House Fan MBtu</name>
      <display_name>Component Load: Heating: Whole House Fan MBtu</display_name>
      <short_name>Component Load: Heating: Whole House Fan MBtu</short_name>
      <description></description>
      <type>Double</type>
      <units></units>
      <model_dependent>false</model_dependent>
    </output>
    <output>
      <name>Component Load: Heating: Ducts MBtu</name>
      <display_name>Component Load: Heating: Ducts MBtu</display_name>
      <short_name>Component Load: Heating: Ducts MBtu</short_name>
      <description></description>
      <type>Double</type>
      <units></units>
      <model_dependent>false</model_dependent>
    </output>
    <output>
      <name>Component Load: Heating: Internal Gains MBtu</name>
      <display_name>Component Load: Heating: Internal Gains MBtu</display_name>
      <short_name>Component Load: Heating: Internal Gains MBtu</short_name>
      <description></description>
      <type>Double</type>
      <units></units>
      <model_dependent>false</model_dependent>
    </output>
    <output>
      <name>Component Load: Cooling: Roofs MBtu</name>
      <display_name>Component Load: Cooling: Roofs MBtu</display_name>
      <short_name>Component Load: Cooling: Roofs MBtu</short_name>
      <description></description>
      <type>Double</type>
      <units></units>
      <model_dependent>false</model_dependent>
    </output>
    <output>
      <name>Component Load: Cooling: Ceilings MBtu</name>
      <display_name>Component Load: Cooling: Ceilings MBtu</display_name>
      <short_name>Component Load: Cooling: Ceilings MBtu</short_name>
      <description></description>
      <type>Double</type>
      <units></units>
      <model_dependent>false</model_dependent>
    </output>
    <output>
      <name>Component Load: Cooling: Walls MBtu</name>
      <display_name>Component Load: Cooling: Walls MBtu</display_name>
      <short_name>Component Load: Cooling: Walls MBtu</short_name>
      <description></description>
      <type>Double</type>
      <units></units>
      <model_dependent>false</model_dependent>
    </output>
    <output>
      <name>Component Load: Cooling: Rim Joists MBtu</name>
      <display_name>Component Load: Cooling: Rim Joists MBtu</display_name>
      <short_name>Component Load: Cooling: Rim Joists MBtu</short_name>
      <description></description>
      <type>Double</type>
      <units></units>
      <model_dependent>false</model_dependent>
    </output>
    <output>
      <name>Component Load: Cooling: Foundation Walls MBtu</name>
      <display_name>Component Load: Cooling: Foundation Walls MBtu</display_name>
      <short_name>Component Load: Cooling: Foundation Walls MBtu</short_name>
      <description></description>
      <type>Double</type>
      <units></units>
      <model_dependent>false</model_dependent>
    </output>
    <output>
      <name>Component Load: Cooling: Doors MBtu</name>
      <display_name>Component Load: Cooling: Doors MBtu</display_name>
      <short_name>Component Load: Cooling: Doors MBtu</short_name>
      <description></description>
      <type>Double</type>
      <units></units>
      <model_dependent>false</model_dependent>
    </output>
    <output>
      <name>Component Load: Cooling: Windows MBtu</name>
      <display_name>Component Load: Cooling: Windows MBtu</display_name>
      <short_name>Component Load: Cooling: Windows MBtu</short_name>
      <description></description>
      <type>Double</type>
      <units></units>
      <model_dependent>false</model_dependent>
    </output>
    <output>
      <name>Component Load: Cooling: Skylights MBtu</name>
      <display_name>Component Load: Cooling: Skylights MBtu</display_name>
      <short_name>Component Load: Cooling: Skylights MBtu</short_name>
      <description></description>
      <type>Double</type>
      <units></units>
      <model_dependent>false</model_dependent>
    </output>
    <output>
      <name>Component Load: Cooling: Floors MBtu</name>
      <display_name>Component Load: Cooling: Floors MBtu</display_name>
      <short_name>Component Load: Cooling: Floors MBtu</short_name>
      <description></description>
      <type>Double</type>
      <units></units>
      <model_dependent>false</model_dependent>
    </output>
    <output>
      <name>Component Load: Cooling: Slabs MBtu</name>
      <display_name>Component Load: Cooling: Slabs MBtu</display_name>
      <short_name>Component Load: Cooling: Slabs MBtu</short_name>
      <description></description>
      <type>Double</type>
      <units></units>
      <model_dependent>false</model_dependent>
    </output>
    <output>
      <name>Component Load: Cooling: Internal Mass MBtu</name>
      <display_name>Component Load: Cooling: Internal Mass MBtu</display_name>
      <short_name>Component Load: Cooling: Internal Mass MBtu</short_name>
      <description></description>
      <type>Double</type>
      <units></units>
      <model_dependent>false</model_dependent>
    </output>
    <output>
      <name>Component Load: Cooling: Infiltration MBtu</name>
      <display_name>Component Load: Cooling: Infiltration MBtu</display_name>
      <short_name>Component Load: Cooling: Infiltration MBtu</short_name>
      <description></description>
      <type>Double</type>
      <units></units>
      <model_dependent>false</model_dependent>
    </output>
    <output>
      <name>Component Load: Cooling: Natural Ventilation MBtu</name>
      <display_name>Component Load: Cooling: Natural Ventilation MBtu</display_name>
      <short_name>Component Load: Cooling: Natural Ventilation MBtu</short_name>
      <description></description>
      <type>Double</type>
      <units></units>
      <model_dependent>false</model_dependent>
    </output>
    <output>
      <name>Component Load: Cooling: Mechanical Ventilation MBtu</name>
      <display_name>Component Load: Cooling: Mechanical Ventilation MBtu</display_name>
      <short_name>Component Load: Cooling: Mechanical Ventilation MBtu</short_name>
      <description></description>
      <type>Double</type>
      <units></units>
      <model_dependent>false</model_dependent>
    </output>
    <output>
      <name>Component Load: Cooling: Whole House Fan MBtu</name>
      <display_name>Component Load: Cooling: Whole House Fan MBtu</display_name>
      <short_name>Component Load: Cooling: Whole House Fan MBtu</short_name>
      <description></description>
      <type>Double</type>
      <units></units>
      <model_dependent>false</model_dependent>
    </output>
    <output>
      <name>Component Load: Cooling: Ducts MBtu</name>
      <display_name>Component Load: Cooling: Ducts MBtu</display_name>
      <short_name>Component Load: Cooling: Ducts MBtu</short_name>
      <description></description>
      <type>Double</type>
      <units></units>
      <model_dependent>false</model_dependent>
    </output>
    <output>
      <name>Component Load: Cooling: Internal Gains MBtu</name>
      <display_name>Component Load: Cooling: Internal Gains MBtu</display_name>
      <short_name>Component Load: Cooling: Internal Gains MBtu</short_name>
      <description></description>
      <type>Double</type>
      <units></units>
      <model_dependent>false</model_dependent>
    </output>
    <output>
      <name>Hot Water: Clothes Washer gal</name>
      <display_name>Hot Water: Clothes Washer gal</display_name>
      <short_name>Hot Water: Clothes Washer gal</short_name>
      <description></description>
      <type>Double</type>
      <units></units>
      <model_dependent>false</model_dependent>
    </output>
    <output>
      <name>Hot Water: Dishwasher gal</name>
      <display_name>Hot Water: Dishwasher gal</display_name>
      <short_name>Hot Water: Dishwasher gal</short_name>
      <description></description>
      <type>Double</type>
      <units></units>
      <model_dependent>false</model_dependent>
    </output>
    <output>
      <name>Hot Water: Fixtures gal</name>
      <display_name>Hot Water: Fixtures gal</display_name>
      <short_name>Hot Water: Fixtures gal</short_name>
      <description></description>
      <type>Double</type>
      <units></units>
      <model_dependent>false</model_dependent>
    </output>
    <output>
      <name>Hot Water: Distribution Waste gal</name>
      <display_name>Hot Water: Distribution Waste gal</display_name>
      <short_name>Hot Water: Distribution Waste gal</short_name>
      <description></description>
      <type>Double</type>
      <units></units>
      <model_dependent>false</model_dependent>
    </output>
  </outputs>
  <provenances />
  <tags>
    <tag>Reporting.QAQC</tag>
  </tags>
  <attributes>
    <attribute>
      <name>Measure Type</name>
      <value>ReportingMeasure</value>
      <datatype>string</datatype>
    </attribute>
    <attribute>
      <name>Intended Software Tool</name>
      <value>OpenStudio Application</value>
      <datatype>string</datatype>
    </attribute>
    <attribute>
      <name>Intended Software Tool</name>
      <value>Parametric Analysis Tool</value>
      <datatype>string</datatype>
    </attribute>
  </attributes>
  <files>
    <file>
      <filename>output_report_test.rb</filename>
      <filetype>rb</filetype>
      <usage_type>test</usage_type>
      <checksum>CD8BD399</checksum>
    </file>
    <file>
      <version>
        <software_program>OpenStudio</software_program>
        <identifier>2.9.1</identifier>
        <min_compatible>2.9.1</min_compatible>
      </version>
      <filename>measure.rb</filename>
      <filetype>rb</filetype>
      <usage_type>script</usage_type>
<<<<<<< HEAD
      <checksum>B97D61F9</checksum>
=======
      <checksum>6FBF6498</checksum>
>>>>>>> e69041d7
    </file>
  </files>
</measure><|MERGE_RESOLUTION|>--- conflicted
+++ resolved
@@ -3,13 +3,8 @@
   <schema_version>3.0</schema_version>
   <name>report_simulation_output</name>
   <uid>df9d170c-c21a-4130-866d-0d46b06073fd</uid>
-<<<<<<< HEAD
-  <version_id>f1747c6c-42cb-4567-89da-386936423260</version_id>
-  <version_modified>20220421T182711Z</version_modified>
-=======
   <version_id>745fb6f6-f325-4b26-9739-1055b02558ae</version_id>
   <version_modified>20220422T175054Z</version_modified>
->>>>>>> e69041d7
   <xml_checksum>9BF1E6AC</xml_checksum>
   <class_name>ReportSimulationOutput</class_name>
   <display_name>HPXML Simulation Output Report</display_name>
@@ -1593,11 +1588,7 @@
       <filename>measure.rb</filename>
       <filetype>rb</filetype>
       <usage_type>script</usage_type>
-<<<<<<< HEAD
-      <checksum>B97D61F9</checksum>
-=======
       <checksum>6FBF6498</checksum>
->>>>>>> e69041d7
     </file>
   </files>
 </measure>