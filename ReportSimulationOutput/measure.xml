<?xml version="1.0"?>
<measure>
  <schema_version>3.0</schema_version>
  <name>report_simulation_output</name>
  <uid>df9d170c-c21a-4130-866d-0d46b06073fd</uid>
<<<<<<< HEAD
  <version_id>cedfd257-bc48-464e-8033-a4491ba94a69</version_id>
  <version_modified>20220514T151149Z</version_modified>
=======
  <version_id>a41d9c34-5f15-45c7-a973-90c3997ab2a5</version_id>
  <version_modified>20220517T002216Z</version_modified>
>>>>>>> 76e3ff53
  <xml_checksum>9BF1E6AC</xml_checksum>
  <class_name>ReportSimulationOutput</class_name>
  <display_name>HPXML Simulation Output Report</display_name>
  <description>Reports simulation outputs for residential HPXML-based models.</description>
  <modeler_description>Processes EnergyPlus simulation outputs in order to generate an annual output file and an optional timeseries output file.</modeler_description>
  <arguments>
    <argument>
      <name>output_format</name>
      <display_name>Output Format</display_name>
      <description>The file format of the annual (and timeseries, if requested) outputs.</description>
      <type>Choice</type>
      <units></units>
      <required>false</required>
      <model_dependent>false</model_dependent>
      <default_value>csv</default_value>
      <choices>
        <choice>
          <value>csv</value>
          <display_name>csv</display_name>
        </choice>
        <choice>
          <value>json</value>
          <display_name>json</display_name>
        </choice>
      </choices>
      <min_value></min_value>
      <max_value></max_value>
    </argument>
    <argument>
      <name>timeseries_frequency</name>
      <display_name>Timeseries Reporting Frequency</display_name>
      <description>The frequency at which to report timeseries output data. Using 'none' will disable timeseries outputs.</description>
      <type>Choice</type>
      <units></units>
      <required>true</required>
      <model_dependent>false</model_dependent>
      <default_value>none</default_value>
      <choices>
        <choice>
          <value>none</value>
          <display_name>none</display_name>
        </choice>
        <choice>
          <value>timestep</value>
          <display_name>timestep</display_name>
        </choice>
        <choice>
          <value>hourly</value>
          <display_name>hourly</display_name>
        </choice>
        <choice>
          <value>daily</value>
          <display_name>daily</display_name>
        </choice>
        <choice>
          <value>monthly</value>
          <display_name>monthly</display_name>
        </choice>
      </choices>
      <min_value></min_value>
      <max_value></max_value>
    </argument>
    <argument>
      <name>include_timeseries_fuel_consumptions</name>
      <display_name>Generate Timeseries Output: Fuel Consumptions</display_name>
      <description>Generates timeseries energy consumptions for each fuel type.</description>
      <type>Boolean</type>
      <units></units>
      <required>true</required>
      <model_dependent>false</model_dependent>
      <default_value>false</default_value>
      <choices>
        <choice>
          <value>true</value>
          <display_name>true</display_name>
        </choice>
        <choice>
          <value>false</value>
          <display_name>false</display_name>
        </choice>
      </choices>
      <min_value></min_value>
      <max_value></max_value>
    </argument>
    <argument>
      <name>include_timeseries_end_use_consumptions</name>
      <display_name>Generate Timeseries Output: End Use Consumptions</display_name>
      <description>Generates timeseries energy consumptions for each end use.</description>
      <type>Boolean</type>
      <units></units>
      <required>true</required>
      <model_dependent>false</model_dependent>
      <default_value>false</default_value>
      <choices>
        <choice>
          <value>true</value>
          <display_name>true</display_name>
        </choice>
        <choice>
          <value>false</value>
          <display_name>false</display_name>
        </choice>
      </choices>
      <min_value></min_value>
      <max_value></max_value>
    </argument>
    <argument>
      <name>include_timeseries_hot_water_uses</name>
      <display_name>Generate Timeseries Output: Hot Water Uses</display_name>
      <description>Generates timeseries hot water usages for each end use.</description>
      <type>Boolean</type>
      <units></units>
      <required>true</required>
      <model_dependent>false</model_dependent>
      <default_value>false</default_value>
      <choices>
        <choice>
          <value>true</value>
          <display_name>true</display_name>
        </choice>
        <choice>
          <value>false</value>
          <display_name>false</display_name>
        </choice>
      </choices>
      <min_value></min_value>
      <max_value></max_value>
    </argument>
    <argument>
      <name>include_timeseries_total_loads</name>
      <display_name>Generate Timeseries Output: Total Loads</display_name>
      <description>Generates timeseries total heating, cooling, and hot water loads.</description>
      <type>Boolean</type>
      <units></units>
      <required>true</required>
      <model_dependent>false</model_dependent>
      <default_value>false</default_value>
      <choices>
        <choice>
          <value>true</value>
          <display_name>true</display_name>
        </choice>
        <choice>
          <value>false</value>
          <display_name>false</display_name>
        </choice>
      </choices>
      <min_value></min_value>
      <max_value></max_value>
    </argument>
    <argument>
      <name>include_timeseries_component_loads</name>
      <display_name>Generate Timeseries Output: Component Loads</display_name>
      <description>Generates timeseries heating and cooling loads disaggregated by component type.</description>
      <type>Boolean</type>
      <units></units>
      <required>true</required>
      <model_dependent>false</model_dependent>
      <default_value>false</default_value>
      <choices>
        <choice>
          <value>true</value>
          <display_name>true</display_name>
        </choice>
        <choice>
          <value>false</value>
          <display_name>false</display_name>
        </choice>
      </choices>
      <min_value></min_value>
      <max_value></max_value>
    </argument>
    <argument>
      <name>include_timeseries_zone_temperatures</name>
      <display_name>Generate Timeseries Output: Zone Temperatures</display_name>
      <description>Generates timeseries temperatures for each thermal zone.</description>
      <type>Boolean</type>
      <units></units>
      <required>true</required>
      <model_dependent>false</model_dependent>
      <default_value>false</default_value>
      <choices>
        <choice>
          <value>true</value>
          <display_name>true</display_name>
        </choice>
        <choice>
          <value>false</value>
          <display_name>false</display_name>
        </choice>
      </choices>
      <min_value></min_value>
      <max_value></max_value>
    </argument>
    <argument>
      <name>include_timeseries_airflows</name>
      <display_name>Generate Timeseries Output: Airflows</display_name>
      <description>Generates timeseries airflows.</description>
      <type>Boolean</type>
      <units></units>
      <required>true</required>
      <model_dependent>false</model_dependent>
      <default_value>false</default_value>
      <choices>
        <choice>
          <value>true</value>
          <display_name>true</display_name>
        </choice>
        <choice>
          <value>false</value>
          <display_name>false</display_name>
        </choice>
      </choices>
      <min_value></min_value>
      <max_value></max_value>
    </argument>
    <argument>
      <name>include_timeseries_weather</name>
      <display_name>Generate Timeseries Output: Weather</display_name>
      <description>Generates timeseries weather data.</description>
      <type>Boolean</type>
      <units></units>
      <required>true</required>
      <model_dependent>false</model_dependent>
      <default_value>false</default_value>
      <choices>
        <choice>
          <value>true</value>
          <display_name>true</display_name>
        </choice>
        <choice>
          <value>false</value>
          <display_name>false</display_name>
        </choice>
      </choices>
      <min_value></min_value>
      <max_value></max_value>
    </argument>
  </arguments>
  <outputs>
    <output>
      <name>Fuel Use: Electricity: Total MBtu</name>
      <display_name>Fuel Use: Electricity: Total MBtu</display_name>
      <short_name>Fuel Use: Electricity: Total MBtu</short_name>
      <description></description>
      <type>Double</type>
      <units></units>
      <model_dependent>false</model_dependent>
    </output>
    <output>
      <name>Fuel Use: Natural Gas: Total MBtu</name>
      <display_name>Fuel Use: Natural Gas: Total MBtu</display_name>
      <short_name>Fuel Use: Natural Gas: Total MBtu</short_name>
      <description></description>
      <type>Double</type>
      <units></units>
      <model_dependent>false</model_dependent>
    </output>
    <output>
      <name>Fuel Use: Fuel Oil: Total MBtu</name>
      <display_name>Fuel Use: Fuel Oil: Total MBtu</display_name>
      <short_name>Fuel Use: Fuel Oil: Total MBtu</short_name>
      <description></description>
      <type>Double</type>
      <units></units>
      <model_dependent>false</model_dependent>
    </output>
    <output>
      <name>Fuel Use: Propane: Total MBtu</name>
      <display_name>Fuel Use: Propane: Total MBtu</display_name>
      <short_name>Fuel Use: Propane: Total MBtu</short_name>
      <description></description>
      <type>Double</type>
      <units></units>
      <model_dependent>false</model_dependent>
    </output>
    <output>
      <name>Fuel Use: Wood Cord: Total MBtu</name>
      <display_name>Fuel Use: Wood Cord: Total MBtu</display_name>
      <short_name>Fuel Use: Wood Cord: Total MBtu</short_name>
      <description></description>
      <type>Double</type>
      <units></units>
      <model_dependent>false</model_dependent>
    </output>
    <output>
      <name>Fuel Use: Wood Pellets: Total MBtu</name>
      <display_name>Fuel Use: Wood Pellets: Total MBtu</display_name>
      <short_name>Fuel Use: Wood Pellets: Total MBtu</short_name>
      <description></description>
      <type>Double</type>
      <units></units>
      <model_dependent>false</model_dependent>
    </output>
    <output>
      <name>Fuel Use: Coal: Total MBtu</name>
      <display_name>Fuel Use: Coal: Total MBtu</display_name>
      <short_name>Fuel Use: Coal: Total MBtu</short_name>
      <description></description>
      <type>Double</type>
      <units></units>
      <model_dependent>false</model_dependent>
    </output>
    <output>
      <name>End Use: Electricity: Heating MBtu</name>
      <display_name>End Use: Electricity: Heating MBtu</display_name>
      <short_name>End Use: Electricity: Heating MBtu</short_name>
      <description></description>
      <type>Double</type>
      <units></units>
      <model_dependent>false</model_dependent>
    </output>
    <output>
      <name>End Use: Electricity: Heating Fans/Pumps MBtu</name>
      <display_name>End Use: Electricity: Heating Fans/Pumps MBtu</display_name>
      <short_name>End Use: Electricity: Heating Fans/Pumps MBtu</short_name>
      <description></description>
      <type>Double</type>
      <units></units>
      <model_dependent>false</model_dependent>
    </output>
    <output>
      <name>End Use: Electricity: Cooling MBtu</name>
      <display_name>End Use: Electricity: Cooling MBtu</display_name>
      <short_name>End Use: Electricity: Cooling MBtu</short_name>
      <description></description>
      <type>Double</type>
      <units></units>
      <model_dependent>false</model_dependent>
    </output>
    <output>
      <name>End Use: Electricity: Cooling Fans/Pumps MBtu</name>
      <display_name>End Use: Electricity: Cooling Fans/Pumps MBtu</display_name>
      <short_name>End Use: Electricity: Cooling Fans/Pumps MBtu</short_name>
      <description></description>
      <type>Double</type>
      <units></units>
      <model_dependent>false</model_dependent>
    </output>
    <output>
      <name>End Use: Electricity: Hot Water MBtu</name>
      <display_name>End Use: Electricity: Hot Water MBtu</display_name>
      <short_name>End Use: Electricity: Hot Water MBtu</short_name>
      <description></description>
      <type>Double</type>
      <units></units>
      <model_dependent>false</model_dependent>
    </output>
    <output>
      <name>End Use: Electricity: Hot Water Recirc Pump MBtu</name>
      <display_name>End Use: Electricity: Hot Water Recirc Pump MBtu</display_name>
      <short_name>End Use: Electricity: Hot Water Recirc Pump MBtu</short_name>
      <description></description>
      <type>Double</type>
      <units></units>
      <model_dependent>false</model_dependent>
    </output>
    <output>
      <name>End Use: Electricity: Hot Water Solar Thermal Pump MBtu</name>
      <display_name>End Use: Electricity: Hot Water Solar Thermal Pump MBtu</display_name>
      <short_name>End Use: Electricity: Hot Water Solar Thermal Pump MBtu</short_name>
      <description></description>
      <type>Double</type>
      <units></units>
      <model_dependent>false</model_dependent>
    </output>
    <output>
      <name>End Use: Electricity: Lighting Interior MBtu</name>
      <display_name>End Use: Electricity: Lighting Interior MBtu</display_name>
      <short_name>End Use: Electricity: Lighting Interior MBtu</short_name>
      <description></description>
      <type>Double</type>
      <units></units>
      <model_dependent>false</model_dependent>
    </output>
    <output>
      <name>End Use: Electricity: Lighting Garage MBtu</name>
      <display_name>End Use: Electricity: Lighting Garage MBtu</display_name>
      <short_name>End Use: Electricity: Lighting Garage MBtu</short_name>
      <description></description>
      <type>Double</type>
      <units></units>
      <model_dependent>false</model_dependent>
    </output>
    <output>
      <name>End Use: Electricity: Lighting Exterior MBtu</name>
      <display_name>End Use: Electricity: Lighting Exterior MBtu</display_name>
      <short_name>End Use: Electricity: Lighting Exterior MBtu</short_name>
      <description></description>
      <type>Double</type>
      <units></units>
      <model_dependent>false</model_dependent>
    </output>
    <output>
      <name>End Use: Electricity: Mech Vent MBtu</name>
      <display_name>End Use: Electricity: Mech Vent MBtu</display_name>
      <short_name>End Use: Electricity: Mech Vent MBtu</short_name>
      <description></description>
      <type>Double</type>
      <units></units>
      <model_dependent>false</model_dependent>
    </output>
    <output>
      <name>End Use: Electricity: Mech Vent Preheating MBtu</name>
      <display_name>End Use: Electricity: Mech Vent Preheating MBtu</display_name>
      <short_name>End Use: Electricity: Mech Vent Preheating MBtu</short_name>
      <description></description>
      <type>Double</type>
      <units></units>
      <model_dependent>false</model_dependent>
    </output>
    <output>
      <name>End Use: Electricity: Mech Vent Precooling MBtu</name>
      <display_name>End Use: Electricity: Mech Vent Precooling MBtu</display_name>
      <short_name>End Use: Electricity: Mech Vent Precooling MBtu</short_name>
      <description></description>
      <type>Double</type>
      <units></units>
      <model_dependent>false</model_dependent>
    </output>
    <output>
      <name>End Use: Electricity: Whole House Fan MBtu</name>
      <display_name>End Use: Electricity: Whole House Fan MBtu</display_name>
      <short_name>End Use: Electricity: Whole House Fan MBtu</short_name>
      <description></description>
      <type>Double</type>
      <units></units>
      <model_dependent>false</model_dependent>
    </output>
    <output>
      <name>End Use: Electricity: Refrigerator MBtu</name>
      <display_name>End Use: Electricity: Refrigerator MBtu</display_name>
      <short_name>End Use: Electricity: Refrigerator MBtu</short_name>
      <description></description>
      <type>Double</type>
      <units></units>
      <model_dependent>false</model_dependent>
    </output>
    <output>
      <name>End Use: Electricity: Freezer MBtu</name>
      <display_name>End Use: Electricity: Freezer MBtu</display_name>
      <short_name>End Use: Electricity: Freezer MBtu</short_name>
      <description></description>
      <type>Double</type>
      <units></units>
      <model_dependent>false</model_dependent>
    </output>
    <output>
      <name>End Use: Electricity: Dehumidifier MBtu</name>
      <display_name>End Use: Electricity: Dehumidifier MBtu</display_name>
      <short_name>End Use: Electricity: Dehumidifier MBtu</short_name>
      <description></description>
      <type>Double</type>
      <units></units>
      <model_dependent>false</model_dependent>
    </output>
    <output>
      <name>End Use: Electricity: Dishwasher MBtu</name>
      <display_name>End Use: Electricity: Dishwasher MBtu</display_name>
      <short_name>End Use: Electricity: Dishwasher MBtu</short_name>
      <description></description>
      <type>Double</type>
      <units></units>
      <model_dependent>false</model_dependent>
    </output>
    <output>
      <name>End Use: Electricity: Clothes Washer MBtu</name>
      <display_name>End Use: Electricity: Clothes Washer MBtu</display_name>
      <short_name>End Use: Electricity: Clothes Washer MBtu</short_name>
      <description></description>
      <type>Double</type>
      <units></units>
      <model_dependent>false</model_dependent>
    </output>
    <output>
      <name>End Use: Electricity: Clothes Dryer MBtu</name>
      <display_name>End Use: Electricity: Clothes Dryer MBtu</display_name>
      <short_name>End Use: Electricity: Clothes Dryer MBtu</short_name>
      <description></description>
      <type>Double</type>
      <units></units>
      <model_dependent>false</model_dependent>
    </output>
    <output>
      <name>End Use: Electricity: Range/Oven MBtu</name>
      <display_name>End Use: Electricity: Range/Oven MBtu</display_name>
      <short_name>End Use: Electricity: Range/Oven MBtu</short_name>
      <description></description>
      <type>Double</type>
      <units></units>
      <model_dependent>false</model_dependent>
    </output>
    <output>
      <name>End Use: Electricity: Ceiling Fan MBtu</name>
      <display_name>End Use: Electricity: Ceiling Fan MBtu</display_name>
      <short_name>End Use: Electricity: Ceiling Fan MBtu</short_name>
      <description></description>
      <type>Double</type>
      <units></units>
      <model_dependent>false</model_dependent>
    </output>
    <output>
      <name>End Use: Electricity: Television MBtu</name>
      <display_name>End Use: Electricity: Television MBtu</display_name>
      <short_name>End Use: Electricity: Television MBtu</short_name>
      <description></description>
      <type>Double</type>
      <units></units>
      <model_dependent>false</model_dependent>
    </output>
    <output>
      <name>End Use: Electricity: Plug Loads MBtu</name>
      <display_name>End Use: Electricity: Plug Loads MBtu</display_name>
      <short_name>End Use: Electricity: Plug Loads MBtu</short_name>
      <description></description>
      <type>Double</type>
      <units></units>
      <model_dependent>false</model_dependent>
    </output>
    <output>
      <name>End Use: Electricity: Electric Vehicle Charging MBtu</name>
      <display_name>End Use: Electricity: Electric Vehicle Charging MBtu</display_name>
      <short_name>End Use: Electricity: Electric Vehicle Charging MBtu</short_name>
      <description></description>
      <type>Double</type>
      <units></units>
      <model_dependent>false</model_dependent>
    </output>
    <output>
      <name>End Use: Electricity: Well Pump MBtu</name>
      <display_name>End Use: Electricity: Well Pump MBtu</display_name>
      <short_name>End Use: Electricity: Well Pump MBtu</short_name>
      <description></description>
      <type>Double</type>
      <units></units>
      <model_dependent>false</model_dependent>
    </output>
    <output>
      <name>End Use: Electricity: Pool Heater MBtu</name>
      <display_name>End Use: Electricity: Pool Heater MBtu</display_name>
      <short_name>End Use: Electricity: Pool Heater MBtu</short_name>
      <description></description>
      <type>Double</type>
      <units></units>
      <model_dependent>false</model_dependent>
    </output>
    <output>
      <name>End Use: Electricity: Pool Pump MBtu</name>
      <display_name>End Use: Electricity: Pool Pump MBtu</display_name>
      <short_name>End Use: Electricity: Pool Pump MBtu</short_name>
      <description></description>
      <type>Double</type>
      <units></units>
      <model_dependent>false</model_dependent>
    </output>
    <output>
      <name>End Use: Electricity: Hot Tub Heater MBtu</name>
      <display_name>End Use: Electricity: Hot Tub Heater MBtu</display_name>
      <short_name>End Use: Electricity: Hot Tub Heater MBtu</short_name>
      <description></description>
      <type>Double</type>
      <units></units>
      <model_dependent>false</model_dependent>
    </output>
    <output>
      <name>End Use: Electricity: Hot Tub Pump MBtu</name>
      <display_name>End Use: Electricity: Hot Tub Pump MBtu</display_name>
      <short_name>End Use: Electricity: Hot Tub Pump MBtu</short_name>
      <description></description>
      <type>Double</type>
      <units></units>
      <model_dependent>false</model_dependent>
    </output>
    <output>
      <name>End Use: Electricity: PV MBtu</name>
      <display_name>End Use: Electricity: PV MBtu</display_name>
      <short_name>End Use: Electricity: PV MBtu</short_name>
      <description></description>
      <type>Double</type>
      <units></units>
      <model_dependent>false</model_dependent>
    </output>
    <output>
      <name>End Use: Electricity: Generator MBtu</name>
      <display_name>End Use: Electricity: Generator MBtu</display_name>
      <short_name>End Use: Electricity: Generator MBtu</short_name>
      <description></description>
      <type>Double</type>
      <units></units>
      <model_dependent>false</model_dependent>
    </output>
    <output>
      <name>End Use: Natural Gas: Heating MBtu</name>
      <display_name>End Use: Natural Gas: Heating MBtu</display_name>
      <short_name>End Use: Natural Gas: Heating MBtu</short_name>
      <description></description>
      <type>Double</type>
      <units></units>
      <model_dependent>false</model_dependent>
    </output>
    <output>
      <name>End Use: Natural Gas: Hot Water MBtu</name>
      <display_name>End Use: Natural Gas: Hot Water MBtu</display_name>
      <short_name>End Use: Natural Gas: Hot Water MBtu</short_name>
      <description></description>
      <type>Double</type>
      <units></units>
      <model_dependent>false</model_dependent>
    </output>
    <output>
      <name>End Use: Natural Gas: Clothes Dryer MBtu</name>
      <display_name>End Use: Natural Gas: Clothes Dryer MBtu</display_name>
      <short_name>End Use: Natural Gas: Clothes Dryer MBtu</short_name>
      <description></description>
      <type>Double</type>
      <units></units>
      <model_dependent>false</model_dependent>
    </output>
    <output>
      <name>End Use: Natural Gas: Range/Oven MBtu</name>
      <display_name>End Use: Natural Gas: Range/Oven MBtu</display_name>
      <short_name>End Use: Natural Gas: Range/Oven MBtu</short_name>
      <description></description>
      <type>Double</type>
      <units></units>
      <model_dependent>false</model_dependent>
    </output>
    <output>
      <name>End Use: Natural Gas: Mech Vent Preheating MBtu</name>
      <display_name>End Use: Natural Gas: Mech Vent Preheating MBtu</display_name>
      <short_name>End Use: Natural Gas: Mech Vent Preheating MBtu</short_name>
      <description></description>
      <type>Double</type>
      <units></units>
      <model_dependent>false</model_dependent>
    </output>
    <output>
      <name>End Use: Natural Gas: Pool Heater MBtu</name>
      <display_name>End Use: Natural Gas: Pool Heater MBtu</display_name>
      <short_name>End Use: Natural Gas: Pool Heater MBtu</short_name>
      <description></description>
      <type>Double</type>
      <units></units>
      <model_dependent>false</model_dependent>
    </output>
    <output>
      <name>End Use: Natural Gas: Hot Tub Heater MBtu</name>
      <display_name>End Use: Natural Gas: Hot Tub Heater MBtu</display_name>
      <short_name>End Use: Natural Gas: Hot Tub Heater MBtu</short_name>
      <description></description>
      <type>Double</type>
      <units></units>
      <model_dependent>false</model_dependent>
    </output>
    <output>
      <name>End Use: Natural Gas: Grill MBtu</name>
      <display_name>End Use: Natural Gas: Grill MBtu</display_name>
      <short_name>End Use: Natural Gas: Grill MBtu</short_name>
      <description></description>
      <type>Double</type>
      <units></units>
      <model_dependent>false</model_dependent>
    </output>
    <output>
      <name>End Use: Natural Gas: Lighting MBtu</name>
      <display_name>End Use: Natural Gas: Lighting MBtu</display_name>
      <short_name>End Use: Natural Gas: Lighting MBtu</short_name>
      <description></description>
      <type>Double</type>
      <units></units>
      <model_dependent>false</model_dependent>
    </output>
    <output>
      <name>End Use: Natural Gas: Fireplace MBtu</name>
      <display_name>End Use: Natural Gas: Fireplace MBtu</display_name>
      <short_name>End Use: Natural Gas: Fireplace MBtu</short_name>
      <description></description>
      <type>Double</type>
      <units></units>
      <model_dependent>false</model_dependent>
    </output>
    <output>
      <name>End Use: Natural Gas: Generator MBtu</name>
      <display_name>End Use: Natural Gas: Generator MBtu</display_name>
      <short_name>End Use: Natural Gas: Generator MBtu</short_name>
      <description></description>
      <type>Double</type>
      <units></units>
      <model_dependent>false</model_dependent>
    </output>
    <output>
      <name>End Use: Fuel Oil: Heating MBtu</name>
      <display_name>End Use: Fuel Oil: Heating MBtu</display_name>
      <short_name>End Use: Fuel Oil: Heating MBtu</short_name>
      <description></description>
      <type>Double</type>
      <units></units>
      <model_dependent>false</model_dependent>
    </output>
    <output>
      <name>End Use: Fuel Oil: Hot Water MBtu</name>
      <display_name>End Use: Fuel Oil: Hot Water MBtu</display_name>
      <short_name>End Use: Fuel Oil: Hot Water MBtu</short_name>
      <description></description>
      <type>Double</type>
      <units></units>
      <model_dependent>false</model_dependent>
    </output>
    <output>
      <name>End Use: Fuel Oil: Clothes Dryer MBtu</name>
      <display_name>End Use: Fuel Oil: Clothes Dryer MBtu</display_name>
      <short_name>End Use: Fuel Oil: Clothes Dryer MBtu</short_name>
      <description></description>
      <type>Double</type>
      <units></units>
      <model_dependent>false</model_dependent>
    </output>
    <output>
      <name>End Use: Fuel Oil: Range/Oven MBtu</name>
      <display_name>End Use: Fuel Oil: Range/Oven MBtu</display_name>
      <short_name>End Use: Fuel Oil: Range/Oven MBtu</short_name>
      <description></description>
      <type>Double</type>
      <units></units>
      <model_dependent>false</model_dependent>
    </output>
    <output>
      <name>End Use: Fuel Oil: Mech Vent Preheating MBtu</name>
      <display_name>End Use: Fuel Oil: Mech Vent Preheating MBtu</display_name>
      <short_name>End Use: Fuel Oil: Mech Vent Preheating MBtu</short_name>
      <description></description>
      <type>Double</type>
      <units></units>
      <model_dependent>false</model_dependent>
    </output>
    <output>
      <name>End Use: Fuel Oil: Grill MBtu</name>
      <display_name>End Use: Fuel Oil: Grill MBtu</display_name>
      <short_name>End Use: Fuel Oil: Grill MBtu</short_name>
      <description></description>
      <type>Double</type>
      <units></units>
      <model_dependent>false</model_dependent>
    </output>
    <output>
      <name>End Use: Fuel Oil: Lighting MBtu</name>
      <display_name>End Use: Fuel Oil: Lighting MBtu</display_name>
      <short_name>End Use: Fuel Oil: Lighting MBtu</short_name>
      <description></description>
      <type>Double</type>
      <units></units>
      <model_dependent>false</model_dependent>
    </output>
    <output>
      <name>End Use: Fuel Oil: Fireplace MBtu</name>
      <display_name>End Use: Fuel Oil: Fireplace MBtu</display_name>
      <short_name>End Use: Fuel Oil: Fireplace MBtu</short_name>
      <description></description>
      <type>Double</type>
      <units></units>
      <model_dependent>false</model_dependent>
    </output>
    <output>
      <name>End Use: Fuel Oil: Generator MBtu</name>
      <display_name>End Use: Fuel Oil: Generator MBtu</display_name>
      <short_name>End Use: Fuel Oil: Generator MBtu</short_name>
      <description></description>
      <type>Double</type>
      <units></units>
      <model_dependent>false</model_dependent>
    </output>
    <output>
      <name>End Use: Propane: Heating MBtu</name>
      <display_name>End Use: Propane: Heating MBtu</display_name>
      <short_name>End Use: Propane: Heating MBtu</short_name>
      <description></description>
      <type>Double</type>
      <units></units>
      <model_dependent>false</model_dependent>
    </output>
    <output>
      <name>End Use: Propane: Hot Water MBtu</name>
      <display_name>End Use: Propane: Hot Water MBtu</display_name>
      <short_name>End Use: Propane: Hot Water MBtu</short_name>
      <description></description>
      <type>Double</type>
      <units></units>
      <model_dependent>false</model_dependent>
    </output>
    <output>
      <name>End Use: Propane: Clothes Dryer MBtu</name>
      <display_name>End Use: Propane: Clothes Dryer MBtu</display_name>
      <short_name>End Use: Propane: Clothes Dryer MBtu</short_name>
      <description></description>
      <type>Double</type>
      <units></units>
      <model_dependent>false</model_dependent>
    </output>
    <output>
      <name>End Use: Propane: Range/Oven MBtu</name>
      <display_name>End Use: Propane: Range/Oven MBtu</display_name>
      <short_name>End Use: Propane: Range/Oven MBtu</short_name>
      <description></description>
      <type>Double</type>
      <units></units>
      <model_dependent>false</model_dependent>
    </output>
    <output>
      <name>End Use: Propane: Mech Vent Preheating MBtu</name>
      <display_name>End Use: Propane: Mech Vent Preheating MBtu</display_name>
      <short_name>End Use: Propane: Mech Vent Preheating MBtu</short_name>
      <description></description>
      <type>Double</type>
      <units></units>
      <model_dependent>false</model_dependent>
    </output>
    <output>
      <name>End Use: Propane: Grill MBtu</name>
      <display_name>End Use: Propane: Grill MBtu</display_name>
      <short_name>End Use: Propane: Grill MBtu</short_name>
      <description></description>
      <type>Double</type>
      <units></units>
      <model_dependent>false</model_dependent>
    </output>
    <output>
      <name>End Use: Propane: Lighting MBtu</name>
      <display_name>End Use: Propane: Lighting MBtu</display_name>
      <short_name>End Use: Propane: Lighting MBtu</short_name>
      <description></description>
      <type>Double</type>
      <units></units>
      <model_dependent>false</model_dependent>
    </output>
    <output>
      <name>End Use: Propane: Fireplace MBtu</name>
      <display_name>End Use: Propane: Fireplace MBtu</display_name>
      <short_name>End Use: Propane: Fireplace MBtu</short_name>
      <description></description>
      <type>Double</type>
      <units></units>
      <model_dependent>false</model_dependent>
    </output>
    <output>
      <name>End Use: Propane: Generator MBtu</name>
      <display_name>End Use: Propane: Generator MBtu</display_name>
      <short_name>End Use: Propane: Generator MBtu</short_name>
      <description></description>
      <type>Double</type>
      <units></units>
      <model_dependent>false</model_dependent>
    </output>
    <output>
      <name>End Use: Wood Cord: Heating MBtu</name>
      <display_name>End Use: Wood Cord: Heating MBtu</display_name>
      <short_name>End Use: Wood Cord: Heating MBtu</short_name>
      <description></description>
      <type>Double</type>
      <units></units>
      <model_dependent>false</model_dependent>
    </output>
    <output>
      <name>End Use: Wood Cord: Hot Water MBtu</name>
      <display_name>End Use: Wood Cord: Hot Water MBtu</display_name>
      <short_name>End Use: Wood Cord: Hot Water MBtu</short_name>
      <description></description>
      <type>Double</type>
      <units></units>
      <model_dependent>false</model_dependent>
    </output>
    <output>
      <name>End Use: Wood Cord: Clothes Dryer MBtu</name>
      <display_name>End Use: Wood Cord: Clothes Dryer MBtu</display_name>
      <short_name>End Use: Wood Cord: Clothes Dryer MBtu</short_name>
      <description></description>
      <type>Double</type>
      <units></units>
      <model_dependent>false</model_dependent>
    </output>
    <output>
      <name>End Use: Wood Cord: Range/Oven MBtu</name>
      <display_name>End Use: Wood Cord: Range/Oven MBtu</display_name>
      <short_name>End Use: Wood Cord: Range/Oven MBtu</short_name>
      <description></description>
      <type>Double</type>
      <units></units>
      <model_dependent>false</model_dependent>
    </output>
    <output>
      <name>End Use: Wood Cord: Mech Vent Preheating MBtu</name>
      <display_name>End Use: Wood Cord: Mech Vent Preheating MBtu</display_name>
      <short_name>End Use: Wood Cord: Mech Vent Preheating MBtu</short_name>
      <description></description>
      <type>Double</type>
      <units></units>
      <model_dependent>false</model_dependent>
    </output>
    <output>
      <name>End Use: Wood Cord: Grill MBtu</name>
      <display_name>End Use: Wood Cord: Grill MBtu</display_name>
      <short_name>End Use: Wood Cord: Grill MBtu</short_name>
      <description></description>
      <type>Double</type>
      <units></units>
      <model_dependent>false</model_dependent>
    </output>
    <output>
      <name>End Use: Wood Cord: Lighting MBtu</name>
      <display_name>End Use: Wood Cord: Lighting MBtu</display_name>
      <short_name>End Use: Wood Cord: Lighting MBtu</short_name>
      <description></description>
      <type>Double</type>
      <units></units>
      <model_dependent>false</model_dependent>
    </output>
    <output>
      <name>End Use: Wood Cord: Fireplace MBtu</name>
      <display_name>End Use: Wood Cord: Fireplace MBtu</display_name>
      <short_name>End Use: Wood Cord: Fireplace MBtu</short_name>
      <description></description>
      <type>Double</type>
      <units></units>
      <model_dependent>false</model_dependent>
    </output>
    <output>
      <name>End Use: Wood Cord: Generator MBtu</name>
      <display_name>End Use: Wood Cord: Generator MBtu</display_name>
      <short_name>End Use: Wood Cord: Generator MBtu</short_name>
      <description></description>
      <type>Double</type>
      <units></units>
      <model_dependent>false</model_dependent>
    </output>
    <output>
      <name>End Use: Wood Pellets: Heating MBtu</name>
      <display_name>End Use: Wood Pellets: Heating MBtu</display_name>
      <short_name>End Use: Wood Pellets: Heating MBtu</short_name>
      <description></description>
      <type>Double</type>
      <units></units>
      <model_dependent>false</model_dependent>
    </output>
    <output>
      <name>End Use: Wood Pellets: Hot Water MBtu</name>
      <display_name>End Use: Wood Pellets: Hot Water MBtu</display_name>
      <short_name>End Use: Wood Pellets: Hot Water MBtu</short_name>
      <description></description>
      <type>Double</type>
      <units></units>
      <model_dependent>false</model_dependent>
    </output>
    <output>
      <name>End Use: Wood Pellets: Clothes Dryer MBtu</name>
      <display_name>End Use: Wood Pellets: Clothes Dryer MBtu</display_name>
      <short_name>End Use: Wood Pellets: Clothes Dryer MBtu</short_name>
      <description></description>
      <type>Double</type>
      <units></units>
      <model_dependent>false</model_dependent>
    </output>
    <output>
      <name>End Use: Wood Pellets: Range/Oven MBtu</name>
      <display_name>End Use: Wood Pellets: Range/Oven MBtu</display_name>
      <short_name>End Use: Wood Pellets: Range/Oven MBtu</short_name>
      <description></description>
      <type>Double</type>
      <units></units>
      <model_dependent>false</model_dependent>
    </output>
    <output>
      <name>End Use: Wood Pellets: Mech Vent Preheating MBtu</name>
      <display_name>End Use: Wood Pellets: Mech Vent Preheating MBtu</display_name>
      <short_name>End Use: Wood Pellets: Mech Vent Preheating MBtu</short_name>
      <description></description>
      <type>Double</type>
      <units></units>
      <model_dependent>false</model_dependent>
    </output>
    <output>
      <name>End Use: Wood Pellets: Grill MBtu</name>
      <display_name>End Use: Wood Pellets: Grill MBtu</display_name>
      <short_name>End Use: Wood Pellets: Grill MBtu</short_name>
      <description></description>
      <type>Double</type>
      <units></units>
      <model_dependent>false</model_dependent>
    </output>
    <output>
      <name>End Use: Wood Pellets: Lighting MBtu</name>
      <display_name>End Use: Wood Pellets: Lighting MBtu</display_name>
      <short_name>End Use: Wood Pellets: Lighting MBtu</short_name>
      <description></description>
      <type>Double</type>
      <units></units>
      <model_dependent>false</model_dependent>
    </output>
    <output>
      <name>End Use: Wood Pellets: Fireplace MBtu</name>
      <display_name>End Use: Wood Pellets: Fireplace MBtu</display_name>
      <short_name>End Use: Wood Pellets: Fireplace MBtu</short_name>
      <description></description>
      <type>Double</type>
      <units></units>
      <model_dependent>false</model_dependent>
    </output>
    <output>
      <name>End Use: Wood Pellets: Generator MBtu</name>
      <display_name>End Use: Wood Pellets: Generator MBtu</display_name>
      <short_name>End Use: Wood Pellets: Generator MBtu</short_name>
      <description></description>
      <type>Double</type>
      <units></units>
      <model_dependent>false</model_dependent>
    </output>
    <output>
      <name>End Use: Coal: Heating MBtu</name>
      <display_name>End Use: Coal: Heating MBtu</display_name>
      <short_name>End Use: Coal: Heating MBtu</short_name>
      <description></description>
      <type>Double</type>
      <units></units>
      <model_dependent>false</model_dependent>
    </output>
    <output>
      <name>End Use: Coal: Hot Water MBtu</name>
      <display_name>End Use: Coal: Hot Water MBtu</display_name>
      <short_name>End Use: Coal: Hot Water MBtu</short_name>
      <description></description>
      <type>Double</type>
      <units></units>
      <model_dependent>false</model_dependent>
    </output>
    <output>
      <name>End Use: Coal: Clothes Dryer MBtu</name>
      <display_name>End Use: Coal: Clothes Dryer MBtu</display_name>
      <short_name>End Use: Coal: Clothes Dryer MBtu</short_name>
      <description></description>
      <type>Double</type>
      <units></units>
      <model_dependent>false</model_dependent>
    </output>
    <output>
      <name>End Use: Coal: Range/Oven MBtu</name>
      <display_name>End Use: Coal: Range/Oven MBtu</display_name>
      <short_name>End Use: Coal: Range/Oven MBtu</short_name>
      <description></description>
      <type>Double</type>
      <units></units>
      <model_dependent>false</model_dependent>
    </output>
    <output>
      <name>End Use: Coal: Mech Vent Preheating MBtu</name>
      <display_name>End Use: Coal: Mech Vent Preheating MBtu</display_name>
      <short_name>End Use: Coal: Mech Vent Preheating MBtu</short_name>
      <description></description>
      <type>Double</type>
      <units></units>
      <model_dependent>false</model_dependent>
    </output>
    <output>
      <name>End Use: Coal: Grill MBtu</name>
      <display_name>End Use: Coal: Grill MBtu</display_name>
      <short_name>End Use: Coal: Grill MBtu</short_name>
      <description></description>
      <type>Double</type>
      <units></units>
      <model_dependent>false</model_dependent>
    </output>
    <output>
      <name>End Use: Coal: Lighting MBtu</name>
      <display_name>End Use: Coal: Lighting MBtu</display_name>
      <short_name>End Use: Coal: Lighting MBtu</short_name>
      <description></description>
      <type>Double</type>
      <units></units>
      <model_dependent>false</model_dependent>
    </output>
    <output>
      <name>End Use: Coal: Fireplace MBtu</name>
      <display_name>End Use: Coal: Fireplace MBtu</display_name>
      <short_name>End Use: Coal: Fireplace MBtu</short_name>
      <description></description>
      <type>Double</type>
      <units></units>
      <model_dependent>false</model_dependent>
    </output>
    <output>
      <name>End Use: Coal: Generator MBtu</name>
      <display_name>End Use: Coal: Generator MBtu</display_name>
      <short_name>End Use: Coal: Generator MBtu</short_name>
      <description></description>
      <type>Double</type>
      <units></units>
      <model_dependent>false</model_dependent>
    </output>
    <output>
      <name>Load: Heating MBtu</name>
      <display_name>Load: Heating MBtu</display_name>
      <short_name>Load: Heating MBtu</short_name>
      <description></description>
      <type>Double</type>
      <units></units>
      <model_dependent>false</model_dependent>
    </output>
    <output>
      <name>Load: Cooling MBtu</name>
      <display_name>Load: Cooling MBtu</display_name>
      <short_name>Load: Cooling MBtu</short_name>
      <description></description>
      <type>Double</type>
      <units></units>
      <model_dependent>false</model_dependent>
    </output>
    <output>
      <name>Load: Hot Water: Delivered MBtu</name>
      <display_name>Load: Hot Water: Delivered MBtu</display_name>
      <short_name>Load: Hot Water: Delivered MBtu</short_name>
      <description></description>
      <type>Double</type>
      <units></units>
      <model_dependent>false</model_dependent>
    </output>
    <output>
      <name>Load: Hot Water: Tank Losses MBtu</name>
      <display_name>Load: Hot Water: Tank Losses MBtu</display_name>
      <short_name>Load: Hot Water: Tank Losses MBtu</short_name>
      <description></description>
      <type>Double</type>
      <units></units>
      <model_dependent>false</model_dependent>
    </output>
    <output>
      <name>Load: Hot Water: Desuperheater MBtu</name>
      <display_name>Load: Hot Water: Desuperheater MBtu</display_name>
      <short_name>Load: Hot Water: Desuperheater MBtu</short_name>
      <description></description>
      <type>Double</type>
      <units></units>
      <model_dependent>false</model_dependent>
    </output>
    <output>
      <name>Load: Hot Water: Solar Thermal MBtu</name>
      <display_name>Load: Hot Water: Solar Thermal MBtu</display_name>
      <short_name>Load: Hot Water: Solar Thermal MBtu</short_name>
      <description></description>
      <type>Double</type>
      <units></units>
      <model_dependent>false</model_dependent>
    </output>
    <output>
      <name>Unmet Load: Heating MBtu</name>
      <display_name>Unmet Load: Heating MBtu</display_name>
      <short_name>Unmet Load: Heating MBtu</short_name>
      <description></description>
      <type>Double</type>
      <units></units>
      <model_dependent>false</model_dependent>
    </output>
    <output>
      <name>Unmet Load: Cooling MBtu</name>
      <display_name>Unmet Load: Cooling MBtu</display_name>
      <short_name>Unmet Load: Cooling MBtu</short_name>
      <description></description>
      <type>Double</type>
      <units></units>
      <model_dependent>false</model_dependent>
    </output>
    <output>
      <name>Peak Electricity: Winter Total W</name>
      <display_name>Peak Electricity: Winter Total W</display_name>
      <short_name>Peak Electricity: Winter Total W</short_name>
      <description></description>
      <type>Double</type>
      <units></units>
      <model_dependent>false</model_dependent>
    </output>
    <output>
      <name>Peak Electricity: Summer Total W</name>
      <display_name>Peak Electricity: Summer Total W</display_name>
      <short_name>Peak Electricity: Summer Total W</short_name>
      <description></description>
      <type>Double</type>
      <units></units>
      <model_dependent>false</model_dependent>
    </output>
    <output>
      <name>Peak Load: Heating kBtu</name>
      <display_name>Peak Load: Heating kBtu</display_name>
      <short_name>Peak Load: Heating kBtu</short_name>
      <description></description>
      <type>Double</type>
      <units></units>
      <model_dependent>false</model_dependent>
    </output>
    <output>
      <name>Peak Load: Cooling kBtu</name>
      <display_name>Peak Load: Cooling kBtu</display_name>
      <short_name>Peak Load: Cooling kBtu</short_name>
      <description></description>
      <type>Double</type>
      <units></units>
      <model_dependent>false</model_dependent>
    </output>
    <output>
      <name>Component Load: Heating: Roofs MBtu</name>
      <display_name>Component Load: Heating: Roofs MBtu</display_name>
      <short_name>Component Load: Heating: Roofs MBtu</short_name>
      <description></description>
      <type>Double</type>
      <units></units>
      <model_dependent>false</model_dependent>
    </output>
    <output>
      <name>Component Load: Heating: Ceilings MBtu</name>
      <display_name>Component Load: Heating: Ceilings MBtu</display_name>
      <short_name>Component Load: Heating: Ceilings MBtu</short_name>
      <description></description>
      <type>Double</type>
      <units></units>
      <model_dependent>false</model_dependent>
    </output>
    <output>
      <name>Component Load: Heating: Walls MBtu</name>
      <display_name>Component Load: Heating: Walls MBtu</display_name>
      <short_name>Component Load: Heating: Walls MBtu</short_name>
      <description></description>
      <type>Double</type>
      <units></units>
      <model_dependent>false</model_dependent>
    </output>
    <output>
      <name>Component Load: Heating: Rim Joists MBtu</name>
      <display_name>Component Load: Heating: Rim Joists MBtu</display_name>
      <short_name>Component Load: Heating: Rim Joists MBtu</short_name>
      <description></description>
      <type>Double</type>
      <units></units>
      <model_dependent>false</model_dependent>
    </output>
    <output>
      <name>Component Load: Heating: Foundation Walls MBtu</name>
      <display_name>Component Load: Heating: Foundation Walls MBtu</display_name>
      <short_name>Component Load: Heating: Foundation Walls MBtu</short_name>
      <description></description>
      <type>Double</type>
      <units></units>
      <model_dependent>false</model_dependent>
    </output>
    <output>
      <name>Component Load: Heating: Doors MBtu</name>
      <display_name>Component Load: Heating: Doors MBtu</display_name>
      <short_name>Component Load: Heating: Doors MBtu</short_name>
      <description></description>
      <type>Double</type>
      <units></units>
      <model_dependent>false</model_dependent>
    </output>
    <output>
      <name>Component Load: Heating: Windows MBtu</name>
      <display_name>Component Load: Heating: Windows MBtu</display_name>
      <short_name>Component Load: Heating: Windows MBtu</short_name>
      <description></description>
      <type>Double</type>
      <units></units>
      <model_dependent>false</model_dependent>
    </output>
    <output>
      <name>Component Load: Heating: Skylights MBtu</name>
      <display_name>Component Load: Heating: Skylights MBtu</display_name>
      <short_name>Component Load: Heating: Skylights MBtu</short_name>
      <description></description>
      <type>Double</type>
      <units></units>
      <model_dependent>false</model_dependent>
    </output>
    <output>
      <name>Component Load: Heating: Floors MBtu</name>
      <display_name>Component Load: Heating: Floors MBtu</display_name>
      <short_name>Component Load: Heating: Floors MBtu</short_name>
      <description></description>
      <type>Double</type>
      <units></units>
      <model_dependent>false</model_dependent>
    </output>
    <output>
      <name>Component Load: Heating: Slabs MBtu</name>
      <display_name>Component Load: Heating: Slabs MBtu</display_name>
      <short_name>Component Load: Heating: Slabs MBtu</short_name>
      <description></description>
      <type>Double</type>
      <units></units>
      <model_dependent>false</model_dependent>
    </output>
    <output>
      <name>Component Load: Heating: Internal Mass MBtu</name>
      <display_name>Component Load: Heating: Internal Mass MBtu</display_name>
      <short_name>Component Load: Heating: Internal Mass MBtu</short_name>
      <description></description>
      <type>Double</type>
      <units></units>
      <model_dependent>false</model_dependent>
    </output>
    <output>
      <name>Component Load: Heating: Infiltration MBtu</name>
      <display_name>Component Load: Heating: Infiltration MBtu</display_name>
      <short_name>Component Load: Heating: Infiltration MBtu</short_name>
      <description></description>
      <type>Double</type>
      <units></units>
      <model_dependent>false</model_dependent>
    </output>
    <output>
      <name>Component Load: Heating: Natural Ventilation MBtu</name>
      <display_name>Component Load: Heating: Natural Ventilation MBtu</display_name>
      <short_name>Component Load: Heating: Natural Ventilation MBtu</short_name>
      <description></description>
      <type>Double</type>
      <units></units>
      <model_dependent>false</model_dependent>
    </output>
    <output>
      <name>Component Load: Heating: Mechanical Ventilation MBtu</name>
      <display_name>Component Load: Heating: Mechanical Ventilation MBtu</display_name>
      <short_name>Component Load: Heating: Mechanical Ventilation MBtu</short_name>
      <description></description>
      <type>Double</type>
      <units></units>
      <model_dependent>false</model_dependent>
    </output>
    <output>
      <name>Component Load: Heating: Whole House Fan MBtu</name>
      <display_name>Component Load: Heating: Whole House Fan MBtu</display_name>
      <short_name>Component Load: Heating: Whole House Fan MBtu</short_name>
      <description></description>
      <type>Double</type>
      <units></units>
      <model_dependent>false</model_dependent>
    </output>
    <output>
      <name>Component Load: Heating: Ducts MBtu</name>
      <display_name>Component Load: Heating: Ducts MBtu</display_name>
      <short_name>Component Load: Heating: Ducts MBtu</short_name>
      <description></description>
      <type>Double</type>
      <units></units>
      <model_dependent>false</model_dependent>
    </output>
    <output>
      <name>Component Load: Heating: Internal Gains MBtu</name>
      <display_name>Component Load: Heating: Internal Gains MBtu</display_name>
      <short_name>Component Load: Heating: Internal Gains MBtu</short_name>
      <description></description>
      <type>Double</type>
      <units></units>
      <model_dependent>false</model_dependent>
    </output>
    <output>
      <name>Component Load: Cooling: Roofs MBtu</name>
      <display_name>Component Load: Cooling: Roofs MBtu</display_name>
      <short_name>Component Load: Cooling: Roofs MBtu</short_name>
      <description></description>
      <type>Double</type>
      <units></units>
      <model_dependent>false</model_dependent>
    </output>
    <output>
      <name>Component Load: Cooling: Ceilings MBtu</name>
      <display_name>Component Load: Cooling: Ceilings MBtu</display_name>
      <short_name>Component Load: Cooling: Ceilings MBtu</short_name>
      <description></description>
      <type>Double</type>
      <units></units>
      <model_dependent>false</model_dependent>
    </output>
    <output>
      <name>Component Load: Cooling: Walls MBtu</name>
      <display_name>Component Load: Cooling: Walls MBtu</display_name>
      <short_name>Component Load: Cooling: Walls MBtu</short_name>
      <description></description>
      <type>Double</type>
      <units></units>
      <model_dependent>false</model_dependent>
    </output>
    <output>
      <name>Component Load: Cooling: Rim Joists MBtu</name>
      <display_name>Component Load: Cooling: Rim Joists MBtu</display_name>
      <short_name>Component Load: Cooling: Rim Joists MBtu</short_name>
      <description></description>
      <type>Double</type>
      <units></units>
      <model_dependent>false</model_dependent>
    </output>
    <output>
      <name>Component Load: Cooling: Foundation Walls MBtu</name>
      <display_name>Component Load: Cooling: Foundation Walls MBtu</display_name>
      <short_name>Component Load: Cooling: Foundation Walls MBtu</short_name>
      <description></description>
      <type>Double</type>
      <units></units>
      <model_dependent>false</model_dependent>
    </output>
    <output>
      <name>Component Load: Cooling: Doors MBtu</name>
      <display_name>Component Load: Cooling: Doors MBtu</display_name>
      <short_name>Component Load: Cooling: Doors MBtu</short_name>
      <description></description>
      <type>Double</type>
      <units></units>
      <model_dependent>false</model_dependent>
    </output>
    <output>
      <name>Component Load: Cooling: Windows MBtu</name>
      <display_name>Component Load: Cooling: Windows MBtu</display_name>
      <short_name>Component Load: Cooling: Windows MBtu</short_name>
      <description></description>
      <type>Double</type>
      <units></units>
      <model_dependent>false</model_dependent>
    </output>
    <output>
      <name>Component Load: Cooling: Skylights MBtu</name>
      <display_name>Component Load: Cooling: Skylights MBtu</display_name>
      <short_name>Component Load: Cooling: Skylights MBtu</short_name>
      <description></description>
      <type>Double</type>
      <units></units>
      <model_dependent>false</model_dependent>
    </output>
    <output>
      <name>Component Load: Cooling: Floors MBtu</name>
      <display_name>Component Load: Cooling: Floors MBtu</display_name>
      <short_name>Component Load: Cooling: Floors MBtu</short_name>
      <description></description>
      <type>Double</type>
      <units></units>
      <model_dependent>false</model_dependent>
    </output>
    <output>
      <name>Component Load: Cooling: Slabs MBtu</name>
      <display_name>Component Load: Cooling: Slabs MBtu</display_name>
      <short_name>Component Load: Cooling: Slabs MBtu</short_name>
      <description></description>
      <type>Double</type>
      <units></units>
      <model_dependent>false</model_dependent>
    </output>
    <output>
      <name>Component Load: Cooling: Internal Mass MBtu</name>
      <display_name>Component Load: Cooling: Internal Mass MBtu</display_name>
      <short_name>Component Load: Cooling: Internal Mass MBtu</short_name>
      <description></description>
      <type>Double</type>
      <units></units>
      <model_dependent>false</model_dependent>
    </output>
    <output>
      <name>Component Load: Cooling: Infiltration MBtu</name>
      <display_name>Component Load: Cooling: Infiltration MBtu</display_name>
      <short_name>Component Load: Cooling: Infiltration MBtu</short_name>
      <description></description>
      <type>Double</type>
      <units></units>
      <model_dependent>false</model_dependent>
    </output>
    <output>
      <name>Component Load: Cooling: Natural Ventilation MBtu</name>
      <display_name>Component Load: Cooling: Natural Ventilation MBtu</display_name>
      <short_name>Component Load: Cooling: Natural Ventilation MBtu</short_name>
      <description></description>
      <type>Double</type>
      <units></units>
      <model_dependent>false</model_dependent>
    </output>
    <output>
      <name>Component Load: Cooling: Mechanical Ventilation MBtu</name>
      <display_name>Component Load: Cooling: Mechanical Ventilation MBtu</display_name>
      <short_name>Component Load: Cooling: Mechanical Ventilation MBtu</short_name>
      <description></description>
      <type>Double</type>
      <units></units>
      <model_dependent>false</model_dependent>
    </output>
    <output>
      <name>Component Load: Cooling: Whole House Fan MBtu</name>
      <display_name>Component Load: Cooling: Whole House Fan MBtu</display_name>
      <short_name>Component Load: Cooling: Whole House Fan MBtu</short_name>
      <description></description>
      <type>Double</type>
      <units></units>
      <model_dependent>false</model_dependent>
    </output>
    <output>
      <name>Component Load: Cooling: Ducts MBtu</name>
      <display_name>Component Load: Cooling: Ducts MBtu</display_name>
      <short_name>Component Load: Cooling: Ducts MBtu</short_name>
      <description></description>
      <type>Double</type>
      <units></units>
      <model_dependent>false</model_dependent>
    </output>
    <output>
      <name>Component Load: Cooling: Internal Gains MBtu</name>
      <display_name>Component Load: Cooling: Internal Gains MBtu</display_name>
      <short_name>Component Load: Cooling: Internal Gains MBtu</short_name>
      <description></description>
      <type>Double</type>
      <units></units>
      <model_dependent>false</model_dependent>
    </output>
    <output>
      <name>Hot Water: Clothes Washer gal</name>
      <display_name>Hot Water: Clothes Washer gal</display_name>
      <short_name>Hot Water: Clothes Washer gal</short_name>
      <description></description>
      <type>Double</type>
      <units></units>
      <model_dependent>false</model_dependent>
    </output>
    <output>
      <name>Hot Water: Dishwasher gal</name>
      <display_name>Hot Water: Dishwasher gal</display_name>
      <short_name>Hot Water: Dishwasher gal</short_name>
      <description></description>
      <type>Double</type>
      <units></units>
      <model_dependent>false</model_dependent>
    </output>
    <output>
      <name>Hot Water: Fixtures gal</name>
      <display_name>Hot Water: Fixtures gal</display_name>
      <short_name>Hot Water: Fixtures gal</short_name>
      <description></description>
      <type>Double</type>
      <units></units>
      <model_dependent>false</model_dependent>
    </output>
    <output>
      <name>Hot Water: Distribution Waste gal</name>
      <display_name>Hot Water: Distribution Waste gal</display_name>
      <short_name>Hot Water: Distribution Waste gal</short_name>
      <description></description>
      <type>Double</type>
      <units></units>
      <model_dependent>false</model_dependent>
    </output>
  </outputs>
  <provenances />
  <tags>
    <tag>Reporting.QAQC</tag>
  </tags>
  <attributes>
    <attribute>
      <name>Measure Type</name>
      <value>ReportingMeasure</value>
      <datatype>string</datatype>
    </attribute>
    <attribute>
      <name>Intended Software Tool</name>
      <value>OpenStudio Application</value>
      <datatype>string</datatype>
    </attribute>
    <attribute>
      <name>Intended Software Tool</name>
      <value>Parametric Analysis Tool</value>
      <datatype>string</datatype>
    </attribute>
  </attributes>
  <files>
    <file>
      <filename>output_report_test.rb</filename>
      <filetype>rb</filetype>
      <usage_type>test</usage_type>
<<<<<<< HEAD
      <checksum>4A8E7F3D</checksum>
=======
      <checksum>A6D58B56</checksum>
>>>>>>> 76e3ff53
    </file>
    <file>
      <version>
        <software_program>OpenStudio</software_program>
        <identifier>2.9.1</identifier>
        <min_compatible>2.9.1</min_compatible>
      </version>
      <filename>measure.rb</filename>
      <filetype>rb</filetype>
      <usage_type>script</usage_type>
<<<<<<< HEAD
      <checksum>CA2797E7</checksum>
=======
      <checksum>7407285C</checksum>
>>>>>>> 76e3ff53
    </file>
  </files>
</measure><|MERGE_RESOLUTION|>--- conflicted
+++ resolved
@@ -3,13 +3,8 @@
   <schema_version>3.0</schema_version>
   <name>report_simulation_output</name>
   <uid>df9d170c-c21a-4130-866d-0d46b06073fd</uid>
-<<<<<<< HEAD
-  <version_id>cedfd257-bc48-464e-8033-a4491ba94a69</version_id>
-  <version_modified>20220514T151149Z</version_modified>
-=======
-  <version_id>a41d9c34-5f15-45c7-a973-90c3997ab2a5</version_id>
-  <version_modified>20220517T002216Z</version_modified>
->>>>>>> 76e3ff53
+  <version_id>c0a1a5b6-49ae-403e-8e64-9639412cc066</version_id>
+  <version_modified>20220517T233231Z</version_modified>
   <xml_checksum>9BF1E6AC</xml_checksum>
   <class_name>ReportSimulationOutput</class_name>
   <display_name>HPXML Simulation Output Report</display_name>
@@ -1582,11 +1577,7 @@
       <filename>output_report_test.rb</filename>
       <filetype>rb</filetype>
       <usage_type>test</usage_type>
-<<<<<<< HEAD
-      <checksum>4A8E7F3D</checksum>
-=======
-      <checksum>A6D58B56</checksum>
->>>>>>> 76e3ff53
+      <checksum>F7EE319D</checksum>
     </file>
     <file>
       <version>
@@ -1597,11 +1588,7 @@
       <filename>measure.rb</filename>
       <filetype>rb</filetype>
       <usage_type>script</usage_type>
-<<<<<<< HEAD
-      <checksum>CA2797E7</checksum>
-=======
-      <checksum>7407285C</checksum>
->>>>>>> 76e3ff53
+      <checksum>688F9087</checksum>
     </file>
   </files>
 </measure>