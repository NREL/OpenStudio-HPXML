<?xml version="1.0"?>
<measure>
  <schema_version>3.0</schema_version>
  <name>report_simulation_output</name>
  <uid>df9d170c-c21a-4130-866d-0d46b06073fd</uid>
<<<<<<< HEAD
  <version_id>5f684a16-fcaa-4bb7-804b-35857aa40f8c</version_id>
  <version_modified>20220223T231533Z</version_modified>
=======
  <version_id>d45c2b16-e43f-42a4-9fc6-fcd047b8dccf</version_id>
  <version_modified>20220309T165653Z</version_modified>
>>>>>>> 916014c9
  <xml_checksum>9BF1E6AC</xml_checksum>
  <class_name>ReportSimulationOutput</class_name>
  <display_name>HPXML Simulation Output Report</display_name>
  <description>Reports simulation outputs for residential HPXML-based models.</description>
  <modeler_description>Processes EnergyPlus simulation outputs in order to generate an annual output file and an optional timeseries output file.</modeler_description>
  <arguments>
    <argument>
      <name>output_format</name>
      <display_name>Output Format</display_name>
      <description>The file format of the annual (and timeseries, if requested) outputs.</description>
      <type>Choice</type>
      <units></units>
      <required>false</required>
      <model_dependent>false</model_dependent>
      <default_value>csv</default_value>
      <choices>
        <choice>
          <value>csv</value>
          <display_name>csv</display_name>
        </choice>
        <choice>
          <value>json</value>
          <display_name>json</display_name>
        </choice>
      </choices>
      <min_value></min_value>
      <max_value></max_value>
    </argument>
    <argument>
      <name>timeseries_frequency</name>
      <display_name>Timeseries Reporting Frequency</display_name>
      <description>The frequency at which to report timeseries output data. Using 'none' will disable timeseries outputs.</description>
      <type>Choice</type>
      <units></units>
      <required>true</required>
      <model_dependent>false</model_dependent>
      <default_value>none</default_value>
      <choices>
        <choice>
          <value>none</value>
          <display_name>none</display_name>
        </choice>
        <choice>
          <value>timestep</value>
          <display_name>timestep</display_name>
        </choice>
        <choice>
          <value>hourly</value>
          <display_name>hourly</display_name>
        </choice>
        <choice>
          <value>daily</value>
          <display_name>daily</display_name>
        </choice>
        <choice>
          <value>monthly</value>
          <display_name>monthly</display_name>
        </choice>
      </choices>
      <min_value></min_value>
      <max_value></max_value>
    </argument>
    <argument>
      <name>include_timeseries_fuel_consumptions</name>
      <display_name>Generate Timeseries Output: Fuel Consumptions</display_name>
      <description>Generates timeseries energy consumptions for each fuel type.</description>
      <type>Boolean</type>
      <units></units>
      <required>true</required>
      <model_dependent>false</model_dependent>
      <default_value>false</default_value>
      <choices>
        <choice>
          <value>true</value>
          <display_name>true</display_name>
        </choice>
        <choice>
          <value>false</value>
          <display_name>false</display_name>
        </choice>
      </choices>
      <min_value></min_value>
      <max_value></max_value>
    </argument>
    <argument>
      <name>include_timeseries_end_use_consumptions</name>
      <display_name>Generate Timeseries Output: End Use Consumptions</display_name>
      <description>Generates timeseries energy consumptions for each end use.</description>
      <type>Boolean</type>
      <units></units>
      <required>true</required>
      <model_dependent>false</model_dependent>
      <default_value>false</default_value>
      <choices>
        <choice>
          <value>true</value>
          <display_name>true</display_name>
        </choice>
        <choice>
          <value>false</value>
          <display_name>false</display_name>
        </choice>
      </choices>
      <min_value></min_value>
      <max_value></max_value>
    </argument>
    <argument>
      <name>include_timeseries_hot_water_uses</name>
      <display_name>Generate Timeseries Output: Hot Water Uses</display_name>
      <description>Generates timeseries hot water usages for each end use.</description>
      <type>Boolean</type>
      <units></units>
      <required>true</required>
      <model_dependent>false</model_dependent>
      <default_value>false</default_value>
      <choices>
        <choice>
          <value>true</value>
          <display_name>true</display_name>
        </choice>
        <choice>
          <value>false</value>
          <display_name>false</display_name>
        </choice>
      </choices>
      <min_value></min_value>
      <max_value></max_value>
    </argument>
    <argument>
      <name>include_timeseries_total_loads</name>
      <display_name>Generate Timeseries Output: Total Loads</display_name>
      <description>Generates timeseries total heating, cooling, and hot water loads.</description>
      <type>Boolean</type>
      <units></units>
      <required>true</required>
      <model_dependent>false</model_dependent>
      <default_value>false</default_value>
      <choices>
        <choice>
          <value>true</value>
          <display_name>true</display_name>
        </choice>
        <choice>
          <value>false</value>
          <display_name>false</display_name>
        </choice>
      </choices>
      <min_value></min_value>
      <max_value></max_value>
    </argument>
    <argument>
      <name>include_timeseries_component_loads</name>
      <display_name>Generate Timeseries Output: Component Loads</display_name>
      <description>Generates timeseries heating and cooling loads disaggregated by component type.</description>
      <type>Boolean</type>
      <units></units>
      <required>true</required>
      <model_dependent>false</model_dependent>
      <default_value>false</default_value>
      <choices>
        <choice>
          <value>true</value>
          <display_name>true</display_name>
        </choice>
        <choice>
          <value>false</value>
          <display_name>false</display_name>
        </choice>
      </choices>
      <min_value></min_value>
      <max_value></max_value>
    </argument>
    <argument>
      <name>include_timeseries_zone_temperatures</name>
      <display_name>Generate Timeseries Output: Zone Temperatures</display_name>
      <description>Generates timeseries temperatures for each thermal zone.</description>
      <type>Boolean</type>
      <units></units>
      <required>true</required>
      <model_dependent>false</model_dependent>
      <default_value>false</default_value>
      <choices>
        <choice>
          <value>true</value>
          <display_name>true</display_name>
        </choice>
        <choice>
          <value>false</value>
          <display_name>false</display_name>
        </choice>
      </choices>
      <min_value></min_value>
      <max_value></max_value>
    </argument>
    <argument>
      <name>include_timeseries_airflows</name>
      <display_name>Generate Timeseries Output: Airflows</display_name>
      <description>Generates timeseries airflows.</description>
      <type>Boolean</type>
      <units></units>
      <required>true</required>
      <model_dependent>false</model_dependent>
      <default_value>false</default_value>
      <choices>
        <choice>
          <value>true</value>
          <display_name>true</display_name>
        </choice>
        <choice>
          <value>false</value>
          <display_name>false</display_name>
        </choice>
      </choices>
      <min_value></min_value>
      <max_value></max_value>
    </argument>
    <argument>
      <name>include_timeseries_weather</name>
      <display_name>Generate Timeseries Output: Weather</display_name>
      <description>Generates timeseries weather data.</description>
      <type>Boolean</type>
      <units></units>
      <required>true</required>
      <model_dependent>false</model_dependent>
      <default_value>false</default_value>
      <choices>
        <choice>
          <value>true</value>
          <display_name>true</display_name>
        </choice>
        <choice>
          <value>false</value>
          <display_name>false</display_name>
        </choice>
      </choices>
      <min_value></min_value>
      <max_value></max_value>
    </argument>
  </arguments>
  <outputs>
    <output>
      <name>Fuel Use: Electricity: Total MBtu</name>
      <display_name>Fuel Use: Electricity: Total MBtu</display_name>
      <short_name>Fuel Use: Electricity: Total MBtu</short_name>
      <description></description>
      <type>Double</type>
      <units></units>
      <model_dependent>false</model_dependent>
    </output>
    <output>
      <name>Fuel Use: Natural Gas: Total MBtu</name>
      <display_name>Fuel Use: Natural Gas: Total MBtu</display_name>
      <short_name>Fuel Use: Natural Gas: Total MBtu</short_name>
      <description></description>
      <type>Double</type>
      <units></units>
      <model_dependent>false</model_dependent>
    </output>
    <output>
      <name>Fuel Use: Fuel Oil: Total MBtu</name>
      <display_name>Fuel Use: Fuel Oil: Total MBtu</display_name>
      <short_name>Fuel Use: Fuel Oil: Total MBtu</short_name>
      <description></description>
      <type>Double</type>
      <units></units>
      <model_dependent>false</model_dependent>
    </output>
    <output>
      <name>Fuel Use: Propane: Total MBtu</name>
      <display_name>Fuel Use: Propane: Total MBtu</display_name>
      <short_name>Fuel Use: Propane: Total MBtu</short_name>
      <description></description>
      <type>Double</type>
      <units></units>
      <model_dependent>false</model_dependent>
    </output>
    <output>
      <name>Fuel Use: Wood Cord: Total MBtu</name>
      <display_name>Fuel Use: Wood Cord: Total MBtu</display_name>
      <short_name>Fuel Use: Wood Cord: Total MBtu</short_name>
      <description></description>
      <type>Double</type>
      <units></units>
      <model_dependent>false</model_dependent>
    </output>
    <output>
      <name>Fuel Use: Wood Pellets: Total MBtu</name>
      <display_name>Fuel Use: Wood Pellets: Total MBtu</display_name>
      <short_name>Fuel Use: Wood Pellets: Total MBtu</short_name>
      <description></description>
      <type>Double</type>
      <units></units>
      <model_dependent>false</model_dependent>
    </output>
    <output>
      <name>Fuel Use: Coal: Total MBtu</name>
      <display_name>Fuel Use: Coal: Total MBtu</display_name>
      <short_name>Fuel Use: Coal: Total MBtu</short_name>
      <description></description>
      <type>Double</type>
      <units></units>
      <model_dependent>false</model_dependent>
    </output>
    <output>
      <name>End Use: Electricity: Heating MBtu</name>
      <display_name>End Use: Electricity: Heating MBtu</display_name>
      <short_name>End Use: Electricity: Heating MBtu</short_name>
      <description></description>
      <type>Double</type>
      <units></units>
      <model_dependent>false</model_dependent>
    </output>
    <output>
      <name>End Use: Electricity: Heating Fans/Pumps MBtu</name>
      <display_name>End Use: Electricity: Heating Fans/Pumps MBtu</display_name>
      <short_name>End Use: Electricity: Heating Fans/Pumps MBtu</short_name>
      <description></description>
      <type>Double</type>
      <units></units>
      <model_dependent>false</model_dependent>
    </output>
    <output>
      <name>End Use: Electricity: Cooling MBtu</name>
      <display_name>End Use: Electricity: Cooling MBtu</display_name>
      <short_name>End Use: Electricity: Cooling MBtu</short_name>
      <description></description>
      <type>Double</type>
      <units></units>
      <model_dependent>false</model_dependent>
    </output>
    <output>
      <name>End Use: Electricity: Cooling Fans/Pumps MBtu</name>
      <display_name>End Use: Electricity: Cooling Fans/Pumps MBtu</display_name>
      <short_name>End Use: Electricity: Cooling Fans/Pumps MBtu</short_name>
      <description></description>
      <type>Double</type>
      <units></units>
      <model_dependent>false</model_dependent>
    </output>
    <output>
      <name>End Use: Electricity: Hot Water MBtu</name>
      <display_name>End Use: Electricity: Hot Water MBtu</display_name>
      <short_name>End Use: Electricity: Hot Water MBtu</short_name>
      <description></description>
      <type>Double</type>
      <units></units>
      <model_dependent>false</model_dependent>
    </output>
    <output>
      <name>End Use: Electricity: Hot Water Recirc Pump MBtu</name>
      <display_name>End Use: Electricity: Hot Water Recirc Pump MBtu</display_name>
      <short_name>End Use: Electricity: Hot Water Recirc Pump MBtu</short_name>
      <description></description>
      <type>Double</type>
      <units></units>
      <model_dependent>false</model_dependent>
    </output>
    <output>
      <name>End Use: Electricity: Hot Water Solar Thermal Pump MBtu</name>
      <display_name>End Use: Electricity: Hot Water Solar Thermal Pump MBtu</display_name>
      <short_name>End Use: Electricity: Hot Water Solar Thermal Pump MBtu</short_name>
      <description></description>
      <type>Double</type>
      <units></units>
      <model_dependent>false</model_dependent>
    </output>
    <output>
      <name>End Use: Electricity: Lighting Interior MBtu</name>
      <display_name>End Use: Electricity: Lighting Interior MBtu</display_name>
      <short_name>End Use: Electricity: Lighting Interior MBtu</short_name>
      <description></description>
      <type>Double</type>
      <units></units>
      <model_dependent>false</model_dependent>
    </output>
    <output>
      <name>End Use: Electricity: Lighting Garage MBtu</name>
      <display_name>End Use: Electricity: Lighting Garage MBtu</display_name>
      <short_name>End Use: Electricity: Lighting Garage MBtu</short_name>
      <description></description>
      <type>Double</type>
      <units></units>
      <model_dependent>false</model_dependent>
    </output>
    <output>
      <name>End Use: Electricity: Lighting Exterior MBtu</name>
      <display_name>End Use: Electricity: Lighting Exterior MBtu</display_name>
      <short_name>End Use: Electricity: Lighting Exterior MBtu</short_name>
      <description></description>
      <type>Double</type>
      <units></units>
      <model_dependent>false</model_dependent>
    </output>
    <output>
      <name>End Use: Electricity: Mech Vent MBtu</name>
      <display_name>End Use: Electricity: Mech Vent MBtu</display_name>
      <short_name>End Use: Electricity: Mech Vent MBtu</short_name>
      <description></description>
      <type>Double</type>
      <units></units>
      <model_dependent>false</model_dependent>
    </output>
    <output>
      <name>End Use: Electricity: Mech Vent Preheating MBtu</name>
      <display_name>End Use: Electricity: Mech Vent Preheating MBtu</display_name>
      <short_name>End Use: Electricity: Mech Vent Preheating MBtu</short_name>
      <description></description>
      <type>Double</type>
      <units></units>
      <model_dependent>false</model_dependent>
    </output>
    <output>
      <name>End Use: Electricity: Mech Vent Precooling MBtu</name>
      <display_name>End Use: Electricity: Mech Vent Precooling MBtu</display_name>
      <short_name>End Use: Electricity: Mech Vent Precooling MBtu</short_name>
      <description></description>
      <type>Double</type>
      <units></units>
      <model_dependent>false</model_dependent>
    </output>
    <output>
      <name>End Use: Electricity: Whole House Fan MBtu</name>
      <display_name>End Use: Electricity: Whole House Fan MBtu</display_name>
      <short_name>End Use: Electricity: Whole House Fan MBtu</short_name>
      <description></description>
      <type>Double</type>
      <units></units>
      <model_dependent>false</model_dependent>
    </output>
    <output>
      <name>End Use: Electricity: Refrigerator MBtu</name>
      <display_name>End Use: Electricity: Refrigerator MBtu</display_name>
      <short_name>End Use: Electricity: Refrigerator MBtu</short_name>
      <description></description>
      <type>Double</type>
      <units></units>
      <model_dependent>false</model_dependent>
    </output>
    <output>
      <name>End Use: Electricity: Freezer MBtu</name>
      <display_name>End Use: Electricity: Freezer MBtu</display_name>
      <short_name>End Use: Electricity: Freezer MBtu</short_name>
      <description></description>
      <type>Double</type>
      <units></units>
      <model_dependent>false</model_dependent>
    </output>
    <output>
      <name>End Use: Electricity: Dehumidifier MBtu</name>
      <display_name>End Use: Electricity: Dehumidifier MBtu</display_name>
      <short_name>End Use: Electricity: Dehumidifier MBtu</short_name>
      <description></description>
      <type>Double</type>
      <units></units>
      <model_dependent>false</model_dependent>
    </output>
    <output>
      <name>End Use: Electricity: Dishwasher MBtu</name>
      <display_name>End Use: Electricity: Dishwasher MBtu</display_name>
      <short_name>End Use: Electricity: Dishwasher MBtu</short_name>
      <description></description>
      <type>Double</type>
      <units></units>
      <model_dependent>false</model_dependent>
    </output>
    <output>
      <name>End Use: Electricity: Clothes Washer MBtu</name>
      <display_name>End Use: Electricity: Clothes Washer MBtu</display_name>
      <short_name>End Use: Electricity: Clothes Washer MBtu</short_name>
      <description></description>
      <type>Double</type>
      <units></units>
      <model_dependent>false</model_dependent>
    </output>
    <output>
      <name>End Use: Electricity: Clothes Dryer MBtu</name>
      <display_name>End Use: Electricity: Clothes Dryer MBtu</display_name>
      <short_name>End Use: Electricity: Clothes Dryer MBtu</short_name>
      <description></description>
      <type>Double</type>
      <units></units>
      <model_dependent>false</model_dependent>
    </output>
    <output>
      <name>End Use: Electricity: Range/Oven MBtu</name>
      <display_name>End Use: Electricity: Range/Oven MBtu</display_name>
      <short_name>End Use: Electricity: Range/Oven MBtu</short_name>
      <description></description>
      <type>Double</type>
      <units></units>
      <model_dependent>false</model_dependent>
    </output>
    <output>
      <name>End Use: Electricity: Ceiling Fan MBtu</name>
      <display_name>End Use: Electricity: Ceiling Fan MBtu</display_name>
      <short_name>End Use: Electricity: Ceiling Fan MBtu</short_name>
      <description></description>
      <type>Double</type>
      <units></units>
      <model_dependent>false</model_dependent>
    </output>
    <output>
      <name>End Use: Electricity: Television MBtu</name>
      <display_name>End Use: Electricity: Television MBtu</display_name>
      <short_name>End Use: Electricity: Television MBtu</short_name>
      <description></description>
      <type>Double</type>
      <units></units>
      <model_dependent>false</model_dependent>
    </output>
    <output>
      <name>End Use: Electricity: Plug Loads MBtu</name>
      <display_name>End Use: Electricity: Plug Loads MBtu</display_name>
      <short_name>End Use: Electricity: Plug Loads MBtu</short_name>
      <description></description>
      <type>Double</type>
      <units></units>
      <model_dependent>false</model_dependent>
    </output>
    <output>
      <name>End Use: Electricity: Electric Vehicle Charging MBtu</name>
      <display_name>End Use: Electricity: Electric Vehicle Charging MBtu</display_name>
      <short_name>End Use: Electricity: Electric Vehicle Charging MBtu</short_name>
      <description></description>
      <type>Double</type>
      <units></units>
      <model_dependent>false</model_dependent>
    </output>
    <output>
      <name>End Use: Electricity: Well Pump MBtu</name>
      <display_name>End Use: Electricity: Well Pump MBtu</display_name>
      <short_name>End Use: Electricity: Well Pump MBtu</short_name>
      <description></description>
      <type>Double</type>
      <units></units>
      <model_dependent>false</model_dependent>
    </output>
    <output>
      <name>End Use: Electricity: Pool Heater MBtu</name>
      <display_name>End Use: Electricity: Pool Heater MBtu</display_name>
      <short_name>End Use: Electricity: Pool Heater MBtu</short_name>
      <description></description>
      <type>Double</type>
      <units></units>
      <model_dependent>false</model_dependent>
    </output>
    <output>
      <name>End Use: Electricity: Pool Pump MBtu</name>
      <display_name>End Use: Electricity: Pool Pump MBtu</display_name>
      <short_name>End Use: Electricity: Pool Pump MBtu</short_name>
      <description></description>
      <type>Double</type>
      <units></units>
      <model_dependent>false</model_dependent>
    </output>
    <output>
      <name>End Use: Electricity: Hot Tub Heater MBtu</name>
      <display_name>End Use: Electricity: Hot Tub Heater MBtu</display_name>
      <short_name>End Use: Electricity: Hot Tub Heater MBtu</short_name>
      <description></description>
      <type>Double</type>
      <units></units>
      <model_dependent>false</model_dependent>
    </output>
    <output>
      <name>End Use: Electricity: Hot Tub Pump MBtu</name>
      <display_name>End Use: Electricity: Hot Tub Pump MBtu</display_name>
      <short_name>End Use: Electricity: Hot Tub Pump MBtu</short_name>
      <description></description>
      <type>Double</type>
      <units></units>
      <model_dependent>false</model_dependent>
    </output>
    <output>
      <name>End Use: Electricity: PV MBtu</name>
      <display_name>End Use: Electricity: PV MBtu</display_name>
      <short_name>End Use: Electricity: PV MBtu</short_name>
      <description></description>
      <type>Double</type>
      <units></units>
      <model_dependent>false</model_dependent>
    </output>
    <output>
      <name>End Use: Electricity: Generator MBtu</name>
      <display_name>End Use: Electricity: Generator MBtu</display_name>
      <short_name>End Use: Electricity: Generator MBtu</short_name>
      <description></description>
      <type>Double</type>
      <units></units>
      <model_dependent>false</model_dependent>
    </output>
    <output>
      <name>End Use: Natural Gas: Heating MBtu</name>
      <display_name>End Use: Natural Gas: Heating MBtu</display_name>
      <short_name>End Use: Natural Gas: Heating MBtu</short_name>
      <description></description>
      <type>Double</type>
      <units></units>
      <model_dependent>false</model_dependent>
    </output>
    <output>
      <name>End Use: Natural Gas: Hot Water MBtu</name>
      <display_name>End Use: Natural Gas: Hot Water MBtu</display_name>
      <short_name>End Use: Natural Gas: Hot Water MBtu</short_name>
      <description></description>
      <type>Double</type>
      <units></units>
      <model_dependent>false</model_dependent>
    </output>
    <output>
      <name>End Use: Natural Gas: Clothes Dryer MBtu</name>
      <display_name>End Use: Natural Gas: Clothes Dryer MBtu</display_name>
      <short_name>End Use: Natural Gas: Clothes Dryer MBtu</short_name>
      <description></description>
      <type>Double</type>
      <units></units>
      <model_dependent>false</model_dependent>
    </output>
    <output>
      <name>End Use: Natural Gas: Range/Oven MBtu</name>
      <display_name>End Use: Natural Gas: Range/Oven MBtu</display_name>
      <short_name>End Use: Natural Gas: Range/Oven MBtu</short_name>
      <description></description>
      <type>Double</type>
      <units></units>
      <model_dependent>false</model_dependent>
    </output>
    <output>
      <name>End Use: Natural Gas: Mech Vent Preheating MBtu</name>
      <display_name>End Use: Natural Gas: Mech Vent Preheating MBtu</display_name>
      <short_name>End Use: Natural Gas: Mech Vent Preheating MBtu</short_name>
      <description></description>
      <type>Double</type>
      <units></units>
      <model_dependent>false</model_dependent>
    </output>
    <output>
      <name>End Use: Natural Gas: Pool Heater MBtu</name>
      <display_name>End Use: Natural Gas: Pool Heater MBtu</display_name>
      <short_name>End Use: Natural Gas: Pool Heater MBtu</short_name>
      <description></description>
      <type>Double</type>
      <units></units>
      <model_dependent>false</model_dependent>
    </output>
    <output>
      <name>End Use: Natural Gas: Hot Tub Heater MBtu</name>
      <display_name>End Use: Natural Gas: Hot Tub Heater MBtu</display_name>
      <short_name>End Use: Natural Gas: Hot Tub Heater MBtu</short_name>
      <description></description>
      <type>Double</type>
      <units></units>
      <model_dependent>false</model_dependent>
    </output>
    <output>
      <name>End Use: Natural Gas: Grill MBtu</name>
      <display_name>End Use: Natural Gas: Grill MBtu</display_name>
      <short_name>End Use: Natural Gas: Grill MBtu</short_name>
      <description></description>
      <type>Double</type>
      <units></units>
      <model_dependent>false</model_dependent>
    </output>
    <output>
      <name>End Use: Natural Gas: Lighting MBtu</name>
      <display_name>End Use: Natural Gas: Lighting MBtu</display_name>
      <short_name>End Use: Natural Gas: Lighting MBtu</short_name>
      <description></description>
      <type>Double</type>
      <units></units>
      <model_dependent>false</model_dependent>
    </output>
    <output>
      <name>End Use: Natural Gas: Fireplace MBtu</name>
      <display_name>End Use: Natural Gas: Fireplace MBtu</display_name>
      <short_name>End Use: Natural Gas: Fireplace MBtu</short_name>
      <description></description>
      <type>Double</type>
      <units></units>
      <model_dependent>false</model_dependent>
    </output>
    <output>
      <name>End Use: Natural Gas: Generator MBtu</name>
      <display_name>End Use: Natural Gas: Generator MBtu</display_name>
      <short_name>End Use: Natural Gas: Generator MBtu</short_name>
      <description></description>
      <type>Double</type>
      <units></units>
      <model_dependent>false</model_dependent>
    </output>
    <output>
      <name>End Use: Fuel Oil: Heating MBtu</name>
      <display_name>End Use: Fuel Oil: Heating MBtu</display_name>
      <short_name>End Use: Fuel Oil: Heating MBtu</short_name>
      <description></description>
      <type>Double</type>
      <units></units>
      <model_dependent>false</model_dependent>
    </output>
    <output>
      <name>End Use: Fuel Oil: Hot Water MBtu</name>
      <display_name>End Use: Fuel Oil: Hot Water MBtu</display_name>
      <short_name>End Use: Fuel Oil: Hot Water MBtu</short_name>
      <description></description>
      <type>Double</type>
      <units></units>
      <model_dependent>false</model_dependent>
    </output>
    <output>
      <name>End Use: Fuel Oil: Clothes Dryer MBtu</name>
      <display_name>End Use: Fuel Oil: Clothes Dryer MBtu</display_name>
      <short_name>End Use: Fuel Oil: Clothes Dryer MBtu</short_name>
      <description></description>
      <type>Double</type>
      <units></units>
      <model_dependent>false</model_dependent>
    </output>
    <output>
      <name>End Use: Fuel Oil: Range/Oven MBtu</name>
      <display_name>End Use: Fuel Oil: Range/Oven MBtu</display_name>
      <short_name>End Use: Fuel Oil: Range/Oven MBtu</short_name>
      <description></description>
      <type>Double</type>
      <units></units>
      <model_dependent>false</model_dependent>
    </output>
    <output>
      <name>End Use: Fuel Oil: Mech Vent Preheating MBtu</name>
      <display_name>End Use: Fuel Oil: Mech Vent Preheating MBtu</display_name>
      <short_name>End Use: Fuel Oil: Mech Vent Preheating MBtu</short_name>
      <description></description>
      <type>Double</type>
      <units></units>
      <model_dependent>false</model_dependent>
    </output>
    <output>
      <name>End Use: Fuel Oil: Grill MBtu</name>
      <display_name>End Use: Fuel Oil: Grill MBtu</display_name>
      <short_name>End Use: Fuel Oil: Grill MBtu</short_name>
      <description></description>
      <type>Double</type>
      <units></units>
      <model_dependent>false</model_dependent>
    </output>
    <output>
      <name>End Use: Fuel Oil: Lighting MBtu</name>
      <display_name>End Use: Fuel Oil: Lighting MBtu</display_name>
      <short_name>End Use: Fuel Oil: Lighting MBtu</short_name>
      <description></description>
      <type>Double</type>
      <units></units>
      <model_dependent>false</model_dependent>
    </output>
    <output>
      <name>End Use: Fuel Oil: Fireplace MBtu</name>
      <display_name>End Use: Fuel Oil: Fireplace MBtu</display_name>
      <short_name>End Use: Fuel Oil: Fireplace MBtu</short_name>
      <description></description>
      <type>Double</type>
      <units></units>
      <model_dependent>false</model_dependent>
    </output>
    <output>
      <name>End Use: Fuel Oil: Generator MBtu</name>
      <display_name>End Use: Fuel Oil: Generator MBtu</display_name>
      <short_name>End Use: Fuel Oil: Generator MBtu</short_name>
      <description></description>
      <type>Double</type>
      <units></units>
      <model_dependent>false</model_dependent>
    </output>
    <output>
      <name>End Use: Propane: Heating MBtu</name>
      <display_name>End Use: Propane: Heating MBtu</display_name>
      <short_name>End Use: Propane: Heating MBtu</short_name>
      <description></description>
      <type>Double</type>
      <units></units>
      <model_dependent>false</model_dependent>
    </output>
    <output>
      <name>End Use: Propane: Hot Water MBtu</name>
      <display_name>End Use: Propane: Hot Water MBtu</display_name>
      <short_name>End Use: Propane: Hot Water MBtu</short_name>
      <description></description>
      <type>Double</type>
      <units></units>
      <model_dependent>false</model_dependent>
    </output>
    <output>
      <name>End Use: Propane: Clothes Dryer MBtu</name>
      <display_name>End Use: Propane: Clothes Dryer MBtu</display_name>
      <short_name>End Use: Propane: Clothes Dryer MBtu</short_name>
      <description></description>
      <type>Double</type>
      <units></units>
      <model_dependent>false</model_dependent>
    </output>
    <output>
      <name>End Use: Propane: Range/Oven MBtu</name>
      <display_name>End Use: Propane: Range/Oven MBtu</display_name>
      <short_name>End Use: Propane: Range/Oven MBtu</short_name>
      <description></description>
      <type>Double</type>
      <units></units>
      <model_dependent>false</model_dependent>
    </output>
    <output>
      <name>End Use: Propane: Mech Vent Preheating MBtu</name>
      <display_name>End Use: Propane: Mech Vent Preheating MBtu</display_name>
      <short_name>End Use: Propane: Mech Vent Preheating MBtu</short_name>
      <description></description>
      <type>Double</type>
      <units></units>
      <model_dependent>false</model_dependent>
    </output>
    <output>
      <name>End Use: Propane: Grill MBtu</name>
      <display_name>End Use: Propane: Grill MBtu</display_name>
      <short_name>End Use: Propane: Grill MBtu</short_name>
      <description></description>
      <type>Double</type>
      <units></units>
      <model_dependent>false</model_dependent>
    </output>
    <output>
      <name>End Use: Propane: Lighting MBtu</name>
      <display_name>End Use: Propane: Lighting MBtu</display_name>
      <short_name>End Use: Propane: Lighting MBtu</short_name>
      <description></description>
      <type>Double</type>
      <units></units>
      <model_dependent>false</model_dependent>
    </output>
    <output>
      <name>End Use: Propane: Fireplace MBtu</name>
      <display_name>End Use: Propane: Fireplace MBtu</display_name>
      <short_name>End Use: Propane: Fireplace MBtu</short_name>
      <description></description>
      <type>Double</type>
      <units></units>
      <model_dependent>false</model_dependent>
    </output>
    <output>
      <name>End Use: Propane: Generator MBtu</name>
      <display_name>End Use: Propane: Generator MBtu</display_name>
      <short_name>End Use: Propane: Generator MBtu</short_name>
      <description></description>
      <type>Double</type>
      <units></units>
      <model_dependent>false</model_dependent>
    </output>
    <output>
      <name>End Use: Wood Cord: Heating MBtu</name>
      <display_name>End Use: Wood Cord: Heating MBtu</display_name>
      <short_name>End Use: Wood Cord: Heating MBtu</short_name>
      <description></description>
      <type>Double</type>
      <units></units>
      <model_dependent>false</model_dependent>
    </output>
    <output>
      <name>End Use: Wood Cord: Hot Water MBtu</name>
      <display_name>End Use: Wood Cord: Hot Water MBtu</display_name>
      <short_name>End Use: Wood Cord: Hot Water MBtu</short_name>
      <description></description>
      <type>Double</type>
      <units></units>
      <model_dependent>false</model_dependent>
    </output>
    <output>
      <name>End Use: Wood Cord: Clothes Dryer MBtu</name>
      <display_name>End Use: Wood Cord: Clothes Dryer MBtu</display_name>
      <short_name>End Use: Wood Cord: Clothes Dryer MBtu</short_name>
      <description></description>
      <type>Double</type>
      <units></units>
      <model_dependent>false</model_dependent>
    </output>
    <output>
      <name>End Use: Wood Cord: Range/Oven MBtu</name>
      <display_name>End Use: Wood Cord: Range/Oven MBtu</display_name>
      <short_name>End Use: Wood Cord: Range/Oven MBtu</short_name>
      <description></description>
      <type>Double</type>
      <units></units>
      <model_dependent>false</model_dependent>
    </output>
    <output>
      <name>End Use: Wood Cord: Mech Vent Preheating MBtu</name>
      <display_name>End Use: Wood Cord: Mech Vent Preheating MBtu</display_name>
      <short_name>End Use: Wood Cord: Mech Vent Preheating MBtu</short_name>
      <description></description>
      <type>Double</type>
      <units></units>
      <model_dependent>false</model_dependent>
    </output>
    <output>
      <name>End Use: Wood Cord: Grill MBtu</name>
      <display_name>End Use: Wood Cord: Grill MBtu</display_name>
      <short_name>End Use: Wood Cord: Grill MBtu</short_name>
      <description></description>
      <type>Double</type>
      <units></units>
      <model_dependent>false</model_dependent>
    </output>
    <output>
      <name>End Use: Wood Cord: Lighting MBtu</name>
      <display_name>End Use: Wood Cord: Lighting MBtu</display_name>
      <short_name>End Use: Wood Cord: Lighting MBtu</short_name>
      <description></description>
      <type>Double</type>
      <units></units>
      <model_dependent>false</model_dependent>
    </output>
    <output>
      <name>End Use: Wood Cord: Fireplace MBtu</name>
      <display_name>End Use: Wood Cord: Fireplace MBtu</display_name>
      <short_name>End Use: Wood Cord: Fireplace MBtu</short_name>
      <description></description>
      <type>Double</type>
      <units></units>
      <model_dependent>false</model_dependent>
    </output>
    <output>
      <name>End Use: Wood Cord: Generator MBtu</name>
      <display_name>End Use: Wood Cord: Generator MBtu</display_name>
      <short_name>End Use: Wood Cord: Generator MBtu</short_name>
      <description></description>
      <type>Double</type>
      <units></units>
      <model_dependent>false</model_dependent>
    </output>
    <output>
      <name>End Use: Wood Pellets: Heating MBtu</name>
      <display_name>End Use: Wood Pellets: Heating MBtu</display_name>
      <short_name>End Use: Wood Pellets: Heating MBtu</short_name>
      <description></description>
      <type>Double</type>
      <units></units>
      <model_dependent>false</model_dependent>
    </output>
    <output>
      <name>End Use: Wood Pellets: Hot Water MBtu</name>
      <display_name>End Use: Wood Pellets: Hot Water MBtu</display_name>
      <short_name>End Use: Wood Pellets: Hot Water MBtu</short_name>
      <description></description>
      <type>Double</type>
      <units></units>
      <model_dependent>false</model_dependent>
    </output>
    <output>
      <name>End Use: Wood Pellets: Clothes Dryer MBtu</name>
      <display_name>End Use: Wood Pellets: Clothes Dryer MBtu</display_name>
      <short_name>End Use: Wood Pellets: Clothes Dryer MBtu</short_name>
      <description></description>
      <type>Double</type>
      <units></units>
      <model_dependent>false</model_dependent>
    </output>
    <output>
      <name>End Use: Wood Pellets: Range/Oven MBtu</name>
      <display_name>End Use: Wood Pellets: Range/Oven MBtu</display_name>
      <short_name>End Use: Wood Pellets: Range/Oven MBtu</short_name>
      <description></description>
      <type>Double</type>
      <units></units>
      <model_dependent>false</model_dependent>
    </output>
    <output>
      <name>End Use: Wood Pellets: Mech Vent Preheating MBtu</name>
      <display_name>End Use: Wood Pellets: Mech Vent Preheating MBtu</display_name>
      <short_name>End Use: Wood Pellets: Mech Vent Preheating MBtu</short_name>
      <description></description>
      <type>Double</type>
      <units></units>
      <model_dependent>false</model_dependent>
    </output>
    <output>
      <name>End Use: Wood Pellets: Grill MBtu</name>
      <display_name>End Use: Wood Pellets: Grill MBtu</display_name>
      <short_name>End Use: Wood Pellets: Grill MBtu</short_name>
      <description></description>
      <type>Double</type>
      <units></units>
      <model_dependent>false</model_dependent>
    </output>
    <output>
      <name>End Use: Wood Pellets: Lighting MBtu</name>
      <display_name>End Use: Wood Pellets: Lighting MBtu</display_name>
      <short_name>End Use: Wood Pellets: Lighting MBtu</short_name>
      <description></description>
      <type>Double</type>
      <units></units>
      <model_dependent>false</model_dependent>
    </output>
    <output>
      <name>End Use: Wood Pellets: Fireplace MBtu</name>
      <display_name>End Use: Wood Pellets: Fireplace MBtu</display_name>
      <short_name>End Use: Wood Pellets: Fireplace MBtu</short_name>
      <description></description>
      <type>Double</type>
      <units></units>
      <model_dependent>false</model_dependent>
    </output>
    <output>
      <name>End Use: Wood Pellets: Generator MBtu</name>
      <display_name>End Use: Wood Pellets: Generator MBtu</display_name>
      <short_name>End Use: Wood Pellets: Generator MBtu</short_name>
      <description></description>
      <type>Double</type>
      <units></units>
      <model_dependent>false</model_dependent>
    </output>
    <output>
      <name>End Use: Coal: Heating MBtu</name>
      <display_name>End Use: Coal: Heating MBtu</display_name>
      <short_name>End Use: Coal: Heating MBtu</short_name>
      <description></description>
      <type>Double</type>
      <units></units>
      <model_dependent>false</model_dependent>
    </output>
    <output>
      <name>End Use: Coal: Hot Water MBtu</name>
      <display_name>End Use: Coal: Hot Water MBtu</display_name>
      <short_name>End Use: Coal: Hot Water MBtu</short_name>
      <description></description>
      <type>Double</type>
      <units></units>
      <model_dependent>false</model_dependent>
    </output>
    <output>
      <name>End Use: Coal: Clothes Dryer MBtu</name>
      <display_name>End Use: Coal: Clothes Dryer MBtu</display_name>
      <short_name>End Use: Coal: Clothes Dryer MBtu</short_name>
      <description></description>
      <type>Double</type>
      <units></units>
      <model_dependent>false</model_dependent>
    </output>
    <output>
      <name>End Use: Coal: Range/Oven MBtu</name>
      <display_name>End Use: Coal: Range/Oven MBtu</display_name>
      <short_name>End Use: Coal: Range/Oven MBtu</short_name>
      <description></description>
      <type>Double</type>
      <units></units>
      <model_dependent>false</model_dependent>
    </output>
    <output>
      <name>End Use: Coal: Mech Vent Preheating MBtu</name>
      <display_name>End Use: Coal: Mech Vent Preheating MBtu</display_name>
      <short_name>End Use: Coal: Mech Vent Preheating MBtu</short_name>
      <description></description>
      <type>Double</type>
      <units></units>
      <model_dependent>false</model_dependent>
    </output>
    <output>
      <name>End Use: Coal: Grill MBtu</name>
      <display_name>End Use: Coal: Grill MBtu</display_name>
      <short_name>End Use: Coal: Grill MBtu</short_name>
      <description></description>
      <type>Double</type>
      <units></units>
      <model_dependent>false</model_dependent>
    </output>
    <output>
      <name>End Use: Coal: Lighting MBtu</name>
      <display_name>End Use: Coal: Lighting MBtu</display_name>
      <short_name>End Use: Coal: Lighting MBtu</short_name>
      <description></description>
      <type>Double</type>
      <units></units>
      <model_dependent>false</model_dependent>
    </output>
    <output>
      <name>End Use: Coal: Fireplace MBtu</name>
      <display_name>End Use: Coal: Fireplace MBtu</display_name>
      <short_name>End Use: Coal: Fireplace MBtu</short_name>
      <description></description>
      <type>Double</type>
      <units></units>
      <model_dependent>false</model_dependent>
    </output>
    <output>
      <name>End Use: Coal: Generator MBtu</name>
      <display_name>End Use: Coal: Generator MBtu</display_name>
      <short_name>End Use: Coal: Generator MBtu</short_name>
      <description></description>
      <type>Double</type>
      <units></units>
      <model_dependent>false</model_dependent>
    </output>
    <output>
      <name>Load: Heating MBtu</name>
      <display_name>Load: Heating MBtu</display_name>
      <short_name>Load: Heating MBtu</short_name>
      <description></description>
      <type>Double</type>
      <units></units>
      <model_dependent>false</model_dependent>
    </output>
    <output>
      <name>Load: Cooling MBtu</name>
      <display_name>Load: Cooling MBtu</display_name>
      <short_name>Load: Cooling MBtu</short_name>
      <description></description>
      <type>Double</type>
      <units></units>
      <model_dependent>false</model_dependent>
    </output>
    <output>
      <name>Load: Hot Water: Delivered MBtu</name>
      <display_name>Load: Hot Water: Delivered MBtu</display_name>
      <short_name>Load: Hot Water: Delivered MBtu</short_name>
      <description></description>
      <type>Double</type>
      <units></units>
      <model_dependent>false</model_dependent>
    </output>
    <output>
      <name>Load: Hot Water: Tank Losses MBtu</name>
      <display_name>Load: Hot Water: Tank Losses MBtu</display_name>
      <short_name>Load: Hot Water: Tank Losses MBtu</short_name>
      <description></description>
      <type>Double</type>
      <units></units>
      <model_dependent>false</model_dependent>
    </output>
    <output>
      <name>Load: Hot Water: Desuperheater MBtu</name>
      <display_name>Load: Hot Water: Desuperheater MBtu</display_name>
      <short_name>Load: Hot Water: Desuperheater MBtu</short_name>
      <description></description>
      <type>Double</type>
      <units></units>
      <model_dependent>false</model_dependent>
    </output>
    <output>
      <name>Load: Hot Water: Solar Thermal MBtu</name>
      <display_name>Load: Hot Water: Solar Thermal MBtu</display_name>
      <short_name>Load: Hot Water: Solar Thermal MBtu</short_name>
      <description></description>
      <type>Double</type>
      <units></units>
      <model_dependent>false</model_dependent>
    </output>
    <output>
      <name>Unmet Load: Heating MBtu</name>
      <display_name>Unmet Load: Heating MBtu</display_name>
      <short_name>Unmet Load: Heating MBtu</short_name>
      <description></description>
      <type>Double</type>
      <units></units>
      <model_dependent>false</model_dependent>
    </output>
    <output>
      <name>Unmet Load: Cooling MBtu</name>
      <display_name>Unmet Load: Cooling MBtu</display_name>
      <short_name>Unmet Load: Cooling MBtu</short_name>
      <description></description>
      <type>Double</type>
      <units></units>
      <model_dependent>false</model_dependent>
    </output>
    <output>
      <name>Peak Electricity: Winter Total W</name>
      <display_name>Peak Electricity: Winter Total W</display_name>
      <short_name>Peak Electricity: Winter Total W</short_name>
      <description></description>
      <type>Double</type>
      <units></units>
      <model_dependent>false</model_dependent>
    </output>
    <output>
      <name>Peak Electricity: Summer Total W</name>
      <display_name>Peak Electricity: Summer Total W</display_name>
      <short_name>Peak Electricity: Summer Total W</short_name>
      <description></description>
      <type>Double</type>
      <units></units>
      <model_dependent>false</model_dependent>
    </output>
    <output>
      <name>Peak Load: Heating kBtu</name>
      <display_name>Peak Load: Heating kBtu</display_name>
      <short_name>Peak Load: Heating kBtu</short_name>
      <description></description>
      <type>Double</type>
      <units></units>
      <model_dependent>false</model_dependent>
    </output>
    <output>
      <name>Peak Load: Cooling kBtu</name>
      <display_name>Peak Load: Cooling kBtu</display_name>
      <short_name>Peak Load: Cooling kBtu</short_name>
      <description></description>
      <type>Double</type>
      <units></units>
      <model_dependent>false</model_dependent>
    </output>
    <output>
      <name>Component Load: Heating: Roofs MBtu</name>
      <display_name>Component Load: Heating: Roofs MBtu</display_name>
      <short_name>Component Load: Heating: Roofs MBtu</short_name>
      <description></description>
      <type>Double</type>
      <units></units>
      <model_dependent>false</model_dependent>
    </output>
    <output>
      <name>Component Load: Heating: Ceilings MBtu</name>
      <display_name>Component Load: Heating: Ceilings MBtu</display_name>
      <short_name>Component Load: Heating: Ceilings MBtu</short_name>
      <description></description>
      <type>Double</type>
      <units></units>
      <model_dependent>false</model_dependent>
    </output>
    <output>
      <name>Component Load: Heating: Walls MBtu</name>
      <display_name>Component Load: Heating: Walls MBtu</display_name>
      <short_name>Component Load: Heating: Walls MBtu</short_name>
      <description></description>
      <type>Double</type>
      <units></units>
      <model_dependent>false</model_dependent>
    </output>
    <output>
      <name>Component Load: Heating: Rim Joists MBtu</name>
      <display_name>Component Load: Heating: Rim Joists MBtu</display_name>
      <short_name>Component Load: Heating: Rim Joists MBtu</short_name>
      <description></description>
      <type>Double</type>
      <units></units>
      <model_dependent>false</model_dependent>
    </output>
    <output>
      <name>Component Load: Heating: Foundation Walls MBtu</name>
      <display_name>Component Load: Heating: Foundation Walls MBtu</display_name>
      <short_name>Component Load: Heating: Foundation Walls MBtu</short_name>
      <description></description>
      <type>Double</type>
      <units></units>
      <model_dependent>false</model_dependent>
    </output>
    <output>
      <name>Component Load: Heating: Doors MBtu</name>
      <display_name>Component Load: Heating: Doors MBtu</display_name>
      <short_name>Component Load: Heating: Doors MBtu</short_name>
      <description></description>
      <type>Double</type>
      <units></units>
      <model_dependent>false</model_dependent>
    </output>
    <output>
      <name>Component Load: Heating: Windows MBtu</name>
      <display_name>Component Load: Heating: Windows MBtu</display_name>
      <short_name>Component Load: Heating: Windows MBtu</short_name>
      <description></description>
      <type>Double</type>
      <units></units>
      <model_dependent>false</model_dependent>
    </output>
    <output>
      <name>Component Load: Heating: Skylights MBtu</name>
      <display_name>Component Load: Heating: Skylights MBtu</display_name>
      <short_name>Component Load: Heating: Skylights MBtu</short_name>
      <description></description>
      <type>Double</type>
      <units></units>
      <model_dependent>false</model_dependent>
    </output>
    <output>
      <name>Component Load: Heating: Floors MBtu</name>
      <display_name>Component Load: Heating: Floors MBtu</display_name>
      <short_name>Component Load: Heating: Floors MBtu</short_name>
      <description></description>
      <type>Double</type>
      <units></units>
      <model_dependent>false</model_dependent>
    </output>
    <output>
      <name>Component Load: Heating: Slabs MBtu</name>
      <display_name>Component Load: Heating: Slabs MBtu</display_name>
      <short_name>Component Load: Heating: Slabs MBtu</short_name>
      <description></description>
      <type>Double</type>
      <units></units>
      <model_dependent>false</model_dependent>
    </output>
    <output>
      <name>Component Load: Heating: Internal Mass MBtu</name>
      <display_name>Component Load: Heating: Internal Mass MBtu</display_name>
      <short_name>Component Load: Heating: Internal Mass MBtu</short_name>
      <description></description>
      <type>Double</type>
      <units></units>
      <model_dependent>false</model_dependent>
    </output>
    <output>
      <name>Component Load: Heating: Infiltration MBtu</name>
      <display_name>Component Load: Heating: Infiltration MBtu</display_name>
      <short_name>Component Load: Heating: Infiltration MBtu</short_name>
      <description></description>
      <type>Double</type>
      <units></units>
      <model_dependent>false</model_dependent>
    </output>
    <output>
      <name>Component Load: Heating: Natural Ventilation MBtu</name>
      <display_name>Component Load: Heating: Natural Ventilation MBtu</display_name>
      <short_name>Component Load: Heating: Natural Ventilation MBtu</short_name>
      <description></description>
      <type>Double</type>
      <units></units>
      <model_dependent>false</model_dependent>
    </output>
    <output>
      <name>Component Load: Heating: Mechanical Ventilation MBtu</name>
      <display_name>Component Load: Heating: Mechanical Ventilation MBtu</display_name>
      <short_name>Component Load: Heating: Mechanical Ventilation MBtu</short_name>
      <description></description>
      <type>Double</type>
      <units></units>
      <model_dependent>false</model_dependent>
    </output>
    <output>
      <name>Component Load: Heating: Whole House Fan MBtu</name>
      <display_name>Component Load: Heating: Whole House Fan MBtu</display_name>
      <short_name>Component Load: Heating: Whole House Fan MBtu</short_name>
      <description></description>
      <type>Double</type>
      <units></units>
      <model_dependent>false</model_dependent>
    </output>
    <output>
      <name>Component Load: Heating: Ducts MBtu</name>
      <display_name>Component Load: Heating: Ducts MBtu</display_name>
      <short_name>Component Load: Heating: Ducts MBtu</short_name>
      <description></description>
      <type>Double</type>
      <units></units>
      <model_dependent>false</model_dependent>
    </output>
    <output>
      <name>Component Load: Heating: Internal Gains MBtu</name>
      <display_name>Component Load: Heating: Internal Gains MBtu</display_name>
      <short_name>Component Load: Heating: Internal Gains MBtu</short_name>
      <description></description>
      <type>Double</type>
      <units></units>
      <model_dependent>false</model_dependent>
    </output>
    <output>
      <name>Component Load: Cooling: Roofs MBtu</name>
      <display_name>Component Load: Cooling: Roofs MBtu</display_name>
      <short_name>Component Load: Cooling: Roofs MBtu</short_name>
      <description></description>
      <type>Double</type>
      <units></units>
      <model_dependent>false</model_dependent>
    </output>
    <output>
      <name>Component Load: Cooling: Ceilings MBtu</name>
      <display_name>Component Load: Cooling: Ceilings MBtu</display_name>
      <short_name>Component Load: Cooling: Ceilings MBtu</short_name>
      <description></description>
      <type>Double</type>
      <units></units>
      <model_dependent>false</model_dependent>
    </output>
    <output>
      <name>Component Load: Cooling: Walls MBtu</name>
      <display_name>Component Load: Cooling: Walls MBtu</display_name>
      <short_name>Component Load: Cooling: Walls MBtu</short_name>
      <description></description>
      <type>Double</type>
      <units></units>
      <model_dependent>false</model_dependent>
    </output>
    <output>
      <name>Component Load: Cooling: Rim Joists MBtu</name>
      <display_name>Component Load: Cooling: Rim Joists MBtu</display_name>
      <short_name>Component Load: Cooling: Rim Joists MBtu</short_name>
      <description></description>
      <type>Double</type>
      <units></units>
      <model_dependent>false</model_dependent>
    </output>
    <output>
      <name>Component Load: Cooling: Foundation Walls MBtu</name>
      <display_name>Component Load: Cooling: Foundation Walls MBtu</display_name>
      <short_name>Component Load: Cooling: Foundation Walls MBtu</short_name>
      <description></description>
      <type>Double</type>
      <units></units>
      <model_dependent>false</model_dependent>
    </output>
    <output>
      <name>Component Load: Cooling: Doors MBtu</name>
      <display_name>Component Load: Cooling: Doors MBtu</display_name>
      <short_name>Component Load: Cooling: Doors MBtu</short_name>
      <description></description>
      <type>Double</type>
      <units></units>
      <model_dependent>false</model_dependent>
    </output>
    <output>
      <name>Component Load: Cooling: Windows MBtu</name>
      <display_name>Component Load: Cooling: Windows MBtu</display_name>
      <short_name>Component Load: Cooling: Windows MBtu</short_name>
      <description></description>
      <type>Double</type>
      <units></units>
      <model_dependent>false</model_dependent>
    </output>
    <output>
      <name>Component Load: Cooling: Skylights MBtu</name>
      <display_name>Component Load: Cooling: Skylights MBtu</display_name>
      <short_name>Component Load: Cooling: Skylights MBtu</short_name>
      <description></description>
      <type>Double</type>
      <units></units>
      <model_dependent>false</model_dependent>
    </output>
    <output>
      <name>Component Load: Cooling: Floors MBtu</name>
      <display_name>Component Load: Cooling: Floors MBtu</display_name>
      <short_name>Component Load: Cooling: Floors MBtu</short_name>
      <description></description>
      <type>Double</type>
      <units></units>
      <model_dependent>false</model_dependent>
    </output>
    <output>
      <name>Component Load: Cooling: Slabs MBtu</name>
      <display_name>Component Load: Cooling: Slabs MBtu</display_name>
      <short_name>Component Load: Cooling: Slabs MBtu</short_name>
      <description></description>
      <type>Double</type>
      <units></units>
      <model_dependent>false</model_dependent>
    </output>
    <output>
      <name>Component Load: Cooling: Internal Mass MBtu</name>
      <display_name>Component Load: Cooling: Internal Mass MBtu</display_name>
      <short_name>Component Load: Cooling: Internal Mass MBtu</short_name>
      <description></description>
      <type>Double</type>
      <units></units>
      <model_dependent>false</model_dependent>
    </output>
    <output>
      <name>Component Load: Cooling: Infiltration MBtu</name>
      <display_name>Component Load: Cooling: Infiltration MBtu</display_name>
      <short_name>Component Load: Cooling: Infiltration MBtu</short_name>
      <description></description>
      <type>Double</type>
      <units></units>
      <model_dependent>false</model_dependent>
    </output>
    <output>
      <name>Component Load: Cooling: Natural Ventilation MBtu</name>
      <display_name>Component Load: Cooling: Natural Ventilation MBtu</display_name>
      <short_name>Component Load: Cooling: Natural Ventilation MBtu</short_name>
      <description></description>
      <type>Double</type>
      <units></units>
      <model_dependent>false</model_dependent>
    </output>
    <output>
      <name>Component Load: Cooling: Mechanical Ventilation MBtu</name>
      <display_name>Component Load: Cooling: Mechanical Ventilation MBtu</display_name>
      <short_name>Component Load: Cooling: Mechanical Ventilation MBtu</short_name>
      <description></description>
      <type>Double</type>
      <units></units>
      <model_dependent>false</model_dependent>
    </output>
    <output>
      <name>Component Load: Cooling: Whole House Fan MBtu</name>
      <display_name>Component Load: Cooling: Whole House Fan MBtu</display_name>
      <short_name>Component Load: Cooling: Whole House Fan MBtu</short_name>
      <description></description>
      <type>Double</type>
      <units></units>
      <model_dependent>false</model_dependent>
    </output>
    <output>
      <name>Component Load: Cooling: Ducts MBtu</name>
      <display_name>Component Load: Cooling: Ducts MBtu</display_name>
      <short_name>Component Load: Cooling: Ducts MBtu</short_name>
      <description></description>
      <type>Double</type>
      <units></units>
      <model_dependent>false</model_dependent>
    </output>
    <output>
      <name>Component Load: Cooling: Internal Gains MBtu</name>
      <display_name>Component Load: Cooling: Internal Gains MBtu</display_name>
      <short_name>Component Load: Cooling: Internal Gains MBtu</short_name>
      <description></description>
      <type>Double</type>
      <units></units>
      <model_dependent>false</model_dependent>
    </output>
    <output>
      <name>Hot Water: Clothes Washer gal</name>
      <display_name>Hot Water: Clothes Washer gal</display_name>
      <short_name>Hot Water: Clothes Washer gal</short_name>
      <description></description>
      <type>Double</type>
      <units></units>
      <model_dependent>false</model_dependent>
    </output>
    <output>
      <name>Hot Water: Dishwasher gal</name>
      <display_name>Hot Water: Dishwasher gal</display_name>
      <short_name>Hot Water: Dishwasher gal</short_name>
      <description></description>
      <type>Double</type>
      <units></units>
      <model_dependent>false</model_dependent>
    </output>
    <output>
      <name>Hot Water: Fixtures gal</name>
      <display_name>Hot Water: Fixtures gal</display_name>
      <short_name>Hot Water: Fixtures gal</short_name>
      <description></description>
      <type>Double</type>
      <units></units>
      <model_dependent>false</model_dependent>
    </output>
    <output>
      <name>Hot Water: Distribution Waste gal</name>
      <display_name>Hot Water: Distribution Waste gal</display_name>
      <short_name>Hot Water: Distribution Waste gal</short_name>
      <description></description>
      <type>Double</type>
      <units></units>
      <model_dependent>false</model_dependent>
    </output>
  </outputs>
  <provenances />
  <tags>
    <tag>Reporting.QAQC</tag>
  </tags>
  <attributes>
    <attribute>
      <name>Measure Type</name>
      <value>ReportingMeasure</value>
      <datatype>string</datatype>
    </attribute>
    <attribute>
      <name>Intended Software Tool</name>
      <value>OpenStudio Application</value>
      <datatype>string</datatype>
    </attribute>
    <attribute>
      <name>Intended Software Tool</name>
      <value>Parametric Analysis Tool</value>
      <datatype>string</datatype>
    </attribute>
  </attributes>
  <files>
    <file>
      <filename>constants.rb</filename>
      <filetype>rb</filetype>
      <usage_type>resource</usage_type>
      <checksum>50EC9BA0</checksum>
    </file>
    <file>
      <version>
        <software_program>OpenStudio</software_program>
        <identifier>2.9.1</identifier>
        <min_compatible>2.9.1</min_compatible>
      </version>
      <filename>measure.rb</filename>
      <filetype>rb</filetype>
      <usage_type>script</usage_type>
      <checksum>85660D1F</checksum>
    </file>
    <file>
      <filename>output_report_test.rb</filename>
      <filetype>rb</filetype>
      <usage_type>test</usage_type>
      <checksum>56395405</checksum>
    </file>
  </files>
</measure><|MERGE_RESOLUTION|>--- conflicted
+++ resolved
@@ -3,13 +3,8 @@
   <schema_version>3.0</schema_version>
   <name>report_simulation_output</name>
   <uid>df9d170c-c21a-4130-866d-0d46b06073fd</uid>
-<<<<<<< HEAD
-  <version_id>5f684a16-fcaa-4bb7-804b-35857aa40f8c</version_id>
-  <version_modified>20220223T231533Z</version_modified>
-=======
-  <version_id>d45c2b16-e43f-42a4-9fc6-fcd047b8dccf</version_id>
-  <version_modified>20220309T165653Z</version_modified>
->>>>>>> 916014c9
+  <version_id>b86d7a57-5cf4-4a80-9885-13ae3ec0de02</version_id>
+  <version_modified>20220310T224837Z</version_modified>
   <xml_checksum>9BF1E6AC</xml_checksum>
   <class_name>ReportSimulationOutput</class_name>
   <display_name>HPXML Simulation Output Report</display_name>
@@ -1585,6 +1580,12 @@
       <checksum>50EC9BA0</checksum>
     </file>
     <file>
+      <filename>output_report_test.rb</filename>
+      <filetype>rb</filetype>
+      <usage_type>test</usage_type>
+      <checksum>56395405</checksum>
+    </file>
+    <file>
       <version>
         <software_program>OpenStudio</software_program>
         <identifier>2.9.1</identifier>
@@ -1595,11 +1596,5 @@
       <usage_type>script</usage_type>
       <checksum>85660D1F</checksum>
     </file>
-    <file>
-      <filename>output_report_test.rb</filename>
-      <filetype>rb</filetype>
-      <usage_type>test</usage_type>
-      <checksum>56395405</checksum>
-    </file>
   </files>
 </measure>