--- conflicted
+++ resolved
@@ -3,13 +3,8 @@
   <schema_version>3.0</schema_version>
   <name>report_simulation_output</name>
   <uid>df9d170c-c21a-4130-866d-0d46b06073fd</uid>
-<<<<<<< HEAD
-  <version_id>aa57dd13-b714-478c-927e-266a28476556</version_id>
-  <version_modified>20210917T161906Z</version_modified>
-=======
-  <version_id>b606a6a9-5624-4b3f-a305-2d82039b390c</version_id>
-  <version_modified>20211018T173613Z</version_modified>
->>>>>>> d0b50b90
+  <version_id>8e74d1a1-6832-4f67-b1b8-5bfb1368e053</version_id>
+  <version_modified>20211019T224836Z</version_modified>
   <xml_checksum>9BF1E6AC</xml_checksum>
   <class_name>ReportSimulationOutput</class_name>
   <display_name>HPXML Simulation Output Report</display_name>
@@ -1599,11 +1594,7 @@
       <filename>measure.rb</filename>
       <filetype>rb</filetype>
       <usage_type>script</usage_type>
-<<<<<<< HEAD
-      <checksum>CB39F6BD</checksum>
-=======
-      <checksum>A1DD3F19</checksum>
->>>>>>> d0b50b90
+      <checksum>B6A6F6FC</checksum>
     </file>
   </files>
 </measure>