<?xml version="1.0"?>
<measure>
  <schema_version>3.0</schema_version>
  <name>report_simulation_output</name>
  <uid>df9d170c-c21a-4130-866d-0d46b06073fd</uid>
<<<<<<< HEAD
  <version_id>056664cc-fb25-4002-9439-130919522b99</version_id>
  <version_modified>20220521T005217Z</version_modified>
=======
  <version_id>c940c7b9-2611-4dfe-8e74-97d8da60ea6b</version_id>
  <version_modified>20220521T212436Z</version_modified>
>>>>>>> 479cfbb6
  <xml_checksum>9BF1E6AC</xml_checksum>
  <class_name>ReportSimulationOutput</class_name>
  <display_name>HPXML Simulation Output Report</display_name>
  <description>Reports simulation outputs for residential HPXML-based models.</description>
  <modeler_description>Processes EnergyPlus simulation outputs in order to generate an annual output file and an optional timeseries output file.</modeler_description>
  <arguments>
    <argument>
      <name>output_format</name>
      <display_name>Output Format</display_name>
      <description>The file format of the annual (and timeseries, if requested) outputs.</description>
      <type>Choice</type>
      <units></units>
      <required>false</required>
      <model_dependent>false</model_dependent>
      <default_value>csv</default_value>
      <choices>
        <choice>
          <value>csv</value>
          <display_name>csv</display_name>
        </choice>
        <choice>
          <value>json</value>
          <display_name>json</display_name>
        </choice>
      </choices>
      <min_value></min_value>
      <max_value></max_value>
    </argument>
    <argument>
      <name>timeseries_frequency</name>
      <display_name>Timeseries Reporting Frequency</display_name>
      <description>The frequency at which to report timeseries output data. Using 'none' will disable timeseries outputs.</description>
      <type>Choice</type>
      <units></units>
      <required>true</required>
      <model_dependent>false</model_dependent>
      <default_value>none</default_value>
      <choices>
        <choice>
          <value>none</value>
          <display_name>none</display_name>
        </choice>
        <choice>
          <value>timestep</value>
          <display_name>timestep</display_name>
        </choice>
        <choice>
          <value>hourly</value>
          <display_name>hourly</display_name>
        </choice>
        <choice>
          <value>daily</value>
          <display_name>daily</display_name>
        </choice>
        <choice>
          <value>monthly</value>
          <display_name>monthly</display_name>
        </choice>
      </choices>
      <min_value></min_value>
      <max_value></max_value>
    </argument>
    <argument>
      <name>include_timeseries_fuel_consumptions</name>
      <display_name>Generate Timeseries Output: Fuel Consumptions</display_name>
      <description>Generates timeseries energy consumptions for each fuel type.</description>
      <type>Boolean</type>
      <units></units>
      <required>true</required>
      <model_dependent>false</model_dependent>
      <default_value>false</default_value>
      <choices>
        <choice>
          <value>true</value>
          <display_name>true</display_name>
        </choice>
        <choice>
          <value>false</value>
          <display_name>false</display_name>
        </choice>
      </choices>
      <min_value></min_value>
      <max_value></max_value>
    </argument>
    <argument>
      <name>include_timeseries_end_use_consumptions</name>
      <display_name>Generate Timeseries Output: End Use Consumptions</display_name>
      <description>Generates timeseries energy consumptions for each end use.</description>
      <type>Boolean</type>
      <units></units>
      <required>true</required>
      <model_dependent>false</model_dependent>
      <default_value>false</default_value>
      <choices>
        <choice>
          <value>true</value>
          <display_name>true</display_name>
        </choice>
        <choice>
          <value>false</value>
          <display_name>false</display_name>
        </choice>
      </choices>
      <min_value></min_value>
      <max_value></max_value>
    </argument>
    <argument>
      <name>include_timeseries_hot_water_uses</name>
      <display_name>Generate Timeseries Output: Hot Water Uses</display_name>
      <description>Generates timeseries hot water usages for each end use.</description>
      <type>Boolean</type>
      <units></units>
      <required>true</required>
      <model_dependent>false</model_dependent>
      <default_value>false</default_value>
      <choices>
        <choice>
          <value>true</value>
          <display_name>true</display_name>
        </choice>
        <choice>
          <value>false</value>
          <display_name>false</display_name>
        </choice>
      </choices>
      <min_value></min_value>
      <max_value></max_value>
    </argument>
    <argument>
      <name>include_timeseries_total_loads</name>
      <display_name>Generate Timeseries Output: Total Loads</display_name>
      <description>Generates timeseries total heating, cooling, and hot water loads.</description>
      <type>Boolean</type>
      <units></units>
      <required>true</required>
      <model_dependent>false</model_dependent>
      <default_value>false</default_value>
      <choices>
        <choice>
          <value>true</value>
          <display_name>true</display_name>
        </choice>
        <choice>
          <value>false</value>
          <display_name>false</display_name>
        </choice>
      </choices>
      <min_value></min_value>
      <max_value></max_value>
    </argument>
    <argument>
      <name>include_timeseries_component_loads</name>
      <display_name>Generate Timeseries Output: Component Loads</display_name>
      <description>Generates timeseries heating and cooling loads disaggregated by component type.</description>
      <type>Boolean</type>
      <units></units>
      <required>true</required>
      <model_dependent>false</model_dependent>
      <default_value>false</default_value>
      <choices>
        <choice>
          <value>true</value>
          <display_name>true</display_name>
        </choice>
        <choice>
          <value>false</value>
          <display_name>false</display_name>
        </choice>
      </choices>
      <min_value></min_value>
      <max_value></max_value>
    </argument>
    <argument>
      <name>include_timeseries_zone_temperatures</name>
      <display_name>Generate Timeseries Output: Zone Temperatures</display_name>
      <description>Generates timeseries temperatures for each thermal zone.</description>
      <type>Boolean</type>
      <units></units>
      <required>true</required>
      <model_dependent>false</model_dependent>
      <default_value>false</default_value>
      <choices>
        <choice>
          <value>true</value>
          <display_name>true</display_name>
        </choice>
        <choice>
          <value>false</value>
          <display_name>false</display_name>
        </choice>
      </choices>
      <min_value></min_value>
      <max_value></max_value>
    </argument>
    <argument>
      <name>include_timeseries_airflows</name>
      <display_name>Generate Timeseries Output: Airflows</display_name>
      <description>Generates timeseries airflows.</description>
      <type>Boolean</type>
      <units></units>
      <required>true</required>
      <model_dependent>false</model_dependent>
      <default_value>false</default_value>
      <choices>
        <choice>
          <value>true</value>
          <display_name>true</display_name>
        </choice>
        <choice>
          <value>false</value>
          <display_name>false</display_name>
        </choice>
      </choices>
      <min_value></min_value>
      <max_value></max_value>
    </argument>
    <argument>
      <name>include_timeseries_weather</name>
      <display_name>Generate Timeseries Output: Weather</display_name>
      <description>Generates timeseries weather data.</description>
      <type>Boolean</type>
      <units></units>
      <required>true</required>
      <model_dependent>false</model_dependent>
      <default_value>false</default_value>
      <choices>
        <choice>
          <value>true</value>
          <display_name>true</display_name>
        </choice>
        <choice>
          <value>false</value>
          <display_name>false</display_name>
        </choice>
      </choices>
      <min_value></min_value>
      <max_value></max_value>
    </argument>
  </arguments>
  <outputs>
    <output>
      <name>Fuel Use: Electricity: Total MBtu</name>
      <display_name>Fuel Use: Electricity: Total MBtu</display_name>
      <short_name>Fuel Use: Electricity: Total MBtu</short_name>
      <description></description>
      <type>Double</type>
      <units></units>
      <model_dependent>false</model_dependent>
    </output>
    <output>
      <name>Fuel Use: Natural Gas: Total MBtu</name>
      <display_name>Fuel Use: Natural Gas: Total MBtu</display_name>
      <short_name>Fuel Use: Natural Gas: Total MBtu</short_name>
      <description></description>
      <type>Double</type>
      <units></units>
      <model_dependent>false</model_dependent>
    </output>
    <output>
      <name>Fuel Use: Fuel Oil: Total MBtu</name>
      <display_name>Fuel Use: Fuel Oil: Total MBtu</display_name>
      <short_name>Fuel Use: Fuel Oil: Total MBtu</short_name>
      <description></description>
      <type>Double</type>
      <units></units>
      <model_dependent>false</model_dependent>
    </output>
    <output>
      <name>Fuel Use: Propane: Total MBtu</name>
      <display_name>Fuel Use: Propane: Total MBtu</display_name>
      <short_name>Fuel Use: Propane: Total MBtu</short_name>
      <description></description>
      <type>Double</type>
      <units></units>
      <model_dependent>false</model_dependent>
    </output>
    <output>
      <name>Fuel Use: Wood Cord: Total MBtu</name>
      <display_name>Fuel Use: Wood Cord: Total MBtu</display_name>
      <short_name>Fuel Use: Wood Cord: Total MBtu</short_name>
      <description></description>
      <type>Double</type>
      <units></units>
      <model_dependent>false</model_dependent>
    </output>
    <output>
      <name>Fuel Use: Wood Pellets: Total MBtu</name>
      <display_name>Fuel Use: Wood Pellets: Total MBtu</display_name>
      <short_name>Fuel Use: Wood Pellets: Total MBtu</short_name>
      <description></description>
      <type>Double</type>
      <units></units>
      <model_dependent>false</model_dependent>
    </output>
    <output>
      <name>Fuel Use: Coal: Total MBtu</name>
      <display_name>Fuel Use: Coal: Total MBtu</display_name>
      <short_name>Fuel Use: Coal: Total MBtu</short_name>
      <description></description>
      <type>Double</type>
      <units></units>
      <model_dependent>false</model_dependent>
    </output>
    <output>
      <name>End Use: Electricity: Heating MBtu</name>
      <display_name>End Use: Electricity: Heating MBtu</display_name>
      <short_name>End Use: Electricity: Heating MBtu</short_name>
      <description></description>
      <type>Double</type>
      <units></units>
      <model_dependent>false</model_dependent>
    </output>
    <output>
      <name>End Use: Electricity: Heating Fans/Pumps MBtu</name>
      <display_name>End Use: Electricity: Heating Fans/Pumps MBtu</display_name>
      <short_name>End Use: Electricity: Heating Fans/Pumps MBtu</short_name>
      <description></description>
      <type>Double</type>
      <units></units>
      <model_dependent>false</model_dependent>
    </output>
    <output>
      <name>End Use: Electricity: Cooling MBtu</name>
      <display_name>End Use: Electricity: Cooling MBtu</display_name>
      <short_name>End Use: Electricity: Cooling MBtu</short_name>
      <description></description>
      <type>Double</type>
      <units></units>
      <model_dependent>false</model_dependent>
    </output>
    <output>
      <name>End Use: Electricity: Cooling Fans/Pumps MBtu</name>
      <display_name>End Use: Electricity: Cooling Fans/Pumps MBtu</display_name>
      <short_name>End Use: Electricity: Cooling Fans/Pumps MBtu</short_name>
      <description></description>
      <type>Double</type>
      <units></units>
      <model_dependent>false</model_dependent>
    </output>
    <output>
      <name>End Use: Electricity: Hot Water MBtu</name>
      <display_name>End Use: Electricity: Hot Water MBtu</display_name>
      <short_name>End Use: Electricity: Hot Water MBtu</short_name>
      <description></description>
      <type>Double</type>
      <units></units>
      <model_dependent>false</model_dependent>
    </output>
    <output>
      <name>End Use: Electricity: Hot Water Recirc Pump MBtu</name>
      <display_name>End Use: Electricity: Hot Water Recirc Pump MBtu</display_name>
      <short_name>End Use: Electricity: Hot Water Recirc Pump MBtu</short_name>
      <description></description>
      <type>Double</type>
      <units></units>
      <model_dependent>false</model_dependent>
    </output>
    <output>
      <name>End Use: Electricity: Hot Water Solar Thermal Pump MBtu</name>
      <display_name>End Use: Electricity: Hot Water Solar Thermal Pump MBtu</display_name>
      <short_name>End Use: Electricity: Hot Water Solar Thermal Pump MBtu</short_name>
      <description></description>
      <type>Double</type>
      <units></units>
      <model_dependent>false</model_dependent>
    </output>
    <output>
      <name>End Use: Electricity: Lighting Interior MBtu</name>
      <display_name>End Use: Electricity: Lighting Interior MBtu</display_name>
      <short_name>End Use: Electricity: Lighting Interior MBtu</short_name>
      <description></description>
      <type>Double</type>
      <units></units>
      <model_dependent>false</model_dependent>
    </output>
    <output>
      <name>End Use: Electricity: Lighting Garage MBtu</name>
      <display_name>End Use: Electricity: Lighting Garage MBtu</display_name>
      <short_name>End Use: Electricity: Lighting Garage MBtu</short_name>
      <description></description>
      <type>Double</type>
      <units></units>
      <model_dependent>false</model_dependent>
    </output>
    <output>
      <name>End Use: Electricity: Lighting Exterior MBtu</name>
      <display_name>End Use: Electricity: Lighting Exterior MBtu</display_name>
      <short_name>End Use: Electricity: Lighting Exterior MBtu</short_name>
      <description></description>
      <type>Double</type>
      <units></units>
      <model_dependent>false</model_dependent>
    </output>
    <output>
      <name>End Use: Electricity: Mech Vent MBtu</name>
      <display_name>End Use: Electricity: Mech Vent MBtu</display_name>
      <short_name>End Use: Electricity: Mech Vent MBtu</short_name>
      <description></description>
      <type>Double</type>
      <units></units>
      <model_dependent>false</model_dependent>
    </output>
    <output>
      <name>End Use: Electricity: Mech Vent Preheating MBtu</name>
      <display_name>End Use: Electricity: Mech Vent Preheating MBtu</display_name>
      <short_name>End Use: Electricity: Mech Vent Preheating MBtu</short_name>
      <description></description>
      <type>Double</type>
      <units></units>
      <model_dependent>false</model_dependent>
    </output>
    <output>
      <name>End Use: Electricity: Mech Vent Precooling MBtu</name>
      <display_name>End Use: Electricity: Mech Vent Precooling MBtu</display_name>
      <short_name>End Use: Electricity: Mech Vent Precooling MBtu</short_name>
      <description></description>
      <type>Double</type>
      <units></units>
      <model_dependent>false</model_dependent>
    </output>
    <output>
      <name>End Use: Electricity: Whole House Fan MBtu</name>
      <display_name>End Use: Electricity: Whole House Fan MBtu</display_name>
      <short_name>End Use: Electricity: Whole House Fan MBtu</short_name>
      <description></description>
      <type>Double</type>
      <units></units>
      <model_dependent>false</model_dependent>
    </output>
    <output>
      <name>End Use: Electricity: Refrigerator MBtu</name>
      <display_name>End Use: Electricity: Refrigerator MBtu</display_name>
      <short_name>End Use: Electricity: Refrigerator MBtu</short_name>
      <description></description>
      <type>Double</type>
      <units></units>
      <model_dependent>false</model_dependent>
    </output>
    <output>
      <name>End Use: Electricity: Freezer MBtu</name>
      <display_name>End Use: Electricity: Freezer MBtu</display_name>
      <short_name>End Use: Electricity: Freezer MBtu</short_name>
      <description></description>
      <type>Double</type>
      <units></units>
      <model_dependent>false</model_dependent>
    </output>
    <output>
      <name>End Use: Electricity: Dehumidifier MBtu</name>
      <display_name>End Use: Electricity: Dehumidifier MBtu</display_name>
      <short_name>End Use: Electricity: Dehumidifier MBtu</short_name>
      <description></description>
      <type>Double</type>
      <units></units>
      <model_dependent>false</model_dependent>
    </output>
    <output>
      <name>End Use: Electricity: Dishwasher MBtu</name>
      <display_name>End Use: Electricity: Dishwasher MBtu</display_name>
      <short_name>End Use: Electricity: Dishwasher MBtu</short_name>
      <description></description>
      <type>Double</type>
      <units></units>
      <model_dependent>false</model_dependent>
    </output>
    <output>
      <name>End Use: Electricity: Clothes Washer MBtu</name>
      <display_name>End Use: Electricity: Clothes Washer MBtu</display_name>
      <short_name>End Use: Electricity: Clothes Washer MBtu</short_name>
      <description></description>
      <type>Double</type>
      <units></units>
      <model_dependent>false</model_dependent>
    </output>
    <output>
      <name>End Use: Electricity: Clothes Dryer MBtu</name>
      <display_name>End Use: Electricity: Clothes Dryer MBtu</display_name>
      <short_name>End Use: Electricity: Clothes Dryer MBtu</short_name>
      <description></description>
      <type>Double</type>
      <units></units>
      <model_dependent>false</model_dependent>
    </output>
    <output>
      <name>End Use: Electricity: Range/Oven MBtu</name>
      <display_name>End Use: Electricity: Range/Oven MBtu</display_name>
      <short_name>End Use: Electricity: Range/Oven MBtu</short_name>
      <description></description>
      <type>Double</type>
      <units></units>
      <model_dependent>false</model_dependent>
    </output>
    <output>
      <name>End Use: Electricity: Ceiling Fan MBtu</name>
      <display_name>End Use: Electricity: Ceiling Fan MBtu</display_name>
      <short_name>End Use: Electricity: Ceiling Fan MBtu</short_name>
      <description></description>
      <type>Double</type>
      <units></units>
      <model_dependent>false</model_dependent>
    </output>
    <output>
      <name>End Use: Electricity: Television MBtu</name>
      <display_name>End Use: Electricity: Television MBtu</display_name>
      <short_name>End Use: Electricity: Television MBtu</short_name>
      <description></description>
      <type>Double</type>
      <units></units>
      <model_dependent>false</model_dependent>
    </output>
    <output>
      <name>End Use: Electricity: Plug Loads MBtu</name>
      <display_name>End Use: Electricity: Plug Loads MBtu</display_name>
      <short_name>End Use: Electricity: Plug Loads MBtu</short_name>
      <description></description>
      <type>Double</type>
      <units></units>
      <model_dependent>false</model_dependent>
    </output>
    <output>
      <name>End Use: Electricity: Electric Vehicle Charging MBtu</name>
      <display_name>End Use: Electricity: Electric Vehicle Charging MBtu</display_name>
      <short_name>End Use: Electricity: Electric Vehicle Charging MBtu</short_name>
      <description></description>
      <type>Double</type>
      <units></units>
      <model_dependent>false</model_dependent>
    </output>
    <output>
      <name>End Use: Electricity: Well Pump MBtu</name>
      <display_name>End Use: Electricity: Well Pump MBtu</display_name>
      <short_name>End Use: Electricity: Well Pump MBtu</short_name>
      <description></description>
      <type>Double</type>
      <units></units>
      <model_dependent>false</model_dependent>
    </output>
    <output>
      <name>End Use: Electricity: Pool Heater MBtu</name>
      <display_name>End Use: Electricity: Pool Heater MBtu</display_name>
      <short_name>End Use: Electricity: Pool Heater MBtu</short_name>
      <description></description>
      <type>Double</type>
      <units></units>
      <model_dependent>false</model_dependent>
    </output>
    <output>
      <name>End Use: Electricity: Pool Pump MBtu</name>
      <display_name>End Use: Electricity: Pool Pump MBtu</display_name>
      <short_name>End Use: Electricity: Pool Pump MBtu</short_name>
      <description></description>
      <type>Double</type>
      <units></units>
      <model_dependent>false</model_dependent>
    </output>
    <output>
      <name>End Use: Electricity: Hot Tub Heater MBtu</name>
      <display_name>End Use: Electricity: Hot Tub Heater MBtu</display_name>
      <short_name>End Use: Electricity: Hot Tub Heater MBtu</short_name>
      <description></description>
      <type>Double</type>
      <units></units>
      <model_dependent>false</model_dependent>
    </output>
    <output>
      <name>End Use: Electricity: Hot Tub Pump MBtu</name>
      <display_name>End Use: Electricity: Hot Tub Pump MBtu</display_name>
      <short_name>End Use: Electricity: Hot Tub Pump MBtu</short_name>
      <description></description>
      <type>Double</type>
      <units></units>
      <model_dependent>false</model_dependent>
    </output>
    <output>
      <name>End Use: Electricity: PV MBtu</name>
      <display_name>End Use: Electricity: PV MBtu</display_name>
      <short_name>End Use: Electricity: PV MBtu</short_name>
      <description></description>
      <type>Double</type>
      <units></units>
      <model_dependent>false</model_dependent>
    </output>
    <output>
      <name>End Use: Electricity: Generator MBtu</name>
      <display_name>End Use: Electricity: Generator MBtu</display_name>
      <short_name>End Use: Electricity: Generator MBtu</short_name>
      <description></description>
      <type>Double</type>
      <units></units>
      <model_dependent>false</model_dependent>
    </output>
    <output>
      <name>End Use: Natural Gas: Heating MBtu</name>
      <display_name>End Use: Natural Gas: Heating MBtu</display_name>
      <short_name>End Use: Natural Gas: Heating MBtu</short_name>
      <description></description>
      <type>Double</type>
      <units></units>
      <model_dependent>false</model_dependent>
    </output>
    <output>
      <name>End Use: Natural Gas: Hot Water MBtu</name>
      <display_name>End Use: Natural Gas: Hot Water MBtu</display_name>
      <short_name>End Use: Natural Gas: Hot Water MBtu</short_name>
      <description></description>
      <type>Double</type>
      <units></units>
      <model_dependent>false</model_dependent>
    </output>
    <output>
      <name>End Use: Natural Gas: Clothes Dryer MBtu</name>
      <display_name>End Use: Natural Gas: Clothes Dryer MBtu</display_name>
      <short_name>End Use: Natural Gas: Clothes Dryer MBtu</short_name>
      <description></description>
      <type>Double</type>
      <units></units>
      <model_dependent>false</model_dependent>
    </output>
    <output>
      <name>End Use: Natural Gas: Range/Oven MBtu</name>
      <display_name>End Use: Natural Gas: Range/Oven MBtu</display_name>
      <short_name>End Use: Natural Gas: Range/Oven MBtu</short_name>
      <description></description>
      <type>Double</type>
      <units></units>
      <model_dependent>false</model_dependent>
    </output>
    <output>
      <name>End Use: Natural Gas: Mech Vent Preheating MBtu</name>
      <display_name>End Use: Natural Gas: Mech Vent Preheating MBtu</display_name>
      <short_name>End Use: Natural Gas: Mech Vent Preheating MBtu</short_name>
      <description></description>
      <type>Double</type>
      <units></units>
      <model_dependent>false</model_dependent>
    </output>
    <output>
      <name>End Use: Natural Gas: Pool Heater MBtu</name>
      <display_name>End Use: Natural Gas: Pool Heater MBtu</display_name>
      <short_name>End Use: Natural Gas: Pool Heater MBtu</short_name>
      <description></description>
      <type>Double</type>
      <units></units>
      <model_dependent>false</model_dependent>
    </output>
    <output>
      <name>End Use: Natural Gas: Hot Tub Heater MBtu</name>
      <display_name>End Use: Natural Gas: Hot Tub Heater MBtu</display_name>
      <short_name>End Use: Natural Gas: Hot Tub Heater MBtu</short_name>
      <description></description>
      <type>Double</type>
      <units></units>
      <model_dependent>false</model_dependent>
    </output>
    <output>
      <name>End Use: Natural Gas: Grill MBtu</name>
      <display_name>End Use: Natural Gas: Grill MBtu</display_name>
      <short_name>End Use: Natural Gas: Grill MBtu</short_name>
      <description></description>
      <type>Double</type>
      <units></units>
      <model_dependent>false</model_dependent>
    </output>
    <output>
      <name>End Use: Natural Gas: Lighting MBtu</name>
      <display_name>End Use: Natural Gas: Lighting MBtu</display_name>
      <short_name>End Use: Natural Gas: Lighting MBtu</short_name>
      <description></description>
      <type>Double</type>
      <units></units>
      <model_dependent>false</model_dependent>
    </output>
    <output>
      <name>End Use: Natural Gas: Fireplace MBtu</name>
      <display_name>End Use: Natural Gas: Fireplace MBtu</display_name>
      <short_name>End Use: Natural Gas: Fireplace MBtu</short_name>
      <description></description>
      <type>Double</type>
      <units></units>
      <model_dependent>false</model_dependent>
    </output>
    <output>
      <name>End Use: Natural Gas: Generator MBtu</name>
      <display_name>End Use: Natural Gas: Generator MBtu</display_name>
      <short_name>End Use: Natural Gas: Generator MBtu</short_name>
      <description></description>
      <type>Double</type>
      <units></units>
      <model_dependent>false</model_dependent>
    </output>
    <output>
      <name>End Use: Fuel Oil: Heating MBtu</name>
      <display_name>End Use: Fuel Oil: Heating MBtu</display_name>
      <short_name>End Use: Fuel Oil: Heating MBtu</short_name>
      <description></description>
      <type>Double</type>
      <units></units>
      <model_dependent>false</model_dependent>
    </output>
    <output>
      <name>End Use: Fuel Oil: Hot Water MBtu</name>
      <display_name>End Use: Fuel Oil: Hot Water MBtu</display_name>
      <short_name>End Use: Fuel Oil: Hot Water MBtu</short_name>
      <description></description>
      <type>Double</type>
      <units></units>
      <model_dependent>false</model_dependent>
    </output>
    <output>
      <name>End Use: Fuel Oil: Clothes Dryer MBtu</name>
      <display_name>End Use: Fuel Oil: Clothes Dryer MBtu</display_name>
      <short_name>End Use: Fuel Oil: Clothes Dryer MBtu</short_name>
      <description></description>
      <type>Double</type>
      <units></units>
      <model_dependent>false</model_dependent>
    </output>
    <output>
      <name>End Use: Fuel Oil: Range/Oven MBtu</name>
      <display_name>End Use: Fuel Oil: Range/Oven MBtu</display_name>
      <short_name>End Use: Fuel Oil: Range/Oven MBtu</short_name>
      <description></description>
      <type>Double</type>
      <units></units>
      <model_dependent>false</model_dependent>
    </output>
    <output>
      <name>End Use: Fuel Oil: Mech Vent Preheating MBtu</name>
      <display_name>End Use: Fuel Oil: Mech Vent Preheating MBtu</display_name>
      <short_name>End Use: Fuel Oil: Mech Vent Preheating MBtu</short_name>
      <description></description>
      <type>Double</type>
      <units></units>
      <model_dependent>false</model_dependent>
    </output>
    <output>
      <name>End Use: Fuel Oil: Grill MBtu</name>
      <display_name>End Use: Fuel Oil: Grill MBtu</display_name>
      <short_name>End Use: Fuel Oil: Grill MBtu</short_name>
      <description></description>
      <type>Double</type>
      <units></units>
      <model_dependent>false</model_dependent>
    </output>
    <output>
      <name>End Use: Fuel Oil: Lighting MBtu</name>
      <display_name>End Use: Fuel Oil: Lighting MBtu</display_name>
      <short_name>End Use: Fuel Oil: Lighting MBtu</short_name>
      <description></description>
      <type>Double</type>
      <units></units>
      <model_dependent>false</model_dependent>
    </output>
    <output>
      <name>End Use: Fuel Oil: Fireplace MBtu</name>
      <display_name>End Use: Fuel Oil: Fireplace MBtu</display_name>
      <short_name>End Use: Fuel Oil: Fireplace MBtu</short_name>
      <description></description>
      <type>Double</type>
      <units></units>
      <model_dependent>false</model_dependent>
    </output>
    <output>
      <name>End Use: Fuel Oil: Generator MBtu</name>
      <display_name>End Use: Fuel Oil: Generator MBtu</display_name>
      <short_name>End Use: Fuel Oil: Generator MBtu</short_name>
      <description></description>
      <type>Double</type>
      <units></units>
      <model_dependent>false</model_dependent>
    </output>
    <output>
      <name>End Use: Propane: Heating MBtu</name>
      <display_name>End Use: Propane: Heating MBtu</display_name>
      <short_name>End Use: Propane: Heating MBtu</short_name>
      <description></description>
      <type>Double</type>
      <units></units>
      <model_dependent>false</model_dependent>
    </output>
    <output>
      <name>End Use: Propane: Hot Water MBtu</name>
      <display_name>End Use: Propane: Hot Water MBtu</display_name>
      <short_name>End Use: Propane: Hot Water MBtu</short_name>
      <description></description>
      <type>Double</type>
      <units></units>
      <model_dependent>false</model_dependent>
    </output>
    <output>
      <name>End Use: Propane: Clothes Dryer MBtu</name>
      <display_name>End Use: Propane: Clothes Dryer MBtu</display_name>
      <short_name>End Use: Propane: Clothes Dryer MBtu</short_name>
      <description></description>
      <type>Double</type>
      <units></units>
      <model_dependent>false</model_dependent>
    </output>
    <output>
      <name>End Use: Propane: Range/Oven MBtu</name>
      <display_name>End Use: Propane: Range/Oven MBtu</display_name>
      <short_name>End Use: Propane: Range/Oven MBtu</short_name>
      <description></description>
      <type>Double</type>
      <units></units>
      <model_dependent>false</model_dependent>
    </output>
    <output>
      <name>End Use: Propane: Mech Vent Preheating MBtu</name>
      <display_name>End Use: Propane: Mech Vent Preheating MBtu</display_name>
      <short_name>End Use: Propane: Mech Vent Preheating MBtu</short_name>
      <description></description>
      <type>Double</type>
      <units></units>
      <model_dependent>false</model_dependent>
    </output>
    <output>
      <name>End Use: Propane: Grill MBtu</name>
      <display_name>End Use: Propane: Grill MBtu</display_name>
      <short_name>End Use: Propane: Grill MBtu</short_name>
      <description></description>
      <type>Double</type>
      <units></units>
      <model_dependent>false</model_dependent>
    </output>
    <output>
      <name>End Use: Propane: Lighting MBtu</name>
      <display_name>End Use: Propane: Lighting MBtu</display_name>
      <short_name>End Use: Propane: Lighting MBtu</short_name>
      <description></description>
      <type>Double</type>
      <units></units>
      <model_dependent>false</model_dependent>
    </output>
    <output>
      <name>End Use: Propane: Fireplace MBtu</name>
      <display_name>End Use: Propane: Fireplace MBtu</display_name>
      <short_name>End Use: Propane: Fireplace MBtu</short_name>
      <description></description>
      <type>Double</type>
      <units></units>
      <model_dependent>false</model_dependent>
    </output>
    <output>
      <name>End Use: Propane: Generator MBtu</name>
      <display_name>End Use: Propane: Generator MBtu</display_name>
      <short_name>End Use: Propane: Generator MBtu</short_name>
      <description></description>
      <type>Double</type>
      <units></units>
      <model_dependent>false</model_dependent>
    </output>
    <output>
      <name>End Use: Wood Cord: Heating MBtu</name>
      <display_name>End Use: Wood Cord: Heating MBtu</display_name>
      <short_name>End Use: Wood Cord: Heating MBtu</short_name>
      <description></description>
      <type>Double</type>
      <units></units>
      <model_dependent>false</model_dependent>
    </output>
    <output>
      <name>End Use: Wood Cord: Hot Water MBtu</name>
      <display_name>End Use: Wood Cord: Hot Water MBtu</display_name>
      <short_name>End Use: Wood Cord: Hot Water MBtu</short_name>
      <description></description>
      <type>Double</type>
      <units></units>
      <model_dependent>false</model_dependent>
    </output>
    <output>
      <name>End Use: Wood Cord: Clothes Dryer MBtu</name>
      <display_name>End Use: Wood Cord: Clothes Dryer MBtu</display_name>
      <short_name>End Use: Wood Cord: Clothes Dryer MBtu</short_name>
      <description></description>
      <type>Double</type>
      <units></units>
      <model_dependent>false</model_dependent>
    </output>
    <output>
      <name>End Use: Wood Cord: Range/Oven MBtu</name>
      <display_name>End Use: Wood Cord: Range/Oven MBtu</display_name>
      <short_name>End Use: Wood Cord: Range/Oven MBtu</short_name>
      <description></description>
      <type>Double</type>
      <units></units>
      <model_dependent>false</model_dependent>
    </output>
    <output>
      <name>End Use: Wood Cord: Mech Vent Preheating MBtu</name>
      <display_name>End Use: Wood Cord: Mech Vent Preheating MBtu</display_name>
      <short_name>End Use: Wood Cord: Mech Vent Preheating MBtu</short_name>
      <description></description>
      <type>Double</type>
      <units></units>
      <model_dependent>false</model_dependent>
    </output>
    <output>
      <name>End Use: Wood Cord: Grill MBtu</name>
      <display_name>End Use: Wood Cord: Grill MBtu</display_name>
      <short_name>End Use: Wood Cord: Grill MBtu</short_name>
      <description></description>
      <type>Double</type>
      <units></units>
      <model_dependent>false</model_dependent>
    </output>
    <output>
      <name>End Use: Wood Cord: Lighting MBtu</name>
      <display_name>End Use: Wood Cord: Lighting MBtu</display_name>
      <short_name>End Use: Wood Cord: Lighting MBtu</short_name>
      <description></description>
      <type>Double</type>
      <units></units>
      <model_dependent>false</model_dependent>
    </output>
    <output>
      <name>End Use: Wood Cord: Fireplace MBtu</name>
      <display_name>End Use: Wood Cord: Fireplace MBtu</display_name>
      <short_name>End Use: Wood Cord: Fireplace MBtu</short_name>
      <description></description>
      <type>Double</type>
      <units></units>
      <model_dependent>false</model_dependent>
    </output>
    <output>
      <name>End Use: Wood Cord: Generator MBtu</name>
      <display_name>End Use: Wood Cord: Generator MBtu</display_name>
      <short_name>End Use: Wood Cord: Generator MBtu</short_name>
      <description></description>
      <type>Double</type>
      <units></units>
      <model_dependent>false</model_dependent>
    </output>
    <output>
      <name>End Use: Wood Pellets: Heating MBtu</name>
      <display_name>End Use: Wood Pellets: Heating MBtu</display_name>
      <short_name>End Use: Wood Pellets: Heating MBtu</short_name>
      <description></description>
      <type>Double</type>
      <units></units>
      <model_dependent>false</model_dependent>
    </output>
    <output>
      <name>End Use: Wood Pellets: Hot Water MBtu</name>
      <display_name>End Use: Wood Pellets: Hot Water MBtu</display_name>
      <short_name>End Use: Wood Pellets: Hot Water MBtu</short_name>
      <description></description>
      <type>Double</type>
      <units></units>
      <model_dependent>false</model_dependent>
    </output>
    <output>
      <name>End Use: Wood Pellets: Clothes Dryer MBtu</name>
      <display_name>End Use: Wood Pellets: Clothes Dryer MBtu</display_name>
      <short_name>End Use: Wood Pellets: Clothes Dryer MBtu</short_name>
      <description></description>
      <type>Double</type>
      <units></units>
      <model_dependent>false</model_dependent>
    </output>
    <output>
      <name>End Use: Wood Pellets: Range/Oven MBtu</name>
      <display_name>End Use: Wood Pellets: Range/Oven MBtu</display_name>
      <short_name>End Use: Wood Pellets: Range/Oven MBtu</short_name>
      <description></description>
      <type>Double</type>
      <units></units>
      <model_dependent>false</model_dependent>
    </output>
    <output>
      <name>End Use: Wood Pellets: Mech Vent Preheating MBtu</name>
      <display_name>End Use: Wood Pellets: Mech Vent Preheating MBtu</display_name>
      <short_name>End Use: Wood Pellets: Mech Vent Preheating MBtu</short_name>
      <description></description>
      <type>Double</type>
      <units></units>
      <model_dependent>false</model_dependent>
    </output>
    <output>
      <name>End Use: Wood Pellets: Grill MBtu</name>
      <display_name>End Use: Wood Pellets: Grill MBtu</display_name>
      <short_name>End Use: Wood Pellets: Grill MBtu</short_name>
      <description></description>
      <type>Double</type>
      <units></units>
      <model_dependent>false</model_dependent>
    </output>
    <output>
      <name>End Use: Wood Pellets: Lighting MBtu</name>
      <display_name>End Use: Wood Pellets: Lighting MBtu</display_name>
      <short_name>End Use: Wood Pellets: Lighting MBtu</short_name>
      <description></description>
      <type>Double</type>
      <units></units>
      <model_dependent>false</model_dependent>
    </output>
    <output>
      <name>End Use: Wood Pellets: Fireplace MBtu</name>
      <display_name>End Use: Wood Pellets: Fireplace MBtu</display_name>
      <short_name>End Use: Wood Pellets: Fireplace MBtu</short_name>
      <description></description>
      <type>Double</type>
      <units></units>
      <model_dependent>false</model_dependent>
    </output>
    <output>
      <name>End Use: Wood Pellets: Generator MBtu</name>
      <display_name>End Use: Wood Pellets: Generator MBtu</display_name>
      <short_name>End Use: Wood Pellets: Generator MBtu</short_name>
      <description></description>
      <type>Double</type>
      <units></units>
      <model_dependent>false</model_dependent>
    </output>
    <output>
      <name>End Use: Coal: Heating MBtu</name>
      <display_name>End Use: Coal: Heating MBtu</display_name>
      <short_name>End Use: Coal: Heating MBtu</short_name>
      <description></description>
      <type>Double</type>
      <units></units>
      <model_dependent>false</model_dependent>
    </output>
    <output>
      <name>End Use: Coal: Hot Water MBtu</name>
      <display_name>End Use: Coal: Hot Water MBtu</display_name>
      <short_name>End Use: Coal: Hot Water MBtu</short_name>
      <description></description>
      <type>Double</type>
      <units></units>
      <model_dependent>false</model_dependent>
    </output>
    <output>
      <name>End Use: Coal: Clothes Dryer MBtu</name>
      <display_name>End Use: Coal: Clothes Dryer MBtu</display_name>
      <short_name>End Use: Coal: Clothes Dryer MBtu</short_name>
      <description></description>
      <type>Double</type>
      <units></units>
      <model_dependent>false</model_dependent>
    </output>
    <output>
      <name>End Use: Coal: Range/Oven MBtu</name>
      <display_name>End Use: Coal: Range/Oven MBtu</display_name>
      <short_name>End Use: Coal: Range/Oven MBtu</short_name>
      <description></description>
      <type>Double</type>
      <units></units>
      <model_dependent>false</model_dependent>
    </output>
    <output>
      <name>End Use: Coal: Mech Vent Preheating MBtu</name>
      <display_name>End Use: Coal: Mech Vent Preheating MBtu</display_name>
      <short_name>End Use: Coal: Mech Vent Preheating MBtu</short_name>
      <description></description>
      <type>Double</type>
      <units></units>
      <model_dependent>false</model_dependent>
    </output>
    <output>
      <name>End Use: Coal: Grill MBtu</name>
      <display_name>End Use: Coal: Grill MBtu</display_name>
      <short_name>End Use: Coal: Grill MBtu</short_name>
      <description></description>
      <type>Double</type>
      <units></units>
      <model_dependent>false</model_dependent>
    </output>
    <output>
      <name>End Use: Coal: Lighting MBtu</name>
      <display_name>End Use: Coal: Lighting MBtu</display_name>
      <short_name>End Use: Coal: Lighting MBtu</short_name>
      <description></description>
      <type>Double</type>
      <units></units>
      <model_dependent>false</model_dependent>
    </output>
    <output>
      <name>End Use: Coal: Fireplace MBtu</name>
      <display_name>End Use: Coal: Fireplace MBtu</display_name>
      <short_name>End Use: Coal: Fireplace MBtu</short_name>
      <description></description>
      <type>Double</type>
      <units></units>
      <model_dependent>false</model_dependent>
    </output>
    <output>
      <name>End Use: Coal: Generator MBtu</name>
      <display_name>End Use: Coal: Generator MBtu</display_name>
      <short_name>End Use: Coal: Generator MBtu</short_name>
      <description></description>
      <type>Double</type>
      <units></units>
      <model_dependent>false</model_dependent>
    </output>
    <output>
      <name>Load: Heating MBtu</name>
      <display_name>Load: Heating MBtu</display_name>
      <short_name>Load: Heating MBtu</short_name>
      <description></description>
      <type>Double</type>
      <units></units>
      <model_dependent>false</model_dependent>
    </output>
    <output>
      <name>Load: Cooling MBtu</name>
      <display_name>Load: Cooling MBtu</display_name>
      <short_name>Load: Cooling MBtu</short_name>
      <description></description>
      <type>Double</type>
      <units></units>
      <model_dependent>false</model_dependent>
    </output>
    <output>
      <name>Load: Hot Water: Delivered MBtu</name>
      <display_name>Load: Hot Water: Delivered MBtu</display_name>
      <short_name>Load: Hot Water: Delivered MBtu</short_name>
      <description></description>
      <type>Double</type>
      <units></units>
      <model_dependent>false</model_dependent>
    </output>
    <output>
      <name>Load: Hot Water: Tank Losses MBtu</name>
      <display_name>Load: Hot Water: Tank Losses MBtu</display_name>
      <short_name>Load: Hot Water: Tank Losses MBtu</short_name>
      <description></description>
      <type>Double</type>
      <units></units>
      <model_dependent>false</model_dependent>
    </output>
    <output>
      <name>Load: Hot Water: Desuperheater MBtu</name>
      <display_name>Load: Hot Water: Desuperheater MBtu</display_name>
      <short_name>Load: Hot Water: Desuperheater MBtu</short_name>
      <description></description>
      <type>Double</type>
      <units></units>
      <model_dependent>false</model_dependent>
    </output>
    <output>
      <name>Load: Hot Water: Solar Thermal MBtu</name>
      <display_name>Load: Hot Water: Solar Thermal MBtu</display_name>
      <short_name>Load: Hot Water: Solar Thermal MBtu</short_name>
      <description></description>
      <type>Double</type>
      <units></units>
      <model_dependent>false</model_dependent>
    </output>
    <output>
      <name>Unmet Load: Heating MBtu</name>
      <display_name>Unmet Load: Heating MBtu</display_name>
      <short_name>Unmet Load: Heating MBtu</short_name>
      <description></description>
      <type>Double</type>
      <units></units>
      <model_dependent>false</model_dependent>
    </output>
    <output>
      <name>Unmet Load: Cooling MBtu</name>
      <display_name>Unmet Load: Cooling MBtu</display_name>
      <short_name>Unmet Load: Cooling MBtu</short_name>
      <description></description>
      <type>Double</type>
      <units></units>
      <model_dependent>false</model_dependent>
    </output>
    <output>
      <name>Peak Electricity: Winter Total W</name>
      <display_name>Peak Electricity: Winter Total W</display_name>
      <short_name>Peak Electricity: Winter Total W</short_name>
      <description></description>
      <type>Double</type>
      <units></units>
      <model_dependent>false</model_dependent>
    </output>
    <output>
      <name>Peak Electricity: Summer Total W</name>
      <display_name>Peak Electricity: Summer Total W</display_name>
      <short_name>Peak Electricity: Summer Total W</short_name>
      <description></description>
      <type>Double</type>
      <units></units>
      <model_dependent>false</model_dependent>
    </output>
    <output>
      <name>Peak Load: Heating kBtu</name>
      <display_name>Peak Load: Heating kBtu</display_name>
      <short_name>Peak Load: Heating kBtu</short_name>
      <description></description>
      <type>Double</type>
      <units></units>
      <model_dependent>false</model_dependent>
    </output>
    <output>
      <name>Peak Load: Cooling kBtu</name>
      <display_name>Peak Load: Cooling kBtu</display_name>
      <short_name>Peak Load: Cooling kBtu</short_name>
      <description></description>
      <type>Double</type>
      <units></units>
      <model_dependent>false</model_dependent>
    </output>
    <output>
      <name>Component Load: Heating: Roofs MBtu</name>
      <display_name>Component Load: Heating: Roofs MBtu</display_name>
      <short_name>Component Load: Heating: Roofs MBtu</short_name>
      <description></description>
      <type>Double</type>
      <units></units>
      <model_dependent>false</model_dependent>
    </output>
    <output>
      <name>Component Load: Heating: Ceilings MBtu</name>
      <display_name>Component Load: Heating: Ceilings MBtu</display_name>
      <short_name>Component Load: Heating: Ceilings MBtu</short_name>
      <description></description>
      <type>Double</type>
      <units></units>
      <model_dependent>false</model_dependent>
    </output>
    <output>
      <name>Component Load: Heating: Walls MBtu</name>
      <display_name>Component Load: Heating: Walls MBtu</display_name>
      <short_name>Component Load: Heating: Walls MBtu</short_name>
      <description></description>
      <type>Double</type>
      <units></units>
      <model_dependent>false</model_dependent>
    </output>
    <output>
      <name>Component Load: Heating: Rim Joists MBtu</name>
      <display_name>Component Load: Heating: Rim Joists MBtu</display_name>
      <short_name>Component Load: Heating: Rim Joists MBtu</short_name>
      <description></description>
      <type>Double</type>
      <units></units>
      <model_dependent>false</model_dependent>
    </output>
    <output>
      <name>Component Load: Heating: Foundation Walls MBtu</name>
      <display_name>Component Load: Heating: Foundation Walls MBtu</display_name>
      <short_name>Component Load: Heating: Foundation Walls MBtu</short_name>
      <description></description>
      <type>Double</type>
      <units></units>
      <model_dependent>false</model_dependent>
    </output>
    <output>
      <name>Component Load: Heating: Doors MBtu</name>
      <display_name>Component Load: Heating: Doors MBtu</display_name>
      <short_name>Component Load: Heating: Doors MBtu</short_name>
      <description></description>
      <type>Double</type>
      <units></units>
      <model_dependent>false</model_dependent>
    </output>
    <output>
      <name>Component Load: Heating: Windows MBtu</name>
      <display_name>Component Load: Heating: Windows MBtu</display_name>
      <short_name>Component Load: Heating: Windows MBtu</short_name>
      <description></description>
      <type>Double</type>
      <units></units>
      <model_dependent>false</model_dependent>
    </output>
    <output>
      <name>Component Load: Heating: Skylights MBtu</name>
      <display_name>Component Load: Heating: Skylights MBtu</display_name>
      <short_name>Component Load: Heating: Skylights MBtu</short_name>
      <description></description>
      <type>Double</type>
      <units></units>
      <model_dependent>false</model_dependent>
    </output>
    <output>
      <name>Component Load: Heating: Floors MBtu</name>
      <display_name>Component Load: Heating: Floors MBtu</display_name>
      <short_name>Component Load: Heating: Floors MBtu</short_name>
      <description></description>
      <type>Double</type>
      <units></units>
      <model_dependent>false</model_dependent>
    </output>
    <output>
      <name>Component Load: Heating: Slabs MBtu</name>
      <display_name>Component Load: Heating: Slabs MBtu</display_name>
      <short_name>Component Load: Heating: Slabs MBtu</short_name>
      <description></description>
      <type>Double</type>
      <units></units>
      <model_dependent>false</model_dependent>
    </output>
    <output>
      <name>Component Load: Heating: Internal Mass MBtu</name>
      <display_name>Component Load: Heating: Internal Mass MBtu</display_name>
      <short_name>Component Load: Heating: Internal Mass MBtu</short_name>
      <description></description>
      <type>Double</type>
      <units></units>
      <model_dependent>false</model_dependent>
    </output>
    <output>
      <name>Component Load: Heating: Infiltration MBtu</name>
      <display_name>Component Load: Heating: Infiltration MBtu</display_name>
      <short_name>Component Load: Heating: Infiltration MBtu</short_name>
      <description></description>
      <type>Double</type>
      <units></units>
      <model_dependent>false</model_dependent>
    </output>
    <output>
      <name>Component Load: Heating: Natural Ventilation MBtu</name>
      <display_name>Component Load: Heating: Natural Ventilation MBtu</display_name>
      <short_name>Component Load: Heating: Natural Ventilation MBtu</short_name>
      <description></description>
      <type>Double</type>
      <units></units>
      <model_dependent>false</model_dependent>
    </output>
    <output>
      <name>Component Load: Heating: Mechanical Ventilation MBtu</name>
      <display_name>Component Load: Heating: Mechanical Ventilation MBtu</display_name>
      <short_name>Component Load: Heating: Mechanical Ventilation MBtu</short_name>
      <description></description>
      <type>Double</type>
      <units></units>
      <model_dependent>false</model_dependent>
    </output>
    <output>
      <name>Component Load: Heating: Whole House Fan MBtu</name>
      <display_name>Component Load: Heating: Whole House Fan MBtu</display_name>
      <short_name>Component Load: Heating: Whole House Fan MBtu</short_name>
      <description></description>
      <type>Double</type>
      <units></units>
      <model_dependent>false</model_dependent>
    </output>
    <output>
      <name>Component Load: Heating: Ducts MBtu</name>
      <display_name>Component Load: Heating: Ducts MBtu</display_name>
      <short_name>Component Load: Heating: Ducts MBtu</short_name>
      <description></description>
      <type>Double</type>
      <units></units>
      <model_dependent>false</model_dependent>
    </output>
    <output>
      <name>Component Load: Heating: Internal Gains MBtu</name>
      <display_name>Component Load: Heating: Internal Gains MBtu</display_name>
      <short_name>Component Load: Heating: Internal Gains MBtu</short_name>
      <description></description>
      <type>Double</type>
      <units></units>
      <model_dependent>false</model_dependent>
    </output>
    <output>
      <name>Component Load: Cooling: Roofs MBtu</name>
      <display_name>Component Load: Cooling: Roofs MBtu</display_name>
      <short_name>Component Load: Cooling: Roofs MBtu</short_name>
      <description></description>
      <type>Double</type>
      <units></units>
      <model_dependent>false</model_dependent>
    </output>
    <output>
      <name>Component Load: Cooling: Ceilings MBtu</name>
      <display_name>Component Load: Cooling: Ceilings MBtu</display_name>
      <short_name>Component Load: Cooling: Ceilings MBtu</short_name>
      <description></description>
      <type>Double</type>
      <units></units>
      <model_dependent>false</model_dependent>
    </output>
    <output>
      <name>Component Load: Cooling: Walls MBtu</name>
      <display_name>Component Load: Cooling: Walls MBtu</display_name>
      <short_name>Component Load: Cooling: Walls MBtu</short_name>
      <description></description>
      <type>Double</type>
      <units></units>
      <model_dependent>false</model_dependent>
    </output>
    <output>
      <name>Component Load: Cooling: Rim Joists MBtu</name>
      <display_name>Component Load: Cooling: Rim Joists MBtu</display_name>
      <short_name>Component Load: Cooling: Rim Joists MBtu</short_name>
      <description></description>
      <type>Double</type>
      <units></units>
      <model_dependent>false</model_dependent>
    </output>
    <output>
      <name>Component Load: Cooling: Foundation Walls MBtu</name>
      <display_name>Component Load: Cooling: Foundation Walls MBtu</display_name>
      <short_name>Component Load: Cooling: Foundation Walls MBtu</short_name>
      <description></description>
      <type>Double</type>
      <units></units>
      <model_dependent>false</model_dependent>
    </output>
    <output>
      <name>Component Load: Cooling: Doors MBtu</name>
      <display_name>Component Load: Cooling: Doors MBtu</display_name>
      <short_name>Component Load: Cooling: Doors MBtu</short_name>
      <description></description>
      <type>Double</type>
      <units></units>
      <model_dependent>false</model_dependent>
    </output>
    <output>
      <name>Component Load: Cooling: Windows MBtu</name>
      <display_name>Component Load: Cooling: Windows MBtu</display_name>
      <short_name>Component Load: Cooling: Windows MBtu</short_name>
      <description></description>
      <type>Double</type>
      <units></units>
      <model_dependent>false</model_dependent>
    </output>
    <output>
      <name>Component Load: Cooling: Skylights MBtu</name>
      <display_name>Component Load: Cooling: Skylights MBtu</display_name>
      <short_name>Component Load: Cooling: Skylights MBtu</short_name>
      <description></description>
      <type>Double</type>
      <units></units>
      <model_dependent>false</model_dependent>
    </output>
    <output>
      <name>Component Load: Cooling: Floors MBtu</name>
      <display_name>Component Load: Cooling: Floors MBtu</display_name>
      <short_name>Component Load: Cooling: Floors MBtu</short_name>
      <description></description>
      <type>Double</type>
      <units></units>
      <model_dependent>false</model_dependent>
    </output>
    <output>
      <name>Component Load: Cooling: Slabs MBtu</name>
      <display_name>Component Load: Cooling: Slabs MBtu</display_name>
      <short_name>Component Load: Cooling: Slabs MBtu</short_name>
      <description></description>
      <type>Double</type>
      <units></units>
      <model_dependent>false</model_dependent>
    </output>
    <output>
      <name>Component Load: Cooling: Internal Mass MBtu</name>
      <display_name>Component Load: Cooling: Internal Mass MBtu</display_name>
      <short_name>Component Load: Cooling: Internal Mass MBtu</short_name>
      <description></description>
      <type>Double</type>
      <units></units>
      <model_dependent>false</model_dependent>
    </output>
    <output>
      <name>Component Load: Cooling: Infiltration MBtu</name>
      <display_name>Component Load: Cooling: Infiltration MBtu</display_name>
      <short_name>Component Load: Cooling: Infiltration MBtu</short_name>
      <description></description>
      <type>Double</type>
      <units></units>
      <model_dependent>false</model_dependent>
    </output>
    <output>
      <name>Component Load: Cooling: Natural Ventilation MBtu</name>
      <display_name>Component Load: Cooling: Natural Ventilation MBtu</display_name>
      <short_name>Component Load: Cooling: Natural Ventilation MBtu</short_name>
      <description></description>
      <type>Double</type>
      <units></units>
      <model_dependent>false</model_dependent>
    </output>
    <output>
      <name>Component Load: Cooling: Mechanical Ventilation MBtu</name>
      <display_name>Component Load: Cooling: Mechanical Ventilation MBtu</display_name>
      <short_name>Component Load: Cooling: Mechanical Ventilation MBtu</short_name>
      <description></description>
      <type>Double</type>
      <units></units>
      <model_dependent>false</model_dependent>
    </output>
    <output>
      <name>Component Load: Cooling: Whole House Fan MBtu</name>
      <display_name>Component Load: Cooling: Whole House Fan MBtu</display_name>
      <short_name>Component Load: Cooling: Whole House Fan MBtu</short_name>
      <description></description>
      <type>Double</type>
      <units></units>
      <model_dependent>false</model_dependent>
    </output>
    <output>
      <name>Component Load: Cooling: Ducts MBtu</name>
      <display_name>Component Load: Cooling: Ducts MBtu</display_name>
      <short_name>Component Load: Cooling: Ducts MBtu</short_name>
      <description></description>
      <type>Double</type>
      <units></units>
      <model_dependent>false</model_dependent>
    </output>
    <output>
      <name>Component Load: Cooling: Internal Gains MBtu</name>
      <display_name>Component Load: Cooling: Internal Gains MBtu</display_name>
      <short_name>Component Load: Cooling: Internal Gains MBtu</short_name>
      <description></description>
      <type>Double</type>
      <units></units>
      <model_dependent>false</model_dependent>
    </output>
    <output>
      <name>Hot Water: Clothes Washer gal</name>
      <display_name>Hot Water: Clothes Washer gal</display_name>
      <short_name>Hot Water: Clothes Washer gal</short_name>
      <description></description>
      <type>Double</type>
      <units></units>
      <model_dependent>false</model_dependent>
    </output>
    <output>
      <name>Hot Water: Dishwasher gal</name>
      <display_name>Hot Water: Dishwasher gal</display_name>
      <short_name>Hot Water: Dishwasher gal</short_name>
      <description></description>
      <type>Double</type>
      <units></units>
      <model_dependent>false</model_dependent>
    </output>
    <output>
      <name>Hot Water: Fixtures gal</name>
      <display_name>Hot Water: Fixtures gal</display_name>
      <short_name>Hot Water: Fixtures gal</short_name>
      <description></description>
      <type>Double</type>
      <units></units>
      <model_dependent>false</model_dependent>
    </output>
    <output>
      <name>Hot Water: Distribution Waste gal</name>
      <display_name>Hot Water: Distribution Waste gal</display_name>
      <short_name>Hot Water: Distribution Waste gal</short_name>
      <description></description>
      <type>Double</type>
      <units></units>
      <model_dependent>false</model_dependent>
    </output>
  </outputs>
  <provenances />
  <tags>
    <tag>Reporting.QAQC</tag>
  </tags>
  <attributes>
    <attribute>
      <name>Measure Type</name>
      <value>ReportingMeasure</value>
      <datatype>string</datatype>
    </attribute>
    <attribute>
      <name>Intended Software Tool</name>
      <value>OpenStudio Application</value>
      <datatype>string</datatype>
    </attribute>
    <attribute>
      <name>Intended Software Tool</name>
      <value>Parametric Analysis Tool</value>
      <datatype>string</datatype>
    </attribute>
  </attributes>
  <files>
    <file>
<<<<<<< HEAD
=======
      <filename>output_report_test.rb</filename>
      <filetype>rb</filetype>
      <usage_type>test</usage_type>
      <checksum>1CC12B52</checksum>
    </file>
    <file>
>>>>>>> 479cfbb6
      <version>
        <software_program>OpenStudio</software_program>
        <identifier>2.9.1</identifier>
        <min_compatible>2.9.1</min_compatible>
      </version>
      <filename>measure.rb</filename>
      <filetype>rb</filetype>
      <usage_type>script</usage_type>
<<<<<<< HEAD
      <checksum>2D6AF161</checksum>
    </file>
    <file>
      <filename>output_report_test.rb</filename>
      <filetype>rb</filetype>
      <usage_type>test</usage_type>
      <checksum>316B02D1</checksum>
=======
      <checksum>5F314F91</checksum>
>>>>>>> 479cfbb6
    </file>
  </files>
</measure><|MERGE_RESOLUTION|>--- conflicted
+++ resolved
@@ -3,13 +3,8 @@
   <schema_version>3.0</schema_version>
   <name>report_simulation_output</name>
   <uid>df9d170c-c21a-4130-866d-0d46b06073fd</uid>
-<<<<<<< HEAD
-  <version_id>056664cc-fb25-4002-9439-130919522b99</version_id>
-  <version_modified>20220521T005217Z</version_modified>
-=======
-  <version_id>c940c7b9-2611-4dfe-8e74-97d8da60ea6b</version_id>
-  <version_modified>20220521T212436Z</version_modified>
->>>>>>> 479cfbb6
+  <version_id>27f62a78-ab6a-49c6-bd4e-0752ff33140b</version_id>
+  <version_modified>20220525T184101Z</version_modified>
   <xml_checksum>9BF1E6AC</xml_checksum>
   <class_name>ReportSimulationOutput</class_name>
   <display_name>HPXML Simulation Output Report</display_name>
@@ -1579,15 +1574,6 @@
   </attributes>
   <files>
     <file>
-<<<<<<< HEAD
-=======
-      <filename>output_report_test.rb</filename>
-      <filetype>rb</filetype>
-      <usage_type>test</usage_type>
-      <checksum>1CC12B52</checksum>
-    </file>
-    <file>
->>>>>>> 479cfbb6
       <version>
         <software_program>OpenStudio</software_program>
         <identifier>2.9.1</identifier>
@@ -1596,17 +1582,13 @@
       <filename>measure.rb</filename>
       <filetype>rb</filetype>
       <usage_type>script</usage_type>
-<<<<<<< HEAD
-      <checksum>2D6AF161</checksum>
+      <checksum>BE8A352D</checksum>
     </file>
     <file>
       <filename>output_report_test.rb</filename>
       <filetype>rb</filetype>
       <usage_type>test</usage_type>
-      <checksum>316B02D1</checksum>
-=======
-      <checksum>5F314F91</checksum>
->>>>>>> 479cfbb6
+      <checksum>34489155</checksum>
     </file>
   </files>
 </measure>