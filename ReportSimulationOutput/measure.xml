<?xml version="1.0"?>
<measure>
  <schema_version>3.0</schema_version>
  <name>report_simulation_output</name>
  <uid>df9d170c-c21a-4130-866d-0d46b06073fd</uid>
<<<<<<< HEAD
  <version_id>745fb6f6-f325-4b26-9739-1055b02558ae</version_id>
  <version_modified>20220422T175054Z</version_modified>
=======
  <version_id>a34e2a7c-4538-44f6-b024-cd93119d0cc4</version_id>
  <version_modified>20220428T153451Z</version_modified>
>>>>>>> 224d32ad
  <xml_checksum>9BF1E6AC</xml_checksum>
  <class_name>ReportSimulationOutput</class_name>
  <display_name>HPXML Simulation Output Report</display_name>
  <description>Reports simulation outputs for residential HPXML-based models.</description>
  <modeler_description>Processes EnergyPlus simulation outputs in order to generate an annual output file and an optional timeseries output file.</modeler_description>
  <arguments>
    <argument>
      <name>output_format</name>
      <display_name>Output Format</display_name>
      <description>The file format of the annual (and timeseries, if requested) outputs.</description>
      <type>Choice</type>
      <units></units>
      <required>false</required>
      <model_dependent>false</model_dependent>
      <default_value>csv</default_value>
      <choices>
        <choice>
          <value>csv</value>
          <display_name>csv</display_name>
        </choice>
        <choice>
          <value>json</value>
          <display_name>json</display_name>
        </choice>
      </choices>
      <min_value></min_value>
      <max_value></max_value>
    </argument>
    <argument>
      <name>timeseries_frequency</name>
      <display_name>Timeseries Reporting Frequency</display_name>
      <description>The frequency at which to report timeseries output data. Using 'none' will disable timeseries outputs.</description>
      <type>Choice</type>
      <units></units>
      <required>true</required>
      <model_dependent>false</model_dependent>
      <default_value>none</default_value>
      <choices>
        <choice>
          <value>none</value>
          <display_name>none</display_name>
        </choice>
        <choice>
          <value>timestep</value>
          <display_name>timestep</display_name>
        </choice>
        <choice>
          <value>hourly</value>
          <display_name>hourly</display_name>
        </choice>
        <choice>
          <value>daily</value>
          <display_name>daily</display_name>
        </choice>
        <choice>
          <value>monthly</value>
          <display_name>monthly</display_name>
        </choice>
      </choices>
      <min_value></min_value>
      <max_value></max_value>
    </argument>
    <argument>
      <name>include_timeseries_fuel_consumptions</name>
      <display_name>Generate Timeseries Output: Fuel Consumptions</display_name>
      <description>Generates timeseries energy consumptions for each fuel type.</description>
      <type>Boolean</type>
      <units></units>
      <required>true</required>
      <model_dependent>false</model_dependent>
      <default_value>false</default_value>
      <choices>
        <choice>
          <value>true</value>
          <display_name>true</display_name>
        </choice>
        <choice>
          <value>false</value>
          <display_name>false</display_name>
        </choice>
      </choices>
      <min_value></min_value>
      <max_value></max_value>
    </argument>
    <argument>
      <name>include_timeseries_end_use_consumptions</name>
      <display_name>Generate Timeseries Output: End Use Consumptions</display_name>
      <description>Generates timeseries energy consumptions for each end use.</description>
      <type>Boolean</type>
      <units></units>
      <required>true</required>
      <model_dependent>false</model_dependent>
      <default_value>false</default_value>
      <choices>
        <choice>
          <value>true</value>
          <display_name>true</display_name>
        </choice>
        <choice>
          <value>false</value>
          <display_name>false</display_name>
        </choice>
      </choices>
      <min_value></min_value>
      <max_value></max_value>
    </argument>
    <argument>
      <name>include_timeseries_hot_water_uses</name>
      <display_name>Generate Timeseries Output: Hot Water Uses</display_name>
      <description>Generates timeseries hot water usages for each end use.</description>
      <type>Boolean</type>
      <units></units>
      <required>true</required>
      <model_dependent>false</model_dependent>
      <default_value>false</default_value>
      <choices>
        <choice>
          <value>true</value>
          <display_name>true</display_name>
        </choice>
        <choice>
          <value>false</value>
          <display_name>false</display_name>
        </choice>
      </choices>
      <min_value></min_value>
      <max_value></max_value>
    </argument>
    <argument>
      <name>include_timeseries_total_loads</name>
      <display_name>Generate Timeseries Output: Total Loads</display_name>
      <description>Generates timeseries total heating, cooling, and hot water loads.</description>
      <type>Boolean</type>
      <units></units>
      <required>true</required>
      <model_dependent>false</model_dependent>
      <default_value>false</default_value>
      <choices>
        <choice>
          <value>true</value>
          <display_name>true</display_name>
        </choice>
        <choice>
          <value>false</value>
          <display_name>false</display_name>
        </choice>
      </choices>
      <min_value></min_value>
      <max_value></max_value>
    </argument>
    <argument>
      <name>include_timeseries_component_loads</name>
      <display_name>Generate Timeseries Output: Component Loads</display_name>
      <description>Generates timeseries heating and cooling loads disaggregated by component type.</description>
      <type>Boolean</type>
      <units></units>
      <required>true</required>
      <model_dependent>false</model_dependent>
      <default_value>false</default_value>
      <choices>
        <choice>
          <value>true</value>
          <display_name>true</display_name>
        </choice>
        <choice>
          <value>false</value>
          <display_name>false</display_name>
        </choice>
      </choices>
      <min_value></min_value>
      <max_value></max_value>
    </argument>
    <argument>
      <name>include_timeseries_zone_temperatures</name>
      <display_name>Generate Timeseries Output: Zone Temperatures</display_name>
      <description>Generates timeseries temperatures for each thermal zone.</description>
      <type>Boolean</type>
      <units></units>
      <required>true</required>
      <model_dependent>false</model_dependent>
      <default_value>false</default_value>
      <choices>
        <choice>
          <value>true</value>
          <display_name>true</display_name>
        </choice>
        <choice>
          <value>false</value>
          <display_name>false</display_name>
        </choice>
      </choices>
      <min_value></min_value>
      <max_value></max_value>
    </argument>
    <argument>
      <name>include_timeseries_airflows</name>
      <display_name>Generate Timeseries Output: Airflows</display_name>
      <description>Generates timeseries airflows.</description>
      <type>Boolean</type>
      <units></units>
      <required>true</required>
      <model_dependent>false</model_dependent>
      <default_value>false</default_value>
      <choices>
        <choice>
          <value>true</value>
          <display_name>true</display_name>
        </choice>
        <choice>
          <value>false</value>
          <display_name>false</display_name>
        </choice>
      </choices>
      <min_value></min_value>
      <max_value></max_value>
    </argument>
    <argument>
      <name>include_timeseries_weather</name>
      <display_name>Generate Timeseries Output: Weather</display_name>
      <description>Generates timeseries weather data.</description>
      <type>Boolean</type>
      <units></units>
      <required>true</required>
      <model_dependent>false</model_dependent>
      <default_value>false</default_value>
      <choices>
        <choice>
          <value>true</value>
          <display_name>true</display_name>
        </choice>
        <choice>
          <value>false</value>
          <display_name>false</display_name>
        </choice>
      </choices>
      <min_value></min_value>
      <max_value></max_value>
    </argument>
  </arguments>
  <outputs>
    <output>
      <name>Fuel Use: Electricity: Total MBtu</name>
      <display_name>Fuel Use: Electricity: Total MBtu</display_name>
      <short_name>Fuel Use: Electricity: Total MBtu</short_name>
      <description></description>
      <type>Double</type>
      <units></units>
      <model_dependent>false</model_dependent>
    </output>
    <output>
      <name>Fuel Use: Natural Gas: Total MBtu</name>
      <display_name>Fuel Use: Natural Gas: Total MBtu</display_name>
      <short_name>Fuel Use: Natural Gas: Total MBtu</short_name>
      <description></description>
      <type>Double</type>
      <units></units>
      <model_dependent>false</model_dependent>
    </output>
    <output>
      <name>Fuel Use: Fuel Oil: Total MBtu</name>
      <display_name>Fuel Use: Fuel Oil: Total MBtu</display_name>
      <short_name>Fuel Use: Fuel Oil: Total MBtu</short_name>
      <description></description>
      <type>Double</type>
      <units></units>
      <model_dependent>false</model_dependent>
    </output>
    <output>
      <name>Fuel Use: Propane: Total MBtu</name>
      <display_name>Fuel Use: Propane: Total MBtu</display_name>
      <short_name>Fuel Use: Propane: Total MBtu</short_name>
      <description></description>
      <type>Double</type>
      <units></units>
      <model_dependent>false</model_dependent>
    </output>
    <output>
      <name>Fuel Use: Wood Cord: Total MBtu</name>
      <display_name>Fuel Use: Wood Cord: Total MBtu</display_name>
      <short_name>Fuel Use: Wood Cord: Total MBtu</short_name>
      <description></description>
      <type>Double</type>
      <units></units>
      <model_dependent>false</model_dependent>
    </output>
    <output>
      <name>Fuel Use: Wood Pellets: Total MBtu</name>
      <display_name>Fuel Use: Wood Pellets: Total MBtu</display_name>
      <short_name>Fuel Use: Wood Pellets: Total MBtu</short_name>
      <description></description>
      <type>Double</type>
      <units></units>
      <model_dependent>false</model_dependent>
    </output>
    <output>
      <name>Fuel Use: Coal: Total MBtu</name>
      <display_name>Fuel Use: Coal: Total MBtu</display_name>
      <short_name>Fuel Use: Coal: Total MBtu</short_name>
      <description></description>
      <type>Double</type>
      <units></units>
      <model_dependent>false</model_dependent>
    </output>
    <output>
      <name>End Use: Electricity: Heating MBtu</name>
      <display_name>End Use: Electricity: Heating MBtu</display_name>
      <short_name>End Use: Electricity: Heating MBtu</short_name>
      <description></description>
      <type>Double</type>
      <units></units>
      <model_dependent>false</model_dependent>
    </output>
    <output>
      <name>End Use: Electricity: Heating Fans/Pumps MBtu</name>
      <display_name>End Use: Electricity: Heating Fans/Pumps MBtu</display_name>
      <short_name>End Use: Electricity: Heating Fans/Pumps MBtu</short_name>
      <description></description>
      <type>Double</type>
      <units></units>
      <model_dependent>false</model_dependent>
    </output>
    <output>
      <name>End Use: Electricity: Cooling MBtu</name>
      <display_name>End Use: Electricity: Cooling MBtu</display_name>
      <short_name>End Use: Electricity: Cooling MBtu</short_name>
      <description></description>
      <type>Double</type>
      <units></units>
      <model_dependent>false</model_dependent>
    </output>
    <output>
      <name>End Use: Electricity: Cooling Fans/Pumps MBtu</name>
      <display_name>End Use: Electricity: Cooling Fans/Pumps MBtu</display_name>
      <short_name>End Use: Electricity: Cooling Fans/Pumps MBtu</short_name>
      <description></description>
      <type>Double</type>
      <units></units>
      <model_dependent>false</model_dependent>
    </output>
    <output>
      <name>End Use: Electricity: Hot Water MBtu</name>
      <display_name>End Use: Electricity: Hot Water MBtu</display_name>
      <short_name>End Use: Electricity: Hot Water MBtu</short_name>
      <description></description>
      <type>Double</type>
      <units></units>
      <model_dependent>false</model_dependent>
    </output>
    <output>
      <name>End Use: Electricity: Hot Water Recirc Pump MBtu</name>
      <display_name>End Use: Electricity: Hot Water Recirc Pump MBtu</display_name>
      <short_name>End Use: Electricity: Hot Water Recirc Pump MBtu</short_name>
      <description></description>
      <type>Double</type>
      <units></units>
      <model_dependent>false</model_dependent>
    </output>
    <output>
      <name>End Use: Electricity: Hot Water Solar Thermal Pump MBtu</name>
      <display_name>End Use: Electricity: Hot Water Solar Thermal Pump MBtu</display_name>
      <short_name>End Use: Electricity: Hot Water Solar Thermal Pump MBtu</short_name>
      <description></description>
      <type>Double</type>
      <units></units>
      <model_dependent>false</model_dependent>
    </output>
    <output>
      <name>End Use: Electricity: Lighting Interior MBtu</name>
      <display_name>End Use: Electricity: Lighting Interior MBtu</display_name>
      <short_name>End Use: Electricity: Lighting Interior MBtu</short_name>
      <description></description>
      <type>Double</type>
      <units></units>
      <model_dependent>false</model_dependent>
    </output>
    <output>
      <name>End Use: Electricity: Lighting Garage MBtu</name>
      <display_name>End Use: Electricity: Lighting Garage MBtu</display_name>
      <short_name>End Use: Electricity: Lighting Garage MBtu</short_name>
      <description></description>
      <type>Double</type>
      <units></units>
      <model_dependent>false</model_dependent>
    </output>
    <output>
      <name>End Use: Electricity: Lighting Exterior MBtu</name>
      <display_name>End Use: Electricity: Lighting Exterior MBtu</display_name>
      <short_name>End Use: Electricity: Lighting Exterior MBtu</short_name>
      <description></description>
      <type>Double</type>
      <units></units>
      <model_dependent>false</model_dependent>
    </output>
    <output>
      <name>End Use: Electricity: Mech Vent MBtu</name>
      <display_name>End Use: Electricity: Mech Vent MBtu</display_name>
      <short_name>End Use: Electricity: Mech Vent MBtu</short_name>
      <description></description>
      <type>Double</type>
      <units></units>
      <model_dependent>false</model_dependent>
    </output>
    <output>
      <name>End Use: Electricity: Mech Vent Preheating MBtu</name>
      <display_name>End Use: Electricity: Mech Vent Preheating MBtu</display_name>
      <short_name>End Use: Electricity: Mech Vent Preheating MBtu</short_name>
      <description></description>
      <type>Double</type>
      <units></units>
      <model_dependent>false</model_dependent>
    </output>
    <output>
      <name>End Use: Electricity: Mech Vent Precooling MBtu</name>
      <display_name>End Use: Electricity: Mech Vent Precooling MBtu</display_name>
      <short_name>End Use: Electricity: Mech Vent Precooling MBtu</short_name>
      <description></description>
      <type>Double</type>
      <units></units>
      <model_dependent>false</model_dependent>
    </output>
    <output>
      <name>End Use: Electricity: Whole House Fan MBtu</name>
      <display_name>End Use: Electricity: Whole House Fan MBtu</display_name>
      <short_name>End Use: Electricity: Whole House Fan MBtu</short_name>
      <description></description>
      <type>Double</type>
      <units></units>
      <model_dependent>false</model_dependent>
    </output>
    <output>
      <name>End Use: Electricity: Refrigerator MBtu</name>
      <display_name>End Use: Electricity: Refrigerator MBtu</display_name>
      <short_name>End Use: Electricity: Refrigerator MBtu</short_name>
      <description></description>
      <type>Double</type>
      <units></units>
      <model_dependent>false</model_dependent>
    </output>
    <output>
      <name>End Use: Electricity: Freezer MBtu</name>
      <display_name>End Use: Electricity: Freezer MBtu</display_name>
      <short_name>End Use: Electricity: Freezer MBtu</short_name>
      <description></description>
      <type>Double</type>
      <units></units>
      <model_dependent>false</model_dependent>
    </output>
    <output>
      <name>End Use: Electricity: Dehumidifier MBtu</name>
      <display_name>End Use: Electricity: Dehumidifier MBtu</display_name>
      <short_name>End Use: Electricity: Dehumidifier MBtu</short_name>
      <description></description>
      <type>Double</type>
      <units></units>
      <model_dependent>false</model_dependent>
    </output>
    <output>
      <name>End Use: Electricity: Dishwasher MBtu</name>
      <display_name>End Use: Electricity: Dishwasher MBtu</display_name>
      <short_name>End Use: Electricity: Dishwasher MBtu</short_name>
      <description></description>
      <type>Double</type>
      <units></units>
      <model_dependent>false</model_dependent>
    </output>
    <output>
      <name>End Use: Electricity: Clothes Washer MBtu</name>
      <display_name>End Use: Electricity: Clothes Washer MBtu</display_name>
      <short_name>End Use: Electricity: Clothes Washer MBtu</short_name>
      <description></description>
      <type>Double</type>
      <units></units>
      <model_dependent>false</model_dependent>
    </output>
    <output>
      <name>End Use: Electricity: Clothes Dryer MBtu</name>
      <display_name>End Use: Electricity: Clothes Dryer MBtu</display_name>
      <short_name>End Use: Electricity: Clothes Dryer MBtu</short_name>
      <description></description>
      <type>Double</type>
      <units></units>
      <model_dependent>false</model_dependent>
    </output>
    <output>
      <name>End Use: Electricity: Range/Oven MBtu</name>
      <display_name>End Use: Electricity: Range/Oven MBtu</display_name>
      <short_name>End Use: Electricity: Range/Oven MBtu</short_name>
      <description></description>
      <type>Double</type>
      <units></units>
      <model_dependent>false</model_dependent>
    </output>
    <output>
      <name>End Use: Electricity: Ceiling Fan MBtu</name>
      <display_name>End Use: Electricity: Ceiling Fan MBtu</display_name>
      <short_name>End Use: Electricity: Ceiling Fan MBtu</short_name>
      <description></description>
      <type>Double</type>
      <units></units>
      <model_dependent>false</model_dependent>
    </output>
    <output>
      <name>End Use: Electricity: Television MBtu</name>
      <display_name>End Use: Electricity: Television MBtu</display_name>
      <short_name>End Use: Electricity: Television MBtu</short_name>
      <description></description>
      <type>Double</type>
      <units></units>
      <model_dependent>false</model_dependent>
    </output>
    <output>
      <name>End Use: Electricity: Plug Loads MBtu</name>
      <display_name>End Use: Electricity: Plug Loads MBtu</display_name>
      <short_name>End Use: Electricity: Plug Loads MBtu</short_name>
      <description></description>
      <type>Double</type>
      <units></units>
      <model_dependent>false</model_dependent>
    </output>
    <output>
      <name>End Use: Electricity: Electric Vehicle Charging MBtu</name>
      <display_name>End Use: Electricity: Electric Vehicle Charging MBtu</display_name>
      <short_name>End Use: Electricity: Electric Vehicle Charging MBtu</short_name>
      <description></description>
      <type>Double</type>
      <units></units>
      <model_dependent>false</model_dependent>
    </output>
    <output>
      <name>End Use: Electricity: Well Pump MBtu</name>
      <display_name>End Use: Electricity: Well Pump MBtu</display_name>
      <short_name>End Use: Electricity: Well Pump MBtu</short_name>
      <description></description>
      <type>Double</type>
      <units></units>
      <model_dependent>false</model_dependent>
    </output>
    <output>
      <name>End Use: Electricity: Pool Heater MBtu</name>
      <display_name>End Use: Electricity: Pool Heater MBtu</display_name>
      <short_name>End Use: Electricity: Pool Heater MBtu</short_name>
      <description></description>
      <type>Double</type>
      <units></units>
      <model_dependent>false</model_dependent>
    </output>
    <output>
      <name>End Use: Electricity: Pool Pump MBtu</name>
      <display_name>End Use: Electricity: Pool Pump MBtu</display_name>
      <short_name>End Use: Electricity: Pool Pump MBtu</short_name>
      <description></description>
      <type>Double</type>
      <units></units>
      <model_dependent>false</model_dependent>
    </output>
    <output>
      <name>End Use: Electricity: Hot Tub Heater MBtu</name>
      <display_name>End Use: Electricity: Hot Tub Heater MBtu</display_name>
      <short_name>End Use: Electricity: Hot Tub Heater MBtu</short_name>
      <description></description>
      <type>Double</type>
      <units></units>
      <model_dependent>false</model_dependent>
    </output>
    <output>
      <name>End Use: Electricity: Hot Tub Pump MBtu</name>
      <display_name>End Use: Electricity: Hot Tub Pump MBtu</display_name>
      <short_name>End Use: Electricity: Hot Tub Pump MBtu</short_name>
      <description></description>
      <type>Double</type>
      <units></units>
      <model_dependent>false</model_dependent>
    </output>
    <output>
      <name>End Use: Electricity: PV MBtu</name>
      <display_name>End Use: Electricity: PV MBtu</display_name>
      <short_name>End Use: Electricity: PV MBtu</short_name>
      <description></description>
      <type>Double</type>
      <units></units>
      <model_dependent>false</model_dependent>
    </output>
    <output>
      <name>End Use: Electricity: Generator MBtu</name>
      <display_name>End Use: Electricity: Generator MBtu</display_name>
      <short_name>End Use: Electricity: Generator MBtu</short_name>
      <description></description>
      <type>Double</type>
      <units></units>
      <model_dependent>false</model_dependent>
    </output>
    <output>
      <name>End Use: Natural Gas: Heating MBtu</name>
      <display_name>End Use: Natural Gas: Heating MBtu</display_name>
      <short_name>End Use: Natural Gas: Heating MBtu</short_name>
      <description></description>
      <type>Double</type>
      <units></units>
      <model_dependent>false</model_dependent>
    </output>
    <output>
      <name>End Use: Natural Gas: Hot Water MBtu</name>
      <display_name>End Use: Natural Gas: Hot Water MBtu</display_name>
      <short_name>End Use: Natural Gas: Hot Water MBtu</short_name>
      <description></description>
      <type>Double</type>
      <units></units>
      <model_dependent>false</model_dependent>
    </output>
    <output>
      <name>End Use: Natural Gas: Clothes Dryer MBtu</name>
      <display_name>End Use: Natural Gas: Clothes Dryer MBtu</display_name>
      <short_name>End Use: Natural Gas: Clothes Dryer MBtu</short_name>
      <description></description>
      <type>Double</type>
      <units></units>
      <model_dependent>false</model_dependent>
    </output>
    <output>
      <name>End Use: Natural Gas: Range/Oven MBtu</name>
      <display_name>End Use: Natural Gas: Range/Oven MBtu</display_name>
      <short_name>End Use: Natural Gas: Range/Oven MBtu</short_name>
      <description></description>
      <type>Double</type>
      <units></units>
      <model_dependent>false</model_dependent>
    </output>
    <output>
      <name>End Use: Natural Gas: Mech Vent Preheating MBtu</name>
      <display_name>End Use: Natural Gas: Mech Vent Preheating MBtu</display_name>
      <short_name>End Use: Natural Gas: Mech Vent Preheating MBtu</short_name>
      <description></description>
      <type>Double</type>
      <units></units>
      <model_dependent>false</model_dependent>
    </output>
    <output>
      <name>End Use: Natural Gas: Pool Heater MBtu</name>
      <display_name>End Use: Natural Gas: Pool Heater MBtu</display_name>
      <short_name>End Use: Natural Gas: Pool Heater MBtu</short_name>
      <description></description>
      <type>Double</type>
      <units></units>
      <model_dependent>false</model_dependent>
    </output>
    <output>
      <name>End Use: Natural Gas: Hot Tub Heater MBtu</name>
      <display_name>End Use: Natural Gas: Hot Tub Heater MBtu</display_name>
      <short_name>End Use: Natural Gas: Hot Tub Heater MBtu</short_name>
      <description></description>
      <type>Double</type>
      <units></units>
      <model_dependent>false</model_dependent>
    </output>
    <output>
      <name>End Use: Natural Gas: Grill MBtu</name>
      <display_name>End Use: Natural Gas: Grill MBtu</display_name>
      <short_name>End Use: Natural Gas: Grill MBtu</short_name>
      <description></description>
      <type>Double</type>
      <units></units>
      <model_dependent>false</model_dependent>
    </output>
    <output>
      <name>End Use: Natural Gas: Lighting MBtu</name>
      <display_name>End Use: Natural Gas: Lighting MBtu</display_name>
      <short_name>End Use: Natural Gas: Lighting MBtu</short_name>
      <description></description>
      <type>Double</type>
      <units></units>
      <model_dependent>false</model_dependent>
    </output>
    <output>
      <name>End Use: Natural Gas: Fireplace MBtu</name>
      <display_name>End Use: Natural Gas: Fireplace MBtu</display_name>
      <short_name>End Use: Natural Gas: Fireplace MBtu</short_name>
      <description></description>
      <type>Double</type>
      <units></units>
      <model_dependent>false</model_dependent>
    </output>
    <output>
      <name>End Use: Natural Gas: Generator MBtu</name>
      <display_name>End Use: Natural Gas: Generator MBtu</display_name>
      <short_name>End Use: Natural Gas: Generator MBtu</short_name>
      <description></description>
      <type>Double</type>
      <units></units>
      <model_dependent>false</model_dependent>
    </output>
    <output>
      <name>End Use: Fuel Oil: Heating MBtu</name>
      <display_name>End Use: Fuel Oil: Heating MBtu</display_name>
      <short_name>End Use: Fuel Oil: Heating MBtu</short_name>
      <description></description>
      <type>Double</type>
      <units></units>
      <model_dependent>false</model_dependent>
    </output>
    <output>
      <name>End Use: Fuel Oil: Hot Water MBtu</name>
      <display_name>End Use: Fuel Oil: Hot Water MBtu</display_name>
      <short_name>End Use: Fuel Oil: Hot Water MBtu</short_name>
      <description></description>
      <type>Double</type>
      <units></units>
      <model_dependent>false</model_dependent>
    </output>
    <output>
      <name>End Use: Fuel Oil: Clothes Dryer MBtu</name>
      <display_name>End Use: Fuel Oil: Clothes Dryer MBtu</display_name>
      <short_name>End Use: Fuel Oil: Clothes Dryer MBtu</short_name>
      <description></description>
      <type>Double</type>
      <units></units>
      <model_dependent>false</model_dependent>
    </output>
    <output>
      <name>End Use: Fuel Oil: Range/Oven MBtu</name>
      <display_name>End Use: Fuel Oil: Range/Oven MBtu</display_name>
      <short_name>End Use: Fuel Oil: Range/Oven MBtu</short_name>
      <description></description>
      <type>Double</type>
      <units></units>
      <model_dependent>false</model_dependent>
    </output>
    <output>
      <name>End Use: Fuel Oil: Mech Vent Preheating MBtu</name>
      <display_name>End Use: Fuel Oil: Mech Vent Preheating MBtu</display_name>
      <short_name>End Use: Fuel Oil: Mech Vent Preheating MBtu</short_name>
      <description></description>
      <type>Double</type>
      <units></units>
      <model_dependent>false</model_dependent>
    </output>
    <output>
      <name>End Use: Fuel Oil: Grill MBtu</name>
      <display_name>End Use: Fuel Oil: Grill MBtu</display_name>
      <short_name>End Use: Fuel Oil: Grill MBtu</short_name>
      <description></description>
      <type>Double</type>
      <units></units>
      <model_dependent>false</model_dependent>
    </output>
    <output>
      <name>End Use: Fuel Oil: Lighting MBtu</name>
      <display_name>End Use: Fuel Oil: Lighting MBtu</display_name>
      <short_name>End Use: Fuel Oil: Lighting MBtu</short_name>
      <description></description>
      <type>Double</type>
      <units></units>
      <model_dependent>false</model_dependent>
    </output>
    <output>
      <name>End Use: Fuel Oil: Fireplace MBtu</name>
      <display_name>End Use: Fuel Oil: Fireplace MBtu</display_name>
      <short_name>End Use: Fuel Oil: Fireplace MBtu</short_name>
      <description></description>
      <type>Double</type>
      <units></units>
      <model_dependent>false</model_dependent>
    </output>
    <output>
      <name>End Use: Fuel Oil: Generator MBtu</name>
      <display_name>End Use: Fuel Oil: Generator MBtu</display_name>
      <short_name>End Use: Fuel Oil: Generator MBtu</short_name>
      <description></description>
      <type>Double</type>
      <units></units>
      <model_dependent>false</model_dependent>
    </output>
    <output>
      <name>End Use: Propane: Heating MBtu</name>
      <display_name>End Use: Propane: Heating MBtu</display_name>
      <short_name>End Use: Propane: Heating MBtu</short_name>
      <description></description>
      <type>Double</type>
      <units></units>
      <model_dependent>false</model_dependent>
    </output>
    <output>
      <name>End Use: Propane: Hot Water MBtu</name>
      <display_name>End Use: Propane: Hot Water MBtu</display_name>
      <short_name>End Use: Propane: Hot Water MBtu</short_name>
      <description></description>
      <type>Double</type>
      <units></units>
      <model_dependent>false</model_dependent>
    </output>
    <output>
      <name>End Use: Propane: Clothes Dryer MBtu</name>
      <display_name>End Use: Propane: Clothes Dryer MBtu</display_name>
      <short_name>End Use: Propane: Clothes Dryer MBtu</short_name>
      <description></description>
      <type>Double</type>
      <units></units>
      <model_dependent>false</model_dependent>
    </output>
    <output>
      <name>End Use: Propane: Range/Oven MBtu</name>
      <display_name>End Use: Propane: Range/Oven MBtu</display_name>
      <short_name>End Use: Propane: Range/Oven MBtu</short_name>
      <description></description>
      <type>Double</type>
      <units></units>
      <model_dependent>false</model_dependent>
    </output>
    <output>
      <name>End Use: Propane: Mech Vent Preheating MBtu</name>
      <display_name>End Use: Propane: Mech Vent Preheating MBtu</display_name>
      <short_name>End Use: Propane: Mech Vent Preheating MBtu</short_name>
      <description></description>
      <type>Double</type>
      <units></units>
      <model_dependent>false</model_dependent>
    </output>
    <output>
      <name>End Use: Propane: Grill MBtu</name>
      <display_name>End Use: Propane: Grill MBtu</display_name>
      <short_name>End Use: Propane: Grill MBtu</short_name>
      <description></description>
      <type>Double</type>
      <units></units>
      <model_dependent>false</model_dependent>
    </output>
    <output>
      <name>End Use: Propane: Lighting MBtu</name>
      <display_name>End Use: Propane: Lighting MBtu</display_name>
      <short_name>End Use: Propane: Lighting MBtu</short_name>
      <description></description>
      <type>Double</type>
      <units></units>
      <model_dependent>false</model_dependent>
    </output>
    <output>
      <name>End Use: Propane: Fireplace MBtu</name>
      <display_name>End Use: Propane: Fireplace MBtu</display_name>
      <short_name>End Use: Propane: Fireplace MBtu</short_name>
      <description></description>
      <type>Double</type>
      <units></units>
      <model_dependent>false</model_dependent>
    </output>
    <output>
      <name>End Use: Propane: Generator MBtu</name>
      <display_name>End Use: Propane: Generator MBtu</display_name>
      <short_name>End Use: Propane: Generator MBtu</short_name>
      <description></description>
      <type>Double</type>
      <units></units>
      <model_dependent>false</model_dependent>
    </output>
    <output>
      <name>End Use: Wood Cord: Heating MBtu</name>
      <display_name>End Use: Wood Cord: Heating MBtu</display_name>
      <short_name>End Use: Wood Cord: Heating MBtu</short_name>
      <description></description>
      <type>Double</type>
      <units></units>
      <model_dependent>false</model_dependent>
    </output>
    <output>
      <name>End Use: Wood Cord: Hot Water MBtu</name>
      <display_name>End Use: Wood Cord: Hot Water MBtu</display_name>
      <short_name>End Use: Wood Cord: Hot Water MBtu</short_name>
      <description></description>
      <type>Double</type>
      <units></units>
      <model_dependent>false</model_dependent>
    </output>
    <output>
      <name>End Use: Wood Cord: Clothes Dryer MBtu</name>
      <display_name>End Use: Wood Cord: Clothes Dryer MBtu</display_name>
      <short_name>End Use: Wood Cord: Clothes Dryer MBtu</short_name>
      <description></description>
      <type>Double</type>
      <units></units>
      <model_dependent>false</model_dependent>
    </output>
    <output>
      <name>End Use: Wood Cord: Range/Oven MBtu</name>
      <display_name>End Use: Wood Cord: Range/Oven MBtu</display_name>
      <short_name>End Use: Wood Cord: Range/Oven MBtu</short_name>
      <description></description>
      <type>Double</type>
      <units></units>
      <model_dependent>false</model_dependent>
    </output>
    <output>
      <name>End Use: Wood Cord: Mech Vent Preheating MBtu</name>
      <display_name>End Use: Wood Cord: Mech Vent Preheating MBtu</display_name>
      <short_name>End Use: Wood Cord: Mech Vent Preheating MBtu</short_name>
      <description></description>
      <type>Double</type>
      <units></units>
      <model_dependent>false</model_dependent>
    </output>
    <output>
      <name>End Use: Wood Cord: Grill MBtu</name>
      <display_name>End Use: Wood Cord: Grill MBtu</display_name>
      <short_name>End Use: Wood Cord: Grill MBtu</short_name>
      <description></description>
      <type>Double</type>
      <units></units>
      <model_dependent>false</model_dependent>
    </output>
    <output>
      <name>End Use: Wood Cord: Lighting MBtu</name>
      <display_name>End Use: Wood Cord: Lighting MBtu</display_name>
      <short_name>End Use: Wood Cord: Lighting MBtu</short_name>
      <description></description>
      <type>Double</type>
      <units></units>
      <model_dependent>false</model_dependent>
    </output>
    <output>
      <name>End Use: Wood Cord: Fireplace MBtu</name>
      <display_name>End Use: Wood Cord: Fireplace MBtu</display_name>
      <short_name>End Use: Wood Cord: Fireplace MBtu</short_name>
      <description></description>
      <type>Double</type>
      <units></units>
      <model_dependent>false</model_dependent>
    </output>
    <output>
      <name>End Use: Wood Cord: Generator MBtu</name>
      <display_name>End Use: Wood Cord: Generator MBtu</display_name>
      <short_name>End Use: Wood Cord: Generator MBtu</short_name>
      <description></description>
      <type>Double</type>
      <units></units>
      <model_dependent>false</model_dependent>
    </output>
    <output>
      <name>End Use: Wood Pellets: Heating MBtu</name>
      <display_name>End Use: Wood Pellets: Heating MBtu</display_name>
      <short_name>End Use: Wood Pellets: Heating MBtu</short_name>
      <description></description>
      <type>Double</type>
      <units></units>
      <model_dependent>false</model_dependent>
    </output>
    <output>
      <name>End Use: Wood Pellets: Hot Water MBtu</name>
      <display_name>End Use: Wood Pellets: Hot Water MBtu</display_name>
      <short_name>End Use: Wood Pellets: Hot Water MBtu</short_name>
      <description></description>
      <type>Double</type>
      <units></units>
      <model_dependent>false</model_dependent>
    </output>
    <output>
      <name>End Use: Wood Pellets: Clothes Dryer MBtu</name>
      <display_name>End Use: Wood Pellets: Clothes Dryer MBtu</display_name>
      <short_name>End Use: Wood Pellets: Clothes Dryer MBtu</short_name>
      <description></description>
      <type>Double</type>
      <units></units>
      <model_dependent>false</model_dependent>
    </output>
    <output>
      <name>End Use: Wood Pellets: Range/Oven MBtu</name>
      <display_name>End Use: Wood Pellets: Range/Oven MBtu</display_name>
      <short_name>End Use: Wood Pellets: Range/Oven MBtu</short_name>
      <description></description>
      <type>Double</type>
      <units></units>
      <model_dependent>false</model_dependent>
    </output>
    <output>
      <name>End Use: Wood Pellets: Mech Vent Preheating MBtu</name>
      <display_name>End Use: Wood Pellets: Mech Vent Preheating MBtu</display_name>
      <short_name>End Use: Wood Pellets: Mech Vent Preheating MBtu</short_name>
      <description></description>
      <type>Double</type>
      <units></units>
      <model_dependent>false</model_dependent>
    </output>
    <output>
      <name>End Use: Wood Pellets: Grill MBtu</name>
      <display_name>End Use: Wood Pellets: Grill MBtu</display_name>
      <short_name>End Use: Wood Pellets: Grill MBtu</short_name>
      <description></description>
      <type>Double</type>
      <units></units>
      <model_dependent>false</model_dependent>
    </output>
    <output>
      <name>End Use: Wood Pellets: Lighting MBtu</name>
      <display_name>End Use: Wood Pellets: Lighting MBtu</display_name>
      <short_name>End Use: Wood Pellets: Lighting MBtu</short_name>
      <description></description>
      <type>Double</type>
      <units></units>
      <model_dependent>false</model_dependent>
    </output>
    <output>
      <name>End Use: Wood Pellets: Fireplace MBtu</name>
      <display_name>End Use: Wood Pellets: Fireplace MBtu</display_name>
      <short_name>End Use: Wood Pellets: Fireplace MBtu</short_name>
      <description></description>
      <type>Double</type>
      <units></units>
      <model_dependent>false</model_dependent>
    </output>
    <output>
      <name>End Use: Wood Pellets: Generator MBtu</name>
      <display_name>End Use: Wood Pellets: Generator MBtu</display_name>
      <short_name>End Use: Wood Pellets: Generator MBtu</short_name>
      <description></description>
      <type>Double</type>
      <units></units>
      <model_dependent>false</model_dependent>
    </output>
    <output>
      <name>End Use: Coal: Heating MBtu</name>
      <display_name>End Use: Coal: Heating MBtu</display_name>
      <short_name>End Use: Coal: Heating MBtu</short_name>
      <description></description>
      <type>Double</type>
      <units></units>
      <model_dependent>false</model_dependent>
    </output>
    <output>
      <name>End Use: Coal: Hot Water MBtu</name>
      <display_name>End Use: Coal: Hot Water MBtu</display_name>
      <short_name>End Use: Coal: Hot Water MBtu</short_name>
      <description></description>
      <type>Double</type>
      <units></units>
      <model_dependent>false</model_dependent>
    </output>
    <output>
      <name>End Use: Coal: Clothes Dryer MBtu</name>
      <display_name>End Use: Coal: Clothes Dryer MBtu</display_name>
      <short_name>End Use: Coal: Clothes Dryer MBtu</short_name>
      <description></description>
      <type>Double</type>
      <units></units>
      <model_dependent>false</model_dependent>
    </output>
    <output>
      <name>End Use: Coal: Range/Oven MBtu</name>
      <display_name>End Use: Coal: Range/Oven MBtu</display_name>
      <short_name>End Use: Coal: Range/Oven MBtu</short_name>
      <description></description>
      <type>Double</type>
      <units></units>
      <model_dependent>false</model_dependent>
    </output>
    <output>
      <name>End Use: Coal: Mech Vent Preheating MBtu</name>
      <display_name>End Use: Coal: Mech Vent Preheating MBtu</display_name>
      <short_name>End Use: Coal: Mech Vent Preheating MBtu</short_name>
      <description></description>
      <type>Double</type>
      <units></units>
      <model_dependent>false</model_dependent>
    </output>
    <output>
      <name>End Use: Coal: Grill MBtu</name>
      <display_name>End Use: Coal: Grill MBtu</display_name>
      <short_name>End Use: Coal: Grill MBtu</short_name>
      <description></description>
      <type>Double</type>
      <units></units>
      <model_dependent>false</model_dependent>
    </output>
    <output>
      <name>End Use: Coal: Lighting MBtu</name>
      <display_name>End Use: Coal: Lighting MBtu</display_name>
      <short_name>End Use: Coal: Lighting MBtu</short_name>
      <description></description>
      <type>Double</type>
      <units></units>
      <model_dependent>false</model_dependent>
    </output>
    <output>
      <name>End Use: Coal: Fireplace MBtu</name>
      <display_name>End Use: Coal: Fireplace MBtu</display_name>
      <short_name>End Use: Coal: Fireplace MBtu</short_name>
      <description></description>
      <type>Double</type>
      <units></units>
      <model_dependent>false</model_dependent>
    </output>
    <output>
      <name>End Use: Coal: Generator MBtu</name>
      <display_name>End Use: Coal: Generator MBtu</display_name>
      <short_name>End Use: Coal: Generator MBtu</short_name>
      <description></description>
      <type>Double</type>
      <units></units>
      <model_dependent>false</model_dependent>
    </output>
    <output>
      <name>Load: Heating MBtu</name>
      <display_name>Load: Heating MBtu</display_name>
      <short_name>Load: Heating MBtu</short_name>
      <description></description>
      <type>Double</type>
      <units></units>
      <model_dependent>false</model_dependent>
    </output>
    <output>
      <name>Load: Cooling MBtu</name>
      <display_name>Load: Cooling MBtu</display_name>
      <short_name>Load: Cooling MBtu</short_name>
      <description></description>
      <type>Double</type>
      <units></units>
      <model_dependent>false</model_dependent>
    </output>
    <output>
      <name>Load: Hot Water: Delivered MBtu</name>
      <display_name>Load: Hot Water: Delivered MBtu</display_name>
      <short_name>Load: Hot Water: Delivered MBtu</short_name>
      <description></description>
      <type>Double</type>
      <units></units>
      <model_dependent>false</model_dependent>
    </output>
    <output>
      <name>Load: Hot Water: Tank Losses MBtu</name>
      <display_name>Load: Hot Water: Tank Losses MBtu</display_name>
      <short_name>Load: Hot Water: Tank Losses MBtu</short_name>
      <description></description>
      <type>Double</type>
      <units></units>
      <model_dependent>false</model_dependent>
    </output>
    <output>
      <name>Load: Hot Water: Desuperheater MBtu</name>
      <display_name>Load: Hot Water: Desuperheater MBtu</display_name>
      <short_name>Load: Hot Water: Desuperheater MBtu</short_name>
      <description></description>
      <type>Double</type>
      <units></units>
      <model_dependent>false</model_dependent>
    </output>
    <output>
      <name>Load: Hot Water: Solar Thermal MBtu</name>
      <display_name>Load: Hot Water: Solar Thermal MBtu</display_name>
      <short_name>Load: Hot Water: Solar Thermal MBtu</short_name>
      <description></description>
      <type>Double</type>
      <units></units>
      <model_dependent>false</model_dependent>
    </output>
    <output>
      <name>Unmet Load: Heating MBtu</name>
      <display_name>Unmet Load: Heating MBtu</display_name>
      <short_name>Unmet Load: Heating MBtu</short_name>
      <description></description>
      <type>Double</type>
      <units></units>
      <model_dependent>false</model_dependent>
    </output>
    <output>
      <name>Unmet Load: Cooling MBtu</name>
      <display_name>Unmet Load: Cooling MBtu</display_name>
      <short_name>Unmet Load: Cooling MBtu</short_name>
      <description></description>
      <type>Double</type>
      <units></units>
      <model_dependent>false</model_dependent>
    </output>
    <output>
      <name>Peak Electricity: Winter Total W</name>
      <display_name>Peak Electricity: Winter Total W</display_name>
      <short_name>Peak Electricity: Winter Total W</short_name>
      <description></description>
      <type>Double</type>
      <units></units>
      <model_dependent>false</model_dependent>
    </output>
    <output>
      <name>Peak Electricity: Summer Total W</name>
      <display_name>Peak Electricity: Summer Total W</display_name>
      <short_name>Peak Electricity: Summer Total W</short_name>
      <description></description>
      <type>Double</type>
      <units></units>
      <model_dependent>false</model_dependent>
    </output>
    <output>
      <name>Peak Load: Heating kBtu</name>
      <display_name>Peak Load: Heating kBtu</display_name>
      <short_name>Peak Load: Heating kBtu</short_name>
      <description></description>
      <type>Double</type>
      <units></units>
      <model_dependent>false</model_dependent>
    </output>
    <output>
      <name>Peak Load: Cooling kBtu</name>
      <display_name>Peak Load: Cooling kBtu</display_name>
      <short_name>Peak Load: Cooling kBtu</short_name>
      <description></description>
      <type>Double</type>
      <units></units>
      <model_dependent>false</model_dependent>
    </output>
    <output>
      <name>Component Load: Heating: Roofs MBtu</name>
      <display_name>Component Load: Heating: Roofs MBtu</display_name>
      <short_name>Component Load: Heating: Roofs MBtu</short_name>
      <description></description>
      <type>Double</type>
      <units></units>
      <model_dependent>false</model_dependent>
    </output>
    <output>
      <name>Component Load: Heating: Ceilings MBtu</name>
      <display_name>Component Load: Heating: Ceilings MBtu</display_name>
      <short_name>Component Load: Heating: Ceilings MBtu</short_name>
      <description></description>
      <type>Double</type>
      <units></units>
      <model_dependent>false</model_dependent>
    </output>
    <output>
      <name>Component Load: Heating: Walls MBtu</name>
      <display_name>Component Load: Heating: Walls MBtu</display_name>
      <short_name>Component Load: Heating: Walls MBtu</short_name>
      <description></description>
      <type>Double</type>
      <units></units>
      <model_dependent>false</model_dependent>
    </output>
    <output>
      <name>Component Load: Heating: Rim Joists MBtu</name>
      <display_name>Component Load: Heating: Rim Joists MBtu</display_name>
      <short_name>Component Load: Heating: Rim Joists MBtu</short_name>
      <description></description>
      <type>Double</type>
      <units></units>
      <model_dependent>false</model_dependent>
    </output>
    <output>
      <name>Component Load: Heating: Foundation Walls MBtu</name>
      <display_name>Component Load: Heating: Foundation Walls MBtu</display_name>
      <short_name>Component Load: Heating: Foundation Walls MBtu</short_name>
      <description></description>
      <type>Double</type>
      <units></units>
      <model_dependent>false</model_dependent>
    </output>
    <output>
      <name>Component Load: Heating: Doors MBtu</name>
      <display_name>Component Load: Heating: Doors MBtu</display_name>
      <short_name>Component Load: Heating: Doors MBtu</short_name>
      <description></description>
      <type>Double</type>
      <units></units>
      <model_dependent>false</model_dependent>
    </output>
    <output>
      <name>Component Load: Heating: Windows MBtu</name>
      <display_name>Component Load: Heating: Windows MBtu</display_name>
      <short_name>Component Load: Heating: Windows MBtu</short_name>
      <description></description>
      <type>Double</type>
      <units></units>
      <model_dependent>false</model_dependent>
    </output>
    <output>
      <name>Component Load: Heating: Skylights MBtu</name>
      <display_name>Component Load: Heating: Skylights MBtu</display_name>
      <short_name>Component Load: Heating: Skylights MBtu</short_name>
      <description></description>
      <type>Double</type>
      <units></units>
      <model_dependent>false</model_dependent>
    </output>
    <output>
      <name>Component Load: Heating: Floors MBtu</name>
      <display_name>Component Load: Heating: Floors MBtu</display_name>
      <short_name>Component Load: Heating: Floors MBtu</short_name>
      <description></description>
      <type>Double</type>
      <units></units>
      <model_dependent>false</model_dependent>
    </output>
    <output>
      <name>Component Load: Heating: Slabs MBtu</name>
      <display_name>Component Load: Heating: Slabs MBtu</display_name>
      <short_name>Component Load: Heating: Slabs MBtu</short_name>
      <description></description>
      <type>Double</type>
      <units></units>
      <model_dependent>false</model_dependent>
    </output>
    <output>
      <name>Component Load: Heating: Internal Mass MBtu</name>
      <display_name>Component Load: Heating: Internal Mass MBtu</display_name>
      <short_name>Component Load: Heating: Internal Mass MBtu</short_name>
      <description></description>
      <type>Double</type>
      <units></units>
      <model_dependent>false</model_dependent>
    </output>
    <output>
      <name>Component Load: Heating: Infiltration MBtu</name>
      <display_name>Component Load: Heating: Infiltration MBtu</display_name>
      <short_name>Component Load: Heating: Infiltration MBtu</short_name>
      <description></description>
      <type>Double</type>
      <units></units>
      <model_dependent>false</model_dependent>
    </output>
    <output>
      <name>Component Load: Heating: Natural Ventilation MBtu</name>
      <display_name>Component Load: Heating: Natural Ventilation MBtu</display_name>
      <short_name>Component Load: Heating: Natural Ventilation MBtu</short_name>
      <description></description>
      <type>Double</type>
      <units></units>
      <model_dependent>false</model_dependent>
    </output>
    <output>
      <name>Component Load: Heating: Mechanical Ventilation MBtu</name>
      <display_name>Component Load: Heating: Mechanical Ventilation MBtu</display_name>
      <short_name>Component Load: Heating: Mechanical Ventilation MBtu</short_name>
      <description></description>
      <type>Double</type>
      <units></units>
      <model_dependent>false</model_dependent>
    </output>
    <output>
      <name>Component Load: Heating: Whole House Fan MBtu</name>
      <display_name>Component Load: Heating: Whole House Fan MBtu</display_name>
      <short_name>Component Load: Heating: Whole House Fan MBtu</short_name>
      <description></description>
      <type>Double</type>
      <units></units>
      <model_dependent>false</model_dependent>
    </output>
    <output>
      <name>Component Load: Heating: Ducts MBtu</name>
      <display_name>Component Load: Heating: Ducts MBtu</display_name>
      <short_name>Component Load: Heating: Ducts MBtu</short_name>
      <description></description>
      <type>Double</type>
      <units></units>
      <model_dependent>false</model_dependent>
    </output>
    <output>
      <name>Component Load: Heating: Internal Gains MBtu</name>
      <display_name>Component Load: Heating: Internal Gains MBtu</display_name>
      <short_name>Component Load: Heating: Internal Gains MBtu</short_name>
      <description></description>
      <type>Double</type>
      <units></units>
      <model_dependent>false</model_dependent>
    </output>
    <output>
      <name>Component Load: Cooling: Roofs MBtu</name>
      <display_name>Component Load: Cooling: Roofs MBtu</display_name>
      <short_name>Component Load: Cooling: Roofs MBtu</short_name>
      <description></description>
      <type>Double</type>
      <units></units>
      <model_dependent>false</model_dependent>
    </output>
    <output>
      <name>Component Load: Cooling: Ceilings MBtu</name>
      <display_name>Component Load: Cooling: Ceilings MBtu</display_name>
      <short_name>Component Load: Cooling: Ceilings MBtu</short_name>
      <description></description>
      <type>Double</type>
      <units></units>
      <model_dependent>false</model_dependent>
    </output>
    <output>
      <name>Component Load: Cooling: Walls MBtu</name>
      <display_name>Component Load: Cooling: Walls MBtu</display_name>
      <short_name>Component Load: Cooling: Walls MBtu</short_name>
      <description></description>
      <type>Double</type>
      <units></units>
      <model_dependent>false</model_dependent>
    </output>
    <output>
      <name>Component Load: Cooling: Rim Joists MBtu</name>
      <display_name>Component Load: Cooling: Rim Joists MBtu</display_name>
      <short_name>Component Load: Cooling: Rim Joists MBtu</short_name>
      <description></description>
      <type>Double</type>
      <units></units>
      <model_dependent>false</model_dependent>
    </output>
    <output>
      <name>Component Load: Cooling: Foundation Walls MBtu</name>
      <display_name>Component Load: Cooling: Foundation Walls MBtu</display_name>
      <short_name>Component Load: Cooling: Foundation Walls MBtu</short_name>
      <description></description>
      <type>Double</type>
      <units></units>
      <model_dependent>false</model_dependent>
    </output>
    <output>
      <name>Component Load: Cooling: Doors MBtu</name>
      <display_name>Component Load: Cooling: Doors MBtu</display_name>
      <short_name>Component Load: Cooling: Doors MBtu</short_name>
      <description></description>
      <type>Double</type>
      <units></units>
      <model_dependent>false</model_dependent>
    </output>
    <output>
      <name>Component Load: Cooling: Windows MBtu</name>
      <display_name>Component Load: Cooling: Windows MBtu</display_name>
      <short_name>Component Load: Cooling: Windows MBtu</short_name>
      <description></description>
      <type>Double</type>
      <units></units>
      <model_dependent>false</model_dependent>
    </output>
    <output>
      <name>Component Load: Cooling: Skylights MBtu</name>
      <display_name>Component Load: Cooling: Skylights MBtu</display_name>
      <short_name>Component Load: Cooling: Skylights MBtu</short_name>
      <description></description>
      <type>Double</type>
      <units></units>
      <model_dependent>false</model_dependent>
    </output>
    <output>
      <name>Component Load: Cooling: Floors MBtu</name>
      <display_name>Component Load: Cooling: Floors MBtu</display_name>
      <short_name>Component Load: Cooling: Floors MBtu</short_name>
      <description></description>
      <type>Double</type>
      <units></units>
      <model_dependent>false</model_dependent>
    </output>
    <output>
      <name>Component Load: Cooling: Slabs MBtu</name>
      <display_name>Component Load: Cooling: Slabs MBtu</display_name>
      <short_name>Component Load: Cooling: Slabs MBtu</short_name>
      <description></description>
      <type>Double</type>
      <units></units>
      <model_dependent>false</model_dependent>
    </output>
    <output>
      <name>Component Load: Cooling: Internal Mass MBtu</name>
      <display_name>Component Load: Cooling: Internal Mass MBtu</display_name>
      <short_name>Component Load: Cooling: Internal Mass MBtu</short_name>
      <description></description>
      <type>Double</type>
      <units></units>
      <model_dependent>false</model_dependent>
    </output>
    <output>
      <name>Component Load: Cooling: Infiltration MBtu</name>
      <display_name>Component Load: Cooling: Infiltration MBtu</display_name>
      <short_name>Component Load: Cooling: Infiltration MBtu</short_name>
      <description></description>
      <type>Double</type>
      <units></units>
      <model_dependent>false</model_dependent>
    </output>
    <output>
      <name>Component Load: Cooling: Natural Ventilation MBtu</name>
      <display_name>Component Load: Cooling: Natural Ventilation MBtu</display_name>
      <short_name>Component Load: Cooling: Natural Ventilation MBtu</short_name>
      <description></description>
      <type>Double</type>
      <units></units>
      <model_dependent>false</model_dependent>
    </output>
    <output>
      <name>Component Load: Cooling: Mechanical Ventilation MBtu</name>
      <display_name>Component Load: Cooling: Mechanical Ventilation MBtu</display_name>
      <short_name>Component Load: Cooling: Mechanical Ventilation MBtu</short_name>
      <description></description>
      <type>Double</type>
      <units></units>
      <model_dependent>false</model_dependent>
    </output>
    <output>
      <name>Component Load: Cooling: Whole House Fan MBtu</name>
      <display_name>Component Load: Cooling: Whole House Fan MBtu</display_name>
      <short_name>Component Load: Cooling: Whole House Fan MBtu</short_name>
      <description></description>
      <type>Double</type>
      <units></units>
      <model_dependent>false</model_dependent>
    </output>
    <output>
      <name>Component Load: Cooling: Ducts MBtu</name>
      <display_name>Component Load: Cooling: Ducts MBtu</display_name>
      <short_name>Component Load: Cooling: Ducts MBtu</short_name>
      <description></description>
      <type>Double</type>
      <units></units>
      <model_dependent>false</model_dependent>
    </output>
    <output>
      <name>Component Load: Cooling: Internal Gains MBtu</name>
      <display_name>Component Load: Cooling: Internal Gains MBtu</display_name>
      <short_name>Component Load: Cooling: Internal Gains MBtu</short_name>
      <description></description>
      <type>Double</type>
      <units></units>
      <model_dependent>false</model_dependent>
    </output>
    <output>
      <name>Hot Water: Clothes Washer gal</name>
      <display_name>Hot Water: Clothes Washer gal</display_name>
      <short_name>Hot Water: Clothes Washer gal</short_name>
      <description></description>
      <type>Double</type>
      <units></units>
      <model_dependent>false</model_dependent>
    </output>
    <output>
      <name>Hot Water: Dishwasher gal</name>
      <display_name>Hot Water: Dishwasher gal</display_name>
      <short_name>Hot Water: Dishwasher gal</short_name>
      <description></description>
      <type>Double</type>
      <units></units>
      <model_dependent>false</model_dependent>
    </output>
    <output>
      <name>Hot Water: Fixtures gal</name>
      <display_name>Hot Water: Fixtures gal</display_name>
      <short_name>Hot Water: Fixtures gal</short_name>
      <description></description>
      <type>Double</type>
      <units></units>
      <model_dependent>false</model_dependent>
    </output>
    <output>
      <name>Hot Water: Distribution Waste gal</name>
      <display_name>Hot Water: Distribution Waste gal</display_name>
      <short_name>Hot Water: Distribution Waste gal</short_name>
      <description></description>
      <type>Double</type>
      <units></units>
      <model_dependent>false</model_dependent>
    </output>
  </outputs>
  <provenances />
  <tags>
    <tag>Reporting.QAQC</tag>
  </tags>
  <attributes>
    <attribute>
      <name>Measure Type</name>
      <value>ReportingMeasure</value>
      <datatype>string</datatype>
    </attribute>
    <attribute>
      <name>Intended Software Tool</name>
      <value>OpenStudio Application</value>
      <datatype>string</datatype>
    </attribute>
    <attribute>
      <name>Intended Software Tool</name>
      <value>Parametric Analysis Tool</value>
      <datatype>string</datatype>
    </attribute>
  </attributes>
  <files>
    <file>
      <filename>output_report_test.rb</filename>
      <filetype>rb</filetype>
      <usage_type>test</usage_type>
      <checksum>CD8BD399</checksum>
    </file>
    <file>
      <version>
        <software_program>OpenStudio</software_program>
        <identifier>2.9.1</identifier>
        <min_compatible>2.9.1</min_compatible>
      </version>
      <filename>measure.rb</filename>
      <filetype>rb</filetype>
      <usage_type>script</usage_type>
<<<<<<< HEAD
      <checksum>6FBF6498</checksum>
=======
      <checksum>2809CE60</checksum>
>>>>>>> 224d32ad
    </file>
  </files>
</measure><|MERGE_RESOLUTION|>--- conflicted
+++ resolved
@@ -3,13 +3,8 @@
   <schema_version>3.0</schema_version>
   <name>report_simulation_output</name>
   <uid>df9d170c-c21a-4130-866d-0d46b06073fd</uid>
-<<<<<<< HEAD
-  <version_id>745fb6f6-f325-4b26-9739-1055b02558ae</version_id>
-  <version_modified>20220422T175054Z</version_modified>
-=======
   <version_id>a34e2a7c-4538-44f6-b024-cd93119d0cc4</version_id>
   <version_modified>20220428T153451Z</version_modified>
->>>>>>> 224d32ad
   <xml_checksum>9BF1E6AC</xml_checksum>
   <class_name>ReportSimulationOutput</class_name>
   <display_name>HPXML Simulation Output Report</display_name>
@@ -1593,11 +1588,7 @@
       <filename>measure.rb</filename>
       <filetype>rb</filetype>
       <usage_type>script</usage_type>
-<<<<<<< HEAD
-      <checksum>6FBF6498</checksum>
-=======
       <checksum>2809CE60</checksum>
->>>>>>> 224d32ad
     </file>
   </files>
 </measure>