<?xml version="1.0"?>
<measure>
  <schema_version>3.0</schema_version>
  <name>report_simulation_output</name>
  <uid>df9d170c-c21a-4130-866d-0d46b06073fd</uid>
<<<<<<< HEAD
  <version_id>788ecfa6-6306-4feb-a53e-2c188d548b1d</version_id>
  <version_modified>20221017T152717Z</version_modified>
=======
  <version_id>8d0f44a7-cad9-4306-9a43-bef79d1511cd</version_id>
  <version_modified>20221018T164335Z</version_modified>
>>>>>>> 4c519231
  <xml_checksum>9BF1E6AC</xml_checksum>
  <class_name>ReportSimulationOutput</class_name>
  <display_name>HPXML Simulation Output Report</display_name>
  <description>Reports simulation outputs for residential HPXML-based models.</description>
  <modeler_description>Processes EnergyPlus simulation outputs in order to generate an annual output file and an optional timeseries output file.</modeler_description>
  <arguments>
    <argument>
      <name>output_format</name>
      <display_name>Output Format</display_name>
      <description>The file format of the annual (and timeseries, if requested) outputs. If 'csv_dview' is selected, the timeseries CSV file will include header rows that facilitate opening the file in the DView application.</description>
      <type>Choice</type>
      <required>false</required>
      <model_dependent>false</model_dependent>
      <default_value>csv</default_value>
      <choices>
        <choice>
          <value>csv</value>
          <display_name>csv</display_name>
        </choice>
        <choice>
          <value>json</value>
          <display_name>json</display_name>
        </choice>
        <choice>
          <value>msgpack</value>
          <display_name>msgpack</display_name>
        </choice>
        <choice>
          <value>csv_dview</value>
          <display_name>csv_dview</display_name>
        </choice>
      </choices>
    </argument>
    <argument>
      <name>timeseries_frequency</name>
      <display_name>Timeseries Reporting Frequency</display_name>
      <description>The frequency at which to report timeseries output data. Using 'none' will disable timeseries outputs.</description>
      <type>Choice</type>
      <required>false</required>
      <model_dependent>false</model_dependent>
      <default_value>none</default_value>
      <choices>
        <choice>
          <value>none</value>
          <display_name>none</display_name>
        </choice>
        <choice>
          <value>timestep</value>
          <display_name>timestep</display_name>
        </choice>
        <choice>
          <value>hourly</value>
          <display_name>hourly</display_name>
        </choice>
        <choice>
          <value>daily</value>
          <display_name>daily</display_name>
        </choice>
        <choice>
          <value>monthly</value>
          <display_name>monthly</display_name>
        </choice>
      </choices>
    </argument>
    <argument>
      <name>include_timeseries_total_consumptions</name>
      <display_name>Generate Timeseries Output: Total Consumptions</display_name>
      <description>Generates timeseries energy consumptions for building total.</description>
      <type>Boolean</type>
      <required>false</required>
      <model_dependent>false</model_dependent>
      <default_value>false</default_value>
      <choices>
        <choice>
          <value>true</value>
          <display_name>true</display_name>
        </choice>
        <choice>
          <value>false</value>
          <display_name>false</display_name>
        </choice>
      </choices>
    </argument>
    <argument>
      <name>include_timeseries_fuel_consumptions</name>
      <display_name>Generate Timeseries Output: Fuel Consumptions</display_name>
      <description>Generates timeseries energy consumptions for each fuel type.</description>
      <type>Boolean</type>
      <required>false</required>
      <model_dependent>false</model_dependent>
      <default_value>false</default_value>
      <choices>
        <choice>
          <value>true</value>
          <display_name>true</display_name>
        </choice>
        <choice>
          <value>false</value>
          <display_name>false</display_name>
        </choice>
      </choices>
    </argument>
    <argument>
      <name>include_timeseries_end_use_consumptions</name>
      <display_name>Generate Timeseries Output: End Use Consumptions</display_name>
      <description>Generates timeseries energy consumptions for each end use.</description>
      <type>Boolean</type>
      <required>false</required>
      <model_dependent>false</model_dependent>
      <default_value>false</default_value>
      <choices>
        <choice>
          <value>true</value>
          <display_name>true</display_name>
        </choice>
        <choice>
          <value>false</value>
          <display_name>false</display_name>
        </choice>
      </choices>
    </argument>
    <argument>
      <name>include_timeseries_emissions</name>
      <display_name>Generate Timeseries Output: Emissions</display_name>
      <description>Generates timeseries emissions. Requires the appropriate HPXML inputs to be specified.</description>
      <type>Boolean</type>
      <required>false</required>
      <model_dependent>false</model_dependent>
      <default_value>false</default_value>
      <choices>
        <choice>
          <value>true</value>
          <display_name>true</display_name>
        </choice>
        <choice>
          <value>false</value>
          <display_name>false</display_name>
        </choice>
      </choices>
    </argument>
    <argument>
      <name>include_timeseries_emission_fuels</name>
      <display_name>Generate Timeseries Output: Emissions</display_name>
      <description>Generates timeseries emissions for each fuel type. Requires the appropriate HPXML inputs to be specified.</description>
      <type>Boolean</type>
      <required>false</required>
      <model_dependent>false</model_dependent>
      <default_value>false</default_value>
      <choices>
        <choice>
          <value>true</value>
          <display_name>true</display_name>
        </choice>
        <choice>
          <value>false</value>
          <display_name>false</display_name>
        </choice>
      </choices>
    </argument>
    <argument>
      <name>include_timeseries_emission_end_uses</name>
      <display_name>Generate Timeseries Output: Emission End Uses</display_name>
      <description>Generates timeseries emissions for each end use. Requires the appropriate HPXML inputs to be specified.</description>
      <type>Boolean</type>
      <required>false</required>
      <model_dependent>false</model_dependent>
      <default_value>false</default_value>
      <choices>
        <choice>
          <value>true</value>
          <display_name>true</display_name>
        </choice>
        <choice>
          <value>false</value>
          <display_name>false</display_name>
        </choice>
      </choices>
    </argument>
    <argument>
      <name>include_timeseries_hot_water_uses</name>
      <display_name>Generate Timeseries Output: Hot Water Uses</display_name>
      <description>Generates timeseries hot water usages for each end use.</description>
      <type>Boolean</type>
      <required>false</required>
      <model_dependent>false</model_dependent>
      <default_value>false</default_value>
      <choices>
        <choice>
          <value>true</value>
          <display_name>true</display_name>
        </choice>
        <choice>
          <value>false</value>
          <display_name>false</display_name>
        </choice>
      </choices>
    </argument>
    <argument>
      <name>include_timeseries_total_loads</name>
      <display_name>Generate Timeseries Output: Total Loads</display_name>
      <description>Generates timeseries total heating, cooling, and hot water loads.</description>
      <type>Boolean</type>
      <required>false</required>
      <model_dependent>false</model_dependent>
      <default_value>false</default_value>
      <choices>
        <choice>
          <value>true</value>
          <display_name>true</display_name>
        </choice>
        <choice>
          <value>false</value>
          <display_name>false</display_name>
        </choice>
      </choices>
    </argument>
    <argument>
      <name>include_timeseries_component_loads</name>
      <display_name>Generate Timeseries Output: Component Loads</display_name>
      <description>Generates timeseries heating and cooling loads disaggregated by component type.</description>
      <type>Boolean</type>
      <required>false</required>
      <model_dependent>false</model_dependent>
      <default_value>false</default_value>
      <choices>
        <choice>
          <value>true</value>
          <display_name>true</display_name>
        </choice>
        <choice>
          <value>false</value>
          <display_name>false</display_name>
        </choice>
      </choices>
    </argument>
    <argument>
      <name>include_timeseries_unmet_hours</name>
      <display_name>Generate Timeseries Output: Unmet Hours</display_name>
      <description>Generates timeseries unmet hours for heating and cooling.</description>
      <type>Boolean</type>
      <required>false</required>
      <model_dependent>false</model_dependent>
      <default_value>false</default_value>
      <choices>
        <choice>
          <value>true</value>
          <display_name>true</display_name>
        </choice>
        <choice>
          <value>false</value>
          <display_name>false</display_name>
        </choice>
      </choices>
    </argument>
    <argument>
      <name>include_timeseries_zone_temperatures</name>
      <display_name>Generate Timeseries Output: Zone Temperatures</display_name>
      <description>Generates timeseries temperatures for each thermal zone.</description>
      <type>Boolean</type>
      <required>false</required>
      <model_dependent>false</model_dependent>
      <default_value>false</default_value>
      <choices>
        <choice>
          <value>true</value>
          <display_name>true</display_name>
        </choice>
        <choice>
          <value>false</value>
          <display_name>false</display_name>
        </choice>
      </choices>
    </argument>
    <argument>
      <name>include_timeseries_airflows</name>
      <display_name>Generate Timeseries Output: Airflows</display_name>
      <description>Generates timeseries airflows.</description>
      <type>Boolean</type>
      <required>false</required>
      <model_dependent>false</model_dependent>
      <default_value>false</default_value>
      <choices>
        <choice>
          <value>true</value>
          <display_name>true</display_name>
        </choice>
        <choice>
          <value>false</value>
          <display_name>false</display_name>
        </choice>
      </choices>
    </argument>
    <argument>
      <name>include_timeseries_weather</name>
      <display_name>Generate Timeseries Output: Weather</display_name>
      <description>Generates timeseries weather data.</description>
      <type>Boolean</type>
      <required>false</required>
      <model_dependent>false</model_dependent>
      <default_value>false</default_value>
      <choices>
        <choice>
          <value>true</value>
          <display_name>true</display_name>
        </choice>
        <choice>
          <value>false</value>
          <display_name>false</display_name>
        </choice>
      </choices>
    </argument>
    <argument>
      <name>timeseries_timestamp_convention</name>
      <display_name>Generate Timeseries Output: Timestamp Convention</display_name>
      <description>Determines whether timeseries timestamps use the start-of-timestep or end-of-timestep convention. Doesn't apply if the output format is 'csv_dview'.</description>
      <type>Choice</type>
      <required>false</required>
      <model_dependent>false</model_dependent>
      <default_value>start</default_value>
      <choices>
        <choice>
          <value>start</value>
          <display_name>start</display_name>
        </choice>
        <choice>
          <value>end</value>
          <display_name>end</display_name>
        </choice>
      </choices>
    </argument>
    <argument>
      <name>add_timeseries_dst_column</name>
      <display_name>Generate Timeseries Output: Add TimeDST Column</display_name>
      <description>Optionally add, in addition to the default local standard Time column, a local clock TimeDST column. Requires that daylight saving time is enabled.</description>
      <type>Boolean</type>
      <required>false</required>
      <model_dependent>false</model_dependent>
      <default_value>false</default_value>
      <choices>
        <choice>
          <value>true</value>
          <display_name>true</display_name>
        </choice>
        <choice>
          <value>false</value>
          <display_name>false</display_name>
        </choice>
      </choices>
    </argument>
    <argument>
      <name>add_timeseries_utc_column</name>
      <display_name>Generate Timeseries Output: Add TimeUTC Column</display_name>
      <description>Optionally add, in addition to the default local standard Time column, a local clock TimeUTC column. If the time zone UTC offset is not provided in the HPXML file, the time zone in the EPW header will be used.</description>
      <type>Boolean</type>
      <required>false</required>
      <model_dependent>false</model_dependent>
      <default_value>false</default_value>
      <choices>
        <choice>
          <value>true</value>
          <display_name>true</display_name>
        </choice>
        <choice>
          <value>false</value>
          <display_name>false</display_name>
        </choice>
      </choices>
    </argument>
    <argument>
      <name>user_output_variables</name>
      <display_name>Generate Timeseries Output: EnergyPlus Output Variables</display_name>
      <description>Optionally generates timeseries EnergyPlus output variables. If multiple output variables are desired, use a comma-separated list. Do not include key values; by default all key values will be requested. Example: "Zone People Occupant Count, Zone People Total Heating Energy"</description>
      <type>String</type>
      <required>false</required>
      <model_dependent>false</model_dependent>
    </argument>
    <argument>
      <name>generate_eri_outputs</name>
      <display_name>Generate ERI Outputs</display_name>
      <description>Optionally generate additional outputs needed for Energy Rating Index (ERI) calculations.</description>
      <type>Boolean</type>
      <required>false</required>
      <model_dependent>false</model_dependent>
      <choices>
        <choice>
          <value>true</value>
          <display_name>true</display_name>
        </choice>
        <choice>
          <value>false</value>
          <display_name>false</display_name>
        </choice>
      </choices>
    </argument>
    <argument>
      <name>annual_output_file_name</name>
      <display_name>Annual Output File Name</display_name>
      <description>If not provided, defaults to 'results_annual.csv' (or 'results_annual.json' or 'results_annual.msgpack').</description>
      <type>String</type>
      <required>false</required>
      <model_dependent>false</model_dependent>
    </argument>
    <argument>
      <name>timeseries_output_file_name</name>
      <display_name>Timeseries Output File Name</display_name>
      <description>If not provided, defaults to 'results_timeseries.csv' (or 'results_timeseries.json' or 'results_timeseries.msgpack').</description>
      <type>String</type>
      <required>false</required>
      <model_dependent>false</model_dependent>
    </argument>
  </arguments>
  <outputs>
    <output>
      <name>Energy Use: Total MBtu</name>
      <display_name>Energy Use: Total MBtu</display_name>
      <short_name>Energy Use: Total MBtu</short_name>
      <type>Double</type>
      <model_dependent>false</model_dependent>
    </output>
    <output>
      <name>Energy Use: Net MBtu</name>
      <display_name>Energy Use: Net MBtu</display_name>
      <short_name>Energy Use: Net MBtu</short_name>
      <type>Double</type>
      <model_dependent>false</model_dependent>
    </output>
    <output>
      <name>Fuel Use: Electricity: Total MBtu</name>
      <display_name>Fuel Use: Electricity: Total MBtu</display_name>
      <short_name>Fuel Use: Electricity: Total MBtu</short_name>
      <type>Double</type>
      <model_dependent>false</model_dependent>
    </output>
    <output>
      <name>Fuel Use: Natural Gas: Total MBtu</name>
      <display_name>Fuel Use: Natural Gas: Total MBtu</display_name>
      <short_name>Fuel Use: Natural Gas: Total MBtu</short_name>
      <type>Double</type>
      <model_dependent>false</model_dependent>
    </output>
    <output>
      <name>Fuel Use: Fuel Oil: Total MBtu</name>
      <display_name>Fuel Use: Fuel Oil: Total MBtu</display_name>
      <short_name>Fuel Use: Fuel Oil: Total MBtu</short_name>
      <type>Double</type>
      <model_dependent>false</model_dependent>
    </output>
    <output>
      <name>Fuel Use: Propane: Total MBtu</name>
      <display_name>Fuel Use: Propane: Total MBtu</display_name>
      <short_name>Fuel Use: Propane: Total MBtu</short_name>
      <type>Double</type>
      <model_dependent>false</model_dependent>
    </output>
    <output>
      <name>Fuel Use: Wood Cord: Total MBtu</name>
      <display_name>Fuel Use: Wood Cord: Total MBtu</display_name>
      <short_name>Fuel Use: Wood Cord: Total MBtu</short_name>
      <type>Double</type>
      <model_dependent>false</model_dependent>
    </output>
    <output>
      <name>Fuel Use: Wood Pellets: Total MBtu</name>
      <display_name>Fuel Use: Wood Pellets: Total MBtu</display_name>
      <short_name>Fuel Use: Wood Pellets: Total MBtu</short_name>
      <type>Double</type>
      <model_dependent>false</model_dependent>
    </output>
    <output>
      <name>Fuel Use: Coal: Total MBtu</name>
      <display_name>Fuel Use: Coal: Total MBtu</display_name>
      <short_name>Fuel Use: Coal: Total MBtu</short_name>
      <type>Double</type>
      <model_dependent>false</model_dependent>
    </output>
    <output>
      <name>End Use: Electricity: Heating MBtu</name>
      <display_name>End Use: Electricity: Heating MBtu</display_name>
      <short_name>End Use: Electricity: Heating MBtu</short_name>
      <type>Double</type>
      <model_dependent>false</model_dependent>
    </output>
    <output>
      <name>End Use: Electricity: Heating Heat Pump Backup MBtu</name>
      <display_name>End Use: Electricity: Heating Heat Pump Backup MBtu</display_name>
      <short_name>End Use: Electricity: Heating Heat Pump Backup MBtu</short_name>
      <type>Double</type>
      <model_dependent>false</model_dependent>
    </output>
    <output>
      <name>End Use: Electricity: Heating Fans/Pumps MBtu</name>
      <display_name>End Use: Electricity: Heating Fans/Pumps MBtu</display_name>
      <short_name>End Use: Electricity: Heating Fans/Pumps MBtu</short_name>
      <type>Double</type>
      <model_dependent>false</model_dependent>
    </output>
    <output>
      <name>End Use: Electricity: Cooling MBtu</name>
      <display_name>End Use: Electricity: Cooling MBtu</display_name>
      <short_name>End Use: Electricity: Cooling MBtu</short_name>
      <type>Double</type>
      <model_dependent>false</model_dependent>
    </output>
    <output>
      <name>End Use: Electricity: Cooling Fans/Pumps MBtu</name>
      <display_name>End Use: Electricity: Cooling Fans/Pumps MBtu</display_name>
      <short_name>End Use: Electricity: Cooling Fans/Pumps MBtu</short_name>
      <type>Double</type>
      <model_dependent>false</model_dependent>
    </output>
    <output>
      <name>End Use: Electricity: Hot Water MBtu</name>
      <display_name>End Use: Electricity: Hot Water MBtu</display_name>
      <short_name>End Use: Electricity: Hot Water MBtu</short_name>
      <type>Double</type>
      <model_dependent>false</model_dependent>
    </output>
    <output>
      <name>End Use: Electricity: Hot Water Recirc Pump MBtu</name>
      <display_name>End Use: Electricity: Hot Water Recirc Pump MBtu</display_name>
      <short_name>End Use: Electricity: Hot Water Recirc Pump MBtu</short_name>
      <type>Double</type>
      <model_dependent>false</model_dependent>
    </output>
    <output>
      <name>End Use: Electricity: Hot Water Solar Thermal Pump MBtu</name>
      <display_name>End Use: Electricity: Hot Water Solar Thermal Pump MBtu</display_name>
      <short_name>End Use: Electricity: Hot Water Solar Thermal Pump MBtu</short_name>
      <type>Double</type>
      <model_dependent>false</model_dependent>
    </output>
    <output>
      <name>End Use: Electricity: Lighting Interior MBtu</name>
      <display_name>End Use: Electricity: Lighting Interior MBtu</display_name>
      <short_name>End Use: Electricity: Lighting Interior MBtu</short_name>
      <type>Double</type>
      <model_dependent>false</model_dependent>
    </output>
    <output>
      <name>End Use: Electricity: Lighting Garage MBtu</name>
      <display_name>End Use: Electricity: Lighting Garage MBtu</display_name>
      <short_name>End Use: Electricity: Lighting Garage MBtu</short_name>
      <type>Double</type>
      <model_dependent>false</model_dependent>
    </output>
    <output>
      <name>End Use: Electricity: Lighting Exterior MBtu</name>
      <display_name>End Use: Electricity: Lighting Exterior MBtu</display_name>
      <short_name>End Use: Electricity: Lighting Exterior MBtu</short_name>
      <type>Double</type>
      <model_dependent>false</model_dependent>
    </output>
    <output>
      <name>End Use: Electricity: Mech Vent MBtu</name>
      <display_name>End Use: Electricity: Mech Vent MBtu</display_name>
      <short_name>End Use: Electricity: Mech Vent MBtu</short_name>
      <type>Double</type>
      <model_dependent>false</model_dependent>
    </output>
    <output>
      <name>End Use: Electricity: Mech Vent Preheating MBtu</name>
      <display_name>End Use: Electricity: Mech Vent Preheating MBtu</display_name>
      <short_name>End Use: Electricity: Mech Vent Preheating MBtu</short_name>
      <type>Double</type>
      <model_dependent>false</model_dependent>
    </output>
    <output>
      <name>End Use: Electricity: Mech Vent Precooling MBtu</name>
      <display_name>End Use: Electricity: Mech Vent Precooling MBtu</display_name>
      <short_name>End Use: Electricity: Mech Vent Precooling MBtu</short_name>
      <type>Double</type>
      <model_dependent>false</model_dependent>
    </output>
    <output>
      <name>End Use: Electricity: Whole House Fan MBtu</name>
      <display_name>End Use: Electricity: Whole House Fan MBtu</display_name>
      <short_name>End Use: Electricity: Whole House Fan MBtu</short_name>
      <type>Double</type>
      <model_dependent>false</model_dependent>
    </output>
    <output>
      <name>End Use: Electricity: Refrigerator MBtu</name>
      <display_name>End Use: Electricity: Refrigerator MBtu</display_name>
      <short_name>End Use: Electricity: Refrigerator MBtu</short_name>
      <type>Double</type>
      <model_dependent>false</model_dependent>
    </output>
    <output>
      <name>End Use: Electricity: Freezer MBtu</name>
      <display_name>End Use: Electricity: Freezer MBtu</display_name>
      <short_name>End Use: Electricity: Freezer MBtu</short_name>
      <type>Double</type>
      <model_dependent>false</model_dependent>
    </output>
    <output>
      <name>End Use: Electricity: Dehumidifier MBtu</name>
      <display_name>End Use: Electricity: Dehumidifier MBtu</display_name>
      <short_name>End Use: Electricity: Dehumidifier MBtu</short_name>
      <type>Double</type>
      <model_dependent>false</model_dependent>
    </output>
    <output>
      <name>End Use: Electricity: Dishwasher MBtu</name>
      <display_name>End Use: Electricity: Dishwasher MBtu</display_name>
      <short_name>End Use: Electricity: Dishwasher MBtu</short_name>
      <type>Double</type>
      <model_dependent>false</model_dependent>
    </output>
    <output>
      <name>End Use: Electricity: Clothes Washer MBtu</name>
      <display_name>End Use: Electricity: Clothes Washer MBtu</display_name>
      <short_name>End Use: Electricity: Clothes Washer MBtu</short_name>
      <type>Double</type>
      <model_dependent>false</model_dependent>
    </output>
    <output>
      <name>End Use: Electricity: Clothes Dryer MBtu</name>
      <display_name>End Use: Electricity: Clothes Dryer MBtu</display_name>
      <short_name>End Use: Electricity: Clothes Dryer MBtu</short_name>
      <type>Double</type>
      <model_dependent>false</model_dependent>
    </output>
    <output>
      <name>End Use: Electricity: Range/Oven MBtu</name>
      <display_name>End Use: Electricity: Range/Oven MBtu</display_name>
      <short_name>End Use: Electricity: Range/Oven MBtu</short_name>
      <type>Double</type>
      <model_dependent>false</model_dependent>
    </output>
    <output>
      <name>End Use: Electricity: Ceiling Fan MBtu</name>
      <display_name>End Use: Electricity: Ceiling Fan MBtu</display_name>
      <short_name>End Use: Electricity: Ceiling Fan MBtu</short_name>
      <type>Double</type>
      <model_dependent>false</model_dependent>
    </output>
    <output>
      <name>End Use: Electricity: Television MBtu</name>
      <display_name>End Use: Electricity: Television MBtu</display_name>
      <short_name>End Use: Electricity: Television MBtu</short_name>
      <type>Double</type>
      <model_dependent>false</model_dependent>
    </output>
    <output>
      <name>End Use: Electricity: Plug Loads MBtu</name>
      <display_name>End Use: Electricity: Plug Loads MBtu</display_name>
      <short_name>End Use: Electricity: Plug Loads MBtu</short_name>
      <type>Double</type>
      <model_dependent>false</model_dependent>
    </output>
    <output>
      <name>End Use: Electricity: Electric Vehicle Charging MBtu</name>
      <display_name>End Use: Electricity: Electric Vehicle Charging MBtu</display_name>
      <short_name>End Use: Electricity: Electric Vehicle Charging MBtu</short_name>
      <type>Double</type>
      <model_dependent>false</model_dependent>
    </output>
    <output>
      <name>End Use: Electricity: Well Pump MBtu</name>
      <display_name>End Use: Electricity: Well Pump MBtu</display_name>
      <short_name>End Use: Electricity: Well Pump MBtu</short_name>
      <type>Double</type>
      <model_dependent>false</model_dependent>
    </output>
    <output>
      <name>End Use: Electricity: Pool Heater MBtu</name>
      <display_name>End Use: Electricity: Pool Heater MBtu</display_name>
      <short_name>End Use: Electricity: Pool Heater MBtu</short_name>
      <type>Double</type>
      <model_dependent>false</model_dependent>
    </output>
    <output>
      <name>End Use: Electricity: Pool Pump MBtu</name>
      <display_name>End Use: Electricity: Pool Pump MBtu</display_name>
      <short_name>End Use: Electricity: Pool Pump MBtu</short_name>
      <type>Double</type>
      <model_dependent>false</model_dependent>
    </output>
    <output>
      <name>End Use: Electricity: Hot Tub Heater MBtu</name>
      <display_name>End Use: Electricity: Hot Tub Heater MBtu</display_name>
      <short_name>End Use: Electricity: Hot Tub Heater MBtu</short_name>
      <type>Double</type>
      <model_dependent>false</model_dependent>
    </output>
    <output>
      <name>End Use: Electricity: Hot Tub Pump MBtu</name>
      <display_name>End Use: Electricity: Hot Tub Pump MBtu</display_name>
      <short_name>End Use: Electricity: Hot Tub Pump MBtu</short_name>
      <type>Double</type>
      <model_dependent>false</model_dependent>
    </output>
    <output>
      <name>End Use: Electricity: PV MBtu</name>
      <display_name>End Use: Electricity: PV MBtu</display_name>
      <short_name>End Use: Electricity: PV MBtu</short_name>
      <type>Double</type>
      <model_dependent>false</model_dependent>
    </output>
    <output>
      <name>End Use: Electricity: Generator MBtu</name>
      <display_name>End Use: Electricity: Generator MBtu</display_name>
      <short_name>End Use: Electricity: Generator MBtu</short_name>
      <type>Double</type>
      <model_dependent>false</model_dependent>
    </output>
    <output>
      <name>End Use: Electricity: Battery MBtu</name>
      <display_name>End Use: Electricity: Battery MBtu</display_name>
      <short_name>End Use: Electricity: Battery MBtu</short_name>
      <type>Double</type>
      <model_dependent>false</model_dependent>
    </output>
    <output>
      <name>End Use: Natural Gas: Heating MBtu</name>
      <display_name>End Use: Natural Gas: Heating MBtu</display_name>
      <short_name>End Use: Natural Gas: Heating MBtu</short_name>
      <type>Double</type>
      <model_dependent>false</model_dependent>
    </output>
    <output>
      <name>End Use: Natural Gas: Heating Heat Pump Backup MBtu</name>
      <display_name>End Use: Natural Gas: Heating Heat Pump Backup MBtu</display_name>
      <short_name>End Use: Natural Gas: Heating Heat Pump Backup MBtu</short_name>
      <type>Double</type>
      <model_dependent>false</model_dependent>
    </output>
    <output>
      <name>End Use: Natural Gas: Hot Water MBtu</name>
      <display_name>End Use: Natural Gas: Hot Water MBtu</display_name>
      <short_name>End Use: Natural Gas: Hot Water MBtu</short_name>
      <type>Double</type>
      <model_dependent>false</model_dependent>
    </output>
    <output>
      <name>End Use: Natural Gas: Clothes Dryer MBtu</name>
      <display_name>End Use: Natural Gas: Clothes Dryer MBtu</display_name>
      <short_name>End Use: Natural Gas: Clothes Dryer MBtu</short_name>
      <type>Double</type>
      <model_dependent>false</model_dependent>
    </output>
    <output>
      <name>End Use: Natural Gas: Range/Oven MBtu</name>
      <display_name>End Use: Natural Gas: Range/Oven MBtu</display_name>
      <short_name>End Use: Natural Gas: Range/Oven MBtu</short_name>
      <type>Double</type>
      <model_dependent>false</model_dependent>
    </output>
    <output>
      <name>End Use: Natural Gas: Mech Vent Preheating MBtu</name>
      <display_name>End Use: Natural Gas: Mech Vent Preheating MBtu</display_name>
      <short_name>End Use: Natural Gas: Mech Vent Preheating MBtu</short_name>
      <type>Double</type>
      <model_dependent>false</model_dependent>
    </output>
    <output>
      <name>End Use: Natural Gas: Pool Heater MBtu</name>
      <display_name>End Use: Natural Gas: Pool Heater MBtu</display_name>
      <short_name>End Use: Natural Gas: Pool Heater MBtu</short_name>
      <type>Double</type>
      <model_dependent>false</model_dependent>
    </output>
    <output>
      <name>End Use: Natural Gas: Hot Tub Heater MBtu</name>
      <display_name>End Use: Natural Gas: Hot Tub Heater MBtu</display_name>
      <short_name>End Use: Natural Gas: Hot Tub Heater MBtu</short_name>
      <type>Double</type>
      <model_dependent>false</model_dependent>
    </output>
    <output>
      <name>End Use: Natural Gas: Grill MBtu</name>
      <display_name>End Use: Natural Gas: Grill MBtu</display_name>
      <short_name>End Use: Natural Gas: Grill MBtu</short_name>
      <type>Double</type>
      <model_dependent>false</model_dependent>
    </output>
    <output>
      <name>End Use: Natural Gas: Lighting MBtu</name>
      <display_name>End Use: Natural Gas: Lighting MBtu</display_name>
      <short_name>End Use: Natural Gas: Lighting MBtu</short_name>
      <type>Double</type>
      <model_dependent>false</model_dependent>
    </output>
    <output>
      <name>End Use: Natural Gas: Fireplace MBtu</name>
      <display_name>End Use: Natural Gas: Fireplace MBtu</display_name>
      <short_name>End Use: Natural Gas: Fireplace MBtu</short_name>
      <type>Double</type>
      <model_dependent>false</model_dependent>
    </output>
    <output>
      <name>End Use: Natural Gas: Generator MBtu</name>
      <display_name>End Use: Natural Gas: Generator MBtu</display_name>
      <short_name>End Use: Natural Gas: Generator MBtu</short_name>
      <type>Double</type>
      <model_dependent>false</model_dependent>
    </output>
    <output>
      <name>End Use: Fuel Oil: Heating MBtu</name>
      <display_name>End Use: Fuel Oil: Heating MBtu</display_name>
      <short_name>End Use: Fuel Oil: Heating MBtu</short_name>
      <type>Double</type>
      <model_dependent>false</model_dependent>
    </output>
    <output>
      <name>End Use: Fuel Oil: Heating Heat Pump Backup MBtu</name>
      <display_name>End Use: Fuel Oil: Heating Heat Pump Backup MBtu</display_name>
      <short_name>End Use: Fuel Oil: Heating Heat Pump Backup MBtu</short_name>
      <type>Double</type>
      <model_dependent>false</model_dependent>
    </output>
    <output>
      <name>End Use: Fuel Oil: Hot Water MBtu</name>
      <display_name>End Use: Fuel Oil: Hot Water MBtu</display_name>
      <short_name>End Use: Fuel Oil: Hot Water MBtu</short_name>
      <type>Double</type>
      <model_dependent>false</model_dependent>
    </output>
    <output>
      <name>End Use: Fuel Oil: Clothes Dryer MBtu</name>
      <display_name>End Use: Fuel Oil: Clothes Dryer MBtu</display_name>
      <short_name>End Use: Fuel Oil: Clothes Dryer MBtu</short_name>
      <type>Double</type>
      <model_dependent>false</model_dependent>
    </output>
    <output>
      <name>End Use: Fuel Oil: Range/Oven MBtu</name>
      <display_name>End Use: Fuel Oil: Range/Oven MBtu</display_name>
      <short_name>End Use: Fuel Oil: Range/Oven MBtu</short_name>
      <type>Double</type>
      <model_dependent>false</model_dependent>
    </output>
    <output>
      <name>End Use: Fuel Oil: Mech Vent Preheating MBtu</name>
      <display_name>End Use: Fuel Oil: Mech Vent Preheating MBtu</display_name>
      <short_name>End Use: Fuel Oil: Mech Vent Preheating MBtu</short_name>
      <type>Double</type>
      <model_dependent>false</model_dependent>
    </output>
    <output>
      <name>End Use: Fuel Oil: Grill MBtu</name>
      <display_name>End Use: Fuel Oil: Grill MBtu</display_name>
      <short_name>End Use: Fuel Oil: Grill MBtu</short_name>
      <type>Double</type>
      <model_dependent>false</model_dependent>
    </output>
    <output>
      <name>End Use: Fuel Oil: Lighting MBtu</name>
      <display_name>End Use: Fuel Oil: Lighting MBtu</display_name>
      <short_name>End Use: Fuel Oil: Lighting MBtu</short_name>
      <type>Double</type>
      <model_dependent>false</model_dependent>
    </output>
    <output>
      <name>End Use: Fuel Oil: Fireplace MBtu</name>
      <display_name>End Use: Fuel Oil: Fireplace MBtu</display_name>
      <short_name>End Use: Fuel Oil: Fireplace MBtu</short_name>
      <type>Double</type>
      <model_dependent>false</model_dependent>
    </output>
    <output>
      <name>End Use: Fuel Oil: Generator MBtu</name>
      <display_name>End Use: Fuel Oil: Generator MBtu</display_name>
      <short_name>End Use: Fuel Oil: Generator MBtu</short_name>
      <type>Double</type>
      <model_dependent>false</model_dependent>
    </output>
    <output>
      <name>End Use: Propane: Heating MBtu</name>
      <display_name>End Use: Propane: Heating MBtu</display_name>
      <short_name>End Use: Propane: Heating MBtu</short_name>
      <type>Double</type>
      <model_dependent>false</model_dependent>
    </output>
    <output>
      <name>End Use: Propane: Heating Heat Pump Backup MBtu</name>
      <display_name>End Use: Propane: Heating Heat Pump Backup MBtu</display_name>
      <short_name>End Use: Propane: Heating Heat Pump Backup MBtu</short_name>
      <type>Double</type>
      <model_dependent>false</model_dependent>
    </output>
    <output>
      <name>End Use: Propane: Hot Water MBtu</name>
      <display_name>End Use: Propane: Hot Water MBtu</display_name>
      <short_name>End Use: Propane: Hot Water MBtu</short_name>
      <type>Double</type>
      <model_dependent>false</model_dependent>
    </output>
    <output>
      <name>End Use: Propane: Clothes Dryer MBtu</name>
      <display_name>End Use: Propane: Clothes Dryer MBtu</display_name>
      <short_name>End Use: Propane: Clothes Dryer MBtu</short_name>
      <type>Double</type>
      <model_dependent>false</model_dependent>
    </output>
    <output>
      <name>End Use: Propane: Range/Oven MBtu</name>
      <display_name>End Use: Propane: Range/Oven MBtu</display_name>
      <short_name>End Use: Propane: Range/Oven MBtu</short_name>
      <type>Double</type>
      <model_dependent>false</model_dependent>
    </output>
    <output>
      <name>End Use: Propane: Mech Vent Preheating MBtu</name>
      <display_name>End Use: Propane: Mech Vent Preheating MBtu</display_name>
      <short_name>End Use: Propane: Mech Vent Preheating MBtu</short_name>
      <type>Double</type>
      <model_dependent>false</model_dependent>
    </output>
    <output>
      <name>End Use: Propane: Grill MBtu</name>
      <display_name>End Use: Propane: Grill MBtu</display_name>
      <short_name>End Use: Propane: Grill MBtu</short_name>
      <type>Double</type>
      <model_dependent>false</model_dependent>
    </output>
    <output>
      <name>End Use: Propane: Lighting MBtu</name>
      <display_name>End Use: Propane: Lighting MBtu</display_name>
      <short_name>End Use: Propane: Lighting MBtu</short_name>
      <type>Double</type>
      <model_dependent>false</model_dependent>
    </output>
    <output>
      <name>End Use: Propane: Fireplace MBtu</name>
      <display_name>End Use: Propane: Fireplace MBtu</display_name>
      <short_name>End Use: Propane: Fireplace MBtu</short_name>
      <type>Double</type>
      <model_dependent>false</model_dependent>
    </output>
    <output>
      <name>End Use: Propane: Generator MBtu</name>
      <display_name>End Use: Propane: Generator MBtu</display_name>
      <short_name>End Use: Propane: Generator MBtu</short_name>
      <type>Double</type>
      <model_dependent>false</model_dependent>
    </output>
    <output>
      <name>End Use: Wood Cord: Heating MBtu</name>
      <display_name>End Use: Wood Cord: Heating MBtu</display_name>
      <short_name>End Use: Wood Cord: Heating MBtu</short_name>
      <type>Double</type>
      <model_dependent>false</model_dependent>
    </output>
    <output>
      <name>End Use: Wood Cord: Heating Heat Pump Backup MBtu</name>
      <display_name>End Use: Wood Cord: Heating Heat Pump Backup MBtu</display_name>
      <short_name>End Use: Wood Cord: Heating Heat Pump Backup MBtu</short_name>
      <type>Double</type>
      <model_dependent>false</model_dependent>
    </output>
    <output>
      <name>End Use: Wood Cord: Hot Water MBtu</name>
      <display_name>End Use: Wood Cord: Hot Water MBtu</display_name>
      <short_name>End Use: Wood Cord: Hot Water MBtu</short_name>
      <type>Double</type>
      <model_dependent>false</model_dependent>
    </output>
    <output>
      <name>End Use: Wood Cord: Clothes Dryer MBtu</name>
      <display_name>End Use: Wood Cord: Clothes Dryer MBtu</display_name>
      <short_name>End Use: Wood Cord: Clothes Dryer MBtu</short_name>
      <type>Double</type>
      <model_dependent>false</model_dependent>
    </output>
    <output>
      <name>End Use: Wood Cord: Range/Oven MBtu</name>
      <display_name>End Use: Wood Cord: Range/Oven MBtu</display_name>
      <short_name>End Use: Wood Cord: Range/Oven MBtu</short_name>
      <type>Double</type>
      <model_dependent>false</model_dependent>
    </output>
    <output>
      <name>End Use: Wood Cord: Mech Vent Preheating MBtu</name>
      <display_name>End Use: Wood Cord: Mech Vent Preheating MBtu</display_name>
      <short_name>End Use: Wood Cord: Mech Vent Preheating MBtu</short_name>
      <type>Double</type>
      <model_dependent>false</model_dependent>
    </output>
    <output>
      <name>End Use: Wood Cord: Grill MBtu</name>
      <display_name>End Use: Wood Cord: Grill MBtu</display_name>
      <short_name>End Use: Wood Cord: Grill MBtu</short_name>
      <type>Double</type>
      <model_dependent>false</model_dependent>
    </output>
    <output>
      <name>End Use: Wood Cord: Lighting MBtu</name>
      <display_name>End Use: Wood Cord: Lighting MBtu</display_name>
      <short_name>End Use: Wood Cord: Lighting MBtu</short_name>
      <type>Double</type>
      <model_dependent>false</model_dependent>
    </output>
    <output>
      <name>End Use: Wood Cord: Fireplace MBtu</name>
      <display_name>End Use: Wood Cord: Fireplace MBtu</display_name>
      <short_name>End Use: Wood Cord: Fireplace MBtu</short_name>
      <type>Double</type>
      <model_dependent>false</model_dependent>
    </output>
    <output>
      <name>End Use: Wood Cord: Generator MBtu</name>
      <display_name>End Use: Wood Cord: Generator MBtu</display_name>
      <short_name>End Use: Wood Cord: Generator MBtu</short_name>
      <type>Double</type>
      <model_dependent>false</model_dependent>
    </output>
    <output>
      <name>End Use: Wood Pellets: Heating MBtu</name>
      <display_name>End Use: Wood Pellets: Heating MBtu</display_name>
      <short_name>End Use: Wood Pellets: Heating MBtu</short_name>
      <type>Double</type>
      <model_dependent>false</model_dependent>
    </output>
    <output>
      <name>End Use: Wood Pellets: Heating Heat Pump Backup MBtu</name>
      <display_name>End Use: Wood Pellets: Heating Heat Pump Backup MBtu</display_name>
      <short_name>End Use: Wood Pellets: Heating Heat Pump Backup MBtu</short_name>
      <type>Double</type>
      <model_dependent>false</model_dependent>
    </output>
    <output>
      <name>End Use: Wood Pellets: Hot Water MBtu</name>
      <display_name>End Use: Wood Pellets: Hot Water MBtu</display_name>
      <short_name>End Use: Wood Pellets: Hot Water MBtu</short_name>
      <type>Double</type>
      <model_dependent>false</model_dependent>
    </output>
    <output>
      <name>End Use: Wood Pellets: Clothes Dryer MBtu</name>
      <display_name>End Use: Wood Pellets: Clothes Dryer MBtu</display_name>
      <short_name>End Use: Wood Pellets: Clothes Dryer MBtu</short_name>
      <type>Double</type>
      <model_dependent>false</model_dependent>
    </output>
    <output>
      <name>End Use: Wood Pellets: Range/Oven MBtu</name>
      <display_name>End Use: Wood Pellets: Range/Oven MBtu</display_name>
      <short_name>End Use: Wood Pellets: Range/Oven MBtu</short_name>
      <type>Double</type>
      <model_dependent>false</model_dependent>
    </output>
    <output>
      <name>End Use: Wood Pellets: Mech Vent Preheating MBtu</name>
      <display_name>End Use: Wood Pellets: Mech Vent Preheating MBtu</display_name>
      <short_name>End Use: Wood Pellets: Mech Vent Preheating MBtu</short_name>
      <type>Double</type>
      <model_dependent>false</model_dependent>
    </output>
    <output>
      <name>End Use: Wood Pellets: Grill MBtu</name>
      <display_name>End Use: Wood Pellets: Grill MBtu</display_name>
      <short_name>End Use: Wood Pellets: Grill MBtu</short_name>
      <type>Double</type>
      <model_dependent>false</model_dependent>
    </output>
    <output>
      <name>End Use: Wood Pellets: Lighting MBtu</name>
      <display_name>End Use: Wood Pellets: Lighting MBtu</display_name>
      <short_name>End Use: Wood Pellets: Lighting MBtu</short_name>
      <type>Double</type>
      <model_dependent>false</model_dependent>
    </output>
    <output>
      <name>End Use: Wood Pellets: Fireplace MBtu</name>
      <display_name>End Use: Wood Pellets: Fireplace MBtu</display_name>
      <short_name>End Use: Wood Pellets: Fireplace MBtu</short_name>
      <type>Double</type>
      <model_dependent>false</model_dependent>
    </output>
    <output>
      <name>End Use: Wood Pellets: Generator MBtu</name>
      <display_name>End Use: Wood Pellets: Generator MBtu</display_name>
      <short_name>End Use: Wood Pellets: Generator MBtu</short_name>
      <type>Double</type>
      <model_dependent>false</model_dependent>
    </output>
    <output>
      <name>End Use: Coal: Heating MBtu</name>
      <display_name>End Use: Coal: Heating MBtu</display_name>
      <short_name>End Use: Coal: Heating MBtu</short_name>
      <type>Double</type>
      <model_dependent>false</model_dependent>
    </output>
    <output>
      <name>End Use: Coal: Heating Heat Pump Backup MBtu</name>
      <display_name>End Use: Coal: Heating Heat Pump Backup MBtu</display_name>
      <short_name>End Use: Coal: Heating Heat Pump Backup MBtu</short_name>
      <type>Double</type>
      <model_dependent>false</model_dependent>
    </output>
    <output>
      <name>End Use: Coal: Hot Water MBtu</name>
      <display_name>End Use: Coal: Hot Water MBtu</display_name>
      <short_name>End Use: Coal: Hot Water MBtu</short_name>
      <type>Double</type>
      <model_dependent>false</model_dependent>
    </output>
    <output>
      <name>End Use: Coal: Clothes Dryer MBtu</name>
      <display_name>End Use: Coal: Clothes Dryer MBtu</display_name>
      <short_name>End Use: Coal: Clothes Dryer MBtu</short_name>
      <type>Double</type>
      <model_dependent>false</model_dependent>
    </output>
    <output>
      <name>End Use: Coal: Range/Oven MBtu</name>
      <display_name>End Use: Coal: Range/Oven MBtu</display_name>
      <short_name>End Use: Coal: Range/Oven MBtu</short_name>
      <type>Double</type>
      <model_dependent>false</model_dependent>
    </output>
    <output>
      <name>End Use: Coal: Mech Vent Preheating MBtu</name>
      <display_name>End Use: Coal: Mech Vent Preheating MBtu</display_name>
      <short_name>End Use: Coal: Mech Vent Preheating MBtu</short_name>
      <type>Double</type>
      <model_dependent>false</model_dependent>
    </output>
    <output>
      <name>End Use: Coal: Grill MBtu</name>
      <display_name>End Use: Coal: Grill MBtu</display_name>
      <short_name>End Use: Coal: Grill MBtu</short_name>
      <type>Double</type>
      <model_dependent>false</model_dependent>
    </output>
    <output>
      <name>End Use: Coal: Lighting MBtu</name>
      <display_name>End Use: Coal: Lighting MBtu</display_name>
      <short_name>End Use: Coal: Lighting MBtu</short_name>
      <type>Double</type>
      <model_dependent>false</model_dependent>
    </output>
    <output>
      <name>End Use: Coal: Fireplace MBtu</name>
      <display_name>End Use: Coal: Fireplace MBtu</display_name>
      <short_name>End Use: Coal: Fireplace MBtu</short_name>
      <type>Double</type>
      <model_dependent>false</model_dependent>
    </output>
    <output>
      <name>End Use: Coal: Generator MBtu</name>
      <display_name>End Use: Coal: Generator MBtu</display_name>
      <short_name>End Use: Coal: Generator MBtu</short_name>
      <type>Double</type>
      <model_dependent>false</model_dependent>
    </output>
    <output>
      <name>Load: Heating: Delivered MBtu</name>
      <display_name>Load: Heating: Delivered MBtu</display_name>
      <short_name>Load: Heating: Delivered MBtu</short_name>
      <type>Double</type>
      <model_dependent>false</model_dependent>
    </output>
    <output>
      <name>Load: Cooling: Delivered MBtu</name>
      <display_name>Load: Cooling: Delivered MBtu</display_name>
      <short_name>Load: Cooling: Delivered MBtu</short_name>
      <type>Double</type>
      <model_dependent>false</model_dependent>
    </output>
    <output>
      <name>Load: Hot Water: Delivered MBtu</name>
      <display_name>Load: Hot Water: Delivered MBtu</display_name>
      <short_name>Load: Hot Water: Delivered MBtu</short_name>
      <type>Double</type>
      <model_dependent>false</model_dependent>
    </output>
    <output>
      <name>Load: Hot Water: Tank Losses MBtu</name>
      <display_name>Load: Hot Water: Tank Losses MBtu</display_name>
      <short_name>Load: Hot Water: Tank Losses MBtu</short_name>
      <type>Double</type>
      <model_dependent>false</model_dependent>
    </output>
    <output>
      <name>Load: Hot Water: Desuperheater MBtu</name>
      <display_name>Load: Hot Water: Desuperheater MBtu</display_name>
      <short_name>Load: Hot Water: Desuperheater MBtu</short_name>
      <type>Double</type>
      <model_dependent>false</model_dependent>
    </output>
    <output>
      <name>Load: Hot Water: Solar Thermal MBtu</name>
      <display_name>Load: Hot Water: Solar Thermal MBtu</display_name>
      <short_name>Load: Hot Water: Solar Thermal MBtu</short_name>
      <type>Double</type>
      <model_dependent>false</model_dependent>
    </output>
    <output>
      <name>Unmet Hours: Heating hr</name>
      <display_name>Unmet Hours: Heating hr</display_name>
      <short_name>Unmet Hours: Heating hr</short_name>
      <type>Double</type>
      <model_dependent>false</model_dependent>
    </output>
    <output>
      <name>Unmet Hours: Cooling hr</name>
      <display_name>Unmet Hours: Cooling hr</display_name>
      <short_name>Unmet Hours: Cooling hr</short_name>
      <type>Double</type>
      <model_dependent>false</model_dependent>
    </output>
    <output>
      <name>Peak Electricity: Winter Total W</name>
      <display_name>Peak Electricity: Winter Total W</display_name>
      <short_name>Peak Electricity: Winter Total W</short_name>
      <type>Double</type>
      <model_dependent>false</model_dependent>
    </output>
    <output>
      <name>Peak Electricity: Summer Total W</name>
      <display_name>Peak Electricity: Summer Total W</display_name>
      <short_name>Peak Electricity: Summer Total W</short_name>
      <type>Double</type>
      <model_dependent>false</model_dependent>
    </output>
    <output>
      <name>Peak Load: Heating: Delivered kBtu/hr</name>
      <display_name>Peak Load: Heating: Delivered kBtu/hr</display_name>
      <short_name>Peak Load: Heating: Delivered kBtu/hr</short_name>
      <type>Double</type>
      <model_dependent>false</model_dependent>
    </output>
    <output>
      <name>Peak Load: Cooling: Delivered kBtu/hr</name>
      <display_name>Peak Load: Cooling: Delivered kBtu/hr</display_name>
      <short_name>Peak Load: Cooling: Delivered kBtu/hr</short_name>
      <type>Double</type>
      <model_dependent>false</model_dependent>
    </output>
    <output>
      <name>Component Load: Heating: Roofs MBtu</name>
      <display_name>Component Load: Heating: Roofs MBtu</display_name>
      <short_name>Component Load: Heating: Roofs MBtu</short_name>
      <type>Double</type>
      <model_dependent>false</model_dependent>
    </output>
    <output>
      <name>Component Load: Heating: Ceilings MBtu</name>
      <display_name>Component Load: Heating: Ceilings MBtu</display_name>
      <short_name>Component Load: Heating: Ceilings MBtu</short_name>
      <type>Double</type>
      <model_dependent>false</model_dependent>
    </output>
    <output>
      <name>Component Load: Heating: Walls MBtu</name>
      <display_name>Component Load: Heating: Walls MBtu</display_name>
      <short_name>Component Load: Heating: Walls MBtu</short_name>
      <type>Double</type>
      <model_dependent>false</model_dependent>
    </output>
    <output>
      <name>Component Load: Heating: Rim Joists MBtu</name>
      <display_name>Component Load: Heating: Rim Joists MBtu</display_name>
      <short_name>Component Load: Heating: Rim Joists MBtu</short_name>
      <type>Double</type>
      <model_dependent>false</model_dependent>
    </output>
    <output>
      <name>Component Load: Heating: Foundation Walls MBtu</name>
      <display_name>Component Load: Heating: Foundation Walls MBtu</display_name>
      <short_name>Component Load: Heating: Foundation Walls MBtu</short_name>
      <type>Double</type>
      <model_dependent>false</model_dependent>
    </output>
    <output>
      <name>Component Load: Heating: Doors MBtu</name>
      <display_name>Component Load: Heating: Doors MBtu</display_name>
      <short_name>Component Load: Heating: Doors MBtu</short_name>
      <type>Double</type>
      <model_dependent>false</model_dependent>
    </output>
    <output>
      <name>Component Load: Heating: Windows MBtu</name>
      <display_name>Component Load: Heating: Windows MBtu</display_name>
      <short_name>Component Load: Heating: Windows MBtu</short_name>
      <type>Double</type>
      <model_dependent>false</model_dependent>
    </output>
    <output>
      <name>Component Load: Heating: Skylights MBtu</name>
      <display_name>Component Load: Heating: Skylights MBtu</display_name>
      <short_name>Component Load: Heating: Skylights MBtu</short_name>
      <type>Double</type>
      <model_dependent>false</model_dependent>
    </output>
    <output>
      <name>Component Load: Heating: Floors MBtu</name>
      <display_name>Component Load: Heating: Floors MBtu</display_name>
      <short_name>Component Load: Heating: Floors MBtu</short_name>
      <type>Double</type>
      <model_dependent>false</model_dependent>
    </output>
    <output>
      <name>Component Load: Heating: Slabs MBtu</name>
      <display_name>Component Load: Heating: Slabs MBtu</display_name>
      <short_name>Component Load: Heating: Slabs MBtu</short_name>
      <type>Double</type>
      <model_dependent>false</model_dependent>
    </output>
    <output>
      <name>Component Load: Heating: Internal Mass MBtu</name>
      <display_name>Component Load: Heating: Internal Mass MBtu</display_name>
      <short_name>Component Load: Heating: Internal Mass MBtu</short_name>
      <type>Double</type>
      <model_dependent>false</model_dependent>
    </output>
    <output>
      <name>Component Load: Heating: Infiltration MBtu</name>
      <display_name>Component Load: Heating: Infiltration MBtu</display_name>
      <short_name>Component Load: Heating: Infiltration MBtu</short_name>
      <type>Double</type>
      <model_dependent>false</model_dependent>
    </output>
    <output>
      <name>Component Load: Heating: Natural Ventilation MBtu</name>
      <display_name>Component Load: Heating: Natural Ventilation MBtu</display_name>
      <short_name>Component Load: Heating: Natural Ventilation MBtu</short_name>
      <type>Double</type>
      <model_dependent>false</model_dependent>
    </output>
    <output>
      <name>Component Load: Heating: Mechanical Ventilation MBtu</name>
      <display_name>Component Load: Heating: Mechanical Ventilation MBtu</display_name>
      <short_name>Component Load: Heating: Mechanical Ventilation MBtu</short_name>
      <type>Double</type>
      <model_dependent>false</model_dependent>
    </output>
    <output>
      <name>Component Load: Heating: Whole House Fan MBtu</name>
      <display_name>Component Load: Heating: Whole House Fan MBtu</display_name>
      <short_name>Component Load: Heating: Whole House Fan MBtu</short_name>
      <type>Double</type>
      <model_dependent>false</model_dependent>
    </output>
    <output>
      <name>Component Load: Heating: Ducts MBtu</name>
      <display_name>Component Load: Heating: Ducts MBtu</display_name>
      <short_name>Component Load: Heating: Ducts MBtu</short_name>
      <type>Double</type>
      <model_dependent>false</model_dependent>
    </output>
    <output>
      <name>Component Load: Heating: Internal Gains MBtu</name>
      <display_name>Component Load: Heating: Internal Gains MBtu</display_name>
      <short_name>Component Load: Heating: Internal Gains MBtu</short_name>
      <type>Double</type>
      <model_dependent>false</model_dependent>
    </output>
    <output>
      <name>Component Load: Cooling: Roofs MBtu</name>
      <display_name>Component Load: Cooling: Roofs MBtu</display_name>
      <short_name>Component Load: Cooling: Roofs MBtu</short_name>
      <type>Double</type>
      <model_dependent>false</model_dependent>
    </output>
    <output>
      <name>Component Load: Cooling: Ceilings MBtu</name>
      <display_name>Component Load: Cooling: Ceilings MBtu</display_name>
      <short_name>Component Load: Cooling: Ceilings MBtu</short_name>
      <type>Double</type>
      <model_dependent>false</model_dependent>
    </output>
    <output>
      <name>Component Load: Cooling: Walls MBtu</name>
      <display_name>Component Load: Cooling: Walls MBtu</display_name>
      <short_name>Component Load: Cooling: Walls MBtu</short_name>
      <type>Double</type>
      <model_dependent>false</model_dependent>
    </output>
    <output>
      <name>Component Load: Cooling: Rim Joists MBtu</name>
      <display_name>Component Load: Cooling: Rim Joists MBtu</display_name>
      <short_name>Component Load: Cooling: Rim Joists MBtu</short_name>
      <type>Double</type>
      <model_dependent>false</model_dependent>
    </output>
    <output>
      <name>Component Load: Cooling: Foundation Walls MBtu</name>
      <display_name>Component Load: Cooling: Foundation Walls MBtu</display_name>
      <short_name>Component Load: Cooling: Foundation Walls MBtu</short_name>
      <type>Double</type>
      <model_dependent>false</model_dependent>
    </output>
    <output>
      <name>Component Load: Cooling: Doors MBtu</name>
      <display_name>Component Load: Cooling: Doors MBtu</display_name>
      <short_name>Component Load: Cooling: Doors MBtu</short_name>
      <type>Double</type>
      <model_dependent>false</model_dependent>
    </output>
    <output>
      <name>Component Load: Cooling: Windows MBtu</name>
      <display_name>Component Load: Cooling: Windows MBtu</display_name>
      <short_name>Component Load: Cooling: Windows MBtu</short_name>
      <type>Double</type>
      <model_dependent>false</model_dependent>
    </output>
    <output>
      <name>Component Load: Cooling: Skylights MBtu</name>
      <display_name>Component Load: Cooling: Skylights MBtu</display_name>
      <short_name>Component Load: Cooling: Skylights MBtu</short_name>
      <type>Double</type>
      <model_dependent>false</model_dependent>
    </output>
    <output>
      <name>Component Load: Cooling: Floors MBtu</name>
      <display_name>Component Load: Cooling: Floors MBtu</display_name>
      <short_name>Component Load: Cooling: Floors MBtu</short_name>
      <type>Double</type>
      <model_dependent>false</model_dependent>
    </output>
    <output>
      <name>Component Load: Cooling: Slabs MBtu</name>
      <display_name>Component Load: Cooling: Slabs MBtu</display_name>
      <short_name>Component Load: Cooling: Slabs MBtu</short_name>
      <type>Double</type>
      <model_dependent>false</model_dependent>
    </output>
    <output>
      <name>Component Load: Cooling: Internal Mass MBtu</name>
      <display_name>Component Load: Cooling: Internal Mass MBtu</display_name>
      <short_name>Component Load: Cooling: Internal Mass MBtu</short_name>
      <type>Double</type>
      <model_dependent>false</model_dependent>
    </output>
    <output>
      <name>Component Load: Cooling: Infiltration MBtu</name>
      <display_name>Component Load: Cooling: Infiltration MBtu</display_name>
      <short_name>Component Load: Cooling: Infiltration MBtu</short_name>
      <type>Double</type>
      <model_dependent>false</model_dependent>
    </output>
    <output>
      <name>Component Load: Cooling: Natural Ventilation MBtu</name>
      <display_name>Component Load: Cooling: Natural Ventilation MBtu</display_name>
      <short_name>Component Load: Cooling: Natural Ventilation MBtu</short_name>
      <type>Double</type>
      <model_dependent>false</model_dependent>
    </output>
    <output>
      <name>Component Load: Cooling: Mechanical Ventilation MBtu</name>
      <display_name>Component Load: Cooling: Mechanical Ventilation MBtu</display_name>
      <short_name>Component Load: Cooling: Mechanical Ventilation MBtu</short_name>
      <type>Double</type>
      <model_dependent>false</model_dependent>
    </output>
    <output>
      <name>Component Load: Cooling: Whole House Fan MBtu</name>
      <display_name>Component Load: Cooling: Whole House Fan MBtu</display_name>
      <short_name>Component Load: Cooling: Whole House Fan MBtu</short_name>
      <type>Double</type>
      <model_dependent>false</model_dependent>
    </output>
    <output>
      <name>Component Load: Cooling: Ducts MBtu</name>
      <display_name>Component Load: Cooling: Ducts MBtu</display_name>
      <short_name>Component Load: Cooling: Ducts MBtu</short_name>
      <type>Double</type>
      <model_dependent>false</model_dependent>
    </output>
    <output>
      <name>Component Load: Cooling: Internal Gains MBtu</name>
      <display_name>Component Load: Cooling: Internal Gains MBtu</display_name>
      <short_name>Component Load: Cooling: Internal Gains MBtu</short_name>
      <type>Double</type>
      <model_dependent>false</model_dependent>
    </output>
    <output>
      <name>Hot Water: Clothes Washer gal</name>
      <display_name>Hot Water: Clothes Washer gal</display_name>
      <short_name>Hot Water: Clothes Washer gal</short_name>
      <type>Double</type>
      <model_dependent>false</model_dependent>
    </output>
    <output>
      <name>Hot Water: Dishwasher gal</name>
      <display_name>Hot Water: Dishwasher gal</display_name>
      <short_name>Hot Water: Dishwasher gal</short_name>
      <type>Double</type>
      <model_dependent>false</model_dependent>
    </output>
    <output>
      <name>Hot Water: Fixtures gal</name>
      <display_name>Hot Water: Fixtures gal</display_name>
      <short_name>Hot Water: Fixtures gal</short_name>
      <type>Double</type>
      <model_dependent>false</model_dependent>
    </output>
    <output>
      <name>Hot Water: Distribution Waste gal</name>
      <display_name>Hot Water: Distribution Waste gal</display_name>
      <short_name>Hot Water: Distribution Waste gal</short_name>
      <type>Double</type>
      <model_dependent>false</model_dependent>
    </output>
  </outputs>
  <provenances />
  <tags>
    <tag>Reporting.QAQC</tag>
  </tags>
  <attributes>
    <attribute>
      <name>Measure Type</name>
      <value>ReportingMeasure</value>
      <datatype>string</datatype>
    </attribute>
    <attribute>
      <name>Intended Software Tool</name>
      <value>OpenStudio Application</value>
      <datatype>string</datatype>
    </attribute>
    <attribute>
      <name>Intended Software Tool</name>
      <value>Parametric Analysis Tool</value>
      <datatype>string</datatype>
    </attribute>
  </attributes>
  <files>
    <file>
<<<<<<< HEAD
      <filename>output_report_test.rb</filename>
      <filetype>rb</filetype>
      <usage_type>test</usage_type>
      <checksum>46CE17A2</checksum>
    </file>
    <file>
=======
>>>>>>> 4c519231
      <version>
        <software_program>OpenStudio</software_program>
        <identifier>2.9.1</identifier>
        <min_compatible>2.9.1</min_compatible>
      </version>
      <filename>measure.rb</filename>
      <filetype>rb</filetype>
      <usage_type>script</usage_type>
<<<<<<< HEAD
      <checksum>61D1752B</checksum>
=======
      <checksum>73543972</checksum>
    </file>
    <file>
      <filename>output_report_test.rb</filename>
      <filetype>rb</filetype>
      <usage_type>test</usage_type>
      <checksum>964F8EE6</checksum>
>>>>>>> 4c519231
    </file>
  </files>
</measure><|MERGE_RESOLUTION|>--- conflicted
+++ resolved
@@ -3,13 +3,8 @@
   <schema_version>3.0</schema_version>
   <name>report_simulation_output</name>
   <uid>df9d170c-c21a-4130-866d-0d46b06073fd</uid>
-<<<<<<< HEAD
-  <version_id>788ecfa6-6306-4feb-a53e-2c188d548b1d</version_id>
-  <version_modified>20221017T152717Z</version_modified>
-=======
-  <version_id>8d0f44a7-cad9-4306-9a43-bef79d1511cd</version_id>
-  <version_modified>20221018T164335Z</version_modified>
->>>>>>> 4c519231
+  <version_id>d802ff6a-f625-4d0d-bdbb-52495e82f6de</version_id>
+  <version_modified>20221018T193309Z</version_modified>
   <xml_checksum>9BF1E6AC</xml_checksum>
   <class_name>ReportSimulationOutput</class_name>
   <display_name>HPXML Simulation Output Report</display_name>
@@ -1531,15 +1526,6 @@
   </attributes>
   <files>
     <file>
-<<<<<<< HEAD
-      <filename>output_report_test.rb</filename>
-      <filetype>rb</filetype>
-      <usage_type>test</usage_type>
-      <checksum>46CE17A2</checksum>
-    </file>
-    <file>
-=======
->>>>>>> 4c519231
       <version>
         <software_program>OpenStudio</software_program>
         <identifier>2.9.1</identifier>
@@ -1548,17 +1534,13 @@
       <filename>measure.rb</filename>
       <filetype>rb</filetype>
       <usage_type>script</usage_type>
-<<<<<<< HEAD
-      <checksum>61D1752B</checksum>
-=======
-      <checksum>73543972</checksum>
+      <checksum>A652CD66</checksum>
     </file>
     <file>
       <filename>output_report_test.rb</filename>
       <filetype>rb</filetype>
       <usage_type>test</usage_type>
-      <checksum>964F8EE6</checksum>
->>>>>>> 4c519231
+      <checksum>5025DA01</checksum>
     </file>
   </files>
 </measure>