--- conflicted
+++ resolved
@@ -3,13 +3,8 @@
   <schema_version>3.0</schema_version>
   <name>report_simulation_output</name>
   <uid>df9d170c-c21a-4130-866d-0d46b06073fd</uid>
-<<<<<<< HEAD
-  <version_id>b0e169e6-f629-48b0-81b0-665f53329496</version_id>
-  <version_modified>20220919T184930Z</version_modified>
-=======
-  <version_id>77af4368-78f0-487b-a0f5-0b2377a76c25</version_id>
-  <version_modified>20221011T212705Z</version_modified>
->>>>>>> a5e00de5
+  <version_id>788ecfa6-6306-4feb-a53e-2c188d548b1d</version_id>
+  <version_modified>20221017T152717Z</version_modified>
   <xml_checksum>9BF1E6AC</xml_checksum>
   <class_name>ReportSimulationOutput</class_name>
   <display_name>HPXML Simulation Output Report</display_name>
@@ -1515,11 +1510,7 @@
       <filename>output_report_test.rb</filename>
       <filetype>rb</filetype>
       <usage_type>test</usage_type>
-<<<<<<< HEAD
-      <checksum>37D98D9E</checksum>
-=======
-      <checksum>674785DD</checksum>
->>>>>>> a5e00de5
+      <checksum>46CE17A2</checksum>
     </file>
     <file>
       <version>
@@ -1530,11 +1521,7 @@
       <filename>measure.rb</filename>
       <filetype>rb</filetype>
       <usage_type>script</usage_type>
-<<<<<<< HEAD
-      <checksum>EC4C0764</checksum>
-=======
-      <checksum>7CBF9F38</checksum>
->>>>>>> a5e00de5
+      <checksum>61D1752B</checksum>
     </file>
   </files>
 </measure>