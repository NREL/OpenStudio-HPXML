<?xml version="1.0"?>
<measure>
  <schema_version>3.0</schema_version>
  <name>report_simulation_output</name>
  <uid>df9d170c-c21a-4130-866d-0d46b06073fd</uid>
<<<<<<< HEAD
  <version_id>8bf52e88-5542-4201-af1d-4e05b7dfe59c</version_id>
  <version_modified>20230407T211259Z</version_modified>
=======
  <version_id>103211da-72bb-48cc-82cd-6379d73c5c8a</version_id>
  <version_modified>20230406T225822Z</version_modified>
>>>>>>> 5e4cf703
  <xml_checksum>9BF1E6AC</xml_checksum>
  <class_name>ReportSimulationOutput</class_name>
  <display_name>HPXML Simulation Output Report</display_name>
  <description>Reports simulation outputs for residential HPXML-based models.</description>
  <modeler_description>Processes EnergyPlus simulation outputs in order to generate an annual output file and an optional timeseries output file.</modeler_description>
  <arguments>
    <argument>
      <name>output_format</name>
      <display_name>Output Format</display_name>
      <description>The file format of the annual (and timeseries, if requested) outputs. If 'csv_dview' is selected, the timeseries CSV file will include header rows that facilitate opening the file in the DView application.</description>
      <type>Choice</type>
      <required>false</required>
      <model_dependent>false</model_dependent>
      <default_value>csv</default_value>
      <choices>
        <choice>
          <value>csv</value>
          <display_name>csv</display_name>
        </choice>
        <choice>
          <value>json</value>
          <display_name>json</display_name>
        </choice>
        <choice>
          <value>msgpack</value>
          <display_name>msgpack</display_name>
        </choice>
        <choice>
          <value>csv_dview</value>
          <display_name>csv_dview</display_name>
        </choice>
      </choices>
    </argument>
    <argument>
      <name>include_annual_total_consumptions</name>
      <display_name>Generate Annual Output: Total Consumptions</display_name>
      <description>Generates annual energy consumptions for the total building.</description>
      <type>Boolean</type>
      <required>false</required>
      <model_dependent>false</model_dependent>
      <default_value>true</default_value>
      <choices>
        <choice>
          <value>true</value>
          <display_name>true</display_name>
        </choice>
        <choice>
          <value>false</value>
          <display_name>false</display_name>
        </choice>
      </choices>
    </argument>
    <argument>
      <name>include_annual_fuel_consumptions</name>
      <display_name>Generate Annual Output: Fuel Consumptions</display_name>
      <description>Generates annual energy consumptions for each fuel type.</description>
      <type>Boolean</type>
      <required>false</required>
      <model_dependent>false</model_dependent>
      <default_value>true</default_value>
      <choices>
        <choice>
          <value>true</value>
          <display_name>true</display_name>
        </choice>
        <choice>
          <value>false</value>
          <display_name>false</display_name>
        </choice>
      </choices>
    </argument>
    <argument>
      <name>include_annual_end_use_consumptions</name>
      <display_name>Generate Annual Output: End Use Consumptions</display_name>
      <description>Generates annual energy consumptions for each end use.</description>
      <type>Boolean</type>
      <required>false</required>
      <model_dependent>false</model_dependent>
      <default_value>true</default_value>
      <choices>
        <choice>
          <value>true</value>
          <display_name>true</display_name>
        </choice>
        <choice>
          <value>false</value>
          <display_name>false</display_name>
        </choice>
      </choices>
    </argument>
    <argument>
      <name>include_annual_system_use_consumptions</name>
      <display_name>Generate Annual Output: System Use Consumptions</display_name>
      <description>Generates annual energy consumptions for each end use of each HVAC and water heating system.</description>
      <type>Boolean</type>
      <required>false</required>
      <model_dependent>false</model_dependent>
      <default_value>true</default_value>
      <choices>
        <choice>
          <value>true</value>
          <display_name>true</display_name>
        </choice>
        <choice>
          <value>false</value>
          <display_name>false</display_name>
        </choice>
      </choices>
    </argument>
    <argument>
      <name>include_annual_emissions</name>
      <display_name>Generate Annual Output: Emissions</display_name>
      <description>Generates annual emissions. Requires the appropriate HPXML inputs to be specified.</description>
      <type>Boolean</type>
      <required>false</required>
      <model_dependent>false</model_dependent>
      <default_value>true</default_value>
      <choices>
        <choice>
          <value>true</value>
          <display_name>true</display_name>
        </choice>
        <choice>
          <value>false</value>
          <display_name>false</display_name>
        </choice>
      </choices>
    </argument>
    <argument>
      <name>include_annual_emission_fuels</name>
      <display_name>Generate Annual Output: Emission Fuel Uses</display_name>
      <description>Generates annual emissions for each fuel type. Requires the appropriate HPXML inputs to be specified.</description>
      <type>Boolean</type>
      <required>false</required>
      <model_dependent>false</model_dependent>
      <default_value>true</default_value>
      <choices>
        <choice>
          <value>true</value>
          <display_name>true</display_name>
        </choice>
        <choice>
          <value>false</value>
          <display_name>false</display_name>
        </choice>
      </choices>
    </argument>
    <argument>
      <name>include_annual_emission_end_uses</name>
      <display_name>Generate Annual Output: Emission End Uses</display_name>
      <description>Generates annual emissions for each end use. Requires the appropriate HPXML inputs to be specified.</description>
      <type>Boolean</type>
      <required>false</required>
      <model_dependent>false</model_dependent>
      <default_value>true</default_value>
      <choices>
        <choice>
          <value>true</value>
          <display_name>true</display_name>
        </choice>
        <choice>
          <value>false</value>
          <display_name>false</display_name>
        </choice>
      </choices>
    </argument>
    <argument>
      <name>include_annual_total_loads</name>
      <display_name>Generate Annual Output: Total Loads</display_name>
      <description>Generates annual heating, cooling, and hot water loads.</description>
      <type>Boolean</type>
      <required>false</required>
      <model_dependent>false</model_dependent>
      <default_value>true</default_value>
      <choices>
        <choice>
          <value>true</value>
          <display_name>true</display_name>
        </choice>
        <choice>
          <value>false</value>
          <display_name>false</display_name>
        </choice>
      </choices>
    </argument>
    <argument>
      <name>include_annual_unmet_hours</name>
      <display_name>Generate Annual Output: Unmet Hours</display_name>
      <description>Generates annual unmet hours for heating and cooling.</description>
      <type>Boolean</type>
      <required>false</required>
      <model_dependent>false</model_dependent>
      <default_value>true</default_value>
      <choices>
        <choice>
          <value>true</value>
          <display_name>true</display_name>
        </choice>
        <choice>
          <value>false</value>
          <display_name>false</display_name>
        </choice>
      </choices>
    </argument>
    <argument>
      <name>include_annual_peak_fuels</name>
      <display_name>Generate Annual Output: Peak Fuels</display_name>
      <description>Generates annual electricity peaks for summer/winter.</description>
      <type>Boolean</type>
      <required>false</required>
      <model_dependent>false</model_dependent>
      <default_value>true</default_value>
      <choices>
        <choice>
          <value>true</value>
          <display_name>true</display_name>
        </choice>
        <choice>
          <value>false</value>
          <display_name>false</display_name>
        </choice>
      </choices>
    </argument>
    <argument>
      <name>include_annual_peak_loads</name>
      <display_name>Generate Annual Output: Peak Loads</display_name>
      <description>Generates annual peak loads for heating/cooling.</description>
      <type>Boolean</type>
      <required>false</required>
      <model_dependent>false</model_dependent>
      <default_value>true</default_value>
      <choices>
        <choice>
          <value>true</value>
          <display_name>true</display_name>
        </choice>
        <choice>
          <value>false</value>
          <display_name>false</display_name>
        </choice>
      </choices>
    </argument>
    <argument>
      <name>include_annual_component_loads</name>
      <display_name>Generate Annual Output: Component Loads</display_name>
      <description>Generates annual heating and cooling loads disaggregated by component type.</description>
      <type>Boolean</type>
      <required>false</required>
      <model_dependent>false</model_dependent>
      <default_value>true</default_value>
      <choices>
        <choice>
          <value>true</value>
          <display_name>true</display_name>
        </choice>
        <choice>
          <value>false</value>
          <display_name>false</display_name>
        </choice>
      </choices>
    </argument>
    <argument>
      <name>include_annual_hot_water_uses</name>
      <display_name>Generate Annual Output: Hot Water Uses</display_name>
      <description>Generates annual hot water usages for each end use.</description>
      <type>Boolean</type>
      <required>false</required>
      <model_dependent>false</model_dependent>
      <default_value>true</default_value>
      <choices>
        <choice>
          <value>true</value>
          <display_name>true</display_name>
        </choice>
        <choice>
          <value>false</value>
          <display_name>false</display_name>
        </choice>
      </choices>
    </argument>
    <argument>
      <name>include_annual_hvac_summary</name>
      <display_name>Generate Annual Output: HVAC Summary</display_name>
      <description>Generates HVAC capacities, design temperatures, and design loads.</description>
      <type>Boolean</type>
      <required>false</required>
      <model_dependent>false</model_dependent>
      <default_value>true</default_value>
      <choices>
        <choice>
          <value>true</value>
          <display_name>true</display_name>
        </choice>
        <choice>
          <value>false</value>
          <display_name>false</display_name>
        </choice>
      </choices>
    </argument>
    <argument>
      <name>timeseries_frequency</name>
      <display_name>Timeseries Reporting Frequency</display_name>
      <description>The frequency at which to report timeseries output data. Using 'none' will disable timeseries outputs.</description>
      <type>Choice</type>
      <required>false</required>
      <model_dependent>false</model_dependent>
      <default_value>none</default_value>
      <choices>
        <choice>
          <value>none</value>
          <display_name>none</display_name>
        </choice>
        <choice>
          <value>timestep</value>
          <display_name>timestep</display_name>
        </choice>
        <choice>
          <value>hourly</value>
          <display_name>hourly</display_name>
        </choice>
        <choice>
          <value>daily</value>
          <display_name>daily</display_name>
        </choice>
        <choice>
          <value>monthly</value>
          <display_name>monthly</display_name>
        </choice>
      </choices>
    </argument>
    <argument>
      <name>include_timeseries_total_consumptions</name>
      <display_name>Generate Timeseries Output: Total Consumptions</display_name>
      <description>Generates timeseries energy consumptions for the total building.</description>
      <type>Boolean</type>
      <required>false</required>
      <model_dependent>false</model_dependent>
      <default_value>false</default_value>
      <choices>
        <choice>
          <value>true</value>
          <display_name>true</display_name>
        </choice>
        <choice>
          <value>false</value>
          <display_name>false</display_name>
        </choice>
      </choices>
    </argument>
    <argument>
      <name>include_timeseries_fuel_consumptions</name>
      <display_name>Generate Timeseries Output: Fuel Consumptions</display_name>
      <description>Generates timeseries energy consumptions for each fuel type.</description>
      <type>Boolean</type>
      <required>false</required>
      <model_dependent>false</model_dependent>
      <default_value>false</default_value>
      <choices>
        <choice>
          <value>true</value>
          <display_name>true</display_name>
        </choice>
        <choice>
          <value>false</value>
          <display_name>false</display_name>
        </choice>
      </choices>
    </argument>
    <argument>
      <name>include_timeseries_end_use_consumptions</name>
      <display_name>Generate Timeseries Output: End Use Consumptions</display_name>
      <description>Generates timeseries energy consumptions for each end use.</description>
      <type>Boolean</type>
      <required>false</required>
      <model_dependent>false</model_dependent>
      <default_value>false</default_value>
      <choices>
        <choice>
          <value>true</value>
          <display_name>true</display_name>
        </choice>
        <choice>
          <value>false</value>
          <display_name>false</display_name>
        </choice>
      </choices>
    </argument>
    <argument>
      <name>include_timeseries_system_use_consumptions</name>
      <display_name>Generate Timeseries Output: System Use Consumptions</display_name>
      <description>Generates timeseries energy consumptions for each end use of each HVAC and water heating system.</description>
      <type>Boolean</type>
      <required>false</required>
      <model_dependent>false</model_dependent>
      <default_value>false</default_value>
      <choices>
        <choice>
          <value>true</value>
          <display_name>true</display_name>
        </choice>
        <choice>
          <value>false</value>
          <display_name>false</display_name>
        </choice>
      </choices>
    </argument>
    <argument>
      <name>include_timeseries_emissions</name>
      <display_name>Generate Timeseries Output: Emissions</display_name>
      <description>Generates timeseries emissions. Requires the appropriate HPXML inputs to be specified.</description>
      <type>Boolean</type>
      <required>false</required>
      <model_dependent>false</model_dependent>
      <default_value>false</default_value>
      <choices>
        <choice>
          <value>true</value>
          <display_name>true</display_name>
        </choice>
        <choice>
          <value>false</value>
          <display_name>false</display_name>
        </choice>
      </choices>
    </argument>
    <argument>
      <name>include_timeseries_emission_fuels</name>
      <display_name>Generate Timeseries Output: Emission Fuel Uses</display_name>
      <description>Generates timeseries emissions for each fuel type. Requires the appropriate HPXML inputs to be specified.</description>
      <type>Boolean</type>
      <required>false</required>
      <model_dependent>false</model_dependent>
      <default_value>false</default_value>
      <choices>
        <choice>
          <value>true</value>
          <display_name>true</display_name>
        </choice>
        <choice>
          <value>false</value>
          <display_name>false</display_name>
        </choice>
      </choices>
    </argument>
    <argument>
      <name>include_timeseries_emission_end_uses</name>
      <display_name>Generate Timeseries Output: Emission End Uses</display_name>
      <description>Generates timeseries emissions for each end use. Requires the appropriate HPXML inputs to be specified.</description>
      <type>Boolean</type>
      <required>false</required>
      <model_dependent>false</model_dependent>
      <default_value>false</default_value>
      <choices>
        <choice>
          <value>true</value>
          <display_name>true</display_name>
        </choice>
        <choice>
          <value>false</value>
          <display_name>false</display_name>
        </choice>
      </choices>
    </argument>
    <argument>
      <name>include_timeseries_hot_water_uses</name>
      <display_name>Generate Timeseries Output: Hot Water Uses</display_name>
      <description>Generates timeseries hot water usages for each end use.</description>
      <type>Boolean</type>
      <required>false</required>
      <model_dependent>false</model_dependent>
      <default_value>false</default_value>
      <choices>
        <choice>
          <value>true</value>
          <display_name>true</display_name>
        </choice>
        <choice>
          <value>false</value>
          <display_name>false</display_name>
        </choice>
      </choices>
    </argument>
    <argument>
      <name>include_timeseries_total_loads</name>
      <display_name>Generate Timeseries Output: Total Loads</display_name>
      <description>Generates timeseries heating, cooling, and hot water loads.</description>
      <type>Boolean</type>
      <required>false</required>
      <model_dependent>false</model_dependent>
      <default_value>false</default_value>
      <choices>
        <choice>
          <value>true</value>
          <display_name>true</display_name>
        </choice>
        <choice>
          <value>false</value>
          <display_name>false</display_name>
        </choice>
      </choices>
    </argument>
    <argument>
      <name>include_timeseries_component_loads</name>
      <display_name>Generate Timeseries Output: Component Loads</display_name>
      <description>Generates timeseries heating and cooling loads disaggregated by component type.</description>
      <type>Boolean</type>
      <required>false</required>
      <model_dependent>false</model_dependent>
      <default_value>false</default_value>
      <choices>
        <choice>
          <value>true</value>
          <display_name>true</display_name>
        </choice>
        <choice>
          <value>false</value>
          <display_name>false</display_name>
        </choice>
      </choices>
    </argument>
    <argument>
      <name>include_timeseries_unmet_hours</name>
      <display_name>Generate Timeseries Output: Unmet Hours</display_name>
      <description>Generates timeseries unmet hours for heating and cooling.</description>
      <type>Boolean</type>
      <required>false</required>
      <model_dependent>false</model_dependent>
      <default_value>false</default_value>
      <choices>
        <choice>
          <value>true</value>
          <display_name>true</display_name>
        </choice>
        <choice>
          <value>false</value>
          <display_name>false</display_name>
        </choice>
      </choices>
    </argument>
    <argument>
      <name>include_timeseries_zone_temperatures</name>
      <display_name>Generate Timeseries Output: Zone Temperatures</display_name>
      <description>Generates timeseries temperatures for each thermal zone.</description>
      <type>Boolean</type>
      <required>false</required>
      <model_dependent>false</model_dependent>
      <default_value>false</default_value>
      <choices>
        <choice>
          <value>true</value>
          <display_name>true</display_name>
        </choice>
        <choice>
          <value>false</value>
          <display_name>false</display_name>
        </choice>
      </choices>
    </argument>
    <argument>
      <name>include_timeseries_airflows</name>
      <display_name>Generate Timeseries Output: Airflows</display_name>
      <description>Generates timeseries airflows.</description>
      <type>Boolean</type>
      <required>false</required>
      <model_dependent>false</model_dependent>
      <default_value>false</default_value>
      <choices>
        <choice>
          <value>true</value>
          <display_name>true</display_name>
        </choice>
        <choice>
          <value>false</value>
          <display_name>false</display_name>
        </choice>
      </choices>
    </argument>
    <argument>
      <name>include_timeseries_weather</name>
      <display_name>Generate Timeseries Output: Weather</display_name>
      <description>Generates timeseries weather data.</description>
      <type>Boolean</type>
      <required>false</required>
      <model_dependent>false</model_dependent>
      <default_value>false</default_value>
      <choices>
        <choice>
          <value>true</value>
          <display_name>true</display_name>
        </choice>
        <choice>
          <value>false</value>
          <display_name>false</display_name>
        </choice>
      </choices>
    </argument>
    <argument>
      <name>timeseries_timestamp_convention</name>
      <display_name>Generate Timeseries Output: Timestamp Convention</display_name>
      <description>Determines whether timeseries timestamps use the start-of-period or end-of-period convention. Doesn't apply if the output format is 'csv_dview'.</description>
      <type>Choice</type>
      <required>false</required>
      <model_dependent>false</model_dependent>
      <default_value>start</default_value>
      <choices>
        <choice>
          <value>start</value>
          <display_name>start</display_name>
        </choice>
        <choice>
          <value>end</value>
          <display_name>end</display_name>
        </choice>
      </choices>
    </argument>
    <argument>
      <name>timeseries_num_decimal_places</name>
      <display_name>Generate Timeseries Output: Number of Decimal Places</display_name>
      <description>Allows overriding the default number of decimal places for timeseries output. Does not apply if output format is msgpack, where no rounding is performed because there is no file size penalty to storing full precision.</description>
      <type>Integer</type>
      <required>false</required>
      <model_dependent>false</model_dependent>
    </argument>
    <argument>
      <name>add_timeseries_dst_column</name>
      <display_name>Generate Timeseries Output: Add TimeDST Column</display_name>
      <description>Optionally add, in addition to the default local standard Time column, a local clock TimeDST column. Requires that daylight saving time is enabled.</description>
      <type>Boolean</type>
      <required>false</required>
      <model_dependent>false</model_dependent>
      <default_value>false</default_value>
      <choices>
        <choice>
          <value>true</value>
          <display_name>true</display_name>
        </choice>
        <choice>
          <value>false</value>
          <display_name>false</display_name>
        </choice>
      </choices>
    </argument>
    <argument>
      <name>add_timeseries_utc_column</name>
      <display_name>Generate Timeseries Output: Add TimeUTC Column</display_name>
      <description>Optionally add, in addition to the default local standard Time column, a local clock TimeUTC column. If the time zone UTC offset is not provided in the HPXML file, the time zone in the EPW header will be used.</description>
      <type>Boolean</type>
      <required>false</required>
      <model_dependent>false</model_dependent>
      <default_value>false</default_value>
      <choices>
        <choice>
          <value>true</value>
          <display_name>true</display_name>
        </choice>
        <choice>
          <value>false</value>
          <display_name>false</display_name>
        </choice>
      </choices>
    </argument>
    <argument>
      <name>user_output_variables</name>
      <display_name>Generate Timeseries Output: EnergyPlus Output Variables</display_name>
      <description>Optionally generates timeseries EnergyPlus output variables. If multiple output variables are desired, use a comma-separated list. Do not include key values; by default all key values will be requested. Example: "Zone People Occupant Count, Zone People Total Heating Energy"</description>
      <type>String</type>
      <required>false</required>
      <model_dependent>false</model_dependent>
    </argument>
    <argument>
      <name>annual_output_file_name</name>
      <display_name>Annual Output File Name</display_name>
      <description>If not provided, defaults to 'results_annual.csv' (or 'results_annual.json' or 'results_annual.msgpack').</description>
      <type>String</type>
      <required>false</required>
      <model_dependent>false</model_dependent>
    </argument>
    <argument>
      <name>timeseries_output_file_name</name>
      <display_name>Timeseries Output File Name</display_name>
      <description>If not provided, defaults to 'results_timeseries.csv' (or 'results_timeseries.json' or 'results_timeseries.msgpack').</description>
      <type>String</type>
      <required>false</required>
      <model_dependent>false</model_dependent>
    </argument>
  </arguments>
  <outputs>
    <output>
      <name>Energy Use: Total MBtu</name>
      <display_name>Energy Use: Total MBtu</display_name>
      <short_name>Energy Use: Total MBtu</short_name>
      <type>Double</type>
      <model_dependent>false</model_dependent>
    </output>
    <output>
      <name>Energy Use: Net MBtu</name>
      <display_name>Energy Use: Net MBtu</display_name>
      <short_name>Energy Use: Net MBtu</short_name>
      <type>Double</type>
      <model_dependent>false</model_dependent>
    </output>
    <output>
      <name>Fuel Use: Electricity: Total MBtu</name>
      <display_name>Fuel Use: Electricity: Total MBtu</display_name>
      <short_name>Fuel Use: Electricity: Total MBtu</short_name>
      <type>Double</type>
      <model_dependent>false</model_dependent>
    </output>
    <output>
      <name>Fuel Use: Natural Gas: Total MBtu</name>
      <display_name>Fuel Use: Natural Gas: Total MBtu</display_name>
      <short_name>Fuel Use: Natural Gas: Total MBtu</short_name>
      <type>Double</type>
      <model_dependent>false</model_dependent>
    </output>
    <output>
      <name>Fuel Use: Fuel Oil: Total MBtu</name>
      <display_name>Fuel Use: Fuel Oil: Total MBtu</display_name>
      <short_name>Fuel Use: Fuel Oil: Total MBtu</short_name>
      <type>Double</type>
      <model_dependent>false</model_dependent>
    </output>
    <output>
      <name>Fuel Use: Propane: Total MBtu</name>
      <display_name>Fuel Use: Propane: Total MBtu</display_name>
      <short_name>Fuel Use: Propane: Total MBtu</short_name>
      <type>Double</type>
      <model_dependent>false</model_dependent>
    </output>
    <output>
      <name>Fuel Use: Wood Cord: Total MBtu</name>
      <display_name>Fuel Use: Wood Cord: Total MBtu</display_name>
      <short_name>Fuel Use: Wood Cord: Total MBtu</short_name>
      <type>Double</type>
      <model_dependent>false</model_dependent>
    </output>
    <output>
      <name>Fuel Use: Wood Pellets: Total MBtu</name>
      <display_name>Fuel Use: Wood Pellets: Total MBtu</display_name>
      <short_name>Fuel Use: Wood Pellets: Total MBtu</short_name>
      <type>Double</type>
      <model_dependent>false</model_dependent>
    </output>
    <output>
      <name>Fuel Use: Coal: Total MBtu</name>
      <display_name>Fuel Use: Coal: Total MBtu</display_name>
      <short_name>Fuel Use: Coal: Total MBtu</short_name>
      <type>Double</type>
      <model_dependent>false</model_dependent>
    </output>
    <output>
      <name>End Use: Electricity: Heating MBtu</name>
      <display_name>End Use: Electricity: Heating MBtu</display_name>
      <short_name>End Use: Electricity: Heating MBtu</short_name>
      <type>Double</type>
      <model_dependent>false</model_dependent>
    </output>
    <output>
      <name>End Use: Electricity: Heating Fans/Pumps MBtu</name>
      <display_name>End Use: Electricity: Heating Fans/Pumps MBtu</display_name>
      <short_name>End Use: Electricity: Heating Fans/Pumps MBtu</short_name>
      <type>Double</type>
      <model_dependent>false</model_dependent>
    </output>
    <output>
      <name>End Use: Electricity: Heating Heat Pump Backup MBtu</name>
      <display_name>End Use: Electricity: Heating Heat Pump Backup MBtu</display_name>
      <short_name>End Use: Electricity: Heating Heat Pump Backup MBtu</short_name>
      <type>Double</type>
      <model_dependent>false</model_dependent>
    </output>
    <output>
      <name>End Use: Electricity: Heating Heat Pump Backup Fans/Pumps MBtu</name>
      <display_name>End Use: Electricity: Heating Heat Pump Backup Fans/Pumps MBtu</display_name>
      <short_name>End Use: Electricity: Heating Heat Pump Backup Fans/Pumps MBtu</short_name>
      <type>Double</type>
      <model_dependent>false</model_dependent>
    </output>
    <output>
      <name>End Use: Electricity: Cooling MBtu</name>
      <display_name>End Use: Electricity: Cooling MBtu</display_name>
      <short_name>End Use: Electricity: Cooling MBtu</short_name>
      <type>Double</type>
      <model_dependent>false</model_dependent>
    </output>
    <output>
      <name>End Use: Electricity: Cooling Fans/Pumps MBtu</name>
      <display_name>End Use: Electricity: Cooling Fans/Pumps MBtu</display_name>
      <short_name>End Use: Electricity: Cooling Fans/Pumps MBtu</short_name>
      <type>Double</type>
      <model_dependent>false</model_dependent>
    </output>
    <output>
      <name>End Use: Electricity: Hot Water MBtu</name>
      <display_name>End Use: Electricity: Hot Water MBtu</display_name>
      <short_name>End Use: Electricity: Hot Water MBtu</short_name>
      <type>Double</type>
      <model_dependent>false</model_dependent>
    </output>
    <output>
      <name>End Use: Electricity: Hot Water Recirc Pump MBtu</name>
      <display_name>End Use: Electricity: Hot Water Recirc Pump MBtu</display_name>
      <short_name>End Use: Electricity: Hot Water Recirc Pump MBtu</short_name>
      <type>Double</type>
      <model_dependent>false</model_dependent>
    </output>
    <output>
      <name>End Use: Electricity: Hot Water Solar Thermal Pump MBtu</name>
      <display_name>End Use: Electricity: Hot Water Solar Thermal Pump MBtu</display_name>
      <short_name>End Use: Electricity: Hot Water Solar Thermal Pump MBtu</short_name>
      <type>Double</type>
      <model_dependent>false</model_dependent>
    </output>
    <output>
      <name>End Use: Electricity: Lighting Interior MBtu</name>
      <display_name>End Use: Electricity: Lighting Interior MBtu</display_name>
      <short_name>End Use: Electricity: Lighting Interior MBtu</short_name>
      <type>Double</type>
      <model_dependent>false</model_dependent>
    </output>
    <output>
      <name>End Use: Electricity: Lighting Garage MBtu</name>
      <display_name>End Use: Electricity: Lighting Garage MBtu</display_name>
      <short_name>End Use: Electricity: Lighting Garage MBtu</short_name>
      <type>Double</type>
      <model_dependent>false</model_dependent>
    </output>
    <output>
      <name>End Use: Electricity: Lighting Exterior MBtu</name>
      <display_name>End Use: Electricity: Lighting Exterior MBtu</display_name>
      <short_name>End Use: Electricity: Lighting Exterior MBtu</short_name>
      <type>Double</type>
      <model_dependent>false</model_dependent>
    </output>
    <output>
      <name>End Use: Electricity: Mech Vent MBtu</name>
      <display_name>End Use: Electricity: Mech Vent MBtu</display_name>
      <short_name>End Use: Electricity: Mech Vent MBtu</short_name>
      <type>Double</type>
      <model_dependent>false</model_dependent>
    </output>
    <output>
      <name>End Use: Electricity: Mech Vent Preheating MBtu</name>
      <display_name>End Use: Electricity: Mech Vent Preheating MBtu</display_name>
      <short_name>End Use: Electricity: Mech Vent Preheating MBtu</short_name>
      <type>Double</type>
      <model_dependent>false</model_dependent>
    </output>
    <output>
      <name>End Use: Electricity: Mech Vent Precooling MBtu</name>
      <display_name>End Use: Electricity: Mech Vent Precooling MBtu</display_name>
      <short_name>End Use: Electricity: Mech Vent Precooling MBtu</short_name>
      <type>Double</type>
      <model_dependent>false</model_dependent>
    </output>
    <output>
      <name>End Use: Electricity: Whole House Fan MBtu</name>
      <display_name>End Use: Electricity: Whole House Fan MBtu</display_name>
      <short_name>End Use: Electricity: Whole House Fan MBtu</short_name>
      <type>Double</type>
      <model_dependent>false</model_dependent>
    </output>
    <output>
      <name>End Use: Electricity: Refrigerator MBtu</name>
      <display_name>End Use: Electricity: Refrigerator MBtu</display_name>
      <short_name>End Use: Electricity: Refrigerator MBtu</short_name>
      <type>Double</type>
      <model_dependent>false</model_dependent>
    </output>
    <output>
      <name>End Use: Electricity: Freezer MBtu</name>
      <display_name>End Use: Electricity: Freezer MBtu</display_name>
      <short_name>End Use: Electricity: Freezer MBtu</short_name>
      <type>Double</type>
      <model_dependent>false</model_dependent>
    </output>
    <output>
      <name>End Use: Electricity: Dehumidifier MBtu</name>
      <display_name>End Use: Electricity: Dehumidifier MBtu</display_name>
      <short_name>End Use: Electricity: Dehumidifier MBtu</short_name>
      <type>Double</type>
      <model_dependent>false</model_dependent>
    </output>
    <output>
      <name>End Use: Electricity: Dishwasher MBtu</name>
      <display_name>End Use: Electricity: Dishwasher MBtu</display_name>
      <short_name>End Use: Electricity: Dishwasher MBtu</short_name>
      <type>Double</type>
      <model_dependent>false</model_dependent>
    </output>
    <output>
      <name>End Use: Electricity: Clothes Washer MBtu</name>
      <display_name>End Use: Electricity: Clothes Washer MBtu</display_name>
      <short_name>End Use: Electricity: Clothes Washer MBtu</short_name>
      <type>Double</type>
      <model_dependent>false</model_dependent>
    </output>
    <output>
      <name>End Use: Electricity: Clothes Dryer MBtu</name>
      <display_name>End Use: Electricity: Clothes Dryer MBtu</display_name>
      <short_name>End Use: Electricity: Clothes Dryer MBtu</short_name>
      <type>Double</type>
      <model_dependent>false</model_dependent>
    </output>
    <output>
      <name>End Use: Electricity: Range/Oven MBtu</name>
      <display_name>End Use: Electricity: Range/Oven MBtu</display_name>
      <short_name>End Use: Electricity: Range/Oven MBtu</short_name>
      <type>Double</type>
      <model_dependent>false</model_dependent>
    </output>
    <output>
      <name>End Use: Electricity: Ceiling Fan MBtu</name>
      <display_name>End Use: Electricity: Ceiling Fan MBtu</display_name>
      <short_name>End Use: Electricity: Ceiling Fan MBtu</short_name>
      <type>Double</type>
      <model_dependent>false</model_dependent>
    </output>
    <output>
      <name>End Use: Electricity: Television MBtu</name>
      <display_name>End Use: Electricity: Television MBtu</display_name>
      <short_name>End Use: Electricity: Television MBtu</short_name>
      <type>Double</type>
      <model_dependent>false</model_dependent>
    </output>
    <output>
      <name>End Use: Electricity: Plug Loads MBtu</name>
      <display_name>End Use: Electricity: Plug Loads MBtu</display_name>
      <short_name>End Use: Electricity: Plug Loads MBtu</short_name>
      <type>Double</type>
      <model_dependent>false</model_dependent>
    </output>
    <output>
      <name>End Use: Electricity: Electric Vehicle Charging MBtu</name>
      <display_name>End Use: Electricity: Electric Vehicle Charging MBtu</display_name>
      <short_name>End Use: Electricity: Electric Vehicle Charging MBtu</short_name>
      <type>Double</type>
      <model_dependent>false</model_dependent>
    </output>
    <output>
      <name>End Use: Electricity: Well Pump MBtu</name>
      <display_name>End Use: Electricity: Well Pump MBtu</display_name>
      <short_name>End Use: Electricity: Well Pump MBtu</short_name>
      <type>Double</type>
      <model_dependent>false</model_dependent>
    </output>
    <output>
      <name>End Use: Electricity: Pool Heater MBtu</name>
      <display_name>End Use: Electricity: Pool Heater MBtu</display_name>
      <short_name>End Use: Electricity: Pool Heater MBtu</short_name>
      <type>Double</type>
      <model_dependent>false</model_dependent>
    </output>
    <output>
      <name>End Use: Electricity: Pool Pump MBtu</name>
      <display_name>End Use: Electricity: Pool Pump MBtu</display_name>
      <short_name>End Use: Electricity: Pool Pump MBtu</short_name>
      <type>Double</type>
      <model_dependent>false</model_dependent>
    </output>
    <output>
      <name>End Use: Electricity: Hot Tub Heater MBtu</name>
      <display_name>End Use: Electricity: Hot Tub Heater MBtu</display_name>
      <short_name>End Use: Electricity: Hot Tub Heater MBtu</short_name>
      <type>Double</type>
      <model_dependent>false</model_dependent>
    </output>
    <output>
      <name>End Use: Electricity: Hot Tub Pump MBtu</name>
      <display_name>End Use: Electricity: Hot Tub Pump MBtu</display_name>
      <short_name>End Use: Electricity: Hot Tub Pump MBtu</short_name>
      <type>Double</type>
      <model_dependent>false</model_dependent>
    </output>
    <output>
      <name>End Use: Electricity: PV MBtu</name>
      <display_name>End Use: Electricity: PV MBtu</display_name>
      <short_name>End Use: Electricity: PV MBtu</short_name>
      <type>Double</type>
      <model_dependent>false</model_dependent>
    </output>
    <output>
      <name>End Use: Electricity: Generator MBtu</name>
      <display_name>End Use: Electricity: Generator MBtu</display_name>
      <short_name>End Use: Electricity: Generator MBtu</short_name>
      <type>Double</type>
      <model_dependent>false</model_dependent>
    </output>
    <output>
      <name>End Use: Electricity: Battery MBtu</name>
      <display_name>End Use: Electricity: Battery MBtu</display_name>
      <short_name>End Use: Electricity: Battery MBtu</short_name>
      <type>Double</type>
      <model_dependent>false</model_dependent>
    </output>
    <output>
      <name>End Use: Natural Gas: Heating MBtu</name>
      <display_name>End Use: Natural Gas: Heating MBtu</display_name>
      <short_name>End Use: Natural Gas: Heating MBtu</short_name>
      <type>Double</type>
      <model_dependent>false</model_dependent>
    </output>
    <output>
      <name>End Use: Natural Gas: Heating Heat Pump Backup MBtu</name>
      <display_name>End Use: Natural Gas: Heating Heat Pump Backup MBtu</display_name>
      <short_name>End Use: Natural Gas: Heating Heat Pump Backup MBtu</short_name>
      <type>Double</type>
      <model_dependent>false</model_dependent>
    </output>
    <output>
      <name>End Use: Natural Gas: Hot Water MBtu</name>
      <display_name>End Use: Natural Gas: Hot Water MBtu</display_name>
      <short_name>End Use: Natural Gas: Hot Water MBtu</short_name>
      <type>Double</type>
      <model_dependent>false</model_dependent>
    </output>
    <output>
      <name>End Use: Natural Gas: Clothes Dryer MBtu</name>
      <display_name>End Use: Natural Gas: Clothes Dryer MBtu</display_name>
      <short_name>End Use: Natural Gas: Clothes Dryer MBtu</short_name>
      <type>Double</type>
      <model_dependent>false</model_dependent>
    </output>
    <output>
      <name>End Use: Natural Gas: Range/Oven MBtu</name>
      <display_name>End Use: Natural Gas: Range/Oven MBtu</display_name>
      <short_name>End Use: Natural Gas: Range/Oven MBtu</short_name>
      <type>Double</type>
      <model_dependent>false</model_dependent>
    </output>
    <output>
      <name>End Use: Natural Gas: Mech Vent Preheating MBtu</name>
      <display_name>End Use: Natural Gas: Mech Vent Preheating MBtu</display_name>
      <short_name>End Use: Natural Gas: Mech Vent Preheating MBtu</short_name>
      <type>Double</type>
      <model_dependent>false</model_dependent>
    </output>
    <output>
      <name>End Use: Natural Gas: Pool Heater MBtu</name>
      <display_name>End Use: Natural Gas: Pool Heater MBtu</display_name>
      <short_name>End Use: Natural Gas: Pool Heater MBtu</short_name>
      <type>Double</type>
      <model_dependent>false</model_dependent>
    </output>
    <output>
      <name>End Use: Natural Gas: Hot Tub Heater MBtu</name>
      <display_name>End Use: Natural Gas: Hot Tub Heater MBtu</display_name>
      <short_name>End Use: Natural Gas: Hot Tub Heater MBtu</short_name>
      <type>Double</type>
      <model_dependent>false</model_dependent>
    </output>
    <output>
      <name>End Use: Natural Gas: Grill MBtu</name>
      <display_name>End Use: Natural Gas: Grill MBtu</display_name>
      <short_name>End Use: Natural Gas: Grill MBtu</short_name>
      <type>Double</type>
      <model_dependent>false</model_dependent>
    </output>
    <output>
      <name>End Use: Natural Gas: Lighting MBtu</name>
      <display_name>End Use: Natural Gas: Lighting MBtu</display_name>
      <short_name>End Use: Natural Gas: Lighting MBtu</short_name>
      <type>Double</type>
      <model_dependent>false</model_dependent>
    </output>
    <output>
      <name>End Use: Natural Gas: Fireplace MBtu</name>
      <display_name>End Use: Natural Gas: Fireplace MBtu</display_name>
      <short_name>End Use: Natural Gas: Fireplace MBtu</short_name>
      <type>Double</type>
      <model_dependent>false</model_dependent>
    </output>
    <output>
      <name>End Use: Natural Gas: Generator MBtu</name>
      <display_name>End Use: Natural Gas: Generator MBtu</display_name>
      <short_name>End Use: Natural Gas: Generator MBtu</short_name>
      <type>Double</type>
      <model_dependent>false</model_dependent>
    </output>
    <output>
      <name>End Use: Fuel Oil: Heating MBtu</name>
      <display_name>End Use: Fuel Oil: Heating MBtu</display_name>
      <short_name>End Use: Fuel Oil: Heating MBtu</short_name>
      <type>Double</type>
      <model_dependent>false</model_dependent>
    </output>
    <output>
      <name>End Use: Fuel Oil: Heating Heat Pump Backup MBtu</name>
      <display_name>End Use: Fuel Oil: Heating Heat Pump Backup MBtu</display_name>
      <short_name>End Use: Fuel Oil: Heating Heat Pump Backup MBtu</short_name>
      <type>Double</type>
      <model_dependent>false</model_dependent>
    </output>
    <output>
      <name>End Use: Fuel Oil: Hot Water MBtu</name>
      <display_name>End Use: Fuel Oil: Hot Water MBtu</display_name>
      <short_name>End Use: Fuel Oil: Hot Water MBtu</short_name>
      <type>Double</type>
      <model_dependent>false</model_dependent>
    </output>
    <output>
      <name>End Use: Fuel Oil: Clothes Dryer MBtu</name>
      <display_name>End Use: Fuel Oil: Clothes Dryer MBtu</display_name>
      <short_name>End Use: Fuel Oil: Clothes Dryer MBtu</short_name>
      <type>Double</type>
      <model_dependent>false</model_dependent>
    </output>
    <output>
      <name>End Use: Fuel Oil: Range/Oven MBtu</name>
      <display_name>End Use: Fuel Oil: Range/Oven MBtu</display_name>
      <short_name>End Use: Fuel Oil: Range/Oven MBtu</short_name>
      <type>Double</type>
      <model_dependent>false</model_dependent>
    </output>
    <output>
      <name>End Use: Fuel Oil: Mech Vent Preheating MBtu</name>
      <display_name>End Use: Fuel Oil: Mech Vent Preheating MBtu</display_name>
      <short_name>End Use: Fuel Oil: Mech Vent Preheating MBtu</short_name>
      <type>Double</type>
      <model_dependent>false</model_dependent>
    </output>
    <output>
      <name>End Use: Fuel Oil: Grill MBtu</name>
      <display_name>End Use: Fuel Oil: Grill MBtu</display_name>
      <short_name>End Use: Fuel Oil: Grill MBtu</short_name>
      <type>Double</type>
      <model_dependent>false</model_dependent>
    </output>
    <output>
      <name>End Use: Fuel Oil: Lighting MBtu</name>
      <display_name>End Use: Fuel Oil: Lighting MBtu</display_name>
      <short_name>End Use: Fuel Oil: Lighting MBtu</short_name>
      <type>Double</type>
      <model_dependent>false</model_dependent>
    </output>
    <output>
      <name>End Use: Fuel Oil: Fireplace MBtu</name>
      <display_name>End Use: Fuel Oil: Fireplace MBtu</display_name>
      <short_name>End Use: Fuel Oil: Fireplace MBtu</short_name>
      <type>Double</type>
      <model_dependent>false</model_dependent>
    </output>
    <output>
      <name>End Use: Fuel Oil: Generator MBtu</name>
      <display_name>End Use: Fuel Oil: Generator MBtu</display_name>
      <short_name>End Use: Fuel Oil: Generator MBtu</short_name>
      <type>Double</type>
      <model_dependent>false</model_dependent>
    </output>
    <output>
      <name>End Use: Propane: Heating MBtu</name>
      <display_name>End Use: Propane: Heating MBtu</display_name>
      <short_name>End Use: Propane: Heating MBtu</short_name>
      <type>Double</type>
      <model_dependent>false</model_dependent>
    </output>
    <output>
      <name>End Use: Propane: Heating Heat Pump Backup MBtu</name>
      <display_name>End Use: Propane: Heating Heat Pump Backup MBtu</display_name>
      <short_name>End Use: Propane: Heating Heat Pump Backup MBtu</short_name>
      <type>Double</type>
      <model_dependent>false</model_dependent>
    </output>
    <output>
      <name>End Use: Propane: Hot Water MBtu</name>
      <display_name>End Use: Propane: Hot Water MBtu</display_name>
      <short_name>End Use: Propane: Hot Water MBtu</short_name>
      <type>Double</type>
      <model_dependent>false</model_dependent>
    </output>
    <output>
      <name>End Use: Propane: Clothes Dryer MBtu</name>
      <display_name>End Use: Propane: Clothes Dryer MBtu</display_name>
      <short_name>End Use: Propane: Clothes Dryer MBtu</short_name>
      <type>Double</type>
      <model_dependent>false</model_dependent>
    </output>
    <output>
      <name>End Use: Propane: Range/Oven MBtu</name>
      <display_name>End Use: Propane: Range/Oven MBtu</display_name>
      <short_name>End Use: Propane: Range/Oven MBtu</short_name>
      <type>Double</type>
      <model_dependent>false</model_dependent>
    </output>
    <output>
      <name>End Use: Propane: Mech Vent Preheating MBtu</name>
      <display_name>End Use: Propane: Mech Vent Preheating MBtu</display_name>
      <short_name>End Use: Propane: Mech Vent Preheating MBtu</short_name>
      <type>Double</type>
      <model_dependent>false</model_dependent>
    </output>
    <output>
      <name>End Use: Propane: Grill MBtu</name>
      <display_name>End Use: Propane: Grill MBtu</display_name>
      <short_name>End Use: Propane: Grill MBtu</short_name>
      <type>Double</type>
      <model_dependent>false</model_dependent>
    </output>
    <output>
      <name>End Use: Propane: Lighting MBtu</name>
      <display_name>End Use: Propane: Lighting MBtu</display_name>
      <short_name>End Use: Propane: Lighting MBtu</short_name>
      <type>Double</type>
      <model_dependent>false</model_dependent>
    </output>
    <output>
      <name>End Use: Propane: Fireplace MBtu</name>
      <display_name>End Use: Propane: Fireplace MBtu</display_name>
      <short_name>End Use: Propane: Fireplace MBtu</short_name>
      <type>Double</type>
      <model_dependent>false</model_dependent>
    </output>
    <output>
      <name>End Use: Propane: Generator MBtu</name>
      <display_name>End Use: Propane: Generator MBtu</display_name>
      <short_name>End Use: Propane: Generator MBtu</short_name>
      <type>Double</type>
      <model_dependent>false</model_dependent>
    </output>
    <output>
      <name>End Use: Wood Cord: Heating MBtu</name>
      <display_name>End Use: Wood Cord: Heating MBtu</display_name>
      <short_name>End Use: Wood Cord: Heating MBtu</short_name>
      <type>Double</type>
      <model_dependent>false</model_dependent>
    </output>
    <output>
      <name>End Use: Wood Cord: Heating Heat Pump Backup MBtu</name>
      <display_name>End Use: Wood Cord: Heating Heat Pump Backup MBtu</display_name>
      <short_name>End Use: Wood Cord: Heating Heat Pump Backup MBtu</short_name>
      <type>Double</type>
      <model_dependent>false</model_dependent>
    </output>
    <output>
      <name>End Use: Wood Cord: Hot Water MBtu</name>
      <display_name>End Use: Wood Cord: Hot Water MBtu</display_name>
      <short_name>End Use: Wood Cord: Hot Water MBtu</short_name>
      <type>Double</type>
      <model_dependent>false</model_dependent>
    </output>
    <output>
      <name>End Use: Wood Cord: Clothes Dryer MBtu</name>
      <display_name>End Use: Wood Cord: Clothes Dryer MBtu</display_name>
      <short_name>End Use: Wood Cord: Clothes Dryer MBtu</short_name>
      <type>Double</type>
      <model_dependent>false</model_dependent>
    </output>
    <output>
      <name>End Use: Wood Cord: Range/Oven MBtu</name>
      <display_name>End Use: Wood Cord: Range/Oven MBtu</display_name>
      <short_name>End Use: Wood Cord: Range/Oven MBtu</short_name>
      <type>Double</type>
      <model_dependent>false</model_dependent>
    </output>
    <output>
      <name>End Use: Wood Cord: Mech Vent Preheating MBtu</name>
      <display_name>End Use: Wood Cord: Mech Vent Preheating MBtu</display_name>
      <short_name>End Use: Wood Cord: Mech Vent Preheating MBtu</short_name>
      <type>Double</type>
      <model_dependent>false</model_dependent>
    </output>
    <output>
      <name>End Use: Wood Cord: Grill MBtu</name>
      <display_name>End Use: Wood Cord: Grill MBtu</display_name>
      <short_name>End Use: Wood Cord: Grill MBtu</short_name>
      <type>Double</type>
      <model_dependent>false</model_dependent>
    </output>
    <output>
      <name>End Use: Wood Cord: Lighting MBtu</name>
      <display_name>End Use: Wood Cord: Lighting MBtu</display_name>
      <short_name>End Use: Wood Cord: Lighting MBtu</short_name>
      <type>Double</type>
      <model_dependent>false</model_dependent>
    </output>
    <output>
      <name>End Use: Wood Cord: Fireplace MBtu</name>
      <display_name>End Use: Wood Cord: Fireplace MBtu</display_name>
      <short_name>End Use: Wood Cord: Fireplace MBtu</short_name>
      <type>Double</type>
      <model_dependent>false</model_dependent>
    </output>
    <output>
      <name>End Use: Wood Cord: Generator MBtu</name>
      <display_name>End Use: Wood Cord: Generator MBtu</display_name>
      <short_name>End Use: Wood Cord: Generator MBtu</short_name>
      <type>Double</type>
      <model_dependent>false</model_dependent>
    </output>
    <output>
      <name>End Use: Wood Pellets: Heating MBtu</name>
      <display_name>End Use: Wood Pellets: Heating MBtu</display_name>
      <short_name>End Use: Wood Pellets: Heating MBtu</short_name>
      <type>Double</type>
      <model_dependent>false</model_dependent>
    </output>
    <output>
      <name>End Use: Wood Pellets: Heating Heat Pump Backup MBtu</name>
      <display_name>End Use: Wood Pellets: Heating Heat Pump Backup MBtu</display_name>
      <short_name>End Use: Wood Pellets: Heating Heat Pump Backup MBtu</short_name>
      <type>Double</type>
      <model_dependent>false</model_dependent>
    </output>
    <output>
      <name>End Use: Wood Pellets: Hot Water MBtu</name>
      <display_name>End Use: Wood Pellets: Hot Water MBtu</display_name>
      <short_name>End Use: Wood Pellets: Hot Water MBtu</short_name>
      <type>Double</type>
      <model_dependent>false</model_dependent>
    </output>
    <output>
      <name>End Use: Wood Pellets: Clothes Dryer MBtu</name>
      <display_name>End Use: Wood Pellets: Clothes Dryer MBtu</display_name>
      <short_name>End Use: Wood Pellets: Clothes Dryer MBtu</short_name>
      <type>Double</type>
      <model_dependent>false</model_dependent>
    </output>
    <output>
      <name>End Use: Wood Pellets: Range/Oven MBtu</name>
      <display_name>End Use: Wood Pellets: Range/Oven MBtu</display_name>
      <short_name>End Use: Wood Pellets: Range/Oven MBtu</short_name>
      <type>Double</type>
      <model_dependent>false</model_dependent>
    </output>
    <output>
      <name>End Use: Wood Pellets: Mech Vent Preheating MBtu</name>
      <display_name>End Use: Wood Pellets: Mech Vent Preheating MBtu</display_name>
      <short_name>End Use: Wood Pellets: Mech Vent Preheating MBtu</short_name>
      <type>Double</type>
      <model_dependent>false</model_dependent>
    </output>
    <output>
      <name>End Use: Wood Pellets: Grill MBtu</name>
      <display_name>End Use: Wood Pellets: Grill MBtu</display_name>
      <short_name>End Use: Wood Pellets: Grill MBtu</short_name>
      <type>Double</type>
      <model_dependent>false</model_dependent>
    </output>
    <output>
      <name>End Use: Wood Pellets: Lighting MBtu</name>
      <display_name>End Use: Wood Pellets: Lighting MBtu</display_name>
      <short_name>End Use: Wood Pellets: Lighting MBtu</short_name>
      <type>Double</type>
      <model_dependent>false</model_dependent>
    </output>
    <output>
      <name>End Use: Wood Pellets: Fireplace MBtu</name>
      <display_name>End Use: Wood Pellets: Fireplace MBtu</display_name>
      <short_name>End Use: Wood Pellets: Fireplace MBtu</short_name>
      <type>Double</type>
      <model_dependent>false</model_dependent>
    </output>
    <output>
      <name>End Use: Wood Pellets: Generator MBtu</name>
      <display_name>End Use: Wood Pellets: Generator MBtu</display_name>
      <short_name>End Use: Wood Pellets: Generator MBtu</short_name>
      <type>Double</type>
      <model_dependent>false</model_dependent>
    </output>
    <output>
      <name>End Use: Coal: Heating MBtu</name>
      <display_name>End Use: Coal: Heating MBtu</display_name>
      <short_name>End Use: Coal: Heating MBtu</short_name>
      <type>Double</type>
      <model_dependent>false</model_dependent>
    </output>
    <output>
      <name>End Use: Coal: Heating Heat Pump Backup MBtu</name>
      <display_name>End Use: Coal: Heating Heat Pump Backup MBtu</display_name>
      <short_name>End Use: Coal: Heating Heat Pump Backup MBtu</short_name>
      <type>Double</type>
      <model_dependent>false</model_dependent>
    </output>
    <output>
      <name>End Use: Coal: Hot Water MBtu</name>
      <display_name>End Use: Coal: Hot Water MBtu</display_name>
      <short_name>End Use: Coal: Hot Water MBtu</short_name>
      <type>Double</type>
      <model_dependent>false</model_dependent>
    </output>
    <output>
      <name>End Use: Coal: Clothes Dryer MBtu</name>
      <display_name>End Use: Coal: Clothes Dryer MBtu</display_name>
      <short_name>End Use: Coal: Clothes Dryer MBtu</short_name>
      <type>Double</type>
      <model_dependent>false</model_dependent>
    </output>
    <output>
      <name>End Use: Coal: Range/Oven MBtu</name>
      <display_name>End Use: Coal: Range/Oven MBtu</display_name>
      <short_name>End Use: Coal: Range/Oven MBtu</short_name>
      <type>Double</type>
      <model_dependent>false</model_dependent>
    </output>
    <output>
      <name>End Use: Coal: Mech Vent Preheating MBtu</name>
      <display_name>End Use: Coal: Mech Vent Preheating MBtu</display_name>
      <short_name>End Use: Coal: Mech Vent Preheating MBtu</short_name>
      <type>Double</type>
      <model_dependent>false</model_dependent>
    </output>
    <output>
      <name>End Use: Coal: Grill MBtu</name>
      <display_name>End Use: Coal: Grill MBtu</display_name>
      <short_name>End Use: Coal: Grill MBtu</short_name>
      <type>Double</type>
      <model_dependent>false</model_dependent>
    </output>
    <output>
      <name>End Use: Coal: Lighting MBtu</name>
      <display_name>End Use: Coal: Lighting MBtu</display_name>
      <short_name>End Use: Coal: Lighting MBtu</short_name>
      <type>Double</type>
      <model_dependent>false</model_dependent>
    </output>
    <output>
      <name>End Use: Coal: Fireplace MBtu</name>
      <display_name>End Use: Coal: Fireplace MBtu</display_name>
      <short_name>End Use: Coal: Fireplace MBtu</short_name>
      <type>Double</type>
      <model_dependent>false</model_dependent>
    </output>
    <output>
      <name>End Use: Coal: Generator MBtu</name>
      <display_name>End Use: Coal: Generator MBtu</display_name>
      <short_name>End Use: Coal: Generator MBtu</short_name>
      <type>Double</type>
      <model_dependent>false</model_dependent>
    </output>
    <output>
      <name>Load: Heating: Delivered MBtu</name>
      <display_name>Load: Heating: Delivered MBtu</display_name>
      <short_name>Load: Heating: Delivered MBtu</short_name>
      <type>Double</type>
      <model_dependent>false</model_dependent>
    </output>
    <output>
      <name>Load: Heating: Heat Pump Backup MBtu</name>
      <display_name>Load: Heating: Heat Pump Backup MBtu</display_name>
      <short_name>Load: Heating: Heat Pump Backup MBtu</short_name>
      <type>Double</type>
      <model_dependent>false</model_dependent>
    </output>
    <output>
      <name>Load: Cooling: Delivered MBtu</name>
      <display_name>Load: Cooling: Delivered MBtu</display_name>
      <short_name>Load: Cooling: Delivered MBtu</short_name>
      <type>Double</type>
      <model_dependent>false</model_dependent>
    </output>
    <output>
      <name>Load: Hot Water: Delivered MBtu</name>
      <display_name>Load: Hot Water: Delivered MBtu</display_name>
      <short_name>Load: Hot Water: Delivered MBtu</short_name>
      <type>Double</type>
      <model_dependent>false</model_dependent>
    </output>
    <output>
      <name>Load: Hot Water: Tank Losses MBtu</name>
      <display_name>Load: Hot Water: Tank Losses MBtu</display_name>
      <short_name>Load: Hot Water: Tank Losses MBtu</short_name>
      <type>Double</type>
      <model_dependent>false</model_dependent>
    </output>
    <output>
      <name>Load: Hot Water: Desuperheater MBtu</name>
      <display_name>Load: Hot Water: Desuperheater MBtu</display_name>
      <short_name>Load: Hot Water: Desuperheater MBtu</short_name>
      <type>Double</type>
      <model_dependent>false</model_dependent>
    </output>
    <output>
      <name>Load: Hot Water: Solar Thermal MBtu</name>
      <display_name>Load: Hot Water: Solar Thermal MBtu</display_name>
      <short_name>Load: Hot Water: Solar Thermal MBtu</short_name>
      <type>Double</type>
      <model_dependent>false</model_dependent>
    </output>
    <output>
      <name>Unmet Hours: Heating hr</name>
      <display_name>Unmet Hours: Heating hr</display_name>
      <short_name>Unmet Hours: Heating hr</short_name>
      <type>Double</type>
      <model_dependent>false</model_dependent>
    </output>
    <output>
      <name>Unmet Hours: Cooling hr</name>
      <display_name>Unmet Hours: Cooling hr</display_name>
      <short_name>Unmet Hours: Cooling hr</short_name>
      <type>Double</type>
      <model_dependent>false</model_dependent>
    </output>
    <output>
      <name>Peak Electricity: Winter Total W</name>
      <display_name>Peak Electricity: Winter Total W</display_name>
      <short_name>Peak Electricity: Winter Total W</short_name>
      <type>Double</type>
      <model_dependent>false</model_dependent>
    </output>
    <output>
      <name>Peak Electricity: Summer Total W</name>
      <display_name>Peak Electricity: Summer Total W</display_name>
      <short_name>Peak Electricity: Summer Total W</short_name>
      <type>Double</type>
      <model_dependent>false</model_dependent>
    </output>
    <output>
      <name>Peak Load: Heating: Delivered kBtu/hr</name>
      <display_name>Peak Load: Heating: Delivered kBtu/hr</display_name>
      <short_name>Peak Load: Heating: Delivered kBtu/hr</short_name>
      <type>Double</type>
      <model_dependent>false</model_dependent>
    </output>
    <output>
      <name>Peak Load: Cooling: Delivered kBtu/hr</name>
      <display_name>Peak Load: Cooling: Delivered kBtu/hr</display_name>
      <short_name>Peak Load: Cooling: Delivered kBtu/hr</short_name>
      <type>Double</type>
      <model_dependent>false</model_dependent>
    </output>
    <output>
      <name>Component Load: Heating: Roofs MBtu</name>
      <display_name>Component Load: Heating: Roofs MBtu</display_name>
      <short_name>Component Load: Heating: Roofs MBtu</short_name>
      <type>Double</type>
      <model_dependent>false</model_dependent>
    </output>
    <output>
      <name>Component Load: Heating: Ceilings MBtu</name>
      <display_name>Component Load: Heating: Ceilings MBtu</display_name>
      <short_name>Component Load: Heating: Ceilings MBtu</short_name>
      <type>Double</type>
      <model_dependent>false</model_dependent>
    </output>
    <output>
      <name>Component Load: Heating: Walls MBtu</name>
      <display_name>Component Load: Heating: Walls MBtu</display_name>
      <short_name>Component Load: Heating: Walls MBtu</short_name>
      <type>Double</type>
      <model_dependent>false</model_dependent>
    </output>
    <output>
      <name>Component Load: Heating: Rim Joists MBtu</name>
      <display_name>Component Load: Heating: Rim Joists MBtu</display_name>
      <short_name>Component Load: Heating: Rim Joists MBtu</short_name>
      <type>Double</type>
      <model_dependent>false</model_dependent>
    </output>
    <output>
      <name>Component Load: Heating: Foundation Walls MBtu</name>
      <display_name>Component Load: Heating: Foundation Walls MBtu</display_name>
      <short_name>Component Load: Heating: Foundation Walls MBtu</short_name>
      <type>Double</type>
      <model_dependent>false</model_dependent>
    </output>
    <output>
      <name>Component Load: Heating: Doors MBtu</name>
      <display_name>Component Load: Heating: Doors MBtu</display_name>
      <short_name>Component Load: Heating: Doors MBtu</short_name>
      <type>Double</type>
      <model_dependent>false</model_dependent>
    </output>
    <output>
      <name>Component Load: Heating: Windows Conduction MBtu</name>
      <display_name>Component Load: Heating: Windows Conduction MBtu</display_name>
      <short_name>Component Load: Heating: Windows Conduction MBtu</short_name>
      <type>Double</type>
      <model_dependent>false</model_dependent>
    </output>
    <output>
      <name>Component Load: Heating: Windows Solar MBtu</name>
      <display_name>Component Load: Heating: Windows Solar MBtu</display_name>
      <short_name>Component Load: Heating: Windows Solar MBtu</short_name>
      <type>Double</type>
      <model_dependent>false</model_dependent>
    </output>
    <output>
      <name>Component Load: Heating: Skylights Conduction MBtu</name>
      <display_name>Component Load: Heating: Skylights Conduction MBtu</display_name>
      <short_name>Component Load: Heating: Skylights Conduction MBtu</short_name>
      <type>Double</type>
      <model_dependent>false</model_dependent>
    </output>
    <output>
      <name>Component Load: Heating: Skylights Solar MBtu</name>
      <display_name>Component Load: Heating: Skylights Solar MBtu</display_name>
      <short_name>Component Load: Heating: Skylights Solar MBtu</short_name>
      <type>Double</type>
      <model_dependent>false</model_dependent>
    </output>
    <output>
      <name>Component Load: Heating: Floors MBtu</name>
      <display_name>Component Load: Heating: Floors MBtu</display_name>
      <short_name>Component Load: Heating: Floors MBtu</short_name>
      <type>Double</type>
      <model_dependent>false</model_dependent>
    </output>
    <output>
      <name>Component Load: Heating: Slabs MBtu</name>
      <display_name>Component Load: Heating: Slabs MBtu</display_name>
      <short_name>Component Load: Heating: Slabs MBtu</short_name>
      <type>Double</type>
      <model_dependent>false</model_dependent>
    </output>
    <output>
      <name>Component Load: Heating: Internal Mass MBtu</name>
      <display_name>Component Load: Heating: Internal Mass MBtu</display_name>
      <short_name>Component Load: Heating: Internal Mass MBtu</short_name>
      <type>Double</type>
      <model_dependent>false</model_dependent>
    </output>
    <output>
      <name>Component Load: Heating: Infiltration MBtu</name>
      <display_name>Component Load: Heating: Infiltration MBtu</display_name>
      <short_name>Component Load: Heating: Infiltration MBtu</short_name>
      <type>Double</type>
      <model_dependent>false</model_dependent>
    </output>
    <output>
      <name>Component Load: Heating: Natural Ventilation MBtu</name>
      <display_name>Component Load: Heating: Natural Ventilation MBtu</display_name>
      <short_name>Component Load: Heating: Natural Ventilation MBtu</short_name>
      <type>Double</type>
      <model_dependent>false</model_dependent>
    </output>
    <output>
      <name>Component Load: Heating: Mechanical Ventilation MBtu</name>
      <display_name>Component Load: Heating: Mechanical Ventilation MBtu</display_name>
      <short_name>Component Load: Heating: Mechanical Ventilation MBtu</short_name>
      <type>Double</type>
      <model_dependent>false</model_dependent>
    </output>
    <output>
      <name>Component Load: Heating: Whole House Fan MBtu</name>
      <display_name>Component Load: Heating: Whole House Fan MBtu</display_name>
      <short_name>Component Load: Heating: Whole House Fan MBtu</short_name>
      <type>Double</type>
      <model_dependent>false</model_dependent>
    </output>
    <output>
      <name>Component Load: Heating: Ducts MBtu</name>
      <display_name>Component Load: Heating: Ducts MBtu</display_name>
      <short_name>Component Load: Heating: Ducts MBtu</short_name>
      <type>Double</type>
      <model_dependent>false</model_dependent>
    </output>
    <output>
      <name>Component Load: Heating: Internal Gains MBtu</name>
      <display_name>Component Load: Heating: Internal Gains MBtu</display_name>
      <short_name>Component Load: Heating: Internal Gains MBtu</short_name>
      <type>Double</type>
      <model_dependent>false</model_dependent>
    </output>
    <output>
      <name>Component Load: Heating: Lighting MBtu</name>
      <display_name>Component Load: Heating: Lighting MBtu</display_name>
      <short_name>Component Load: Heating: Lighting MBtu</short_name>
      <type>Double</type>
      <model_dependent>false</model_dependent>
    </output>
    <output>
      <name>Component Load: Cooling: Roofs MBtu</name>
      <display_name>Component Load: Cooling: Roofs MBtu</display_name>
      <short_name>Component Load: Cooling: Roofs MBtu</short_name>
      <type>Double</type>
      <model_dependent>false</model_dependent>
    </output>
    <output>
      <name>Component Load: Cooling: Ceilings MBtu</name>
      <display_name>Component Load: Cooling: Ceilings MBtu</display_name>
      <short_name>Component Load: Cooling: Ceilings MBtu</short_name>
      <type>Double</type>
      <model_dependent>false</model_dependent>
    </output>
    <output>
      <name>Component Load: Cooling: Walls MBtu</name>
      <display_name>Component Load: Cooling: Walls MBtu</display_name>
      <short_name>Component Load: Cooling: Walls MBtu</short_name>
      <type>Double</type>
      <model_dependent>false</model_dependent>
    </output>
    <output>
      <name>Component Load: Cooling: Rim Joists MBtu</name>
      <display_name>Component Load: Cooling: Rim Joists MBtu</display_name>
      <short_name>Component Load: Cooling: Rim Joists MBtu</short_name>
      <type>Double</type>
      <model_dependent>false</model_dependent>
    </output>
    <output>
      <name>Component Load: Cooling: Foundation Walls MBtu</name>
      <display_name>Component Load: Cooling: Foundation Walls MBtu</display_name>
      <short_name>Component Load: Cooling: Foundation Walls MBtu</short_name>
      <type>Double</type>
      <model_dependent>false</model_dependent>
    </output>
    <output>
      <name>Component Load: Cooling: Doors MBtu</name>
      <display_name>Component Load: Cooling: Doors MBtu</display_name>
      <short_name>Component Load: Cooling: Doors MBtu</short_name>
      <type>Double</type>
      <model_dependent>false</model_dependent>
    </output>
    <output>
      <name>Component Load: Cooling: Windows Conduction MBtu</name>
      <display_name>Component Load: Cooling: Windows Conduction MBtu</display_name>
      <short_name>Component Load: Cooling: Windows Conduction MBtu</short_name>
      <type>Double</type>
      <model_dependent>false</model_dependent>
    </output>
    <output>
      <name>Component Load: Cooling: Windows Solar MBtu</name>
      <display_name>Component Load: Cooling: Windows Solar MBtu</display_name>
      <short_name>Component Load: Cooling: Windows Solar MBtu</short_name>
      <type>Double</type>
      <model_dependent>false</model_dependent>
    </output>
    <output>
      <name>Component Load: Cooling: Skylights Conduction MBtu</name>
      <display_name>Component Load: Cooling: Skylights Conduction MBtu</display_name>
      <short_name>Component Load: Cooling: Skylights Conduction MBtu</short_name>
      <type>Double</type>
      <model_dependent>false</model_dependent>
    </output>
    <output>
      <name>Component Load: Cooling: Skylights Solar MBtu</name>
      <display_name>Component Load: Cooling: Skylights Solar MBtu</display_name>
      <short_name>Component Load: Cooling: Skylights Solar MBtu</short_name>
      <type>Double</type>
      <model_dependent>false</model_dependent>
    </output>
    <output>
      <name>Component Load: Cooling: Floors MBtu</name>
      <display_name>Component Load: Cooling: Floors MBtu</display_name>
      <short_name>Component Load: Cooling: Floors MBtu</short_name>
      <type>Double</type>
      <model_dependent>false</model_dependent>
    </output>
    <output>
      <name>Component Load: Cooling: Slabs MBtu</name>
      <display_name>Component Load: Cooling: Slabs MBtu</display_name>
      <short_name>Component Load: Cooling: Slabs MBtu</short_name>
      <type>Double</type>
      <model_dependent>false</model_dependent>
    </output>
    <output>
      <name>Component Load: Cooling: Internal Mass MBtu</name>
      <display_name>Component Load: Cooling: Internal Mass MBtu</display_name>
      <short_name>Component Load: Cooling: Internal Mass MBtu</short_name>
      <type>Double</type>
      <model_dependent>false</model_dependent>
    </output>
    <output>
      <name>Component Load: Cooling: Infiltration MBtu</name>
      <display_name>Component Load: Cooling: Infiltration MBtu</display_name>
      <short_name>Component Load: Cooling: Infiltration MBtu</short_name>
      <type>Double</type>
      <model_dependent>false</model_dependent>
    </output>
    <output>
      <name>Component Load: Cooling: Natural Ventilation MBtu</name>
      <display_name>Component Load: Cooling: Natural Ventilation MBtu</display_name>
      <short_name>Component Load: Cooling: Natural Ventilation MBtu</short_name>
      <type>Double</type>
      <model_dependent>false</model_dependent>
    </output>
    <output>
      <name>Component Load: Cooling: Mechanical Ventilation MBtu</name>
      <display_name>Component Load: Cooling: Mechanical Ventilation MBtu</display_name>
      <short_name>Component Load: Cooling: Mechanical Ventilation MBtu</short_name>
      <type>Double</type>
      <model_dependent>false</model_dependent>
    </output>
    <output>
      <name>Component Load: Cooling: Whole House Fan MBtu</name>
      <display_name>Component Load: Cooling: Whole House Fan MBtu</display_name>
      <short_name>Component Load: Cooling: Whole House Fan MBtu</short_name>
      <type>Double</type>
      <model_dependent>false</model_dependent>
    </output>
    <output>
      <name>Component Load: Cooling: Ducts MBtu</name>
      <display_name>Component Load: Cooling: Ducts MBtu</display_name>
      <short_name>Component Load: Cooling: Ducts MBtu</short_name>
      <type>Double</type>
      <model_dependent>false</model_dependent>
    </output>
    <output>
      <name>Component Load: Cooling: Internal Gains MBtu</name>
      <display_name>Component Load: Cooling: Internal Gains MBtu</display_name>
      <short_name>Component Load: Cooling: Internal Gains MBtu</short_name>
      <type>Double</type>
      <model_dependent>false</model_dependent>
    </output>
    <output>
      <name>Component Load: Cooling: Lighting MBtu</name>
      <display_name>Component Load: Cooling: Lighting MBtu</display_name>
      <short_name>Component Load: Cooling: Lighting MBtu</short_name>
      <type>Double</type>
      <model_dependent>false</model_dependent>
    </output>
    <output>
      <name>Hot Water: Clothes Washer gal</name>
      <display_name>Hot Water: Clothes Washer gal</display_name>
      <short_name>Hot Water: Clothes Washer gal</short_name>
      <type>Double</type>
      <model_dependent>false</model_dependent>
    </output>
    <output>
      <name>Hot Water: Dishwasher gal</name>
      <display_name>Hot Water: Dishwasher gal</display_name>
      <short_name>Hot Water: Dishwasher gal</short_name>
      <type>Double</type>
      <model_dependent>false</model_dependent>
    </output>
    <output>
      <name>Hot Water: Fixtures gal</name>
      <display_name>Hot Water: Fixtures gal</display_name>
      <short_name>Hot Water: Fixtures gal</short_name>
      <type>Double</type>
      <model_dependent>false</model_dependent>
    </output>
    <output>
      <name>Hot Water: Distribution Waste gal</name>
      <display_name>Hot Water: Distribution Waste gal</display_name>
      <short_name>Hot Water: Distribution Waste gal</short_name>
      <type>Double</type>
      <model_dependent>false</model_dependent>
    </output>
  </outputs>
  <provenances />
  <tags>
    <tag>Reporting.QAQC</tag>
  </tags>
  <attributes>
    <attribute>
      <name>Measure Type</name>
      <value>ReportingMeasure</value>
      <datatype>string</datatype>
    </attribute>
    <attribute>
      <name>Intended Software Tool</name>
      <value>OpenStudio Application</value>
      <datatype>string</datatype>
    </attribute>
    <attribute>
      <name>Intended Software Tool</name>
      <value>Parametric Analysis Tool</value>
      <datatype>string</datatype>
    </attribute>
  </attributes>
  <files>
    <file>
      <filename>output_report_test.rb</filename>
      <filetype>rb</filetype>
      <usage_type>test</usage_type>
      <checksum>5CECB67A</checksum>
    </file>
    <file>
      <version>
        <software_program>OpenStudio</software_program>
        <identifier>2.9.1</identifier>
        <min_compatible>2.9.1</min_compatible>
      </version>
      <filename>measure.rb</filename>
      <filetype>rb</filetype>
      <usage_type>script</usage_type>
<<<<<<< HEAD
      <checksum>B06605D9</checksum>
=======
      <checksum>6C044F2C</checksum>
>>>>>>> 5e4cf703
    </file>
  </files>
</measure><|MERGE_RESOLUTION|>--- conflicted
+++ resolved
@@ -3,13 +3,8 @@
   <schema_version>3.0</schema_version>
   <name>report_simulation_output</name>
   <uid>df9d170c-c21a-4130-866d-0d46b06073fd</uid>
-<<<<<<< HEAD
-  <version_id>8bf52e88-5542-4201-af1d-4e05b7dfe59c</version_id>
-  <version_modified>20230407T211259Z</version_modified>
-=======
-  <version_id>103211da-72bb-48cc-82cd-6379d73c5c8a</version_id>
-  <version_modified>20230406T225822Z</version_modified>
->>>>>>> 5e4cf703
+  <version_id>416f5967-6b45-4db9-ba75-d05a172889d6</version_id>
+  <version_modified>20230407T212424Z</version_modified>
   <xml_checksum>9BF1E6AC</xml_checksum>
   <class_name>ReportSimulationOutput</class_name>
   <display_name>HPXML Simulation Output Report</display_name>
@@ -1876,11 +1871,7 @@
       <filename>measure.rb</filename>
       <filetype>rb</filetype>
       <usage_type>script</usage_type>
-<<<<<<< HEAD
-      <checksum>B06605D9</checksum>
-=======
-      <checksum>6C044F2C</checksum>
->>>>>>> 5e4cf703
+      <checksum>01448D4A</checksum>
     </file>
   </files>
 </measure>