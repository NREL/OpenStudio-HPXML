<?xml version="1.0"?>
<measure>
  <schema_version>3.0</schema_version>
  <name>report_simulation_output</name>
  <uid>df9d170c-c21a-4130-866d-0d46b06073fd</uid>
<<<<<<< HEAD
  <version_id>370f275c-4850-4d19-9869-609115d68678</version_id>
  <version_modified>20230403T145115Z</version_modified>
=======
  <version_id>7ff71816-bfb0-4338-848b-1943c598c0ab</version_id>
  <version_modified>20230406T182956Z</version_modified>
>>>>>>> 4df8bff5
  <xml_checksum>9BF1E6AC</xml_checksum>
  <class_name>ReportSimulationOutput</class_name>
  <display_name>HPXML Simulation Output Report</display_name>
  <description>Reports simulation outputs for residential HPXML-based models.</description>
  <modeler_description>Processes EnergyPlus simulation outputs in order to generate an annual output file and an optional timeseries output file.</modeler_description>
  <arguments>
    <argument>
      <name>output_format</name>
      <display_name>Output Format</display_name>
      <description>The file format of the annual (and timeseries, if requested) outputs. If 'csv_dview' is selected, the timeseries CSV file will include header rows that facilitate opening the file in the DView application.</description>
      <type>Choice</type>
      <required>false</required>
      <model_dependent>false</model_dependent>
      <default_value>csv</default_value>
      <choices>
        <choice>
          <value>csv</value>
          <display_name>csv</display_name>
        </choice>
        <choice>
          <value>json</value>
          <display_name>json</display_name>
        </choice>
        <choice>
          <value>msgpack</value>
          <display_name>msgpack</display_name>
        </choice>
        <choice>
          <value>csv_dview</value>
          <display_name>csv_dview</display_name>
        </choice>
      </choices>
    </argument>
    <argument>
      <name>include_annual_total_consumptions</name>
      <display_name>Generate Annual Output: Total Consumptions</display_name>
      <description>Generates annual energy consumptions for the total building.</description>
      <type>Boolean</type>
      <required>false</required>
      <model_dependent>false</model_dependent>
      <default_value>true</default_value>
      <choices>
        <choice>
          <value>true</value>
          <display_name>true</display_name>
        </choice>
        <choice>
          <value>false</value>
          <display_name>false</display_name>
        </choice>
      </choices>
    </argument>
    <argument>
      <name>include_annual_fuel_consumptions</name>
      <display_name>Generate Annual Output: Fuel Consumptions</display_name>
      <description>Generates annual energy consumptions for each fuel type.</description>
      <type>Boolean</type>
      <required>false</required>
      <model_dependent>false</model_dependent>
      <default_value>true</default_value>
      <choices>
        <choice>
          <value>true</value>
          <display_name>true</display_name>
        </choice>
        <choice>
          <value>false</value>
          <display_name>false</display_name>
        </choice>
      </choices>
    </argument>
    <argument>
      <name>include_annual_end_use_consumptions</name>
      <display_name>Generate Annual Output: End Use Consumptions</display_name>
      <description>Generates annual energy consumptions for each end use.</description>
      <type>Boolean</type>
      <required>false</required>
      <model_dependent>false</model_dependent>
      <default_value>true</default_value>
      <choices>
        <choice>
          <value>true</value>
          <display_name>true</display_name>
        </choice>
        <choice>
          <value>false</value>
          <display_name>false</display_name>
        </choice>
      </choices>
    </argument>
    <argument>
      <name>include_annual_system_use_consumptions</name>
      <display_name>Generate Annual Output: System Use Consumptions</display_name>
      <description>Generates annual energy consumptions for each end use of each HVAC and water heating system.</description>
      <type>Boolean</type>
      <required>false</required>
      <model_dependent>false</model_dependent>
      <default_value>true</default_value>
      <choices>
        <choice>
          <value>true</value>
          <display_name>true</display_name>
        </choice>
        <choice>
          <value>false</value>
          <display_name>false</display_name>
        </choice>
      </choices>
    </argument>
    <argument>
      <name>include_annual_emissions</name>
      <display_name>Generate Annual Output: Emissions</display_name>
      <description>Generates annual emissions. Requires the appropriate HPXML inputs to be specified.</description>
      <type>Boolean</type>
      <required>false</required>
      <model_dependent>false</model_dependent>
      <default_value>true</default_value>
      <choices>
        <choice>
          <value>true</value>
          <display_name>true</display_name>
        </choice>
        <choice>
          <value>false</value>
          <display_name>false</display_name>
        </choice>
      </choices>
    </argument>
    <argument>
      <name>include_annual_emission_fuels</name>
      <display_name>Generate Annual Output: Emission Fuel Uses</display_name>
      <description>Generates annual emissions for each fuel type. Requires the appropriate HPXML inputs to be specified.</description>
      <type>Boolean</type>
      <required>false</required>
      <model_dependent>false</model_dependent>
      <default_value>true</default_value>
      <choices>
        <choice>
          <value>true</value>
          <display_name>true</display_name>
        </choice>
        <choice>
          <value>false</value>
          <display_name>false</display_name>
        </choice>
      </choices>
    </argument>
    <argument>
      <name>include_annual_emission_end_uses</name>
      <display_name>Generate Annual Output: Emission End Uses</display_name>
      <description>Generates annual emissions for each end use. Requires the appropriate HPXML inputs to be specified.</description>
      <type>Boolean</type>
      <required>false</required>
      <model_dependent>false</model_dependent>
      <default_value>true</default_value>
      <choices>
        <choice>
          <value>true</value>
          <display_name>true</display_name>
        </choice>
        <choice>
          <value>false</value>
          <display_name>false</display_name>
        </choice>
      </choices>
    </argument>
    <argument>
      <name>include_annual_total_loads</name>
      <display_name>Generate Annual Output: Total Loads</display_name>
      <description>Generates annual heating, cooling, and hot water loads.</description>
      <type>Boolean</type>
      <required>false</required>
      <model_dependent>false</model_dependent>
      <default_value>true</default_value>
      <choices>
        <choice>
          <value>true</value>
          <display_name>true</display_name>
        </choice>
        <choice>
          <value>false</value>
          <display_name>false</display_name>
        </choice>
      </choices>
    </argument>
    <argument>
      <name>include_annual_unmet_hours</name>
      <display_name>Generate Annual Output: Unmet Hours</display_name>
      <description>Generates annual unmet hours for heating and cooling.</description>
      <type>Boolean</type>
      <required>false</required>
      <model_dependent>false</model_dependent>
      <default_value>true</default_value>
      <choices>
        <choice>
          <value>true</value>
          <display_name>true</display_name>
        </choice>
        <choice>
          <value>false</value>
          <display_name>false</display_name>
        </choice>
      </choices>
    </argument>
    <argument>
      <name>include_annual_peak_fuels</name>
      <display_name>Generate Annual Output: Peak Fuels</display_name>
      <description>Generates annual electricity peaks for summer/winter.</description>
      <type>Boolean</type>
      <required>false</required>
      <model_dependent>false</model_dependent>
      <default_value>true</default_value>
      <choices>
        <choice>
          <value>true</value>
          <display_name>true</display_name>
        </choice>
        <choice>
          <value>false</value>
          <display_name>false</display_name>
        </choice>
      </choices>
    </argument>
    <argument>
      <name>include_annual_peak_loads</name>
      <display_name>Generate Annual Output: Peak Loads</display_name>
      <description>Generates annual peak loads for heating/cooling.</description>
      <type>Boolean</type>
      <required>false</required>
      <model_dependent>false</model_dependent>
      <default_value>true</default_value>
      <choices>
        <choice>
          <value>true</value>
          <display_name>true</display_name>
        </choice>
        <choice>
          <value>false</value>
          <display_name>false</display_name>
        </choice>
      </choices>
    </argument>
    <argument>
      <name>include_annual_component_loads</name>
      <display_name>Generate Annual Output: Component Loads</display_name>
      <description>Generates annual heating and cooling loads disaggregated by component type.</description>
      <type>Boolean</type>
      <required>false</required>
      <model_dependent>false</model_dependent>
      <default_value>true</default_value>
      <choices>
        <choice>
          <value>true</value>
          <display_name>true</display_name>
        </choice>
        <choice>
          <value>false</value>
          <display_name>false</display_name>
        </choice>
      </choices>
    </argument>
    <argument>
      <name>include_annual_hot_water_uses</name>
      <display_name>Generate Annual Output: Hot Water Uses</display_name>
      <description>Generates annual hot water usages for each end use.</description>
      <type>Boolean</type>
      <required>false</required>
      <model_dependent>false</model_dependent>
      <default_value>true</default_value>
      <choices>
        <choice>
          <value>true</value>
          <display_name>true</display_name>
        </choice>
        <choice>
          <value>false</value>
          <display_name>false</display_name>
        </choice>
      </choices>
    </argument>
    <argument>
      <name>include_annual_hvac_summary</name>
      <display_name>Generate Annual Output: HVAC Summary</display_name>
      <description>Generates HVAC capacities, design temperatures, and design loads.</description>
      <type>Boolean</type>
      <required>false</required>
      <model_dependent>false</model_dependent>
      <default_value>true</default_value>
      <choices>
        <choice>
          <value>true</value>
          <display_name>true</display_name>
        </choice>
        <choice>
          <value>false</value>
          <display_name>false</display_name>
        </choice>
      </choices>
    </argument>
    <argument>
      <name>timeseries_frequency</name>
      <display_name>Timeseries Reporting Frequency</display_name>
      <description>The frequency at which to report timeseries output data. Using 'none' will disable timeseries outputs.</description>
      <type>Choice</type>
      <required>false</required>
      <model_dependent>false</model_dependent>
      <default_value>none</default_value>
      <choices>
        <choice>
          <value>none</value>
          <display_name>none</display_name>
        </choice>
        <choice>
          <value>timestep</value>
          <display_name>timestep</display_name>
        </choice>
        <choice>
          <value>hourly</value>
          <display_name>hourly</display_name>
        </choice>
        <choice>
          <value>daily</value>
          <display_name>daily</display_name>
        </choice>
        <choice>
          <value>monthly</value>
          <display_name>monthly</display_name>
        </choice>
      </choices>
    </argument>
    <argument>
      <name>include_timeseries_total_consumptions</name>
      <display_name>Generate Timeseries Output: Total Consumptions</display_name>
      <description>Generates timeseries energy consumptions for the total building.</description>
      <type>Boolean</type>
      <required>false</required>
      <model_dependent>false</model_dependent>
      <default_value>false</default_value>
      <choices>
        <choice>
          <value>true</value>
          <display_name>true</display_name>
        </choice>
        <choice>
          <value>false</value>
          <display_name>false</display_name>
        </choice>
      </choices>
    </argument>
    <argument>
      <name>include_timeseries_fuel_consumptions</name>
      <display_name>Generate Timeseries Output: Fuel Consumptions</display_name>
      <description>Generates timeseries energy consumptions for each fuel type.</description>
      <type>Boolean</type>
      <required>false</required>
      <model_dependent>false</model_dependent>
      <default_value>false</default_value>
      <choices>
        <choice>
          <value>true</value>
          <display_name>true</display_name>
        </choice>
        <choice>
          <value>false</value>
          <display_name>false</display_name>
        </choice>
      </choices>
    </argument>
    <argument>
      <name>include_timeseries_end_use_consumptions</name>
      <display_name>Generate Timeseries Output: End Use Consumptions</display_name>
      <description>Generates timeseries energy consumptions for each end use.</description>
      <type>Boolean</type>
      <required>false</required>
      <model_dependent>false</model_dependent>
      <default_value>false</default_value>
      <choices>
        <choice>
          <value>true</value>
          <display_name>true</display_name>
        </choice>
        <choice>
          <value>false</value>
          <display_name>false</display_name>
        </choice>
      </choices>
    </argument>
    <argument>
      <name>include_timeseries_system_use_consumptions</name>
      <display_name>Generate Timeseries Output: System Use Consumptions</display_name>
      <description>Generates timeseries energy consumptions for each end use of each HVAC and water heating system.</description>
      <type>Boolean</type>
      <required>false</required>
      <model_dependent>false</model_dependent>
      <default_value>false</default_value>
      <choices>
        <choice>
          <value>true</value>
          <display_name>true</display_name>
        </choice>
        <choice>
          <value>false</value>
          <display_name>false</display_name>
        </choice>
      </choices>
    </argument>
    <argument>
      <name>include_timeseries_emissions</name>
      <display_name>Generate Timeseries Output: Emissions</display_name>
      <description>Generates timeseries emissions. Requires the appropriate HPXML inputs to be specified.</description>
      <type>Boolean</type>
      <required>false</required>
      <model_dependent>false</model_dependent>
      <default_value>false</default_value>
      <choices>
        <choice>
          <value>true</value>
          <display_name>true</display_name>
        </choice>
        <choice>
          <value>false</value>
          <display_name>false</display_name>
        </choice>
      </choices>
    </argument>
    <argument>
      <name>include_timeseries_emission_fuels</name>
      <display_name>Generate Timeseries Output: Emission Fuel Uses</display_name>
      <description>Generates timeseries emissions for each fuel type. Requires the appropriate HPXML inputs to be specified.</description>
      <type>Boolean</type>
      <required>false</required>
      <model_dependent>false</model_dependent>
      <default_value>false</default_value>
      <choices>
        <choice>
          <value>true</value>
          <display_name>true</display_name>
        </choice>
        <choice>
          <value>false</value>
          <display_name>false</display_name>
        </choice>
      </choices>
    </argument>
    <argument>
      <name>include_timeseries_emission_end_uses</name>
      <display_name>Generate Timeseries Output: Emission End Uses</display_name>
      <description>Generates timeseries emissions for each end use. Requires the appropriate HPXML inputs to be specified.</description>
      <type>Boolean</type>
      <required>false</required>
      <model_dependent>false</model_dependent>
      <default_value>false</default_value>
      <choices>
        <choice>
          <value>true</value>
          <display_name>true</display_name>
        </choice>
        <choice>
          <value>false</value>
          <display_name>false</display_name>
        </choice>
      </choices>
    </argument>
    <argument>
      <name>include_timeseries_hot_water_uses</name>
      <display_name>Generate Timeseries Output: Hot Water Uses</display_name>
      <description>Generates timeseries hot water usages for each end use.</description>
      <type>Boolean</type>
      <required>false</required>
      <model_dependent>false</model_dependent>
      <default_value>false</default_value>
      <choices>
        <choice>
          <value>true</value>
          <display_name>true</display_name>
        </choice>
        <choice>
          <value>false</value>
          <display_name>false</display_name>
        </choice>
      </choices>
    </argument>
    <argument>
      <name>include_timeseries_total_loads</name>
      <display_name>Generate Timeseries Output: Total Loads</display_name>
      <description>Generates timeseries heating, cooling, and hot water loads.</description>
      <type>Boolean</type>
      <required>false</required>
      <model_dependent>false</model_dependent>
      <default_value>false</default_value>
      <choices>
        <choice>
          <value>true</value>
          <display_name>true</display_name>
        </choice>
        <choice>
          <value>false</value>
          <display_name>false</display_name>
        </choice>
      </choices>
    </argument>
    <argument>
      <name>include_timeseries_component_loads</name>
      <display_name>Generate Timeseries Output: Component Loads</display_name>
      <description>Generates timeseries heating and cooling loads disaggregated by component type.</description>
      <type>Boolean</type>
      <required>false</required>
      <model_dependent>false</model_dependent>
      <default_value>false</default_value>
      <choices>
        <choice>
          <value>true</value>
          <display_name>true</display_name>
        </choice>
        <choice>
          <value>false</value>
          <display_name>false</display_name>
        </choice>
      </choices>
    </argument>
    <argument>
      <name>include_timeseries_unmet_hours</name>
      <display_name>Generate Timeseries Output: Unmet Hours</display_name>
      <description>Generates timeseries unmet hours for heating and cooling.</description>
      <type>Boolean</type>
      <required>false</required>
      <model_dependent>false</model_dependent>
      <default_value>false</default_value>
      <choices>
        <choice>
          <value>true</value>
          <display_name>true</display_name>
        </choice>
        <choice>
          <value>false</value>
          <display_name>false</display_name>
        </choice>
      </choices>
    </argument>
    <argument>
      <name>include_timeseries_zone_temperatures</name>
      <display_name>Generate Timeseries Output: Zone Temperatures</display_name>
      <description>Generates timeseries temperatures for each thermal zone.</description>
      <type>Boolean</type>
      <required>false</required>
      <model_dependent>false</model_dependent>
      <default_value>false</default_value>
      <choices>
        <choice>
          <value>true</value>
          <display_name>true</display_name>
        </choice>
        <choice>
          <value>false</value>
          <display_name>false</display_name>
        </choice>
      </choices>
    </argument>
    <argument>
      <name>include_timeseries_airflows</name>
      <display_name>Generate Timeseries Output: Airflows</display_name>
      <description>Generates timeseries airflows.</description>
      <type>Boolean</type>
      <required>false</required>
      <model_dependent>false</model_dependent>
      <default_value>false</default_value>
      <choices>
        <choice>
          <value>true</value>
          <display_name>true</display_name>
        </choice>
        <choice>
          <value>false</value>
          <display_name>false</display_name>
        </choice>
      </choices>
    </argument>
    <argument>
      <name>include_timeseries_weather</name>
      <display_name>Generate Timeseries Output: Weather</display_name>
      <description>Generates timeseries weather data.</description>
      <type>Boolean</type>
      <required>false</required>
      <model_dependent>false</model_dependent>
      <default_value>false</default_value>
      <choices>
        <choice>
          <value>true</value>
          <display_name>true</display_name>
        </choice>
        <choice>
          <value>false</value>
          <display_name>false</display_name>
        </choice>
      </choices>
    </argument>
    <argument>
      <name>timeseries_timestamp_convention</name>
      <display_name>Generate Timeseries Output: Timestamp Convention</display_name>
      <description>Determines whether timeseries timestamps use the start-of-period or end-of-period convention. Doesn't apply if the output format is 'csv_dview'.</description>
      <type>Choice</type>
      <required>false</required>
      <model_dependent>false</model_dependent>
      <default_value>start</default_value>
      <choices>
        <choice>
          <value>start</value>
          <display_name>start</display_name>
        </choice>
        <choice>
          <value>end</value>
          <display_name>end</display_name>
        </choice>
      </choices>
    </argument>
    <argument>
      <name>timeseries_num_decimal_places</name>
      <display_name>Generate Timeseries Output: Number of Decimal Places</display_name>
      <description>Allows overriding the default number of decimal places for timeseries output. Does not apply if output format is msgpack, where no rounding is performed because there is no file size penalty to storing full precision.</description>
      <type>Integer</type>
      <required>false</required>
      <model_dependent>false</model_dependent>
    </argument>
    <argument>
      <name>add_timeseries_dst_column</name>
      <display_name>Generate Timeseries Output: Add TimeDST Column</display_name>
      <description>Optionally add, in addition to the default local standard Time column, a local clock TimeDST column. Requires that daylight saving time is enabled.</description>
      <type>Boolean</type>
      <required>false</required>
      <model_dependent>false</model_dependent>
      <default_value>false</default_value>
      <choices>
        <choice>
          <value>true</value>
          <display_name>true</display_name>
        </choice>
        <choice>
          <value>false</value>
          <display_name>false</display_name>
        </choice>
      </choices>
    </argument>
    <argument>
      <name>add_timeseries_utc_column</name>
      <display_name>Generate Timeseries Output: Add TimeUTC Column</display_name>
      <description>Optionally add, in addition to the default local standard Time column, a local clock TimeUTC column. If the time zone UTC offset is not provided in the HPXML file, the time zone in the EPW header will be used.</description>
      <type>Boolean</type>
      <required>false</required>
      <model_dependent>false</model_dependent>
      <default_value>false</default_value>
      <choices>
        <choice>
          <value>true</value>
          <display_name>true</display_name>
        </choice>
        <choice>
          <value>false</value>
          <display_name>false</display_name>
        </choice>
      </choices>
    </argument>
    <argument>
      <name>user_output_variables</name>
      <display_name>Generate Timeseries Output: EnergyPlus Output Variables</display_name>
      <description>Optionally generates timeseries EnergyPlus output variables. If multiple output variables are desired, use a comma-separated list. Do not include key values; by default all key values will be requested. Example: "Zone People Occupant Count, Zone People Total Heating Energy"</description>
      <type>String</type>
      <required>false</required>
      <model_dependent>false</model_dependent>
    </argument>
    <argument>
      <name>annual_output_file_name</name>
      <display_name>Annual Output File Name</display_name>
      <description>If not provided, defaults to 'results_annual.csv' (or 'results_annual.json' or 'results_annual.msgpack').</description>
      <type>String</type>
      <required>false</required>
      <model_dependent>false</model_dependent>
    </argument>
    <argument>
      <name>timeseries_output_file_name</name>
      <display_name>Timeseries Output File Name</display_name>
      <description>If not provided, defaults to 'results_timeseries.csv' (or 'results_timeseries.json' or 'results_timeseries.msgpack').</description>
      <type>String</type>
      <required>false</required>
      <model_dependent>false</model_dependent>
    </argument>
  </arguments>
  <outputs>
    <output>
      <name>Energy Use: Total MBtu</name>
      <display_name>Energy Use: Total MBtu</display_name>
      <short_name>Energy Use: Total MBtu</short_name>
      <type>Double</type>
      <model_dependent>false</model_dependent>
    </output>
    <output>
      <name>Energy Use: Net MBtu</name>
      <display_name>Energy Use: Net MBtu</display_name>
      <short_name>Energy Use: Net MBtu</short_name>
      <type>Double</type>
      <model_dependent>false</model_dependent>
    </output>
    <output>
      <name>Fuel Use: Electricity: Total MBtu</name>
      <display_name>Fuel Use: Electricity: Total MBtu</display_name>
      <short_name>Fuel Use: Electricity: Total MBtu</short_name>
      <type>Double</type>
      <model_dependent>false</model_dependent>
    </output>
    <output>
      <name>Fuel Use: Natural Gas: Total MBtu</name>
      <display_name>Fuel Use: Natural Gas: Total MBtu</display_name>
      <short_name>Fuel Use: Natural Gas: Total MBtu</short_name>
      <type>Double</type>
      <model_dependent>false</model_dependent>
    </output>
    <output>
      <name>Fuel Use: Fuel Oil: Total MBtu</name>
      <display_name>Fuel Use: Fuel Oil: Total MBtu</display_name>
      <short_name>Fuel Use: Fuel Oil: Total MBtu</short_name>
      <type>Double</type>
      <model_dependent>false</model_dependent>
    </output>
    <output>
      <name>Fuel Use: Propane: Total MBtu</name>
      <display_name>Fuel Use: Propane: Total MBtu</display_name>
      <short_name>Fuel Use: Propane: Total MBtu</short_name>
      <type>Double</type>
      <model_dependent>false</model_dependent>
    </output>
    <output>
      <name>Fuel Use: Wood Cord: Total MBtu</name>
      <display_name>Fuel Use: Wood Cord: Total MBtu</display_name>
      <short_name>Fuel Use: Wood Cord: Total MBtu</short_name>
      <type>Double</type>
      <model_dependent>false</model_dependent>
    </output>
    <output>
      <name>Fuel Use: Wood Pellets: Total MBtu</name>
      <display_name>Fuel Use: Wood Pellets: Total MBtu</display_name>
      <short_name>Fuel Use: Wood Pellets: Total MBtu</short_name>
      <type>Double</type>
      <model_dependent>false</model_dependent>
    </output>
    <output>
      <name>Fuel Use: Coal: Total MBtu</name>
      <display_name>Fuel Use: Coal: Total MBtu</display_name>
      <short_name>Fuel Use: Coal: Total MBtu</short_name>
      <type>Double</type>
      <model_dependent>false</model_dependent>
    </output>
    <output>
      <name>End Use: Electricity: Heating MBtu</name>
      <display_name>End Use: Electricity: Heating MBtu</display_name>
      <short_name>End Use: Electricity: Heating MBtu</short_name>
      <type>Double</type>
      <model_dependent>false</model_dependent>
    </output>
    <output>
      <name>End Use: Electricity: Heating Fans/Pumps MBtu</name>
      <display_name>End Use: Electricity: Heating Fans/Pumps MBtu</display_name>
      <short_name>End Use: Electricity: Heating Fans/Pumps MBtu</short_name>
      <type>Double</type>
      <model_dependent>false</model_dependent>
    </output>
    <output>
      <name>End Use: Electricity: Heating Heat Pump Backup MBtu</name>
      <display_name>End Use: Electricity: Heating Heat Pump Backup MBtu</display_name>
      <short_name>End Use: Electricity: Heating Heat Pump Backup MBtu</short_name>
      <type>Double</type>
      <model_dependent>false</model_dependent>
    </output>
    <output>
      <name>End Use: Electricity: Heating Heat Pump Backup Fans/Pumps MBtu</name>
      <display_name>End Use: Electricity: Heating Heat Pump Backup Fans/Pumps MBtu</display_name>
      <short_name>End Use: Electricity: Heating Heat Pump Backup Fans/Pumps MBtu</short_name>
      <type>Double</type>
      <model_dependent>false</model_dependent>
    </output>
    <output>
      <name>End Use: Electricity: Cooling MBtu</name>
      <display_name>End Use: Electricity: Cooling MBtu</display_name>
      <short_name>End Use: Electricity: Cooling MBtu</short_name>
      <type>Double</type>
      <model_dependent>false</model_dependent>
    </output>
    <output>
      <name>End Use: Electricity: Cooling Fans/Pumps MBtu</name>
      <display_name>End Use: Electricity: Cooling Fans/Pumps MBtu</display_name>
      <short_name>End Use: Electricity: Cooling Fans/Pumps MBtu</short_name>
      <type>Double</type>
      <model_dependent>false</model_dependent>
    </output>
    <output>
      <name>End Use: Electricity: Hot Water MBtu</name>
      <display_name>End Use: Electricity: Hot Water MBtu</display_name>
      <short_name>End Use: Electricity: Hot Water MBtu</short_name>
      <type>Double</type>
      <model_dependent>false</model_dependent>
    </output>
    <output>
      <name>End Use: Electricity: Hot Water Recirc Pump MBtu</name>
      <display_name>End Use: Electricity: Hot Water Recirc Pump MBtu</display_name>
      <short_name>End Use: Electricity: Hot Water Recirc Pump MBtu</short_name>
      <type>Double</type>
      <model_dependent>false</model_dependent>
    </output>
    <output>
      <name>End Use: Electricity: Hot Water Solar Thermal Pump MBtu</name>
      <display_name>End Use: Electricity: Hot Water Solar Thermal Pump MBtu</display_name>
      <short_name>End Use: Electricity: Hot Water Solar Thermal Pump MBtu</short_name>
      <type>Double</type>
      <model_dependent>false</model_dependent>
    </output>
    <output>
      <name>End Use: Electricity: Lighting Interior MBtu</name>
      <display_name>End Use: Electricity: Lighting Interior MBtu</display_name>
      <short_name>End Use: Electricity: Lighting Interior MBtu</short_name>
      <type>Double</type>
      <model_dependent>false</model_dependent>
    </output>
    <output>
      <name>End Use: Electricity: Lighting Garage MBtu</name>
      <display_name>End Use: Electricity: Lighting Garage MBtu</display_name>
      <short_name>End Use: Electricity: Lighting Garage MBtu</short_name>
      <type>Double</type>
      <model_dependent>false</model_dependent>
    </output>
    <output>
      <name>End Use: Electricity: Lighting Exterior MBtu</name>
      <display_name>End Use: Electricity: Lighting Exterior MBtu</display_name>
      <short_name>End Use: Electricity: Lighting Exterior MBtu</short_name>
      <type>Double</type>
      <model_dependent>false</model_dependent>
    </output>
    <output>
      <name>End Use: Electricity: Mech Vent MBtu</name>
      <display_name>End Use: Electricity: Mech Vent MBtu</display_name>
      <short_name>End Use: Electricity: Mech Vent MBtu</short_name>
      <type>Double</type>
      <model_dependent>false</model_dependent>
    </output>
    <output>
      <name>End Use: Electricity: Mech Vent Preheating MBtu</name>
      <display_name>End Use: Electricity: Mech Vent Preheating MBtu</display_name>
      <short_name>End Use: Electricity: Mech Vent Preheating MBtu</short_name>
      <type>Double</type>
      <model_dependent>false</model_dependent>
    </output>
    <output>
      <name>End Use: Electricity: Mech Vent Precooling MBtu</name>
      <display_name>End Use: Electricity: Mech Vent Precooling MBtu</display_name>
      <short_name>End Use: Electricity: Mech Vent Precooling MBtu</short_name>
      <type>Double</type>
      <model_dependent>false</model_dependent>
    </output>
    <output>
      <name>End Use: Electricity: Whole House Fan MBtu</name>
      <display_name>End Use: Electricity: Whole House Fan MBtu</display_name>
      <short_name>End Use: Electricity: Whole House Fan MBtu</short_name>
      <type>Double</type>
      <model_dependent>false</model_dependent>
    </output>
    <output>
      <name>End Use: Electricity: Refrigerator MBtu</name>
      <display_name>End Use: Electricity: Refrigerator MBtu</display_name>
      <short_name>End Use: Electricity: Refrigerator MBtu</short_name>
      <type>Double</type>
      <model_dependent>false</model_dependent>
    </output>
    <output>
      <name>End Use: Electricity: Freezer MBtu</name>
      <display_name>End Use: Electricity: Freezer MBtu</display_name>
      <short_name>End Use: Electricity: Freezer MBtu</short_name>
      <type>Double</type>
      <model_dependent>false</model_dependent>
    </output>
    <output>
      <name>End Use: Electricity: Dehumidifier MBtu</name>
      <display_name>End Use: Electricity: Dehumidifier MBtu</display_name>
      <short_name>End Use: Electricity: Dehumidifier MBtu</short_name>
      <type>Double</type>
      <model_dependent>false</model_dependent>
    </output>
    <output>
      <name>End Use: Electricity: Dishwasher MBtu</name>
      <display_name>End Use: Electricity: Dishwasher MBtu</display_name>
      <short_name>End Use: Electricity: Dishwasher MBtu</short_name>
      <type>Double</type>
      <model_dependent>false</model_dependent>
    </output>
    <output>
      <name>End Use: Electricity: Clothes Washer MBtu</name>
      <display_name>End Use: Electricity: Clothes Washer MBtu</display_name>
      <short_name>End Use: Electricity: Clothes Washer MBtu</short_name>
      <type>Double</type>
      <model_dependent>false</model_dependent>
    </output>
    <output>
      <name>End Use: Electricity: Clothes Dryer MBtu</name>
      <display_name>End Use: Electricity: Clothes Dryer MBtu</display_name>
      <short_name>End Use: Electricity: Clothes Dryer MBtu</short_name>
      <type>Double</type>
      <model_dependent>false</model_dependent>
    </output>
    <output>
      <name>End Use: Electricity: Range/Oven MBtu</name>
      <display_name>End Use: Electricity: Range/Oven MBtu</display_name>
      <short_name>End Use: Electricity: Range/Oven MBtu</short_name>
      <type>Double</type>
      <model_dependent>false</model_dependent>
    </output>
    <output>
      <name>End Use: Electricity: Ceiling Fan MBtu</name>
      <display_name>End Use: Electricity: Ceiling Fan MBtu</display_name>
      <short_name>End Use: Electricity: Ceiling Fan MBtu</short_name>
      <type>Double</type>
      <model_dependent>false</model_dependent>
    </output>
    <output>
      <name>End Use: Electricity: Television MBtu</name>
      <display_name>End Use: Electricity: Television MBtu</display_name>
      <short_name>End Use: Electricity: Television MBtu</short_name>
      <type>Double</type>
      <model_dependent>false</model_dependent>
    </output>
    <output>
      <name>End Use: Electricity: Plug Loads MBtu</name>
      <display_name>End Use: Electricity: Plug Loads MBtu</display_name>
      <short_name>End Use: Electricity: Plug Loads MBtu</short_name>
      <type>Double</type>
      <model_dependent>false</model_dependent>
    </output>
    <output>
      <name>End Use: Electricity: Electric Vehicle Charging MBtu</name>
      <display_name>End Use: Electricity: Electric Vehicle Charging MBtu</display_name>
      <short_name>End Use: Electricity: Electric Vehicle Charging MBtu</short_name>
      <type>Double</type>
      <model_dependent>false</model_dependent>
    </output>
    <output>
      <name>End Use: Electricity: Well Pump MBtu</name>
      <display_name>End Use: Electricity: Well Pump MBtu</display_name>
      <short_name>End Use: Electricity: Well Pump MBtu</short_name>
      <type>Double</type>
      <model_dependent>false</model_dependent>
    </output>
    <output>
      <name>End Use: Electricity: Pool Heater MBtu</name>
      <display_name>End Use: Electricity: Pool Heater MBtu</display_name>
      <short_name>End Use: Electricity: Pool Heater MBtu</short_name>
      <type>Double</type>
      <model_dependent>false</model_dependent>
    </output>
    <output>
      <name>End Use: Electricity: Pool Pump MBtu</name>
      <display_name>End Use: Electricity: Pool Pump MBtu</display_name>
      <short_name>End Use: Electricity: Pool Pump MBtu</short_name>
      <type>Double</type>
      <model_dependent>false</model_dependent>
    </output>
    <output>
      <name>End Use: Electricity: Hot Tub Heater MBtu</name>
      <display_name>End Use: Electricity: Hot Tub Heater MBtu</display_name>
      <short_name>End Use: Electricity: Hot Tub Heater MBtu</short_name>
      <type>Double</type>
      <model_dependent>false</model_dependent>
    </output>
    <output>
      <name>End Use: Electricity: Hot Tub Pump MBtu</name>
      <display_name>End Use: Electricity: Hot Tub Pump MBtu</display_name>
      <short_name>End Use: Electricity: Hot Tub Pump MBtu</short_name>
      <type>Double</type>
      <model_dependent>false</model_dependent>
    </output>
    <output>
      <name>End Use: Electricity: PV MBtu</name>
      <display_name>End Use: Electricity: PV MBtu</display_name>
      <short_name>End Use: Electricity: PV MBtu</short_name>
      <type>Double</type>
      <model_dependent>false</model_dependent>
    </output>
    <output>
      <name>End Use: Electricity: Generator MBtu</name>
      <display_name>End Use: Electricity: Generator MBtu</display_name>
      <short_name>End Use: Electricity: Generator MBtu</short_name>
      <type>Double</type>
      <model_dependent>false</model_dependent>
    </output>
    <output>
      <name>End Use: Electricity: Battery MBtu</name>
      <display_name>End Use: Electricity: Battery MBtu</display_name>
      <short_name>End Use: Electricity: Battery MBtu</short_name>
      <type>Double</type>
      <model_dependent>false</model_dependent>
    </output>
    <output>
      <name>End Use: Natural Gas: Heating MBtu</name>
      <display_name>End Use: Natural Gas: Heating MBtu</display_name>
      <short_name>End Use: Natural Gas: Heating MBtu</short_name>
      <type>Double</type>
      <model_dependent>false</model_dependent>
    </output>
    <output>
      <name>End Use: Natural Gas: Heating Heat Pump Backup MBtu</name>
      <display_name>End Use: Natural Gas: Heating Heat Pump Backup MBtu</display_name>
      <short_name>End Use: Natural Gas: Heating Heat Pump Backup MBtu</short_name>
      <type>Double</type>
      <model_dependent>false</model_dependent>
    </output>
    <output>
      <name>End Use: Natural Gas: Hot Water MBtu</name>
      <display_name>End Use: Natural Gas: Hot Water MBtu</display_name>
      <short_name>End Use: Natural Gas: Hot Water MBtu</short_name>
      <type>Double</type>
      <model_dependent>false</model_dependent>
    </output>
    <output>
      <name>End Use: Natural Gas: Clothes Dryer MBtu</name>
      <display_name>End Use: Natural Gas: Clothes Dryer MBtu</display_name>
      <short_name>End Use: Natural Gas: Clothes Dryer MBtu</short_name>
      <type>Double</type>
      <model_dependent>false</model_dependent>
    </output>
    <output>
      <name>End Use: Natural Gas: Range/Oven MBtu</name>
      <display_name>End Use: Natural Gas: Range/Oven MBtu</display_name>
      <short_name>End Use: Natural Gas: Range/Oven MBtu</short_name>
      <type>Double</type>
      <model_dependent>false</model_dependent>
    </output>
    <output>
      <name>End Use: Natural Gas: Mech Vent Preheating MBtu</name>
      <display_name>End Use: Natural Gas: Mech Vent Preheating MBtu</display_name>
      <short_name>End Use: Natural Gas: Mech Vent Preheating MBtu</short_name>
      <type>Double</type>
      <model_dependent>false</model_dependent>
    </output>
    <output>
      <name>End Use: Natural Gas: Pool Heater MBtu</name>
      <display_name>End Use: Natural Gas: Pool Heater MBtu</display_name>
      <short_name>End Use: Natural Gas: Pool Heater MBtu</short_name>
      <type>Double</type>
      <model_dependent>false</model_dependent>
    </output>
    <output>
      <name>End Use: Natural Gas: Hot Tub Heater MBtu</name>
      <display_name>End Use: Natural Gas: Hot Tub Heater MBtu</display_name>
      <short_name>End Use: Natural Gas: Hot Tub Heater MBtu</short_name>
      <type>Double</type>
      <model_dependent>false</model_dependent>
    </output>
    <output>
      <name>End Use: Natural Gas: Grill MBtu</name>
      <display_name>End Use: Natural Gas: Grill MBtu</display_name>
      <short_name>End Use: Natural Gas: Grill MBtu</short_name>
      <type>Double</type>
      <model_dependent>false</model_dependent>
    </output>
    <output>
      <name>End Use: Natural Gas: Lighting MBtu</name>
      <display_name>End Use: Natural Gas: Lighting MBtu</display_name>
      <short_name>End Use: Natural Gas: Lighting MBtu</short_name>
      <type>Double</type>
      <model_dependent>false</model_dependent>
    </output>
    <output>
      <name>End Use: Natural Gas: Fireplace MBtu</name>
      <display_name>End Use: Natural Gas: Fireplace MBtu</display_name>
      <short_name>End Use: Natural Gas: Fireplace MBtu</short_name>
      <type>Double</type>
      <model_dependent>false</model_dependent>
    </output>
    <output>
      <name>End Use: Natural Gas: Generator MBtu</name>
      <display_name>End Use: Natural Gas: Generator MBtu</display_name>
      <short_name>End Use: Natural Gas: Generator MBtu</short_name>
      <type>Double</type>
      <model_dependent>false</model_dependent>
    </output>
    <output>
      <name>End Use: Fuel Oil: Heating MBtu</name>
      <display_name>End Use: Fuel Oil: Heating MBtu</display_name>
      <short_name>End Use: Fuel Oil: Heating MBtu</short_name>
      <type>Double</type>
      <model_dependent>false</model_dependent>
    </output>
    <output>
      <name>End Use: Fuel Oil: Heating Heat Pump Backup MBtu</name>
      <display_name>End Use: Fuel Oil: Heating Heat Pump Backup MBtu</display_name>
      <short_name>End Use: Fuel Oil: Heating Heat Pump Backup MBtu</short_name>
      <type>Double</type>
      <model_dependent>false</model_dependent>
    </output>
    <output>
      <name>End Use: Fuel Oil: Hot Water MBtu</name>
      <display_name>End Use: Fuel Oil: Hot Water MBtu</display_name>
      <short_name>End Use: Fuel Oil: Hot Water MBtu</short_name>
      <type>Double</type>
      <model_dependent>false</model_dependent>
    </output>
    <output>
      <name>End Use: Fuel Oil: Clothes Dryer MBtu</name>
      <display_name>End Use: Fuel Oil: Clothes Dryer MBtu</display_name>
      <short_name>End Use: Fuel Oil: Clothes Dryer MBtu</short_name>
      <type>Double</type>
      <model_dependent>false</model_dependent>
    </output>
    <output>
      <name>End Use: Fuel Oil: Range/Oven MBtu</name>
      <display_name>End Use: Fuel Oil: Range/Oven MBtu</display_name>
      <short_name>End Use: Fuel Oil: Range/Oven MBtu</short_name>
      <type>Double</type>
      <model_dependent>false</model_dependent>
    </output>
    <output>
      <name>End Use: Fuel Oil: Mech Vent Preheating MBtu</name>
      <display_name>End Use: Fuel Oil: Mech Vent Preheating MBtu</display_name>
      <short_name>End Use: Fuel Oil: Mech Vent Preheating MBtu</short_name>
      <type>Double</type>
      <model_dependent>false</model_dependent>
    </output>
    <output>
      <name>End Use: Fuel Oil: Grill MBtu</name>
      <display_name>End Use: Fuel Oil: Grill MBtu</display_name>
      <short_name>End Use: Fuel Oil: Grill MBtu</short_name>
      <type>Double</type>
      <model_dependent>false</model_dependent>
    </output>
    <output>
      <name>End Use: Fuel Oil: Lighting MBtu</name>
      <display_name>End Use: Fuel Oil: Lighting MBtu</display_name>
      <short_name>End Use: Fuel Oil: Lighting MBtu</short_name>
      <type>Double</type>
      <model_dependent>false</model_dependent>
    </output>
    <output>
      <name>End Use: Fuel Oil: Fireplace MBtu</name>
      <display_name>End Use: Fuel Oil: Fireplace MBtu</display_name>
      <short_name>End Use: Fuel Oil: Fireplace MBtu</short_name>
      <type>Double</type>
      <model_dependent>false</model_dependent>
    </output>
    <output>
      <name>End Use: Fuel Oil: Generator MBtu</name>
      <display_name>End Use: Fuel Oil: Generator MBtu</display_name>
      <short_name>End Use: Fuel Oil: Generator MBtu</short_name>
      <type>Double</type>
      <model_dependent>false</model_dependent>
    </output>
    <output>
      <name>End Use: Propane: Heating MBtu</name>
      <display_name>End Use: Propane: Heating MBtu</display_name>
      <short_name>End Use: Propane: Heating MBtu</short_name>
      <type>Double</type>
      <model_dependent>false</model_dependent>
    </output>
    <output>
      <name>End Use: Propane: Heating Heat Pump Backup MBtu</name>
      <display_name>End Use: Propane: Heating Heat Pump Backup MBtu</display_name>
      <short_name>End Use: Propane: Heating Heat Pump Backup MBtu</short_name>
      <type>Double</type>
      <model_dependent>false</model_dependent>
    </output>
    <output>
      <name>End Use: Propane: Hot Water MBtu</name>
      <display_name>End Use: Propane: Hot Water MBtu</display_name>
      <short_name>End Use: Propane: Hot Water MBtu</short_name>
      <type>Double</type>
      <model_dependent>false</model_dependent>
    </output>
    <output>
      <name>End Use: Propane: Clothes Dryer MBtu</name>
      <display_name>End Use: Propane: Clothes Dryer MBtu</display_name>
      <short_name>End Use: Propane: Clothes Dryer MBtu</short_name>
      <type>Double</type>
      <model_dependent>false</model_dependent>
    </output>
    <output>
      <name>End Use: Propane: Range/Oven MBtu</name>
      <display_name>End Use: Propane: Range/Oven MBtu</display_name>
      <short_name>End Use: Propane: Range/Oven MBtu</short_name>
      <type>Double</type>
      <model_dependent>false</model_dependent>
    </output>
    <output>
      <name>End Use: Propane: Mech Vent Preheating MBtu</name>
      <display_name>End Use: Propane: Mech Vent Preheating MBtu</display_name>
      <short_name>End Use: Propane: Mech Vent Preheating MBtu</short_name>
      <type>Double</type>
      <model_dependent>false</model_dependent>
    </output>
    <output>
      <name>End Use: Propane: Grill MBtu</name>
      <display_name>End Use: Propane: Grill MBtu</display_name>
      <short_name>End Use: Propane: Grill MBtu</short_name>
      <type>Double</type>
      <model_dependent>false</model_dependent>
    </output>
    <output>
      <name>End Use: Propane: Lighting MBtu</name>
      <display_name>End Use: Propane: Lighting MBtu</display_name>
      <short_name>End Use: Propane: Lighting MBtu</short_name>
      <type>Double</type>
      <model_dependent>false</model_dependent>
    </output>
    <output>
      <name>End Use: Propane: Fireplace MBtu</name>
      <display_name>End Use: Propane: Fireplace MBtu</display_name>
      <short_name>End Use: Propane: Fireplace MBtu</short_name>
      <type>Double</type>
      <model_dependent>false</model_dependent>
    </output>
    <output>
      <name>End Use: Propane: Generator MBtu</name>
      <display_name>End Use: Propane: Generator MBtu</display_name>
      <short_name>End Use: Propane: Generator MBtu</short_name>
      <type>Double</type>
      <model_dependent>false</model_dependent>
    </output>
    <output>
      <name>End Use: Wood Cord: Heating MBtu</name>
      <display_name>End Use: Wood Cord: Heating MBtu</display_name>
      <short_name>End Use: Wood Cord: Heating MBtu</short_name>
      <type>Double</type>
      <model_dependent>false</model_dependent>
    </output>
    <output>
      <name>End Use: Wood Cord: Heating Heat Pump Backup MBtu</name>
      <display_name>End Use: Wood Cord: Heating Heat Pump Backup MBtu</display_name>
      <short_name>End Use: Wood Cord: Heating Heat Pump Backup MBtu</short_name>
      <type>Double</type>
      <model_dependent>false</model_dependent>
    </output>
    <output>
      <name>End Use: Wood Cord: Hot Water MBtu</name>
      <display_name>End Use: Wood Cord: Hot Water MBtu</display_name>
      <short_name>End Use: Wood Cord: Hot Water MBtu</short_name>
      <type>Double</type>
      <model_dependent>false</model_dependent>
    </output>
    <output>
      <name>End Use: Wood Cord: Clothes Dryer MBtu</name>
      <display_name>End Use: Wood Cord: Clothes Dryer MBtu</display_name>
      <short_name>End Use: Wood Cord: Clothes Dryer MBtu</short_name>
      <type>Double</type>
      <model_dependent>false</model_dependent>
    </output>
    <output>
      <name>End Use: Wood Cord: Range/Oven MBtu</name>
      <display_name>End Use: Wood Cord: Range/Oven MBtu</display_name>
      <short_name>End Use: Wood Cord: Range/Oven MBtu</short_name>
      <type>Double</type>
      <model_dependent>false</model_dependent>
    </output>
    <output>
      <name>End Use: Wood Cord: Mech Vent Preheating MBtu</name>
      <display_name>End Use: Wood Cord: Mech Vent Preheating MBtu</display_name>
      <short_name>End Use: Wood Cord: Mech Vent Preheating MBtu</short_name>
      <type>Double</type>
      <model_dependent>false</model_dependent>
    </output>
    <output>
      <name>End Use: Wood Cord: Grill MBtu</name>
      <display_name>End Use: Wood Cord: Grill MBtu</display_name>
      <short_name>End Use: Wood Cord: Grill MBtu</short_name>
      <type>Double</type>
      <model_dependent>false</model_dependent>
    </output>
    <output>
      <name>End Use: Wood Cord: Lighting MBtu</name>
      <display_name>End Use: Wood Cord: Lighting MBtu</display_name>
      <short_name>End Use: Wood Cord: Lighting MBtu</short_name>
      <type>Double</type>
      <model_dependent>false</model_dependent>
    </output>
    <output>
      <name>End Use: Wood Cord: Fireplace MBtu</name>
      <display_name>End Use: Wood Cord: Fireplace MBtu</display_name>
      <short_name>End Use: Wood Cord: Fireplace MBtu</short_name>
      <type>Double</type>
      <model_dependent>false</model_dependent>
    </output>
    <output>
      <name>End Use: Wood Cord: Generator MBtu</name>
      <display_name>End Use: Wood Cord: Generator MBtu</display_name>
      <short_name>End Use: Wood Cord: Generator MBtu</short_name>
      <type>Double</type>
      <model_dependent>false</model_dependent>
    </output>
    <output>
      <name>End Use: Wood Pellets: Heating MBtu</name>
      <display_name>End Use: Wood Pellets: Heating MBtu</display_name>
      <short_name>End Use: Wood Pellets: Heating MBtu</short_name>
      <type>Double</type>
      <model_dependent>false</model_dependent>
    </output>
    <output>
      <name>End Use: Wood Pellets: Heating Heat Pump Backup MBtu</name>
      <display_name>End Use: Wood Pellets: Heating Heat Pump Backup MBtu</display_name>
      <short_name>End Use: Wood Pellets: Heating Heat Pump Backup MBtu</short_name>
      <type>Double</type>
      <model_dependent>false</model_dependent>
    </output>
    <output>
      <name>End Use: Wood Pellets: Hot Water MBtu</name>
      <display_name>End Use: Wood Pellets: Hot Water MBtu</display_name>
      <short_name>End Use: Wood Pellets: Hot Water MBtu</short_name>
      <type>Double</type>
      <model_dependent>false</model_dependent>
    </output>
    <output>
      <name>End Use: Wood Pellets: Clothes Dryer MBtu</name>
      <display_name>End Use: Wood Pellets: Clothes Dryer MBtu</display_name>
      <short_name>End Use: Wood Pellets: Clothes Dryer MBtu</short_name>
      <type>Double</type>
      <model_dependent>false</model_dependent>
    </output>
    <output>
      <name>End Use: Wood Pellets: Range/Oven MBtu</name>
      <display_name>End Use: Wood Pellets: Range/Oven MBtu</display_name>
      <short_name>End Use: Wood Pellets: Range/Oven MBtu</short_name>
      <type>Double</type>
      <model_dependent>false</model_dependent>
    </output>
    <output>
      <name>End Use: Wood Pellets: Mech Vent Preheating MBtu</name>
      <display_name>End Use: Wood Pellets: Mech Vent Preheating MBtu</display_name>
      <short_name>End Use: Wood Pellets: Mech Vent Preheating MBtu</short_name>
      <type>Double</type>
      <model_dependent>false</model_dependent>
    </output>
    <output>
      <name>End Use: Wood Pellets: Grill MBtu</name>
      <display_name>End Use: Wood Pellets: Grill MBtu</display_name>
      <short_name>End Use: Wood Pellets: Grill MBtu</short_name>
      <type>Double</type>
      <model_dependent>false</model_dependent>
    </output>
    <output>
      <name>End Use: Wood Pellets: Lighting MBtu</name>
      <display_name>End Use: Wood Pellets: Lighting MBtu</display_name>
      <short_name>End Use: Wood Pellets: Lighting MBtu</short_name>
      <type>Double</type>
      <model_dependent>false</model_dependent>
    </output>
    <output>
      <name>End Use: Wood Pellets: Fireplace MBtu</name>
      <display_name>End Use: Wood Pellets: Fireplace MBtu</display_name>
      <short_name>End Use: Wood Pellets: Fireplace MBtu</short_name>
      <type>Double</type>
      <model_dependent>false</model_dependent>
    </output>
    <output>
      <name>End Use: Wood Pellets: Generator MBtu</name>
      <display_name>End Use: Wood Pellets: Generator MBtu</display_name>
      <short_name>End Use: Wood Pellets: Generator MBtu</short_name>
      <type>Double</type>
      <model_dependent>false</model_dependent>
    </output>
    <output>
      <name>End Use: Coal: Heating MBtu</name>
      <display_name>End Use: Coal: Heating MBtu</display_name>
      <short_name>End Use: Coal: Heating MBtu</short_name>
      <type>Double</type>
      <model_dependent>false</model_dependent>
    </output>
    <output>
      <name>End Use: Coal: Heating Heat Pump Backup MBtu</name>
      <display_name>End Use: Coal: Heating Heat Pump Backup MBtu</display_name>
      <short_name>End Use: Coal: Heating Heat Pump Backup MBtu</short_name>
      <type>Double</type>
      <model_dependent>false</model_dependent>
    </output>
    <output>
      <name>End Use: Coal: Hot Water MBtu</name>
      <display_name>End Use: Coal: Hot Water MBtu</display_name>
      <short_name>End Use: Coal: Hot Water MBtu</short_name>
      <type>Double</type>
      <model_dependent>false</model_dependent>
    </output>
    <output>
      <name>End Use: Coal: Clothes Dryer MBtu</name>
      <display_name>End Use: Coal: Clothes Dryer MBtu</display_name>
      <short_name>End Use: Coal: Clothes Dryer MBtu</short_name>
      <type>Double</type>
      <model_dependent>false</model_dependent>
    </output>
    <output>
      <name>End Use: Coal: Range/Oven MBtu</name>
      <display_name>End Use: Coal: Range/Oven MBtu</display_name>
      <short_name>End Use: Coal: Range/Oven MBtu</short_name>
      <type>Double</type>
      <model_dependent>false</model_dependent>
    </output>
    <output>
      <name>End Use: Coal: Mech Vent Preheating MBtu</name>
      <display_name>End Use: Coal: Mech Vent Preheating MBtu</display_name>
      <short_name>End Use: Coal: Mech Vent Preheating MBtu</short_name>
      <type>Double</type>
      <model_dependent>false</model_dependent>
    </output>
    <output>
      <name>End Use: Coal: Grill MBtu</name>
      <display_name>End Use: Coal: Grill MBtu</display_name>
      <short_name>End Use: Coal: Grill MBtu</short_name>
      <type>Double</type>
      <model_dependent>false</model_dependent>
    </output>
    <output>
      <name>End Use: Coal: Lighting MBtu</name>
      <display_name>End Use: Coal: Lighting MBtu</display_name>
      <short_name>End Use: Coal: Lighting MBtu</short_name>
      <type>Double</type>
      <model_dependent>false</model_dependent>
    </output>
    <output>
      <name>End Use: Coal: Fireplace MBtu</name>
      <display_name>End Use: Coal: Fireplace MBtu</display_name>
      <short_name>End Use: Coal: Fireplace MBtu</short_name>
      <type>Double</type>
      <model_dependent>false</model_dependent>
    </output>
    <output>
      <name>End Use: Coal: Generator MBtu</name>
      <display_name>End Use: Coal: Generator MBtu</display_name>
      <short_name>End Use: Coal: Generator MBtu</short_name>
      <type>Double</type>
      <model_dependent>false</model_dependent>
    </output>
    <output>
      <name>Load: Heating: Delivered MBtu</name>
      <display_name>Load: Heating: Delivered MBtu</display_name>
      <short_name>Load: Heating: Delivered MBtu</short_name>
      <type>Double</type>
      <model_dependent>false</model_dependent>
    </output>
    <output>
      <name>Load: Heating: Heat Pump Backup MBtu</name>
      <display_name>Load: Heating: Heat Pump Backup MBtu</display_name>
      <short_name>Load: Heating: Heat Pump Backup MBtu</short_name>
      <type>Double</type>
      <model_dependent>false</model_dependent>
    </output>
    <output>
      <name>Load: Cooling: Delivered MBtu</name>
      <display_name>Load: Cooling: Delivered MBtu</display_name>
      <short_name>Load: Cooling: Delivered MBtu</short_name>
      <type>Double</type>
      <model_dependent>false</model_dependent>
    </output>
    <output>
      <name>Load: Hot Water: Delivered MBtu</name>
      <display_name>Load: Hot Water: Delivered MBtu</display_name>
      <short_name>Load: Hot Water: Delivered MBtu</short_name>
      <type>Double</type>
      <model_dependent>false</model_dependent>
    </output>
    <output>
      <name>Load: Hot Water: Tank Losses MBtu</name>
      <display_name>Load: Hot Water: Tank Losses MBtu</display_name>
      <short_name>Load: Hot Water: Tank Losses MBtu</short_name>
      <type>Double</type>
      <model_dependent>false</model_dependent>
    </output>
    <output>
      <name>Load: Hot Water: Desuperheater MBtu</name>
      <display_name>Load: Hot Water: Desuperheater MBtu</display_name>
      <short_name>Load: Hot Water: Desuperheater MBtu</short_name>
      <type>Double</type>
      <model_dependent>false</model_dependent>
    </output>
    <output>
      <name>Load: Hot Water: Solar Thermal MBtu</name>
      <display_name>Load: Hot Water: Solar Thermal MBtu</display_name>
      <short_name>Load: Hot Water: Solar Thermal MBtu</short_name>
      <type>Double</type>
      <model_dependent>false</model_dependent>
    </output>
    <output>
      <name>Unmet Hours: Heating hr</name>
      <display_name>Unmet Hours: Heating hr</display_name>
      <short_name>Unmet Hours: Heating hr</short_name>
      <type>Double</type>
      <model_dependent>false</model_dependent>
    </output>
    <output>
      <name>Unmet Hours: Cooling hr</name>
      <display_name>Unmet Hours: Cooling hr</display_name>
      <short_name>Unmet Hours: Cooling hr</short_name>
      <type>Double</type>
      <model_dependent>false</model_dependent>
    </output>
    <output>
      <name>Peak Electricity: Winter Total W</name>
      <display_name>Peak Electricity: Winter Total W</display_name>
      <short_name>Peak Electricity: Winter Total W</short_name>
      <type>Double</type>
      <model_dependent>false</model_dependent>
    </output>
    <output>
      <name>Peak Electricity: Summer Total W</name>
      <display_name>Peak Electricity: Summer Total W</display_name>
      <short_name>Peak Electricity: Summer Total W</short_name>
      <type>Double</type>
      <model_dependent>false</model_dependent>
    </output>
    <output>
      <name>Peak Load: Heating: Delivered kBtu/hr</name>
      <display_name>Peak Load: Heating: Delivered kBtu/hr</display_name>
      <short_name>Peak Load: Heating: Delivered kBtu/hr</short_name>
      <type>Double</type>
      <model_dependent>false</model_dependent>
    </output>
    <output>
      <name>Peak Load: Cooling: Delivered kBtu/hr</name>
      <display_name>Peak Load: Cooling: Delivered kBtu/hr</display_name>
      <short_name>Peak Load: Cooling: Delivered kBtu/hr</short_name>
      <type>Double</type>
      <model_dependent>false</model_dependent>
    </output>
    <output>
      <name>Component Load: Heating: Roofs MBtu</name>
      <display_name>Component Load: Heating: Roofs MBtu</display_name>
      <short_name>Component Load: Heating: Roofs MBtu</short_name>
      <type>Double</type>
      <model_dependent>false</model_dependent>
    </output>
    <output>
      <name>Component Load: Heating: Ceilings MBtu</name>
      <display_name>Component Load: Heating: Ceilings MBtu</display_name>
      <short_name>Component Load: Heating: Ceilings MBtu</short_name>
      <type>Double</type>
      <model_dependent>false</model_dependent>
    </output>
    <output>
      <name>Component Load: Heating: Walls MBtu</name>
      <display_name>Component Load: Heating: Walls MBtu</display_name>
      <short_name>Component Load: Heating: Walls MBtu</short_name>
      <type>Double</type>
      <model_dependent>false</model_dependent>
    </output>
    <output>
      <name>Component Load: Heating: Rim Joists MBtu</name>
      <display_name>Component Load: Heating: Rim Joists MBtu</display_name>
      <short_name>Component Load: Heating: Rim Joists MBtu</short_name>
      <type>Double</type>
      <model_dependent>false</model_dependent>
    </output>
    <output>
      <name>Component Load: Heating: Foundation Walls MBtu</name>
      <display_name>Component Load: Heating: Foundation Walls MBtu</display_name>
      <short_name>Component Load: Heating: Foundation Walls MBtu</short_name>
      <type>Double</type>
      <model_dependent>false</model_dependent>
    </output>
    <output>
      <name>Component Load: Heating: Doors MBtu</name>
      <display_name>Component Load: Heating: Doors MBtu</display_name>
      <short_name>Component Load: Heating: Doors MBtu</short_name>
      <type>Double</type>
      <model_dependent>false</model_dependent>
    </output>
    <output>
      <name>Component Load: Heating: Windows Conduction MBtu</name>
      <display_name>Component Load: Heating: Windows Conduction MBtu</display_name>
      <short_name>Component Load: Heating: Windows Conduction MBtu</short_name>
      <type>Double</type>
      <model_dependent>false</model_dependent>
    </output>
    <output>
      <name>Component Load: Heating: Windows Solar MBtu</name>
      <display_name>Component Load: Heating: Windows Solar MBtu</display_name>
      <short_name>Component Load: Heating: Windows Solar MBtu</short_name>
      <type>Double</type>
      <model_dependent>false</model_dependent>
    </output>
    <output>
      <name>Component Load: Heating: Skylights Conduction MBtu</name>
      <display_name>Component Load: Heating: Skylights Conduction MBtu</display_name>
      <short_name>Component Load: Heating: Skylights Conduction MBtu</short_name>
      <type>Double</type>
      <model_dependent>false</model_dependent>
    </output>
    <output>
      <name>Component Load: Heating: Skylights Solar MBtu</name>
      <display_name>Component Load: Heating: Skylights Solar MBtu</display_name>
      <short_name>Component Load: Heating: Skylights Solar MBtu</short_name>
      <type>Double</type>
      <model_dependent>false</model_dependent>
    </output>
    <output>
      <name>Component Load: Heating: Floors MBtu</name>
      <display_name>Component Load: Heating: Floors MBtu</display_name>
      <short_name>Component Load: Heating: Floors MBtu</short_name>
      <type>Double</type>
      <model_dependent>false</model_dependent>
    </output>
    <output>
      <name>Component Load: Heating: Slabs MBtu</name>
      <display_name>Component Load: Heating: Slabs MBtu</display_name>
      <short_name>Component Load: Heating: Slabs MBtu</short_name>
      <type>Double</type>
      <model_dependent>false</model_dependent>
    </output>
    <output>
      <name>Component Load: Heating: Internal Mass MBtu</name>
      <display_name>Component Load: Heating: Internal Mass MBtu</display_name>
      <short_name>Component Load: Heating: Internal Mass MBtu</short_name>
      <type>Double</type>
      <model_dependent>false</model_dependent>
    </output>
    <output>
      <name>Component Load: Heating: Infiltration MBtu</name>
      <display_name>Component Load: Heating: Infiltration MBtu</display_name>
      <short_name>Component Load: Heating: Infiltration MBtu</short_name>
      <type>Double</type>
      <model_dependent>false</model_dependent>
    </output>
    <output>
      <name>Component Load: Heating: Natural Ventilation MBtu</name>
      <display_name>Component Load: Heating: Natural Ventilation MBtu</display_name>
      <short_name>Component Load: Heating: Natural Ventilation MBtu</short_name>
      <type>Double</type>
      <model_dependent>false</model_dependent>
    </output>
    <output>
      <name>Component Load: Heating: Mechanical Ventilation MBtu</name>
      <display_name>Component Load: Heating: Mechanical Ventilation MBtu</display_name>
      <short_name>Component Load: Heating: Mechanical Ventilation MBtu</short_name>
      <type>Double</type>
      <model_dependent>false</model_dependent>
    </output>
    <output>
      <name>Component Load: Heating: Whole House Fan MBtu</name>
      <display_name>Component Load: Heating: Whole House Fan MBtu</display_name>
      <short_name>Component Load: Heating: Whole House Fan MBtu</short_name>
      <type>Double</type>
      <model_dependent>false</model_dependent>
    </output>
    <output>
      <name>Component Load: Heating: Ducts MBtu</name>
      <display_name>Component Load: Heating: Ducts MBtu</display_name>
      <short_name>Component Load: Heating: Ducts MBtu</short_name>
      <type>Double</type>
      <model_dependent>false</model_dependent>
    </output>
    <output>
      <name>Component Load: Heating: Internal Gains MBtu</name>
      <display_name>Component Load: Heating: Internal Gains MBtu</display_name>
      <short_name>Component Load: Heating: Internal Gains MBtu</short_name>
      <type>Double</type>
      <model_dependent>false</model_dependent>
    </output>
    <output>
      <name>Component Load: Heating: Lighting MBtu</name>
      <display_name>Component Load: Heating: Lighting MBtu</display_name>
      <short_name>Component Load: Heating: Lighting MBtu</short_name>
      <type>Double</type>
      <model_dependent>false</model_dependent>
    </output>
    <output>
      <name>Component Load: Cooling: Roofs MBtu</name>
      <display_name>Component Load: Cooling: Roofs MBtu</display_name>
      <short_name>Component Load: Cooling: Roofs MBtu</short_name>
      <type>Double</type>
      <model_dependent>false</model_dependent>
    </output>
    <output>
      <name>Component Load: Cooling: Ceilings MBtu</name>
      <display_name>Component Load: Cooling: Ceilings MBtu</display_name>
      <short_name>Component Load: Cooling: Ceilings MBtu</short_name>
      <type>Double</type>
      <model_dependent>false</model_dependent>
    </output>
    <output>
      <name>Component Load: Cooling: Walls MBtu</name>
      <display_name>Component Load: Cooling: Walls MBtu</display_name>
      <short_name>Component Load: Cooling: Walls MBtu</short_name>
      <type>Double</type>
      <model_dependent>false</model_dependent>
    </output>
    <output>
      <name>Component Load: Cooling: Rim Joists MBtu</name>
      <display_name>Component Load: Cooling: Rim Joists MBtu</display_name>
      <short_name>Component Load: Cooling: Rim Joists MBtu</short_name>
      <type>Double</type>
      <model_dependent>false</model_dependent>
    </output>
    <output>
      <name>Component Load: Cooling: Foundation Walls MBtu</name>
      <display_name>Component Load: Cooling: Foundation Walls MBtu</display_name>
      <short_name>Component Load: Cooling: Foundation Walls MBtu</short_name>
      <type>Double</type>
      <model_dependent>false</model_dependent>
    </output>
    <output>
      <name>Component Load: Cooling: Doors MBtu</name>
      <display_name>Component Load: Cooling: Doors MBtu</display_name>
      <short_name>Component Load: Cooling: Doors MBtu</short_name>
      <type>Double</type>
      <model_dependent>false</model_dependent>
    </output>
    <output>
      <name>Component Load: Cooling: Windows Conduction MBtu</name>
      <display_name>Component Load: Cooling: Windows Conduction MBtu</display_name>
      <short_name>Component Load: Cooling: Windows Conduction MBtu</short_name>
      <type>Double</type>
      <model_dependent>false</model_dependent>
    </output>
    <output>
      <name>Component Load: Cooling: Windows Solar MBtu</name>
      <display_name>Component Load: Cooling: Windows Solar MBtu</display_name>
      <short_name>Component Load: Cooling: Windows Solar MBtu</short_name>
      <type>Double</type>
      <model_dependent>false</model_dependent>
    </output>
    <output>
      <name>Component Load: Cooling: Skylights Conduction MBtu</name>
      <display_name>Component Load: Cooling: Skylights Conduction MBtu</display_name>
      <short_name>Component Load: Cooling: Skylights Conduction MBtu</short_name>
      <type>Double</type>
      <model_dependent>false</model_dependent>
    </output>
    <output>
      <name>Component Load: Cooling: Skylights Solar MBtu</name>
      <display_name>Component Load: Cooling: Skylights Solar MBtu</display_name>
      <short_name>Component Load: Cooling: Skylights Solar MBtu</short_name>
      <type>Double</type>
      <model_dependent>false</model_dependent>
    </output>
    <output>
      <name>Component Load: Cooling: Floors MBtu</name>
      <display_name>Component Load: Cooling: Floors MBtu</display_name>
      <short_name>Component Load: Cooling: Floors MBtu</short_name>
      <type>Double</type>
      <model_dependent>false</model_dependent>
    </output>
    <output>
      <name>Component Load: Cooling: Slabs MBtu</name>
      <display_name>Component Load: Cooling: Slabs MBtu</display_name>
      <short_name>Component Load: Cooling: Slabs MBtu</short_name>
      <type>Double</type>
      <model_dependent>false</model_dependent>
    </output>
    <output>
      <name>Component Load: Cooling: Internal Mass MBtu</name>
      <display_name>Component Load: Cooling: Internal Mass MBtu</display_name>
      <short_name>Component Load: Cooling: Internal Mass MBtu</short_name>
      <type>Double</type>
      <model_dependent>false</model_dependent>
    </output>
    <output>
      <name>Component Load: Cooling: Infiltration MBtu</name>
      <display_name>Component Load: Cooling: Infiltration MBtu</display_name>
      <short_name>Component Load: Cooling: Infiltration MBtu</short_name>
      <type>Double</type>
      <model_dependent>false</model_dependent>
    </output>
    <output>
      <name>Component Load: Cooling: Natural Ventilation MBtu</name>
      <display_name>Component Load: Cooling: Natural Ventilation MBtu</display_name>
      <short_name>Component Load: Cooling: Natural Ventilation MBtu</short_name>
      <type>Double</type>
      <model_dependent>false</model_dependent>
    </output>
    <output>
      <name>Component Load: Cooling: Mechanical Ventilation MBtu</name>
      <display_name>Component Load: Cooling: Mechanical Ventilation MBtu</display_name>
      <short_name>Component Load: Cooling: Mechanical Ventilation MBtu</short_name>
      <type>Double</type>
      <model_dependent>false</model_dependent>
    </output>
    <output>
      <name>Component Load: Cooling: Whole House Fan MBtu</name>
      <display_name>Component Load: Cooling: Whole House Fan MBtu</display_name>
      <short_name>Component Load: Cooling: Whole House Fan MBtu</short_name>
      <type>Double</type>
      <model_dependent>false</model_dependent>
    </output>
    <output>
      <name>Component Load: Cooling: Ducts MBtu</name>
      <display_name>Component Load: Cooling: Ducts MBtu</display_name>
      <short_name>Component Load: Cooling: Ducts MBtu</short_name>
      <type>Double</type>
      <model_dependent>false</model_dependent>
    </output>
    <output>
      <name>Component Load: Cooling: Internal Gains MBtu</name>
      <display_name>Component Load: Cooling: Internal Gains MBtu</display_name>
      <short_name>Component Load: Cooling: Internal Gains MBtu</short_name>
      <type>Double</type>
      <model_dependent>false</model_dependent>
    </output>
    <output>
      <name>Component Load: Cooling: Lighting MBtu</name>
      <display_name>Component Load: Cooling: Lighting MBtu</display_name>
      <short_name>Component Load: Cooling: Lighting MBtu</short_name>
      <type>Double</type>
      <model_dependent>false</model_dependent>
    </output>
    <output>
      <name>Hot Water: Clothes Washer gal</name>
      <display_name>Hot Water: Clothes Washer gal</display_name>
      <short_name>Hot Water: Clothes Washer gal</short_name>
      <type>Double</type>
      <model_dependent>false</model_dependent>
    </output>
    <output>
      <name>Hot Water: Dishwasher gal</name>
      <display_name>Hot Water: Dishwasher gal</display_name>
      <short_name>Hot Water: Dishwasher gal</short_name>
      <type>Double</type>
      <model_dependent>false</model_dependent>
    </output>
    <output>
      <name>Hot Water: Fixtures gal</name>
      <display_name>Hot Water: Fixtures gal</display_name>
      <short_name>Hot Water: Fixtures gal</short_name>
      <type>Double</type>
      <model_dependent>false</model_dependent>
    </output>
    <output>
      <name>Hot Water: Distribution Waste gal</name>
      <display_name>Hot Water: Distribution Waste gal</display_name>
      <short_name>Hot Water: Distribution Waste gal</short_name>
      <type>Double</type>
      <model_dependent>false</model_dependent>
    </output>
  </outputs>
  <provenances />
  <tags>
    <tag>Reporting.QAQC</tag>
  </tags>
  <attributes>
    <attribute>
      <name>Measure Type</name>
      <value>ReportingMeasure</value>
      <datatype>string</datatype>
    </attribute>
    <attribute>
      <name>Intended Software Tool</name>
      <value>OpenStudio Application</value>
      <datatype>string</datatype>
    </attribute>
    <attribute>
      <name>Intended Software Tool</name>
      <value>Parametric Analysis Tool</value>
      <datatype>string</datatype>
    </attribute>
  </attributes>
  <files>
    <file>
      <filename>output_report_test.rb</filename>
      <filetype>rb</filetype>
      <usage_type>test</usage_type>
      <checksum>9997E3FF</checksum>
    </file>
    <file>
      <version>
        <software_program>OpenStudio</software_program>
        <identifier>2.9.1</identifier>
        <min_compatible>2.9.1</min_compatible>
      </version>
      <filename>measure.rb</filename>
      <filetype>rb</filetype>
      <usage_type>script</usage_type>
<<<<<<< HEAD
      <checksum>6A3E2737</checksum>
=======
      <checksum>1458814F</checksum>
    </file>
    <file>
      <filename>output_report_test.rb</filename>
      <filetype>rb</filetype>
      <usage_type>test</usage_type>
      <checksum>5CECB67A</checksum>
>>>>>>> 4df8bff5
    </file>
  </files>
</measure><|MERGE_RESOLUTION|>--- conflicted
+++ resolved
@@ -3,13 +3,8 @@
   <schema_version>3.0</schema_version>
   <name>report_simulation_output</name>
   <uid>df9d170c-c21a-4130-866d-0d46b06073fd</uid>
-<<<<<<< HEAD
-  <version_id>370f275c-4850-4d19-9869-609115d68678</version_id>
-  <version_modified>20230403T145115Z</version_modified>
-=======
-  <version_id>7ff71816-bfb0-4338-848b-1943c598c0ab</version_id>
-  <version_modified>20230406T182956Z</version_modified>
->>>>>>> 4df8bff5
+  <version_id>103211da-72bb-48cc-82cd-6379d73c5c8a</version_id>
+  <version_modified>20230406T225822Z</version_modified>
   <xml_checksum>9BF1E6AC</xml_checksum>
   <class_name>ReportSimulationOutput</class_name>
   <display_name>HPXML Simulation Output Report</display_name>
@@ -1865,7 +1860,7 @@
       <filename>output_report_test.rb</filename>
       <filetype>rb</filetype>
       <usage_type>test</usage_type>
-      <checksum>9997E3FF</checksum>
+      <checksum>5CECB67A</checksum>
     </file>
     <file>
       <version>
@@ -1876,17 +1871,7 @@
       <filename>measure.rb</filename>
       <filetype>rb</filetype>
       <usage_type>script</usage_type>
-<<<<<<< HEAD
-      <checksum>6A3E2737</checksum>
-=======
-      <checksum>1458814F</checksum>
-    </file>
-    <file>
-      <filename>output_report_test.rb</filename>
-      <filetype>rb</filetype>
-      <usage_type>test</usage_type>
-      <checksum>5CECB67A</checksum>
->>>>>>> 4df8bff5
+      <checksum>6C044F2C</checksum>
     </file>
   </files>
 </measure>