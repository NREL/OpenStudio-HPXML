--- conflicted
+++ resolved
@@ -3,13 +3,8 @@
   <schema_version>3.0</schema_version>
   <name>report_simulation_output</name>
   <uid>df9d170c-c21a-4130-866d-0d46b06073fd</uid>
-<<<<<<< HEAD
-  <version_id>29e42a34-bbff-43ff-bf9a-bf8334041b33</version_id>
-  <version_modified>20230502T140522Z</version_modified>
-=======
-  <version_id>df9e6ca2-7d06-4c1e-b1ef-9fd9f7a11fcf</version_id>
-  <version_modified>20230501T193122Z</version_modified>
->>>>>>> c2da8e68
+  <version_id>5362758c-ff55-4684-b0aa-16341d1ada75</version_id>
+  <version_modified>20230502T172559Z</version_modified>
   <xml_checksum>9BF1E6AC</xml_checksum>
   <class_name>ReportSimulationOutput</class_name>
   <display_name>HPXML Simulation Output Report</display_name>
@@ -734,11 +729,7 @@
       <filename>measure.rb</filename>
       <filetype>rb</filetype>
       <usage_type>script</usage_type>
-<<<<<<< HEAD
-      <checksum>F89A36B7</checksum>
-=======
-      <checksum>272F3144</checksum>
->>>>>>> c2da8e68
+      <checksum>E24243D5</checksum>
     </file>
   </files>
 </measure>