<?xml version="1.0"?>
<measure>
  <schema_version>3.0</schema_version>
  <name>report_simulation_output</name>
  <uid>df9d170c-c21a-4130-866d-0d46b06073fd</uid>
<<<<<<< HEAD
  <version_id>79c44972-feb7-4034-b836-1722912bd048</version_id>
  <version_modified>20230402T160405Z</version_modified>
=======
  <version_id>208830bf-07c2-4baa-bc05-eb2531aa7740</version_id>
  <version_modified>20230403T232334Z</version_modified>
>>>>>>> f52373d1
  <xml_checksum>9BF1E6AC</xml_checksum>
  <class_name>ReportSimulationOutput</class_name>
  <display_name>HPXML Simulation Output Report</display_name>
  <description>Reports simulation outputs for residential HPXML-based models.</description>
  <modeler_description>Processes EnergyPlus simulation outputs in order to generate an annual output file and an optional timeseries output file.</modeler_description>
  <arguments>
    <argument>
      <name>output_format</name>
      <display_name>Output Format</display_name>
      <description>The file format of the annual (and timeseries, if requested) outputs. If 'csv_dview' is selected, the timeseries CSV file will include header rows that facilitate opening the file in the DView application.</description>
      <type>Choice</type>
      <required>false</required>
      <model_dependent>false</model_dependent>
      <default_value>csv</default_value>
      <choices>
        <choice>
          <value>csv</value>
          <display_name>csv</display_name>
        </choice>
        <choice>
          <value>json</value>
          <display_name>json</display_name>
        </choice>
        <choice>
          <value>msgpack</value>
          <display_name>msgpack</display_name>
        </choice>
        <choice>
          <value>csv_dview</value>
          <display_name>csv_dview</display_name>
        </choice>
      </choices>
    </argument>
    <argument>
      <name>include_annual_total_consumptions</name>
      <display_name>Generate Annual Output: Total Consumptions</display_name>
      <description>Generates annual energy consumptions for the total building.</description>
      <type>Boolean</type>
      <required>false</required>
      <model_dependent>false</model_dependent>
      <default_value>true</default_value>
      <choices>
        <choice>
          <value>true</value>
          <display_name>true</display_name>
        </choice>
        <choice>
          <value>false</value>
          <display_name>false</display_name>
        </choice>
      </choices>
    </argument>
    <argument>
      <name>include_annual_fuel_consumptions</name>
      <display_name>Generate Annual Output: Fuel Consumptions</display_name>
      <description>Generates annual energy consumptions for each fuel type.</description>
      <type>Boolean</type>
      <required>false</required>
      <model_dependent>false</model_dependent>
      <default_value>true</default_value>
      <choices>
        <choice>
          <value>true</value>
          <display_name>true</display_name>
        </choice>
        <choice>
          <value>false</value>
          <display_name>false</display_name>
        </choice>
      </choices>
    </argument>
    <argument>
      <name>include_annual_end_use_consumptions</name>
      <display_name>Generate Annual Output: End Use Consumptions</display_name>
      <description>Generates annual energy consumptions for each end use.</description>
      <type>Boolean</type>
      <required>false</required>
      <model_dependent>false</model_dependent>
      <default_value>true</default_value>
      <choices>
        <choice>
          <value>true</value>
          <display_name>true</display_name>
        </choice>
        <choice>
          <value>false</value>
          <display_name>false</display_name>
        </choice>
      </choices>
    </argument>
    <argument>
      <name>include_annual_system_use_consumptions</name>
      <display_name>Generate Annual Output: System Use Consumptions</display_name>
      <description>Generates annual energy consumptions for each HVAC and water heating system.</description>
      <type>Boolean</type>
      <required>false</required>
      <model_dependent>false</model_dependent>
      <default_value>true</default_value>
      <choices>
        <choice>
          <value>true</value>
          <display_name>true</display_name>
        </choice>
        <choice>
          <value>false</value>
          <display_name>false</display_name>
        </choice>
      </choices>
    </argument>
    <argument>
      <name>include_annual_emissions</name>
      <display_name>Generate Annual Output: System Use Consumptions</display_name>
      <description>Generates annual emissions. Requires the appropriate HPXML inputs to be specified.</description>
      <type>Boolean</type>
      <required>false</required>
      <model_dependent>false</model_dependent>
      <default_value>true</default_value>
      <choices>
        <choice>
          <value>true</value>
          <display_name>true</display_name>
        </choice>
        <choice>
          <value>false</value>
          <display_name>false</display_name>
        </choice>
      </choices>
    </argument>
    <argument>
      <name>include_annual_emission_fuels</name>
      <display_name>Generate Annual Output: System Use Consumptions</display_name>
      <description>Generates annual emissions for each fuel type. Requires the appropriate HPXML inputs to be specified.</description>
      <type>Boolean</type>
      <required>false</required>
      <model_dependent>false</model_dependent>
      <default_value>true</default_value>
      <choices>
        <choice>
          <value>true</value>
          <display_name>true</display_name>
        </choice>
        <choice>
          <value>false</value>
          <display_name>false</display_name>
        </choice>
      </choices>
    </argument>
    <argument>
      <name>include_annual_emission_end_uses</name>
      <display_name>Generate Annual Output: System Use Consumptions</display_name>
      <description>Generates annual emissions for each end use. Requires the appropriate HPXML inputs to be specified.</description>
      <type>Boolean</type>
      <required>false</required>
      <model_dependent>false</model_dependent>
      <default_value>true</default_value>
      <choices>
        <choice>
          <value>true</value>
          <display_name>true</display_name>
        </choice>
        <choice>
          <value>false</value>
          <display_name>false</display_name>
        </choice>
      </choices>
    </argument>
    <argument>
      <name>include_annual_total_loads</name>
      <display_name>Generate Annual Output: Total Loads</display_name>
      <description>Generates annual heating, cooling, and hot water loads.</description>
      <type>Boolean</type>
      <required>false</required>
      <model_dependent>false</model_dependent>
      <default_value>true</default_value>
      <choices>
        <choice>
          <value>true</value>
          <display_name>true</display_name>
        </choice>
        <choice>
          <value>false</value>
          <display_name>false</display_name>
        </choice>
      </choices>
    </argument>
    <argument>
      <name>include_annual_unmet_hours</name>
      <display_name>Generate Annual Output: Unmet Hours</display_name>
      <description>Generates annual unmet hours for heating and cooling.</description>
      <type>Boolean</type>
      <required>false</required>
      <model_dependent>false</model_dependent>
      <default_value>true</default_value>
      <choices>
        <choice>
          <value>true</value>
          <display_name>true</display_name>
        </choice>
        <choice>
          <value>false</value>
          <display_name>false</display_name>
        </choice>
      </choices>
    </argument>
    <argument>
      <name>include_annual_peak_fuels</name>
      <display_name>Generate Annual Output: Peak Fuels</display_name>
      <description>Generates annual electricity peaks for summer/winter.</description>
      <type>Boolean</type>
      <required>false</required>
      <model_dependent>false</model_dependent>
      <default_value>true</default_value>
      <choices>
        <choice>
          <value>true</value>
          <display_name>true</display_name>
        </choice>
        <choice>
          <value>false</value>
          <display_name>false</display_name>
        </choice>
      </choices>
    </argument>
    <argument>
      <name>include_annual_peak_loads</name>
      <display_name>Generate Annual Output: Peak Loads</display_name>
      <description>Generates annual peak loads for heating/cooling.</description>
      <type>Boolean</type>
      <required>false</required>
      <model_dependent>false</model_dependent>
      <default_value>true</default_value>
      <choices>
        <choice>
          <value>true</value>
          <display_name>true</display_name>
        </choice>
        <choice>
          <value>false</value>
          <display_name>false</display_name>
        </choice>
      </choices>
    </argument>
    <argument>
      <name>include_annual_component_loads</name>
      <display_name>Generate Annual Output: Component Loads</display_name>
      <description>Generates annual heating and cooling loads disaggregated by component type.</description>
      <type>Boolean</type>
      <required>false</required>
      <model_dependent>false</model_dependent>
      <default_value>true</default_value>
      <choices>
        <choice>
          <value>true</value>
          <display_name>true</display_name>
        </choice>
        <choice>
          <value>false</value>
          <display_name>false</display_name>
        </choice>
      </choices>
    </argument>
    <argument>
      <name>include_annual_hot_water_uses</name>
      <display_name>Generate Annual Output: Hot Water Uses</display_name>
      <description>Generates annual hot water usages for each end use.</description>
      <type>Boolean</type>
      <required>false</required>
      <model_dependent>false</model_dependent>
      <default_value>true</default_value>
      <choices>
        <choice>
          <value>true</value>
          <display_name>true</display_name>
        </choice>
        <choice>
          <value>false</value>
          <display_name>false</display_name>
        </choice>
      </choices>
    </argument>
    <argument>
      <name>include_annual_hvac_summary</name>
      <display_name>Generate Annual Output: HVAC Summary</display_name>
      <description>Generates HVAC capacities, design temperatures, and design loads.</description>
      <type>Boolean</type>
      <required>false</required>
      <model_dependent>false</model_dependent>
      <default_value>true</default_value>
      <choices>
        <choice>
          <value>true</value>
          <display_name>true</display_name>
        </choice>
        <choice>
          <value>false</value>
          <display_name>false</display_name>
        </choice>
      </choices>
    </argument>
    <argument>
      <name>timeseries_frequency</name>
      <display_name>Timeseries Reporting Frequency</display_name>
      <description>The frequency at which to report timeseries output data. Using 'none' will disable timeseries outputs.</description>
      <type>Choice</type>
      <required>false</required>
      <model_dependent>false</model_dependent>
      <default_value>none</default_value>
      <choices>
        <choice>
          <value>none</value>
          <display_name>none</display_name>
        </choice>
        <choice>
          <value>timestep</value>
          <display_name>timestep</display_name>
        </choice>
        <choice>
          <value>hourly</value>
          <display_name>hourly</display_name>
        </choice>
        <choice>
          <value>daily</value>
          <display_name>daily</display_name>
        </choice>
        <choice>
          <value>monthly</value>
          <display_name>monthly</display_name>
        </choice>
      </choices>
    </argument>
    <argument>
      <name>include_timeseries_total_consumptions</name>
      <display_name>Generate Timeseries Output: Total Consumptions</display_name>
      <description>Generates timeseries energy consumptions for the total building.</description>
      <type>Boolean</type>
      <required>false</required>
      <model_dependent>false</model_dependent>
      <default_value>false</default_value>
      <choices>
        <choice>
          <value>true</value>
          <display_name>true</display_name>
        </choice>
        <choice>
          <value>false</value>
          <display_name>false</display_name>
        </choice>
      </choices>
    </argument>
    <argument>
      <name>include_timeseries_fuel_consumptions</name>
      <display_name>Generate Timeseries Output: Fuel Consumptions</display_name>
      <description>Generates timeseries energy consumptions for each fuel type.</description>
      <type>Boolean</type>
      <required>false</required>
      <model_dependent>false</model_dependent>
      <default_value>false</default_value>
      <choices>
        <choice>
          <value>true</value>
          <display_name>true</display_name>
        </choice>
        <choice>
          <value>false</value>
          <display_name>false</display_name>
        </choice>
      </choices>
    </argument>
    <argument>
      <name>include_timeseries_end_use_consumptions</name>
      <display_name>Generate Timeseries Output: End Use Consumptions</display_name>
      <description>Generates timeseries energy consumptions for each end use.</description>
      <type>Boolean</type>
      <required>false</required>
      <model_dependent>false</model_dependent>
      <default_value>false</default_value>
      <choices>
        <choice>
          <value>true</value>
          <display_name>true</display_name>
        </choice>
        <choice>
          <value>false</value>
          <display_name>false</display_name>
        </choice>
      </choices>
    </argument>
    <argument>
      <name>include_timeseries_system_use_consumptions</name>
      <display_name>Generate Timeseries Output: System Use Consumptions</display_name>
      <description>Generates timeseries energy consumptions for each HVAC and water heating system.</description>
      <type>Boolean</type>
      <required>false</required>
      <model_dependent>false</model_dependent>
      <default_value>false</default_value>
      <choices>
        <choice>
          <value>true</value>
          <display_name>true</display_name>
        </choice>
        <choice>
          <value>false</value>
          <display_name>false</display_name>
        </choice>
      </choices>
    </argument>
    <argument>
      <name>include_timeseries_emissions</name>
      <display_name>Generate Timeseries Output: Emissions</display_name>
      <description>Generates timeseries emissions. Requires the appropriate HPXML inputs to be specified.</description>
      <type>Boolean</type>
      <required>false</required>
      <model_dependent>false</model_dependent>
      <default_value>false</default_value>
      <choices>
        <choice>
          <value>true</value>
          <display_name>true</display_name>
        </choice>
        <choice>
          <value>false</value>
          <display_name>false</display_name>
        </choice>
      </choices>
    </argument>
    <argument>
      <name>include_timeseries_emission_fuels</name>
      <display_name>Generate Timeseries Output: Emissions</display_name>
      <description>Generates timeseries emissions for each fuel type. Requires the appropriate HPXML inputs to be specified.</description>
      <type>Boolean</type>
      <required>false</required>
      <model_dependent>false</model_dependent>
      <default_value>false</default_value>
      <choices>
        <choice>
          <value>true</value>
          <display_name>true</display_name>
        </choice>
        <choice>
          <value>false</value>
          <display_name>false</display_name>
        </choice>
      </choices>
    </argument>
    <argument>
      <name>include_timeseries_emission_end_uses</name>
      <display_name>Generate Timeseries Output: Emission End Uses</display_name>
      <description>Generates timeseries emissions for each end use. Requires the appropriate HPXML inputs to be specified.</description>
      <type>Boolean</type>
      <required>false</required>
      <model_dependent>false</model_dependent>
      <default_value>false</default_value>
      <choices>
        <choice>
          <value>true</value>
          <display_name>true</display_name>
        </choice>
        <choice>
          <value>false</value>
          <display_name>false</display_name>
        </choice>
      </choices>
    </argument>
    <argument>
      <name>include_timeseries_hot_water_uses</name>
      <display_name>Generate Timeseries Output: Hot Water Uses</display_name>
      <description>Generates timeseries hot water usages for each end use.</description>
      <type>Boolean</type>
      <required>false</required>
      <model_dependent>false</model_dependent>
      <default_value>false</default_value>
      <choices>
        <choice>
          <value>true</value>
          <display_name>true</display_name>
        </choice>
        <choice>
          <value>false</value>
          <display_name>false</display_name>
        </choice>
      </choices>
    </argument>
    <argument>
      <name>include_timeseries_total_loads</name>
      <display_name>Generate Timeseries Output: Total Loads</display_name>
      <description>Generates timeseries heating, cooling, and hot water loads.</description>
      <type>Boolean</type>
      <required>false</required>
      <model_dependent>false</model_dependent>
      <default_value>false</default_value>
      <choices>
        <choice>
          <value>true</value>
          <display_name>true</display_name>
        </choice>
        <choice>
          <value>false</value>
          <display_name>false</display_name>
        </choice>
      </choices>
    </argument>
    <argument>
      <name>include_timeseries_component_loads</name>
      <display_name>Generate Timeseries Output: Component Loads</display_name>
      <description>Generates timeseries heating and cooling loads disaggregated by component type.</description>
      <type>Boolean</type>
      <required>false</required>
      <model_dependent>false</model_dependent>
      <default_value>false</default_value>
      <choices>
        <choice>
          <value>true</value>
          <display_name>true</display_name>
        </choice>
        <choice>
          <value>false</value>
          <display_name>false</display_name>
        </choice>
      </choices>
    </argument>
    <argument>
      <name>include_timeseries_unmet_hours</name>
      <display_name>Generate Timeseries Output: Unmet Hours</display_name>
      <description>Generates timeseries unmet hours for heating and cooling.</description>
      <type>Boolean</type>
      <required>false</required>
      <model_dependent>false</model_dependent>
      <default_value>false</default_value>
      <choices>
        <choice>
          <value>true</value>
          <display_name>true</display_name>
        </choice>
        <choice>
          <value>false</value>
          <display_name>false</display_name>
        </choice>
      </choices>
    </argument>
    <argument>
      <name>include_timeseries_zone_temperatures</name>
      <display_name>Generate Timeseries Output: Zone Temperatures</display_name>
      <description>Generates timeseries temperatures for each thermal zone.</description>
      <type>Boolean</type>
      <required>false</required>
      <model_dependent>false</model_dependent>
      <default_value>false</default_value>
      <choices>
        <choice>
          <value>true</value>
          <display_name>true</display_name>
        </choice>
        <choice>
          <value>false</value>
          <display_name>false</display_name>
        </choice>
      </choices>
    </argument>
    <argument>
      <name>include_timeseries_airflows</name>
      <display_name>Generate Timeseries Output: Airflows</display_name>
      <description>Generates timeseries airflows.</description>
      <type>Boolean</type>
      <required>false</required>
      <model_dependent>false</model_dependent>
      <default_value>false</default_value>
      <choices>
        <choice>
          <value>true</value>
          <display_name>true</display_name>
        </choice>
        <choice>
          <value>false</value>
          <display_name>false</display_name>
        </choice>
      </choices>
    </argument>
    <argument>
      <name>include_timeseries_weather</name>
      <display_name>Generate Timeseries Output: Weather</display_name>
      <description>Generates timeseries weather data.</description>
      <type>Boolean</type>
      <required>false</required>
      <model_dependent>false</model_dependent>
      <default_value>false</default_value>
      <choices>
        <choice>
          <value>true</value>
          <display_name>true</display_name>
        </choice>
        <choice>
          <value>false</value>
          <display_name>false</display_name>
        </choice>
      </choices>
    </argument>
    <argument>
      <name>timeseries_timestamp_convention</name>
      <display_name>Generate Timeseries Output: Timestamp Convention</display_name>
      <description>Determines whether timeseries timestamps use the start-of-period or end-of-period convention. Doesn't apply if the output format is 'csv_dview'.</description>
      <type>Choice</type>
      <required>false</required>
      <model_dependent>false</model_dependent>
      <default_value>start</default_value>
      <choices>
        <choice>
          <value>start</value>
          <display_name>start</display_name>
        </choice>
        <choice>
          <value>end</value>
          <display_name>end</display_name>
        </choice>
      </choices>
    </argument>
    <argument>
      <name>timeseries_num_decimal_places</name>
      <display_name>Generate Timeseries Output: Number of Decimal Places</display_name>
      <description>Allows overriding the default number of decimal places for timeseries output. Does not apply if output format is msgpack, where no rounding is performed because there is no file size penalty to storing full precision.</description>
      <type>Integer</type>
      <required>false</required>
      <model_dependent>false</model_dependent>
    </argument>
    <argument>
      <name>add_timeseries_dst_column</name>
      <display_name>Generate Timeseries Output: Add TimeDST Column</display_name>
      <description>Optionally add, in addition to the default local standard Time column, a local clock TimeDST column. Requires that daylight saving time is enabled.</description>
      <type>Boolean</type>
      <required>false</required>
      <model_dependent>false</model_dependent>
      <default_value>false</default_value>
      <choices>
        <choice>
          <value>true</value>
          <display_name>true</display_name>
        </choice>
        <choice>
          <value>false</value>
          <display_name>false</display_name>
        </choice>
      </choices>
    </argument>
    <argument>
      <name>add_timeseries_utc_column</name>
      <display_name>Generate Timeseries Output: Add TimeUTC Column</display_name>
      <description>Optionally add, in addition to the default local standard Time column, a local clock TimeUTC column. If the time zone UTC offset is not provided in the HPXML file, the time zone in the EPW header will be used.</description>
      <type>Boolean</type>
      <required>false</required>
      <model_dependent>false</model_dependent>
      <default_value>false</default_value>
      <choices>
        <choice>
          <value>true</value>
          <display_name>true</display_name>
        </choice>
        <choice>
          <value>false</value>
          <display_name>false</display_name>
        </choice>
      </choices>
    </argument>
    <argument>
      <name>user_output_variables</name>
      <display_name>Generate Timeseries Output: EnergyPlus Output Variables</display_name>
      <description>Optionally generates timeseries EnergyPlus output variables. If multiple output variables are desired, use a comma-separated list. Do not include key values; by default all key values will be requested. Example: "Zone People Occupant Count, Zone People Total Heating Energy"</description>
      <type>String</type>
      <required>false</required>
      <model_dependent>false</model_dependent>
    </argument>
    <argument>
      <name>annual_output_file_name</name>
      <display_name>Annual Output File Name</display_name>
      <description>If not provided, defaults to 'results_annual.csv' (or 'results_annual.json' or 'results_annual.msgpack').</description>
      <type>String</type>
      <required>false</required>
      <model_dependent>false</model_dependent>
    </argument>
    <argument>
      <name>timeseries_output_file_name</name>
      <display_name>Timeseries Output File Name</display_name>
      <description>If not provided, defaults to 'results_timeseries.csv' (or 'results_timeseries.json' or 'results_timeseries.msgpack').</description>
      <type>String</type>
      <required>false</required>
      <model_dependent>false</model_dependent>
    </argument>
  </arguments>
  <outputs>
    <output>
      <name>Energy Use: Total MBtu</name>
      <display_name>Energy Use: Total MBtu</display_name>
      <short_name>Energy Use: Total MBtu</short_name>
      <type>Double</type>
      <model_dependent>false</model_dependent>
    </output>
    <output>
      <name>Energy Use: Net MBtu</name>
      <display_name>Energy Use: Net MBtu</display_name>
      <short_name>Energy Use: Net MBtu</short_name>
      <type>Double</type>
      <model_dependent>false</model_dependent>
    </output>
    <output>
      <name>Fuel Use: Electricity: Total MBtu</name>
      <display_name>Fuel Use: Electricity: Total MBtu</display_name>
      <short_name>Fuel Use: Electricity: Total MBtu</short_name>
      <type>Double</type>
      <model_dependent>false</model_dependent>
    </output>
    <output>
      <name>Fuel Use: Natural Gas: Total MBtu</name>
      <display_name>Fuel Use: Natural Gas: Total MBtu</display_name>
      <short_name>Fuel Use: Natural Gas: Total MBtu</short_name>
      <type>Double</type>
      <model_dependent>false</model_dependent>
    </output>
    <output>
      <name>Fuel Use: Fuel Oil: Total MBtu</name>
      <display_name>Fuel Use: Fuel Oil: Total MBtu</display_name>
      <short_name>Fuel Use: Fuel Oil: Total MBtu</short_name>
      <type>Double</type>
      <model_dependent>false</model_dependent>
    </output>
    <output>
      <name>Fuel Use: Propane: Total MBtu</name>
      <display_name>Fuel Use: Propane: Total MBtu</display_name>
      <short_name>Fuel Use: Propane: Total MBtu</short_name>
      <type>Double</type>
      <model_dependent>false</model_dependent>
    </output>
    <output>
      <name>Fuel Use: Wood Cord: Total MBtu</name>
      <display_name>Fuel Use: Wood Cord: Total MBtu</display_name>
      <short_name>Fuel Use: Wood Cord: Total MBtu</short_name>
      <type>Double</type>
      <model_dependent>false</model_dependent>
    </output>
    <output>
      <name>Fuel Use: Wood Pellets: Total MBtu</name>
      <display_name>Fuel Use: Wood Pellets: Total MBtu</display_name>
      <short_name>Fuel Use: Wood Pellets: Total MBtu</short_name>
      <type>Double</type>
      <model_dependent>false</model_dependent>
    </output>
    <output>
      <name>Fuel Use: Coal: Total MBtu</name>
      <display_name>Fuel Use: Coal: Total MBtu</display_name>
      <short_name>Fuel Use: Coal: Total MBtu</short_name>
      <type>Double</type>
      <model_dependent>false</model_dependent>
    </output>
    <output>
      <name>End Use: Electricity: Heating MBtu</name>
      <display_name>End Use: Electricity: Heating MBtu</display_name>
      <short_name>End Use: Electricity: Heating MBtu</short_name>
      <type>Double</type>
      <model_dependent>false</model_dependent>
    </output>
    <output>
      <name>End Use: Electricity: Heating Fans/Pumps MBtu</name>
      <display_name>End Use: Electricity: Heating Fans/Pumps MBtu</display_name>
      <short_name>End Use: Electricity: Heating Fans/Pumps MBtu</short_name>
      <type>Double</type>
      <model_dependent>false</model_dependent>
    </output>
    <output>
      <name>End Use: Electricity: Heating Heat Pump Backup MBtu</name>
      <display_name>End Use: Electricity: Heating Heat Pump Backup MBtu</display_name>
      <short_name>End Use: Electricity: Heating Heat Pump Backup MBtu</short_name>
      <type>Double</type>
      <model_dependent>false</model_dependent>
    </output>
    <output>
      <name>End Use: Electricity: Heating Heat Pump Backup Fans/Pumps MBtu</name>
      <display_name>End Use: Electricity: Heating Heat Pump Backup Fans/Pumps MBtu</display_name>
      <short_name>End Use: Electricity: Heating Heat Pump Backup Fans/Pumps MBtu</short_name>
      <type>Double</type>
      <model_dependent>false</model_dependent>
    </output>
    <output>
      <name>End Use: Electricity: Cooling MBtu</name>
      <display_name>End Use: Electricity: Cooling MBtu</display_name>
      <short_name>End Use: Electricity: Cooling MBtu</short_name>
      <type>Double</type>
      <model_dependent>false</model_dependent>
    </output>
    <output>
      <name>End Use: Electricity: Cooling Fans/Pumps MBtu</name>
      <display_name>End Use: Electricity: Cooling Fans/Pumps MBtu</display_name>
      <short_name>End Use: Electricity: Cooling Fans/Pumps MBtu</short_name>
      <type>Double</type>
      <model_dependent>false</model_dependent>
    </output>
    <output>
      <name>End Use: Electricity: Hot Water MBtu</name>
      <display_name>End Use: Electricity: Hot Water MBtu</display_name>
      <short_name>End Use: Electricity: Hot Water MBtu</short_name>
      <type>Double</type>
      <model_dependent>false</model_dependent>
    </output>
    <output>
      <name>End Use: Electricity: Hot Water Recirc Pump MBtu</name>
      <display_name>End Use: Electricity: Hot Water Recirc Pump MBtu</display_name>
      <short_name>End Use: Electricity: Hot Water Recirc Pump MBtu</short_name>
      <type>Double</type>
      <model_dependent>false</model_dependent>
    </output>
    <output>
      <name>End Use: Electricity: Hot Water Solar Thermal Pump MBtu</name>
      <display_name>End Use: Electricity: Hot Water Solar Thermal Pump MBtu</display_name>
      <short_name>End Use: Electricity: Hot Water Solar Thermal Pump MBtu</short_name>
      <type>Double</type>
      <model_dependent>false</model_dependent>
    </output>
    <output>
      <name>End Use: Electricity: Lighting Interior MBtu</name>
      <display_name>End Use: Electricity: Lighting Interior MBtu</display_name>
      <short_name>End Use: Electricity: Lighting Interior MBtu</short_name>
      <type>Double</type>
      <model_dependent>false</model_dependent>
    </output>
    <output>
      <name>End Use: Electricity: Lighting Garage MBtu</name>
      <display_name>End Use: Electricity: Lighting Garage MBtu</display_name>
      <short_name>End Use: Electricity: Lighting Garage MBtu</short_name>
      <type>Double</type>
      <model_dependent>false</model_dependent>
    </output>
    <output>
      <name>End Use: Electricity: Lighting Exterior MBtu</name>
      <display_name>End Use: Electricity: Lighting Exterior MBtu</display_name>
      <short_name>End Use: Electricity: Lighting Exterior MBtu</short_name>
      <type>Double</type>
      <model_dependent>false</model_dependent>
    </output>
    <output>
      <name>End Use: Electricity: Mech Vent MBtu</name>
      <display_name>End Use: Electricity: Mech Vent MBtu</display_name>
      <short_name>End Use: Electricity: Mech Vent MBtu</short_name>
      <type>Double</type>
      <model_dependent>false</model_dependent>
    </output>
    <output>
      <name>End Use: Electricity: Mech Vent Preheating MBtu</name>
      <display_name>End Use: Electricity: Mech Vent Preheating MBtu</display_name>
      <short_name>End Use: Electricity: Mech Vent Preheating MBtu</short_name>
      <type>Double</type>
      <model_dependent>false</model_dependent>
    </output>
    <output>
      <name>End Use: Electricity: Mech Vent Precooling MBtu</name>
      <display_name>End Use: Electricity: Mech Vent Precooling MBtu</display_name>
      <short_name>End Use: Electricity: Mech Vent Precooling MBtu</short_name>
      <type>Double</type>
      <model_dependent>false</model_dependent>
    </output>
    <output>
      <name>End Use: Electricity: Whole House Fan MBtu</name>
      <display_name>End Use: Electricity: Whole House Fan MBtu</display_name>
      <short_name>End Use: Electricity: Whole House Fan MBtu</short_name>
      <type>Double</type>
      <model_dependent>false</model_dependent>
    </output>
    <output>
      <name>End Use: Electricity: Refrigerator MBtu</name>
      <display_name>End Use: Electricity: Refrigerator MBtu</display_name>
      <short_name>End Use: Electricity: Refrigerator MBtu</short_name>
      <type>Double</type>
      <model_dependent>false</model_dependent>
    </output>
    <output>
      <name>End Use: Electricity: Freezer MBtu</name>
      <display_name>End Use: Electricity: Freezer MBtu</display_name>
      <short_name>End Use: Electricity: Freezer MBtu</short_name>
      <type>Double</type>
      <model_dependent>false</model_dependent>
    </output>
    <output>
      <name>End Use: Electricity: Dehumidifier MBtu</name>
      <display_name>End Use: Electricity: Dehumidifier MBtu</display_name>
      <short_name>End Use: Electricity: Dehumidifier MBtu</short_name>
      <type>Double</type>
      <model_dependent>false</model_dependent>
    </output>
    <output>
      <name>End Use: Electricity: Dishwasher MBtu</name>
      <display_name>End Use: Electricity: Dishwasher MBtu</display_name>
      <short_name>End Use: Electricity: Dishwasher MBtu</short_name>
      <type>Double</type>
      <model_dependent>false</model_dependent>
    </output>
    <output>
      <name>End Use: Electricity: Clothes Washer MBtu</name>
      <display_name>End Use: Electricity: Clothes Washer MBtu</display_name>
      <short_name>End Use: Electricity: Clothes Washer MBtu</short_name>
      <type>Double</type>
      <model_dependent>false</model_dependent>
    </output>
    <output>
      <name>End Use: Electricity: Clothes Dryer MBtu</name>
      <display_name>End Use: Electricity: Clothes Dryer MBtu</display_name>
      <short_name>End Use: Electricity: Clothes Dryer MBtu</short_name>
      <type>Double</type>
      <model_dependent>false</model_dependent>
    </output>
    <output>
      <name>End Use: Electricity: Range/Oven MBtu</name>
      <display_name>End Use: Electricity: Range/Oven MBtu</display_name>
      <short_name>End Use: Electricity: Range/Oven MBtu</short_name>
      <type>Double</type>
      <model_dependent>false</model_dependent>
    </output>
    <output>
      <name>End Use: Electricity: Ceiling Fan MBtu</name>
      <display_name>End Use: Electricity: Ceiling Fan MBtu</display_name>
      <short_name>End Use: Electricity: Ceiling Fan MBtu</short_name>
      <type>Double</type>
      <model_dependent>false</model_dependent>
    </output>
    <output>
      <name>End Use: Electricity: Television MBtu</name>
      <display_name>End Use: Electricity: Television MBtu</display_name>
      <short_name>End Use: Electricity: Television MBtu</short_name>
      <type>Double</type>
      <model_dependent>false</model_dependent>
    </output>
    <output>
      <name>End Use: Electricity: Plug Loads MBtu</name>
      <display_name>End Use: Electricity: Plug Loads MBtu</display_name>
      <short_name>End Use: Electricity: Plug Loads MBtu</short_name>
      <type>Double</type>
      <model_dependent>false</model_dependent>
    </output>
    <output>
      <name>End Use: Electricity: Electric Vehicle Charging MBtu</name>
      <display_name>End Use: Electricity: Electric Vehicle Charging MBtu</display_name>
      <short_name>End Use: Electricity: Electric Vehicle Charging MBtu</short_name>
      <type>Double</type>
      <model_dependent>false</model_dependent>
    </output>
    <output>
      <name>End Use: Electricity: Well Pump MBtu</name>
      <display_name>End Use: Electricity: Well Pump MBtu</display_name>
      <short_name>End Use: Electricity: Well Pump MBtu</short_name>
      <type>Double</type>
      <model_dependent>false</model_dependent>
    </output>
    <output>
      <name>End Use: Electricity: Pool Heater MBtu</name>
      <display_name>End Use: Electricity: Pool Heater MBtu</display_name>
      <short_name>End Use: Electricity: Pool Heater MBtu</short_name>
      <type>Double</type>
      <model_dependent>false</model_dependent>
    </output>
    <output>
      <name>End Use: Electricity: Pool Pump MBtu</name>
      <display_name>End Use: Electricity: Pool Pump MBtu</display_name>
      <short_name>End Use: Electricity: Pool Pump MBtu</short_name>
      <type>Double</type>
      <model_dependent>false</model_dependent>
    </output>
    <output>
      <name>End Use: Electricity: Hot Tub Heater MBtu</name>
      <display_name>End Use: Electricity: Hot Tub Heater MBtu</display_name>
      <short_name>End Use: Electricity: Hot Tub Heater MBtu</short_name>
      <type>Double</type>
      <model_dependent>false</model_dependent>
    </output>
    <output>
      <name>End Use: Electricity: Hot Tub Pump MBtu</name>
      <display_name>End Use: Electricity: Hot Tub Pump MBtu</display_name>
      <short_name>End Use: Electricity: Hot Tub Pump MBtu</short_name>
      <type>Double</type>
      <model_dependent>false</model_dependent>
    </output>
    <output>
      <name>End Use: Electricity: PV MBtu</name>
      <display_name>End Use: Electricity: PV MBtu</display_name>
      <short_name>End Use: Electricity: PV MBtu</short_name>
      <type>Double</type>
      <model_dependent>false</model_dependent>
    </output>
    <output>
      <name>End Use: Electricity: Generator MBtu</name>
      <display_name>End Use: Electricity: Generator MBtu</display_name>
      <short_name>End Use: Electricity: Generator MBtu</short_name>
      <type>Double</type>
      <model_dependent>false</model_dependent>
    </output>
    <output>
      <name>End Use: Electricity: Battery MBtu</name>
      <display_name>End Use: Electricity: Battery MBtu</display_name>
      <short_name>End Use: Electricity: Battery MBtu</short_name>
      <type>Double</type>
      <model_dependent>false</model_dependent>
    </output>
    <output>
      <name>End Use: Natural Gas: Heating MBtu</name>
      <display_name>End Use: Natural Gas: Heating MBtu</display_name>
      <short_name>End Use: Natural Gas: Heating MBtu</short_name>
      <type>Double</type>
      <model_dependent>false</model_dependent>
    </output>
    <output>
      <name>End Use: Natural Gas: Heating Heat Pump Backup MBtu</name>
      <display_name>End Use: Natural Gas: Heating Heat Pump Backup MBtu</display_name>
      <short_name>End Use: Natural Gas: Heating Heat Pump Backup MBtu</short_name>
      <type>Double</type>
      <model_dependent>false</model_dependent>
    </output>
    <output>
      <name>End Use: Natural Gas: Hot Water MBtu</name>
      <display_name>End Use: Natural Gas: Hot Water MBtu</display_name>
      <short_name>End Use: Natural Gas: Hot Water MBtu</short_name>
      <type>Double</type>
      <model_dependent>false</model_dependent>
    </output>
    <output>
      <name>End Use: Natural Gas: Clothes Dryer MBtu</name>
      <display_name>End Use: Natural Gas: Clothes Dryer MBtu</display_name>
      <short_name>End Use: Natural Gas: Clothes Dryer MBtu</short_name>
      <type>Double</type>
      <model_dependent>false</model_dependent>
    </output>
    <output>
      <name>End Use: Natural Gas: Range/Oven MBtu</name>
      <display_name>End Use: Natural Gas: Range/Oven MBtu</display_name>
      <short_name>End Use: Natural Gas: Range/Oven MBtu</short_name>
      <type>Double</type>
      <model_dependent>false</model_dependent>
    </output>
    <output>
      <name>End Use: Natural Gas: Mech Vent Preheating MBtu</name>
      <display_name>End Use: Natural Gas: Mech Vent Preheating MBtu</display_name>
      <short_name>End Use: Natural Gas: Mech Vent Preheating MBtu</short_name>
      <type>Double</type>
      <model_dependent>false</model_dependent>
    </output>
    <output>
      <name>End Use: Natural Gas: Pool Heater MBtu</name>
      <display_name>End Use: Natural Gas: Pool Heater MBtu</display_name>
      <short_name>End Use: Natural Gas: Pool Heater MBtu</short_name>
      <type>Double</type>
      <model_dependent>false</model_dependent>
    </output>
    <output>
      <name>End Use: Natural Gas: Hot Tub Heater MBtu</name>
      <display_name>End Use: Natural Gas: Hot Tub Heater MBtu</display_name>
      <short_name>End Use: Natural Gas: Hot Tub Heater MBtu</short_name>
      <type>Double</type>
      <model_dependent>false</model_dependent>
    </output>
    <output>
      <name>End Use: Natural Gas: Grill MBtu</name>
      <display_name>End Use: Natural Gas: Grill MBtu</display_name>
      <short_name>End Use: Natural Gas: Grill MBtu</short_name>
      <type>Double</type>
      <model_dependent>false</model_dependent>
    </output>
    <output>
      <name>End Use: Natural Gas: Lighting MBtu</name>
      <display_name>End Use: Natural Gas: Lighting MBtu</display_name>
      <short_name>End Use: Natural Gas: Lighting MBtu</short_name>
      <type>Double</type>
      <model_dependent>false</model_dependent>
    </output>
    <output>
      <name>End Use: Natural Gas: Fireplace MBtu</name>
      <display_name>End Use: Natural Gas: Fireplace MBtu</display_name>
      <short_name>End Use: Natural Gas: Fireplace MBtu</short_name>
      <type>Double</type>
      <model_dependent>false</model_dependent>
    </output>
    <output>
      <name>End Use: Natural Gas: Generator MBtu</name>
      <display_name>End Use: Natural Gas: Generator MBtu</display_name>
      <short_name>End Use: Natural Gas: Generator MBtu</short_name>
      <type>Double</type>
      <model_dependent>false</model_dependent>
    </output>
    <output>
      <name>End Use: Fuel Oil: Heating MBtu</name>
      <display_name>End Use: Fuel Oil: Heating MBtu</display_name>
      <short_name>End Use: Fuel Oil: Heating MBtu</short_name>
      <type>Double</type>
      <model_dependent>false</model_dependent>
    </output>
    <output>
      <name>End Use: Fuel Oil: Heating Heat Pump Backup MBtu</name>
      <display_name>End Use: Fuel Oil: Heating Heat Pump Backup MBtu</display_name>
      <short_name>End Use: Fuel Oil: Heating Heat Pump Backup MBtu</short_name>
      <type>Double</type>
      <model_dependent>false</model_dependent>
    </output>
    <output>
      <name>End Use: Fuel Oil: Hot Water MBtu</name>
      <display_name>End Use: Fuel Oil: Hot Water MBtu</display_name>
      <short_name>End Use: Fuel Oil: Hot Water MBtu</short_name>
      <type>Double</type>
      <model_dependent>false</model_dependent>
    </output>
    <output>
      <name>End Use: Fuel Oil: Clothes Dryer MBtu</name>
      <display_name>End Use: Fuel Oil: Clothes Dryer MBtu</display_name>
      <short_name>End Use: Fuel Oil: Clothes Dryer MBtu</short_name>
      <type>Double</type>
      <model_dependent>false</model_dependent>
    </output>
    <output>
      <name>End Use: Fuel Oil: Range/Oven MBtu</name>
      <display_name>End Use: Fuel Oil: Range/Oven MBtu</display_name>
      <short_name>End Use: Fuel Oil: Range/Oven MBtu</short_name>
      <type>Double</type>
      <model_dependent>false</model_dependent>
    </output>
    <output>
      <name>End Use: Fuel Oil: Mech Vent Preheating MBtu</name>
      <display_name>End Use: Fuel Oil: Mech Vent Preheating MBtu</display_name>
      <short_name>End Use: Fuel Oil: Mech Vent Preheating MBtu</short_name>
      <type>Double</type>
      <model_dependent>false</model_dependent>
    </output>
    <output>
      <name>End Use: Fuel Oil: Grill MBtu</name>
      <display_name>End Use: Fuel Oil: Grill MBtu</display_name>
      <short_name>End Use: Fuel Oil: Grill MBtu</short_name>
      <type>Double</type>
      <model_dependent>false</model_dependent>
    </output>
    <output>
      <name>End Use: Fuel Oil: Lighting MBtu</name>
      <display_name>End Use: Fuel Oil: Lighting MBtu</display_name>
      <short_name>End Use: Fuel Oil: Lighting MBtu</short_name>
      <type>Double</type>
      <model_dependent>false</model_dependent>
    </output>
    <output>
      <name>End Use: Fuel Oil: Fireplace MBtu</name>
      <display_name>End Use: Fuel Oil: Fireplace MBtu</display_name>
      <short_name>End Use: Fuel Oil: Fireplace MBtu</short_name>
      <type>Double</type>
      <model_dependent>false</model_dependent>
    </output>
    <output>
      <name>End Use: Fuel Oil: Generator MBtu</name>
      <display_name>End Use: Fuel Oil: Generator MBtu</display_name>
      <short_name>End Use: Fuel Oil: Generator MBtu</short_name>
      <type>Double</type>
      <model_dependent>false</model_dependent>
    </output>
    <output>
      <name>End Use: Propane: Heating MBtu</name>
      <display_name>End Use: Propane: Heating MBtu</display_name>
      <short_name>End Use: Propane: Heating MBtu</short_name>
      <type>Double</type>
      <model_dependent>false</model_dependent>
    </output>
    <output>
      <name>End Use: Propane: Heating Heat Pump Backup MBtu</name>
      <display_name>End Use: Propane: Heating Heat Pump Backup MBtu</display_name>
      <short_name>End Use: Propane: Heating Heat Pump Backup MBtu</short_name>
      <type>Double</type>
      <model_dependent>false</model_dependent>
    </output>
    <output>
      <name>End Use: Propane: Hot Water MBtu</name>
      <display_name>End Use: Propane: Hot Water MBtu</display_name>
      <short_name>End Use: Propane: Hot Water MBtu</short_name>
      <type>Double</type>
      <model_dependent>false</model_dependent>
    </output>
    <output>
      <name>End Use: Propane: Clothes Dryer MBtu</name>
      <display_name>End Use: Propane: Clothes Dryer MBtu</display_name>
      <short_name>End Use: Propane: Clothes Dryer MBtu</short_name>
      <type>Double</type>
      <model_dependent>false</model_dependent>
    </output>
    <output>
      <name>End Use: Propane: Range/Oven MBtu</name>
      <display_name>End Use: Propane: Range/Oven MBtu</display_name>
      <short_name>End Use: Propane: Range/Oven MBtu</short_name>
      <type>Double</type>
      <model_dependent>false</model_dependent>
    </output>
    <output>
      <name>End Use: Propane: Mech Vent Preheating MBtu</name>
      <display_name>End Use: Propane: Mech Vent Preheating MBtu</display_name>
      <short_name>End Use: Propane: Mech Vent Preheating MBtu</short_name>
      <type>Double</type>
      <model_dependent>false</model_dependent>
    </output>
    <output>
      <name>End Use: Propane: Grill MBtu</name>
      <display_name>End Use: Propane: Grill MBtu</display_name>
      <short_name>End Use: Propane: Grill MBtu</short_name>
      <type>Double</type>
      <model_dependent>false</model_dependent>
    </output>
    <output>
      <name>End Use: Propane: Lighting MBtu</name>
      <display_name>End Use: Propane: Lighting MBtu</display_name>
      <short_name>End Use: Propane: Lighting MBtu</short_name>
      <type>Double</type>
      <model_dependent>false</model_dependent>
    </output>
    <output>
      <name>End Use: Propane: Fireplace MBtu</name>
      <display_name>End Use: Propane: Fireplace MBtu</display_name>
      <short_name>End Use: Propane: Fireplace MBtu</short_name>
      <type>Double</type>
      <model_dependent>false</model_dependent>
    </output>
    <output>
      <name>End Use: Propane: Generator MBtu</name>
      <display_name>End Use: Propane: Generator MBtu</display_name>
      <short_name>End Use: Propane: Generator MBtu</short_name>
      <type>Double</type>
      <model_dependent>false</model_dependent>
    </output>
    <output>
      <name>End Use: Wood Cord: Heating MBtu</name>
      <display_name>End Use: Wood Cord: Heating MBtu</display_name>
      <short_name>End Use: Wood Cord: Heating MBtu</short_name>
      <type>Double</type>
      <model_dependent>false</model_dependent>
    </output>
    <output>
      <name>End Use: Wood Cord: Heating Heat Pump Backup MBtu</name>
      <display_name>End Use: Wood Cord: Heating Heat Pump Backup MBtu</display_name>
      <short_name>End Use: Wood Cord: Heating Heat Pump Backup MBtu</short_name>
      <type>Double</type>
      <model_dependent>false</model_dependent>
    </output>
    <output>
      <name>End Use: Wood Cord: Hot Water MBtu</name>
      <display_name>End Use: Wood Cord: Hot Water MBtu</display_name>
      <short_name>End Use: Wood Cord: Hot Water MBtu</short_name>
      <type>Double</type>
      <model_dependent>false</model_dependent>
    </output>
    <output>
      <name>End Use: Wood Cord: Clothes Dryer MBtu</name>
      <display_name>End Use: Wood Cord: Clothes Dryer MBtu</display_name>
      <short_name>End Use: Wood Cord: Clothes Dryer MBtu</short_name>
      <type>Double</type>
      <model_dependent>false</model_dependent>
    </output>
    <output>
      <name>End Use: Wood Cord: Range/Oven MBtu</name>
      <display_name>End Use: Wood Cord: Range/Oven MBtu</display_name>
      <short_name>End Use: Wood Cord: Range/Oven MBtu</short_name>
      <type>Double</type>
      <model_dependent>false</model_dependent>
    </output>
    <output>
      <name>End Use: Wood Cord: Mech Vent Preheating MBtu</name>
      <display_name>End Use: Wood Cord: Mech Vent Preheating MBtu</display_name>
      <short_name>End Use: Wood Cord: Mech Vent Preheating MBtu</short_name>
      <type>Double</type>
      <model_dependent>false</model_dependent>
    </output>
    <output>
      <name>End Use: Wood Cord: Grill MBtu</name>
      <display_name>End Use: Wood Cord: Grill MBtu</display_name>
      <short_name>End Use: Wood Cord: Grill MBtu</short_name>
      <type>Double</type>
      <model_dependent>false</model_dependent>
    </output>
    <output>
      <name>End Use: Wood Cord: Lighting MBtu</name>
      <display_name>End Use: Wood Cord: Lighting MBtu</display_name>
      <short_name>End Use: Wood Cord: Lighting MBtu</short_name>
      <type>Double</type>
      <model_dependent>false</model_dependent>
    </output>
    <output>
      <name>End Use: Wood Cord: Fireplace MBtu</name>
      <display_name>End Use: Wood Cord: Fireplace MBtu</display_name>
      <short_name>End Use: Wood Cord: Fireplace MBtu</short_name>
      <type>Double</type>
      <model_dependent>false</model_dependent>
    </output>
    <output>
      <name>End Use: Wood Cord: Generator MBtu</name>
      <display_name>End Use: Wood Cord: Generator MBtu</display_name>
      <short_name>End Use: Wood Cord: Generator MBtu</short_name>
      <type>Double</type>
      <model_dependent>false</model_dependent>
    </output>
    <output>
      <name>End Use: Wood Pellets: Heating MBtu</name>
      <display_name>End Use: Wood Pellets: Heating MBtu</display_name>
      <short_name>End Use: Wood Pellets: Heating MBtu</short_name>
      <type>Double</type>
      <model_dependent>false</model_dependent>
    </output>
    <output>
      <name>End Use: Wood Pellets: Heating Heat Pump Backup MBtu</name>
      <display_name>End Use: Wood Pellets: Heating Heat Pump Backup MBtu</display_name>
      <short_name>End Use: Wood Pellets: Heating Heat Pump Backup MBtu</short_name>
      <type>Double</type>
      <model_dependent>false</model_dependent>
    </output>
    <output>
      <name>End Use: Wood Pellets: Hot Water MBtu</name>
      <display_name>End Use: Wood Pellets: Hot Water MBtu</display_name>
      <short_name>End Use: Wood Pellets: Hot Water MBtu</short_name>
      <type>Double</type>
      <model_dependent>false</model_dependent>
    </output>
    <output>
      <name>End Use: Wood Pellets: Clothes Dryer MBtu</name>
      <display_name>End Use: Wood Pellets: Clothes Dryer MBtu</display_name>
      <short_name>End Use: Wood Pellets: Clothes Dryer MBtu</short_name>
      <type>Double</type>
      <model_dependent>false</model_dependent>
    </output>
    <output>
      <name>End Use: Wood Pellets: Range/Oven MBtu</name>
      <display_name>End Use: Wood Pellets: Range/Oven MBtu</display_name>
      <short_name>End Use: Wood Pellets: Range/Oven MBtu</short_name>
      <type>Double</type>
      <model_dependent>false</model_dependent>
    </output>
    <output>
      <name>End Use: Wood Pellets: Mech Vent Preheating MBtu</name>
      <display_name>End Use: Wood Pellets: Mech Vent Preheating MBtu</display_name>
      <short_name>End Use: Wood Pellets: Mech Vent Preheating MBtu</short_name>
      <type>Double</type>
      <model_dependent>false</model_dependent>
    </output>
    <output>
      <name>End Use: Wood Pellets: Grill MBtu</name>
      <display_name>End Use: Wood Pellets: Grill MBtu</display_name>
      <short_name>End Use: Wood Pellets: Grill MBtu</short_name>
      <type>Double</type>
      <model_dependent>false</model_dependent>
    </output>
    <output>
      <name>End Use: Wood Pellets: Lighting MBtu</name>
      <display_name>End Use: Wood Pellets: Lighting MBtu</display_name>
      <short_name>End Use: Wood Pellets: Lighting MBtu</short_name>
      <type>Double</type>
      <model_dependent>false</model_dependent>
    </output>
    <output>
      <name>End Use: Wood Pellets: Fireplace MBtu</name>
      <display_name>End Use: Wood Pellets: Fireplace MBtu</display_name>
      <short_name>End Use: Wood Pellets: Fireplace MBtu</short_name>
      <type>Double</type>
      <model_dependent>false</model_dependent>
    </output>
    <output>
      <name>End Use: Wood Pellets: Generator MBtu</name>
      <display_name>End Use: Wood Pellets: Generator MBtu</display_name>
      <short_name>End Use: Wood Pellets: Generator MBtu</short_name>
      <type>Double</type>
      <model_dependent>false</model_dependent>
    </output>
    <output>
      <name>End Use: Coal: Heating MBtu</name>
      <display_name>End Use: Coal: Heating MBtu</display_name>
      <short_name>End Use: Coal: Heating MBtu</short_name>
      <type>Double</type>
      <model_dependent>false</model_dependent>
    </output>
    <output>
      <name>End Use: Coal: Heating Heat Pump Backup MBtu</name>
      <display_name>End Use: Coal: Heating Heat Pump Backup MBtu</display_name>
      <short_name>End Use: Coal: Heating Heat Pump Backup MBtu</short_name>
      <type>Double</type>
      <model_dependent>false</model_dependent>
    </output>
    <output>
      <name>End Use: Coal: Hot Water MBtu</name>
      <display_name>End Use: Coal: Hot Water MBtu</display_name>
      <short_name>End Use: Coal: Hot Water MBtu</short_name>
      <type>Double</type>
      <model_dependent>false</model_dependent>
    </output>
    <output>
      <name>End Use: Coal: Clothes Dryer MBtu</name>
      <display_name>End Use: Coal: Clothes Dryer MBtu</display_name>
      <short_name>End Use: Coal: Clothes Dryer MBtu</short_name>
      <type>Double</type>
      <model_dependent>false</model_dependent>
    </output>
    <output>
      <name>End Use: Coal: Range/Oven MBtu</name>
      <display_name>End Use: Coal: Range/Oven MBtu</display_name>
      <short_name>End Use: Coal: Range/Oven MBtu</short_name>
      <type>Double</type>
      <model_dependent>false</model_dependent>
    </output>
    <output>
      <name>End Use: Coal: Mech Vent Preheating MBtu</name>
      <display_name>End Use: Coal: Mech Vent Preheating MBtu</display_name>
      <short_name>End Use: Coal: Mech Vent Preheating MBtu</short_name>
      <type>Double</type>
      <model_dependent>false</model_dependent>
    </output>
    <output>
      <name>End Use: Coal: Grill MBtu</name>
      <display_name>End Use: Coal: Grill MBtu</display_name>
      <short_name>End Use: Coal: Grill MBtu</short_name>
      <type>Double</type>
      <model_dependent>false</model_dependent>
    </output>
    <output>
      <name>End Use: Coal: Lighting MBtu</name>
      <display_name>End Use: Coal: Lighting MBtu</display_name>
      <short_name>End Use: Coal: Lighting MBtu</short_name>
      <type>Double</type>
      <model_dependent>false</model_dependent>
    </output>
    <output>
      <name>End Use: Coal: Fireplace MBtu</name>
      <display_name>End Use: Coal: Fireplace MBtu</display_name>
      <short_name>End Use: Coal: Fireplace MBtu</short_name>
      <type>Double</type>
      <model_dependent>false</model_dependent>
    </output>
    <output>
      <name>End Use: Coal: Generator MBtu</name>
      <display_name>End Use: Coal: Generator MBtu</display_name>
      <short_name>End Use: Coal: Generator MBtu</short_name>
      <type>Double</type>
      <model_dependent>false</model_dependent>
    </output>
    <output>
      <name>Load: Heating: Delivered MBtu</name>
      <display_name>Load: Heating: Delivered MBtu</display_name>
      <short_name>Load: Heating: Delivered MBtu</short_name>
      <type>Double</type>
      <model_dependent>false</model_dependent>
    </output>
    <output>
      <name>Load: Heating: Heat Pump Backup MBtu</name>
      <display_name>Load: Heating: Heat Pump Backup MBtu</display_name>
      <short_name>Load: Heating: Heat Pump Backup MBtu</short_name>
      <type>Double</type>
      <model_dependent>false</model_dependent>
    </output>
    <output>
      <name>Load: Cooling: Delivered MBtu</name>
      <display_name>Load: Cooling: Delivered MBtu</display_name>
      <short_name>Load: Cooling: Delivered MBtu</short_name>
      <type>Double</type>
      <model_dependent>false</model_dependent>
    </output>
    <output>
      <name>Load: Hot Water: Delivered MBtu</name>
      <display_name>Load: Hot Water: Delivered MBtu</display_name>
      <short_name>Load: Hot Water: Delivered MBtu</short_name>
      <type>Double</type>
      <model_dependent>false</model_dependent>
    </output>
    <output>
      <name>Load: Hot Water: Tank Losses MBtu</name>
      <display_name>Load: Hot Water: Tank Losses MBtu</display_name>
      <short_name>Load: Hot Water: Tank Losses MBtu</short_name>
      <type>Double</type>
      <model_dependent>false</model_dependent>
    </output>
    <output>
      <name>Load: Hot Water: Desuperheater MBtu</name>
      <display_name>Load: Hot Water: Desuperheater MBtu</display_name>
      <short_name>Load: Hot Water: Desuperheater MBtu</short_name>
      <type>Double</type>
      <model_dependent>false</model_dependent>
    </output>
    <output>
      <name>Load: Hot Water: Solar Thermal MBtu</name>
      <display_name>Load: Hot Water: Solar Thermal MBtu</display_name>
      <short_name>Load: Hot Water: Solar Thermal MBtu</short_name>
      <type>Double</type>
      <model_dependent>false</model_dependent>
    </output>
    <output>
      <name>Unmet Hours: Heating hr</name>
      <display_name>Unmet Hours: Heating hr</display_name>
      <short_name>Unmet Hours: Heating hr</short_name>
      <type>Double</type>
      <model_dependent>false</model_dependent>
    </output>
    <output>
      <name>Unmet Hours: Cooling hr</name>
      <display_name>Unmet Hours: Cooling hr</display_name>
      <short_name>Unmet Hours: Cooling hr</short_name>
      <type>Double</type>
      <model_dependent>false</model_dependent>
    </output>
    <output>
      <name>Peak Electricity: Winter Total W</name>
      <display_name>Peak Electricity: Winter Total W</display_name>
      <short_name>Peak Electricity: Winter Total W</short_name>
      <type>Double</type>
      <model_dependent>false</model_dependent>
    </output>
    <output>
      <name>Peak Electricity: Summer Total W</name>
      <display_name>Peak Electricity: Summer Total W</display_name>
      <short_name>Peak Electricity: Summer Total W</short_name>
      <type>Double</type>
      <model_dependent>false</model_dependent>
    </output>
    <output>
      <name>Peak Load: Heating: Delivered kBtu/hr</name>
      <display_name>Peak Load: Heating: Delivered kBtu/hr</display_name>
      <short_name>Peak Load: Heating: Delivered kBtu/hr</short_name>
      <type>Double</type>
      <model_dependent>false</model_dependent>
    </output>
    <output>
      <name>Peak Load: Cooling: Delivered kBtu/hr</name>
      <display_name>Peak Load: Cooling: Delivered kBtu/hr</display_name>
      <short_name>Peak Load: Cooling: Delivered kBtu/hr</short_name>
      <type>Double</type>
      <model_dependent>false</model_dependent>
    </output>
    <output>
      <name>Component Load: Heating: Roofs MBtu</name>
      <display_name>Component Load: Heating: Roofs MBtu</display_name>
      <short_name>Component Load: Heating: Roofs MBtu</short_name>
      <type>Double</type>
      <model_dependent>false</model_dependent>
    </output>
    <output>
      <name>Component Load: Heating: Ceilings MBtu</name>
      <display_name>Component Load: Heating: Ceilings MBtu</display_name>
      <short_name>Component Load: Heating: Ceilings MBtu</short_name>
      <type>Double</type>
      <model_dependent>false</model_dependent>
    </output>
    <output>
      <name>Component Load: Heating: Walls MBtu</name>
      <display_name>Component Load: Heating: Walls MBtu</display_name>
      <short_name>Component Load: Heating: Walls MBtu</short_name>
      <type>Double</type>
      <model_dependent>false</model_dependent>
    </output>
    <output>
      <name>Component Load: Heating: Rim Joists MBtu</name>
      <display_name>Component Load: Heating: Rim Joists MBtu</display_name>
      <short_name>Component Load: Heating: Rim Joists MBtu</short_name>
      <type>Double</type>
      <model_dependent>false</model_dependent>
    </output>
    <output>
      <name>Component Load: Heating: Foundation Walls MBtu</name>
      <display_name>Component Load: Heating: Foundation Walls MBtu</display_name>
      <short_name>Component Load: Heating: Foundation Walls MBtu</short_name>
      <type>Double</type>
      <model_dependent>false</model_dependent>
    </output>
    <output>
      <name>Component Load: Heating: Doors MBtu</name>
      <display_name>Component Load: Heating: Doors MBtu</display_name>
      <short_name>Component Load: Heating: Doors MBtu</short_name>
      <type>Double</type>
      <model_dependent>false</model_dependent>
    </output>
    <output>
      <name>Component Load: Heating: Windows Conduction MBtu</name>
      <display_name>Component Load: Heating: Windows Conduction MBtu</display_name>
      <short_name>Component Load: Heating: Windows Conduction MBtu</short_name>
      <type>Double</type>
      <model_dependent>false</model_dependent>
    </output>
    <output>
      <name>Component Load: Heating: Windows Solar MBtu</name>
      <display_name>Component Load: Heating: Windows Solar MBtu</display_name>
      <short_name>Component Load: Heating: Windows Solar MBtu</short_name>
      <type>Double</type>
      <model_dependent>false</model_dependent>
    </output>
    <output>
      <name>Component Load: Heating: Skylights Conduction MBtu</name>
      <display_name>Component Load: Heating: Skylights Conduction MBtu</display_name>
      <short_name>Component Load: Heating: Skylights Conduction MBtu</short_name>
      <type>Double</type>
      <model_dependent>false</model_dependent>
    </output>
    <output>
      <name>Component Load: Heating: Skylights Solar MBtu</name>
      <display_name>Component Load: Heating: Skylights Solar MBtu</display_name>
      <short_name>Component Load: Heating: Skylights Solar MBtu</short_name>
      <type>Double</type>
      <model_dependent>false</model_dependent>
    </output>
    <output>
      <name>Component Load: Heating: Floors MBtu</name>
      <display_name>Component Load: Heating: Floors MBtu</display_name>
      <short_name>Component Load: Heating: Floors MBtu</short_name>
      <type>Double</type>
      <model_dependent>false</model_dependent>
    </output>
    <output>
      <name>Component Load: Heating: Slabs MBtu</name>
      <display_name>Component Load: Heating: Slabs MBtu</display_name>
      <short_name>Component Load: Heating: Slabs MBtu</short_name>
      <type>Double</type>
      <model_dependent>false</model_dependent>
    </output>
    <output>
      <name>Component Load: Heating: Internal Mass MBtu</name>
      <display_name>Component Load: Heating: Internal Mass MBtu</display_name>
      <short_name>Component Load: Heating: Internal Mass MBtu</short_name>
      <type>Double</type>
      <model_dependent>false</model_dependent>
    </output>
    <output>
      <name>Component Load: Heating: Infiltration MBtu</name>
      <display_name>Component Load: Heating: Infiltration MBtu</display_name>
      <short_name>Component Load: Heating: Infiltration MBtu</short_name>
      <type>Double</type>
      <model_dependent>false</model_dependent>
    </output>
    <output>
      <name>Component Load: Heating: Natural Ventilation MBtu</name>
      <display_name>Component Load: Heating: Natural Ventilation MBtu</display_name>
      <short_name>Component Load: Heating: Natural Ventilation MBtu</short_name>
      <type>Double</type>
      <model_dependent>false</model_dependent>
    </output>
    <output>
      <name>Component Load: Heating: Mechanical Ventilation MBtu</name>
      <display_name>Component Load: Heating: Mechanical Ventilation MBtu</display_name>
      <short_name>Component Load: Heating: Mechanical Ventilation MBtu</short_name>
      <type>Double</type>
      <model_dependent>false</model_dependent>
    </output>
    <output>
      <name>Component Load: Heating: Whole House Fan MBtu</name>
      <display_name>Component Load: Heating: Whole House Fan MBtu</display_name>
      <short_name>Component Load: Heating: Whole House Fan MBtu</short_name>
      <type>Double</type>
      <model_dependent>false</model_dependent>
    </output>
    <output>
      <name>Component Load: Heating: Ducts MBtu</name>
      <display_name>Component Load: Heating: Ducts MBtu</display_name>
      <short_name>Component Load: Heating: Ducts MBtu</short_name>
      <type>Double</type>
      <model_dependent>false</model_dependent>
    </output>
    <output>
      <name>Component Load: Heating: Internal Gains MBtu</name>
      <display_name>Component Load: Heating: Internal Gains MBtu</display_name>
      <short_name>Component Load: Heating: Internal Gains MBtu</short_name>
      <type>Double</type>
      <model_dependent>false</model_dependent>
    </output>
    <output>
      <name>Component Load: Heating: Lighting MBtu</name>
      <display_name>Component Load: Heating: Lighting MBtu</display_name>
      <short_name>Component Load: Heating: Lighting MBtu</short_name>
      <type>Double</type>
      <model_dependent>false</model_dependent>
    </output>
    <output>
      <name>Component Load: Cooling: Roofs MBtu</name>
      <display_name>Component Load: Cooling: Roofs MBtu</display_name>
      <short_name>Component Load: Cooling: Roofs MBtu</short_name>
      <type>Double</type>
      <model_dependent>false</model_dependent>
    </output>
    <output>
      <name>Component Load: Cooling: Ceilings MBtu</name>
      <display_name>Component Load: Cooling: Ceilings MBtu</display_name>
      <short_name>Component Load: Cooling: Ceilings MBtu</short_name>
      <type>Double</type>
      <model_dependent>false</model_dependent>
    </output>
    <output>
      <name>Component Load: Cooling: Walls MBtu</name>
      <display_name>Component Load: Cooling: Walls MBtu</display_name>
      <short_name>Component Load: Cooling: Walls MBtu</short_name>
      <type>Double</type>
      <model_dependent>false</model_dependent>
    </output>
    <output>
      <name>Component Load: Cooling: Rim Joists MBtu</name>
      <display_name>Component Load: Cooling: Rim Joists MBtu</display_name>
      <short_name>Component Load: Cooling: Rim Joists MBtu</short_name>
      <type>Double</type>
      <model_dependent>false</model_dependent>
    </output>
    <output>
      <name>Component Load: Cooling: Foundation Walls MBtu</name>
      <display_name>Component Load: Cooling: Foundation Walls MBtu</display_name>
      <short_name>Component Load: Cooling: Foundation Walls MBtu</short_name>
      <type>Double</type>
      <model_dependent>false</model_dependent>
    </output>
    <output>
      <name>Component Load: Cooling: Doors MBtu</name>
      <display_name>Component Load: Cooling: Doors MBtu</display_name>
      <short_name>Component Load: Cooling: Doors MBtu</short_name>
      <type>Double</type>
      <model_dependent>false</model_dependent>
    </output>
    <output>
      <name>Component Load: Cooling: Windows Conduction MBtu</name>
      <display_name>Component Load: Cooling: Windows Conduction MBtu</display_name>
      <short_name>Component Load: Cooling: Windows Conduction MBtu</short_name>
      <type>Double</type>
      <model_dependent>false</model_dependent>
    </output>
    <output>
      <name>Component Load: Cooling: Windows Solar MBtu</name>
      <display_name>Component Load: Cooling: Windows Solar MBtu</display_name>
      <short_name>Component Load: Cooling: Windows Solar MBtu</short_name>
      <type>Double</type>
      <model_dependent>false</model_dependent>
    </output>
    <output>
      <name>Component Load: Cooling: Skylights Conduction MBtu</name>
      <display_name>Component Load: Cooling: Skylights Conduction MBtu</display_name>
      <short_name>Component Load: Cooling: Skylights Conduction MBtu</short_name>
      <type>Double</type>
      <model_dependent>false</model_dependent>
    </output>
    <output>
      <name>Component Load: Cooling: Skylights Solar MBtu</name>
      <display_name>Component Load: Cooling: Skylights Solar MBtu</display_name>
      <short_name>Component Load: Cooling: Skylights Solar MBtu</short_name>
      <type>Double</type>
      <model_dependent>false</model_dependent>
    </output>
    <output>
      <name>Component Load: Cooling: Floors MBtu</name>
      <display_name>Component Load: Cooling: Floors MBtu</display_name>
      <short_name>Component Load: Cooling: Floors MBtu</short_name>
      <type>Double</type>
      <model_dependent>false</model_dependent>
    </output>
    <output>
      <name>Component Load: Cooling: Slabs MBtu</name>
      <display_name>Component Load: Cooling: Slabs MBtu</display_name>
      <short_name>Component Load: Cooling: Slabs MBtu</short_name>
      <type>Double</type>
      <model_dependent>false</model_dependent>
    </output>
    <output>
      <name>Component Load: Cooling: Internal Mass MBtu</name>
      <display_name>Component Load: Cooling: Internal Mass MBtu</display_name>
      <short_name>Component Load: Cooling: Internal Mass MBtu</short_name>
      <type>Double</type>
      <model_dependent>false</model_dependent>
    </output>
    <output>
      <name>Component Load: Cooling: Infiltration MBtu</name>
      <display_name>Component Load: Cooling: Infiltration MBtu</display_name>
      <short_name>Component Load: Cooling: Infiltration MBtu</short_name>
      <type>Double</type>
      <model_dependent>false</model_dependent>
    </output>
    <output>
      <name>Component Load: Cooling: Natural Ventilation MBtu</name>
      <display_name>Component Load: Cooling: Natural Ventilation MBtu</display_name>
      <short_name>Component Load: Cooling: Natural Ventilation MBtu</short_name>
      <type>Double</type>
      <model_dependent>false</model_dependent>
    </output>
    <output>
      <name>Component Load: Cooling: Mechanical Ventilation MBtu</name>
      <display_name>Component Load: Cooling: Mechanical Ventilation MBtu</display_name>
      <short_name>Component Load: Cooling: Mechanical Ventilation MBtu</short_name>
      <type>Double</type>
      <model_dependent>false</model_dependent>
    </output>
    <output>
      <name>Component Load: Cooling: Whole House Fan MBtu</name>
      <display_name>Component Load: Cooling: Whole House Fan MBtu</display_name>
      <short_name>Component Load: Cooling: Whole House Fan MBtu</short_name>
      <type>Double</type>
      <model_dependent>false</model_dependent>
    </output>
    <output>
      <name>Component Load: Cooling: Ducts MBtu</name>
      <display_name>Component Load: Cooling: Ducts MBtu</display_name>
      <short_name>Component Load: Cooling: Ducts MBtu</short_name>
      <type>Double</type>
      <model_dependent>false</model_dependent>
    </output>
    <output>
      <name>Component Load: Cooling: Internal Gains MBtu</name>
      <display_name>Component Load: Cooling: Internal Gains MBtu</display_name>
      <short_name>Component Load: Cooling: Internal Gains MBtu</short_name>
      <type>Double</type>
      <model_dependent>false</model_dependent>
    </output>
    <output>
      <name>Component Load: Cooling: Lighting MBtu</name>
      <display_name>Component Load: Cooling: Lighting MBtu</display_name>
      <short_name>Component Load: Cooling: Lighting MBtu</short_name>
      <type>Double</type>
      <model_dependent>false</model_dependent>
    </output>
    <output>
      <name>Hot Water: Clothes Washer gal</name>
      <display_name>Hot Water: Clothes Washer gal</display_name>
      <short_name>Hot Water: Clothes Washer gal</short_name>
      <type>Double</type>
      <model_dependent>false</model_dependent>
    </output>
    <output>
      <name>Hot Water: Dishwasher gal</name>
      <display_name>Hot Water: Dishwasher gal</display_name>
      <short_name>Hot Water: Dishwasher gal</short_name>
      <type>Double</type>
      <model_dependent>false</model_dependent>
    </output>
    <output>
      <name>Hot Water: Fixtures gal</name>
      <display_name>Hot Water: Fixtures gal</display_name>
      <short_name>Hot Water: Fixtures gal</short_name>
      <type>Double</type>
      <model_dependent>false</model_dependent>
    </output>
    <output>
      <name>Hot Water: Distribution Waste gal</name>
      <display_name>Hot Water: Distribution Waste gal</display_name>
      <short_name>Hot Water: Distribution Waste gal</short_name>
      <type>Double</type>
      <model_dependent>false</model_dependent>
    </output>
  </outputs>
  <provenances />
  <tags>
    <tag>Reporting.QAQC</tag>
  </tags>
  <attributes>
    <attribute>
      <name>Measure Type</name>
      <value>ReportingMeasure</value>
      <datatype>string</datatype>
    </attribute>
    <attribute>
      <name>Intended Software Tool</name>
      <value>OpenStudio Application</value>
      <datatype>string</datatype>
    </attribute>
    <attribute>
      <name>Intended Software Tool</name>
      <value>Parametric Analysis Tool</value>
      <datatype>string</datatype>
    </attribute>
  </attributes>
  <files>
    <file>
      <filename>output_report_test.rb</filename>
      <filetype>rb</filetype>
      <usage_type>test</usage_type>
      <checksum>9997E3FF</checksum>
    </file>
    <file>
      <version>
        <software_program>OpenStudio</software_program>
        <identifier>2.9.1</identifier>
        <min_compatible>2.9.1</min_compatible>
      </version>
      <filename>measure.rb</filename>
      <filetype>rb</filetype>
      <usage_type>script</usage_type>
<<<<<<< HEAD
      <checksum>31FEDF16</checksum>
    </file>
    <file>
      <filename>output_report_test.rb</filename>
      <filetype>rb</filetype>
      <usage_type>test</usage_type>
      <checksum>E291304D</checksum>
=======
      <checksum>692FE751</checksum>
>>>>>>> f52373d1
    </file>
  </files>
</measure><|MERGE_RESOLUTION|>--- conflicted
+++ resolved
@@ -3,13 +3,8 @@
   <schema_version>3.0</schema_version>
   <name>report_simulation_output</name>
   <uid>df9d170c-c21a-4130-866d-0d46b06073fd</uid>
-<<<<<<< HEAD
-  <version_id>79c44972-feb7-4034-b836-1722912bd048</version_id>
-  <version_modified>20230402T160405Z</version_modified>
-=======
-  <version_id>208830bf-07c2-4baa-bc05-eb2531aa7740</version_id>
-  <version_modified>20230403T232334Z</version_modified>
->>>>>>> f52373d1
+  <version_id>5c8a8765-7383-4e50-a038-0c002eb8d5b4</version_id>
+  <version_modified>20230403T232612Z</version_modified>
   <xml_checksum>9BF1E6AC</xml_checksum>
   <class_name>ReportSimulationOutput</class_name>
   <display_name>HPXML Simulation Output Report</display_name>
@@ -1865,7 +1860,7 @@
       <filename>output_report_test.rb</filename>
       <filetype>rb</filetype>
       <usage_type>test</usage_type>
-      <checksum>9997E3FF</checksum>
+      <checksum>E291304D</checksum>
     </file>
     <file>
       <version>
@@ -1876,17 +1871,7 @@
       <filename>measure.rb</filename>
       <filetype>rb</filetype>
       <usage_type>script</usage_type>
-<<<<<<< HEAD
-      <checksum>31FEDF16</checksum>
-    </file>
-    <file>
-      <filename>output_report_test.rb</filename>
-      <filetype>rb</filetype>
-      <usage_type>test</usage_type>
-      <checksum>E291304D</checksum>
-=======
-      <checksum>692FE751</checksum>
->>>>>>> f52373d1
+      <checksum>E02E8E99</checksum>
     </file>
   </files>
 </measure>