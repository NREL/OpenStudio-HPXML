--- conflicted
+++ resolved
@@ -3,13 +3,8 @@
   <schema_version>3.0</schema_version>
   <name>report_simulation_output</name>
   <uid>df9d170c-c21a-4130-866d-0d46b06073fd</uid>
-<<<<<<< HEAD
-  <version_id>8051be86-a83d-4896-ab41-6608901361b7</version_id>
-  <version_modified>20220114T000833Z</version_modified>
-=======
-  <version_id>d3213eac-5937-45b6-aca8-bcd593ef5e3e</version_id>
-  <version_modified>20220118T213456Z</version_modified>
->>>>>>> bbc1548d
+  <version_id>03501ed7-2cf5-43e3-823b-8ba73a3e9e59</version_id>
+  <version_modified>20220119T154538Z</version_modified>
   <xml_checksum>9BF1E6AC</xml_checksum>
   <class_name>ReportSimulationOutput</class_name>
   <display_name>HPXML Simulation Output Report</display_name>
@@ -1588,11 +1583,7 @@
       <filename>output_report_test.rb</filename>
       <filetype>rb</filetype>
       <usage_type>test</usage_type>
-<<<<<<< HEAD
-      <checksum>59511748</checksum>
-=======
-      <checksum>BBC6F03E</checksum>
->>>>>>> bbc1548d
+      <checksum>5BA91834</checksum>
     </file>
     <file>
       <version>
@@ -1603,11 +1594,7 @@
       <filename>measure.rb</filename>
       <filetype>rb</filetype>
       <usage_type>script</usage_type>
-<<<<<<< HEAD
-      <checksum>5C4A5AEC</checksum>
-=======
-      <checksum>57E3FABC</checksum>
->>>>>>> bbc1548d
+      <checksum>C3F5849B</checksum>
     </file>
   </files>
 </measure>