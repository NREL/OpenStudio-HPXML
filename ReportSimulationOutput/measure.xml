--- conflicted
+++ resolved
@@ -3,13 +3,8 @@
   <schema_version>3.0</schema_version>
   <name>report_simulation_output</name>
   <uid>df9d170c-c21a-4130-866d-0d46b06073fd</uid>
-<<<<<<< HEAD
-  <version_id>a8473500-22e3-45f9-b7e3-ccf3ba376d40</version_id>
-  <version_modified>20211022T041224Z</version_modified>
-=======
-  <version_id>9ba81390-a8c8-473e-9b41-b34c6a56ef68</version_id>
-  <version_modified>20211020T162104Z</version_modified>
->>>>>>> 0a3662b4
+  <version_id>710e6969-1274-4cea-b05e-c87b2924a297</version_id>
+  <version_modified>20211022T202140Z</version_modified>
   <xml_checksum>9BF1E6AC</xml_checksum>
   <class_name>ReportSimulationOutput</class_name>
   <display_name>HPXML Simulation Output Report</display_name>
@@ -1599,11 +1594,7 @@
       <filename>measure.rb</filename>
       <filetype>rb</filetype>
       <usage_type>script</usage_type>
-<<<<<<< HEAD
-      <checksum>1C028A94</checksum>
-=======
-      <checksum>01AAEA3F</checksum>
->>>>>>> 0a3662b4
+      <checksum>ECCD003A</checksum>
     </file>
   </files>
 </measure>