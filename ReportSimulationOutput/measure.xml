<?xml version="1.0"?>
<measure>
  <schema_version>3.0</schema_version>
  <name>report_simulation_output</name>
  <uid>df9d170c-c21a-4130-866d-0d46b06073fd</uid>
<<<<<<< HEAD
  <version_id>abb24fb4-ed5e-42e1-b3fa-ae79fe34adbc</version_id>
  <version_modified>20221117T160306Z</version_modified>
=======
  <version_id>5362758c-ff55-4684-b0aa-16341d1ada75</version_id>
  <version_modified>20230502T172559Z</version_modified>
>>>>>>> b3a44abe
  <xml_checksum>9BF1E6AC</xml_checksum>
  <class_name>ReportSimulationOutput</class_name>
  <display_name>HPXML Simulation Output Report</display_name>
  <description>Reports simulation outputs for residential HPXML-based models.</description>
  <modeler_description>Processes EnergyPlus simulation outputs in order to generate an annual output file and an optional timeseries output file.</modeler_description>
  <arguments>
    <argument>
      <name>output_format</name>
      <display_name>Output Format</display_name>
      <description>The file format of the annual (and timeseries, if requested) outputs. If 'csv_dview' is selected, the timeseries CSV file will include header rows that facilitate opening the file in the DView application.</description>
      <type>Choice</type>
      <required>false</required>
      <model_dependent>false</model_dependent>
      <default_value>csv</default_value>
      <choices>
        <choice>
          <value>csv</value>
          <display_name>csv</display_name>
        </choice>
        <choice>
          <value>json</value>
          <display_name>json</display_name>
        </choice>
        <choice>
          <value>msgpack</value>
          <display_name>msgpack</display_name>
        </choice>
        <choice>
          <value>csv_dview</value>
          <display_name>csv_dview</display_name>
        </choice>
      </choices>
    </argument>
    <argument>
      <name>include_annual_total_consumptions</name>
      <display_name>Generate Annual Output: Total Consumptions</display_name>
      <description>Generates annual energy consumptions for the total building.</description>
      <type>Boolean</type>
      <required>false</required>
      <model_dependent>false</model_dependent>
      <default_value>true</default_value>
      <choices>
        <choice>
          <value>true</value>
          <display_name>true</display_name>
        </choice>
        <choice>
          <value>false</value>
          <display_name>false</display_name>
        </choice>
      </choices>
    </argument>
    <argument>
      <name>include_annual_fuel_consumptions</name>
      <display_name>Generate Annual Output: Fuel Consumptions</display_name>
      <description>Generates annual energy consumptions for each fuel type.</description>
      <type>Boolean</type>
      <required>false</required>
      <model_dependent>false</model_dependent>
      <default_value>true</default_value>
      <choices>
        <choice>
          <value>true</value>
          <display_name>true</display_name>
        </choice>
        <choice>
          <value>false</value>
          <display_name>false</display_name>
        </choice>
      </choices>
    </argument>
    <argument>
      <name>include_annual_end_use_consumptions</name>
      <display_name>Generate Annual Output: End Use Consumptions</display_name>
      <description>Generates annual energy consumptions for each end use.</description>
      <type>Boolean</type>
      <required>false</required>
      <model_dependent>false</model_dependent>
      <default_value>true</default_value>
      <choices>
        <choice>
          <value>true</value>
          <display_name>true</display_name>
        </choice>
        <choice>
          <value>false</value>
          <display_name>false</display_name>
        </choice>
      </choices>
    </argument>
    <argument>
      <name>include_annual_system_use_consumptions</name>
      <display_name>Generate Annual Output: System Use Consumptions</display_name>
      <description>Generates annual energy consumptions for each end use of each HVAC and water heating system.</description>
      <type>Boolean</type>
      <required>false</required>
      <model_dependent>false</model_dependent>
      <default_value>true</default_value>
      <choices>
        <choice>
          <value>true</value>
          <display_name>true</display_name>
        </choice>
        <choice>
          <value>false</value>
          <display_name>false</display_name>
        </choice>
      </choices>
    </argument>
    <argument>
      <name>include_annual_emissions</name>
      <display_name>Generate Annual Output: Emissions</display_name>
      <description>Generates annual emissions. Requires the appropriate HPXML inputs to be specified.</description>
      <type>Boolean</type>
      <required>false</required>
      <model_dependent>false</model_dependent>
      <default_value>true</default_value>
      <choices>
        <choice>
          <value>true</value>
          <display_name>true</display_name>
        </choice>
        <choice>
          <value>false</value>
          <display_name>false</display_name>
        </choice>
      </choices>
    </argument>
    <argument>
      <name>include_annual_emission_fuels</name>
      <display_name>Generate Annual Output: Emission Fuel Uses</display_name>
      <description>Generates annual emissions for each fuel type. Requires the appropriate HPXML inputs to be specified.</description>
      <type>Boolean</type>
      <required>false</required>
      <model_dependent>false</model_dependent>
      <default_value>true</default_value>
      <choices>
        <choice>
          <value>true</value>
          <display_name>true</display_name>
        </choice>
        <choice>
          <value>false</value>
          <display_name>false</display_name>
        </choice>
      </choices>
    </argument>
    <argument>
      <name>include_annual_emission_end_uses</name>
      <display_name>Generate Annual Output: Emission End Uses</display_name>
      <description>Generates annual emissions for each end use. Requires the appropriate HPXML inputs to be specified.</description>
      <type>Boolean</type>
      <required>false</required>
      <model_dependent>false</model_dependent>
      <default_value>true</default_value>
      <choices>
        <choice>
          <value>true</value>
          <display_name>true</display_name>
        </choice>
        <choice>
          <value>false</value>
          <display_name>false</display_name>
        </choice>
      </choices>
    </argument>
    <argument>
      <name>include_annual_total_loads</name>
      <display_name>Generate Annual Output: Total Loads</display_name>
      <description>Generates annual heating, cooling, and hot water loads.</description>
      <type>Boolean</type>
      <required>false</required>
      <model_dependent>false</model_dependent>
      <default_value>true</default_value>
      <choices>
        <choice>
          <value>true</value>
          <display_name>true</display_name>
        </choice>
        <choice>
          <value>false</value>
          <display_name>false</display_name>
        </choice>
      </choices>
    </argument>
    <argument>
      <name>include_annual_unmet_hours</name>
      <display_name>Generate Annual Output: Unmet Hours</display_name>
      <description>Generates annual unmet hours for heating and cooling.</description>
      <type>Boolean</type>
      <required>false</required>
      <model_dependent>false</model_dependent>
      <default_value>true</default_value>
      <choices>
        <choice>
          <value>true</value>
          <display_name>true</display_name>
        </choice>
        <choice>
          <value>false</value>
          <display_name>false</display_name>
        </choice>
      </choices>
    </argument>
    <argument>
      <name>include_annual_peak_fuels</name>
      <display_name>Generate Annual Output: Peak Fuels</display_name>
      <description>Generates annual electricity peaks for summer/winter.</description>
      <type>Boolean</type>
      <required>false</required>
      <model_dependent>false</model_dependent>
      <default_value>true</default_value>
      <choices>
        <choice>
          <value>true</value>
          <display_name>true</display_name>
        </choice>
        <choice>
          <value>false</value>
          <display_name>false</display_name>
        </choice>
      </choices>
    </argument>
    <argument>
      <name>include_annual_peak_loads</name>
      <display_name>Generate Annual Output: Peak Loads</display_name>
      <description>Generates annual peak loads for heating/cooling.</description>
      <type>Boolean</type>
      <required>false</required>
      <model_dependent>false</model_dependent>
      <default_value>true</default_value>
      <choices>
        <choice>
          <value>true</value>
          <display_name>true</display_name>
        </choice>
        <choice>
          <value>false</value>
          <display_name>false</display_name>
        </choice>
      </choices>
    </argument>
    <argument>
      <name>include_annual_component_loads</name>
      <display_name>Generate Annual Output: Component Loads</display_name>
      <description>Generates annual heating and cooling loads disaggregated by component type.</description>
      <type>Boolean</type>
      <required>false</required>
      <model_dependent>false</model_dependent>
      <default_value>true</default_value>
      <choices>
        <choice>
          <value>true</value>
          <display_name>true</display_name>
        </choice>
        <choice>
          <value>false</value>
          <display_name>false</display_name>
        </choice>
      </choices>
    </argument>
    <argument>
      <name>include_annual_hot_water_uses</name>
      <display_name>Generate Annual Output: Hot Water Uses</display_name>
      <description>Generates annual hot water usages for each end use.</description>
      <type>Boolean</type>
      <required>false</required>
      <model_dependent>false</model_dependent>
      <default_value>true</default_value>
      <choices>
        <choice>
          <value>true</value>
          <display_name>true</display_name>
        </choice>
        <choice>
          <value>false</value>
          <display_name>false</display_name>
        </choice>
      </choices>
    </argument>
    <argument>
      <name>include_annual_hvac_summary</name>
      <display_name>Generate Annual Output: HVAC Summary</display_name>
      <description>Generates HVAC capacities, design temperatures, and design loads.</description>
      <type>Boolean</type>
      <required>false</required>
      <model_dependent>false</model_dependent>
      <default_value>true</default_value>
      <choices>
        <choice>
          <value>true</value>
          <display_name>true</display_name>
        </choice>
        <choice>
          <value>false</value>
          <display_name>false</display_name>
        </choice>
      </choices>
    </argument>
    <argument>
      <name>timeseries_frequency</name>
      <display_name>Timeseries Reporting Frequency</display_name>
      <description>The frequency at which to report timeseries output data. Using 'none' will disable timeseries outputs.</description>
      <type>Choice</type>
      <required>false</required>
      <model_dependent>false</model_dependent>
      <default_value>none</default_value>
      <choices>
        <choice>
          <value>none</value>
          <display_name>none</display_name>
        </choice>
        <choice>
          <value>timestep</value>
          <display_name>timestep</display_name>
        </choice>
        <choice>
          <value>hourly</value>
          <display_name>hourly</display_name>
        </choice>
        <choice>
          <value>daily</value>
          <display_name>daily</display_name>
        </choice>
        <choice>
          <value>monthly</value>
          <display_name>monthly</display_name>
        </choice>
      </choices>
    </argument>
    <argument>
      <name>include_timeseries_total_consumptions</name>
      <display_name>Generate Timeseries Output: Total Consumptions</display_name>
      <description>Generates timeseries energy consumptions for the total building.</description>
      <type>Boolean</type>
      <required>false</required>
      <model_dependent>false</model_dependent>
      <default_value>false</default_value>
      <choices>
        <choice>
          <value>true</value>
          <display_name>true</display_name>
        </choice>
        <choice>
          <value>false</value>
          <display_name>false</display_name>
        </choice>
      </choices>
    </argument>
    <argument>
      <name>include_timeseries_fuel_consumptions</name>
      <display_name>Generate Timeseries Output: Fuel Consumptions</display_name>
      <description>Generates timeseries energy consumptions for each fuel type.</description>
      <type>Boolean</type>
      <required>false</required>
      <model_dependent>false</model_dependent>
      <default_value>false</default_value>
      <choices>
        <choice>
          <value>true</value>
          <display_name>true</display_name>
        </choice>
        <choice>
          <value>false</value>
          <display_name>false</display_name>
        </choice>
      </choices>
    </argument>
    <argument>
      <name>include_timeseries_end_use_consumptions</name>
      <display_name>Generate Timeseries Output: End Use Consumptions</display_name>
      <description>Generates timeseries energy consumptions for each end use.</description>
      <type>Boolean</type>
      <required>false</required>
      <model_dependent>false</model_dependent>
      <default_value>false</default_value>
      <choices>
        <choice>
          <value>true</value>
          <display_name>true</display_name>
        </choice>
        <choice>
          <value>false</value>
          <display_name>false</display_name>
        </choice>
      </choices>
    </argument>
    <argument>
      <name>include_timeseries_system_use_consumptions</name>
      <display_name>Generate Timeseries Output: System Use Consumptions</display_name>
      <description>Generates timeseries energy consumptions for each end use of each HVAC and water heating system.</description>
      <type>Boolean</type>
      <required>false</required>
      <model_dependent>false</model_dependent>
      <default_value>false</default_value>
      <choices>
        <choice>
          <value>true</value>
          <display_name>true</display_name>
        </choice>
        <choice>
          <value>false</value>
          <display_name>false</display_name>
        </choice>
      </choices>
    </argument>
    <argument>
      <name>include_timeseries_emissions</name>
      <display_name>Generate Timeseries Output: Emissions</display_name>
      <description>Generates timeseries emissions. Requires the appropriate HPXML inputs to be specified.</description>
      <type>Boolean</type>
      <required>false</required>
      <model_dependent>false</model_dependent>
      <default_value>false</default_value>
      <choices>
        <choice>
          <value>true</value>
          <display_name>true</display_name>
        </choice>
        <choice>
          <value>false</value>
          <display_name>false</display_name>
        </choice>
      </choices>
    </argument>
    <argument>
      <name>include_timeseries_emission_fuels</name>
      <display_name>Generate Timeseries Output: Emission Fuel Uses</display_name>
      <description>Generates timeseries emissions for each fuel type. Requires the appropriate HPXML inputs to be specified.</description>
      <type>Boolean</type>
      <required>false</required>
      <model_dependent>false</model_dependent>
      <default_value>false</default_value>
      <choices>
        <choice>
          <value>true</value>
          <display_name>true</display_name>
        </choice>
        <choice>
          <value>false</value>
          <display_name>false</display_name>
        </choice>
      </choices>
    </argument>
    <argument>
      <name>include_timeseries_emission_end_uses</name>
      <display_name>Generate Timeseries Output: Emission End Uses</display_name>
      <description>Generates timeseries emissions for each end use. Requires the appropriate HPXML inputs to be specified.</description>
      <type>Boolean</type>
      <required>false</required>
      <model_dependent>false</model_dependent>
      <default_value>false</default_value>
      <choices>
        <choice>
          <value>true</value>
          <display_name>true</display_name>
        </choice>
        <choice>
          <value>false</value>
          <display_name>false</display_name>
        </choice>
      </choices>
    </argument>
    <argument>
      <name>include_timeseries_hot_water_uses</name>
      <display_name>Generate Timeseries Output: Hot Water Uses</display_name>
      <description>Generates timeseries hot water usages for each end use.</description>
      <type>Boolean</type>
      <required>false</required>
      <model_dependent>false</model_dependent>
      <default_value>false</default_value>
      <choices>
        <choice>
          <value>true</value>
          <display_name>true</display_name>
        </choice>
        <choice>
          <value>false</value>
          <display_name>false</display_name>
        </choice>
      </choices>
    </argument>
    <argument>
      <name>include_timeseries_total_loads</name>
      <display_name>Generate Timeseries Output: Total Loads</display_name>
      <description>Generates timeseries heating, cooling, and hot water loads.</description>
      <type>Boolean</type>
      <required>false</required>
      <model_dependent>false</model_dependent>
      <default_value>false</default_value>
      <choices>
        <choice>
          <value>true</value>
          <display_name>true</display_name>
        </choice>
        <choice>
          <value>false</value>
          <display_name>false</display_name>
        </choice>
      </choices>
    </argument>
    <argument>
      <name>include_timeseries_component_loads</name>
      <display_name>Generate Timeseries Output: Component Loads</display_name>
      <description>Generates timeseries heating and cooling loads disaggregated by component type.</description>
      <type>Boolean</type>
      <required>false</required>
      <model_dependent>false</model_dependent>
      <default_value>false</default_value>
      <choices>
        <choice>
          <value>true</value>
          <display_name>true</display_name>
        </choice>
        <choice>
          <value>false</value>
          <display_name>false</display_name>
        </choice>
      </choices>
    </argument>
    <argument>
      <name>include_timeseries_unmet_hours</name>
      <display_name>Generate Timeseries Output: Unmet Hours</display_name>
      <description>Generates timeseries unmet hours for heating and cooling.</description>
      <type>Boolean</type>
      <required>false</required>
      <model_dependent>false</model_dependent>
      <default_value>false</default_value>
      <choices>
        <choice>
          <value>true</value>
          <display_name>true</display_name>
        </choice>
        <choice>
          <value>false</value>
          <display_name>false</display_name>
        </choice>
      </choices>
    </argument>
    <argument>
      <name>include_timeseries_zone_temperatures</name>
      <display_name>Generate Timeseries Output: Zone Temperatures</display_name>
      <description>Generates timeseries temperatures for each thermal zone.</description>
      <type>Boolean</type>
      <required>false</required>
      <model_dependent>false</model_dependent>
      <default_value>false</default_value>
      <choices>
        <choice>
          <value>true</value>
          <display_name>true</display_name>
        </choice>
        <choice>
          <value>false</value>
          <display_name>false</display_name>
        </choice>
      </choices>
    </argument>
    <argument>
      <name>include_timeseries_airflows</name>
      <display_name>Generate Timeseries Output: Airflows</display_name>
      <description>Generates timeseries airflows.</description>
      <type>Boolean</type>
      <required>false</required>
      <model_dependent>false</model_dependent>
      <default_value>false</default_value>
      <choices>
        <choice>
          <value>true</value>
          <display_name>true</display_name>
        </choice>
        <choice>
          <value>false</value>
          <display_name>false</display_name>
        </choice>
      </choices>
    </argument>
    <argument>
      <name>include_timeseries_weather</name>
      <display_name>Generate Timeseries Output: Weather</display_name>
      <description>Generates timeseries weather data.</description>
      <type>Boolean</type>
      <required>false</required>
      <model_dependent>false</model_dependent>
      <default_value>false</default_value>
      <choices>
        <choice>
          <value>true</value>
          <display_name>true</display_name>
        </choice>
        <choice>
          <value>false</value>
          <display_name>false</display_name>
        </choice>
      </choices>
    </argument>
    <argument>
      <name>timeseries_timestamp_convention</name>
      <display_name>Generate Timeseries Output: Timestamp Convention</display_name>
      <description>Determines whether timeseries timestamps use the start-of-period or end-of-period convention. Doesn't apply if the output format is 'csv_dview'.</description>
      <type>Choice</type>
      <required>false</required>
      <model_dependent>false</model_dependent>
      <default_value>start</default_value>
      <choices>
        <choice>
          <value>start</value>
          <display_name>start</display_name>
        </choice>
        <choice>
          <value>end</value>
          <display_name>end</display_name>
        </choice>
      </choices>
    </argument>
    <argument>
      <name>timeseries_num_decimal_places</name>
      <display_name>Generate Timeseries Output: Number of Decimal Places</display_name>
      <description>Allows overriding the default number of decimal places for timeseries output. Does not apply if output format is msgpack, where no rounding is performed because there is no file size penalty to storing full precision.</description>
      <type>Integer</type>
      <required>false</required>
      <model_dependent>false</model_dependent>
    </argument>
    <argument>
      <name>add_timeseries_dst_column</name>
      <display_name>Generate Timeseries Output: Add TimeDST Column</display_name>
      <description>Optionally add, in addition to the default local standard Time column, a local clock TimeDST column. Requires that daylight saving time is enabled.</description>
      <type>Boolean</type>
      <required>false</required>
      <model_dependent>false</model_dependent>
      <default_value>false</default_value>
      <choices>
        <choice>
          <value>true</value>
          <display_name>true</display_name>
        </choice>
        <choice>
          <value>false</value>
          <display_name>false</display_name>
        </choice>
      </choices>
    </argument>
    <argument>
      <name>add_timeseries_utc_column</name>
      <display_name>Generate Timeseries Output: Add TimeUTC Column</display_name>
      <description>Optionally add, in addition to the default local standard Time column, a local clock TimeUTC column. If the time zone UTC offset is not provided in the HPXML file, the time zone in the EPW header will be used.</description>
      <type>Boolean</type>
      <required>false</required>
      <model_dependent>false</model_dependent>
      <default_value>false</default_value>
      <choices>
        <choice>
          <value>true</value>
          <display_name>true</display_name>
        </choice>
        <choice>
          <value>false</value>
          <display_name>false</display_name>
        </choice>
      </choices>
    </argument>
    <argument>
      <name>user_output_variables</name>
      <display_name>Generate Timeseries Output: EnergyPlus Output Variables</display_name>
      <description>Optionally generates timeseries EnergyPlus output variables. If multiple output variables are desired, use a comma-separated list. Do not include key values; by default all key values will be requested. Example: "Zone People Occupant Count, Zone People Total Heating Energy"</description>
      <type>String</type>
      <required>false</required>
      <model_dependent>false</model_dependent>
    </argument>
    <argument>
      <name>annual_output_file_name</name>
      <display_name>Annual Output File Name</display_name>
      <description>If not provided, defaults to 'results_annual.csv' (or 'results_annual.json' or 'results_annual.msgpack').</description>
      <type>String</type>
      <required>false</required>
      <model_dependent>false</model_dependent>
    </argument>
    <argument>
      <name>timeseries_output_file_name</name>
      <display_name>Timeseries Output File Name</display_name>
      <description>If not provided, defaults to 'results_timeseries.csv' (or 'results_timeseries.json' or 'results_timeseries.msgpack').</description>
      <type>String</type>
      <required>false</required>
      <model_dependent>false</model_dependent>
    </argument>
  </arguments>
<<<<<<< HEAD
  <outputs>
    <output>
      <name>Energy Use: Total MBtu</name>
      <display_name>Energy Use: Total MBtu</display_name>
      <short_name>Energy Use: Total MBtu</short_name>
      <type>Double</type>
      <model_dependent>false</model_dependent>
    </output>
    <output>
      <name>Energy Use: Net MBtu</name>
      <display_name>Energy Use: Net MBtu</display_name>
      <short_name>Energy Use: Net MBtu</short_name>
      <type>Double</type>
      <model_dependent>false</model_dependent>
    </output>
    <output>
      <name>Fuel Use: Electricity: Total MBtu</name>
      <display_name>Fuel Use: Electricity: Total MBtu</display_name>
      <short_name>Fuel Use: Electricity: Total MBtu</short_name>
      <type>Double</type>
      <model_dependent>false</model_dependent>
    </output>
    <output>
      <name>Fuel Use: Natural Gas: Total MBtu</name>
      <display_name>Fuel Use: Natural Gas: Total MBtu</display_name>
      <short_name>Fuel Use: Natural Gas: Total MBtu</short_name>
      <type>Double</type>
      <model_dependent>false</model_dependent>
    </output>
    <output>
      <name>Fuel Use: Fuel Oil: Total MBtu</name>
      <display_name>Fuel Use: Fuel Oil: Total MBtu</display_name>
      <short_name>Fuel Use: Fuel Oil: Total MBtu</short_name>
      <type>Double</type>
      <model_dependent>false</model_dependent>
    </output>
    <output>
      <name>Fuel Use: Propane: Total MBtu</name>
      <display_name>Fuel Use: Propane: Total MBtu</display_name>
      <short_name>Fuel Use: Propane: Total MBtu</short_name>
      <type>Double</type>
      <model_dependent>false</model_dependent>
    </output>
    <output>
      <name>Fuel Use: Wood Cord: Total MBtu</name>
      <display_name>Fuel Use: Wood Cord: Total MBtu</display_name>
      <short_name>Fuel Use: Wood Cord: Total MBtu</short_name>
      <type>Double</type>
      <model_dependent>false</model_dependent>
    </output>
    <output>
      <name>Fuel Use: Wood Pellets: Total MBtu</name>
      <display_name>Fuel Use: Wood Pellets: Total MBtu</display_name>
      <short_name>Fuel Use: Wood Pellets: Total MBtu</short_name>
      <type>Double</type>
      <model_dependent>false</model_dependent>
    </output>
    <output>
      <name>Fuel Use: Coal: Total MBtu</name>
      <display_name>Fuel Use: Coal: Total MBtu</display_name>
      <short_name>Fuel Use: Coal: Total MBtu</short_name>
      <type>Double</type>
      <model_dependent>false</model_dependent>
    </output>
    <output>
      <name>End Use: Electricity: Heating MBtu</name>
      <display_name>End Use: Electricity: Heating MBtu</display_name>
      <short_name>End Use: Electricity: Heating MBtu</short_name>
      <type>Double</type>
      <model_dependent>false</model_dependent>
    </output>
    <output>
      <name>End Use: Electricity: Heating Heat Pump Backup MBtu</name>
      <display_name>End Use: Electricity: Heating Heat Pump Backup MBtu</display_name>
      <short_name>End Use: Electricity: Heating Heat Pump Backup MBtu</short_name>
      <type>Double</type>
      <model_dependent>false</model_dependent>
    </output>
    <output>
      <name>End Use: Electricity: Heating Fans/Pumps MBtu</name>
      <display_name>End Use: Electricity: Heating Fans/Pumps MBtu</display_name>
      <short_name>End Use: Electricity: Heating Fans/Pumps MBtu</short_name>
      <type>Double</type>
      <model_dependent>false</model_dependent>
    </output>
    <output>
      <name>End Use: Electricity: Cooling MBtu</name>
      <display_name>End Use: Electricity: Cooling MBtu</display_name>
      <short_name>End Use: Electricity: Cooling MBtu</short_name>
      <type>Double</type>
      <model_dependent>false</model_dependent>
    </output>
    <output>
      <name>End Use: Electricity: Cooling Fans/Pumps MBtu</name>
      <display_name>End Use: Electricity: Cooling Fans/Pumps MBtu</display_name>
      <short_name>End Use: Electricity: Cooling Fans/Pumps MBtu</short_name>
      <type>Double</type>
      <model_dependent>false</model_dependent>
    </output>
    <output>
      <name>End Use: Electricity: Hot Water MBtu</name>
      <display_name>End Use: Electricity: Hot Water MBtu</display_name>
      <short_name>End Use: Electricity: Hot Water MBtu</short_name>
      <type>Double</type>
      <model_dependent>false</model_dependent>
    </output>
    <output>
      <name>End Use: Electricity: Hot Water Recirc Pump MBtu</name>
      <display_name>End Use: Electricity: Hot Water Recirc Pump MBtu</display_name>
      <short_name>End Use: Electricity: Hot Water Recirc Pump MBtu</short_name>
      <type>Double</type>
      <model_dependent>false</model_dependent>
    </output>
    <output>
      <name>End Use: Electricity: Hot Water Solar Thermal Pump MBtu</name>
      <display_name>End Use: Electricity: Hot Water Solar Thermal Pump MBtu</display_name>
      <short_name>End Use: Electricity: Hot Water Solar Thermal Pump MBtu</short_name>
      <type>Double</type>
      <model_dependent>false</model_dependent>
    </output>
    <output>
      <name>End Use: Electricity: Lighting Interior MBtu</name>
      <display_name>End Use: Electricity: Lighting Interior MBtu</display_name>
      <short_name>End Use: Electricity: Lighting Interior MBtu</short_name>
      <type>Double</type>
      <model_dependent>false</model_dependent>
    </output>
    <output>
      <name>End Use: Electricity: Lighting Garage MBtu</name>
      <display_name>End Use: Electricity: Lighting Garage MBtu</display_name>
      <short_name>End Use: Electricity: Lighting Garage MBtu</short_name>
      <type>Double</type>
      <model_dependent>false</model_dependent>
    </output>
    <output>
      <name>End Use: Electricity: Lighting Exterior MBtu</name>
      <display_name>End Use: Electricity: Lighting Exterior MBtu</display_name>
      <short_name>End Use: Electricity: Lighting Exterior MBtu</short_name>
      <type>Double</type>
      <model_dependent>false</model_dependent>
    </output>
    <output>
      <name>End Use: Electricity: Mech Vent MBtu</name>
      <display_name>End Use: Electricity: Mech Vent MBtu</display_name>
      <short_name>End Use: Electricity: Mech Vent MBtu</short_name>
      <type>Double</type>
      <model_dependent>false</model_dependent>
    </output>
    <output>
      <name>End Use: Electricity: Mech Vent Preheating MBtu</name>
      <display_name>End Use: Electricity: Mech Vent Preheating MBtu</display_name>
      <short_name>End Use: Electricity: Mech Vent Preheating MBtu</short_name>
      <type>Double</type>
      <model_dependent>false</model_dependent>
    </output>
    <output>
      <name>End Use: Electricity: Mech Vent Precooling MBtu</name>
      <display_name>End Use: Electricity: Mech Vent Precooling MBtu</display_name>
      <short_name>End Use: Electricity: Mech Vent Precooling MBtu</short_name>
      <type>Double</type>
      <model_dependent>false</model_dependent>
    </output>
    <output>
      <name>End Use: Electricity: Whole House Fan MBtu</name>
      <display_name>End Use: Electricity: Whole House Fan MBtu</display_name>
      <short_name>End Use: Electricity: Whole House Fan MBtu</short_name>
      <type>Double</type>
      <model_dependent>false</model_dependent>
    </output>
    <output>
      <name>End Use: Electricity: Refrigerator MBtu</name>
      <display_name>End Use: Electricity: Refrigerator MBtu</display_name>
      <short_name>End Use: Electricity: Refrigerator MBtu</short_name>
      <type>Double</type>
      <model_dependent>false</model_dependent>
    </output>
    <output>
      <name>End Use: Electricity: Freezer MBtu</name>
      <display_name>End Use: Electricity: Freezer MBtu</display_name>
      <short_name>End Use: Electricity: Freezer MBtu</short_name>
      <type>Double</type>
      <model_dependent>false</model_dependent>
    </output>
    <output>
      <name>End Use: Electricity: Dehumidifier MBtu</name>
      <display_name>End Use: Electricity: Dehumidifier MBtu</display_name>
      <short_name>End Use: Electricity: Dehumidifier MBtu</short_name>
      <type>Double</type>
      <model_dependent>false</model_dependent>
    </output>
    <output>
      <name>End Use: Electricity: Dishwasher MBtu</name>
      <display_name>End Use: Electricity: Dishwasher MBtu</display_name>
      <short_name>End Use: Electricity: Dishwasher MBtu</short_name>
      <type>Double</type>
      <model_dependent>false</model_dependent>
    </output>
    <output>
      <name>End Use: Electricity: Clothes Washer MBtu</name>
      <display_name>End Use: Electricity: Clothes Washer MBtu</display_name>
      <short_name>End Use: Electricity: Clothes Washer MBtu</short_name>
      <type>Double</type>
      <model_dependent>false</model_dependent>
    </output>
    <output>
      <name>End Use: Electricity: Clothes Dryer MBtu</name>
      <display_name>End Use: Electricity: Clothes Dryer MBtu</display_name>
      <short_name>End Use: Electricity: Clothes Dryer MBtu</short_name>
      <type>Double</type>
      <model_dependent>false</model_dependent>
    </output>
    <output>
      <name>End Use: Electricity: Range/Oven MBtu</name>
      <display_name>End Use: Electricity: Range/Oven MBtu</display_name>
      <short_name>End Use: Electricity: Range/Oven MBtu</short_name>
      <type>Double</type>
      <model_dependent>false</model_dependent>
    </output>
    <output>
      <name>End Use: Electricity: Ceiling Fan MBtu</name>
      <display_name>End Use: Electricity: Ceiling Fan MBtu</display_name>
      <short_name>End Use: Electricity: Ceiling Fan MBtu</short_name>
      <type>Double</type>
      <model_dependent>false</model_dependent>
    </output>
    <output>
      <name>End Use: Electricity: Television MBtu</name>
      <display_name>End Use: Electricity: Television MBtu</display_name>
      <short_name>End Use: Electricity: Television MBtu</short_name>
      <type>Double</type>
      <model_dependent>false</model_dependent>
    </output>
    <output>
      <name>End Use: Electricity: Plug Loads MBtu</name>
      <display_name>End Use: Electricity: Plug Loads MBtu</display_name>
      <short_name>End Use: Electricity: Plug Loads MBtu</short_name>
      <type>Double</type>
      <model_dependent>false</model_dependent>
    </output>
    <output>
      <name>End Use: Electricity: Electric Vehicle Charging MBtu</name>
      <display_name>End Use: Electricity: Electric Vehicle Charging MBtu</display_name>
      <short_name>End Use: Electricity: Electric Vehicle Charging MBtu</short_name>
      <type>Double</type>
      <model_dependent>false</model_dependent>
    </output>
    <output>
      <name>End Use: Electricity: Well Pump MBtu</name>
      <display_name>End Use: Electricity: Well Pump MBtu</display_name>
      <short_name>End Use: Electricity: Well Pump MBtu</short_name>
      <type>Double</type>
      <model_dependent>false</model_dependent>
    </output>
    <output>
      <name>End Use: Electricity: Pool Heater MBtu</name>
      <display_name>End Use: Electricity: Pool Heater MBtu</display_name>
      <short_name>End Use: Electricity: Pool Heater MBtu</short_name>
      <type>Double</type>
      <model_dependent>false</model_dependent>
    </output>
    <output>
      <name>End Use: Electricity: Pool Pump MBtu</name>
      <display_name>End Use: Electricity: Pool Pump MBtu</display_name>
      <short_name>End Use: Electricity: Pool Pump MBtu</short_name>
      <type>Double</type>
      <model_dependent>false</model_dependent>
    </output>
    <output>
      <name>End Use: Electricity: Hot Tub Heater MBtu</name>
      <display_name>End Use: Electricity: Hot Tub Heater MBtu</display_name>
      <short_name>End Use: Electricity: Hot Tub Heater MBtu</short_name>
      <type>Double</type>
      <model_dependent>false</model_dependent>
    </output>
    <output>
      <name>End Use: Electricity: Hot Tub Pump MBtu</name>
      <display_name>End Use: Electricity: Hot Tub Pump MBtu</display_name>
      <short_name>End Use: Electricity: Hot Tub Pump MBtu</short_name>
      <type>Double</type>
      <model_dependent>false</model_dependent>
    </output>
    <output>
      <name>End Use: Electricity: PV MBtu</name>
      <display_name>End Use: Electricity: PV MBtu</display_name>
      <short_name>End Use: Electricity: PV MBtu</short_name>
      <type>Double</type>
      <model_dependent>false</model_dependent>
    </output>
    <output>
      <name>End Use: Electricity: Generator MBtu</name>
      <display_name>End Use: Electricity: Generator MBtu</display_name>
      <short_name>End Use: Electricity: Generator MBtu</short_name>
      <type>Double</type>
      <model_dependent>false</model_dependent>
    </output>
    <output>
      <name>End Use: Electricity: Battery MBtu</name>
      <display_name>End Use: Electricity: Battery MBtu</display_name>
      <short_name>End Use: Electricity: Battery MBtu</short_name>
      <type>Double</type>
      <model_dependent>false</model_dependent>
    </output>
    <output>
      <name>End Use: Natural Gas: Heating MBtu</name>
      <display_name>End Use: Natural Gas: Heating MBtu</display_name>
      <short_name>End Use: Natural Gas: Heating MBtu</short_name>
      <type>Double</type>
      <model_dependent>false</model_dependent>
    </output>
    <output>
      <name>End Use: Natural Gas: Heating Heat Pump Backup MBtu</name>
      <display_name>End Use: Natural Gas: Heating Heat Pump Backup MBtu</display_name>
      <short_name>End Use: Natural Gas: Heating Heat Pump Backup MBtu</short_name>
      <type>Double</type>
      <model_dependent>false</model_dependent>
    </output>
    <output>
      <name>End Use: Natural Gas: Hot Water MBtu</name>
      <display_name>End Use: Natural Gas: Hot Water MBtu</display_name>
      <short_name>End Use: Natural Gas: Hot Water MBtu</short_name>
      <type>Double</type>
      <model_dependent>false</model_dependent>
    </output>
    <output>
      <name>End Use: Natural Gas: Clothes Dryer MBtu</name>
      <display_name>End Use: Natural Gas: Clothes Dryer MBtu</display_name>
      <short_name>End Use: Natural Gas: Clothes Dryer MBtu</short_name>
      <type>Double</type>
      <model_dependent>false</model_dependent>
    </output>
    <output>
      <name>End Use: Natural Gas: Range/Oven MBtu</name>
      <display_name>End Use: Natural Gas: Range/Oven MBtu</display_name>
      <short_name>End Use: Natural Gas: Range/Oven MBtu</short_name>
      <type>Double</type>
      <model_dependent>false</model_dependent>
    </output>
    <output>
      <name>End Use: Natural Gas: Mech Vent Preheating MBtu</name>
      <display_name>End Use: Natural Gas: Mech Vent Preheating MBtu</display_name>
      <short_name>End Use: Natural Gas: Mech Vent Preheating MBtu</short_name>
      <type>Double</type>
      <model_dependent>false</model_dependent>
    </output>
    <output>
      <name>End Use: Natural Gas: Pool Heater MBtu</name>
      <display_name>End Use: Natural Gas: Pool Heater MBtu</display_name>
      <short_name>End Use: Natural Gas: Pool Heater MBtu</short_name>
      <type>Double</type>
      <model_dependent>false</model_dependent>
    </output>
    <output>
      <name>End Use: Natural Gas: Hot Tub Heater MBtu</name>
      <display_name>End Use: Natural Gas: Hot Tub Heater MBtu</display_name>
      <short_name>End Use: Natural Gas: Hot Tub Heater MBtu</short_name>
      <type>Double</type>
      <model_dependent>false</model_dependent>
    </output>
    <output>
      <name>End Use: Natural Gas: Grill MBtu</name>
      <display_name>End Use: Natural Gas: Grill MBtu</display_name>
      <short_name>End Use: Natural Gas: Grill MBtu</short_name>
      <type>Double</type>
      <model_dependent>false</model_dependent>
    </output>
    <output>
      <name>End Use: Natural Gas: Lighting MBtu</name>
      <display_name>End Use: Natural Gas: Lighting MBtu</display_name>
      <short_name>End Use: Natural Gas: Lighting MBtu</short_name>
      <type>Double</type>
      <model_dependent>false</model_dependent>
    </output>
    <output>
      <name>End Use: Natural Gas: Fireplace MBtu</name>
      <display_name>End Use: Natural Gas: Fireplace MBtu</display_name>
      <short_name>End Use: Natural Gas: Fireplace MBtu</short_name>
      <type>Double</type>
      <model_dependent>false</model_dependent>
    </output>
    <output>
      <name>End Use: Natural Gas: Generator MBtu</name>
      <display_name>End Use: Natural Gas: Generator MBtu</display_name>
      <short_name>End Use: Natural Gas: Generator MBtu</short_name>
      <type>Double</type>
      <model_dependent>false</model_dependent>
    </output>
    <output>
      <name>End Use: Fuel Oil: Heating MBtu</name>
      <display_name>End Use: Fuel Oil: Heating MBtu</display_name>
      <short_name>End Use: Fuel Oil: Heating MBtu</short_name>
      <type>Double</type>
      <model_dependent>false</model_dependent>
    </output>
    <output>
      <name>End Use: Fuel Oil: Heating Heat Pump Backup MBtu</name>
      <display_name>End Use: Fuel Oil: Heating Heat Pump Backup MBtu</display_name>
      <short_name>End Use: Fuel Oil: Heating Heat Pump Backup MBtu</short_name>
      <type>Double</type>
      <model_dependent>false</model_dependent>
    </output>
    <output>
      <name>End Use: Fuel Oil: Hot Water MBtu</name>
      <display_name>End Use: Fuel Oil: Hot Water MBtu</display_name>
      <short_name>End Use: Fuel Oil: Hot Water MBtu</short_name>
      <type>Double</type>
      <model_dependent>false</model_dependent>
    </output>
    <output>
      <name>End Use: Fuel Oil: Clothes Dryer MBtu</name>
      <display_name>End Use: Fuel Oil: Clothes Dryer MBtu</display_name>
      <short_name>End Use: Fuel Oil: Clothes Dryer MBtu</short_name>
      <type>Double</type>
      <model_dependent>false</model_dependent>
    </output>
    <output>
      <name>End Use: Fuel Oil: Range/Oven MBtu</name>
      <display_name>End Use: Fuel Oil: Range/Oven MBtu</display_name>
      <short_name>End Use: Fuel Oil: Range/Oven MBtu</short_name>
      <type>Double</type>
      <model_dependent>false</model_dependent>
    </output>
    <output>
      <name>End Use: Fuel Oil: Mech Vent Preheating MBtu</name>
      <display_name>End Use: Fuel Oil: Mech Vent Preheating MBtu</display_name>
      <short_name>End Use: Fuel Oil: Mech Vent Preheating MBtu</short_name>
      <type>Double</type>
      <model_dependent>false</model_dependent>
    </output>
    <output>
      <name>End Use: Fuel Oil: Grill MBtu</name>
      <display_name>End Use: Fuel Oil: Grill MBtu</display_name>
      <short_name>End Use: Fuel Oil: Grill MBtu</short_name>
      <type>Double</type>
      <model_dependent>false</model_dependent>
    </output>
    <output>
      <name>End Use: Fuel Oil: Lighting MBtu</name>
      <display_name>End Use: Fuel Oil: Lighting MBtu</display_name>
      <short_name>End Use: Fuel Oil: Lighting MBtu</short_name>
      <type>Double</type>
      <model_dependent>false</model_dependent>
    </output>
    <output>
      <name>End Use: Fuel Oil: Fireplace MBtu</name>
      <display_name>End Use: Fuel Oil: Fireplace MBtu</display_name>
      <short_name>End Use: Fuel Oil: Fireplace MBtu</short_name>
      <type>Double</type>
      <model_dependent>false</model_dependent>
    </output>
    <output>
      <name>End Use: Fuel Oil: Generator MBtu</name>
      <display_name>End Use: Fuel Oil: Generator MBtu</display_name>
      <short_name>End Use: Fuel Oil: Generator MBtu</short_name>
      <type>Double</type>
      <model_dependent>false</model_dependent>
    </output>
    <output>
      <name>End Use: Propane: Heating MBtu</name>
      <display_name>End Use: Propane: Heating MBtu</display_name>
      <short_name>End Use: Propane: Heating MBtu</short_name>
      <type>Double</type>
      <model_dependent>false</model_dependent>
    </output>
    <output>
      <name>End Use: Propane: Heating Heat Pump Backup MBtu</name>
      <display_name>End Use: Propane: Heating Heat Pump Backup MBtu</display_name>
      <short_name>End Use: Propane: Heating Heat Pump Backup MBtu</short_name>
      <type>Double</type>
      <model_dependent>false</model_dependent>
    </output>
    <output>
      <name>End Use: Propane: Hot Water MBtu</name>
      <display_name>End Use: Propane: Hot Water MBtu</display_name>
      <short_name>End Use: Propane: Hot Water MBtu</short_name>
      <type>Double</type>
      <model_dependent>false</model_dependent>
    </output>
    <output>
      <name>End Use: Propane: Clothes Dryer MBtu</name>
      <display_name>End Use: Propane: Clothes Dryer MBtu</display_name>
      <short_name>End Use: Propane: Clothes Dryer MBtu</short_name>
      <type>Double</type>
      <model_dependent>false</model_dependent>
    </output>
    <output>
      <name>End Use: Propane: Range/Oven MBtu</name>
      <display_name>End Use: Propane: Range/Oven MBtu</display_name>
      <short_name>End Use: Propane: Range/Oven MBtu</short_name>
      <type>Double</type>
      <model_dependent>false</model_dependent>
    </output>
    <output>
      <name>End Use: Propane: Mech Vent Preheating MBtu</name>
      <display_name>End Use: Propane: Mech Vent Preheating MBtu</display_name>
      <short_name>End Use: Propane: Mech Vent Preheating MBtu</short_name>
      <type>Double</type>
      <model_dependent>false</model_dependent>
    </output>
    <output>
      <name>End Use: Propane: Grill MBtu</name>
      <display_name>End Use: Propane: Grill MBtu</display_name>
      <short_name>End Use: Propane: Grill MBtu</short_name>
      <type>Double</type>
      <model_dependent>false</model_dependent>
    </output>
    <output>
      <name>End Use: Propane: Lighting MBtu</name>
      <display_name>End Use: Propane: Lighting MBtu</display_name>
      <short_name>End Use: Propane: Lighting MBtu</short_name>
      <type>Double</type>
      <model_dependent>false</model_dependent>
    </output>
    <output>
      <name>End Use: Propane: Fireplace MBtu</name>
      <display_name>End Use: Propane: Fireplace MBtu</display_name>
      <short_name>End Use: Propane: Fireplace MBtu</short_name>
      <type>Double</type>
      <model_dependent>false</model_dependent>
    </output>
    <output>
      <name>End Use: Propane: Generator MBtu</name>
      <display_name>End Use: Propane: Generator MBtu</display_name>
      <short_name>End Use: Propane: Generator MBtu</short_name>
      <type>Double</type>
      <model_dependent>false</model_dependent>
    </output>
    <output>
      <name>End Use: Wood Cord: Heating MBtu</name>
      <display_name>End Use: Wood Cord: Heating MBtu</display_name>
      <short_name>End Use: Wood Cord: Heating MBtu</short_name>
      <type>Double</type>
      <model_dependent>false</model_dependent>
    </output>
    <output>
      <name>End Use: Wood Cord: Heating Heat Pump Backup MBtu</name>
      <display_name>End Use: Wood Cord: Heating Heat Pump Backup MBtu</display_name>
      <short_name>End Use: Wood Cord: Heating Heat Pump Backup MBtu</short_name>
      <type>Double</type>
      <model_dependent>false</model_dependent>
    </output>
    <output>
      <name>End Use: Wood Cord: Hot Water MBtu</name>
      <display_name>End Use: Wood Cord: Hot Water MBtu</display_name>
      <short_name>End Use: Wood Cord: Hot Water MBtu</short_name>
      <type>Double</type>
      <model_dependent>false</model_dependent>
    </output>
    <output>
      <name>End Use: Wood Cord: Clothes Dryer MBtu</name>
      <display_name>End Use: Wood Cord: Clothes Dryer MBtu</display_name>
      <short_name>End Use: Wood Cord: Clothes Dryer MBtu</short_name>
      <type>Double</type>
      <model_dependent>false</model_dependent>
    </output>
    <output>
      <name>End Use: Wood Cord: Range/Oven MBtu</name>
      <display_name>End Use: Wood Cord: Range/Oven MBtu</display_name>
      <short_name>End Use: Wood Cord: Range/Oven MBtu</short_name>
      <type>Double</type>
      <model_dependent>false</model_dependent>
    </output>
    <output>
      <name>End Use: Wood Cord: Mech Vent Preheating MBtu</name>
      <display_name>End Use: Wood Cord: Mech Vent Preheating MBtu</display_name>
      <short_name>End Use: Wood Cord: Mech Vent Preheating MBtu</short_name>
      <type>Double</type>
      <model_dependent>false</model_dependent>
    </output>
    <output>
      <name>End Use: Wood Cord: Grill MBtu</name>
      <display_name>End Use: Wood Cord: Grill MBtu</display_name>
      <short_name>End Use: Wood Cord: Grill MBtu</short_name>
      <type>Double</type>
      <model_dependent>false</model_dependent>
    </output>
    <output>
      <name>End Use: Wood Cord: Lighting MBtu</name>
      <display_name>End Use: Wood Cord: Lighting MBtu</display_name>
      <short_name>End Use: Wood Cord: Lighting MBtu</short_name>
      <type>Double</type>
      <model_dependent>false</model_dependent>
    </output>
    <output>
      <name>End Use: Wood Cord: Fireplace MBtu</name>
      <display_name>End Use: Wood Cord: Fireplace MBtu</display_name>
      <short_name>End Use: Wood Cord: Fireplace MBtu</short_name>
      <type>Double</type>
      <model_dependent>false</model_dependent>
    </output>
    <output>
      <name>End Use: Wood Cord: Generator MBtu</name>
      <display_name>End Use: Wood Cord: Generator MBtu</display_name>
      <short_name>End Use: Wood Cord: Generator MBtu</short_name>
      <type>Double</type>
      <model_dependent>false</model_dependent>
    </output>
    <output>
      <name>End Use: Wood Pellets: Heating MBtu</name>
      <display_name>End Use: Wood Pellets: Heating MBtu</display_name>
      <short_name>End Use: Wood Pellets: Heating MBtu</short_name>
      <type>Double</type>
      <model_dependent>false</model_dependent>
    </output>
    <output>
      <name>End Use: Wood Pellets: Heating Heat Pump Backup MBtu</name>
      <display_name>End Use: Wood Pellets: Heating Heat Pump Backup MBtu</display_name>
      <short_name>End Use: Wood Pellets: Heating Heat Pump Backup MBtu</short_name>
      <type>Double</type>
      <model_dependent>false</model_dependent>
    </output>
    <output>
      <name>End Use: Wood Pellets: Hot Water MBtu</name>
      <display_name>End Use: Wood Pellets: Hot Water MBtu</display_name>
      <short_name>End Use: Wood Pellets: Hot Water MBtu</short_name>
      <type>Double</type>
      <model_dependent>false</model_dependent>
    </output>
    <output>
      <name>End Use: Wood Pellets: Clothes Dryer MBtu</name>
      <display_name>End Use: Wood Pellets: Clothes Dryer MBtu</display_name>
      <short_name>End Use: Wood Pellets: Clothes Dryer MBtu</short_name>
      <type>Double</type>
      <model_dependent>false</model_dependent>
    </output>
    <output>
      <name>End Use: Wood Pellets: Range/Oven MBtu</name>
      <display_name>End Use: Wood Pellets: Range/Oven MBtu</display_name>
      <short_name>End Use: Wood Pellets: Range/Oven MBtu</short_name>
      <type>Double</type>
      <model_dependent>false</model_dependent>
    </output>
    <output>
      <name>End Use: Wood Pellets: Mech Vent Preheating MBtu</name>
      <display_name>End Use: Wood Pellets: Mech Vent Preheating MBtu</display_name>
      <short_name>End Use: Wood Pellets: Mech Vent Preheating MBtu</short_name>
      <type>Double</type>
      <model_dependent>false</model_dependent>
    </output>
    <output>
      <name>End Use: Wood Pellets: Grill MBtu</name>
      <display_name>End Use: Wood Pellets: Grill MBtu</display_name>
      <short_name>End Use: Wood Pellets: Grill MBtu</short_name>
      <type>Double</type>
      <model_dependent>false</model_dependent>
    </output>
    <output>
      <name>End Use: Wood Pellets: Lighting MBtu</name>
      <display_name>End Use: Wood Pellets: Lighting MBtu</display_name>
      <short_name>End Use: Wood Pellets: Lighting MBtu</short_name>
      <type>Double</type>
      <model_dependent>false</model_dependent>
    </output>
    <output>
      <name>End Use: Wood Pellets: Fireplace MBtu</name>
      <display_name>End Use: Wood Pellets: Fireplace MBtu</display_name>
      <short_name>End Use: Wood Pellets: Fireplace MBtu</short_name>
      <type>Double</type>
      <model_dependent>false</model_dependent>
    </output>
    <output>
      <name>End Use: Wood Pellets: Generator MBtu</name>
      <display_name>End Use: Wood Pellets: Generator MBtu</display_name>
      <short_name>End Use: Wood Pellets: Generator MBtu</short_name>
      <type>Double</type>
      <model_dependent>false</model_dependent>
    </output>
    <output>
      <name>End Use: Coal: Heating MBtu</name>
      <display_name>End Use: Coal: Heating MBtu</display_name>
      <short_name>End Use: Coal: Heating MBtu</short_name>
      <type>Double</type>
      <model_dependent>false</model_dependent>
    </output>
    <output>
      <name>End Use: Coal: Heating Heat Pump Backup MBtu</name>
      <display_name>End Use: Coal: Heating Heat Pump Backup MBtu</display_name>
      <short_name>End Use: Coal: Heating Heat Pump Backup MBtu</short_name>
      <type>Double</type>
      <model_dependent>false</model_dependent>
    </output>
    <output>
      <name>End Use: Coal: Hot Water MBtu</name>
      <display_name>End Use: Coal: Hot Water MBtu</display_name>
      <short_name>End Use: Coal: Hot Water MBtu</short_name>
      <type>Double</type>
      <model_dependent>false</model_dependent>
    </output>
    <output>
      <name>End Use: Coal: Clothes Dryer MBtu</name>
      <display_name>End Use: Coal: Clothes Dryer MBtu</display_name>
      <short_name>End Use: Coal: Clothes Dryer MBtu</short_name>
      <type>Double</type>
      <model_dependent>false</model_dependent>
    </output>
    <output>
      <name>End Use: Coal: Range/Oven MBtu</name>
      <display_name>End Use: Coal: Range/Oven MBtu</display_name>
      <short_name>End Use: Coal: Range/Oven MBtu</short_name>
      <type>Double</type>
      <model_dependent>false</model_dependent>
    </output>
    <output>
      <name>End Use: Coal: Mech Vent Preheating MBtu</name>
      <display_name>End Use: Coal: Mech Vent Preheating MBtu</display_name>
      <short_name>End Use: Coal: Mech Vent Preheating MBtu</short_name>
      <type>Double</type>
      <model_dependent>false</model_dependent>
    </output>
    <output>
      <name>End Use: Coal: Grill MBtu</name>
      <display_name>End Use: Coal: Grill MBtu</display_name>
      <short_name>End Use: Coal: Grill MBtu</short_name>
      <type>Double</type>
      <model_dependent>false</model_dependent>
    </output>
    <output>
      <name>End Use: Coal: Lighting MBtu</name>
      <display_name>End Use: Coal: Lighting MBtu</display_name>
      <short_name>End Use: Coal: Lighting MBtu</short_name>
      <type>Double</type>
      <model_dependent>false</model_dependent>
    </output>
    <output>
      <name>End Use: Coal: Fireplace MBtu</name>
      <display_name>End Use: Coal: Fireplace MBtu</display_name>
      <short_name>End Use: Coal: Fireplace MBtu</short_name>
      <type>Double</type>
      <model_dependent>false</model_dependent>
    </output>
    <output>
      <name>End Use: Coal: Generator MBtu</name>
      <display_name>End Use: Coal: Generator MBtu</display_name>
      <short_name>End Use: Coal: Generator MBtu</short_name>
      <type>Double</type>
      <model_dependent>false</model_dependent>
    </output>
    <output>
      <name>Load: Heating: Delivered MBtu</name>
      <display_name>Load: Heating: Delivered MBtu</display_name>
      <short_name>Load: Heating: Delivered MBtu</short_name>
      <type>Double</type>
      <model_dependent>false</model_dependent>
    </output>
    <output>
      <name>Load: Cooling: Delivered MBtu</name>
      <display_name>Load: Cooling: Delivered MBtu</display_name>
      <short_name>Load: Cooling: Delivered MBtu</short_name>
      <type>Double</type>
      <model_dependent>false</model_dependent>
    </output>
    <output>
      <name>Load: Hot Water: Delivered MBtu</name>
      <display_name>Load: Hot Water: Delivered MBtu</display_name>
      <short_name>Load: Hot Water: Delivered MBtu</short_name>
      <type>Double</type>
      <model_dependent>false</model_dependent>
    </output>
    <output>
      <name>Load: Hot Water: Tank Losses MBtu</name>
      <display_name>Load: Hot Water: Tank Losses MBtu</display_name>
      <short_name>Load: Hot Water: Tank Losses MBtu</short_name>
      <type>Double</type>
      <model_dependent>false</model_dependent>
    </output>
    <output>
      <name>Load: Hot Water: Desuperheater MBtu</name>
      <display_name>Load: Hot Water: Desuperheater MBtu</display_name>
      <short_name>Load: Hot Water: Desuperheater MBtu</short_name>
      <type>Double</type>
      <model_dependent>false</model_dependent>
    </output>
    <output>
      <name>Load: Hot Water: Solar Thermal MBtu</name>
      <display_name>Load: Hot Water: Solar Thermal MBtu</display_name>
      <short_name>Load: Hot Water: Solar Thermal MBtu</short_name>
      <type>Double</type>
      <model_dependent>false</model_dependent>
    </output>
    <output>
      <name>Unmet Hours: Heating hr</name>
      <display_name>Unmet Hours: Heating hr</display_name>
      <short_name>Unmet Hours: Heating hr</short_name>
      <type>Double</type>
      <model_dependent>false</model_dependent>
    </output>
    <output>
      <name>Unmet Hours: Cooling hr</name>
      <display_name>Unmet Hours: Cooling hr</display_name>
      <short_name>Unmet Hours: Cooling hr</short_name>
      <type>Double</type>
      <model_dependent>false</model_dependent>
    </output>
    <output>
      <name>Peak Electricity: Winter Total W</name>
      <display_name>Peak Electricity: Winter Total W</display_name>
      <short_name>Peak Electricity: Winter Total W</short_name>
      <type>Double</type>
      <model_dependent>false</model_dependent>
    </output>
    <output>
      <name>Peak Electricity: Summer Total W</name>
      <display_name>Peak Electricity: Summer Total W</display_name>
      <short_name>Peak Electricity: Summer Total W</short_name>
      <type>Double</type>
      <model_dependent>false</model_dependent>
    </output>
    <output>
      <name>Peak Load: Heating: Delivered kBtu/hr</name>
      <display_name>Peak Load: Heating: Delivered kBtu/hr</display_name>
      <short_name>Peak Load: Heating: Delivered kBtu/hr</short_name>
      <type>Double</type>
      <model_dependent>false</model_dependent>
    </output>
    <output>
      <name>Peak Load: Cooling: Delivered kBtu/hr</name>
      <display_name>Peak Load: Cooling: Delivered kBtu/hr</display_name>
      <short_name>Peak Load: Cooling: Delivered kBtu/hr</short_name>
      <type>Double</type>
      <model_dependent>false</model_dependent>
    </output>
    <output>
      <name>Component Load: Heating: Roofs MBtu</name>
      <display_name>Component Load: Heating: Roofs MBtu</display_name>
      <short_name>Component Load: Heating: Roofs MBtu</short_name>
      <type>Double</type>
      <model_dependent>false</model_dependent>
    </output>
    <output>
      <name>Component Load: Heating: Ceilings MBtu</name>
      <display_name>Component Load: Heating: Ceilings MBtu</display_name>
      <short_name>Component Load: Heating: Ceilings MBtu</short_name>
      <type>Double</type>
      <model_dependent>false</model_dependent>
    </output>
    <output>
      <name>Component Load: Heating: Walls MBtu</name>
      <display_name>Component Load: Heating: Walls MBtu</display_name>
      <short_name>Component Load: Heating: Walls MBtu</short_name>
      <type>Double</type>
      <model_dependent>false</model_dependent>
    </output>
    <output>
      <name>Component Load: Heating: Rim Joists MBtu</name>
      <display_name>Component Load: Heating: Rim Joists MBtu</display_name>
      <short_name>Component Load: Heating: Rim Joists MBtu</short_name>
      <type>Double</type>
      <model_dependent>false</model_dependent>
    </output>
    <output>
      <name>Component Load: Heating: Foundation Walls MBtu</name>
      <display_name>Component Load: Heating: Foundation Walls MBtu</display_name>
      <short_name>Component Load: Heating: Foundation Walls MBtu</short_name>
      <type>Double</type>
      <model_dependent>false</model_dependent>
    </output>
    <output>
      <name>Component Load: Heating: Doors MBtu</name>
      <display_name>Component Load: Heating: Doors MBtu</display_name>
      <short_name>Component Load: Heating: Doors MBtu</short_name>
      <type>Double</type>
      <model_dependent>false</model_dependent>
    </output>
    <output>
      <name>Component Load: Heating: Windows MBtu</name>
      <display_name>Component Load: Heating: Windows MBtu</display_name>
      <short_name>Component Load: Heating: Windows MBtu</short_name>
      <type>Double</type>
      <model_dependent>false</model_dependent>
    </output>
    <output>
      <name>Component Load: Heating: Skylights MBtu</name>
      <display_name>Component Load: Heating: Skylights MBtu</display_name>
      <short_name>Component Load: Heating: Skylights MBtu</short_name>
      <type>Double</type>
      <model_dependent>false</model_dependent>
    </output>
    <output>
      <name>Component Load: Heating: Floors MBtu</name>
      <display_name>Component Load: Heating: Floors MBtu</display_name>
      <short_name>Component Load: Heating: Floors MBtu</short_name>
      <type>Double</type>
      <model_dependent>false</model_dependent>
    </output>
    <output>
      <name>Component Load: Heating: Slabs MBtu</name>
      <display_name>Component Load: Heating: Slabs MBtu</display_name>
      <short_name>Component Load: Heating: Slabs MBtu</short_name>
      <type>Double</type>
      <model_dependent>false</model_dependent>
    </output>
    <output>
      <name>Component Load: Heating: Internal Mass MBtu</name>
      <display_name>Component Load: Heating: Internal Mass MBtu</display_name>
      <short_name>Component Load: Heating: Internal Mass MBtu</short_name>
      <type>Double</type>
      <model_dependent>false</model_dependent>
    </output>
    <output>
      <name>Component Load: Heating: Infiltration MBtu</name>
      <display_name>Component Load: Heating: Infiltration MBtu</display_name>
      <short_name>Component Load: Heating: Infiltration MBtu</short_name>
      <type>Double</type>
      <model_dependent>false</model_dependent>
    </output>
    <output>
      <name>Component Load: Heating: Natural Ventilation MBtu</name>
      <display_name>Component Load: Heating: Natural Ventilation MBtu</display_name>
      <short_name>Component Load: Heating: Natural Ventilation MBtu</short_name>
      <type>Double</type>
      <model_dependent>false</model_dependent>
    </output>
    <output>
      <name>Component Load: Heating: Mechanical Ventilation MBtu</name>
      <display_name>Component Load: Heating: Mechanical Ventilation MBtu</display_name>
      <short_name>Component Load: Heating: Mechanical Ventilation MBtu</short_name>
      <type>Double</type>
      <model_dependent>false</model_dependent>
    </output>
    <output>
      <name>Component Load: Heating: Whole House Fan MBtu</name>
      <display_name>Component Load: Heating: Whole House Fan MBtu</display_name>
      <short_name>Component Load: Heating: Whole House Fan MBtu</short_name>
      <type>Double</type>
      <model_dependent>false</model_dependent>
    </output>
    <output>
      <name>Component Load: Heating: Ducts MBtu</name>
      <display_name>Component Load: Heating: Ducts MBtu</display_name>
      <short_name>Component Load: Heating: Ducts MBtu</short_name>
      <type>Double</type>
      <model_dependent>false</model_dependent>
    </output>
    <output>
      <name>Component Load: Heating: Internal Gains MBtu</name>
      <display_name>Component Load: Heating: Internal Gains MBtu</display_name>
      <short_name>Component Load: Heating: Internal Gains MBtu</short_name>
      <type>Double</type>
      <model_dependent>false</model_dependent>
    </output>
    <output>
      <name>Component Load: Cooling: Roofs MBtu</name>
      <display_name>Component Load: Cooling: Roofs MBtu</display_name>
      <short_name>Component Load: Cooling: Roofs MBtu</short_name>
      <type>Double</type>
      <model_dependent>false</model_dependent>
    </output>
    <output>
      <name>Component Load: Cooling: Ceilings MBtu</name>
      <display_name>Component Load: Cooling: Ceilings MBtu</display_name>
      <short_name>Component Load: Cooling: Ceilings MBtu</short_name>
      <type>Double</type>
      <model_dependent>false</model_dependent>
    </output>
    <output>
      <name>Component Load: Cooling: Walls MBtu</name>
      <display_name>Component Load: Cooling: Walls MBtu</display_name>
      <short_name>Component Load: Cooling: Walls MBtu</short_name>
      <type>Double</type>
      <model_dependent>false</model_dependent>
    </output>
    <output>
      <name>Component Load: Cooling: Rim Joists MBtu</name>
      <display_name>Component Load: Cooling: Rim Joists MBtu</display_name>
      <short_name>Component Load: Cooling: Rim Joists MBtu</short_name>
      <type>Double</type>
      <model_dependent>false</model_dependent>
    </output>
    <output>
      <name>Component Load: Cooling: Foundation Walls MBtu</name>
      <display_name>Component Load: Cooling: Foundation Walls MBtu</display_name>
      <short_name>Component Load: Cooling: Foundation Walls MBtu</short_name>
      <type>Double</type>
      <model_dependent>false</model_dependent>
    </output>
    <output>
      <name>Component Load: Cooling: Doors MBtu</name>
      <display_name>Component Load: Cooling: Doors MBtu</display_name>
      <short_name>Component Load: Cooling: Doors MBtu</short_name>
      <type>Double</type>
      <model_dependent>false</model_dependent>
    </output>
    <output>
      <name>Component Load: Cooling: Windows MBtu</name>
      <display_name>Component Load: Cooling: Windows MBtu</display_name>
      <short_name>Component Load: Cooling: Windows MBtu</short_name>
      <type>Double</type>
      <model_dependent>false</model_dependent>
    </output>
    <output>
      <name>Component Load: Cooling: Skylights MBtu</name>
      <display_name>Component Load: Cooling: Skylights MBtu</display_name>
      <short_name>Component Load: Cooling: Skylights MBtu</short_name>
      <type>Double</type>
      <model_dependent>false</model_dependent>
    </output>
    <output>
      <name>Component Load: Cooling: Floors MBtu</name>
      <display_name>Component Load: Cooling: Floors MBtu</display_name>
      <short_name>Component Load: Cooling: Floors MBtu</short_name>
      <type>Double</type>
      <model_dependent>false</model_dependent>
    </output>
    <output>
      <name>Component Load: Cooling: Slabs MBtu</name>
      <display_name>Component Load: Cooling: Slabs MBtu</display_name>
      <short_name>Component Load: Cooling: Slabs MBtu</short_name>
      <type>Double</type>
      <model_dependent>false</model_dependent>
    </output>
    <output>
      <name>Component Load: Cooling: Internal Mass MBtu</name>
      <display_name>Component Load: Cooling: Internal Mass MBtu</display_name>
      <short_name>Component Load: Cooling: Internal Mass MBtu</short_name>
      <type>Double</type>
      <model_dependent>false</model_dependent>
    </output>
    <output>
      <name>Component Load: Cooling: Infiltration MBtu</name>
      <display_name>Component Load: Cooling: Infiltration MBtu</display_name>
      <short_name>Component Load: Cooling: Infiltration MBtu</short_name>
      <type>Double</type>
      <model_dependent>false</model_dependent>
    </output>
    <output>
      <name>Component Load: Cooling: Natural Ventilation MBtu</name>
      <display_name>Component Load: Cooling: Natural Ventilation MBtu</display_name>
      <short_name>Component Load: Cooling: Natural Ventilation MBtu</short_name>
      <type>Double</type>
      <model_dependent>false</model_dependent>
    </output>
    <output>
      <name>Component Load: Cooling: Mechanical Ventilation MBtu</name>
      <display_name>Component Load: Cooling: Mechanical Ventilation MBtu</display_name>
      <short_name>Component Load: Cooling: Mechanical Ventilation MBtu</short_name>
      <type>Double</type>
      <model_dependent>false</model_dependent>
    </output>
    <output>
      <name>Component Load: Cooling: Whole House Fan MBtu</name>
      <display_name>Component Load: Cooling: Whole House Fan MBtu</display_name>
      <short_name>Component Load: Cooling: Whole House Fan MBtu</short_name>
      <type>Double</type>
      <model_dependent>false</model_dependent>
    </output>
    <output>
      <name>Component Load: Cooling: Ducts MBtu</name>
      <display_name>Component Load: Cooling: Ducts MBtu</display_name>
      <short_name>Component Load: Cooling: Ducts MBtu</short_name>
      <type>Double</type>
      <model_dependent>false</model_dependent>
    </output>
    <output>
      <name>Component Load: Cooling: Internal Gains MBtu</name>
      <display_name>Component Load: Cooling: Internal Gains MBtu</display_name>
      <short_name>Component Load: Cooling: Internal Gains MBtu</short_name>
      <type>Double</type>
      <model_dependent>false</model_dependent>
    </output>
    <output>
      <name>Hot Water: Clothes Washer gal</name>
      <display_name>Hot Water: Clothes Washer gal</display_name>
      <short_name>Hot Water: Clothes Washer gal</short_name>
      <type>Double</type>
      <model_dependent>false</model_dependent>
    </output>
    <output>
      <name>Hot Water: Dishwasher gal</name>
      <display_name>Hot Water: Dishwasher gal</display_name>
      <short_name>Hot Water: Dishwasher gal</short_name>
      <type>Double</type>
      <model_dependent>false</model_dependent>
    </output>
    <output>
      <name>Hot Water: Fixtures gal</name>
      <display_name>Hot Water: Fixtures gal</display_name>
      <short_name>Hot Water: Fixtures gal</short_name>
      <type>Double</type>
      <model_dependent>false</model_dependent>
    </output>
    <output>
      <name>Hot Water: Distribution Waste gal</name>
      <display_name>Hot Water: Distribution Waste gal</display_name>
      <short_name>Hot Water: Distribution Waste gal</short_name>
      <type>Double</type>
      <model_dependent>false</model_dependent>
    </output>
  </outputs>
=======
  <outputs />
>>>>>>> b3a44abe
  <provenances />
  <tags>
    <tag>Reporting.QAQC</tag>
  </tags>
  <attributes>
    <attribute>
      <name>Measure Type</name>
      <value>ReportingMeasure</value>
      <datatype>string</datatype>
    </attribute>
    <attribute>
      <name>Intended Software Tool</name>
      <value>OpenStudio Application</value>
      <datatype>string</datatype>
    </attribute>
    <attribute>
      <name>Intended Software Tool</name>
      <value>Parametric Analysis Tool</value>
      <datatype>string</datatype>
    </attribute>
  </attributes>
  <files>
    <file>
      <filename>output_report_test.rb</filename>
      <filetype>rb</filetype>
      <usage_type>test</usage_type>
<<<<<<< HEAD
      <checksum>314D2C5A</checksum>
=======
      <checksum>5CECB67A</checksum>
>>>>>>> b3a44abe
    </file>
    <file>
      <version>
        <software_program>OpenStudio</software_program>
        <identifier>2.9.1</identifier>
        <min_compatible>2.9.1</min_compatible>
      </version>
      <filename>measure.rb</filename>
      <filetype>rb</filetype>
      <usage_type>script</usage_type>
<<<<<<< HEAD
      <checksum>BC1ACE37</checksum>
=======
      <checksum>E24243D5</checksum>
>>>>>>> b3a44abe
    </file>
  </files>
</measure><|MERGE_RESOLUTION|>--- conflicted
+++ resolved
@@ -3,13 +3,8 @@
   <schema_version>3.0</schema_version>
   <name>report_simulation_output</name>
   <uid>df9d170c-c21a-4130-866d-0d46b06073fd</uid>
-<<<<<<< HEAD
-  <version_id>abb24fb4-ed5e-42e1-b3fa-ae79fe34adbc</version_id>
-  <version_modified>20221117T160306Z</version_modified>
-=======
-  <version_id>5362758c-ff55-4684-b0aa-16341d1ada75</version_id>
-  <version_modified>20230502T172559Z</version_modified>
->>>>>>> b3a44abe
+  <version_id>80d8732e-79d8-431e-a618-947acdd93297</version_id>
+  <version_modified>20230504T175802Z</version_modified>
   <xml_checksum>9BF1E6AC</xml_checksum>
   <class_name>ReportSimulationOutput</class_name>
   <display_name>HPXML Simulation Output Report</display_name>
@@ -696,1097 +691,7 @@
       <model_dependent>false</model_dependent>
     </argument>
   </arguments>
-<<<<<<< HEAD
-  <outputs>
-    <output>
-      <name>Energy Use: Total MBtu</name>
-      <display_name>Energy Use: Total MBtu</display_name>
-      <short_name>Energy Use: Total MBtu</short_name>
-      <type>Double</type>
-      <model_dependent>false</model_dependent>
-    </output>
-    <output>
-      <name>Energy Use: Net MBtu</name>
-      <display_name>Energy Use: Net MBtu</display_name>
-      <short_name>Energy Use: Net MBtu</short_name>
-      <type>Double</type>
-      <model_dependent>false</model_dependent>
-    </output>
-    <output>
-      <name>Fuel Use: Electricity: Total MBtu</name>
-      <display_name>Fuel Use: Electricity: Total MBtu</display_name>
-      <short_name>Fuel Use: Electricity: Total MBtu</short_name>
-      <type>Double</type>
-      <model_dependent>false</model_dependent>
-    </output>
-    <output>
-      <name>Fuel Use: Natural Gas: Total MBtu</name>
-      <display_name>Fuel Use: Natural Gas: Total MBtu</display_name>
-      <short_name>Fuel Use: Natural Gas: Total MBtu</short_name>
-      <type>Double</type>
-      <model_dependent>false</model_dependent>
-    </output>
-    <output>
-      <name>Fuel Use: Fuel Oil: Total MBtu</name>
-      <display_name>Fuel Use: Fuel Oil: Total MBtu</display_name>
-      <short_name>Fuel Use: Fuel Oil: Total MBtu</short_name>
-      <type>Double</type>
-      <model_dependent>false</model_dependent>
-    </output>
-    <output>
-      <name>Fuel Use: Propane: Total MBtu</name>
-      <display_name>Fuel Use: Propane: Total MBtu</display_name>
-      <short_name>Fuel Use: Propane: Total MBtu</short_name>
-      <type>Double</type>
-      <model_dependent>false</model_dependent>
-    </output>
-    <output>
-      <name>Fuel Use: Wood Cord: Total MBtu</name>
-      <display_name>Fuel Use: Wood Cord: Total MBtu</display_name>
-      <short_name>Fuel Use: Wood Cord: Total MBtu</short_name>
-      <type>Double</type>
-      <model_dependent>false</model_dependent>
-    </output>
-    <output>
-      <name>Fuel Use: Wood Pellets: Total MBtu</name>
-      <display_name>Fuel Use: Wood Pellets: Total MBtu</display_name>
-      <short_name>Fuel Use: Wood Pellets: Total MBtu</short_name>
-      <type>Double</type>
-      <model_dependent>false</model_dependent>
-    </output>
-    <output>
-      <name>Fuel Use: Coal: Total MBtu</name>
-      <display_name>Fuel Use: Coal: Total MBtu</display_name>
-      <short_name>Fuel Use: Coal: Total MBtu</short_name>
-      <type>Double</type>
-      <model_dependent>false</model_dependent>
-    </output>
-    <output>
-      <name>End Use: Electricity: Heating MBtu</name>
-      <display_name>End Use: Electricity: Heating MBtu</display_name>
-      <short_name>End Use: Electricity: Heating MBtu</short_name>
-      <type>Double</type>
-      <model_dependent>false</model_dependent>
-    </output>
-    <output>
-      <name>End Use: Electricity: Heating Heat Pump Backup MBtu</name>
-      <display_name>End Use: Electricity: Heating Heat Pump Backup MBtu</display_name>
-      <short_name>End Use: Electricity: Heating Heat Pump Backup MBtu</short_name>
-      <type>Double</type>
-      <model_dependent>false</model_dependent>
-    </output>
-    <output>
-      <name>End Use: Electricity: Heating Fans/Pumps MBtu</name>
-      <display_name>End Use: Electricity: Heating Fans/Pumps MBtu</display_name>
-      <short_name>End Use: Electricity: Heating Fans/Pumps MBtu</short_name>
-      <type>Double</type>
-      <model_dependent>false</model_dependent>
-    </output>
-    <output>
-      <name>End Use: Electricity: Cooling MBtu</name>
-      <display_name>End Use: Electricity: Cooling MBtu</display_name>
-      <short_name>End Use: Electricity: Cooling MBtu</short_name>
-      <type>Double</type>
-      <model_dependent>false</model_dependent>
-    </output>
-    <output>
-      <name>End Use: Electricity: Cooling Fans/Pumps MBtu</name>
-      <display_name>End Use: Electricity: Cooling Fans/Pumps MBtu</display_name>
-      <short_name>End Use: Electricity: Cooling Fans/Pumps MBtu</short_name>
-      <type>Double</type>
-      <model_dependent>false</model_dependent>
-    </output>
-    <output>
-      <name>End Use: Electricity: Hot Water MBtu</name>
-      <display_name>End Use: Electricity: Hot Water MBtu</display_name>
-      <short_name>End Use: Electricity: Hot Water MBtu</short_name>
-      <type>Double</type>
-      <model_dependent>false</model_dependent>
-    </output>
-    <output>
-      <name>End Use: Electricity: Hot Water Recirc Pump MBtu</name>
-      <display_name>End Use: Electricity: Hot Water Recirc Pump MBtu</display_name>
-      <short_name>End Use: Electricity: Hot Water Recirc Pump MBtu</short_name>
-      <type>Double</type>
-      <model_dependent>false</model_dependent>
-    </output>
-    <output>
-      <name>End Use: Electricity: Hot Water Solar Thermal Pump MBtu</name>
-      <display_name>End Use: Electricity: Hot Water Solar Thermal Pump MBtu</display_name>
-      <short_name>End Use: Electricity: Hot Water Solar Thermal Pump MBtu</short_name>
-      <type>Double</type>
-      <model_dependent>false</model_dependent>
-    </output>
-    <output>
-      <name>End Use: Electricity: Lighting Interior MBtu</name>
-      <display_name>End Use: Electricity: Lighting Interior MBtu</display_name>
-      <short_name>End Use: Electricity: Lighting Interior MBtu</short_name>
-      <type>Double</type>
-      <model_dependent>false</model_dependent>
-    </output>
-    <output>
-      <name>End Use: Electricity: Lighting Garage MBtu</name>
-      <display_name>End Use: Electricity: Lighting Garage MBtu</display_name>
-      <short_name>End Use: Electricity: Lighting Garage MBtu</short_name>
-      <type>Double</type>
-      <model_dependent>false</model_dependent>
-    </output>
-    <output>
-      <name>End Use: Electricity: Lighting Exterior MBtu</name>
-      <display_name>End Use: Electricity: Lighting Exterior MBtu</display_name>
-      <short_name>End Use: Electricity: Lighting Exterior MBtu</short_name>
-      <type>Double</type>
-      <model_dependent>false</model_dependent>
-    </output>
-    <output>
-      <name>End Use: Electricity: Mech Vent MBtu</name>
-      <display_name>End Use: Electricity: Mech Vent MBtu</display_name>
-      <short_name>End Use: Electricity: Mech Vent MBtu</short_name>
-      <type>Double</type>
-      <model_dependent>false</model_dependent>
-    </output>
-    <output>
-      <name>End Use: Electricity: Mech Vent Preheating MBtu</name>
-      <display_name>End Use: Electricity: Mech Vent Preheating MBtu</display_name>
-      <short_name>End Use: Electricity: Mech Vent Preheating MBtu</short_name>
-      <type>Double</type>
-      <model_dependent>false</model_dependent>
-    </output>
-    <output>
-      <name>End Use: Electricity: Mech Vent Precooling MBtu</name>
-      <display_name>End Use: Electricity: Mech Vent Precooling MBtu</display_name>
-      <short_name>End Use: Electricity: Mech Vent Precooling MBtu</short_name>
-      <type>Double</type>
-      <model_dependent>false</model_dependent>
-    </output>
-    <output>
-      <name>End Use: Electricity: Whole House Fan MBtu</name>
-      <display_name>End Use: Electricity: Whole House Fan MBtu</display_name>
-      <short_name>End Use: Electricity: Whole House Fan MBtu</short_name>
-      <type>Double</type>
-      <model_dependent>false</model_dependent>
-    </output>
-    <output>
-      <name>End Use: Electricity: Refrigerator MBtu</name>
-      <display_name>End Use: Electricity: Refrigerator MBtu</display_name>
-      <short_name>End Use: Electricity: Refrigerator MBtu</short_name>
-      <type>Double</type>
-      <model_dependent>false</model_dependent>
-    </output>
-    <output>
-      <name>End Use: Electricity: Freezer MBtu</name>
-      <display_name>End Use: Electricity: Freezer MBtu</display_name>
-      <short_name>End Use: Electricity: Freezer MBtu</short_name>
-      <type>Double</type>
-      <model_dependent>false</model_dependent>
-    </output>
-    <output>
-      <name>End Use: Electricity: Dehumidifier MBtu</name>
-      <display_name>End Use: Electricity: Dehumidifier MBtu</display_name>
-      <short_name>End Use: Electricity: Dehumidifier MBtu</short_name>
-      <type>Double</type>
-      <model_dependent>false</model_dependent>
-    </output>
-    <output>
-      <name>End Use: Electricity: Dishwasher MBtu</name>
-      <display_name>End Use: Electricity: Dishwasher MBtu</display_name>
-      <short_name>End Use: Electricity: Dishwasher MBtu</short_name>
-      <type>Double</type>
-      <model_dependent>false</model_dependent>
-    </output>
-    <output>
-      <name>End Use: Electricity: Clothes Washer MBtu</name>
-      <display_name>End Use: Electricity: Clothes Washer MBtu</display_name>
-      <short_name>End Use: Electricity: Clothes Washer MBtu</short_name>
-      <type>Double</type>
-      <model_dependent>false</model_dependent>
-    </output>
-    <output>
-      <name>End Use: Electricity: Clothes Dryer MBtu</name>
-      <display_name>End Use: Electricity: Clothes Dryer MBtu</display_name>
-      <short_name>End Use: Electricity: Clothes Dryer MBtu</short_name>
-      <type>Double</type>
-      <model_dependent>false</model_dependent>
-    </output>
-    <output>
-      <name>End Use: Electricity: Range/Oven MBtu</name>
-      <display_name>End Use: Electricity: Range/Oven MBtu</display_name>
-      <short_name>End Use: Electricity: Range/Oven MBtu</short_name>
-      <type>Double</type>
-      <model_dependent>false</model_dependent>
-    </output>
-    <output>
-      <name>End Use: Electricity: Ceiling Fan MBtu</name>
-      <display_name>End Use: Electricity: Ceiling Fan MBtu</display_name>
-      <short_name>End Use: Electricity: Ceiling Fan MBtu</short_name>
-      <type>Double</type>
-      <model_dependent>false</model_dependent>
-    </output>
-    <output>
-      <name>End Use: Electricity: Television MBtu</name>
-      <display_name>End Use: Electricity: Television MBtu</display_name>
-      <short_name>End Use: Electricity: Television MBtu</short_name>
-      <type>Double</type>
-      <model_dependent>false</model_dependent>
-    </output>
-    <output>
-      <name>End Use: Electricity: Plug Loads MBtu</name>
-      <display_name>End Use: Electricity: Plug Loads MBtu</display_name>
-      <short_name>End Use: Electricity: Plug Loads MBtu</short_name>
-      <type>Double</type>
-      <model_dependent>false</model_dependent>
-    </output>
-    <output>
-      <name>End Use: Electricity: Electric Vehicle Charging MBtu</name>
-      <display_name>End Use: Electricity: Electric Vehicle Charging MBtu</display_name>
-      <short_name>End Use: Electricity: Electric Vehicle Charging MBtu</short_name>
-      <type>Double</type>
-      <model_dependent>false</model_dependent>
-    </output>
-    <output>
-      <name>End Use: Electricity: Well Pump MBtu</name>
-      <display_name>End Use: Electricity: Well Pump MBtu</display_name>
-      <short_name>End Use: Electricity: Well Pump MBtu</short_name>
-      <type>Double</type>
-      <model_dependent>false</model_dependent>
-    </output>
-    <output>
-      <name>End Use: Electricity: Pool Heater MBtu</name>
-      <display_name>End Use: Electricity: Pool Heater MBtu</display_name>
-      <short_name>End Use: Electricity: Pool Heater MBtu</short_name>
-      <type>Double</type>
-      <model_dependent>false</model_dependent>
-    </output>
-    <output>
-      <name>End Use: Electricity: Pool Pump MBtu</name>
-      <display_name>End Use: Electricity: Pool Pump MBtu</display_name>
-      <short_name>End Use: Electricity: Pool Pump MBtu</short_name>
-      <type>Double</type>
-      <model_dependent>false</model_dependent>
-    </output>
-    <output>
-      <name>End Use: Electricity: Hot Tub Heater MBtu</name>
-      <display_name>End Use: Electricity: Hot Tub Heater MBtu</display_name>
-      <short_name>End Use: Electricity: Hot Tub Heater MBtu</short_name>
-      <type>Double</type>
-      <model_dependent>false</model_dependent>
-    </output>
-    <output>
-      <name>End Use: Electricity: Hot Tub Pump MBtu</name>
-      <display_name>End Use: Electricity: Hot Tub Pump MBtu</display_name>
-      <short_name>End Use: Electricity: Hot Tub Pump MBtu</short_name>
-      <type>Double</type>
-      <model_dependent>false</model_dependent>
-    </output>
-    <output>
-      <name>End Use: Electricity: PV MBtu</name>
-      <display_name>End Use: Electricity: PV MBtu</display_name>
-      <short_name>End Use: Electricity: PV MBtu</short_name>
-      <type>Double</type>
-      <model_dependent>false</model_dependent>
-    </output>
-    <output>
-      <name>End Use: Electricity: Generator MBtu</name>
-      <display_name>End Use: Electricity: Generator MBtu</display_name>
-      <short_name>End Use: Electricity: Generator MBtu</short_name>
-      <type>Double</type>
-      <model_dependent>false</model_dependent>
-    </output>
-    <output>
-      <name>End Use: Electricity: Battery MBtu</name>
-      <display_name>End Use: Electricity: Battery MBtu</display_name>
-      <short_name>End Use: Electricity: Battery MBtu</short_name>
-      <type>Double</type>
-      <model_dependent>false</model_dependent>
-    </output>
-    <output>
-      <name>End Use: Natural Gas: Heating MBtu</name>
-      <display_name>End Use: Natural Gas: Heating MBtu</display_name>
-      <short_name>End Use: Natural Gas: Heating MBtu</short_name>
-      <type>Double</type>
-      <model_dependent>false</model_dependent>
-    </output>
-    <output>
-      <name>End Use: Natural Gas: Heating Heat Pump Backup MBtu</name>
-      <display_name>End Use: Natural Gas: Heating Heat Pump Backup MBtu</display_name>
-      <short_name>End Use: Natural Gas: Heating Heat Pump Backup MBtu</short_name>
-      <type>Double</type>
-      <model_dependent>false</model_dependent>
-    </output>
-    <output>
-      <name>End Use: Natural Gas: Hot Water MBtu</name>
-      <display_name>End Use: Natural Gas: Hot Water MBtu</display_name>
-      <short_name>End Use: Natural Gas: Hot Water MBtu</short_name>
-      <type>Double</type>
-      <model_dependent>false</model_dependent>
-    </output>
-    <output>
-      <name>End Use: Natural Gas: Clothes Dryer MBtu</name>
-      <display_name>End Use: Natural Gas: Clothes Dryer MBtu</display_name>
-      <short_name>End Use: Natural Gas: Clothes Dryer MBtu</short_name>
-      <type>Double</type>
-      <model_dependent>false</model_dependent>
-    </output>
-    <output>
-      <name>End Use: Natural Gas: Range/Oven MBtu</name>
-      <display_name>End Use: Natural Gas: Range/Oven MBtu</display_name>
-      <short_name>End Use: Natural Gas: Range/Oven MBtu</short_name>
-      <type>Double</type>
-      <model_dependent>false</model_dependent>
-    </output>
-    <output>
-      <name>End Use: Natural Gas: Mech Vent Preheating MBtu</name>
-      <display_name>End Use: Natural Gas: Mech Vent Preheating MBtu</display_name>
-      <short_name>End Use: Natural Gas: Mech Vent Preheating MBtu</short_name>
-      <type>Double</type>
-      <model_dependent>false</model_dependent>
-    </output>
-    <output>
-      <name>End Use: Natural Gas: Pool Heater MBtu</name>
-      <display_name>End Use: Natural Gas: Pool Heater MBtu</display_name>
-      <short_name>End Use: Natural Gas: Pool Heater MBtu</short_name>
-      <type>Double</type>
-      <model_dependent>false</model_dependent>
-    </output>
-    <output>
-      <name>End Use: Natural Gas: Hot Tub Heater MBtu</name>
-      <display_name>End Use: Natural Gas: Hot Tub Heater MBtu</display_name>
-      <short_name>End Use: Natural Gas: Hot Tub Heater MBtu</short_name>
-      <type>Double</type>
-      <model_dependent>false</model_dependent>
-    </output>
-    <output>
-      <name>End Use: Natural Gas: Grill MBtu</name>
-      <display_name>End Use: Natural Gas: Grill MBtu</display_name>
-      <short_name>End Use: Natural Gas: Grill MBtu</short_name>
-      <type>Double</type>
-      <model_dependent>false</model_dependent>
-    </output>
-    <output>
-      <name>End Use: Natural Gas: Lighting MBtu</name>
-      <display_name>End Use: Natural Gas: Lighting MBtu</display_name>
-      <short_name>End Use: Natural Gas: Lighting MBtu</short_name>
-      <type>Double</type>
-      <model_dependent>false</model_dependent>
-    </output>
-    <output>
-      <name>End Use: Natural Gas: Fireplace MBtu</name>
-      <display_name>End Use: Natural Gas: Fireplace MBtu</display_name>
-      <short_name>End Use: Natural Gas: Fireplace MBtu</short_name>
-      <type>Double</type>
-      <model_dependent>false</model_dependent>
-    </output>
-    <output>
-      <name>End Use: Natural Gas: Generator MBtu</name>
-      <display_name>End Use: Natural Gas: Generator MBtu</display_name>
-      <short_name>End Use: Natural Gas: Generator MBtu</short_name>
-      <type>Double</type>
-      <model_dependent>false</model_dependent>
-    </output>
-    <output>
-      <name>End Use: Fuel Oil: Heating MBtu</name>
-      <display_name>End Use: Fuel Oil: Heating MBtu</display_name>
-      <short_name>End Use: Fuel Oil: Heating MBtu</short_name>
-      <type>Double</type>
-      <model_dependent>false</model_dependent>
-    </output>
-    <output>
-      <name>End Use: Fuel Oil: Heating Heat Pump Backup MBtu</name>
-      <display_name>End Use: Fuel Oil: Heating Heat Pump Backup MBtu</display_name>
-      <short_name>End Use: Fuel Oil: Heating Heat Pump Backup MBtu</short_name>
-      <type>Double</type>
-      <model_dependent>false</model_dependent>
-    </output>
-    <output>
-      <name>End Use: Fuel Oil: Hot Water MBtu</name>
-      <display_name>End Use: Fuel Oil: Hot Water MBtu</display_name>
-      <short_name>End Use: Fuel Oil: Hot Water MBtu</short_name>
-      <type>Double</type>
-      <model_dependent>false</model_dependent>
-    </output>
-    <output>
-      <name>End Use: Fuel Oil: Clothes Dryer MBtu</name>
-      <display_name>End Use: Fuel Oil: Clothes Dryer MBtu</display_name>
-      <short_name>End Use: Fuel Oil: Clothes Dryer MBtu</short_name>
-      <type>Double</type>
-      <model_dependent>false</model_dependent>
-    </output>
-    <output>
-      <name>End Use: Fuel Oil: Range/Oven MBtu</name>
-      <display_name>End Use: Fuel Oil: Range/Oven MBtu</display_name>
-      <short_name>End Use: Fuel Oil: Range/Oven MBtu</short_name>
-      <type>Double</type>
-      <model_dependent>false</model_dependent>
-    </output>
-    <output>
-      <name>End Use: Fuel Oil: Mech Vent Preheating MBtu</name>
-      <display_name>End Use: Fuel Oil: Mech Vent Preheating MBtu</display_name>
-      <short_name>End Use: Fuel Oil: Mech Vent Preheating MBtu</short_name>
-      <type>Double</type>
-      <model_dependent>false</model_dependent>
-    </output>
-    <output>
-      <name>End Use: Fuel Oil: Grill MBtu</name>
-      <display_name>End Use: Fuel Oil: Grill MBtu</display_name>
-      <short_name>End Use: Fuel Oil: Grill MBtu</short_name>
-      <type>Double</type>
-      <model_dependent>false</model_dependent>
-    </output>
-    <output>
-      <name>End Use: Fuel Oil: Lighting MBtu</name>
-      <display_name>End Use: Fuel Oil: Lighting MBtu</display_name>
-      <short_name>End Use: Fuel Oil: Lighting MBtu</short_name>
-      <type>Double</type>
-      <model_dependent>false</model_dependent>
-    </output>
-    <output>
-      <name>End Use: Fuel Oil: Fireplace MBtu</name>
-      <display_name>End Use: Fuel Oil: Fireplace MBtu</display_name>
-      <short_name>End Use: Fuel Oil: Fireplace MBtu</short_name>
-      <type>Double</type>
-      <model_dependent>false</model_dependent>
-    </output>
-    <output>
-      <name>End Use: Fuel Oil: Generator MBtu</name>
-      <display_name>End Use: Fuel Oil: Generator MBtu</display_name>
-      <short_name>End Use: Fuel Oil: Generator MBtu</short_name>
-      <type>Double</type>
-      <model_dependent>false</model_dependent>
-    </output>
-    <output>
-      <name>End Use: Propane: Heating MBtu</name>
-      <display_name>End Use: Propane: Heating MBtu</display_name>
-      <short_name>End Use: Propane: Heating MBtu</short_name>
-      <type>Double</type>
-      <model_dependent>false</model_dependent>
-    </output>
-    <output>
-      <name>End Use: Propane: Heating Heat Pump Backup MBtu</name>
-      <display_name>End Use: Propane: Heating Heat Pump Backup MBtu</display_name>
-      <short_name>End Use: Propane: Heating Heat Pump Backup MBtu</short_name>
-      <type>Double</type>
-      <model_dependent>false</model_dependent>
-    </output>
-    <output>
-      <name>End Use: Propane: Hot Water MBtu</name>
-      <display_name>End Use: Propane: Hot Water MBtu</display_name>
-      <short_name>End Use: Propane: Hot Water MBtu</short_name>
-      <type>Double</type>
-      <model_dependent>false</model_dependent>
-    </output>
-    <output>
-      <name>End Use: Propane: Clothes Dryer MBtu</name>
-      <display_name>End Use: Propane: Clothes Dryer MBtu</display_name>
-      <short_name>End Use: Propane: Clothes Dryer MBtu</short_name>
-      <type>Double</type>
-      <model_dependent>false</model_dependent>
-    </output>
-    <output>
-      <name>End Use: Propane: Range/Oven MBtu</name>
-      <display_name>End Use: Propane: Range/Oven MBtu</display_name>
-      <short_name>End Use: Propane: Range/Oven MBtu</short_name>
-      <type>Double</type>
-      <model_dependent>false</model_dependent>
-    </output>
-    <output>
-      <name>End Use: Propane: Mech Vent Preheating MBtu</name>
-      <display_name>End Use: Propane: Mech Vent Preheating MBtu</display_name>
-      <short_name>End Use: Propane: Mech Vent Preheating MBtu</short_name>
-      <type>Double</type>
-      <model_dependent>false</model_dependent>
-    </output>
-    <output>
-      <name>End Use: Propane: Grill MBtu</name>
-      <display_name>End Use: Propane: Grill MBtu</display_name>
-      <short_name>End Use: Propane: Grill MBtu</short_name>
-      <type>Double</type>
-      <model_dependent>false</model_dependent>
-    </output>
-    <output>
-      <name>End Use: Propane: Lighting MBtu</name>
-      <display_name>End Use: Propane: Lighting MBtu</display_name>
-      <short_name>End Use: Propane: Lighting MBtu</short_name>
-      <type>Double</type>
-      <model_dependent>false</model_dependent>
-    </output>
-    <output>
-      <name>End Use: Propane: Fireplace MBtu</name>
-      <display_name>End Use: Propane: Fireplace MBtu</display_name>
-      <short_name>End Use: Propane: Fireplace MBtu</short_name>
-      <type>Double</type>
-      <model_dependent>false</model_dependent>
-    </output>
-    <output>
-      <name>End Use: Propane: Generator MBtu</name>
-      <display_name>End Use: Propane: Generator MBtu</display_name>
-      <short_name>End Use: Propane: Generator MBtu</short_name>
-      <type>Double</type>
-      <model_dependent>false</model_dependent>
-    </output>
-    <output>
-      <name>End Use: Wood Cord: Heating MBtu</name>
-      <display_name>End Use: Wood Cord: Heating MBtu</display_name>
-      <short_name>End Use: Wood Cord: Heating MBtu</short_name>
-      <type>Double</type>
-      <model_dependent>false</model_dependent>
-    </output>
-    <output>
-      <name>End Use: Wood Cord: Heating Heat Pump Backup MBtu</name>
-      <display_name>End Use: Wood Cord: Heating Heat Pump Backup MBtu</display_name>
-      <short_name>End Use: Wood Cord: Heating Heat Pump Backup MBtu</short_name>
-      <type>Double</type>
-      <model_dependent>false</model_dependent>
-    </output>
-    <output>
-      <name>End Use: Wood Cord: Hot Water MBtu</name>
-      <display_name>End Use: Wood Cord: Hot Water MBtu</display_name>
-      <short_name>End Use: Wood Cord: Hot Water MBtu</short_name>
-      <type>Double</type>
-      <model_dependent>false</model_dependent>
-    </output>
-    <output>
-      <name>End Use: Wood Cord: Clothes Dryer MBtu</name>
-      <display_name>End Use: Wood Cord: Clothes Dryer MBtu</display_name>
-      <short_name>End Use: Wood Cord: Clothes Dryer MBtu</short_name>
-      <type>Double</type>
-      <model_dependent>false</model_dependent>
-    </output>
-    <output>
-      <name>End Use: Wood Cord: Range/Oven MBtu</name>
-      <display_name>End Use: Wood Cord: Range/Oven MBtu</display_name>
-      <short_name>End Use: Wood Cord: Range/Oven MBtu</short_name>
-      <type>Double</type>
-      <model_dependent>false</model_dependent>
-    </output>
-    <output>
-      <name>End Use: Wood Cord: Mech Vent Preheating MBtu</name>
-      <display_name>End Use: Wood Cord: Mech Vent Preheating MBtu</display_name>
-      <short_name>End Use: Wood Cord: Mech Vent Preheating MBtu</short_name>
-      <type>Double</type>
-      <model_dependent>false</model_dependent>
-    </output>
-    <output>
-      <name>End Use: Wood Cord: Grill MBtu</name>
-      <display_name>End Use: Wood Cord: Grill MBtu</display_name>
-      <short_name>End Use: Wood Cord: Grill MBtu</short_name>
-      <type>Double</type>
-      <model_dependent>false</model_dependent>
-    </output>
-    <output>
-      <name>End Use: Wood Cord: Lighting MBtu</name>
-      <display_name>End Use: Wood Cord: Lighting MBtu</display_name>
-      <short_name>End Use: Wood Cord: Lighting MBtu</short_name>
-      <type>Double</type>
-      <model_dependent>false</model_dependent>
-    </output>
-    <output>
-      <name>End Use: Wood Cord: Fireplace MBtu</name>
-      <display_name>End Use: Wood Cord: Fireplace MBtu</display_name>
-      <short_name>End Use: Wood Cord: Fireplace MBtu</short_name>
-      <type>Double</type>
-      <model_dependent>false</model_dependent>
-    </output>
-    <output>
-      <name>End Use: Wood Cord: Generator MBtu</name>
-      <display_name>End Use: Wood Cord: Generator MBtu</display_name>
-      <short_name>End Use: Wood Cord: Generator MBtu</short_name>
-      <type>Double</type>
-      <model_dependent>false</model_dependent>
-    </output>
-    <output>
-      <name>End Use: Wood Pellets: Heating MBtu</name>
-      <display_name>End Use: Wood Pellets: Heating MBtu</display_name>
-      <short_name>End Use: Wood Pellets: Heating MBtu</short_name>
-      <type>Double</type>
-      <model_dependent>false</model_dependent>
-    </output>
-    <output>
-      <name>End Use: Wood Pellets: Heating Heat Pump Backup MBtu</name>
-      <display_name>End Use: Wood Pellets: Heating Heat Pump Backup MBtu</display_name>
-      <short_name>End Use: Wood Pellets: Heating Heat Pump Backup MBtu</short_name>
-      <type>Double</type>
-      <model_dependent>false</model_dependent>
-    </output>
-    <output>
-      <name>End Use: Wood Pellets: Hot Water MBtu</name>
-      <display_name>End Use: Wood Pellets: Hot Water MBtu</display_name>
-      <short_name>End Use: Wood Pellets: Hot Water MBtu</short_name>
-      <type>Double</type>
-      <model_dependent>false</model_dependent>
-    </output>
-    <output>
-      <name>End Use: Wood Pellets: Clothes Dryer MBtu</name>
-      <display_name>End Use: Wood Pellets: Clothes Dryer MBtu</display_name>
-      <short_name>End Use: Wood Pellets: Clothes Dryer MBtu</short_name>
-      <type>Double</type>
-      <model_dependent>false</model_dependent>
-    </output>
-    <output>
-      <name>End Use: Wood Pellets: Range/Oven MBtu</name>
-      <display_name>End Use: Wood Pellets: Range/Oven MBtu</display_name>
-      <short_name>End Use: Wood Pellets: Range/Oven MBtu</short_name>
-      <type>Double</type>
-      <model_dependent>false</model_dependent>
-    </output>
-    <output>
-      <name>End Use: Wood Pellets: Mech Vent Preheating MBtu</name>
-      <display_name>End Use: Wood Pellets: Mech Vent Preheating MBtu</display_name>
-      <short_name>End Use: Wood Pellets: Mech Vent Preheating MBtu</short_name>
-      <type>Double</type>
-      <model_dependent>false</model_dependent>
-    </output>
-    <output>
-      <name>End Use: Wood Pellets: Grill MBtu</name>
-      <display_name>End Use: Wood Pellets: Grill MBtu</display_name>
-      <short_name>End Use: Wood Pellets: Grill MBtu</short_name>
-      <type>Double</type>
-      <model_dependent>false</model_dependent>
-    </output>
-    <output>
-      <name>End Use: Wood Pellets: Lighting MBtu</name>
-      <display_name>End Use: Wood Pellets: Lighting MBtu</display_name>
-      <short_name>End Use: Wood Pellets: Lighting MBtu</short_name>
-      <type>Double</type>
-      <model_dependent>false</model_dependent>
-    </output>
-    <output>
-      <name>End Use: Wood Pellets: Fireplace MBtu</name>
-      <display_name>End Use: Wood Pellets: Fireplace MBtu</display_name>
-      <short_name>End Use: Wood Pellets: Fireplace MBtu</short_name>
-      <type>Double</type>
-      <model_dependent>false</model_dependent>
-    </output>
-    <output>
-      <name>End Use: Wood Pellets: Generator MBtu</name>
-      <display_name>End Use: Wood Pellets: Generator MBtu</display_name>
-      <short_name>End Use: Wood Pellets: Generator MBtu</short_name>
-      <type>Double</type>
-      <model_dependent>false</model_dependent>
-    </output>
-    <output>
-      <name>End Use: Coal: Heating MBtu</name>
-      <display_name>End Use: Coal: Heating MBtu</display_name>
-      <short_name>End Use: Coal: Heating MBtu</short_name>
-      <type>Double</type>
-      <model_dependent>false</model_dependent>
-    </output>
-    <output>
-      <name>End Use: Coal: Heating Heat Pump Backup MBtu</name>
-      <display_name>End Use: Coal: Heating Heat Pump Backup MBtu</display_name>
-      <short_name>End Use: Coal: Heating Heat Pump Backup MBtu</short_name>
-      <type>Double</type>
-      <model_dependent>false</model_dependent>
-    </output>
-    <output>
-      <name>End Use: Coal: Hot Water MBtu</name>
-      <display_name>End Use: Coal: Hot Water MBtu</display_name>
-      <short_name>End Use: Coal: Hot Water MBtu</short_name>
-      <type>Double</type>
-      <model_dependent>false</model_dependent>
-    </output>
-    <output>
-      <name>End Use: Coal: Clothes Dryer MBtu</name>
-      <display_name>End Use: Coal: Clothes Dryer MBtu</display_name>
-      <short_name>End Use: Coal: Clothes Dryer MBtu</short_name>
-      <type>Double</type>
-      <model_dependent>false</model_dependent>
-    </output>
-    <output>
-      <name>End Use: Coal: Range/Oven MBtu</name>
-      <display_name>End Use: Coal: Range/Oven MBtu</display_name>
-      <short_name>End Use: Coal: Range/Oven MBtu</short_name>
-      <type>Double</type>
-      <model_dependent>false</model_dependent>
-    </output>
-    <output>
-      <name>End Use: Coal: Mech Vent Preheating MBtu</name>
-      <display_name>End Use: Coal: Mech Vent Preheating MBtu</display_name>
-      <short_name>End Use: Coal: Mech Vent Preheating MBtu</short_name>
-      <type>Double</type>
-      <model_dependent>false</model_dependent>
-    </output>
-    <output>
-      <name>End Use: Coal: Grill MBtu</name>
-      <display_name>End Use: Coal: Grill MBtu</display_name>
-      <short_name>End Use: Coal: Grill MBtu</short_name>
-      <type>Double</type>
-      <model_dependent>false</model_dependent>
-    </output>
-    <output>
-      <name>End Use: Coal: Lighting MBtu</name>
-      <display_name>End Use: Coal: Lighting MBtu</display_name>
-      <short_name>End Use: Coal: Lighting MBtu</short_name>
-      <type>Double</type>
-      <model_dependent>false</model_dependent>
-    </output>
-    <output>
-      <name>End Use: Coal: Fireplace MBtu</name>
-      <display_name>End Use: Coal: Fireplace MBtu</display_name>
-      <short_name>End Use: Coal: Fireplace MBtu</short_name>
-      <type>Double</type>
-      <model_dependent>false</model_dependent>
-    </output>
-    <output>
-      <name>End Use: Coal: Generator MBtu</name>
-      <display_name>End Use: Coal: Generator MBtu</display_name>
-      <short_name>End Use: Coal: Generator MBtu</short_name>
-      <type>Double</type>
-      <model_dependent>false</model_dependent>
-    </output>
-    <output>
-      <name>Load: Heating: Delivered MBtu</name>
-      <display_name>Load: Heating: Delivered MBtu</display_name>
-      <short_name>Load: Heating: Delivered MBtu</short_name>
-      <type>Double</type>
-      <model_dependent>false</model_dependent>
-    </output>
-    <output>
-      <name>Load: Cooling: Delivered MBtu</name>
-      <display_name>Load: Cooling: Delivered MBtu</display_name>
-      <short_name>Load: Cooling: Delivered MBtu</short_name>
-      <type>Double</type>
-      <model_dependent>false</model_dependent>
-    </output>
-    <output>
-      <name>Load: Hot Water: Delivered MBtu</name>
-      <display_name>Load: Hot Water: Delivered MBtu</display_name>
-      <short_name>Load: Hot Water: Delivered MBtu</short_name>
-      <type>Double</type>
-      <model_dependent>false</model_dependent>
-    </output>
-    <output>
-      <name>Load: Hot Water: Tank Losses MBtu</name>
-      <display_name>Load: Hot Water: Tank Losses MBtu</display_name>
-      <short_name>Load: Hot Water: Tank Losses MBtu</short_name>
-      <type>Double</type>
-      <model_dependent>false</model_dependent>
-    </output>
-    <output>
-      <name>Load: Hot Water: Desuperheater MBtu</name>
-      <display_name>Load: Hot Water: Desuperheater MBtu</display_name>
-      <short_name>Load: Hot Water: Desuperheater MBtu</short_name>
-      <type>Double</type>
-      <model_dependent>false</model_dependent>
-    </output>
-    <output>
-      <name>Load: Hot Water: Solar Thermal MBtu</name>
-      <display_name>Load: Hot Water: Solar Thermal MBtu</display_name>
-      <short_name>Load: Hot Water: Solar Thermal MBtu</short_name>
-      <type>Double</type>
-      <model_dependent>false</model_dependent>
-    </output>
-    <output>
-      <name>Unmet Hours: Heating hr</name>
-      <display_name>Unmet Hours: Heating hr</display_name>
-      <short_name>Unmet Hours: Heating hr</short_name>
-      <type>Double</type>
-      <model_dependent>false</model_dependent>
-    </output>
-    <output>
-      <name>Unmet Hours: Cooling hr</name>
-      <display_name>Unmet Hours: Cooling hr</display_name>
-      <short_name>Unmet Hours: Cooling hr</short_name>
-      <type>Double</type>
-      <model_dependent>false</model_dependent>
-    </output>
-    <output>
-      <name>Peak Electricity: Winter Total W</name>
-      <display_name>Peak Electricity: Winter Total W</display_name>
-      <short_name>Peak Electricity: Winter Total W</short_name>
-      <type>Double</type>
-      <model_dependent>false</model_dependent>
-    </output>
-    <output>
-      <name>Peak Electricity: Summer Total W</name>
-      <display_name>Peak Electricity: Summer Total W</display_name>
-      <short_name>Peak Electricity: Summer Total W</short_name>
-      <type>Double</type>
-      <model_dependent>false</model_dependent>
-    </output>
-    <output>
-      <name>Peak Load: Heating: Delivered kBtu/hr</name>
-      <display_name>Peak Load: Heating: Delivered kBtu/hr</display_name>
-      <short_name>Peak Load: Heating: Delivered kBtu/hr</short_name>
-      <type>Double</type>
-      <model_dependent>false</model_dependent>
-    </output>
-    <output>
-      <name>Peak Load: Cooling: Delivered kBtu/hr</name>
-      <display_name>Peak Load: Cooling: Delivered kBtu/hr</display_name>
-      <short_name>Peak Load: Cooling: Delivered kBtu/hr</short_name>
-      <type>Double</type>
-      <model_dependent>false</model_dependent>
-    </output>
-    <output>
-      <name>Component Load: Heating: Roofs MBtu</name>
-      <display_name>Component Load: Heating: Roofs MBtu</display_name>
-      <short_name>Component Load: Heating: Roofs MBtu</short_name>
-      <type>Double</type>
-      <model_dependent>false</model_dependent>
-    </output>
-    <output>
-      <name>Component Load: Heating: Ceilings MBtu</name>
-      <display_name>Component Load: Heating: Ceilings MBtu</display_name>
-      <short_name>Component Load: Heating: Ceilings MBtu</short_name>
-      <type>Double</type>
-      <model_dependent>false</model_dependent>
-    </output>
-    <output>
-      <name>Component Load: Heating: Walls MBtu</name>
-      <display_name>Component Load: Heating: Walls MBtu</display_name>
-      <short_name>Component Load: Heating: Walls MBtu</short_name>
-      <type>Double</type>
-      <model_dependent>false</model_dependent>
-    </output>
-    <output>
-      <name>Component Load: Heating: Rim Joists MBtu</name>
-      <display_name>Component Load: Heating: Rim Joists MBtu</display_name>
-      <short_name>Component Load: Heating: Rim Joists MBtu</short_name>
-      <type>Double</type>
-      <model_dependent>false</model_dependent>
-    </output>
-    <output>
-      <name>Component Load: Heating: Foundation Walls MBtu</name>
-      <display_name>Component Load: Heating: Foundation Walls MBtu</display_name>
-      <short_name>Component Load: Heating: Foundation Walls MBtu</short_name>
-      <type>Double</type>
-      <model_dependent>false</model_dependent>
-    </output>
-    <output>
-      <name>Component Load: Heating: Doors MBtu</name>
-      <display_name>Component Load: Heating: Doors MBtu</display_name>
-      <short_name>Component Load: Heating: Doors MBtu</short_name>
-      <type>Double</type>
-      <model_dependent>false</model_dependent>
-    </output>
-    <output>
-      <name>Component Load: Heating: Windows MBtu</name>
-      <display_name>Component Load: Heating: Windows MBtu</display_name>
-      <short_name>Component Load: Heating: Windows MBtu</short_name>
-      <type>Double</type>
-      <model_dependent>false</model_dependent>
-    </output>
-    <output>
-      <name>Component Load: Heating: Skylights MBtu</name>
-      <display_name>Component Load: Heating: Skylights MBtu</display_name>
-      <short_name>Component Load: Heating: Skylights MBtu</short_name>
-      <type>Double</type>
-      <model_dependent>false</model_dependent>
-    </output>
-    <output>
-      <name>Component Load: Heating: Floors MBtu</name>
-      <display_name>Component Load: Heating: Floors MBtu</display_name>
-      <short_name>Component Load: Heating: Floors MBtu</short_name>
-      <type>Double</type>
-      <model_dependent>false</model_dependent>
-    </output>
-    <output>
-      <name>Component Load: Heating: Slabs MBtu</name>
-      <display_name>Component Load: Heating: Slabs MBtu</display_name>
-      <short_name>Component Load: Heating: Slabs MBtu</short_name>
-      <type>Double</type>
-      <model_dependent>false</model_dependent>
-    </output>
-    <output>
-      <name>Component Load: Heating: Internal Mass MBtu</name>
-      <display_name>Component Load: Heating: Internal Mass MBtu</display_name>
-      <short_name>Component Load: Heating: Internal Mass MBtu</short_name>
-      <type>Double</type>
-      <model_dependent>false</model_dependent>
-    </output>
-    <output>
-      <name>Component Load: Heating: Infiltration MBtu</name>
-      <display_name>Component Load: Heating: Infiltration MBtu</display_name>
-      <short_name>Component Load: Heating: Infiltration MBtu</short_name>
-      <type>Double</type>
-      <model_dependent>false</model_dependent>
-    </output>
-    <output>
-      <name>Component Load: Heating: Natural Ventilation MBtu</name>
-      <display_name>Component Load: Heating: Natural Ventilation MBtu</display_name>
-      <short_name>Component Load: Heating: Natural Ventilation MBtu</short_name>
-      <type>Double</type>
-      <model_dependent>false</model_dependent>
-    </output>
-    <output>
-      <name>Component Load: Heating: Mechanical Ventilation MBtu</name>
-      <display_name>Component Load: Heating: Mechanical Ventilation MBtu</display_name>
-      <short_name>Component Load: Heating: Mechanical Ventilation MBtu</short_name>
-      <type>Double</type>
-      <model_dependent>false</model_dependent>
-    </output>
-    <output>
-      <name>Component Load: Heating: Whole House Fan MBtu</name>
-      <display_name>Component Load: Heating: Whole House Fan MBtu</display_name>
-      <short_name>Component Load: Heating: Whole House Fan MBtu</short_name>
-      <type>Double</type>
-      <model_dependent>false</model_dependent>
-    </output>
-    <output>
-      <name>Component Load: Heating: Ducts MBtu</name>
-      <display_name>Component Load: Heating: Ducts MBtu</display_name>
-      <short_name>Component Load: Heating: Ducts MBtu</short_name>
-      <type>Double</type>
-      <model_dependent>false</model_dependent>
-    </output>
-    <output>
-      <name>Component Load: Heating: Internal Gains MBtu</name>
-      <display_name>Component Load: Heating: Internal Gains MBtu</display_name>
-      <short_name>Component Load: Heating: Internal Gains MBtu</short_name>
-      <type>Double</type>
-      <model_dependent>false</model_dependent>
-    </output>
-    <output>
-      <name>Component Load: Cooling: Roofs MBtu</name>
-      <display_name>Component Load: Cooling: Roofs MBtu</display_name>
-      <short_name>Component Load: Cooling: Roofs MBtu</short_name>
-      <type>Double</type>
-      <model_dependent>false</model_dependent>
-    </output>
-    <output>
-      <name>Component Load: Cooling: Ceilings MBtu</name>
-      <display_name>Component Load: Cooling: Ceilings MBtu</display_name>
-      <short_name>Component Load: Cooling: Ceilings MBtu</short_name>
-      <type>Double</type>
-      <model_dependent>false</model_dependent>
-    </output>
-    <output>
-      <name>Component Load: Cooling: Walls MBtu</name>
-      <display_name>Component Load: Cooling: Walls MBtu</display_name>
-      <short_name>Component Load: Cooling: Walls MBtu</short_name>
-      <type>Double</type>
-      <model_dependent>false</model_dependent>
-    </output>
-    <output>
-      <name>Component Load: Cooling: Rim Joists MBtu</name>
-      <display_name>Component Load: Cooling: Rim Joists MBtu</display_name>
-      <short_name>Component Load: Cooling: Rim Joists MBtu</short_name>
-      <type>Double</type>
-      <model_dependent>false</model_dependent>
-    </output>
-    <output>
-      <name>Component Load: Cooling: Foundation Walls MBtu</name>
-      <display_name>Component Load: Cooling: Foundation Walls MBtu</display_name>
-      <short_name>Component Load: Cooling: Foundation Walls MBtu</short_name>
-      <type>Double</type>
-      <model_dependent>false</model_dependent>
-    </output>
-    <output>
-      <name>Component Load: Cooling: Doors MBtu</name>
-      <display_name>Component Load: Cooling: Doors MBtu</display_name>
-      <short_name>Component Load: Cooling: Doors MBtu</short_name>
-      <type>Double</type>
-      <model_dependent>false</model_dependent>
-    </output>
-    <output>
-      <name>Component Load: Cooling: Windows MBtu</name>
-      <display_name>Component Load: Cooling: Windows MBtu</display_name>
-      <short_name>Component Load: Cooling: Windows MBtu</short_name>
-      <type>Double</type>
-      <model_dependent>false</model_dependent>
-    </output>
-    <output>
-      <name>Component Load: Cooling: Skylights MBtu</name>
-      <display_name>Component Load: Cooling: Skylights MBtu</display_name>
-      <short_name>Component Load: Cooling: Skylights MBtu</short_name>
-      <type>Double</type>
-      <model_dependent>false</model_dependent>
-    </output>
-    <output>
-      <name>Component Load: Cooling: Floors MBtu</name>
-      <display_name>Component Load: Cooling: Floors MBtu</display_name>
-      <short_name>Component Load: Cooling: Floors MBtu</short_name>
-      <type>Double</type>
-      <model_dependent>false</model_dependent>
-    </output>
-    <output>
-      <name>Component Load: Cooling: Slabs MBtu</name>
-      <display_name>Component Load: Cooling: Slabs MBtu</display_name>
-      <short_name>Component Load: Cooling: Slabs MBtu</short_name>
-      <type>Double</type>
-      <model_dependent>false</model_dependent>
-    </output>
-    <output>
-      <name>Component Load: Cooling: Internal Mass MBtu</name>
-      <display_name>Component Load: Cooling: Internal Mass MBtu</display_name>
-      <short_name>Component Load: Cooling: Internal Mass MBtu</short_name>
-      <type>Double</type>
-      <model_dependent>false</model_dependent>
-    </output>
-    <output>
-      <name>Component Load: Cooling: Infiltration MBtu</name>
-      <display_name>Component Load: Cooling: Infiltration MBtu</display_name>
-      <short_name>Component Load: Cooling: Infiltration MBtu</short_name>
-      <type>Double</type>
-      <model_dependent>false</model_dependent>
-    </output>
-    <output>
-      <name>Component Load: Cooling: Natural Ventilation MBtu</name>
-      <display_name>Component Load: Cooling: Natural Ventilation MBtu</display_name>
-      <short_name>Component Load: Cooling: Natural Ventilation MBtu</short_name>
-      <type>Double</type>
-      <model_dependent>false</model_dependent>
-    </output>
-    <output>
-      <name>Component Load: Cooling: Mechanical Ventilation MBtu</name>
-      <display_name>Component Load: Cooling: Mechanical Ventilation MBtu</display_name>
-      <short_name>Component Load: Cooling: Mechanical Ventilation MBtu</short_name>
-      <type>Double</type>
-      <model_dependent>false</model_dependent>
-    </output>
-    <output>
-      <name>Component Load: Cooling: Whole House Fan MBtu</name>
-      <display_name>Component Load: Cooling: Whole House Fan MBtu</display_name>
-      <short_name>Component Load: Cooling: Whole House Fan MBtu</short_name>
-      <type>Double</type>
-      <model_dependent>false</model_dependent>
-    </output>
-    <output>
-      <name>Component Load: Cooling: Ducts MBtu</name>
-      <display_name>Component Load: Cooling: Ducts MBtu</display_name>
-      <short_name>Component Load: Cooling: Ducts MBtu</short_name>
-      <type>Double</type>
-      <model_dependent>false</model_dependent>
-    </output>
-    <output>
-      <name>Component Load: Cooling: Internal Gains MBtu</name>
-      <display_name>Component Load: Cooling: Internal Gains MBtu</display_name>
-      <short_name>Component Load: Cooling: Internal Gains MBtu</short_name>
-      <type>Double</type>
-      <model_dependent>false</model_dependent>
-    </output>
-    <output>
-      <name>Hot Water: Clothes Washer gal</name>
-      <display_name>Hot Water: Clothes Washer gal</display_name>
-      <short_name>Hot Water: Clothes Washer gal</short_name>
-      <type>Double</type>
-      <model_dependent>false</model_dependent>
-    </output>
-    <output>
-      <name>Hot Water: Dishwasher gal</name>
-      <display_name>Hot Water: Dishwasher gal</display_name>
-      <short_name>Hot Water: Dishwasher gal</short_name>
-      <type>Double</type>
-      <model_dependent>false</model_dependent>
-    </output>
-    <output>
-      <name>Hot Water: Fixtures gal</name>
-      <display_name>Hot Water: Fixtures gal</display_name>
-      <short_name>Hot Water: Fixtures gal</short_name>
-      <type>Double</type>
-      <model_dependent>false</model_dependent>
-    </output>
-    <output>
-      <name>Hot Water: Distribution Waste gal</name>
-      <display_name>Hot Water: Distribution Waste gal</display_name>
-      <short_name>Hot Water: Distribution Waste gal</short_name>
-      <type>Double</type>
-      <model_dependent>false</model_dependent>
-    </output>
-  </outputs>
-=======
   <outputs />
->>>>>>> b3a44abe
   <provenances />
   <tags>
     <tag>Reporting.QAQC</tag>
@@ -1813,11 +718,7 @@
       <filename>output_report_test.rb</filename>
       <filetype>rb</filetype>
       <usage_type>test</usage_type>
-<<<<<<< HEAD
-      <checksum>314D2C5A</checksum>
-=======
       <checksum>5CECB67A</checksum>
->>>>>>> b3a44abe
     </file>
     <file>
       <version>
@@ -1828,11 +729,7 @@
       <filename>measure.rb</filename>
       <filetype>rb</filetype>
       <usage_type>script</usage_type>
-<<<<<<< HEAD
-      <checksum>BC1ACE37</checksum>
-=======
       <checksum>E24243D5</checksum>
->>>>>>> b3a44abe
     </file>
   </files>
 </measure>