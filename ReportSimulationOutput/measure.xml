--- conflicted
+++ resolved
@@ -3,13 +3,8 @@
   <schema_version>3.0</schema_version>
   <name>report_simulation_output</name>
   <uid>df9d170c-c21a-4130-866d-0d46b06073fd</uid>
-<<<<<<< HEAD
-  <version_id>add9d99f-6b47-4c4a-a64a-f14a30aa673e</version_id>
-  <version_modified>20230118T204020Z</version_modified>
-=======
-  <version_id>e85e17de-b514-4722-99e5-bcfc29ce30c4</version_id>
-  <version_modified>20230130T211834Z</version_modified>
->>>>>>> d8aee41a
+  <version_id>9a7f9a99-573e-4b37-84e9-2dcab5fef18b</version_id>
+  <version_modified>20230206T175559Z</version_modified>
   <xml_checksum>9BF1E6AC</xml_checksum>
   <class_name>ReportSimulationOutput</class_name>
   <display_name>HPXML Simulation Output Report</display_name>
@@ -1607,15 +1602,12 @@
   </attributes>
   <files>
     <file>
-<<<<<<< HEAD
-=======
       <filename>output_report_test.rb</filename>
       <filetype>rb</filetype>
       <usage_type>test</usage_type>
-      <checksum>62886AF9</checksum>
+      <checksum>A8F9F0E8</checksum>
     </file>
     <file>
->>>>>>> d8aee41a
       <version>
         <software_program>OpenStudio</software_program>
         <identifier>2.9.1</identifier>
@@ -1624,17 +1616,7 @@
       <filename>measure.rb</filename>
       <filetype>rb</filetype>
       <usage_type>script</usage_type>
-<<<<<<< HEAD
-      <checksum>C02D2139</checksum>
-    </file>
-    <file>
-      <filename>output_report_test.rb</filename>
-      <filetype>rb</filetype>
-      <usage_type>test</usage_type>
-      <checksum>CC97DAB7</checksum>
-=======
-      <checksum>5C4EEE97</checksum>
->>>>>>> d8aee41a
+      <checksum>596895F0</checksum>
     </file>
   </files>
 </measure>