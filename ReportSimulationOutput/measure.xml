<?xml version="1.0"?>
<measure>
  <schema_version>3.0</schema_version>
  <name>report_simulation_output</name>
  <uid>df9d170c-c21a-4130-866d-0d46b06073fd</uid>
<<<<<<< HEAD
  <version_id>b9837436-3f30-4e97-bab8-fe1a1c529247</version_id>
  <version_modified>20211216T002813Z</version_modified>
=======
  <version_id>5ca86e51-cc29-46bb-b797-3f31d049245c</version_id>
  <version_modified>20211216T011000Z</version_modified>
>>>>>>> d215e8f1
  <xml_checksum>9BF1E6AC</xml_checksum>
  <class_name>ReportSimulationOutput</class_name>
  <display_name>HPXML Simulation Output Report</display_name>
  <description>Reports simulation outputs for residential HPXML-based models.</description>
  <modeler_description>Processes EnergyPlus simulation outputs in order to generate an annual output file and an optional timeseries output file.</modeler_description>
  <arguments>
    <argument>
      <name>output_format</name>
      <display_name>Output Format</display_name>
      <description>The file format of the annual (and timeseries, if requested) outputs.</description>
      <type>Choice</type>
      <units></units>
      <required>false</required>
      <model_dependent>false</model_dependent>
      <default_value>csv</default_value>
      <choices>
        <choice>
          <value>csv</value>
          <display_name>csv</display_name>
        </choice>
        <choice>
          <value>json</value>
          <display_name>json</display_name>
        </choice>
      </choices>
      <min_value></min_value>
      <max_value></max_value>
    </argument>
    <argument>
      <name>timeseries_frequency</name>
      <display_name>Timeseries Reporting Frequency</display_name>
      <description>The frequency at which to report timeseries output data. Using 'none' will disable timeseries outputs.</description>
      <type>Choice</type>
      <units></units>
      <required>true</required>
      <model_dependent>false</model_dependent>
      <default_value>none</default_value>
      <choices>
        <choice>
          <value>none</value>
          <display_name>none</display_name>
        </choice>
        <choice>
          <value>timestep</value>
          <display_name>timestep</display_name>
        </choice>
        <choice>
          <value>hourly</value>
          <display_name>hourly</display_name>
        </choice>
        <choice>
          <value>daily</value>
          <display_name>daily</display_name>
        </choice>
        <choice>
          <value>monthly</value>
          <display_name>monthly</display_name>
        </choice>
      </choices>
      <min_value></min_value>
      <max_value></max_value>
    </argument>
    <argument>
      <name>include_timeseries_fuel_consumptions</name>
      <display_name>Generate Timeseries Output: Fuel Consumptions</display_name>
      <description>Generates timeseries energy consumptions for each fuel type.</description>
      <type>Boolean</type>
      <units></units>
      <required>true</required>
      <model_dependent>false</model_dependent>
      <default_value>false</default_value>
      <choices>
        <choice>
          <value>true</value>
          <display_name>true</display_name>
        </choice>
        <choice>
          <value>false</value>
          <display_name>false</display_name>
        </choice>
      </choices>
      <min_value></min_value>
      <max_value></max_value>
    </argument>
    <argument>
      <name>include_timeseries_end_use_consumptions</name>
      <display_name>Generate Timeseries Output: End Use Consumptions</display_name>
      <description>Generates timeseries energy consumptions for each end use.</description>
      <type>Boolean</type>
      <units></units>
      <required>true</required>
      <model_dependent>false</model_dependent>
      <default_value>false</default_value>
      <choices>
        <choice>
          <value>true</value>
          <display_name>true</display_name>
        </choice>
        <choice>
          <value>false</value>
          <display_name>false</display_name>
        </choice>
      </choices>
      <min_value></min_value>
      <max_value></max_value>
    </argument>
    <argument>
      <name>include_timeseries_hot_water_uses</name>
      <display_name>Generate Timeseries Output: Hot Water Uses</display_name>
      <description>Generates timeseries hot water usages for each end use.</description>
      <type>Boolean</type>
      <units></units>
      <required>true</required>
      <model_dependent>false</model_dependent>
      <default_value>false</default_value>
      <choices>
        <choice>
          <value>true</value>
          <display_name>true</display_name>
        </choice>
        <choice>
          <value>false</value>
          <display_name>false</display_name>
        </choice>
      </choices>
      <min_value></min_value>
      <max_value></max_value>
    </argument>
    <argument>
      <name>include_timeseries_total_loads</name>
      <display_name>Generate Timeseries Output: Total Loads</display_name>
      <description>Generates timeseries total heating, cooling, and hot water loads.</description>
      <type>Boolean</type>
      <units></units>
      <required>true</required>
      <model_dependent>false</model_dependent>
      <default_value>false</default_value>
      <choices>
        <choice>
          <value>true</value>
          <display_name>true</display_name>
        </choice>
        <choice>
          <value>false</value>
          <display_name>false</display_name>
        </choice>
      </choices>
      <min_value></min_value>
      <max_value></max_value>
    </argument>
    <argument>
      <name>include_timeseries_component_loads</name>
      <display_name>Generate Timeseries Output: Component Loads</display_name>
      <description>Generates timeseries heating and cooling loads disaggregated by component type.</description>
      <type>Boolean</type>
      <units></units>
      <required>true</required>
      <model_dependent>false</model_dependent>
      <default_value>false</default_value>
      <choices>
        <choice>
          <value>true</value>
          <display_name>true</display_name>
        </choice>
        <choice>
          <value>false</value>
          <display_name>false</display_name>
        </choice>
      </choices>
      <min_value></min_value>
      <max_value></max_value>
    </argument>
    <argument>
      <name>include_timeseries_zone_temperatures</name>
      <display_name>Generate Timeseries Output: Zone Temperatures</display_name>
      <description>Generates timeseries temperatures for each thermal zone.</description>
      <type>Boolean</type>
      <units></units>
      <required>true</required>
      <model_dependent>false</model_dependent>
      <default_value>false</default_value>
      <choices>
        <choice>
          <value>true</value>
          <display_name>true</display_name>
        </choice>
        <choice>
          <value>false</value>
          <display_name>false</display_name>
        </choice>
      </choices>
      <min_value></min_value>
      <max_value></max_value>
    </argument>
    <argument>
      <name>include_timeseries_airflows</name>
      <display_name>Generate Timeseries Output: Airflows</display_name>
      <description>Generates timeseries airflows.</description>
      <type>Boolean</type>
      <units></units>
      <required>true</required>
      <model_dependent>false</model_dependent>
      <default_value>false</default_value>
      <choices>
        <choice>
          <value>true</value>
          <display_name>true</display_name>
        </choice>
        <choice>
          <value>false</value>
          <display_name>false</display_name>
        </choice>
      </choices>
      <min_value></min_value>
      <max_value></max_value>
    </argument>
    <argument>
      <name>include_timeseries_weather</name>
      <display_name>Generate Timeseries Output: Weather</display_name>
      <description>Generates timeseries weather data.</description>
      <type>Boolean</type>
      <units></units>
      <required>true</required>
      <model_dependent>false</model_dependent>
      <default_value>false</default_value>
      <choices>
        <choice>
          <value>true</value>
          <display_name>true</display_name>
        </choice>
        <choice>
          <value>false</value>
          <display_name>false</display_name>
        </choice>
      </choices>
      <min_value></min_value>
      <max_value></max_value>
    </argument>
  </arguments>
  <outputs>
    <output>
      <name>Fuel Use: Electricity: Total MBtu</name>
      <display_name>Fuel Use: Electricity: Total MBtu</display_name>
      <short_name>Fuel Use: Electricity: Total MBtu</short_name>
      <description></description>
      <type>Double</type>
      <units></units>
      <model_dependent>false</model_dependent>
    </output>
    <output>
      <name>Fuel Use: Natural Gas: Total MBtu</name>
      <display_name>Fuel Use: Natural Gas: Total MBtu</display_name>
      <short_name>Fuel Use: Natural Gas: Total MBtu</short_name>
      <description></description>
      <type>Double</type>
      <units></units>
      <model_dependent>false</model_dependent>
    </output>
    <output>
      <name>Fuel Use: Fuel Oil: Total MBtu</name>
      <display_name>Fuel Use: Fuel Oil: Total MBtu</display_name>
      <short_name>Fuel Use: Fuel Oil: Total MBtu</short_name>
      <description></description>
      <type>Double</type>
      <units></units>
      <model_dependent>false</model_dependent>
    </output>
    <output>
      <name>Fuel Use: Propane: Total MBtu</name>
      <display_name>Fuel Use: Propane: Total MBtu</display_name>
      <short_name>Fuel Use: Propane: Total MBtu</short_name>
      <description></description>
      <type>Double</type>
      <units></units>
      <model_dependent>false</model_dependent>
    </output>
    <output>
      <name>Fuel Use: Wood Cord: Total MBtu</name>
      <display_name>Fuel Use: Wood Cord: Total MBtu</display_name>
      <short_name>Fuel Use: Wood Cord: Total MBtu</short_name>
      <description></description>
      <type>Double</type>
      <units></units>
      <model_dependent>false</model_dependent>
    </output>
    <output>
      <name>Fuel Use: Wood Pellets: Total MBtu</name>
      <display_name>Fuel Use: Wood Pellets: Total MBtu</display_name>
      <short_name>Fuel Use: Wood Pellets: Total MBtu</short_name>
      <description></description>
      <type>Double</type>
      <units></units>
      <model_dependent>false</model_dependent>
    </output>
    <output>
      <name>Fuel Use: Coal: Total MBtu</name>
      <display_name>Fuel Use: Coal: Total MBtu</display_name>
      <short_name>Fuel Use: Coal: Total MBtu</short_name>
      <description></description>
      <type>Double</type>
      <units></units>
      <model_dependent>false</model_dependent>
    </output>
    <output>
      <name>End Use: Electricity: Heating MBtu</name>
      <display_name>End Use: Electricity: Heating MBtu</display_name>
      <short_name>End Use: Electricity: Heating MBtu</short_name>
      <description></description>
      <type>Double</type>
      <units></units>
      <model_dependent>false</model_dependent>
    </output>
    <output>
      <name>End Use: Electricity: Heating Fans/Pumps MBtu</name>
      <display_name>End Use: Electricity: Heating Fans/Pumps MBtu</display_name>
      <short_name>End Use: Electricity: Heating Fans/Pumps MBtu</short_name>
      <description></description>
      <type>Double</type>
      <units></units>
      <model_dependent>false</model_dependent>
    </output>
    <output>
      <name>End Use: Electricity: Cooling MBtu</name>
      <display_name>End Use: Electricity: Cooling MBtu</display_name>
      <short_name>End Use: Electricity: Cooling MBtu</short_name>
      <description></description>
      <type>Double</type>
      <units></units>
      <model_dependent>false</model_dependent>
    </output>
    <output>
      <name>End Use: Electricity: Cooling Fans/Pumps MBtu</name>
      <display_name>End Use: Electricity: Cooling Fans/Pumps MBtu</display_name>
      <short_name>End Use: Electricity: Cooling Fans/Pumps MBtu</short_name>
      <description></description>
      <type>Double</type>
      <units></units>
      <model_dependent>false</model_dependent>
    </output>
    <output>
      <name>End Use: Electricity: Hot Water MBtu</name>
      <display_name>End Use: Electricity: Hot Water MBtu</display_name>
      <short_name>End Use: Electricity: Hot Water MBtu</short_name>
      <description></description>
      <type>Double</type>
      <units></units>
      <model_dependent>false</model_dependent>
    </output>
    <output>
      <name>End Use: Electricity: Hot Water Recirc Pump MBtu</name>
      <display_name>End Use: Electricity: Hot Water Recirc Pump MBtu</display_name>
      <short_name>End Use: Electricity: Hot Water Recirc Pump MBtu</short_name>
      <description></description>
      <type>Double</type>
      <units></units>
      <model_dependent>false</model_dependent>
    </output>
    <output>
      <name>End Use: Electricity: Hot Water Solar Thermal Pump MBtu</name>
      <display_name>End Use: Electricity: Hot Water Solar Thermal Pump MBtu</display_name>
      <short_name>End Use: Electricity: Hot Water Solar Thermal Pump MBtu</short_name>
      <description></description>
      <type>Double</type>
      <units></units>
      <model_dependent>false</model_dependent>
    </output>
    <output>
      <name>End Use: Electricity: Lighting Interior MBtu</name>
      <display_name>End Use: Electricity: Lighting Interior MBtu</display_name>
      <short_name>End Use: Electricity: Lighting Interior MBtu</short_name>
      <description></description>
      <type>Double</type>
      <units></units>
      <model_dependent>false</model_dependent>
    </output>
    <output>
      <name>End Use: Electricity: Lighting Garage MBtu</name>
      <display_name>End Use: Electricity: Lighting Garage MBtu</display_name>
      <short_name>End Use: Electricity: Lighting Garage MBtu</short_name>
      <description></description>
      <type>Double</type>
      <units></units>
      <model_dependent>false</model_dependent>
    </output>
    <output>
      <name>End Use: Electricity: Lighting Exterior MBtu</name>
      <display_name>End Use: Electricity: Lighting Exterior MBtu</display_name>
      <short_name>End Use: Electricity: Lighting Exterior MBtu</short_name>
      <description></description>
      <type>Double</type>
      <units></units>
      <model_dependent>false</model_dependent>
    </output>
    <output>
      <name>End Use: Electricity: Mech Vent MBtu</name>
      <display_name>End Use: Electricity: Mech Vent MBtu</display_name>
      <short_name>End Use: Electricity: Mech Vent MBtu</short_name>
      <description></description>
      <type>Double</type>
      <units></units>
      <model_dependent>false</model_dependent>
    </output>
    <output>
      <name>End Use: Electricity: Mech Vent Preheating MBtu</name>
      <display_name>End Use: Electricity: Mech Vent Preheating MBtu</display_name>
      <short_name>End Use: Electricity: Mech Vent Preheating MBtu</short_name>
      <description></description>
      <type>Double</type>
      <units></units>
      <model_dependent>false</model_dependent>
    </output>
    <output>
      <name>End Use: Electricity: Mech Vent Precooling MBtu</name>
      <display_name>End Use: Electricity: Mech Vent Precooling MBtu</display_name>
      <short_name>End Use: Electricity: Mech Vent Precooling MBtu</short_name>
      <description></description>
      <type>Double</type>
      <units></units>
      <model_dependent>false</model_dependent>
    </output>
    <output>
      <name>End Use: Electricity: Whole House Fan MBtu</name>
      <display_name>End Use: Electricity: Whole House Fan MBtu</display_name>
      <short_name>End Use: Electricity: Whole House Fan MBtu</short_name>
      <description></description>
      <type>Double</type>
      <units></units>
      <model_dependent>false</model_dependent>
    </output>
    <output>
      <name>End Use: Electricity: Refrigerator MBtu</name>
      <display_name>End Use: Electricity: Refrigerator MBtu</display_name>
      <short_name>End Use: Electricity: Refrigerator MBtu</short_name>
      <description></description>
      <type>Double</type>
      <units></units>
      <model_dependent>false</model_dependent>
    </output>
    <output>
      <name>End Use: Electricity: Freezer MBtu</name>
      <display_name>End Use: Electricity: Freezer MBtu</display_name>
      <short_name>End Use: Electricity: Freezer MBtu</short_name>
      <description></description>
      <type>Double</type>
      <units></units>
      <model_dependent>false</model_dependent>
    </output>
    <output>
      <name>End Use: Electricity: Dehumidifier MBtu</name>
      <display_name>End Use: Electricity: Dehumidifier MBtu</display_name>
      <short_name>End Use: Electricity: Dehumidifier MBtu</short_name>
      <description></description>
      <type>Double</type>
      <units></units>
      <model_dependent>false</model_dependent>
    </output>
    <output>
      <name>End Use: Electricity: Dishwasher MBtu</name>
      <display_name>End Use: Electricity: Dishwasher MBtu</display_name>
      <short_name>End Use: Electricity: Dishwasher MBtu</short_name>
      <description></description>
      <type>Double</type>
      <units></units>
      <model_dependent>false</model_dependent>
    </output>
    <output>
      <name>End Use: Electricity: Clothes Washer MBtu</name>
      <display_name>End Use: Electricity: Clothes Washer MBtu</display_name>
      <short_name>End Use: Electricity: Clothes Washer MBtu</short_name>
      <description></description>
      <type>Double</type>
      <units></units>
      <model_dependent>false</model_dependent>
    </output>
    <output>
      <name>End Use: Electricity: Clothes Dryer MBtu</name>
      <display_name>End Use: Electricity: Clothes Dryer MBtu</display_name>
      <short_name>End Use: Electricity: Clothes Dryer MBtu</short_name>
      <description></description>
      <type>Double</type>
      <units></units>
      <model_dependent>false</model_dependent>
    </output>
    <output>
      <name>End Use: Electricity: Range/Oven MBtu</name>
      <display_name>End Use: Electricity: Range/Oven MBtu</display_name>
      <short_name>End Use: Electricity: Range/Oven MBtu</short_name>
      <description></description>
      <type>Double</type>
      <units></units>
      <model_dependent>false</model_dependent>
    </output>
    <output>
      <name>End Use: Electricity: Ceiling Fan MBtu</name>
      <display_name>End Use: Electricity: Ceiling Fan MBtu</display_name>
      <short_name>End Use: Electricity: Ceiling Fan MBtu</short_name>
      <description></description>
      <type>Double</type>
      <units></units>
      <model_dependent>false</model_dependent>
    </output>
    <output>
      <name>End Use: Electricity: Television MBtu</name>
      <display_name>End Use: Electricity: Television MBtu</display_name>
      <short_name>End Use: Electricity: Television MBtu</short_name>
      <description></description>
      <type>Double</type>
      <units></units>
      <model_dependent>false</model_dependent>
    </output>
    <output>
      <name>End Use: Electricity: Plug Loads MBtu</name>
      <display_name>End Use: Electricity: Plug Loads MBtu</display_name>
      <short_name>End Use: Electricity: Plug Loads MBtu</short_name>
      <description></description>
      <type>Double</type>
      <units></units>
      <model_dependent>false</model_dependent>
    </output>
    <output>
      <name>End Use: Electricity: Electric Vehicle Charging MBtu</name>
      <display_name>End Use: Electricity: Electric Vehicle Charging MBtu</display_name>
      <short_name>End Use: Electricity: Electric Vehicle Charging MBtu</short_name>
      <description></description>
      <type>Double</type>
      <units></units>
      <model_dependent>false</model_dependent>
    </output>
    <output>
      <name>End Use: Electricity: Well Pump MBtu</name>
      <display_name>End Use: Electricity: Well Pump MBtu</display_name>
      <short_name>End Use: Electricity: Well Pump MBtu</short_name>
      <description></description>
      <type>Double</type>
      <units></units>
      <model_dependent>false</model_dependent>
    </output>
    <output>
      <name>End Use: Electricity: Pool Heater MBtu</name>
      <display_name>End Use: Electricity: Pool Heater MBtu</display_name>
      <short_name>End Use: Electricity: Pool Heater MBtu</short_name>
      <description></description>
      <type>Double</type>
      <units></units>
      <model_dependent>false</model_dependent>
    </output>
    <output>
      <name>End Use: Electricity: Pool Pump MBtu</name>
      <display_name>End Use: Electricity: Pool Pump MBtu</display_name>
      <short_name>End Use: Electricity: Pool Pump MBtu</short_name>
      <description></description>
      <type>Double</type>
      <units></units>
      <model_dependent>false</model_dependent>
    </output>
    <output>
      <name>End Use: Electricity: Hot Tub Heater MBtu</name>
      <display_name>End Use: Electricity: Hot Tub Heater MBtu</display_name>
      <short_name>End Use: Electricity: Hot Tub Heater MBtu</short_name>
      <description></description>
      <type>Double</type>
      <units></units>
      <model_dependent>false</model_dependent>
    </output>
    <output>
      <name>End Use: Electricity: Hot Tub Pump MBtu</name>
      <display_name>End Use: Electricity: Hot Tub Pump MBtu</display_name>
      <short_name>End Use: Electricity: Hot Tub Pump MBtu</short_name>
      <description></description>
      <type>Double</type>
      <units></units>
      <model_dependent>false</model_dependent>
    </output>
    <output>
      <name>End Use: Electricity: PV MBtu</name>
      <display_name>End Use: Electricity: PV MBtu</display_name>
      <short_name>End Use: Electricity: PV MBtu</short_name>
      <description></description>
      <type>Double</type>
      <units></units>
      <model_dependent>false</model_dependent>
    </output>
    <output>
      <name>End Use: Electricity: Generator MBtu</name>
      <display_name>End Use: Electricity: Generator MBtu</display_name>
      <short_name>End Use: Electricity: Generator MBtu</short_name>
      <description></description>
      <type>Double</type>
      <units></units>
      <model_dependent>false</model_dependent>
    </output>
    <output>
      <name>End Use: Natural Gas: Heating MBtu</name>
      <display_name>End Use: Natural Gas: Heating MBtu</display_name>
      <short_name>End Use: Natural Gas: Heating MBtu</short_name>
      <description></description>
      <type>Double</type>
      <units></units>
      <model_dependent>false</model_dependent>
    </output>
    <output>
      <name>End Use: Natural Gas: Hot Water MBtu</name>
      <display_name>End Use: Natural Gas: Hot Water MBtu</display_name>
      <short_name>End Use: Natural Gas: Hot Water MBtu</short_name>
      <description></description>
      <type>Double</type>
      <units></units>
      <model_dependent>false</model_dependent>
    </output>
    <output>
      <name>End Use: Natural Gas: Clothes Dryer MBtu</name>
      <display_name>End Use: Natural Gas: Clothes Dryer MBtu</display_name>
      <short_name>End Use: Natural Gas: Clothes Dryer MBtu</short_name>
      <description></description>
      <type>Double</type>
      <units></units>
      <model_dependent>false</model_dependent>
    </output>
    <output>
      <name>End Use: Natural Gas: Range/Oven MBtu</name>
      <display_name>End Use: Natural Gas: Range/Oven MBtu</display_name>
      <short_name>End Use: Natural Gas: Range/Oven MBtu</short_name>
      <description></description>
      <type>Double</type>
      <units></units>
      <model_dependent>false</model_dependent>
    </output>
    <output>
      <name>End Use: Natural Gas: Mech Vent Preheating MBtu</name>
      <display_name>End Use: Natural Gas: Mech Vent Preheating MBtu</display_name>
      <short_name>End Use: Natural Gas: Mech Vent Preheating MBtu</short_name>
      <description></description>
      <type>Double</type>
      <units></units>
      <model_dependent>false</model_dependent>
    </output>
    <output>
      <name>End Use: Natural Gas: Pool Heater MBtu</name>
      <display_name>End Use: Natural Gas: Pool Heater MBtu</display_name>
      <short_name>End Use: Natural Gas: Pool Heater MBtu</short_name>
      <description></description>
      <type>Double</type>
      <units></units>
      <model_dependent>false</model_dependent>
    </output>
    <output>
      <name>End Use: Natural Gas: Hot Tub Heater MBtu</name>
      <display_name>End Use: Natural Gas: Hot Tub Heater MBtu</display_name>
      <short_name>End Use: Natural Gas: Hot Tub Heater MBtu</short_name>
      <description></description>
      <type>Double</type>
      <units></units>
      <model_dependent>false</model_dependent>
    </output>
    <output>
      <name>End Use: Natural Gas: Grill MBtu</name>
      <display_name>End Use: Natural Gas: Grill MBtu</display_name>
      <short_name>End Use: Natural Gas: Grill MBtu</short_name>
      <description></description>
      <type>Double</type>
      <units></units>
      <model_dependent>false</model_dependent>
    </output>
    <output>
      <name>End Use: Natural Gas: Lighting MBtu</name>
      <display_name>End Use: Natural Gas: Lighting MBtu</display_name>
      <short_name>End Use: Natural Gas: Lighting MBtu</short_name>
      <description></description>
      <type>Double</type>
      <units></units>
      <model_dependent>false</model_dependent>
    </output>
    <output>
      <name>End Use: Natural Gas: Fireplace MBtu</name>
      <display_name>End Use: Natural Gas: Fireplace MBtu</display_name>
      <short_name>End Use: Natural Gas: Fireplace MBtu</short_name>
      <description></description>
      <type>Double</type>
      <units></units>
      <model_dependent>false</model_dependent>
    </output>
    <output>
      <name>End Use: Natural Gas: Generator MBtu</name>
      <display_name>End Use: Natural Gas: Generator MBtu</display_name>
      <short_name>End Use: Natural Gas: Generator MBtu</short_name>
      <description></description>
      <type>Double</type>
      <units></units>
      <model_dependent>false</model_dependent>
    </output>
    <output>
      <name>End Use: Fuel Oil: Heating MBtu</name>
      <display_name>End Use: Fuel Oil: Heating MBtu</display_name>
      <short_name>End Use: Fuel Oil: Heating MBtu</short_name>
      <description></description>
      <type>Double</type>
      <units></units>
      <model_dependent>false</model_dependent>
    </output>
    <output>
      <name>End Use: Fuel Oil: Hot Water MBtu</name>
      <display_name>End Use: Fuel Oil: Hot Water MBtu</display_name>
      <short_name>End Use: Fuel Oil: Hot Water MBtu</short_name>
      <description></description>
      <type>Double</type>
      <units></units>
      <model_dependent>false</model_dependent>
    </output>
    <output>
      <name>End Use: Fuel Oil: Clothes Dryer MBtu</name>
      <display_name>End Use: Fuel Oil: Clothes Dryer MBtu</display_name>
      <short_name>End Use: Fuel Oil: Clothes Dryer MBtu</short_name>
      <description></description>
      <type>Double</type>
      <units></units>
      <model_dependent>false</model_dependent>
    </output>
    <output>
      <name>End Use: Fuel Oil: Range/Oven MBtu</name>
      <display_name>End Use: Fuel Oil: Range/Oven MBtu</display_name>
      <short_name>End Use: Fuel Oil: Range/Oven MBtu</short_name>
      <description></description>
      <type>Double</type>
      <units></units>
      <model_dependent>false</model_dependent>
    </output>
    <output>
      <name>End Use: Fuel Oil: Mech Vent Preheating MBtu</name>
      <display_name>End Use: Fuel Oil: Mech Vent Preheating MBtu</display_name>
      <short_name>End Use: Fuel Oil: Mech Vent Preheating MBtu</short_name>
      <description></description>
      <type>Double</type>
      <units></units>
      <model_dependent>false</model_dependent>
    </output>
    <output>
      <name>End Use: Fuel Oil: Grill MBtu</name>
      <display_name>End Use: Fuel Oil: Grill MBtu</display_name>
      <short_name>End Use: Fuel Oil: Grill MBtu</short_name>
      <description></description>
      <type>Double</type>
      <units></units>
      <model_dependent>false</model_dependent>
    </output>
    <output>
      <name>End Use: Fuel Oil: Lighting MBtu</name>
      <display_name>End Use: Fuel Oil: Lighting MBtu</display_name>
      <short_name>End Use: Fuel Oil: Lighting MBtu</short_name>
      <description></description>
      <type>Double</type>
      <units></units>
      <model_dependent>false</model_dependent>
    </output>
    <output>
      <name>End Use: Fuel Oil: Fireplace MBtu</name>
      <display_name>End Use: Fuel Oil: Fireplace MBtu</display_name>
      <short_name>End Use: Fuel Oil: Fireplace MBtu</short_name>
      <description></description>
      <type>Double</type>
      <units></units>
      <model_dependent>false</model_dependent>
    </output>
    <output>
      <name>End Use: Fuel Oil: Generator MBtu</name>
      <display_name>End Use: Fuel Oil: Generator MBtu</display_name>
      <short_name>End Use: Fuel Oil: Generator MBtu</short_name>
      <description></description>
      <type>Double</type>
      <units></units>
      <model_dependent>false</model_dependent>
    </output>
    <output>
      <name>End Use: Propane: Heating MBtu</name>
      <display_name>End Use: Propane: Heating MBtu</display_name>
      <short_name>End Use: Propane: Heating MBtu</short_name>
      <description></description>
      <type>Double</type>
      <units></units>
      <model_dependent>false</model_dependent>
    </output>
    <output>
      <name>End Use: Propane: Hot Water MBtu</name>
      <display_name>End Use: Propane: Hot Water MBtu</display_name>
      <short_name>End Use: Propane: Hot Water MBtu</short_name>
      <description></description>
      <type>Double</type>
      <units></units>
      <model_dependent>false</model_dependent>
    </output>
    <output>
      <name>End Use: Propane: Clothes Dryer MBtu</name>
      <display_name>End Use: Propane: Clothes Dryer MBtu</display_name>
      <short_name>End Use: Propane: Clothes Dryer MBtu</short_name>
      <description></description>
      <type>Double</type>
      <units></units>
      <model_dependent>false</model_dependent>
    </output>
    <output>
      <name>End Use: Propane: Range/Oven MBtu</name>
      <display_name>End Use: Propane: Range/Oven MBtu</display_name>
      <short_name>End Use: Propane: Range/Oven MBtu</short_name>
      <description></description>
      <type>Double</type>
      <units></units>
      <model_dependent>false</model_dependent>
    </output>
    <output>
      <name>End Use: Propane: Mech Vent Preheating MBtu</name>
      <display_name>End Use: Propane: Mech Vent Preheating MBtu</display_name>
      <short_name>End Use: Propane: Mech Vent Preheating MBtu</short_name>
      <description></description>
      <type>Double</type>
      <units></units>
      <model_dependent>false</model_dependent>
    </output>
    <output>
      <name>End Use: Propane: Grill MBtu</name>
      <display_name>End Use: Propane: Grill MBtu</display_name>
      <short_name>End Use: Propane: Grill MBtu</short_name>
      <description></description>
      <type>Double</type>
      <units></units>
      <model_dependent>false</model_dependent>
    </output>
    <output>
      <name>End Use: Propane: Lighting MBtu</name>
      <display_name>End Use: Propane: Lighting MBtu</display_name>
      <short_name>End Use: Propane: Lighting MBtu</short_name>
      <description></description>
      <type>Double</type>
      <units></units>
      <model_dependent>false</model_dependent>
    </output>
    <output>
      <name>End Use: Propane: Fireplace MBtu</name>
      <display_name>End Use: Propane: Fireplace MBtu</display_name>
      <short_name>End Use: Propane: Fireplace MBtu</short_name>
      <description></description>
      <type>Double</type>
      <units></units>
      <model_dependent>false</model_dependent>
    </output>
    <output>
      <name>End Use: Propane: Generator MBtu</name>
      <display_name>End Use: Propane: Generator MBtu</display_name>
      <short_name>End Use: Propane: Generator MBtu</short_name>
      <description></description>
      <type>Double</type>
      <units></units>
      <model_dependent>false</model_dependent>
    </output>
    <output>
      <name>End Use: Wood Cord: Heating MBtu</name>
      <display_name>End Use: Wood Cord: Heating MBtu</display_name>
      <short_name>End Use: Wood Cord: Heating MBtu</short_name>
      <description></description>
      <type>Double</type>
      <units></units>
      <model_dependent>false</model_dependent>
    </output>
    <output>
      <name>End Use: Wood Cord: Hot Water MBtu</name>
      <display_name>End Use: Wood Cord: Hot Water MBtu</display_name>
      <short_name>End Use: Wood Cord: Hot Water MBtu</short_name>
      <description></description>
      <type>Double</type>
      <units></units>
      <model_dependent>false</model_dependent>
    </output>
    <output>
      <name>End Use: Wood Cord: Clothes Dryer MBtu</name>
      <display_name>End Use: Wood Cord: Clothes Dryer MBtu</display_name>
      <short_name>End Use: Wood Cord: Clothes Dryer MBtu</short_name>
      <description></description>
      <type>Double</type>
      <units></units>
      <model_dependent>false</model_dependent>
    </output>
    <output>
      <name>End Use: Wood Cord: Range/Oven MBtu</name>
      <display_name>End Use: Wood Cord: Range/Oven MBtu</display_name>
      <short_name>End Use: Wood Cord: Range/Oven MBtu</short_name>
      <description></description>
      <type>Double</type>
      <units></units>
      <model_dependent>false</model_dependent>
    </output>
    <output>
      <name>End Use: Wood Cord: Mech Vent Preheating MBtu</name>
      <display_name>End Use: Wood Cord: Mech Vent Preheating MBtu</display_name>
      <short_name>End Use: Wood Cord: Mech Vent Preheating MBtu</short_name>
      <description></description>
      <type>Double</type>
      <units></units>
      <model_dependent>false</model_dependent>
    </output>
    <output>
      <name>End Use: Wood Cord: Grill MBtu</name>
      <display_name>End Use: Wood Cord: Grill MBtu</display_name>
      <short_name>End Use: Wood Cord: Grill MBtu</short_name>
      <description></description>
      <type>Double</type>
      <units></units>
      <model_dependent>false</model_dependent>
    </output>
    <output>
      <name>End Use: Wood Cord: Lighting MBtu</name>
      <display_name>End Use: Wood Cord: Lighting MBtu</display_name>
      <short_name>End Use: Wood Cord: Lighting MBtu</short_name>
      <description></description>
      <type>Double</type>
      <units></units>
      <model_dependent>false</model_dependent>
    </output>
    <output>
      <name>End Use: Wood Cord: Fireplace MBtu</name>
      <display_name>End Use: Wood Cord: Fireplace MBtu</display_name>
      <short_name>End Use: Wood Cord: Fireplace MBtu</short_name>
      <description></description>
      <type>Double</type>
      <units></units>
      <model_dependent>false</model_dependent>
    </output>
    <output>
      <name>End Use: Wood Cord: Generator MBtu</name>
      <display_name>End Use: Wood Cord: Generator MBtu</display_name>
      <short_name>End Use: Wood Cord: Generator MBtu</short_name>
      <description></description>
      <type>Double</type>
      <units></units>
      <model_dependent>false</model_dependent>
    </output>
    <output>
      <name>End Use: Wood Pellets: Heating MBtu</name>
      <display_name>End Use: Wood Pellets: Heating MBtu</display_name>
      <short_name>End Use: Wood Pellets: Heating MBtu</short_name>
      <description></description>
      <type>Double</type>
      <units></units>
      <model_dependent>false</model_dependent>
    </output>
    <output>
      <name>End Use: Wood Pellets: Hot Water MBtu</name>
      <display_name>End Use: Wood Pellets: Hot Water MBtu</display_name>
      <short_name>End Use: Wood Pellets: Hot Water MBtu</short_name>
      <description></description>
      <type>Double</type>
      <units></units>
      <model_dependent>false</model_dependent>
    </output>
    <output>
      <name>End Use: Wood Pellets: Clothes Dryer MBtu</name>
      <display_name>End Use: Wood Pellets: Clothes Dryer MBtu</display_name>
      <short_name>End Use: Wood Pellets: Clothes Dryer MBtu</short_name>
      <description></description>
      <type>Double</type>
      <units></units>
      <model_dependent>false</model_dependent>
    </output>
    <output>
      <name>End Use: Wood Pellets: Range/Oven MBtu</name>
      <display_name>End Use: Wood Pellets: Range/Oven MBtu</display_name>
      <short_name>End Use: Wood Pellets: Range/Oven MBtu</short_name>
      <description></description>
      <type>Double</type>
      <units></units>
      <model_dependent>false</model_dependent>
    </output>
    <output>
      <name>End Use: Wood Pellets: Mech Vent Preheating MBtu</name>
      <display_name>End Use: Wood Pellets: Mech Vent Preheating MBtu</display_name>
      <short_name>End Use: Wood Pellets: Mech Vent Preheating MBtu</short_name>
      <description></description>
      <type>Double</type>
      <units></units>
      <model_dependent>false</model_dependent>
    </output>
    <output>
      <name>End Use: Wood Pellets: Grill MBtu</name>
      <display_name>End Use: Wood Pellets: Grill MBtu</display_name>
      <short_name>End Use: Wood Pellets: Grill MBtu</short_name>
      <description></description>
      <type>Double</type>
      <units></units>
      <model_dependent>false</model_dependent>
    </output>
    <output>
      <name>End Use: Wood Pellets: Lighting MBtu</name>
      <display_name>End Use: Wood Pellets: Lighting MBtu</display_name>
      <short_name>End Use: Wood Pellets: Lighting MBtu</short_name>
      <description></description>
      <type>Double</type>
      <units></units>
      <model_dependent>false</model_dependent>
    </output>
    <output>
      <name>End Use: Wood Pellets: Fireplace MBtu</name>
      <display_name>End Use: Wood Pellets: Fireplace MBtu</display_name>
      <short_name>End Use: Wood Pellets: Fireplace MBtu</short_name>
      <description></description>
      <type>Double</type>
      <units></units>
      <model_dependent>false</model_dependent>
    </output>
    <output>
      <name>End Use: Wood Pellets: Generator MBtu</name>
      <display_name>End Use: Wood Pellets: Generator MBtu</display_name>
      <short_name>End Use: Wood Pellets: Generator MBtu</short_name>
      <description></description>
      <type>Double</type>
      <units></units>
      <model_dependent>false</model_dependent>
    </output>
    <output>
      <name>End Use: Coal: Heating MBtu</name>
      <display_name>End Use: Coal: Heating MBtu</display_name>
      <short_name>End Use: Coal: Heating MBtu</short_name>
      <description></description>
      <type>Double</type>
      <units></units>
      <model_dependent>false</model_dependent>
    </output>
    <output>
      <name>End Use: Coal: Hot Water MBtu</name>
      <display_name>End Use: Coal: Hot Water MBtu</display_name>
      <short_name>End Use: Coal: Hot Water MBtu</short_name>
      <description></description>
      <type>Double</type>
      <units></units>
      <model_dependent>false</model_dependent>
    </output>
    <output>
      <name>End Use: Coal: Clothes Dryer MBtu</name>
      <display_name>End Use: Coal: Clothes Dryer MBtu</display_name>
      <short_name>End Use: Coal: Clothes Dryer MBtu</short_name>
      <description></description>
      <type>Double</type>
      <units></units>
      <model_dependent>false</model_dependent>
    </output>
    <output>
      <name>End Use: Coal: Range/Oven MBtu</name>
      <display_name>End Use: Coal: Range/Oven MBtu</display_name>
      <short_name>End Use: Coal: Range/Oven MBtu</short_name>
      <description></description>
      <type>Double</type>
      <units></units>
      <model_dependent>false</model_dependent>
    </output>
    <output>
      <name>End Use: Coal: Mech Vent Preheating MBtu</name>
      <display_name>End Use: Coal: Mech Vent Preheating MBtu</display_name>
      <short_name>End Use: Coal: Mech Vent Preheating MBtu</short_name>
      <description></description>
      <type>Double</type>
      <units></units>
      <model_dependent>false</model_dependent>
    </output>
    <output>
      <name>End Use: Coal: Grill MBtu</name>
      <display_name>End Use: Coal: Grill MBtu</display_name>
      <short_name>End Use: Coal: Grill MBtu</short_name>
      <description></description>
      <type>Double</type>
      <units></units>
      <model_dependent>false</model_dependent>
    </output>
    <output>
      <name>End Use: Coal: Lighting MBtu</name>
      <display_name>End Use: Coal: Lighting MBtu</display_name>
      <short_name>End Use: Coal: Lighting MBtu</short_name>
      <description></description>
      <type>Double</type>
      <units></units>
      <model_dependent>false</model_dependent>
    </output>
    <output>
      <name>End Use: Coal: Fireplace MBtu</name>
      <display_name>End Use: Coal: Fireplace MBtu</display_name>
      <short_name>End Use: Coal: Fireplace MBtu</short_name>
      <description></description>
      <type>Double</type>
      <units></units>
      <model_dependent>false</model_dependent>
    </output>
    <output>
      <name>End Use: Coal: Generator MBtu</name>
      <display_name>End Use: Coal: Generator MBtu</display_name>
      <short_name>End Use: Coal: Generator MBtu</short_name>
      <description></description>
      <type>Double</type>
      <units></units>
      <model_dependent>false</model_dependent>
    </output>
    <output>
      <name>Load: Heating MBtu</name>
      <display_name>Load: Heating MBtu</display_name>
      <short_name>Load: Heating MBtu</short_name>
      <description></description>
      <type>Double</type>
      <units></units>
      <model_dependent>false</model_dependent>
    </output>
    <output>
      <name>Load: Cooling MBtu</name>
      <display_name>Load: Cooling MBtu</display_name>
      <short_name>Load: Cooling MBtu</short_name>
      <description></description>
      <type>Double</type>
      <units></units>
      <model_dependent>false</model_dependent>
    </output>
    <output>
      <name>Load: Hot Water: Delivered MBtu</name>
      <display_name>Load: Hot Water: Delivered MBtu</display_name>
      <short_name>Load: Hot Water: Delivered MBtu</short_name>
      <description></description>
      <type>Double</type>
      <units></units>
      <model_dependent>false</model_dependent>
    </output>
    <output>
      <name>Load: Hot Water: Tank Losses MBtu</name>
      <display_name>Load: Hot Water: Tank Losses MBtu</display_name>
      <short_name>Load: Hot Water: Tank Losses MBtu</short_name>
      <description></description>
      <type>Double</type>
      <units></units>
      <model_dependent>false</model_dependent>
    </output>
    <output>
      <name>Load: Hot Water: Desuperheater MBtu</name>
      <display_name>Load: Hot Water: Desuperheater MBtu</display_name>
      <short_name>Load: Hot Water: Desuperheater MBtu</short_name>
      <description></description>
      <type>Double</type>
      <units></units>
      <model_dependent>false</model_dependent>
    </output>
    <output>
      <name>Load: Hot Water: Solar Thermal MBtu</name>
      <display_name>Load: Hot Water: Solar Thermal MBtu</display_name>
      <short_name>Load: Hot Water: Solar Thermal MBtu</short_name>
      <description></description>
      <type>Double</type>
      <units></units>
      <model_dependent>false</model_dependent>
    </output>
    <output>
      <name>Unmet Load: Heating MBtu</name>
      <display_name>Unmet Load: Heating MBtu</display_name>
      <short_name>Unmet Load: Heating MBtu</short_name>
      <description></description>
      <type>Double</type>
      <units></units>
      <model_dependent>false</model_dependent>
    </output>
    <output>
      <name>Unmet Load: Cooling MBtu</name>
      <display_name>Unmet Load: Cooling MBtu</display_name>
      <short_name>Unmet Load: Cooling MBtu</short_name>
      <description></description>
      <type>Double</type>
      <units></units>
      <model_dependent>false</model_dependent>
    </output>
    <output>
      <name>Peak Electricity: Winter Total W</name>
      <display_name>Peak Electricity: Winter Total W</display_name>
      <short_name>Peak Electricity: Winter Total W</short_name>
      <description></description>
      <type>Double</type>
      <units></units>
      <model_dependent>false</model_dependent>
    </output>
    <output>
      <name>Peak Electricity: Summer Total W</name>
      <display_name>Peak Electricity: Summer Total W</display_name>
      <short_name>Peak Electricity: Summer Total W</short_name>
      <description></description>
      <type>Double</type>
      <units></units>
      <model_dependent>false</model_dependent>
    </output>
    <output>
      <name>Peak Load: Heating kBtu</name>
      <display_name>Peak Load: Heating kBtu</display_name>
      <short_name>Peak Load: Heating kBtu</short_name>
      <description></description>
      <type>Double</type>
      <units></units>
      <model_dependent>false</model_dependent>
    </output>
    <output>
      <name>Peak Load: Cooling kBtu</name>
      <display_name>Peak Load: Cooling kBtu</display_name>
      <short_name>Peak Load: Cooling kBtu</short_name>
      <description></description>
      <type>Double</type>
      <units></units>
      <model_dependent>false</model_dependent>
    </output>
    <output>
      <name>Component Load: Heating: Roofs MBtu</name>
      <display_name>Component Load: Heating: Roofs MBtu</display_name>
      <short_name>Component Load: Heating: Roofs MBtu</short_name>
      <description></description>
      <type>Double</type>
      <units></units>
      <model_dependent>false</model_dependent>
    </output>
    <output>
      <name>Component Load: Heating: Ceilings MBtu</name>
      <display_name>Component Load: Heating: Ceilings MBtu</display_name>
      <short_name>Component Load: Heating: Ceilings MBtu</short_name>
      <description></description>
      <type>Double</type>
      <units></units>
      <model_dependent>false</model_dependent>
    </output>
    <output>
      <name>Component Load: Heating: Walls MBtu</name>
      <display_name>Component Load: Heating: Walls MBtu</display_name>
      <short_name>Component Load: Heating: Walls MBtu</short_name>
      <description></description>
      <type>Double</type>
      <units></units>
      <model_dependent>false</model_dependent>
    </output>
    <output>
      <name>Component Load: Heating: Rim Joists MBtu</name>
      <display_name>Component Load: Heating: Rim Joists MBtu</display_name>
      <short_name>Component Load: Heating: Rim Joists MBtu</short_name>
      <description></description>
      <type>Double</type>
      <units></units>
      <model_dependent>false</model_dependent>
    </output>
    <output>
      <name>Component Load: Heating: Foundation Walls MBtu</name>
      <display_name>Component Load: Heating: Foundation Walls MBtu</display_name>
      <short_name>Component Load: Heating: Foundation Walls MBtu</short_name>
      <description></description>
      <type>Double</type>
      <units></units>
      <model_dependent>false</model_dependent>
    </output>
    <output>
      <name>Component Load: Heating: Doors MBtu</name>
      <display_name>Component Load: Heating: Doors MBtu</display_name>
      <short_name>Component Load: Heating: Doors MBtu</short_name>
      <description></description>
      <type>Double</type>
      <units></units>
      <model_dependent>false</model_dependent>
    </output>
    <output>
      <name>Component Load: Heating: Windows MBtu</name>
      <display_name>Component Load: Heating: Windows MBtu</display_name>
      <short_name>Component Load: Heating: Windows MBtu</short_name>
      <description></description>
      <type>Double</type>
      <units></units>
      <model_dependent>false</model_dependent>
    </output>
    <output>
      <name>Component Load: Heating: Skylights MBtu</name>
      <display_name>Component Load: Heating: Skylights MBtu</display_name>
      <short_name>Component Load: Heating: Skylights MBtu</short_name>
      <description></description>
      <type>Double</type>
      <units></units>
      <model_dependent>false</model_dependent>
    </output>
    <output>
      <name>Component Load: Heating: Floors MBtu</name>
      <display_name>Component Load: Heating: Floors MBtu</display_name>
      <short_name>Component Load: Heating: Floors MBtu</short_name>
      <description></description>
      <type>Double</type>
      <units></units>
      <model_dependent>false</model_dependent>
    </output>
    <output>
      <name>Component Load: Heating: Slabs MBtu</name>
      <display_name>Component Load: Heating: Slabs MBtu</display_name>
      <short_name>Component Load: Heating: Slabs MBtu</short_name>
      <description></description>
      <type>Double</type>
      <units></units>
      <model_dependent>false</model_dependent>
    </output>
    <output>
      <name>Component Load: Heating: Internal Mass MBtu</name>
      <display_name>Component Load: Heating: Internal Mass MBtu</display_name>
      <short_name>Component Load: Heating: Internal Mass MBtu</short_name>
      <description></description>
      <type>Double</type>
      <units></units>
      <model_dependent>false</model_dependent>
    </output>
    <output>
      <name>Component Load: Heating: Infiltration MBtu</name>
      <display_name>Component Load: Heating: Infiltration MBtu</display_name>
      <short_name>Component Load: Heating: Infiltration MBtu</short_name>
      <description></description>
      <type>Double</type>
      <units></units>
      <model_dependent>false</model_dependent>
    </output>
    <output>
      <name>Component Load: Heating: Natural Ventilation MBtu</name>
      <display_name>Component Load: Heating: Natural Ventilation MBtu</display_name>
      <short_name>Component Load: Heating: Natural Ventilation MBtu</short_name>
      <description></description>
      <type>Double</type>
      <units></units>
      <model_dependent>false</model_dependent>
    </output>
    <output>
      <name>Component Load: Heating: Mechanical Ventilation MBtu</name>
      <display_name>Component Load: Heating: Mechanical Ventilation MBtu</display_name>
      <short_name>Component Load: Heating: Mechanical Ventilation MBtu</short_name>
      <description></description>
      <type>Double</type>
      <units></units>
      <model_dependent>false</model_dependent>
    </output>
    <output>
      <name>Component Load: Heating: Whole House Fan MBtu</name>
      <display_name>Component Load: Heating: Whole House Fan MBtu</display_name>
      <short_name>Component Load: Heating: Whole House Fan MBtu</short_name>
      <description></description>
      <type>Double</type>
      <units></units>
      <model_dependent>false</model_dependent>
    </output>
    <output>
      <name>Component Load: Heating: Ducts MBtu</name>
      <display_name>Component Load: Heating: Ducts MBtu</display_name>
      <short_name>Component Load: Heating: Ducts MBtu</short_name>
      <description></description>
      <type>Double</type>
      <units></units>
      <model_dependent>false</model_dependent>
    </output>
    <output>
      <name>Component Load: Heating: Internal Gains MBtu</name>
      <display_name>Component Load: Heating: Internal Gains MBtu</display_name>
      <short_name>Component Load: Heating: Internal Gains MBtu</short_name>
      <description></description>
      <type>Double</type>
      <units></units>
      <model_dependent>false</model_dependent>
    </output>
    <output>
      <name>Component Load: Cooling: Roofs MBtu</name>
      <display_name>Component Load: Cooling: Roofs MBtu</display_name>
      <short_name>Component Load: Cooling: Roofs MBtu</short_name>
      <description></description>
      <type>Double</type>
      <units></units>
      <model_dependent>false</model_dependent>
    </output>
    <output>
      <name>Component Load: Cooling: Ceilings MBtu</name>
      <display_name>Component Load: Cooling: Ceilings MBtu</display_name>
      <short_name>Component Load: Cooling: Ceilings MBtu</short_name>
      <description></description>
      <type>Double</type>
      <units></units>
      <model_dependent>false</model_dependent>
    </output>
    <output>
      <name>Component Load: Cooling: Walls MBtu</name>
      <display_name>Component Load: Cooling: Walls MBtu</display_name>
      <short_name>Component Load: Cooling: Walls MBtu</short_name>
      <description></description>
      <type>Double</type>
      <units></units>
      <model_dependent>false</model_dependent>
    </output>
    <output>
      <name>Component Load: Cooling: Rim Joists MBtu</name>
      <display_name>Component Load: Cooling: Rim Joists MBtu</display_name>
      <short_name>Component Load: Cooling: Rim Joists MBtu</short_name>
      <description></description>
      <type>Double</type>
      <units></units>
      <model_dependent>false</model_dependent>
    </output>
    <output>
      <name>Component Load: Cooling: Foundation Walls MBtu</name>
      <display_name>Component Load: Cooling: Foundation Walls MBtu</display_name>
      <short_name>Component Load: Cooling: Foundation Walls MBtu</short_name>
      <description></description>
      <type>Double</type>
      <units></units>
      <model_dependent>false</model_dependent>
    </output>
    <output>
      <name>Component Load: Cooling: Doors MBtu</name>
      <display_name>Component Load: Cooling: Doors MBtu</display_name>
      <short_name>Component Load: Cooling: Doors MBtu</short_name>
      <description></description>
      <type>Double</type>
      <units></units>
      <model_dependent>false</model_dependent>
    </output>
    <output>
      <name>Component Load: Cooling: Windows MBtu</name>
      <display_name>Component Load: Cooling: Windows MBtu</display_name>
      <short_name>Component Load: Cooling: Windows MBtu</short_name>
      <description></description>
      <type>Double</type>
      <units></units>
      <model_dependent>false</model_dependent>
    </output>
    <output>
      <name>Component Load: Cooling: Skylights MBtu</name>
      <display_name>Component Load: Cooling: Skylights MBtu</display_name>
      <short_name>Component Load: Cooling: Skylights MBtu</short_name>
      <description></description>
      <type>Double</type>
      <units></units>
      <model_dependent>false</model_dependent>
    </output>
    <output>
      <name>Component Load: Cooling: Floors MBtu</name>
      <display_name>Component Load: Cooling: Floors MBtu</display_name>
      <short_name>Component Load: Cooling: Floors MBtu</short_name>
      <description></description>
      <type>Double</type>
      <units></units>
      <model_dependent>false</model_dependent>
    </output>
    <output>
      <name>Component Load: Cooling: Slabs MBtu</name>
      <display_name>Component Load: Cooling: Slabs MBtu</display_name>
      <short_name>Component Load: Cooling: Slabs MBtu</short_name>
      <description></description>
      <type>Double</type>
      <units></units>
      <model_dependent>false</model_dependent>
    </output>
    <output>
      <name>Component Load: Cooling: Internal Mass MBtu</name>
      <display_name>Component Load: Cooling: Internal Mass MBtu</display_name>
      <short_name>Component Load: Cooling: Internal Mass MBtu</short_name>
      <description></description>
      <type>Double</type>
      <units></units>
      <model_dependent>false</model_dependent>
    </output>
    <output>
      <name>Component Load: Cooling: Infiltration MBtu</name>
      <display_name>Component Load: Cooling: Infiltration MBtu</display_name>
      <short_name>Component Load: Cooling: Infiltration MBtu</short_name>
      <description></description>
      <type>Double</type>
      <units></units>
      <model_dependent>false</model_dependent>
    </output>
    <output>
      <name>Component Load: Cooling: Natural Ventilation MBtu</name>
      <display_name>Component Load: Cooling: Natural Ventilation MBtu</display_name>
      <short_name>Component Load: Cooling: Natural Ventilation MBtu</short_name>
      <description></description>
      <type>Double</type>
      <units></units>
      <model_dependent>false</model_dependent>
    </output>
    <output>
      <name>Component Load: Cooling: Mechanical Ventilation MBtu</name>
      <display_name>Component Load: Cooling: Mechanical Ventilation MBtu</display_name>
      <short_name>Component Load: Cooling: Mechanical Ventilation MBtu</short_name>
      <description></description>
      <type>Double</type>
      <units></units>
      <model_dependent>false</model_dependent>
    </output>
    <output>
      <name>Component Load: Cooling: Whole House Fan MBtu</name>
      <display_name>Component Load: Cooling: Whole House Fan MBtu</display_name>
      <short_name>Component Load: Cooling: Whole House Fan MBtu</short_name>
      <description></description>
      <type>Double</type>
      <units></units>
      <model_dependent>false</model_dependent>
    </output>
    <output>
      <name>Component Load: Cooling: Ducts MBtu</name>
      <display_name>Component Load: Cooling: Ducts MBtu</display_name>
      <short_name>Component Load: Cooling: Ducts MBtu</short_name>
      <description></description>
      <type>Double</type>
      <units></units>
      <model_dependent>false</model_dependent>
    </output>
    <output>
      <name>Component Load: Cooling: Internal Gains MBtu</name>
      <display_name>Component Load: Cooling: Internal Gains MBtu</display_name>
      <short_name>Component Load: Cooling: Internal Gains MBtu</short_name>
      <description></description>
      <type>Double</type>
      <units></units>
      <model_dependent>false</model_dependent>
    </output>
    <output>
      <name>Hot Water: Clothes Washer gal</name>
      <display_name>Hot Water: Clothes Washer gal</display_name>
      <short_name>Hot Water: Clothes Washer gal</short_name>
      <description></description>
      <type>Double</type>
      <units></units>
      <model_dependent>false</model_dependent>
    </output>
    <output>
      <name>Hot Water: Dishwasher gal</name>
      <display_name>Hot Water: Dishwasher gal</display_name>
      <short_name>Hot Water: Dishwasher gal</short_name>
      <description></description>
      <type>Double</type>
      <units></units>
      <model_dependent>false</model_dependent>
    </output>
    <output>
      <name>Hot Water: Fixtures gal</name>
      <display_name>Hot Water: Fixtures gal</display_name>
      <short_name>Hot Water: Fixtures gal</short_name>
      <description></description>
      <type>Double</type>
      <units></units>
      <model_dependent>false</model_dependent>
    </output>
    <output>
      <name>Hot Water: Distribution Waste gal</name>
      <display_name>Hot Water: Distribution Waste gal</display_name>
      <short_name>Hot Water: Distribution Waste gal</short_name>
      <description></description>
      <type>Double</type>
      <units></units>
      <model_dependent>false</model_dependent>
    </output>
  </outputs>
  <provenances />
  <tags>
    <tag>Reporting.QAQC</tag>
  </tags>
  <attributes>
    <attribute>
      <name>Measure Type</name>
      <value>ReportingMeasure</value>
      <datatype>string</datatype>
    </attribute>
    <attribute>
      <name>Intended Software Tool</name>
      <value>OpenStudio Application</value>
      <datatype>string</datatype>
    </attribute>
    <attribute>
      <name>Intended Software Tool</name>
      <value>Parametric Analysis Tool</value>
      <datatype>string</datatype>
    </attribute>
  </attributes>
  <files>
    <file>
      <filename>constants.rb</filename>
      <filetype>rb</filetype>
      <usage_type>resource</usage_type>
      <checksum>50EC9BA0</checksum>
    </file>
    <file>
      <filename>output_report_test.rb</filename>
      <filetype>rb</filetype>
      <usage_type>test</usage_type>
      <checksum>F67CC508</checksum>
    </file>
    <file>
      <version>
        <software_program>OpenStudio</software_program>
        <identifier>2.9.1</identifier>
        <min_compatible>2.9.1</min_compatible>
      </version>
      <filename>measure.rb</filename>
      <filetype>rb</filetype>
      <usage_type>script</usage_type>
<<<<<<< HEAD
      <checksum>FE74EC4B</checksum>
=======
      <checksum>7AC8ABFF</checksum>
>>>>>>> d215e8f1
    </file>
  </files>
</measure><|MERGE_RESOLUTION|>--- conflicted
+++ resolved
@@ -3,13 +3,8 @@
   <schema_version>3.0</schema_version>
   <name>report_simulation_output</name>
   <uid>df9d170c-c21a-4130-866d-0d46b06073fd</uid>
-<<<<<<< HEAD
-  <version_id>b9837436-3f30-4e97-bab8-fe1a1c529247</version_id>
-  <version_modified>20211216T002813Z</version_modified>
-=======
-  <version_id>5ca86e51-cc29-46bb-b797-3f31d049245c</version_id>
-  <version_modified>20211216T011000Z</version_modified>
->>>>>>> d215e8f1
+  <version_id>04898fa1-7916-43fc-86bd-14b47b80e29e</version_id>
+  <version_modified>20211216T011311Z</version_modified>
   <xml_checksum>9BF1E6AC</xml_checksum>
   <class_name>ReportSimulationOutput</class_name>
   <display_name>HPXML Simulation Output Report</display_name>
@@ -1599,11 +1594,7 @@
       <filename>measure.rb</filename>
       <filetype>rb</filetype>
       <usage_type>script</usage_type>
-<<<<<<< HEAD
-      <checksum>FE74EC4B</checksum>
-=======
-      <checksum>7AC8ABFF</checksum>
->>>>>>> d215e8f1
+      <checksum>0CC6BF29</checksum>
     </file>
   </files>
 </measure>