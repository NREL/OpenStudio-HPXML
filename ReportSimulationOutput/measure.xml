--- conflicted
+++ resolved
@@ -3,13 +3,8 @@
   <schema_version>3.0</schema_version>
   <name>report_simulation_output</name>
   <uid>df9d170c-c21a-4130-866d-0d46b06073fd</uid>
-<<<<<<< HEAD
-  <version_id>b08038ff-1f52-4e65-8a96-1e441959d61f</version_id>
-  <version_modified>20221117T191851Z</version_modified>
-=======
   <version_id>32b658ad-ad89-40a5-9f16-82e2b56d81db</version_id>
   <version_modified>20221117T175836Z</version_modified>
->>>>>>> 8bb67e53
   <xml_checksum>9BF1E6AC</xml_checksum>
   <class_name>ReportSimulationOutput</class_name>
   <display_name>HPXML Simulation Output Report</display_name>
@@ -1545,11 +1540,7 @@
       <filename>measure.rb</filename>
       <filetype>rb</filetype>
       <usage_type>script</usage_type>
-<<<<<<< HEAD
-      <checksum>C7CBFCFF</checksum>
-=======
       <checksum>BC1ACE37</checksum>
->>>>>>> 8bb67e53
     </file>
   </files>
 </measure>