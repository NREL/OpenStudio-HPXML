--- conflicted
+++ resolved
@@ -651,13 +651,8 @@
     end
 
     # Write/report results
-<<<<<<< HEAD
-    report_runperiod_output_results(runner, args, annual_output_path)
+    report_runperiod_output_results(runner, args, annual_output_path, electric_panel_output_path)
     report_timeseries_output_results(runner, timeseries_output_path, args, timestamps_dst, timestamps_utc)
-=======
-    report_runperiod_output_results(runner, outputs, args, annual_output_path, electric_panel_output_path)
-    report_timeseries_output_results(runner, outputs, timeseries_output_path, args, timestamps_dst, timestamps_utc)
->>>>>>> b5ad242a
 
     return true
   end
@@ -1518,11 +1513,7 @@
   # @param args [Hash] Map of :argument_name => value
   # @param annual_output_path [TODO] TODO
   # @return [TODO] TODO
-<<<<<<< HEAD
-  def report_runperiod_output_results(runner, args, annual_output_path)
-=======
-  def report_runperiod_output_results(runner, outputs, args, annual_output_path, electric_panel_output_path)
->>>>>>> b5ad242a
+  def report_runperiod_output_results(runner, args, annual_output_path, electric_panel_output_path)
     # Set rounding precision for run period (e.g., annual) outputs.
     if args[:output_format] == 'msgpack'
       # No need to round; no file size penalty to storing full precision
@@ -1685,7 +1676,7 @@
     # Panel data
     if args[:include_annual_panel_summary] && @hpxml_bldgs.map { |hpxml_bldg| hpxml_bldg.electric_panels.size }.sum > 0
       electric_panel_results_out = []
-      Outputs.append_panel_results(@hpxml_header, @hpxml_bldgs, @peak_fuels, electric_panel_results_out)
+      Outputs.append_panel_results(@hpxml_header, @hpxml_bldgs, electric_panel_results_out)
 
       Outputs.write_results_out_to_file(electric_panel_results_out, args[:output_format], electric_panel_output_path)
       runner.registerInfo("Wrote panel output results to #{electric_panel_output_path}.")
