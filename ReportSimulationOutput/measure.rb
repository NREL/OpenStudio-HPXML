--- conflicted
+++ resolved
@@ -3004,21 +3004,6 @@
         subcategory = object.endUseSubcategory
         fuel = object.fuelType
         end_use = nil
-<<<<<<< HEAD
-        { Constants.ObjectNameClothesDryer => EUT::ClothesDryer,
-          Constants.ObjectNameCookingRange => EUT::RangeOven,
-          Constants.ObjectNameMiscGrill => EUT::Grill,
-          Constants.ObjectNameMiscLighting => EUT::Lighting,
-          Constants.ObjectNameMiscFireplace => EUT::Fireplace,
-          Constants.ObjectNameMiscPoolHeater => EUT::PoolHeater,
-          Constants.ObjectNameMiscPermanentSpaHeater => EUT::PermanentSpaHeater,
-          Constants.ObjectNameMechanicalVentilationPreheating => EUT::MechVentPreheat,
-          Constants.ObjectNameMechanicalVentilationPrecooling => EUT::MechVentPrecool,
-          Constants.ObjectNameBackupSuppHeat => EUT::HeatingHeatPumpBackup,
-          Constants.ObjectNameWaterHeaterAdjustment => EUT::HotWater,
-          Constants.ObjectNameBatteryLossesAdjustment => EUT::Battery,
-          Constants.ObjectNameEVBatteryDischargeOffset => EUT::EVBattery }.each do |obj_name, eut|
-=======
         { Constants::ObjectTypeClothesDryer => EUT::ClothesDryer,
           Constants::ObjectTypeCookingRange => EUT::RangeOven,
           Constants::ObjectTypeMiscGrill => EUT::Grill,
@@ -3030,8 +3015,8 @@
           Constants::ObjectTypeMechanicalVentilationPrecooling => EUT::MechVentPrecool,
           Constants::ObjectTypeBackupSuppHeat => EUT::HeatingHeatPumpBackup,
           Constants::ObjectTypeWaterHeaterAdjustment => EUT::HotWater,
-          Constants::ObjectTypeBatteryLossesAdjustment => EUT::Battery }.each do |obj_name, eut|
->>>>>>> 53efebbd
+          Constants::ObjectTypeBatteryLossesAdjustment => EUT::Battery 
+          Constants::ObjectTypeEVBatteryDischargeOffset => EUT::EVBattery }.each do |obj_name, eut|
           next unless subcategory.start_with? obj_name
           fail 'Unepected error: multiple matches.' unless end_use.nil?
 
