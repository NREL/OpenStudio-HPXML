--- conflicted
+++ resolved
@@ -279,41 +279,6 @@
     return args
   end
 
-<<<<<<< HEAD
-  # define the outputs that the measure will create
-  def outputs
-    outs = OpenStudio::Measure::OSOutputVector.new
-
-    setup_outputs(true)
-
-    all_outputs = []
-    all_outputs << @totals
-    all_outputs << @fuels
-    all_outputs << @end_uses
-    all_outputs << @loads
-    all_outputs << @unmet_hours
-    all_outputs << @peak_fuels
-    all_outputs << @peak_loads
-    all_outputs << @component_loads
-    all_outputs << @hot_water_uses
-    all_outputs << @resilience
-
-    output_names = []
-    all_outputs.each do |outputs|
-      outputs.values.each do |obj|
-        output_names << get_runner_output_name(obj.name, obj.annual_units)
-      end
-    end
-
-    output_names.each do |output_name|
-      outs << OpenStudio::Measure::OSOutput.makeDoubleOutput(output_name)
-    end
-
-    return outs
-  end
-
-=======
->>>>>>> 2b668ce1
   def get_arguments(runner, arguments, user_arguments)
     args = get_argument_values(runner, arguments, user_arguments)
     args.each do |k, val|
@@ -2001,14 +1966,7 @@
     @model.getModelObjects.sort.each do |object|
       next if object.to_AdditionalProperties.is_initialized
 
-<<<<<<< HEAD
       [EUT, HWT, LT, RT].each do |class_name|
-        vars_by_key = get_object_output_variables_by_key(@model, object, class_name)
-        next if vars_by_key.size == 0
-
-=======
-      [EUT, HWT, LT].each do |class_name|
->>>>>>> 2b668ce1
         sys_id = object.additionalProperties.getFeatureAsString('HPXML_ID')
         sys_id = sys_id.is_initialized ? sys_id.get : nil
         vars_by_key = get_object_output_variables_by_key(@model, object, sys_id, class_name)
