# frozen_string_literal: true

# see the URL below for information on how to write OpenStudio measures
# http://nrel.github.io/OpenStudio-user-documentation/reference/measure_writing_guide/

require_relative '../HPXMLtoOpenStudio/resources/constants.rb'
require_relative '../HPXMLtoOpenStudio/resources/energyplus.rb'
require_relative '../HPXMLtoOpenStudio/resources/hpxml.rb'
require_relative '../HPXMLtoOpenStudio/resources/output.rb'
require_relative '../HPXMLtoOpenStudio/resources/unit_conversions.rb'

# start the measure
class ReportSimulationOutput < OpenStudio::Measure::ReportingMeasure
  # human readable name
  def name
    # Measure name should be the title case of the class name.
    return 'HPXML Simulation Output Report'
  end

  # human readable description
  def description
    return 'Reports simulation outputs for residential HPXML-based models.'
  end

  # human readable description of modeling approach
  def modeler_description
    return 'Processes EnergyPlus simulation outputs in order to generate an annual output file and an optional timeseries output file.'
  end

  # define the arguments that the user will input
  def arguments(model)
    args = OpenStudio::Measure::OSArgumentVector.new

    format_chs = OpenStudio::StringVector.new
    format_chs << 'csv'
    format_chs << 'json'
    arg = OpenStudio::Measure::OSArgument::makeChoiceArgument('output_format', format_chs, false)
    arg.setDisplayName('Output Format')
    arg.setDescription('The file format of the annual (and timeseries, if requested) outputs.')
    arg.setDefaultValue('csv')
    args << arg

    timeseries_frequency_chs = OpenStudio::StringVector.new
    timeseries_frequency_chs << 'none'
    reporting_frequency_map.keys.each do |freq|
      timeseries_frequency_chs << freq
    end
    arg = OpenStudio::Measure::OSArgument::makeChoiceArgument('timeseries_frequency', timeseries_frequency_chs, false)
    arg.setDisplayName('Timeseries Reporting Frequency')
    arg.setDescription("The frequency at which to report timeseries output data. Using 'none' will disable timeseries outputs.")
    arg.setDefaultValue('none')
    args << arg

    arg = OpenStudio::Measure::OSArgument::makeBoolArgument('include_timeseries_total_consumptions', false)
    arg.setDisplayName('Generate Timeseries Output: Total Consumptions')
    arg.setDescription('Generates timeseries energy consumptions for building total.')
    arg.setDefaultValue(false)
    args << arg

    arg = OpenStudio::Measure::OSArgument::makeBoolArgument('include_timeseries_fuel_consumptions', false)
    arg.setDisplayName('Generate Timeseries Output: Fuel Consumptions')
    arg.setDescription('Generates timeseries energy consumptions for each fuel type.')
    arg.setDefaultValue(false)
    args << arg

    arg = OpenStudio::Measure::OSArgument::makeBoolArgument('include_timeseries_end_use_consumptions', false)
    arg.setDisplayName('Generate Timeseries Output: End Use Consumptions')
    arg.setDescription('Generates timeseries energy consumptions for each end use.')
    arg.setDefaultValue(false)
    args << arg

    arg = OpenStudio::Measure::OSArgument::makeBoolArgument('include_timeseries_emissions', false)
    arg.setDisplayName('Generate Timeseries Output: Emissions')
    arg.setDescription('Generates timeseries emissions. Requires the appropriate HPXML inputs to be specified.')
    arg.setDefaultValue(false)
    args << arg

    arg = OpenStudio::Measure::OSArgument::makeBoolArgument('include_timeseries_hot_water_uses', false)
    arg.setDisplayName('Generate Timeseries Output: Hot Water Uses')
    arg.setDescription('Generates timeseries hot water usages for each end use.')
    arg.setDefaultValue(false)
    args << arg

    arg = OpenStudio::Measure::OSArgument::makeBoolArgument('include_timeseries_total_loads', false)
    arg.setDisplayName('Generate Timeseries Output: Total Loads')
    arg.setDescription('Generates timeseries total heating, cooling, and hot water loads.')
    arg.setDefaultValue(false)
    args << arg

    arg = OpenStudio::Measure::OSArgument::makeBoolArgument('include_timeseries_component_loads', false)
    arg.setDisplayName('Generate Timeseries Output: Component Loads')
    arg.setDescription('Generates timeseries heating and cooling loads disaggregated by component type.')
    arg.setDefaultValue(false)
    args << arg

    arg = OpenStudio::Measure::OSArgument::makeBoolArgument('include_timeseries_zone_temperatures', false)
    arg.setDisplayName('Generate Timeseries Output: Zone Temperatures')
    arg.setDescription('Generates timeseries temperatures for each thermal zone.')
    arg.setDefaultValue(false)
    args << arg

    arg = OpenStudio::Measure::OSArgument::makeBoolArgument('include_timeseries_airflows', false)
    arg.setDisplayName('Generate Timeseries Output: Airflows')
    arg.setDescription('Generates timeseries airflows.')
    arg.setDefaultValue(false)
    args << arg

    arg = OpenStudio::Measure::OSArgument::makeBoolArgument('include_timeseries_weather', false)
    arg.setDisplayName('Generate Timeseries Output: Weather')
    arg.setDescription('Generates timeseries weather data.')
    arg.setDefaultValue(false)
    args << arg

    arg = OpenStudio::Measure::OSArgument::makeBoolArgument('add_timeseries_dst_column', false)
    arg.setDisplayName('Generate Timeseries Output: Add TimeDST Column')
    arg.setDescription('Optionally add, in addition to the default local standard Time column, a local clock TimeDST column. Requires that daylight saving time is enabled.')
    arg.setDefaultValue(false)
    args << arg

    arg = OpenStudio::Measure::OSArgument::makeBoolArgument('add_timeseries_utc_column', false)
    arg.setDisplayName('Generate Timeseries Output: Add TimeUTC Column')
    arg.setDescription('Optionally add, in addition to the default local standard Time column, a local clock TimeUTC column. If the time zone UTC offset is not provided in the HPXML file, the time zone in the EPW header will be used.')
    arg.setDefaultValue(false)
    args << arg

    arg = OpenStudio::Measure::OSArgument::makeStringArgument('user_output_variables', false)
    arg.setDisplayName('Generate Timeseries Output: EnergyPlus Output Variables')
    arg.setDescription('Optionally generates timeseries EnergyPlus output variables. If multiple output variables are desired, use a comma-separated list. Do not include key values; by default all key values will be requested. Example: "Zone People Occupant Count, Zone People Total Heating Energy"')
    args << arg

    arg = OpenStudio::Measure::OSArgument::makeStringArgument('annual_output_file_name', false)
    arg.setDisplayName('Annual Output File Name')
    arg.setDescription("If not provided, defaults to 'results_annual.csv' (or 'results_annual.json').")
    args << arg

    arg = OpenStudio::Measure::OSArgument::makeStringArgument('timeseries_output_file_name', false)
    arg.setDisplayName('Timeseries Output File Name')
    arg.setDescription("If not provided, defaults to 'results_timeseries.csv' (or 'results_timeseries.json').")
    args << arg

    return args
  end

  # define the outputs that the measure will create
  def outputs
    outs = OpenStudio::Measure::OSOutputVector.new

    setup_outputs()

    all_outputs = []
    all_outputs << @totals
    all_outputs << @fuels
    all_outputs << @end_uses
    all_outputs << @loads
    all_outputs << @unmet_hours
    all_outputs << @peak_fuels
    all_outputs << @peak_loads
    all_outputs << @component_loads
    all_outputs << @hot_water_uses

    output_names = []
    all_outputs.each do |outputs|
      outputs.each do |key, obj|
        output_names << get_runner_output_name(obj)
      end
    end

    output_names.each do |output_name|
      outs << OpenStudio::Measure::OSOutput.makeDoubleOutput(output_name)
    end

    return outs
  end

  # return a vector of IdfObject's to request EnergyPlus objects needed by the run method
  def energyPlusOutputRequests(runner, user_arguments)
    super(runner, user_arguments)

    result = OpenStudio::IdfObjectVector.new
    return result if runner.halted

    model = runner.lastOpenStudioModel
    if model.empty?
      return result
    end

    @model = model.get

    # use the built-in error checking
    if !runner.validateUserArguments(arguments(@model), user_arguments)
      return result
    end

    total_loads_program = @model.getModelObjectByName(Constants.ObjectNameTotalLoadsProgram.gsub(' ', '_')).get.to_EnergyManagementSystemProgram.get
    comp_loads_program = @model.getModelObjectByName(Constants.ObjectNameComponentLoadsProgram.gsub(' ', '_'))
    if comp_loads_program.is_initialized
      comp_loads_program = comp_loads_program.get.to_EnergyManagementSystemProgram.get
    else
      comp_loads_program = nil
    end

    timeseries_frequency = runner.getOptionalStringArgumentValue('timeseries_frequency', user_arguments)
    timeseries_frequency = timeseries_frequency.is_initialized ? timeseries_frequency.get : 'none'
    if timeseries_frequency != 'none'
      include_timeseries_total_consumptions = runner.getOptionalBoolArgumentValue('include_timeseries_total_consumptions', user_arguments)
      include_timeseries_fuel_consumptions = runner.getOptionalBoolArgumentValue('include_timeseries_fuel_consumptions', user_arguments)
      include_timeseries_end_use_consumptions = runner.getOptionalBoolArgumentValue('include_timeseries_end_use_consumptions', user_arguments)
      include_timeseries_emissions = runner.getOptionalBoolArgumentValue('include_timeseries_emissions', user_arguments)
      include_timeseries_hot_water_uses = runner.getOptionalBoolArgumentValue('include_timeseries_hot_water_uses', user_arguments)
      include_timeseries_total_loads = runner.getOptionalBoolArgumentValue('include_timeseries_total_loads', user_arguments)
      include_timeseries_component_loads = runner.getOptionalBoolArgumentValue('include_timeseries_component_loads', user_arguments)
      include_timeseries_zone_temperatures = runner.getOptionalBoolArgumentValue('include_timeseries_zone_temperatures', user_arguments)
      include_timeseries_airflows = runner.getOptionalBoolArgumentValue('include_timeseries_airflows', user_arguments)
      include_timeseries_weather = runner.getOptionalBoolArgumentValue('include_timeseries_weather', user_arguments)
      @user_output_variables = runner.getOptionalStringArgumentValue('user_output_variables', user_arguments)

      include_timeseries_total_consumptions = include_timeseries_total_consumptions.is_initialized ? include_timeseries_total_consumptions.get : false
      include_timeseries_fuel_consumptions = include_timeseries_fuel_consumptions.is_initialized ? include_timeseries_fuel_consumptions.get : false
      include_timeseries_end_use_consumptions = include_timeseries_end_use_consumptions.is_initialized ? include_timeseries_end_use_consumptions.get : false
      include_timeseries_emissions = include_timeseries_emissions.is_initialized ? include_timeseries_emissions.get : false
      include_timeseries_hot_water_uses = include_timeseries_hot_water_uses.is_initialized ? include_timeseries_hot_water_uses.get : false
      include_timeseries_total_loads = include_timeseries_total_loads.is_initialized ? include_timeseries_total_loads.get : false
      include_timeseries_component_loads = include_timeseries_component_loads.is_initialized ? include_timeseries_component_loads.get : false
      include_timeseries_zone_temperatures = include_timeseries_zone_temperatures.is_initialized ? include_timeseries_zone_temperatures.get : false
      include_timeseries_airflows = include_timeseries_airflows.is_initialized ? include_timeseries_airflows.get : false
      include_timeseries_weather = include_timeseries_weather.is_initialized ? include_timeseries_weather.get : false
      @user_output_variables = @user_output_variables.is_initialized ? @user_output_variables.get : false
    end

    setup_outputs()

    # To calculate timeseries emissions or timeseries fuel consumption, we also need to select timeseries
    # end use consumption because EnergyPlus results may be post-processed due to HVAC DSE.
    # TODO: This could be removed if we could account for DSE inside EnergyPlus.
    if not @emissions.empty?
      include_hourly_electric_end_use_consumptions = true # Need hourly electricity values for Cambium
      if include_timeseries_emissions
        include_timeseries_fuel_consumptions = true
      end
    end
    if include_timeseries_total_consumptions
      include_timeseries_fuel_consumptions = true
    end
    if include_timeseries_fuel_consumptions
      include_timeseries_end_use_consumptions = true
    end

    has_electricity_production = false
    if @end_uses.select { |key, end_use| end_use.is_negative && end_use.variables.size > 0 }.size > 0
      has_electricity_production = true
    end

    # Fuel outputs
    @fuels.each do |fuel_type, fuel|
      fuel.meters.each do |meter|
        result << OpenStudio::IdfObject.load("Output:Meter,#{meter},runperiod;").get
        if include_timeseries_fuel_consumptions
          result << OpenStudio::IdfObject.load("Output:Meter,#{meter},#{timeseries_frequency};").get
        end
      end
    end
    if has_electricity_production
      result << OpenStudio::IdfObject.load('Output:Meter,ElectricityProduced:Facility,runperiod;').get # Used for error checking
      if include_timeseries_fuel_consumptions
        result << OpenStudio::IdfObject.load("Output:Meter,ElectricityProduced:Facility,#{timeseries_frequency};").get
      end
    end

    # End Use/Hot Water Use/Ideal Load outputs
    { @end_uses => include_timeseries_end_use_consumptions,
      @hot_water_uses => include_timeseries_hot_water_uses,
      @ideal_system_loads => false }.each do |uses, include_timeseries|
      uses.each do |key, use|
        use.variables.each do |sys_id, varkey, var|
          result << OpenStudio::IdfObject.load("Output:Variable,#{varkey},#{var},runperiod;").get
          if include_timeseries
            result << OpenStudio::IdfObject.load("Output:Variable,#{varkey},#{var},#{timeseries_frequency};").get
          end
          next unless use.is_a?(EndUse)

          fuel_type, end_use = key
          if fuel_type == FT::Elec && include_hourly_electric_end_use_consumptions
            result << OpenStudio::IdfObject.load("Output:Variable,#{varkey},#{var},hourly;").get
          end
        end
      end
    end

    # Peak Fuel outputs (annual only)
    @peak_fuels.values.each do |peak_fuel|
      peak_fuel.meters.each do |meter|
        result << OpenStudio::IdfObject.load("Output:Table:Monthly,#{peak_fuel.report},2,#{meter},HoursPositive,Electricity:Facility,MaximumDuringHoursShown;").get
      end
    end

    # Peak Load outputs (annual only)
    @peak_loads.values.each do |peak_load|
      result << OpenStudio::IdfObject.load("EnergyManagementSystem:OutputVariable,#{peak_load.ems_variable}_peakload_outvar,#{peak_load.ems_variable},Summed,ZoneTimestep,#{total_loads_program.name},J;").get
      result << OpenStudio::IdfObject.load("Output:Table:Monthly,#{peak_load.report},2,#{peak_load.ems_variable}_peakload_outvar,Maximum;").get
    end

    # Component Load outputs
    @component_loads.values.each do |comp_load|
      next if comp_loads_program.nil?

      result << OpenStudio::IdfObject.load("EnergyManagementSystem:OutputVariable,#{comp_load.ems_variable}_annual_outvar,#{comp_load.ems_variable},Summed,ZoneTimestep,#{comp_loads_program.name},J;").get
      result << OpenStudio::IdfObject.load("Output:Variable,*,#{comp_load.ems_variable}_annual_outvar,runperiod;").get
      if include_timeseries_component_loads
        result << OpenStudio::IdfObject.load("EnergyManagementSystem:OutputVariable,#{comp_load.ems_variable}_timeseries_outvar,#{comp_load.ems_variable},Summed,ZoneTimestep,#{comp_loads_program.name},J;").get
        result << OpenStudio::IdfObject.load("Output:Variable,*,#{comp_load.ems_variable}_timeseries_outvar,#{timeseries_frequency};").get
      end
    end

    # Total Load outputs
    @loads.values.each do |load|
      if not load.ems_variable.nil?
        result << OpenStudio::IdfObject.load("EnergyManagementSystem:OutputVariable,#{load.ems_variable}_annual_outvar,#{load.ems_variable},Summed,ZoneTimestep,#{total_loads_program.name},J;").get
        result << OpenStudio::IdfObject.load("Output:Variable,*,#{load.ems_variable}_annual_outvar,runperiod;").get
        if include_timeseries_total_loads
          result << OpenStudio::IdfObject.load("EnergyManagementSystem:OutputVariable,#{load.ems_variable}_timeseries_outvar,#{load.ems_variable},Summed,ZoneTimestep,#{total_loads_program.name},J;").get
          result << OpenStudio::IdfObject.load("Output:Variable,*,#{load.ems_variable}_timeseries_outvar,#{timeseries_frequency};").get
        end
      end
      load.variables.each do |sys_id, varkey, var|
        result << OpenStudio::IdfObject.load("Output:Variable,#{varkey},#{var},runperiod;").get
        if include_timeseries_total_loads
          result << OpenStudio::IdfObject.load("Output:Variable,#{varkey},#{var},#{timeseries_frequency};").get
        end
      end
    end

    # Temperature outputs (timeseries only)
    if include_timeseries_zone_temperatures
      result << OpenStudio::IdfObject.load("Output:Variable,*,Zone Mean Air Temperature,#{timeseries_frequency};").get
      # For reporting temperature-scheduled spaces timeseries temperatures.
      keys = [HPXML::LocationOtherHeatedSpace,
              HPXML::LocationOtherMultifamilyBufferSpace,
              HPXML::LocationOtherNonFreezingSpace,
              HPXML::LocationOtherHousingUnit,
              HPXML::LocationExteriorWall,
              HPXML::LocationUnderSlab]
      keys.each do |key|
        next if @model.getScheduleConstants.select { |o| o.name.to_s == key }.size == 0

        result << OpenStudio::IdfObject.load("Output:Variable,#{key},Schedule Value,#{timeseries_frequency};").get
      end
    end

    # Airflow outputs (timeseries only)
    if include_timeseries_airflows
      @airflows.values.each do |airflow|
        ems_program = @model.getModelObjectByName(airflow.ems_program.gsub(' ', '_')).get.to_EnergyManagementSystemProgram.get
        airflow.ems_variables.each do |ems_variable|
          result << OpenStudio::IdfObject.load("EnergyManagementSystem:OutputVariable,#{ems_variable}_timeseries_outvar,#{ems_variable},Averaged,ZoneTimestep,#{ems_program.name},m^3/s;").get
          result << OpenStudio::IdfObject.load("Output:Variable,*,#{ems_variable}_timeseries_outvar,#{timeseries_frequency};").get
        end
      end
    end

    # Weather outputs (timeseries only)
    if include_timeseries_weather
      @weather.values.each do |weather_data|
        result << OpenStudio::IdfObject.load("Output:Variable,*,#{weather_data.variable},#{timeseries_frequency};").get
      end
    end

    # Optional output variables (timeseries only)
    @output_variables_requests.each do |output_variable_name, output_variable|
      result << OpenStudio::IdfObject.load("Output:Variable,*,#{output_variable_name},#{timeseries_frequency};").get
    end

    # Dual-fuel heat pump loads
    if not @object_variables_by_key[[LT, LT::Heating]].nil?
      @object_variables_by_key[[LT, LT::Heating]].each do |vals|
        sys_id, key, var = vals
        result << OpenStudio::IdfObject.load("Output:Variable,#{key},#{var},runperiod;").get
      end
    end

    return result.uniq
  end

  # define what happens when the measure is run
  def run(runner, user_arguments)
    super(runner, user_arguments)

    model = runner.lastOpenStudioModel
    if model.empty?
      runner.registerError('Cannot find OpenStudio model.')
      return false
    end
    @model = model.get

    # use the built-in error checking
    if !runner.validateUserArguments(arguments(@model), user_arguments)
      return false
    end

    output_format = runner.getStringArgumentValue('output_format', user_arguments)
    timeseries_frequency = runner.getOptionalStringArgumentValue('timeseries_frequency', user_arguments)
    timeseries_frequency = timeseries_frequency.is_initialized ? timeseries_frequency.get : 'none'
    if timeseries_frequency != 'none'
      include_timeseries_total_consumptions = runner.getOptionalBoolArgumentValue('include_timeseries_total_consumptions', user_arguments)
      include_timeseries_fuel_consumptions = runner.getOptionalBoolArgumentValue('include_timeseries_fuel_consumptions', user_arguments)
      include_timeseries_end_use_consumptions = runner.getOptionalBoolArgumentValue('include_timeseries_end_use_consumptions', user_arguments)
      include_timeseries_emissions = runner.getOptionalBoolArgumentValue('include_timeseries_emissions', user_arguments)
      include_timeseries_hot_water_uses = runner.getOptionalBoolArgumentValue('include_timeseries_hot_water_uses', user_arguments)
      include_timeseries_total_loads = runner.getOptionalBoolArgumentValue('include_timeseries_total_loads', user_arguments)
      include_timeseries_component_loads = runner.getOptionalBoolArgumentValue('include_timeseries_component_loads', user_arguments)
      include_timeseries_zone_temperatures = runner.getOptionalBoolArgumentValue('include_timeseries_zone_temperatures', user_arguments)
      include_timeseries_airflows = runner.getOptionalBoolArgumentValue('include_timeseries_airflows', user_arguments)
      include_timeseries_weather = runner.getOptionalBoolArgumentValue('include_timeseries_weather', user_arguments)
      add_timeseries_dst_column = runner.getOptionalBoolArgumentValue('add_timeseries_dst_column', user_arguments)
      add_timeseries_utc_column = runner.getOptionalBoolArgumentValue('add_timeseries_utc_column', user_arguments)
      @user_output_variables = runner.getOptionalStringArgumentValue('user_output_variables', user_arguments)

      include_timeseries_total_consumptions = include_timeseries_total_consumptions.is_initialized ? include_timeseries_total_consumptions.get : false
      include_timeseries_fuel_consumptions = include_timeseries_fuel_consumptions.is_initialized ? include_timeseries_fuel_consumptions.get : false
      include_timeseries_end_use_consumptions = include_timeseries_end_use_consumptions.is_initialized ? include_timeseries_end_use_consumptions.get : false
      include_timeseries_emissions = include_timeseries_emissions.is_initialized ? include_timeseries_emissions.get : false
      include_timeseries_hot_water_uses = include_timeseries_hot_water_uses.is_initialized ? include_timeseries_hot_water_uses.get : false
      include_timeseries_total_loads = include_timeseries_total_loads.is_initialized ? include_timeseries_total_loads.get : false
      include_timeseries_component_loads = include_timeseries_component_loads.is_initialized ? include_timeseries_component_loads.get : false
      include_timeseries_zone_temperatures = include_timeseries_zone_temperatures.is_initialized ? include_timeseries_zone_temperatures.get : false
      include_timeseries_airflows = include_timeseries_airflows.is_initialized ? include_timeseries_airflows.get : false
      include_timeseries_weather = include_timeseries_weather.is_initialized ? include_timeseries_weather.get : false
      @user_output_variables = @user_output_variables.is_initialized ? @user_output_variables.get : false
    end
    annual_output_file_name = runner.getOptionalStringArgumentValue('annual_output_file_name', user_arguments)
    timeseries_output_file_name = runner.getOptionalStringArgumentValue('timeseries_output_file_name', user_arguments)

    sqlFile = runner.lastEnergyPlusSqlFile
    if sqlFile.empty?
      runner.registerError('Cannot find EnergyPlus sql file.')
      return false
    end
    @sqlFile = sqlFile.get
    if not @sqlFile.connectionOpen
      runner.registerError('EnergyPlus simulation failed.')
      return false
    end
    @model.setSqlFile(@sqlFile)

    hpxml_path = @model.getBuilding.additionalProperties.getFeatureAsString('hpxml_path').get
    hpxml_defaults_path = @model.getBuilding.additionalProperties.getFeatureAsString('hpxml_defaults_path').get
    building_id = @model.getBuilding.additionalProperties.getFeatureAsString('building_id').get
    @hpxml = HPXML.new(hpxml_path: hpxml_defaults_path, building_id: building_id)
    HVAC.apply_shared_systems(@hpxml) # Needed for ERI shared HVAC systems
    @eri_design = @hpxml.header.eri_design

    setup_outputs()

    # Set paths
    if not @eri_design.nil?
      # ERI run, store files in a particular location
      output_dir = File.dirname(hpxml_path)
      hpxml_name = File.basename(hpxml_path).gsub('.xml', '')
      annual_output_path = File.join(output_dir, "#{hpxml_name}.#{output_format}")
      timeseries_output_path = File.join(output_dir, "#{hpxml_name}_#{timeseries_frequency.capitalize}.#{output_format}")
    else
      output_dir = File.dirname(@sqlFile.path.to_s)
      if annual_output_file_name.is_initialized
        annual_output_path = File.join(output_dir, annual_output_file_name.get)
      else
        annual_output_path = File.join(output_dir, "results_annual.#{output_format}")
      end
      if timeseries_output_file_name.is_initialized
        timeseries_output_path = File.join(output_dir, timeseries_output_file_name.get)
      else
        timeseries_output_path = File.join(output_dir, "results_timeseries.#{output_format}")
      end
    end

    @timestamps = get_timestamps(timeseries_frequency, @sqlFile, @hpxml)
    if timeseries_frequency != 'none'
      if add_timeseries_dst_column.is_initialized
        timestamps_dst = get_timestamps(timeseries_frequency, @sqlFile, @hpxml, 'DST') if add_timeseries_dst_column.get
      end
      if add_timeseries_utc_column.is_initialized
        timestamps_utc = get_timestamps(timeseries_frequency, @sqlFile, @hpxml, 'UTC') if add_timeseries_utc_column.get
      end
    end

    # Retrieve outputs
    outputs = get_outputs(runner, timeseries_frequency,
                          include_timeseries_total_consumptions,
                          include_timeseries_fuel_consumptions,
                          include_timeseries_end_use_consumptions,
                          include_timeseries_emissions,
                          include_timeseries_hot_water_uses,
                          include_timeseries_total_loads,
                          include_timeseries_component_loads,
                          include_timeseries_zone_temperatures,
                          include_timeseries_airflows,
                          include_timeseries_weather)

    if not check_for_errors(runner, outputs)
      teardown(@sqlFile)
      return false
    end

    # Set rounding precision for run period (e.g., annual) outputs.
    # Note: Make sure to round outputs with sufficient resolution for the worst case -- i.e., 1 day instead of a full year.
    runperiod_n_digits = 3 # Default for annual (or near-annual) data
    sim_n_days = (Schedule.get_day_num_from_month_day(2000, @hpxml.header.sim_end_month, @hpxml.header.sim_end_day) -
                  Schedule.get_day_num_from_month_day(2000, @hpxml.header.sim_begin_month, @hpxml.header.sim_begin_day))
    if sim_n_days <= 10 # 10 days or less; add two decimal places
      runperiod_n_digits += 2
    elsif sim_n_days <= 100 # 100 days or less; add one decimal place
      runperiod_n_digits += 1
    end

    # Write/report results
    write_runperiod_output_results(runner, outputs, output_format, annual_output_path, runperiod_n_digits)
    report_runperiod_output_results(runner, outputs, runperiod_n_digits)
    write_timeseries_output_results(runner, outputs, output_format,
                                    timeseries_output_path,
                                    timeseries_frequency,
                                    include_timeseries_total_consumptions,
                                    include_timeseries_fuel_consumptions,
                                    include_timeseries_end_use_consumptions,
                                    include_timeseries_emissions,
                                    include_timeseries_hot_water_uses,
                                    include_timeseries_total_loads,
                                    include_timeseries_component_loads,
                                    include_timeseries_zone_temperatures,
                                    include_timeseries_airflows,
                                    include_timeseries_weather,
                                    timestamps_dst,
                                    timestamps_utc)

    teardown(@sqlFile)
    return true
  end

  def get_outputs(runner, timeseries_frequency,
                  include_timeseries_total_consumptions,
                  include_timeseries_fuel_consumptions,
                  include_timeseries_end_use_consumptions,
                  include_timeseries_emissions,
                  include_timeseries_hot_water_uses,
                  include_timeseries_total_loads,
                  include_timeseries_component_loads,
                  include_timeseries_zone_temperatures,
                  include_timeseries_airflows,
                  include_timeseries_weather)
    outputs = {}

    # To calculate timeseries emissions or timeseries fuel consumption, we also need to select timeseries
    # end use consumption because EnergyPlus results may be post-processed due to, e.g., HVAC DSE.
    # TODO: This could be removed if we could account for DSE inside EnergyPlus.
    if not @emissions.empty?
      include_hourly_electric_end_use_consumptions = true # For annual Cambium calculation
      if include_timeseries_emissions
        include_timeseries_fuel_consumptions = true
      end
    end
    if include_timeseries_total_consumptions
      include_timeseries_fuel_consumptions = true
    end
    if include_timeseries_fuel_consumptions
      include_timeseries_end_use_consumptions = true
    end

    # Fuel Uses
    @fuels.each do |fuel_type, fuel|
      fuel.annual_output = get_report_meter_data_annual(fuel.meters)
      if include_timeseries_fuel_consumptions
        fuel.timeseries_output = get_report_meter_data_timeseries(fuel.meters, UnitConversions.convert(1.0, 'J', fuel.timeseries_units), 0, timeseries_frequency)
      end
    end

    # Peak Electricity Consumption
    @peak_fuels.each do |key, peak_fuel|
      peak_fuel.annual_output = get_tabular_data_value(peak_fuel.report.upcase, 'Meter', 'Custom Monthly Report', ['Maximum of Months'], 'ELECTRICITY:FACILITY {MAX FOR HOURS SHOWN}', peak_fuel.annual_units)
    end

    # Total loads
    @loads.each do |load_type, load|
      if not load.ems_variable.nil?
        # Obtain from EMS output variable
        load.annual_output = get_report_variable_data_annual(['EMS'], ["#{load.ems_variable}_annual_outvar"])
        if include_timeseries_total_loads
          load.timeseries_output = get_report_variable_data_timeseries(['EMS'], ["#{load.ems_variable}_timeseries_outvar"], UnitConversions.convert(1.0, 'J', load.timeseries_units), 0, timeseries_frequency, ems_shift: true)
        end
      elsif load.variables.size > 0
        # Obtain from output variable
        load.variables.map { |v| v[0] }.uniq.each do |sys_id|
          keys = load.variables.select { |v| v[0] == sys_id }.map { |v| v[1] }
          vars = load.variables.select { |v| v[0] == sys_id }.map { |v| v[2] }

          load.annual_output_by_system[sys_id] = get_report_variable_data_annual(keys, vars, is_negative: load.is_negative)
          if include_timeseries_total_loads && (load_type == LT::HotWaterDelivered)
            load.timeseries_output_by_system[sys_id] = get_report_variable_data_timeseries(keys, vars, UnitConversions.convert(1.0, 'J', load.timeseries_units), 0, timeseries_frequency, is_negative: load.is_negative, ems_shift: true)
          end
        end
      end
    end

    # Component Loads
    @component_loads.each do |key, comp_load|
      comp_load.annual_output = get_report_variable_data_annual(['EMS'], ["#{comp_load.ems_variable}_annual_outvar"])
      if include_timeseries_component_loads
        comp_load.timeseries_output = get_report_variable_data_timeseries(['EMS'], ["#{comp_load.ems_variable}_timeseries_outvar"], UnitConversions.convert(1.0, 'J', comp_load.timeseries_units), 0, timeseries_frequency, ems_shift: true)
      end
    end

    # Unmet Hours
    @unmet_hours.each do |key, unmet_hour|
      if (key == UHT::Heating && @hpxml.total_fraction_heat_load_served <= 0) ||
         (key == UHT::Cooling && @hpxml.total_fraction_cool_load_served <= 0)
        next # Don't report unmet hours if there is no heating/cooling system
      end

      unmet_hour.annual_output = get_tabular_data_value('SystemSummary', 'Entire Facility', 'Time Setpoint Not Met', [HPXML::LocationLivingSpace.upcase], unmet_hour.col_name, unmet_hour.annual_units)
    end

    # Ideal system loads (expected fraction of loads that are not met by partial HVAC (e.g., room AC that meets 30% of load))
    @ideal_system_loads.each do |load_type, ideal_load|
      ideal_load.variables.map { |v| v[0] }.uniq.each do |sys_id|
        keys = ideal_load.variables.select { |v| v[0] == sys_id }.map { |v| v[1] }
        vars = ideal_load.variables.select { |v| v[0] == sys_id }.map { |v| v[2] }

        ideal_load.annual_output = get_report_variable_data_annual(keys, vars)
      end
    end

    # Peak Building Space Heating/Cooling Loads (total heating/cooling energy delivered including backup ideal air system)
    @peak_loads.each do |load_type, peak_load|
      peak_load.annual_output = UnitConversions.convert(get_tabular_data_value(peak_load.report.upcase, 'EMS', 'Custom Monthly Report', ['Maximum of Months'], "#{peak_load.ems_variable.upcase}_PEAKLOAD_OUTVAR {Maximum}", 'W'), 'Wh', peak_load.annual_units)
    end

    # End Uses
    @end_uses.each do |key, end_use|
      fuel_type, end_use_type = key

      end_use.variables.map { |v| v[0] }.uniq.each do |sys_id|
        keys = end_use.variables.select { |v| v[0] == sys_id }.map { |v| v[1] }
        vars = end_use.variables.select { |v| v[0] == sys_id }.map { |v| v[2] }

        end_use.annual_output_by_system[sys_id] = get_report_variable_data_annual(keys, vars, is_negative: end_use.is_negative)
        if include_timeseries_end_use_consumptions
          end_use.timeseries_output_by_system[sys_id] = get_report_variable_data_timeseries(keys, vars, UnitConversions.convert(1.0, 'J', end_use.timeseries_units), 0, timeseries_frequency, is_negative: end_use.is_negative)
        end
        if include_hourly_electric_end_use_consumptions && fuel_type == FT::Elec
          end_use.hourly_output_by_system[sys_id] = get_report_variable_data_timeseries(keys, vars, UnitConversions.convert(1.0, 'J', end_use.timeseries_units), 0, 'hourly', is_negative: end_use.is_negative)
        end
      end
    end

    # Hot Water Uses
    @hot_water_uses.each do |hot_water_type, hot_water|
      hot_water.variables.map { |v| v[0] }.uniq.each do |sys_id|
        keys = hot_water.variables.select { |v| v[0] == sys_id }.map { |v| v[1] }
        vars = hot_water.variables.select { |v| v[0] == sys_id }.map { |v| v[2] }

        hot_water.annual_output_by_system[sys_id] = get_report_variable_data_annual(keys, vars, UnitConversions.convert(1.0, 'm^3', hot_water.annual_units))
        if include_timeseries_hot_water_uses
          hot_water.timeseries_output_by_system[sys_id] = get_report_variable_data_timeseries(keys, vars, UnitConversions.convert(1.0, 'm^3', hot_water.timeseries_units), 0, timeseries_frequency)
        end
      end
    end

    # Apply Heating/Cooling DSEs
    (@hpxml.heating_systems + @hpxml.heat_pumps).each do |htg_system|
      next unless (htg_system.is_a?(HPXML::HeatingSystem) && htg_system.is_heat_pump_backup_system) || htg_system.fraction_heat_load_served > 0
      next if htg_system.distribution_system_idref.nil?
      next unless htg_system.distribution_system.distribution_system_type == HPXML::HVACDistributionTypeDSE
      next if htg_system.distribution_system.annual_heating_dse.nil?

      dse = htg_system.distribution_system.annual_heating_dse
      @fuels.each do |fuel_type, fuel|
        [EUT::Heating, EUT::HeatingHeatPumpBackup, EUT::HeatingFanPump].each do |end_use_type|
          end_use = @end_uses[[fuel_type, end_use_type]]
          next if end_use.nil?

          if not end_use.annual_output_by_system[htg_system.id].nil?
            apply_multiplier_to_output(end_use, fuel, htg_system.id, 1.0 / dse)
          end
          if not end_use.annual_output_by_system[htg_system.id + '_DFHPBackup'].nil?
            apply_multiplier_to_output(end_use, fuel, htg_system.id + '_DFHPBackup', 1.0 / dse)
          end
        end
      end
    end
    (@hpxml.cooling_systems + @hpxml.heat_pumps).each do |clg_system|
      next unless clg_system.fraction_cool_load_served > 0
      next if clg_system.distribution_system_idref.nil?
      next unless clg_system.distribution_system.distribution_system_type == HPXML::HVACDistributionTypeDSE
      next if clg_system.distribution_system.annual_cooling_dse.nil?

      dse = clg_system.distribution_system.annual_cooling_dse
      @fuels.each do |fuel_type, fuel|
        [EUT::Cooling, EUT::CoolingFanPump].each do |end_use_type|
          end_use = @end_uses[[fuel_type, end_use_type]]
          next if end_use.nil?
          next if end_use.annual_output_by_system[clg_system.id].nil?

          apply_multiplier_to_output(end_use, fuel, clg_system.id, 1.0 / dse)
        end
      end
    end

    # Apply solar fraction to load for simple solar water heating systems
    @hpxml.solar_thermal_systems.each do |solar_system|
      next if solar_system.solar_fraction.nil?

      @loads[LT::HotWaterSolarThermal].annual_output = 0.0 if @loads[LT::HotWaterSolarThermal].annual_output.nil?
      @loads[LT::HotWaterSolarThermal].timeseries_output = [0.0] * @timestamps.size if @loads[LT::HotWaterSolarThermal].timeseries_output.nil?

      if not solar_system.water_heating_system.nil?
        dhw_ids = [solar_system.water_heating_system.id]
      else # Apply to all water heating systems
        dhw_ids = @hpxml.water_heating_systems.map { |dhw| dhw.id }
      end
      dhw_ids.each do |dhw_id|
        apply_multiplier_to_output(@loads[LT::HotWaterDelivered], @loads[LT::HotWaterSolarThermal], dhw_id, 1.0 / (1.0 - solar_system.solar_fraction))
      end
    end

    # Calculate aggregated values from per-system values as needed
    (@end_uses.values + @loads.values + @hot_water_uses.values).each do |obj|
      # Annual
      if obj.annual_output.nil?
        if not obj.annual_output_by_system.empty?
          obj.annual_output = obj.annual_output_by_system.values.sum(0.0)
        else
          obj.annual_output = 0.0
        end
      end

      # Timeseries
      if obj.timeseries_output.empty? && (not obj.timeseries_output_by_system.empty?)
        obj.timeseries_output = obj.timeseries_output_by_system.values[0]
        obj.timeseries_output_by_system.values[1..-1].each do |values|
          obj.timeseries_output = obj.timeseries_output.zip(values).map { |x, y| x + y }
        end
      end

      # Hourly Electricity (for Cambium)
      next unless obj.is_a?(EndUse) && obj.hourly_output.empty? && (not obj.hourly_output_by_system.empty?)

      obj.hourly_output = obj.hourly_output_by_system.values[0]
      obj.hourly_output_by_system.values[1..-1].each do |values|
        obj.hourly_output = obj.hourly_output.zip(values).map { |x, y| x + y }
      end
    end

    # Total/Net Electricity (Net includes, e.g., PV and generators)
    outputs[:elec_prod_annual] = @end_uses.select { |k, eu| k[0] == FT::Elec && eu.is_negative }.map { |k, eu| eu.annual_output.to_f }.sum(0.0) # Negative value
    outputs[:elec_net_annual] = @fuels[FT::Elec].annual_output.to_f + outputs[:elec_prod_annual]
    if include_timeseries_fuel_consumptions
      outputs[:elec_prod_timeseries] = [0.0] * @timestamps.size # Negative values
      @end_uses.select { |k, eu| k[0] == FT::Elec && eu.is_negative && eu.timeseries_output.size > 0 }.each do |key, end_use|
        outputs[:elec_prod_timeseries] = outputs[:elec_prod_timeseries].zip(end_use.timeseries_output).map { |x, y| x + y }
      end
      outputs[:elec_net_timeseries] = @fuels[FT::Elec].timeseries_output.zip(outputs[:elec_prod_timeseries]).map { |x, y| x + y }
    end

    # Total/Net Energy (Net includes, e.g., PV and generators)
    @totals[TE::Total].annual_output = 0.0
    @fuels.each do |fuel_type, fuel|
      @totals[TE::Total].annual_output += fuel.annual_output
      next unless include_timeseries_total_consumptions && fuel.timeseries_output.sum != 0.0

      @totals[TE::Total].timeseries_output = [0.0] * @timestamps.size if @totals[TE::Total].timeseries_output.empty?
      unit_conv = UnitConversions.convert(1.0, fuel.timeseries_units, @totals[TE::Total].timeseries_units)
      @totals[TE::Total].timeseries_output = @totals[TE::Total].timeseries_output.zip(fuel.timeseries_output).map { |x, y| x + y * unit_conv }
    end
    @totals[TE::Net].annual_output = @totals[TE::Total].annual_output + outputs[:elec_prod_annual]
    if include_timeseries_total_consumptions
      unit_conv = UnitConversions.convert(1.0, get_timeseries_units_from_fuel_type(FT::Elec), @totals[TE::Total].timeseries_units)
      @totals[TE::Net].timeseries_output = @totals[TE::Total].timeseries_output.zip(outputs[:elec_prod_timeseries]).map { |x, y| x + y * unit_conv }
    end

    # Zone temperatures
    if include_timeseries_zone_temperatures
      zone_names = []
      scheduled_temperature_names = []
      @model.getThermalZones.each do |zone|
        if zone.floorArea > 1
          zone_names << zone.name.to_s.upcase
        end
      end
      @model.getScheduleConstants.each do |schedule|
        next unless [HPXML::LocationOtherHeatedSpace, HPXML::LocationOtherMultifamilyBufferSpace, HPXML::LocationOtherNonFreezingSpace,
                     HPXML::LocationOtherHousingUnit, HPXML::LocationExteriorWall, HPXML::LocationUnderSlab].include? schedule.name.to_s

        scheduled_temperature_names << schedule.name.to_s.upcase
      end
      zone_names.sort.each do |zone_name|
        @zone_temps[zone_name] = ZoneTemp.new
        @zone_temps[zone_name].name = "Temperature: #{zone_name.split.map(&:capitalize).join(' ')}"
        @zone_temps[zone_name].timeseries_units = 'F'
        @zone_temps[zone_name].timeseries_output = get_report_variable_data_timeseries([zone_name], ['Zone Mean Air Temperature'], 9.0 / 5.0, 32.0, timeseries_frequency)
      end
      scheduled_temperature_names.sort.each do |scheduled_temperature_name|
        @zone_temps[scheduled_temperature_name] = ZoneTemp.new
        @zone_temps[scheduled_temperature_name].name = "Temperature: #{scheduled_temperature_name.split.map(&:capitalize).join(' ')}"
        @zone_temps[scheduled_temperature_name].timeseries_units = 'F'
        @zone_temps[scheduled_temperature_name].timeseries_output = get_report_variable_data_timeseries([scheduled_temperature_name], ['Schedule Value'], 9.0 / 5.0, 32.0, timeseries_frequency)
      end
    end

    # Airflows
    if include_timeseries_airflows
      @airflows.each do |airflow_type, airflow|
        airflow.timeseries_output = get_report_variable_data_timeseries(['EMS'], airflow.ems_variables.map { |var| "#{var}_timeseries_outvar" }, UnitConversions.convert(1.0, 'm^3/s', 'cfm'), 0, timeseries_frequency)
      end
    end

    # Weather
    if include_timeseries_weather
      @weather.each do |weather_type, weather_data|
        if weather_data.timeseries_units == 'F'
          unit_conv = 9.0 / 5.0
          unit_adder = 32.0
        else
          unit_conv = UnitConversions.convert(1.0, weather_data.variable_units, weather_data.timeseries_units)
          unit_adder = 0
        end
        weather_data.timeseries_output = get_report_variable_data_timeseries(['Environment'], [weather_data.variable], unit_conv, unit_adder, timeseries_frequency)
      end
    end

    @output_variables = {}
    @output_variables_requests.each do |output_variable_name, output_variable|
      key_values = get_report_variable_data_timeseries_key_values(timeseries_frequency, output_variable_name)
      runner.registerWarning("Request for output variable '#{output_variable_name}' returned no key values.") if key_values.empty?
      key_values.each do |key_value|
        @output_variables[[output_variable_name, key_value]] = OutputVariable.new
        @output_variables[[output_variable_name, key_value]].name = "#{output_variable_name}: #{key_value.split.map(&:capitalize).join(' ')}"
        @output_variables[[output_variable_name, key_value]].timeseries_units = get_report_variable_data_timeseries_units(timeseries_frequency, output_variable_name, key_value)
        @output_variables[[output_variable_name, key_value]].timeseries_output = get_report_variable_data_timeseries([key_value], [output_variable_name], 1, 0, timeseries_frequency)
      end
    end

    # Emissions
    if not @emissions.empty?
      kwh_to_mwh = UnitConversions.convert(1.0, 'kWh', 'MWh')

      hourly_elec_net = nil
      @end_uses.each do |key, end_use|
        next unless end_use.hourly_output.size > 0

        hourly_elec_net = [0.0] * end_use.hourly_output.size if hourly_elec_net.nil?
        hourly_elec_net = hourly_elec_net.zip(end_use.hourly_output).map { |x, y| x + y * kwh_to_mwh }
      end
      if include_timeseries_emissions
        if timeseries_frequency == 'timestep' && @hpxml.header.timestep != 60
          timeseries_elec_net = outputs[:elec_net_timeseries].map { |x| x * kwh_to_mwh }
        else
          # Need to perform calculations hourly at a minimum
          timeseries_elec_net = hourly_elec_net.dup
        end
      end

      # Calculate for each scenario
      @hpxml.header.emissions_scenarios.each do |scenario|
        key = [scenario.emissions_type, scenario.name]
        if not scenario.elec_schedule_filepath.nil?
          # Obtain Cambium hourly factors for the simulation run period
          num_header_rows = scenario.elec_schedule_number_of_header_rows
          col_index = scenario.elec_schedule_column_number - 1
          data = File.readlines(scenario.elec_schedule_filepath)[num_header_rows, 8760]
          hourly_elec_factors = data.map { |x| x.split(',')[col_index].strip }
          begin
            hourly_elec_factors = hourly_elec_factors.map { |x| Float(x) }
          rescue
            fail 'Emissions File has non-numeric values.'
          end
        elsif not scenario.elec_value.nil?
          # Use annual value for all hours
          hourly_elec_factors = [scenario.elec_value] * 8760
        end
        year = 1999 # Try non-leap year for calculations
        sim_start_day_of_year, sim_end_day_of_year, sim_start_hour, sim_end_hour = get_sim_times_of_year(year)
        hourly_elec_factors = hourly_elec_factors[sim_start_hour..sim_end_hour]

        if hourly_elec_net.size == hourly_elec_factors[sim_start_hour..sim_end_hour].size + 24
          # Use leap-year for calculations
          year = 2000
          sim_start_day_of_year, sim_end_day_of_year, sim_start_hour, sim_end_hour = get_sim_times_of_year(year)
          # Duplicate Feb 28 Cambium values for Feb 29
          hourly_elec_factors = hourly_elec_factors[0..1415] + hourly_elec_factors[1392..1415] + hourly_elec_factors[1416..8759]
        end
        hourly_elec_factors = hourly_elec_factors[sim_start_hour..sim_end_hour] # Trim to sim period

        fail 'Unexpected failure for emissions calculations.' if hourly_elec_factors.size != hourly_elec_net.size

        # Calculate annual emissions for net electricity
        if scenario.elec_units == HPXML::EmissionsScenario::UnitsKgPerMWh
          elec_units_mult = UnitConversions.convert(1.0, 'kg', 'lbm')
        elsif scenario.elec_units == HPXML::EmissionsScenario::UnitsLbPerMWh
          elec_units_mult = 1.0
        end
        @emissions[key].annual_output_by_fuel[FT::Elec] = hourly_elec_net.zip(hourly_elec_factors).map { |x, y| x * y * elec_units_mult }.sum
        if include_timeseries_emissions
          # Calculate hourly emissions for net electricity
          if timeseries_frequency == 'timestep'
            n_timesteps_per_hour = Integer(60.0 / @hpxml.header.timestep)
            timeseries_elec_factors = hourly_elec_factors.flat_map { |y| [y] * n_timesteps_per_hour }
          else
            timeseries_elec_factors = hourly_elec_factors.dup
          end
          fail 'Unexpected failure for emissions calculations.' if timeseries_elec_factors.size != timeseries_elec_net.size

          @emissions[key].timeseries_output_by_fuel[FT::Elec] = timeseries_elec_net.zip(timeseries_elec_factors).map { |n, f| n * f * elec_units_mult }

          # Aggregate up from hourly to the desired timeseries frequency
          if ['daily', 'monthly'].include? timeseries_frequency
            if timeseries_frequency == 'daily'
              n_hours_per_period = [24] * (sim_end_day_of_year - sim_start_day_of_year + 1)
            elsif timeseries_frequency == 'monthly'
              n_days_per_month = Constants.NumDaysInMonths(year)
              n_days_per_period = n_days_per_month[@hpxml.header.sim_begin_month - 1..@hpxml.header.sim_end_month - 1]
              n_days_per_period[0] -= @hpxml.header.sim_begin_day - 1
              n_days_per_period[-1] = @hpxml.header.sim_end_day
              n_hours_per_period = n_days_per_period.map { |x| x * 24 }
            end
            fail 'Unexpected failure for emissions calculations.' if n_hours_per_period.sum != @emissions[key].timeseries_output_by_fuel[FT::Elec].size

            timeseries_output = []
            start_hour = 0
            n_hours_per_period.each do |n_hours|
              timeseries_output << @emissions[key].timeseries_output_by_fuel[FT::Elec][start_hour..start_hour + n_hours - 1].sum()
              start_hour += n_hours
            end
            @emissions[key].timeseries_output_by_fuel[FT::Elec] = timeseries_output
          end
        end

        # Calculate emissions for fossil fuels
        @fuels.each do |fuel_type, fuel|
          next if [FT::Elec].include? fuel_type

          fuel_map = { FT::Gas => [scenario.natural_gas_units, scenario.natural_gas_value],
                       FT::Propane => [scenario.propane_units, scenario.propane_value],
                       FT::Oil => [scenario.fuel_oil_units, scenario.fuel_oil_value],
                       FT::Coal => [scenario.coal_units, scenario.coal_value],
                       FT::WoodCord => [scenario.wood_units, scenario.wood_value],
                       FT::WoodPellets => [scenario.wood_pellets_units, scenario.wood_pellets_value] }
          fuel_units, fuel_factor = fuel_map[fuel_type]
          if fuel_factor.nil?
            if fuel.annual_output != 0
              runner.registerWarning("No emissions factor found for Scenario=#{scenario.name}, Type=#{scenario.emissions_type}, Fuel=#{fuel_type}.")
            end
            fuel_factor = 0.0
            fuel_units_mult = 0.0
          elsif fuel_units == HPXML::EmissionsScenario::UnitsKgPerMBtu
            fuel_units_mult = UnitConversions.convert(1.0, 'kg', 'lbm')
          elsif fuel_units == HPXML::EmissionsScenario::UnitsLbPerMBtu
            fuel_units_mult = 1.0
          end

          @emissions[key].annual_output_by_fuel[fuel_type] = UnitConversions.convert(fuel.annual_output, fuel.annual_units, 'MBtu') * fuel_factor * fuel_units_mult
          next unless include_timeseries_emissions

          fuel_to_mbtu = UnitConversions.convert(1.0, fuel.timeseries_units, 'MBtu')
          fail 'Unexpected failure for emissions calculations.' if fuel.timeseries_output.size != @emissions[key].timeseries_output_by_fuel[FT::Elec].size

          @emissions[key].timeseries_output_by_fuel[fuel_type] = fuel.timeseries_output.map { |f| f * fuel_to_mbtu * fuel_factor * fuel_units_mult }
        end

        # Sum individual fuel results for total
        @emissions[key].annual_output = @emissions[key].annual_output_by_fuel.values.sum()
        next unless not @emissions[key].timeseries_output_by_fuel.empty?

        @emissions[key].timeseries_output = @emissions[key].timeseries_output_by_fuel.first[1]
        @emissions[key].timeseries_output_by_fuel.each_with_index do |(fuel, timeseries_output), i|
          next if i == 0

          @emissions[key].timeseries_output = @emissions[key].timeseries_output.zip(timeseries_output).map { |x, y| x + y }
        end
      end
    end

    return outputs
  end

  def get_sim_times_of_year(year)
    sim_start_day_of_year = Schedule.get_day_num_from_month_day(year, @hpxml.header.sim_begin_month, @hpxml.header.sim_begin_day)
    sim_end_day_of_year = Schedule.get_day_num_from_month_day(year, @hpxml.header.sim_end_month, @hpxml.header.sim_end_day)
    sim_start_hour = (sim_start_day_of_year - 1) * 24
    sim_end_hour = sim_end_day_of_year * 24 - 1
    return sim_start_day_of_year, sim_end_day_of_year, sim_start_hour, sim_end_hour
  end

  def check_for_errors(runner, outputs)
    meter_elec_produced = -1 * get_report_meter_data_annual(['ElectricityProduced:Facility'])

    # Check if simulation successful
    all_total = @fuels.values.map { |x| x.annual_output.to_f }.sum(0.0)
    all_total += @ideal_system_loads.values.map { |x| x.annual_output.to_f }.sum(0.0)
    if all_total == 0
      runner.registerError('Simulation unsuccessful.')
      return false
    end

    # Check sum of electricity produced end use outputs match total output from meter
    if (outputs[:elec_prod_annual] - meter_elec_produced).abs > 0.1
      runner.registerError("#{FT::Elec} produced category end uses (#{outputs[:elec_prod_annual].round(3)}) do not sum to total (#{meter_elec_produced.round(3)}).")
      return false
    end

    # Check sum of end use outputs match fuel outputs from meters
    @fuels.keys.each do |fuel_type|
      sum_categories = @end_uses.select { |k, eu| k[0] == fuel_type }.map { |k, eu| eu.annual_output.to_f }.sum(0.0)
      meter_fuel_total = @fuels[fuel_type].annual_output.to_f
      if fuel_type == FT::Elec
        meter_fuel_total += meter_elec_produced
      end
      if (sum_categories - meter_fuel_total).abs > 0.1
        runner.registerError("#{fuel_type} category end uses (#{sum_categories.round(3)}) do not sum to total (#{meter_fuel_total.round(3)}).")
        return false
      end
    end

    # Check sum of timeseries outputs match annual outputs
    { @totals => 'Total',
      @end_uses => 'End Use',
      @fuels => 'Fuel',
      @emissions => 'Emissions',
      @loads => 'Load',
      @component_loads => 'Component Load' }.each do |outputs, output_type|
      outputs.each do |key, obj|
        next if obj.timeseries_output.empty?

        sum_timeseries = UnitConversions.convert(obj.timeseries_output.sum(0.0), obj.timeseries_units, obj.annual_units)
        annual_total = obj.annual_output.to_f
        if (annual_total - sum_timeseries).abs > 0.1
          runner.registerError("Timeseries outputs (#{sum_timeseries.round(3)}) do not sum to annual output (#{annual_total.round(3)}) for #{output_type}: #{key}.")
          return false
        end
      end
    end

    return true
  end

  def write_runperiod_output_results(runner, outputs, output_format, annual_output_path, n_digits)
    line_break = nil

    results_out = []
    @totals.each do |energy_type, total_energy|
      results_out << ["#{total_energy.name} (#{total_energy.annual_units})", total_energy.annual_output.to_f.round(n_digits)]
    end
    results_out << [line_break]
    @fuels.each do |fuel_type, fuel|
      results_out << ["#{fuel.name} (#{fuel.annual_units})", fuel.annual_output.to_f.round(n_digits)]
      if fuel_type == FT::Elec
        results_out << ['Fuel Use: Electricity: Net (MBtu)', outputs[:elec_net_annual].round(n_digits)]
      end
    end
    results_out << [line_break]
    @end_uses.each do |key, end_use|
      results_out << ["#{end_use.name} (#{end_use.annual_units})", end_use.annual_output.to_f.round(n_digits)]
    end
    if not @emissions.empty?
      results_out << [line_break]
      # Include total and disaggregated by fuel
      @emissions.each do |scenario_key, emission|
        results_out << ["#{emission.name} (#{emission.annual_units})", emission.annual_output.to_f.round(2)]
        emission.annual_output_by_fuel.each do |fuel, annual_output|
          results_out << ["#{emission.name.gsub(': Total', ': ' + fuel)} (#{emission.annual_units})", emission.annual_output_by_fuel[fuel].to_f.round(2)]
        end
      end
    end
    results_out << [line_break]
    @loads.each do |load_type, load|
      results_out << ["#{load.name} (#{load.annual_units})", load.annual_output.to_f.round(n_digits)]
    end
    results_out << [line_break]
    @unmet_hours.each do |load_type, unmet_hour|
      results_out << ["#{unmet_hour.name} (#{unmet_hour.annual_units})", unmet_hour.annual_output.to_f.round(n_digits)]
    end
    results_out << [line_break]
    @peak_fuels.each do |key, peak_fuel|
      results_out << ["#{peak_fuel.name} (#{peak_fuel.annual_units})", peak_fuel.annual_output.to_f.round(n_digits - 2)]
    end
    results_out << [line_break]
    @peak_loads.each do |load_type, peak_load|
      results_out << ["#{peak_load.name} (#{peak_load.annual_units})", peak_load.annual_output.to_f.round(n_digits)]
    end
    if @component_loads.values.map { |load| load.annual_output.to_f }.sum != 0 # Skip if component loads not calculated
      results_out << [line_break]
      @component_loads.each do |load_type, load|
        results_out << ["#{load.name} (#{load.annual_units})", load.annual_output.to_f.round(n_digits)]
      end
    end
    results_out << [line_break]
    @hot_water_uses.each do |hot_water_type, hot_water|
      results_out << ["#{hot_water.name} (#{hot_water.annual_units})", hot_water.annual_output.to_f.round(n_digits - 2)]
    end

    if not @eri_design.nil?
      results_out = append_eri_results(outputs, results_out, line_break)
    end

    if output_format == 'csv'
      CSV.open(annual_output_path, 'wb') { |csv| results_out.to_a.each { |elem| csv << elem } }
    elsif output_format == 'json'
      h = {}
      results_out.each do |out|
        next if out == [line_break]

        grp, name = out[0].split(':', 2)
        h[grp] = {} if h[grp].nil?
        h[grp][name.strip] = out[1]
      end

      require 'json'
      File.open(annual_output_path, 'w') { |json| json.write(JSON.pretty_generate(h)) }
    end
    runner.registerInfo("Wrote annual output results to #{annual_output_path}.")
  end

  def report_runperiod_output_results(runner, outputs, n_digits)
    all_outputs = []
    all_outputs << @totals
    all_outputs << @fuels
    all_outputs << @end_uses
    all_outputs << @emissions
    all_outputs << @loads
    all_outputs << @unmet_hours
    all_outputs << @peak_fuels
    all_outputs << @peak_loads
    if @component_loads.values.map { |load| load.annual_output.to_f }.sum != 0 # Skip if component loads not calculated
      all_outputs << @component_loads
    end
    all_outputs << @hot_water_uses

    all_outputs.each do |o|
      o.each do |key, obj|
        output_name = get_runner_output_name(obj)
        output_val = obj.annual_output.to_f.round(n_digits)
        runner.registerValue(output_name, output_val)
        runner.registerInfo("Registering #{output_val} for #{output_name}.")

        if obj.is_a?(Emission)
          # Include total and disaggregated by fuel
          obj.annual_output_by_fuel.each do |fuel, annual_output|
            output_name = get_runner_output_name(obj).gsub(': Total', ': ' + fuel)
            output_val = annual_output.to_f.round(n_digits)
            runner.registerValue(output_name, output_val)
            runner.registerInfo("Registering #{output_val} for #{output_name}.")
          end
        elsif key == FT::Elec && obj.is_a?(Fuel)
          # Also add Net Electricity
          output_name = 'Fuel Use: Electricity: Net (MBtu)'
          output_val = outputs[:elec_net_annual].round(n_digits)
          runner.registerValue(output_name, output_val)
          runner.registerInfo("Registering #{output_val} for #{output_name}.")
        end
      end
    end
  end

  def get_runner_output_name(obj)
    return "#{obj.name} #{obj.annual_units}"
  end

  def append_eri_results(outputs, results_out, line_break)
    def ordered_values(hash, sys_ids)
      vals = []
      sys_ids.each do |sys_id|
        if not hash[sys_id].nil?
          if hash[sys_id].is_a? Float
            vals << hash[sys_id].round(3)
          else
            vals << hash[sys_id]
          end
        else
          vals << 0.0
        end
      end
      return if vals.empty?

      return vals.join(',')
    end

    def get_eec_value_numerator(unit)
      if ['HSPF', 'SEER', 'EER', 'CEER'].include? unit
        return 3.413
      elsif ['AFUE', 'COP', 'Percent', 'EF'].include? unit
        return 1.0
      end
    end

    def get_ids(ids, seed_id_map)
      new_ids = ids.map { |id| seed_id_map[id].nil? ? id : seed_id_map[id] }
      return if new_ids.empty?

      return new_ids.join(',')
    end

    # Retrieve info from HPXML object
    htg_ids, clg_ids, dhw_ids, prehtg_ids, preclg_ids = [], [], [], [], []
    htg_eecs, clg_eecs, dhw_eecs, prehtg_eecs, preclg_eecs = {}, {}, {}, {}, {}
    htg_fuels, clg_fuels, dhw_fuels, prehtg_fuels, preclg_fuels = {}, {}, {}, {}, {}
    seed_id_map = {}
    @hpxml.heating_systems.each do |htg_system|
      next unless htg_system.fraction_heat_load_served > 0

      htg_ids << htg_system.id
      seed_id_map[htg_system.id] = htg_system.seed_id
      htg_fuels[htg_system.id] = htg_system.heating_system_fuel
      if not htg_system.heating_efficiency_afue.nil?
        htg_eecs[htg_system.id] = get_eec_value_numerator('AFUE') / htg_system.heating_efficiency_afue
      elsif not htg_system.heating_efficiency_percent.nil?
        htg_eecs[htg_system.id] = get_eec_value_numerator('Percent') / htg_system.heating_efficiency_percent
      end
    end
    @hpxml.cooling_systems.each do |clg_system|
      next unless clg_system.fraction_cool_load_served > 0

      clg_ids << clg_system.id
      seed_id_map[clg_system.id] = clg_system.seed_id
      clg_fuels[clg_system.id] = clg_system.cooling_system_fuel
      if not clg_system.cooling_efficiency_seer.nil?
        clg_eecs[clg_system.id] = get_eec_value_numerator('SEER') / clg_system.cooling_efficiency_seer
      elsif not clg_system.cooling_efficiency_eer.nil?
        clg_eecs[clg_system.id] = get_eec_value_numerator('EER') / clg_system.cooling_efficiency_eer
      elsif not clg_system.cooling_efficiency_ceer.nil?
        clg_eecs[clg_system.id] = get_eec_value_numerator('CEER') / clg_system.cooling_efficiency_ceer
      end
      if clg_system.cooling_system_type == HPXML::HVACTypeEvaporativeCooler
        clg_eecs[clg_system.id] = get_eec_value_numerator('SEER') / 15.0 # Arbitrary
      end
    end
    @hpxml.heat_pumps.each do |heat_pump|
      if heat_pump.fraction_heat_load_served > 0
        htg_ids << heat_pump.id
        seed_id_map[heat_pump.id] = heat_pump.seed_id
        htg_fuels[heat_pump.id] = heat_pump.heat_pump_fuel
        if not heat_pump.heating_efficiency_hspf.nil?
          htg_eecs[heat_pump.id] = get_eec_value_numerator('HSPF') / heat_pump.heating_efficiency_hspf
        elsif not heat_pump.heating_efficiency_cop.nil?
          htg_eecs[heat_pump.id] = get_eec_value_numerator('COP') / heat_pump.heating_efficiency_cop
        end
      end
      next unless heat_pump.fraction_cool_load_served > 0

      clg_ids << heat_pump.id
      seed_id_map[heat_pump.id] = heat_pump.seed_id
      if not heat_pump.cooling_efficiency_seer.nil?
        clg_eecs[heat_pump.id] = get_eec_value_numerator('SEER') / heat_pump.cooling_efficiency_seer
      elsif not heat_pump.cooling_efficiency_eer.nil?
        clg_eecs[heat_pump.id] = get_eec_value_numerator('EER') / heat_pump.cooling_efficiency_eer
      end
    end
    @hpxml.water_heating_systems.each do |dhw_system|
      dhw_ids << dhw_system.id
      ef_or_uef = nil
      ef_or_uef = dhw_system.energy_factor unless dhw_system.energy_factor.nil?
      ef_or_uef = dhw_system.uniform_energy_factor unless dhw_system.uniform_energy_factor.nil?
      if ef_or_uef.nil?
        # Get assumed EF for combi system
        @model.getWaterHeaterMixeds.each do |wh|
          dhw_id = wh.additionalProperties.getFeatureAsString('HPXML_ID')
          next unless (dhw_id.is_initialized && dhw_id.get == dhw_system.id)

          ef_or_uef = wh.additionalProperties.getFeatureAsDouble('EnergyFactor').get
        end
      end
      value_adj = 1.0
      value_adj = dhw_system.performance_adjustment if dhw_system.water_heater_type == HPXML::WaterHeaterTypeTankless
      if (not ef_or_uef.nil?) && (not value_adj.nil?)
        dhw_eecs[dhw_system.id] = get_eec_value_numerator('EF') / (Float(ef_or_uef) * Float(value_adj))
      end
      if [HPXML::WaterHeaterTypeCombiTankless, HPXML::WaterHeaterTypeCombiStorage].include? dhw_system.water_heater_type
        dhw_fuels[dhw_system.id] = dhw_system.related_hvac_system.heating_system_fuel
      else
        dhw_fuels[dhw_system.id] = dhw_system.fuel_type
      end
    end
    @hpxml.ventilation_fans.each do |vent_fan|
      next unless vent_fan.used_for_whole_building_ventilation

      if not vent_fan.preheating_fuel.nil?
        prehtg_ids << vent_fan.id
        prehtg_fuels[vent_fan.id] = vent_fan.preheating_fuel
        prehtg_eecs[vent_fan.id] = get_eec_value_numerator('COP') / vent_fan.preheating_efficiency_cop
      end
      next unless not vent_fan.precooling_fuel.nil?

      preclg_ids << vent_fan.id
      preclg_fuels[vent_fan.id] = vent_fan.precooling_fuel
      preclg_eecs[vent_fan.id] = get_eec_value_numerator('COP') / vent_fan.precooling_efficiency_cop
    end

    # Apportion ERI Reference loads to systems
    (@hpxml.heating_systems + @hpxml.heat_pumps).each do |htg_system|
      next unless htg_ids.include? htg_system.id

      @loads[LT::Heating].annual_output_by_system[htg_system.id] = htg_system.fraction_heat_load_served * @loads[LT::Heating].annual_output
    end
    (@hpxml.cooling_systems + @hpxml.heat_pumps).each do |clg_system|
      next unless clg_ids.include? clg_system.id

      @loads[LT::Cooling].annual_output_by_system[clg_system.id] = clg_system.fraction_cool_load_served * @loads[LT::Cooling].annual_output
    end

    # Handle dual-fuel heat pumps
    @hpxml.heat_pumps.each do |heat_pump|
      next unless heat_pump.is_dual_fuel

      # Create separate dual fuel heat pump backup system
      dfhp_backup_id = heat_pump.id + '_DFHPBackup'
      htg_ids << dfhp_backup_id
      seed_id_map[dfhp_backup_id] = heat_pump.seed_id + '_DFHPBackup'
      htg_fuels[dfhp_backup_id] = heat_pump.backup_heating_fuel
      if not heat_pump.backup_heating_efficiency_afue.nil?
        htg_eecs[dfhp_backup_id] = get_eec_value_numerator('AFUE') / heat_pump.backup_heating_efficiency_afue
      elsif not heat_pump.backup_heating_efficiency_percent.nil?
        htg_eecs[dfhp_backup_id] = get_eec_value_numerator('Percent') / heat_pump.backup_heating_efficiency_percent
      end

      # Apportion heating load for the two systems
      primary_load, backup_load = nil
      @object_variables_by_key[[LT, LT::Heating]].each do |vals|
        sys_id, key_name, var_name = vals
        if sys_id == heat_pump.id
          primary_load = get_report_variable_data_annual([key_name], [var_name])
        elsif sys_id == heat_pump.id + '_DFHPBackup'
          backup_load = get_report_variable_data_annual([key_name], [var_name])
        end
      end
      fail 'Could not obtain DFHP loads.' if primary_load.nil? || backup_load.nil?

      total_load = @loads[LT::Heating].annual_output_by_system[heat_pump.id]
      backup_ratio = backup_load / (primary_load + backup_load)
      @loads[LT::Heating].annual_output_by_system[dfhp_backup_id] = total_load * backup_ratio
      @loads[LT::Heating].annual_output_by_system[heat_pump.id] = total_load * (1.0 - backup_ratio)
    end

    # Collect final ERI Reference loads by system
    htg_loads, clg_loads, dhw_loads = {}, {}, {}
    @loads.each do |load_type, load|
      if load_type == LT::Heating
        htg_loads = load.annual_output_by_system
      elsif load_type == LT::Cooling
        clg_loads = load.annual_output_by_system
      elsif load_type == LT::HotWaterDelivered
        dhw_loads = load.annual_output_by_system
      end
    end

    # Collect energy consumptions (EC) by system
    htg_ecs, clg_ecs, dhw_ecs, prehtg_ecs, preclg_ecs = {}, {}, {}, {}, {}
    eut_map = { EUT::Heating => htg_ecs,
                EUT::HeatingHeatPumpBackup => htg_ecs,
                EUT::HeatingFanPump => htg_ecs,
                EUT::Cooling => clg_ecs,
                EUT::CoolingFanPump => clg_ecs,
                EUT::HotWater => dhw_ecs,
                EUT::HotWaterRecircPump => dhw_ecs,
                EUT::HotWaterSolarThermalPump => dhw_ecs,
                EUT::MechVentPreheat => prehtg_ecs,
                EUT::MechVentPrecool => preclg_ecs }
    @end_uses.each do |key, end_use|
      fuel_type, end_use_type = key
      ec_obj = eut_map[end_use_type]
      next if ec_obj.nil?

      end_use.annual_output_by_system.each do |sys_id, val|
        ec_obj[sys_id] = 0.0 if ec_obj[sys_id].nil?
        ec_obj[sys_id] += val
      end
    end

    results_out << [line_break]

    # Building
    results_out << ['ERI: Building: CFA', @hpxml.building_construction.conditioned_floor_area]
    results_out << ['ERI: Building: NumBedrooms', @hpxml.building_construction.number_of_bedrooms]
    results_out << ['ERI: Building: NumStories', @hpxml.building_construction.number_of_conditioned_floors_above_grade]
    results_out << ['ERI: Building: Type', @hpxml.building_construction.residential_facility_type]

    # Heating
    results_out << ['ERI: Heating: ID', get_ids(htg_ids, seed_id_map)]
    results_out << ['ERI: Heating: FuelType', ordered_values(htg_fuels, htg_ids)]
    results_out << ['ERI: Heating: EC', ordered_values(htg_ecs, htg_ids)]
    results_out << ['ERI: Heating: EEC', ordered_values(htg_eecs, htg_ids)]
    results_out << ['ERI: Heating: Load', ordered_values(htg_loads, htg_ids)]

    # Cooling
    results_out << ['ERI: Cooling: ID', get_ids(clg_ids, seed_id_map)]
    results_out << ['ERI: Cooling: FuelType', ordered_values(clg_fuels, clg_ids)]
    results_out << ['ERI: Cooling: EC', ordered_values(clg_ecs, clg_ids)]
    results_out << ['ERI: Cooling: EEC', ordered_values(clg_eecs, clg_ids)]
    results_out << ['ERI: Cooling: Load', ordered_values(clg_loads, clg_ids)]

    # Hot Water
    results_out << ['ERI: Hot Water: ID', get_ids(dhw_ids, seed_id_map)]
    results_out << ['ERI: Hot Water: FuelType', ordered_values(dhw_fuels, dhw_ids)]
    results_out << ['ERI: Hot Water: EC', ordered_values(dhw_ecs, dhw_ids)]
    results_out << ['ERI: Hot Water: EEC', ordered_values(dhw_eecs, dhw_ids)]
    results_out << ['ERI: Hot Water: Load', ordered_values(dhw_loads, dhw_ids)]

    # Mech Vent Preheat
    results_out << ['ERI: Mech Vent Preheating: ID', get_ids(prehtg_ids, seed_id_map)]
    results_out << ['ERI: Mech Vent Preheating: FuelType', ordered_values(prehtg_fuels, prehtg_ids)]
    results_out << ['ERI: Mech Vent Preheating: EC', ordered_values(prehtg_ecs, prehtg_ids)]
    results_out << ['ERI: Mech Vent Preheating: EEC', ordered_values(prehtg_eecs, prehtg_ids)]

    # Mech Vent Precool
    results_out << ['ERI: Mech Vent Precooling: ID', get_ids(preclg_ids, seed_id_map)]
    results_out << ['ERI: Mech Vent Precooling: FuelType', ordered_values(preclg_fuels, preclg_ids)]
    results_out << ['ERI: Mech Vent Precooling: EC', ordered_values(preclg_ecs, preclg_ids)]
    results_out << ['ERI: Mech Vent Precooling: EEC', ordered_values(preclg_eecs, preclg_ids)]

    return results_out
  end

  def write_timeseries_output_results(runner, outputs, output_format,
                                      timeseries_output_path,
                                      timeseries_frequency,
                                      include_timeseries_total_consumptions,
                                      include_timeseries_fuel_consumptions,
                                      include_timeseries_end_use_consumptions,
                                      include_timeseries_emissions,
                                      include_timeseries_hot_water_uses,
                                      include_timeseries_total_loads,
                                      include_timeseries_component_loads,
                                      include_timeseries_zone_temperatures,
                                      include_timeseries_airflows,
                                      include_timeseries_weather,
                                      timestamps_dst,
                                      timestamps_utc)
    return if timeseries_frequency == 'none'

    # Set rounding precision for timeseries (e.g., hourly) outputs.
    # Note: Make sure to round outputs with sufficient resolution for the worst case -- i.e., 1 minute date instead of hourly data.
    n_digits = 2 # Default for hourly (or longer) data
    if timeseries_frequency == 'timestep'
      if @hpxml.header.timestep <= 2 # 2-minute timesteps or shorter; add two decimal places
        n_digits += 2
      elsif @hpxml.header.timestep <= 15 # 15-minute timesteps or shorter; add one decimal place
        n_digits += 1
      end
    end

    # Time column(s)
    if ['timestep', 'hourly', 'daily', 'monthly'].include? timeseries_frequency
      data = ['Time', nil]
    else
      fail "Unexpected timeseries_frequency: #{timeseries_frequency}."
    end
    @timestamps.each do |timestamp|
      data << timestamp
    end

    if timestamps_dst
      timestamps2 = [['TimeDST', nil]]
      timestamps_dst.each do |timestamp|
        timestamps2[0] << timestamp
      end
    else
      timestamps2 = []
    end

    if timestamps_utc
      timestamps3 = [['TimeUTC', nil]]
      timestamps_utc.each do |timestamp|
        timestamps3[0] << timestamp
      end
    else
      timestamps3 = []
    end

    if include_timeseries_total_consumptions
      total_energy_data = []
      [TE::Total, TE::Net].each do |energy_type|
        next if (energy_type == TE::Net) && (outputs[:elec_prod_timeseries].sum(0.0) == 0)

        total_energy_data << [@totals[energy_type].name, @totals[energy_type].timeseries_units] + @totals[energy_type].timeseries_output.map { |v| v.round(n_digits) }
      end
    else
      total_energy_data = []
    end
    if include_timeseries_fuel_consumptions
      fuel_data = @fuels.values.select { |x| x.timeseries_output.sum(0.0) != 0 }.map { |x| [x.name, x.timeseries_units] + x.timeseries_output.map { |v| v.round(n_digits) } }

      # Also add Net Electricity
      if outputs[:elec_prod_annual] != 0.0
        fuel_data.insert(1, ['Fuel Use: Electricity: Net', get_timeseries_units_from_fuel_type(FT::Elec)] + outputs[:elec_net_timeseries].map { |v| v.round(n_digits) })
      end
    else
      fuel_data = []
    end
    if include_timeseries_end_use_consumptions
      end_use_data = @end_uses.values.select { |x| x.timeseries_output.sum(0.0) != 0 }.map { |x| [x.name, x.timeseries_units] + x.timeseries_output.map { |v| v.round(n_digits) } }
    else
      end_use_data = []
    end
    if include_timeseries_emissions
      # Include total and disaggregated by fuel
      emissions_data = []
      @emissions.values.each do |emission|
        emissions_data << [emission.name, emission.timeseries_units] + emission.timeseries_output.map { |v| v.round(5) }
        emission.timeseries_output_by_fuel.each do |fuel, timeseries_output|
          next if timeseries_output.sum(0.0) == 0

          emissions_data << [emission.name.gsub(': Total', ': ' + fuel), emission.timeseries_units] + timeseries_output.map { |v| v.round(5) }
        end
      end
    else
      emissions_data = []
    end
    if include_timeseries_hot_water_uses
      hot_water_use_data = @hot_water_uses.values.select { |x| x.timeseries_output.sum(0.0) != 0 }.map { |x| [x.name, x.timeseries_units] + x.timeseries_output.map { |v| v.round(n_digits) } }
    else
      hot_water_use_data = []
    end
    if include_timeseries_total_loads
      total_loads_data = @loads.values.select { |x| x.timeseries_output.sum(0.0) != 0 }.map { |x| [x.name, x.timeseries_units] + x.timeseries_output.map { |v| v.round(n_digits) } }
    else
      total_loads_data = {}
    end
    if include_timeseries_component_loads
      comp_loads_data = @component_loads.values.select { |x| x.timeseries_output.sum(0.0) != 0 }.map { |x| [x.name, x.timeseries_units] + x.timeseries_output.map { |v| v.round(n_digits) } }
    else
      comp_loads_data = []
    end
    if include_timeseries_zone_temperatures
      zone_temps_data = @zone_temps.values.select { |x| x.timeseries_output.sum(0.0) != 0 }.map { |x| [x.name, x.timeseries_units] + x.timeseries_output.map { |v| v.round(n_digits) } }
    else
      zone_temps_data = []
    end
    if include_timeseries_airflows
      airflows_data = @airflows.values.select { |x| x.timeseries_output.sum(0.0) != 0 }.map { |x| [x.name, x.timeseries_units] + x.timeseries_output.map { |v| v.round(n_digits) } }
    else
      airflows_data = []
    end
    if include_timeseries_weather
      weather_data = @weather.values.select { |x| x.timeseries_output.sum(0.0) != 0 }.map { |x| [x.name, x.timeseries_units] + x.timeseries_output.map { |v| v.round(n_digits) } }
    else
      weather_data = []
    end

    # EnergyPlus output variables
    if !@output_variables.empty?
      output_variables_data = @output_variables.values.select { |x| x.timeseries_output.sum(0.0) != 0 }.map { |x| [x.name, x.timeseries_units] + x.timeseries_output }
    else
      output_variables_data = []
    end

    return if (total_energy_data.size + fuel_data.size + end_use_data.size + emissions_data.size +
               hot_water_use_data.size + total_loads_data.size + comp_loads_data.size +
               zone_temps_data.size + airflows_data.size + weather_data.size + output_variables_data.size) == 0

    fail 'Unable to obtain timestamps.' if @timestamps.empty?

    if output_format == 'csv'
      # Assemble data
      data = data.zip(*timestamps2, *timestamps3, *total_energy_data, *fuel_data, *end_use_data,
                      *emissions_data, *hot_water_use_data, *total_loads_data, *comp_loads_data,
                      *zone_temps_data, *airflows_data, *weather_data, *output_variables_data)

      # Error-check
      n_elements = []
      data.each do |data_array|
        n_elements << data_array.size
      end
      if n_elements.uniq.size > 1
        fail "Inconsistent number of array elements: #{n_elements.uniq}."
      end

      # Write file
      CSV.open(timeseries_output_path, 'wb') { |csv| data.to_a.each { |elem| csv << elem } }
    elsif output_format == 'json'
      # Assemble data
      h = {}
      h['Time'] = data[2..-1]
      h['TimeDST'] = timestamps2[2..-1] if timestamps_dst
      h['TimeUTC'] = timestamps3[2..-1] if timestamps_utc

      [total_energy_data, fuel_data, end_use_data, emissions_data,
       hot_water_use_data, total_loads_data, comp_loads_data,
       zone_temps_data, airflows_data, weather_data, output_variables_data].each do |d|
        d.each do |o|
          grp, name = o[0].split(':', 2)
          h[grp] = {} if h[grp].nil?
          h[grp]["#{name.strip} (#{o[1]})"] = o[2..-1]
        end
      end

      # Write file
      require 'json'
      File.open(timeseries_output_path, 'w') { |json| json.write(JSON.pretty_generate(h)) }
    end
    runner.registerInfo("Wrote timeseries output results to #{timeseries_output_path}.")
  end

  def get_report_meter_data_annual(meter_names, unit_conv = UnitConversions.convert(1.0, 'J', 'MBtu'))
    return 0.0 if meter_names.empty?

    vars = "'" + meter_names.uniq.join("','") + "'"
    query = "SELECT SUM(VariableValue*#{unit_conv}) FROM ReportMeterData WHERE ReportMeterDataDictionaryIndex IN (SELECT ReportMeterDataDictionaryIndex FROM ReportMeterDataDictionary WHERE VariableName IN (#{vars}) AND ReportingFrequency='Run Period' AND VariableUnits='J')"
    value = @sqlFile.execAndReturnFirstDouble(query)
    fail "Query error: #{query}" unless value.is_initialized

    return value.get
  end

  def get_report_variable_data_annual(key_values, variables, unit_conv = UnitConversions.convert(1.0, 'J', 'MBtu'), is_negative: false)
    return 0.0 if variables.empty?

    keys = "'" + key_values.uniq.join("','") + "'"
    vars = "'" + variables.uniq.join("','") + "'"
    neg = is_negative ? ' * -1' : ''
    query = "SELECT SUM(VariableValue*#{unit_conv})#{neg} FROM ReportVariableData WHERE ReportVariableDataDictionaryIndex IN (SELECT ReportVariableDataDictionaryIndex FROM ReportVariableDataDictionary WHERE KeyValue IN (#{keys}) AND VariableName IN (#{vars}) AND ReportingFrequency='Run Period')"
    value = @sqlFile.execAndReturnFirstDouble(query)
    fail "Query error: #{query}" unless value.is_initialized

    return value.get
  end

  def get_report_meter_data_timeseries(meter_names, unit_conv, unit_adder, timeseries_frequency)
    return [0.0] * @timestamps.size if meter_names.empty?

    vars = "'" + meter_names.uniq.join("','") + "'"
    query = "SELECT SUM(VariableValue*#{unit_conv}+#{unit_adder}) FROM ReportMeterData WHERE ReportMeterDataDictionaryIndex IN (SELECT ReportMeterDataDictionaryIndex FROM ReportMeterDataDictionary WHERE VariableName IN (#{vars}) AND ReportingFrequency='#{reporting_frequency_map[timeseries_frequency]}' AND VariableUnits='J') GROUP BY TimeIndex ORDER BY TimeIndex"
    values = @sqlFile.execAndReturnVectorOfDouble(query)
    fail "Query error: #{query}" unless values.is_initialized

    values = values.get
    values += [0.0] * @timestamps.size if values.size == 0
    return values
  end

  def get_report_variable_data_timeseries(key_values, variables, unit_conv, unit_adder, timeseries_frequency, is_negative: false, ems_shift: false)
    return [0.0] * @timestamps.size if variables.empty?

    if key_values.uniq.size > 1 && key_values.include?('EMS') && ems_shift
      # Split into EMS and non-EMS queries so that the EMS values shift occurs for just the EMS query
      # Remove this code if we ever figure out a better way to handle when EMS output should shift
      values = get_report_variable_data_timeseries(['EMS'], variables, unit_conv, unit_adder, timeseries_frequency, is_negative: is_negative, ems_shift: ems_shift)
      sum_values = values.zip(get_report_variable_data_timeseries(key_values.select { |k| k != 'EMS' }, variables, unit_conv, unit_adder, timeseries_frequency, is_negative: is_negative, ems_shift: ems_shift)).map { |x, y| x + y }
      return sum_values
    end

    keys = "'" + key_values.uniq.join("','") + "'"
    vars = "'" + variables.uniq.join("','") + "'"
    neg = is_negative ? ' * -1' : ''
    query = "SELECT SUM(VariableValue*#{unit_conv}+#{unit_adder})#{neg} FROM ReportVariableData WHERE ReportVariableDataDictionaryIndex IN (SELECT ReportVariableDataDictionaryIndex FROM ReportVariableDataDictionary WHERE KeyValue IN (#{keys}) AND VariableName IN (#{vars}) AND ReportingFrequency='#{reporting_frequency_map[timeseries_frequency]}') GROUP BY TimeIndex ORDER BY TimeIndex"
    values = @sqlFile.execAndReturnVectorOfDouble(query)
    fail "Query error: #{query}" unless values.is_initialized

    values = values.get
    values += [0.0] * @timestamps.size if values.size == 0

    return values unless ems_shift

    # Remove this code if we ever figure out a better way to handle when EMS output should shift
    if (key_values.size == 1) && (key_values[0] == 'EMS') && (@timestamps.size > 0)
      if (timeseries_frequency.downcase == 'timestep' || (timeseries_frequency.downcase == 'hourly' && @model.getTimestep.numberOfTimestepsPerHour == 1))
        # Shift all values by 1 timestep due to EMS reporting lag
        return values[1..-1] + [values[0]]
      end
    end

    return values
  end

  def get_report_variable_data_timeseries_key_values(timeseries_frequency, var)
    query = "SELECT KeyValue FROM ReportVariableDataDictionary WHERE VariableName='#{var}' AND ReportingFrequency='#{reporting_frequency_map[timeseries_frequency]}'"
    values = @sqlFile.execAndReturnVectorOfString(query)
    fail "Query error: #{query}" unless values.is_initialized

    values = values.get

    return values
  end

  def get_report_variable_data_timeseries_units(timeseries_frequency, var, kv)
    query = "SELECT VariableUnits FROM ReportVariableDataDictionary WHERE KeyValue='#{kv}' AND VariableName='#{var}' AND ReportingFrequency='#{reporting_frequency_map[timeseries_frequency]}'"
    value = @sqlFile.execAndReturnFirstString(query)
    fail "Query error: #{query}" unless value.is_initialized

    value = value.get

    return value
  end

  def get_tabular_data_value(report_name, report_for_string, table_name, row_names, col_name, units)
    rows = "'" + row_names.uniq.join("','") + "'"
    query = "SELECT SUM(Value) FROM TabularDataWithStrings WHERE ReportName='#{report_name}' AND ReportForString='#{report_for_string}' AND TableName='#{table_name}' AND RowName IN (#{rows}) AND ColumnName='#{col_name}' AND Units='#{units}'"
    result = @sqlFile.execAndReturnFirstDouble(query)
    return result.get
  end

  def apply_multiplier_to_output(obj, sync_obj, sys_id, mult)
    # Annual
    orig_value = obj.annual_output_by_system[sys_id]
    obj.annual_output_by_system[sys_id] = orig_value * mult
    sync_obj.annual_output += (orig_value * mult - orig_value)

    # Timeseries
    if not obj.timeseries_output_by_system.empty?
      orig_values = obj.timeseries_output_by_system[sys_id]
      obj.timeseries_output_by_system[sys_id] = obj.timeseries_output_by_system[sys_id].map { |x| x * mult }
      diffs = obj.timeseries_output_by_system[sys_id].zip(orig_values).map { |x, y| x - y }
      sync_obj.timeseries_output = sync_obj.timeseries_output.zip(diffs).map { |x, y| x + y }
    end

    # Hourly Electricity (for Cambium)
    if obj.is_a?(EndUse) && (not obj.hourly_output_by_system.empty?)
      orig_values = obj.hourly_output_by_system[sys_id]
      obj.hourly_output_by_system[sys_id] = obj.hourly_output_by_system[sys_id].map { |x| x * mult }
      diffs = obj.hourly_output_by_system[sys_id].zip(orig_values).map { |x, y| x - y }
    end
  end

  class TotalEnergy < BaseOutput
    def initialize
      super()
    end
    attr_accessor()
  end

  class Fuel < BaseOutput
    def initialize(meters: [])
      super()
      @meters = meters
      @timeseries_output_by_system = {}
    end
    attr_accessor(:meters, :timeseries_output_by_system)
  end

  class Emission < BaseOutput
    def initialize()
      super()
      @timeseries_output_by_fuel = {}
      @annual_output_by_fuel = {}
    end
    attr_accessor(:annual_output_by_fuel, :timeseries_output_by_fuel)
  end

  class HotWater < BaseOutput
    def initialize(variables: [])
      super()
      @variables = variables
      @timeseries_output_by_system = {}
      @annual_output_by_system = {}
    end
    attr_accessor(:variables, :annual_output_by_system, :timeseries_output_by_system)
  end

  class PeakFuel < BaseOutput
    def initialize(meters:, report:)
      super()
      @meters = meters
      @report = report
    end
    attr_accessor(:meters, :report)
  end

  class Load < BaseOutput
    def initialize(variables: [], ems_variable: nil, is_negative: false)
      super()
      @variables = variables
      @ems_variable = ems_variable
      @is_negative = is_negative
      @timeseries_output_by_system = {}
      @annual_output_by_system = {}
    end
    attr_accessor(:variables, :ems_variable, :is_negative, :annual_output_by_system, :timeseries_output_by_system)
  end

  class ComponentLoad < BaseOutput
    def initialize(ems_variable:)
      super()
      @ems_variable = ems_variable
    end
    attr_accessor(:ems_variable)
  end

  class UnmetHours < BaseOutput
    def initialize(col_name:)
      super()
      @col_name = col_name
    end
    attr_accessor(:col_name)
  end

  class IdealLoad < BaseOutput
    def initialize(variables: [])
      super()
      @variables = variables
    end
    attr_accessor(:variables)
  end

  class PeakLoad < BaseOutput
    def initialize(ems_variable:, report:)
      super()
      @ems_variable = ems_variable
      @report = report
    end
    attr_accessor(:ems_variable, :report)
  end

  class ZoneTemp < BaseOutput
    def initialize
      super()
    end
    attr_accessor()
  end

  class Airflow < BaseOutput
    def initialize(ems_program:, ems_variables:)
      super()
      @ems_program = ems_program
      @ems_variables = ems_variables
    end
    attr_accessor(:ems_program, :ems_variables)
  end

  class Weather < BaseOutput
    def initialize(variable:, variable_units:, timeseries_units:)
      super()
      @variable = variable
      @variable_units = variable_units
      @timeseries_units = timeseries_units
    end
    attr_accessor(:variable, :variable_units)
  end

  class OutputVariable < BaseOutput
    def initialize
      super()
    end
    attr_accessor()
  end

  def setup_outputs()
    def get_timeseries_units_from_fuel_type(fuel_type)
      if fuel_type == FT::Elec
        return 'kWh'
      end

      return 'kBtu'
    end

    # End Uses

    # NOTE: Some end uses are obtained from meters, others are rolled up from
    # output variables so that we can have more control.

    create_all_object_variables_by_key()

<<<<<<< HEAD
    @end_uses = get_end_uses()
=======
    @end_uses = {}
    @end_uses[[FT::Elec, EUT::Heating]] = EndUse.new(variables: get_object_variables(EUT, [FT::Elec, EUT::Heating]))
    @end_uses[[FT::Elec, EUT::HeatingHeatPumpBackup]] = EndUse.new(variables: get_object_variables(EUT, [FT::Elec, EUT::HeatingHeatPumpBackup]))
    @end_uses[[FT::Elec, EUT::HeatingFanPump]] = EndUse.new(variables: get_object_variables(EUT, [FT::Elec, EUT::HeatingFanPump]))
    @end_uses[[FT::Elec, EUT::Cooling]] = EndUse.new(variables: get_object_variables(EUT, [FT::Elec, EUT::Cooling]))
    @end_uses[[FT::Elec, EUT::CoolingFanPump]] = EndUse.new(variables: get_object_variables(EUT, [FT::Elec, EUT::CoolingFanPump]))
    @end_uses[[FT::Elec, EUT::HotWater]] = EndUse.new(variables: get_object_variables(EUT, [FT::Elec, EUT::HotWater]))
    @end_uses[[FT::Elec, EUT::HotWaterRecircPump]] = EndUse.new(variables: get_object_variables(EUT, [FT::Elec, EUT::HotWaterRecircPump]))
    @end_uses[[FT::Elec, EUT::HotWaterSolarThermalPump]] = EndUse.new(variables: get_object_variables(EUT, [FT::Elec, EUT::HotWaterSolarThermalPump]))
    @end_uses[[FT::Elec, EUT::LightsInterior]] = EndUse.new(variables: get_object_variables(EUT, [FT::Elec, EUT::LightsInterior]))
    @end_uses[[FT::Elec, EUT::LightsGarage]] = EndUse.new(variables: get_object_variables(EUT, [FT::Elec, EUT::LightsGarage]))
    @end_uses[[FT::Elec, EUT::LightsExterior]] = EndUse.new(variables: get_object_variables(EUT, [FT::Elec, EUT::LightsExterior]))
    @end_uses[[FT::Elec, EUT::MechVent]] = EndUse.new(variables: get_object_variables(EUT, [FT::Elec, EUT::MechVent]))
    @end_uses[[FT::Elec, EUT::MechVentPreheat]] = EndUse.new(variables: get_object_variables(EUT, [FT::Elec, EUT::MechVentPreheat]))
    @end_uses[[FT::Elec, EUT::MechVentPrecool]] = EndUse.new(variables: get_object_variables(EUT, [FT::Elec, EUT::MechVentPrecool]))
    @end_uses[[FT::Elec, EUT::WholeHouseFan]] = EndUse.new(variables: get_object_variables(EUT, [FT::Elec, EUT::WholeHouseFan]))
    @end_uses[[FT::Elec, EUT::Refrigerator]] = EndUse.new(variables: get_object_variables(EUT, [FT::Elec, EUT::Refrigerator]))
    @end_uses[[FT::Elec, EUT::Freezer]] = EndUse.new(variables: get_object_variables(EUT, [FT::Elec, EUT::Freezer]))
    @end_uses[[FT::Elec, EUT::Dehumidifier]] = EndUse.new(variables: get_object_variables(EUT, [FT::Elec, EUT::Dehumidifier]))
    @end_uses[[FT::Elec, EUT::Dishwasher]] = EndUse.new(variables: get_object_variables(EUT, [FT::Elec, EUT::Dishwasher]))
    @end_uses[[FT::Elec, EUT::ClothesWasher]] = EndUse.new(variables: get_object_variables(EUT, [FT::Elec, EUT::ClothesWasher]))
    @end_uses[[FT::Elec, EUT::ClothesDryer]] = EndUse.new(variables: get_object_variables(EUT, [FT::Elec, EUT::ClothesDryer]))
    @end_uses[[FT::Elec, EUT::RangeOven]] = EndUse.new(variables: get_object_variables(EUT, [FT::Elec, EUT::RangeOven]))
    @end_uses[[FT::Elec, EUT::CeilingFan]] = EndUse.new(variables: get_object_variables(EUT, [FT::Elec, EUT::CeilingFan]))
    @end_uses[[FT::Elec, EUT::Television]] = EndUse.new(variables: get_object_variables(EUT, [FT::Elec, EUT::Television]))
    @end_uses[[FT::Elec, EUT::PlugLoads]] = EndUse.new(variables: get_object_variables(EUT, [FT::Elec, EUT::PlugLoads]))
    @end_uses[[FT::Elec, EUT::Vehicle]] = EndUse.new(variables: get_object_variables(EUT, [FT::Elec, EUT::Vehicle]))
    @end_uses[[FT::Elec, EUT::WellPump]] = EndUse.new(variables: get_object_variables(EUT, [FT::Elec, EUT::WellPump]))
    @end_uses[[FT::Elec, EUT::PoolHeater]] = EndUse.new(variables: get_object_variables(EUT, [FT::Elec, EUT::PoolHeater]))
    @end_uses[[FT::Elec, EUT::PoolPump]] = EndUse.new(variables: get_object_variables(EUT, [FT::Elec, EUT::PoolPump]))
    @end_uses[[FT::Elec, EUT::HotTubHeater]] = EndUse.new(variables: get_object_variables(EUT, [FT::Elec, EUT::HotTubHeater]))
    @end_uses[[FT::Elec, EUT::HotTubPump]] = EndUse.new(variables: get_object_variables(EUT, [FT::Elec, EUT::HotTubPump]))
    @end_uses[[FT::Elec, EUT::PV]] = EndUse.new(variables: get_object_variables(EUT, [FT::Elec, EUT::PV]),
                                                is_negative: true)
    @end_uses[[FT::Elec, EUT::Generator]] = EndUse.new(variables: get_object_variables(EUT, [FT::Elec, EUT::Generator]),
                                                       is_negative: true)
    @end_uses[[FT::Gas, EUT::Heating]] = EndUse.new(variables: get_object_variables(EUT, [FT::Gas, EUT::Heating]))
    @end_uses[[FT::Gas, EUT::HeatingHeatPumpBackup]] = EndUse.new(variables: get_object_variables(EUT, [FT::Gas, EUT::HeatingHeatPumpBackup]))
    @end_uses[[FT::Gas, EUT::HotWater]] = EndUse.new(variables: get_object_variables(EUT, [FT::Gas, EUT::HotWater]))
    @end_uses[[FT::Gas, EUT::ClothesDryer]] = EndUse.new(variables: get_object_variables(EUT, [FT::Gas, EUT::ClothesDryer]))
    @end_uses[[FT::Gas, EUT::RangeOven]] = EndUse.new(variables: get_object_variables(EUT, [FT::Gas, EUT::RangeOven]))
    @end_uses[[FT::Gas, EUT::MechVentPreheat]] = EndUse.new(variables: get_object_variables(EUT, [FT::Gas, EUT::MechVentPreheat]))
    @end_uses[[FT::Gas, EUT::PoolHeater]] = EndUse.new(variables: get_object_variables(EUT, [FT::Gas, EUT::PoolHeater]))
    @end_uses[[FT::Gas, EUT::HotTubHeater]] = EndUse.new(variables: get_object_variables(EUT, [FT::Gas, EUT::HotTubHeater]))
    @end_uses[[FT::Gas, EUT::Grill]] = EndUse.new(variables: get_object_variables(EUT, [FT::Gas, EUT::Grill]))
    @end_uses[[FT::Gas, EUT::Lighting]] = EndUse.new(variables: get_object_variables(EUT, [FT::Gas, EUT::Lighting]))
    @end_uses[[FT::Gas, EUT::Fireplace]] = EndUse.new(variables: get_object_variables(EUT, [FT::Gas, EUT::Fireplace]))
    @end_uses[[FT::Gas, EUT::Generator]] = EndUse.new(variables: get_object_variables(EUT, [FT::Gas, EUT::Generator]))
    @end_uses[[FT::Oil, EUT::Heating]] = EndUse.new(variables: get_object_variables(EUT, [FT::Oil, EUT::Heating]))
    @end_uses[[FT::Oil, EUT::HeatingHeatPumpBackup]] = EndUse.new(variables: get_object_variables(EUT, [FT::Oil, EUT::HeatingHeatPumpBackup]))
    @end_uses[[FT::Oil, EUT::HotWater]] = EndUse.new(variables: get_object_variables(EUT, [FT::Oil, EUT::HotWater]))
    @end_uses[[FT::Oil, EUT::ClothesDryer]] = EndUse.new(variables: get_object_variables(EUT, [FT::Oil, EUT::ClothesDryer]))
    @end_uses[[FT::Oil, EUT::RangeOven]] = EndUse.new(variables: get_object_variables(EUT, [FT::Oil, EUT::RangeOven]))
    @end_uses[[FT::Oil, EUT::MechVentPreheat]] = EndUse.new(variables: get_object_variables(EUT, [FT::Oil, EUT::MechVentPreheat]))
    @end_uses[[FT::Oil, EUT::Grill]] = EndUse.new(variables: get_object_variables(EUT, [FT::Oil, EUT::Grill]))
    @end_uses[[FT::Oil, EUT::Lighting]] = EndUse.new(variables: get_object_variables(EUT, [FT::Oil, EUT::Lighting]))
    @end_uses[[FT::Oil, EUT::Fireplace]] = EndUse.new(variables: get_object_variables(EUT, [FT::Oil, EUT::Fireplace]))
    @end_uses[[FT::Oil, EUT::Generator]] = EndUse.new(variables: get_object_variables(EUT, [FT::Oil, EUT::Generator]))
    @end_uses[[FT::Propane, EUT::Heating]] = EndUse.new(variables: get_object_variables(EUT, [FT::Propane, EUT::Heating]))
    @end_uses[[FT::Propane, EUT::HeatingHeatPumpBackup]] = EndUse.new(variables: get_object_variables(EUT, [FT::Propane, EUT::HeatingHeatPumpBackup]))
    @end_uses[[FT::Propane, EUT::HotWater]] = EndUse.new(variables: get_object_variables(EUT, [FT::Propane, EUT::HotWater]))
    @end_uses[[FT::Propane, EUT::ClothesDryer]] = EndUse.new(variables: get_object_variables(EUT, [FT::Propane, EUT::ClothesDryer]))
    @end_uses[[FT::Propane, EUT::RangeOven]] = EndUse.new(variables: get_object_variables(EUT, [FT::Propane, EUT::RangeOven]))
    @end_uses[[FT::Propane, EUT::MechVentPreheat]] = EndUse.new(variables: get_object_variables(EUT, [FT::Propane, EUT::MechVentPreheat]))
    @end_uses[[FT::Propane, EUT::Grill]] = EndUse.new(variables: get_object_variables(EUT, [FT::Propane, EUT::Grill]))
    @end_uses[[FT::Propane, EUT::Lighting]] = EndUse.new(variables: get_object_variables(EUT, [FT::Propane, EUT::Lighting]))
    @end_uses[[FT::Propane, EUT::Fireplace]] = EndUse.new(variables: get_object_variables(EUT, [FT::Propane, EUT::Fireplace]))
    @end_uses[[FT::Propane, EUT::Generator]] = EndUse.new(variables: get_object_variables(EUT, [FT::Propane, EUT::Generator]))
    @end_uses[[FT::WoodCord, EUT::Heating]] = EndUse.new(variables: get_object_variables(EUT, [FT::WoodCord, EUT::Heating]))
    @end_uses[[FT::WoodCord, EUT::HeatingHeatPumpBackup]] = EndUse.new(variables: get_object_variables(EUT, [FT::WoodCord, EUT::HeatingHeatPumpBackup]))
    @end_uses[[FT::WoodCord, EUT::HotWater]] = EndUse.new(variables: get_object_variables(EUT, [FT::WoodCord, EUT::HotWater]))
    @end_uses[[FT::WoodCord, EUT::ClothesDryer]] = EndUse.new(variables: get_object_variables(EUT, [FT::WoodCord, EUT::ClothesDryer]))
    @end_uses[[FT::WoodCord, EUT::RangeOven]] = EndUse.new(variables: get_object_variables(EUT, [FT::WoodCord, EUT::RangeOven]))
    @end_uses[[FT::WoodCord, EUT::MechVentPreheat]] = EndUse.new(variables: get_object_variables(EUT, [FT::WoodCord, EUT::MechVentPreheat]))
    @end_uses[[FT::WoodCord, EUT::Grill]] = EndUse.new(variables: get_object_variables(EUT, [FT::WoodCord, EUT::Grill]))
    @end_uses[[FT::WoodCord, EUT::Lighting]] = EndUse.new(variables: get_object_variables(EUT, [FT::WoodCord, EUT::Lighting]))
    @end_uses[[FT::WoodCord, EUT::Fireplace]] = EndUse.new(variables: get_object_variables(EUT, [FT::WoodCord, EUT::Fireplace]))
    @end_uses[[FT::WoodCord, EUT::Generator]] = EndUse.new(variables: get_object_variables(EUT, [FT::WoodCord, EUT::Generator]))
    @end_uses[[FT::WoodPellets, EUT::Heating]] = EndUse.new(variables: get_object_variables(EUT, [FT::WoodPellets, EUT::Heating]))
    @end_uses[[FT::WoodPellets, EUT::HeatingHeatPumpBackup]] = EndUse.new(variables: get_object_variables(EUT, [FT::WoodPellets, EUT::HeatingHeatPumpBackup]))
    @end_uses[[FT::WoodPellets, EUT::HotWater]] = EndUse.new(variables: get_object_variables(EUT, [FT::WoodPellets, EUT::HotWater]))
    @end_uses[[FT::WoodPellets, EUT::ClothesDryer]] = EndUse.new(variables: get_object_variables(EUT, [FT::WoodPellets, EUT::ClothesDryer]))
    @end_uses[[FT::WoodPellets, EUT::RangeOven]] = EndUse.new(variables: get_object_variables(EUT, [FT::WoodPellets, EUT::RangeOven]))
    @end_uses[[FT::WoodPellets, EUT::MechVentPreheat]] = EndUse.new(variables: get_object_variables(EUT, [FT::WoodPellets, EUT::MechVentPreheat]))
    @end_uses[[FT::WoodPellets, EUT::Grill]] = EndUse.new(variables: get_object_variables(EUT, [FT::WoodPellets, EUT::Grill]))
    @end_uses[[FT::WoodPellets, EUT::Lighting]] = EndUse.new(variables: get_object_variables(EUT, [FT::WoodPellets, EUT::Lighting]))
    @end_uses[[FT::WoodPellets, EUT::Fireplace]] = EndUse.new(variables: get_object_variables(EUT, [FT::WoodPellets, EUT::Fireplace]))
    @end_uses[[FT::WoodPellets, EUT::Generator]] = EndUse.new(variables: get_object_variables(EUT, [FT::WoodPellets, EUT::Generator]))
    @end_uses[[FT::Coal, EUT::Heating]] = EndUse.new(variables: get_object_variables(EUT, [FT::Coal, EUT::Heating]))
    @end_uses[[FT::Coal, EUT::HeatingHeatPumpBackup]] = EndUse.new(variables: get_object_variables(EUT, [FT::Coal, EUT::HeatingHeatPumpBackup]))
    @end_uses[[FT::Coal, EUT::HotWater]] = EndUse.new(variables: get_object_variables(EUT, [FT::Coal, EUT::HotWater]))
    @end_uses[[FT::Coal, EUT::ClothesDryer]] = EndUse.new(variables: get_object_variables(EUT, [FT::Coal, EUT::ClothesDryer]))
    @end_uses[[FT::Coal, EUT::RangeOven]] = EndUse.new(variables: get_object_variables(EUT, [FT::Coal, EUT::RangeOven]))
    @end_uses[[FT::Coal, EUT::MechVentPreheat]] = EndUse.new(variables: get_object_variables(EUT, [FT::Coal, EUT::MechVentPreheat]))
    @end_uses[[FT::Coal, EUT::Grill]] = EndUse.new(variables: get_object_variables(EUT, [FT::Coal, EUT::Grill]))
    @end_uses[[FT::Coal, EUT::Lighting]] = EndUse.new(variables: get_object_variables(EUT, [FT::Coal, EUT::Lighting]))
    @end_uses[[FT::Coal, EUT::Fireplace]] = EndUse.new(variables: get_object_variables(EUT, [FT::Coal, EUT::Fireplace]))
    @end_uses[[FT::Coal, EUT::Generator]] = EndUse.new(variables: get_object_variables(EUT, [FT::Coal, EUT::Generator]))

>>>>>>> b17cbb27
    @end_uses.each do |key, end_use|
      fuel_type, end_use_type = key
      end_use.name = "End Use: #{fuel_type}: #{end_use_type}"
      end_use.annual_units = 'MBtu'
      end_use.timeseries_units = get_timeseries_units_from_fuel_type(fuel_type)
    end

    # Fuels

    @fuels = {}
    @fuels[FT::Elec] = Fuel.new(meters: ["#{EPlus::FuelTypeElectricity}:Facility"])
    @fuels[FT::Gas] = Fuel.new(meters: ["#{EPlus::FuelTypeNaturalGas}:Facility"])
    @fuels[FT::Oil] = Fuel.new(meters: ["#{EPlus::FuelTypeOil}:Facility"])
    @fuels[FT::Propane] = Fuel.new(meters: ["#{EPlus::FuelTypePropane}:Facility"])
    @fuels[FT::WoodCord] = Fuel.new(meters: ["#{EPlus::FuelTypeWoodCord}:Facility"])
    @fuels[FT::WoodPellets] = Fuel.new(meters: ["#{EPlus::FuelTypeWoodPellets}:Facility"])
    @fuels[FT::Coal] = Fuel.new(meters: ["#{EPlus::FuelTypeCoal}:Facility"])

    @fuels.each do |fuel_type, fuel|
      fuel.name = "Fuel Use: #{fuel_type}: Total"
      fuel.annual_units = 'MBtu'
      fuel.timeseries_units = get_timeseries_units_from_fuel_type(fuel_type)
      if @end_uses.select { |key, end_use| key[0] == fuel_type && end_use.variables.size > 0 }.size == 0
        fuel.meters = []
      end
    end

    # Total Energy
    @totals = {}
    [TE::Total, TE::Net].each do |energy_type|
      @totals[energy_type] = TotalEnergy.new
      @totals[energy_type].name = "Energy Use: #{energy_type}"
      @totals[energy_type].annual_units = 'MBtu'
      @totals[energy_type].timeseries_units = get_timeseries_units_from_fuel_type(FT::Gas)
    end

    # Emissions
    @emissions = {}
    emissions_scenario_names = eval(@model.getBuilding.additionalProperties.getFeatureAsString('emissions_scenario_names').get)
    emissions_scenario_types = eval(@model.getBuilding.additionalProperties.getFeatureAsString('emissions_scenario_types').get)
    emissions_scenario_names.each_with_index do |scenario_name, i|
      scenario_type = emissions_scenario_types[i]
      @emissions[[scenario_type, scenario_name]] = Emission.new()
      @emissions[[scenario_type, scenario_name]].name = "Emissions: #{scenario_type}: #{scenario_name}: Total"
      @emissions[[scenario_type, scenario_name]].annual_units = 'lb'
      @emissions[[scenario_type, scenario_name]].timeseries_units = 'lb'
    end

    # Hot Water Uses
    @hot_water_uses = {}
    @hot_water_uses[HWT::ClothesWasher] = HotWater.new(variables: get_object_variables(HWT, HWT::ClothesWasher))
    @hot_water_uses[HWT::Dishwasher] = HotWater.new(variables: get_object_variables(HWT, HWT::Dishwasher))
    @hot_water_uses[HWT::Fixtures] = HotWater.new(variables: get_object_variables(HWT, HWT::Fixtures))
    @hot_water_uses[HWT::DistributionWaste] = HotWater.new(variables: get_object_variables(HWT, HWT::DistributionWaste))

    @hot_water_uses.each do |hot_water_type, hot_water|
      hot_water.name = "Hot Water: #{hot_water_type}"
      hot_water.annual_units = 'gal'
      hot_water.timeseries_units = 'gal'
    end

    # Peak Fuels
    # Using meters for energy transferred in conditioned space only (i.e., excluding ducts) to determine winter vs summer.
    @peak_fuels = {}
    @peak_fuels[[FT::Elec, PFT::Winter]] = PeakFuel.new(meters: ["Heating:EnergyTransfer:Zone:#{HPXML::LocationLivingSpace.upcase}"], report: 'Peak Electricity Winter Total')
    @peak_fuels[[FT::Elec, PFT::Summer]] = PeakFuel.new(meters: ["Cooling:EnergyTransfer:Zone:#{HPXML::LocationLivingSpace.upcase}"], report: 'Peak Electricity Summer Total')

    @peak_fuels.each do |key, peak_fuel|
      fuel_type, peak_fuel_type = key
      peak_fuel.name = "Peak #{fuel_type}: #{peak_fuel_type} Total"
      peak_fuel.annual_units = 'W'
    end

    # Loads

    @loads = {}
    @loads[LT::Heating] = Load.new(ems_variable: 'loads_htg_tot')
    @loads[LT::Cooling] = Load.new(ems_variable: 'loads_clg_tot')
    @loads[LT::HotWaterDelivered] = Load.new(variables: get_object_variables(LT, LT::HotWaterDelivered))
    @loads[LT::HotWaterTankLosses] = Load.new(variables: get_object_variables(LT, LT::HotWaterTankLosses),
                                              is_negative: true)
    @loads[LT::HotWaterDesuperheater] = Load.new(variables: get_object_variables(LT, LT::HotWaterDesuperheater))
    @loads[LT::HotWaterSolarThermal] = Load.new(variables: get_object_variables(LT, LT::HotWaterSolarThermal),
                                                is_negative: true)

    @loads.each do |load_type, load|
      load.name = "Load: #{load_type}"
      load.annual_units = 'MBtu'
      load.timeseries_units = 'kBtu'
    end

    # Component Loads

    @component_loads = {}
    @component_loads[[LT::Heating, CLT::Roofs]] = ComponentLoad.new(ems_variable: 'loads_htg_roofs')
    @component_loads[[LT::Heating, CLT::Ceilings]] = ComponentLoad.new(ems_variable: 'loads_htg_ceilings')
    @component_loads[[LT::Heating, CLT::Walls]] = ComponentLoad.new(ems_variable: 'loads_htg_walls')
    @component_loads[[LT::Heating, CLT::RimJoists]] = ComponentLoad.new(ems_variable: 'loads_htg_rim_joists')
    @component_loads[[LT::Heating, CLT::FoundationWalls]] = ComponentLoad.new(ems_variable: 'loads_htg_foundation_walls')
    @component_loads[[LT::Heating, CLT::Doors]] = ComponentLoad.new(ems_variable: 'loads_htg_doors')
    @component_loads[[LT::Heating, CLT::Windows]] = ComponentLoad.new(ems_variable: 'loads_htg_windows')
    @component_loads[[LT::Heating, CLT::Skylights]] = ComponentLoad.new(ems_variable: 'loads_htg_skylights')
    @component_loads[[LT::Heating, CLT::Floors]] = ComponentLoad.new(ems_variable: 'loads_htg_floors')
    @component_loads[[LT::Heating, CLT::Slabs]] = ComponentLoad.new(ems_variable: 'loads_htg_slabs')
    @component_loads[[LT::Heating, CLT::InternalMass]] = ComponentLoad.new(ems_variable: 'loads_htg_internal_mass')
    @component_loads[[LT::Heating, CLT::Infiltration]] = ComponentLoad.new(ems_variable: 'loads_htg_infil')
    @component_loads[[LT::Heating, CLT::NaturalVentilation]] = ComponentLoad.new(ems_variable: 'loads_htg_natvent')
    @component_loads[[LT::Heating, CLT::MechanicalVentilation]] = ComponentLoad.new(ems_variable: 'loads_htg_mechvent')
    @component_loads[[LT::Heating, CLT::WholeHouseFan]] = ComponentLoad.new(ems_variable: 'loads_htg_whf')
    @component_loads[[LT::Heating, CLT::Ducts]] = ComponentLoad.new(ems_variable: 'loads_htg_ducts')
    @component_loads[[LT::Heating, CLT::InternalGains]] = ComponentLoad.new(ems_variable: 'loads_htg_intgains')
    @component_loads[[LT::Cooling, CLT::Roofs]] = ComponentLoad.new(ems_variable: 'loads_clg_roofs')
    @component_loads[[LT::Cooling, CLT::Ceilings]] = ComponentLoad.new(ems_variable: 'loads_clg_ceilings')
    @component_loads[[LT::Cooling, CLT::Walls]] = ComponentLoad.new(ems_variable: 'loads_clg_walls')
    @component_loads[[LT::Cooling, CLT::RimJoists]] = ComponentLoad.new(ems_variable: 'loads_clg_rim_joists')
    @component_loads[[LT::Cooling, CLT::FoundationWalls]] = ComponentLoad.new(ems_variable: 'loads_clg_foundation_walls')
    @component_loads[[LT::Cooling, CLT::Doors]] = ComponentLoad.new(ems_variable: 'loads_clg_doors')
    @component_loads[[LT::Cooling, CLT::Windows]] = ComponentLoad.new(ems_variable: 'loads_clg_windows')
    @component_loads[[LT::Cooling, CLT::Skylights]] = ComponentLoad.new(ems_variable: 'loads_clg_skylights')
    @component_loads[[LT::Cooling, CLT::Floors]] = ComponentLoad.new(ems_variable: 'loads_clg_floors')
    @component_loads[[LT::Cooling, CLT::Slabs]] = ComponentLoad.new(ems_variable: 'loads_clg_slabs')
    @component_loads[[LT::Cooling, CLT::InternalMass]] = ComponentLoad.new(ems_variable: 'loads_clg_internal_mass')
    @component_loads[[LT::Cooling, CLT::Infiltration]] = ComponentLoad.new(ems_variable: 'loads_clg_infil')
    @component_loads[[LT::Cooling, CLT::NaturalVentilation]] = ComponentLoad.new(ems_variable: 'loads_clg_natvent')
    @component_loads[[LT::Cooling, CLT::MechanicalVentilation]] = ComponentLoad.new(ems_variable: 'loads_clg_mechvent')
    @component_loads[[LT::Cooling, CLT::WholeHouseFan]] = ComponentLoad.new(ems_variable: 'loads_clg_whf')
    @component_loads[[LT::Cooling, CLT::Ducts]] = ComponentLoad.new(ems_variable: 'loads_clg_ducts')
    @component_loads[[LT::Cooling, CLT::InternalGains]] = ComponentLoad.new(ems_variable: 'loads_clg_intgains')

    @component_loads.each do |key, comp_load|
      load_type, comp_load_type = key
      comp_load.name = "Component Load: #{load_type.gsub(': Delivered', '')}: #{comp_load_type}"
      comp_load.annual_units = 'MBtu'
      comp_load.timeseries_units = 'kBtu'
    end

    # Unmet Hours
    @unmet_hours = {}
    @unmet_hours[UHT::Heating] = UnmetHours.new(col_name: 'During Heating')
    @unmet_hours[UHT::Cooling] = UnmetHours.new(col_name: 'During Cooling')

    @unmet_hours.each do |load_type, unmet_hour|
      unmet_hour.name = "Unmet Hours: #{load_type}"
      unmet_hour.annual_units = 'hr'
    end

    # Ideal System Loads (expected load that is not met by the HVAC systems)
    @ideal_system_loads = {}
    @ideal_system_loads[ILT::Heating] = IdealLoad.new(variables: get_object_variables(ILT, ILT::Heating))
    @ideal_system_loads[ILT::Cooling] = IdealLoad.new(variables: get_object_variables(ILT, ILT::Cooling))

    @ideal_system_loads.each do |load_type, ideal_load|
      ideal_load.name = "Ideal System Load: #{load_type}"
      ideal_load.annual_units = 'MBtu'
    end

    # Peak Loads
    @peak_loads = {}
    @peak_loads[PLT::Heating] = PeakLoad.new(ems_variable: 'loads_htg_tot', report: 'Peak Heating Load')
    @peak_loads[PLT::Cooling] = PeakLoad.new(ems_variable: 'loads_clg_tot', report: 'Peak Cooling Load')

    @peak_loads.each do |load_type, peak_load|
      peak_load.name = "Peak Load: #{load_type}"
      peak_load.annual_units = 'kBtu'
    end

    # Zone Temperatures
    @zone_temps = {}

    # Airflows
    @airflows = {}
    @airflows[AFT::Infiltration] = Airflow.new(ems_program: Constants.ObjectNameInfiltration + ' program', ems_variables: [(Constants.ObjectNameInfiltration + ' flow act').gsub(' ', '_')])
    @airflows[AFT::MechanicalVentilation] = Airflow.new(ems_program: Constants.ObjectNameInfiltration + ' program', ems_variables: ['Qfan'])
    @airflows[AFT::NaturalVentilation] = Airflow.new(ems_program: Constants.ObjectNameNaturalVentilation + ' program', ems_variables: [(Constants.ObjectNameNaturalVentilation + ' flow act').gsub(' ', '_')])
    @airflows[AFT::WholeHouseFan] = Airflow.new(ems_program: Constants.ObjectNameNaturalVentilation + ' program', ems_variables: [(Constants.ObjectNameWholeHouseFan + ' flow act').gsub(' ', '_')])

    @airflows.each do |airflow_type, airflow|
      airflow.name = "Airflow: #{airflow_type}"
      airflow.timeseries_units = 'cfm'
    end

    # Weather
    @weather = {}
    @weather[WT::DrybulbTemp] = Weather.new(variable: 'Site Outdoor Air Drybulb Temperature', variable_units: 'C', timeseries_units: 'F')
    @weather[WT::WetbulbTemp] = Weather.new(variable: 'Site Outdoor Air Wetbulb Temperature', variable_units: 'C', timeseries_units: 'F')
    @weather[WT::RelativeHumidity] = Weather.new(variable: 'Site Outdoor Air Relative Humidity', variable_units: '%', timeseries_units: '%')
    @weather[WT::WindSpeed] = Weather.new(variable: 'Site Wind Speed', variable_units: 'm/s', timeseries_units: 'mph')
    @weather[WT::DiffuseSolar] = Weather.new(variable: 'Site Diffuse Solar Radiation Rate per Area', variable_units: 'W/m^2', timeseries_units: 'Btu/(hr*ft^2)')
    @weather[WT::DirectSolar] = Weather.new(variable: 'Site Direct Solar Radiation Rate per Area', variable_units: 'W/m^2', timeseries_units: 'Btu/(hr*ft^2)')

    @weather.each do |weather_type, weather_data|
      weather_data.name = "Weather: #{weather_type}"
    end

    # Output Variables
    @output_variables_requests = {}
    if @user_output_variables
      output_variables = @user_output_variables.split(',').map(&:strip)
      output_variables.each do |output_variable|
        @output_variables_requests[output_variable] = OutputVariable.new
      end
    end
  end

  def reporting_frequency_map
    return {
      'timestep' => 'Zone Timestep',
      'hourly' => 'Hourly',
      'daily' => 'Daily',
      'monthly' => 'Monthly',
    }
  end
<<<<<<< HEAD
=======

  def is_heat_pump_backup(sys_id)
    return false if @hpxml.nil?

    # Integrated backup?
    @hpxml.heat_pumps.each do |heat_pump|
      next if sys_id != heat_pump.id

      return true
    end

    # Separate backup system?
    @hpxml.heating_systems.each do |heating_system|
      next if sys_id != heating_system.id
      next unless heating_system.is_heat_pump_backup_system

      return true
    end

    if sys_id.include? '_DFHPBackup'
      return true
    end

    return false
  end

  def get_object_output_variables_by_key(model, object, class_name)
    to_ft = { EPlus::FuelTypeElectricity => FT::Elec,
              EPlus::FuelTypeNaturalGas => FT::Gas,
              EPlus::FuelTypeOil => FT::Oil,
              EPlus::FuelTypePropane => FT::Propane,
              EPlus::FuelTypeWoodCord => FT::WoodCord,
              EPlus::FuelTypeWoodPellets => FT::WoodPellets,
              EPlus::FuelTypeCoal => FT::Coal }

    # For a given object, returns the output variables to be requested and associates
    # them with the appropriate keys (e.g., [FT::Elec, EUT::Heating]).

    sys_id = object.additionalProperties.getFeatureAsString('HPXML_ID')
    if sys_id.is_initialized
      sys_id = sys_id.get
    else
      sys_id = nil
    end

    if class_name == EUT

      # End uses

      if object.to_CoilHeatingDXSingleSpeed.is_initialized || object.to_CoilHeatingDXMultiSpeed.is_initialized
        return { [FT::Elec, EUT::Heating] => ["Heating Coil #{EPlus::FuelTypeElectricity} Energy", "Heating Coil Crankcase Heater #{EPlus::FuelTypeElectricity} Energy", "Heating Coil Defrost #{EPlus::FuelTypeElectricity} Energy"] }

      elsif object.to_CoilHeatingElectric.is_initialized
        if not is_heat_pump_backup(sys_id)
          return { [FT::Elec, EUT::Heating] => ["Heating Coil #{EPlus::FuelTypeElectricity} Energy"] }
        else
          return { [FT::Elec, EUT::HeatingHeatPumpBackup] => ["Heating Coil #{EPlus::FuelTypeElectricity} Energy"] }
        end

      elsif object.to_CoilHeatingGas.is_initialized
        fuel = object.to_CoilHeatingGas.get.fuelType
        if not is_heat_pump_backup(sys_id)
          return { [to_ft[fuel], EUT::Heating] => ["Heating Coil #{fuel} Energy"] }
        else
          return { [to_ft[fuel], EUT::HeatingHeatPumpBackup] => ["Heating Coil #{fuel} Energy"] }
        end

      elsif object.to_CoilHeatingWaterToAirHeatPumpEquationFit.is_initialized
        return { [FT::Elec, EUT::Heating] => ["Heating Coil #{EPlus::FuelTypeElectricity} Energy"] }

      elsif object.to_ZoneHVACBaseboardConvectiveElectric.is_initialized
        if not is_heat_pump_backup(sys_id)
          return { [FT::Elec, EUT::Heating] => ["Baseboard #{EPlus::FuelTypeElectricity} Energy"] }
        else
          return { [FT::Elec, EUT::HeatingHeatPumpBackup] => ["Baseboard #{EPlus::FuelTypeElectricity} Energy"] }
        end

      elsif object.to_BoilerHotWater.is_initialized
        is_combi_boiler = false
        if object.additionalProperties.getFeatureAsBoolean('IsCombiBoiler').is_initialized
          is_combi_boiler = object.additionalProperties.getFeatureAsBoolean('IsCombiBoiler').get
        end
        if not is_combi_boiler # Exclude combi boiler, whose heating & dhw energy is handled separately via EMS
          fuel = object.to_BoilerHotWater.get.fuelType
          if not is_heat_pump_backup(sys_id)
            return { [to_ft[fuel], EUT::Heating] => ["Boiler #{fuel} Energy"] }
          else
            return { [to_ft[fuel], EUT::HeatingHeatPumpBackup] => ["Boiler #{fuel} Energy"] }
          end
        end

      elsif object.to_CoilCoolingDXSingleSpeed.is_initialized || object.to_CoilCoolingDXMultiSpeed.is_initialized
        vars = { [FT::Elec, EUT::Cooling] => ["Cooling Coil #{EPlus::FuelTypeElectricity} Energy"] }
        parent = model.getAirLoopHVACUnitarySystems.select { |u| u.coolingCoil.is_initialized && u.coolingCoil.get.handle.to_s == object.handle.to_s }
        if (not parent.empty?) && parent[0].heatingCoil.is_initialized
          htg_coil = parent[0].heatingCoil.get
        end
        if parent.empty?
          parent = model.getZoneHVACPackagedTerminalAirConditioners.select { |u| u.coolingCoil.handle.to_s == object.handle.to_s }
          if not parent.empty?
            htg_coil = parent[0].heatingCoil
          end
        end
        if parent.empty?
          fail 'Could not find parent object.'
        end

        if htg_coil.nil? || (not (htg_coil.to_CoilHeatingDXSingleSpeed.is_initialized || htg_coil.to_CoilHeatingDXMultiSpeed.is_initialized))
          # Crankcase variable only available if no DX heating coil on parent
          vars[[FT::Elec, EUT::Cooling]] << "Cooling Coil Crankcase Heater #{EPlus::FuelTypeElectricity} Energy"
        end
        return vars

      elsif object.to_CoilCoolingWaterToAirHeatPumpEquationFit.is_initialized
        return { [FT::Elec, EUT::Cooling] => ["Cooling Coil #{EPlus::FuelTypeElectricity} Energy"] }

      elsif object.to_EvaporativeCoolerDirectResearchSpecial.is_initialized
        return { [FT::Elec, EUT::Cooling] => ["Evaporative Cooler #{EPlus::FuelTypeElectricity} Energy"] }

      elsif object.to_CoilWaterHeatingAirToWaterHeatPumpWrapped.is_initialized
        return { [FT::Elec, EUT::HotWater] => ["Cooling Coil Water Heating #{EPlus::FuelTypeElectricity} Energy"] }

      elsif object.to_FanSystemModel.is_initialized
        if object.name.to_s.start_with? Constants.ObjectNameWaterHeater
          return { [FT::Elec, EUT::HotWater] => ["Fan #{EPlus::FuelTypeElectricity} Energy"] }
        end

      elsif object.to_PumpConstantSpeed.is_initialized
        if object.name.to_s.start_with? Constants.ObjectNameSolarHotWater
          return { [FT::Elec, EUT::HotWaterSolarThermalPump] => ["Pump #{EPlus::FuelTypeElectricity} Energy"] }
        end

      elsif object.to_WaterHeaterMixed.is_initialized
        fuel = object.to_WaterHeaterMixed.get.heaterFuelType
        return { [to_ft[fuel], EUT::HotWater] => ["Water Heater #{fuel} Energy", "Water Heater Off Cycle Parasitic #{EPlus::FuelTypeElectricity} Energy", "Water Heater On Cycle Parasitic #{EPlus::FuelTypeElectricity} Energy"] }

      elsif object.to_WaterHeaterStratified.is_initialized
        fuel = object.to_WaterHeaterStratified.get.heaterFuelType
        return { [to_ft[fuel], EUT::HotWater] => ["Water Heater #{fuel} Energy", "Water Heater Off Cycle Parasitic #{EPlus::FuelTypeElectricity} Energy", "Water Heater On Cycle Parasitic #{EPlus::FuelTypeElectricity} Energy"] }

      elsif object.to_ExteriorLights.is_initialized
        return { [FT::Elec, EUT::LightsExterior] => ["Exterior Lights #{EPlus::FuelTypeElectricity} Energy"] }

      elsif object.to_Lights.is_initialized
        end_use = { Constants.ObjectNameInteriorLighting => EUT::LightsInterior,
                    Constants.ObjectNameGarageLighting => EUT::LightsGarage }[object.to_Lights.get.endUseSubcategory]
        return { [FT::Elec, end_use] => ["Lights #{EPlus::FuelTypeElectricity} Energy"] }

      elsif object.to_ElectricLoadCenterInverterPVWatts.is_initialized
        return { [FT::Elec, EUT::PV] => ["Inverter AC Output #{EPlus::FuelTypeElectricity} Energy"] }

      elsif object.to_GeneratorMicroTurbine.is_initialized
        fuel = object.to_GeneratorMicroTurbine.get.fuelType
        return { [FT::Elec, EUT::Generator] => ["Generator Produced AC #{EPlus::FuelTypeElectricity} Energy"],
                 [to_ft[fuel], EUT::Generator] => ["Generator #{fuel} HHV Basis Energy"] }

      elsif object.to_ElectricEquipment.is_initialized
        end_use = { Constants.ObjectNameHotWaterRecircPump => EUT::HotWaterRecircPump,
                    Constants.ObjectNameClothesWasher => EUT::ClothesWasher,
                    Constants.ObjectNameClothesDryer => EUT::ClothesDryer,
                    Constants.ObjectNameDishwasher => EUT::Dishwasher,
                    Constants.ObjectNameRefrigerator => EUT::Refrigerator,
                    Constants.ObjectNameFreezer => EUT::Freezer,
                    Constants.ObjectNameCookingRange => EUT::RangeOven,
                    Constants.ObjectNameCeilingFan => EUT::CeilingFan,
                    Constants.ObjectNameWholeHouseFan => EUT::WholeHouseFan,
                    Constants.ObjectNameMechanicalVentilation => EUT::MechVent,
                    Constants.ObjectNameMiscPlugLoads => EUT::PlugLoads,
                    Constants.ObjectNameMiscTelevision => EUT::Television,
                    Constants.ObjectNameMiscPoolHeater => EUT::PoolHeater,
                    Constants.ObjectNameMiscPoolPump => EUT::PoolPump,
                    Constants.ObjectNameMiscHotTubHeater => EUT::HotTubHeater,
                    Constants.ObjectNameMiscHotTubPump => EUT::HotTubPump,
                    Constants.ObjectNameMiscElectricVehicleCharging => EUT::Vehicle,
                    Constants.ObjectNameMiscWellPump => EUT::WellPump }[object.to_ElectricEquipment.get.endUseSubcategory]
        if not end_use.nil?
          return { [FT::Elec, end_use] => ["Electric Equipment #{EPlus::FuelTypeElectricity} Energy"] }
        end

      elsif object.to_OtherEquipment.is_initialized
        fuel = object.to_OtherEquipment.get.fuelType
        end_use = { Constants.ObjectNameClothesDryer => EUT::ClothesDryer,
                    Constants.ObjectNameCookingRange => EUT::RangeOven,
                    Constants.ObjectNameMiscGrill => EUT::Grill,
                    Constants.ObjectNameMiscLighting => EUT::Lighting,
                    Constants.ObjectNameMiscFireplace => EUT::Fireplace,
                    Constants.ObjectNameMiscPoolHeater => EUT::PoolHeater,
                    Constants.ObjectNameMiscHotTubHeater => EUT::HotTubHeater,
                    Constants.ObjectNameMechanicalVentilationPreheating => EUT::MechVentPreheat,
                    Constants.ObjectNameMechanicalVentilationPrecooling => EUT::MechVentPrecool }[object.to_OtherEquipment.get.endUseSubcategory]
        if not end_use.nil?
          return { [to_ft[fuel], end_use] => ["Other Equipment #{fuel} Energy"] }
        end

      elsif object.to_ZoneHVACDehumidifierDX.is_initialized
        return { [FT::Elec, EUT::Dehumidifier] => ["Zone Dehumidifier #{EPlus::FuelTypeElectricity} Energy"] }

      elsif object.to_EnergyManagementSystemOutputVariable.is_initialized
        if object.name.to_s.end_with? Constants.ObjectNameFanPumpDisaggregatePrimaryHeat
          return { [FT::Elec, EUT::HeatingFanPump] => [object.name.to_s] }
        elsif object.name.to_s.end_with? Constants.ObjectNameFanPumpDisaggregateBackupHeat
          return { [FT::Elec, EUT::HeatingFanPump] => [object.name.to_s] }
        elsif object.name.to_s.end_with? Constants.ObjectNameFanPumpDisaggregateCool
          return { [FT::Elec, EUT::CoolingFanPump] => [object.name.to_s] }
        elsif object.name.to_s.include? Constants.ObjectNameWaterHeaterAdjustment(nil)
          fuel = object.additionalProperties.getFeatureAsString('FuelType').get
          return { [to_ft[fuel], EUT::HotWater] => [object.name.to_s] }
        elsif object.name.to_s.include? Constants.ObjectNameCombiWaterHeatingEnergy(nil)
          fuel = object.additionalProperties.getFeatureAsString('FuelType').get
          return { [to_ft[fuel], EUT::HotWater] => [object.name.to_s] }
        elsif object.name.to_s.include? Constants.ObjectNameCombiSpaceHeatingEnergy(nil)
          fuel = object.additionalProperties.getFeatureAsString('FuelType').get
          return { [to_ft[fuel], EUT::Heating] => [object.name.to_s] }
        else
          return { ems: [object.name.to_s] }
        end

      end

    elsif class_name == HWT

      # Hot Water Use

      if object.to_WaterUseEquipment.is_initialized
        hot_water_use = { Constants.ObjectNameFixtures => HWT::Fixtures,
                          Constants.ObjectNameDistributionWaste => HWT::DistributionWaste,
                          Constants.ObjectNameClothesWasher => HWT::ClothesWasher,
                          Constants.ObjectNameDishwasher => HWT::Dishwasher }[object.to_WaterUseEquipment.get.waterUseEquipmentDefinition.endUseSubcategory]
        return { hot_water_use => ['Water Use Equipment Hot Water Volume'] }

      end

    elsif class_name == LT

      # Load

      if object.to_WaterHeaterMixed.is_initialized || object.to_WaterHeaterStratified.is_initialized
        if object.to_WaterHeaterMixed.is_initialized
          capacity = object.to_WaterHeaterMixed.get.heaterMaximumCapacity.get
        else
          capacity = object.to_WaterHeaterStratified.get.heater1Capacity.get
        end
        is_combi_boiler = false
        if object.additionalProperties.getFeatureAsBoolean('IsCombiBoiler').is_initialized
          is_combi_boiler = object.additionalProperties.getFeatureAsBoolean('IsCombiBoiler').get
        end
        if capacity == 0 && object.name.to_s.include?(Constants.ObjectNameSolarHotWater)
          return { LT::HotWaterSolarThermal => ['Water Heater Use Side Heat Transfer Energy'] }
        elsif capacity > 0 || is_combi_boiler # Active water heater only (e.g., exclude desuperheater and solar thermal storage tanks)
          return { LT::HotWaterTankLosses => ['Water Heater Heat Loss Energy'] }
        end

      elsif object.to_WaterUseConnections.is_initialized
        return { LT::HotWaterDelivered => ['Water Use Connections Plant Hot Water Energy'] }

      elsif object.to_CoilWaterHeatingDesuperheater.is_initialized
        return { LT::HotWaterDesuperheater => ['Water Heater Heating Energy'] }

      elsif object.to_CoilHeatingDXSingleSpeed.is_initialized || object.to_CoilHeatingDXMultiSpeed.is_initialized || object.to_CoilHeatingGas.is_initialized
        # Needed to apportion heating loads for dual-fuel heat pumps
        return { LT::Heating => ['Heating Coil Heating Energy'] }

      end

    elsif class_name == ILT

      # Ideal Load

      if object.to_ZoneHVACIdealLoadsAirSystem.is_initialized
        if object.name.to_s == Constants.ObjectNameIdealAirSystem
          return { ILT::Heating => ['Zone Ideal Loads Zone Sensible Heating Energy'],
                   ILT::Cooling => ['Zone Ideal Loads Zone Sensible Cooling Energy'] }
        end

      end

    end

    return {}
  end
>>>>>>> b17cbb27
end

# register the measure to be used by the application
ReportSimulationOutput.new.registerWithApplication<|MERGE_RESOLUTION|>--- conflicted
+++ resolved
@@ -471,13 +471,13 @@
       end
     end
 
-    @timestamps = get_timestamps(timeseries_frequency, @sqlFile, @hpxml)
+    @timestamps = OutputMethods.get_timestamps(timeseries_frequency, @sqlFile, @hpxml)
     if timeseries_frequency != 'none'
       if add_timeseries_dst_column.is_initialized
-        timestamps_dst = get_timestamps(timeseries_frequency, @sqlFile, @hpxml, 'DST') if add_timeseries_dst_column.get
+        timestamps_dst = OutputMethods.get_timestamps(timeseries_frequency, @sqlFile, @hpxml, 'DST') if add_timeseries_dst_column.get
       end
       if add_timeseries_utc_column.is_initialized
-        timestamps_utc = get_timestamps(timeseries_frequency, @sqlFile, @hpxml, 'UTC') if add_timeseries_utc_column.get
+        timestamps_utc = OutputMethods.get_timestamps(timeseries_frequency, @sqlFile, @hpxml, 'UTC') if add_timeseries_utc_column.get
       end
     end
 
@@ -495,7 +495,7 @@
                           include_timeseries_weather)
 
     if not check_for_errors(runner, outputs)
-      teardown(@sqlFile)
+      OutputMethods.teardown(@sqlFile)
       return false
     end
 
@@ -529,7 +529,7 @@
                                     timestamps_dst,
                                     timestamps_utc)
 
-    teardown(@sqlFile)
+    OutputMethods.teardown(@sqlFile)
     return true
   end
 
@@ -1713,6 +1713,56 @@
     end
   end
 
+  def create_all_object_variables_by_key
+    @object_variables_by_key = {}
+    return if @model.nil?
+
+    @model.getModelObjects.each do |object|
+      next if object.to_AdditionalProperties.is_initialized
+
+      [EUT, HWT, LT, ILT].each do |class_name|
+        vars_by_key = get_object_output_variables_by_key(@model, object, class_name)
+        next if vars_by_key.size == 0
+
+        sys_id = object.additionalProperties.getFeatureAsString('HPXML_ID')
+        if sys_id.is_initialized
+          sys_id = sys_id.get
+        else
+          sys_id = nil
+        end
+
+        vars_by_key.each do |key, output_vars|
+          output_vars.each do |output_var|
+            if object.to_EnergyManagementSystemOutputVariable.is_initialized
+              varkey = 'EMS'
+            else
+              varkey = object.name.to_s.upcase
+            end
+            hash_key = [class_name, key]
+            @object_variables_by_key[hash_key] = [] if @object_variables_by_key[hash_key].nil?
+            next if @object_variables_by_key[hash_key].include? [sys_id, varkey, output_var]
+
+            @object_variables_by_key[hash_key] << [sys_id, varkey, output_var]
+          end
+        end
+      end
+    end
+  end
+
+  def get_object_variables(class_name, key)
+    hash_key = [class_name, key]
+    vars = @object_variables_by_key[hash_key]
+    vars = [] if vars.nil?
+    return vars
+  end
+
+  class BaseOutput
+    def initialize()
+      @timeseries_output = []
+    end
+    attr_accessor(:name, :annual_output, :timeseries_output, :annual_units, :timeseries_units)
+  end
+
   class TotalEnergy < BaseOutput
     def initialize
       super()
@@ -1727,6 +1777,21 @@
       @timeseries_output_by_system = {}
     end
     attr_accessor(:meters, :timeseries_output_by_system)
+  end
+
+  class EndUse < BaseOutput
+    def initialize(variables: [], is_negative: false)
+      super()
+      @variables = variables
+      @is_negative = is_negative
+      @timeseries_output_by_system = {}
+      @annual_output_by_system = {}
+      # These outputs used to apply Cambium hourly electricity factors
+      @hourly_output = []
+      @hourly_output_by_system = {}
+    end
+    attr_accessor(:variables, :is_negative, :annual_output_by_system, :timeseries_output_by_system,
+                  :hourly_output, :hourly_output_by_system)
   end
 
   class Emission < BaseOutput
@@ -1851,9 +1916,6 @@
 
     create_all_object_variables_by_key()
 
-<<<<<<< HEAD
-    @end_uses = get_end_uses()
-=======
     @end_uses = {}
     @end_uses[[FT::Elec, EUT::Heating]] = EndUse.new(variables: get_object_variables(EUT, [FT::Elec, EUT::Heating]))
     @end_uses[[FT::Elec, EUT::HeatingHeatPumpBackup]] = EndUse.new(variables: get_object_variables(EUT, [FT::Elec, EUT::HeatingHeatPumpBackup]))
@@ -1952,8 +2014,6 @@
     @end_uses[[FT::Coal, EUT::Lighting]] = EndUse.new(variables: get_object_variables(EUT, [FT::Coal, EUT::Lighting]))
     @end_uses[[FT::Coal, EUT::Fireplace]] = EndUse.new(variables: get_object_variables(EUT, [FT::Coal, EUT::Fireplace]))
     @end_uses[[FT::Coal, EUT::Generator]] = EndUse.new(variables: get_object_variables(EUT, [FT::Coal, EUT::Generator]))
-
->>>>>>> b17cbb27
     @end_uses.each do |key, end_use|
       fuel_type, end_use_type = key
       end_use.name = "End Use: #{fuel_type}: #{end_use_type}"
@@ -2166,8 +2226,6 @@
       'monthly' => 'Monthly',
     }
   end
-<<<<<<< HEAD
-=======
 
   def is_heat_pump_backup(sys_id)
     return false if @hpxml.nil?
@@ -2448,7 +2506,6 @@
 
     return {}
   end
->>>>>>> b17cbb27
 end
 
 # register the measure to be used by the application
