# frozen_string_literal: true

# see the URL below for information on how to write OpenStudio measures
# http://nrel.github.io/OpenStudio-user-documentation/reference/measure_writing_guide/

require_relative 'resources/constants.rb'
require_relative '../HPXMLtoOpenStudio/resources/constants.rb'
require_relative '../HPXMLtoOpenStudio/resources/energyplus.rb'
require_relative '../HPXMLtoOpenStudio/resources/hpxml.rb'
require_relative '../HPXMLtoOpenStudio/resources/unit_conversions.rb'

# start the measure
class ReportSimulationOutput < OpenStudio::Measure::ReportingMeasure
  # human readable name
  def name
    # Measure name should be the title case of the class name.
    return 'HPXML Simulation Output Report'
  end

  # human readable description
  def description
    return 'Reports simulation outputs for residential HPXML-based models.'
  end

  # human readable description of modeling approach
  def modeler_description
    return 'Processes EnergyPlus simulation outputs in order to generate an annual output file and an optional timeseries output file.'
  end

  # define the arguments that the user will input
  def arguments(model)
    args = OpenStudio::Measure::OSArgumentVector.new

    format_chs = OpenStudio::StringVector.new
    format_chs << 'csv'
    format_chs << 'json'
    arg = OpenStudio::Measure::OSArgument::makeChoiceArgument('output_format', format_chs, false)
    arg.setDisplayName('Output Format')
    arg.setDescription('The file format of the annual (and timeseries, if requested) outputs.')
    arg.setDefaultValue('csv')
    args << arg

    timeseries_frequency_chs = OpenStudio::StringVector.new
    timeseries_frequency_chs << 'none'
    reporting_frequency_map.keys.each do |freq|
      timeseries_frequency_chs << freq
    end
    arg = OpenStudio::Measure::OSArgument::makeChoiceArgument('timeseries_frequency', timeseries_frequency_chs, true)
    arg.setDisplayName('Timeseries Reporting Frequency')
    arg.setDescription("The frequency at which to report timeseries output data. Using 'none' will disable timeseries outputs.")
    arg.setDefaultValue('none')
    args << arg

    arg = OpenStudio::Measure::OSArgument::makeBoolArgument('include_timeseries_fuel_consumptions', true)
    arg.setDisplayName('Generate Timeseries Output: Fuel Consumptions')
    arg.setDescription('Generates timeseries energy consumptions for each fuel type.')
    arg.setDefaultValue(false)
    args << arg

    arg = OpenStudio::Measure::OSArgument::makeBoolArgument('include_timeseries_end_use_consumptions', true)
    arg.setDisplayName('Generate Timeseries Output: End Use Consumptions')
    arg.setDescription('Generates timeseries energy consumptions for each end use.')
    arg.setDefaultValue(false)
    args << arg

    arg = OpenStudio::Measure::OSArgument::makeBoolArgument('include_timeseries_co2_emissions', true)
    arg.setDisplayName('Generate Timeseries Output: CO2 Emissions')
    arg.setDescription('Generates timeseries CO2 emissions. Requires the appropriate HPXML inputs to be specified.')
    arg.setDefaultValue(false)
    args << arg

    arg = OpenStudio::Measure::OSArgument::makeBoolArgument('include_timeseries_hot_water_uses', true)
    arg.setDisplayName('Generate Timeseries Output: Hot Water Uses')
    arg.setDescription('Generates timeseries hot water usages for each end use.')
    arg.setDefaultValue(false)
    args << arg

    arg = OpenStudio::Measure::OSArgument::makeBoolArgument('include_timeseries_total_loads', true)
    arg.setDisplayName('Generate Timeseries Output: Total Loads')
    arg.setDescription('Generates timeseries total heating, cooling, and hot water loads.')
    arg.setDefaultValue(false)
    args << arg

    arg = OpenStudio::Measure::OSArgument::makeBoolArgument('include_timeseries_component_loads', true)
    arg.setDisplayName('Generate Timeseries Output: Component Loads')
    arg.setDescription('Generates timeseries heating and cooling loads disaggregated by component type.')
    arg.setDefaultValue(false)
    args << arg

    arg = OpenStudio::Measure::OSArgument::makeBoolArgument('include_timeseries_zone_temperatures', true)
    arg.setDisplayName('Generate Timeseries Output: Zone Temperatures')
    arg.setDescription('Generates timeseries temperatures for each thermal zone.')
    arg.setDefaultValue(false)
    args << arg

    arg = OpenStudio::Measure::OSArgument::makeBoolArgument('include_timeseries_airflows', true)
    arg.setDisplayName('Generate Timeseries Output: Airflows')
    arg.setDescription('Generates timeseries airflows.')
    arg.setDefaultValue(false)
    args << arg

    arg = OpenStudio::Measure::OSArgument::makeBoolArgument('include_timeseries_weather', true)
    arg.setDisplayName('Generate Timeseries Output: Weather')
    arg.setDescription('Generates timeseries weather data.')
    arg.setDefaultValue(false)
    args << arg

    arg = OpenStudio::Measure::OSArgument::makeStringArgument('annual_output_file_name', false)
    arg.setDisplayName('Annual Output File Name')
    arg.setDescription("If not provided, defaults to 'results_annual.csv' (or 'results_annual.json').")
    args << arg

    arg = OpenStudio::Measure::OSArgument::makeStringArgument('timeseries_output_file_name', false)
    arg.setDisplayName('Timeseries Output File Name')
    arg.setDescription("If not provided, defaults to 'results_timeseries.csv' (or 'results_timeseries.json').")
    args << arg

    return args
  end

  # define the outputs that the measure will create
  def outputs
    outs = OpenStudio::Measure::OSOutputVector.new

    setup_outputs()

    all_outputs = []
    all_outputs << @fuels
    all_outputs << @end_uses
    all_outputs << @loads
    all_outputs << @unmet_hours
    all_outputs << @peak_fuels
    all_outputs << @peak_loads
    all_outputs << @component_loads
    all_outputs << @hot_water_uses

    output_names = []
    all_outputs.each do |outputs|
      outputs.each do |key, obj|
        output_names << get_runner_output_name(obj)
      end
    end

    output_names.each do |output_name|
      outs << OpenStudio::Measure::OSOutput.makeDoubleOutput(output_name)
    end

    return outs
  end

  # return a vector of IdfObject's to request EnergyPlus objects needed by the run method
  def energyPlusOutputRequests(runner, user_arguments)
    super(runner, user_arguments)

    result = OpenStudio::IdfObjectVector.new
    return result if runner.halted

    model = runner.lastOpenStudioModel
    if model.empty?
      runner.registerError('Cannot find last model.')
      return false
    end
    model = model.get

    # use the built-in error checking
    if !runner.validateUserArguments(arguments(model), user_arguments)
      return result
    end

    # get the last model and sql file
    @model = runner.lastOpenStudioModel.get

    setup_outputs()

    total_loads_program = @model.getModelObjectByName(Constants.ObjectNameTotalLoadsProgram.gsub(' ', '_')).get.to_EnergyManagementSystemProgram.get
    comp_loads_program = @model.getModelObjectByName(Constants.ObjectNameComponentLoadsProgram.gsub(' ', '_'))
    if comp_loads_program.is_initialized
      comp_loads_program = comp_loads_program.get.to_EnergyManagementSystemProgram.get
    else
      comp_loads_program = nil
    end

    timeseries_frequency = runner.getStringArgumentValue('timeseries_frequency', user_arguments)
    if timeseries_frequency != 'none'
      include_timeseries_fuel_consumptions = runner.getBoolArgumentValue('include_timeseries_fuel_consumptions', user_arguments)
      include_timeseries_end_use_consumptions = runner.getBoolArgumentValue('include_timeseries_end_use_consumptions', user_arguments)
      include_timeseries_co2_emissions = runner.getBoolArgumentValue('include_timeseries_co2_emissions', user_arguments)
      include_timeseries_hot_water_uses = runner.getBoolArgumentValue('include_timeseries_hot_water_uses', user_arguments)
      include_timeseries_total_loads = runner.getBoolArgumentValue('include_timeseries_total_loads', user_arguments)
      include_timeseries_component_loads = runner.getBoolArgumentValue('include_timeseries_component_loads', user_arguments)
      include_timeseries_zone_temperatures = runner.getBoolArgumentValue('include_timeseries_zone_temperatures', user_arguments)
      include_timeseries_airflows = runner.getBoolArgumentValue('include_timeseries_airflows', user_arguments)
      include_timeseries_weather = runner.getBoolArgumentValue('include_timeseries_weather', user_arguments)
    end

    has_co2_emissions = false
    if not @co2_emissions.empty?
      has_co2_emissions = true
      if include_timeseries_co2_emissions
        # To calculate timeseries CO2 emissions, we need timeseries fuel consumption
        include_timeseries_fuel_consumptions = true
      end
    end

    has_electricity_production = false
    if @end_uses.select { |key, end_use| end_use.is_negative && end_use.variables.size > 0 }.size > 0
      has_electricity_production = true
    end

    if include_timeseries_fuel_consumptions
      # If fuel uses are selected, we also need to select end uses because fuels may be adjusted by DSE.
      # TODO: This could be removed if we could account for DSE in E+ or used EMS.
      include_timeseries_end_use_consumptions = true
    end

    # Fuel outputs
    @fuels.each do |fuel_type, fuel|
      fuel.meters.each do |meter|
        result << OpenStudio::IdfObject.load("Output:Meter,#{meter},runperiod;").get
        if include_timeseries_fuel_consumptions
          result << OpenStudio::IdfObject.load("Output:Meter,#{meter},#{timeseries_frequency};").get
        end
      end
    end
    if has_electricity_production
      result << OpenStudio::IdfObject.load('Output:Meter,ElectricityProduced:Facility,runperiod;').get # Used for error checking
      if include_timeseries_fuel_consumptions
        result << OpenStudio::IdfObject.load("Output:Meter,ElectricityProduced:Facility,#{timeseries_frequency};").get
      end
    end
<<<<<<< HEAD

    # CO2 emissions
    if has_co2_emissions
      # Note: We must calculate CO2 outputs during post-processing because fuels may be adjusted by DSE.
      # To calculate annual CO2 emissions, we need hourly values for electricity but can use annual values
      # for other fuels.
      result << OpenStudio::IdfObject.load('Output:Meter,Electricity:Facility,hourly;').get
      if has_electricity_production
        result << OpenStudio::IdfObject.load('Output:Meter,ElectricityProduced:Facility,hourly;').get
      end
    end
=======
>>>>>>> a2aac431

    # End Use/Hot Water Use/Ideal Load outputs
    { @end_uses.values => include_timeseries_end_use_consumptions,
      @hot_water_uses.values => include_timeseries_hot_water_uses,
      @ideal_system_loads.values => false }.each do |uses, include_timeries|
      uses.each do |use|
        use.variables.each do |sys_id, varkey, var|
          result << OpenStudio::IdfObject.load("Output:Variable,#{varkey},#{var},runperiod;").get
          if include_timeries
            result << OpenStudio::IdfObject.load("Output:Variable,#{varkey},#{var},#{timeseries_frequency};").get
          end
        end
      end
    end

    # Peak Fuel outputs (annual only)
    @peak_fuels.values.each do |peak_fuel|
      peak_fuel.meters.each do |meter|
        result << OpenStudio::IdfObject.load("Output:Table:Monthly,#{peak_fuel.report},2,#{meter},HoursPositive,Electricity:Facility,MaximumDuringHoursShown;").get
      end
    end

    # Peak Load outputs (annual only)
    @peak_loads.values.each do |peak_load|
      result << OpenStudio::IdfObject.load("EnergyManagementSystem:OutputVariable,#{peak_load.ems_variable}_peakload_outvar,#{peak_load.ems_variable},Summed,ZoneTimestep,#{total_loads_program.name},J;").get
      result << OpenStudio::IdfObject.load("Output:Table:Monthly,#{peak_load.report},2,#{peak_load.ems_variable}_peakload_outvar,Maximum;").get
    end

    # Component Load outputs
    @component_loads.values.each do |comp_load|
      next if comp_loads_program.nil?

      result << OpenStudio::IdfObject.load("EnergyManagementSystem:OutputVariable,#{comp_load.ems_variable}_annual_outvar,#{comp_load.ems_variable},Summed,ZoneTimestep,#{comp_loads_program.name},J;").get
      result << OpenStudio::IdfObject.load("Output:Variable,*,#{comp_load.ems_variable}_annual_outvar,runperiod;").get
      if include_timeseries_component_loads
        result << OpenStudio::IdfObject.load("EnergyManagementSystem:OutputVariable,#{comp_load.ems_variable}_timeseries_outvar,#{comp_load.ems_variable},Summed,ZoneTimestep,#{comp_loads_program.name},J;").get
        result << OpenStudio::IdfObject.load("Output:Variable,*,#{comp_load.ems_variable}_timeseries_outvar,#{timeseries_frequency};").get
      end
    end

    # Total Load outputs
    @loads.values.each do |load|
      if not load.ems_variable.nil?
        result << OpenStudio::IdfObject.load("EnergyManagementSystem:OutputVariable,#{load.ems_variable}_annual_outvar,#{load.ems_variable},Summed,ZoneTimestep,#{total_loads_program.name},J;").get
        result << OpenStudio::IdfObject.load("Output:Variable,*,#{load.ems_variable}_annual_outvar,runperiod;").get
        if include_timeseries_total_loads
          result << OpenStudio::IdfObject.load("EnergyManagementSystem:OutputVariable,#{load.ems_variable}_timeseries_outvar,#{load.ems_variable},Summed,ZoneTimestep,#{total_loads_program.name},J;").get
          result << OpenStudio::IdfObject.load("Output:Variable,*,#{load.ems_variable}_timeseries_outvar,#{timeseries_frequency};").get
        end
      end
      load.variables.each do |sys_id, varkey, var|
        result << OpenStudio::IdfObject.load("Output:Variable,#{varkey},#{var},runperiod;").get
        if include_timeseries_total_loads
          result << OpenStudio::IdfObject.load("Output:Variable,#{varkey},#{var},#{timeseries_frequency};").get
        end
      end
    end

    # Temperature outputs (timeseries only)
    if include_timeseries_zone_temperatures
      result << OpenStudio::IdfObject.load("Output:Variable,*,Zone Mean Air Temperature,#{timeseries_frequency};").get
      # For reporting temperature-scheduled spaces timeseries temperatures.
      keys = [HPXML::LocationOtherHeatedSpace,
              HPXML::LocationOtherMultifamilyBufferSpace,
              HPXML::LocationOtherNonFreezingSpace,
              HPXML::LocationOtherHousingUnit,
              HPXML::LocationExteriorWall,
              HPXML::LocationUnderSlab]
      keys.each do |key|
        next if @model.getScheduleConstants.select { |o| o.name.to_s == key }.size == 0

        result << OpenStudio::IdfObject.load("Output:Variable,#{key},Schedule Value,#{timeseries_frequency};").get
      end
    end

    # Airflow outputs (timeseries only)
    if include_timeseries_airflows
      @airflows.values.each do |airflow|
        ems_program = @model.getModelObjectByName(airflow.ems_program.gsub(' ', '_')).get.to_EnergyManagementSystemProgram.get
        airflow.ems_variables.each do |ems_variable|
          result << OpenStudio::IdfObject.load("EnergyManagementSystem:OutputVariable,#{ems_variable}_timeseries_outvar,#{ems_variable},Averaged,ZoneTimestep,#{ems_program.name},m^3/s;").get
          result << OpenStudio::IdfObject.load("Output:Variable,*,#{ems_variable}_timeseries_outvar,#{timeseries_frequency};").get
        end
      end
    end

    # Weather outputs (timeseries only)
    if include_timeseries_weather
      @weather.values.each do |weather_data|
        result << OpenStudio::IdfObject.load("Output:Variable,*,#{weather_data.variable},#{timeseries_frequency};").get
      end
    end

    # Dual-fuel heat pump loads
    if not @object_variables_by_key[[LT, LT::Heating]].nil?
      @object_variables_by_key[[LT, LT::Heating]].each do |vals|
        sys_id, key, var = vals
        result << OpenStudio::IdfObject.load("Output:Variable,#{key},#{var},runperiod;").get
      end
    end

    return result
  end

  # define what happens when the measure is run
  def run(runner, user_arguments)
    super(runner, user_arguments)

    model = runner.lastOpenStudioModel
    if model.empty?
      runner.registerError('Cannot find OpenStudio model.')
      return false
    end
    @model = model.get

    # use the built-in error checking
    if !runner.validateUserArguments(arguments(@model), user_arguments)
      return false
    end

    output_format = runner.getStringArgumentValue('output_format', user_arguments)
    timeseries_frequency = runner.getStringArgumentValue('timeseries_frequency', user_arguments)
    if timeseries_frequency != 'none'
      include_timeseries_fuel_consumptions = runner.getBoolArgumentValue('include_timeseries_fuel_consumptions', user_arguments)
      include_timeseries_end_use_consumptions = runner.getBoolArgumentValue('include_timeseries_end_use_consumptions', user_arguments)
      include_timeseries_co2_emissions = runner.getBoolArgumentValue('include_timeseries_co2_emissions', user_arguments)
      include_timeseries_hot_water_uses = runner.getBoolArgumentValue('include_timeseries_hot_water_uses', user_arguments)
      include_timeseries_total_loads = runner.getBoolArgumentValue('include_timeseries_total_loads', user_arguments)
      include_timeseries_component_loads = runner.getBoolArgumentValue('include_timeseries_component_loads', user_arguments)
      include_timeseries_zone_temperatures = runner.getBoolArgumentValue('include_timeseries_zone_temperatures', user_arguments)
      include_timeseries_airflows = runner.getBoolArgumentValue('include_timeseries_airflows', user_arguments)
      include_timeseries_weather = runner.getBoolArgumentValue('include_timeseries_weather', user_arguments)
    end
    annual_output_file_name = runner.getOptionalStringArgumentValue('annual_output_file_name', user_arguments)
    timeseries_output_file_name = runner.getOptionalStringArgumentValue('timeseries_output_file_name', user_arguments)

    sqlFile = runner.lastEnergyPlusSqlFile
    if sqlFile.empty?
      runner.registerError('Cannot find EnergyPlus sql file.')
      return false
    end
    @sqlFile = sqlFile.get
    if not @sqlFile.connectionOpen
      runner.registerError('EnergyPlus simulation failed.')
      return false
    end
    @model.setSqlFile(@sqlFile)

    hpxml_path = @model.getBuilding.additionalProperties.getFeatureAsString('hpxml_path').get
    hpxml_defaults_path = @model.getBuilding.additionalProperties.getFeatureAsString('hpxml_defaults_path').get
    building_id = @model.getBuilding.additionalProperties.getFeatureAsString('building_id').get
    @hpxml = HPXML.new(hpxml_path: hpxml_defaults_path, building_id: building_id)
    HVAC.apply_shared_systems(@hpxml) # Needed for ERI shared HVAC systems
    @eri_design = @hpxml.header.eri_design
    @timestamps = get_timestamps()

    setup_outputs()

    # Set paths
    if not @eri_design.nil?
      # ERI run, store files in a particular location
      output_dir = File.dirname(hpxml_path)
      hpxml_name = File.basename(hpxml_path).gsub('.xml', '')
      annual_output_path = File.join(output_dir, "#{hpxml_name}.#{output_format}")
      timeseries_output_path = File.join(output_dir, "#{hpxml_name}_#{timeseries_frequency.capitalize}.#{output_format}")
      eri_output_path = File.join(output_dir, "#{hpxml_name}_ERI.csv")
    else
      output_dir = File.dirname(@sqlFile.path.to_s)
      if annual_output_file_name.is_initialized
        annual_output_path = File.join(output_dir, annual_output_file_name.get)
      else
        annual_output_path = File.join(output_dir, "results_annual.#{output_format}")
      end
      if timeseries_output_file_name.is_initialized
        timeseries_output_path = File.join(output_dir, timeseries_output_file_name.get)
      else
        timeseries_output_path = File.join(output_dir, "results_timeseries.#{output_format}")
      end
      eri_output_path = nil
    end

    # Retrieve outputs
    outputs = get_outputs(timeseries_frequency,
                          include_timeseries_fuel_consumptions,
                          include_timeseries_end_use_consumptions,
                          include_timeseries_co2_emissions,
                          include_timeseries_hot_water_uses,
                          include_timeseries_total_loads,
                          include_timeseries_component_loads,
                          include_timeseries_zone_temperatures,
                          include_timeseries_airflows,
                          include_timeseries_weather)

    if not check_for_errors(runner, outputs)
      teardown()
      return false
    end

    # Write/report results
    write_annual_output_results(runner, outputs, output_format, annual_output_path)
    report_sim_outputs(runner)
    write_eri_output_results(outputs, eri_output_path)
    write_timeseries_output_results(runner, outputs, output_format,
                                    timeseries_output_path,
                                    timeseries_frequency,
                                    include_timeseries_fuel_consumptions,
                                    include_timeseries_end_use_consumptions,
                                    include_timeseries_co2_emissions,
                                    include_timeseries_hot_water_uses,
                                    include_timeseries_total_loads,
                                    include_timeseries_component_loads,
                                    include_timeseries_zone_temperatures,
                                    include_timeseries_airflows,
                                    include_timeseries_weather)

    teardown()
    return true
  end

  def teardown
    @sqlFile.close()

    # Ensure sql file is immediately freed; otherwise we can get
    # errors on Windows when trying to delete this file.
    GC.start()
  end

  def get_timestamps()
    timestamps = {}
    timestamps['none'] = []

    map = { 'hourly' => 1,
            'daily' => 2,
            'monthly' => 3,
            'timestep' => -1 }
    map.each do |timeseries_freq, interval_type|
      query = "SELECT Year || ' ' || Month || ' ' || Day || ' ' || Hour || ' ' || Minute As Timestamp FROM Time WHERE IntervalType='#{interval_type}'"
      values = @sqlFile.execAndReturnVectorOfString(query)
      fail "Query error: #{query}" unless values.is_initialized

      timestamps[timeseries_freq] = []
      values.get.each do |value|
        year, month, day, hour, minute = value.split(' ')
        ts = Time.utc(year, month, day, hour, minute)
        timestamps[timeseries_freq] << ts.strftime('%Y/%m/%d %H:%M:00')
      end
    end

    return timestamps
  end

  def get_outputs(timeseries_frequency,
                  include_timeseries_fuel_consumptions,
                  include_timeseries_end_use_consumptions,
                  include_timeseries_co2_emissions,
                  include_timeseries_hot_water_uses,
                  include_timeseries_total_loads,
                  include_timeseries_component_loads,
                  include_timeseries_zone_temperatures,
                  include_timeseries_airflows,
                  include_timeseries_weather)
    outputs = {}

    if include_timeseries_fuel_consumptions
      # If fuel uses are selected, we also need to select end uses because
      # fuels may be adjusted by DSE.
      # TODO: This could be removed if we could account for DSE in E+ or used EMS.
      include_timeseries_end_use_consumptions = true
    end

    # Fuel Uses
    @fuels.each do |fuel_type, fuel|
      fuel.annual_output = get_report_meter_data_annual(fuel.meters)
      if include_timeseries_fuel_consumptions || include_timeseries_co2_emissions
        fuel.timeseries_output = get_report_meter_data_timeseries(fuel.meters, UnitConversions.convert(1.0, 'J', fuel.timeseries_units), 0, timeseries_frequency)
      end
    end

    # Electricity Produced
    outputs[:total_elec_produced] = get_report_meter_data_annual(['ElectricityProduced:Facility'])
    outputs[:total_elec_produced_timeseries] = get_report_meter_data_timeseries(['ElectricityProduced:Facility'], UnitConversions.convert(1.0, 'J', get_timeseries_units_from_fuel_type(FT::Elec)), 0, timeseries_frequency)
    outputs[:total_elec_net_timeseries] = @fuels[FT::Elec].timeseries_output.zip(outputs[:total_elec_produced_timeseries]).map { |c, p| c - p }

    # Peak Electricity Consumption
    @peak_fuels.each do |key, peak_fuel|
      peak_fuel.annual_output = get_tabular_data_value(peak_fuel.report.upcase, 'Meter', 'Custom Monthly Report', ['Maximum of Months'], 'ELECTRICITY:FACILITY {MAX FOR HOURS SHOWN}', peak_fuel.annual_units)
    end

    # Total loads
    @loads.each do |load_type, load|
      if not load.ems_variable.nil?
        # Obtain from EMS output variable
        load.annual_output = get_report_variable_data_annual(['EMS'], ["#{load.ems_variable}_annual_outvar"])
        if include_timeseries_total_loads
          load.timeseries_output = get_report_variable_data_timeseries(['EMS'], ["#{load.ems_variable}_timeseries_outvar"], UnitConversions.convert(1.0, 'J', load.timeseries_units), 0, timeseries_frequency)
        end
      elsif load.variables.size > 0
        # Obtain from output variable
        load.variables.map { |v| v[0] }.each do |sys_id|
          keys = load.variables.select { |v| v[0] == sys_id }.map { |v| v[1] }
          vars = load.variables.select { |v| v[0] == sys_id }.map { |v| v[2] }

          load.annual_output_by_system[sys_id] = get_report_variable_data_annual(keys, vars, is_negative: load.is_negative)
          if include_timeseries_total_loads && (load_type == LT::HotWaterDelivered)
            load.timeseries_output_by_system[sys_id] = get_report_variable_data_timeseries(keys, vars, UnitConversions.convert(1.0, 'J', load.timeseries_units), 0, timeseries_frequency, is_negative: load.is_negative)
          end
        end
      end
    end

    # Component Loads
    @component_loads.each do |key, comp_load|
      comp_load.annual_output = get_report_variable_data_annual(['EMS'], ["#{comp_load.ems_variable}_annual_outvar"])
      if include_timeseries_component_loads
        comp_load.timeseries_output = get_report_variable_data_timeseries(['EMS'], ["#{comp_load.ems_variable}_timeseries_outvar"], UnitConversions.convert(1.0, 'J', comp_load.timeseries_units), 0, timeseries_frequency)
      end
    end

    # Unmet Hours
    @unmet_hours.each do |key, unmet_hour|
      if (key == UHT::Heating && @hpxml.total_fraction_heat_load_served <= 0) ||
         (key == UHT::Cooling && @hpxml.total_fraction_cool_load_served <= 0)
        next # Don't report unmet hours if there is no heating/cooling system
      end

      unmet_hour.annual_output = get_tabular_data_value('SystemSummary', 'Entire Facility', 'Time Setpoint Not Met', [HPXML::LocationLivingSpace.upcase], unmet_hour.col_name, unmet_hour.annual_units)
    end

    # Ideal system loads (expected fraction of loads that are not met by partial HVAC (e.g., room AC that meets 30% of load))
    @ideal_system_loads.each do |load_type, ideal_load|
      ideal_load.variables.map { |v| v[0] }.each do |sys_id|
        keys = ideal_load.variables.select { |v| v[0] == sys_id }.map { |v| v[1] }
        vars = ideal_load.variables.select { |v| v[0] == sys_id }.map { |v| v[2] }

        ideal_load.annual_output = get_report_variable_data_annual(keys, vars)
      end
    end

    # Peak Building Space Heating/Cooling Loads (total heating/cooling energy delivered including backup ideal air system)
    @peak_loads.each do |load_type, peak_load|
      peak_load.annual_output = UnitConversions.convert(get_tabular_data_value(peak_load.report.upcase, 'EMS', 'Custom Monthly Report', ['Maximum of Months'], "#{peak_load.ems_variable.upcase}_PEAKLOAD_OUTVAR {Maximum}", 'W'), 'Wh', peak_load.annual_units)
    end

    # End Uses
    @end_uses.each do |key, end_use|
      fuel_type, end_use_type = key

      end_use.variables.map { |v| v[0] }.each do |sys_id|
        keys = end_use.variables.select { |v| v[0] == sys_id }.map { |v| v[1] }
        vars = end_use.variables.select { |v| v[0] == sys_id }.map { |v| v[2] }

        end_use.annual_output_by_system[sys_id] = get_report_variable_data_annual(keys, vars, is_negative: end_use.is_negative)
        if include_timeseries_end_use_consumptions
          end_use.timeseries_output_by_system[sys_id] = get_report_variable_data_timeseries(keys, vars, UnitConversions.convert(1.0, 'J', end_use.timeseries_units), 0, timeseries_frequency, is_negative: end_use.is_negative)
        end
      end
    end

    # Hot Water Uses
    @hot_water_uses.each do |hot_water_type, hot_water|
      hot_water.variables.map { |v| v[0] }.each do |sys_id|
        keys = hot_water.variables.select { |v| v[0] == sys_id }.map { |v| v[1] }
        vars = hot_water.variables.select { |v| v[0] == sys_id }.map { |v| v[2] }

        hot_water.annual_output_by_system[sys_id] = get_report_variable_data_annual(keys, vars, UnitConversions.convert(1.0, 'm^3', hot_water.annual_units))
        if include_timeseries_hot_water_uses
          hot_water.timeseries_output_by_system[sys_id] = get_report_variable_data_timeseries(keys, vars, UnitConversions.convert(1.0, 'm^3', hot_water.timeseries_units), 0, timeseries_frequency)
        end
      end
    end

    # Apply Heating/Cooling DSEs
    (@hpxml.heating_systems + @hpxml.heat_pumps).each do |htg_system|
      next unless (htg_system.is_a?(HPXML::HeatingSystem) && htg_system.is_heat_pump_backup_system) || htg_system.fraction_heat_load_served > 0
      next if htg_system.distribution_system_idref.nil?
      next unless htg_system.distribution_system.distribution_system_type == HPXML::HVACDistributionTypeDSE
      next if htg_system.distribution_system.annual_heating_dse.nil?

      dse = htg_system.distribution_system.annual_heating_dse
      @fuels.each do |fuel_type, fuel|
        [EUT::Heating, EUT::HeatingFanPump].each do |end_use_type|
          end_use = @end_uses[[fuel_type, end_use_type]]
          next if end_use.nil?

          if not end_use.annual_output_by_system[htg_system.id].nil?
            apply_multiplier_to_output(end_use, fuel, htg_system.id, 1.0 / dse)
          end
          if not end_use.annual_output_by_system[htg_system.id + '_DFHPBackup'].nil?
            apply_multiplier_to_output(end_use, fuel, htg_system.id + '_DFHPBackup', 1.0 / dse)
          end
        end
      end
    end
    (@hpxml.cooling_systems + @hpxml.heat_pumps).each do |clg_system|
      next unless clg_system.fraction_cool_load_served > 0
      next if clg_system.distribution_system_idref.nil?
      next unless clg_system.distribution_system.distribution_system_type == HPXML::HVACDistributionTypeDSE
      next if clg_system.distribution_system.annual_cooling_dse.nil?

      dse = clg_system.distribution_system.annual_cooling_dse
      @fuels.each do |fuel_type, fuel|
        [EUT::Cooling, EUT::CoolingFanPump].each do |end_use_type|
          end_use = @end_uses[[fuel_type, end_use_type]]
          next if end_use.nil?
          next if end_use.annual_output_by_system[clg_system.id].nil?

          apply_multiplier_to_output(end_use, fuel, clg_system.id, 1.0 / dse)
        end
      end
    end

    # Apply solar fraction to load for simple solar water heating systems
    @hpxml.solar_thermal_systems.each do |solar_system|
      next if solar_system.solar_fraction.nil?

      @loads[LT::HotWaterSolarThermal].annual_output = 0.0 if @loads[LT::HotWaterSolarThermal].annual_output.nil?
      @loads[LT::HotWaterSolarThermal].timeseries_output = [0.0] * @timestamps[timeseries_frequency].size if @loads[LT::HotWaterSolarThermal].timeseries_output.nil?

      if not solar_system.water_heating_system.nil?
        dhw_ids = [solar_system.water_heating_system.id]
      else # Apply to all water heating systems
        dhw_ids = @hpxml.water_heating_systems.map { |dhw| dhw.id }
      end
      dhw_ids.each do |dhw_id|
        apply_multiplier_to_output(@loads[LT::HotWaterDelivered], @loads[LT::HotWaterSolarThermal], dhw_id, 1.0 / (1.0 - solar_system.solar_fraction))
      end
    end

    # Calculate aggregated values from per-system values as needed
    (@end_uses.values + @loads.values + @hot_water_uses.values).each do |obj|
      if obj.annual_output.nil?
        if not obj.annual_output_by_system.empty?
          obj.annual_output = obj.annual_output_by_system.values.sum(0.0)
        else
          obj.annual_output = 0.0
        end
      end
      next unless obj.timeseries_output.empty? && (not obj.timeseries_output_by_system.empty?)

      obj.timeseries_output = obj.timeseries_output_by_system.values[0]
      obj.timeseries_output_by_system.values[1..-1].each do |values|
        obj.timeseries_output = obj.timeseries_output.zip(values).map { |x, y| x + y }
      end
    end

    # Get zone temperatures
    if include_timeseries_zone_temperatures
      zone_names = []
      scheduled_temperature_names = []
      @model.getThermalZones.each do |zone|
        if zone.floorArea > 1
          zone_names << zone.name.to_s.upcase
        end
      end
      @model.getScheduleConstants.each do |schedule|
        next unless [HPXML::LocationOtherHeatedSpace, HPXML::LocationOtherMultifamilyBufferSpace, HPXML::LocationOtherNonFreezingSpace,
                     HPXML::LocationOtherHousingUnit, HPXML::LocationExteriorWall, HPXML::LocationUnderSlab].include? schedule.name.to_s

        scheduled_temperature_names << schedule.name.to_s.upcase
      end
      zone_names.sort.each do |zone_name|
        @zone_temps[zone_name] = ZoneTemp.new
        @zone_temps[zone_name].name = "Temperature: #{zone_name.split.map(&:capitalize).join(' ')}"
        @zone_temps[zone_name].timeseries_units = 'F'
        @zone_temps[zone_name].timeseries_output = get_report_variable_data_timeseries([zone_name], ['Zone Mean Air Temperature'], 9.0 / 5.0, 32.0, timeseries_frequency)
      end
      scheduled_temperature_names.sort.each do |scheduled_temperature_name|
        @zone_temps[scheduled_temperature_name] = ZoneTemp.new
        @zone_temps[scheduled_temperature_name].name = "Temperature: #{scheduled_temperature_name.split.map(&:capitalize).join(' ')}"
        @zone_temps[scheduled_temperature_name].timeseries_units = 'F'
        @zone_temps[scheduled_temperature_name].timeseries_output = get_report_variable_data_timeseries([scheduled_temperature_name], ['Schedule Value'], 9.0 / 5.0, 32.0, timeseries_frequency)
      end
    end

    if include_timeseries_airflows
      @airflows.each do |airflow_type, airflow|
        airflow.timeseries_output = get_report_variable_data_timeseries(['EMS'], airflow.ems_variables.map { |var| "#{var}_timeseries_outvar" }, UnitConversions.convert(1.0, 'm^3/s', 'cfm'), 0, timeseries_frequency, true)
      end
    end

    if include_timeseries_weather
      @weather.each do |weather_type, weather_data|
        if weather_data.timeseries_units == 'F'
          unit_conv = 9.0 / 5.0
          unit_adder = 32.0
        else
          unit_conv = UnitConversions.convert(1.0, weather_data.variable_units, weather_data.timeseries_units)
          unit_adder = 0
        end
        weather_data.timeseries_output = get_report_variable_data_timeseries(['Environment'], [weather_data.variable], unit_conv, unit_adder, timeseries_frequency)
      end
    end

    # CO2 Emissions
    # Do this last so that any other adjustments (like DSE) have already been applied
    if not @co2_emissions.empty?
      hourly_elec_consumed = get_report_meter_data_timeseries(['Electricity:Facility'], UnitConversions.convert(1.0, 'J', 'MWh'), 0, 'hourly')
      hourly_elec_produced = get_report_meter_data_timeseries(['ElectricityProduced:Facility'], UnitConversions.convert(1.0, 'J', 'MWh'), 0, 'hourly')
      if include_timeseries_co2_emissions
        if timeseries_frequency == 'timestep'
          timeseries_elec_consumed = get_report_meter_data_timeseries(['Electricity:Facility'], UnitConversions.convert(1.0, 'J', 'MWh'), 0, timeseries_frequency)
          timeseries_elec_produced = get_report_meter_data_timeseries(['ElectricityProduced:Facility'], UnitConversions.convert(1.0, 'J', 'MWh'), 0, timeseries_frequency)
        else
          # Need to perform calculations hourly at a minimum
          timeseries_elec_consumed = hourly_elec_consumed.dup
          timeseries_elec_produced = hourly_elec_produced.dup
        end
      end

      # Calculate for each CO2 scenario
      @hpxml.header.co2_emissions_scenarios.each do |scenario|
        # Obtain Cambium hourly factors for the simulation run period
        name = scenario.name
        hourly_elec_factors = File.readlines(scenario.elec_schedule_filepath).map(&:to_f)
        if hourly_elec_consumed.size == 8784
          year = 2000 # Use leap year for calculations

          # Duplicate Feb 28 Cambium values for Feb 29
          hourly_elec_factors = hourly_elec_factors[0..1415] + hourly_elec_factors[1392..1415] + hourly_elec_factors[1416..8759]
        else
          year = 1999 # Use non-leap year for calculations
        end
        sim_start_day_of_year = Schedule.get_day_num_from_month_day(year, @hpxml.header.sim_begin_month, @hpxml.header.sim_begin_day)
        sim_end_day_of_year = Schedule.get_day_num_from_month_day(year, @hpxml.header.sim_end_month, @hpxml.header.sim_end_day)
        sim_start_hour = (sim_start_day_of_year - 1) * 24
        sim_end_hour = sim_end_day_of_year * 24 - 1
        hourly_elec_factors = hourly_elec_factors[sim_start_hour..sim_end_hour]

        # Initialize
        @co2_emissions[name].annual_output = 0

        fail 'Unexpected failure for CO2 emissions calculations.' if hourly_elec_factors.size != hourly_elec_consumed.size

        # Calculate annual CO2 emissions for net electricity
        if scenario.elec_units == HPXML::CO2EmissionsScenario::UnitsKgPerMWh
          elec_mult = UnitConversions.convert(1.0, 'kg', 'lbm')
        elsif scenario.elec_units == HPXML::CO2EmissionsScenario::UnitsLbPerMWh
          elec_mult = 1.0
        end
        @co2_emissions[name].annual_output += hourly_elec_consumed.zip(hourly_elec_factors).map { |x, y| x * y * elec_mult }.sum
        @co2_emissions[name].annual_output -= hourly_elec_produced.zip(hourly_elec_factors).map { |x, y| x * y * elec_mult }.sum
        if include_timeseries_co2_emissions
          # Calculate hourly CO2 emissions for net electricity
          if timeseries_frequency == 'timestep'
            n_timesteps_per_hour = Integer(60.0 / @hpxml.header.timestep)
            timeseries_elec_factors = hourly_elec_factors.flat_map { |y| [y] * n_timesteps_per_hour }
          else
            timeseries_elec_factors = hourly_elec_factors.dup
          end
          fail 'Unexpected failure for CO2 emissions calculations.' if timeseries_elec_factors.size != timeseries_elec_consumed.size

          @co2_emissions[name].timeseries_output = timeseries_elec_consumed.zip(timeseries_elec_produced).map { |c, p| c - p }.zip(timeseries_elec_factors).map { |n, f| n * f * elec_mult }

          # Aggregate up from hourly to the desires timeseries frequency
          if ['daily', 'monthly'].include? timeseries_frequency
            if timeseries_frequency == 'daily'
              n_hours_per_period = [24] * (sim_end_day_of_year - sim_start_day_of_year + 1)
            elsif timeseries_frequency == 'monthly'
              n_days_per_month = Constants.NumDaysInMonths(year)
              n_days_per_period = n_days_per_month[@hpxml.header.sim_begin_month - 1..@hpxml.header.sim_end_month - 1]
              n_days_per_period[0] -= @hpxml.header.sim_begin_day - 1
              n_days_per_period[-1] = @hpxml.header.sim_end_day
              n_hours_per_period = n_days_per_period.map { |x| x * 24 }
            end
            timeseries_output = []
            start_hour = 0
            fail 'Unexpected failure for CO2 emissions calculations.' if n_hours_per_period.sum != @co2_emissions[name].timeseries_output.size

            n_hours_per_period.each do |n_hours|
              timeseries_output << @co2_emissions[name].timeseries_output[start_hour..start_hour + n_hours - 1].sum()
              start_hour += n_hours
            end
            @co2_emissions[name].timeseries_output = timeseries_output
          end
        end

        # Calculate CO2 emissions for fossil fuels
        @fuels.each do |fuel_type, fuel|
          next if [FT::Elec].include? fuel_type
          next if fuel.annual_output <= 0

          fuel_map = { FT::Gas => [scenario.natural_gas_units, scenario.natural_gas_value],
                       FT::Propane => [scenario.propane_units, scenario.propane_value],
                       FT::Oil => [scenario.fuel_oil_units, scenario.fuel_oil_value],
                       FT::Coal => [scenario.coal_units, scenario.coal_value] }
          fuel_units, fuel_factor = fuel_map[fuel_type]
          if fuel_units == HPXML::CO2EmissionsScenario::UnitsKgPerMBtu
            fuel_mult = UnitConversions.convert(1.0, 'kg', 'lbm')
          elsif fuel_units == HPXML::CO2EmissionsScenario::UnitsLbPerMBtu
            fuel_mult = 1.0
          end

          @co2_emissions[name].annual_output += UnitConversions.convert(fuel.annual_output, fuel.annual_units, 'MBtu') * fuel_factor * fuel_mult
          next unless include_timeseries_co2_emissions

          fuel_to_mbtu = UnitConversions.convert(1.0, fuel.timeseries_units, 'MBtu')
          fail 'Unexpected failure for CO2 emissions calculations.' if fuel.timeseries_output.size != @co2_emissions[name].timeseries_output.size

          @co2_emissions[name].timeseries_output = @co2_emissions[name].timeseries_output.zip(fuel.timeseries_output).map { |c, f| c + (f * fuel_to_mbtu * fuel_factor * fuel_mult) }
        end
      end
    end

    return outputs
  end

  def check_for_errors(runner, outputs)
    all_total = @fuels.values.map { |x| x.annual_output.to_f }.sum(0.0)
    all_total += @ideal_system_loads.values.map { |x| x.annual_output.to_f }.sum(0.0)
    if all_total == 0
      runner.registerError('Simulation unsuccessful.')
      return false
    end

    # Check sum of electricity produced end use outputs match total
    sum_elec_produced = -1 * @end_uses.select { |k, eu| eu.is_negative }.map { |k, eu| eu.annual_output.to_f }.sum(0.0)
    total_elec_produced = outputs[:total_elec_produced]
    if (sum_elec_produced - total_elec_produced).abs > 0.1
      runner.registerError("#{FT::Elec} produced category end uses (#{sum_elec_produced}) do not sum to total (#{total_elec_produced}).")
      return false
    end

    # Check sum of end use outputs match fuel outputs
    @fuels.keys.each do |fuel_type|
      sum_categories = @end_uses.select { |k, eu| k[0] == fuel_type }.map { |k, eu| eu.annual_output.to_f }.sum(0.0)
      fuel_total = @fuels[fuel_type].annual_output.to_f
      if fuel_type == FT::Elec
        fuel_total -= sum_elec_produced
      end
      if (fuel_total - sum_categories).abs > 0.1
        runner.registerError("#{fuel_type} category end uses (#{sum_categories}) do not sum to total (#{fuel_total}).")
        return false
      end
    end

    # Check sum of timeseries outputs match annual outputs
    { @end_uses => 'End Use',
      @fuels => 'Fuel',
      @co2_emissions => 'CO2 Emissions',
      @loads => 'Load',
      @component_loads => 'Component Load' }.each do |outputs, output_type|
      outputs.each do |key, obj|
        next if obj.timeseries_output.empty?

        sum_timeseries = UnitConversions.convert(obj.timeseries_output.sum(0.0), obj.timeseries_units, obj.annual_units)
        annual_total = obj.annual_output.to_f
        if (annual_total - sum_timeseries).abs > 0.1
          runner.registerError("Timeseries outputs (#{sum_timeseries}) do not sum to annual output (#{annual_total}) for #{output_type}: #{key}.")
          return false
        end
      end
    end

    return true
  end

  def write_annual_output_results(runner, outputs, output_format, annual_output_path)
    line_break = nil
    elec_produced = @end_uses.select { |k, eu| eu.is_negative }.map { |k, eu| eu.annual_output.to_f }.sum(0.0)

    results_out = []
    @fuels.each do |fuel_type, fuel|
      results_out << ["#{fuel.name} (#{fuel.annual_units})", fuel.annual_output.to_f.round(2)]
      if fuel_type == FT::Elec
        results_out << ['Fuel Use: Electricity: Net (MBtu)', (fuel.annual_output.to_f + elec_produced).round(2)]
      end
    end
    results_out << [line_break]
    @end_uses.each do |key, end_use|
      results_out << ["#{end_use.name} (#{end_use.annual_units})", end_use.annual_output.to_f.round(2)]
    end
    if not @co2_emissions.empty?
      results_out << [line_break]
      @co2_emissions.each do |scenario_name, co2_emission|
        results_out << ["#{co2_emission.name} (#{co2_emission.annual_units})", co2_emission.annual_output.to_f.round(2)]
      end
    end
    results_out << [line_break]
    @loads.each do |load_type, load|
      results_out << ["#{load.name} (#{load.annual_units})", load.annual_output.to_f.round(2)]
    end
    results_out << [line_break]
    @unmet_hours.each do |load_type, unmet_hour|
      results_out << ["#{unmet_hour.name} (#{unmet_hour.annual_units})", unmet_hour.annual_output.to_f.round(2)]
    end
    results_out << [line_break]
    @peak_fuels.each do |key, peak_fuel|
      results_out << ["#{peak_fuel.name} (#{peak_fuel.annual_units})", peak_fuel.annual_output.to_f.round(0)]
    end
    results_out << [line_break]
    @peak_loads.each do |load_type, peak_load|
      results_out << ["#{peak_load.name} (#{peak_load.annual_units})", peak_load.annual_output.to_f.round(2)]
    end
    if @component_loads.values.map { |load| load.annual_output.to_f }.sum != 0 # Skip if component loads not calculated
      results_out << [line_break]
      @component_loads.each do |load_type, load|
        results_out << ["#{load.name} (#{load.annual_units})", load.annual_output.to_f.round(2)]
      end
    end
    results_out << [line_break]
    @hot_water_uses.each do |hot_water_type, hot_water|
      results_out << ["#{hot_water.name} (#{hot_water.annual_units})", hot_water.annual_output.to_f.round(0)]
    end

    if output_format == 'csv'
      CSV.open(annual_output_path, 'wb') { |csv| results_out.to_a.each { |elem| csv << elem } }
    elsif output_format == 'json'
      h = {}
      results_out.each do |out|
        next if out == [line_break]

        grp, name = out[0].split(':', 2)
        h[grp] = {} if h[grp].nil?
        h[grp][name.strip] = out[1]
      end

      require 'json'
      File.open(annual_output_path, 'w') { |json| json.write(JSON.pretty_generate(h)) }
    end
    runner.registerInfo("Wrote annual output results to #{annual_output_path}.")
  end

  def report_sim_outputs(runner)
    all_outputs = []
    all_outputs << @fuels
    all_outputs << @end_uses
    all_outputs << @co2_emissions
    all_outputs << @loads
    all_outputs << @unmet_hours
    all_outputs << @peak_fuels
    all_outputs << @peak_loads
    if @component_loads.values.map { |load| load.annual_output.to_f }.sum != 0 # Skip if component loads not calculated
      all_outputs << @component_loads
    end
    all_outputs << @hot_water_uses

    all_outputs.each do |outputs|
      outputs.each do |key, obj|
        output_name = get_runner_output_name(obj)
        output_val = obj.annual_output.to_f.round(2)
        runner.registerValue(output_name, output_val)
        runner.registerInfo("Registering #{output_val} for #{output_name}.")
        next unless key == FT::Elec && obj.is_a?(Fuel)

        # Also add Net Electricity
        elec_total = @fuels[FT::Elec].annual_output.to_f
        elec_produced = @end_uses.select { |k, eu| eu.is_negative }.map { |k, eu| eu.annual_output.to_f }.sum(0.0)
        output_name = 'Fuel Use: Electricity: Net (MBtu)'
        output_val = (elec_total + elec_produced).round(2)
        runner.registerValue(output_name, output_val)
        runner.registerInfo("Registering #{output_val} for #{output_name}.")
      end
    end
  end

  def get_runner_output_name(obj)
    return "#{obj.name} #{obj.annual_units}"
  end

  def write_eri_output_results(outputs, csv_path)
    return true if csv_path.nil?

    line_break = nil

    def sanitize_string(s)
      [' ', ':', '/'].each do |c|
        next unless s.include? c

        s = s.gsub(c, '')
      end
      return s
    end

    def ordered_values(hash, sys_ids)
      vals = []
      sys_ids.each do |sys_id|
        if not hash[sys_id].nil?
          vals << hash[sys_id]
        else
          vals << 0.0
        end
      end
      return vals
    end

    def get_sys_ids_of_interest(type, htg_ids, clg_ids, dhw_ids, vent_prehtg_ids, vent_preclg_ids)
      if type.downcase.include? 'hot water'
        return dhw_ids
      elsif type.downcase.include? 'mech vent preheating'
        return vent_prehtg_ids
      elsif type.downcase.include? 'mech vent precooling'
        return vent_preclg_ids
      elsif type.downcase.include? 'heating'
        return htg_ids
      elsif type.downcase.include? 'cooling'
        return clg_ids
      end

      return
    end

    def get_eec_value_numerator(unit)
      if ['HSPF', 'SEER', 'EER', 'CEER'].include? unit
        return 3.413
      elsif ['AFUE', 'COP', 'Percent', 'EF'].include? unit
        return 1.0
      end
    end

    def get_ids(ids, seed_id_map)
      return ids.map { |id| seed_id_map[id].nil? ? id : seed_id_map[id] }
    end

    results_out = []

    # Retrieve info from HPXML object
    # FUTURE: Move this code to the ERI workflow
    htg_ids, clg_ids, dhw_ids, vent_prehtg_ids, vent_preclg_ids = [], [], [], [], []
    htg_eecs, clg_eecs, dhw_eecs, vent_prehtg_eecs, vent_preclg_eecs = {}, {}, {}, {}, {}
    htg_fuels, dhw_fuels, vent_prehtg_fuels = {}, {}, {}
    seed_id_map = {}
    @hpxml.heating_systems.each do |htg_system|
      next unless htg_system.fraction_heat_load_served > 0

      htg_ids << htg_system.id
      seed_id_map[htg_system.id] = htg_system.seed_id
      htg_fuels[htg_system.id] = htg_system.heating_system_fuel
      if not htg_system.heating_efficiency_afue.nil?
        htg_eecs[htg_system.id] = get_eec_value_numerator('AFUE') / htg_system.heating_efficiency_afue
      elsif not htg_system.heating_efficiency_percent.nil?
        htg_eecs[htg_system.id] = get_eec_value_numerator('Percent') / htg_system.heating_efficiency_percent
      end
    end
    @hpxml.cooling_systems.each do |clg_system|
      next unless clg_system.fraction_cool_load_served > 0

      clg_ids << clg_system.id
      seed_id_map[clg_system.id] = clg_system.seed_id
      if not clg_system.cooling_efficiency_seer.nil?
        clg_eecs[clg_system.id] = get_eec_value_numerator('SEER') / clg_system.cooling_efficiency_seer
      elsif not clg_system.cooling_efficiency_eer.nil?
        clg_eecs[clg_system.id] = get_eec_value_numerator('EER') / clg_system.cooling_efficiency_eer
      elsif not clg_system.cooling_efficiency_ceer.nil?
        clg_eecs[clg_system.id] = get_eec_value_numerator('CEER') / clg_system.cooling_efficiency_ceer
      end
      if clg_system.cooling_system_type == HPXML::HVACTypeEvaporativeCooler
        clg_eecs[clg_system.id] = get_eec_value_numerator('SEER') / 15.0 # Arbitrary
      end
    end
    @hpxml.heat_pumps.each do |heat_pump|
      if heat_pump.fraction_heat_load_served > 0
        htg_ids << heat_pump.id
        seed_id_map[heat_pump.id] = heat_pump.seed_id
        htg_fuels[heat_pump.id] = heat_pump.heat_pump_fuel
        if not heat_pump.heating_efficiency_hspf.nil?
          htg_eecs[heat_pump.id] = get_eec_value_numerator('HSPF') / heat_pump.heating_efficiency_hspf
        elsif not heat_pump.heating_efficiency_cop.nil?
          htg_eecs[heat_pump.id] = get_eec_value_numerator('COP') / heat_pump.heating_efficiency_cop
        end
      end
      next unless heat_pump.fraction_cool_load_served > 0

      clg_ids << heat_pump.id
      seed_id_map[heat_pump.id] = heat_pump.seed_id
      if not heat_pump.cooling_efficiency_seer.nil?
        clg_eecs[heat_pump.id] = get_eec_value_numerator('SEER') / heat_pump.cooling_efficiency_seer
      elsif not heat_pump.cooling_efficiency_eer.nil?
        clg_eecs[heat_pump.id] = get_eec_value_numerator('EER') / heat_pump.cooling_efficiency_eer
      end
    end
    @hpxml.water_heating_systems.each do |dhw_system|
      dhw_ids << dhw_system.id
      ef_or_uef = nil
      ef_or_uef = dhw_system.energy_factor unless dhw_system.energy_factor.nil?
      ef_or_uef = dhw_system.uniform_energy_factor unless dhw_system.uniform_energy_factor.nil?
      if ef_or_uef.nil?
        # Get assumed EF for combi system
        @model.getWaterHeaterMixeds.each do |wh|
          dhw_id = wh.additionalProperties.getFeatureAsString('HPXML_ID')
          next unless (dhw_id.is_initialized && dhw_id.get == dhw_system.id)

          ef_or_uef = wh.additionalProperties.getFeatureAsDouble('EnergyFactor').get
        end
      end
      value_adj = 1.0
      value_adj = dhw_system.performance_adjustment if dhw_system.water_heater_type == HPXML::WaterHeaterTypeTankless
      if (not ef_or_uef.nil?) && (not value_adj.nil?)
        dhw_eecs[dhw_system.id] = get_eec_value_numerator('EF') / (Float(ef_or_uef) * Float(value_adj))
      end
      if [HPXML::WaterHeaterTypeCombiTankless, HPXML::WaterHeaterTypeCombiStorage].include? dhw_system.water_heater_type
        dhw_fuels[dhw_system.id] = dhw_system.related_hvac_system.heating_system_fuel
      else
        dhw_fuels[dhw_system.id] = dhw_system.fuel_type
      end
    end
    @hpxml.ventilation_fans.each do |vent_fan|
      next unless vent_fan.used_for_whole_building_ventilation

      if not vent_fan.preheating_fuel.nil?
        vent_prehtg_ids << vent_fan.id
        vent_prehtg_fuels[vent_fan.id] = vent_fan.preheating_fuel
        vent_prehtg_eecs[vent_fan.id] = get_eec_value_numerator('COP') / vent_fan.preheating_efficiency_cop
      end
      next unless not vent_fan.precooling_fuel.nil?

      vent_preclg_ids << vent_fan.id
      vent_preclg_eecs[vent_fan.id] = get_eec_value_numerator('COP') / vent_fan.precooling_efficiency_cop
    end

    # Calculate ERI Reference Loads
    (@hpxml.heating_systems + @hpxml.heat_pumps).each do |htg_system|
      next unless htg_ids.include? htg_system.id

      @loads[LT::Heating].annual_output_by_system[htg_system.id] = htg_system.fraction_heat_load_served * @loads[LT::Heating].annual_output
    end
    (@hpxml.cooling_systems + @hpxml.heat_pumps).each do |clg_system|
      next unless clg_ids.include? clg_system.id

      @loads[LT::Cooling].annual_output_by_system[clg_system.id] = clg_system.fraction_cool_load_served * @loads[LT::Cooling].annual_output
    end

    # Handle dual-fuel heat pumps
    @hpxml.heat_pumps.each do |heat_pump|
      next unless heat_pump.is_dual_fuel

      # Create separate dual fuel heat pump backup system
      dfhp_backup_id = heat_pump.id + '_DFHPBackup'
      htg_ids << dfhp_backup_id
      seed_id_map[dfhp_backup_id] = heat_pump.seed_id + '_DFHPBackup'
      htg_fuels[dfhp_backup_id] = heat_pump.backup_heating_fuel
      if not heat_pump.backup_heating_efficiency_afue.nil?
        htg_eecs[dfhp_backup_id] = get_eec_value_numerator('AFUE') / heat_pump.backup_heating_efficiency_afue
      elsif not heat_pump.backup_heating_efficiency_percent.nil?
        htg_eecs[dfhp_backup_id] = get_eec_value_numerator('Percent') / heat_pump.backup_heating_efficiency_percent
      end

      next unless [Constants.CalcTypeERIReferenceHome, Constants.CalcTypeERIIndexAdjustmentReferenceHome].include? @eri_design

      # Apportion heating load for the two systems
      primary_load, backup_load = nil
      @object_variables_by_key[[LT, LT::Heating]].each do |vals|
        sys_id, key_name, var_name = vals
        if sys_id == heat_pump.id
          primary_load = get_report_variable_data_annual([key_name], [var_name])
        elsif sys_id == dfhp_backup_id
          backup_load = get_report_variable_data_annual([key_name], [var_name])
        end
      end
      fail 'Could not obtain DFHP loads.' if primary_load.nil? || backup_load.nil?

      total_load = @loads[LT::Heating].annual_output_by_system[heat_pump.id]
      backup_ratio = backup_load / (primary_load + backup_load)
      @loads[LT::Heating].annual_output_by_system[dfhp_backup_id] = total_load * backup_ratio
      @loads[LT::Heating].annual_output_by_system[heat_pump.id] = total_load * (1.0 - backup_ratio)
    end

    # Sys IDS
    results_out << ['hpxml_heat_sys_ids', get_ids(htg_ids, seed_id_map).to_s]
    results_out << ['hpxml_cool_sys_ids', get_ids(clg_ids, seed_id_map).to_s]
    results_out << ['hpxml_dhw_sys_ids', get_ids(dhw_ids, seed_id_map).to_s]
    results_out << ['hpxml_vent_preheat_sys_ids', vent_prehtg_ids.to_s]
    results_out << ['hpxml_vent_precool_sys_ids', vent_preclg_ids.to_s]
    results_out << [line_break]

    # EECs
    results_out << ['hpxml_eec_heats', ordered_values(htg_eecs, htg_ids).to_s]
    results_out << ['hpxml_eec_cools', ordered_values(clg_eecs, clg_ids).to_s]
    results_out << ['hpxml_eec_dhws', ordered_values(dhw_eecs, dhw_ids).to_s]
    results_out << ['hpxml_eec_vent_preheats', ordered_values(vent_prehtg_eecs, vent_prehtg_ids).to_s]
    results_out << ['hpxml_eec_vent_precools', ordered_values(vent_preclg_eecs, vent_preclg_ids).to_s]
    results_out << [line_break]

    # Fuel types
    results_out << ['hpxml_heat_fuels', ordered_values(htg_fuels, htg_ids).to_s]
    results_out << ['hpxml_dwh_fuels', ordered_values(dhw_fuels, dhw_ids).to_s]
    results_out << ['hpxml_vent_preheat_fuels', ordered_values(vent_prehtg_fuels, vent_prehtg_ids).to_s]
    results_out << [line_break]

    # Fuel uses
    @fuels.each do |fuel_type, fuel|
      key_name = sanitize_string("fuel#{fuel_type}")
      results_out << [key_name, fuel.annual_output.to_s]
    end
    results_out << [line_break]

    # End Uses
    @end_uses.each do |key, end_use|
      fuel_type, end_use_type = key
      key_name = sanitize_string("enduse#{fuel_type}#{end_use_type}")
      sys_ids = get_sys_ids_of_interest(end_use_type, htg_ids, clg_ids, dhw_ids, vent_prehtg_ids, vent_preclg_ids)
      if sys_ids.nil?
        results_out << [key_name, end_use.annual_output.to_s]
      else
        results_out << [key_name, ordered_values(end_use.annual_output_by_system, sys_ids).to_s]
      end
    end
    results_out << [line_break]

    # Loads by System
    @loads.each do |load_type, load|
      next unless [LT::Heating, LT::Cooling, LT::HotWaterDelivered].include? load_type
      next if ([LT::Heating, LT::Cooling].include? load_type) &&
              (not [Constants.CalcTypeERIReferenceHome, Constants.CalcTypeERIIndexAdjustmentReferenceHome].include? @eri_design)

      key_name = sanitize_string("load#{load_type}")
      sys_ids = get_sys_ids_of_interest(load_type, htg_ids, clg_ids, dhw_ids, vent_prehtg_ids, vent_preclg_ids)
      results_out << [key_name, ordered_values(load.annual_output_by_system, sys_ids).to_s]
    end
    results_out << [line_break]

    # Misc
    results_out << ['hpxml_cfa', @hpxml.building_construction.conditioned_floor_area.to_s]
    results_out << ['hpxml_nbr', @hpxml.building_construction.number_of_bedrooms.to_s]
    results_out << ['hpxml_nst', @hpxml.building_construction.number_of_conditioned_floors_above_grade.to_s]
    results_out << ['hpxml_residential_facility_type', '"' + @hpxml.building_construction.residential_facility_type + '"']

    CSV.open(csv_path, 'wb') { |csv| results_out.to_a.each { |elem| csv << elem } }
  end

  def write_timeseries_output_results(runner, outputs, output_format,
                                      timeseries_output_path,
                                      timeseries_frequency,
                                      include_timeseries_fuel_consumptions,
                                      include_timeseries_end_use_consumptions,
                                      include_timeseries_co2_emissions,
                                      include_timeseries_hot_water_uses,
                                      include_timeseries_total_loads,
                                      include_timeseries_component_loads,
                                      include_timeseries_zone_temperatures,
                                      include_timeseries_airflows,
                                      include_timeseries_weather)
    return if timeseries_frequency == 'none'

    # Time column
    if ['timestep', 'hourly', 'daily', 'monthly'].include? timeseries_frequency
      data = ['Time', nil]
    else
      fail "Unexpected timeseries_frequency: #{timeseries_frequency}."
    end
    @timestamps[timeseries_frequency].each do |timestamp|
      data << timestamp
    end

    if include_timeseries_fuel_consumptions
      fuel_data = @fuels.values.select { |x| x.timeseries_output.sum(0.0) != 0 }.map { |x| [x.name, x.timeseries_units] + x.timeseries_output.map { |v| v.round(2) } }
      if outputs[:total_elec_produced_timeseries].sum(0.0) != 0
        fuel_data.insert(1, ['Fuel Use: Electricity: Net', get_timeseries_units_from_fuel_type(FT::Elec)] + outputs[:total_elec_net_timeseries].map { |v| v.round(2) })
      end
    else
      fuel_data = []
    end
    if include_timeseries_end_use_consumptions
      end_use_data = @end_uses.values.select { |x| x.timeseries_output.sum(0.0) != 0 }.map { |x| [x.name, x.timeseries_units] + x.timeseries_output.map { |v| v.round(2) } }
    else
      end_use_data = []
    end
    if include_timeseries_co2_emissions
      co2_emissions_data = @co2_emissions.values.select { |x| x.timeseries_output.sum(0.0) != 0 }.map { |x| [x.name, x.timeseries_units] + x.timeseries_output.map { |v| v.round(2) } }
    else
      co2_emissions_data = []
    end
    if include_timeseries_hot_water_uses
      hot_water_use_data = @hot_water_uses.values.select { |x| x.timeseries_output.sum(0.0) != 0 }.map { |x| [x.name, x.timeseries_units] + x.timeseries_output.map { |v| v.round(2) } }
    else
      hot_water_use_data = []
    end
    if include_timeseries_total_loads
      total_loads_data = @loads.values.select { |x| x.timeseries_output.sum(0.0) != 0 }.map { |x| [x.name, x.timeseries_units] + x.timeseries_output.map { |v| v.round(2) } }
    else
      total_loads_data = {}
    end
    if include_timeseries_component_loads
      comp_loads_data = @component_loads.values.select { |x| x.timeseries_output.sum(0.0) != 0 }.map { |x| [x.name, x.timeseries_units] + x.timeseries_output.map { |v| v.round(2) } }
    else
      comp_loads_data = []
    end
    if include_timeseries_zone_temperatures
      zone_temps_data = @zone_temps.values.select { |x| x.timeseries_output.sum(0.0) != 0 }.map { |x| [x.name, x.timeseries_units] + x.timeseries_output.map { |v| v.round(2) } }
    else
      zone_temps_data = []
    end
    if include_timeseries_airflows
      airflows_data = @airflows.values.select { |x| x.timeseries_output.sum(0.0) != 0 }.map { |x| [x.name, x.timeseries_units] + x.timeseries_output.map { |v| v.round(2) } }
    else
      airflows_data = []
    end
    if include_timeseries_weather
      weather_data = @weather.values.select { |x| x.timeseries_output.sum(0.0) != 0 }.map { |x| [x.name, x.timeseries_units] + x.timeseries_output.map { |v| v.round(2) } }
    else
      weather_data = []
    end

    return if fuel_data.size + end_use_data.size + co2_emissions_data.size + hot_water_use_data.size + total_loads_data.size + comp_loads_data.size + zone_temps_data.size + airflows_data.size + weather_data.size == 0

    fail 'Unable to obtain timestamps.' if @timestamps[timeseries_frequency].empty?

    if output_format == 'csv'
      # Assemble data
      data = data.zip(*fuel_data, *end_use_data, *co2_emissions_data, *hot_water_use_data, *total_loads_data, *comp_loads_data, *zone_temps_data, *airflows_data, *weather_data)

      # Error-check
      n_elements = []
      data.each do |data_array|
        n_elements << data_array.size
      end
      if n_elements.uniq.size > 1
        fail "Inconsistent number of array elements: #{n_elements.uniq}."
      end

      # Write file
      CSV.open(timeseries_output_path, 'wb') { |csv| data.to_a.each { |elem| csv << elem } }
    elsif output_format == 'json'
      # Assemble data
      h = {}
      h['Time'] = data[2..-1]
      [fuel_data, end_use_data, co2_emissions_data, hot_water_use_data, total_loads_data, comp_loads_data, zone_temps_data, airflows_data, weather_data].each do |d|
        d.each do |o|
          grp, name = o[0].split(':', 2)
          h[grp] = {} if h[grp].nil?
          h[grp]["#{name.strip} (#{o[1]})"] = o[2..-1]
        end
      end

      # Write file
      require 'json'
      File.open(timeseries_output_path, 'w') { |json| json.write(JSON.pretty_generate(h)) }
    end
    runner.registerInfo("Wrote timeseries output results to #{timeseries_output_path}.")
  end

  def get_report_meter_data_annual(meter_names, unit_conv = UnitConversions.convert(1.0, 'J', 'MBtu'))
    return 0.0 if meter_names.empty?

    vars = "'" + meter_names.uniq.join("','") + "'"
    query = "SELECT SUM(VariableValue*#{unit_conv}) FROM ReportMeterData WHERE ReportMeterDataDictionaryIndex IN (SELECT ReportMeterDataDictionaryIndex FROM ReportMeterDataDictionary WHERE VariableName IN (#{vars}) AND ReportingFrequency='Run Period' AND VariableUnits='J')"
    value = @sqlFile.execAndReturnFirstDouble(query)
    fail "Query error: #{query}" unless value.is_initialized

    return value.get
  end

  def get_report_variable_data_annual(key_values, variables, unit_conv = UnitConversions.convert(1.0, 'J', 'MBtu'), is_negative: false)
    return 0.0 if variables.empty?

    keys = "'" + key_values.uniq.join("','") + "'"
    vars = "'" + variables.uniq.join("','") + "'"
    neg = is_negative ? ' * -1' : ''
    query = "SELECT SUM(VariableValue*#{unit_conv})#{neg} FROM ReportVariableData WHERE ReportVariableDataDictionaryIndex IN (SELECT ReportVariableDataDictionaryIndex FROM ReportVariableDataDictionary WHERE KeyValue IN (#{keys}) AND VariableName IN (#{vars}) AND ReportingFrequency='Run Period')"
    value = @sqlFile.execAndReturnFirstDouble(query)
    fail "Query error: #{query}" unless value.is_initialized

    return value.get
  end

  def get_report_meter_data_timeseries(meter_names, unit_conv, unit_adder, timeseries_frequency)
    return [0.0] * @timestamps[timeseries_frequency].size if meter_names.empty?

    vars = "'" + meter_names.uniq.join("','") + "'"
    query = "SELECT SUM(VariableValue*#{unit_conv}+#{unit_adder}) FROM ReportMeterData WHERE ReportMeterDataDictionaryIndex IN (SELECT ReportMeterDataDictionaryIndex FROM ReportMeterDataDictionary WHERE VariableName IN (#{vars}) AND ReportingFrequency='#{reporting_frequency_map[timeseries_frequency]}' AND VariableUnits='J') GROUP BY TimeIndex ORDER BY TimeIndex"
    values = @sqlFile.execAndReturnVectorOfDouble(query)
    fail "Query error: #{query}" unless values.is_initialized

    values = values.get
    values += [0.0] * @timestamps[timeseries_frequency].size if values.size == 0
    return values
  end

  def get_report_variable_data_timeseries(key_values, variables, unit_conv, unit_adder, timeseries_frequency, disable_ems_shift = false, is_negative: false)
    return [0.0] * @timestamps[timeseries_frequency].size if variables.empty?

    if key_values.uniq.size > 1 && key_values.include?('EMS') && !disable_ems_shift
      # Split into EMS and non-EMS queries so that the EMS values shift occurs for just the EMS query
      # Remove this code if we ever figure out a better way to handle when EMS output should shift
      values = get_report_variable_data_timeseries(['EMS'], variables, unit_conv, unit_adder, timeseries_frequency, disable_ems_shift, is_negative: is_negative)
      sum_values = values.zip(get_report_variable_data_timeseries(key_values.select { |k| k != 'EMS' }, variables, unit_conv, unit_adder, timeseries_frequency, disable_ems_shift, is_negative: is_negative)).map { |x, y| x + y }
      return sum_values
    end

    keys = "'" + key_values.uniq.join("','") + "'"
    vars = "'" + variables.uniq.join("','") + "'"
    neg = is_negative ? ' * -1' : ''
    query = "SELECT SUM(VariableValue*#{unit_conv}+#{unit_adder})#{neg} FROM ReportVariableData WHERE ReportVariableDataDictionaryIndex IN (SELECT ReportVariableDataDictionaryIndex FROM ReportVariableDataDictionary WHERE KeyValue IN (#{keys}) AND VariableName IN (#{vars}) AND ReportingFrequency='#{reporting_frequency_map[timeseries_frequency]}') GROUP BY TimeIndex ORDER BY TimeIndex"
    values = @sqlFile.execAndReturnVectorOfDouble(query)
    fail "Query error: #{query}" unless values.is_initialized

    values = values.get
    values += [0.0] * @timestamps[timeseries_frequency].size if values.size == 0

    return values if disable_ems_shift

    # Remove this code if we ever figure out a better way to handle when EMS output should shift
    if (key_values.size == 1) && (key_values[0] == 'EMS') && (@timestamps[timeseries_frequency].size > 0)
      if (timeseries_frequency.downcase == 'timestep' || (timeseries_frequency.downcase == 'hourly' && @model.getTimestep.numberOfTimestepsPerHour == 1))
        # Shift all values by 1 timestep due to EMS reporting lag
        return values[1..-1] + [values[0]]
      end
    end

    return values
  end

  def get_tabular_data_value(report_name, report_for_string, table_name, row_names, col_name, units)
    rows = "'" + row_names.uniq.join("','") + "'"
    query = "SELECT SUM(Value) FROM TabularDataWithStrings WHERE ReportName='#{report_name}' AND ReportForString='#{report_for_string}' AND TableName='#{table_name}' AND RowName IN (#{rows}) AND ColumnName='#{col_name}' AND Units='#{units}'"
    result = @sqlFile.execAndReturnFirstDouble(query)
    return result.get
  end

  def apply_multiplier_to_output(obj, sync_obj, sys_id, mult)
    # Annual
    orig_value = obj.annual_output_by_system[sys_id]
    obj.annual_output_by_system[sys_id] = orig_value * mult
    sync_obj.annual_output += (orig_value * mult - orig_value)

    # Timeseries
    if not obj.timeseries_output_by_system.empty?
      orig_values = obj.timeseries_output_by_system[sys_id]
      obj.timeseries_output_by_system[sys_id] = obj.timeseries_output_by_system[sys_id].map { |x| x * mult }
      diffs = obj.timeseries_output_by_system[sys_id].zip(orig_values).map { |x, y| x - y }
      sync_obj.timeseries_output = sync_obj.timeseries_output.zip(diffs).map { |x, y| x + y }
    end
  end

  def create_all_object_variables_by_key
    @object_variables_by_key = {}

    @model.getModelObjects.each do |object|
      next if object.to_AdditionalProperties.is_initialized

      [EUT, HWT, LT, ILT].each do |class_name|
        vars_by_key = get_object_output_variables_by_key(@model, object, class_name)
        next if vars_by_key.size == 0

        sys_id = object.additionalProperties.getFeatureAsString('HPXML_ID')
        if sys_id.is_initialized
          sys_id = sys_id.get
        else
          sys_id = nil
        end

        vars_by_key.each do |key, output_vars|
          output_vars.each do |output_var|
            if object.to_EnergyManagementSystemOutputVariable.is_initialized
              varkey = 'EMS'
            else
              varkey = object.name.to_s.upcase
            end
            hash_key = [class_name, key]
            @object_variables_by_key[hash_key] = [] if @object_variables_by_key[hash_key].nil?
            next if @object_variables_by_key[hash_key].include? [sys_id, varkey, output_var]

            @object_variables_by_key[hash_key] << [sys_id, varkey, output_var]
          end
        end
      end
    end
  end

  def get_object_variables(class_name, key)
    hash_key = [class_name, key]
    vars = @object_variables_by_key[hash_key]
    vars = [] if vars.nil?
    return vars
  end

  class BaseOutput
    def initialize()
      @timeseries_output = []
    end
    attr_accessor(:name, :annual_output, :timeseries_output, :annual_units, :timeseries_units)
  end

  class Fuel < BaseOutput
    def initialize(meters: [])
      super()
      @meters = meters
      @timeseries_output_by_system = {}
    end
    attr_accessor(:meters, :timeseries_output_by_system)
  end

  class EndUse < BaseOutput
    def initialize(variables: [], is_negative: false)
      super()
      @variables = variables
      @is_negative = is_negative
      @timeseries_output_by_system = {}
      @annual_output_by_system = {}
    end
    attr_accessor(:variables, :is_negative, :annual_output_by_system, :timeseries_output_by_system)
  end

  class CO2Emission < BaseOutput
    def initialize()
      super()
    end
  end

  class HotWater < BaseOutput
    def initialize(variables: [])
      super()
      @variables = variables
      @timeseries_output_by_system = {}
      @annual_output_by_system = {}
    end
    attr_accessor(:variables, :annual_output_by_system, :timeseries_output_by_system)
  end

  class PeakFuel < BaseOutput
    def initialize(meters:, report:)
      super()
      @meters = meters
      @report = report
    end
    attr_accessor(:meters, :report)
  end

  class Load < BaseOutput
    def initialize(variables: [], ems_variable: nil, is_negative: false)
      super()
      @variables = variables
      @ems_variable = ems_variable
      @is_negative = is_negative
      @timeseries_output_by_system = {}
      @annual_output_by_system = {}
    end
    attr_accessor(:variables, :ems_variable, :is_negative, :annual_output_by_system, :timeseries_output_by_system)
  end

  class ComponentLoad < BaseOutput
    def initialize(ems_variable:)
      super()
      @ems_variable = ems_variable
    end
    attr_accessor(:ems_variable)
  end

  class UnmetHours < BaseOutput
    def initialize(col_name:)
      super()
      @col_name = col_name
    end
    attr_accessor(:col_name)
  end

  class IdealLoad < BaseOutput
    def initialize(variables: [])
      super()
      @variables = variables
    end
    attr_accessor(:variables)
  end

  class PeakLoad < BaseOutput
    def initialize(ems_variable:, report:)
      super()
      @ems_variable = ems_variable
      @report = report
    end
    attr_accessor(:ems_variable, :report)
  end

  class ZoneTemp < BaseOutput
    def initialize
      super()
    end
    attr_accessor()
  end

  class Airflow < BaseOutput
    def initialize(ems_program:, ems_variables:)
      super()
      @ems_program = ems_program
      @ems_variables = ems_variables
    end
    attr_accessor(:ems_program, :ems_variables)
  end

  class Weather < BaseOutput
    def initialize(variable:, variable_units:, timeseries_units:)
      super()
      @variable = variable
      @variable_units = variable_units
      @timeseries_units = timeseries_units
    end
    attr_accessor(:variable, :variable_units)
  end

  def setup_outputs()
    def get_timeseries_units_from_fuel_type(fuel_type)
      if fuel_type == FT::Elec
        return 'kWh'
      end

      return 'kBtu'
    end

    # End Uses

    # NOTE: Some end uses are obtained from meters, others are rolled up from
    # output variables so that we can have more control.

    create_all_object_variables_by_key()

    @end_uses = {}
    @end_uses[[FT::Elec, EUT::Heating]] = EndUse.new(variables: get_object_variables(EUT, [FT::Elec, EUT::Heating]))
    @end_uses[[FT::Elec, EUT::HeatingFanPump]] = EndUse.new(variables: get_object_variables(EUT, [FT::Elec, EUT::HeatingFanPump]))
    @end_uses[[FT::Elec, EUT::Cooling]] = EndUse.new(variables: get_object_variables(EUT, [FT::Elec, EUT::Cooling]))
    @end_uses[[FT::Elec, EUT::CoolingFanPump]] = EndUse.new(variables: get_object_variables(EUT, [FT::Elec, EUT::CoolingFanPump]))
    @end_uses[[FT::Elec, EUT::HotWater]] = EndUse.new(variables: get_object_variables(EUT, [FT::Elec, EUT::HotWater]))
    @end_uses[[FT::Elec, EUT::HotWaterRecircPump]] = EndUse.new(variables: get_object_variables(EUT, [FT::Elec, EUT::HotWaterRecircPump]))
    @end_uses[[FT::Elec, EUT::HotWaterSolarThermalPump]] = EndUse.new(variables: get_object_variables(EUT, [FT::Elec, EUT::HotWaterSolarThermalPump]))
    @end_uses[[FT::Elec, EUT::LightsInterior]] = EndUse.new(variables: get_object_variables(EUT, [FT::Elec, EUT::LightsInterior]))
    @end_uses[[FT::Elec, EUT::LightsGarage]] = EndUse.new(variables: get_object_variables(EUT, [FT::Elec, EUT::LightsGarage]))
    @end_uses[[FT::Elec, EUT::LightsExterior]] = EndUse.new(variables: get_object_variables(EUT, [FT::Elec, EUT::LightsExterior]))
    @end_uses[[FT::Elec, EUT::MechVent]] = EndUse.new(variables: get_object_variables(EUT, [FT::Elec, EUT::MechVent]))
    @end_uses[[FT::Elec, EUT::MechVentPreheat]] = EndUse.new(variables: get_object_variables(EUT, [FT::Elec, EUT::MechVentPreheat]))
    @end_uses[[FT::Elec, EUT::MechVentPrecool]] = EndUse.new(variables: get_object_variables(EUT, [FT::Elec, EUT::MechVentPrecool]))
    @end_uses[[FT::Elec, EUT::WholeHouseFan]] = EndUse.new(variables: get_object_variables(EUT, [FT::Elec, EUT::WholeHouseFan]))
    @end_uses[[FT::Elec, EUT::Refrigerator]] = EndUse.new(variables: get_object_variables(EUT, [FT::Elec, EUT::Refrigerator]))
    if @eri_design.nil? # Skip end uses not used by ERI
      @end_uses[[FT::Elec, EUT::Freezer]] = EndUse.new(variables: get_object_variables(EUT, [FT::Elec, EUT::Freezer]))
    end
    @end_uses[[FT::Elec, EUT::Dehumidifier]] = EndUse.new(variables: get_object_variables(EUT, [FT::Elec, EUT::Dehumidifier]))
    @end_uses[[FT::Elec, EUT::Dishwasher]] = EndUse.new(variables: get_object_variables(EUT, [FT::Elec, EUT::Dishwasher]))
    @end_uses[[FT::Elec, EUT::ClothesWasher]] = EndUse.new(variables: get_object_variables(EUT, [FT::Elec, EUT::ClothesWasher]))
    @end_uses[[FT::Elec, EUT::ClothesDryer]] = EndUse.new(variables: get_object_variables(EUT, [FT::Elec, EUT::ClothesDryer]))
    @end_uses[[FT::Elec, EUT::RangeOven]] = EndUse.new(variables: get_object_variables(EUT, [FT::Elec, EUT::RangeOven]))
    @end_uses[[FT::Elec, EUT::CeilingFan]] = EndUse.new(variables: get_object_variables(EUT, [FT::Elec, EUT::CeilingFan]))
    @end_uses[[FT::Elec, EUT::Television]] = EndUse.new(variables: get_object_variables(EUT, [FT::Elec, EUT::Television]))
    @end_uses[[FT::Elec, EUT::PlugLoads]] = EndUse.new(variables: get_object_variables(EUT, [FT::Elec, EUT::PlugLoads]))
    if @eri_design.nil? # Skip end uses not used by ERI
      @end_uses[[FT::Elec, EUT::Vehicle]] = EndUse.new(variables: get_object_variables(EUT, [FT::Elec, EUT::Vehicle]))
      @end_uses[[FT::Elec, EUT::WellPump]] = EndUse.new(variables: get_object_variables(EUT, [FT::Elec, EUT::WellPump]))
      @end_uses[[FT::Elec, EUT::PoolHeater]] = EndUse.new(variables: get_object_variables(EUT, [FT::Elec, EUT::PoolHeater]))
      @end_uses[[FT::Elec, EUT::PoolPump]] = EndUse.new(variables: get_object_variables(EUT, [FT::Elec, EUT::PoolPump]))
      @end_uses[[FT::Elec, EUT::HotTubHeater]] = EndUse.new(variables: get_object_variables(EUT, [FT::Elec, EUT::HotTubHeater]))
      @end_uses[[FT::Elec, EUT::HotTubPump]] = EndUse.new(variables: get_object_variables(EUT, [FT::Elec, EUT::HotTubPump]))
    end
    @end_uses[[FT::Elec, EUT::PV]] = EndUse.new(variables: get_object_variables(EUT, [FT::Elec, EUT::PV]),
                                                is_negative: true)
    @end_uses[[FT::Elec, EUT::Generator]] = EndUse.new(variables: get_object_variables(EUT, [FT::Elec, EUT::Generator]),
                                                       is_negative: true)
    @end_uses[[FT::Gas, EUT::Heating]] = EndUse.new(variables: get_object_variables(EUT, [FT::Gas, EUT::Heating]))
    @end_uses[[FT::Gas, EUT::HotWater]] = EndUse.new(variables: get_object_variables(EUT, [FT::Gas, EUT::HotWater]))
    @end_uses[[FT::Gas, EUT::ClothesDryer]] = EndUse.new(variables: get_object_variables(EUT, [FT::Gas, EUT::ClothesDryer]))
    @end_uses[[FT::Gas, EUT::RangeOven]] = EndUse.new(variables: get_object_variables(EUT, [FT::Gas, EUT::RangeOven]))
    @end_uses[[FT::Gas, EUT::MechVentPreheat]] = EndUse.new(variables: get_object_variables(EUT, [FT::Gas, EUT::MechVentPreheat]))
    if @eri_design.nil? # Skip end uses not used by ERI
      @end_uses[[FT::Gas, EUT::PoolHeater]] = EndUse.new(variables: get_object_variables(EUT, [FT::Gas, EUT::PoolHeater]))
      @end_uses[[FT::Gas, EUT::HotTubHeater]] = EndUse.new(variables: get_object_variables(EUT, [FT::Gas, EUT::HotTubHeater]))
      @end_uses[[FT::Gas, EUT::Grill]] = EndUse.new(variables: get_object_variables(EUT, [FT::Gas, EUT::Grill]))
      @end_uses[[FT::Gas, EUT::Lighting]] = EndUse.new(variables: get_object_variables(EUT, [FT::Gas, EUT::Lighting]))
      @end_uses[[FT::Gas, EUT::Fireplace]] = EndUse.new(variables: get_object_variables(EUT, [FT::Gas, EUT::Fireplace]))
    end
    @end_uses[[FT::Gas, EUT::Generator]] = EndUse.new(variables: get_object_variables(EUT, [FT::Gas, EUT::Generator]))
    @end_uses[[FT::Oil, EUT::Heating]] = EndUse.new(variables: get_object_variables(EUT, [FT::Oil, EUT::Heating]))
    @end_uses[[FT::Oil, EUT::HotWater]] = EndUse.new(variables: get_object_variables(EUT, [FT::Oil, EUT::HotWater]))
    @end_uses[[FT::Oil, EUT::ClothesDryer]] = EndUse.new(variables: get_object_variables(EUT, [FT::Oil, EUT::ClothesDryer]))
    @end_uses[[FT::Oil, EUT::RangeOven]] = EndUse.new(variables: get_object_variables(EUT, [FT::Oil, EUT::RangeOven]))
    @end_uses[[FT::Oil, EUT::MechVentPreheat]] = EndUse.new(variables: get_object_variables(EUT, [FT::Oil, EUT::MechVentPreheat]))
    if @eri_design.nil? # Skip end uses not used by ERI
      @end_uses[[FT::Oil, EUT::Grill]] = EndUse.new(variables: get_object_variables(EUT, [FT::Oil, EUT::Grill]))
      @end_uses[[FT::Oil, EUT::Lighting]] = EndUse.new(variables: get_object_variables(EUT, [FT::Oil, EUT::Lighting]))
      @end_uses[[FT::Oil, EUT::Fireplace]] = EndUse.new(variables: get_object_variables(EUT, [FT::Oil, EUT::Fireplace]))
    end
    @end_uses[[FT::Oil, EUT::Generator]] = EndUse.new(variables: get_object_variables(EUT, [FT::Oil, EUT::Generator]))
    @end_uses[[FT::Propane, EUT::Heating]] = EndUse.new(variables: get_object_variables(EUT, [FT::Propane, EUT::Heating]))
    @end_uses[[FT::Propane, EUT::HotWater]] = EndUse.new(variables: get_object_variables(EUT, [FT::Propane, EUT::HotWater]))
    @end_uses[[FT::Propane, EUT::ClothesDryer]] = EndUse.new(variables: get_object_variables(EUT, [FT::Propane, EUT::ClothesDryer]))
    @end_uses[[FT::Propane, EUT::RangeOven]] = EndUse.new(variables: get_object_variables(EUT, [FT::Propane, EUT::RangeOven]))
    @end_uses[[FT::Propane, EUT::MechVentPreheat]] = EndUse.new(variables: get_object_variables(EUT, [FT::Propane, EUT::MechVentPreheat]))
    if @eri_design.nil? # Skip end uses not used by ERI
      @end_uses[[FT::Propane, EUT::Grill]] = EndUse.new(variables: get_object_variables(EUT, [FT::Propane, EUT::Grill]))
      @end_uses[[FT::Propane, EUT::Lighting]] = EndUse.new(variables: get_object_variables(EUT, [FT::Propane, EUT::Lighting]))
      @end_uses[[FT::Propane, EUT::Fireplace]] = EndUse.new(variables: get_object_variables(EUT, [FT::Propane, EUT::Fireplace]))
    end
    @end_uses[[FT::Propane, EUT::Generator]] = EndUse.new(variables: get_object_variables(EUT, [FT::Propane, EUT::Generator]))
    @end_uses[[FT::WoodCord, EUT::Heating]] = EndUse.new(variables: get_object_variables(EUT, [FT::WoodCord, EUT::Heating]))
    @end_uses[[FT::WoodCord, EUT::HotWater]] = EndUse.new(variables: get_object_variables(EUT, [FT::WoodCord, EUT::HotWater]))
    @end_uses[[FT::WoodCord, EUT::ClothesDryer]] = EndUse.new(variables: get_object_variables(EUT, [FT::WoodCord, EUT::ClothesDryer]))
    @end_uses[[FT::WoodCord, EUT::RangeOven]] = EndUse.new(variables: get_object_variables(EUT, [FT::WoodCord, EUT::RangeOven]))
    @end_uses[[FT::WoodCord, EUT::MechVentPreheat]] = EndUse.new(variables: get_object_variables(EUT, [FT::WoodCord, EUT::MechVentPreheat]))
    if @eri_design.nil? # Skip end uses not used by ERI
      @end_uses[[FT::WoodCord, EUT::Grill]] = EndUse.new(variables: get_object_variables(EUT, [FT::WoodCord, EUT::Grill]))
      @end_uses[[FT::WoodCord, EUT::Lighting]] = EndUse.new(variables: get_object_variables(EUT, [FT::WoodCord, EUT::Lighting]))
      @end_uses[[FT::WoodCord, EUT::Fireplace]] = EndUse.new(variables: get_object_variables(EUT, [FT::WoodCord, EUT::Fireplace]))
    end
    @end_uses[[FT::WoodCord, EUT::Generator]] = EndUse.new(variables: get_object_variables(EUT, [FT::WoodCord, EUT::Generator]))
    @end_uses[[FT::WoodPellets, EUT::Heating]] = EndUse.new(variables: get_object_variables(EUT, [FT::WoodPellets, EUT::Heating]))
    @end_uses[[FT::WoodPellets, EUT::HotWater]] = EndUse.new(variables: get_object_variables(EUT, [FT::WoodPellets, EUT::HotWater]))
    @end_uses[[FT::WoodPellets, EUT::ClothesDryer]] = EndUse.new(variables: get_object_variables(EUT, [FT::WoodPellets, EUT::ClothesDryer]))
    @end_uses[[FT::WoodPellets, EUT::RangeOven]] = EndUse.new(variables: get_object_variables(EUT, [FT::WoodPellets, EUT::RangeOven]))
    @end_uses[[FT::WoodPellets, EUT::MechVentPreheat]] = EndUse.new(variables: get_object_variables(EUT, [FT::WoodPellets, EUT::MechVentPreheat]))
    if @eri_design.nil? # Skip end uses not used by ERI
      @end_uses[[FT::WoodPellets, EUT::Grill]] = EndUse.new(variables: get_object_variables(EUT, [FT::WoodPellets, EUT::Grill]))
      @end_uses[[FT::WoodPellets, EUT::Lighting]] = EndUse.new(variables: get_object_variables(EUT, [FT::WoodPellets, EUT::Lighting]))
      @end_uses[[FT::WoodPellets, EUT::Fireplace]] = EndUse.new(variables: get_object_variables(EUT, [FT::WoodPellets, EUT::Fireplace]))
    end
    @end_uses[[FT::WoodPellets, EUT::Generator]] = EndUse.new(variables: get_object_variables(EUT, [FT::WoodPellets, EUT::Generator]))
    @end_uses[[FT::Coal, EUT::Heating]] = EndUse.new(variables: get_object_variables(EUT, [FT::Coal, EUT::Heating]))
    @end_uses[[FT::Coal, EUT::HotWater]] = EndUse.new(variables: get_object_variables(EUT, [FT::Coal, EUT::HotWater]))
    @end_uses[[FT::Coal, EUT::ClothesDryer]] = EndUse.new(variables: get_object_variables(EUT, [FT::Coal, EUT::ClothesDryer]))
    @end_uses[[FT::Coal, EUT::RangeOven]] = EndUse.new(variables: get_object_variables(EUT, [FT::Coal, EUT::RangeOven]))
    @end_uses[[FT::Coal, EUT::MechVentPreheat]] = EndUse.new(variables: get_object_variables(EUT, [FT::Coal, EUT::MechVentPreheat]))
    if @eri_design.nil? # Skip end uses not used by ERI
      @end_uses[[FT::Coal, EUT::Grill]] = EndUse.new(variables: get_object_variables(EUT, [FT::Coal, EUT::Grill]))
      @end_uses[[FT::Coal, EUT::Lighting]] = EndUse.new(variables: get_object_variables(EUT, [FT::Coal, EUT::Lighting]))
      @end_uses[[FT::Coal, EUT::Fireplace]] = EndUse.new(variables: get_object_variables(EUT, [FT::Coal, EUT::Fireplace]))
    end
    @end_uses[[FT::Coal, EUT::Generator]] = EndUse.new(variables: get_object_variables(EUT, [FT::Coal, EUT::Generator]))

    @end_uses.each do |key, end_use|
      fuel_type, end_use_type = key
      end_use.name = "End Use: #{fuel_type}: #{end_use_type}"
      end_use.annual_units = 'MBtu'
      end_use.timeseries_units = get_timeseries_units_from_fuel_type(fuel_type)
    end

    # Fuels

    @fuels = {}
    @fuels[FT::Elec] = Fuel.new(meters: ["#{EPlus::FuelTypeElectricity}:Facility"])
    @fuels[FT::Gas] = Fuel.new(meters: ["#{EPlus::FuelTypeNaturalGas}:Facility"])
    @fuels[FT::Oil] = Fuel.new(meters: ["#{EPlus::FuelTypeOil}:Facility"])
    @fuels[FT::Propane] = Fuel.new(meters: ["#{EPlus::FuelTypePropane}:Facility"])
    @fuels[FT::WoodCord] = Fuel.new(meters: ["#{EPlus::FuelTypeWoodCord}:Facility"])
    @fuels[FT::WoodPellets] = Fuel.new(meters: ["#{EPlus::FuelTypeWoodPellets}:Facility"])
    @fuels[FT::Coal] = Fuel.new(meters: ["#{EPlus::FuelTypeCoal}:Facility"])

    @fuels.each do |fuel_type, fuel|
      fuel.name = "Fuel Use: #{fuel_type}: Total"
      fuel.annual_units = 'MBtu'
      fuel.timeseries_units = get_timeseries_units_from_fuel_type(fuel_type)
      if @end_uses.select { |key, end_use| key[0] == fuel_type && end_use.variables.size > 0 }.size == 0
        fuel.meters = []
      end
    end

    # CO2 Emissions
    @co2_emissions = {}
    co2_emissions_scenario_names = eval(@model.getBuilding.additionalProperties.getFeatureAsString('co2_emissions_scenario_names').get)
    co2_emissions_scenario_names.each do |scenario_name|
      @co2_emissions[scenario_name] = CO2Emission.new()
      @co2_emissions[scenario_name].name = "CO2 Emissions: #{scenario_name}"
      @co2_emissions[scenario_name].annual_units = 'lb'
      @co2_emissions[scenario_name].timeseries_units = 'lb'
    end

    # Hot Water Uses
    @hot_water_uses = {}
    @hot_water_uses[HWT::ClothesWasher] = HotWater.new(variables: get_object_variables(HWT, HWT::ClothesWasher))
    @hot_water_uses[HWT::Dishwasher] = HotWater.new(variables: get_object_variables(HWT, HWT::Dishwasher))
    @hot_water_uses[HWT::Fixtures] = HotWater.new(variables: get_object_variables(HWT, HWT::Fixtures))
    @hot_water_uses[HWT::DistributionWaste] = HotWater.new(variables: get_object_variables(HWT, HWT::DistributionWaste))

    @hot_water_uses.each do |hot_water_type, hot_water|
      hot_water.name = "Hot Water: #{hot_water_type}"
      hot_water.annual_units = 'gal'
      hot_water.timeseries_units = 'gal'
    end

    # Peak Fuels
    # Using meters for energy transferred in conditioned space only (i.e., excluding ducts) to determine winter vs summer.
    @peak_fuels = {}
    @peak_fuels[[FT::Elec, PFT::Winter]] = PeakFuel.new(meters: ["Heating:EnergyTransfer:Zone:#{HPXML::LocationLivingSpace.upcase}"], report: 'Peak Electricity Winter Total')
    @peak_fuels[[FT::Elec, PFT::Summer]] = PeakFuel.new(meters: ["Cooling:EnergyTransfer:Zone:#{HPXML::LocationLivingSpace.upcase}"], report: 'Peak Electricity Summer Total')

    @peak_fuels.each do |key, peak_fuel|
      fuel_type, peak_fuel_type = key
      peak_fuel.name = "Peak #{fuel_type}: #{peak_fuel_type} Total"
      peak_fuel.annual_units = 'W'
    end

    # Loads

    @loads = {}
    @loads[LT::Heating] = Load.new(ems_variable: 'loads_htg_tot')
    @loads[LT::Cooling] = Load.new(ems_variable: 'loads_clg_tot')
    @loads[LT::HotWaterDelivered] = Load.new(variables: get_object_variables(LT, LT::HotWaterDelivered))
    @loads[LT::HotWaterTankLosses] = Load.new(variables: get_object_variables(LT, LT::HotWaterTankLosses),
                                              is_negative: true)
    @loads[LT::HotWaterDesuperheater] = Load.new(variables: get_object_variables(LT, LT::HotWaterDesuperheater))
    @loads[LT::HotWaterSolarThermal] = Load.new(variables: get_object_variables(LT, LT::HotWaterSolarThermal),
                                                is_negative: true)

    @loads.each do |load_type, load|
      load.name = "Load: #{load_type}"
      load.annual_units = 'MBtu'
      load.timeseries_units = 'kBtu'
    end

    # Component Loads

    @component_loads = {}
    @component_loads[[LT::Heating, CLT::Roofs]] = ComponentLoad.new(ems_variable: 'loads_htg_roofs')
    @component_loads[[LT::Heating, CLT::Ceilings]] = ComponentLoad.new(ems_variable: 'loads_htg_ceilings')
    @component_loads[[LT::Heating, CLT::Walls]] = ComponentLoad.new(ems_variable: 'loads_htg_walls')
    @component_loads[[LT::Heating, CLT::RimJoists]] = ComponentLoad.new(ems_variable: 'loads_htg_rim_joists')
    @component_loads[[LT::Heating, CLT::FoundationWalls]] = ComponentLoad.new(ems_variable: 'loads_htg_foundation_walls')
    @component_loads[[LT::Heating, CLT::Doors]] = ComponentLoad.new(ems_variable: 'loads_htg_doors')
    @component_loads[[LT::Heating, CLT::Windows]] = ComponentLoad.new(ems_variable: 'loads_htg_windows')
    @component_loads[[LT::Heating, CLT::Skylights]] = ComponentLoad.new(ems_variable: 'loads_htg_skylights')
    @component_loads[[LT::Heating, CLT::Floors]] = ComponentLoad.new(ems_variable: 'loads_htg_floors')
    @component_loads[[LT::Heating, CLT::Slabs]] = ComponentLoad.new(ems_variable: 'loads_htg_slabs')
    @component_loads[[LT::Heating, CLT::InternalMass]] = ComponentLoad.new(ems_variable: 'loads_htg_internal_mass')
    @component_loads[[LT::Heating, CLT::Infiltration]] = ComponentLoad.new(ems_variable: 'loads_htg_infil')
    @component_loads[[LT::Heating, CLT::NaturalVentilation]] = ComponentLoad.new(ems_variable: 'loads_htg_natvent')
    @component_loads[[LT::Heating, CLT::MechanicalVentilation]] = ComponentLoad.new(ems_variable: 'loads_htg_mechvent')
    @component_loads[[LT::Heating, CLT::WholeHouseFan]] = ComponentLoad.new(ems_variable: 'loads_htg_whf')
    @component_loads[[LT::Heating, CLT::Ducts]] = ComponentLoad.new(ems_variable: 'loads_htg_ducts')
    @component_loads[[LT::Heating, CLT::InternalGains]] = ComponentLoad.new(ems_variable: 'loads_htg_intgains')
    @component_loads[[LT::Cooling, CLT::Roofs]] = ComponentLoad.new(ems_variable: 'loads_clg_roofs')
    @component_loads[[LT::Cooling, CLT::Ceilings]] = ComponentLoad.new(ems_variable: 'loads_clg_ceilings')
    @component_loads[[LT::Cooling, CLT::Walls]] = ComponentLoad.new(ems_variable: 'loads_clg_walls')
    @component_loads[[LT::Cooling, CLT::RimJoists]] = ComponentLoad.new(ems_variable: 'loads_clg_rim_joists')
    @component_loads[[LT::Cooling, CLT::FoundationWalls]] = ComponentLoad.new(ems_variable: 'loads_clg_foundation_walls')
    @component_loads[[LT::Cooling, CLT::Doors]] = ComponentLoad.new(ems_variable: 'loads_clg_doors')
    @component_loads[[LT::Cooling, CLT::Windows]] = ComponentLoad.new(ems_variable: 'loads_clg_windows')
    @component_loads[[LT::Cooling, CLT::Skylights]] = ComponentLoad.new(ems_variable: 'loads_clg_skylights')
    @component_loads[[LT::Cooling, CLT::Floors]] = ComponentLoad.new(ems_variable: 'loads_clg_floors')
    @component_loads[[LT::Cooling, CLT::Slabs]] = ComponentLoad.new(ems_variable: 'loads_clg_slabs')
    @component_loads[[LT::Cooling, CLT::InternalMass]] = ComponentLoad.new(ems_variable: 'loads_clg_internal_mass')
    @component_loads[[LT::Cooling, CLT::Infiltration]] = ComponentLoad.new(ems_variable: 'loads_clg_infil')
    @component_loads[[LT::Cooling, CLT::NaturalVentilation]] = ComponentLoad.new(ems_variable: 'loads_clg_natvent')
    @component_loads[[LT::Cooling, CLT::MechanicalVentilation]] = ComponentLoad.new(ems_variable: 'loads_clg_mechvent')
    @component_loads[[LT::Cooling, CLT::WholeHouseFan]] = ComponentLoad.new(ems_variable: 'loads_clg_whf')
    @component_loads[[LT::Cooling, CLT::Ducts]] = ComponentLoad.new(ems_variable: 'loads_clg_ducts')
    @component_loads[[LT::Cooling, CLT::InternalGains]] = ComponentLoad.new(ems_variable: 'loads_clg_intgains')

    @component_loads.each do |key, comp_load|
      load_type, comp_load_type = key
      comp_load.name = "Component Load: #{load_type.gsub(': Delivered', '')}: #{comp_load_type}"
      comp_load.annual_units = 'MBtu'
      comp_load.timeseries_units = 'kBtu'
    end

    # Unmet Hours
    @unmet_hours = {}
    @unmet_hours[UHT::Heating] = UnmetHours.new(col_name: 'During Heating')
    @unmet_hours[UHT::Cooling] = UnmetHours.new(col_name: 'During Cooling')

    @unmet_hours.each do |load_type, unmet_hour|
      unmet_hour.name = "Unmet Hours: #{load_type}"
      unmet_hour.annual_units = 'hr'
    end

    # Ideal System Loads (expected load that is not met by the HVAC systems)
    @ideal_system_loads = {}
    @ideal_system_loads[ILT::Heating] = IdealLoad.new(variables: get_object_variables(ILT, ILT::Heating))
    @ideal_system_loads[ILT::Cooling] = IdealLoad.new(variables: get_object_variables(ILT, ILT::Cooling))

    @ideal_system_loads.each do |load_type, ideal_load|
      ideal_load.name = "Ideal System Load: #{load_type}"
      ideal_load.annual_units = 'MBtu'
    end

    # Peak Loads
    @peak_loads = {}
    @peak_loads[PLT::Heating] = PeakLoad.new(ems_variable: 'loads_htg_tot', report: 'Peak Heating Load')
    @peak_loads[PLT::Cooling] = PeakLoad.new(ems_variable: 'loads_clg_tot', report: 'Peak Cooling Load')

    @peak_loads.each do |load_type, peak_load|
      peak_load.name = "Peak Load: #{load_type}"
      peak_load.annual_units = 'kBtu'
    end

    # Zone Temperatures

    @zone_temps = {}

    # Airflows
    @airflows = {}
    @airflows[AFT::Infiltration] = Airflow.new(ems_program: Constants.ObjectNameInfiltration + ' program', ems_variables: [(Constants.ObjectNameInfiltration + ' flow act').gsub(' ', '_')])
    @airflows[AFT::MechanicalVentilation] = Airflow.new(ems_program: Constants.ObjectNameInfiltration + ' program', ems_variables: ['Qfan'])
    @airflows[AFT::NaturalVentilation] = Airflow.new(ems_program: Constants.ObjectNameNaturalVentilation + ' program', ems_variables: [(Constants.ObjectNameNaturalVentilation + ' flow act').gsub(' ', '_')])
    @airflows[AFT::WholeHouseFan] = Airflow.new(ems_program: Constants.ObjectNameNaturalVentilation + ' program', ems_variables: [(Constants.ObjectNameWholeHouseFan + ' flow act').gsub(' ', '_')])

    @airflows.each do |airflow_type, airflow|
      airflow.name = "Airflow: #{airflow_type}"
      airflow.timeseries_units = 'cfm'
    end

    # Weather
    @weather = {}
    @weather[WT::DrybulbTemp] = Weather.new(variable: 'Site Outdoor Air Drybulb Temperature', variable_units: 'C', timeseries_units: 'F')
    @weather[WT::WetbulbTemp] = Weather.new(variable: 'Site Outdoor Air Wetbulb Temperature', variable_units: 'C', timeseries_units: 'F')
    @weather[WT::RelativeHumidity] = Weather.new(variable: 'Site Outdoor Air Relative Humidity', variable_units: '%', timeseries_units: '%')
    @weather[WT::WindSpeed] = Weather.new(variable: 'Site Wind Speed', variable_units: 'm/s', timeseries_units: 'mph')
    @weather[WT::DiffuseSolar] = Weather.new(variable: 'Site Diffuse Solar Radiation Rate per Area', variable_units: 'W/m^2', timeseries_units: 'Btu/(hr*ft^2)')
    @weather[WT::DirectSolar] = Weather.new(variable: 'Site Direct Solar Radiation Rate per Area', variable_units: 'W/m^2', timeseries_units: 'Btu/(hr*ft^2)')

    @weather.each do |weather_type, weather_data|
      weather_data.name = "Weather: #{weather_type}"
    end
  end

  def reporting_frequency_map
    return {
      'timestep' => 'Zone Timestep',
      'hourly' => 'Hourly',
      'daily' => 'Daily',
      'monthly' => 'Monthly',
    }
  end

  def get_object_output_variables_by_key(model, object, class_name)
    to_ft = { EPlus::FuelTypeElectricity => FT::Elec,
              EPlus::FuelTypeNaturalGas => FT::Gas,
              EPlus::FuelTypeOil => FT::Oil,
              EPlus::FuelTypePropane => FT::Propane,
              EPlus::FuelTypeWoodCord => FT::WoodCord,
              EPlus::FuelTypeWoodPellets => FT::WoodPellets,
              EPlus::FuelTypeCoal => FT::Coal }

    # For a given object, returns the output variables to be requested and associates
    # them with the appropriate keys (e.g., [FT::Elec, EUT::Heating]).

    if class_name == EUT

      # End uses

      if object.to_CoilHeatingDXSingleSpeed.is_initialized || object.to_CoilHeatingDXMultiSpeed.is_initialized
        return { [FT::Elec, EUT::Heating] => ["Heating Coil #{EPlus::FuelTypeElectricity} Energy", "Heating Coil Crankcase Heater #{EPlus::FuelTypeElectricity} Energy", "Heating Coil Defrost #{EPlus::FuelTypeElectricity} Energy"] }

      elsif object.to_CoilHeatingElectric.is_initialized
        return { [FT::Elec, EUT::Heating] => ["Heating Coil #{EPlus::FuelTypeElectricity} Energy"] }

      elsif object.to_CoilHeatingGas.is_initialized
        fuel = object.to_CoilHeatingGas.get.fuelType
        return { [to_ft[fuel], EUT::Heating] => ["Heating Coil #{fuel} Energy"] }

      elsif object.to_CoilHeatingWaterToAirHeatPumpEquationFit.is_initialized
        return { [FT::Elec, EUT::Heating] => ["Heating Coil #{EPlus::FuelTypeElectricity} Energy"] }

      elsif object.to_ZoneHVACBaseboardConvectiveElectric.is_initialized
        return { [FT::Elec, EUT::Heating] => ["Baseboard #{EPlus::FuelTypeElectricity} Energy"] }

      elsif object.to_BoilerHotWater.is_initialized
        is_combi_boiler = false
        if object.additionalProperties.getFeatureAsBoolean('IsCombiBoiler').is_initialized
          is_combi_boiler = object.additionalProperties.getFeatureAsBoolean('IsCombiBoiler').get
        end
        if not is_combi_boiler # Exclude combi boiler, whose heating & dhw energy is handled separately via EMS
          fuel = object.to_BoilerHotWater.get.fuelType
          return { [to_ft[fuel], EUT::Heating] => ["Boiler #{fuel} Energy"] }
        end

      elsif object.to_CoilCoolingDXSingleSpeed.is_initialized || object.to_CoilCoolingDXMultiSpeed.is_initialized
        vars = { [FT::Elec, EUT::Cooling] => ["Cooling Coil #{EPlus::FuelTypeElectricity} Energy"] }
        parent = model.getAirLoopHVACUnitarySystems.select { |u| u.coolingCoil.is_initialized && u.coolingCoil.get.handle.to_s == object.handle.to_s }
        if (not parent.empty?) && parent[0].heatingCoil.is_initialized
          htg_coil = parent[0].heatingCoil.get
        end
        if parent.empty?
          parent = model.getZoneHVACPackagedTerminalAirConditioners.select { |u| u.coolingCoil.handle.to_s == object.handle.to_s }
          if not parent.empty?
            htg_coil = parent[0].heatingCoil
          end
        end
        if parent.empty?
          fail 'Could not find parent object.'
        end

        if htg_coil.nil? || (not (htg_coil.to_CoilHeatingDXSingleSpeed.is_initialized || htg_coil.to_CoilHeatingDXMultiSpeed.is_initialized))
          # Crankcase variable only available if no DX heating coil on parent
          vars[[FT::Elec, EUT::Cooling]] << "Cooling Coil Crankcase Heater #{EPlus::FuelTypeElectricity} Energy"
        end
        return vars

      elsif object.to_CoilCoolingWaterToAirHeatPumpEquationFit.is_initialized
        return { [FT::Elec, EUT::Cooling] => ["Cooling Coil #{EPlus::FuelTypeElectricity} Energy"] }

      elsif object.to_EvaporativeCoolerDirectResearchSpecial.is_initialized
        return { [FT::Elec, EUT::Cooling] => ["Evaporative Cooler #{EPlus::FuelTypeElectricity} Energy"] }

      elsif object.to_CoilWaterHeatingAirToWaterHeatPumpWrapped.is_initialized
        return { [FT::Elec, EUT::HotWater] => ["Cooling Coil Water Heating #{EPlus::FuelTypeElectricity} Energy"] }

      elsif object.to_FanSystemModel.is_initialized
        if object.name.to_s.start_with? Constants.ObjectNameWaterHeater
          return { [FT::Elec, EUT::HotWater] => ["Fan #{EPlus::FuelTypeElectricity} Energy"] }
        end

      elsif object.to_PumpConstantSpeed.is_initialized
        if object.name.to_s.start_with? Constants.ObjectNameSolarHotWater
          return { [FT::Elec, EUT::HotWaterSolarThermalPump] => ["Pump #{EPlus::FuelTypeElectricity} Energy"] }
        end

      elsif object.to_WaterHeaterMixed.is_initialized
        fuel = object.to_WaterHeaterMixed.get.heaterFuelType
        return { [to_ft[fuel], EUT::HotWater] => ["Water Heater #{fuel} Energy", "Water Heater Off Cycle Parasitic #{EPlus::FuelTypeElectricity} Energy", "Water Heater On Cycle Parasitic #{EPlus::FuelTypeElectricity} Energy"] }

      elsif object.to_WaterHeaterStratified.is_initialized
        fuel = object.to_WaterHeaterStratified.get.heaterFuelType
        return { [to_ft[fuel], EUT::HotWater] => ["Water Heater #{fuel} Energy", "Water Heater Off Cycle Parasitic #{EPlus::FuelTypeElectricity} Energy", "Water Heater On Cycle Parasitic #{EPlus::FuelTypeElectricity} Energy"] }

      elsif object.to_ExteriorLights.is_initialized
        return { [FT::Elec, EUT::LightsExterior] => ["Exterior Lights #{EPlus::FuelTypeElectricity} Energy"] }

      elsif object.to_Lights.is_initialized
        end_use = { Constants.ObjectNameInteriorLighting => EUT::LightsInterior,
                    Constants.ObjectNameGarageLighting => EUT::LightsGarage }[object.to_Lights.get.endUseSubcategory]
        return { [FT::Elec, end_use] => ["Lights #{EPlus::FuelTypeElectricity} Energy"] }

      elsif object.to_ElectricLoadCenterInverterPVWatts.is_initialized
        return { [FT::Elec, EUT::PV] => ["Inverter AC Output #{EPlus::FuelTypeElectricity} Energy"] }

      elsif object.to_GeneratorMicroTurbine.is_initialized
        fuel = object.to_GeneratorMicroTurbine.get.fuelType
        return { [FT::Elec, EUT::Generator] => ["Generator Produced AC #{EPlus::FuelTypeElectricity} Energy"],
                 [to_ft[fuel], EUT::Generator] => ["Generator #{fuel} HHV Basis Energy"] }

      elsif object.to_ElectricEquipment.is_initialized
        end_use = { Constants.ObjectNameHotWaterRecircPump => EUT::HotWaterRecircPump,
                    Constants.ObjectNameClothesWasher => EUT::ClothesWasher,
                    Constants.ObjectNameClothesDryer => EUT::ClothesDryer,
                    Constants.ObjectNameDishwasher => EUT::Dishwasher,
                    Constants.ObjectNameRefrigerator => EUT::Refrigerator,
                    Constants.ObjectNameFreezer => EUT::Freezer,
                    Constants.ObjectNameCookingRange => EUT::RangeOven,
                    Constants.ObjectNameCeilingFan => EUT::CeilingFan,
                    Constants.ObjectNameWholeHouseFan => EUT::WholeHouseFan,
                    Constants.ObjectNameMechanicalVentilation => EUT::MechVent,
                    Constants.ObjectNameMiscPlugLoads => EUT::PlugLoads,
                    Constants.ObjectNameMiscTelevision => EUT::Television,
                    Constants.ObjectNameMiscPoolHeater => EUT::PoolHeater,
                    Constants.ObjectNameMiscPoolPump => EUT::PoolPump,
                    Constants.ObjectNameMiscHotTubHeater => EUT::HotTubHeater,
                    Constants.ObjectNameMiscHotTubPump => EUT::HotTubPump,
                    Constants.ObjectNameMiscElectricVehicleCharging => EUT::Vehicle,
                    Constants.ObjectNameMiscWellPump => EUT::WellPump }[object.to_ElectricEquipment.get.endUseSubcategory]
        if not end_use.nil?
          return { [FT::Elec, end_use] => ["Electric Equipment #{EPlus::FuelTypeElectricity} Energy"] }
        end

      elsif object.to_OtherEquipment.is_initialized
        fuel = object.to_OtherEquipment.get.fuelType
        end_use = { Constants.ObjectNameClothesDryer => EUT::ClothesDryer,
                    Constants.ObjectNameCookingRange => EUT::RangeOven,
                    Constants.ObjectNameMiscGrill => EUT::Grill,
                    Constants.ObjectNameMiscLighting => EUT::Lighting,
                    Constants.ObjectNameMiscFireplace => EUT::Fireplace,
                    Constants.ObjectNameMiscPoolHeater => EUT::PoolHeater,
                    Constants.ObjectNameMiscHotTubHeater => EUT::HotTubHeater,
                    Constants.ObjectNameMechanicalVentilationPreheating => EUT::MechVentPreheat,
                    Constants.ObjectNameMechanicalVentilationPrecooling => EUT::MechVentPrecool }[object.to_OtherEquipment.get.endUseSubcategory]
        if not end_use.nil?
          return { [to_ft[fuel], end_use] => ["Other Equipment #{fuel} Energy"] }
        end

      elsif object.to_ZoneHVACDehumidifierDX.is_initialized
        return { [FT::Elec, EUT::Dehumidifier] => ["Zone Dehumidifier #{EPlus::FuelTypeElectricity} Energy"] }

      elsif object.to_EnergyManagementSystemOutputVariable.is_initialized
        if object.name.to_s.end_with? Constants.ObjectNameFanPumpDisaggregatePrimaryHeat
          return { [FT::Elec, EUT::HeatingFanPump] => [object.name.to_s] }
        elsif object.name.to_s.end_with? Constants.ObjectNameFanPumpDisaggregateBackupHeat
          return { [FT::Elec, EUT::HeatingFanPump] => [object.name.to_s] }
        elsif object.name.to_s.end_with? Constants.ObjectNameFanPumpDisaggregateCool
          return { [FT::Elec, EUT::CoolingFanPump] => [object.name.to_s] }
        elsif object.name.to_s.include? Constants.ObjectNameWaterHeaterAdjustment(nil)
          fuel = object.additionalProperties.getFeatureAsString('FuelType').get
          return { [to_ft[fuel], EUT::HotWater] => [object.name.to_s] }
        elsif object.name.to_s.include? Constants.ObjectNameCombiWaterHeatingEnergy(nil)
          fuel = object.additionalProperties.getFeatureAsString('FuelType').get
          return { [to_ft[fuel], EUT::HotWater] => [object.name.to_s] }
        elsif object.name.to_s.include? Constants.ObjectNameCombiSpaceHeatingEnergy(nil)
          fuel = object.additionalProperties.getFeatureAsString('FuelType').get
          return { [to_ft[fuel], EUT::Heating] => [object.name.to_s] }
        else
          return { ems: [object.name.to_s] }
        end

      end

    elsif class_name == HWT

      # Hot Water Use

      if object.to_WaterUseEquipment.is_initialized
        hot_water_use = { Constants.ObjectNameFixtures => HWT::Fixtures,
                          Constants.ObjectNameDistributionWaste => HWT::DistributionWaste,
                          Constants.ObjectNameClothesWasher => HWT::ClothesWasher,
                          Constants.ObjectNameDishwasher => HWT::Dishwasher }[object.to_WaterUseEquipment.get.waterUseEquipmentDefinition.endUseSubcategory]
        return { hot_water_use => ['Water Use Equipment Hot Water Volume'] }

      end

    elsif class_name == LT

      # Load

      if object.to_WaterHeaterMixed.is_initialized || object.to_WaterHeaterStratified.is_initialized
        if object.to_WaterHeaterMixed.is_initialized
          capacity = object.to_WaterHeaterMixed.get.heaterMaximumCapacity.get
        else
          capacity = object.to_WaterHeaterStratified.get.heater1Capacity.get
        end
        is_combi_boiler = false
        if object.additionalProperties.getFeatureAsBoolean('IsCombiBoiler').is_initialized
          is_combi_boiler = object.additionalProperties.getFeatureAsBoolean('IsCombiBoiler').get
        end
        if capacity == 0 && object.name.to_s.include?(Constants.ObjectNameSolarHotWater)
          return { LT::HotWaterSolarThermal => ['Water Heater Use Side Heat Transfer Energy'] }
        elsif capacity > 0 || is_combi_boiler # Active water heater only (e.g., exclude desuperheater and solar thermal storage tanks)
          return { LT::HotWaterTankLosses => ['Water Heater Heat Loss Energy'] }
        end

      elsif object.to_WaterUseConnections.is_initialized
        return { LT::HotWaterDelivered => ['Water Use Connections Plant Hot Water Energy'] }

      elsif object.to_CoilWaterHeatingDesuperheater.is_initialized
        return { LT::HotWaterDesuperheater => ['Water Heater Heating Energy'] }

      elsif object.to_CoilHeatingDXSingleSpeed.is_initialized || object.to_CoilHeatingDXMultiSpeed.is_initialized || object.to_CoilHeatingGas.is_initialized
        # Needed to apportion heating loads for dual-fuel heat pumps
        return { LT::Heating => ['Heating Coil Heating Energy'] }

      end

    elsif class_name == ILT

      # Ideal Load

      if object.to_ZoneHVACIdealLoadsAirSystem.is_initialized
        if object.name.to_s == Constants.ObjectNameIdealAirSystem
          return { ILT::Heating => ['Zone Ideal Loads Zone Sensible Heating Energy'],
                   ILT::Cooling => ['Zone Ideal Loads Zone Sensible Cooling Energy'] }
        end

      end

    end

    return {}
  end
end

# register the measure to be used by the application
ReportSimulationOutput.new.registerWithApplication<|MERGE_RESOLUTION|>--- conflicted
+++ resolved
@@ -228,7 +228,6 @@
         result << OpenStudio::IdfObject.load("Output:Meter,ElectricityProduced:Facility,#{timeseries_frequency};").get
       end
     end
-<<<<<<< HEAD
 
     # CO2 emissions
     if has_co2_emissions
@@ -240,8 +239,6 @@
         result << OpenStudio::IdfObject.load('Output:Meter,ElectricityProduced:Facility,hourly;').get
       end
     end
-=======
->>>>>>> a2aac431
 
     # End Use/Hot Water Use/Ideal Load outputs
     { @end_uses.values => include_timeseries_end_use_consumptions,
