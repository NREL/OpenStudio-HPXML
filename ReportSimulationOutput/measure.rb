# frozen_string_literal: true

# see the URL below for information on how to write OpenStudio measures
# http://nrel.github.io/OpenStudio-user-documentation/reference/measure_writing_guide/

require_relative 'resources/constants.rb'
require_relative '../HPXMLtoOpenStudio/resources/constants.rb'
require_relative '../HPXMLtoOpenStudio/resources/energyplus.rb'
require_relative '../HPXMLtoOpenStudio/resources/hpxml.rb'
require_relative '../HPXMLtoOpenStudio/resources/unit_conversions.rb'

# start the measure
class ReportSimulationOutput < OpenStudio::Measure::ReportingMeasure
  # human readable name
  def name
    # Measure name should be the title case of the class name.
    return 'HPXML Simulation Output Report'
  end

  # human readable description
  def description
    return 'Reports simulation outputs for residential HPXML-based models.'
  end

  # human readable description of modeling approach
  def modeler_description
    return 'Processes EnergyPlus simulation outputs in order to generate an annual output file and an optional timeseries output file.'
  end

  # define the arguments that the user will input
  def arguments(model)
    args = OpenStudio::Measure::OSArgumentVector.new

    format_chs = OpenStudio::StringVector.new
    format_chs << 'csv'
    format_chs << 'json'
    arg = OpenStudio::Measure::OSArgument::makeChoiceArgument('output_format', format_chs, false)
    arg.setDisplayName('Output Format')
    arg.setDescription('The file format of the annual (and timeseries, if requested) outputs.')
    arg.setDefaultValue('csv')
    args << arg

    timeseries_frequency_chs = OpenStudio::StringVector.new
    timeseries_frequency_chs << 'none'
    reporting_frequency_map.keys.each do |freq|
      timeseries_frequency_chs << freq
    end
    arg = OpenStudio::Measure::OSArgument::makeChoiceArgument('timeseries_frequency', timeseries_frequency_chs, true)
    arg.setDisplayName('Timeseries Reporting Frequency')
    arg.setDescription("The frequency at which to report timeseries output data. Using 'none' will disable timeseries outputs.")
    arg.setDefaultValue('none')
    args << arg

    arg = OpenStudio::Measure::OSArgument::makeBoolArgument('include_timeseries_fuel_consumptions', true)
    arg.setDisplayName('Generate Timeseries Output: Fuel Consumptions')
    arg.setDescription('Generates timeseries energy consumptions for each fuel type.')
    arg.setDefaultValue(false)
    args << arg

    arg = OpenStudio::Measure::OSArgument::makeBoolArgument('include_timeseries_end_use_consumptions', true)
    arg.setDisplayName('Generate Timeseries Output: End Use Consumptions')
    arg.setDescription('Generates timeseries energy consumptions for each end use.')
    arg.setDefaultValue(false)
    args << arg

    arg = OpenStudio::Measure::OSArgument::makeBoolArgument('include_timeseries_co2_emissions', true)
    arg.setDisplayName('Generate Timeseries Output: CO2 Emissions')
    arg.setDescription('Generates timeseries CO2 emissions. Requires the appropriate HPXML inputs to be specified.')
    arg.setDefaultValue(false)
    args << arg

    arg = OpenStudio::Measure::OSArgument::makeBoolArgument('include_timeseries_hot_water_uses', true)
    arg.setDisplayName('Generate Timeseries Output: Hot Water Uses')
    arg.setDescription('Generates timeseries hot water usages for each end use.')
    arg.setDefaultValue(false)
    args << arg

    arg = OpenStudio::Measure::OSArgument::makeBoolArgument('include_timeseries_total_loads', true)
    arg.setDisplayName('Generate Timeseries Output: Total Loads')
    arg.setDescription('Generates timeseries total heating, cooling, and hot water loads.')
    arg.setDefaultValue(false)
    args << arg

    arg = OpenStudio::Measure::OSArgument::makeBoolArgument('include_timeseries_component_loads', true)
    arg.setDisplayName('Generate Timeseries Output: Component Loads')
    arg.setDescription('Generates timeseries heating and cooling loads disaggregated by component type.')
    arg.setDefaultValue(false)
    args << arg

    arg = OpenStudio::Measure::OSArgument::makeBoolArgument('include_timeseries_zone_temperatures', true)
    arg.setDisplayName('Generate Timeseries Output: Zone Temperatures')
    arg.setDescription('Generates timeseries temperatures for each thermal zone.')
    arg.setDefaultValue(false)
    args << arg

    arg = OpenStudio::Measure::OSArgument::makeBoolArgument('include_timeseries_airflows', true)
    arg.setDisplayName('Generate Timeseries Output: Airflows')
    arg.setDescription('Generates timeseries airflows.')
    arg.setDefaultValue(false)
    args << arg

    arg = OpenStudio::Measure::OSArgument::makeBoolArgument('include_timeseries_weather', true)
    arg.setDisplayName('Generate Timeseries Output: Weather')
    arg.setDescription('Generates timeseries weather data.')
    arg.setDefaultValue(false)
    args << arg

    arg = OpenStudio::Measure::OSArgument::makeStringArgument('annual_output_file_name', false)
    arg.setDisplayName('Annual Output File Name')
    arg.setDescription("If not provided, defaults to 'results_annual.csv' (or 'results_annual.json').")
    args << arg

    arg = OpenStudio::Measure::OSArgument::makeStringArgument('timeseries_output_file_name', false)
    arg.setDisplayName('Timeseries Output File Name')
    arg.setDescription("If not provided, defaults to 'results_timeseries.csv' (or 'results_timeseries.json').")
    args << arg

    return args
  end

  # define the outputs that the measure will create
  def outputs
    outs = OpenStudio::Measure::OSOutputVector.new

    setup_outputs()

    all_outputs = []
    all_outputs << @fuels
    all_outputs << @end_uses
    all_outputs << @loads
    all_outputs << @unmet_hours
    all_outputs << @peak_fuels
    all_outputs << @peak_loads
    all_outputs << @component_loads
    all_outputs << @hot_water_uses

    output_names = []
    all_outputs.each do |outputs|
      outputs.each do |key, obj|
        output_names << get_runner_output_name(obj)
      end
    end

    output_names.each do |output_name|
      outs << OpenStudio::Measure::OSOutput.makeDoubleOutput(output_name)
    end

    return outs
  end

  # return a vector of IdfObject's to request EnergyPlus objects needed by the run method
  def energyPlusOutputRequests(runner, user_arguments)
    super(runner, user_arguments)

    result = OpenStudio::IdfObjectVector.new
    return result if runner.halted

    model = runner.lastOpenStudioModel
    if model.empty?
      runner.registerError('Cannot find last model.')
      return false
    end
    model = model.get

    # use the built-in error checking
    if !runner.validateUserArguments(arguments(model), user_arguments)
      return result
    end

    # get the last model and sql file
    @model = runner.lastOpenStudioModel.get

    setup_outputs()

    total_loads_program = @model.getModelObjectByName(Constants.ObjectNameTotalLoadsProgram.gsub(' ', '_')).get.to_EnergyManagementSystemProgram.get
    comp_loads_program = @model.getModelObjectByName(Constants.ObjectNameComponentLoadsProgram.gsub(' ', '_'))
    if comp_loads_program.is_initialized
      comp_loads_program = comp_loads_program.get.to_EnergyManagementSystemProgram.get
    else
      comp_loads_program = nil
    end

    timeseries_frequency = runner.getStringArgumentValue('timeseries_frequency', user_arguments)
    if timeseries_frequency != 'none'
      include_timeseries_fuel_consumptions = runner.getBoolArgumentValue('include_timeseries_fuel_consumptions', user_arguments)
      include_timeseries_end_use_consumptions = runner.getBoolArgumentValue('include_timeseries_end_use_consumptions', user_arguments)
      include_timeseries_co2_emissions = runner.getBoolArgumentValue('include_timeseries_co2_emissions', user_arguments)
      include_timeseries_hot_water_uses = runner.getBoolArgumentValue('include_timeseries_hot_water_uses', user_arguments)
      include_timeseries_total_loads = runner.getBoolArgumentValue('include_timeseries_total_loads', user_arguments)
      include_timeseries_component_loads = runner.getBoolArgumentValue('include_timeseries_component_loads', user_arguments)
      include_timeseries_zone_temperatures = runner.getBoolArgumentValue('include_timeseries_zone_temperatures', user_arguments)
      include_timeseries_airflows = runner.getBoolArgumentValue('include_timeseries_airflows', user_arguments)
      include_timeseries_weather = runner.getBoolArgumentValue('include_timeseries_weather', user_arguments)
    end

    has_co2_emissions = false
    if not @co2_emissions.empty?
      has_co2_emissions = true
      if include_timeseries_co2_emissions
        # To calculate timeseries CO2 emissions, we need timeseries fuel consumption
        include_timeseries_fuel_consumptions = true
      end
    end

    has_electricity_production = false
    if @end_uses.select { |key, end_use| end_use.is_negative && end_use.variables.size > 0 }.size > 0
      has_electricity_production = true
    end

    if include_timeseries_fuel_consumptions
      # If fuel uses are selected, we also need to select end uses because fuels may be adjusted by DSE.
      include_timeseries_end_use_consumptions = true
    end

    # Fuel outputs
    @fuels.each do |fuel_type, fuel|
      fuel.meters.each do |meter|
        result << OpenStudio::IdfObject.load("Output:Meter,#{meter},runperiod;").get
        if include_timeseries_fuel_consumptions
          result << OpenStudio::IdfObject.load("Output:Meter,#{meter},#{timeseries_frequency};").get
        end
      end
    end
    if has_electricity_production
      result << OpenStudio::IdfObject.load('Output:Meter,ElectricityProduced:Facility,runperiod;').get # Used for error checking
      if include_timeseries_fuel_consumptions
        result << OpenStudio::IdfObject.load("Output:Meter,ElectricityProduced:Facility,#{timeseries_frequency};").get
      end
    end

    # CO2 emissions
    if has_co2_emissions
      # Note: We must calculate CO2 outputs during post-processing because fuels may be adjusted by DSE.
      # To calculate annual CO2 emissions, we need hourly values for electricity but can use annual values
      # for other fuels.
      result << OpenStudio::IdfObject.load('Output:Meter,Electricity:Facility,hourly;').get
      if has_electricity_production
        result << OpenStudio::IdfObject.load('Output:Meter,ElectricityProduced:Facility,hourly;').get
      end
    end

    # End Use/Hot Water Use/Ideal Load outputs
    { @end_uses.values => include_timeseries_end_use_consumptions,
      @hot_water_uses.values => include_timeseries_hot_water_uses,
      @ideal_system_loads.values => false }.each do |uses, include_timeries|
      uses.each do |use|
        use.variables.each do |sys_id, varkey, var|
          result << OpenStudio::IdfObject.load("Output:Variable,#{varkey},#{var},runperiod;").get
          if include_timeries
            result << OpenStudio::IdfObject.load("Output:Variable,#{varkey},#{var},#{timeseries_frequency};").get
          end
        end
      end
    end

    # Peak Fuel outputs (annual only)
    @peak_fuels.values.each do |peak_fuel|
      peak_fuel.meters.each do |meter|
        result << OpenStudio::IdfObject.load("Output:Table:Monthly,#{peak_fuel.report},2,#{meter},HoursPositive,Electricity:Facility,MaximumDuringHoursShown;").get
      end
    end

    # Peak Load outputs (annual only)
    @peak_loads.values.each do |peak_load|
      result << OpenStudio::IdfObject.load("EnergyManagementSystem:OutputVariable,#{peak_load.ems_variable}_peakload_outvar,#{peak_load.ems_variable},Summed,ZoneTimestep,#{total_loads_program.name},J;").get
      result << OpenStudio::IdfObject.load("Output:Table:Monthly,#{peak_load.report},2,#{peak_load.ems_variable}_peakload_outvar,Maximum;").get
    end

    # Component Load outputs
    @component_loads.values.each do |comp_load|
      next if comp_loads_program.nil?

      result << OpenStudio::IdfObject.load("EnergyManagementSystem:OutputVariable,#{comp_load.ems_variable}_annual_outvar,#{comp_load.ems_variable},Summed,ZoneTimestep,#{comp_loads_program.name},J;").get
      result << OpenStudio::IdfObject.load("Output:Variable,*,#{comp_load.ems_variable}_annual_outvar,runperiod;").get
      if include_timeseries_component_loads
        result << OpenStudio::IdfObject.load("EnergyManagementSystem:OutputVariable,#{comp_load.ems_variable}_timeseries_outvar,#{comp_load.ems_variable},Summed,ZoneTimestep,#{comp_loads_program.name},J;").get
        result << OpenStudio::IdfObject.load("Output:Variable,*,#{comp_load.ems_variable}_timeseries_outvar,#{timeseries_frequency};").get
      end
    end

    # Total Load outputs
    @loads.values.each do |load|
      if not load.ems_variable.nil?
        result << OpenStudio::IdfObject.load("EnergyManagementSystem:OutputVariable,#{load.ems_variable}_annual_outvar,#{load.ems_variable},Summed,ZoneTimestep,#{total_loads_program.name},J;").get
        result << OpenStudio::IdfObject.load("Output:Variable,*,#{load.ems_variable}_annual_outvar,runperiod;").get
        if include_timeseries_total_loads
          result << OpenStudio::IdfObject.load("EnergyManagementSystem:OutputVariable,#{load.ems_variable}_timeseries_outvar,#{load.ems_variable},Summed,ZoneTimestep,#{total_loads_program.name},J;").get
          result << OpenStudio::IdfObject.load("Output:Variable,*,#{load.ems_variable}_timeseries_outvar,#{timeseries_frequency};").get
        end
      end
      load.variables.each do |sys_id, varkey, var|
        result << OpenStudio::IdfObject.load("Output:Variable,#{varkey},#{var},runperiod;").get
        if include_timeseries_total_loads
          result << OpenStudio::IdfObject.load("Output:Variable,#{varkey},#{var},#{timeseries_frequency};").get
        end
      end
    end

    # Temperature outputs (timeseries only)
    if include_timeseries_zone_temperatures
      result << OpenStudio::IdfObject.load("Output:Variable,*,Zone Mean Air Temperature,#{timeseries_frequency};").get
      # For reporting temperature-scheduled spaces timeseries temperatures.
      keys = [HPXML::LocationOtherHeatedSpace,
              HPXML::LocationOtherMultifamilyBufferSpace,
              HPXML::LocationOtherNonFreezingSpace,
              HPXML::LocationOtherHousingUnit,
              HPXML::LocationExteriorWall,
              HPXML::LocationUnderSlab]
      keys.each do |key|
        next if @model.getScheduleConstants.select { |o| o.name.to_s == key }.size == 0

        result << OpenStudio::IdfObject.load("Output:Variable,#{key},Schedule Value,#{timeseries_frequency};").get
      end
    end

    # Airflow outputs (timeseries only)
    if include_timeseries_airflows
      @airflows.values.each do |airflow|
        ems_program = @model.getModelObjectByName(airflow.ems_program.gsub(' ', '_')).get.to_EnergyManagementSystemProgram.get
        airflow.ems_variables.each do |ems_variable|
          result << OpenStudio::IdfObject.load("EnergyManagementSystem:OutputVariable,#{ems_variable}_timeseries_outvar,#{ems_variable},Averaged,ZoneTimestep,#{ems_program.name},m^3/s;").get
          result << OpenStudio::IdfObject.load("Output:Variable,*,#{ems_variable}_timeseries_outvar,#{timeseries_frequency};").get
        end
      end
    end

    # Weather outputs (timeseries only)
    if include_timeseries_weather
      @weather.values.each do |weather_data|
        result << OpenStudio::IdfObject.load("Output:Variable,*,#{weather_data.variable},#{timeseries_frequency};").get
      end
    end

    # Dual-fuel heat pump loads
    if not @object_variables_by_key[[LT, LT::Heating]].nil?
      @object_variables_by_key[[LT, LT::Heating]].each do |vals|
        sys_id, key, var = vals
        result << OpenStudio::IdfObject.load("Output:Variable,#{key},#{var},runperiod;").get
      end
    end

    return result
  end

  # define what happens when the measure is run
  def run(runner, user_arguments)
    super(runner, user_arguments)

    model = runner.lastOpenStudioModel
    if model.empty?
      runner.registerError('Cannot find OpenStudio model.')
      return false
    end
    @model = model.get

    # use the built-in error checking
    if !runner.validateUserArguments(arguments(@model), user_arguments)
      return false
    end

    output_format = runner.getStringArgumentValue('output_format', user_arguments)
    timeseries_frequency = runner.getStringArgumentValue('timeseries_frequency', user_arguments)
    if timeseries_frequency != 'none'
      include_timeseries_fuel_consumptions = runner.getBoolArgumentValue('include_timeseries_fuel_consumptions', user_arguments)
      include_timeseries_end_use_consumptions = runner.getBoolArgumentValue('include_timeseries_end_use_consumptions', user_arguments)
      include_timeseries_co2_emissions = runner.getBoolArgumentValue('include_timeseries_co2_emissions', user_arguments)
      include_timeseries_hot_water_uses = runner.getBoolArgumentValue('include_timeseries_hot_water_uses', user_arguments)
      include_timeseries_total_loads = runner.getBoolArgumentValue('include_timeseries_total_loads', user_arguments)
      include_timeseries_component_loads = runner.getBoolArgumentValue('include_timeseries_component_loads', user_arguments)
      include_timeseries_zone_temperatures = runner.getBoolArgumentValue('include_timeseries_zone_temperatures', user_arguments)
      include_timeseries_airflows = runner.getBoolArgumentValue('include_timeseries_airflows', user_arguments)
      include_timeseries_weather = runner.getBoolArgumentValue('include_timeseries_weather', user_arguments)
    end
    annual_output_file_name = runner.getOptionalStringArgumentValue('annual_output_file_name', user_arguments)
    timeseries_output_file_name = runner.getOptionalStringArgumentValue('timeseries_output_file_name', user_arguments)

    sqlFile = runner.lastEnergyPlusSqlFile
    if sqlFile.empty?
      runner.registerError('Cannot find EnergyPlus sql file.')
      return false
    end
    @sqlFile = sqlFile.get
    if not @sqlFile.connectionOpen
      runner.registerError('EnergyPlus simulation failed.')
      return false
    end
    @model.setSqlFile(@sqlFile)

    hpxml_path = @model.getBuilding.additionalProperties.getFeatureAsString('hpxml_path').get
    hpxml_defaults_path = @model.getBuilding.additionalProperties.getFeatureAsString('hpxml_defaults_path').get
    building_id = @model.getBuilding.additionalProperties.getFeatureAsString('building_id').get
    @hpxml = HPXML.new(hpxml_path: hpxml_defaults_path, building_id: building_id)
    HVAC.apply_shared_systems(@hpxml) # Needed for ERI shared HVAC systems
    @eri_design = @hpxml.header.eri_design
    @timestamps = get_timestamps()

    setup_outputs()

    # Set paths
    if not @eri_design.nil?
      # ERI run, store files in a particular location
      output_dir = File.dirname(hpxml_path)
      hpxml_name = File.basename(hpxml_path).gsub('.xml', '')
      annual_output_path = File.join(output_dir, "#{hpxml_name}.#{output_format}")
      timeseries_output_path = File.join(output_dir, "#{hpxml_name}_#{timeseries_frequency.capitalize}.#{output_format}")
      eri_output_path = File.join(output_dir, "#{hpxml_name}_ERI.csv")
    else
      output_dir = File.dirname(@sqlFile.path.to_s)
      if annual_output_file_name.is_initialized
        annual_output_path = File.join(output_dir, annual_output_file_name.get)
      else
        annual_output_path = File.join(output_dir, "results_annual.#{output_format}")
      end
      if timeseries_output_file_name.is_initialized
        timeseries_output_path = File.join(output_dir, timeseries_output_file_name.get)
      else
        timeseries_output_path = File.join(output_dir, "results_timeseries.#{output_format}")
      end
      eri_output_path = nil
    end

    # Retrieve outputs
    outputs = get_outputs(timeseries_frequency,
                          include_timeseries_fuel_consumptions,
                          include_timeseries_end_use_consumptions,
                          include_timeseries_co2_emissions,
                          include_timeseries_hot_water_uses,
                          include_timeseries_total_loads,
                          include_timeseries_component_loads,
                          include_timeseries_zone_temperatures,
                          include_timeseries_airflows,
                          include_timeseries_weather)

    if not check_for_errors(runner, outputs)
      teardown()
      return false
    end

    # Write/report results
    write_annual_output_results(runner, outputs, output_format, annual_output_path)
    report_sim_outputs(runner)
    write_eri_output_results(outputs, eri_output_path)
    write_timeseries_output_results(runner, outputs, output_format,
                                    timeseries_output_path,
                                    timeseries_frequency,
                                    include_timeseries_fuel_consumptions,
                                    include_timeseries_end_use_consumptions,
                                    include_timeseries_co2_emissions,
                                    include_timeseries_hot_water_uses,
                                    include_timeseries_total_loads,
                                    include_timeseries_component_loads,
                                    include_timeseries_zone_temperatures,
                                    include_timeseries_airflows,
                                    include_timeseries_weather)

    teardown()
    return true
  end

  def teardown
    @sqlFile.close()

    # Ensure sql file is immediately freed; otherwise we can get
    # errors on Windows when trying to delete this file.
    GC.start()
  end

  def get_timestamps()
    timestamps = {}
    timestamps['none'] = []

    map = { 'hourly' => 1,
            'daily' => 2,
            'monthly' => 3,
            'timestep' => -1 }
    map.each do |timeseries_freq, interval_type|
      query = "SELECT Year || ' ' || Month || ' ' || Day || ' ' || Hour || ' ' || Minute As Timestamp FROM Time WHERE IntervalType='#{interval_type}'"
      values = @sqlFile.execAndReturnVectorOfString(query)
      fail "Query error: #{query}" unless values.is_initialized

      timestamps[timeseries_freq] = []
      values.get.each do |value|
        year, month, day, hour, minute = value.split(' ')
        ts = Time.utc(year, month, day, hour, minute)
        timestamps[timeseries_freq] << ts.strftime('%Y/%m/%d %H:%M:00')
      end
    end

    return timestamps
  end

  def get_outputs(timeseries_frequency,
                  include_timeseries_fuel_consumptions,
                  include_timeseries_end_use_consumptions,
                  include_timeseries_co2_emissions,
                  include_timeseries_hot_water_uses,
                  include_timeseries_total_loads,
                  include_timeseries_component_loads,
                  include_timeseries_zone_temperatures,
                  include_timeseries_airflows,
                  include_timeseries_weather)
    outputs = {}

    if include_timeseries_fuel_consumptions
      # If fuel uses are selected, we also need to select end uses because
      # fuels may be adjusted by DSE.
      # TODO: This could be removed if we could account for DSE in E+ or used EMS.
      include_timeseries_end_use_consumptions = true
    end

    # Fuel Uses
    @fuels.each do |fuel_type, fuel|
      fuel.annual_output = get_report_meter_data_annual(fuel.meters)
      if include_timeseries_fuel_consumptions || include_timeseries_co2_emissions
        fuel.timeseries_output = get_report_meter_data_timeseries(fuel.meters, UnitConversions.convert(1.0, 'J', fuel.timeseries_units), 0, timeseries_frequency)
      end
    end

    # Electricity Produced
    outputs[:total_elec_produced] = get_report_meter_data_annual(['ElectricityProduced:Facility'])
    outputs[:total_elec_produced_timeseries] = get_report_meter_data_timeseries(['ElectricityProduced:Facility'], UnitConversions.convert(1.0, 'J', get_timeseries_units_from_fuel_type(FT::Elec)), 0, timeseries_frequency)
    outputs[:total_elec_net_timeseries] = @fuels[FT::Elec].timeseries_output.zip(outputs[:total_elec_produced_timeseries]).map { |c, p| c - p }

    # Peak Electricity Consumption
    @peak_fuels.each do |key, peak_fuel|
      peak_fuel.annual_output = get_tabular_data_value(peak_fuel.report.upcase, 'Meter', 'Custom Monthly Report', ['Maximum of Months'], 'ELECTRICITY:FACILITY {MAX FOR HOURS SHOWN}', peak_fuel.annual_units)
    end

    # Total loads
    @loads.each do |load_type, load|
      if not load.ems_variable.nil?
        # Obtain from EMS output variable
        load.annual_output = get_report_variable_data_annual(['EMS'], ["#{load.ems_variable}_annual_outvar"])
        if include_timeseries_total_loads
          load.timeseries_output = get_report_variable_data_timeseries(['EMS'], ["#{load.ems_variable}_timeseries_outvar"], UnitConversions.convert(1.0, 'J', load.timeseries_units), 0, timeseries_frequency)
        end
      elsif load.variables.size > 0
        # Obtain from output variable
        load.variables.map { |v| v[0] }.each do |sys_id|
          keys = load.variables.select { |v| v[0] == sys_id }.map { |v| v[1] }
          vars = load.variables.select { |v| v[0] == sys_id }.map { |v| v[2] }

          load.annual_output_by_system[sys_id] = get_report_variable_data_annual(keys, vars, is_negative: load.is_negative)
          if include_timeseries_total_loads && (load_type == LT::HotWaterDelivered)
            load.timeseries_output_by_system[sys_id] = get_report_variable_data_timeseries(keys, vars, UnitConversions.convert(1.0, 'J', load.timeseries_units), 0, timeseries_frequency, is_negative: load.is_negative)
          end
        end
      end
    end

    # Component Loads
    @component_loads.each do |key, comp_load|
      comp_load.annual_output = get_report_variable_data_annual(['EMS'], ["#{comp_load.ems_variable}_annual_outvar"])
      if include_timeseries_component_loads
        comp_load.timeseries_output = get_report_variable_data_timeseries(['EMS'], ["#{comp_load.ems_variable}_timeseries_outvar"], UnitConversions.convert(1.0, 'J', comp_load.timeseries_units), 0, timeseries_frequency)
      end
    end

    # Unmet Hours
    @unmet_hours.each do |key, unmet_hour|
      if (key == UHT::Heating && @hpxml.total_fraction_heat_load_served <= 0) ||
         (key == UHT::Cooling && @hpxml.total_fraction_cool_load_served <= 0)
        next # Don't report unmet hours if there is no heating/cooling system
      end

      unmet_hour.annual_output = get_tabular_data_value('SystemSummary', 'Entire Facility', 'Time Setpoint Not Met', [HPXML::LocationLivingSpace.upcase], unmet_hour.col_name, unmet_hour.annual_units)
    end

    # Ideal system loads (expected fraction of loads that are not met by partial HVAC (e.g., room AC that meets 30% of load))
    @ideal_system_loads.each do |load_type, ideal_load|
      ideal_load.variables.map { |v| v[0] }.each do |sys_id|
        keys = ideal_load.variables.select { |v| v[0] == sys_id }.map { |v| v[1] }
        vars = ideal_load.variables.select { |v| v[0] == sys_id }.map { |v| v[2] }

        ideal_load.annual_output = get_report_variable_data_annual(keys, vars)
      end
    end

    # Peak Building Space Heating/Cooling Loads (total heating/cooling energy delivered including backup ideal air system)
    @peak_loads.each do |load_type, peak_load|
      peak_load.annual_output = UnitConversions.convert(get_tabular_data_value(peak_load.report.upcase, 'EMS', 'Custom Monthly Report', ['Maximum of Months'], "#{peak_load.ems_variable.upcase}_PEAKLOAD_OUTVAR {Maximum}", 'W'), 'Wh', peak_load.annual_units)
    end

    # End Uses
    @end_uses.each do |key, end_use|
      fuel_type, end_use_type = key

      end_use.variables.map { |v| v[0] }.each do |sys_id|
        keys = end_use.variables.select { |v| v[0] == sys_id }.map { |v| v[1] }
        vars = end_use.variables.select { |v| v[0] == sys_id }.map { |v| v[2] }

        end_use.annual_output_by_system[sys_id] = get_report_variable_data_annual(keys, vars, is_negative: end_use.is_negative)
        if include_timeseries_end_use_consumptions
          end_use.timeseries_output_by_system[sys_id] = get_report_variable_data_timeseries(keys, vars, UnitConversions.convert(1.0, 'J', end_use.timeseries_units), 0, timeseries_frequency, is_negative: end_use.is_negative)
        end
      end
    end

    # Hot Water Uses
    @hot_water_uses.each do |hot_water_type, hot_water|
      hot_water.variables.map { |v| v[0] }.each do |sys_id|
        keys = hot_water.variables.select { |v| v[0] == sys_id }.map { |v| v[1] }
        vars = hot_water.variables.select { |v| v[0] == sys_id }.map { |v| v[2] }

        hot_water.annual_output_by_system[sys_id] = get_report_variable_data_annual(keys, vars, UnitConversions.convert(1.0, 'm^3', hot_water.annual_units))
        if include_timeseries_hot_water_uses
          hot_water.timeseries_output_by_system[sys_id] = get_report_variable_data_timeseries(keys, vars, UnitConversions.convert(1.0, 'm^3', hot_water.timeseries_units), 0, timeseries_frequency)
        end
      end
    end

    # Apply Heating/Cooling DSEs
    (@hpxml.heating_systems + @hpxml.heat_pumps).each do |htg_system|
      next unless (htg_system.is_a?(HPXML::HeatingSystem) && htg_system.is_heat_pump_backup_system) || htg_system.fraction_heat_load_served > 0
      next if htg_system.distribution_system_idref.nil?
      next unless htg_system.distribution_system.distribution_system_type == HPXML::HVACDistributionTypeDSE
      next if htg_system.distribution_system.annual_heating_dse.nil?

      dse = htg_system.distribution_system.annual_heating_dse
      @fuels.each do |fuel_type, fuel|
        [EUT::Heating, EUT::HeatingFanPump].each do |end_use_type|
          end_use = @end_uses[[fuel_type, end_use_type]]
          next if end_use.nil?

          if not end_use.annual_output_by_system[htg_system.id].nil?
            apply_multiplier_to_output(end_use, fuel, htg_system.id, 1.0 / dse)
          end
          if not end_use.annual_output_by_system[htg_system.id + '_DFHPBackup'].nil?
            apply_multiplier_to_output(end_use, fuel, htg_system.id + '_DFHPBackup', 1.0 / dse)
          end
        end
      end
    end
    (@hpxml.cooling_systems + @hpxml.heat_pumps).each do |clg_system|
      next unless clg_system.fraction_cool_load_served > 0
      next if clg_system.distribution_system_idref.nil?
      next unless clg_system.distribution_system.distribution_system_type == HPXML::HVACDistributionTypeDSE
      next if clg_system.distribution_system.annual_cooling_dse.nil?

      dse = clg_system.distribution_system.annual_cooling_dse
      @fuels.each do |fuel_type, fuel|
        [EUT::Cooling, EUT::CoolingFanPump].each do |end_use_type|
          end_use = @end_uses[[fuel_type, end_use_type]]
          next if end_use.nil?
          next if end_use.annual_output_by_system[clg_system.id].nil?

          apply_multiplier_to_output(end_use, fuel, clg_system.id, 1.0 / dse)
        end
      end
    end

    # Apply solar fraction to load for simple solar water heating systems
    @hpxml.solar_thermal_systems.each do |solar_system|
      next if solar_system.solar_fraction.nil?

      @loads[LT::HotWaterSolarThermal].annual_output = 0.0 if @loads[LT::HotWaterSolarThermal].annual_output.nil?
      @loads[LT::HotWaterSolarThermal].timeseries_output = [0.0] * @timestamps[timeseries_frequency].size if @loads[LT::HotWaterSolarThermal].timeseries_output.nil?

      if not solar_system.water_heating_system.nil?
        dhw_ids = [solar_system.water_heating_system.id]
      else # Apply to all water heating systems
        dhw_ids = @hpxml.water_heating_systems.map { |dhw| dhw.id }
      end
      dhw_ids.each do |dhw_id|
        apply_multiplier_to_output(@loads[LT::HotWaterDelivered], @loads[LT::HotWaterSolarThermal], dhw_id, 1.0 / (1.0 - solar_system.solar_fraction))
      end
    end

    # Calculate aggregated values from per-system values as needed
    (@end_uses.values + @loads.values + @hot_water_uses.values).each do |obj|
      if obj.annual_output.nil?
        if not obj.annual_output_by_system.empty?
          obj.annual_output = obj.annual_output_by_system.values.sum(0.0)
        else
          obj.annual_output = 0.0
        end
      end
      next unless obj.timeseries_output.empty? && (not obj.timeseries_output_by_system.empty?)

      obj.timeseries_output = obj.timeseries_output_by_system.values[0]
      obj.timeseries_output_by_system.values[1..-1].each do |values|
        obj.timeseries_output = obj.timeseries_output.zip(values).map { |x, y| x + y }
      end
    end

    # Get zone temperatures
    if include_timeseries_zone_temperatures
      zone_names = []
      scheduled_temperature_names = []
      @model.getThermalZones.each do |zone|
        if zone.floorArea > 1
          zone_names << zone.name.to_s.upcase
        end
      end
      @model.getScheduleConstants.each do |schedule|
        next unless [HPXML::LocationOtherHeatedSpace, HPXML::LocationOtherMultifamilyBufferSpace, HPXML::LocationOtherNonFreezingSpace,
                     HPXML::LocationOtherHousingUnit, HPXML::LocationExteriorWall, HPXML::LocationUnderSlab].include? schedule.name.to_s

        scheduled_temperature_names << schedule.name.to_s.upcase
      end
      zone_names.sort.each do |zone_name|
        @zone_temps[zone_name] = ZoneTemp.new
        @zone_temps[zone_name].name = "Temperature: #{zone_name.split.map(&:capitalize).join(' ')}"
        @zone_temps[zone_name].timeseries_units = 'F'
        @zone_temps[zone_name].timeseries_output = get_report_variable_data_timeseries([zone_name], ['Zone Mean Air Temperature'], 9.0 / 5.0, 32.0, timeseries_frequency)
      end
      scheduled_temperature_names.sort.each do |scheduled_temperature_name|
        @zone_temps[scheduled_temperature_name] = ZoneTemp.new
        @zone_temps[scheduled_temperature_name].name = "Temperature: #{scheduled_temperature_name.split.map(&:capitalize).join(' ')}"
        @zone_temps[scheduled_temperature_name].timeseries_units = 'F'
        @zone_temps[scheduled_temperature_name].timeseries_output = get_report_variable_data_timeseries([scheduled_temperature_name], ['Schedule Value'], 9.0 / 5.0, 32.0, timeseries_frequency)
      end
    end

    if include_timeseries_airflows
      @airflows.each do |airflow_type, airflow|
        airflow.timeseries_output = get_report_variable_data_timeseries(['EMS'], airflow.ems_variables.map { |var| "#{var}_timeseries_outvar" }, UnitConversions.convert(1.0, 'm^3/s', 'cfm'), 0, timeseries_frequency, true)
      end
    end

    if include_timeseries_weather
      @weather.each do |weather_type, weather_data|
        if weather_data.timeseries_units == 'F'
          unit_conv = 9.0 / 5.0
          unit_adder = 32.0
        else
          unit_conv = UnitConversions.convert(1.0, weather_data.variable_units, weather_data.timeseries_units)
          unit_adder = 0
        end
        weather_data.timeseries_output = get_report_variable_data_timeseries(['Environment'], [weather_data.variable], unit_conv, unit_adder, timeseries_frequency)
      end
    end

    # CO2 Emissions
    # Do this last so that any other adjustments (like DSE) have already been applied
    if not @co2_emissions.empty?
      hourly_elec_consumed = get_report_meter_data_timeseries(['Electricity:Facility'], UnitConversions.convert(1.0, 'J', 'MWh'), 0, 'hourly')
      hourly_elec_produced = get_report_meter_data_timeseries(['ElectricityProduced:Facility'], UnitConversions.convert(1.0, 'J', 'MWh'), 0, 'hourly')
      if include_timeseries_co2_emissions
        if timeseries_frequency == 'timestep'
          timeseries_elec_consumed = get_report_meter_data_timeseries(['Electricity:Facility'], UnitConversions.convert(1.0, 'J', 'MWh'), 0, timeseries_frequency)
          timeseries_elec_produced = get_report_meter_data_timeseries(['ElectricityProduced:Facility'], UnitConversions.convert(1.0, 'J', 'MWh'), 0, timeseries_frequency)
        else
          # Need to perform calculations hourly at a minimum
          timeseries_elec_consumed = hourly_elec_consumed.dup
          timeseries_elec_produced = hourly_elec_produced.dup
        end
      end

      # Calculate for each CO2 scenario
      @hpxml.header.co2_emissions_scenarios.each do |scenario|
        # Obtain Cambium hourly factors for the simulation run period
        name = scenario.name
<<<<<<< HEAD
        hourly_elec_factors = File.readlines(scenario.elec_schedule_filepath).map(&:to_f)
=======
        hourly_elec_factors = File.readlines(scenario.elec_schedule_filepath).map(&:strip).map { |x| Float(x) }
>>>>>>> 5996390d
        if hourly_elec_consumed.size == 8784
          year = 2000 # Use leap year for calculations

          # Duplicate Feb 28 Cambium values for Feb 29
          hourly_elec_factors = hourly_elec_factors[0..1415] + hourly_elec_factors[1392..1415] + hourly_elec_factors[1416..8759]
        else
          year = 1999 # Use non-leap year for calculations
        end
        sim_start_day_of_year = Schedule.get_day_num_from_month_day(year, @hpxml.header.sim_begin_month, @hpxml.header.sim_begin_day)
        sim_end_day_of_year = Schedule.get_day_num_from_month_day(year, @hpxml.header.sim_end_month, @hpxml.header.sim_end_day)
        sim_start_hour = (sim_start_day_of_year - 1) * 24
        sim_end_hour = sim_end_day_of_year * 24 - 1
        hourly_elec_factors = hourly_elec_factors[sim_start_hour..sim_end_hour]

        # Initialize
        @co2_emissions[name].annual_output = 0

        fail 'Unexpected failure for CO2 emissions calculations.' if hourly_elec_factors.size != hourly_elec_consumed.size

        # Calculate annual CO2 emissions for net electricity
        if scenario.elec_units == HPXML::CO2EmissionsScenario::UnitsKgPerMWh
          elec_mult = UnitConversions.convert(1.0, 'kg', 'lbm')
        elsif scenario.elec_units == HPXML::CO2EmissionsScenario::UnitsLbPerMWh
          elec_mult = 1.0
        end
        @co2_emissions[name].annual_output += hourly_elec_consumed.zip(hourly_elec_factors).map { |x, y| x * y * elec_mult }.sum
        @co2_emissions[name].annual_output -= hourly_elec_produced.zip(hourly_elec_factors).map { |x, y| x * y * elec_mult }.sum
        if include_timeseries_co2_emissions
          # Calculate hourly CO2 emissions for net electricity
          if timeseries_frequency == 'timestep'
            n_timesteps_per_hour = Integer(60.0 / @hpxml.header.timestep)
            timeseries_elec_factors = hourly_elec_factors.flat_map { |y| [y] * n_timesteps_per_hour }
          else
            timeseries_elec_factors = hourly_elec_factors.dup
          end
          fail 'Unexpected failure for CO2 emissions calculations.' if timeseries_elec_factors.size != timeseries_elec_consumed.size

          @co2_emissions[name].timeseries_output = timeseries_elec_consumed.zip(timeseries_elec_produced).map { |c, p| c - p }.zip(timeseries_elec_factors).map { |n, f| n * f * elec_mult }

          # Aggregate up from hourly to the desires timeseries frequency
          if ['daily', 'monthly'].include? timeseries_frequency
            if timeseries_frequency == 'daily'
              n_hours_per_period = [24] * (sim_end_day_of_year - sim_start_day_of_year + 1)
            elsif timeseries_frequency == 'monthly'
              n_days_per_month = Constants.NumDaysInMonths(year)
              n_days_per_period = n_days_per_month[@hpxml.header.sim_begin_month - 1..@hpxml.header.sim_end_month - 1]
              n_days_per_period[0] -= @hpxml.header.sim_begin_day - 1
              n_days_per_period[-1] = @hpxml.header.sim_end_day
              n_hours_per_period = n_days_per_period.map { |x| x * 24 }
            end
            timeseries_output = []
            start_hour = 0
            fail 'Unexpected failure for CO2 emissions calculations.' if n_hours_per_period.sum != @co2_emissions[name].timeseries_output.size

            n_hours_per_period.each do |n_hours|
              timeseries_output << @co2_emissions[name].timeseries_output[start_hour..start_hour + n_hours - 1].sum()
              start_hour += n_hours
            end
            @co2_emissions[name].timeseries_output = timeseries_output
          end
        end

        # Calculate CO2 emissions for fossil fuels
        @fuels.each do |fuel_type, fuel|
          next if [FT::Elec].include? fuel_type
          next if fuel.annual_output <= 0

          fuel_map = { FT::Gas => [scenario.natural_gas_units, scenario.natural_gas_value],
                       FT::Propane => [scenario.propane_units, scenario.propane_value],
                       FT::Oil => [scenario.fuel_oil_units, scenario.fuel_oil_value],
                       FT::Coal => [scenario.coal_units, scenario.coal_value] }
          fuel_units, fuel_factor = fuel_map[fuel_type]
          if fuel_units == HPXML::CO2EmissionsScenario::UnitsKgPerMBtu
            fuel_mult = UnitConversions.convert(1.0, 'kg', 'lbm')
          elsif fuel_units == HPXML::CO2EmissionsScenario::UnitsLbPerMBtu
            fuel_mult = 1.0
          end

          @co2_emissions[name].annual_output += UnitConversions.convert(fuel.annual_output, fuel.annual_units, 'MBtu') * fuel_factor * fuel_mult
          next unless include_timeseries_co2_emissions

          fuel_to_mbtu = UnitConversions.convert(1.0, fuel.timeseries_units, 'MBtu')
          fail 'Unexpected failure for CO2 emissions calculations.' if fuel.timeseries_output.size != @co2_emissions[name].timeseries_output.size

          @co2_emissions[name].timeseries_output = @co2_emissions[name].timeseries_output.zip(fuel.timeseries_output).map { |c, f| c + (f * fuel_to_mbtu * fuel_factor * fuel_mult) }
        end
      end
    end

    return outputs
  end

  def check_for_errors(runner, outputs)
    all_total = @fuels.values.map { |x| x.annual_output.to_f }.sum(0.0)
    all_total += @ideal_system_loads.values.map { |x| x.annual_output.to_f }.sum(0.0)
    if all_total == 0
      runner.registerError('Simulation unsuccessful.')
      return false
    end

    # Check sum of electricity produced end use outputs match total
    sum_elec_produced = -1 * @end_uses.select { |k, eu| eu.is_negative }.map { |k, eu| eu.annual_output.to_f }.sum(0.0)
    total_elec_produced = outputs[:total_elec_produced]
    if (sum_elec_produced - total_elec_produced).abs > 0.1
      runner.registerError("#{FT::Elec} produced category end uses (#{sum_elec_produced}) do not sum to total (#{total_elec_produced}).")
      return false
    end

    # Check sum of end use outputs match fuel outputs
    @fuels.keys.each do |fuel_type|
      sum_categories = @end_uses.select { |k, eu| k[0] == fuel_type }.map { |k, eu| eu.annual_output.to_f }.sum(0.0)
      fuel_total = @fuels[fuel_type].annual_output.to_f
      if fuel_type == FT::Elec
        fuel_total -= sum_elec_produced
      end
      if (fuel_total - sum_categories).abs > 0.1
        runner.registerError("#{fuel_type} category end uses (#{sum_categories}) do not sum to total (#{fuel_total}).")
        return false
      end
    end

    # Check sum of timeseries outputs match annual outputs
    { @end_uses => 'End Use',
      @fuels => 'Fuel',
      @co2_emissions => 'CO2 Emissions',
      @loads => 'Load',
      @component_loads => 'Component Load' }.each do |outputs, output_type|
      outputs.each do |key, obj|
        next if obj.timeseries_output.empty?

        sum_timeseries = UnitConversions.convert(obj.timeseries_output.sum(0.0), obj.timeseries_units, obj.annual_units)
        annual_total = obj.annual_output.to_f
        if (annual_total - sum_timeseries).abs > 0.1
          runner.registerError("Timeseries outputs (#{sum_timeseries}) do not sum to annual output (#{annual_total}) for #{output_type}: #{key}.")
          return false
        end
      end
    end

    return true
  end

  def write_annual_output_results(runner, outputs, output_format, annual_output_path)
    line_break = nil
    elec_produced = @end_uses.select { |k, eu| eu.is_negative }.map { |k, eu| eu.annual_output.to_f }.sum(0.0)

    results_out = []
    @fuels.each do |fuel_type, fuel|
      results_out << ["#{fuel.name} (#{fuel.annual_units})", fuel.annual_output.to_f.round(2)]
      if fuel_type == FT::Elec
        results_out << ['Fuel Use: Electricity: Net (MBtu)', (fuel.annual_output.to_f + elec_produced).round(2)]
      end
    end
    results_out << [line_break]
    @end_uses.each do |key, end_use|
      results_out << ["#{end_use.name} (#{end_use.annual_units})", end_use.annual_output.to_f.round(2)]
    end
    if not @co2_emissions.empty?
      results_out << [line_break]
      @co2_emissions.each do |scenario_name, co2_emission|
        results_out << ["#{co2_emission.name} (#{co2_emission.annual_units})", co2_emission.annual_output.to_f.round(2)]
      end
    end
    results_out << [line_break]
    @loads.each do |load_type, load|
      results_out << ["#{load.name} (#{load.annual_units})", load.annual_output.to_f.round(2)]
    end
    results_out << [line_break]
    @unmet_hours.each do |load_type, unmet_hour|
      results_out << ["#{unmet_hour.name} (#{unmet_hour.annual_units})", unmet_hour.annual_output.to_f.round(2)]
    end
    results_out << [line_break]
    @peak_fuels.each do |key, peak_fuel|
      results_out << ["#{peak_fuel.name} (#{peak_fuel.annual_units})", peak_fuel.annual_output.to_f.round(0)]
    end
    results_out << [line_break]
    @peak_loads.each do |load_type, peak_load|
      results_out << ["#{peak_load.name} (#{peak_load.annual_units})", peak_load.annual_output.to_f.round(2)]
    end
    if @component_loads.values.map { |load| load.annual_output.to_f }.sum != 0 # Skip if component loads not calculated
      results_out << [line_break]
      @component_loads.each do |load_type, load|
        results_out << ["#{load.name} (#{load.annual_units})", load.annual_output.to_f.round(2)]
      end
    end
    results_out << [line_break]
    @hot_water_uses.each do |hot_water_type, hot_water|
      results_out << ["#{hot_water.name} (#{hot_water.annual_units})", hot_water.annual_output.to_f.round(0)]
    end

    if output_format == 'csv'
      CSV.open(annual_output_path, 'wb') { |csv| results_out.to_a.each { |elem| csv << elem } }
    elsif output_format == 'json'
      h = {}
      results_out.each do |out|
        next if out == [line_break]

        grp, name = out[0].split(':', 2)
        h[grp] = {} if h[grp].nil?
        h[grp][name.strip] = out[1]
      end

      require 'json'
      File.open(annual_output_path, 'w') { |json| json.write(JSON.pretty_generate(h)) }
    end
    runner.registerInfo("Wrote annual output results to #{annual_output_path}.")
  end

  def report_sim_outputs(runner)
    all_outputs = []
    all_outputs << @fuels
    all_outputs << @end_uses
    all_outputs << @co2_emissions
    all_outputs << @loads
    all_outputs << @unmet_hours
    all_outputs << @peak_fuels
    all_outputs << @peak_loads
    if @component_loads.values.map { |load| load.annual_output.to_f }.sum != 0 # Skip if component loads not calculated
      all_outputs << @component_loads
    end
    all_outputs << @hot_water_uses

    all_outputs.each do |outputs|
      outputs.each do |key, obj|
        output_name = get_runner_output_name(obj)
        output_val = obj.annual_output.to_f.round(2)
        runner.registerValue(output_name, output_val)
        runner.registerInfo("Registering #{output_val} for #{output_name}.")
        next unless key == FT::Elec && obj.is_a?(Fuel)

        # Also add Net Electricity
        elec_total = @fuels[FT::Elec].annual_output.to_f
        elec_produced = @end_uses.select { |k, eu| eu.is_negative }.map { |k, eu| eu.annual_output.to_f }.sum(0.0)
        output_name = 'Fuel Use: Electricity: Net (MBtu)'
        output_val = (elec_total + elec_produced).round(2)
        runner.registerValue(output_name, output_val)
        runner.registerInfo("Registering #{output_val} for #{output_name}.")
      end
    end
  end

  def get_runner_output_name(obj)
    return "#{obj.name} #{obj.annual_units}"
  end

  def write_eri_output_results(outputs, csv_path)
    return true if csv_path.nil?

    line_break = nil

    def sanitize_string(s)
      [' ', ':', '/'].each do |c|
        next unless s.include? c

        s = s.gsub(c, '')
      end
      return s
    end

    def ordered_values(hash, sys_ids)
      vals = []
      sys_ids.each do |sys_id|
        if not hash[sys_id].nil?
          vals << hash[sys_id]
        else
          vals << 0.0
        end
      end
      return vals
    end

    def get_sys_ids_of_interest(type, htg_ids, clg_ids, dhw_ids, vent_prehtg_ids, vent_preclg_ids)
      if type.downcase.include? 'hot water'
        return dhw_ids
      elsif type.downcase.include? 'mech vent preheating'
        return vent_prehtg_ids
      elsif type.downcase.include? 'mech vent precooling'
        return vent_preclg_ids
      elsif type.downcase.include? 'heating'
        return htg_ids
      elsif type.downcase.include? 'cooling'
        return clg_ids
      end

      return
    end

    def get_eec_value_numerator(unit)
      if ['HSPF', 'SEER', 'EER', 'CEER'].include? unit
        return 3.413
      elsif ['AFUE', 'COP', 'Percent', 'EF'].include? unit
        return 1.0
      end
    end

    def get_ids(ids, seed_id_map)
      return ids.map { |id| seed_id_map[id].nil? ? id : seed_id_map[id] }
    end

    results_out = []

    # Retrieve info from HPXML object
    # FUTURE: Move this code to the ERI workflow
    htg_ids, clg_ids, dhw_ids, vent_prehtg_ids, vent_preclg_ids = [], [], [], [], []
    htg_eecs, clg_eecs, dhw_eecs, vent_prehtg_eecs, vent_preclg_eecs = {}, {}, {}, {}, {}
    htg_fuels, dhw_fuels, vent_prehtg_fuels = {}, {}, {}
    seed_id_map = {}
    @hpxml.heating_systems.each do |htg_system|
      next unless htg_system.fraction_heat_load_served > 0

      htg_ids << htg_system.id
      seed_id_map[htg_system.id] = htg_system.seed_id
      htg_fuels[htg_system.id] = htg_system.heating_system_fuel
      if not htg_system.heating_efficiency_afue.nil?
        htg_eecs[htg_system.id] = get_eec_value_numerator('AFUE') / htg_system.heating_efficiency_afue
      elsif not htg_system.heating_efficiency_percent.nil?
        htg_eecs[htg_system.id] = get_eec_value_numerator('Percent') / htg_system.heating_efficiency_percent
      end
    end
    @hpxml.cooling_systems.each do |clg_system|
      next unless clg_system.fraction_cool_load_served > 0

      clg_ids << clg_system.id
      seed_id_map[clg_system.id] = clg_system.seed_id
      if not clg_system.cooling_efficiency_seer.nil?
        clg_eecs[clg_system.id] = get_eec_value_numerator('SEER') / clg_system.cooling_efficiency_seer
      elsif not clg_system.cooling_efficiency_eer.nil?
        clg_eecs[clg_system.id] = get_eec_value_numerator('EER') / clg_system.cooling_efficiency_eer
      elsif not clg_system.cooling_efficiency_ceer.nil?
        clg_eecs[clg_system.id] = get_eec_value_numerator('CEER') / clg_system.cooling_efficiency_ceer
      end
      if clg_system.cooling_system_type == HPXML::HVACTypeEvaporativeCooler
        clg_eecs[clg_system.id] = get_eec_value_numerator('SEER') / 15.0 # Arbitrary
      end
    end
    @hpxml.heat_pumps.each do |heat_pump|
      if heat_pump.fraction_heat_load_served > 0
        htg_ids << heat_pump.id
        seed_id_map[heat_pump.id] = heat_pump.seed_id
        htg_fuels[heat_pump.id] = heat_pump.heat_pump_fuel
        if not heat_pump.heating_efficiency_hspf.nil?
          htg_eecs[heat_pump.id] = get_eec_value_numerator('HSPF') / heat_pump.heating_efficiency_hspf
        elsif not heat_pump.heating_efficiency_cop.nil?
          htg_eecs[heat_pump.id] = get_eec_value_numerator('COP') / heat_pump.heating_efficiency_cop
        end
      end
      next unless heat_pump.fraction_cool_load_served > 0

      clg_ids << heat_pump.id
      seed_id_map[heat_pump.id] = heat_pump.seed_id
      if not heat_pump.cooling_efficiency_seer.nil?
        clg_eecs[heat_pump.id] = get_eec_value_numerator('SEER') / heat_pump.cooling_efficiency_seer
      elsif not heat_pump.cooling_efficiency_eer.nil?
        clg_eecs[heat_pump.id] = get_eec_value_numerator('EER') / heat_pump.cooling_efficiency_eer
      end
    end
    @hpxml.water_heating_systems.each do |dhw_system|
      dhw_ids << dhw_system.id
      ef_or_uef = nil
      ef_or_uef = dhw_system.energy_factor unless dhw_system.energy_factor.nil?
      ef_or_uef = dhw_system.uniform_energy_factor unless dhw_system.uniform_energy_factor.nil?
      if ef_or_uef.nil?
        # Get assumed EF for combi system
        @model.getWaterHeaterMixeds.each do |wh|
          dhw_id = wh.additionalProperties.getFeatureAsString('HPXML_ID')
          next unless (dhw_id.is_initialized && dhw_id.get == dhw_system.id)

          ef_or_uef = wh.additionalProperties.getFeatureAsDouble('EnergyFactor').get
        end
      end
      value_adj = 1.0
      value_adj = dhw_system.performance_adjustment if dhw_system.water_heater_type == HPXML::WaterHeaterTypeTankless
      if (not ef_or_uef.nil?) && (not value_adj.nil?)
        dhw_eecs[dhw_system.id] = get_eec_value_numerator('EF') / (Float(ef_or_uef) * Float(value_adj))
      end
      if [HPXML::WaterHeaterTypeCombiTankless, HPXML::WaterHeaterTypeCombiStorage].include? dhw_system.water_heater_type
        dhw_fuels[dhw_system.id] = dhw_system.related_hvac_system.heating_system_fuel
      else
        dhw_fuels[dhw_system.id] = dhw_system.fuel_type
      end
    end
    @hpxml.ventilation_fans.each do |vent_fan|
      next unless vent_fan.used_for_whole_building_ventilation

      if not vent_fan.preheating_fuel.nil?
        vent_prehtg_ids << vent_fan.id
        vent_prehtg_fuels[vent_fan.id] = vent_fan.preheating_fuel
        vent_prehtg_eecs[vent_fan.id] = get_eec_value_numerator('COP') / vent_fan.preheating_efficiency_cop
      end
      next unless not vent_fan.precooling_fuel.nil?

      vent_preclg_ids << vent_fan.id
      vent_preclg_eecs[vent_fan.id] = get_eec_value_numerator('COP') / vent_fan.precooling_efficiency_cop
    end

    # Calculate ERI Reference Loads
    (@hpxml.heating_systems + @hpxml.heat_pumps).each do |htg_system|
      next unless htg_ids.include? htg_system.id

      @loads[LT::Heating].annual_output_by_system[htg_system.id] = htg_system.fraction_heat_load_served * @loads[LT::Heating].annual_output
    end
    (@hpxml.cooling_systems + @hpxml.heat_pumps).each do |clg_system|
      next unless clg_ids.include? clg_system.id

      @loads[LT::Cooling].annual_output_by_system[clg_system.id] = clg_system.fraction_cool_load_served * @loads[LT::Cooling].annual_output
    end

    # Handle dual-fuel heat pumps
    @hpxml.heat_pumps.each do |heat_pump|
      next unless heat_pump.is_dual_fuel

      # Create separate dual fuel heat pump backup system
      dfhp_backup_id = heat_pump.id + '_DFHPBackup'
      htg_ids << dfhp_backup_id
      seed_id_map[dfhp_backup_id] = heat_pump.seed_id + '_DFHPBackup'
      htg_fuels[dfhp_backup_id] = heat_pump.backup_heating_fuel
      if not heat_pump.backup_heating_efficiency_afue.nil?
        htg_eecs[dfhp_backup_id] = get_eec_value_numerator('AFUE') / heat_pump.backup_heating_efficiency_afue
      elsif not heat_pump.backup_heating_efficiency_percent.nil?
        htg_eecs[dfhp_backup_id] = get_eec_value_numerator('Percent') / heat_pump.backup_heating_efficiency_percent
      end

      next unless [Constants.CalcTypeERIReferenceHome, Constants.CalcTypeERIIndexAdjustmentReferenceHome].include? @eri_design

      # Apportion heating load for the two systems
      primary_load, backup_load = nil
      @object_variables_by_key[[LT, LT::Heating]].each do |vals|
        sys_id, key_name, var_name = vals
        if sys_id == heat_pump.id
          primary_load = get_report_variable_data_annual([key_name], [var_name])
        elsif sys_id == dfhp_backup_id
          backup_load = get_report_variable_data_annual([key_name], [var_name])
        end
      end
      fail 'Could not obtain DFHP loads.' if primary_load.nil? || backup_load.nil?

      total_load = @loads[LT::Heating].annual_output_by_system[heat_pump.id]
      backup_ratio = backup_load / (primary_load + backup_load)
      @loads[LT::Heating].annual_output_by_system[dfhp_backup_id] = total_load * backup_ratio
      @loads[LT::Heating].annual_output_by_system[heat_pump.id] = total_load * (1.0 - backup_ratio)
    end

    # Sys IDS
    results_out << ['hpxml_heat_sys_ids', get_ids(htg_ids, seed_id_map).to_s]
    results_out << ['hpxml_cool_sys_ids', get_ids(clg_ids, seed_id_map).to_s]
    results_out << ['hpxml_dhw_sys_ids', get_ids(dhw_ids, seed_id_map).to_s]
    results_out << ['hpxml_vent_preheat_sys_ids', vent_prehtg_ids.to_s]
    results_out << ['hpxml_vent_precool_sys_ids', vent_preclg_ids.to_s]
    results_out << [line_break]

    # EECs
    results_out << ['hpxml_eec_heats', ordered_values(htg_eecs, htg_ids).to_s]
    results_out << ['hpxml_eec_cools', ordered_values(clg_eecs, clg_ids).to_s]
    results_out << ['hpxml_eec_dhws', ordered_values(dhw_eecs, dhw_ids).to_s]
    results_out << ['hpxml_eec_vent_preheats', ordered_values(vent_prehtg_eecs, vent_prehtg_ids).to_s]
    results_out << ['hpxml_eec_vent_precools', ordered_values(vent_preclg_eecs, vent_preclg_ids).to_s]
    results_out << [line_break]

    # Fuel types
    results_out << ['hpxml_heat_fuels', ordered_values(htg_fuels, htg_ids).to_s]
    results_out << ['hpxml_dwh_fuels', ordered_values(dhw_fuels, dhw_ids).to_s]
    results_out << ['hpxml_vent_preheat_fuels', ordered_values(vent_prehtg_fuels, vent_prehtg_ids).to_s]
    results_out << [line_break]

    # Fuel uses
    @fuels.each do |fuel_type, fuel|
      key_name = sanitize_string("fuel#{fuel_type}")
      results_out << [key_name, fuel.annual_output.to_s]
    end
    results_out << [line_break]

    # End Uses
    @end_uses.each do |key, end_use|
      fuel_type, end_use_type = key
      key_name = sanitize_string("enduse#{fuel_type}#{end_use_type}")
      sys_ids = get_sys_ids_of_interest(end_use_type, htg_ids, clg_ids, dhw_ids, vent_prehtg_ids, vent_preclg_ids)
      if sys_ids.nil?
        results_out << [key_name, end_use.annual_output.to_s]
      else
        results_out << [key_name, ordered_values(end_use.annual_output_by_system, sys_ids).to_s]
      end
    end
    results_out << [line_break]

    # Loads by System
    @loads.each do |load_type, load|
      next unless [LT::Heating, LT::Cooling, LT::HotWaterDelivered].include? load_type
      next if ([LT::Heating, LT::Cooling].include? load_type) &&
              (not [Constants.CalcTypeERIReferenceHome, Constants.CalcTypeERIIndexAdjustmentReferenceHome].include? @eri_design)

      key_name = sanitize_string("load#{load_type}")
      sys_ids = get_sys_ids_of_interest(load_type, htg_ids, clg_ids, dhw_ids, vent_prehtg_ids, vent_preclg_ids)
      results_out << [key_name, ordered_values(load.annual_output_by_system, sys_ids).to_s]
    end
    results_out << [line_break]

    # Misc
    results_out << ['hpxml_cfa', @hpxml.building_construction.conditioned_floor_area.to_s]
    results_out << ['hpxml_nbr', @hpxml.building_construction.number_of_bedrooms.to_s]
    results_out << ['hpxml_nst', @hpxml.building_construction.number_of_conditioned_floors_above_grade.to_s]
    results_out << ['hpxml_residential_facility_type', '"' + @hpxml.building_construction.residential_facility_type + '"']

    CSV.open(csv_path, 'wb') { |csv| results_out.to_a.each { |elem| csv << elem } }
  end

  def write_timeseries_output_results(runner, outputs, output_format,
                                      timeseries_output_path,
                                      timeseries_frequency,
                                      include_timeseries_fuel_consumptions,
                                      include_timeseries_end_use_consumptions,
                                      include_timeseries_co2_emissions,
                                      include_timeseries_hot_water_uses,
                                      include_timeseries_total_loads,
                                      include_timeseries_component_loads,
                                      include_timeseries_zone_temperatures,
                                      include_timeseries_airflows,
                                      include_timeseries_weather)
    return if timeseries_frequency == 'none'

    # Time column
    if ['timestep', 'hourly', 'daily', 'monthly'].include? timeseries_frequency
      data = ['Time', nil]
    else
      fail "Unexpected timeseries_frequency: #{timeseries_frequency}."
    end
    @timestamps[timeseries_frequency].each do |timestamp|
      data << timestamp
    end

    if include_timeseries_fuel_consumptions
      fuel_data = @fuels.values.select { |x| x.timeseries_output.sum(0.0) != 0 }.map { |x| [x.name, x.timeseries_units] + x.timeseries_output.map { |v| v.round(2) } }
      if outputs[:total_elec_produced_timeseries].sum(0.0) != 0
        fuel_data.insert(1, ['Fuel Use: Electricity: Net', get_timeseries_units_from_fuel_type(FT::Elec)] + outputs[:total_elec_net_timeseries].map { |v| v.round(2) })
      end
    else
      fuel_data = []
    end
    if include_timeseries_end_use_consumptions
      end_use_data = @end_uses.values.select { |x| x.timeseries_output.sum(0.0) != 0 }.map { |x| [x.name, x.timeseries_units] + x.timeseries_output.map { |v| v.round(2) } }
    else
      end_use_data = []
    end
    if include_timeseries_co2_emissions
      co2_emissions_data = @co2_emissions.values.select { |x| x.timeseries_output.sum(0.0) != 0 }.map { |x| [x.name, x.timeseries_units] + x.timeseries_output.map { |v| v.round(2) } }
    else
      co2_emissions_data = []
    end
    if include_timeseries_hot_water_uses
      hot_water_use_data = @hot_water_uses.values.select { |x| x.timeseries_output.sum(0.0) != 0 }.map { |x| [x.name, x.timeseries_units] + x.timeseries_output.map { |v| v.round(2) } }
    else
      hot_water_use_data = []
    end
    if include_timeseries_total_loads
      total_loads_data = @loads.values.select { |x| x.timeseries_output.sum(0.0) != 0 }.map { |x| [x.name, x.timeseries_units] + x.timeseries_output.map { |v| v.round(2) } }
    else
      total_loads_data = {}
    end
    if include_timeseries_component_loads
      comp_loads_data = @component_loads.values.select { |x| x.timeseries_output.sum(0.0) != 0 }.map { |x| [x.name, x.timeseries_units] + x.timeseries_output.map { |v| v.round(2) } }
    else
      comp_loads_data = []
    end
    if include_timeseries_zone_temperatures
      zone_temps_data = @zone_temps.values.select { |x| x.timeseries_output.sum(0.0) != 0 }.map { |x| [x.name, x.timeseries_units] + x.timeseries_output.map { |v| v.round(2) } }
    else
      zone_temps_data = []
    end
    if include_timeseries_airflows
      airflows_data = @airflows.values.select { |x| x.timeseries_output.sum(0.0) != 0 }.map { |x| [x.name, x.timeseries_units] + x.timeseries_output.map { |v| v.round(2) } }
    else
      airflows_data = []
    end
    if include_timeseries_weather
      weather_data = @weather.values.select { |x| x.timeseries_output.sum(0.0) != 0 }.map { |x| [x.name, x.timeseries_units] + x.timeseries_output.map { |v| v.round(2) } }
    else
      weather_data = []
    end

    return if fuel_data.size + end_use_data.size + co2_emissions_data.size + hot_water_use_data.size + total_loads_data.size + comp_loads_data.size + zone_temps_data.size + airflows_data.size + weather_data.size == 0

    fail 'Unable to obtain timestamps.' if @timestamps[timeseries_frequency].empty?

    if output_format == 'csv'
      # Assemble data
      data = data.zip(*fuel_data, *end_use_data, *co2_emissions_data, *hot_water_use_data, *total_loads_data, *comp_loads_data, *zone_temps_data, *airflows_data, *weather_data)

      # Error-check
      n_elements = []
      data.each do |data_array|
        n_elements << data_array.size
      end
      if n_elements.uniq.size > 1
        fail "Inconsistent number of array elements: #{n_elements.uniq}."
      end

      # Write file
      CSV.open(timeseries_output_path, 'wb') { |csv| data.to_a.each { |elem| csv << elem } }
    elsif output_format == 'json'
      # Assemble data
      h = {}
      h['Time'] = data[2..-1]
      [fuel_data, end_use_data, co2_emissions_data, hot_water_use_data, total_loads_data, comp_loads_data, zone_temps_data, airflows_data, weather_data].each do |d|
        d.each do |o|
          grp, name = o[0].split(':', 2)
          h[grp] = {} if h[grp].nil?
          h[grp]["#{name.strip} (#{o[1]})"] = o[2..-1]
        end
      end

      # Write file
      require 'json'
      File.open(timeseries_output_path, 'w') { |json| json.write(JSON.pretty_generate(h)) }
    end
    runner.registerInfo("Wrote timeseries output results to #{timeseries_output_path}.")
  end

  def get_report_meter_data_annual(meter_names, unit_conv = UnitConversions.convert(1.0, 'J', 'MBtu'))
    return 0.0 if meter_names.empty?

    vars = "'" + meter_names.uniq.join("','") + "'"
    query = "SELECT SUM(VariableValue*#{unit_conv}) FROM ReportMeterData WHERE ReportMeterDataDictionaryIndex IN (SELECT ReportMeterDataDictionaryIndex FROM ReportMeterDataDictionary WHERE VariableName IN (#{vars}) AND ReportingFrequency='Run Period' AND VariableUnits='J')"
    value = @sqlFile.execAndReturnFirstDouble(query)
    fail "Query error: #{query}" unless value.is_initialized

    return value.get
  end

  def get_report_variable_data_annual(key_values, variables, unit_conv = UnitConversions.convert(1.0, 'J', 'MBtu'), is_negative: false)
    return 0.0 if variables.empty?

    keys = "'" + key_values.uniq.join("','") + "'"
    vars = "'" + variables.uniq.join("','") + "'"
    neg = is_negative ? ' * -1' : ''
    query = "SELECT SUM(VariableValue*#{unit_conv})#{neg} FROM ReportVariableData WHERE ReportVariableDataDictionaryIndex IN (SELECT ReportVariableDataDictionaryIndex FROM ReportVariableDataDictionary WHERE KeyValue IN (#{keys}) AND VariableName IN (#{vars}) AND ReportingFrequency='Run Period')"
    value = @sqlFile.execAndReturnFirstDouble(query)
    fail "Query error: #{query}" unless value.is_initialized

    return value.get
  end

  def get_report_meter_data_timeseries(meter_names, unit_conv, unit_adder, timeseries_frequency)
    return [0.0] * @timestamps[timeseries_frequency].size if meter_names.empty?

    vars = "'" + meter_names.uniq.join("','") + "'"
    query = "SELECT SUM(VariableValue*#{unit_conv}+#{unit_adder}) FROM ReportMeterData WHERE ReportMeterDataDictionaryIndex IN (SELECT ReportMeterDataDictionaryIndex FROM ReportMeterDataDictionary WHERE VariableName IN (#{vars}) AND ReportingFrequency='#{reporting_frequency_map[timeseries_frequency]}' AND VariableUnits='J') GROUP BY TimeIndex ORDER BY TimeIndex"
    values = @sqlFile.execAndReturnVectorOfDouble(query)
    fail "Query error: #{query}" unless values.is_initialized

    values = values.get
    values += [0.0] * @timestamps[timeseries_frequency].size if values.size == 0
    return values
  end

  def get_report_variable_data_timeseries(key_values, variables, unit_conv, unit_adder, timeseries_frequency, disable_ems_shift = false, is_negative: false)
    return [0.0] * @timestamps[timeseries_frequency].size if variables.empty?

    if key_values.uniq.size > 1 && key_values.include?('EMS') && !disable_ems_shift
      # Split into EMS and non-EMS queries so that the EMS values shift occurs for just the EMS query
      # Remove this code if we ever figure out a better way to handle when EMS output should shift
      values = get_report_variable_data_timeseries(['EMS'], variables, unit_conv, unit_adder, timeseries_frequency, disable_ems_shift, is_negative: is_negative)
      sum_values = values.zip(get_report_variable_data_timeseries(key_values.select { |k| k != 'EMS' }, variables, unit_conv, unit_adder, timeseries_frequency, disable_ems_shift, is_negative: is_negative)).map { |x, y| x + y }
      return sum_values
    end

    keys = "'" + key_values.uniq.join("','") + "'"
    vars = "'" + variables.uniq.join("','") + "'"
    neg = is_negative ? ' * -1' : ''
    query = "SELECT SUM(VariableValue*#{unit_conv}+#{unit_adder})#{neg} FROM ReportVariableData WHERE ReportVariableDataDictionaryIndex IN (SELECT ReportVariableDataDictionaryIndex FROM ReportVariableDataDictionary WHERE KeyValue IN (#{keys}) AND VariableName IN (#{vars}) AND ReportingFrequency='#{reporting_frequency_map[timeseries_frequency]}') GROUP BY TimeIndex ORDER BY TimeIndex"
    values = @sqlFile.execAndReturnVectorOfDouble(query)
    fail "Query error: #{query}" unless values.is_initialized

    values = values.get
    values += [0.0] * @timestamps[timeseries_frequency].size if values.size == 0

    return values if disable_ems_shift

    # Remove this code if we ever figure out a better way to handle when EMS output should shift
    if (key_values.size == 1) && (key_values[0] == 'EMS') && (@timestamps[timeseries_frequency].size > 0)
      if (timeseries_frequency.downcase == 'timestep' || (timeseries_frequency.downcase == 'hourly' && @model.getTimestep.numberOfTimestepsPerHour == 1))
        # Shift all values by 1 timestep due to EMS reporting lag
        return values[1..-1] + [values[0]]
      end
    end

    return values
  end

  def get_tabular_data_value(report_name, report_for_string, table_name, row_names, col_name, units)
    rows = "'" + row_names.uniq.join("','") + "'"
    query = "SELECT SUM(Value) FROM TabularDataWithStrings WHERE ReportName='#{report_name}' AND ReportForString='#{report_for_string}' AND TableName='#{table_name}' AND RowName IN (#{rows}) AND ColumnName='#{col_name}' AND Units='#{units}'"
    result = @sqlFile.execAndReturnFirstDouble(query)
    return result.get
  end

  def apply_multiplier_to_output(obj, sync_obj, sys_id, mult)
    # Annual
    orig_value = obj.annual_output_by_system[sys_id]
    obj.annual_output_by_system[sys_id] = orig_value * mult
    sync_obj.annual_output += (orig_value * mult - orig_value)

    # Timeseries
    if not obj.timeseries_output_by_system.empty?
      orig_values = obj.timeseries_output_by_system[sys_id]
      obj.timeseries_output_by_system[sys_id] = obj.timeseries_output_by_system[sys_id].map { |x| x * mult }
      diffs = obj.timeseries_output_by_system[sys_id].zip(orig_values).map { |x, y| x - y }
      sync_obj.timeseries_output = sync_obj.timeseries_output.zip(diffs).map { |x, y| x + y }
    end
  end

  def create_all_object_variables_by_key
    @object_variables_by_key = {}

    @model.getModelObjects.each do |object|
      next if object.to_AdditionalProperties.is_initialized

      [EUT, HWT, LT, ILT].each do |class_name|
        vars_by_key = get_object_output_variables_by_key(@model, object, class_name)
        next if vars_by_key.size == 0

        sys_id = object.additionalProperties.getFeatureAsString('HPXML_ID')
        if sys_id.is_initialized
          sys_id = sys_id.get
        else
          sys_id = nil
        end

        vars_by_key.each do |key, output_vars|
          output_vars.each do |output_var|
            if object.to_EnergyManagementSystemOutputVariable.is_initialized
              varkey = 'EMS'
            else
              varkey = object.name.to_s.upcase
            end
            hash_key = [class_name, key]
            @object_variables_by_key[hash_key] = [] if @object_variables_by_key[hash_key].nil?
            next if @object_variables_by_key[hash_key].include? [sys_id, varkey, output_var]

            @object_variables_by_key[hash_key] << [sys_id, varkey, output_var]
          end
        end
      end
    end
  end

  def get_object_variables(class_name, key)
    hash_key = [class_name, key]
    vars = @object_variables_by_key[hash_key]
    vars = [] if vars.nil?
    return vars
  end

  class BaseOutput
    def initialize()
      @timeseries_output = []
    end
    attr_accessor(:name, :annual_output, :timeseries_output, :annual_units, :timeseries_units)
  end

  class Fuel < BaseOutput
    def initialize(meters: [])
      super()
      @meters = meters
      @timeseries_output_by_system = {}
    end
    attr_accessor(:meters, :timeseries_output_by_system)
  end

  class EndUse < BaseOutput
    def initialize(variables: [], is_negative: false)
      super()
      @variables = variables
      @is_negative = is_negative
      @timeseries_output_by_system = {}
      @annual_output_by_system = {}
    end
    attr_accessor(:variables, :is_negative, :annual_output_by_system, :timeseries_output_by_system)
  end

  class CO2Emission < BaseOutput
    def initialize()
      super()
    end
  end

  class HotWater < BaseOutput
    def initialize(variables: [])
      super()
      @variables = variables
      @timeseries_output_by_system = {}
      @annual_output_by_system = {}
    end
    attr_accessor(:variables, :annual_output_by_system, :timeseries_output_by_system)
  end

  class PeakFuel < BaseOutput
    def initialize(meters:, report:)
      super()
      @meters = meters
      @report = report
    end
    attr_accessor(:meters, :report)
  end

  class Load < BaseOutput
    def initialize(variables: [], ems_variable: nil, is_negative: false)
      super()
      @variables = variables
      @ems_variable = ems_variable
      @is_negative = is_negative
      @timeseries_output_by_system = {}
      @annual_output_by_system = {}
    end
    attr_accessor(:variables, :ems_variable, :is_negative, :annual_output_by_system, :timeseries_output_by_system)
  end

  class ComponentLoad < BaseOutput
    def initialize(ems_variable:)
      super()
      @ems_variable = ems_variable
    end
    attr_accessor(:ems_variable)
  end

  class UnmetHours < BaseOutput
    def initialize(col_name:)
      super()
      @col_name = col_name
    end
    attr_accessor(:col_name)
  end

  class IdealLoad < BaseOutput
    def initialize(variables: [])
      super()
      @variables = variables
    end
    attr_accessor(:variables)
  end

  class PeakLoad < BaseOutput
    def initialize(ems_variable:, report:)
      super()
      @ems_variable = ems_variable
      @report = report
    end
    attr_accessor(:ems_variable, :report)
  end

  class ZoneTemp < BaseOutput
    def initialize
      super()
    end
    attr_accessor()
  end

  class Airflow < BaseOutput
    def initialize(ems_program:, ems_variables:)
      super()
      @ems_program = ems_program
      @ems_variables = ems_variables
    end
    attr_accessor(:ems_program, :ems_variables)
  end

  class Weather < BaseOutput
    def initialize(variable:, variable_units:, timeseries_units:)
      super()
      @variable = variable
      @variable_units = variable_units
      @timeseries_units = timeseries_units
    end
    attr_accessor(:variable, :variable_units)
  end

  def setup_outputs()
    def get_timeseries_units_from_fuel_type(fuel_type)
      if fuel_type == FT::Elec
        return 'kWh'
      end

      return 'kBtu'
    end

    # End Uses

    # NOTE: Some end uses are obtained from meters, others are rolled up from
    # output variables so that we can have more control.

    create_all_object_variables_by_key()

    @end_uses = {}
    @end_uses[[FT::Elec, EUT::Heating]] = EndUse.new(variables: get_object_variables(EUT, [FT::Elec, EUT::Heating]))
    @end_uses[[FT::Elec, EUT::HeatingFanPump]] = EndUse.new(variables: get_object_variables(EUT, [FT::Elec, EUT::HeatingFanPump]))
    @end_uses[[FT::Elec, EUT::Cooling]] = EndUse.new(variables: get_object_variables(EUT, [FT::Elec, EUT::Cooling]))
    @end_uses[[FT::Elec, EUT::CoolingFanPump]] = EndUse.new(variables: get_object_variables(EUT, [FT::Elec, EUT::CoolingFanPump]))
    @end_uses[[FT::Elec, EUT::HotWater]] = EndUse.new(variables: get_object_variables(EUT, [FT::Elec, EUT::HotWater]))
    @end_uses[[FT::Elec, EUT::HotWaterRecircPump]] = EndUse.new(variables: get_object_variables(EUT, [FT::Elec, EUT::HotWaterRecircPump]))
    @end_uses[[FT::Elec, EUT::HotWaterSolarThermalPump]] = EndUse.new(variables: get_object_variables(EUT, [FT::Elec, EUT::HotWaterSolarThermalPump]))
    @end_uses[[FT::Elec, EUT::LightsInterior]] = EndUse.new(variables: get_object_variables(EUT, [FT::Elec, EUT::LightsInterior]))
    @end_uses[[FT::Elec, EUT::LightsGarage]] = EndUse.new(variables: get_object_variables(EUT, [FT::Elec, EUT::LightsGarage]))
    @end_uses[[FT::Elec, EUT::LightsExterior]] = EndUse.new(variables: get_object_variables(EUT, [FT::Elec, EUT::LightsExterior]))
    @end_uses[[FT::Elec, EUT::MechVent]] = EndUse.new(variables: get_object_variables(EUT, [FT::Elec, EUT::MechVent]))
    @end_uses[[FT::Elec, EUT::MechVentPreheat]] = EndUse.new(variables: get_object_variables(EUT, [FT::Elec, EUT::MechVentPreheat]))
    @end_uses[[FT::Elec, EUT::MechVentPrecool]] = EndUse.new(variables: get_object_variables(EUT, [FT::Elec, EUT::MechVentPrecool]))
    @end_uses[[FT::Elec, EUT::WholeHouseFan]] = EndUse.new(variables: get_object_variables(EUT, [FT::Elec, EUT::WholeHouseFan]))
    @end_uses[[FT::Elec, EUT::Refrigerator]] = EndUse.new(variables: get_object_variables(EUT, [FT::Elec, EUT::Refrigerator]))
    if @eri_design.nil? # Skip end uses not used by ERI
      @end_uses[[FT::Elec, EUT::Freezer]] = EndUse.new(variables: get_object_variables(EUT, [FT::Elec, EUT::Freezer]))
    end
    @end_uses[[FT::Elec, EUT::Dehumidifier]] = EndUse.new(variables: get_object_variables(EUT, [FT::Elec, EUT::Dehumidifier]))
    @end_uses[[FT::Elec, EUT::Dishwasher]] = EndUse.new(variables: get_object_variables(EUT, [FT::Elec, EUT::Dishwasher]))
    @end_uses[[FT::Elec, EUT::ClothesWasher]] = EndUse.new(variables: get_object_variables(EUT, [FT::Elec, EUT::ClothesWasher]))
    @end_uses[[FT::Elec, EUT::ClothesDryer]] = EndUse.new(variables: get_object_variables(EUT, [FT::Elec, EUT::ClothesDryer]))
    @end_uses[[FT::Elec, EUT::RangeOven]] = EndUse.new(variables: get_object_variables(EUT, [FT::Elec, EUT::RangeOven]))
    @end_uses[[FT::Elec, EUT::CeilingFan]] = EndUse.new(variables: get_object_variables(EUT, [FT::Elec, EUT::CeilingFan]))
    @end_uses[[FT::Elec, EUT::Television]] = EndUse.new(variables: get_object_variables(EUT, [FT::Elec, EUT::Television]))
    @end_uses[[FT::Elec, EUT::PlugLoads]] = EndUse.new(variables: get_object_variables(EUT, [FT::Elec, EUT::PlugLoads]))
    if @eri_design.nil? # Skip end uses not used by ERI
      @end_uses[[FT::Elec, EUT::Vehicle]] = EndUse.new(variables: get_object_variables(EUT, [FT::Elec, EUT::Vehicle]))
      @end_uses[[FT::Elec, EUT::WellPump]] = EndUse.new(variables: get_object_variables(EUT, [FT::Elec, EUT::WellPump]))
      @end_uses[[FT::Elec, EUT::PoolHeater]] = EndUse.new(variables: get_object_variables(EUT, [FT::Elec, EUT::PoolHeater]))
      @end_uses[[FT::Elec, EUT::PoolPump]] = EndUse.new(variables: get_object_variables(EUT, [FT::Elec, EUT::PoolPump]))
      @end_uses[[FT::Elec, EUT::HotTubHeater]] = EndUse.new(variables: get_object_variables(EUT, [FT::Elec, EUT::HotTubHeater]))
      @end_uses[[FT::Elec, EUT::HotTubPump]] = EndUse.new(variables: get_object_variables(EUT, [FT::Elec, EUT::HotTubPump]))
    end
    @end_uses[[FT::Elec, EUT::PV]] = EndUse.new(variables: get_object_variables(EUT, [FT::Elec, EUT::PV]),
                                                is_negative: true)
    @end_uses[[FT::Elec, EUT::Generator]] = EndUse.new(variables: get_object_variables(EUT, [FT::Elec, EUT::Generator]),
                                                       is_negative: true)
    @end_uses[[FT::Gas, EUT::Heating]] = EndUse.new(variables: get_object_variables(EUT, [FT::Gas, EUT::Heating]))
    @end_uses[[FT::Gas, EUT::HotWater]] = EndUse.new(variables: get_object_variables(EUT, [FT::Gas, EUT::HotWater]))
    @end_uses[[FT::Gas, EUT::ClothesDryer]] = EndUse.new(variables: get_object_variables(EUT, [FT::Gas, EUT::ClothesDryer]))
    @end_uses[[FT::Gas, EUT::RangeOven]] = EndUse.new(variables: get_object_variables(EUT, [FT::Gas, EUT::RangeOven]))
    @end_uses[[FT::Gas, EUT::MechVentPreheat]] = EndUse.new(variables: get_object_variables(EUT, [FT::Gas, EUT::MechVentPreheat]))
    if @eri_design.nil? # Skip end uses not used by ERI
      @end_uses[[FT::Gas, EUT::PoolHeater]] = EndUse.new(variables: get_object_variables(EUT, [FT::Gas, EUT::PoolHeater]))
      @end_uses[[FT::Gas, EUT::HotTubHeater]] = EndUse.new(variables: get_object_variables(EUT, [FT::Gas, EUT::HotTubHeater]))
      @end_uses[[FT::Gas, EUT::Grill]] = EndUse.new(variables: get_object_variables(EUT, [FT::Gas, EUT::Grill]))
      @end_uses[[FT::Gas, EUT::Lighting]] = EndUse.new(variables: get_object_variables(EUT, [FT::Gas, EUT::Lighting]))
      @end_uses[[FT::Gas, EUT::Fireplace]] = EndUse.new(variables: get_object_variables(EUT, [FT::Gas, EUT::Fireplace]))
    end
    @end_uses[[FT::Gas, EUT::Generator]] = EndUse.new(variables: get_object_variables(EUT, [FT::Gas, EUT::Generator]))
    @end_uses[[FT::Oil, EUT::Heating]] = EndUse.new(variables: get_object_variables(EUT, [FT::Oil, EUT::Heating]))
    @end_uses[[FT::Oil, EUT::HotWater]] = EndUse.new(variables: get_object_variables(EUT, [FT::Oil, EUT::HotWater]))
    @end_uses[[FT::Oil, EUT::ClothesDryer]] = EndUse.new(variables: get_object_variables(EUT, [FT::Oil, EUT::ClothesDryer]))
    @end_uses[[FT::Oil, EUT::RangeOven]] = EndUse.new(variables: get_object_variables(EUT, [FT::Oil, EUT::RangeOven]))
    @end_uses[[FT::Oil, EUT::MechVentPreheat]] = EndUse.new(variables: get_object_variables(EUT, [FT::Oil, EUT::MechVentPreheat]))
    if @eri_design.nil? # Skip end uses not used by ERI
      @end_uses[[FT::Oil, EUT::Grill]] = EndUse.new(variables: get_object_variables(EUT, [FT::Oil, EUT::Grill]))
      @end_uses[[FT::Oil, EUT::Lighting]] = EndUse.new(variables: get_object_variables(EUT, [FT::Oil, EUT::Lighting]))
      @end_uses[[FT::Oil, EUT::Fireplace]] = EndUse.new(variables: get_object_variables(EUT, [FT::Oil, EUT::Fireplace]))
    end
    @end_uses[[FT::Oil, EUT::Generator]] = EndUse.new(variables: get_object_variables(EUT, [FT::Oil, EUT::Generator]))
    @end_uses[[FT::Propane, EUT::Heating]] = EndUse.new(variables: get_object_variables(EUT, [FT::Propane, EUT::Heating]))
    @end_uses[[FT::Propane, EUT::HotWater]] = EndUse.new(variables: get_object_variables(EUT, [FT::Propane, EUT::HotWater]))
    @end_uses[[FT::Propane, EUT::ClothesDryer]] = EndUse.new(variables: get_object_variables(EUT, [FT::Propane, EUT::ClothesDryer]))
    @end_uses[[FT::Propane, EUT::RangeOven]] = EndUse.new(variables: get_object_variables(EUT, [FT::Propane, EUT::RangeOven]))
    @end_uses[[FT::Propane, EUT::MechVentPreheat]] = EndUse.new(variables: get_object_variables(EUT, [FT::Propane, EUT::MechVentPreheat]))
    if @eri_design.nil? # Skip end uses not used by ERI
      @end_uses[[FT::Propane, EUT::Grill]] = EndUse.new(variables: get_object_variables(EUT, [FT::Propane, EUT::Grill]))
      @end_uses[[FT::Propane, EUT::Lighting]] = EndUse.new(variables: get_object_variables(EUT, [FT::Propane, EUT::Lighting]))
      @end_uses[[FT::Propane, EUT::Fireplace]] = EndUse.new(variables: get_object_variables(EUT, [FT::Propane, EUT::Fireplace]))
    end
    @end_uses[[FT::Propane, EUT::Generator]] = EndUse.new(variables: get_object_variables(EUT, [FT::Propane, EUT::Generator]))
    @end_uses[[FT::WoodCord, EUT::Heating]] = EndUse.new(variables: get_object_variables(EUT, [FT::WoodCord, EUT::Heating]))
    @end_uses[[FT::WoodCord, EUT::HotWater]] = EndUse.new(variables: get_object_variables(EUT, [FT::WoodCord, EUT::HotWater]))
    @end_uses[[FT::WoodCord, EUT::ClothesDryer]] = EndUse.new(variables: get_object_variables(EUT, [FT::WoodCord, EUT::ClothesDryer]))
    @end_uses[[FT::WoodCord, EUT::RangeOven]] = EndUse.new(variables: get_object_variables(EUT, [FT::WoodCord, EUT::RangeOven]))
    @end_uses[[FT::WoodCord, EUT::MechVentPreheat]] = EndUse.new(variables: get_object_variables(EUT, [FT::WoodCord, EUT::MechVentPreheat]))
    if @eri_design.nil? # Skip end uses not used by ERI
      @end_uses[[FT::WoodCord, EUT::Grill]] = EndUse.new(variables: get_object_variables(EUT, [FT::WoodCord, EUT::Grill]))
      @end_uses[[FT::WoodCord, EUT::Lighting]] = EndUse.new(variables: get_object_variables(EUT, [FT::WoodCord, EUT::Lighting]))
      @end_uses[[FT::WoodCord, EUT::Fireplace]] = EndUse.new(variables: get_object_variables(EUT, [FT::WoodCord, EUT::Fireplace]))
    end
    @end_uses[[FT::WoodCord, EUT::Generator]] = EndUse.new(variables: get_object_variables(EUT, [FT::WoodCord, EUT::Generator]))
    @end_uses[[FT::WoodPellets, EUT::Heating]] = EndUse.new(variables: get_object_variables(EUT, [FT::WoodPellets, EUT::Heating]))
    @end_uses[[FT::WoodPellets, EUT::HotWater]] = EndUse.new(variables: get_object_variables(EUT, [FT::WoodPellets, EUT::HotWater]))
    @end_uses[[FT::WoodPellets, EUT::ClothesDryer]] = EndUse.new(variables: get_object_variables(EUT, [FT::WoodPellets, EUT::ClothesDryer]))
    @end_uses[[FT::WoodPellets, EUT::RangeOven]] = EndUse.new(variables: get_object_variables(EUT, [FT::WoodPellets, EUT::RangeOven]))
    @end_uses[[FT::WoodPellets, EUT::MechVentPreheat]] = EndUse.new(variables: get_object_variables(EUT, [FT::WoodPellets, EUT::MechVentPreheat]))
    if @eri_design.nil? # Skip end uses not used by ERI
      @end_uses[[FT::WoodPellets, EUT::Grill]] = EndUse.new(variables: get_object_variables(EUT, [FT::WoodPellets, EUT::Grill]))
      @end_uses[[FT::WoodPellets, EUT::Lighting]] = EndUse.new(variables: get_object_variables(EUT, [FT::WoodPellets, EUT::Lighting]))
      @end_uses[[FT::WoodPellets, EUT::Fireplace]] = EndUse.new(variables: get_object_variables(EUT, [FT::WoodPellets, EUT::Fireplace]))
    end
    @end_uses[[FT::WoodPellets, EUT::Generator]] = EndUse.new(variables: get_object_variables(EUT, [FT::WoodPellets, EUT::Generator]))
    @end_uses[[FT::Coal, EUT::Heating]] = EndUse.new(variables: get_object_variables(EUT, [FT::Coal, EUT::Heating]))
    @end_uses[[FT::Coal, EUT::HotWater]] = EndUse.new(variables: get_object_variables(EUT, [FT::Coal, EUT::HotWater]))
    @end_uses[[FT::Coal, EUT::ClothesDryer]] = EndUse.new(variables: get_object_variables(EUT, [FT::Coal, EUT::ClothesDryer]))
    @end_uses[[FT::Coal, EUT::RangeOven]] = EndUse.new(variables: get_object_variables(EUT, [FT::Coal, EUT::RangeOven]))
    @end_uses[[FT::Coal, EUT::MechVentPreheat]] = EndUse.new(variables: get_object_variables(EUT, [FT::Coal, EUT::MechVentPreheat]))
    if @eri_design.nil? # Skip end uses not used by ERI
      @end_uses[[FT::Coal, EUT::Grill]] = EndUse.new(variables: get_object_variables(EUT, [FT::Coal, EUT::Grill]))
      @end_uses[[FT::Coal, EUT::Lighting]] = EndUse.new(variables: get_object_variables(EUT, [FT::Coal, EUT::Lighting]))
      @end_uses[[FT::Coal, EUT::Fireplace]] = EndUse.new(variables: get_object_variables(EUT, [FT::Coal, EUT::Fireplace]))
    end
    @end_uses[[FT::Coal, EUT::Generator]] = EndUse.new(variables: get_object_variables(EUT, [FT::Coal, EUT::Generator]))

    @end_uses.each do |key, end_use|
      fuel_type, end_use_type = key
      end_use.name = "End Use: #{fuel_type}: #{end_use_type}"
      end_use.annual_units = 'MBtu'
      end_use.timeseries_units = get_timeseries_units_from_fuel_type(fuel_type)
    end

    # Fuels

    @fuels = {}
    @fuels[FT::Elec] = Fuel.new(meters: ["#{EPlus::FuelTypeElectricity}:Facility"])
    @fuels[FT::Gas] = Fuel.new(meters: ["#{EPlus::FuelTypeNaturalGas}:Facility"])
    @fuels[FT::Oil] = Fuel.new(meters: ["#{EPlus::FuelTypeOil}:Facility"])
    @fuels[FT::Propane] = Fuel.new(meters: ["#{EPlus::FuelTypePropane}:Facility"])
    @fuels[FT::WoodCord] = Fuel.new(meters: ["#{EPlus::FuelTypeWoodCord}:Facility"])
    @fuels[FT::WoodPellets] = Fuel.new(meters: ["#{EPlus::FuelTypeWoodPellets}:Facility"])
    @fuels[FT::Coal] = Fuel.new(meters: ["#{EPlus::FuelTypeCoal}:Facility"])

    @fuels.each do |fuel_type, fuel|
      fuel.name = "Fuel Use: #{fuel_type}: Total"
      fuel.annual_units = 'MBtu'
      fuel.timeseries_units = get_timeseries_units_from_fuel_type(fuel_type)
      if @end_uses.select { |key, end_use| key[0] == fuel_type && end_use.variables.size > 0 }.size == 0
        fuel.meters = []
      end
    end

    # CO2 Emissions
    @co2_emissions = {}
    co2_emissions_scenario_names = eval(@model.getBuilding.additionalProperties.getFeatureAsString('co2_emissions_scenario_names').get)
    co2_emissions_scenario_names.each do |scenario_name|
      @co2_emissions[scenario_name] = CO2Emission.new()
      @co2_emissions[scenario_name].name = "CO2 Emissions: #{scenario_name}"
      @co2_emissions[scenario_name].annual_units = 'lb'
      @co2_emissions[scenario_name].timeseries_units = 'lb'
    end

    # Hot Water Uses
    @hot_water_uses = {}
    @hot_water_uses[HWT::ClothesWasher] = HotWater.new(variables: get_object_variables(HWT, HWT::ClothesWasher))
    @hot_water_uses[HWT::Dishwasher] = HotWater.new(variables: get_object_variables(HWT, HWT::Dishwasher))
    @hot_water_uses[HWT::Fixtures] = HotWater.new(variables: get_object_variables(HWT, HWT::Fixtures))
    @hot_water_uses[HWT::DistributionWaste] = HotWater.new(variables: get_object_variables(HWT, HWT::DistributionWaste))

    @hot_water_uses.each do |hot_water_type, hot_water|
      hot_water.name = "Hot Water: #{hot_water_type}"
      hot_water.annual_units = 'gal'
      hot_water.timeseries_units = 'gal'
    end

    # Peak Fuels
    # Using meters for energy transferred in conditioned space only (i.e., excluding ducts) to determine winter vs summer.
    @peak_fuels = {}
    @peak_fuels[[FT::Elec, PFT::Winter]] = PeakFuel.new(meters: ["Heating:EnergyTransfer:Zone:#{HPXML::LocationLivingSpace.upcase}"], report: 'Peak Electricity Winter Total')
    @peak_fuels[[FT::Elec, PFT::Summer]] = PeakFuel.new(meters: ["Cooling:EnergyTransfer:Zone:#{HPXML::LocationLivingSpace.upcase}"], report: 'Peak Electricity Summer Total')

    @peak_fuels.each do |key, peak_fuel|
      fuel_type, peak_fuel_type = key
      peak_fuel.name = "Peak #{fuel_type}: #{peak_fuel_type} Total"
      peak_fuel.annual_units = 'W'
    end

    # Loads

    @loads = {}
    @loads[LT::Heating] = Load.new(ems_variable: 'loads_htg_tot')
    @loads[LT::Cooling] = Load.new(ems_variable: 'loads_clg_tot')
    @loads[LT::HotWaterDelivered] = Load.new(variables: get_object_variables(LT, LT::HotWaterDelivered))
    @loads[LT::HotWaterTankLosses] = Load.new(variables: get_object_variables(LT, LT::HotWaterTankLosses),
                                              is_negative: true)
    @loads[LT::HotWaterDesuperheater] = Load.new(variables: get_object_variables(LT, LT::HotWaterDesuperheater))
    @loads[LT::HotWaterSolarThermal] = Load.new(variables: get_object_variables(LT, LT::HotWaterSolarThermal),
                                                is_negative: true)

    @loads.each do |load_type, load|
      load.name = "Load: #{load_type}"
      load.annual_units = 'MBtu'
      load.timeseries_units = 'kBtu'
    end

    # Component Loads

    @component_loads = {}
    @component_loads[[LT::Heating, CLT::Roofs]] = ComponentLoad.new(ems_variable: 'loads_htg_roofs')
    @component_loads[[LT::Heating, CLT::Ceilings]] = ComponentLoad.new(ems_variable: 'loads_htg_ceilings')
    @component_loads[[LT::Heating, CLT::Walls]] = ComponentLoad.new(ems_variable: 'loads_htg_walls')
    @component_loads[[LT::Heating, CLT::RimJoists]] = ComponentLoad.new(ems_variable: 'loads_htg_rim_joists')
    @component_loads[[LT::Heating, CLT::FoundationWalls]] = ComponentLoad.new(ems_variable: 'loads_htg_foundation_walls')
    @component_loads[[LT::Heating, CLT::Doors]] = ComponentLoad.new(ems_variable: 'loads_htg_doors')
    @component_loads[[LT::Heating, CLT::Windows]] = ComponentLoad.new(ems_variable: 'loads_htg_windows')
    @component_loads[[LT::Heating, CLT::Skylights]] = ComponentLoad.new(ems_variable: 'loads_htg_skylights')
    @component_loads[[LT::Heating, CLT::Floors]] = ComponentLoad.new(ems_variable: 'loads_htg_floors')
    @component_loads[[LT::Heating, CLT::Slabs]] = ComponentLoad.new(ems_variable: 'loads_htg_slabs')
    @component_loads[[LT::Heating, CLT::InternalMass]] = ComponentLoad.new(ems_variable: 'loads_htg_internal_mass')
    @component_loads[[LT::Heating, CLT::Infiltration]] = ComponentLoad.new(ems_variable: 'loads_htg_infil')
    @component_loads[[LT::Heating, CLT::NaturalVentilation]] = ComponentLoad.new(ems_variable: 'loads_htg_natvent')
    @component_loads[[LT::Heating, CLT::MechanicalVentilation]] = ComponentLoad.new(ems_variable: 'loads_htg_mechvent')
    @component_loads[[LT::Heating, CLT::WholeHouseFan]] = ComponentLoad.new(ems_variable: 'loads_htg_whf')
    @component_loads[[LT::Heating, CLT::Ducts]] = ComponentLoad.new(ems_variable: 'loads_htg_ducts')
    @component_loads[[LT::Heating, CLT::InternalGains]] = ComponentLoad.new(ems_variable: 'loads_htg_intgains')
    @component_loads[[LT::Cooling, CLT::Roofs]] = ComponentLoad.new(ems_variable: 'loads_clg_roofs')
    @component_loads[[LT::Cooling, CLT::Ceilings]] = ComponentLoad.new(ems_variable: 'loads_clg_ceilings')
    @component_loads[[LT::Cooling, CLT::Walls]] = ComponentLoad.new(ems_variable: 'loads_clg_walls')
    @component_loads[[LT::Cooling, CLT::RimJoists]] = ComponentLoad.new(ems_variable: 'loads_clg_rim_joists')
    @component_loads[[LT::Cooling, CLT::FoundationWalls]] = ComponentLoad.new(ems_variable: 'loads_clg_foundation_walls')
    @component_loads[[LT::Cooling, CLT::Doors]] = ComponentLoad.new(ems_variable: 'loads_clg_doors')
    @component_loads[[LT::Cooling, CLT::Windows]] = ComponentLoad.new(ems_variable: 'loads_clg_windows')
    @component_loads[[LT::Cooling, CLT::Skylights]] = ComponentLoad.new(ems_variable: 'loads_clg_skylights')
    @component_loads[[LT::Cooling, CLT::Floors]] = ComponentLoad.new(ems_variable: 'loads_clg_floors')
    @component_loads[[LT::Cooling, CLT::Slabs]] = ComponentLoad.new(ems_variable: 'loads_clg_slabs')
    @component_loads[[LT::Cooling, CLT::InternalMass]] = ComponentLoad.new(ems_variable: 'loads_clg_internal_mass')
    @component_loads[[LT::Cooling, CLT::Infiltration]] = ComponentLoad.new(ems_variable: 'loads_clg_infil')
    @component_loads[[LT::Cooling, CLT::NaturalVentilation]] = ComponentLoad.new(ems_variable: 'loads_clg_natvent')
    @component_loads[[LT::Cooling, CLT::MechanicalVentilation]] = ComponentLoad.new(ems_variable: 'loads_clg_mechvent')
    @component_loads[[LT::Cooling, CLT::WholeHouseFan]] = ComponentLoad.new(ems_variable: 'loads_clg_whf')
    @component_loads[[LT::Cooling, CLT::Ducts]] = ComponentLoad.new(ems_variable: 'loads_clg_ducts')
    @component_loads[[LT::Cooling, CLT::InternalGains]] = ComponentLoad.new(ems_variable: 'loads_clg_intgains')

    @component_loads.each do |key, comp_load|
      load_type, comp_load_type = key
      comp_load.name = "Component Load: #{load_type.gsub(': Delivered', '')}: #{comp_load_type}"
      comp_load.annual_units = 'MBtu'
      comp_load.timeseries_units = 'kBtu'
    end

    # Unmet Hours
    @unmet_hours = {}
    @unmet_hours[UHT::Heating] = UnmetHours.new(col_name: 'During Heating')
    @unmet_hours[UHT::Cooling] = UnmetHours.new(col_name: 'During Cooling')

    @unmet_hours.each do |load_type, unmet_hour|
      unmet_hour.name = "Unmet Hours: #{load_type}"
      unmet_hour.annual_units = 'hr'
    end

    # Ideal System Loads (expected load that is not met by the HVAC systems)
    @ideal_system_loads = {}
    @ideal_system_loads[ILT::Heating] = IdealLoad.new(variables: get_object_variables(ILT, ILT::Heating))
    @ideal_system_loads[ILT::Cooling] = IdealLoad.new(variables: get_object_variables(ILT, ILT::Cooling))

    @ideal_system_loads.each do |load_type, ideal_load|
      ideal_load.name = "Ideal System Load: #{load_type}"
      ideal_load.annual_units = 'MBtu'
    end

    # Peak Loads
    @peak_loads = {}
    @peak_loads[PLT::Heating] = PeakLoad.new(ems_variable: 'loads_htg_tot', report: 'Peak Heating Load')
    @peak_loads[PLT::Cooling] = PeakLoad.new(ems_variable: 'loads_clg_tot', report: 'Peak Cooling Load')

    @peak_loads.each do |load_type, peak_load|
      peak_load.name = "Peak Load: #{load_type}"
      peak_load.annual_units = 'kBtu'
    end

    # Zone Temperatures

    @zone_temps = {}

    # Airflows
    @airflows = {}
    @airflows[AFT::Infiltration] = Airflow.new(ems_program: Constants.ObjectNameInfiltration + ' program', ems_variables: [(Constants.ObjectNameInfiltration + ' flow act').gsub(' ', '_')])
    @airflows[AFT::MechanicalVentilation] = Airflow.new(ems_program: Constants.ObjectNameInfiltration + ' program', ems_variables: ['Qfan'])
    @airflows[AFT::NaturalVentilation] = Airflow.new(ems_program: Constants.ObjectNameNaturalVentilation + ' program', ems_variables: [(Constants.ObjectNameNaturalVentilation + ' flow act').gsub(' ', '_')])
    @airflows[AFT::WholeHouseFan] = Airflow.new(ems_program: Constants.ObjectNameNaturalVentilation + ' program', ems_variables: [(Constants.ObjectNameWholeHouseFan + ' flow act').gsub(' ', '_')])

    @airflows.each do |airflow_type, airflow|
      airflow.name = "Airflow: #{airflow_type}"
      airflow.timeseries_units = 'cfm'
    end

    # Weather
    @weather = {}
    @weather[WT::DrybulbTemp] = Weather.new(variable: 'Site Outdoor Air Drybulb Temperature', variable_units: 'C', timeseries_units: 'F')
    @weather[WT::WetbulbTemp] = Weather.new(variable: 'Site Outdoor Air Wetbulb Temperature', variable_units: 'C', timeseries_units: 'F')
    @weather[WT::RelativeHumidity] = Weather.new(variable: 'Site Outdoor Air Relative Humidity', variable_units: '%', timeseries_units: '%')
    @weather[WT::WindSpeed] = Weather.new(variable: 'Site Wind Speed', variable_units: 'm/s', timeseries_units: 'mph')
    @weather[WT::DiffuseSolar] = Weather.new(variable: 'Site Diffuse Solar Radiation Rate per Area', variable_units: 'W/m^2', timeseries_units: 'Btu/(hr*ft^2)')
    @weather[WT::DirectSolar] = Weather.new(variable: 'Site Direct Solar Radiation Rate per Area', variable_units: 'W/m^2', timeseries_units: 'Btu/(hr*ft^2)')

    @weather.each do |weather_type, weather_data|
      weather_data.name = "Weather: #{weather_type}"
    end
  end

  def reporting_frequency_map
    return {
      'timestep' => 'Zone Timestep',
      'hourly' => 'Hourly',
      'daily' => 'Daily',
      'monthly' => 'Monthly',
    }
  end

  def get_object_output_variables_by_key(model, object, class_name)
    to_ft = { EPlus::FuelTypeElectricity => FT::Elec,
              EPlus::FuelTypeNaturalGas => FT::Gas,
              EPlus::FuelTypeOil => FT::Oil,
              EPlus::FuelTypePropane => FT::Propane,
              EPlus::FuelTypeWoodCord => FT::WoodCord,
              EPlus::FuelTypeWoodPellets => FT::WoodPellets,
              EPlus::FuelTypeCoal => FT::Coal }

    # For a given object, returns the output variables to be requested and associates
    # them with the appropriate keys (e.g., [FT::Elec, EUT::Heating]).

    if class_name == EUT

      # End uses

      if object.to_CoilHeatingDXSingleSpeed.is_initialized || object.to_CoilHeatingDXMultiSpeed.is_initialized
        return { [FT::Elec, EUT::Heating] => ["Heating Coil #{EPlus::FuelTypeElectricity} Energy", "Heating Coil Crankcase Heater #{EPlus::FuelTypeElectricity} Energy", "Heating Coil Defrost #{EPlus::FuelTypeElectricity} Energy"] }

      elsif object.to_CoilHeatingElectric.is_initialized
        return { [FT::Elec, EUT::Heating] => ["Heating Coil #{EPlus::FuelTypeElectricity} Energy"] }

      elsif object.to_CoilHeatingGas.is_initialized
        fuel = object.to_CoilHeatingGas.get.fuelType
        return { [to_ft[fuel], EUT::Heating] => ["Heating Coil #{fuel} Energy"] }

      elsif object.to_CoilHeatingWaterToAirHeatPumpEquationFit.is_initialized
        return { [FT::Elec, EUT::Heating] => ["Heating Coil #{EPlus::FuelTypeElectricity} Energy"] }

      elsif object.to_ZoneHVACBaseboardConvectiveElectric.is_initialized
        return { [FT::Elec, EUT::Heating] => ["Baseboard #{EPlus::FuelTypeElectricity} Energy"] }

      elsif object.to_BoilerHotWater.is_initialized
        is_combi_boiler = false
        if object.additionalProperties.getFeatureAsBoolean('IsCombiBoiler').is_initialized
          is_combi_boiler = object.additionalProperties.getFeatureAsBoolean('IsCombiBoiler').get
        end
        if not is_combi_boiler # Exclude combi boiler, whose heating & dhw energy is handled separately via EMS
          fuel = object.to_BoilerHotWater.get.fuelType
          return { [to_ft[fuel], EUT::Heating] => ["Boiler #{fuel} Energy"] }
        end

      elsif object.to_CoilCoolingDXSingleSpeed.is_initialized || object.to_CoilCoolingDXMultiSpeed.is_initialized
        vars = { [FT::Elec, EUT::Cooling] => ["Cooling Coil #{EPlus::FuelTypeElectricity} Energy"] }
        parent = model.getAirLoopHVACUnitarySystems.select { |u| u.coolingCoil.is_initialized && u.coolingCoil.get.handle.to_s == object.handle.to_s }
        if (not parent.empty?) && parent[0].heatingCoil.is_initialized
          htg_coil = parent[0].heatingCoil.get
        end
        if parent.empty?
          parent = model.getZoneHVACPackagedTerminalAirConditioners.select { |u| u.coolingCoil.handle.to_s == object.handle.to_s }
          if not parent.empty?
            htg_coil = parent[0].heatingCoil
          end
        end
        if parent.empty?
          fail 'Could not find parent object.'
        end

        if htg_coil.nil? || (not (htg_coil.to_CoilHeatingDXSingleSpeed.is_initialized || htg_coil.to_CoilHeatingDXMultiSpeed.is_initialized))
          # Crankcase variable only available if no DX heating coil on parent
          vars[[FT::Elec, EUT::Cooling]] << "Cooling Coil Crankcase Heater #{EPlus::FuelTypeElectricity} Energy"
        end
        return vars

      elsif object.to_CoilCoolingWaterToAirHeatPumpEquationFit.is_initialized
        return { [FT::Elec, EUT::Cooling] => ["Cooling Coil #{EPlus::FuelTypeElectricity} Energy"] }

      elsif object.to_EvaporativeCoolerDirectResearchSpecial.is_initialized
        return { [FT::Elec, EUT::Cooling] => ["Evaporative Cooler #{EPlus::FuelTypeElectricity} Energy"] }

      elsif object.to_CoilWaterHeatingAirToWaterHeatPumpWrapped.is_initialized
        return { [FT::Elec, EUT::HotWater] => ["Cooling Coil Water Heating #{EPlus::FuelTypeElectricity} Energy"] }

      elsif object.to_FanSystemModel.is_initialized
        if object.name.to_s.start_with? Constants.ObjectNameWaterHeater
          return { [FT::Elec, EUT::HotWater] => ["Fan #{EPlus::FuelTypeElectricity} Energy"] }
        end

      elsif object.to_PumpConstantSpeed.is_initialized
        if object.name.to_s.start_with? Constants.ObjectNameSolarHotWater
          return { [FT::Elec, EUT::HotWaterSolarThermalPump] => ["Pump #{EPlus::FuelTypeElectricity} Energy"] }
        end

      elsif object.to_WaterHeaterMixed.is_initialized
        fuel = object.to_WaterHeaterMixed.get.heaterFuelType
        return { [to_ft[fuel], EUT::HotWater] => ["Water Heater #{fuel} Energy", "Water Heater Off Cycle Parasitic #{EPlus::FuelTypeElectricity} Energy", "Water Heater On Cycle Parasitic #{EPlus::FuelTypeElectricity} Energy"] }

      elsif object.to_WaterHeaterStratified.is_initialized
        fuel = object.to_WaterHeaterStratified.get.heaterFuelType
        return { [to_ft[fuel], EUT::HotWater] => ["Water Heater #{fuel} Energy", "Water Heater Off Cycle Parasitic #{EPlus::FuelTypeElectricity} Energy", "Water Heater On Cycle Parasitic #{EPlus::FuelTypeElectricity} Energy"] }

      elsif object.to_ExteriorLights.is_initialized
        return { [FT::Elec, EUT::LightsExterior] => ["Exterior Lights #{EPlus::FuelTypeElectricity} Energy"] }

      elsif object.to_Lights.is_initialized
        end_use = { Constants.ObjectNameInteriorLighting => EUT::LightsInterior,
                    Constants.ObjectNameGarageLighting => EUT::LightsGarage }[object.to_Lights.get.endUseSubcategory]
        return { [FT::Elec, end_use] => ["Lights #{EPlus::FuelTypeElectricity} Energy"] }

      elsif object.to_ElectricLoadCenterInverterPVWatts.is_initialized
        return { [FT::Elec, EUT::PV] => ["Inverter AC Output #{EPlus::FuelTypeElectricity} Energy"] }

      elsif object.to_GeneratorMicroTurbine.is_initialized
        fuel = object.to_GeneratorMicroTurbine.get.fuelType
        return { [FT::Elec, EUT::Generator] => ["Generator Produced AC #{EPlus::FuelTypeElectricity} Energy"],
                 [to_ft[fuel], EUT::Generator] => ["Generator #{fuel} HHV Basis Energy"] }

      elsif object.to_ElectricEquipment.is_initialized
        end_use = { Constants.ObjectNameHotWaterRecircPump => EUT::HotWaterRecircPump,
                    Constants.ObjectNameClothesWasher => EUT::ClothesWasher,
                    Constants.ObjectNameClothesDryer => EUT::ClothesDryer,
                    Constants.ObjectNameDishwasher => EUT::Dishwasher,
                    Constants.ObjectNameRefrigerator => EUT::Refrigerator,
                    Constants.ObjectNameFreezer => EUT::Freezer,
                    Constants.ObjectNameCookingRange => EUT::RangeOven,
                    Constants.ObjectNameCeilingFan => EUT::CeilingFan,
                    Constants.ObjectNameWholeHouseFan => EUT::WholeHouseFan,
                    Constants.ObjectNameMechanicalVentilation => EUT::MechVent,
                    Constants.ObjectNameMiscPlugLoads => EUT::PlugLoads,
                    Constants.ObjectNameMiscTelevision => EUT::Television,
                    Constants.ObjectNameMiscPoolHeater => EUT::PoolHeater,
                    Constants.ObjectNameMiscPoolPump => EUT::PoolPump,
                    Constants.ObjectNameMiscHotTubHeater => EUT::HotTubHeater,
                    Constants.ObjectNameMiscHotTubPump => EUT::HotTubPump,
                    Constants.ObjectNameMiscElectricVehicleCharging => EUT::Vehicle,
                    Constants.ObjectNameMiscWellPump => EUT::WellPump }[object.to_ElectricEquipment.get.endUseSubcategory]
        if not end_use.nil?
          return { [FT::Elec, end_use] => ["Electric Equipment #{EPlus::FuelTypeElectricity} Energy"] }
        end

      elsif object.to_OtherEquipment.is_initialized
        fuel = object.to_OtherEquipment.get.fuelType
        end_use = { Constants.ObjectNameClothesDryer => EUT::ClothesDryer,
                    Constants.ObjectNameCookingRange => EUT::RangeOven,
                    Constants.ObjectNameMiscGrill => EUT::Grill,
                    Constants.ObjectNameMiscLighting => EUT::Lighting,
                    Constants.ObjectNameMiscFireplace => EUT::Fireplace,
                    Constants.ObjectNameMiscPoolHeater => EUT::PoolHeater,
                    Constants.ObjectNameMiscHotTubHeater => EUT::HotTubHeater,
                    Constants.ObjectNameMechanicalVentilationPreheating => EUT::MechVentPreheat,
                    Constants.ObjectNameMechanicalVentilationPrecooling => EUT::MechVentPrecool }[object.to_OtherEquipment.get.endUseSubcategory]
        if not end_use.nil?
          return { [to_ft[fuel], end_use] => ["Other Equipment #{fuel} Energy"] }
        end

      elsif object.to_ZoneHVACDehumidifierDX.is_initialized
        return { [FT::Elec, EUT::Dehumidifier] => ["Zone Dehumidifier #{EPlus::FuelTypeElectricity} Energy"] }

      elsif object.to_EnergyManagementSystemOutputVariable.is_initialized
        if object.name.to_s.end_with? Constants.ObjectNameFanPumpDisaggregatePrimaryHeat
          return { [FT::Elec, EUT::HeatingFanPump] => [object.name.to_s] }
        elsif object.name.to_s.end_with? Constants.ObjectNameFanPumpDisaggregateBackupHeat
          return { [FT::Elec, EUT::HeatingFanPump] => [object.name.to_s] }
        elsif object.name.to_s.end_with? Constants.ObjectNameFanPumpDisaggregateCool
          return { [FT::Elec, EUT::CoolingFanPump] => [object.name.to_s] }
        elsif object.name.to_s.include? Constants.ObjectNameWaterHeaterAdjustment(nil)
          fuel = object.additionalProperties.getFeatureAsString('FuelType').get
          return { [to_ft[fuel], EUT::HotWater] => [object.name.to_s] }
        elsif object.name.to_s.include? Constants.ObjectNameCombiWaterHeatingEnergy(nil)
          fuel = object.additionalProperties.getFeatureAsString('FuelType').get
          return { [to_ft[fuel], EUT::HotWater] => [object.name.to_s] }
        elsif object.name.to_s.include? Constants.ObjectNameCombiSpaceHeatingEnergy(nil)
          fuel = object.additionalProperties.getFeatureAsString('FuelType').get
          return { [to_ft[fuel], EUT::Heating] => [object.name.to_s] }
        else
          return { ems: [object.name.to_s] }
        end

      end

    elsif class_name == HWT

      # Hot Water Use

      if object.to_WaterUseEquipment.is_initialized
        hot_water_use = { Constants.ObjectNameFixtures => HWT::Fixtures,
                          Constants.ObjectNameDistributionWaste => HWT::DistributionWaste,
                          Constants.ObjectNameClothesWasher => HWT::ClothesWasher,
                          Constants.ObjectNameDishwasher => HWT::Dishwasher }[object.to_WaterUseEquipment.get.waterUseEquipmentDefinition.endUseSubcategory]
        return { hot_water_use => ['Water Use Equipment Hot Water Volume'] }

      end

    elsif class_name == LT

      # Load

      if object.to_WaterHeaterMixed.is_initialized || object.to_WaterHeaterStratified.is_initialized
        if object.to_WaterHeaterMixed.is_initialized
          capacity = object.to_WaterHeaterMixed.get.heaterMaximumCapacity.get
        else
          capacity = object.to_WaterHeaterStratified.get.heater1Capacity.get
        end
        is_combi_boiler = false
        if object.additionalProperties.getFeatureAsBoolean('IsCombiBoiler').is_initialized
          is_combi_boiler = object.additionalProperties.getFeatureAsBoolean('IsCombiBoiler').get
        end
        if capacity == 0 && object.name.to_s.include?(Constants.ObjectNameSolarHotWater)
          return { LT::HotWaterSolarThermal => ['Water Heater Use Side Heat Transfer Energy'] }
        elsif capacity > 0 || is_combi_boiler # Active water heater only (e.g., exclude desuperheater and solar thermal storage tanks)
          return { LT::HotWaterTankLosses => ['Water Heater Heat Loss Energy'] }
        end

      elsif object.to_WaterUseConnections.is_initialized
        return { LT::HotWaterDelivered => ['Water Use Connections Plant Hot Water Energy'] }

      elsif object.to_CoilWaterHeatingDesuperheater.is_initialized
        return { LT::HotWaterDesuperheater => ['Water Heater Heating Energy'] }

      elsif object.to_CoilHeatingDXSingleSpeed.is_initialized || object.to_CoilHeatingDXMultiSpeed.is_initialized || object.to_CoilHeatingGas.is_initialized
        # Needed to apportion heating loads for dual-fuel heat pumps
        return { LT::Heating => ['Heating Coil Heating Energy'] }

      end

    elsif class_name == ILT

      # Ideal Load

      if object.to_ZoneHVACIdealLoadsAirSystem.is_initialized
        if object.name.to_s == Constants.ObjectNameIdealAirSystem
          return { ILT::Heating => ['Zone Ideal Loads Zone Sensible Heating Energy'],
                   ILT::Cooling => ['Zone Ideal Loads Zone Sensible Cooling Energy'] }
        end

      end

    end

    return {}
  end
end

# register the measure to be used by the application
ReportSimulationOutput.new.registerWithApplication<|MERGE_RESOLUTION|>--- conflicted
+++ resolved
@@ -209,6 +209,7 @@
 
     if include_timeseries_fuel_consumptions
       # If fuel uses are selected, we also need to select end uses because fuels may be adjusted by DSE.
+      # TODO: This could be removed if we could account for DSE in E+ or used EMS.
       include_timeseries_end_use_consumptions = true
     end
 
@@ -751,11 +752,7 @@
       @hpxml.header.co2_emissions_scenarios.each do |scenario|
         # Obtain Cambium hourly factors for the simulation run period
         name = scenario.name
-<<<<<<< HEAD
-        hourly_elec_factors = File.readlines(scenario.elec_schedule_filepath).map(&:to_f)
-=======
         hourly_elec_factors = File.readlines(scenario.elec_schedule_filepath).map(&:strip).map { |x| Float(x) }
->>>>>>> 5996390d
         if hourly_elec_consumed.size == 8784
           year = 2000 # Use leap year for calculations
 
