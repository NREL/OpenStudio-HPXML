--- conflicted
+++ resolved
@@ -447,16 +447,6 @@
       runner.registerError('Cannot find eplusout.msgpack.')
       return false
     end
-<<<<<<< HEAD
-    @msgpackData = MessagePack.unpack(File.read(File.join(output_dir, 'eplusout.msgpack')))
-    @msgpackDataRunPeriod = MessagePack.unpack(File.read(File.join(output_dir, 'eplusout_runperiod.msgpack')))
-    msgpack_timeseries_path = File.join(output_dir, "eplusout_#{timeseries_frequency}.msgpack")
-    if File.exist? msgpack_timeseries_path
-      @msgpackDataTimeseries = MessagePack.unpack(File.read(msgpack_timeseries_path))
-    end
-    if not @emissions.empty?
-      @msgpackDataHourly = MessagePack.unpack(File.read(File.join(output_dir, 'eplusout_hourly.msgpack')))
-=======
     @msgpackData = MessagePack.unpack(File.read(File.join(output_dir, 'eplusout.msgpack'), mode: 'rb'))
     @msgpackDataRunPeriod = MessagePack.unpack(File.read(File.join(output_dir, 'eplusout_runperiod.msgpack'), mode: 'rb'))
     msgpack_timeseries_path = File.join(output_dir, "eplusout_#{timeseries_frequency}.msgpack")
@@ -465,7 +455,6 @@
     end
     if not @emissions.empty?
       @msgpackDataHourly = MessagePack.unpack(File.read(File.join(output_dir, 'eplusout_hourly.msgpack'), mode: 'rb'))
->>>>>>> 224d32ad
     end
 
     # Set paths
