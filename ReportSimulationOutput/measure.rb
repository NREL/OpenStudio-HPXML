--- conflicted
+++ resolved
@@ -1000,7 +1000,6 @@
       next unless (args[:include_annual_resilience] || args[:include_timeseries_resilience])
       next if resilience.variables.empty?
 
-<<<<<<< HEAD
       batteries = []
       @hpxml_bldgs.each do |hpxml_bldg|
         hpxml_bldg.batteries.each do |battery|
@@ -1059,66 +1058,6 @@
 
       resilience.timeseries_output = resilience_timeseries
 
-=======
-      resilience_frequency = 'timestep'
-      ts_per_hr = @model.getTimestep.numberOfTimestepsPerHour
-      if args[:timeseries_frequency] != 'timestep'
-        resilience_frequency = 'hourly'
-        ts_per_hr = 1
-      end
-
-      vars = ['Electric Storage Charge Fraction']
-      keys = resilience.variables.select { |v| v[2] == vars[0] }.map { |v| v[1] }
-      batt_soc = get_report_variable_data_timeseries(keys, vars, 1, 0, resilience_frequency)
-
-      keys = ['EMS']
-      vars = resilience.variables.select { |v| v[1] == keys[0] }.map { |v| v[2] }
-      batt_loss = get_report_variable_data_timeseries(keys, vars, UnitConversions.convert(-1.0, 'J', 'kWh'), 0, resilience_frequency)
-
-      minimum_storage_state_of_charge_fraction = nil
-      batt_kwh = nil
-      batt_kw = nil
-      batt_roundtrip_eff = nil
-
-      @hpxml.batteries.each do |battery|
-        @model.getElectricLoadCenterDistributions.each do |elcd|
-          battery_id = elcd.additionalProperties.getFeatureAsString('HPXML_ID')
-          next unless (battery_id.is_initialized && battery_id.get == battery.id)
-
-          minimum_storage_state_of_charge_fraction = elcd.minimumStorageStateofChargeFraction
-        end
-
-        batt_kw = battery.rated_power_output / 1000.0
-        batt_roundtrip_eff = battery.round_trip_efficiency
-
-        @model.getElectricLoadCenterStorageLiIonNMCBatterys.each do |elcs|
-          battery_id = elcs.additionalProperties.getFeatureAsString('HPXML_ID')
-          next unless (battery_id.is_initialized && battery_id.get == battery.id)
-
-          batt_kwh = elcs.additionalProperties.getFeatureAsDouble('UsableCapacity_kWh').get
-        end
-      end
-
-      batt_soc_kwh = batt_soc.map { |soc| soc - minimum_storage_state_of_charge_fraction }.map { |soc| soc * batt_kwh }
-      elec_prod = get_report_meter_data_timeseries(['ElectricityProduced:Facility'], UnitConversions.convert(1.0, 'J', 'kWh'), 0, resilience_frequency)
-      elec_stor = get_report_meter_data_timeseries(['ElectricStorage:ElectricityProduced'], UnitConversions.convert(1.0, 'J', 'kWh'), 0, resilience_frequency)
-      elec_prod = elec_prod.zip(elec_stor).map { |x, y| -1 * (x - y) }
-      elec = get_report_meter_data_timeseries(['Electricity:Facility'], UnitConversions.convert(1.0, 'J', 'kWh'), 0, resilience_frequency)
-      crit_load = elec.zip(elec_prod, batt_loss).map { |x, y, z| x + y + z }
-
-      resilience_timeseries = []
-      n_timesteps = crit_load.size
-      (0...n_timesteps).each do |init_time_step|
-        resilience_timeseries << get_resilience_timeseries(init_time_step, batt_kwh, batt_kw, batt_soc_kwh[init_time_step], crit_load, batt_roundtrip_eff, n_timesteps, ts_per_hr)
-      end
-
-      resilience.annual_output = resilience_timeseries.sum(0.0) / resilience_timeseries.size
-
-      next unless args[:include_timeseries_resilience]
-
-      resilience.timeseries_output = resilience_timeseries
-
->>>>>>> 7edc02ea
       # Aggregate up from hourly to the desired timeseries frequency
       if ['daily', 'monthly'].include? args[:timeseries_frequency]
         resilience.timeseries_output = rollup_timeseries_output_to_daily_or_monthly(resilience.timeseries_output, args[:timeseries_frequency], true)
@@ -2990,15 +2929,9 @@
       if object.to_ElectricLoadCenterStorageLiIonNMCBattery.is_initialized
         return { RT::Battery => ['Electric Storage Charge Fraction'] }
 
-<<<<<<< HEAD
       elsif object.to_OtherEquipment.is_initialized
         if object_type == Constants.ObjectNameBatteryLossesAdjustment
           return { RT::Battery => ["Other Equipment #{EPlus::FuelTypeElectricity} Energy"] }
-=======
-      elsif object.to_EnergyManagementSystemOutputVariable.is_initialized
-        if object.name.to_s.include? Constants.ObjectNameBatteryLossesAdjustment(nil)
-          return { RT::Battery => [object.name.to_s] }
->>>>>>> 7edc02ea
         end
 
       end
