# frozen_string_literal: true

# see the URL below for information on how to write OpenStudio measures
# http://nrel.github.io/OpenStudio-user-documentation/reference/measure_writing_guide/

require 'msgpack'
require_relative '../HPXMLtoOpenStudio/resources/constants.rb'
require_relative '../HPXMLtoOpenStudio/resources/energyplus.rb'
require_relative '../HPXMLtoOpenStudio/resources/hpxml.rb'
require_relative '../HPXMLtoOpenStudio/resources/output.rb'
require_relative '../HPXMLtoOpenStudio/resources/unit_conversions.rb'

# start the measure
class ReportSimulationOutput < OpenStudio::Measure::ReportingMeasure
  # human readable name
  def name
    # Measure name should be the title case of the class name.
    return 'HPXML Simulation Output Report'
  end

  # human readable description
  def description
    return 'Reports simulation outputs for residential HPXML-based models.'
  end

  # human readable description of modeling approach
  def modeler_description
    return 'Processes EnergyPlus simulation outputs in order to generate an annual output file and an optional timeseries output file.'
  end

  # define the arguments that the user will input
  def arguments(model) # rubocop:disable Lint/UnusedMethodArgument
    args = OpenStudio::Measure::OSArgumentVector.new

    format_chs = OpenStudio::StringVector.new
    format_chs << 'csv'
    format_chs << 'json'
    format_chs << 'msgpack'
    format_chs << 'csv_dview'
    arg = OpenStudio::Measure::OSArgument::makeChoiceArgument('output_format', format_chs, false)
    arg.setDisplayName('Output Format')
    arg.setDescription("The file format of the annual (and timeseries, if requested) outputs. If 'csv_dview' is selected, the timeseries CSV file will include header rows that facilitate opening the file in the DView application.")
    arg.setDefaultValue('csv')
    args << arg

    arg = OpenStudio::Measure::OSArgument::makeBoolArgument('include_annual_total_consumptions', false)
    arg.setDisplayName('Generate Annual Output: Total Consumptions')
    arg.setDescription('Generates annual energy consumptions for the total building.')
    arg.setDefaultValue(true)
    args << arg

    arg = OpenStudio::Measure::OSArgument::makeBoolArgument('include_annual_fuel_consumptions', false)
    arg.setDisplayName('Generate Annual Output: Fuel Consumptions')
    arg.setDescription('Generates annual energy consumptions for each fuel type.')
    arg.setDefaultValue(true)
    args << arg

    arg = OpenStudio::Measure::OSArgument::makeBoolArgument('include_annual_end_use_consumptions', false)
    arg.setDisplayName('Generate Annual Output: End Use Consumptions')
    arg.setDescription('Generates annual energy consumptions for each end use.')
    arg.setDefaultValue(true)
    args << arg

    arg = OpenStudio::Measure::OSArgument::makeBoolArgument('include_annual_system_use_consumptions', false)
    arg.setDisplayName('Generate Annual Output: System Use Consumptions')
    arg.setDescription('Generates annual energy consumptions for each end use of each HVAC and water heating system.')
    arg.setDefaultValue(true)
    args << arg

    arg = OpenStudio::Measure::OSArgument::makeBoolArgument('include_annual_emissions', false)
    arg.setDisplayName('Generate Annual Output: Emissions')
    arg.setDescription('Generates annual emissions. Requires the appropriate HPXML inputs to be specified.')
    arg.setDefaultValue(true)
    args << arg

    arg = OpenStudio::Measure::OSArgument::makeBoolArgument('include_annual_emission_fuels', false)
    arg.setDisplayName('Generate Annual Output: Emission Fuel Uses')
    arg.setDescription('Generates annual emissions for each fuel type. Requires the appropriate HPXML inputs to be specified.')
    arg.setDefaultValue(true)
    args << arg

    arg = OpenStudio::Measure::OSArgument::makeBoolArgument('include_annual_emission_end_uses', false)
    arg.setDisplayName('Generate Annual Output: Emission End Uses')
    arg.setDescription('Generates annual emissions for each end use. Requires the appropriate HPXML inputs to be specified.')
    arg.setDefaultValue(true)
    args << arg

    arg = OpenStudio::Measure::OSArgument::makeBoolArgument('include_annual_total_loads', false)
    arg.setDisplayName('Generate Annual Output: Total Loads')
    arg.setDescription('Generates annual heating, cooling, and hot water loads.')
    arg.setDefaultValue(true)
    args << arg

    arg = OpenStudio::Measure::OSArgument::makeBoolArgument('include_annual_unmet_hours', false)
    arg.setDisplayName('Generate Annual Output: Unmet Hours')
    arg.setDescription('Generates annual unmet hours for heating and cooling.')
    arg.setDefaultValue(true)
    args << arg

    arg = OpenStudio::Measure::OSArgument::makeBoolArgument('include_annual_peak_fuels', false)
    arg.setDisplayName('Generate Annual Output: Peak Fuels')
    arg.setDescription('Generates annual electricity peaks for summer/winter.')
    arg.setDefaultValue(true)
    args << arg

    arg = OpenStudio::Measure::OSArgument::makeBoolArgument('include_annual_peak_loads', false)
    arg.setDisplayName('Generate Annual Output: Peak Loads')
    arg.setDescription('Generates annual peak loads for heating/cooling.')
    arg.setDefaultValue(true)
    args << arg

    arg = OpenStudio::Measure::OSArgument::makeBoolArgument('include_annual_component_loads', false)
    arg.setDisplayName('Generate Annual Output: Component Loads')
    arg.setDescription('Generates annual heating and cooling loads disaggregated by component type.')
    arg.setDefaultValue(true)
    args << arg

    arg = OpenStudio::Measure::OSArgument::makeBoolArgument('include_annual_hot_water_uses', false)
    arg.setDisplayName('Generate Annual Output: Hot Water Uses')
    arg.setDescription('Generates annual hot water usages for each end use.')
    arg.setDefaultValue(true)
    args << arg

    arg = OpenStudio::Measure::OSArgument::makeBoolArgument('include_annual_hvac_summary', false)
    arg.setDisplayName('Generate Annual Output: HVAC Summary')
    arg.setDescription('Generates HVAC capacities, design temperatures, and design loads.')
    arg.setDefaultValue(true)
    args << arg

    arg = OpenStudio::Measure::OSArgument::makeBoolArgument('include_annual_resilience', false)
    arg.setDisplayName('Generate Annual Output: Resilience')
    arg.setDescription('Generates annual resilience outputs.')
    arg.setDefaultValue(true)
    args << arg

    timeseries_frequency_chs = OpenStudio::StringVector.new
    timeseries_frequency_chs << 'none'
    timeseries_frequency_chs << 'timestep'
    timeseries_frequency_chs << 'hourly'
    timeseries_frequency_chs << 'daily'
    timeseries_frequency_chs << 'monthly'
    arg = OpenStudio::Measure::OSArgument::makeChoiceArgument('timeseries_frequency', timeseries_frequency_chs, false)
    arg.setDisplayName('Timeseries Reporting Frequency')
    arg.setDescription("The frequency at which to report timeseries output data. Using 'none' will disable timeseries outputs.")
    arg.setDefaultValue('none')
    args << arg

    arg = OpenStudio::Measure::OSArgument::makeBoolArgument('include_timeseries_total_consumptions', false)
    arg.setDisplayName('Generate Timeseries Output: Total Consumptions')
    arg.setDescription('Generates timeseries energy consumptions for the total building.')
    arg.setDefaultValue(false)
    args << arg

    arg = OpenStudio::Measure::OSArgument::makeBoolArgument('include_timeseries_fuel_consumptions', false)
    arg.setDisplayName('Generate Timeseries Output: Fuel Consumptions')
    arg.setDescription('Generates timeseries energy consumptions for each fuel type.')
    arg.setDefaultValue(false)
    args << arg

    arg = OpenStudio::Measure::OSArgument::makeBoolArgument('include_timeseries_end_use_consumptions', false)
    arg.setDisplayName('Generate Timeseries Output: End Use Consumptions')
    arg.setDescription('Generates timeseries energy consumptions for each end use.')
    arg.setDefaultValue(false)
    args << arg

    arg = OpenStudio::Measure::OSArgument::makeBoolArgument('include_timeseries_system_use_consumptions', false)
    arg.setDisplayName('Generate Timeseries Output: System Use Consumptions')
    arg.setDescription('Generates timeseries energy consumptions for each end use of each HVAC and water heating system.')
    arg.setDefaultValue(false)
    args << arg

    arg = OpenStudio::Measure::OSArgument::makeBoolArgument('include_timeseries_emissions', false)
    arg.setDisplayName('Generate Timeseries Output: Emissions')
    arg.setDescription('Generates timeseries emissions. Requires the appropriate HPXML inputs to be specified.')
    arg.setDefaultValue(false)
    args << arg

    arg = OpenStudio::Measure::OSArgument::makeBoolArgument('include_timeseries_emission_fuels', false)
    arg.setDisplayName('Generate Timeseries Output: Emission Fuel Uses')
    arg.setDescription('Generates timeseries emissions for each fuel type. Requires the appropriate HPXML inputs to be specified.')
    arg.setDefaultValue(false)
    args << arg

    arg = OpenStudio::Measure::OSArgument::makeBoolArgument('include_timeseries_emission_end_uses', false)
    arg.setDisplayName('Generate Timeseries Output: Emission End Uses')
    arg.setDescription('Generates timeseries emissions for each end use. Requires the appropriate HPXML inputs to be specified.')
    arg.setDefaultValue(false)
    args << arg

    arg = OpenStudio::Measure::OSArgument::makeBoolArgument('include_timeseries_hot_water_uses', false)
    arg.setDisplayName('Generate Timeseries Output: Hot Water Uses')
    arg.setDescription('Generates timeseries hot water usages for each end use.')
    arg.setDefaultValue(false)
    args << arg

    arg = OpenStudio::Measure::OSArgument::makeBoolArgument('include_timeseries_total_loads', false)
    arg.setDisplayName('Generate Timeseries Output: Total Loads')
    arg.setDescription('Generates timeseries heating, cooling, and hot water loads.')
    arg.setDefaultValue(false)
    args << arg

    arg = OpenStudio::Measure::OSArgument::makeBoolArgument('include_timeseries_component_loads', false)
    arg.setDisplayName('Generate Timeseries Output: Component Loads')
    arg.setDescription('Generates timeseries heating and cooling loads disaggregated by component type.')
    arg.setDefaultValue(false)
    args << arg

    arg = OpenStudio::Measure::OSArgument::makeBoolArgument('include_timeseries_unmet_hours', false)
    arg.setDisplayName('Generate Timeseries Output: Unmet Hours')
    arg.setDescription('Generates timeseries unmet hours for heating and cooling.')
    arg.setDefaultValue(false)
    args << arg

    arg = OpenStudio::Measure::OSArgument::makeBoolArgument('include_timeseries_zone_temperatures', false)
    arg.setDisplayName('Generate Timeseries Output: Zone Temperatures')
    arg.setDescription('Generates timeseries temperatures for each thermal zone.')
    arg.setDefaultValue(false)
    args << arg

    arg = OpenStudio::Measure::OSArgument::makeBoolArgument('include_timeseries_airflows', false)
    arg.setDisplayName('Generate Timeseries Output: Airflows')
    arg.setDescription('Generates timeseries airflows.')
    arg.setDefaultValue(false)
    args << arg

    arg = OpenStudio::Measure::OSArgument::makeBoolArgument('include_timeseries_weather', false)
    arg.setDisplayName('Generate Timeseries Output: Weather')
    arg.setDescription('Generates timeseries weather data.')
    arg.setDefaultValue(false)
    args << arg

    arg = OpenStudio::Measure::OSArgument::makeBoolArgument('include_timeseries_resilience', false)
    arg.setDisplayName('Generate Timeseries Output: Resilience')
    arg.setDescription('Generates timeseries resilience outputs.')
    arg.setDefaultValue(false)
    args << arg

    timestamp_chs = OpenStudio::StringVector.new
    timestamp_chs << 'start'
    timestamp_chs << 'end'
    arg = OpenStudio::Measure::OSArgument::makeChoiceArgument('timeseries_timestamp_convention', timestamp_chs, false)
    arg.setDisplayName('Generate Timeseries Output: Timestamp Convention')
    arg.setDescription("Determines whether timeseries timestamps use the start-of-period or end-of-period convention. Doesn't apply if the output format is 'csv_dview'.")
    arg.setDefaultValue('start')
    args << arg

    arg = OpenStudio::Measure::OSArgument::makeIntegerArgument('timeseries_num_decimal_places', false)
    arg.setDisplayName('Generate Timeseries Output: Number of Decimal Places')
    arg.setDescription('Allows overriding the default number of decimal places for timeseries output. Does not apply if output format is msgpack, where no rounding is performed because there is no file size penalty to storing full precision.')
    args << arg

    arg = OpenStudio::Measure::OSArgument::makeBoolArgument('add_timeseries_dst_column', false)
    arg.setDisplayName('Generate Timeseries Output: Add TimeDST Column')
    arg.setDescription('Optionally add, in addition to the default local standard Time column, a local clock TimeDST column. Requires that daylight saving time is enabled.')
    arg.setDefaultValue(false)
    args << arg

    arg = OpenStudio::Measure::OSArgument::makeBoolArgument('add_timeseries_utc_column', false)
    arg.setDisplayName('Generate Timeseries Output: Add TimeUTC Column')
    arg.setDescription('Optionally add, in addition to the default local standard Time column, a local clock TimeUTC column. If the time zone UTC offset is not provided in the HPXML file, the time zone in the EPW header will be used.')
    arg.setDefaultValue(false)
    args << arg

    arg = OpenStudio::Measure::OSArgument::makeStringArgument('user_output_variables', false)
    arg.setDisplayName('Generate Timeseries Output: EnergyPlus Output Variables')
    arg.setDescription('Optionally generates timeseries EnergyPlus output variables. If multiple output variables are desired, use a comma-separated list. Do not include key values; by default all key values will be requested. Example: "Zone People Occupant Count, Zone People Total Heating Energy"')
    args << arg

    arg = OpenStudio::Measure::OSArgument::makeStringArgument('annual_output_file_name', false)
    arg.setDisplayName('Annual Output File Name')
    arg.setDescription("If not provided, defaults to 'results_annual.csv' (or 'results_annual.json' or 'results_annual.msgpack').")
    args << arg

    arg = OpenStudio::Measure::OSArgument::makeStringArgument('timeseries_output_file_name', false)
    arg.setDisplayName('Timeseries Output File Name')
    arg.setDescription("If not provided, defaults to 'results_timeseries.csv' (or 'results_timeseries.json' or 'results_timeseries.msgpack').")
    args << arg

    return args
  end

  # define the outputs that the measure will create
  def outputs
    result = OpenStudio::Measure::OSOutputVector.new

    setup_outputs(true)

    [@totals,
     @fuels,
     @end_uses,
     @loads,
     @unmet_hours,
     @peak_fuels,
     @peak_loads,
     @component_loads,
     @hot_water_uses,
     @resilience].each do |outputs|
      outputs.values.each do |obj|
        output_name = OpenStudio::toUnderscoreCase("#{obj.name} #{obj.annual_units}")
        result << OpenStudio::Measure::OSOutput.makeDoubleOutput(output_name.chomp('_'))
      end
    end

    return result
  end

  def get_arguments(runner, arguments, user_arguments)
    args = get_argument_values(runner, arguments, user_arguments)
    args.each do |k, val|
      if val.respond_to?(:is_initialized) && val.is_initialized
        args[k] = val.get
      elsif k.start_with?('include_annual')
        args[k] = true # default if not provided
      elsif k.start_with?('include_timeseries')
        args[k] = false # default if not provided
      else
        args[k] = nil # default if not provided
      end
    end
    if args[:timeseries_frequency] == 'none'
      # Override all timeseries arguments
      args.each do |k, _val|
        next unless k.start_with?('include_timeseries')

        args[k] = false
      end
    end
    return args
  end

  # return a vector of IdfObject's to request EnergyPlus objects needed by the run method
  def energyPlusOutputRequests(runner, user_arguments)
    super(runner, user_arguments)

    result = OpenStudio::IdfObjectVector.new
    return result if runner.halted

    model = runner.lastOpenStudioModel
    if model.empty?
      return result
    end

    @model = model.get

    # use the built-in error checking
    if !runner.validateUserArguments(arguments(@model), user_arguments)
      return result
    end

    unmet_hours_program = @model.getEnergyManagementSystemPrograms.find { |p| p.additionalProperties.getFeatureAsString('ObjectType').to_s == Constants.ObjectNameUnmetHoursProgram }
    total_loads_program = @model.getEnergyManagementSystemPrograms.find { |p| p.additionalProperties.getFeatureAsString('ObjectType').to_s == Constants.ObjectNameTotalLoadsProgram }
    comp_loads_program = @model.getEnergyManagementSystemPrograms.find { |p| p.additionalProperties.getFeatureAsString('ObjectType').to_s == Constants.ObjectNameComponentLoadsProgram }
    heated_zones = eval(@model.getBuilding.additionalProperties.getFeatureAsString('heated_zones').get)
    cooled_zones = eval(@model.getBuilding.additionalProperties.getFeatureAsString('cooled_zones').get)

    args = get_arguments(runner, arguments(model), user_arguments)

    setup_outputs(false, args[:user_output_variables])
    args = setup_timeseries_includes(@emissions, args)

    has_electricity_production = false
    if @end_uses.select { |_key, end_use| end_use.is_negative && end_use.variables.size > 0 }.size > 0
      has_electricity_production = true
    end

    has_electricity_storage = false
    if @end_uses.select { |_key, end_use| end_use.is_storage && end_use.variables.size > 0 }.size > 0
      has_electricity_storage = true
    end

    # Fuel outputs
    @fuels.each do |_fuel_type, fuel|
      fuel.meters.each do |meter|
        result << OpenStudio::IdfObject.load("Output:Meter,#{meter},runperiod;").get
        if args[:include_timeseries_fuel_consumptions]
          result << OpenStudio::IdfObject.load("Output:Meter,#{meter},#{args[:timeseries_frequency]};").get
        end
      end
    end
    if has_electricity_production || has_electricity_storage
      result << OpenStudio::IdfObject.load('Output:Meter,ElectricityProduced:Facility,runperiod;').get # Used for error checking
    end
    if has_electricity_storage
      result << OpenStudio::IdfObject.load('Output:Meter,ElectricStorage:ElectricityProduced,runperiod;').get # Used for error checking
      if args[:include_timeseries_fuel_consumptions]
        result << OpenStudio::IdfObject.load("Output:Meter,ElectricStorage:ElectricityProduced,#{args[:timeseries_frequency]};").get
      end

      # Resilience
      if args[:include_annual_resilience] || args[:include_timeseries_resilience]
        resilience_frequency = 'timestep'
        if args[:timeseries_frequency] != 'timestep'
          resilience_frequency = 'hourly'
        end
        result << OpenStudio::IdfObject.load("Output:Meter,Electricity:Facility,#{resilience_frequency};").get
        result << OpenStudio::IdfObject.load("Output:Meter,ElectricityProduced:Facility,#{resilience_frequency};").get
        result << OpenStudio::IdfObject.load("Output:Meter,ElectricStorage:ElectricityProduced,#{resilience_frequency};").get
        @resilience.values.each do |resilience|
          resilience.variables.each do |_sys_id, varkey, var|
            result << OpenStudio::IdfObject.load("Output:Variable,#{varkey},#{var},#{resilience_frequency};").get
          end
        end
      end
    end

    # End Use/Hot Water Use/Ideal Load outputs
    { @end_uses => args[:include_timeseries_end_use_consumptions],
      @hot_water_uses => args[:include_timeseries_hot_water_uses] }.each do |uses, include_ts|
      uses.each do |key, use|
        use.variables.each do |_sys_id, varkey, var|
          result << OpenStudio::IdfObject.load("Output:Variable,#{varkey},#{var},runperiod;").get
          if include_ts
            result << OpenStudio::IdfObject.load("Output:Variable,#{varkey},#{var},#{args[:timeseries_frequency]};").get
          end
          next unless use.is_a?(EndUse)

          fuel_type, _end_use = key
          if fuel_type == FT::Elec && args[:include_hourly_electric_end_use_consumptions]
            result << OpenStudio::IdfObject.load("Output:Variable,#{varkey},#{var},hourly;").get
          end
        end
        use.meters.each do |_sys_id, _varkey, var|
          result << OpenStudio::IdfObject.load("Output:Meter,#{var},runperiod;").get
          if include_ts
            result << OpenStudio::IdfObject.load("Output:Meter,#{var},#{args[:timeseries_frequency]};").get
          end
          next unless use.is_a?(EndUse)

          fuel_type, _end_use = key
          if fuel_type == FT::Elec && args[:include_hourly_electric_end_use_consumptions]
            result << OpenStudio::IdfObject.load("Output:Meter,#{var},hourly;").get
          end
        end
      end
    end

    # Peak Fuel outputs (annual only)
    @peak_fuels.values.each do |peak_fuel|
      result << OpenStudio::IdfObject.load("Output:Table:Monthly,#{peak_fuel.report},2,Electricity:Facility,Maximum;").get
    end

    # Peak Load outputs (annual only)
    @peak_loads.values.each do |peak_load|
      result << OpenStudio::IdfObject.load("EnergyManagementSystem:OutputVariable,#{peak_load.ems_variable}_peakload_outvar,#{peak_load.ems_variable},Summed,ZoneTimestep,#{total_loads_program.name},J;").get
      result << OpenStudio::IdfObject.load("Output:Table:Monthly,#{peak_load.report},2,#{peak_load.ems_variable}_peakload_outvar,Maximum;").get
    end

    # Unmet Hours (annual only)
    @unmet_hours.each do |_key, unmet_hour|
      result << OpenStudio::IdfObject.load("EnergyManagementSystem:OutputVariable,#{unmet_hour.ems_variable}_annual_outvar,#{unmet_hour.ems_variable},Summed,ZoneTimestep,#{unmet_hours_program.name},hr;").get
      result << OpenStudio::IdfObject.load("Output:Variable,*,#{unmet_hour.ems_variable}_annual_outvar,runperiod;").get
      if args[:include_timeseries_unmet_hours]
        result << OpenStudio::IdfObject.load("EnergyManagementSystem:OutputVariable,#{unmet_hour.ems_variable}_timeseries_outvar,#{unmet_hour.ems_variable},Summed,ZoneTimestep,#{unmet_hours_program.name},hr;").get
        result << OpenStudio::IdfObject.load("Output:Variable,*,#{unmet_hour.ems_variable}_timeseries_outvar,#{args[:timeseries_frequency]};").get
      end
    end

    # Component Load outputs
    @component_loads.values.each do |comp_load|
      next if comp_loads_program.nil?

      result << OpenStudio::IdfObject.load("EnergyManagementSystem:OutputVariable,#{comp_load.ems_variable}_annual_outvar,#{comp_load.ems_variable},Summed,ZoneTimestep,#{comp_loads_program.name},J;").get
      result << OpenStudio::IdfObject.load("Output:Variable,*,#{comp_load.ems_variable}_annual_outvar,runperiod;").get
      if args[:include_timeseries_component_loads]
        result << OpenStudio::IdfObject.load("EnergyManagementSystem:OutputVariable,#{comp_load.ems_variable}_timeseries_outvar,#{comp_load.ems_variable},Summed,ZoneTimestep,#{comp_loads_program.name},J;").get
        result << OpenStudio::IdfObject.load("Output:Variable,*,#{comp_load.ems_variable}_timeseries_outvar,#{args[:timeseries_frequency]};").get
      end
    end

    # Total Load outputs
    @loads.values.each do |load|
      if not load.ems_variable.nil?
        result << OpenStudio::IdfObject.load("EnergyManagementSystem:OutputVariable,#{load.ems_variable}_annual_outvar,#{load.ems_variable},Summed,ZoneTimestep,#{total_loads_program.name},J;").get
        result << OpenStudio::IdfObject.load("Output:Variable,*,#{load.ems_variable}_annual_outvar,runperiod;").get
        if args[:include_timeseries_total_loads]
          result << OpenStudio::IdfObject.load("EnergyManagementSystem:OutputVariable,#{load.ems_variable}_timeseries_outvar,#{load.ems_variable},Summed,ZoneTimestep,#{total_loads_program.name},J;").get
          result << OpenStudio::IdfObject.load("Output:Variable,*,#{load.ems_variable}_timeseries_outvar,#{args[:timeseries_frequency]};").get
        end
      end
      load.variables.each do |_sys_id, varkey, var|
        result << OpenStudio::IdfObject.load("Output:Variable,#{varkey},#{var},runperiod;").get
        if args[:include_timeseries_total_loads]
          result << OpenStudio::IdfObject.load("Output:Variable,#{varkey},#{var},#{args[:timeseries_frequency]};").get
        end
      end
    end

    # Temperature outputs (timeseries only)
    if args[:include_timeseries_zone_temperatures]
      result << OpenStudio::IdfObject.load("Output:Variable,*,Zone Mean Air Temperature,#{args[:timeseries_frequency]};").get
      # For reporting temperature-scheduled spaces timeseries temperatures.
      keys = [HPXML::LocationOtherHeatedSpace,
              HPXML::LocationOtherMultifamilyBufferSpace,
              HPXML::LocationOtherNonFreezingSpace,
              HPXML::LocationOtherHousingUnit,
              HPXML::LocationExteriorWall,
              HPXML::LocationUnderSlab]
      keys.each do |key|
        next if @model.getScheduleConstants.select { |o| o.name.to_s == key }.size == 0

        result << OpenStudio::IdfObject.load("Output:Variable,#{key},Schedule Value,#{args[:timeseries_frequency]};").get
      end
      # Also report thermostat setpoints
<<<<<<< HEAD
      heated_zones.each do |heated_zone|
        result << OpenStudio::IdfObject.load("Output:Variable,#{heated_zone.upcase},Zone Thermostat Heating Setpoint Temperature,#{args[:timeseries_frequency]};").get
      end
      cooled_zones.each do |cooled_zone|
        result << OpenStudio::IdfObject.load("Output:Variable,#{cooled_zone.upcase},Zone Thermostat Cooling Setpoint Temperature,#{args[:timeseries_frequency]};").get
=======
      if has_heating
        result << OpenStudio::IdfObject.load("Output:Variable,#{HPXML::LocationConditionedSpace.upcase},Zone Thermostat Heating Setpoint Temperature,#{args[:timeseries_frequency]};").get
      end
      if has_cooling
        result << OpenStudio::IdfObject.load("Output:Variable,#{HPXML::LocationConditionedSpace.upcase},Zone Thermostat Cooling Setpoint Temperature,#{args[:timeseries_frequency]};").get
>>>>>>> ed024c39
      end
    end

    # Airflow outputs (timeseries only)
    if args[:include_timeseries_airflows]
      @airflows.each do |_airflow_type, airflow|
        ems_programs = @model.getEnergyManagementSystemPrograms.select { |p| p.additionalProperties.getFeatureAsString('ObjectType').to_s == airflow.ems_program }
        ems_programs.each_with_index do |_ems_program, i|
          unit_prefix = ems_programs.size > 1 ? "unit#{i + 1}_" : ''
          result << OpenStudio::IdfObject.load("Output:Variable,*,#{unit_prefix}#{airflow.ems_variable}_timeseries_outvar,#{args[:timeseries_frequency]};").get
        end
      end
    end

    # Weather outputs (timeseries only)
    if args[:include_timeseries_weather]
      @weather.values.each do |weather_data|
        result << OpenStudio::IdfObject.load("Output:Variable,*,#{weather_data.variable},#{args[:timeseries_frequency]};").get
      end
    end

    # Optional output variables (timeseries only)
    @output_variables_requests.each do |output_variable_name, _output_variable|
      result << OpenStudio::IdfObject.load("Output:Variable,*,#{output_variable_name},#{args[:timeseries_frequency]};").get
    end

    return result.uniq
  end

  # define what happens when the measure is run
  def run(runner, user_arguments)
    super(runner, user_arguments)

    model = runner.lastOpenStudioModel
    if model.empty?
      runner.registerError('Cannot find OpenStudio model.')
      return false
    end
    @model = model.get

    # use the built-in error checking
    if !runner.validateUserArguments(arguments(@model), user_arguments)
      return false
    end

    args = get_arguments(runner, arguments(model), user_arguments)

    if args[:output_format] == 'csv_dview'
      args[:output_format] = 'csv'
      args[:use_dview_format] = true
    else
      args[:use_dview_format] = false
    end

    output_dir = File.dirname(runner.lastEpwFilePath.get.to_s)

    hpxml_defaults_path = @model.getBuilding.additionalProperties.getFeatureAsString('hpxml_defaults_path').get
    building_id = @model.getBuilding.additionalProperties.getFeatureAsString('building_id').get
    hpxml = HPXML.new(hpxml_path: hpxml_defaults_path, building_id: building_id)

    @hpxml_header = hpxml.header
    @hpxml_bldgs = hpxml.buildings

    setup_outputs(false, args[:user_output_variables])

    if not File.exist? File.join(output_dir, 'eplusout.msgpack')
      runner.registerError('Cannot find eplusout.msgpack.')
      return false
    end
    @msgpackData = MessagePack.unpack(File.read(File.join(output_dir, 'eplusout.msgpack'), mode: 'rb'))
    @msgpackDataRunPeriod = MessagePack.unpack(File.read(File.join(output_dir, 'eplusout_runperiod.msgpack'), mode: 'rb'))
    msgpack_timeseries_path = File.join(output_dir, "eplusout_#{args[:timeseries_frequency]}.msgpack")
    if File.exist? msgpack_timeseries_path
      @msgpackDataTimeseries = MessagePack.unpack(File.read(msgpack_timeseries_path, mode: 'rb'))
    end
    if (not @emissions.empty?) || ((not @resilience[RT::Battery].variables.empty?) && (args[:timeseries_frequency] != 'timestep'))
      @msgpackDataHourly = MessagePack.unpack(File.read(File.join(output_dir, 'eplusout_hourly.msgpack'), mode: 'rb'))
    end

    # Set paths
    if not args[:annual_output_file_name].nil?
      annual_output_path = File.join(output_dir, args[:annual_output_file_name])
    else
      annual_output_path = File.join(output_dir, "results_annual.#{args[:output_format]}")
    end
    if not args[:timeseries_output_file_name].nil?
      timeseries_output_path = File.join(output_dir, args[:timeseries_output_file_name])
    else
      timeseries_output_path = File.join(output_dir, "results_timeseries.#{args[:output_format]}")
    end

    if args[:timeseries_frequency] != 'none'
      @timestamps, timestamps_dst, timestamps_utc = get_timestamps(@msgpackDataTimeseries, @hpxml_header, @hpxml_bldgs, args)
    end

    # Retrieve outputs
    outputs = get_outputs(runner, args)

    if not check_for_errors(runner, outputs)
      return false
    end

    # Write/report results
    report_runperiod_output_results(runner, outputs, args, annual_output_path)
    report_timeseries_output_results(runner, outputs, timeseries_output_path, args, timestamps_dst, timestamps_utc)

    return true
  end

  def get_timestamps(msgpackData, hpxml_header, hpxml_bldgs, args)
    return if msgpackData.nil?

    ep_timestamps = msgpackData['Rows'].map { |r| r.keys[0] }

    if args[:add_timeseries_dst_column] || args[:use_dview_format]
      dst_start_ts = Time.utc(hpxml_header.sim_calendar_year, hpxml_bldgs[0].dst_begin_month, hpxml_bldgs[0].dst_begin_day, 2)
      dst_end_ts = Time.utc(hpxml_header.sim_calendar_year, hpxml_bldgs[0].dst_end_month, hpxml_bldgs[0].dst_end_day, 1)
    end
    if args[:add_timeseries_utc_column]
      utc_offset = hpxml_bldgs[0].time_zone_utc_offset
      utc_offset *= 3600 # seconds
    end

    timestamps = []
    timestamps_dst = [] if args[:add_timeseries_dst_column] || args[:use_dview_format]
    timestamps_utc = [] if args[:add_timeseries_utc_column]
    year = hpxml_header.sim_calendar_year
    ep_timestamps.each do |ep_timestamp|
      month_day, hour_minute = ep_timestamp.split(' ')
      month, day = month_day.split('/').map(&:to_i)
      hour, minute, _ = hour_minute.split(':').map(&:to_i)

      # Convert from EnergyPlus default (end-of-timestep) to start-of-timestep convention
      if args[:timeseries_timestamp_convention] == 'start'
        if args[:timeseries_frequency] == 'timestep'
          ts_offset = hpxml_header.timestep * 60 # seconds
        elsif args[:timeseries_frequency] == 'hourly'
          ts_offset = 60 * 60 # seconds
        elsif args[:timeseries_frequency] == 'daily'
          ts_offset = 60 * 60 * 24 # seconds
        elsif args[:timeseries_frequency] == 'monthly'
          ts_offset = Constants.NumDaysInMonths(year)[month - 1] * 60 * 60 * 24 # seconds
        else
          fail "Unexpected timeseries_frequency: #{args[:timeseries_frequency]}."
        end
      end

      ts = Time.utc(year, month, day, hour, minute)
      ts -= ts_offset unless ts_offset.nil?

      timestamps << ts.iso8601.delete('Z')

      if args[:add_timeseries_dst_column] || args[:use_dview_format]
        if (ts >= dst_start_ts) && (ts < dst_end_ts)
          ts_dst = ts + 3600 # 1 hr shift forward
        else
          ts_dst = ts
        end
        timestamps_dst << ts_dst.iso8601.delete('Z')
      end

      if args[:add_timeseries_utc_column]
        ts_utc = ts - utc_offset
        timestamps_utc << ts_utc.iso8601
      end
    end

    return timestamps, timestamps_dst, timestamps_utc
  end

  def get_n_hours_per_period(timeseries_frequency, sim_start_day_of_year, sim_end_day_of_year, year)
    if timeseries_frequency == 'daily'
      n_hours_per_period = [24] * (sim_end_day_of_year - sim_start_day_of_year + 1)
    elsif timeseries_frequency == 'monthly'
      n_days_per_month = Constants.NumDaysInMonths(year)
      n_days_per_period = n_days_per_month[@hpxml_header.sim_begin_month - 1..@hpxml_header.sim_end_month - 1]
      n_days_per_period[0] -= @hpxml_header.sim_begin_day - 1
      n_days_per_period[-1] = @hpxml_header.sim_end_day
      n_hours_per_period = n_days_per_period.map { |x| x * 24 }
    end
    return n_hours_per_period
  end

  def rollup_timeseries_output_to_daily_or_monthly(timeseries_output, timeseries_frequency, average = false)
    year = @hpxml_header.sim_calendar_year
    sim_start_day_of_year, sim_end_day_of_year, _sim_start_hour, _sim_end_hour = get_sim_times_of_year(year)
    n_hours_per_period = get_n_hours_per_period(timeseries_frequency, sim_start_day_of_year, sim_end_day_of_year, year)
    fail 'Unexpected failure for n_hours_per_period calculations.' if n_hours_per_period.sum != timeseries_output.size

    ts_output = []
    start_hour = 0
    n_hours_per_period.each do |n_hours|
      timeseries = timeseries_output[start_hour..start_hour + n_hours - 1].sum()
      timeseries /= timeseries_output[start_hour..start_hour + n_hours - 1].size if average
      ts_output << timeseries
      start_hour += n_hours
    end
    return ts_output
  end

  def get_outputs(runner, args)
    outputs = {}

    args = setup_timeseries_includes(@emissions, args)

    # Fuel Uses
    @fuels.each do |fuel_type, fuel|
      fuel.annual_output = get_report_meter_data_annual(fuel.meters)
      fuel.annual_output -= get_report_meter_data_annual(['ElectricStorage:ElectricityProduced']) if fuel_type == FT::Elec # We add Electric Storage onto the annual Electricity fuel meter

      next unless args[:include_timeseries_fuel_consumptions]

      fuel.timeseries_output = get_report_meter_data_timeseries(fuel.meters, UnitConversions.convert(1.0, 'J', fuel.timeseries_units), 0, args[:timeseries_frequency])

      next unless fuel_type == FT::Elec

      # We add Electric Storage onto the timeseries Electricity fuel meter
      elec_storage_timeseries_output = get_report_meter_data_timeseries(['ElectricStorage:ElectricityProduced'], UnitConversions.convert(1.0, 'J', fuel.timeseries_units), 0, args[:timeseries_frequency])
      fuel.timeseries_output = fuel.timeseries_output.zip(elec_storage_timeseries_output).map { |x, y| x - y }
    end

    # Peak Electricity Consumption
    is_southern_hemisphere = @model.getBuilding.additionalProperties.getFeatureAsBoolean('is_southern_hemisphere').get
    is_northern_hemisphere = !is_southern_hemisphere
    @peak_fuels.each do |key, peak_fuel|
      _fuel, season = key
      if (season == PFT::Summer && is_northern_hemisphere) || (season == PFT::Winter && is_southern_hemisphere)
        months = ['June', 'July', 'August']
      elsif (season == PFT::Winter && is_northern_hemisphere) || (season == PFT::Summer && is_southern_hemisphere)
        months = ['December', 'January', 'February']
      elsif season == PFT::Annual
        months = ['Maximum of Months']
      end
      for month in months
        val = get_tabular_data_value(peak_fuel.report.upcase, 'Meter', 'Custom Monthly Report', [month], 'ELECTRICITY:FACILITY {Maximum}', peak_fuel.annual_units)
        peak_fuel.annual_output = [peak_fuel.annual_output.to_f, val].max
      end
    end

    # Total loads
    @loads.each do |_load_type, load|
      if not load.ems_variable.nil?
        # Obtain from EMS output variable
        load.annual_output = get_report_variable_data_annual(['EMS'], ["#{load.ems_variable}_annual_outvar"])
        if args[:include_timeseries_total_loads]
          load.timeseries_output = get_report_variable_data_timeseries(['EMS'], ["#{load.ems_variable}_timeseries_outvar"], UnitConversions.convert(1.0, 'J', load.timeseries_units), 0, args[:timeseries_frequency], ems_shift: true)
        end
      elsif load.variables.size > 0
        # Obtain from output variable
        load.variables.map { |v| v[0] }.uniq.each do |sys_id|
          keys = load.variables.select { |v| v[0] == sys_id }.map { |v| v[1] }
          vars = load.variables.select { |v| v[0] == sys_id }.map { |v| v[2] }

          load.annual_output_by_system[sys_id] = get_report_variable_data_annual(keys, vars, is_negative: load.is_negative)
          if args[:include_timeseries_total_loads]
            load.timeseries_output_by_system[sys_id] = get_report_variable_data_timeseries(keys, vars, UnitConversions.convert(1.0, 'J', load.timeseries_units), 0, args[:timeseries_frequency], is_negative: load.is_negative, ems_shift: true)
          end
        end
      end
    end

    # Component Loads
    @component_loads.each do |_key, comp_load|
      comp_load.annual_output = get_report_variable_data_annual(['EMS'], ["#{comp_load.ems_variable}_annual_outvar"])
      if args[:include_timeseries_component_loads]
        comp_load.timeseries_output = get_report_variable_data_timeseries(['EMS'], ["#{comp_load.ems_variable}_timeseries_outvar"], UnitConversions.convert(1.0, 'J', comp_load.timeseries_units), 0, args[:timeseries_frequency], ems_shift: true)
      end
    end

    # Unmet Hours
    @unmet_hours.each do |_key, unmet_hour|
      unmet_hour.annual_output = get_report_variable_data_annual(['EMS'], ["#{unmet_hour.ems_variable}_annual_outvar"], 1.0)
      if args[:include_timeseries_unmet_hours]
        unmet_hour.timeseries_output = get_report_variable_data_timeseries(['EMS'], ["#{unmet_hour.ems_variable}_timeseries_outvar"], 1.0, 0, args[:timeseries_frequency])
      end
    end

    # Peak Building Space Heating/Cooling Loads (total heating/cooling energy delivered including backup ideal air system)
    @peak_loads.each do |_load_type, peak_load|
      peak_load.annual_output = UnitConversions.convert(get_tabular_data_value(peak_load.report.upcase, 'EMS', 'Custom Monthly Report', ['Maximum of Months'], "#{peak_load.ems_variable.upcase}_PEAKLOAD_OUTVAR {Maximum}", 'W'), 'W', peak_load.annual_units)
    end

    # End Uses
    @end_uses.each do |key, end_use|
      fuel_type, _end_use_type = key

      end_use.variables.map { |v| v[0] }.uniq.each do |sys_id|
        keys = end_use.variables.select { |v| v[0] == sys_id }.map { |v| v[1] }
        vars = end_use.variables.select { |v| v[0] == sys_id }.map { |v| v[2] }

        end_use.annual_output_by_system[sys_id] = get_report_variable_data_annual(keys, vars, is_negative: (end_use.is_negative || end_use.is_storage))

        if args[:include_timeseries_end_use_consumptions]
          end_use.timeseries_output_by_system[sys_id] = get_report_variable_data_timeseries(keys, vars, UnitConversions.convert(1.0, 'J', end_use.timeseries_units), 0, args[:timeseries_frequency], is_negative: (end_use.is_negative || end_use.is_storage))
        end
        if args[:include_hourly_electric_end_use_consumptions] && fuel_type == FT::Elec
          end_use.hourly_output_by_system[sys_id] = get_report_variable_data_timeseries(keys, vars, UnitConversions.convert(1.0, 'J', end_use.timeseries_units), 0, 'hourly', is_negative: (end_use.is_negative || end_use.is_storage))
        end
      end
      end_use.meters.map { |v| v[0] }.uniq.each do |sys_id|
        vars = end_use.meters.select { |v| v[0] == sys_id }.map { |v| v[2] }

        end_use.annual_output_by_system[sys_id] = 0.0 if end_use.annual_output_by_system[sys_id].nil?
        end_use.annual_output_by_system[sys_id] += get_report_meter_data_annual(vars, UnitConversions.convert(1.0, 'J', end_use.annual_units))

        if args[:include_timeseries_end_use_consumptions]
          values = get_report_meter_data_timeseries(vars, UnitConversions.convert(1.0, 'J', end_use.timeseries_units), 0, args[:timeseries_frequency])
          if end_use.timeseries_output_by_system[sys_id].nil?
            end_use.timeseries_output_by_system[sys_id] = values
          else
            end_use.timeseries_output_by_system[sys_id] = end_use.timeseries_output_by_system[sys_id].zip(values).map { |x, y| x + y }
          end
        end
        next unless args[:include_hourly_electric_end_use_consumptions] && fuel_type == FT::Elec

        values = get_report_meter_data_timeseries(vars, UnitConversions.convert(1.0, 'J', end_use.timeseries_units), 0, 'hourly')
        if end_use.hourly_output_by_system[sys_id].nil?
          end_use.hourly_output_by_system[sys_id] = values
        else
          end_use.hourly_output_by_system[sys_id] = end_use.hourly_output_by_system[sys_id].zip(values).map { |x, y| x + y }
        end
      end
    end

    # Disaggregate 8760 GSHP shared pump energy into heating vs cooling by
    # applying proportionally to the GSHP heating & cooling fan/pump energy use.
    gshp_shared_loop_end_use = @end_uses[[FT::Elec, 'TempGSHPSharedPump']]
    htg_fan_pump_end_use = @end_uses[[FT::Elec, EUT::HeatingFanPump]]
    backup_htg_fan_pump_end_use = @end_uses[[FT::Elec, EUT::HeatingHeatPumpBackupFanPump]]
    clg_fan_pump_end_use = @end_uses[[FT::Elec, EUT::CoolingFanPump]]
    gshp_shared_loop_end_use.annual_output_by_system.keys.each do |sys_id|
      # Calculate heating & cooling fan/pump end use multiplier
      htg_energy = htg_fan_pump_end_use.annual_output_by_system[sys_id].to_f + backup_htg_fan_pump_end_use.annual_output_by_system[sys_id].to_f
      clg_energy = clg_fan_pump_end_use.annual_output_by_system[sys_id].to_f
      shared_pump_energy = gshp_shared_loop_end_use.annual_output_by_system[sys_id]
      energy_multiplier = (htg_energy + clg_energy + shared_pump_energy) / (htg_energy + clg_energy)
      # Apply multiplier
      [htg_fan_pump_end_use, backup_htg_fan_pump_end_use, clg_fan_pump_end_use].each do |end_use|
        next if end_use.annual_output_by_system[sys_id].nil?

        apply_multiplier_to_output(end_use, nil, sys_id, energy_multiplier)
      end
    end
    @end_uses.delete([FT::Elec, 'TempGSHPSharedPump'])

    # Hot Water Uses
    @hot_water_uses.each do |_hot_water_type, hot_water|
      hot_water.variables.map { |v| v[0] }.uniq.each do |sys_id|
        keys = hot_water.variables.select { |v| v[0] == sys_id }.map { |v| v[1] }
        vars = hot_water.variables.select { |v| v[0] == sys_id }.map { |v| v[2] }

        hot_water.annual_output_by_system[sys_id] = get_report_variable_data_annual(keys, vars, UnitConversions.convert(1.0, 'm^3', hot_water.annual_units))
        if args[:include_timeseries_hot_water_uses]
          hot_water.timeseries_output_by_system[sys_id] = get_report_variable_data_timeseries(keys, vars, UnitConversions.convert(1.0, 'm^3', hot_water.timeseries_units), 0, args[:timeseries_frequency])
        end
      end
    end

    @hpxml_bldgs.each do |hpxml_bldg|
      # Apply Heating/Cooling DSEs
      # FIXME: Check whether this handles units with different DSEs
      (hpxml_bldg.heating_systems + hpxml_bldg.heat_pumps).each do |htg_system|
        next unless (htg_system.is_a?(HPXML::HeatingSystem) && htg_system.is_heat_pump_backup_system) || htg_system.fraction_heat_load_served > 0
        next if htg_system.distribution_system_idref.nil?
        next unless htg_system.distribution_system.distribution_system_type == HPXML::HVACDistributionTypeDSE
        next if htg_system.distribution_system.annual_heating_dse.nil?

        dse = htg_system.distribution_system.annual_heating_dse
        @fuels.each do |fuel_type, fuel|
          [EUT::Heating, EUT::HeatingHeatPumpBackup, EUT::HeatingFanPump, EUT::HeatingHeatPumpBackupFanPump].each do |end_use_type|
            end_use = @end_uses[[fuel_type, end_use_type]]
            next if end_use.nil?

            if not end_use.annual_output_by_system[htg_system.id].nil?
              apply_multiplier_to_output(end_use, fuel, htg_system.id, 1.0 / dse)
            end
          end
        end
      end
      (hpxml_bldg.cooling_systems + hpxml_bldg.heat_pumps).each do |clg_system|
        next unless clg_system.fraction_cool_load_served > 0
        next if clg_system.distribution_system_idref.nil?
        next unless clg_system.distribution_system.distribution_system_type == HPXML::HVACDistributionTypeDSE
        next if clg_system.distribution_system.annual_cooling_dse.nil?

        dse = clg_system.distribution_system.annual_cooling_dse
        @fuels.each do |fuel_type, fuel|
          [EUT::Cooling, EUT::CoolingFanPump].each do |end_use_type|
            end_use = @end_uses[[fuel_type, end_use_type]]
            next if end_use.nil?
            next if end_use.annual_output_by_system[clg_system.id].nil?

            apply_multiplier_to_output(end_use, fuel, clg_system.id, 1.0 / dse)
          end
        end
      end

      # Apply solar fraction to load for simple solar water heating systems
      # FIXME: Check whether this handles units with different solar fractions
      hpxml_bldg.solar_thermal_systems.each do |solar_system|
        next if solar_system.solar_fraction.nil?

        @loads[LT::HotWaterSolarThermal].annual_output = 0.0 if @loads[LT::HotWaterSolarThermal].annual_output.nil?
        @loads[LT::HotWaterSolarThermal].timeseries_output = [0.0] * @timestamps.size if @loads[LT::HotWaterSolarThermal].timeseries_output.nil?

        if not solar_system.water_heating_system.nil?
          dhw_ids = [solar_system.water_heating_system.id]
        else # Apply to all water heating systems
          dhw_ids = hpxml_bldg.water_heating_systems.map { |dhw| dhw.id }
        end
        dhw_ids.each do |dhw_id|
          apply_multiplier_to_output(@loads[LT::HotWaterDelivered], @loads[LT::HotWaterSolarThermal], dhw_id, 1.0 / (1.0 - solar_system.solar_fraction))
        end
      end
    end

    # Calculate System Uses from End Uses (by HPXML System)
    @system_uses = {}
    get_hpxml_system_ids.each do |sys_id|
      @end_uses.each do |eu_key, end_use|
        annual_output = end_use.annual_output_by_system[sys_id].to_f
        next if annual_output <= 0

        system_use_output = BaseOutput.new
        @system_uses[[sys_id, eu_key]] = system_use_output
        fuel_type, end_use_type = eu_key
        system_use_output.name = "System Use: #{sys_id}: #{fuel_type}: #{end_use_type}"

        # Annual
        system_use_output.annual_output = annual_output
        system_use_output.annual_units = end_use.annual_units

        next unless args[:include_timeseries_system_use_consumptions]

        # Timeseries
        system_use_output.timeseries_output = end_use.timeseries_output_by_system[sys_id]
        system_use_output.timeseries_units = end_use.timeseries_units
      end
    end

    # Calculate aggregated values from per-system values as needed
    (@end_uses.values + @loads.values + @hot_water_uses.values).each do |obj|
      # Annual
      if obj.annual_output.nil?
        if not obj.annual_output_by_system.empty?
          obj.annual_output = obj.annual_output_by_system.values.sum(0.0)
        else
          obj.annual_output = 0.0
        end
      end

      # Timeseries
      if obj.timeseries_output.empty? && (not obj.timeseries_output_by_system.empty?)
        obj.timeseries_output = obj.timeseries_output_by_system.values.transpose.map(&:sum)
      end

      # Hourly Electricity (for Cambium)
      next unless obj.is_a?(EndUse) && obj.hourly_output.empty? && (not obj.hourly_output_by_system.empty?)

      obj.hourly_output = obj.hourly_output_by_system.values.transpose.map(&:sum)
    end

    # Total/Net Electricity (Net includes, e.g., PV and generators)
    outputs[:elec_prod_annual] = @end_uses.select { |k, eu| k[0] == FT::Elec && eu.is_negative }.map { |_k, eu| eu.annual_output.to_f }.sum(0.0) # Negative value
    outputs[:elec_net_annual] = @fuels[FT::Elec].annual_output.to_f + outputs[:elec_prod_annual]
    if args[:include_timeseries_fuel_consumptions]
      prod_end_uses = @end_uses.select { |k, eu| k[0] == FT::Elec && eu.is_negative && eu.timeseries_output.size > 0 }.map { |_k, v| v.timeseries_output }
      outputs[:elec_prod_timeseries] = prod_end_uses.transpose.map(&:sum)
      outputs[:elec_prod_timeseries] = [0.0] * @timestamps.size if outputs[:elec_prod_timeseries].empty?
      outputs[:elec_net_timeseries] = @fuels[FT::Elec].timeseries_output.zip(outputs[:elec_prod_timeseries]).map { |x, y| x + y }
    end

    # Total/Net Energy (Net includes, e.g., PV and generators)
    @totals[TE::Total].annual_output = 0.0
    @fuels.each do |_fuel_type, fuel|
      @totals[TE::Total].annual_output += fuel.annual_output
      next unless args[:include_timeseries_total_consumptions] && fuel.timeseries_output.sum != 0.0

      @totals[TE::Total].timeseries_output = [0.0] * @timestamps.size if @totals[TE::Total].timeseries_output.empty?
      unit_conv = UnitConversions.convert(1.0, fuel.timeseries_units, @totals[TE::Total].timeseries_units)
      @totals[TE::Total].timeseries_output = @totals[TE::Total].timeseries_output.zip(fuel.timeseries_output).map { |x, y| x + y * unit_conv }
    end
    @totals[TE::Net].annual_output = @totals[TE::Total].annual_output + outputs[:elec_prod_annual]
    if args[:include_timeseries_total_consumptions]
      unit_conv = UnitConversions.convert(1.0, get_timeseries_units_from_fuel_type(FT::Elec), @totals[TE::Total].timeseries_units)
      @totals[TE::Net].timeseries_output = @totals[TE::Total].timeseries_output.zip(outputs[:elec_prod_timeseries]).map { |x, y| x + y * unit_conv }
    end

    # Resilience
    @resilience.each do |key, resilience|
      next unless key == RT::Battery
      next unless (args[:include_annual_resilience] || args[:include_timeseries_resilience])

      # FIXME: Need to address this
      hpxml_bldg = @hpxml_bldgs[0]

      next if hpxml_bldg.batteries.empty?

      battery = hpxml_bldg.batteries[0]

      resilience_frequency = 'timestep'
      ts_per_hr = @model.getTimestep.numberOfTimestepsPerHour
      if args[:timeseries_frequency] != 'timestep'
        resilience_frequency = 'hourly'
        ts_per_hr = 1
      end

      vars = ['Electric Storage Charge Fraction']
      keys = resilience.variables.select { |v| v[2] == vars[0] }.map { |v| v[1] }
      batt_soc = get_report_variable_data_timeseries(keys, vars, 1, 0, resilience_frequency)

      vars = ['Other Equipment Electricity Energy']
      keys = resilience.variables.select { |v| v[2] == vars[0] }.map { |v| v[1] }
      batt_loss = get_report_variable_data_timeseries(keys, vars, UnitConversions.convert(1.0, 'J', 'kWh'), 0, resilience_frequency)

      elcd = @model.getElectricLoadCenterDistributions.find { |elcd| elcd.additionalProperties.getFeatureAsString('HPXML_ID').to_s == battery.id }

      min_soc = elcd.minimumStorageStateofChargeFraction
      batt_kw = battery.rated_power_output / 1000.0
      batt_roundtrip_eff = battery.round_trip_efficiency
      batt_kwh = Battery.get_usable_capacity_kWh(battery)

      batt_soc_kwh = batt_soc.map { |soc| soc - min_soc }.map { |soc| soc * batt_kwh }
      elec_prod = get_report_meter_data_timeseries(['ElectricityProduced:Facility'], UnitConversions.convert(1.0, 'J', 'kWh'), 0, resilience_frequency)
      elec_stor = get_report_meter_data_timeseries(['ElectricStorage:ElectricityProduced'], UnitConversions.convert(1.0, 'J', 'kWh'), 0, resilience_frequency)
      elec_prod = elec_prod.zip(elec_stor).map { |x, y| -1 * (x - y) }
      elec = get_report_meter_data_timeseries(['Electricity:Facility'], UnitConversions.convert(1.0, 'J', 'kWh'), 0, resilience_frequency)
      crit_load = elec.zip(elec_prod, batt_loss).map { |x, y, z| x + y + z }

      resilience_timeseries = []
      n_timesteps = crit_load.size
      (0...n_timesteps).each do |init_time_step|
        resilience_timeseries << get_resilience_timeseries(init_time_step, batt_kwh, batt_kw, batt_soc_kwh[init_time_step], crit_load, batt_roundtrip_eff, n_timesteps, ts_per_hr)
      end

      resilience.annual_output = resilience_timeseries.sum(0.0) / resilience_timeseries.size

      next unless args[:include_timeseries_resilience]

      resilience.timeseries_output = resilience_timeseries

      # Aggregate up from hourly to the desired timeseries frequency
      if ['daily', 'monthly'].include? args[:timeseries_frequency]
        resilience.timeseries_output = rollup_timeseries_output_to_daily_or_monthly(resilience.timeseries_output, args[:timeseries_frequency], true)
      end
    end

    # Zone temperatures
    if args[:include_timeseries_zone_temperatures]
      zone_names = []
      scheduled_temperature_names = []
      @model.getThermalZones.each do |zone|
        if zone.floorArea > 1
          zone_names << zone.name.to_s.upcase
        end
      end
      @model.getScheduleConstants.each do |schedule|
        next unless [HPXML::LocationOtherHeatedSpace, HPXML::LocationOtherMultifamilyBufferSpace, HPXML::LocationOtherNonFreezingSpace,
                     HPXML::LocationOtherHousingUnit, HPXML::LocationExteriorWall, HPXML::LocationUnderSlab].include? schedule.name.to_s

        scheduled_temperature_names << schedule.name.to_s.upcase
      end
      zone_names.sort.each do |zone_name|
        @zone_temps[zone_name] = ZoneTemp.new
        @zone_temps[zone_name].name = "Temperature: #{zone_name.split.map(&:capitalize).join(' ')}"
        @zone_temps[zone_name].timeseries_units = 'F'
        @zone_temps[zone_name].timeseries_output = get_report_variable_data_timeseries([zone_name], ['Zone Mean Air Temperature'], 9.0 / 5.0, 32.0, args[:timeseries_frequency])
      end
      scheduled_temperature_names.sort.each do |scheduled_temperature_name|
        @zone_temps[scheduled_temperature_name] = ZoneTemp.new
        @zone_temps[scheduled_temperature_name].name = "Temperature: #{scheduled_temperature_name.split.map(&:capitalize).join(' ')}"
        @zone_temps[scheduled_temperature_name].timeseries_units = 'F'
        @zone_temps[scheduled_temperature_name].timeseries_output = get_report_variable_data_timeseries([scheduled_temperature_name], ['Schedule Value'], 9.0 / 5.0, 32.0, args[:timeseries_frequency])
      end
      { 'Heating Setpoint' => 'Zone Thermostat Heating Setpoint Temperature',
        'Cooling Setpoint' => 'Zone Thermostat Cooling Setpoint Temperature' }.each do |sp_name, sp_var|
        @zone_temps[sp_name] = ZoneTemp.new
        @zone_temps[sp_name].name = "Temperature: #{sp_name}"
        @zone_temps[sp_name].timeseries_units = 'F'
        @zone_temps[sp_name].timeseries_output = get_report_variable_data_timeseries([HPXML::LocationConditionedSpace.upcase], [sp_var], 9.0 / 5.0, 32.0, args[:timeseries_frequency])
      end
    end

    # Airflows
    if args[:include_timeseries_airflows]
      @airflows.each do |_airflow_type, airflow|
        # FUTURE: This works but may incur a performance penalty.
        # Switch to creating a single EMS program that sums the airflows from
        # the individual dwelling units and then just grab those outputs here.
        for i in 0..@hpxml_bldgs.size - 1
          unit_prefix = @hpxml_bldgs.size > 1 ? "unit#{i + 1}_" : ''
          unit_multiplier = @hpxml_bldgs[i].building_construction.number_of_units
          values = get_report_variable_data_timeseries(['EMS'], ["#{unit_prefix}#{airflow.ems_variable}_timeseries_outvar"], UnitConversions.convert(unit_multiplier, 'm^3/s', 'cfm'), 0, args[:timeseries_frequency])
          if airflow.timeseries_output.empty?
            airflow.timeseries_output = values
          else
            airflow.timeseries_output = airflow.timeseries_output.zip(values).map { |x, y| x + y }
          end
        end
      end
    end

    # Weather
    if args[:include_timeseries_weather]
      @weather.each do |_weather_type, weather_data|
        if weather_data.timeseries_units == 'F'
          unit_conv = 9.0 / 5.0
          unit_adder = 32.0
        else
          unit_conv = UnitConversions.convert(1.0, weather_data.variable_units, weather_data.timeseries_units)
          unit_adder = 0
        end
        weather_data.timeseries_output = get_report_variable_data_timeseries(['Environment'], [weather_data.variable], unit_conv, unit_adder, args[:timeseries_frequency])
      end
    end

    @output_variables = {}
    @output_variables_requests.each do |output_variable_name, _output_variable|
      key_values, units = get_report_variable_data_timeseries_key_values_and_units(output_variable_name)
      runner.registerWarning("Request for output variable '#{output_variable_name}' returned no key values.") if key_values.empty?
      key_values.each do |key_value|
        @output_variables[[output_variable_name, key_value]] = OutputVariable.new
        @output_variables[[output_variable_name, key_value]].name = "#{output_variable_name}: #{key_value.split.map(&:capitalize).join(' ')}"
        @output_variables[[output_variable_name, key_value]].timeseries_units = units
        @output_variables[[output_variable_name, key_value]].timeseries_output = get_report_variable_data_timeseries([key_value], [output_variable_name], 1, 0, args[:timeseries_frequency])
      end
    end

    # Emissions
    if not @emissions.empty?
      kwh_to_mwh = UnitConversions.convert(1.0, 'kWh', 'MWh')

      # Calculate for each scenario
      @hpxml_header.emissions_scenarios.each do |scenario|
        key = [scenario.emissions_type, scenario.name]

        # Get hourly electricity factors
        if not scenario.elec_schedule_filepath.nil?
          # Obtain Cambium hourly factors for the simulation run period
          num_header_rows = scenario.elec_schedule_number_of_header_rows
          col_index = scenario.elec_schedule_column_number - 1
          data = File.readlines(scenario.elec_schedule_filepath)[num_header_rows, 8760]
          hourly_elec_factors = data.map { |x| x.split(',')[col_index].strip }
          begin
            hourly_elec_factors = hourly_elec_factors.map { |x| Float(x) }
          rescue
            fail 'Emissions File has non-numeric values.'
          end
        elsif not scenario.elec_value.nil?
          # Use annual value for all hours
          hourly_elec_factors = [scenario.elec_value] * 8760
        end
        year = 1999 # Try non-leap year for calculations
        sim_start_day_of_year, sim_end_day_of_year, sim_start_hour, sim_end_hour = get_sim_times_of_year(year)
        hourly_elec_factors = hourly_elec_factors[sim_start_hour..sim_end_hour]

        # Calculate annual/timeseries emissions for each end use
        @end_uses.each do |eu_key, end_use|
          fuel_type, _end_use_type = eu_key
          next unless fuel_type == FT::Elec
          next unless end_use.hourly_output.size > 0

          hourly_elec = end_use.hourly_output

          if hourly_elec.size == hourly_elec_factors[sim_start_hour..sim_end_hour].size + 24
            # Use leap-year for calculations
            year = 2000
            sim_start_day_of_year, sim_end_day_of_year, sim_start_hour, sim_end_hour = get_sim_times_of_year(year)
            # Duplicate Feb 28 Cambium values for Feb 29
            hourly_elec_factors = hourly_elec_factors[0..1415] + hourly_elec_factors[1392..1415] + hourly_elec_factors[1416..8759]
          end
          hourly_elec_factors = hourly_elec_factors[sim_start_hour..sim_end_hour] # Trim to sim period

          fail 'Unexpected failure for emissions calculations.' if hourly_elec_factors.size != hourly_elec.size

          # Calculate annual emissions for end use
          if scenario.elec_units == HPXML::EmissionsScenario::UnitsKgPerMWh
            elec_units_mult = UnitConversions.convert(1.0, 'kg', 'lbm')
          elsif scenario.elec_units == HPXML::EmissionsScenario::UnitsLbPerMWh
            elec_units_mult = 1.0
          end
          @emissions[key].annual_output_by_end_use[eu_key] = hourly_elec.zip(hourly_elec_factors).map { |x, y| x * y * kwh_to_mwh * elec_units_mult }.sum

          next unless args[:include_timeseries_emissions] || args[:include_timeseries_emission_end_uses] || args[:include_timeseries_emission_fuels]

          # Calculate timeseries emissions for end use

          if args[:timeseries_frequency] == 'timestep' && @hpxml_header.timestep != 60
            timeseries_elec = end_use.timeseries_output_by_system.values.transpose.map(&:sum).map { |x| x * kwh_to_mwh }
          else
            # Need to perform calculations hourly at a minimum
            timeseries_elec = end_use.hourly_output.map { |x| x * kwh_to_mwh }
          end

          if args[:timeseries_frequency] == 'timestep'
            n_timesteps_per_hour = Integer(60.0 / @hpxml_header.timestep)
            timeseries_elec_factors = hourly_elec_factors.flat_map { |y| [y] * n_timesteps_per_hour }
          else
            timeseries_elec_factors = hourly_elec_factors.dup
          end
          fail 'Unexpected failure for emissions calculations.' if timeseries_elec_factors.size != timeseries_elec.size

          @emissions[key].timeseries_output_by_end_use[eu_key] = timeseries_elec.zip(timeseries_elec_factors).map { |n, f| n * f * elec_units_mult }

          # Aggregate up from hourly to the desired timeseries frequency
          if ['daily', 'monthly'].include? args[:timeseries_frequency]
            @emissions[key].timeseries_output_by_end_use[eu_key] = rollup_timeseries_output_to_daily_or_monthly(@emissions[key].timeseries_output_by_end_use[eu_key], args[:timeseries_frequency])
          end
        end

        # Calculate emissions for fossil fuels
        @end_uses.each do |eu_key, end_use|
          fuel_type, _end_use_type = eu_key
          next if fuel_type == FT::Elec

          fuel_map = { FT::Gas => [scenario.natural_gas_units, scenario.natural_gas_value],
                       FT::Propane => [scenario.propane_units, scenario.propane_value],
                       FT::Oil => [scenario.fuel_oil_units, scenario.fuel_oil_value],
                       FT::Coal => [scenario.coal_units, scenario.coal_value],
                       FT::WoodCord => [scenario.wood_units, scenario.wood_value],
                       FT::WoodPellets => [scenario.wood_pellets_units, scenario.wood_pellets_value] }
          fuel_units, fuel_factor = fuel_map[fuel_type]
          if fuel_factor.nil?
            if end_use.annual_output != 0
              runner.registerWarning("No emissions factor found for Scenario=#{scenario.name}, Type=#{scenario.emissions_type}, Fuel=#{fuel_type}.")
            end
            fuel_factor = 0.0
            fuel_units_mult = 0.0
          elsif fuel_units == HPXML::EmissionsScenario::UnitsKgPerMBtu
            fuel_units_mult = UnitConversions.convert(1.0, 'kg', 'lbm')
          elsif fuel_units == HPXML::EmissionsScenario::UnitsLbPerMBtu
            fuel_units_mult = 1.0
          end

          @emissions[key].annual_output_by_end_use[eu_key] = UnitConversions.convert(end_use.annual_output, end_use.annual_units, 'MBtu') * fuel_factor * fuel_units_mult
          next unless args[:include_timeseries_emissions] || args[:include_timeseries_emission_end_uses] || args[:include_timeseries_emission_fuels]

          fuel_to_mbtu = UnitConversions.convert(1.0, end_use.timeseries_units, 'MBtu')
          @emissions[key].timeseries_output_by_end_use[eu_key] = end_use.timeseries_output_by_system.values.transpose.map(&:sum).map { |f| f * fuel_to_mbtu * fuel_factor * fuel_units_mult }
        end

        # Roll up end use emissions to fuel emissions
        @fuels.each do |fuel_type, _fuel|
          if fuel_type == FT::Elec
            emission_types = [TE::Total, TE::Net]
          else
            emission_types = [TE::Total]
          end
          emission_types.each do |emission_type|
            fuel_key = [fuel_type, emission_type]
            @emissions[key].annual_output_by_fuel[fuel_key] = 0.0
            @emissions[key].annual_output_by_end_use.keys.each do |eu_key|
              next unless eu_key[0] == fuel_type
              next if emission_type == TE::Total && @end_uses[eu_key].is_negative # Generation not included in total
              next if @emissions[key].annual_output_by_end_use[eu_key] == 0

              @emissions[key].annual_output_by_fuel[fuel_key] += @emissions[key].annual_output_by_end_use[eu_key]

              next unless args[:include_timeseries_emissions] || args[:include_timeseries_emission_fuels]

              @emissions[key].timeseries_output_by_fuel[fuel_key] = [0.0] * @emissions[key].timeseries_output_by_end_use[eu_key].size if @emissions[key].timeseries_output_by_fuel[fuel_key].nil?
              @emissions[key].timeseries_output_by_fuel[fuel_key] = @emissions[key].timeseries_output_by_fuel[fuel_key].zip(@emissions[key].timeseries_output_by_end_use[eu_key]).map { |x, y| x + y }
            end
          end
        end

        # Sum individual fuel results for total/net
        total_keys = @emissions[key].annual_output_by_fuel.keys.select { |k| k[0] != FT::Elec || (k[0] == FT::Elec && k[1] == TE::Total) }
        net_keys = @emissions[key].annual_output_by_fuel.keys.select { |k| k[0] != FT::Elec || (k[0] == FT::Elec && k[1] == TE::Net) }
        @emissions[key].annual_output = @emissions[key].annual_output_by_fuel.select { |k, _v| total_keys.include? k }.values.sum()
        @emissions[key].net_annual_output = @emissions[key].annual_output_by_fuel.select { |k, _v| net_keys.include? k }.values.sum()
        if args[:include_timeseries_emissions]
          @emissions[key].timeseries_output = @emissions[key].timeseries_output_by_fuel.select { |k, _v| total_keys.include? k }.values.transpose.map(&:sum)
          @emissions[key].net_timeseries_output = @emissions[key].timeseries_output_by_fuel.select { |k, _v| net_keys.include? k }.values.transpose.map(&:sum)
        end
      end
    end

    return outputs
  end

  def get_sim_times_of_year(year)
    sim_start_day_of_year = Schedule.get_day_num_from_month_day(year, @hpxml_header.sim_begin_month, @hpxml_header.sim_begin_day)
    sim_end_day_of_year = Schedule.get_day_num_from_month_day(year, @hpxml_header.sim_end_month, @hpxml_header.sim_end_day)
    sim_start_hour = (sim_start_day_of_year - 1) * 24
    sim_end_hour = sim_end_day_of_year * 24 - 1
    return sim_start_day_of_year, sim_end_day_of_year, sim_start_hour, sim_end_hour
  end

  def check_for_errors(runner, outputs)
    tol = 0.1

    # ElectricityProduced:Facility contains:
    # - Generator Produced DC Electricity Energy
    # - Inverter Conversion Loss Decrement Energy
    # - Electric Storage Production Decrement Energy
    # - Electric Storage Discharge Energy
    # - Converter Electricity Loss Decrement Energy (should always be zero since efficiency=1.0)
    # ElectricStorage:ElectricityProduced contains:
    # - Electric Storage Production Decrement Energy
    # - Electric Storage Discharge Energy
    # So, we need to subtract ElectricStorage:ElectricityProduced from ElectricityProduced:Facility
    meter_elec_produced = -1 * get_report_meter_data_annual(['ElectricityProduced:Facility'])
    meter_elec_produced += get_report_meter_data_annual(['ElectricStorage:ElectricityProduced'])

    # Check if simulation successful
    all_total = @fuels.values.map { |x| x.annual_output.to_f }.sum(0.0)
    total_fraction_cool_load_served = @hpxml_bldgs.map { |hpxml_bldg| hpxml_bldg.total_fraction_cool_load_served }.sum(0.0)
    total_fraction_heat_load_served = @hpxml_bldgs.map { |hpxml_bldg| hpxml_bldg.total_fraction_heat_load_served }.sum(0.0)
    if (all_total == 0) && (total_fraction_cool_load_served + total_fraction_heat_load_served > 0)
      runner.registerError('Simulation unsuccessful.')
      return false
    elsif all_total.infinite?
      runner.registerError('Simulation used infinite energy; double-check inputs.')
      return false
    end

    # Check sum of electricity produced end use outputs match total output from meter
    if (outputs[:elec_prod_annual] - meter_elec_produced).abs > tol
      runner.registerError("#{FT::Elec} produced category end uses (#{outputs[:elec_prod_annual].round(3)}) do not sum to total (#{meter_elec_produced.round(3)}).")
      return false
    end

    # Check sum of end use outputs match fuel outputs from meters
    @fuels.keys.each do |fuel_type|
      sum_categories = @end_uses.select { |k, _eu| k[0] == fuel_type }.map { |_k, eu| eu.annual_output.to_f }.sum(0.0)
      meter_fuel_total = @fuels[fuel_type].annual_output.to_f
      if fuel_type == FT::Elec
        meter_fuel_total += meter_elec_produced
      end

      next unless (sum_categories - meter_fuel_total).abs > tol

      runner.registerError("#{fuel_type} category end uses (#{sum_categories.round(3)}) do not sum to total (#{meter_fuel_total.round(3)}).")
      return false
    end

    # Check sum of timeseries outputs match annual outputs
    { @totals => 'Total',
      @end_uses => 'End Use',
      @system_uses => 'System Use',
      @fuels => 'Fuel',
      @emissions => 'Emissions',
      @loads => 'Load',
      @component_loads => 'Component Load' }.each do |outputs, output_type|
      outputs.each do |key, obj|
        next if obj.timeseries_output.empty?

        sum_timeseries = UnitConversions.convert(obj.timeseries_output.sum(0.0), obj.timeseries_units, obj.annual_units)
        annual_total = obj.annual_output.to_f
        if (annual_total - sum_timeseries).abs > tol
          runner.registerError("Timeseries outputs (#{sum_timeseries.round(3)}) do not sum to annual output (#{annual_total.round(3)}) for #{output_type}: #{key}.")
          return false
        end
      end
    end

    return true
  end

  def report_runperiod_output_results(runner, outputs, args, annual_output_path)
    # Set rounding precision for run period (e.g., annual) outputs.
    if args[:output_format] == 'msgpack'
      # No need to round; no file size penalty to storing full precision
      n_digits = 100
    else
      # Note: Make sure to round outputs with sufficient resolution for the worst case -- i.e., 1 day instead of a full year.
      n_digits = 3 # Default for annual (or near-annual) data
      sim_n_days = (Schedule.get_day_num_from_month_day(2000, @hpxml_header.sim_end_month, @hpxml_header.sim_end_day) -
                    Schedule.get_day_num_from_month_day(2000, @hpxml_header.sim_begin_month, @hpxml_header.sim_begin_day))
      if sim_n_days <= 10 # 10 days or less; add two decimal places
        n_digits += 2
      elsif sim_n_days <= 100 # 100 days or less; add one decimal place
        n_digits += 1
      end
    end

    line_break = nil

    results_out = []

    # Totals
    if args[:include_annual_total_consumptions]
      @totals.each do |_energy_type, total_energy|
        results_out << ["#{total_energy.name} (#{total_energy.annual_units})", total_energy.annual_output.to_f.round(n_digits)]
      end
      results_out << [line_break]
    end

    # Fuels
    if args[:include_annual_fuel_consumptions]
      @fuels.each do |fuel_type, fuel|
        results_out << ["#{fuel.name} (#{fuel.annual_units})", fuel.annual_output.to_f.round(n_digits)]
        if fuel_type == FT::Elec
          results_out << ['Fuel Use: Electricity: Net (MBtu)', outputs[:elec_net_annual].round(n_digits)]
        end
      end
      results_out << [line_break]
    end

    # End uses
    if args[:include_annual_end_use_consumptions]
      @end_uses.each do |_key, end_use|
        results_out << ["#{end_use.name} (#{end_use.annual_units})", end_use.annual_output.to_f.round(n_digits)]
      end
      results_out << [line_break]
    end

    # System uses
    if args[:include_annual_system_use_consumptions]
      @system_uses.each do |_key, system_use|
        results_out << ["#{system_use.name} (#{system_use.annual_units})", system_use.annual_output.round(n_digits)]
      end
      results_out << [line_break]
    end

    # Total Emissions
    if args[:include_annual_emissions]
      if not @emissions.empty?
        @emissions.each do |_scenario_key, emission|
          results_out << ["#{emission.name}: Total (#{emission.annual_units})", emission.annual_output.to_f.round(n_digits - 1)]
          results_out << ["#{emission.name}: Net (#{emission.annual_units})", emission.net_annual_output.to_f.round(n_digits - 1)]
        end
        results_out << [line_break]
      end
    end

    # Fuel Emissions
    if args[:include_annual_emission_fuels]
      if not @emissions.empty?
        @emissions.each do |_scenario_key, emission|
          emission.annual_output_by_fuel.keys.each do |fuel_key|
            fuel, emission_type = fuel_key
            results_out << ["#{emission.name}: #{fuel}: #{emission_type} (#{emission.annual_units})", emission.annual_output_by_fuel[fuel_key].to_f.round(n_digits - 1)]
          end
        end
        results_out << [line_break]
      end
    end

    # End Use Emissions
    if args[:include_annual_emission_end_uses]
      if not @emissions.empty?
        @emissions.each do |_scenario_key, emission|
          @fuels.keys.each do |fuel|
            @end_uses.keys.each do |key|
              fuel_type, end_use_type = key
              next unless fuel_type == fuel

              results_out << ["#{emission.name}: #{fuel_type}: #{end_use_type} (#{emission.annual_units})", emission.annual_output_by_end_use[key].to_f.round(n_digits - 1)]
            end
          end
        end
        results_out << [line_break]
      end
    end

    # Loads
    if args[:include_annual_total_loads]
      @loads.each do |_load_type, load|
        results_out << ["#{load.name} (#{load.annual_units})", load.annual_output.to_f.round(n_digits)]
      end
      results_out << [line_break]
    end

    # Unmet hours
    if args[:include_annual_unmet_hours]
      @unmet_hours.each do |_load_type, unmet_hour|
        results_out << ["#{unmet_hour.name} (#{unmet_hour.annual_units})", unmet_hour.annual_output.to_f.round(n_digits)]
      end
      results_out << [line_break]
    end

    # Peak fuels
    if args[:include_annual_peak_fuels]
      @peak_fuels.each do |_key, peak_fuel|
        results_out << ["#{peak_fuel.name} (#{peak_fuel.annual_units})", peak_fuel.annual_output.to_f.round(n_digits - 2)]
      end
      results_out << [line_break]
    end

    # Peak loads
    if args[:include_annual_peak_loads]
      @peak_loads.each do |_load_type, peak_load|
        results_out << ["#{peak_load.name} (#{peak_load.annual_units})", peak_load.annual_output.to_f.round(n_digits)]
      end
      results_out << [line_break]
    end

    # Component loads
    if args[:include_annual_component_loads]
      if @component_loads.values.map { |load| load.annual_output.to_f }.sum != 0 # Skip if component loads not calculated
        @component_loads.each do |_load_type, load|
          results_out << ["#{load.name} (#{load.annual_units})", load.annual_output.to_f.round(n_digits)]
        end
        results_out << [line_break]
      end
    end

    # Hot water uses
    if args[:include_annual_hot_water_uses]
      @hot_water_uses.each do |_hot_water_type, hot_water|
        results_out << ["#{hot_water.name} (#{hot_water.annual_units})", hot_water.annual_output.to_f.round(n_digits - 2)]
      end
      results_out << [line_break]
    end

    # Resilience
    if args[:include_annual_resilience]
      @resilience.each do |_type, resilience|
        results_out << ["#{resilience.name} (#{resilience.annual_units})", resilience.annual_output.to_f.round(n_digits)]
      end
      results_out << [line_break]
    end

    # Sizing data
    if args[:include_annual_hvac_summary]
      results_out = append_sizing_results(results_out, line_break)
    end

    if ['csv'].include? args[:output_format]
      CSV.open(annual_output_path, 'wb') { |csv| results_out.to_a.each { |elem| csv << elem } }
    elsif ['json', 'msgpack'].include? args[:output_format]
      h = {}
      results_out.each do |out|
        next if out == [line_break]

        grp, name = out[0].split(':', 2)
        h[grp] = {} if h[grp].nil?
        h[grp][name.strip] = out[1]
      end

      if args[:output_format] == 'json'
        require 'json'
        File.open(annual_output_path, 'w') { |json| json.write(JSON.pretty_generate(h)) }
      elsif args[:output_format] == 'msgpack'
        File.open(annual_output_path, 'w') { |json| h.to_msgpack(json) }
      end
    end
    runner.registerInfo("Wrote annual output results to #{annual_output_path}.")

    results_out.each do |name, value|
      next if name.nil? || value.nil?

      name = OpenStudio::toUnderscoreCase(name).chomp('_')

      runner.registerValue(name, value)
      runner.registerInfo("Registering #{value} for #{name}.")
    end
  end

  def append_sizing_results(results_out, line_break)
    # Summary HVAC capacities
    htg_cap, clg_cap, hp_backup_cap = 0.0, 0.0, 0.0
    @hpxml_bldgs.each do |hpxml_bldg|
      unit_multiplier = hpxml_bldg.building_construction.number_of_units
      hpxml_bldg.hvac_systems.each do |hvac_system|
        if hvac_system.is_a? HPXML::HeatingSystem
          next if hvac_system.is_heat_pump_backup_system

          htg_cap += hvac_system.heating_capacity.to_f * unit_multiplier
        elsif hvac_system.is_a? HPXML::CoolingSystem
          clg_cap += hvac_system.cooling_capacity.to_f * unit_multiplier
          if hvac_system.has_integrated_heating
            htg_cap += hvac_system.integrated_heating_system_capacity.to_f * unit_multiplier
          end
        elsif hvac_system.is_a? HPXML::HeatPump
          htg_cap += hvac_system.heating_capacity.to_f * unit_multiplier
          clg_cap += hvac_system.cooling_capacity.to_f * unit_multiplier
          if hvac_system.backup_type == HPXML::HeatPumpBackupTypeIntegrated
            hp_backup_cap += hvac_system.backup_heating_capacity.to_f * unit_multiplier
          elsif hvac_system.backup_type == HPXML::HeatPumpBackupTypeSeparate
            hp_backup_cap += hvac_system.backup_system.heating_capacity.to_f * unit_multiplier
          end
        end
      end
    end
    results_out << ['HVAC Capacity: Heating (Btu/h)', htg_cap.round(1)]
    results_out << ['HVAC Capacity: Cooling (Btu/h)', clg_cap.round(1)]
    results_out << ['HVAC Capacity: Heat Pump Backup (Btu/h)', hp_backup_cap.round(1)]

    # HVAC design temperatures
    results_out << [line_break]
    results_out << ['HVAC Design Temperature: Heating (F)', (@hpxml_bldgs.map { |hpxml_bldg| hpxml_bldg.header.manualj_heating_design_temp }.sum(0.0) / @hpxml_bldgs.size).round(2)]
    results_out << ['HVAC Design Temperature: Cooling (F)', (@hpxml_bldgs.map { |hpxml_bldg| hpxml_bldg.header.manualj_cooling_design_temp }.sum(0.0) / @hpxml_bldgs.size).round(2)]

    # HVAC design loads
    results_out << [line_break]
    results_out << ['HVAC Design Load: Heating: Total (Btu/h)', @hpxml_bldgs.map { |hpxml_bldg| hpxml_bldg.hvac_plant.hdl_total * hpxml_bldg.building_construction.number_of_units }.sum(0.0).round(1)]
    results_out << ['HVAC Design Load: Heating: Ducts (Btu/h)', @hpxml_bldgs.map { |hpxml_bldg| hpxml_bldg.hvac_plant.hdl_ducts * hpxml_bldg.building_construction.number_of_units }.sum(0.0).round(1)]
    results_out << ['HVAC Design Load: Heating: Windows (Btu/h)', @hpxml_bldgs.map { |hpxml_bldg| hpxml_bldg.hvac_plant.hdl_windows * hpxml_bldg.building_construction.number_of_units }.sum(0.0).round(1)]
    results_out << ['HVAC Design Load: Heating: Skylights (Btu/h)', @hpxml_bldgs.map { |hpxml_bldg| hpxml_bldg.hvac_plant.hdl_skylights * hpxml_bldg.building_construction.number_of_units }.sum(0.0).round(1)]
    results_out << ['HVAC Design Load: Heating: Doors (Btu/h)', @hpxml_bldgs.map { |hpxml_bldg| hpxml_bldg.hvac_plant.hdl_doors * hpxml_bldg.building_construction.number_of_units }.sum(0.0).round(1)]
    results_out << ['HVAC Design Load: Heating: Walls (Btu/h)', @hpxml_bldgs.map { |hpxml_bldg| hpxml_bldg.hvac_plant.hdl_walls * hpxml_bldg.building_construction.number_of_units }.sum(0.0).round(1)]
    results_out << ['HVAC Design Load: Heating: Roofs (Btu/h)', @hpxml_bldgs.map { |hpxml_bldg| hpxml_bldg.hvac_plant.hdl_roofs * hpxml_bldg.building_construction.number_of_units }.sum(0.0).round(1)]
    results_out << ['HVAC Design Load: Heating: Floors (Btu/h)', @hpxml_bldgs.map { |hpxml_bldg| hpxml_bldg.hvac_plant.hdl_floors * hpxml_bldg.building_construction.number_of_units }.sum(0.0).round(1)]
    results_out << ['HVAC Design Load: Heating: Slabs (Btu/h)', @hpxml_bldgs.map { |hpxml_bldg| hpxml_bldg.hvac_plant.hdl_slabs * hpxml_bldg.building_construction.number_of_units }.sum(0.0).round(1)]
    results_out << ['HVAC Design Load: Heating: Ceilings (Btu/h)', @hpxml_bldgs.map { |hpxml_bldg| hpxml_bldg.hvac_plant.hdl_ceilings * hpxml_bldg.building_construction.number_of_units }.sum(0.0).round(1)]
    results_out << ['HVAC Design Load: Heating: Infiltration/Ventilation (Btu/h)', @hpxml_bldgs.map { |hpxml_bldg| hpxml_bldg.hvac_plant.hdl_infilvent * hpxml_bldg.building_construction.number_of_units }.sum(0.0).round(1)]
    results_out << ['HVAC Design Load: Cooling Sensible: Total (Btu/h)', @hpxml_bldgs.map { |hpxml_bldg| hpxml_bldg.hvac_plant.cdl_sens_total * hpxml_bldg.building_construction.number_of_units }.sum(0.0).round(1)]
    results_out << ['HVAC Design Load: Cooling Sensible: Ducts (Btu/h)', @hpxml_bldgs.map { |hpxml_bldg| hpxml_bldg.hvac_plant.cdl_sens_ducts * hpxml_bldg.building_construction.number_of_units }.sum(0.0).round(1)]
    results_out << ['HVAC Design Load: Cooling Sensible: Windows (Btu/h)', @hpxml_bldgs.map { |hpxml_bldg| hpxml_bldg.hvac_plant.cdl_sens_windows * hpxml_bldg.building_construction.number_of_units }.sum(0.0).round(1)]
    results_out << ['HVAC Design Load: Cooling Sensible: Skylights (Btu/h)', @hpxml_bldgs.map { |hpxml_bldg| hpxml_bldg.hvac_plant.cdl_sens_skylights * hpxml_bldg.building_construction.number_of_units }.sum(0.0).round(1)]
    results_out << ['HVAC Design Load: Cooling Sensible: Doors (Btu/h)', @hpxml_bldgs.map { |hpxml_bldg| hpxml_bldg.hvac_plant.cdl_sens_doors * hpxml_bldg.building_construction.number_of_units }.sum(0.0).round(1)]
    results_out << ['HVAC Design Load: Cooling Sensible: Walls (Btu/h)', @hpxml_bldgs.map { |hpxml_bldg| hpxml_bldg.hvac_plant.cdl_sens_walls * hpxml_bldg.building_construction.number_of_units }.sum(0.0).round(1)]
    results_out << ['HVAC Design Load: Cooling Sensible: Roofs (Btu/h)', @hpxml_bldgs.map { |hpxml_bldg| hpxml_bldg.hvac_plant.cdl_sens_roofs * hpxml_bldg.building_construction.number_of_units }.sum(0.0).round(1)]
    results_out << ['HVAC Design Load: Cooling Sensible: Floors (Btu/h)', @hpxml_bldgs.map { |hpxml_bldg| hpxml_bldg.hvac_plant.cdl_sens_floors * hpxml_bldg.building_construction.number_of_units }.sum(0.0).round(1)]
    results_out << ['HVAC Design Load: Cooling Sensible: Slabs (Btu/h)', @hpxml_bldgs.map { |hpxml_bldg| hpxml_bldg.hvac_plant.cdl_sens_slabs * hpxml_bldg.building_construction.number_of_units }.sum(0.0).round(1)]
    results_out << ['HVAC Design Load: Cooling Sensible: Ceilings (Btu/h)', @hpxml_bldgs.map { |hpxml_bldg| hpxml_bldg.hvac_plant.cdl_sens_ceilings * hpxml_bldg.building_construction.number_of_units }.sum(0.0).round(1)]
    results_out << ['HVAC Design Load: Cooling Sensible: Infiltration/Ventilation (Btu/h)', @hpxml_bldgs.map { |hpxml_bldg| hpxml_bldg.hvac_plant.cdl_sens_infilvent * hpxml_bldg.building_construction.number_of_units }.sum(0.0).round(1)]
    results_out << ['HVAC Design Load: Cooling Sensible: Internal Gains (Btu/h)', @hpxml_bldgs.map { |hpxml_bldg| hpxml_bldg.hvac_plant.cdl_sens_intgains * hpxml_bldg.building_construction.number_of_units }.sum(0.0).round(1)]
    results_out << ['HVAC Design Load: Cooling Latent: Total (Btu/h)', @hpxml_bldgs.map { |hpxml_bldg| hpxml_bldg.hvac_plant.cdl_lat_total * hpxml_bldg.building_construction.number_of_units }.sum(0.0).round(1)]
    results_out << ['HVAC Design Load: Cooling Latent: Ducts (Btu/h)', @hpxml_bldgs.map { |hpxml_bldg| hpxml_bldg.hvac_plant.cdl_lat_ducts * hpxml_bldg.building_construction.number_of_units }.sum(0.0).round(1)]
    results_out << ['HVAC Design Load: Cooling Latent: Infiltration/Ventilation (Btu/h)', @hpxml_bldgs.map { |hpxml_bldg| hpxml_bldg.hvac_plant.cdl_lat_infilvent * hpxml_bldg.building_construction.number_of_units }.sum(0.0).round(1)]
    results_out << ['HVAC Design Load: Cooling Latent: Internal Gains (Btu/h)', @hpxml_bldgs.map { |hpxml_bldg| hpxml_bldg.hvac_plant.cdl_lat_intgains * hpxml_bldg.building_construction.number_of_units }.sum(0.0).round(1)]

    return results_out
  end

  def report_timeseries_output_results(runner, outputs, timeseries_output_path, args, timestamps_dst, timestamps_utc)
    return if @timestamps.nil?

    if not ['timestep', 'hourly', 'daily', 'monthly'].include? args[:timeseries_frequency]
      fail "Unexpected timeseries_frequency: #{args[:timeseries_frequency]}."
    end

    if args[:output_format] == 'msgpack'
      # No need to round; no file size penalty to storing full precision
      n_digits = 100
    elsif not args[:timeseries_num_decimal_places].nil?
      n_digits = args[:timeseries_num_decimal_places]
    else
      # Set rounding precision for timeseries (e.g., hourly) outputs.
      # Note: Make sure to round outputs with sufficient resolution for the worst case -- i.e., 1 minute date instead of hourly data.
      n_digits = 3 # Default for hourly (or longer) data
      if args[:timeseries_frequency] == 'timestep'
        if @hpxml_header.timestep <= 2 # 2-minute timesteps or shorter; add two decimal places
          n_digits += 2
        elsif @hpxml_header.timestep <= 15 # 15-minute timesteps or shorter; add one decimal place
          n_digits += 1
        end
      end
    end

    # Initial output data w/ Time column(s)
    data = ['Time', nil] + @timestamps
    if args[:add_timeseries_dst_column]
      timestamps2 = [['TimeDST', nil] + timestamps_dst]
    else
      timestamps2 = []
    end
    if args[:add_timeseries_utc_column]
      timestamps3 = [['TimeUTC', nil] + timestamps_utc]
    else
      timestamps3 = []
    end

    if args[:include_timeseries_total_consumptions]
      total_energy_data = []
      [TE::Total, TE::Net].each do |energy_type|
        next if (energy_type == TE::Net) && (outputs[:elec_prod_timeseries].sum(0.0) == 0)
        next if @totals[energy_type].timeseries_output.empty?

        total_energy_data << [@totals[energy_type].name, @totals[energy_type].timeseries_units] + @totals[energy_type].timeseries_output.map { |v| v.round(n_digits) }
      end
    else
      total_energy_data = []
    end
    if args[:include_timeseries_fuel_consumptions]
      fuel_data = @fuels.values.select { |x| x.timeseries_output.sum(0.0) != 0 }.map { |x| [x.name, x.timeseries_units] + x.timeseries_output.map { |v| v.round(n_digits) } }

      # Also add Net Electricity
      if outputs[:elec_prod_annual] != 0.0
        fuel_data.insert(1, ['Fuel Use: Electricity: Net', get_timeseries_units_from_fuel_type(FT::Elec)] + outputs[:elec_net_timeseries].map { |v| v.round(n_digits) })
      end
    else
      fuel_data = []
    end
    if args[:include_timeseries_end_use_consumptions]
      end_use_data = @end_uses.values.select { |x| x.timeseries_output.sum(0.0) != 0 }.map { |x| [x.name, x.timeseries_units] + x.timeseries_output.map { |v| v.round(n_digits) } }
    else
      end_use_data = []
    end
    if args[:include_timeseries_system_use_consumptions]
      system_use_data = @system_uses.values.select { |x| x.timeseries_output.sum(0.0) != 0 }.map { |x| [x.name, x.timeseries_units] + x.timeseries_output.map { |v| v.round(n_digits) } }
    else
      system_use_data = []
    end
    if args[:include_timeseries_emissions]
      emissions_data = []
      @emissions.values.each do |emission|
        next if emission.timeseries_output.sum(0.0) == 0

        emissions_data << ["#{emission.name}: Total", emission.timeseries_units] + emission.timeseries_output.map { |v| v.round(n_digits + 2) }
        emissions_data << ["#{emission.name}: Net", emission.timeseries_units] + emission.net_timeseries_output.map { |v| v.round(n_digits + 2) }
      end
    else
      emissions_data = []
    end
    if args[:include_timeseries_emission_fuels]
      emission_fuel_data = []
      @emissions.values.each do |emission|
        emission.timeseries_output_by_fuel.each do |fuel_key, timeseries_output|
          fuel, emission_type = fuel_key
          next if timeseries_output.sum(0.0) == 0

          emission_fuel_data << ["#{emission.name}: #{fuel}: #{emission_type}", emission.timeseries_units] + timeseries_output.map { |v| v.round(n_digits + 2) }
        end
      end
    else
      emission_fuel_data = []
    end
    if args[:include_timeseries_emission_end_uses]
      emission_end_use_data = []
      @emissions.values.each do |emission|
        emission.timeseries_output_by_end_use.each do |key, timeseries_output|
          next if timeseries_output.sum(0.0) == 0

          fuel_type, end_use_type = key
          emission_end_use_data << ["#{emission.name}: #{fuel_type}: #{end_use_type}", emission.timeseries_units] + timeseries_output.map { |v| v.round(n_digits + 2) }
        end
      end
    else
      emission_end_use_data = []
    end
    if args[:include_timeseries_hot_water_uses]
      hot_water_use_data = @hot_water_uses.values.select { |x| x.timeseries_output.sum(0.0) != 0 }.map { |x| [x.name, x.timeseries_units] + x.timeseries_output.map { |v| v.round(n_digits) } }
    else
      hot_water_use_data = []
    end
    if args[:include_timeseries_total_loads]
      total_loads_data = @loads.values.select { |x| x.timeseries_output.sum(0.0) != 0 }.map { |x| [x.name, x.timeseries_units] + x.timeseries_output.map { |v| v.round(n_digits) } }
    else
      total_loads_data = {}
    end
    if args[:include_timeseries_component_loads]
      comp_loads_data = @component_loads.values.select { |x| x.timeseries_output.sum(0.0) != 0 }.map { |x| [x.name, x.timeseries_units] + x.timeseries_output.map { |v| v.round(n_digits) } }
    else
      comp_loads_data = []
    end
    if args[:include_timeseries_unmet_hours]
      unmet_hours_data = @unmet_hours.values.map { |x| [x.name, x.timeseries_units] + x.timeseries_output.map { |v| v.round(n_digits) } }
    else
      unmet_hours_data = []
    end
    if args[:include_timeseries_zone_temperatures]
      zone_temps_data = @zone_temps.values.select { |x| x.timeseries_output.sum(0.0) != 0 }.map { |x| [x.name, x.timeseries_units] + x.timeseries_output.map { |v| v.round(n_digits) } }
    else
      zone_temps_data = []
    end
    if args[:include_timeseries_airflows]
      airflows_data = @airflows.values.select { |x| x.timeseries_output.sum(0.0) != 0 }.map { |x| [x.name, x.timeseries_units] + x.timeseries_output.map { |v| v.round(n_digits) } }
    else
      airflows_data = []
    end
    if args[:include_timeseries_weather]
      weather_data = @weather.values.select { |x| x.timeseries_output.sum(0.0) != 0 }.map { |x| [x.name, x.timeseries_units] + x.timeseries_output.map { |v| v.round(n_digits) } }
    else
      weather_data = []
    end
    if args[:include_timeseries_resilience]
      resilience_data = @resilience.values.select { |x| x.timeseries_output.sum(0.0) != 0 }.map { |x| [x.name, x.timeseries_units] + x.timeseries_output.map { |v| v.round(n_digits) } }
    else
      resilience_data = []
    end

    # EnergyPlus output variables
    if not @output_variables.empty?
      output_variables_data = @output_variables.values.map { |x| [x.name, x.timeseries_units] + x.timeseries_output }
    else
      output_variables_data = []
    end

    return if (total_energy_data.size + fuel_data.size + end_use_data.size + system_use_data.size + emissions_data.size + emission_fuel_data.size +
               emission_end_use_data.size + hot_water_use_data.size + total_loads_data.size + comp_loads_data.size + unmet_hours_data.size +
               zone_temps_data.size + airflows_data.size + weather_data.size + resilience_data.size + output_variables_data.size) == 0

    fail 'Unable to obtain timestamps.' if @timestamps.empty?

    if ['csv'].include? args[:output_format]
      # Assemble data
      data = data.zip(*timestamps2, *timestamps3, *total_energy_data, *fuel_data, *end_use_data, *system_use_data, *emissions_data,
                      *emission_fuel_data, *emission_end_use_data, *hot_water_use_data, *total_loads_data, *comp_loads_data,
                      *unmet_hours_data, *zone_temps_data, *airflows_data, *weather_data, *resilience_data, *output_variables_data)

      # Error-check
      n_elements = []
      data.each do |data_array|
        n_elements << data_array.size
      end
      if n_elements.uniq.size > 1
        fail "Inconsistent number of array elements: #{n_elements.uniq}."
      end

      if args[:use_dview_format]
        # Remove Time column(s)
        while data[0][0].include? 'Time'
          data = data.map { |a| a[1..-1] }
        end

        # Add header per DataFileTemplate.pdf; see https://github.com/NREL/wex/wiki/DView
        year = @hpxml_header.sim_calendar_year
        start_day = Schedule.get_day_num_from_month_day(year, @hpxml_header.sim_begin_month, @hpxml_header.sim_begin_day)
        start_hr = (start_day - 1) * 24
        if args[:timeseries_frequency] == 'timestep'
          interval_hrs = @hpxml_header.timestep / 60.0
        elsif args[:timeseries_frequency] == 'hourly'
          interval_hrs = 1.0
        elsif args[:timeseries_frequency] == 'daily'
          interval_hrs = 24.0
        elsif args[:timeseries_frequency] == 'monthly'
          interval_hrs = Constants.NumDaysInYear(year) * 24.0 / 12
        end
        header_data = [['wxDVFileHeaderVer.1'],
                       data[0].map { |d| d.sub(':', '|') }, # Series name (series can be organized into groups by entering Group Name|Series Name)
                       data[0].map { |_d| start_hr + interval_hrs / 2.0 }, # Start time of the first data point; 0.5 implies average over the first hour
                       data[0].map { |_d| interval_hrs }, # Time interval in hours
                       data[1]] # Units
        data.delete_at(1) # Remove units, added to header data above
        data.delete_at(0) # Remove series name, added to header data above

        # Apply daylight savings
        if args[:timeseries_frequency] == 'timestep' || args[:timeseries_frequency] == 'hourly'
          if @hpxml_bldgs[0].dst_enabled
            dst_start_ix, dst_end_ix = get_dst_start_end_indexes(@timestamps, timestamps_dst)
            dst_end_ix.downto(dst_start_ix + 1) do |i|
              data[i + 1] = data[i]
            end
          end
        end

        data.insert(0, *header_data) # Add header data to beginning
      end

      # Write file
      CSV.open(timeseries_output_path, 'wb') { |csv| data.to_a.each { |elem| csv << elem } }
    elsif ['json', 'msgpack'].include? args[:output_format]
      # Assemble data
      h = {}
      h['Time'] = data[2..-1]
      h['TimeDST'] = timestamps2[2..-1] if timestamps_dst
      h['TimeUTC'] = timestamps3[2..-1] if timestamps_utc

      [total_energy_data, fuel_data, end_use_data, system_use_data, emissions_data, emission_fuel_data,
       emission_end_use_data, hot_water_use_data, total_loads_data, comp_loads_data, unmet_hours_data,
       zone_temps_data, airflows_data, weather_data, resilience_data, output_variables_data].each do |d|
        d.each do |o|
          grp, name = o[0].split(':', 2)
          h[grp] = {} if h[grp].nil?
          h[grp]["#{name.strip} (#{o[1]})"] = o[2..-1]
        end
      end

      # Write file
      if args[:output_format] == 'json'
        require 'json'
        File.open(timeseries_output_path, 'w') { |json| json.write(JSON.pretty_generate(h)) }
      elsif args[:output_format] == 'msgpack'
        File.open(timeseries_output_path, 'w') { |json| h.to_msgpack(json) }
      end
    end
    runner.registerInfo("Wrote timeseries output results to #{timeseries_output_path}.")
  end

  def get_dst_start_end_indexes(timestamps, timestamps_dst)
    dst_start_ix = nil
    dst_end_ix = nil
    timestamps.zip(timestamps_dst).each_with_index do |ts, i|
      dst_start_ix = i if ts[0] != ts[1] && dst_start_ix.nil?
      dst_end_ix = i if ts[0] == ts[1] && dst_end_ix.nil? && !dst_start_ix.nil?
    end

    dst_end_ix = timestamps.size - 1 if dst_end_ix.nil? # run period ends before DST ends

    return dst_start_ix, dst_end_ix
  end

  def get_report_meter_data_annual(meter_names, unit_conv = UnitConversions.convert(1.0, 'J', 'MBtu'))
    return 0.0 if meter_names.empty?

    cols = @msgpackData['MeterData']['RunPeriod']['Cols']
    timestamp = @msgpackData['MeterData']['RunPeriod']['Rows'][0].keys[0]
    row = @msgpackData['MeterData']['RunPeriod']['Rows'][0][timestamp]
    indexes = cols.each_index.select { |i| meter_names.include? cols[i]['Variable'] }
    val = row.each_index.select { |i| indexes.include? i }.map { |i| row[i] }.sum(0.0) * unit_conv

    return val
  end

  def get_report_variable_data_annual(key_values, variables, unit_conv = UnitConversions.convert(1.0, 'J', 'MBtu'), is_negative: false)
    return 0.0 if variables.empty?

    neg = is_negative ? -1.0 : 1.0
    keys_vars = key_values.zip(variables).map { |k, v| "#{k}:#{v}" }
    cols = @msgpackDataRunPeriod['Cols']
    timestamp = @msgpackDataRunPeriod['Rows'][0].keys[0]
    row = @msgpackDataRunPeriod['Rows'][0][timestamp]
    indexes = cols.each_index.select { |i| keys_vars.include? cols[i]['Variable'] }
    val = row.each_index.select { |i| indexes.include? i }.map { |i| row[i] }.sum(0.0) * unit_conv * neg

    return val
  end

  def get_resilience_timeseries(init_time_step, batt_kwh, batt_kw, batt_soc_kwh, crit_load, batt_roundtrip_eff, n_timesteps, ts_per_hr)
    for i in 0...n_timesteps
      t = (init_time_step + i) % n_timesteps # for wrapping around end of year
      load_kw = crit_load[t]

      # even if load_kw is negative, we return if batt_soc_kwh isn't charged at all
      return i / Float(ts_per_hr) if batt_soc_kwh <= 0

      if load_kw < 0 # load is met with PV
        if batt_soc_kwh < batt_kwh # charge battery if there's room in the battery
          batt_soc_kwh += [
            batt_kwh - batt_soc_kwh, # room available
            batt_kw / batt_roundtrip_eff, # inverter capacity
            -load_kw * batt_roundtrip_eff, # excess energy
          ].min
        end

      else # check if we can meet load with generator then storage
        if [batt_kw, batt_soc_kwh].min >= load_kw # battery can carry balance
          # prevent battery charge from going negative
          batt_soc_kwh = [0, batt_soc_kwh - load_kw / batt_roundtrip_eff].max
          load_kw = 0
        end
      end

      if load_kw > 0 # failed to meet load in this time step
        return i / Float(ts_per_hr)
      end
    end

    return n_timesteps / Float(ts_per_hr)
  end

  def get_report_meter_data_timeseries(meter_names, unit_conv, unit_adder, timeseries_frequency)
    return [0.0] * @timestamps.size if meter_names.empty?

    msgpack_timeseries_name = { 'timestep' => 'TimeStep',
                                'hourly' => 'Hourly',
                                'daily' => 'Daily',
                                'monthly' => 'Monthly' }[timeseries_frequency]
    cols = @msgpackData['MeterData'][msgpack_timeseries_name]['Cols']
    rows = @msgpackData['MeterData'][msgpack_timeseries_name]['Rows']
    indexes = cols.each_index.select { |i| meter_names.include? cols[i]['Variable'] }
    vals = []
    rows.each_with_index do |row, _idx|
      row = row[row.keys[0]]
      val = 0.0
      indexes.each do |i|
        val += row[i] * unit_conv + unit_adder
      end
      vals << val
    end
    return vals
  end

  def get_report_variable_data_timeseries(key_values, variables, unit_conv, unit_adder, timeseries_frequency, is_negative: false, ems_shift: false)
    return [0.0] * @timestamps.size if variables.empty?

    if key_values.uniq.size > 1 && key_values.include?('EMS') && ems_shift
      # Split into EMS and non-EMS queries so that the EMS values shift occurs for just the EMS query
      # Remove this code if we ever figure out a better way to handle when EMS output should shift
      ems_indices = key_values.each_index.select { |i| key_values[i] == 'EMS' }
      ems_key_values = key_values.select.with_index { |_kv, i| ems_indices.include? i }
      ems_variables = variables.select.with_index { |_kv, i| ems_indices.include? i }
      non_ems_key_values = key_values.select.with_index { |_kv, i| !ems_indices.include? i }
      non_ems_variables = variables.select.with_index { |_kv, i| !ems_indices.include? i }
      values = get_report_variable_data_timeseries(ems_key_values, ems_variables, unit_conv, unit_adder, timeseries_frequency, is_negative: is_negative, ems_shift: ems_shift)
      non_ems_values = get_report_variable_data_timeseries(non_ems_key_values, non_ems_variables, unit_conv, unit_adder, timeseries_frequency, is_negative: is_negative, ems_shift: ems_shift)
      sum_values = [values, non_ems_values].transpose.map(&:sum)
      return sum_values
    end

    if (timeseries_frequency == 'hourly') && (not @msgpackDataHourly.nil?)
      msgpack_data = @msgpackDataHourly
    else
      msgpack_data = @msgpackDataTimeseries
    end
    neg = is_negative ? -1.0 : 1.0
    keys_vars = key_values.zip(variables).map { |k, v| "#{k}:#{v}" }
    cols = msgpack_data['Cols']
    rows = msgpack_data['Rows']
    indexes = cols.each_index.select { |i| keys_vars.include? cols[i]['Variable'] }
    vals = []
    rows.each_with_index do |row, _idx|
      row = row[row.keys[0]]
      val = 0.0
      indexes.each do |i|
        val += (row[i] * unit_conv + unit_adder) * neg
      end
      vals << val
    end

    return vals unless ems_shift

    # Remove this code if we ever figure out a better way to handle when EMS output should shift
    if (key_values.size == 1) && (key_values[0] == 'EMS') && (@timestamps.size > 0)
      if (timeseries_frequency == 'timestep' || (timeseries_frequency == 'hourly' && @model.getTimestep.numberOfTimestepsPerHour == 1))
        # Shift all values by 1 timestep due to EMS reporting lag
        return vals[1..-1] + [vals[0]]
      end
    end

    return vals
  end

  def get_report_variable_data_timeseries_key_values_and_units(var)
    keys = []
    units = ''
    if not @msgpackDataTimeseries.nil?
      @msgpackDataTimeseries['Cols'].each do |col|
        next unless col['Variable'].end_with? ":#{var}"

        keys << col['Variable'].split(':')[0..-2].join(':')
        units = col['Units']
      end
    end

    return keys, units
  end

  def get_tabular_data_value(report_name, report_for_string, table_name, row_names, col_name, units)
    vals = []
    @msgpackData['TabularReports'].each do |tabular_report|
      next if tabular_report['ReportName'] != report_name
      next if tabular_report['For'] != report_for_string

      tabular_report['Tables'].each do |table|
        next if table['TableName'] != table_name

        cols = table['Cols']
        index = cols.each_index.find { |i| cols[i] == "#{col_name} [#{units}]" }
        row_names.each do |row_name|
          vals << table['Rows'][row_name][index].to_f
        end
      end
    end

    return vals.sum(0.0)
  end

  def apply_multiplier_to_output(obj, sync_obj, sys_id, mult)
    # Annual
    orig_value = obj.annual_output_by_system[sys_id]
    obj.annual_output_by_system[sys_id] = orig_value * mult
    if not sync_obj.nil?
      sync_obj.annual_output += (orig_value * mult - orig_value)
    end

    # Timeseries
    if not obj.timeseries_output_by_system.empty?
      orig_values = obj.timeseries_output_by_system[sys_id]
      obj.timeseries_output_by_system[sys_id] = obj.timeseries_output_by_system[sys_id].map { |x| x * mult }
      if not sync_obj.nil?
        diffs = obj.timeseries_output_by_system[sys_id].zip(orig_values).map { |x, y| x - y }
        sync_obj.timeseries_output = sync_obj.timeseries_output.zip(diffs).map { |x, y| x + y }
      end
    end

    # Hourly Electricity (for Cambium)
    if obj.is_a?(EndUse) && (not obj.hourly_output_by_system.empty?)
      obj.hourly_output_by_system[sys_id] = obj.hourly_output_by_system[sys_id].map { |x| x * mult }
    end
  end

  def create_all_object_outputs_by_key
    @object_variables_by_key = {}
    return if @model.nil?

    @model.getModelObjects.sort.each do |object|
      next if object.to_AdditionalProperties.is_initialized

      [EUT, HWT, LT, RT].each do |class_name|
        vars_by_key = get_object_outputs_by_key(@model, object, class_name)
        next if vars_by_key.size == 0

        sys_id = object.additionalProperties.getFeatureAsString('HPXML_ID')
        sys_id = sys_id.is_initialized ? sys_id.get : nil

        vars_by_key.each do |key, output_vars|
          output_vars.each do |output_var|
            if object.to_EnergyManagementSystemOutputVariable.is_initialized
              varkey = 'EMS'
            else
              varkey = object.name.to_s.upcase
            end
            hash_key = [class_name, key]
            @object_variables_by_key[hash_key] = [] if @object_variables_by_key[hash_key].nil?
            next if @object_variables_by_key[hash_key].include? [sys_id, varkey, output_var]

            @object_variables_by_key[hash_key] << [sys_id, varkey, output_var]
          end
        end
      end
    end
  end

  def get_object_outputs(class_name, key)
    hash_key = [class_name, key]
    vars = @object_variables_by_key[hash_key]
    vars = [] if vars.nil?
    return vars
  end

  class BaseOutput
    def initialize()
      @timeseries_output = []
    end
    attr_accessor(:name, :annual_output, :timeseries_output, :annual_units, :timeseries_units)
  end

  class TotalEnergy < BaseOutput
    def initialize
      super()
    end
    attr_accessor()
  end

  class Fuel < BaseOutput
    def initialize(meters: [])
      super()
      @meters = meters
      @timeseries_output_by_system = {}
    end
    attr_accessor(:meters, :timeseries_output_by_system)
  end

  class EndUse < BaseOutput
    def initialize(outputs: [], is_negative: false, is_storage: false)
      super()
      @variables = outputs.select { |o| !o[2].include?(':') }
      @meters = outputs.select { |o| o[2].include?(':') }
      @is_negative = is_negative
      @is_storage = is_storage
      @timeseries_output_by_system = {}
      @annual_output_by_system = {}
      # These outputs used to apply Cambium hourly electricity factors
      @hourly_output = []
      @hourly_output_by_system = {}
    end
    attr_accessor(:variables, :meters, :is_negative, :is_storage, :annual_output_by_system, :timeseries_output_by_system,
                  :hourly_output, :hourly_output_by_system)
  end

  class Emission < BaseOutput
    def initialize()
      super()
      @timeseries_output_by_end_use = {}
      @timeseries_output_by_fuel = {}
      @annual_output_by_fuel = {}
      @annual_output_by_end_use = {}
      @net_annual_output = 0.0
      @net_timeseries_output = []
    end
    attr_accessor(:annual_output_by_fuel, :annual_output_by_end_use, :timeseries_output_by_fuel, :timeseries_output_by_end_use,
                  :net_annual_output, :net_timeseries_output)
  end

  class HotWater < BaseOutput
    def initialize(outputs: [])
      super()
      @variables = outputs.select { |o| !o[2].include?(':') }
      @meters = outputs.select { |o| o[2].include?(':') }
      @timeseries_output_by_system = {}
      @annual_output_by_system = {}
    end
    attr_accessor(:variables, :meters, :annual_output_by_system, :timeseries_output_by_system)
  end

  class Resilience < BaseOutput
    def initialize(variables: [])
      super()
      @variables = variables
    end
    attr_accessor(:variables)
  end

  class PeakFuel < BaseOutput
    def initialize(report:)
      super()
      @report = report
    end
    attr_accessor(:report)
  end

  class Load < BaseOutput
    def initialize(variables: [], ems_variable: nil, is_negative: false)
      super()
      @variables = variables
      @ems_variable = ems_variable
      @is_negative = is_negative
      @timeseries_output_by_system = {}
      @annual_output_by_system = {}
    end
    attr_accessor(:variables, :ems_variable, :is_negative, :annual_output_by_system, :timeseries_output_by_system)
  end

  class ComponentLoad < BaseOutput
    def initialize(ems_variable:)
      super()
      @ems_variable = ems_variable
    end
    attr_accessor(:ems_variable)
  end

  class UnmetHours < BaseOutput
    def initialize(ems_variable:)
      super()
      @ems_variable = ems_variable
    end
    attr_accessor(:ems_variable)
  end

  class IdealLoad < BaseOutput
    def initialize(variables: [])
      super()
      @variables = variables
    end
    attr_accessor(:variables)
  end

  class PeakLoad < BaseOutput
    def initialize(ems_variable:, report:)
      super()
      @ems_variable = ems_variable
      @report = report
    end
    attr_accessor(:ems_variable, :report)
  end

  class ZoneTemp < BaseOutput
    def initialize
      super()
    end
    attr_accessor()
  end

  class Airflow < BaseOutput
    def initialize(ems_program:, ems_variable:)
      super()
      @ems_program = ems_program
      @ems_variable = ems_variable
    end
    attr_accessor(:ems_program, :ems_variable)
  end

  class Weather < BaseOutput
    def initialize(variable:, variable_units:, timeseries_units:)
      super()
      @variable = variable
      @variable_units = variable_units
      @timeseries_units = timeseries_units
    end
    attr_accessor(:variable, :variable_units)
  end

  class OutputVariable < BaseOutput
    def initialize
      super()
    end
    attr_accessor()
  end

  def setup_outputs(called_from_outputs_method, user_output_variables = nil)
    def get_timeseries_units_from_fuel_type(fuel_type)
      if fuel_type == FT::Elec
        return 'kWh'
      end

      return 'kBtu'
    end

    # End Uses

    create_all_object_outputs_by_key()

    @end_uses = {}
<<<<<<< HEAD
    @end_uses[[FT::Elec, EUT::Heating]] = EndUse.new(outputs: get_object_outputs(EUT, [FT::Elec, EUT::Heating]))
    @end_uses[[FT::Elec, EUT::HeatingFanPump]] = EndUse.new(outputs: get_object_outputs(EUT, [FT::Elec, EUT::HeatingFanPump]))
    @end_uses[[FT::Elec, EUT::HeatingHeatPumpBackup]] = EndUse.new(outputs: get_object_outputs(EUT, [FT::Elec, EUT::HeatingHeatPumpBackup]))
    @end_uses[[FT::Elec, EUT::HeatingHeatPumpBackupFanPump]] = EndUse.new(outputs: get_object_outputs(EUT, [FT::Elec, EUT::HeatingHeatPumpBackupFanPump]))
    @end_uses[[FT::Elec, EUT::Cooling]] = EndUse.new(outputs: get_object_outputs(EUT, [FT::Elec, EUT::Cooling]))
    @end_uses[[FT::Elec, EUT::CoolingFanPump]] = EndUse.new(outputs: get_object_outputs(EUT, [FT::Elec, EUT::CoolingFanPump]))
    @end_uses[[FT::Elec, EUT::HotWater]] = EndUse.new(outputs: get_object_outputs(EUT, [FT::Elec, EUT::HotWater]))
    @end_uses[[FT::Elec, EUT::HotWaterRecircPump]] = EndUse.new(outputs: get_object_outputs(EUT, [FT::Elec, EUT::HotWaterRecircPump]))
    @end_uses[[FT::Elec, EUT::HotWaterSolarThermalPump]] = EndUse.new(outputs: get_object_outputs(EUT, [FT::Elec, EUT::HotWaterSolarThermalPump]))
    @end_uses[[FT::Elec, EUT::LightsInterior]] = EndUse.new(outputs: get_object_outputs(EUT, [FT::Elec, EUT::LightsInterior]))
    @end_uses[[FT::Elec, EUT::LightsGarage]] = EndUse.new(outputs: get_object_outputs(EUT, [FT::Elec, EUT::LightsGarage]))
    @end_uses[[FT::Elec, EUT::LightsExterior]] = EndUse.new(outputs: get_object_outputs(EUT, [FT::Elec, EUT::LightsExterior]))
    @end_uses[[FT::Elec, EUT::MechVent]] = EndUse.new(outputs: get_object_outputs(EUT, [FT::Elec, EUT::MechVent]))
    @end_uses[[FT::Elec, EUT::MechVentPreheat]] = EndUse.new(outputs: get_object_outputs(EUT, [FT::Elec, EUT::MechVentPreheat]))
    @end_uses[[FT::Elec, EUT::MechVentPrecool]] = EndUse.new(outputs: get_object_outputs(EUT, [FT::Elec, EUT::MechVentPrecool]))
    @end_uses[[FT::Elec, EUT::WholeHouseFan]] = EndUse.new(outputs: get_object_outputs(EUT, [FT::Elec, EUT::WholeHouseFan]))
    @end_uses[[FT::Elec, EUT::Refrigerator]] = EndUse.new(outputs: get_object_outputs(EUT, [FT::Elec, EUT::Refrigerator]))
    @end_uses[[FT::Elec, EUT::Freezer]] = EndUse.new(outputs: get_object_outputs(EUT, [FT::Elec, EUT::Freezer]))
    @end_uses[[FT::Elec, EUT::Dehumidifier]] = EndUse.new(outputs: get_object_outputs(EUT, [FT::Elec, EUT::Dehumidifier]))
    @end_uses[[FT::Elec, EUT::Dishwasher]] = EndUse.new(outputs: get_object_outputs(EUT, [FT::Elec, EUT::Dishwasher]))
    @end_uses[[FT::Elec, EUT::ClothesWasher]] = EndUse.new(outputs: get_object_outputs(EUT, [FT::Elec, EUT::ClothesWasher]))
    @end_uses[[FT::Elec, EUT::ClothesDryer]] = EndUse.new(outputs: get_object_outputs(EUT, [FT::Elec, EUT::ClothesDryer]))
    @end_uses[[FT::Elec, EUT::RangeOven]] = EndUse.new(outputs: get_object_outputs(EUT, [FT::Elec, EUT::RangeOven]))
    @end_uses[[FT::Elec, EUT::CeilingFan]] = EndUse.new(outputs: get_object_outputs(EUT, [FT::Elec, EUT::CeilingFan]))
    @end_uses[[FT::Elec, EUT::Television]] = EndUse.new(outputs: get_object_outputs(EUT, [FT::Elec, EUT::Television]))
    @end_uses[[FT::Elec, EUT::PlugLoads]] = EndUse.new(outputs: get_object_outputs(EUT, [FT::Elec, EUT::PlugLoads]))
    @end_uses[[FT::Elec, EUT::Vehicle]] = EndUse.new(outputs: get_object_outputs(EUT, [FT::Elec, EUT::Vehicle]))
    @end_uses[[FT::Elec, EUT::WellPump]] = EndUse.new(outputs: get_object_outputs(EUT, [FT::Elec, EUT::WellPump]))
    @end_uses[[FT::Elec, EUT::PoolHeater]] = EndUse.new(outputs: get_object_outputs(EUT, [FT::Elec, EUT::PoolHeater]))
    @end_uses[[FT::Elec, EUT::PoolPump]] = EndUse.new(outputs: get_object_outputs(EUT, [FT::Elec, EUT::PoolPump]))
    @end_uses[[FT::Elec, EUT::HotTubHeater]] = EndUse.new(outputs: get_object_outputs(EUT, [FT::Elec, EUT::HotTubHeater]))
    @end_uses[[FT::Elec, EUT::HotTubPump]] = EndUse.new(outputs: get_object_outputs(EUT, [FT::Elec, EUT::HotTubPump]))
    @end_uses[[FT::Elec, EUT::PV]] = EndUse.new(outputs: get_object_outputs(EUT, [FT::Elec, EUT::PV]),
=======
    @end_uses[[FT::Elec, EUT::Heating]] = EndUse.new(variables: get_object_variables(EUT, [FT::Elec, EUT::Heating]))
    @end_uses[[FT::Elec, EUT::HeatingFanPump]] = EndUse.new(variables: get_object_variables(EUT, [FT::Elec, EUT::HeatingFanPump]))
    @end_uses[[FT::Elec, EUT::HeatingHeatPumpBackup]] = EndUse.new(variables: get_object_variables(EUT, [FT::Elec, EUT::HeatingHeatPumpBackup]))
    @end_uses[[FT::Elec, EUT::HeatingHeatPumpBackupFanPump]] = EndUse.new(variables: get_object_variables(EUT, [FT::Elec, EUT::HeatingHeatPumpBackupFanPump]))
    @end_uses[[FT::Elec, EUT::Cooling]] = EndUse.new(variables: get_object_variables(EUT, [FT::Elec, EUT::Cooling]))
    @end_uses[[FT::Elec, EUT::CoolingFanPump]] = EndUse.new(variables: get_object_variables(EUT, [FT::Elec, EUT::CoolingFanPump]))
    @end_uses[[FT::Elec, EUT::HotWater]] = EndUse.new(variables: get_object_variables(EUT, [FT::Elec, EUT::HotWater]))
    @end_uses[[FT::Elec, EUT::HotWaterRecircPump]] = EndUse.new(variables: get_object_variables(EUT, [FT::Elec, EUT::HotWaterRecircPump]))
    @end_uses[[FT::Elec, EUT::HotWaterSolarThermalPump]] = EndUse.new(variables: get_object_variables(EUT, [FT::Elec, EUT::HotWaterSolarThermalPump]))
    @end_uses[[FT::Elec, EUT::LightsInterior]] = EndUse.new(variables: get_object_variables(EUT, [FT::Elec, EUT::LightsInterior]))
    @end_uses[[FT::Elec, EUT::LightsGarage]] = EndUse.new(variables: get_object_variables(EUT, [FT::Elec, EUT::LightsGarage]))
    @end_uses[[FT::Elec, EUT::LightsExterior]] = EndUse.new(variables: get_object_variables(EUT, [FT::Elec, EUT::LightsExterior]))
    @end_uses[[FT::Elec, EUT::MechVent]] = EndUse.new(variables: get_object_variables(EUT, [FT::Elec, EUT::MechVent]))
    @end_uses[[FT::Elec, EUT::MechVentPreheat]] = EndUse.new(variables: get_object_variables(EUT, [FT::Elec, EUT::MechVentPreheat]))
    @end_uses[[FT::Elec, EUT::MechVentPrecool]] = EndUse.new(variables: get_object_variables(EUT, [FT::Elec, EUT::MechVentPrecool]))
    @end_uses[[FT::Elec, EUT::WholeHouseFan]] = EndUse.new(variables: get_object_variables(EUT, [FT::Elec, EUT::WholeHouseFan]))
    @end_uses[[FT::Elec, EUT::Refrigerator]] = EndUse.new(variables: get_object_variables(EUT, [FT::Elec, EUT::Refrigerator]))
    @end_uses[[FT::Elec, EUT::Freezer]] = EndUse.new(variables: get_object_variables(EUT, [FT::Elec, EUT::Freezer]))
    @end_uses[[FT::Elec, EUT::Dehumidifier]] = EndUse.new(variables: get_object_variables(EUT, [FT::Elec, EUT::Dehumidifier]))
    @end_uses[[FT::Elec, EUT::Dishwasher]] = EndUse.new(variables: get_object_variables(EUT, [FT::Elec, EUT::Dishwasher]))
    @end_uses[[FT::Elec, EUT::ClothesWasher]] = EndUse.new(variables: get_object_variables(EUT, [FT::Elec, EUT::ClothesWasher]))
    @end_uses[[FT::Elec, EUT::ClothesDryer]] = EndUse.new(variables: get_object_variables(EUT, [FT::Elec, EUT::ClothesDryer]))
    @end_uses[[FT::Elec, EUT::RangeOven]] = EndUse.new(variables: get_object_variables(EUT, [FT::Elec, EUT::RangeOven]))
    @end_uses[[FT::Elec, EUT::CeilingFan]] = EndUse.new(variables: get_object_variables(EUT, [FT::Elec, EUT::CeilingFan]))
    @end_uses[[FT::Elec, EUT::Television]] = EndUse.new(variables: get_object_variables(EUT, [FT::Elec, EUT::Television]))
    @end_uses[[FT::Elec, EUT::PlugLoads]] = EndUse.new(variables: get_object_variables(EUT, [FT::Elec, EUT::PlugLoads]))
    @end_uses[[FT::Elec, EUT::Vehicle]] = EndUse.new(variables: get_object_variables(EUT, [FT::Elec, EUT::Vehicle]))
    @end_uses[[FT::Elec, EUT::WellPump]] = EndUse.new(variables: get_object_variables(EUT, [FT::Elec, EUT::WellPump]))
    @end_uses[[FT::Elec, EUT::PoolHeater]] = EndUse.new(variables: get_object_variables(EUT, [FT::Elec, EUT::PoolHeater]))
    @end_uses[[FT::Elec, EUT::PoolPump]] = EndUse.new(variables: get_object_variables(EUT, [FT::Elec, EUT::PoolPump]))
    @end_uses[[FT::Elec, EUT::PermanentSpaHeater]] = EndUse.new(variables: get_object_variables(EUT, [FT::Elec, EUT::PermanentSpaHeater]))
    @end_uses[[FT::Elec, EUT::PermanentSpaPump]] = EndUse.new(variables: get_object_variables(EUT, [FT::Elec, EUT::PermanentSpaPump]))
    @end_uses[[FT::Elec, EUT::PV]] = EndUse.new(variables: get_object_variables(EUT, [FT::Elec, EUT::PV]),
>>>>>>> ed024c39
                                                is_negative: true)
    @end_uses[[FT::Elec, EUT::Generator]] = EndUse.new(outputs: get_object_outputs(EUT, [FT::Elec, EUT::Generator]),
                                                       is_negative: true)
    @end_uses[[FT::Elec, EUT::Battery]] = EndUse.new(outputs: get_object_outputs(EUT, [FT::Elec, EUT::Battery]),
                                                     is_storage: true)
<<<<<<< HEAD
    @end_uses[[FT::Gas, EUT::Heating]] = EndUse.new(outputs: get_object_outputs(EUT, [FT::Gas, EUT::Heating]))
    @end_uses[[FT::Gas, EUT::HeatingHeatPumpBackup]] = EndUse.new(outputs: get_object_outputs(EUT, [FT::Gas, EUT::HeatingHeatPumpBackup]))
    @end_uses[[FT::Gas, EUT::HotWater]] = EndUse.new(outputs: get_object_outputs(EUT, [FT::Gas, EUT::HotWater]))
    @end_uses[[FT::Gas, EUT::ClothesDryer]] = EndUse.new(outputs: get_object_outputs(EUT, [FT::Gas, EUT::ClothesDryer]))
    @end_uses[[FT::Gas, EUT::RangeOven]] = EndUse.new(outputs: get_object_outputs(EUT, [FT::Gas, EUT::RangeOven]))
    @end_uses[[FT::Gas, EUT::MechVentPreheat]] = EndUse.new(outputs: get_object_outputs(EUT, [FT::Gas, EUT::MechVentPreheat]))
    @end_uses[[FT::Gas, EUT::PoolHeater]] = EndUse.new(outputs: get_object_outputs(EUT, [FT::Gas, EUT::PoolHeater]))
    @end_uses[[FT::Gas, EUT::HotTubHeater]] = EndUse.new(outputs: get_object_outputs(EUT, [FT::Gas, EUT::HotTubHeater]))
    @end_uses[[FT::Gas, EUT::Grill]] = EndUse.new(outputs: get_object_outputs(EUT, [FT::Gas, EUT::Grill]))
    @end_uses[[FT::Gas, EUT::Lighting]] = EndUse.new(outputs: get_object_outputs(EUT, [FT::Gas, EUT::Lighting]))
    @end_uses[[FT::Gas, EUT::Fireplace]] = EndUse.new(outputs: get_object_outputs(EUT, [FT::Gas, EUT::Fireplace]))
    @end_uses[[FT::Gas, EUT::Generator]] = EndUse.new(outputs: get_object_outputs(EUT, [FT::Gas, EUT::Generator]))
    @end_uses[[FT::Oil, EUT::Heating]] = EndUse.new(outputs: get_object_outputs(EUT, [FT::Oil, EUT::Heating]))
    @end_uses[[FT::Oil, EUT::HeatingHeatPumpBackup]] = EndUse.new(outputs: get_object_outputs(EUT, [FT::Oil, EUT::HeatingHeatPumpBackup]))
    @end_uses[[FT::Oil, EUT::HotWater]] = EndUse.new(outputs: get_object_outputs(EUT, [FT::Oil, EUT::HotWater]))
    @end_uses[[FT::Oil, EUT::ClothesDryer]] = EndUse.new(outputs: get_object_outputs(EUT, [FT::Oil, EUT::ClothesDryer]))
    @end_uses[[FT::Oil, EUT::RangeOven]] = EndUse.new(outputs: get_object_outputs(EUT, [FT::Oil, EUT::RangeOven]))
    @end_uses[[FT::Oil, EUT::MechVentPreheat]] = EndUse.new(outputs: get_object_outputs(EUT, [FT::Oil, EUT::MechVentPreheat]))
    @end_uses[[FT::Oil, EUT::Grill]] = EndUse.new(outputs: get_object_outputs(EUT, [FT::Oil, EUT::Grill]))
    @end_uses[[FT::Oil, EUT::Lighting]] = EndUse.new(outputs: get_object_outputs(EUT, [FT::Oil, EUT::Lighting]))
    @end_uses[[FT::Oil, EUT::Fireplace]] = EndUse.new(outputs: get_object_outputs(EUT, [FT::Oil, EUT::Fireplace]))
    @end_uses[[FT::Oil, EUT::Generator]] = EndUse.new(outputs: get_object_outputs(EUT, [FT::Oil, EUT::Generator]))
    @end_uses[[FT::Propane, EUT::Heating]] = EndUse.new(outputs: get_object_outputs(EUT, [FT::Propane, EUT::Heating]))
    @end_uses[[FT::Propane, EUT::HeatingHeatPumpBackup]] = EndUse.new(outputs: get_object_outputs(EUT, [FT::Propane, EUT::HeatingHeatPumpBackup]))
    @end_uses[[FT::Propane, EUT::HotWater]] = EndUse.new(outputs: get_object_outputs(EUT, [FT::Propane, EUT::HotWater]))
    @end_uses[[FT::Propane, EUT::ClothesDryer]] = EndUse.new(outputs: get_object_outputs(EUT, [FT::Propane, EUT::ClothesDryer]))
    @end_uses[[FT::Propane, EUT::RangeOven]] = EndUse.new(outputs: get_object_outputs(EUT, [FT::Propane, EUT::RangeOven]))
    @end_uses[[FT::Propane, EUT::MechVentPreheat]] = EndUse.new(outputs: get_object_outputs(EUT, [FT::Propane, EUT::MechVentPreheat]))
    @end_uses[[FT::Propane, EUT::Grill]] = EndUse.new(outputs: get_object_outputs(EUT, [FT::Propane, EUT::Grill]))
    @end_uses[[FT::Propane, EUT::Lighting]] = EndUse.new(outputs: get_object_outputs(EUT, [FT::Propane, EUT::Lighting]))
    @end_uses[[FT::Propane, EUT::Fireplace]] = EndUse.new(outputs: get_object_outputs(EUT, [FT::Propane, EUT::Fireplace]))
    @end_uses[[FT::Propane, EUT::Generator]] = EndUse.new(outputs: get_object_outputs(EUT, [FT::Propane, EUT::Generator]))
    @end_uses[[FT::WoodCord, EUT::Heating]] = EndUse.new(outputs: get_object_outputs(EUT, [FT::WoodCord, EUT::Heating]))
    @end_uses[[FT::WoodCord, EUT::HeatingHeatPumpBackup]] = EndUse.new(outputs: get_object_outputs(EUT, [FT::WoodCord, EUT::HeatingHeatPumpBackup]))
    @end_uses[[FT::WoodCord, EUT::HotWater]] = EndUse.new(outputs: get_object_outputs(EUT, [FT::WoodCord, EUT::HotWater]))
    @end_uses[[FT::WoodCord, EUT::ClothesDryer]] = EndUse.new(outputs: get_object_outputs(EUT, [FT::WoodCord, EUT::ClothesDryer]))
    @end_uses[[FT::WoodCord, EUT::RangeOven]] = EndUse.new(outputs: get_object_outputs(EUT, [FT::WoodCord, EUT::RangeOven]))
    @end_uses[[FT::WoodCord, EUT::MechVentPreheat]] = EndUse.new(outputs: get_object_outputs(EUT, [FT::WoodCord, EUT::MechVentPreheat]))
    @end_uses[[FT::WoodCord, EUT::Grill]] = EndUse.new(outputs: get_object_outputs(EUT, [FT::WoodCord, EUT::Grill]))
    @end_uses[[FT::WoodCord, EUT::Lighting]] = EndUse.new(outputs: get_object_outputs(EUT, [FT::WoodCord, EUT::Lighting]))
    @end_uses[[FT::WoodCord, EUT::Fireplace]] = EndUse.new(outputs: get_object_outputs(EUT, [FT::WoodCord, EUT::Fireplace]))
    @end_uses[[FT::WoodCord, EUT::Generator]] = EndUse.new(outputs: get_object_outputs(EUT, [FT::WoodCord, EUT::Generator]))
    @end_uses[[FT::WoodPellets, EUT::Heating]] = EndUse.new(outputs: get_object_outputs(EUT, [FT::WoodPellets, EUT::Heating]))
    @end_uses[[FT::WoodPellets, EUT::HeatingHeatPumpBackup]] = EndUse.new(outputs: get_object_outputs(EUT, [FT::WoodPellets, EUT::HeatingHeatPumpBackup]))
    @end_uses[[FT::WoodPellets, EUT::HotWater]] = EndUse.new(outputs: get_object_outputs(EUT, [FT::WoodPellets, EUT::HotWater]))
    @end_uses[[FT::WoodPellets, EUT::ClothesDryer]] = EndUse.new(outputs: get_object_outputs(EUT, [FT::WoodPellets, EUT::ClothesDryer]))
    @end_uses[[FT::WoodPellets, EUT::RangeOven]] = EndUse.new(outputs: get_object_outputs(EUT, [FT::WoodPellets, EUT::RangeOven]))
    @end_uses[[FT::WoodPellets, EUT::MechVentPreheat]] = EndUse.new(outputs: get_object_outputs(EUT, [FT::WoodPellets, EUT::MechVentPreheat]))
    @end_uses[[FT::WoodPellets, EUT::Grill]] = EndUse.new(outputs: get_object_outputs(EUT, [FT::WoodPellets, EUT::Grill]))
    @end_uses[[FT::WoodPellets, EUT::Lighting]] = EndUse.new(outputs: get_object_outputs(EUT, [FT::WoodPellets, EUT::Lighting]))
    @end_uses[[FT::WoodPellets, EUT::Fireplace]] = EndUse.new(outputs: get_object_outputs(EUT, [FT::WoodPellets, EUT::Fireplace]))
    @end_uses[[FT::WoodPellets, EUT::Generator]] = EndUse.new(outputs: get_object_outputs(EUT, [FT::WoodPellets, EUT::Generator]))
    @end_uses[[FT::Coal, EUT::Heating]] = EndUse.new(outputs: get_object_outputs(EUT, [FT::Coal, EUT::Heating]))
    @end_uses[[FT::Coal, EUT::HeatingHeatPumpBackup]] = EndUse.new(outputs: get_object_outputs(EUT, [FT::Coal, EUT::HeatingHeatPumpBackup]))
    @end_uses[[FT::Coal, EUT::HotWater]] = EndUse.new(outputs: get_object_outputs(EUT, [FT::Coal, EUT::HotWater]))
    @end_uses[[FT::Coal, EUT::ClothesDryer]] = EndUse.new(outputs: get_object_outputs(EUT, [FT::Coal, EUT::ClothesDryer]))
    @end_uses[[FT::Coal, EUT::RangeOven]] = EndUse.new(outputs: get_object_outputs(EUT, [FT::Coal, EUT::RangeOven]))
    @end_uses[[FT::Coal, EUT::MechVentPreheat]] = EndUse.new(outputs: get_object_outputs(EUT, [FT::Coal, EUT::MechVentPreheat]))
    @end_uses[[FT::Coal, EUT::Grill]] = EndUse.new(outputs: get_object_outputs(EUT, [FT::Coal, EUT::Grill]))
    @end_uses[[FT::Coal, EUT::Lighting]] = EndUse.new(outputs: get_object_outputs(EUT, [FT::Coal, EUT::Lighting]))
    @end_uses[[FT::Coal, EUT::Fireplace]] = EndUse.new(outputs: get_object_outputs(EUT, [FT::Coal, EUT::Fireplace]))
    @end_uses[[FT::Coal, EUT::Generator]] = EndUse.new(outputs: get_object_outputs(EUT, [FT::Coal, EUT::Generator]))
=======
    @end_uses[[FT::Gas, EUT::Heating]] = EndUse.new(variables: get_object_variables(EUT, [FT::Gas, EUT::Heating]))
    @end_uses[[FT::Gas, EUT::HeatingHeatPumpBackup]] = EndUse.new(variables: get_object_variables(EUT, [FT::Gas, EUT::HeatingHeatPumpBackup]))
    @end_uses[[FT::Gas, EUT::HotWater]] = EndUse.new(variables: get_object_variables(EUT, [FT::Gas, EUT::HotWater]))
    @end_uses[[FT::Gas, EUT::ClothesDryer]] = EndUse.new(variables: get_object_variables(EUT, [FT::Gas, EUT::ClothesDryer]))
    @end_uses[[FT::Gas, EUT::RangeOven]] = EndUse.new(variables: get_object_variables(EUT, [FT::Gas, EUT::RangeOven]))
    @end_uses[[FT::Gas, EUT::MechVentPreheat]] = EndUse.new(variables: get_object_variables(EUT, [FT::Gas, EUT::MechVentPreheat]))
    @end_uses[[FT::Gas, EUT::PoolHeater]] = EndUse.new(variables: get_object_variables(EUT, [FT::Gas, EUT::PoolHeater]))
    @end_uses[[FT::Gas, EUT::PermanentSpaHeater]] = EndUse.new(variables: get_object_variables(EUT, [FT::Gas, EUT::PermanentSpaHeater]))
    @end_uses[[FT::Gas, EUT::Grill]] = EndUse.new(variables: get_object_variables(EUT, [FT::Gas, EUT::Grill]))
    @end_uses[[FT::Gas, EUT::Lighting]] = EndUse.new(variables: get_object_variables(EUT, [FT::Gas, EUT::Lighting]))
    @end_uses[[FT::Gas, EUT::Fireplace]] = EndUse.new(variables: get_object_variables(EUT, [FT::Gas, EUT::Fireplace]))
    @end_uses[[FT::Gas, EUT::Generator]] = EndUse.new(variables: get_object_variables(EUT, [FT::Gas, EUT::Generator]))
    @end_uses[[FT::Oil, EUT::Heating]] = EndUse.new(variables: get_object_variables(EUT, [FT::Oil, EUT::Heating]))
    @end_uses[[FT::Oil, EUT::HeatingHeatPumpBackup]] = EndUse.new(variables: get_object_variables(EUT, [FT::Oil, EUT::HeatingHeatPumpBackup]))
    @end_uses[[FT::Oil, EUT::HotWater]] = EndUse.new(variables: get_object_variables(EUT, [FT::Oil, EUT::HotWater]))
    @end_uses[[FT::Oil, EUT::ClothesDryer]] = EndUse.new(variables: get_object_variables(EUT, [FT::Oil, EUT::ClothesDryer]))
    @end_uses[[FT::Oil, EUT::RangeOven]] = EndUse.new(variables: get_object_variables(EUT, [FT::Oil, EUT::RangeOven]))
    @end_uses[[FT::Oil, EUT::MechVentPreheat]] = EndUse.new(variables: get_object_variables(EUT, [FT::Oil, EUT::MechVentPreheat]))
    @end_uses[[FT::Oil, EUT::Grill]] = EndUse.new(variables: get_object_variables(EUT, [FT::Oil, EUT::Grill]))
    @end_uses[[FT::Oil, EUT::Lighting]] = EndUse.new(variables: get_object_variables(EUT, [FT::Oil, EUT::Lighting]))
    @end_uses[[FT::Oil, EUT::Fireplace]] = EndUse.new(variables: get_object_variables(EUT, [FT::Oil, EUT::Fireplace]))
    @end_uses[[FT::Oil, EUT::Generator]] = EndUse.new(variables: get_object_variables(EUT, [FT::Oil, EUT::Generator]))
    @end_uses[[FT::Propane, EUT::Heating]] = EndUse.new(variables: get_object_variables(EUT, [FT::Propane, EUT::Heating]))
    @end_uses[[FT::Propane, EUT::HeatingHeatPumpBackup]] = EndUse.new(variables: get_object_variables(EUT, [FT::Propane, EUT::HeatingHeatPumpBackup]))
    @end_uses[[FT::Propane, EUT::HotWater]] = EndUse.new(variables: get_object_variables(EUT, [FT::Propane, EUT::HotWater]))
    @end_uses[[FT::Propane, EUT::ClothesDryer]] = EndUse.new(variables: get_object_variables(EUT, [FT::Propane, EUT::ClothesDryer]))
    @end_uses[[FT::Propane, EUT::RangeOven]] = EndUse.new(variables: get_object_variables(EUT, [FT::Propane, EUT::RangeOven]))
    @end_uses[[FT::Propane, EUT::MechVentPreheat]] = EndUse.new(variables: get_object_variables(EUT, [FT::Propane, EUT::MechVentPreheat]))
    @end_uses[[FT::Propane, EUT::Grill]] = EndUse.new(variables: get_object_variables(EUT, [FT::Propane, EUT::Grill]))
    @end_uses[[FT::Propane, EUT::Lighting]] = EndUse.new(variables: get_object_variables(EUT, [FT::Propane, EUT::Lighting]))
    @end_uses[[FT::Propane, EUT::Fireplace]] = EndUse.new(variables: get_object_variables(EUT, [FT::Propane, EUT::Fireplace]))
    @end_uses[[FT::Propane, EUT::Generator]] = EndUse.new(variables: get_object_variables(EUT, [FT::Propane, EUT::Generator]))
    @end_uses[[FT::WoodCord, EUT::Heating]] = EndUse.new(variables: get_object_variables(EUT, [FT::WoodCord, EUT::Heating]))
    @end_uses[[FT::WoodCord, EUT::HeatingHeatPumpBackup]] = EndUse.new(variables: get_object_variables(EUT, [FT::WoodCord, EUT::HeatingHeatPumpBackup]))
    @end_uses[[FT::WoodCord, EUT::HotWater]] = EndUse.new(variables: get_object_variables(EUT, [FT::WoodCord, EUT::HotWater]))
    @end_uses[[FT::WoodCord, EUT::ClothesDryer]] = EndUse.new(variables: get_object_variables(EUT, [FT::WoodCord, EUT::ClothesDryer]))
    @end_uses[[FT::WoodCord, EUT::RangeOven]] = EndUse.new(variables: get_object_variables(EUT, [FT::WoodCord, EUT::RangeOven]))
    @end_uses[[FT::WoodCord, EUT::MechVentPreheat]] = EndUse.new(variables: get_object_variables(EUT, [FT::WoodCord, EUT::MechVentPreheat]))
    @end_uses[[FT::WoodCord, EUT::Grill]] = EndUse.new(variables: get_object_variables(EUT, [FT::WoodCord, EUT::Grill]))
    @end_uses[[FT::WoodCord, EUT::Lighting]] = EndUse.new(variables: get_object_variables(EUT, [FT::WoodCord, EUT::Lighting]))
    @end_uses[[FT::WoodCord, EUT::Fireplace]] = EndUse.new(variables: get_object_variables(EUT, [FT::WoodCord, EUT::Fireplace]))
    @end_uses[[FT::WoodCord, EUT::Generator]] = EndUse.new(variables: get_object_variables(EUT, [FT::WoodCord, EUT::Generator]))
    @end_uses[[FT::WoodPellets, EUT::Heating]] = EndUse.new(variables: get_object_variables(EUT, [FT::WoodPellets, EUT::Heating]))
    @end_uses[[FT::WoodPellets, EUT::HeatingHeatPumpBackup]] = EndUse.new(variables: get_object_variables(EUT, [FT::WoodPellets, EUT::HeatingHeatPumpBackup]))
    @end_uses[[FT::WoodPellets, EUT::HotWater]] = EndUse.new(variables: get_object_variables(EUT, [FT::WoodPellets, EUT::HotWater]))
    @end_uses[[FT::WoodPellets, EUT::ClothesDryer]] = EndUse.new(variables: get_object_variables(EUT, [FT::WoodPellets, EUT::ClothesDryer]))
    @end_uses[[FT::WoodPellets, EUT::RangeOven]] = EndUse.new(variables: get_object_variables(EUT, [FT::WoodPellets, EUT::RangeOven]))
    @end_uses[[FT::WoodPellets, EUT::MechVentPreheat]] = EndUse.new(variables: get_object_variables(EUT, [FT::WoodPellets, EUT::MechVentPreheat]))
    @end_uses[[FT::WoodPellets, EUT::Grill]] = EndUse.new(variables: get_object_variables(EUT, [FT::WoodPellets, EUT::Grill]))
    @end_uses[[FT::WoodPellets, EUT::Lighting]] = EndUse.new(variables: get_object_variables(EUT, [FT::WoodPellets, EUT::Lighting]))
    @end_uses[[FT::WoodPellets, EUT::Fireplace]] = EndUse.new(variables: get_object_variables(EUT, [FT::WoodPellets, EUT::Fireplace]))
    @end_uses[[FT::WoodPellets, EUT::Generator]] = EndUse.new(variables: get_object_variables(EUT, [FT::WoodPellets, EUT::Generator]))
    @end_uses[[FT::Coal, EUT::Heating]] = EndUse.new(variables: get_object_variables(EUT, [FT::Coal, EUT::Heating]))
    @end_uses[[FT::Coal, EUT::HeatingHeatPumpBackup]] = EndUse.new(variables: get_object_variables(EUT, [FT::Coal, EUT::HeatingHeatPumpBackup]))
    @end_uses[[FT::Coal, EUT::HotWater]] = EndUse.new(variables: get_object_variables(EUT, [FT::Coal, EUT::HotWater]))
    @end_uses[[FT::Coal, EUT::ClothesDryer]] = EndUse.new(variables: get_object_variables(EUT, [FT::Coal, EUT::ClothesDryer]))
    @end_uses[[FT::Coal, EUT::RangeOven]] = EndUse.new(variables: get_object_variables(EUT, [FT::Coal, EUT::RangeOven]))
    @end_uses[[FT::Coal, EUT::MechVentPreheat]] = EndUse.new(variables: get_object_variables(EUT, [FT::Coal, EUT::MechVentPreheat]))
    @end_uses[[FT::Coal, EUT::Grill]] = EndUse.new(variables: get_object_variables(EUT, [FT::Coal, EUT::Grill]))
    @end_uses[[FT::Coal, EUT::Lighting]] = EndUse.new(variables: get_object_variables(EUT, [FT::Coal, EUT::Lighting]))
    @end_uses[[FT::Coal, EUT::Fireplace]] = EndUse.new(variables: get_object_variables(EUT, [FT::Coal, EUT::Fireplace]))
    @end_uses[[FT::Coal, EUT::Generator]] = EndUse.new(variables: get_object_variables(EUT, [FT::Coal, EUT::Generator]))
>>>>>>> ed024c39
    if not called_from_outputs_method
      # Temporary end use to disaggregate 8760 GSHP shared loop pump energy into heating vs cooling.
      # This end use will not appear in output data/files.
      @end_uses[[FT::Elec, 'TempGSHPSharedPump']] = EndUse.new(outputs: get_object_outputs(EUT, [FT::Elec, 'TempGSHPSharedPump']))
    end
    @end_uses.each do |key, end_use|
      fuel_type, end_use_type = key
      end_use.name = "End Use: #{fuel_type}: #{end_use_type}"
      end_use.annual_units = 'MBtu'
      end_use.timeseries_units = get_timeseries_units_from_fuel_type(fuel_type)
    end

    # Fuels

    @fuels = {}
    @fuels[FT::Elec] = Fuel.new(meters: ["#{EPlus::FuelTypeElectricity}:Facility"])
    @fuels[FT::Gas] = Fuel.new(meters: ["#{EPlus::FuelTypeNaturalGas}:Facility"])
    @fuels[FT::Oil] = Fuel.new(meters: ["#{EPlus::FuelTypeOil}:Facility"])
    @fuels[FT::Propane] = Fuel.new(meters: ["#{EPlus::FuelTypePropane}:Facility"])
    @fuels[FT::WoodCord] = Fuel.new(meters: ["#{EPlus::FuelTypeWoodCord}:Facility"])
    @fuels[FT::WoodPellets] = Fuel.new(meters: ["#{EPlus::FuelTypeWoodPellets}:Facility"])
    @fuels[FT::Coal] = Fuel.new(meters: ["#{EPlus::FuelTypeCoal}:Facility"])

    @fuels.each do |fuel_type, fuel|
      fuel.name = "Fuel Use: #{fuel_type}: Total"
      fuel.annual_units = 'MBtu'
      fuel.timeseries_units = get_timeseries_units_from_fuel_type(fuel_type)
      if @end_uses.select { |key, end_use| key[0] == fuel_type && end_use.variables.size + end_use.meters.size > 0 }.size == 0
        fuel.meters = []
      end
    end

    # Total Energy
    @totals = {}
    [TE::Total, TE::Net].each do |energy_type|
      @totals[energy_type] = TotalEnergy.new
      @totals[energy_type].name = "Energy Use: #{energy_type}"
      @totals[energy_type].annual_units = 'MBtu'
      @totals[energy_type].timeseries_units = get_timeseries_units_from_fuel_type(FT::Gas)
    end

    # Emissions
    @emissions = {}
    if not @model.nil?
      emissions_scenario_names = eval(@model.getBuilding.additionalProperties.getFeatureAsString('emissions_scenario_names').get)
      emissions_scenario_types = eval(@model.getBuilding.additionalProperties.getFeatureAsString('emissions_scenario_types').get)
      emissions_scenario_names.each_with_index do |scenario_name, i|
        scenario_type = emissions_scenario_types[i]
        @emissions[[scenario_type, scenario_name]] = Emission.new()
        @emissions[[scenario_type, scenario_name]].name = "Emissions: #{scenario_type}: #{scenario_name}"
        @emissions[[scenario_type, scenario_name]].annual_units = 'lb'
        @emissions[[scenario_type, scenario_name]].timeseries_units = 'lb'
      end
    end

    # Hot Water Uses
    @hot_water_uses = {}
    @hot_water_uses[HWT::ClothesWasher] = HotWater.new(outputs: get_object_outputs(HWT, HWT::ClothesWasher))
    @hot_water_uses[HWT::Dishwasher] = HotWater.new(outputs: get_object_outputs(HWT, HWT::Dishwasher))
    @hot_water_uses[HWT::Fixtures] = HotWater.new(outputs: get_object_outputs(HWT, HWT::Fixtures))
    @hot_water_uses[HWT::DistributionWaste] = HotWater.new(outputs: get_object_outputs(HWT, HWT::DistributionWaste))

    @hot_water_uses.each do |hot_water_type, hot_water|
      hot_water.name = "Hot Water: #{hot_water_type}"
      hot_water.annual_units = 'gal'
      hot_water.timeseries_units = 'gal'
    end

    # Resilience
    @resilience = {}
    @resilience[RT::Battery] = Resilience.new(variables: get_object_outputs(RT, RT::Battery))

    @resilience.each do |resilience_type, resilience|
      next unless resilience_type == RT::Battery

      resilience.name = "Resilience: #{resilience_type}"
      resilience.annual_units = 'hr'
      resilience.timeseries_units = 'hr'
    end

    # Peak Fuels
    @peak_fuels = {}
    @peak_fuels[[FT::Elec, PFT::Winter]] = PeakFuel.new(report: 'Peak Electricity Total')
    @peak_fuels[[FT::Elec, PFT::Summer]] = PeakFuel.new(report: 'Peak Electricity Total')
    @peak_fuels[[FT::Elec, PFT::Annual]] = PeakFuel.new(report: 'Peak Electricity Total')

    @peak_fuels.each do |key, peak_fuel|
      fuel_type, peak_fuel_type = key
      peak_fuel.name = "Peak #{fuel_type}: #{peak_fuel_type} Total"
      peak_fuel.annual_units = 'W'
    end

    # Loads

    @loads = {}
    @loads[LT::Heating] = Load.new(ems_variable: 'loads_htg_tot')
    @loads[LT::HeatingHeatPumpBackup] = Load.new(variables: get_object_outputs(LT, LT::HeatingHeatPumpBackup))
    @loads[LT::Cooling] = Load.new(ems_variable: 'loads_clg_tot')
    @loads[LT::HotWaterDelivered] = Load.new(variables: get_object_outputs(LT, LT::HotWaterDelivered))
    @loads[LT::HotWaterTankLosses] = Load.new(variables: get_object_outputs(LT, LT::HotWaterTankLosses),
                                              is_negative: true)
    @loads[LT::HotWaterDesuperheater] = Load.new(variables: get_object_outputs(LT, LT::HotWaterDesuperheater))
    @loads[LT::HotWaterSolarThermal] = Load.new(variables: get_object_outputs(LT, LT::HotWaterSolarThermal),
                                                is_negative: true)

    @loads.each do |load_type, load|
      load.name = "Load: #{load_type}"
      load.annual_units = 'MBtu'
      load.timeseries_units = 'kBtu'
    end

    # Component Loads

    @component_loads = {}
    @component_loads[[LT::Heating, CLT::Roofs]] = ComponentLoad.new(ems_variable: 'loads_htg_roofs')
    @component_loads[[LT::Heating, CLT::Ceilings]] = ComponentLoad.new(ems_variable: 'loads_htg_ceilings')
    @component_loads[[LT::Heating, CLT::Walls]] = ComponentLoad.new(ems_variable: 'loads_htg_walls')
    @component_loads[[LT::Heating, CLT::RimJoists]] = ComponentLoad.new(ems_variable: 'loads_htg_rim_joists')
    @component_loads[[LT::Heating, CLT::FoundationWalls]] = ComponentLoad.new(ems_variable: 'loads_htg_foundation_walls')
    @component_loads[[LT::Heating, CLT::Doors]] = ComponentLoad.new(ems_variable: 'loads_htg_doors')
    @component_loads[[LT::Heating, CLT::WindowsConduction]] = ComponentLoad.new(ems_variable: 'loads_htg_windows_conduction')
    @component_loads[[LT::Heating, CLT::WindowsSolar]] = ComponentLoad.new(ems_variable: 'loads_htg_windows_solar')
    @component_loads[[LT::Heating, CLT::SkylightsConduction]] = ComponentLoad.new(ems_variable: 'loads_htg_skylights_conduction')
    @component_loads[[LT::Heating, CLT::SkylightsSolar]] = ComponentLoad.new(ems_variable: 'loads_htg_skylights_solar')
    @component_loads[[LT::Heating, CLT::Floors]] = ComponentLoad.new(ems_variable: 'loads_htg_floors')
    @component_loads[[LT::Heating, CLT::Slabs]] = ComponentLoad.new(ems_variable: 'loads_htg_slabs')
    @component_loads[[LT::Heating, CLT::InternalMass]] = ComponentLoad.new(ems_variable: 'loads_htg_internal_mass')
    @component_loads[[LT::Heating, CLT::Infiltration]] = ComponentLoad.new(ems_variable: 'loads_htg_infil')
    @component_loads[[LT::Heating, CLT::NaturalVentilation]] = ComponentLoad.new(ems_variable: 'loads_htg_natvent')
    @component_loads[[LT::Heating, CLT::MechanicalVentilation]] = ComponentLoad.new(ems_variable: 'loads_htg_mechvent')
    @component_loads[[LT::Heating, CLT::WholeHouseFan]] = ComponentLoad.new(ems_variable: 'loads_htg_whf')
    @component_loads[[LT::Heating, CLT::Ducts]] = ComponentLoad.new(ems_variable: 'loads_htg_ducts')
    @component_loads[[LT::Heating, CLT::InternalGains]] = ComponentLoad.new(ems_variable: 'loads_htg_intgains')
    @component_loads[[LT::Heating, CLT::Lighting]] = ComponentLoad.new(ems_variable: 'loads_htg_lighting')
    @component_loads[[LT::Cooling, CLT::Roofs]] = ComponentLoad.new(ems_variable: 'loads_clg_roofs')
    @component_loads[[LT::Cooling, CLT::Ceilings]] = ComponentLoad.new(ems_variable: 'loads_clg_ceilings')
    @component_loads[[LT::Cooling, CLT::Walls]] = ComponentLoad.new(ems_variable: 'loads_clg_walls')
    @component_loads[[LT::Cooling, CLT::RimJoists]] = ComponentLoad.new(ems_variable: 'loads_clg_rim_joists')
    @component_loads[[LT::Cooling, CLT::FoundationWalls]] = ComponentLoad.new(ems_variable: 'loads_clg_foundation_walls')
    @component_loads[[LT::Cooling, CLT::Doors]] = ComponentLoad.new(ems_variable: 'loads_clg_doors')
    @component_loads[[LT::Cooling, CLT::WindowsConduction]] = ComponentLoad.new(ems_variable: 'loads_clg_windows_conduction')
    @component_loads[[LT::Cooling, CLT::WindowsSolar]] = ComponentLoad.new(ems_variable: 'loads_clg_windows_solar')
    @component_loads[[LT::Cooling, CLT::SkylightsConduction]] = ComponentLoad.new(ems_variable: 'loads_clg_skylights_conduction')
    @component_loads[[LT::Cooling, CLT::SkylightsSolar]] = ComponentLoad.new(ems_variable: 'loads_clg_skylights_solar')
    @component_loads[[LT::Cooling, CLT::Floors]] = ComponentLoad.new(ems_variable: 'loads_clg_floors')
    @component_loads[[LT::Cooling, CLT::Slabs]] = ComponentLoad.new(ems_variable: 'loads_clg_slabs')
    @component_loads[[LT::Cooling, CLT::InternalMass]] = ComponentLoad.new(ems_variable: 'loads_clg_internal_mass')
    @component_loads[[LT::Cooling, CLT::Infiltration]] = ComponentLoad.new(ems_variable: 'loads_clg_infil')
    @component_loads[[LT::Cooling, CLT::NaturalVentilation]] = ComponentLoad.new(ems_variable: 'loads_clg_natvent')
    @component_loads[[LT::Cooling, CLT::MechanicalVentilation]] = ComponentLoad.new(ems_variable: 'loads_clg_mechvent')
    @component_loads[[LT::Cooling, CLT::WholeHouseFan]] = ComponentLoad.new(ems_variable: 'loads_clg_whf')
    @component_loads[[LT::Cooling, CLT::Ducts]] = ComponentLoad.new(ems_variable: 'loads_clg_ducts')
    @component_loads[[LT::Cooling, CLT::InternalGains]] = ComponentLoad.new(ems_variable: 'loads_clg_intgains')
    @component_loads[[LT::Cooling, CLT::Lighting]] = ComponentLoad.new(ems_variable: 'loads_clg_lighting')

    @component_loads.each do |key, comp_load|
      load_type, comp_load_type = key
      comp_load.name = "Component Load: #{load_type.gsub(': Delivered', '')}: #{comp_load_type}"
      comp_load.annual_units = 'MBtu'
      comp_load.timeseries_units = 'kBtu'
    end

    # Unmet Hours
    @unmet_hours = {}
    @unmet_hours[UHT::Heating] = UnmetHours.new(ems_variable: 'htg_unmet_hours')
    @unmet_hours[UHT::Cooling] = UnmetHours.new(ems_variable: 'clg_unmet_hours')

    @unmet_hours.each do |load_type, unmet_hour|
      unmet_hour.name = "Unmet Hours: #{load_type}"
      unmet_hour.annual_units = 'hr'
      unmet_hour.timeseries_units = 'hr'
    end

    # Peak Loads
    @peak_loads = {}
    @peak_loads[PLT::Heating] = PeakLoad.new(ems_variable: 'loads_htg_tot', report: 'Peak Heating Load')
    @peak_loads[PLT::Cooling] = PeakLoad.new(ems_variable: 'loads_clg_tot', report: 'Peak Cooling Load')

    @peak_loads.each do |load_type, peak_load|
      peak_load.name = "Peak Load: #{load_type}"
      peak_load.annual_units = 'kBtu/hr'
    end

    # Zone Temperatures
    @zone_temps = {}

    # Airflows
    @airflows = {}
    @airflows[AFT::Infiltration] = Airflow.new(ems_program: Constants.ObjectNameInfiltration, ems_variable: (Constants.ObjectNameInfiltration + ' flow act').gsub(' ', '_'))
    @airflows[AFT::MechanicalVentilation] = Airflow.new(ems_program: Constants.ObjectNameInfiltration, ems_variable: 'Qfan')
    @airflows[AFT::NaturalVentilation] = Airflow.new(ems_program: Constants.ObjectNameNaturalVentilation, ems_variable: (Constants.ObjectNameNaturalVentilation + ' flow act').gsub(' ', '_'))
    @airflows[AFT::WholeHouseFan] = Airflow.new(ems_program: Constants.ObjectNameNaturalVentilation, ems_variable: (Constants.ObjectNameWholeHouseFan + ' flow act').gsub(' ', '_'))

    @airflows.each do |airflow_type, airflow|
      airflow.name = "Airflow: #{airflow_type}"
      airflow.timeseries_units = 'cfm'
    end

    # Weather
    @weather = {}
    @weather[WT::DrybulbTemp] = Weather.new(variable: 'Site Outdoor Air Drybulb Temperature', variable_units: 'C', timeseries_units: 'F')
    @weather[WT::WetbulbTemp] = Weather.new(variable: 'Site Outdoor Air Wetbulb Temperature', variable_units: 'C', timeseries_units: 'F')
    @weather[WT::RelativeHumidity] = Weather.new(variable: 'Site Outdoor Air Relative Humidity', variable_units: '%', timeseries_units: '%')
    @weather[WT::WindSpeed] = Weather.new(variable: 'Site Wind Speed', variable_units: 'm/s', timeseries_units: 'mph')
    @weather[WT::DiffuseSolar] = Weather.new(variable: 'Site Diffuse Solar Radiation Rate per Area', variable_units: 'W/m^2', timeseries_units: 'Btu/(hr*ft^2)')
    @weather[WT::DirectSolar] = Weather.new(variable: 'Site Direct Solar Radiation Rate per Area', variable_units: 'W/m^2', timeseries_units: 'Btu/(hr*ft^2)')

    @weather.each do |weather_type, weather_data|
      weather_data.name = "Weather: #{weather_type}"
    end

    # Output Variables
    @output_variables_requests = {}
    if not user_output_variables.nil?
      output_variables = user_output_variables.split(',').map(&:strip)
      output_variables.each do |output_variable|
        @output_variables_requests[output_variable] = OutputVariable.new
      end
    end
  end

  def setup_timeseries_includes(emissions, args)
    # To calculate timeseries emissions or timeseries fuel consumption, we also need to select timeseries
    # end use consumption because EnergyPlus results may be post-processed due to HVAC DSE.
    # TODO: This could be removed if we could account for DSE inside EnergyPlus.
    args = args.dup # We don't want to modify the original arguments
    args[:include_hourly_electric_end_use_consumptions] = false
    if not emissions.empty?
      args[:include_hourly_electric_end_use_consumptions] = true # Need hourly electricity values for Cambium
      if args[:include_timeseries_emissions] || args[:include_timeseries_emission_end_uses] || args[:include_timeseries_emission_fuels]
        args[:include_timeseries_fuel_consumptions] = true
      end
    end
    if args[:include_timeseries_total_consumptions] || args[:include_timeseries_resilience]
      args[:include_timeseries_fuel_consumptions] = true
    end
    if args[:include_timeseries_fuel_consumptions]
      args[:include_timeseries_end_use_consumptions] = true
    end
    if args[:include_timeseries_system_use_consumptions]
      args[:include_timeseries_end_use_consumptions] = true
    end
    return args
  end

  def get_hpxml_system_ids
    # Returns a list of HPXML IDs corresponds to HVAC or water heating systems
    return [] if @hpxml_bldgs.empty?

    system_ids = []
    @hpxml_bldgs.each do |hpxml_bldg|
      (hpxml_bldg.hvac_systems + hpxml_bldg.water_heating_systems + hpxml_bldg.ventilation_fans).each do |system|
        system_ids << system.id
      end
    end
    return system_ids
  end

  def get_object_outputs_by_key(model, object, class_name)
    # For a given object, returns the Output:Variables or Output:Meters to be requested,
    # and associates them with the appropriate keys (e.g., [FT::Elec, EUT::Heating]).

    object_type = object.additionalProperties.getFeatureAsString('ObjectType')
    object_type = object_type.get if object_type.is_initialized

    to_ft = { EPlus::FuelTypeElectricity => FT::Elec,
              EPlus::FuelTypeNaturalGas => FT::Gas,
              EPlus::FuelTypeOil => FT::Oil,
              EPlus::FuelTypePropane => FT::Propane,
              EPlus::FuelTypeWoodCord => FT::WoodCord,
              EPlus::FuelTypeWoodPellets => FT::WoodPellets,
              EPlus::FuelTypeCoal => FT::Coal }

    if class_name == EUT

      # End uses

      if object.to_CoilHeatingDXSingleSpeed.is_initialized || object.to_CoilHeatingDXMultiSpeed.is_initialized
        return { [FT::Elec, EUT::Heating] => ["Heating Coil #{EPlus::FuelTypeElectricity} Energy", "Heating Coil Crankcase Heater #{EPlus::FuelTypeElectricity} Energy", "Heating Coil Defrost #{EPlus::FuelTypeElectricity} Energy"] }

      elsif object.to_CoilHeatingElectric.is_initialized
        if object.additionalProperties.getFeatureAsBoolean('IsHeatPumpBackup').is_initialized && object.additionalProperties.getFeatureAsBoolean('IsHeatPumpBackup').get
          return { [FT::Elec, EUT::HeatingHeatPumpBackup] => ["Heating Coil #{EPlus::FuelTypeElectricity} Energy"] }
        else
          return { [FT::Elec, EUT::Heating] => ["Heating Coil #{EPlus::FuelTypeElectricity} Energy"] }
        end

      elsif object.to_CoilHeatingGas.is_initialized
        fuel = object.to_CoilHeatingGas.get.fuelType
        if object.additionalProperties.getFeatureAsBoolean('IsHeatPumpBackup').is_initialized && object.additionalProperties.getFeatureAsBoolean('IsHeatPumpBackup').get
          return { [to_ft[fuel], EUT::HeatingHeatPumpBackup] => ["Heating Coil #{fuel} Energy", "Heating Coil Ancillary #{fuel} Energy"] }
        else
          return { [to_ft[fuel], EUT::Heating] => ["Heating Coil #{fuel} Energy", "Heating Coil Ancillary #{fuel} Energy"] }
        end

      elsif object.to_CoilHeatingWaterToAirHeatPumpEquationFit.is_initialized
        return { [FT::Elec, EUT::Heating] => ["Heating Coil #{EPlus::FuelTypeElectricity} Energy"] }

      elsif object.to_ZoneHVACBaseboardConvectiveElectric.is_initialized
        if object.additionalProperties.getFeatureAsBoolean('IsHeatPumpBackup').is_initialized && object.additionalProperties.getFeatureAsBoolean('IsHeatPumpBackup').get
          return { [FT::Elec, EUT::HeatingHeatPumpBackup] => ["Baseboard #{EPlus::FuelTypeElectricity} Energy"] }
        else
          return { [FT::Elec, EUT::Heating] => ["Baseboard #{EPlus::FuelTypeElectricity} Energy"] }
        end

      elsif object.to_BoilerHotWater.is_initialized
        is_combi_boiler = false
        if object.additionalProperties.getFeatureAsBoolean('IsCombiBoiler').is_initialized
          is_combi_boiler = object.additionalProperties.getFeatureAsBoolean('IsCombiBoiler').get
        end
        if not is_combi_boiler # Exclude combi boiler, whose heating & dhw energy is handled separately via EMS
          fuel = object.to_BoilerHotWater.get.fuelType
          if object.additionalProperties.getFeatureAsBoolean('IsHeatPumpBackup').is_initialized && object.additionalProperties.getFeatureAsBoolean('IsHeatPumpBackup').get
            return { [to_ft[fuel], EUT::HeatingHeatPumpBackup] => ["Boiler #{fuel} Energy"] }
          else
            return { [to_ft[fuel], EUT::Heating] => ["Boiler #{fuel} Energy"] }
          end
        else
          fuel = object.to_BoilerHotWater.get.fuelType
          return { [to_ft[fuel], EUT::HotWater] => ["Boiler #{fuel} Energy"] }
        end

      elsif object.to_CoilCoolingDXSingleSpeed.is_initialized || object.to_CoilCoolingDXMultiSpeed.is_initialized
        vars = { [FT::Elec, EUT::Cooling] => ["Cooling Coil #{EPlus::FuelTypeElectricity} Energy"] }
        parent = model.getAirLoopHVACUnitarySystems.select { |u| u.coolingCoil.is_initialized && u.coolingCoil.get.handle.to_s == object.handle.to_s }
        if (not parent.empty?) && parent[0].heatingCoil.is_initialized
          htg_coil = parent[0].heatingCoil.get
        end
        if parent.empty?
          parent = model.getZoneHVACPackagedTerminalAirConditioners.select { |u| u.coolingCoil.handle.to_s == object.handle.to_s }
          if not parent.empty?
            htg_coil = parent[0].heatingCoil
          end
        end
        if parent.empty?
          fail 'Could not find parent object.'
        end

        if htg_coil.nil? || (not (htg_coil.to_CoilHeatingDXSingleSpeed.is_initialized || htg_coil.to_CoilHeatingDXMultiSpeed.is_initialized))
          # Crankcase variable only available if no DX heating coil on parent
          vars[[FT::Elec, EUT::Cooling]] << "Cooling Coil Crankcase Heater #{EPlus::FuelTypeElectricity} Energy"
        end
        return vars

      elsif object.to_CoilCoolingWaterToAirHeatPumpEquationFit.is_initialized
        return { [FT::Elec, EUT::Cooling] => ["Cooling Coil #{EPlus::FuelTypeElectricity} Energy"] }

      elsif object.to_EvaporativeCoolerDirectResearchSpecial.is_initialized
        return { [FT::Elec, EUT::Cooling] => ["Evaporative Cooler #{EPlus::FuelTypeElectricity} Energy"] }

      elsif object.to_CoilWaterHeatingAirToWaterHeatPumpWrapped.is_initialized
        return { [FT::Elec, EUT::HotWater] => ["Cooling Coil Water Heating #{EPlus::FuelTypeElectricity} Energy"] }

      elsif object.to_FanSystemModel.is_initialized
        if object_type == Constants.ObjectNameWaterHeater
          return { [FT::Elec, EUT::HotWater] => ["Fan #{EPlus::FuelTypeElectricity} Energy"] }
        end

      elsif object.to_PumpConstantSpeed.is_initialized
        if object_type == Constants.ObjectNameSolarHotWater
          return { [FT::Elec, EUT::HotWaterSolarThermalPump] => ["Pump #{EPlus::FuelTypeElectricity} Energy"] }
        end

      elsif object.to_WaterHeaterMixed.is_initialized
        fuel = object.to_WaterHeaterMixed.get.heaterFuelType
        return { [to_ft[fuel], EUT::HotWater] => ["Water Heater #{fuel} Energy", "Water Heater Off Cycle Parasitic #{EPlus::FuelTypeElectricity} Energy", "Water Heater On Cycle Parasitic #{EPlus::FuelTypeElectricity} Energy"] }

      elsif object.to_WaterHeaterStratified.is_initialized
        fuel = object.to_WaterHeaterStratified.get.heaterFuelType
        return { [to_ft[fuel], EUT::HotWater] => ["Water Heater #{fuel} Energy", "Water Heater Off Cycle Parasitic #{EPlus::FuelTypeElectricity} Energy", "Water Heater On Cycle Parasitic #{EPlus::FuelTypeElectricity} Energy"] }

      elsif object.to_ExteriorLights.is_initialized
        subcategory = object.to_ExteriorLights.get.endUseSubcategory
        return { [FT::Elec, EUT::LightsExterior] => ["#{subcategory}:ExteriorLights:#{EPlus::FuelTypeElectricity}"] }

      elsif object.to_Lights.is_initialized
        subcategory = object.to_Lights.get.endUseSubcategory
        end_use = { Constants.ObjectNameLightingInterior => EUT::LightsInterior,
                    Constants.ObjectNameLightingGarage => EUT::LightsGarage }[subcategory]
        return { [FT::Elec, end_use] => ["#{subcategory}:InteriorLights:#{EPlus::FuelTypeElectricity}"] }

      elsif object.to_ElectricLoadCenterInverterPVWatts.is_initialized
        return { [FT::Elec, EUT::PV] => ['Inverter Conversion Loss Decrement Energy'] }

      elsif object.to_GeneratorPVWatts.is_initialized
        return { [FT::Elec, EUT::PV] => ["Generator Produced DC #{EPlus::FuelTypeElectricity} Energy"] }

      elsif object.to_GeneratorMicroTurbine.is_initialized
        fuel = object.to_GeneratorMicroTurbine.get.fuelType
        return { [FT::Elec, EUT::Generator] => ["Generator Produced AC #{EPlus::FuelTypeElectricity} Energy"],
                 [to_ft[fuel], EUT::Generator] => ["Generator #{fuel} HHV Basis Energy"] }

      elsif object.to_ElectricLoadCenterStorageLiIonNMCBattery.is_initialized
        return { [FT::Elec, EUT::Battery] => ['Electric Storage Production Decrement Energy', 'Electric Storage Discharge Energy'] }

      elsif object.to_ElectricEquipment.is_initialized
        object = object.to_ElectricEquipment.get
        subcategory = object.endUseSubcategory
        end_use = { Constants.ObjectNameHotWaterRecircPump => EUT::HotWaterRecircPump,
                    Constants.ObjectNameGSHPSharedPump => 'TempGSHPSharedPump',
                    Constants.ObjectNameClothesWasher => EUT::ClothesWasher,
                    Constants.ObjectNameClothesDryer => EUT::ClothesDryer,
                    Constants.ObjectNameDishwasher => EUT::Dishwasher,
                    Constants.ObjectNameRefrigerator => EUT::Refrigerator,
                    Constants.ObjectNameFreezer => EUT::Freezer,
                    Constants.ObjectNameCookingRange => EUT::RangeOven,
                    Constants.ObjectNameCeilingFan => EUT::CeilingFan,
                    Constants.ObjectNameWholeHouseFan => EUT::WholeHouseFan,
                    Constants.ObjectNameMechanicalVentilation => EUT::MechVent,
                    Constants.ObjectNameMiscPlugLoads => EUT::PlugLoads,
                    Constants.ObjectNameMiscTelevision => EUT::Television,
                    Constants.ObjectNameMiscPoolHeater => EUT::PoolHeater,
                    Constants.ObjectNameMiscPoolPump => EUT::PoolPump,
                    Constants.ObjectNameMiscPermanentSpaHeater => EUT::PermanentSpaHeater,
                    Constants.ObjectNameMiscPermanentSpaPump => EUT::PermanentSpaPump,
                    Constants.ObjectNameMiscElectricVehicleCharging => EUT::Vehicle,
                    Constants.ObjectNameMiscWellPump => EUT::WellPump }[subcategory]
        if not end_use.nil?
          # Use Output:Meter instead of Output:Variable because they incorporate thermal zone multipliers
          if object.space.is_initialized
            zone_name = object.space.get.thermalZone.get.name.to_s.upcase
            return { [FT::Elec, end_use] => ["#{subcategory}:InteriorEquipment:#{EPlus::FuelTypeElectricity}:Zone:#{zone_name}"] }
          else
            return { [FT::Elec, end_use] => ["#{subcategory}:InteriorEquipment:#{EPlus::FuelTypeElectricity}"] }
          end
        end

      elsif object.to_OtherEquipment.is_initialized
        object = object.to_OtherEquipment.get
        subcategory = object.endUseSubcategory
        fuel = object.fuelType
        end_use = { Constants.ObjectNameClothesDryer => EUT::ClothesDryer,
                    Constants.ObjectNameCookingRange => EUT::RangeOven,
                    Constants.ObjectNameMiscGrill => EUT::Grill,
                    Constants.ObjectNameMiscLighting => EUT::Lighting,
                    Constants.ObjectNameMiscFireplace => EUT::Fireplace,
                    Constants.ObjectNameMiscPoolHeater => EUT::PoolHeater,
                    Constants.ObjectNameMiscPermanentSpaHeater => EUT::PermanentSpaHeater,
                    Constants.ObjectNameMechanicalVentilationPreheating => EUT::MechVentPreheat,
                    Constants.ObjectNameMechanicalVentilationPrecooling => EUT::MechVentPrecool,
                    Constants.ObjectNameWaterHeaterAdjustment => EUT::HotWater,
                    Constants.ObjectNameBoilerPilotLight => EUT::Heating,
                    Constants.ObjectNameBatteryLossesAdjustment => EUT::Battery }[subcategory]
        if not end_use.nil?
          # Use Output:Meter instead of Output:Variable because they incorporate thermal zone multipliers
          if object.space.is_initialized
            zone_name = object.space.get.thermalZone.get.name.to_s.upcase
            return { [to_ft[fuel], end_use] => ["#{subcategory}:InteriorEquipment:#{fuel}:Zone:#{zone_name}"] }
          else
            return { [to_ft[fuel], end_use] => ["#{subcategory}:InteriorEquipment:#{fuel}"] }
          end
        end

      elsif object.to_ZoneHVACDehumidifierDX.is_initialized
        return { [FT::Elec, EUT::Dehumidifier] => ["Zone Dehumidifier #{EPlus::FuelTypeElectricity} Energy"] }

      elsif object.to_EnergyManagementSystemOutputVariable.is_initialized
        if object_type == Constants.ObjectNameFanPumpDisaggregatePrimaryHeat
          return { [FT::Elec, EUT::HeatingFanPump] => [object.name.to_s] }
        elsif object_type == Constants.ObjectNameFanPumpDisaggregateBackupHeat
          return { [FT::Elec, EUT::HeatingHeatPumpBackupFanPump] => [object.name.to_s] }
        elsif object_type == Constants.ObjectNameFanPumpDisaggregateCool
          return { [FT::Elec, EUT::CoolingFanPump] => [object.name.to_s] }
        else
          return { ems: [object.name.to_s] }
        end

      end

    elsif class_name == HWT

      # Hot Water Use

      if object.to_WaterUseEquipment.is_initialized
        hot_water_use = { Constants.ObjectNameFixtures => HWT::Fixtures,
                          Constants.ObjectNameDistributionWaste => HWT::DistributionWaste,
                          Constants.ObjectNameClothesWasher => HWT::ClothesWasher,
                          Constants.ObjectNameDishwasher => HWT::Dishwasher }[object.to_WaterUseEquipment.get.waterUseEquipmentDefinition.endUseSubcategory]
        return { hot_water_use => ['Water Use Equipment Hot Water Volume'] }

      end

    elsif class_name == LT

      # Load

      if object.to_WaterHeaterMixed.is_initialized || object.to_WaterHeaterStratified.is_initialized
        if object.to_WaterHeaterMixed.is_initialized
          capacity = object.to_WaterHeaterMixed.get.heaterMaximumCapacity.get
        else
          capacity = object.to_WaterHeaterStratified.get.heater1Capacity.get
        end
        is_combi_boiler = false
        if object.additionalProperties.getFeatureAsBoolean('IsCombiBoiler').is_initialized
          is_combi_boiler = object.additionalProperties.getFeatureAsBoolean('IsCombiBoiler').get
        end
        if capacity == 0 && object_type == Constants.ObjectNameSolarHotWater
          return { LT::HotWaterSolarThermal => ['Water Heater Use Side Heat Transfer Energy'] }
        elsif capacity > 0 || is_combi_boiler # Active water heater only (e.g., exclude desuperheater and solar thermal storage tanks)
          return { LT::HotWaterTankLosses => ['Water Heater Heat Loss Energy'] }
        end

      elsif object.to_WaterUseConnections.is_initialized
        return { LT::HotWaterDelivered => ['Water Use Connections Plant Hot Water Energy'] }

      elsif object.to_CoilWaterHeatingDesuperheater.is_initialized
        return { LT::HotWaterDesuperheater => ['Water Heater Heating Energy'] }

      elsif object.to_CoilHeatingGas.is_initialized || object.to_CoilHeatingElectric.is_initialized
        if object.additionalProperties.getFeatureAsBoolean('IsHeatPumpBackup').is_initialized && object.additionalProperties.getFeatureAsBoolean('IsHeatPumpBackup').get
          return { LT::HeatingHeatPumpBackup => ['Heating Coil Heating Energy'] }
        end

      elsif object.to_ZoneHVACBaseboardConvectiveElectric.is_initialized || object.to_ZoneHVACBaseboardConvectiveWater.is_initialized
        if object.additionalProperties.getFeatureAsBoolean('IsHeatPumpBackup').is_initialized && object.additionalProperties.getFeatureAsBoolean('IsHeatPumpBackup').get
          return { LT::HeatingHeatPumpBackup => ['Baseboard Total Heating Energy'] }
        end

      elsif object.to_EnergyManagementSystemOutputVariable.is_initialized
        if object_type == Constants.ObjectNameFanPumpDisaggregateBackupHeat
          # Fan/pump energy is contributing to the load
          return { LT::HeatingHeatPumpBackup => [object.name.to_s] }
        end

      end

    elsif class_name == RT

      # Resilience

      if object.to_ElectricLoadCenterStorageLiIonNMCBattery.is_initialized
        return { RT::Battery => ['Electric Storage Charge Fraction'] }

      elsif object.to_OtherEquipment.is_initialized
        if object_type == Constants.ObjectNameBatteryLossesAdjustment
          return { RT::Battery => ["Other Equipment #{EPlus::FuelTypeElectricity} Energy"] }
        end

      end
    end

    return {}
  end
end

# register the measure to be used by the application
ReportSimulationOutput.new.registerWithApplication<|MERGE_RESOLUTION|>--- conflicted
+++ resolved
@@ -501,19 +501,11 @@
         result << OpenStudio::IdfObject.load("Output:Variable,#{key},Schedule Value,#{args[:timeseries_frequency]};").get
       end
       # Also report thermostat setpoints
-<<<<<<< HEAD
       heated_zones.each do |heated_zone|
         result << OpenStudio::IdfObject.load("Output:Variable,#{heated_zone.upcase},Zone Thermostat Heating Setpoint Temperature,#{args[:timeseries_frequency]};").get
       end
       cooled_zones.each do |cooled_zone|
         result << OpenStudio::IdfObject.load("Output:Variable,#{cooled_zone.upcase},Zone Thermostat Cooling Setpoint Temperature,#{args[:timeseries_frequency]};").get
-=======
-      if has_heating
-        result << OpenStudio::IdfObject.load("Output:Variable,#{HPXML::LocationConditionedSpace.upcase},Zone Thermostat Heating Setpoint Temperature,#{args[:timeseries_frequency]};").get
-      end
-      if has_cooling
-        result << OpenStudio::IdfObject.load("Output:Variable,#{HPXML::LocationConditionedSpace.upcase},Zone Thermostat Cooling Setpoint Temperature,#{args[:timeseries_frequency]};").get
->>>>>>> ed024c39
       end
     end
 
@@ -2293,7 +2285,6 @@
     create_all_object_outputs_by_key()
 
     @end_uses = {}
-<<<<<<< HEAD
     @end_uses[[FT::Elec, EUT::Heating]] = EndUse.new(outputs: get_object_outputs(EUT, [FT::Elec, EUT::Heating]))
     @end_uses[[FT::Elec, EUT::HeatingFanPump]] = EndUse.new(outputs: get_object_outputs(EUT, [FT::Elec, EUT::HeatingFanPump]))
     @end_uses[[FT::Elec, EUT::HeatingHeatPumpBackup]] = EndUse.new(outputs: get_object_outputs(EUT, [FT::Elec, EUT::HeatingHeatPumpBackup]))
@@ -2324,50 +2315,14 @@
     @end_uses[[FT::Elec, EUT::WellPump]] = EndUse.new(outputs: get_object_outputs(EUT, [FT::Elec, EUT::WellPump]))
     @end_uses[[FT::Elec, EUT::PoolHeater]] = EndUse.new(outputs: get_object_outputs(EUT, [FT::Elec, EUT::PoolHeater]))
     @end_uses[[FT::Elec, EUT::PoolPump]] = EndUse.new(outputs: get_object_outputs(EUT, [FT::Elec, EUT::PoolPump]))
-    @end_uses[[FT::Elec, EUT::HotTubHeater]] = EndUse.new(outputs: get_object_outputs(EUT, [FT::Elec, EUT::HotTubHeater]))
-    @end_uses[[FT::Elec, EUT::HotTubPump]] = EndUse.new(outputs: get_object_outputs(EUT, [FT::Elec, EUT::HotTubPump]))
+    @end_uses[[FT::Elec, EUT::PermanentSpaHeater]] = EndUse.new(outputs: get_object_outputs(EUT, [FT::Elec, EUT::PermanentSpaHeater]))
+    @end_uses[[FT::Elec, EUT::PermanentSpaPump]] = EndUse.new(outputs: get_object_outputs(EUT, [FT::Elec, EUT::PermanentSpaPump]))
     @end_uses[[FT::Elec, EUT::PV]] = EndUse.new(outputs: get_object_outputs(EUT, [FT::Elec, EUT::PV]),
-=======
-    @end_uses[[FT::Elec, EUT::Heating]] = EndUse.new(variables: get_object_variables(EUT, [FT::Elec, EUT::Heating]))
-    @end_uses[[FT::Elec, EUT::HeatingFanPump]] = EndUse.new(variables: get_object_variables(EUT, [FT::Elec, EUT::HeatingFanPump]))
-    @end_uses[[FT::Elec, EUT::HeatingHeatPumpBackup]] = EndUse.new(variables: get_object_variables(EUT, [FT::Elec, EUT::HeatingHeatPumpBackup]))
-    @end_uses[[FT::Elec, EUT::HeatingHeatPumpBackupFanPump]] = EndUse.new(variables: get_object_variables(EUT, [FT::Elec, EUT::HeatingHeatPumpBackupFanPump]))
-    @end_uses[[FT::Elec, EUT::Cooling]] = EndUse.new(variables: get_object_variables(EUT, [FT::Elec, EUT::Cooling]))
-    @end_uses[[FT::Elec, EUT::CoolingFanPump]] = EndUse.new(variables: get_object_variables(EUT, [FT::Elec, EUT::CoolingFanPump]))
-    @end_uses[[FT::Elec, EUT::HotWater]] = EndUse.new(variables: get_object_variables(EUT, [FT::Elec, EUT::HotWater]))
-    @end_uses[[FT::Elec, EUT::HotWaterRecircPump]] = EndUse.new(variables: get_object_variables(EUT, [FT::Elec, EUT::HotWaterRecircPump]))
-    @end_uses[[FT::Elec, EUT::HotWaterSolarThermalPump]] = EndUse.new(variables: get_object_variables(EUT, [FT::Elec, EUT::HotWaterSolarThermalPump]))
-    @end_uses[[FT::Elec, EUT::LightsInterior]] = EndUse.new(variables: get_object_variables(EUT, [FT::Elec, EUT::LightsInterior]))
-    @end_uses[[FT::Elec, EUT::LightsGarage]] = EndUse.new(variables: get_object_variables(EUT, [FT::Elec, EUT::LightsGarage]))
-    @end_uses[[FT::Elec, EUT::LightsExterior]] = EndUse.new(variables: get_object_variables(EUT, [FT::Elec, EUT::LightsExterior]))
-    @end_uses[[FT::Elec, EUT::MechVent]] = EndUse.new(variables: get_object_variables(EUT, [FT::Elec, EUT::MechVent]))
-    @end_uses[[FT::Elec, EUT::MechVentPreheat]] = EndUse.new(variables: get_object_variables(EUT, [FT::Elec, EUT::MechVentPreheat]))
-    @end_uses[[FT::Elec, EUT::MechVentPrecool]] = EndUse.new(variables: get_object_variables(EUT, [FT::Elec, EUT::MechVentPrecool]))
-    @end_uses[[FT::Elec, EUT::WholeHouseFan]] = EndUse.new(variables: get_object_variables(EUT, [FT::Elec, EUT::WholeHouseFan]))
-    @end_uses[[FT::Elec, EUT::Refrigerator]] = EndUse.new(variables: get_object_variables(EUT, [FT::Elec, EUT::Refrigerator]))
-    @end_uses[[FT::Elec, EUT::Freezer]] = EndUse.new(variables: get_object_variables(EUT, [FT::Elec, EUT::Freezer]))
-    @end_uses[[FT::Elec, EUT::Dehumidifier]] = EndUse.new(variables: get_object_variables(EUT, [FT::Elec, EUT::Dehumidifier]))
-    @end_uses[[FT::Elec, EUT::Dishwasher]] = EndUse.new(variables: get_object_variables(EUT, [FT::Elec, EUT::Dishwasher]))
-    @end_uses[[FT::Elec, EUT::ClothesWasher]] = EndUse.new(variables: get_object_variables(EUT, [FT::Elec, EUT::ClothesWasher]))
-    @end_uses[[FT::Elec, EUT::ClothesDryer]] = EndUse.new(variables: get_object_variables(EUT, [FT::Elec, EUT::ClothesDryer]))
-    @end_uses[[FT::Elec, EUT::RangeOven]] = EndUse.new(variables: get_object_variables(EUT, [FT::Elec, EUT::RangeOven]))
-    @end_uses[[FT::Elec, EUT::CeilingFan]] = EndUse.new(variables: get_object_variables(EUT, [FT::Elec, EUT::CeilingFan]))
-    @end_uses[[FT::Elec, EUT::Television]] = EndUse.new(variables: get_object_variables(EUT, [FT::Elec, EUT::Television]))
-    @end_uses[[FT::Elec, EUT::PlugLoads]] = EndUse.new(variables: get_object_variables(EUT, [FT::Elec, EUT::PlugLoads]))
-    @end_uses[[FT::Elec, EUT::Vehicle]] = EndUse.new(variables: get_object_variables(EUT, [FT::Elec, EUT::Vehicle]))
-    @end_uses[[FT::Elec, EUT::WellPump]] = EndUse.new(variables: get_object_variables(EUT, [FT::Elec, EUT::WellPump]))
-    @end_uses[[FT::Elec, EUT::PoolHeater]] = EndUse.new(variables: get_object_variables(EUT, [FT::Elec, EUT::PoolHeater]))
-    @end_uses[[FT::Elec, EUT::PoolPump]] = EndUse.new(variables: get_object_variables(EUT, [FT::Elec, EUT::PoolPump]))
-    @end_uses[[FT::Elec, EUT::PermanentSpaHeater]] = EndUse.new(variables: get_object_variables(EUT, [FT::Elec, EUT::PermanentSpaHeater]))
-    @end_uses[[FT::Elec, EUT::PermanentSpaPump]] = EndUse.new(variables: get_object_variables(EUT, [FT::Elec, EUT::PermanentSpaPump]))
-    @end_uses[[FT::Elec, EUT::PV]] = EndUse.new(variables: get_object_variables(EUT, [FT::Elec, EUT::PV]),
->>>>>>> ed024c39
                                                 is_negative: true)
     @end_uses[[FT::Elec, EUT::Generator]] = EndUse.new(outputs: get_object_outputs(EUT, [FT::Elec, EUT::Generator]),
                                                        is_negative: true)
     @end_uses[[FT::Elec, EUT::Battery]] = EndUse.new(outputs: get_object_outputs(EUT, [FT::Elec, EUT::Battery]),
                                                      is_storage: true)
-<<<<<<< HEAD
     @end_uses[[FT::Gas, EUT::Heating]] = EndUse.new(outputs: get_object_outputs(EUT, [FT::Gas, EUT::Heating]))
     @end_uses[[FT::Gas, EUT::HeatingHeatPumpBackup]] = EndUse.new(outputs: get_object_outputs(EUT, [FT::Gas, EUT::HeatingHeatPumpBackup]))
     @end_uses[[FT::Gas, EUT::HotWater]] = EndUse.new(outputs: get_object_outputs(EUT, [FT::Gas, EUT::HotWater]))
@@ -2375,7 +2330,7 @@
     @end_uses[[FT::Gas, EUT::RangeOven]] = EndUse.new(outputs: get_object_outputs(EUT, [FT::Gas, EUT::RangeOven]))
     @end_uses[[FT::Gas, EUT::MechVentPreheat]] = EndUse.new(outputs: get_object_outputs(EUT, [FT::Gas, EUT::MechVentPreheat]))
     @end_uses[[FT::Gas, EUT::PoolHeater]] = EndUse.new(outputs: get_object_outputs(EUT, [FT::Gas, EUT::PoolHeater]))
-    @end_uses[[FT::Gas, EUT::HotTubHeater]] = EndUse.new(outputs: get_object_outputs(EUT, [FT::Gas, EUT::HotTubHeater]))
+    @end_uses[[FT::Gas, EUT::PermanentSpaHeater]] = EndUse.new(outputs: get_object_outputs(EUT, [FT::Gas, EUT::PermanentSpaHeater]))
     @end_uses[[FT::Gas, EUT::Grill]] = EndUse.new(outputs: get_object_outputs(EUT, [FT::Gas, EUT::Grill]))
     @end_uses[[FT::Gas, EUT::Lighting]] = EndUse.new(outputs: get_object_outputs(EUT, [FT::Gas, EUT::Lighting]))
     @end_uses[[FT::Gas, EUT::Fireplace]] = EndUse.new(outputs: get_object_outputs(EUT, [FT::Gas, EUT::Fireplace]))
@@ -2430,70 +2385,6 @@
     @end_uses[[FT::Coal, EUT::Lighting]] = EndUse.new(outputs: get_object_outputs(EUT, [FT::Coal, EUT::Lighting]))
     @end_uses[[FT::Coal, EUT::Fireplace]] = EndUse.new(outputs: get_object_outputs(EUT, [FT::Coal, EUT::Fireplace]))
     @end_uses[[FT::Coal, EUT::Generator]] = EndUse.new(outputs: get_object_outputs(EUT, [FT::Coal, EUT::Generator]))
-=======
-    @end_uses[[FT::Gas, EUT::Heating]] = EndUse.new(variables: get_object_variables(EUT, [FT::Gas, EUT::Heating]))
-    @end_uses[[FT::Gas, EUT::HeatingHeatPumpBackup]] = EndUse.new(variables: get_object_variables(EUT, [FT::Gas, EUT::HeatingHeatPumpBackup]))
-    @end_uses[[FT::Gas, EUT::HotWater]] = EndUse.new(variables: get_object_variables(EUT, [FT::Gas, EUT::HotWater]))
-    @end_uses[[FT::Gas, EUT::ClothesDryer]] = EndUse.new(variables: get_object_variables(EUT, [FT::Gas, EUT::ClothesDryer]))
-    @end_uses[[FT::Gas, EUT::RangeOven]] = EndUse.new(variables: get_object_variables(EUT, [FT::Gas, EUT::RangeOven]))
-    @end_uses[[FT::Gas, EUT::MechVentPreheat]] = EndUse.new(variables: get_object_variables(EUT, [FT::Gas, EUT::MechVentPreheat]))
-    @end_uses[[FT::Gas, EUT::PoolHeater]] = EndUse.new(variables: get_object_variables(EUT, [FT::Gas, EUT::PoolHeater]))
-    @end_uses[[FT::Gas, EUT::PermanentSpaHeater]] = EndUse.new(variables: get_object_variables(EUT, [FT::Gas, EUT::PermanentSpaHeater]))
-    @end_uses[[FT::Gas, EUT::Grill]] = EndUse.new(variables: get_object_variables(EUT, [FT::Gas, EUT::Grill]))
-    @end_uses[[FT::Gas, EUT::Lighting]] = EndUse.new(variables: get_object_variables(EUT, [FT::Gas, EUT::Lighting]))
-    @end_uses[[FT::Gas, EUT::Fireplace]] = EndUse.new(variables: get_object_variables(EUT, [FT::Gas, EUT::Fireplace]))
-    @end_uses[[FT::Gas, EUT::Generator]] = EndUse.new(variables: get_object_variables(EUT, [FT::Gas, EUT::Generator]))
-    @end_uses[[FT::Oil, EUT::Heating]] = EndUse.new(variables: get_object_variables(EUT, [FT::Oil, EUT::Heating]))
-    @end_uses[[FT::Oil, EUT::HeatingHeatPumpBackup]] = EndUse.new(variables: get_object_variables(EUT, [FT::Oil, EUT::HeatingHeatPumpBackup]))
-    @end_uses[[FT::Oil, EUT::HotWater]] = EndUse.new(variables: get_object_variables(EUT, [FT::Oil, EUT::HotWater]))
-    @end_uses[[FT::Oil, EUT::ClothesDryer]] = EndUse.new(variables: get_object_variables(EUT, [FT::Oil, EUT::ClothesDryer]))
-    @end_uses[[FT::Oil, EUT::RangeOven]] = EndUse.new(variables: get_object_variables(EUT, [FT::Oil, EUT::RangeOven]))
-    @end_uses[[FT::Oil, EUT::MechVentPreheat]] = EndUse.new(variables: get_object_variables(EUT, [FT::Oil, EUT::MechVentPreheat]))
-    @end_uses[[FT::Oil, EUT::Grill]] = EndUse.new(variables: get_object_variables(EUT, [FT::Oil, EUT::Grill]))
-    @end_uses[[FT::Oil, EUT::Lighting]] = EndUse.new(variables: get_object_variables(EUT, [FT::Oil, EUT::Lighting]))
-    @end_uses[[FT::Oil, EUT::Fireplace]] = EndUse.new(variables: get_object_variables(EUT, [FT::Oil, EUT::Fireplace]))
-    @end_uses[[FT::Oil, EUT::Generator]] = EndUse.new(variables: get_object_variables(EUT, [FT::Oil, EUT::Generator]))
-    @end_uses[[FT::Propane, EUT::Heating]] = EndUse.new(variables: get_object_variables(EUT, [FT::Propane, EUT::Heating]))
-    @end_uses[[FT::Propane, EUT::HeatingHeatPumpBackup]] = EndUse.new(variables: get_object_variables(EUT, [FT::Propane, EUT::HeatingHeatPumpBackup]))
-    @end_uses[[FT::Propane, EUT::HotWater]] = EndUse.new(variables: get_object_variables(EUT, [FT::Propane, EUT::HotWater]))
-    @end_uses[[FT::Propane, EUT::ClothesDryer]] = EndUse.new(variables: get_object_variables(EUT, [FT::Propane, EUT::ClothesDryer]))
-    @end_uses[[FT::Propane, EUT::RangeOven]] = EndUse.new(variables: get_object_variables(EUT, [FT::Propane, EUT::RangeOven]))
-    @end_uses[[FT::Propane, EUT::MechVentPreheat]] = EndUse.new(variables: get_object_variables(EUT, [FT::Propane, EUT::MechVentPreheat]))
-    @end_uses[[FT::Propane, EUT::Grill]] = EndUse.new(variables: get_object_variables(EUT, [FT::Propane, EUT::Grill]))
-    @end_uses[[FT::Propane, EUT::Lighting]] = EndUse.new(variables: get_object_variables(EUT, [FT::Propane, EUT::Lighting]))
-    @end_uses[[FT::Propane, EUT::Fireplace]] = EndUse.new(variables: get_object_variables(EUT, [FT::Propane, EUT::Fireplace]))
-    @end_uses[[FT::Propane, EUT::Generator]] = EndUse.new(variables: get_object_variables(EUT, [FT::Propane, EUT::Generator]))
-    @end_uses[[FT::WoodCord, EUT::Heating]] = EndUse.new(variables: get_object_variables(EUT, [FT::WoodCord, EUT::Heating]))
-    @end_uses[[FT::WoodCord, EUT::HeatingHeatPumpBackup]] = EndUse.new(variables: get_object_variables(EUT, [FT::WoodCord, EUT::HeatingHeatPumpBackup]))
-    @end_uses[[FT::WoodCord, EUT::HotWater]] = EndUse.new(variables: get_object_variables(EUT, [FT::WoodCord, EUT::HotWater]))
-    @end_uses[[FT::WoodCord, EUT::ClothesDryer]] = EndUse.new(variables: get_object_variables(EUT, [FT::WoodCord, EUT::ClothesDryer]))
-    @end_uses[[FT::WoodCord, EUT::RangeOven]] = EndUse.new(variables: get_object_variables(EUT, [FT::WoodCord, EUT::RangeOven]))
-    @end_uses[[FT::WoodCord, EUT::MechVentPreheat]] = EndUse.new(variables: get_object_variables(EUT, [FT::WoodCord, EUT::MechVentPreheat]))
-    @end_uses[[FT::WoodCord, EUT::Grill]] = EndUse.new(variables: get_object_variables(EUT, [FT::WoodCord, EUT::Grill]))
-    @end_uses[[FT::WoodCord, EUT::Lighting]] = EndUse.new(variables: get_object_variables(EUT, [FT::WoodCord, EUT::Lighting]))
-    @end_uses[[FT::WoodCord, EUT::Fireplace]] = EndUse.new(variables: get_object_variables(EUT, [FT::WoodCord, EUT::Fireplace]))
-    @end_uses[[FT::WoodCord, EUT::Generator]] = EndUse.new(variables: get_object_variables(EUT, [FT::WoodCord, EUT::Generator]))
-    @end_uses[[FT::WoodPellets, EUT::Heating]] = EndUse.new(variables: get_object_variables(EUT, [FT::WoodPellets, EUT::Heating]))
-    @end_uses[[FT::WoodPellets, EUT::HeatingHeatPumpBackup]] = EndUse.new(variables: get_object_variables(EUT, [FT::WoodPellets, EUT::HeatingHeatPumpBackup]))
-    @end_uses[[FT::WoodPellets, EUT::HotWater]] = EndUse.new(variables: get_object_variables(EUT, [FT::WoodPellets, EUT::HotWater]))
-    @end_uses[[FT::WoodPellets, EUT::ClothesDryer]] = EndUse.new(variables: get_object_variables(EUT, [FT::WoodPellets, EUT::ClothesDryer]))
-    @end_uses[[FT::WoodPellets, EUT::RangeOven]] = EndUse.new(variables: get_object_variables(EUT, [FT::WoodPellets, EUT::RangeOven]))
-    @end_uses[[FT::WoodPellets, EUT::MechVentPreheat]] = EndUse.new(variables: get_object_variables(EUT, [FT::WoodPellets, EUT::MechVentPreheat]))
-    @end_uses[[FT::WoodPellets, EUT::Grill]] = EndUse.new(variables: get_object_variables(EUT, [FT::WoodPellets, EUT::Grill]))
-    @end_uses[[FT::WoodPellets, EUT::Lighting]] = EndUse.new(variables: get_object_variables(EUT, [FT::WoodPellets, EUT::Lighting]))
-    @end_uses[[FT::WoodPellets, EUT::Fireplace]] = EndUse.new(variables: get_object_variables(EUT, [FT::WoodPellets, EUT::Fireplace]))
-    @end_uses[[FT::WoodPellets, EUT::Generator]] = EndUse.new(variables: get_object_variables(EUT, [FT::WoodPellets, EUT::Generator]))
-    @end_uses[[FT::Coal, EUT::Heating]] = EndUse.new(variables: get_object_variables(EUT, [FT::Coal, EUT::Heating]))
-    @end_uses[[FT::Coal, EUT::HeatingHeatPumpBackup]] = EndUse.new(variables: get_object_variables(EUT, [FT::Coal, EUT::HeatingHeatPumpBackup]))
-    @end_uses[[FT::Coal, EUT::HotWater]] = EndUse.new(variables: get_object_variables(EUT, [FT::Coal, EUT::HotWater]))
-    @end_uses[[FT::Coal, EUT::ClothesDryer]] = EndUse.new(variables: get_object_variables(EUT, [FT::Coal, EUT::ClothesDryer]))
-    @end_uses[[FT::Coal, EUT::RangeOven]] = EndUse.new(variables: get_object_variables(EUT, [FT::Coal, EUT::RangeOven]))
-    @end_uses[[FT::Coal, EUT::MechVentPreheat]] = EndUse.new(variables: get_object_variables(EUT, [FT::Coal, EUT::MechVentPreheat]))
-    @end_uses[[FT::Coal, EUT::Grill]] = EndUse.new(variables: get_object_variables(EUT, [FT::Coal, EUT::Grill]))
-    @end_uses[[FT::Coal, EUT::Lighting]] = EndUse.new(variables: get_object_variables(EUT, [FT::Coal, EUT::Lighting]))
-    @end_uses[[FT::Coal, EUT::Fireplace]] = EndUse.new(variables: get_object_variables(EUT, [FT::Coal, EUT::Fireplace]))
-    @end_uses[[FT::Coal, EUT::Generator]] = EndUse.new(variables: get_object_variables(EUT, [FT::Coal, EUT::Generator]))
->>>>>>> ed024c39
     if not called_from_outputs_method
       # Temporary end use to disaggregate 8760 GSHP shared loop pump energy into heating vs cooling.
       # This end use will not appear in output data/files.
