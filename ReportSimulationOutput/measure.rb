# frozen_string_literal: true

# see the URL below for information on how to write OpenStudio measures
# http://nrel.github.io/OpenStudio-user-documentation/reference/measure_writing_guide/

require 'msgpack'
require_relative '../HPXMLtoOpenStudio/resources/constants.rb'
require_relative '../HPXMLtoOpenStudio/resources/energyplus.rb'
require_relative '../HPXMLtoOpenStudio/resources/hpxml.rb'
require_relative '../HPXMLtoOpenStudio/resources/output.rb'
require_relative '../HPXMLtoOpenStudio/resources/unit_conversions.rb'

# start the measure
class ReportSimulationOutput < OpenStudio::Measure::ReportingMeasure
  # human readable name
  def name
    # Measure name should be the title case of the class name.
    return 'HPXML Simulation Output Report'
  end

  # human readable description
  def description
    return 'Reports simulation outputs for residential HPXML-based models.'
  end

  # human readable description of modeling approach
  def modeler_description
    return 'Processes EnergyPlus simulation outputs in order to generate an annual output file and an optional timeseries output file.'
  end

  # define the arguments that the user will input
  def arguments(model) # rubocop:disable Lint/UnusedMethodArgument
    args = OpenStudio::Measure::OSArgumentVector.new

    format_chs = OpenStudio::StringVector.new
    format_chs << 'csv'
    format_chs << 'json'
    format_chs << 'msgpack'
    format_chs << 'csv_dview'
    arg = OpenStudio::Measure::OSArgument::makeChoiceArgument('output_format', format_chs, false)
    arg.setDisplayName('Output Format')
    arg.setDescription("The file format of the annual (and timeseries, if requested) outputs. If 'csv_dview' is selected, the timeseries CSV file will include header rows that facilitate opening the file in the DView application.")
    arg.setDefaultValue('csv')
    args << arg

    timeseries_frequency_chs = OpenStudio::StringVector.new
    timeseries_frequency_chs << 'none'
    timeseries_frequency_chs << 'timestep'
    timeseries_frequency_chs << 'hourly'
    timeseries_frequency_chs << 'daily'
    timeseries_frequency_chs << 'monthly'
    arg = OpenStudio::Measure::OSArgument::makeChoiceArgument('timeseries_frequency', timeseries_frequency_chs, false)
    arg.setDisplayName('Timeseries Reporting Frequency')
    arg.setDescription("The frequency at which to report timeseries output data. Using 'none' will disable timeseries outputs.")
    arg.setDefaultValue('none')
    args << arg

    arg = OpenStudio::Measure::OSArgument::makeBoolArgument('include_timeseries_total_consumptions', false)
    arg.setDisplayName('Generate Timeseries Output: Total Consumptions')
    arg.setDescription('Generates timeseries energy consumptions for building total.')
    arg.setDefaultValue(false)
    args << arg

    arg = OpenStudio::Measure::OSArgument::makeBoolArgument('include_timeseries_fuel_consumptions', false)
    arg.setDisplayName('Generate Timeseries Output: Fuel Consumptions')
    arg.setDescription('Generates timeseries energy consumptions for each fuel type.')
    arg.setDefaultValue(false)
    args << arg

    arg = OpenStudio::Measure::OSArgument::makeBoolArgument('include_timeseries_end_use_consumptions', false)
    arg.setDisplayName('Generate Timeseries Output: End Use Consumptions')
    arg.setDescription('Generates timeseries energy consumptions for each end use.')
    arg.setDefaultValue(false)
    args << arg

    arg = OpenStudio::Measure::OSArgument::makeBoolArgument('include_timeseries_emissions', false)
    arg.setDisplayName('Generate Timeseries Output: Emissions')
    arg.setDescription('Generates timeseries emissions. Requires the appropriate HPXML inputs to be specified.')
    arg.setDefaultValue(false)
    args << arg

    arg = OpenStudio::Measure::OSArgument::makeBoolArgument('include_timeseries_emission_fuels', false)
    arg.setDisplayName('Generate Timeseries Output: Emissions')
    arg.setDescription('Generates timeseries emissions for each fuel type. Requires the appropriate HPXML inputs to be specified.')
    arg.setDefaultValue(false)
    args << arg

    arg = OpenStudio::Measure::OSArgument::makeBoolArgument('include_timeseries_emission_end_uses', false)
    arg.setDisplayName('Generate Timeseries Output: Emission End Uses')
    arg.setDescription('Generates timeseries emissions for each end use. Requires the appropriate HPXML inputs to be specified.')
    arg.setDefaultValue(false)
    args << arg

    arg = OpenStudio::Measure::OSArgument::makeBoolArgument('include_timeseries_hot_water_uses', false)
    arg.setDisplayName('Generate Timeseries Output: Hot Water Uses')
    arg.setDescription('Generates timeseries hot water usages for each end use.')
    arg.setDefaultValue(false)
    args << arg

    arg = OpenStudio::Measure::OSArgument::makeBoolArgument('include_timeseries_total_loads', false)
    arg.setDisplayName('Generate Timeseries Output: Total Loads')
    arg.setDescription('Generates timeseries total heating, cooling, and hot water loads.')
    arg.setDefaultValue(false)
    args << arg

    arg = OpenStudio::Measure::OSArgument::makeBoolArgument('include_timeseries_component_loads', false)
    arg.setDisplayName('Generate Timeseries Output: Component Loads')
    arg.setDescription('Generates timeseries heating and cooling loads disaggregated by component type.')
    arg.setDefaultValue(false)
    args << arg

    arg = OpenStudio::Measure::OSArgument::makeBoolArgument('include_timeseries_unmet_hours', false)
    arg.setDisplayName('Generate Timeseries Output: Unmet Hours')
    arg.setDescription('Generates timeseries unmet hours for heating and cooling.')
    arg.setDefaultValue(false)
    args << arg

    arg = OpenStudio::Measure::OSArgument::makeBoolArgument('include_timeseries_zone_temperatures', false)
    arg.setDisplayName('Generate Timeseries Output: Zone Temperatures')
    arg.setDescription('Generates timeseries temperatures for each thermal zone.')
    arg.setDefaultValue(false)
    args << arg

    arg = OpenStudio::Measure::OSArgument::makeBoolArgument('include_timeseries_airflows', false)
    arg.setDisplayName('Generate Timeseries Output: Airflows')
    arg.setDescription('Generates timeseries airflows.')
    arg.setDefaultValue(false)
    args << arg

    arg = OpenStudio::Measure::OSArgument::makeBoolArgument('include_timeseries_weather', false)
    arg.setDisplayName('Generate Timeseries Output: Weather')
    arg.setDescription('Generates timeseries weather data.')
    arg.setDefaultValue(false)
    args << arg

    arg = OpenStudio::Measure::OSArgument::makeBoolArgument('include_timeseries_resilience', false)
    arg.setDisplayName('Generate Timeseries Output: Resilience')
    arg.setDescription('Generates timeseries resilience.')
    arg.setDefaultValue(false)
    args << arg

    timestamp_chs = OpenStudio::StringVector.new
    timestamp_chs << 'start'
    timestamp_chs << 'end'
    arg = OpenStudio::Measure::OSArgument::makeChoiceArgument('timeseries_timestamp_convention', timestamp_chs, false)
    arg.setDisplayName('Generate Timeseries Output: Timestamp Convention')
    arg.setDescription("Determines whether timeseries timestamps use the start-of-period or end-of-period convention. Doesn't apply if the output format is 'csv_dview'.")
    arg.setDefaultValue('start')
    args << arg

    arg = OpenStudio::Measure::OSArgument::makeIntegerArgument('timeseries_num_decimal_places', false)
    arg.setDisplayName('Generate Timeseries Output: Number of Decimal Places')
    arg.setDescription('Allows overriding the default number of decimal places for timeseries output.')
    args << arg

    arg = OpenStudio::Measure::OSArgument::makeBoolArgument('add_timeseries_dst_column', false)
    arg.setDisplayName('Generate Timeseries Output: Add TimeDST Column')
    arg.setDescription('Optionally add, in addition to the default local standard Time column, a local clock TimeDST column. Requires that daylight saving time is enabled.')
    arg.setDefaultValue(false)
    args << arg

    arg = OpenStudio::Measure::OSArgument::makeBoolArgument('add_timeseries_utc_column', false)
    arg.setDisplayName('Generate Timeseries Output: Add TimeUTC Column')
    arg.setDescription('Optionally add, in addition to the default local standard Time column, a local clock TimeUTC column. If the time zone UTC offset is not provided in the HPXML file, the time zone in the EPW header will be used.')
    arg.setDefaultValue(false)
    args << arg

    arg = OpenStudio::Measure::OSArgument::makeStringArgument('user_output_variables', false)
    arg.setDisplayName('Generate Timeseries Output: EnergyPlus Output Variables')
    arg.setDescription('Optionally generates timeseries EnergyPlus output variables. If multiple output variables are desired, use a comma-separated list. Do not include key values; by default all key values will be requested. Example: "Zone People Occupant Count, Zone People Total Heating Energy"')
    args << arg

    arg = OpenStudio::Measure::OSArgument::makeBoolArgument('generate_eri_outputs', false)
    arg.setDisplayName('Generate ERI Outputs')
    arg.setDescription('Optionally generate additional outputs needed for Energy Rating Index (ERI) calculations.')
    args << arg

    arg = OpenStudio::Measure::OSArgument::makeStringArgument('annual_output_file_name', false)
    arg.setDisplayName('Annual Output File Name')
    arg.setDescription("If not provided, defaults to 'results_annual.csv' (or 'results_annual.json' or 'results_annual.msgpack').")
    args << arg

    arg = OpenStudio::Measure::OSArgument::makeStringArgument('timeseries_output_file_name', false)
    arg.setDisplayName('Timeseries Output File Name')
    arg.setDescription("If not provided, defaults to 'results_timeseries.csv' (or 'results_timeseries.json' or 'results_timeseries.msgpack').")
    args << arg

    return args
  end

  # define the outputs that the measure will create
  def outputs
    outs = OpenStudio::Measure::OSOutputVector.new

    setup_outputs(true)

    all_outputs = []
    all_outputs << @totals
    all_outputs << @fuels
    all_outputs << @end_uses
    all_outputs << @loads
    all_outputs << @unmet_hours
    all_outputs << @peak_fuels
    all_outputs << @peak_loads
    all_outputs << @component_loads
    all_outputs << @hot_water_uses
    all_outputs << @resilience

    output_names = []
    all_outputs.each do |outputs|
      outputs.values.each do |obj|
        output_names << get_runner_output_name(obj.name, obj.annual_units)
      end
    end

    output_names.each do |output_name|
      outs << OpenStudio::Measure::OSOutput.makeDoubleOutput(output_name)
    end

    return outs
  end

  # return a vector of IdfObject's to request EnergyPlus objects needed by the run method
  def energyPlusOutputRequests(runner, user_arguments)
    super(runner, user_arguments)

    result = OpenStudio::IdfObjectVector.new
    return result if runner.halted

    model = runner.lastOpenStudioModel
    if model.empty?
      return result
    end

    @model = model.get

    # use the built-in error checking
    if !runner.validateUserArguments(arguments(@model), user_arguments)
      return result
    end

    unmet_hours_program = @model.getModelObjectByName(Constants.ObjectNameUnmetHoursProgram.gsub(' ', '_')).get.to_EnergyManagementSystemProgram.get
    total_loads_program = @model.getModelObjectByName(Constants.ObjectNameTotalLoadsProgram.gsub(' ', '_')).get.to_EnergyManagementSystemProgram.get
    comp_loads_program = @model.getModelObjectByName(Constants.ObjectNameComponentLoadsProgram.gsub(' ', '_'))
    if comp_loads_program.is_initialized
      comp_loads_program = comp_loads_program.get.to_EnergyManagementSystemProgram.get
    else
      comp_loads_program = nil
    end
    has_heating = @model.getBuilding.additionalProperties.getFeatureAsBoolean('has_heating').get
    has_cooling = @model.getBuilding.additionalProperties.getFeatureAsBoolean('has_cooling').get

    timeseries_frequency = runner.getStringArgumentValue('timeseries_frequency', user_arguments)
    if timeseries_frequency != 'none'
      include_timeseries_total_consumptions = runner.getOptionalBoolArgumentValue('include_timeseries_total_consumptions', user_arguments)
      include_timeseries_fuel_consumptions = runner.getOptionalBoolArgumentValue('include_timeseries_fuel_consumptions', user_arguments)
      include_timeseries_end_use_consumptions = runner.getOptionalBoolArgumentValue('include_timeseries_end_use_consumptions', user_arguments)
      include_timeseries_emissions = runner.getOptionalBoolArgumentValue('include_timeseries_emissions', user_arguments)
      include_timeseries_emission_fuels = runner.getOptionalBoolArgumentValue('include_timeseries_emission_fuels', user_arguments)
      include_timeseries_emission_end_uses = runner.getOptionalBoolArgumentValue('include_timeseries_emission_end_uses', user_arguments)
      include_timeseries_hot_water_uses = runner.getOptionalBoolArgumentValue('include_timeseries_hot_water_uses', user_arguments)
      include_timeseries_total_loads = runner.getOptionalBoolArgumentValue('include_timeseries_total_loads', user_arguments)
      include_timeseries_component_loads = runner.getOptionalBoolArgumentValue('include_timeseries_component_loads', user_arguments)
      include_timeseries_unmet_hours = runner.getOptionalBoolArgumentValue('include_timeseries_unmet_hours', user_arguments)
      include_timeseries_zone_temperatures = runner.getOptionalBoolArgumentValue('include_timeseries_zone_temperatures', user_arguments)
      include_timeseries_airflows = runner.getOptionalBoolArgumentValue('include_timeseries_airflows', user_arguments)
      include_timeseries_weather = runner.getOptionalBoolArgumentValue('include_timeseries_weather', user_arguments)
      user_output_variables = runner.getOptionalStringArgumentValue('user_output_variables', user_arguments)

      include_timeseries_total_consumptions = include_timeseries_total_consumptions.is_initialized ? include_timeseries_total_consumptions.get : false
      include_timeseries_fuel_consumptions = include_timeseries_fuel_consumptions.is_initialized ? include_timeseries_fuel_consumptions.get : false
      include_timeseries_end_use_consumptions = include_timeseries_end_use_consumptions.is_initialized ? include_timeseries_end_use_consumptions.get : false
      include_timeseries_emissions = include_timeseries_emissions.is_initialized ? include_timeseries_emissions.get : false
      include_timeseries_emission_fuels = include_timeseries_emission_fuels.is_initialized ? include_timeseries_emission_fuels.get : false
      include_timeseries_emission_end_uses = include_timeseries_emission_end_uses.is_initialized ? include_timeseries_emission_end_uses.get : false
      include_timeseries_hot_water_uses = include_timeseries_hot_water_uses.is_initialized ? include_timeseries_hot_water_uses.get : false
      include_timeseries_total_loads = include_timeseries_total_loads.is_initialized ? include_timeseries_total_loads.get : false
      include_timeseries_component_loads = include_timeseries_component_loads.is_initialized ? include_timeseries_component_loads.get : false
      include_timeseries_unmet_hours = include_timeseries_unmet_hours.is_initialized ? include_timeseries_unmet_hours.get : false
      include_timeseries_zone_temperatures = include_timeseries_zone_temperatures.is_initialized ? include_timeseries_zone_temperatures.get : false
      include_timeseries_airflows = include_timeseries_airflows.is_initialized ? include_timeseries_airflows.get : false
      include_timeseries_weather = include_timeseries_weather.is_initialized ? include_timeseries_weather.get : false
      user_output_variables = user_output_variables.is_initialized ? user_output_variables.get : nil
    end

    setup_outputs(false, user_output_variables)

    # To calculate timeseries emissions or timeseries fuel consumption, we also need to select timeseries
    # end use consumption because EnergyPlus results may be post-processed due to HVAC DSE.
    # TODO: This could be removed if we could account for DSE inside EnergyPlus.
    if not @emissions.empty?
      include_hourly_electric_end_use_consumptions = true # Need hourly electricity values for Cambium
      if include_timeseries_emissions || include_timeseries_emission_end_uses || include_timeseries_emission_fuels
        include_timeseries_fuel_consumptions = true
      end
    end
    if include_timeseries_total_consumptions
      include_timeseries_fuel_consumptions = true
    end
    if include_timeseries_fuel_consumptions
      include_timeseries_end_use_consumptions = true
    end

    has_electricity_production = false
    if @end_uses.select { |_key, end_use| end_use.is_negative && end_use.variables.size > 0 }.size > 0
      has_electricity_production = true
    end

    has_electricity_storage = false
    if @end_uses.select { |_key, end_use| end_use.is_storage && end_use.variables.size > 0 }.size > 0
      has_electricity_storage = true
    end

    # Fuel outputs
    @fuels.each do |_fuel_type, fuel|
      fuel.meters.each do |meter|
        result << OpenStudio::IdfObject.load("Output:Meter,#{meter},runperiod;").get
        if include_timeseries_fuel_consumptions
          result << OpenStudio::IdfObject.load("Output:Meter,#{meter},#{timeseries_frequency};").get
        end
      end
    end
    if has_electricity_production || has_electricity_storage
      result << OpenStudio::IdfObject.load('Output:Meter,ElectricityProduced:Facility,runperiod;').get # Used for error checking
    end
    if has_electricity_storage
      result << OpenStudio::IdfObject.load('Output:Meter,ElectricStorage:ElectricityProduced,runperiod;').get # Used for error checking
      if include_timeseries_fuel_consumptions
        result << OpenStudio::IdfObject.load("Output:Meter,ElectricStorage:ElectricityProduced,#{timeseries_frequency};").get
      end
<<<<<<< HEAD

      # Resilience
      result << OpenStudio::IdfObject.load('Output:Meter,Electricity:Facility,hourly;').get
      result << OpenStudio::IdfObject.load('Output:Meter,ElectricityProduced:Facility,hourly;').get
      result << OpenStudio::IdfObject.load('Output:Meter,ElectricStorage:ElectricityProduced,hourly;').get
      @resilience.values.each do |resilience|
        resilience.variables.each do |_sys_id, varkey, var|
          result << OpenStudio::IdfObject.load("Output:Variable,#{varkey},#{var},hourly;").get
        end
      end
=======
>>>>>>> d999787c
    end

    # End Use/Hot Water Use/Ideal Load outputs
    { @end_uses => include_timeseries_end_use_consumptions,
      @hot_water_uses => include_timeseries_hot_water_uses,
      @ideal_system_loads => false }.each do |uses, include_timeseries|
      uses.each do |key, use|
        use.variables.each do |_sys_id, varkey, var|
          result << OpenStudio::IdfObject.load("Output:Variable,#{varkey},#{var},runperiod;").get
          if include_timeseries
            result << OpenStudio::IdfObject.load("Output:Variable,#{varkey},#{var},#{timeseries_frequency};").get
          end
          next unless use.is_a?(EndUse)

          fuel_type, _end_use = key
          if fuel_type == FT::Elec && include_hourly_electric_end_use_consumptions
            result << OpenStudio::IdfObject.load("Output:Variable,#{varkey},#{var},hourly;").get
          end
        end
      end
    end

    # Peak Fuel outputs (annual only)
    @peak_fuels.values.each do |peak_fuel|
      peak_fuel.meters.each do |meter|
        result << OpenStudio::IdfObject.load("Output:Table:Monthly,#{peak_fuel.report},2,#{meter},HoursPositive,Electricity:Facility,MaximumDuringHoursShown;").get
      end
    end

    # Peak Load outputs (annual only)
    @peak_loads.values.each do |peak_load|
      result << OpenStudio::IdfObject.load("EnergyManagementSystem:OutputVariable,#{peak_load.ems_variable}_peakload_outvar,#{peak_load.ems_variable},Summed,ZoneTimestep,#{total_loads_program.name},J;").get
      result << OpenStudio::IdfObject.load("Output:Table:Monthly,#{peak_load.report},2,#{peak_load.ems_variable}_peakload_outvar,Maximum;").get
    end

    # Unmet Hours (annual only)
    @unmet_hours.each do |_key, unmet_hour|
      result << OpenStudio::IdfObject.load("EnergyManagementSystem:OutputVariable,#{unmet_hour.ems_variable}_annual_outvar,#{unmet_hour.ems_variable},Summed,ZoneTimestep,#{unmet_hours_program.name},hr;").get
      result << OpenStudio::IdfObject.load("Output:Variable,*,#{unmet_hour.ems_variable}_annual_outvar,runperiod;").get
      if include_timeseries_unmet_hours
        result << OpenStudio::IdfObject.load("EnergyManagementSystem:OutputVariable,#{unmet_hour.ems_variable}_timeseries_outvar,#{unmet_hour.ems_variable},Summed,ZoneTimestep,#{unmet_hours_program.name},hr;").get
        result << OpenStudio::IdfObject.load("Output:Variable,*,#{unmet_hour.ems_variable}_timeseries_outvar,#{timeseries_frequency};").get
      end
    end

    # Component Load outputs
    @component_loads.values.each do |comp_load|
      next if comp_loads_program.nil?

      result << OpenStudio::IdfObject.load("EnergyManagementSystem:OutputVariable,#{comp_load.ems_variable}_annual_outvar,#{comp_load.ems_variable},Summed,ZoneTimestep,#{comp_loads_program.name},J;").get
      result << OpenStudio::IdfObject.load("Output:Variable,*,#{comp_load.ems_variable}_annual_outvar,runperiod;").get
      if include_timeseries_component_loads
        result << OpenStudio::IdfObject.load("EnergyManagementSystem:OutputVariable,#{comp_load.ems_variable}_timeseries_outvar,#{comp_load.ems_variable},Summed,ZoneTimestep,#{comp_loads_program.name},J;").get
        result << OpenStudio::IdfObject.load("Output:Variable,*,#{comp_load.ems_variable}_timeseries_outvar,#{timeseries_frequency};").get
      end
    end

    # Total Load outputs
    @loads.values.each do |load|
      if not load.ems_variable.nil?
        result << OpenStudio::IdfObject.load("EnergyManagementSystem:OutputVariable,#{load.ems_variable}_annual_outvar,#{load.ems_variable},Summed,ZoneTimestep,#{total_loads_program.name},J;").get
        result << OpenStudio::IdfObject.load("Output:Variable,*,#{load.ems_variable}_annual_outvar,runperiod;").get
        if include_timeseries_total_loads
          result << OpenStudio::IdfObject.load("EnergyManagementSystem:OutputVariable,#{load.ems_variable}_timeseries_outvar,#{load.ems_variable},Summed,ZoneTimestep,#{total_loads_program.name},J;").get
          result << OpenStudio::IdfObject.load("Output:Variable,*,#{load.ems_variable}_timeseries_outvar,#{timeseries_frequency};").get
        end
      end
      load.variables.each do |_sys_id, varkey, var|
        result << OpenStudio::IdfObject.load("Output:Variable,#{varkey},#{var},runperiod;").get
        if include_timeseries_total_loads
          result << OpenStudio::IdfObject.load("Output:Variable,#{varkey},#{var},#{timeseries_frequency};").get
        end
      end
    end

    # Temperature outputs (timeseries only)
    if include_timeseries_zone_temperatures
      result << OpenStudio::IdfObject.load("Output:Variable,*,Zone Mean Air Temperature,#{timeseries_frequency};").get
      # For reporting temperature-scheduled spaces timeseries temperatures.
      keys = [HPXML::LocationOtherHeatedSpace,
              HPXML::LocationOtherMultifamilyBufferSpace,
              HPXML::LocationOtherNonFreezingSpace,
              HPXML::LocationOtherHousingUnit,
              HPXML::LocationExteriorWall,
              HPXML::LocationUnderSlab]
      keys.each do |key|
        next if @model.getScheduleConstants.select { |o| o.name.to_s == key }.size == 0

        result << OpenStudio::IdfObject.load("Output:Variable,#{key},Schedule Value,#{timeseries_frequency};").get
      end
      # Also report thermostat setpoints
      if has_heating
        result << OpenStudio::IdfObject.load("Output:Variable,#{HPXML::LocationLivingSpace.upcase},Zone Thermostat Heating Setpoint Temperature,#{timeseries_frequency};").get
      end
      if has_cooling
        result << OpenStudio::IdfObject.load("Output:Variable,#{HPXML::LocationLivingSpace.upcase},Zone Thermostat Cooling Setpoint Temperature,#{timeseries_frequency};").get
      end
    end

    # Airflow outputs (timeseries only)
    if include_timeseries_airflows
      @airflows.values.each do |airflow|
        ems_program = @model.getModelObjectByName(airflow.ems_program.gsub(' ', '_')).get.to_EnergyManagementSystemProgram.get
        airflow.ems_variables.each do |ems_variable|
          result << OpenStudio::IdfObject.load("EnergyManagementSystem:OutputVariable,#{ems_variable}_timeseries_outvar,#{ems_variable},Averaged,ZoneTimestep,#{ems_program.name},m^3/s;").get
          result << OpenStudio::IdfObject.load("Output:Variable,*,#{ems_variable}_timeseries_outvar,#{timeseries_frequency};").get
        end
      end
    end

    # Weather outputs (timeseries only)
    if include_timeseries_weather
      @weather.values.each do |weather_data|
        result << OpenStudio::IdfObject.load("Output:Variable,*,#{weather_data.variable},#{timeseries_frequency};").get
      end
    end

    # Optional output variables (timeseries only)
    @output_variables_requests.each do |output_variable_name, _output_variable|
      result << OpenStudio::IdfObject.load("Output:Variable,*,#{output_variable_name},#{timeseries_frequency};").get
    end

    # Dual-fuel heat pump loads
    if not @object_variables_by_key[[LT, LT::Heating]].nil?
      @object_variables_by_key[[LT, LT::Heating]].each do |vals|
        _sys_id, key, var = vals
        result << OpenStudio::IdfObject.load("Output:Variable,#{key},#{var},runperiod;").get
      end
    end

    return result.uniq
  end

  # define what happens when the measure is run
  def run(runner, user_arguments)
    super(runner, user_arguments)

    model = runner.lastOpenStudioModel
    if model.empty?
      runner.registerError('Cannot find OpenStudio model.')
      return false
    end
    @model = model.get

    # use the built-in error checking
    if !runner.validateUserArguments(arguments(@model), user_arguments)
      return false
    end

    output_format = runner.getStringArgumentValue('output_format', user_arguments)
    if output_format == 'csv_dview'
      output_format = 'csv'
      use_dview_format = true
    end
    timeseries_frequency = runner.getStringArgumentValue('timeseries_frequency', user_arguments)
    if timeseries_frequency != 'none'
      include_timeseries_total_consumptions = runner.getOptionalBoolArgumentValue('include_timeseries_total_consumptions', user_arguments)
      include_timeseries_fuel_consumptions = runner.getOptionalBoolArgumentValue('include_timeseries_fuel_consumptions', user_arguments)
      include_timeseries_end_use_consumptions = runner.getOptionalBoolArgumentValue('include_timeseries_end_use_consumptions', user_arguments)
      include_timeseries_emissions = runner.getOptionalBoolArgumentValue('include_timeseries_emissions', user_arguments)
      include_timeseries_emission_fuels = runner.getOptionalBoolArgumentValue('include_timeseries_emission_fuels', user_arguments)
      include_timeseries_emission_end_uses = runner.getOptionalBoolArgumentValue('include_timeseries_emission_end_uses', user_arguments)
      include_timeseries_hot_water_uses = runner.getOptionalBoolArgumentValue('include_timeseries_hot_water_uses', user_arguments)
      include_timeseries_total_loads = runner.getOptionalBoolArgumentValue('include_timeseries_total_loads', user_arguments)
      include_timeseries_component_loads = runner.getOptionalBoolArgumentValue('include_timeseries_component_loads', user_arguments)
      include_timeseries_unmet_hours = runner.getOptionalBoolArgumentValue('include_timeseries_unmet_hours', user_arguments)
      include_timeseries_zone_temperatures = runner.getOptionalBoolArgumentValue('include_timeseries_zone_temperatures', user_arguments)
      include_timeseries_airflows = runner.getOptionalBoolArgumentValue('include_timeseries_airflows', user_arguments)
      include_timeseries_weather = runner.getOptionalBoolArgumentValue('include_timeseries_weather', user_arguments)
      include_timeseries_resilience = runner.getOptionalBoolArgumentValue('include_timeseries_resilience', user_arguments)
      use_timestamp_start_convention = (runner.getStringArgumentValue('timeseries_timestamp_convention', user_arguments) == 'start')
      add_timeseries_dst_column = runner.getOptionalBoolArgumentValue('add_timeseries_dst_column', user_arguments)
      add_timeseries_utc_column = runner.getOptionalBoolArgumentValue('add_timeseries_utc_column', user_arguments)
      user_output_variables = runner.getOptionalStringArgumentValue('user_output_variables', user_arguments)

      include_timeseries_total_consumptions = include_timeseries_total_consumptions.is_initialized ? include_timeseries_total_consumptions.get : false
      include_timeseries_fuel_consumptions = include_timeseries_fuel_consumptions.is_initialized ? include_timeseries_fuel_consumptions.get : false
      include_timeseries_end_use_consumptions = include_timeseries_end_use_consumptions.is_initialized ? include_timeseries_end_use_consumptions.get : false
      include_timeseries_emissions = include_timeseries_emissions.is_initialized ? include_timeseries_emissions.get : false
      include_timeseries_emission_fuels = include_timeseries_emission_fuels.is_initialized ? include_timeseries_emission_fuels.get : false
      include_timeseries_emission_end_uses = include_timeseries_emission_end_uses.is_initialized ? include_timeseries_emission_end_uses.get : false
      include_timeseries_hot_water_uses = include_timeseries_hot_water_uses.is_initialized ? include_timeseries_hot_water_uses.get : false
      include_timeseries_total_loads = include_timeseries_total_loads.is_initialized ? include_timeseries_total_loads.get : false
      include_timeseries_component_loads = include_timeseries_component_loads.is_initialized ? include_timeseries_component_loads.get : false
      include_timeseries_unmet_hours = include_timeseries_unmet_hours.is_initialized ? include_timeseries_unmet_hours.get : false
      include_timeseries_zone_temperatures = include_timeseries_zone_temperatures.is_initialized ? include_timeseries_zone_temperatures.get : false
      include_timeseries_airflows = include_timeseries_airflows.is_initialized ? include_timeseries_airflows.get : false
      include_timeseries_weather = include_timeseries_weather.is_initialized ? include_timeseries_weather.get : false
      include_timeseries_resilience = include_timeseries_resilience.is_initialized ? include_timeseries_resilience.get : false
      user_output_variables = user_output_variables.is_initialized ? user_output_variables.get : nil
    end
    generate_eri_outputs = runner.getOptionalBoolArgumentValue('generate_eri_outputs', user_arguments)
    generate_eri_outputs = generate_eri_outputs.is_initialized ? generate_eri_outputs.get : false
    annual_output_file_name = runner.getOptionalStringArgumentValue('annual_output_file_name', user_arguments)
    timeseries_output_file_name = runner.getOptionalStringArgumentValue('timeseries_output_file_name', user_arguments)
    timeseries_num_decimal_places = runner.getOptionalIntegerArgumentValue('timeseries_num_decimal_places', user_arguments)
    timeseries_num_decimal_places = timeseries_num_decimal_places.is_initialized ? Integer(timeseries_num_decimal_places.get) : nil

    output_dir = File.dirname(runner.lastEpwFilePath.get.to_s)

    hpxml_defaults_path = @model.getBuilding.additionalProperties.getFeatureAsString('hpxml_defaults_path').get
    building_id = @model.getBuilding.additionalProperties.getFeatureAsString('building_id').get
    @hpxml = HPXML.new(hpxml_path: hpxml_defaults_path, building_id: building_id)
    HVAC.apply_shared_systems(@hpxml) # Needed for ERI shared HVAC systems

    setup_outputs(false, user_output_variables)

    if not File.exist? File.join(output_dir, 'eplusout.msgpack')
      runner.registerError('Cannot find eplusout.msgpack.')
      return false
    end
    @msgpackData = MessagePack.unpack(File.read(File.join(output_dir, 'eplusout.msgpack'), mode: 'rb'))
    @msgpackDataRunPeriod = MessagePack.unpack(File.read(File.join(output_dir, 'eplusout_runperiod.msgpack'), mode: 'rb'))
    msgpack_timeseries_path = File.join(output_dir, "eplusout_#{timeseries_frequency}.msgpack")
    if File.exist? msgpack_timeseries_path
      @msgpackDataTimeseries = MessagePack.unpack(File.read(msgpack_timeseries_path, mode: 'rb'))
    end
    if (not @emissions.empty?) || (not @resilience[RT::Battery].variables.empty?)
      @msgpackDataHourly = MessagePack.unpack(File.read(File.join(output_dir, 'eplusout_hourly.msgpack'), mode: 'rb'))
    end

    # Set paths
    if annual_output_file_name.is_initialized
      annual_output_path = File.join(output_dir, annual_output_file_name.get)
    else
      annual_output_path = File.join(output_dir, "results_annual.#{output_format}")
    end
    if timeseries_output_file_name.is_initialized
      timeseries_output_path = File.join(output_dir, timeseries_output_file_name.get)
    else
      timeseries_output_path = File.join(output_dir, "results_timeseries.#{output_format}")
    end

    if timeseries_frequency != 'none'
      add_dst_column = (add_timeseries_dst_column.is_initialized ? add_timeseries_dst_column.get : false)
      add_utc_column = (add_timeseries_utc_column.is_initialized ? add_timeseries_utc_column.get : false)
      @timestamps, timestamps_dst, timestamps_utc = get_timestamps(@msgpackDataTimeseries, @hpxml, use_timestamp_start_convention,
                                                                   add_dst_column, add_utc_column, use_dview_format, timeseries_frequency)
    end

    # Retrieve outputs
    outputs = get_outputs(runner, timeseries_frequency,
                          include_timeseries_total_consumptions,
                          include_timeseries_fuel_consumptions,
                          include_timeseries_end_use_consumptions,
                          include_timeseries_emissions,
                          include_timeseries_emission_fuels,
                          include_timeseries_emission_end_uses,
                          include_timeseries_hot_water_uses,
                          include_timeseries_total_loads,
                          include_timeseries_component_loads,
                          include_timeseries_unmet_hours,
                          include_timeseries_zone_temperatures,
                          include_timeseries_airflows,
                          include_timeseries_weather)

    if not check_for_errors(runner, outputs)
      return false
    end

    # Set rounding precision for run period (e.g., annual) outputs.
    # Note: Make sure to round outputs with sufficient resolution for the worst case -- i.e., 1 day instead of a full year.
    runperiod_n_digits = 3 # Default for annual (or near-annual) data
    sim_n_days = (Schedule.get_day_num_from_month_day(2000, @hpxml.header.sim_end_month, @hpxml.header.sim_end_day) -
                  Schedule.get_day_num_from_month_day(2000, @hpxml.header.sim_begin_month, @hpxml.header.sim_begin_day))
    if sim_n_days <= 10 # 10 days or less; add two decimal places
      runperiod_n_digits += 2
    elsif sim_n_days <= 100 # 100 days or less; add one decimal place
      runperiod_n_digits += 1
    end

    # Write/report results
    report_runperiod_output_results(runner, outputs, output_format, annual_output_path, runperiod_n_digits, generate_eri_outputs)
    report_timeseries_output_results(runner, outputs, output_format,
                                     timeseries_output_path,
                                     timeseries_frequency,
                                     timeseries_num_decimal_places,
                                     include_timeseries_total_consumptions,
                                     include_timeseries_fuel_consumptions,
                                     include_timeseries_end_use_consumptions,
                                     include_timeseries_emissions,
                                     include_timeseries_emission_fuels,
                                     include_timeseries_emission_end_uses,
                                     include_timeseries_hot_water_uses,
                                     include_timeseries_total_loads,
                                     include_timeseries_component_loads,
                                     include_timeseries_unmet_hours,
                                     include_timeseries_zone_temperatures,
                                     include_timeseries_airflows,
                                     include_timeseries_weather,
                                     include_timeseries_resilience,
                                     add_dst_column,
                                     add_utc_column,
                                     timestamps_dst,
                                     timestamps_utc,
                                     use_dview_format)

    return true
  end

  def get_timestamps(msgpackData, hpxml, use_timestamp_start_convention, add_dst_column = false, add_utc_column = false,
                     use_dview_format = false, timeseries_frequency = nil)
    return if msgpackData.nil?

    ep_timestamps = msgpackData['Rows'].map { |r| r.keys[0] }

    if add_dst_column || use_dview_format
      dst_start_ts = Time.utc(hpxml.header.sim_calendar_year, hpxml.header.dst_begin_month, hpxml.header.dst_begin_day, 2)
      dst_end_ts = Time.utc(hpxml.header.sim_calendar_year, hpxml.header.dst_end_month, hpxml.header.dst_end_day, 1)
    end
    if add_utc_column
      utc_offset = hpxml.header.time_zone_utc_offset
      utc_offset *= 3600 # seconds
    end

    timestamps = []
    timestamps_dst = [] if add_dst_column || use_dview_format
    timestamps_utc = [] if add_utc_column
    year = hpxml.header.sim_calendar_year
    ep_timestamps.each do |ep_timestamp|
      month_day, hour_minute = ep_timestamp.split(' ')
      month, day = month_day.split('/').map(&:to_i)
      hour, minute, _ = hour_minute.split(':').map(&:to_i)

      # Convert from EnergyPlus default (end-of-timestep) to start-of-timestep convention
      if use_timestamp_start_convention
        if timeseries_frequency == 'timestep'
          ts_offset = hpxml.header.timestep * 60 # seconds
        elsif timeseries_frequency == 'hourly'
          ts_offset = 60 * 60 # seconds
        elsif timeseries_frequency == 'daily'
          ts_offset = 60 * 60 * 24 # seconds
        elsif timeseries_frequency == 'monthly'
          ts_offset = Constants.NumDaysInMonths(year)[month - 1] * 60 * 60 * 24 # seconds
        else
          fail 'Unexpected timeseries_frequency/'
        end
      end

      ts = Time.utc(year, month, day, hour, minute)
      ts -= ts_offset unless ts_offset.nil?

      timestamps << ts.iso8601.delete('Z')

      if add_dst_column || use_dview_format
        if (ts >= dst_start_ts) && (ts < dst_end_ts)
          ts_dst = ts + 3600 # 1 hr shift forward
        else
          ts_dst = ts
        end
        timestamps_dst << ts_dst.iso8601.delete('Z')
      end

      if add_utc_column
        ts_utc = ts - utc_offset
        timestamps_utc << ts_utc.iso8601
      end
    end

    return timestamps, timestamps_dst, timestamps_utc
  end

  def get_outputs(runner, timeseries_frequency,
                  include_timeseries_total_consumptions,
                  include_timeseries_fuel_consumptions,
                  include_timeseries_end_use_consumptions,
                  include_timeseries_emissions,
                  include_timeseries_emission_fuels,
                  include_timeseries_emission_end_uses,
                  include_timeseries_hot_water_uses,
                  include_timeseries_total_loads,
                  include_timeseries_component_loads,
                  include_timeseries_unmet_hours,
                  include_timeseries_zone_temperatures,
                  include_timeseries_airflows,
                  include_timeseries_weather)
    outputs = {}

    # To calculate timeseries emissions or timeseries fuel consumption, we also need to select timeseries
    # end use consumption because EnergyPlus results may be post-processed due to, e.g., HVAC DSE.
    # TODO: This could be removed if we could account for DSE inside EnergyPlus.
    if not @emissions.empty?
      include_hourly_electric_end_use_consumptions = true # For annual Cambium calculation
      if include_timeseries_emissions || include_timeseries_emission_end_uses || include_timeseries_emission_fuels
        include_timeseries_fuel_consumptions = true
      end
    end
    if include_timeseries_total_consumptions
      include_timeseries_fuel_consumptions = true
    end
    if include_timeseries_fuel_consumptions
      include_timeseries_end_use_consumptions = true
    end

    # Fuel Uses
    @fuels.each do |fuel_type, fuel|
      fuel.annual_output = get_report_meter_data_annual(fuel.meters)
      fuel.annual_output -= get_report_meter_data_annual(['ElectricStorage:ElectricityProduced']) if fuel_type == FT::Elec # We add Electric Storage onto the annual Electricity fuel meter

      next unless include_timeseries_fuel_consumptions

      fuel.timeseries_output = get_report_meter_data_timeseries(fuel.meters, UnitConversions.convert(1.0, 'J', fuel.timeseries_units), 0, timeseries_frequency)
      fuel.timeseries_output = fuel.timeseries_output.zip(get_report_meter_data_timeseries(['ElectricStorage:ElectricityProduced'], UnitConversions.convert(1.0, 'J', fuel.timeseries_units), 0, timeseries_frequency)).map { |x, y| x - y } if fuel_type == FT::Elec # We add Electric Storage onto the timeseries Electricity fuel meter
    end

    # Peak Electricity Consumption
    @peak_fuels.each do |_key, peak_fuel|
      peak_fuel.annual_output = get_tabular_data_value(peak_fuel.report.upcase, 'Meter', 'Custom Monthly Report', ['Maximum of Months'], 'ELECTRICITY:FACILITY {MAX FOR HOURS SHOWN}', peak_fuel.annual_units)
    end

    # Total loads
    @loads.each do |load_type, load|
      if not load.ems_variable.nil?
        # Obtain from EMS output variable
        load.annual_output = get_report_variable_data_annual(['EMS'], ["#{load.ems_variable}_annual_outvar"])
        if include_timeseries_total_loads
          load.timeseries_output = get_report_variable_data_timeseries(['EMS'], ["#{load.ems_variable}_timeseries_outvar"], UnitConversions.convert(1.0, 'J', load.timeseries_units), 0, timeseries_frequency, ems_shift: true)
        end
      elsif load.variables.size > 0
        # Obtain from output variable
        load.variables.map { |v| v[0] }.uniq.each do |sys_id|
          keys = load.variables.select { |v| v[0] == sys_id }.map { |v| v[1] }
          vars = load.variables.select { |v| v[0] == sys_id }.map { |v| v[2] }

          load.annual_output_by_system[sys_id] = get_report_variable_data_annual(keys, vars, is_negative: load.is_negative)
          if include_timeseries_total_loads && (load_type == LT::HotWaterDelivered)
            load.timeseries_output_by_system[sys_id] = get_report_variable_data_timeseries(keys, vars, UnitConversions.convert(1.0, 'J', load.timeseries_units), 0, timeseries_frequency, is_negative: load.is_negative, ems_shift: true)
          end
        end
      end
    end

    # Component Loads
    @component_loads.each do |_key, comp_load|
      comp_load.annual_output = get_report_variable_data_annual(['EMS'], ["#{comp_load.ems_variable}_annual_outvar"])
      if include_timeseries_component_loads
        comp_load.timeseries_output = get_report_variable_data_timeseries(['EMS'], ["#{comp_load.ems_variable}_timeseries_outvar"], UnitConversions.convert(1.0, 'J', comp_load.timeseries_units), 0, timeseries_frequency, ems_shift: true)
      end
    end

    # Unmet Hours
    @unmet_hours.each do |_key, unmet_hour|
      unmet_hour.annual_output = get_report_variable_data_annual(['EMS'], ["#{unmet_hour.ems_variable}_annual_outvar"], 1.0)
      if include_timeseries_unmet_hours
        unmet_hour.timeseries_output = get_report_variable_data_timeseries(['EMS'], ["#{unmet_hour.ems_variable}_timeseries_outvar"], 1.0, 0, timeseries_frequency)
      end
    end

    # Ideal system loads (expected fraction of loads that are not met by partial HVAC (e.g., room AC that meets 30% of load))
    @ideal_system_loads.each do |_load_type, ideal_load|
      ideal_load.variables.map { |v| v[0] }.uniq.each do |sys_id|
        keys = ideal_load.variables.select { |v| v[0] == sys_id }.map { |v| v[1] }
        vars = ideal_load.variables.select { |v| v[0] == sys_id }.map { |v| v[2] }

        ideal_load.annual_output = get_report_variable_data_annual(keys, vars)
      end
    end

    # Peak Building Space Heating/Cooling Loads (total heating/cooling energy delivered including backup ideal air system)
    @peak_loads.each do |_load_type, peak_load|
      peak_load.annual_output = UnitConversions.convert(get_tabular_data_value(peak_load.report.upcase, 'EMS', 'Custom Monthly Report', ['Maximum of Months'], "#{peak_load.ems_variable.upcase}_PEAKLOAD_OUTVAR {Maximum}", 'W'), 'W', peak_load.annual_units)
    end

    # End Uses
    @end_uses.each do |key, end_use|
      fuel_type, _end_use_type = key

      end_use.variables.map { |v| v[0] }.uniq.each do |sys_id|
        keys = end_use.variables.select { |v| v[0] == sys_id }.map { |v| v[1] }
        vars = end_use.variables.select { |v| v[0] == sys_id }.map { |v| v[2] }

        end_use.annual_output_by_system[sys_id] = get_report_variable_data_annual(keys, vars, is_negative: (end_use.is_negative || end_use.is_storage))

        if include_timeseries_end_use_consumptions
          end_use.timeseries_output_by_system[sys_id] = get_report_variable_data_timeseries(keys, vars, UnitConversions.convert(1.0, 'J', end_use.timeseries_units), 0, timeseries_frequency, is_negative: (end_use.is_negative || end_use.is_storage))
        end
        if include_hourly_electric_end_use_consumptions && fuel_type == FT::Elec
          end_use.hourly_output_by_system[sys_id] = get_report_variable_data_timeseries(keys, vars, UnitConversions.convert(1.0, 'J', end_use.timeseries_units), 0, 'hourly', is_negative: (end_use.is_negative || end_use.is_storage))
        end
      end
    end

    # Disaggregate 8760 GSHP shared pump energy into heating vs cooling by
    # applying proportionally to the GSHP heating & cooling fan/pump energy use.
    gshp_shared_loop_end_use = @end_uses[[FT::Elec, 'TempGSHPSharedPump']]
    htg_fan_pump_end_use = @end_uses[[FT::Elec, EUT::HeatingFanPump]]
    clg_fan_pump_end_use = @end_uses[[FT::Elec, EUT::CoolingFanPump]]
    gshp_shared_loop_end_use.annual_output_by_system.keys.each do |sys_id|
      # Calculate heating & cooling fan/pump end use multiplier
      htg_energy = htg_fan_pump_end_use.annual_output_by_system[sys_id]
      clg_energy = clg_fan_pump_end_use.annual_output_by_system[sys_id]
      shared_pump_energy = gshp_shared_loop_end_use.annual_output_by_system[sys_id]
      energy_multiplier = (htg_energy + clg_energy + shared_pump_energy) / (htg_energy + clg_energy)
      # Apply multiplier
      apply_multiplier_to_output(htg_fan_pump_end_use, nil, sys_id, energy_multiplier)
      apply_multiplier_to_output(clg_fan_pump_end_use, nil, sys_id, energy_multiplier)
    end
    @end_uses.delete([FT::Elec, 'TempGSHPSharedPump'])

    # Hot Water Uses
    @hot_water_uses.each do |_hot_water_type, hot_water|
      hot_water.variables.map { |v| v[0] }.uniq.each do |sys_id|
        keys = hot_water.variables.select { |v| v[0] == sys_id }.map { |v| v[1] }
        vars = hot_water.variables.select { |v| v[0] == sys_id }.map { |v| v[2] }

        hot_water.annual_output_by_system[sys_id] = get_report_variable_data_annual(keys, vars, UnitConversions.convert(1.0, 'm^3', hot_water.annual_units))
        if include_timeseries_hot_water_uses
          hot_water.timeseries_output_by_system[sys_id] = get_report_variable_data_timeseries(keys, vars, UnitConversions.convert(1.0, 'm^3', hot_water.timeseries_units), 0, timeseries_frequency)
        end
      end
    end

    # Apply Heating/Cooling DSEs
    (@hpxml.heating_systems + @hpxml.heat_pumps).each do |htg_system|
      next unless (htg_system.is_a?(HPXML::HeatingSystem) && htg_system.is_heat_pump_backup_system) || htg_system.fraction_heat_load_served > 0
      next if htg_system.distribution_system_idref.nil?
      next unless htg_system.distribution_system.distribution_system_type == HPXML::HVACDistributionTypeDSE
      next if htg_system.distribution_system.annual_heating_dse.nil?

      dse = htg_system.distribution_system.annual_heating_dse
      @fuels.each do |fuel_type, fuel|
        [EUT::Heating, EUT::HeatingHeatPumpBackup, EUT::HeatingFanPump].each do |end_use_type|
          end_use = @end_uses[[fuel_type, end_use_type]]
          next if end_use.nil?

          if not end_use.annual_output_by_system[htg_system.id].nil?
            apply_multiplier_to_output(end_use, fuel, htg_system.id, 1.0 / dse)
          end
          if not end_use.annual_output_by_system[htg_system.id + '_DFHPBackup'].nil?
            apply_multiplier_to_output(end_use, fuel, htg_system.id + '_DFHPBackup', 1.0 / dse)
          end
        end
      end
    end
    (@hpxml.cooling_systems + @hpxml.heat_pumps).each do |clg_system|
      next unless clg_system.fraction_cool_load_served > 0
      next if clg_system.distribution_system_idref.nil?
      next unless clg_system.distribution_system.distribution_system_type == HPXML::HVACDistributionTypeDSE
      next if clg_system.distribution_system.annual_cooling_dse.nil?

      dse = clg_system.distribution_system.annual_cooling_dse
      @fuels.each do |fuel_type, fuel|
        [EUT::Cooling, EUT::CoolingFanPump].each do |end_use_type|
          end_use = @end_uses[[fuel_type, end_use_type]]
          next if end_use.nil?
          next if end_use.annual_output_by_system[clg_system.id].nil?

          apply_multiplier_to_output(end_use, fuel, clg_system.id, 1.0 / dse)
        end
      end
    end

    # Apply solar fraction to load for simple solar water heating systems
    @hpxml.solar_thermal_systems.each do |solar_system|
      next if solar_system.solar_fraction.nil?

      @loads[LT::HotWaterSolarThermal].annual_output = 0.0 if @loads[LT::HotWaterSolarThermal].annual_output.nil?
      @loads[LT::HotWaterSolarThermal].timeseries_output = [0.0] * @timestamps.size if @loads[LT::HotWaterSolarThermal].timeseries_output.nil?

      if not solar_system.water_heating_system.nil?
        dhw_ids = [solar_system.water_heating_system.id]
      else # Apply to all water heating systems
        dhw_ids = @hpxml.water_heating_systems.map { |dhw| dhw.id }
      end
      dhw_ids.each do |dhw_id|
        apply_multiplier_to_output(@loads[LT::HotWaterDelivered], @loads[LT::HotWaterSolarThermal], dhw_id, 1.0 / (1.0 - solar_system.solar_fraction))
      end
    end

    # Calculate aggregated values from per-system values as needed
    (@end_uses.values + @loads.values + @hot_water_uses.values).each do |obj|
      # Annual
      if obj.annual_output.nil?
        if not obj.annual_output_by_system.empty?
          obj.annual_output = obj.annual_output_by_system.values.sum(0.0)
        else
          obj.annual_output = 0.0
        end
      end

      # Timeseries
      if obj.timeseries_output.empty? && (not obj.timeseries_output_by_system.empty?)
        obj.timeseries_output = obj.timeseries_output_by_system.values[0]
        obj.timeseries_output_by_system.values[1..-1].each do |values|
          obj.timeseries_output = obj.timeseries_output.zip(values).map { |x, y| x + y }
        end
      end

      # Hourly Electricity (for Cambium)
      next unless obj.is_a?(EndUse) && obj.hourly_output.empty? && (not obj.hourly_output_by_system.empty?)

      obj.hourly_output = obj.hourly_output_by_system.values[0]
      obj.hourly_output_by_system.values[1..-1].each do |values|
        obj.hourly_output = obj.hourly_output.zip(values).map { |x, y| x + y }
      end
    end

    # Total/Net Electricity (Net includes, e.g., PV and generators)
    outputs[:elec_prod_annual] = @end_uses.select { |k, eu| k[0] == FT::Elec && eu.is_negative }.map { |_k, eu| eu.annual_output.to_f }.sum(0.0) # Negative value
    outputs[:elec_net_annual] = @fuels[FT::Elec].annual_output.to_f + outputs[:elec_prod_annual]
    if include_timeseries_fuel_consumptions
      outputs[:elec_prod_timeseries] = [0.0] * @timestamps.size # Negative values
      @end_uses.select { |k, eu| k[0] == FT::Elec && eu.is_negative && eu.timeseries_output.size > 0 }.each do |_key, end_use|
        outputs[:elec_prod_timeseries] = outputs[:elec_prod_timeseries].zip(end_use.timeseries_output).map { |x, y| x + y }
      end
      outputs[:elec_net_timeseries] = @fuels[FT::Elec].timeseries_output.zip(outputs[:elec_prod_timeseries]).map { |x, y| x + y }
    end

    # Total/Net Energy (Net includes, e.g., PV and generators)
    @totals[TE::Total].annual_output = 0.0
    @fuels.each do |_fuel_type, fuel|
      @totals[TE::Total].annual_output += fuel.annual_output
      next unless include_timeseries_total_consumptions && fuel.timeseries_output.sum != 0.0

      @totals[TE::Total].timeseries_output = [0.0] * @timestamps.size if @totals[TE::Total].timeseries_output.empty?
      unit_conv = UnitConversions.convert(1.0, fuel.timeseries_units, @totals[TE::Total].timeseries_units)
      @totals[TE::Total].timeseries_output = @totals[TE::Total].timeseries_output.zip(fuel.timeseries_output).map { |x, y| x + y * unit_conv }
    end
    @totals[TE::Net].annual_output = @totals[TE::Total].annual_output + outputs[:elec_prod_annual]
    if include_timeseries_total_consumptions
      unit_conv = UnitConversions.convert(1.0, get_timeseries_units_from_fuel_type(FT::Elec), @totals[TE::Total].timeseries_units)
      @totals[TE::Net].timeseries_output = @totals[TE::Total].timeseries_output.zip(outputs[:elec_prod_timeseries]).map { |x, y| x + y * unit_conv }
    end

    # Resilience
    @resilience.each do |key, resilience|
      next unless key == RT::Battery

      resilience.variables.map { |v| v[0] }.uniq.each do |sys_id|
        keys = resilience.variables.select { |v| v[0] == sys_id }.map { |v| v[1] }
        vars = resilience.variables.select { |v| v[0] == sys_id }.map { |v| v[2] }

        minimum_storage_state_of_charge_fraction = nil
        batt_kwh = nil
        batt_kw = nil
        batt_roundtrip_efficiency = nil
        @hpxml.batteries.each do |battery|
          @model.getElectricLoadCenterDistributions.each do |elcd|
            battery_id = elcd.additionalProperties.getFeatureAsString('HPXML_ID')
            next unless (battery_id.is_initialized && battery_id.get == battery.id)

            minimum_storage_state_of_charge_fraction = elcd.minimumStorageStateofChargeFraction
          end

          batt_kw = battery.rated_power_output
          batt_roundtrip_efficiency = battery.round_trip_efficiency
          @model.getElectricLoadCenterStorageLiIonNMCBatterys.each do |liion|
            battery_id = liion.additionalProperties.getFeatureAsString('HPXML_ID')
            next unless (battery_id.is_initialized && battery_id.get == battery.id)

            batt_kwh = liion.additionalProperties.getFeatureAsDouble('UsableCapacity_kWh').get
          end
        end

        batt_soc = get_report_variable_data_timeseries(keys, vars, 1, 0, 'hourly')
        batt_soc_kwh = batt_soc.map { |soc| soc - minimum_storage_state_of_charge_fraction }.map { |soc| soc * batt_kwh }
        elec_prod = get_report_meter_data_timeseries(['ElectricityProduced:Facility'], UnitConversions.convert(1.0, 'J', 'kWh'), 0, 'hourly')
        elec_stor = get_report_meter_data_timeseries(['ElectricStorage:ElectricityProduced'], UnitConversions.convert(1.0, 'J', 'kWh'), 0, 'hourly')
        elec_prod = elec_prod.zip(elec_stor).map { |x, y| -1 * (x - y) }
        elec = get_report_meter_data_timeseries(['Electricity:Facility'], UnitConversions.convert(1.0, 'J', 'kWh'), 0, 'hourly')
        crit_load = elec.zip(elec_prod).map { |x, y| x + y }

        resilience_hours = []
        n_timesteps = crit_load.size
        (0...n_timesteps).each do |init_time_step|
          resilience_hours << get_resilience_hours(init_time_step, batt_kwh, batt_kw, batt_roundtrip_efficiency, batt_soc_kwh[init_time_step], crit_load, n_timesteps)
        end

        resilience.annual_output = resilience_hours.sum(0.0) / resilience_hours.size
        resilience.timeseries_output = resilience_hours
      end
    end

    # Zone temperatures
    if include_timeseries_zone_temperatures
      zone_names = []
      scheduled_temperature_names = []
      @model.getThermalZones.each do |zone|
        if zone.floorArea > 1
          zone_names << zone.name.to_s.upcase
        end
      end
      @model.getScheduleConstants.each do |schedule|
        next unless [HPXML::LocationOtherHeatedSpace, HPXML::LocationOtherMultifamilyBufferSpace, HPXML::LocationOtherNonFreezingSpace,
                     HPXML::LocationOtherHousingUnit, HPXML::LocationExteriorWall, HPXML::LocationUnderSlab].include? schedule.name.to_s

        scheduled_temperature_names << schedule.name.to_s.upcase
      end
      zone_names.sort.each do |zone_name|
        @zone_temps[zone_name] = ZoneTemp.new
        @zone_temps[zone_name].name = "Temperature: #{zone_name.split.map(&:capitalize).join(' ')}"
        @zone_temps[zone_name].timeseries_units = 'F'
        @zone_temps[zone_name].timeseries_output = get_report_variable_data_timeseries([zone_name], ['Zone Mean Air Temperature'], 9.0 / 5.0, 32.0, timeseries_frequency)
      end
      scheduled_temperature_names.sort.each do |scheduled_temperature_name|
        @zone_temps[scheduled_temperature_name] = ZoneTemp.new
        @zone_temps[scheduled_temperature_name].name = "Temperature: #{scheduled_temperature_name.split.map(&:capitalize).join(' ')}"
        @zone_temps[scheduled_temperature_name].timeseries_units = 'F'
        @zone_temps[scheduled_temperature_name].timeseries_output = get_report_variable_data_timeseries([scheduled_temperature_name], ['Schedule Value'], 9.0 / 5.0, 32.0, timeseries_frequency)
      end
      { 'Heating Setpoint' => 'Zone Thermostat Heating Setpoint Temperature',
        'Cooling Setpoint' => 'Zone Thermostat Cooling Setpoint Temperature' }.each do |sp_name, sp_var|
        @zone_temps[sp_name] = ZoneTemp.new
        @zone_temps[sp_name].name = "Temperature: #{sp_name}"
        @zone_temps[sp_name].timeseries_units = 'F'
        @zone_temps[sp_name].timeseries_output = get_report_variable_data_timeseries([HPXML::LocationLivingSpace.upcase], [sp_var], 9.0 / 5.0, 32.0, timeseries_frequency)
      end
    end

    # Airflows
    if include_timeseries_airflows
      @airflows.each do |_airflow_type, airflow|
        airflow.timeseries_output = get_report_variable_data_timeseries(['EMS'], airflow.ems_variables.map { |var| "#{var}_timeseries_outvar" }, UnitConversions.convert(1.0, 'm^3/s', 'cfm'), 0, timeseries_frequency)
      end
    end

    # Weather
    if include_timeseries_weather
      @weather.each do |_weather_type, weather_data|
        if weather_data.timeseries_units == 'F'
          unit_conv = 9.0 / 5.0
          unit_adder = 32.0
        else
          unit_conv = UnitConversions.convert(1.0, weather_data.variable_units, weather_data.timeseries_units)
          unit_adder = 0
        end
        weather_data.timeseries_output = get_report_variable_data_timeseries(['Environment'], [weather_data.variable], unit_conv, unit_adder, timeseries_frequency)
      end
    end

    @output_variables = {}
    @output_variables_requests.each do |output_variable_name, _output_variable|
      key_values, units = get_report_variable_data_timeseries_key_values_and_units(output_variable_name)
      runner.registerWarning("Request for output variable '#{output_variable_name}' returned no key values.") if key_values.empty?
      key_values.each do |key_value|
        @output_variables[[output_variable_name, key_value]] = OutputVariable.new
        @output_variables[[output_variable_name, key_value]].name = "#{output_variable_name}: #{key_value.split.map(&:capitalize).join(' ')}"
        @output_variables[[output_variable_name, key_value]].timeseries_units = units
        @output_variables[[output_variable_name, key_value]].timeseries_output = get_report_variable_data_timeseries([key_value], [output_variable_name], 1, 0, timeseries_frequency)
      end
    end

    # Emissions
    if not @emissions.empty?
      kwh_to_mwh = UnitConversions.convert(1.0, 'kWh', 'MWh')

      # Calculate for each scenario
      @hpxml.header.emissions_scenarios.each do |scenario|
        key = [scenario.emissions_type, scenario.name]

        # Get hourly electricity factors
        if not scenario.elec_schedule_filepath.nil?
          # Obtain Cambium hourly factors for the simulation run period
          num_header_rows = scenario.elec_schedule_number_of_header_rows
          col_index = scenario.elec_schedule_column_number - 1
          data = File.readlines(scenario.elec_schedule_filepath)[num_header_rows, 8760]
          hourly_elec_factors = data.map { |x| x.split(',')[col_index].strip }
          begin
            hourly_elec_factors = hourly_elec_factors.map { |x| Float(x) }
          rescue
            fail 'Emissions File has non-numeric values.'
          end
        elsif not scenario.elec_value.nil?
          # Use annual value for all hours
          hourly_elec_factors = [scenario.elec_value] * 8760
        end
        year = 1999 # Try non-leap year for calculations
        sim_start_day_of_year, sim_end_day_of_year, sim_start_hour, sim_end_hour = get_sim_times_of_year(year)
        hourly_elec_factors = hourly_elec_factors[sim_start_hour..sim_end_hour]

        # Calculate annual/timeseries emissions for each end use
        @end_uses.each do |eu_key, end_use|
          fuel_type, _end_use_type = eu_key
          next unless fuel_type == FT::Elec
          next unless end_use.hourly_output.size > 0

          hourly_elec = end_use.hourly_output

          if hourly_elec.size == hourly_elec_factors[sim_start_hour..sim_end_hour].size + 24
            # Use leap-year for calculations
            year = 2000
            sim_start_day_of_year, sim_end_day_of_year, sim_start_hour, sim_end_hour = get_sim_times_of_year(year)
            # Duplicate Feb 28 Cambium values for Feb 29
            hourly_elec_factors = hourly_elec_factors[0..1415] + hourly_elec_factors[1392..1415] + hourly_elec_factors[1416..8759]
          end
          hourly_elec_factors = hourly_elec_factors[sim_start_hour..sim_end_hour] # Trim to sim period

          fail 'Unexpected failure for emissions calculations.' if hourly_elec_factors.size != hourly_elec.size

          # Calculate annual emissions for end use
          if scenario.elec_units == HPXML::EmissionsScenario::UnitsKgPerMWh
            elec_units_mult = UnitConversions.convert(1.0, 'kg', 'lbm')
          elsif scenario.elec_units == HPXML::EmissionsScenario::UnitsLbPerMWh
            elec_units_mult = 1.0
          end
          @emissions[key].annual_output_by_end_use[eu_key] = hourly_elec.zip(hourly_elec_factors).map { |x, y| x * y * kwh_to_mwh * elec_units_mult }.sum

          next unless include_timeseries_emissions || include_timeseries_emission_end_uses || include_timeseries_emission_fuels

          # Calculate timeseries emissions for end use

          if timeseries_frequency == 'timestep' && @hpxml.header.timestep != 60
            timeseries_elec = nil
            end_use.timeseries_output_by_system.each do |_sys_id, timeseries_output|
              timeseries_elec = [0.0] * timeseries_output.size if timeseries_elec.nil?
              timeseries_elec = timeseries_elec.zip(timeseries_output.map { |x| x * kwh_to_mwh }).map { |x, y| x + y }
            end
          else
            # Need to perform calculations hourly at a minimum
            timeseries_elec = end_use.hourly_output.map { |x| x * kwh_to_mwh }
          end

          if timeseries_frequency == 'timestep'
            n_timesteps_per_hour = Integer(60.0 / @hpxml.header.timestep)
            timeseries_elec_factors = hourly_elec_factors.flat_map { |y| [y] * n_timesteps_per_hour }
          else
            timeseries_elec_factors = hourly_elec_factors.dup
          end
          fail 'Unexpected failure for emissions calculations.' if timeseries_elec_factors.size != timeseries_elec.size

          @emissions[key].timeseries_output_by_end_use[eu_key] = timeseries_elec.zip(timeseries_elec_factors).map { |n, f| n * f * elec_units_mult }

          # Aggregate up from hourly to the desired timeseries frequency
          next unless ['daily', 'monthly'].include? timeseries_frequency

          if timeseries_frequency == 'daily'
            n_hours_per_period = [24] * (sim_end_day_of_year - sim_start_day_of_year + 1)
          elsif timeseries_frequency == 'monthly'
            n_days_per_month = Constants.NumDaysInMonths(year)
            n_days_per_period = n_days_per_month[@hpxml.header.sim_begin_month - 1..@hpxml.header.sim_end_month - 1]
            n_days_per_period[0] -= @hpxml.header.sim_begin_day - 1
            n_days_per_period[-1] = @hpxml.header.sim_end_day
            n_hours_per_period = n_days_per_period.map { |x| x * 24 }
          end
          fail 'Unexpected failure for emissions calculations.' if n_hours_per_period.sum != @emissions[key].timeseries_output_by_end_use[eu_key].size

          timeseries_output = []
          start_hour = 0
          n_hours_per_period.each do |n_hours|
            timeseries_output << @emissions[key].timeseries_output_by_end_use[eu_key][start_hour..start_hour + n_hours - 1].sum()
            start_hour += n_hours
          end
          @emissions[key].timeseries_output_by_end_use[eu_key] = timeseries_output
        end

        # Calculate emissions for fossil fuels
        @end_uses.each do |eu_key, end_use|
          fuel_type, _end_use_type = eu_key
          next if fuel_type == FT::Elec

          fuel_map = { FT::Gas => [scenario.natural_gas_units, scenario.natural_gas_value],
                       FT::Propane => [scenario.propane_units, scenario.propane_value],
                       FT::Oil => [scenario.fuel_oil_units, scenario.fuel_oil_value],
                       FT::Coal => [scenario.coal_units, scenario.coal_value],
                       FT::WoodCord => [scenario.wood_units, scenario.wood_value],
                       FT::WoodPellets => [scenario.wood_pellets_units, scenario.wood_pellets_value] }
          fuel_units, fuel_factor = fuel_map[fuel_type]
          if fuel_factor.nil?
            if end_use.annual_output != 0
              runner.registerWarning("No emissions factor found for Scenario=#{scenario.name}, Type=#{scenario.emissions_type}, Fuel=#{fuel_type}.")
            end
            fuel_factor = 0.0
            fuel_units_mult = 0.0
          elsif fuel_units == HPXML::EmissionsScenario::UnitsKgPerMBtu
            fuel_units_mult = UnitConversions.convert(1.0, 'kg', 'lbm')
          elsif fuel_units == HPXML::EmissionsScenario::UnitsLbPerMBtu
            fuel_units_mult = 1.0
          end

          @emissions[key].annual_output_by_end_use[eu_key] = UnitConversions.convert(end_use.annual_output, end_use.annual_units, 'MBtu') * fuel_factor * fuel_units_mult
          next unless include_timeseries_emissions || include_timeseries_emission_end_uses || include_timeseries_emission_fuels

          fuel_to_mbtu = UnitConversions.convert(1.0, end_use.timeseries_units, 'MBtu')

          end_use.timeseries_output_by_system.each do |_sys_id, timeseries_output|
            @emissions[key].timeseries_output_by_end_use[eu_key] = [0.0] * timeseries_output.size if @emissions[key].timeseries_output_by_end_use[eu_key].nil?
            @emissions[key].timeseries_output_by_end_use[eu_key] = @emissions[key].timeseries_output_by_end_use[eu_key].zip(timeseries_output.map { |f| f * fuel_to_mbtu * fuel_factor * fuel_units_mult }).map { |x, y| x + y }
          end
        end

        # Roll up end use emissions to fuel emissions
        @fuels.each do |fuel_type, _fuel|
          @emissions[key].annual_output_by_fuel[fuel_type] = 0.0
          @emissions[key].annual_output_by_end_use.keys.each do |eu_key|
            next unless eu_key[0] == fuel_type
            next if @emissions[key].annual_output_by_end_use[eu_key] == 0

            @emissions[key].annual_output_by_fuel[fuel_type] += @emissions[key].annual_output_by_end_use[eu_key]

            next unless include_timeseries_emissions || include_timeseries_emission_end_uses || include_timeseries_emission_fuels

            @emissions[key].timeseries_output_by_fuel[fuel_type] = [0.0] * @emissions[key].timeseries_output_by_end_use[eu_key].size if @emissions[key].timeseries_output_by_fuel[fuel_type].nil?
            @emissions[key].timeseries_output_by_fuel[fuel_type] = @emissions[key].timeseries_output_by_fuel[fuel_type].zip(@emissions[key].timeseries_output_by_end_use[eu_key]).map { |x, y| x + y }
          end
        end

        # Sum individual fuel results for total
        @emissions[key].annual_output = @emissions[key].annual_output_by_fuel.values.sum()
        next unless not @emissions[key].timeseries_output_by_fuel.empty?

        @emissions[key].timeseries_output = @emissions[key].timeseries_output_by_fuel.first[1]
        @emissions[key].timeseries_output_by_fuel.each_with_index do |(_fuel, timeseries_output), i|
          next if i == 0

          @emissions[key].timeseries_output = @emissions[key].timeseries_output.zip(timeseries_output).map { |x, y| x + y }
        end
      end
    end

    return outputs
  end

  def get_sim_times_of_year(year)
    sim_start_day_of_year = Schedule.get_day_num_from_month_day(year, @hpxml.header.sim_begin_month, @hpxml.header.sim_begin_day)
    sim_end_day_of_year = Schedule.get_day_num_from_month_day(year, @hpxml.header.sim_end_month, @hpxml.header.sim_end_day)
    sim_start_hour = (sim_start_day_of_year - 1) * 24
    sim_end_hour = sim_end_day_of_year * 24 - 1
    return sim_start_day_of_year, sim_end_day_of_year, sim_start_hour, sim_end_hour
  end

  def check_for_errors(runner, outputs)
    tol = 0.1

    # ElectricityProduced:Facility contains:
    # - Generator Produced DC Electricity Energy
    # - Inverter Conversion Loss Decrement Energy
    # - Electric Storage Production Decrement Energy
    # - Electric Storage Discharge Energy
    # - Converter Electricity Loss Decrement Energy (should always be zero since efficiency=1.0)
    # ElectricStorage:ElectricityProduced contains:
    # - Electric Storage Production Decrement Energy
    # - Electric Storage Discharge Energy
    # So, we need to subtract ElectricStorage:ElectricityProduced from ElectricityProduced:Facility
    meter_elec_produced = -1 * get_report_meter_data_annual(['ElectricityProduced:Facility'])
    meter_elec_produced += get_report_meter_data_annual(['ElectricStorage:ElectricityProduced'])

    # Check if simulation successful
    all_total = @fuels.values.map { |x| x.annual_output.to_f }.sum(0.0)
    all_total += @ideal_system_loads.values.map { |x| x.annual_output.to_f }.sum(0.0)
    if all_total == 0
      runner.registerError('Simulation unsuccessful.')
      return false
    elsif all_total.infinite?
      runner.registerError('Simulation used infinite energy; double-check inputs.')
      return false
    end

    # Check sum of electricity produced end use outputs match total output from meter
    if (outputs[:elec_prod_annual] - meter_elec_produced).abs > tol
      runner.registerError("#{FT::Elec} produced category end uses (#{outputs[:elec_prod_annual].round(3)}) do not sum to total (#{meter_elec_produced.round(3)}).")
      return false
    end

    # Check sum of end use outputs match fuel outputs from meters
    @fuels.keys.each do |fuel_type|
      sum_categories = @end_uses.select { |k, _eu| k[0] == fuel_type }.map { |_k, eu| eu.annual_output.to_f }.sum(0.0)
      meter_fuel_total = @fuels[fuel_type].annual_output.to_f
      if fuel_type == FT::Elec
        meter_fuel_total += meter_elec_produced
      end

      if (sum_categories - meter_fuel_total).abs > tol
        runner.registerError("#{fuel_type} category end uses (#{sum_categories.round(3)}) do not sum to total (#{meter_fuel_total.round(3)}).")
        return false
      end
    end

    # Check sum of timeseries outputs match annual outputs
    { @totals => 'Total',
      @end_uses => 'End Use',
      @fuels => 'Fuel',
      @emissions => 'Emissions',
      @loads => 'Load',
      @component_loads => 'Component Load' }.each do |outputs, output_type|
      outputs.each do |key, obj|
        next if obj.timeseries_output.empty?

        sum_timeseries = UnitConversions.convert(obj.timeseries_output.sum(0.0), obj.timeseries_units, obj.annual_units)
        annual_total = obj.annual_output.to_f
        if (annual_total - sum_timeseries).abs > tol
          runner.registerError("Timeseries outputs (#{sum_timeseries.round(3)}) do not sum to annual output (#{annual_total.round(3)}) for #{output_type}: #{key}.")
          return false
        end
      end
    end

    return true
  end

  def report_runperiod_output_results(runner, outputs, output_format, annual_output_path, n_digits, generate_eri_outputs)
    line_break = nil

    results_out = []
    @totals.each do |_energy_type, total_energy|
      results_out << ["#{total_energy.name} (#{total_energy.annual_units})", total_energy.annual_output.to_f.round(n_digits)]
    end
    results_out << [line_break]
    @fuels.each do |fuel_type, fuel|
      results_out << ["#{fuel.name} (#{fuel.annual_units})", fuel.annual_output.to_f.round(n_digits)]
      if fuel_type == FT::Elec
        results_out << ['Fuel Use: Electricity: Net (MBtu)', outputs[:elec_net_annual].round(n_digits)]
      end
    end
    results_out << [line_break]
    @end_uses.each do |_key, end_use|
      results_out << ["#{end_use.name} (#{end_use.annual_units})", end_use.annual_output.to_f.round(n_digits)]
    end
    if not @emissions.empty?
      results_out << [line_break]
      @emissions.each do |_scenario_key, emission|
        # Emissions total
        results_out << ["#{emission.name}: Total (#{emission.annual_units})", emission.annual_output.to_f.round(2)]
        # Emissions by fuel
        emission.annual_output_by_fuel.each do |fuel, annual_output|
          next if annual_output.to_f == 0

          results_out << ["#{emission.name}: #{fuel}: Total (#{emission.annual_units})", annual_output.to_f.round(2)]
          # Emissions by end use
          emission.annual_output_by_end_use.each do |key, eu_annual_output|
            fuel_type, end_use_type = key
            next unless fuel_type == fuel
            next if eu_annual_output.to_f == 0

            results_out << ["#{emission.name}: #{fuel_type}: #{end_use_type} (#{emission.annual_units})", eu_annual_output.to_f.round(2)]
          end
        end
      end
    end
    results_out << [line_break]
    @loads.each do |_load_type, load|
      results_out << ["#{load.name} (#{load.annual_units})", load.annual_output.to_f.round(n_digits)]
    end
    results_out << [line_break]
    @unmet_hours.each do |_load_type, unmet_hour|
      results_out << ["#{unmet_hour.name} (#{unmet_hour.annual_units})", unmet_hour.annual_output.to_f.round(n_digits)]
    end
    results_out << [line_break]
    @peak_fuels.each do |_key, peak_fuel|
      results_out << ["#{peak_fuel.name} (#{peak_fuel.annual_units})", peak_fuel.annual_output.to_f.round(n_digits - 2)]
    end
    results_out << [line_break]
    @peak_loads.each do |_load_type, peak_load|
      results_out << ["#{peak_load.name} (#{peak_load.annual_units})", peak_load.annual_output.to_f.round(n_digits)]
    end
    if @component_loads.values.map { |load| load.annual_output.to_f }.sum != 0 # Skip if component loads not calculated
      results_out << [line_break]
      @component_loads.each do |_load_type, load|
        results_out << ["#{load.name} (#{load.annual_units})", load.annual_output.to_f.round(n_digits)]
      end
    end
    results_out << [line_break]
    @hot_water_uses.each do |_hot_water_type, hot_water|
      results_out << ["#{hot_water.name} (#{hot_water.annual_units})", hot_water.annual_output.to_f.round(n_digits - 2)]
    end
    results_out << [line_break]
    @resilience.each do |_type, resilience|
      results_out << ["#{resilience.name} (#{resilience.annual_units})", resilience.annual_output.to_f.round(n_digits)]
    end

    results_out = append_sizing_results(results_out, line_break)
    if generate_eri_outputs
      results_out = append_eri_results(results_out, line_break)
    end

    if ['csv'].include? output_format
      CSV.open(annual_output_path, 'wb') { |csv| results_out.to_a.each { |elem| csv << elem } }
    elsif ['json', 'msgpack'].include? output_format
      h = {}
      results_out.each do |out|
        next if out == [line_break]

        grp, name = out[0].split(':', 2)
        h[grp] = {} if h[grp].nil?
        h[grp][name.strip] = out[1]
      end

      if output_format == 'json'
        require 'json'
        File.open(annual_output_path, 'w') { |json| json.write(JSON.pretty_generate(h)) }
      elsif output_format == 'msgpack'
        File.open(annual_output_path, 'w') { |json| h.to_msgpack(json) }
      end
    end
    runner.registerInfo("Wrote annual output results to #{annual_output_path}.")

    results_out.each do |name, value|
      next if name.nil? || value.nil?

      name = OpenStudio::toUnderscoreCase(name).chomp('_')

      runner.registerValue(name, value)
      runner.registerInfo("Registering #{value} for #{name}.")
    end
  end

  def get_runner_output_name(name, annual_units)
    return "#{name} #{annual_units}"
  end

  def append_sizing_results(results_out, line_break)
    # Summary HVAC capacities
    htg_cap, clg_cap, hp_backup_cap = 0.0, 0.0, 0.0
    @hpxml.hvac_systems.each do |hvac_system|
      if hvac_system.is_a? HPXML::HeatingSystem
        next if hvac_system.is_heat_pump_backup_system

        htg_cap += hvac_system.heating_capacity.to_f
      elsif hvac_system.is_a? HPXML::CoolingSystem
        clg_cap += hvac_system.cooling_capacity.to_f
        if hvac_system.has_integrated_heating
          htg_cap += hvac_system.integrated_heating_system_capacity.to_f
        end
      elsif hvac_system.is_a? HPXML::HeatPump
        htg_cap += hvac_system.heating_capacity.to_f
        clg_cap += hvac_system.cooling_capacity.to_f
        if hvac_system.backup_type == HPXML::HeatPumpBackupTypeIntegrated
          hp_backup_cap += hvac_system.backup_heating_capacity.to_f
        elsif hvac_system.backup_type == HPXML::HeatPumpBackupTypeSeparate
          hp_backup_cap += hvac_system.backup_system.heating_capacity.to_f
        end
      end
    end
    results_out << [line_break]
    results_out << ['HVAC Capacity: Heating (Btu/h)', htg_cap.round(1)]
    results_out << ['HVAC Capacity: Cooling (Btu/h)', clg_cap.round(1)]
    results_out << ['HVAC Capacity: Heat Pump Backup (Btu/h)', hp_backup_cap.round(1)]

    # HVAC design temperatures
    results_out << [line_break]
    results_out << ['HVAC Design Temperature: Heating (F)', @hpxml.hvac_plant.temp_heating.round(2)]
    results_out << ['HVAC Design Temperature: Cooling (F)', @hpxml.hvac_plant.temp_cooling.round(2)]

    # HVAC design loads
    results_out << [line_break]
    results_out << ['HVAC Design Load: Heating: Total (Btu/h)', @hpxml.hvac_plant.hdl_total.round(1)]
    results_out << ['HVAC Design Load: Heating: Ducts (Btu/h)', @hpxml.hvac_plant.hdl_ducts.round(1)]
    results_out << ['HVAC Design Load: Heating: Windows (Btu/h)', @hpxml.hvac_plant.hdl_windows.round(1)]
    results_out << ['HVAC Design Load: Heating: Skylights (Btu/h)', @hpxml.hvac_plant.hdl_skylights.round(1)]
    results_out << ['HVAC Design Load: Heating: Doors (Btu/h)', @hpxml.hvac_plant.hdl_doors.round(1)]
    results_out << ['HVAC Design Load: Heating: Walls (Btu/h)', @hpxml.hvac_plant.hdl_walls.round(1)]
    results_out << ['HVAC Design Load: Heating: Roofs (Btu/h)', @hpxml.hvac_plant.hdl_roofs.round(1)]
    results_out << ['HVAC Design Load: Heating: Floors (Btu/h)', @hpxml.hvac_plant.hdl_floors.round(1)]
    results_out << ['HVAC Design Load: Heating: Slabs (Btu/h)', @hpxml.hvac_plant.hdl_slabs.round(1)]
    results_out << ['HVAC Design Load: Heating: Ceilings (Btu/h)', @hpxml.hvac_plant.hdl_ceilings.round(1)]
    results_out << ['HVAC Design Load: Heating: Infiltration/Ventilation (Btu/h)', @hpxml.hvac_plant.hdl_infilvent.round(1)]
    results_out << ['HVAC Design Load: Cooling Sensible: Total (Btu/h)', @hpxml.hvac_plant.cdl_sens_total.round(1)]
    results_out << ['HVAC Design Load: Cooling Sensible: Ducts (Btu/h)', @hpxml.hvac_plant.cdl_sens_ducts.round(1)]
    results_out << ['HVAC Design Load: Cooling Sensible: Windows (Btu/h)', @hpxml.hvac_plant.cdl_sens_windows.round(1)]
    results_out << ['HVAC Design Load: Cooling Sensible: Skylights (Btu/h)', @hpxml.hvac_plant.cdl_sens_skylights.round(1)]
    results_out << ['HVAC Design Load: Cooling Sensible: Doors (Btu/h)', @hpxml.hvac_plant.cdl_sens_doors.round(1)]
    results_out << ['HVAC Design Load: Cooling Sensible: Walls (Btu/h)', @hpxml.hvac_plant.cdl_sens_walls.round(1)]
    results_out << ['HVAC Design Load: Cooling Sensible: Roofs (Btu/h)', @hpxml.hvac_plant.cdl_sens_roofs.round(1)]
    results_out << ['HVAC Design Load: Cooling Sensible: Floors (Btu/h)', @hpxml.hvac_plant.cdl_sens_floors.round(1)]
    results_out << ['HVAC Design Load: Cooling Sensible: Slabs (Btu/h)', @hpxml.hvac_plant.cdl_sens_slabs.round(1)]
    results_out << ['HVAC Design Load: Cooling Sensible: Ceilings (Btu/h)', @hpxml.hvac_plant.cdl_sens_ceilings.round(1)]
    results_out << ['HVAC Design Load: Cooling Sensible: Infiltration/Ventilation (Btu/h)', @hpxml.hvac_plant.cdl_sens_infilvent.round(1)]
    results_out << ['HVAC Design Load: Cooling Sensible: Internal Gains (Btu/h)', @hpxml.hvac_plant.cdl_sens_intgains.round(1)]
    results_out << ['HVAC Design Load: Cooling Latent: Total (Btu/h)', @hpxml.hvac_plant.cdl_lat_total.round(1)]
    results_out << ['HVAC Design Load: Cooling Latent: Ducts (Btu/h)', @hpxml.hvac_plant.cdl_lat_ducts.round(1)]
    results_out << ['HVAC Design Load: Cooling Latent: Infiltration/Ventilation (Btu/h)', @hpxml.hvac_plant.cdl_lat_infilvent.round(1)]
    results_out << ['HVAC Design Load: Cooling Latent: Internal Gains (Btu/h)', @hpxml.hvac_plant.cdl_lat_intgains.round(1)]

    return results_out
  end

  def append_eri_results(results_out, line_break)
    def ordered_values(hash, sys_ids)
      vals = []
      sys_ids.each do |sys_id|
        if not hash[sys_id].nil?
          if hash[sys_id].is_a? Float
            vals << hash[sys_id].round(3)
          else
            vals << hash[sys_id]
          end
        else
          vals << 0.0
        end
      end
      return if vals.empty?

      return vals.join(',')
    end

    def get_eec_value_numerator(unit)
      if ['HSPF', 'HSPF2', 'SEER', 'SEER2', 'EER', 'CEER'].include? unit
        return 3.413
      elsif ['AFUE', 'COP', 'Percent', 'EF'].include? unit
        return 1.0
      end
    end

    def get_ids(ids, seed_id_map = {})
      new_ids = ids.map { |id| seed_id_map[id].nil? ? id : seed_id_map[id] }
      return if new_ids.empty?

      return new_ids.join(',')
    end

    # Retrieve info from HPXML object
    htg_ids, clg_ids, dhw_ids, prehtg_ids, preclg_ids = [], [], [], [], []
    htg_eecs, clg_eecs, dhw_eecs, prehtg_eecs, preclg_eecs = {}, {}, {}, {}, {}
    htg_fuels, clg_fuels, dhw_fuels, prehtg_fuels, preclg_fuels = {}, {}, {}, {}, {}
    htg_seed_id_map, clg_seed_id_map = {}, {}
    @hpxml.heating_systems.each do |htg_system|
      next unless htg_system.fraction_heat_load_served > 0

      htg_ids << htg_system.id
      htg_seed_id_map[htg_system.id] = htg_system.htg_seed_id
      htg_fuels[htg_system.id] = htg_system.heating_system_fuel
      if not htg_system.heating_efficiency_afue.nil?
        htg_eecs[htg_system.id] = get_eec_value_numerator('AFUE') / htg_system.heating_efficiency_afue
      elsif not htg_system.heating_efficiency_percent.nil?
        htg_eecs[htg_system.id] = get_eec_value_numerator('Percent') / htg_system.heating_efficiency_percent
      end
    end
    @hpxml.cooling_systems.each do |clg_system|
      if clg_system.has_integrated_heating && clg_system.integrated_heating_system_fraction_heat_load_served > 0
        # Cooling system w/ integrated heating (e.g., Room AC w/ electric resistance heating)
        htg_ids << clg_system.id
        htg_seed_id_map[clg_system.id] = clg_system.htg_seed_id
        htg_fuels[clg_system.id] = clg_system.integrated_heating_system_fuel
        htg_eecs[clg_system.id] = get_eec_value_numerator('Percent') / clg_system.integrated_heating_system_efficiency_percent
      end

      next unless clg_system.fraction_cool_load_served > 0

      clg_ids << clg_system.id
      clg_seed_id_map[clg_system.id] = clg_system.clg_seed_id
      clg_fuels[clg_system.id] = clg_system.cooling_system_fuel
      if not clg_system.cooling_efficiency_seer.nil?
        clg_eecs[clg_system.id] = get_eec_value_numerator('SEER') / clg_system.cooling_efficiency_seer
      elsif not clg_system.cooling_efficiency_seer2.nil?
        clg_eecs[clg_system.id] = get_eec_value_numerator('SEER2') / clg_system.cooling_efficiency_seer2
      elsif not clg_system.cooling_efficiency_eer.nil?
        clg_eecs[clg_system.id] = get_eec_value_numerator('EER') / clg_system.cooling_efficiency_eer
      elsif not clg_system.cooling_efficiency_ceer.nil?
        clg_eecs[clg_system.id] = get_eec_value_numerator('CEER') / clg_system.cooling_efficiency_ceer
      end
      if clg_system.cooling_system_type == HPXML::HVACTypeEvaporativeCooler
        clg_eecs[clg_system.id] = get_eec_value_numerator('SEER') / 15.0 # Arbitrary
      end
    end
    @hpxml.heat_pumps.each do |heat_pump|
      if heat_pump.fraction_heat_load_served > 0
        htg_ids << heat_pump.id
        htg_seed_id_map[heat_pump.id] = heat_pump.htg_seed_id
        htg_fuels[heat_pump.id] = heat_pump.heat_pump_fuel
        if not heat_pump.heating_efficiency_hspf.nil?
          htg_eecs[heat_pump.id] = get_eec_value_numerator('HSPF') / heat_pump.heating_efficiency_hspf
        elsif not heat_pump.heating_efficiency_hspf2.nil?
          htg_eecs[heat_pump.id] = get_eec_value_numerator('HSPF2') / heat_pump.heating_efficiency_hspf2
        elsif not heat_pump.heating_efficiency_cop.nil?
          htg_eecs[heat_pump.id] = get_eec_value_numerator('COP') / heat_pump.heating_efficiency_cop
        end
      end
      next unless heat_pump.fraction_cool_load_served > 0

      clg_ids << heat_pump.id
      clg_seed_id_map[heat_pump.id] = heat_pump.clg_seed_id
      clg_fuels[heat_pump.id] = heat_pump.heat_pump_fuel
      if not heat_pump.cooling_efficiency_seer.nil?
        clg_eecs[heat_pump.id] = get_eec_value_numerator('SEER') / heat_pump.cooling_efficiency_seer
      elsif not heat_pump.cooling_efficiency_seer2.nil?
        clg_eecs[heat_pump.id] = get_eec_value_numerator('SEER2') / heat_pump.cooling_efficiency_seer2
      elsif not heat_pump.cooling_efficiency_eer.nil?
        clg_eecs[heat_pump.id] = get_eec_value_numerator('EER') / heat_pump.cooling_efficiency_eer
      end
    end
    @hpxml.water_heating_systems.each do |dhw_system|
      dhw_ids << dhw_system.id
      ef_or_uef = nil
      ef_or_uef = dhw_system.energy_factor unless dhw_system.energy_factor.nil?
      ef_or_uef = dhw_system.uniform_energy_factor unless dhw_system.uniform_energy_factor.nil?
      if ef_or_uef.nil?
        # Get assumed EF for combi system
        @model.getWaterHeaterMixeds.each do |wh|
          dhw_id = wh.additionalProperties.getFeatureAsString('HPXML_ID')
          next unless (dhw_id.is_initialized && dhw_id.get == dhw_system.id)

          ef_or_uef = wh.additionalProperties.getFeatureAsDouble('EnergyFactor').get
        end
      end
      value_adj = 1.0
      value_adj = dhw_system.performance_adjustment if dhw_system.water_heater_type == HPXML::WaterHeaterTypeTankless
      if (not ef_or_uef.nil?) && (not value_adj.nil?)
        dhw_eecs[dhw_system.id] = get_eec_value_numerator('EF') / (Float(ef_or_uef) * Float(value_adj))
      end
      if [HPXML::WaterHeaterTypeCombiTankless, HPXML::WaterHeaterTypeCombiStorage].include? dhw_system.water_heater_type
        dhw_fuels[dhw_system.id] = dhw_system.related_hvac_system.heating_system_fuel
      else
        dhw_fuels[dhw_system.id] = dhw_system.fuel_type
      end
    end
    @hpxml.ventilation_fans.each do |vent_fan|
      next unless vent_fan.used_for_whole_building_ventilation
      next if vent_fan.is_cfis_supplemental_fan?

      if not vent_fan.preheating_fuel.nil?
        prehtg_ids << vent_fan.id
        prehtg_fuels[vent_fan.id] = vent_fan.preheating_fuel
        prehtg_eecs[vent_fan.id] = get_eec_value_numerator('COP') / vent_fan.preheating_efficiency_cop
      end
      next unless not vent_fan.precooling_fuel.nil?

      preclg_ids << vent_fan.id
      preclg_fuels[vent_fan.id] = vent_fan.precooling_fuel
      preclg_eecs[vent_fan.id] = get_eec_value_numerator('COP') / vent_fan.precooling_efficiency_cop
    end

    # Apportion ERI Reference loads to systems
    (@hpxml.heating_systems + @hpxml.heat_pumps).each do |htg_system|
      next unless htg_ids.include? htg_system.id

      @loads[LT::Heating].annual_output_by_system[htg_system.id] = htg_system.fraction_heat_load_served * @loads[LT::Heating].annual_output
    end
    (@hpxml.cooling_systems + @hpxml.heat_pumps).each do |clg_system|
      if clg_ids.include? clg_system.id
        @loads[LT::Cooling].annual_output_by_system[clg_system.id] = clg_system.fraction_cool_load_served * @loads[LT::Cooling].annual_output
      end
      next unless (clg_system.is_a? HPXML::CoolingSystem) && clg_system.has_integrated_heating # Cooling system w/ integrated heating (e.g., Room AC w/ electric resistance heating)

      if htg_ids.include? clg_system.id
        @loads[LT::Heating].annual_output_by_system[clg_system.id] = clg_system.integrated_heating_system_fraction_heat_load_served * @loads[LT::Heating].annual_output
      end
    end

    # Handle dual-fuel heat pumps
    @hpxml.heat_pumps.each do |heat_pump|
      next unless heat_pump.is_dual_fuel

      # Create separate dual fuel heat pump backup system
      dfhp_backup_id = heat_pump.id + '_DFHPBackup'
      htg_ids << dfhp_backup_id
      htg_seed_id_map[dfhp_backup_id] = heat_pump.htg_seed_id + '_DFHPBackup'
      htg_fuels[dfhp_backup_id] = heat_pump.backup_heating_fuel
      if not heat_pump.backup_heating_efficiency_afue.nil?
        htg_eecs[dfhp_backup_id] = get_eec_value_numerator('AFUE') / heat_pump.backup_heating_efficiency_afue
      elsif not heat_pump.backup_heating_efficiency_percent.nil?
        htg_eecs[dfhp_backup_id] = get_eec_value_numerator('Percent') / heat_pump.backup_heating_efficiency_percent
      end

      # Apportion heating load for the two systems
      primary_load, backup_load = nil
      @object_variables_by_key[[LT, LT::Heating]].each do |vals|
        sys_id, key_name, var_name = vals
        if sys_id == heat_pump.id
          primary_load = get_report_variable_data_annual([key_name], [var_name])
        elsif sys_id == heat_pump.id + '_DFHPBackup'
          backup_load = get_report_variable_data_annual([key_name], [var_name])
        end
      end
      fail 'Could not obtain DFHP loads.' if primary_load.nil? || backup_load.nil?

      total_load = @loads[LT::Heating].annual_output_by_system[heat_pump.id]
      backup_ratio = backup_load / (primary_load + backup_load)
      @loads[LT::Heating].annual_output_by_system[dfhp_backup_id] = total_load * backup_ratio
      @loads[LT::Heating].annual_output_by_system[heat_pump.id] = total_load * (1.0 - backup_ratio)
    end

    # Collect final ERI Reference loads by system
    htg_loads, clg_loads, dhw_loads = {}, {}, {}
    @loads.each do |load_type, load|
      if load_type == LT::Heating
        htg_loads = load.annual_output_by_system
      elsif load_type == LT::Cooling
        clg_loads = load.annual_output_by_system
      elsif load_type == LT::HotWaterDelivered
        dhw_loads = load.annual_output_by_system
      end
    end

    # Collect energy consumption (EC) by system
    htg_ecs, clg_ecs, dhw_ecs, prehtg_ecs, preclg_ecs = {}, {}, {}, {}, {}
    eut_map = { EUT::Heating => htg_ecs,
                EUT::HeatingHeatPumpBackup => htg_ecs,
                EUT::HeatingFanPump => htg_ecs,
                EUT::Cooling => clg_ecs,
                EUT::CoolingFanPump => clg_ecs,
                EUT::HotWater => dhw_ecs,
                EUT::HotWaterRecircPump => dhw_ecs,
                EUT::HotWaterSolarThermalPump => dhw_ecs,
                EUT::MechVentPreheat => prehtg_ecs,
                EUT::MechVentPrecool => preclg_ecs }
    @end_uses.each do |key, end_use|
      _fuel_type, end_use_type = key
      ec_obj = eut_map[end_use_type]
      next if ec_obj.nil?

      end_use.annual_output_by_system.each do |sys_id, val|
        ec_obj[sys_id] = 0.0 if ec_obj[sys_id].nil?
        ec_obj[sys_id] += val
      end
    end

    results_out << [line_break]

    # Building
    results_out << ['ERI: Building: CFA', @hpxml.building_construction.conditioned_floor_area]
    results_out << ['ERI: Building: NumBedrooms', @hpxml.building_construction.number_of_bedrooms]
    results_out << ['ERI: Building: NumStories', @hpxml.building_construction.number_of_conditioned_floors_above_grade]
    results_out << ['ERI: Building: Type', @hpxml.building_construction.residential_facility_type]

    # Heating
    results_out << ['ERI: Heating: ID', get_ids(htg_ids, htg_seed_id_map)]
    results_out << ['ERI: Heating: FuelType', ordered_values(htg_fuels, htg_ids)]
    results_out << ['ERI: Heating: EC', ordered_values(htg_ecs, htg_ids)]
    results_out << ['ERI: Heating: EEC', ordered_values(htg_eecs, htg_ids)]
    results_out << ['ERI: Heating: Load', ordered_values(htg_loads, htg_ids)]

    # Cooling
    results_out << ['ERI: Cooling: ID', get_ids(clg_ids, clg_seed_id_map)]
    results_out << ['ERI: Cooling: FuelType', ordered_values(clg_fuels, clg_ids)]
    results_out << ['ERI: Cooling: EC', ordered_values(clg_ecs, clg_ids)]
    results_out << ['ERI: Cooling: EEC', ordered_values(clg_eecs, clg_ids)]
    results_out << ['ERI: Cooling: Load', ordered_values(clg_loads, clg_ids)]

    # Hot Water
    results_out << ['ERI: Hot Water: ID', get_ids(dhw_ids)]
    results_out << ['ERI: Hot Water: FuelType', ordered_values(dhw_fuels, dhw_ids)]
    results_out << ['ERI: Hot Water: EC', ordered_values(dhw_ecs, dhw_ids)]
    results_out << ['ERI: Hot Water: EEC', ordered_values(dhw_eecs, dhw_ids)]
    results_out << ['ERI: Hot Water: Load', ordered_values(dhw_loads, dhw_ids)]

    # Mech Vent Preheat
    results_out << ['ERI: Mech Vent Preheating: ID', get_ids(prehtg_ids)]
    results_out << ['ERI: Mech Vent Preheating: FuelType', ordered_values(prehtg_fuels, prehtg_ids)]
    results_out << ['ERI: Mech Vent Preheating: EC', ordered_values(prehtg_ecs, prehtg_ids)]
    results_out << ['ERI: Mech Vent Preheating: EEC', ordered_values(prehtg_eecs, prehtg_ids)]

    # Mech Vent Precool
    results_out << ['ERI: Mech Vent Precooling: ID', get_ids(preclg_ids)]
    results_out << ['ERI: Mech Vent Precooling: FuelType', ordered_values(preclg_fuels, preclg_ids)]
    results_out << ['ERI: Mech Vent Precooling: EC', ordered_values(preclg_ecs, preclg_ids)]
    results_out << ['ERI: Mech Vent Precooling: EEC', ordered_values(preclg_eecs, preclg_ids)]

    return results_out
  end

  def report_timeseries_output_results(runner, outputs, output_format,
                                       timeseries_output_path,
                                       timeseries_frequency,
                                       timeseries_num_decimal_places,
                                       include_timeseries_total_consumptions,
                                       include_timeseries_fuel_consumptions,
                                       include_timeseries_end_use_consumptions,
                                       include_timeseries_emissions,
                                       include_timeseries_emission_fuels,
                                       include_timeseries_emission_end_uses,
                                       include_timeseries_hot_water_uses,
                                       include_timeseries_total_loads,
                                       include_timeseries_component_loads,
                                       include_timeseries_unmet_hours,
                                       include_timeseries_zone_temperatures,
                                       include_timeseries_airflows,
                                       include_timeseries_weather,
                                       include_timeseries_resilience,
                                       add_dst_column,
                                       add_utc_column,
                                       timestamps_dst,
                                       timestamps_utc,
                                       use_dview_format)
    return if @timestamps.nil?

    if not ['timestep', 'hourly', 'daily', 'monthly'].include? timeseries_frequency
      fail "Unexpected timeseries_frequency: #{timeseries_frequency}."
    end

    if not timeseries_num_decimal_places.nil?
      n_digits = timeseries_num_decimal_places
    else
      # Set rounding precision for timeseries (e.g., hourly) outputs.
      # Note: Make sure to round outputs with sufficient resolution for the worst case -- i.e., 1 minute date instead of hourly data.
      n_digits = 3 # Default for hourly (or longer) data
      if timeseries_frequency == 'timestep'
        if @hpxml.header.timestep <= 2 # 2-minute timesteps or shorter; add two decimal places
          n_digits += 2
        elsif @hpxml.header.timestep <= 15 # 15-minute timesteps or shorter; add one decimal place
          n_digits += 1
        end
      end
    end

    # Initial output data w/ Time column(s)
    data = ['Time', nil] + @timestamps
    if add_dst_column
      timestamps2 = [['TimeDST', nil] + timestamps_dst]
    else
      timestamps2 = []
    end
    if add_utc_column
      timestamps3 = [['TimeUTC', nil] + timestamps_utc]
    else
      timestamps3 = []
    end

    if include_timeseries_total_consumptions
      total_energy_data = []
      [TE::Total, TE::Net].each do |energy_type|
        next if (energy_type == TE::Net) && (outputs[:elec_prod_timeseries].sum(0.0) == 0)

        total_energy_data << [@totals[energy_type].name, @totals[energy_type].timeseries_units] + @totals[energy_type].timeseries_output.map { |v| v.round(n_digits) }
      end
    else
      total_energy_data = []
    end
    if include_timeseries_fuel_consumptions
      fuel_data = @fuels.values.select { |x| x.timeseries_output.sum(0.0) != 0 }.map { |x| [x.name, x.timeseries_units] + x.timeseries_output.map { |v| v.round(n_digits) } }

      # Also add Net Electricity
      if outputs[:elec_prod_annual] != 0.0
        fuel_data.insert(1, ['Fuel Use: Electricity: Net', get_timeseries_units_from_fuel_type(FT::Elec)] + outputs[:elec_net_timeseries].map { |v| v.round(n_digits) })
      end
    else
      fuel_data = []
    end
    if include_timeseries_end_use_consumptions
      end_use_data = @end_uses.values.select { |x| x.timeseries_output.sum(0.0) != 0 }.map { |x| [x.name, x.timeseries_units] + x.timeseries_output.map { |v| v.round(n_digits) } }
    else
      end_use_data = []
    end
    if include_timeseries_emissions
      emissions_data = []
      @emissions.values.each do |emission|
        next if emission.timeseries_output.sum(0.0) == 0

        emissions_data << ["#{emission.name}: Total", emission.timeseries_units] + emission.timeseries_output.map { |v| v.round(5) }
      end
    else
      emissions_data = []
    end
    if include_timeseries_emission_fuels
      emission_fuel_data = []
      @emissions.values.each do |emission|
        emission.timeseries_output_by_fuel.each do |fuel, timeseries_output|
          next if timeseries_output.sum(0.0) == 0

          emission_fuel_data << ["#{emission.name}: #{fuel}: Total", emission.timeseries_units] + timeseries_output.map { |v| v.round(5) }
        end
      end
    else
      emission_fuel_data = []
    end
    if include_timeseries_emission_end_uses
      emission_end_use_data = []
      @emissions.values.each do |emission|
        emission.timeseries_output_by_end_use.each do |key, timeseries_output|
          next if timeseries_output.sum(0.0) == 0

          fuel_type, end_use_type = key
          emission_end_use_data << ["#{emission.name}: #{fuel_type}: #{end_use_type}", emission.timeseries_units] + timeseries_output.map { |v| v.round(5) }
        end
      end
    else
      emission_end_use_data = []
    end
    if include_timeseries_hot_water_uses
      hot_water_use_data = @hot_water_uses.values.select { |x| x.timeseries_output.sum(0.0) != 0 }.map { |x| [x.name, x.timeseries_units] + x.timeseries_output.map { |v| v.round(n_digits) } }
    else
      hot_water_use_data = []
    end
    if include_timeseries_total_loads
      total_loads_data = @loads.values.select { |x| x.timeseries_output.sum(0.0) != 0 }.map { |x| [x.name, x.timeseries_units] + x.timeseries_output.map { |v| v.round(n_digits) } }
    else
      total_loads_data = {}
    end
    if include_timeseries_component_loads
      comp_loads_data = @component_loads.values.select { |x| x.timeseries_output.sum(0.0) != 0 }.map { |x| [x.name, x.timeseries_units] + x.timeseries_output.map { |v| v.round(n_digits) } }
    else
      comp_loads_data = []
    end
    if include_timeseries_unmet_hours
      unmet_hours_data = @unmet_hours.values.map { |x| [x.name, x.timeseries_units] + x.timeseries_output.map { |v| v.round(n_digits) } }
    else
      unmet_hours_data = []
    end
    if include_timeseries_zone_temperatures
      zone_temps_data = @zone_temps.values.select { |x| x.timeseries_output.sum(0.0) != 0 }.map { |x| [x.name, x.timeseries_units] + x.timeseries_output.map { |v| v.round(n_digits) } }
    else
      zone_temps_data = []
    end
    if include_timeseries_airflows
      airflows_data = @airflows.values.select { |x| x.timeseries_output.sum(0.0) != 0 }.map { |x| [x.name, x.timeseries_units] + x.timeseries_output.map { |v| v.round(n_digits) } }
    else
      airflows_data = []
    end
    if include_timeseries_weather
      weather_data = @weather.values.select { |x| x.timeseries_output.sum(0.0) != 0 }.map { |x| [x.name, x.timeseries_units] + x.timeseries_output.map { |v| v.round(n_digits) } }
    else
      weather_data = []
    end
    if include_timeseries_resilience
      resilience_data = @resilience.values.select { |x| x.timeseries_output.sum(0.0) != 0 }.map { |x| [x.name, x.timeseries_units] + x.timeseries_output.map { |v| v.round(n_digits) } }
    else
      resilience_data = []
    end

    # EnergyPlus output variables
    if not @output_variables.empty?
      output_variables_data = @output_variables.values.map { |x| [x.name, x.timeseries_units] + x.timeseries_output }
    else
      output_variables_data = []
    end

    return if (total_energy_data.size + fuel_data.size + end_use_data.size + emissions_data.size + emission_fuel_data.size +
               emission_end_use_data.size + hot_water_use_data.size + total_loads_data.size + comp_loads_data.size + unmet_hours_data.size +
               zone_temps_data.size + airflows_data.size + weather_data.size + resilience_data.size + output_variables_data.size) == 0

    fail 'Unable to obtain timestamps.' if @timestamps.empty?

    if ['csv'].include? output_format
      # Assemble data
      data = data.zip(*timestamps2, *timestamps3, *total_energy_data, *fuel_data, *end_use_data, *emissions_data,
                      *emission_fuel_data, *emission_end_use_data, *hot_water_use_data, *total_loads_data, *comp_loads_data,
                      *unmet_hours_data, *zone_temps_data, *airflows_data, *weather_data, *resilience_data, *output_variables_data)

      # Error-check
      n_elements = []
      data.each do |data_array|
        n_elements << data_array.size
      end
      if n_elements.uniq.size > 1
        fail "Inconsistent number of array elements: #{n_elements.uniq}."
      end

      if use_dview_format
        # Remove Time column(s)
        while data[0][0].include? 'Time'
          data = data.map { |a| a[1..-1] }
        end

        # Add header per DataFileTemplate.pdf; see https://github.com/NREL/wex/wiki/DView
        year = @hpxml.header.sim_calendar_year
        start_day = Schedule.get_day_num_from_month_day(year, @hpxml.header.sim_begin_month, @hpxml.header.sim_begin_day)
        start_hr = (start_day - 1) * 24
        if timeseries_frequency == 'timestep'
          interval_hrs = @hpxml.header.timestep / 60.0
        elsif timeseries_frequency == 'hourly'
          interval_hrs = 1.0
        elsif timeseries_frequency == 'daily'
          interval_hrs = 24.0
        elsif timeseries_frequency == 'monthly'
          interval_hrs = Constants.NumDaysInYear(year) * 24.0 / 12
        end
        header_data = [['wxDVFileHeaderVer.1'],
                       data[0].map { |d| d.sub(':', '|') }, # Series name (series can be organized into groups by entering Group Name|Series Name)
                       data[0].map { |_d| start_hr + interval_hrs / 2.0 }, # Start time of the first data point; 0.5 implies average over the first hour
                       data[0].map { |_d| interval_hrs }, # Time interval in hours
                       data[1]] # Units
        data.delete_at(1) # Remove units, added to header data above
        data.delete_at(0) # Remove series name, added to header data above

        # Apply daylight savings
        if timeseries_frequency == 'timestep' || timeseries_frequency == 'hourly'
          if @hpxml.header.dst_enabled
            dst_start_ix, dst_end_ix = get_dst_start_end_indexes(@timestamps, timestamps_dst)
            dst_end_ix.downto(dst_start_ix + 1) do |i|
              data[i + 1] = data[i]
            end
          end
        end

        data.insert(0, *header_data) # Add header data to beginning
      end

      # Write file
      CSV.open(timeseries_output_path, 'wb') { |csv| data.to_a.each { |elem| csv << elem } }
    elsif ['json', 'msgpack'].include? output_format
      # Assemble data
      h = {}
      h['Time'] = data[2..-1]
      h['TimeDST'] = timestamps2[2..-1] if timestamps_dst
      h['TimeUTC'] = timestamps3[2..-1] if timestamps_utc

      [total_energy_data, fuel_data, end_use_data, emissions_data, emission_fuel_data,
       emission_end_use_data, hot_water_use_data, total_loads_data, comp_loads_data, unmet_hours_data,
       zone_temps_data, airflows_data, weather_data, resilience_data, output_variables_data].each do |d|
        d.each do |o|
          grp, name = o[0].split(':', 2)
          h[grp] = {} if h[grp].nil?
          h[grp]["#{name.strip} (#{o[1]})"] = o[2..-1]
        end
      end

      # Write file
      if output_format == 'json'
        require 'json'
        File.open(timeseries_output_path, 'w') { |json| json.write(JSON.pretty_generate(h)) }
      elsif output_format == 'msgpack'
        File.open(timeseries_output_path, 'w') { |json| h.to_msgpack(json) }
      end
    end
    runner.registerInfo("Wrote timeseries output results to #{timeseries_output_path}.")
  end

  def get_dst_start_end_indexes(timestamps, timestamps_dst)
    dst_start_ix = nil
    dst_end_ix = nil
    timestamps.zip(timestamps_dst).each_with_index do |ts, i|
      dst_start_ix = i if ts[0] != ts[1] && dst_start_ix.nil?
      dst_end_ix = i if ts[0] == ts[1] && dst_end_ix.nil? && !dst_start_ix.nil?
    end

    dst_end_ix = timestamps.size - 1 if dst_end_ix.nil? # run period ends before DST ends

    return dst_start_ix, dst_end_ix
  end

  def get_report_meter_data_annual(meter_names, unit_conv = UnitConversions.convert(1.0, 'J', 'MBtu'))
    return 0.0 if meter_names.empty?

    cols = @msgpackData['MeterData']['RunPeriod']['Cols']
    timestamp = @msgpackData['MeterData']['RunPeriod']['Rows'][0].keys[0]
    row = @msgpackData['MeterData']['RunPeriod']['Rows'][0][timestamp]
    indexes = cols.each_index.select { |i| meter_names.include? cols[i]['Variable'] }
    val = row.each_index.select { |i| indexes.include? i }.map { |i| row[i] }.sum(0.0) * unit_conv

    return val
  end

  def get_report_variable_data_annual(key_values, variables, unit_conv = UnitConversions.convert(1.0, 'J', 'MBtu'), is_negative: false)
    return 0.0 if variables.empty?

    neg = is_negative ? -1.0 : 1.0
    keys_vars = key_values.zip(variables).map { |k, v| "#{k}:#{v}" }
    cols = @msgpackDataRunPeriod['Cols']
    timestamp = @msgpackDataRunPeriod['Rows'][0].keys[0]
    row = @msgpackDataRunPeriod['Rows'][0][timestamp]
    indexes = cols.each_index.select { |i| keys_vars.include? cols[i]['Variable'] }
    val = row.each_index.select { |i| indexes.include? i }.map { |i| row[i] }.sum(0.0) * unit_conv * neg

    return val
  end

  def get_resilience_hours(init_time_step, batt_kwh, batt_kw, batt_roundtrip_efficiency, batt_soc_kwh, crit_load, n_timesteps)
    (0...n_timesteps).each do |i|
      t = (init_time_step + i) % n_timesteps # for wrapping around end of year
      load_kw = crit_load[t]

      if load_kw < 0 # load is met
        if batt_soc_kwh < batt_kwh # charge battery if there's room in the battery
          batt_soc_kwh += [
            batt_kwh - batt_soc_kwh, # room available
            batt_kw * batt_roundtrip_efficiency, # inverter capacity
            -load_kw * batt_roundtrip_efficiency, # excess energy
          ].min
        end
      else # check if we can meet load with generator then storage
        if [batt_kw, batt_soc_kwh].min >= load_kw # battery can carry balance
          # prevent battery charge from going negative
          batt_soc_kwh = [0, batt_soc_kwh - load_kw].max
          load_kw = 0
        end
      end

      if load_kw > 0 # failed to meet load in this time step
        return i
      end
    end

    return n_timesteps
  end

  def get_report_meter_data_timeseries(meter_names, unit_conv, unit_adder, timeseries_frequency)
    return [0.0] * @timestamps.size if meter_names.empty?

    msgpack_timeseries_name = { 'timestep' => 'TimeStep',
                                'hourly' => 'Hourly',
                                'daily' => 'Daily',
                                'monthly' => 'Monthly' }[timeseries_frequency]
    cols = @msgpackData['MeterData'][msgpack_timeseries_name]['Cols']
    rows = @msgpackData['MeterData'][msgpack_timeseries_name]['Rows']
    indexes = cols.each_index.select { |i| meter_names.include? cols[i]['Variable'] }
    vals = []
    rows.each_with_index do |row, _idx|
      row = row[row.keys[0]]
      val = 0.0
      indexes.each do |i|
        val += row[i] * unit_conv + unit_adder
      end
      vals << val
    end
    return vals
  end

  def get_report_variable_data_timeseries(key_values, variables, unit_conv, unit_adder, timeseries_frequency, is_negative: false, ems_shift: false)
    return [0.0] * @timestamps.size if variables.empty?

    if key_values.uniq.size > 1 && key_values.include?('EMS') && ems_shift
      # Split into EMS and non-EMS queries so that the EMS values shift occurs for just the EMS query
      # Remove this code if we ever figure out a better way to handle when EMS output should shift
      values = get_report_variable_data_timeseries(['EMS'], variables, unit_conv, unit_adder, timeseries_frequency, is_negative: is_negative, ems_shift: ems_shift)
      sum_values = values.zip(get_report_variable_data_timeseries(key_values.select { |k| k != 'EMS' }, variables, unit_conv, unit_adder, timeseries_frequency, is_negative: is_negative, ems_shift: ems_shift)).map { |x, y| x + y }
      return sum_values
    end

    if (timeseries_frequency == 'hourly') && (not @msgpackDataHourly.nil?)
      msgpack_data = @msgpackDataHourly
    else
      msgpack_data = @msgpackDataTimeseries
    end
    neg = is_negative ? -1.0 : 1.0
    keys_vars = key_values.zip(variables).map { |k, v| "#{k}:#{v}" }
    cols = msgpack_data['Cols']
    rows = msgpack_data['Rows']
    indexes = cols.each_index.select { |i| keys_vars.include? cols[i]['Variable'] }
    vals = []
    rows.each_with_index do |row, _idx|
      row = row[row.keys[0]]
      val = 0.0
      indexes.each do |i|
        val += (row[i] * unit_conv + unit_adder) * neg
      end
      vals << val
    end

    return vals unless ems_shift

    # Remove this code if we ever figure out a better way to handle when EMS output should shift
    if (key_values.size == 1) && (key_values[0] == 'EMS') && (@timestamps.size > 0)
      if (timeseries_frequency == 'timestep' || (timeseries_frequency == 'hourly' && @model.getTimestep.numberOfTimestepsPerHour == 1))
        # Shift all values by 1 timestep due to EMS reporting lag
        return vals[1..-1] + [vals[0]]
      end
    end

    return vals
  end

  def get_report_variable_data_timeseries_key_values_and_units(var)
    keys = []
    units = ''
    if not @msgpackDataTimeseries.nil?
      @msgpackDataTimeseries['Cols'].each do |col|
        next unless col['Variable'].end_with? ":#{var}"

        keys << col['Variable'].split(':')[0..-2].join(':')
        units = col['Units']
      end
    end

    return keys, units
  end

  def get_tabular_data_value(report_name, report_for_string, table_name, row_names, col_name, units)
    vals = []
    @msgpackData['TabularReports'].each do |tabular_report|
      next if tabular_report['ReportName'] != report_name
      next if tabular_report['For'] != report_for_string

      tabular_report['Tables'].each do |table|
        next if table['TableName'] != table_name

        cols = table['Cols']
        index = cols.each_index.select { |i| cols[i] == "#{col_name} [#{units}]" }[0]
        row_names.each do |row_name|
          vals << table['Rows'][row_name][index].to_f
        end
      end
    end

    return vals.sum(0.0)
  end

  def apply_multiplier_to_output(obj, sync_obj, sys_id, mult)
    # Annual
    orig_value = obj.annual_output_by_system[sys_id]
    obj.annual_output_by_system[sys_id] = orig_value * mult
    if not sync_obj.nil?
      sync_obj.annual_output += (orig_value * mult - orig_value)
    end

    # Timeseries
    if not obj.timeseries_output_by_system.empty?
      orig_values = obj.timeseries_output_by_system[sys_id]
      obj.timeseries_output_by_system[sys_id] = obj.timeseries_output_by_system[sys_id].map { |x| x * mult }
      diffs = obj.timeseries_output_by_system[sys_id].zip(orig_values).map { |x, y| x - y }
      if not sync_obj.nil?
        sync_obj.timeseries_output = sync_obj.timeseries_output.zip(diffs).map { |x, y| x + y }
      end
    end

    # Hourly Electricity (for Cambium)
    if obj.is_a?(EndUse) && (not obj.hourly_output_by_system.empty?)
      obj.hourly_output_by_system[sys_id] = obj.hourly_output_by_system[sys_id].map { |x| x * mult }
    end
  end

  def create_all_object_variables_by_key
    @object_variables_by_key = {}
    return if @model.nil?

    @model.getModelObjects.each do |object|
      next if object.to_AdditionalProperties.is_initialized

      [EUT, HWT, LT, ILT, RT].each do |class_name|
        vars_by_key = get_object_output_variables_by_key(@model, object, class_name)
        next if vars_by_key.size == 0

        sys_id = object.additionalProperties.getFeatureAsString('HPXML_ID')
        if sys_id.is_initialized
          sys_id = sys_id.get
        else
          sys_id = nil
        end

        vars_by_key.each do |key, output_vars|
          output_vars.each do |output_var|
            if object.to_EnergyManagementSystemOutputVariable.is_initialized
              varkey = 'EMS'
            else
              varkey = object.name.to_s.upcase
            end
            hash_key = [class_name, key]
            @object_variables_by_key[hash_key] = [] if @object_variables_by_key[hash_key].nil?
            next if @object_variables_by_key[hash_key].include? [sys_id, varkey, output_var]

            @object_variables_by_key[hash_key] << [sys_id, varkey, output_var]
          end
        end
      end
    end
  end

  def get_object_variables(class_name, key)
    hash_key = [class_name, key]
    vars = @object_variables_by_key[hash_key]
    vars = [] if vars.nil?
    return vars
  end

  class BaseOutput
    def initialize()
      @timeseries_output = []
    end
    attr_accessor(:name, :annual_output, :timeseries_output, :annual_units, :timeseries_units)
  end

  class TotalEnergy < BaseOutput
    def initialize
      super()
    end
    attr_accessor()
  end

  class Fuel < BaseOutput
    def initialize(meters: [])
      super()
      @meters = meters
      @timeseries_output_by_system = {}
    end
    attr_accessor(:meters, :timeseries_output_by_system)
  end

  class EndUse < BaseOutput
    def initialize(variables: [], is_negative: false, is_storage: false)
      super()
      @variables = variables
      @is_negative = is_negative
      @is_storage = is_storage
      @timeseries_output_by_system = {}
      @annual_output_by_system = {}
      # These outputs used to apply Cambium hourly electricity factors
      @hourly_output = []
      @hourly_output_by_system = {}
    end
    attr_accessor(:variables, :is_negative, :is_storage, :annual_output_by_system, :timeseries_output_by_system,
                  :hourly_output, :hourly_output_by_system)
  end

  class Emission < BaseOutput
    def initialize()
      super()
      @timeseries_output_by_end_use = {}
      @timeseries_output_by_fuel = {}
      @annual_output_by_fuel = {}
      @annual_output_by_end_use = {}
    end
    attr_accessor(:annual_output_by_fuel, :annual_output_by_end_use, :timeseries_output_by_fuel, :timeseries_output_by_end_use)
  end

  class HotWater < BaseOutput
    def initialize(variables: [])
      super()
      @variables = variables
      @timeseries_output_by_system = {}
      @annual_output_by_system = {}
    end
    attr_accessor(:variables, :annual_output_by_system, :timeseries_output_by_system)
  end

  class Resilience < BaseOutput
    def initialize(variables: [])
      super()
      @variables = variables
    end
    attr_accessor(:variables)
  end

  class PeakFuel < BaseOutput
    def initialize(meters:, report:)
      super()
      @meters = meters
      @report = report
    end
    attr_accessor(:meters, :report)
  end

  class Load < BaseOutput
    def initialize(variables: [], ems_variable: nil, is_negative: false)
      super()
      @variables = variables
      @ems_variable = ems_variable
      @is_negative = is_negative
      @timeseries_output_by_system = {}
      @annual_output_by_system = {}
    end
    attr_accessor(:variables, :ems_variable, :is_negative, :annual_output_by_system, :timeseries_output_by_system)
  end

  class ComponentLoad < BaseOutput
    def initialize(ems_variable:)
      super()
      @ems_variable = ems_variable
    end
    attr_accessor(:ems_variable)
  end

  class UnmetHours < BaseOutput
    def initialize(ems_variable:)
      super()
      @ems_variable = ems_variable
    end
    attr_accessor(:ems_variable)
  end

  class IdealLoad < BaseOutput
    def initialize(variables: [])
      super()
      @variables = variables
    end
    attr_accessor(:variables)
  end

  class PeakLoad < BaseOutput
    def initialize(ems_variable:, report:)
      super()
      @ems_variable = ems_variable
      @report = report
    end
    attr_accessor(:ems_variable, :report)
  end

  class ZoneTemp < BaseOutput
    def initialize
      super()
    end
    attr_accessor()
  end

  class Airflow < BaseOutput
    def initialize(ems_program:, ems_variables:)
      super()
      @ems_program = ems_program
      @ems_variables = ems_variables
    end
    attr_accessor(:ems_program, :ems_variables)
  end

  class Weather < BaseOutput
    def initialize(variable:, variable_units:, timeseries_units:)
      super()
      @variable = variable
      @variable_units = variable_units
      @timeseries_units = timeseries_units
    end
    attr_accessor(:variable, :variable_units)
  end

  class OutputVariable < BaseOutput
    def initialize
      super()
    end
    attr_accessor()
  end

  def setup_outputs(called_from_outputs_method, user_output_variables = nil)
    def get_timeseries_units_from_fuel_type(fuel_type)
      if fuel_type == FT::Elec
        return 'kWh'
      end

      return 'kBtu'
    end

    # End Uses

    # NOTE: Some end uses are obtained from meters, others are rolled up from
    # output variables so that we can have more control.

    create_all_object_variables_by_key()

    @end_uses = {}
    @end_uses[[FT::Elec, EUT::Heating]] = EndUse.new(variables: get_object_variables(EUT, [FT::Elec, EUT::Heating]))
    @end_uses[[FT::Elec, EUT::HeatingHeatPumpBackup]] = EndUse.new(variables: get_object_variables(EUT, [FT::Elec, EUT::HeatingHeatPumpBackup]))
    @end_uses[[FT::Elec, EUT::HeatingFanPump]] = EndUse.new(variables: get_object_variables(EUT, [FT::Elec, EUT::HeatingFanPump]))
    @end_uses[[FT::Elec, EUT::Cooling]] = EndUse.new(variables: get_object_variables(EUT, [FT::Elec, EUT::Cooling]))
    @end_uses[[FT::Elec, EUT::CoolingFanPump]] = EndUse.new(variables: get_object_variables(EUT, [FT::Elec, EUT::CoolingFanPump]))
    @end_uses[[FT::Elec, EUT::HotWater]] = EndUse.new(variables: get_object_variables(EUT, [FT::Elec, EUT::HotWater]))
    @end_uses[[FT::Elec, EUT::HotWaterRecircPump]] = EndUse.new(variables: get_object_variables(EUT, [FT::Elec, EUT::HotWaterRecircPump]))
    @end_uses[[FT::Elec, EUT::HotWaterSolarThermalPump]] = EndUse.new(variables: get_object_variables(EUT, [FT::Elec, EUT::HotWaterSolarThermalPump]))
    @end_uses[[FT::Elec, EUT::LightsInterior]] = EndUse.new(variables: get_object_variables(EUT, [FT::Elec, EUT::LightsInterior]))
    @end_uses[[FT::Elec, EUT::LightsGarage]] = EndUse.new(variables: get_object_variables(EUT, [FT::Elec, EUT::LightsGarage]))
    @end_uses[[FT::Elec, EUT::LightsExterior]] = EndUse.new(variables: get_object_variables(EUT, [FT::Elec, EUT::LightsExterior]))
    @end_uses[[FT::Elec, EUT::MechVent]] = EndUse.new(variables: get_object_variables(EUT, [FT::Elec, EUT::MechVent]))
    @end_uses[[FT::Elec, EUT::MechVentPreheat]] = EndUse.new(variables: get_object_variables(EUT, [FT::Elec, EUT::MechVentPreheat]))
    @end_uses[[FT::Elec, EUT::MechVentPrecool]] = EndUse.new(variables: get_object_variables(EUT, [FT::Elec, EUT::MechVentPrecool]))
    @end_uses[[FT::Elec, EUT::WholeHouseFan]] = EndUse.new(variables: get_object_variables(EUT, [FT::Elec, EUT::WholeHouseFan]))
    @end_uses[[FT::Elec, EUT::Refrigerator]] = EndUse.new(variables: get_object_variables(EUT, [FT::Elec, EUT::Refrigerator]))
    @end_uses[[FT::Elec, EUT::Freezer]] = EndUse.new(variables: get_object_variables(EUT, [FT::Elec, EUT::Freezer]))
    @end_uses[[FT::Elec, EUT::Dehumidifier]] = EndUse.new(variables: get_object_variables(EUT, [FT::Elec, EUT::Dehumidifier]))
    @end_uses[[FT::Elec, EUT::Dishwasher]] = EndUse.new(variables: get_object_variables(EUT, [FT::Elec, EUT::Dishwasher]))
    @end_uses[[FT::Elec, EUT::ClothesWasher]] = EndUse.new(variables: get_object_variables(EUT, [FT::Elec, EUT::ClothesWasher]))
    @end_uses[[FT::Elec, EUT::ClothesDryer]] = EndUse.new(variables: get_object_variables(EUT, [FT::Elec, EUT::ClothesDryer]))
    @end_uses[[FT::Elec, EUT::RangeOven]] = EndUse.new(variables: get_object_variables(EUT, [FT::Elec, EUT::RangeOven]))
    @end_uses[[FT::Elec, EUT::CeilingFan]] = EndUse.new(variables: get_object_variables(EUT, [FT::Elec, EUT::CeilingFan]))
    @end_uses[[FT::Elec, EUT::Television]] = EndUse.new(variables: get_object_variables(EUT, [FT::Elec, EUT::Television]))
    @end_uses[[FT::Elec, EUT::PlugLoads]] = EndUse.new(variables: get_object_variables(EUT, [FT::Elec, EUT::PlugLoads]))
    @end_uses[[FT::Elec, EUT::Vehicle]] = EndUse.new(variables: get_object_variables(EUT, [FT::Elec, EUT::Vehicle]))
    @end_uses[[FT::Elec, EUT::WellPump]] = EndUse.new(variables: get_object_variables(EUT, [FT::Elec, EUT::WellPump]))
    @end_uses[[FT::Elec, EUT::PoolHeater]] = EndUse.new(variables: get_object_variables(EUT, [FT::Elec, EUT::PoolHeater]))
    @end_uses[[FT::Elec, EUT::PoolPump]] = EndUse.new(variables: get_object_variables(EUT, [FT::Elec, EUT::PoolPump]))
    @end_uses[[FT::Elec, EUT::HotTubHeater]] = EndUse.new(variables: get_object_variables(EUT, [FT::Elec, EUT::HotTubHeater]))
    @end_uses[[FT::Elec, EUT::HotTubPump]] = EndUse.new(variables: get_object_variables(EUT, [FT::Elec, EUT::HotTubPump]))
    @end_uses[[FT::Elec, EUT::PV]] = EndUse.new(variables: get_object_variables(EUT, [FT::Elec, EUT::PV]),
                                                is_negative: true)
    @end_uses[[FT::Elec, EUT::Generator]] = EndUse.new(variables: get_object_variables(EUT, [FT::Elec, EUT::Generator]),
                                                       is_negative: true)
    @end_uses[[FT::Elec, EUT::Battery]] = EndUse.new(variables: get_object_variables(EUT, [FT::Elec, EUT::Battery]),
                                                     is_storage: true)
    @end_uses[[FT::Gas, EUT::Heating]] = EndUse.new(variables: get_object_variables(EUT, [FT::Gas, EUT::Heating]))
    @end_uses[[FT::Gas, EUT::HeatingHeatPumpBackup]] = EndUse.new(variables: get_object_variables(EUT, [FT::Gas, EUT::HeatingHeatPumpBackup]))
    @end_uses[[FT::Gas, EUT::HotWater]] = EndUse.new(variables: get_object_variables(EUT, [FT::Gas, EUT::HotWater]))
    @end_uses[[FT::Gas, EUT::ClothesDryer]] = EndUse.new(variables: get_object_variables(EUT, [FT::Gas, EUT::ClothesDryer]))
    @end_uses[[FT::Gas, EUT::RangeOven]] = EndUse.new(variables: get_object_variables(EUT, [FT::Gas, EUT::RangeOven]))
    @end_uses[[FT::Gas, EUT::MechVentPreheat]] = EndUse.new(variables: get_object_variables(EUT, [FT::Gas, EUT::MechVentPreheat]))
    @end_uses[[FT::Gas, EUT::PoolHeater]] = EndUse.new(variables: get_object_variables(EUT, [FT::Gas, EUT::PoolHeater]))
    @end_uses[[FT::Gas, EUT::HotTubHeater]] = EndUse.new(variables: get_object_variables(EUT, [FT::Gas, EUT::HotTubHeater]))
    @end_uses[[FT::Gas, EUT::Grill]] = EndUse.new(variables: get_object_variables(EUT, [FT::Gas, EUT::Grill]))
    @end_uses[[FT::Gas, EUT::Lighting]] = EndUse.new(variables: get_object_variables(EUT, [FT::Gas, EUT::Lighting]))
    @end_uses[[FT::Gas, EUT::Fireplace]] = EndUse.new(variables: get_object_variables(EUT, [FT::Gas, EUT::Fireplace]))
    @end_uses[[FT::Gas, EUT::Generator]] = EndUse.new(variables: get_object_variables(EUT, [FT::Gas, EUT::Generator]))
    @end_uses[[FT::Oil, EUT::Heating]] = EndUse.new(variables: get_object_variables(EUT, [FT::Oil, EUT::Heating]))
    @end_uses[[FT::Oil, EUT::HeatingHeatPumpBackup]] = EndUse.new(variables: get_object_variables(EUT, [FT::Oil, EUT::HeatingHeatPumpBackup]))
    @end_uses[[FT::Oil, EUT::HotWater]] = EndUse.new(variables: get_object_variables(EUT, [FT::Oil, EUT::HotWater]))
    @end_uses[[FT::Oil, EUT::ClothesDryer]] = EndUse.new(variables: get_object_variables(EUT, [FT::Oil, EUT::ClothesDryer]))
    @end_uses[[FT::Oil, EUT::RangeOven]] = EndUse.new(variables: get_object_variables(EUT, [FT::Oil, EUT::RangeOven]))
    @end_uses[[FT::Oil, EUT::MechVentPreheat]] = EndUse.new(variables: get_object_variables(EUT, [FT::Oil, EUT::MechVentPreheat]))
    @end_uses[[FT::Oil, EUT::Grill]] = EndUse.new(variables: get_object_variables(EUT, [FT::Oil, EUT::Grill]))
    @end_uses[[FT::Oil, EUT::Lighting]] = EndUse.new(variables: get_object_variables(EUT, [FT::Oil, EUT::Lighting]))
    @end_uses[[FT::Oil, EUT::Fireplace]] = EndUse.new(variables: get_object_variables(EUT, [FT::Oil, EUT::Fireplace]))
    @end_uses[[FT::Oil, EUT::Generator]] = EndUse.new(variables: get_object_variables(EUT, [FT::Oil, EUT::Generator]))
    @end_uses[[FT::Propane, EUT::Heating]] = EndUse.new(variables: get_object_variables(EUT, [FT::Propane, EUT::Heating]))
    @end_uses[[FT::Propane, EUT::HeatingHeatPumpBackup]] = EndUse.new(variables: get_object_variables(EUT, [FT::Propane, EUT::HeatingHeatPumpBackup]))
    @end_uses[[FT::Propane, EUT::HotWater]] = EndUse.new(variables: get_object_variables(EUT, [FT::Propane, EUT::HotWater]))
    @end_uses[[FT::Propane, EUT::ClothesDryer]] = EndUse.new(variables: get_object_variables(EUT, [FT::Propane, EUT::ClothesDryer]))
    @end_uses[[FT::Propane, EUT::RangeOven]] = EndUse.new(variables: get_object_variables(EUT, [FT::Propane, EUT::RangeOven]))
    @end_uses[[FT::Propane, EUT::MechVentPreheat]] = EndUse.new(variables: get_object_variables(EUT, [FT::Propane, EUT::MechVentPreheat]))
    @end_uses[[FT::Propane, EUT::Grill]] = EndUse.new(variables: get_object_variables(EUT, [FT::Propane, EUT::Grill]))
    @end_uses[[FT::Propane, EUT::Lighting]] = EndUse.new(variables: get_object_variables(EUT, [FT::Propane, EUT::Lighting]))
    @end_uses[[FT::Propane, EUT::Fireplace]] = EndUse.new(variables: get_object_variables(EUT, [FT::Propane, EUT::Fireplace]))
    @end_uses[[FT::Propane, EUT::Generator]] = EndUse.new(variables: get_object_variables(EUT, [FT::Propane, EUT::Generator]))
    @end_uses[[FT::WoodCord, EUT::Heating]] = EndUse.new(variables: get_object_variables(EUT, [FT::WoodCord, EUT::Heating]))
    @end_uses[[FT::WoodCord, EUT::HeatingHeatPumpBackup]] = EndUse.new(variables: get_object_variables(EUT, [FT::WoodCord, EUT::HeatingHeatPumpBackup]))
    @end_uses[[FT::WoodCord, EUT::HotWater]] = EndUse.new(variables: get_object_variables(EUT, [FT::WoodCord, EUT::HotWater]))
    @end_uses[[FT::WoodCord, EUT::ClothesDryer]] = EndUse.new(variables: get_object_variables(EUT, [FT::WoodCord, EUT::ClothesDryer]))
    @end_uses[[FT::WoodCord, EUT::RangeOven]] = EndUse.new(variables: get_object_variables(EUT, [FT::WoodCord, EUT::RangeOven]))
    @end_uses[[FT::WoodCord, EUT::MechVentPreheat]] = EndUse.new(variables: get_object_variables(EUT, [FT::WoodCord, EUT::MechVentPreheat]))
    @end_uses[[FT::WoodCord, EUT::Grill]] = EndUse.new(variables: get_object_variables(EUT, [FT::WoodCord, EUT::Grill]))
    @end_uses[[FT::WoodCord, EUT::Lighting]] = EndUse.new(variables: get_object_variables(EUT, [FT::WoodCord, EUT::Lighting]))
    @end_uses[[FT::WoodCord, EUT::Fireplace]] = EndUse.new(variables: get_object_variables(EUT, [FT::WoodCord, EUT::Fireplace]))
    @end_uses[[FT::WoodCord, EUT::Generator]] = EndUse.new(variables: get_object_variables(EUT, [FT::WoodCord, EUT::Generator]))
    @end_uses[[FT::WoodPellets, EUT::Heating]] = EndUse.new(variables: get_object_variables(EUT, [FT::WoodPellets, EUT::Heating]))
    @end_uses[[FT::WoodPellets, EUT::HeatingHeatPumpBackup]] = EndUse.new(variables: get_object_variables(EUT, [FT::WoodPellets, EUT::HeatingHeatPumpBackup]))
    @end_uses[[FT::WoodPellets, EUT::HotWater]] = EndUse.new(variables: get_object_variables(EUT, [FT::WoodPellets, EUT::HotWater]))
    @end_uses[[FT::WoodPellets, EUT::ClothesDryer]] = EndUse.new(variables: get_object_variables(EUT, [FT::WoodPellets, EUT::ClothesDryer]))
    @end_uses[[FT::WoodPellets, EUT::RangeOven]] = EndUse.new(variables: get_object_variables(EUT, [FT::WoodPellets, EUT::RangeOven]))
    @end_uses[[FT::WoodPellets, EUT::MechVentPreheat]] = EndUse.new(variables: get_object_variables(EUT, [FT::WoodPellets, EUT::MechVentPreheat]))
    @end_uses[[FT::WoodPellets, EUT::Grill]] = EndUse.new(variables: get_object_variables(EUT, [FT::WoodPellets, EUT::Grill]))
    @end_uses[[FT::WoodPellets, EUT::Lighting]] = EndUse.new(variables: get_object_variables(EUT, [FT::WoodPellets, EUT::Lighting]))
    @end_uses[[FT::WoodPellets, EUT::Fireplace]] = EndUse.new(variables: get_object_variables(EUT, [FT::WoodPellets, EUT::Fireplace]))
    @end_uses[[FT::WoodPellets, EUT::Generator]] = EndUse.new(variables: get_object_variables(EUT, [FT::WoodPellets, EUT::Generator]))
    @end_uses[[FT::Coal, EUT::Heating]] = EndUse.new(variables: get_object_variables(EUT, [FT::Coal, EUT::Heating]))
    @end_uses[[FT::Coal, EUT::HeatingHeatPumpBackup]] = EndUse.new(variables: get_object_variables(EUT, [FT::Coal, EUT::HeatingHeatPumpBackup]))
    @end_uses[[FT::Coal, EUT::HotWater]] = EndUse.new(variables: get_object_variables(EUT, [FT::Coal, EUT::HotWater]))
    @end_uses[[FT::Coal, EUT::ClothesDryer]] = EndUse.new(variables: get_object_variables(EUT, [FT::Coal, EUT::ClothesDryer]))
    @end_uses[[FT::Coal, EUT::RangeOven]] = EndUse.new(variables: get_object_variables(EUT, [FT::Coal, EUT::RangeOven]))
    @end_uses[[FT::Coal, EUT::MechVentPreheat]] = EndUse.new(variables: get_object_variables(EUT, [FT::Coal, EUT::MechVentPreheat]))
    @end_uses[[FT::Coal, EUT::Grill]] = EndUse.new(variables: get_object_variables(EUT, [FT::Coal, EUT::Grill]))
    @end_uses[[FT::Coal, EUT::Lighting]] = EndUse.new(variables: get_object_variables(EUT, [FT::Coal, EUT::Lighting]))
    @end_uses[[FT::Coal, EUT::Fireplace]] = EndUse.new(variables: get_object_variables(EUT, [FT::Coal, EUT::Fireplace]))
    @end_uses[[FT::Coal, EUT::Generator]] = EndUse.new(variables: get_object_variables(EUT, [FT::Coal, EUT::Generator]))
    if not called_from_outputs_method
      # Temporary end use to disaggregate 8760 GSHP shared loop pump energy into heating vs cooling.
      # This end use will not appear in output data/files.
      @end_uses[[FT::Elec, 'TempGSHPSharedPump']] = EndUse.new(variables: get_object_variables(EUT, [FT::Elec, 'TempGSHPSharedPump']))
    end
    @end_uses.each do |key, end_use|
      fuel_type, end_use_type = key
      end_use.name = "End Use: #{fuel_type}: #{end_use_type}"
      end_use.annual_units = 'MBtu'
      end_use.timeseries_units = get_timeseries_units_from_fuel_type(fuel_type)
    end

    # Fuels

    @fuels = {}
    @fuels[FT::Elec] = Fuel.new(meters: ["#{EPlus::FuelTypeElectricity}:Facility"])
    @fuels[FT::Gas] = Fuel.new(meters: ["#{EPlus::FuelTypeNaturalGas}:Facility"])
    @fuels[FT::Oil] = Fuel.new(meters: ["#{EPlus::FuelTypeOil}:Facility"])
    @fuels[FT::Propane] = Fuel.new(meters: ["#{EPlus::FuelTypePropane}:Facility"])
    @fuels[FT::WoodCord] = Fuel.new(meters: ["#{EPlus::FuelTypeWoodCord}:Facility"])
    @fuels[FT::WoodPellets] = Fuel.new(meters: ["#{EPlus::FuelTypeWoodPellets}:Facility"])
    @fuels[FT::Coal] = Fuel.new(meters: ["#{EPlus::FuelTypeCoal}:Facility"])

    @fuels.each do |fuel_type, fuel|
      fuel.name = "Fuel Use: #{fuel_type}: Total"
      fuel.annual_units = 'MBtu'
      fuel.timeseries_units = get_timeseries_units_from_fuel_type(fuel_type)
      if @end_uses.select { |key, end_use| key[0] == fuel_type && end_use.variables.size > 0 }.size == 0
        fuel.meters = []
      end
    end

    # Total Energy
    @totals = {}
    [TE::Total, TE::Net].each do |energy_type|
      @totals[energy_type] = TotalEnergy.new
      @totals[energy_type].name = "Energy Use: #{energy_type}"
      @totals[energy_type].annual_units = 'MBtu'
      @totals[energy_type].timeseries_units = get_timeseries_units_from_fuel_type(FT::Gas)
    end

    # Emissions
    @emissions = {}
    if not @model.nil?
      emissions_scenario_names = eval(@model.getBuilding.additionalProperties.getFeatureAsString('emissions_scenario_names').get)
      emissions_scenario_types = eval(@model.getBuilding.additionalProperties.getFeatureAsString('emissions_scenario_types').get)
      emissions_scenario_names.each_with_index do |scenario_name, i|
        scenario_type = emissions_scenario_types[i]
        @emissions[[scenario_type, scenario_name]] = Emission.new()
        @emissions[[scenario_type, scenario_name]].name = "Emissions: #{scenario_type}: #{scenario_name}"
        @emissions[[scenario_type, scenario_name]].annual_units = 'lb'
        @emissions[[scenario_type, scenario_name]].timeseries_units = 'lb'
      end
    end

    # Hot Water Uses
    @hot_water_uses = {}
    @hot_water_uses[HWT::ClothesWasher] = HotWater.new(variables: get_object_variables(HWT, HWT::ClothesWasher))
    @hot_water_uses[HWT::Dishwasher] = HotWater.new(variables: get_object_variables(HWT, HWT::Dishwasher))
    @hot_water_uses[HWT::Fixtures] = HotWater.new(variables: get_object_variables(HWT, HWT::Fixtures))
    @hot_water_uses[HWT::DistributionWaste] = HotWater.new(variables: get_object_variables(HWT, HWT::DistributionWaste))

    @hot_water_uses.each do |hot_water_type, hot_water|
      hot_water.name = "Hot Water: #{hot_water_type}"
      hot_water.annual_units = 'gal'
      hot_water.timeseries_units = 'gal'
    end

    # Resilience
    @resilience = {}
    @resilience[RT::Battery] = Resilience.new(variables: get_object_variables(RT, RT::Battery))

    @resilience.each do |resilience_type, resilience|
      next unless resilience_type == RT::Battery

      resilience.name = "Resilience: #{resilience_type}"
      resilience.annual_units = 'avg-hr'
      resilience.timeseries_units = 'hr'
    end

    # Peak Fuels
    # Using meters for energy transferred in conditioned space only (i.e., excluding ducts) to determine winter vs summer.
    @peak_fuels = {}
    @peak_fuels[[FT::Elec, PFT::Winter]] = PeakFuel.new(meters: ["Heating:EnergyTransfer:Zone:#{HPXML::LocationLivingSpace.upcase}"], report: 'Peak Electricity Winter Total')
    @peak_fuels[[FT::Elec, PFT::Summer]] = PeakFuel.new(meters: ["Cooling:EnergyTransfer:Zone:#{HPXML::LocationLivingSpace.upcase}"], report: 'Peak Electricity Summer Total')

    @peak_fuels.each do |key, peak_fuel|
      fuel_type, peak_fuel_type = key
      peak_fuel.name = "Peak #{fuel_type}: #{peak_fuel_type} Total"
      peak_fuel.annual_units = 'W'
    end

    # Loads

    @loads = {}
    @loads[LT::Heating] = Load.new(ems_variable: 'loads_htg_tot')
    @loads[LT::Cooling] = Load.new(ems_variable: 'loads_clg_tot')
    @loads[LT::HotWaterDelivered] = Load.new(variables: get_object_variables(LT, LT::HotWaterDelivered))
    @loads[LT::HotWaterTankLosses] = Load.new(variables: get_object_variables(LT, LT::HotWaterTankLosses),
                                              is_negative: true)
    @loads[LT::HotWaterDesuperheater] = Load.new(variables: get_object_variables(LT, LT::HotWaterDesuperheater))
    @loads[LT::HotWaterSolarThermal] = Load.new(variables: get_object_variables(LT, LT::HotWaterSolarThermal),
                                                is_negative: true)

    @loads.each do |load_type, load|
      load.name = "Load: #{load_type}"
      load.annual_units = 'MBtu'
      load.timeseries_units = 'kBtu'
    end

    # Component Loads

    @component_loads = {}
    @component_loads[[LT::Heating, CLT::Roofs]] = ComponentLoad.new(ems_variable: 'loads_htg_roofs')
    @component_loads[[LT::Heating, CLT::Ceilings]] = ComponentLoad.new(ems_variable: 'loads_htg_ceilings')
    @component_loads[[LT::Heating, CLT::Walls]] = ComponentLoad.new(ems_variable: 'loads_htg_walls')
    @component_loads[[LT::Heating, CLT::RimJoists]] = ComponentLoad.new(ems_variable: 'loads_htg_rim_joists')
    @component_loads[[LT::Heating, CLT::FoundationWalls]] = ComponentLoad.new(ems_variable: 'loads_htg_foundation_walls')
    @component_loads[[LT::Heating, CLT::Doors]] = ComponentLoad.new(ems_variable: 'loads_htg_doors')
    @component_loads[[LT::Heating, CLT::Windows]] = ComponentLoad.new(ems_variable: 'loads_htg_windows')
    @component_loads[[LT::Heating, CLT::Skylights]] = ComponentLoad.new(ems_variable: 'loads_htg_skylights')
    @component_loads[[LT::Heating, CLT::Floors]] = ComponentLoad.new(ems_variable: 'loads_htg_floors')
    @component_loads[[LT::Heating, CLT::Slabs]] = ComponentLoad.new(ems_variable: 'loads_htg_slabs')
    @component_loads[[LT::Heating, CLT::InternalMass]] = ComponentLoad.new(ems_variable: 'loads_htg_internal_mass')
    @component_loads[[LT::Heating, CLT::Infiltration]] = ComponentLoad.new(ems_variable: 'loads_htg_infil')
    @component_loads[[LT::Heating, CLT::NaturalVentilation]] = ComponentLoad.new(ems_variable: 'loads_htg_natvent')
    @component_loads[[LT::Heating, CLT::MechanicalVentilation]] = ComponentLoad.new(ems_variable: 'loads_htg_mechvent')
    @component_loads[[LT::Heating, CLT::WholeHouseFan]] = ComponentLoad.new(ems_variable: 'loads_htg_whf')
    @component_loads[[LT::Heating, CLT::Ducts]] = ComponentLoad.new(ems_variable: 'loads_htg_ducts')
    @component_loads[[LT::Heating, CLT::InternalGains]] = ComponentLoad.new(ems_variable: 'loads_htg_intgains')
    @component_loads[[LT::Cooling, CLT::Roofs]] = ComponentLoad.new(ems_variable: 'loads_clg_roofs')
    @component_loads[[LT::Cooling, CLT::Ceilings]] = ComponentLoad.new(ems_variable: 'loads_clg_ceilings')
    @component_loads[[LT::Cooling, CLT::Walls]] = ComponentLoad.new(ems_variable: 'loads_clg_walls')
    @component_loads[[LT::Cooling, CLT::RimJoists]] = ComponentLoad.new(ems_variable: 'loads_clg_rim_joists')
    @component_loads[[LT::Cooling, CLT::FoundationWalls]] = ComponentLoad.new(ems_variable: 'loads_clg_foundation_walls')
    @component_loads[[LT::Cooling, CLT::Doors]] = ComponentLoad.new(ems_variable: 'loads_clg_doors')
    @component_loads[[LT::Cooling, CLT::Windows]] = ComponentLoad.new(ems_variable: 'loads_clg_windows')
    @component_loads[[LT::Cooling, CLT::Skylights]] = ComponentLoad.new(ems_variable: 'loads_clg_skylights')
    @component_loads[[LT::Cooling, CLT::Floors]] = ComponentLoad.new(ems_variable: 'loads_clg_floors')
    @component_loads[[LT::Cooling, CLT::Slabs]] = ComponentLoad.new(ems_variable: 'loads_clg_slabs')
    @component_loads[[LT::Cooling, CLT::InternalMass]] = ComponentLoad.new(ems_variable: 'loads_clg_internal_mass')
    @component_loads[[LT::Cooling, CLT::Infiltration]] = ComponentLoad.new(ems_variable: 'loads_clg_infil')
    @component_loads[[LT::Cooling, CLT::NaturalVentilation]] = ComponentLoad.new(ems_variable: 'loads_clg_natvent')
    @component_loads[[LT::Cooling, CLT::MechanicalVentilation]] = ComponentLoad.new(ems_variable: 'loads_clg_mechvent')
    @component_loads[[LT::Cooling, CLT::WholeHouseFan]] = ComponentLoad.new(ems_variable: 'loads_clg_whf')
    @component_loads[[LT::Cooling, CLT::Ducts]] = ComponentLoad.new(ems_variable: 'loads_clg_ducts')
    @component_loads[[LT::Cooling, CLT::InternalGains]] = ComponentLoad.new(ems_variable: 'loads_clg_intgains')

    @component_loads.each do |key, comp_load|
      load_type, comp_load_type = key
      comp_load.name = "Component Load: #{load_type.gsub(': Delivered', '')}: #{comp_load_type}"
      comp_load.annual_units = 'MBtu'
      comp_load.timeseries_units = 'kBtu'
    end

    # Unmet Hours
    @unmet_hours = {}
    @unmet_hours[UHT::Heating] = UnmetHours.new(ems_variable: 'htg_unmet_hours')
    @unmet_hours[UHT::Cooling] = UnmetHours.new(ems_variable: 'clg_unmet_hours')

    @unmet_hours.each do |load_type, unmet_hour|
      unmet_hour.name = "Unmet Hours: #{load_type}"
      unmet_hour.annual_units = 'hr'
      unmet_hour.timeseries_units = 'hr'
    end

    # Ideal System Loads (expected load that is not met by the HVAC systems)
    @ideal_system_loads = {}
    @ideal_system_loads[ILT::Heating] = IdealLoad.new(variables: get_object_variables(ILT, ILT::Heating))
    @ideal_system_loads[ILT::Cooling] = IdealLoad.new(variables: get_object_variables(ILT, ILT::Cooling))

    @ideal_system_loads.each do |load_type, ideal_load|
      ideal_load.name = "Ideal System Load: #{load_type}"
      ideal_load.annual_units = 'MBtu'
    end

    # Peak Loads
    @peak_loads = {}
    @peak_loads[PLT::Heating] = PeakLoad.new(ems_variable: 'loads_htg_tot', report: 'Peak Heating Load')
    @peak_loads[PLT::Cooling] = PeakLoad.new(ems_variable: 'loads_clg_tot', report: 'Peak Cooling Load')

    @peak_loads.each do |load_type, peak_load|
      peak_load.name = "Peak Load: #{load_type}"
      peak_load.annual_units = 'kBtu/hr'
    end

    # Zone Temperatures
    @zone_temps = {}

    # Airflows
    @airflows = {}
    @airflows[AFT::Infiltration] = Airflow.new(ems_program: Constants.ObjectNameInfiltration + ' program', ems_variables: [(Constants.ObjectNameInfiltration + ' flow act').gsub(' ', '_')])
    @airflows[AFT::MechanicalVentilation] = Airflow.new(ems_program: Constants.ObjectNameInfiltration + ' program', ems_variables: ['Qfan'])
    @airflows[AFT::NaturalVentilation] = Airflow.new(ems_program: Constants.ObjectNameNaturalVentilation + ' program', ems_variables: [(Constants.ObjectNameNaturalVentilation + ' flow act').gsub(' ', '_')])
    @airflows[AFT::WholeHouseFan] = Airflow.new(ems_program: Constants.ObjectNameNaturalVentilation + ' program', ems_variables: [(Constants.ObjectNameWholeHouseFan + ' flow act').gsub(' ', '_')])

    @airflows.each do |airflow_type, airflow|
      airflow.name = "Airflow: #{airflow_type}"
      airflow.timeseries_units = 'cfm'
    end

    # Weather
    @weather = {}
    @weather[WT::DrybulbTemp] = Weather.new(variable: 'Site Outdoor Air Drybulb Temperature', variable_units: 'C', timeseries_units: 'F')
    @weather[WT::WetbulbTemp] = Weather.new(variable: 'Site Outdoor Air Wetbulb Temperature', variable_units: 'C', timeseries_units: 'F')
    @weather[WT::RelativeHumidity] = Weather.new(variable: 'Site Outdoor Air Relative Humidity', variable_units: '%', timeseries_units: '%')
    @weather[WT::WindSpeed] = Weather.new(variable: 'Site Wind Speed', variable_units: 'm/s', timeseries_units: 'mph')
    @weather[WT::DiffuseSolar] = Weather.new(variable: 'Site Diffuse Solar Radiation Rate per Area', variable_units: 'W/m^2', timeseries_units: 'Btu/(hr*ft^2)')
    @weather[WT::DirectSolar] = Weather.new(variable: 'Site Direct Solar Radiation Rate per Area', variable_units: 'W/m^2', timeseries_units: 'Btu/(hr*ft^2)')

    @weather.each do |weather_type, weather_data|
      weather_data.name = "Weather: #{weather_type}"
    end

    # Output Variables
    @output_variables_requests = {}
    if not user_output_variables.nil?
      output_variables = user_output_variables.split(',').map(&:strip)
      output_variables.each do |output_variable|
        @output_variables_requests[output_variable] = OutputVariable.new
      end
    end
  end

  def is_heat_pump_backup(sys_id)
    return false if @hpxml.nil?

    # Integrated backup?
    @hpxml.heat_pumps.each do |heat_pump|
      next if sys_id != heat_pump.id

      return true
    end

    # Separate backup system?
    @hpxml.heating_systems.each do |heating_system|
      next if sys_id != heating_system.id
      next unless heating_system.is_heat_pump_backup_system

      return true
    end

    if sys_id.include? '_DFHPBackup'
      return true
    end

    return false
  end

  def get_object_output_variables_by_key(model, object, class_name)
    to_ft = { EPlus::FuelTypeElectricity => FT::Elec,
              EPlus::FuelTypeNaturalGas => FT::Gas,
              EPlus::FuelTypeOil => FT::Oil,
              EPlus::FuelTypePropane => FT::Propane,
              EPlus::FuelTypeWoodCord => FT::WoodCord,
              EPlus::FuelTypeWoodPellets => FT::WoodPellets,
              EPlus::FuelTypeCoal => FT::Coal }

    # For a given object, returns the output variables to be requested and associates
    # them with the appropriate keys (e.g., [FT::Elec, EUT::Heating]).

    sys_id = object.additionalProperties.getFeatureAsString('HPXML_ID')
    if sys_id.is_initialized
      sys_id = sys_id.get
    else
      sys_id = nil
    end

    if class_name == EUT

      # End uses

      if object.to_CoilHeatingDXSingleSpeed.is_initialized || object.to_CoilHeatingDXMultiSpeed.is_initialized
        return { [FT::Elec, EUT::Heating] => ["Heating Coil #{EPlus::FuelTypeElectricity} Energy", "Heating Coil Crankcase Heater #{EPlus::FuelTypeElectricity} Energy", "Heating Coil Defrost #{EPlus::FuelTypeElectricity} Energy"] }

      elsif object.to_CoilHeatingElectric.is_initialized
        if not is_heat_pump_backup(sys_id)
          return { [FT::Elec, EUT::Heating] => ["Heating Coil #{EPlus::FuelTypeElectricity} Energy"] }
        else
          return { [FT::Elec, EUT::HeatingHeatPumpBackup] => ["Heating Coil #{EPlus::FuelTypeElectricity} Energy"] }
        end

      elsif object.to_CoilHeatingGas.is_initialized
        fuel = object.to_CoilHeatingGas.get.fuelType
        if not is_heat_pump_backup(sys_id)
          return { [to_ft[fuel], EUT::Heating] => ["Heating Coil #{fuel} Energy"] }
        else
          return { [to_ft[fuel], EUT::HeatingHeatPumpBackup] => ["Heating Coil #{fuel} Energy"] }
        end

      elsif object.to_CoilHeatingWaterToAirHeatPumpEquationFit.is_initialized
        return { [FT::Elec, EUT::Heating] => ["Heating Coil #{EPlus::FuelTypeElectricity} Energy"] }

      elsif object.to_ZoneHVACBaseboardConvectiveElectric.is_initialized
        if not is_heat_pump_backup(sys_id)
          return { [FT::Elec, EUT::Heating] => ["Baseboard #{EPlus::FuelTypeElectricity} Energy"] }
        else
          return { [FT::Elec, EUT::HeatingHeatPumpBackup] => ["Baseboard #{EPlus::FuelTypeElectricity} Energy"] }
        end

      elsif object.to_BoilerHotWater.is_initialized
        is_combi_boiler = false
        if object.additionalProperties.getFeatureAsBoolean('IsCombiBoiler').is_initialized
          is_combi_boiler = object.additionalProperties.getFeatureAsBoolean('IsCombiBoiler').get
        end
        if not is_combi_boiler # Exclude combi boiler, whose heating & dhw energy is handled separately via EMS
          fuel = object.to_BoilerHotWater.get.fuelType
          if not is_heat_pump_backup(sys_id)
            return { [to_ft[fuel], EUT::Heating] => ["Boiler #{fuel} Energy"] }
          else
            return { [to_ft[fuel], EUT::HeatingHeatPumpBackup] => ["Boiler #{fuel} Energy"] }
          end
        else
          fuel = object.to_BoilerHotWater.get.fuelType
          return { [to_ft[fuel], EUT::HotWater] => ["Boiler #{fuel} Energy"] }
        end

      elsif object.to_CoilCoolingDXSingleSpeed.is_initialized || object.to_CoilCoolingDXMultiSpeed.is_initialized
        vars = { [FT::Elec, EUT::Cooling] => ["Cooling Coil #{EPlus::FuelTypeElectricity} Energy"] }
        parent = model.getAirLoopHVACUnitarySystems.select { |u| u.coolingCoil.is_initialized && u.coolingCoil.get.handle.to_s == object.handle.to_s }
        if (not parent.empty?) && parent[0].heatingCoil.is_initialized
          htg_coil = parent[0].heatingCoil.get
        end
        if parent.empty?
          parent = model.getZoneHVACPackagedTerminalAirConditioners.select { |u| u.coolingCoil.handle.to_s == object.handle.to_s }
          if not parent.empty?
            htg_coil = parent[0].heatingCoil
          end
        end
        if parent.empty?
          fail 'Could not find parent object.'
        end

        if htg_coil.nil? || (not (htg_coil.to_CoilHeatingDXSingleSpeed.is_initialized || htg_coil.to_CoilHeatingDXMultiSpeed.is_initialized))
          # Crankcase variable only available if no DX heating coil on parent
          vars[[FT::Elec, EUT::Cooling]] << "Cooling Coil Crankcase Heater #{EPlus::FuelTypeElectricity} Energy"
        end
        return vars

      elsif object.to_CoilCoolingWaterToAirHeatPumpEquationFit.is_initialized
        return { [FT::Elec, EUT::Cooling] => ["Cooling Coil #{EPlus::FuelTypeElectricity} Energy"] }

      elsif object.to_EvaporativeCoolerDirectResearchSpecial.is_initialized
        return { [FT::Elec, EUT::Cooling] => ["Evaporative Cooler #{EPlus::FuelTypeElectricity} Energy"] }

      elsif object.to_CoilWaterHeatingAirToWaterHeatPumpWrapped.is_initialized
        return { [FT::Elec, EUT::HotWater] => ["Cooling Coil Water Heating #{EPlus::FuelTypeElectricity} Energy"] }

      elsif object.to_FanSystemModel.is_initialized
        if object.name.to_s.start_with? Constants.ObjectNameWaterHeater
          return { [FT::Elec, EUT::HotWater] => ["Fan #{EPlus::FuelTypeElectricity} Energy"] }
        end

      elsif object.to_PumpConstantSpeed.is_initialized
        if object.name.to_s.start_with? Constants.ObjectNameSolarHotWater
          return { [FT::Elec, EUT::HotWaterSolarThermalPump] => ["Pump #{EPlus::FuelTypeElectricity} Energy"] }
        end

      elsif object.to_WaterHeaterMixed.is_initialized
        fuel = object.to_WaterHeaterMixed.get.heaterFuelType
        return { [to_ft[fuel], EUT::HotWater] => ["Water Heater #{fuel} Energy", "Water Heater Off Cycle Parasitic #{EPlus::FuelTypeElectricity} Energy", "Water Heater On Cycle Parasitic #{EPlus::FuelTypeElectricity} Energy"] }

      elsif object.to_WaterHeaterStratified.is_initialized
        fuel = object.to_WaterHeaterStratified.get.heaterFuelType
        return { [to_ft[fuel], EUT::HotWater] => ["Water Heater #{fuel} Energy", "Water Heater Off Cycle Parasitic #{EPlus::FuelTypeElectricity} Energy", "Water Heater On Cycle Parasitic #{EPlus::FuelTypeElectricity} Energy"] }

      elsif object.to_ExteriorLights.is_initialized
        return { [FT::Elec, EUT::LightsExterior] => ["Exterior Lights #{EPlus::FuelTypeElectricity} Energy"] }

      elsif object.to_Lights.is_initialized
        end_use = { Constants.ObjectNameInteriorLighting => EUT::LightsInterior,
                    Constants.ObjectNameGarageLighting => EUT::LightsGarage }[object.to_Lights.get.endUseSubcategory]
        return { [FT::Elec, end_use] => ["Lights #{EPlus::FuelTypeElectricity} Energy"] }

      elsif object.to_ElectricLoadCenterInverterPVWatts.is_initialized
        return { [FT::Elec, EUT::PV] => ['Inverter Conversion Loss Decrement Energy'] }

      elsif object.to_GeneratorPVWatts.is_initialized
        return { [FT::Elec, EUT::PV] => ["Generator Produced DC #{EPlus::FuelTypeElectricity} Energy"] }

      elsif object.to_GeneratorMicroTurbine.is_initialized
        fuel = object.to_GeneratorMicroTurbine.get.fuelType
        return { [FT::Elec, EUT::Generator] => ["Generator Produced AC #{EPlus::FuelTypeElectricity} Energy"],
                 [to_ft[fuel], EUT::Generator] => ["Generator #{fuel} HHV Basis Energy"] }

      elsif object.to_ElectricLoadCenterStorageLiIonNMCBattery.is_initialized
        # return { [FT::Elec, EUT::Battery] => ['Electric Storage Production Decrement Energy', 'Electric Storage Discharge Energy', 'Electric Storage Thermal Loss Energy'] }
        return { [FT::Elec, EUT::Battery] => ['Electric Storage Production Decrement Energy', 'Electric Storage Discharge Energy'] }

      elsif object.to_ElectricEquipment.is_initialized
        end_use = { Constants.ObjectNameHotWaterRecircPump => EUT::HotWaterRecircPump,
                    Constants.ObjectNameGSHPSharedPump => 'TempGSHPSharedPump',
                    Constants.ObjectNameClothesWasher => EUT::ClothesWasher,
                    Constants.ObjectNameClothesDryer => EUT::ClothesDryer,
                    Constants.ObjectNameDishwasher => EUT::Dishwasher,
                    Constants.ObjectNameRefrigerator => EUT::Refrigerator,
                    Constants.ObjectNameFreezer => EUT::Freezer,
                    Constants.ObjectNameCookingRange => EUT::RangeOven,
                    Constants.ObjectNameCeilingFan => EUT::CeilingFan,
                    Constants.ObjectNameWholeHouseFan => EUT::WholeHouseFan,
                    Constants.ObjectNameMechanicalVentilation => EUT::MechVent,
                    Constants.ObjectNameMiscPlugLoads => EUT::PlugLoads,
                    Constants.ObjectNameMiscTelevision => EUT::Television,
                    Constants.ObjectNameMiscPoolHeater => EUT::PoolHeater,
                    Constants.ObjectNameMiscPoolPump => EUT::PoolPump,
                    Constants.ObjectNameMiscHotTubHeater => EUT::HotTubHeater,
                    Constants.ObjectNameMiscHotTubPump => EUT::HotTubPump,
                    Constants.ObjectNameMiscElectricVehicleCharging => EUT::Vehicle,
                    Constants.ObjectNameMiscWellPump => EUT::WellPump }[object.to_ElectricEquipment.get.endUseSubcategory]
        if not end_use.nil?
          return { [FT::Elec, end_use] => ["Electric Equipment #{EPlus::FuelTypeElectricity} Energy"] }
        end

      elsif object.to_OtherEquipment.is_initialized
        fuel = object.to_OtherEquipment.get.fuelType
        end_use = { Constants.ObjectNameClothesDryer => EUT::ClothesDryer,
                    Constants.ObjectNameCookingRange => EUT::RangeOven,
                    Constants.ObjectNameMiscGrill => EUT::Grill,
                    Constants.ObjectNameMiscLighting => EUT::Lighting,
                    Constants.ObjectNameMiscFireplace => EUT::Fireplace,
                    Constants.ObjectNameMiscPoolHeater => EUT::PoolHeater,
                    Constants.ObjectNameMiscHotTubHeater => EUT::HotTubHeater,
                    Constants.ObjectNameMechanicalVentilationPreheating => EUT::MechVentPreheat,
                    Constants.ObjectNameMechanicalVentilationPrecooling => EUT::MechVentPrecool }[object.to_OtherEquipment.get.endUseSubcategory]
        if not end_use.nil?
          return { [to_ft[fuel], end_use] => ["Other Equipment #{fuel} Energy"] }
        end

      elsif object.to_ZoneHVACDehumidifierDX.is_initialized
        return { [FT::Elec, EUT::Dehumidifier] => ["Zone Dehumidifier #{EPlus::FuelTypeElectricity} Energy"] }

      elsif object.to_EnergyManagementSystemOutputVariable.is_initialized
        if object.name.to_s.end_with? Constants.ObjectNameFanPumpDisaggregatePrimaryHeat
          return { [FT::Elec, EUT::HeatingFanPump] => [object.name.to_s] }
        elsif object.name.to_s.end_with? Constants.ObjectNameFanPumpDisaggregateBackupHeat
          return { [FT::Elec, EUT::HeatingFanPump] => [object.name.to_s] }
        elsif object.name.to_s.end_with? Constants.ObjectNameFanPumpDisaggregateCool
          return { [FT::Elec, EUT::CoolingFanPump] => [object.name.to_s] }
        elsif object.name.to_s.include? Constants.ObjectNameWaterHeaterAdjustment(nil)
          fuel = object.additionalProperties.getFeatureAsString('FuelType').get
          return { [to_ft[fuel], EUT::HotWater] => [object.name.to_s] }
        elsif object.name.to_s.include? Constants.ObjectNameBatteryLossesAdjustment(nil)
          return { [FT::Elec, EUT::Battery] => [object.name.to_s] }
        else
          return { ems: [object.name.to_s] }
        end

      end

    elsif class_name == HWT

      # Hot Water Use

      if object.to_WaterUseEquipment.is_initialized
        hot_water_use = { Constants.ObjectNameFixtures => HWT::Fixtures,
                          Constants.ObjectNameDistributionWaste => HWT::DistributionWaste,
                          Constants.ObjectNameClothesWasher => HWT::ClothesWasher,
                          Constants.ObjectNameDishwasher => HWT::Dishwasher }[object.to_WaterUseEquipment.get.waterUseEquipmentDefinition.endUseSubcategory]
        return { hot_water_use => ['Water Use Equipment Hot Water Volume'] }

      end

    elsif class_name == LT

      # Load

      if object.to_WaterHeaterMixed.is_initialized || object.to_WaterHeaterStratified.is_initialized
        if object.to_WaterHeaterMixed.is_initialized
          capacity = object.to_WaterHeaterMixed.get.heaterMaximumCapacity.get
        else
          capacity = object.to_WaterHeaterStratified.get.heater1Capacity.get
        end
        is_combi_boiler = false
        if object.additionalProperties.getFeatureAsBoolean('IsCombiBoiler').is_initialized
          is_combi_boiler = object.additionalProperties.getFeatureAsBoolean('IsCombiBoiler').get
        end
        if capacity == 0 && object.name.to_s.include?(Constants.ObjectNameSolarHotWater)
          return { LT::HotWaterSolarThermal => ['Water Heater Use Side Heat Transfer Energy'] }
        elsif capacity > 0 || is_combi_boiler # Active water heater only (e.g., exclude desuperheater and solar thermal storage tanks)
          return { LT::HotWaterTankLosses => ['Water Heater Heat Loss Energy'] }
        end

      elsif object.to_WaterUseConnections.is_initialized
        return { LT::HotWaterDelivered => ['Water Use Connections Plant Hot Water Energy'] }

      elsif object.to_CoilWaterHeatingDesuperheater.is_initialized
        return { LT::HotWaterDesuperheater => ['Water Heater Heating Energy'] }

      elsif object.to_CoilHeatingDXSingleSpeed.is_initialized || object.to_CoilHeatingDXMultiSpeed.is_initialized || object.to_CoilHeatingGas.is_initialized
        # Needed to apportion heating loads for dual-fuel heat pumps
        return { LT::Heating => ['Heating Coil Heating Energy'] }

      end

    elsif class_name == ILT

      # Ideal Load

      if object.to_ZoneHVACIdealLoadsAirSystem.is_initialized
        if object.name.to_s == Constants.ObjectNameIdealAirSystem
          return { ILT::Heating => ['Zone Ideal Loads Zone Sensible Heating Energy'],
                   ILT::Cooling => ['Zone Ideal Loads Zone Sensible Cooling Energy'] }
        end

      end

    elsif class_name == RT

      # Resilience

      if object.to_ElectricLoadCenterStorageLiIonNMCBattery.is_initialized
        return { RT::Battery => ['Electric Storage Charge Fraction'] }
      end
    end

    return {}
  end
end

# register the measure to be used by the application
ReportSimulationOutput.new.registerWithApplication<|MERGE_RESOLUTION|>--- conflicted
+++ resolved
@@ -328,7 +328,6 @@
       if include_timeseries_fuel_consumptions
         result << OpenStudio::IdfObject.load("Output:Meter,ElectricStorage:ElectricityProduced,#{timeseries_frequency};").get
       end
-<<<<<<< HEAD
 
       # Resilience
       result << OpenStudio::IdfObject.load('Output:Meter,Electricity:Facility,hourly;').get
@@ -339,8 +338,6 @@
           result << OpenStudio::IdfObject.load("Output:Variable,#{varkey},#{var},hourly;").get
         end
       end
-=======
->>>>>>> d999787c
     end
 
     # End Use/Hot Water Use/Ideal Load outputs
