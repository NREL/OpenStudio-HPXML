# frozen_string_literal: true

# see the URL below for information on how to write OpenStudio measures
# http://nrel.github.io/OpenStudio-user-documentation/reference/measure_writing_guide/

require 'msgpack'
require_relative '../HPXMLtoOpenStudio/resources/constants.rb'
require_relative '../HPXMLtoOpenStudio/resources/energyplus.rb'
require_relative '../HPXMLtoOpenStudio/resources/hpxml.rb'
require_relative '../HPXMLtoOpenStudio/resources/output.rb'
require_relative '../HPXMLtoOpenStudio/resources/unit_conversions.rb'

# start the measure
class ReportSimulationOutput < OpenStudio::Measure::ReportingMeasure
  # human readable name
  def name
    # Measure name should be the title case of the class name.
    return 'HPXML Simulation Output Report'
  end

  # human readable description
  def description
    return 'Reports simulation outputs for residential HPXML-based models.'
  end

  # human readable description of modeling approach
  def modeler_description
    return 'Processes EnergyPlus simulation outputs in order to generate an annual output file and an optional timeseries output file.'
  end

  # define the arguments that the user will input
  def arguments(model) # rubocop:disable Lint/UnusedMethodArgument
    args = OpenStudio::Measure::OSArgumentVector.new

    format_chs = OpenStudio::StringVector.new
    format_chs << 'csv'
    format_chs << 'json'
    format_chs << 'msgpack'
    format_chs << 'csv_dview'
    arg = OpenStudio::Measure::OSArgument::makeChoiceArgument('output_format', format_chs, false)
    arg.setDisplayName('Output Format')
    arg.setDescription("The file format of the annual (and timeseries, if requested) outputs. If 'csv_dview' is selected, the timeseries CSV file will include header rows that facilitate opening the file in the DView application.")
    arg.setDefaultValue('csv')
    args << arg

    arg = OpenStudio::Measure::OSArgument::makeBoolArgument('include_annual_total_consumptions', false)
    arg.setDisplayName('Generate Annual Output: Total Consumptions')
    arg.setDescription('Generates annual energy consumptions for the total building.')
    arg.setDefaultValue(true)
    args << arg

    arg = OpenStudio::Measure::OSArgument::makeBoolArgument('include_annual_fuel_consumptions', false)
    arg.setDisplayName('Generate Annual Output: Fuel Consumptions')
    arg.setDescription('Generates annual energy consumptions for each fuel type.')
    arg.setDefaultValue(true)
    args << arg

    arg = OpenStudio::Measure::OSArgument::makeBoolArgument('include_annual_end_use_consumptions', false)
    arg.setDisplayName('Generate Annual Output: End Use Consumptions')
    arg.setDescription('Generates annual energy consumptions for each end use.')
    arg.setDefaultValue(true)
    args << arg

    arg = OpenStudio::Measure::OSArgument::makeBoolArgument('include_annual_system_use_consumptions', false)
    arg.setDisplayName('Generate Annual Output: System Use Consumptions')
    arg.setDescription('Generates annual energy consumptions for each end use of each HVAC and water heating system.')
    arg.setDefaultValue(true)
    args << arg

    arg = OpenStudio::Measure::OSArgument::makeBoolArgument('include_annual_emissions', false)
    arg.setDisplayName('Generate Annual Output: Emissions')
    arg.setDescription('Generates annual emissions. Requires the appropriate HPXML inputs to be specified.')
    arg.setDefaultValue(true)
    args << arg

    arg = OpenStudio::Measure::OSArgument::makeBoolArgument('include_annual_emission_fuels', false)
    arg.setDisplayName('Generate Annual Output: Emission Fuel Uses')
    arg.setDescription('Generates annual emissions for each fuel type. Requires the appropriate HPXML inputs to be specified.')
    arg.setDefaultValue(true)
    args << arg

    arg = OpenStudio::Measure::OSArgument::makeBoolArgument('include_annual_emission_end_uses', false)
    arg.setDisplayName('Generate Annual Output: Emission End Uses')
    arg.setDescription('Generates annual emissions for each end use. Requires the appropriate HPXML inputs to be specified.')
    arg.setDefaultValue(true)
    args << arg

    arg = OpenStudio::Measure::OSArgument::makeBoolArgument('include_annual_total_loads', false)
    arg.setDisplayName('Generate Annual Output: Total Loads')
    arg.setDescription('Generates annual heating, cooling, and hot water loads.')
    arg.setDefaultValue(true)
    args << arg

    arg = OpenStudio::Measure::OSArgument::makeBoolArgument('include_annual_unmet_hours', false)
    arg.setDisplayName('Generate Annual Output: Unmet Hours')
    arg.setDescription('Generates annual unmet hours for heating and cooling.')
    arg.setDefaultValue(true)
    args << arg

    arg = OpenStudio::Measure::OSArgument::makeBoolArgument('include_annual_peak_fuels', false)
    arg.setDisplayName('Generate Annual Output: Peak Fuels')
    arg.setDescription('Generates annual electricity peaks for summer/winter.')
    arg.setDefaultValue(true)
    args << arg

    arg = OpenStudio::Measure::OSArgument::makeBoolArgument('include_annual_peak_loads', false)
    arg.setDisplayName('Generate Annual Output: Peak Loads')
    arg.setDescription('Generates annual peak loads for heating/cooling.')
    arg.setDefaultValue(true)
    args << arg

    arg = OpenStudio::Measure::OSArgument::makeBoolArgument('include_annual_component_loads', false)
    arg.setDisplayName('Generate Annual Output: Component Loads')
    arg.setDescription('Generates annual heating and cooling loads disaggregated by component type.')
    arg.setDefaultValue(true)
    args << arg

    arg = OpenStudio::Measure::OSArgument::makeBoolArgument('include_annual_hot_water_uses', false)
    arg.setDisplayName('Generate Annual Output: Hot Water Uses')
    arg.setDescription('Generates annual hot water usages for each end use.')
    arg.setDefaultValue(true)
    args << arg

    arg = OpenStudio::Measure::OSArgument::makeBoolArgument('include_annual_hvac_summary', false)
    arg.setDisplayName('Generate Annual Output: HVAC Summary')
    arg.setDescription('Generates HVAC capacities, design temperatures, and design loads.')
    arg.setDefaultValue(true)
    args << arg

    timeseries_frequency_chs = OpenStudio::StringVector.new
    timeseries_frequency_chs << 'none'
    timeseries_frequency_chs << 'timestep'
    timeseries_frequency_chs << 'hourly'
    timeseries_frequency_chs << 'daily'
    timeseries_frequency_chs << 'monthly'
    arg = OpenStudio::Measure::OSArgument::makeChoiceArgument('timeseries_frequency', timeseries_frequency_chs, false)
    arg.setDisplayName('Timeseries Reporting Frequency')
    arg.setDescription("The frequency at which to report timeseries output data. Using 'none' will disable timeseries outputs.")
    arg.setDefaultValue('none')
    args << arg

    arg = OpenStudio::Measure::OSArgument::makeBoolArgument('include_timeseries_total_consumptions', false)
    arg.setDisplayName('Generate Timeseries Output: Total Consumptions')
    arg.setDescription('Generates timeseries energy consumptions for the total building.')
    arg.setDefaultValue(false)
    args << arg

    arg = OpenStudio::Measure::OSArgument::makeBoolArgument('include_timeseries_fuel_consumptions', false)
    arg.setDisplayName('Generate Timeseries Output: Fuel Consumptions')
    arg.setDescription('Generates timeseries energy consumptions for each fuel type.')
    arg.setDefaultValue(false)
    args << arg

    arg = OpenStudio::Measure::OSArgument::makeBoolArgument('include_timeseries_end_use_consumptions', false)
    arg.setDisplayName('Generate Timeseries Output: End Use Consumptions')
    arg.setDescription('Generates timeseries energy consumptions for each end use.')
    arg.setDefaultValue(false)
    args << arg

    arg = OpenStudio::Measure::OSArgument::makeBoolArgument('include_timeseries_system_use_consumptions', false)
    arg.setDisplayName('Generate Timeseries Output: System Use Consumptions')
    arg.setDescription('Generates timeseries energy consumptions for each end use of each HVAC and water heating system.')
    arg.setDefaultValue(false)
    args << arg

    arg = OpenStudio::Measure::OSArgument::makeBoolArgument('include_timeseries_emissions', false)
    arg.setDisplayName('Generate Timeseries Output: Emissions')
    arg.setDescription('Generates timeseries emissions. Requires the appropriate HPXML inputs to be specified.')
    arg.setDefaultValue(false)
    args << arg

    arg = OpenStudio::Measure::OSArgument::makeBoolArgument('include_timeseries_emission_fuels', false)
    arg.setDisplayName('Generate Timeseries Output: Emission Fuel Uses')
    arg.setDescription('Generates timeseries emissions for each fuel type. Requires the appropriate HPXML inputs to be specified.')
    arg.setDefaultValue(false)
    args << arg

    arg = OpenStudio::Measure::OSArgument::makeBoolArgument('include_timeseries_emission_end_uses', false)
    arg.setDisplayName('Generate Timeseries Output: Emission End Uses')
    arg.setDescription('Generates timeseries emissions for each end use. Requires the appropriate HPXML inputs to be specified.')
    arg.setDefaultValue(false)
    args << arg

    arg = OpenStudio::Measure::OSArgument::makeBoolArgument('include_timeseries_hot_water_uses', false)
    arg.setDisplayName('Generate Timeseries Output: Hot Water Uses')
    arg.setDescription('Generates timeseries hot water usages for each end use.')
    arg.setDefaultValue(false)
    args << arg

    arg = OpenStudio::Measure::OSArgument::makeBoolArgument('include_timeseries_total_loads', false)
    arg.setDisplayName('Generate Timeseries Output: Total Loads')
    arg.setDescription('Generates timeseries heating, cooling, and hot water loads.')
    arg.setDefaultValue(false)
    args << arg

    arg = OpenStudio::Measure::OSArgument::makeBoolArgument('include_timeseries_component_loads', false)
    arg.setDisplayName('Generate Timeseries Output: Component Loads')
    arg.setDescription('Generates timeseries heating and cooling loads disaggregated by component type.')
    arg.setDefaultValue(false)
    args << arg

    arg = OpenStudio::Measure::OSArgument::makeBoolArgument('include_timeseries_unmet_hours', false)
    arg.setDisplayName('Generate Timeseries Output: Unmet Hours')
    arg.setDescription('Generates timeseries unmet hours for heating and cooling.')
    arg.setDefaultValue(false)
    args << arg

    arg = OpenStudio::Measure::OSArgument::makeBoolArgument('include_timeseries_zone_temperatures', false)
    arg.setDisplayName('Generate Timeseries Output: Zone Temperatures')
    arg.setDescription('Generates timeseries temperatures for each thermal zone.')
    arg.setDefaultValue(false)
    args << arg

    arg = OpenStudio::Measure::OSArgument::makeBoolArgument('include_timeseries_airflows', false)
    arg.setDisplayName('Generate Timeseries Output: Airflows')
    arg.setDescription('Generates timeseries airflows.')
    arg.setDefaultValue(false)
    args << arg

    arg = OpenStudio::Measure::OSArgument::makeBoolArgument('include_timeseries_weather', false)
    arg.setDisplayName('Generate Timeseries Output: Weather')
    arg.setDescription('Generates timeseries weather data.')
    arg.setDefaultValue(false)
    args << arg

    arg = OpenStudio::Measure::OSArgument::makeBoolArgument('include_timeseries_resilience', false)
    arg.setDisplayName('Generate Timeseries Output: Resilience')
    arg.setDescription('Generates timeseries resilience.')
    arg.setDefaultValue(false)
    args << arg

    timestamp_chs = OpenStudio::StringVector.new
    timestamp_chs << 'start'
    timestamp_chs << 'end'
    arg = OpenStudio::Measure::OSArgument::makeChoiceArgument('timeseries_timestamp_convention', timestamp_chs, false)
    arg.setDisplayName('Generate Timeseries Output: Timestamp Convention')
    arg.setDescription("Determines whether timeseries timestamps use the start-of-period or end-of-period convention. Doesn't apply if the output format is 'csv_dview'.")
    arg.setDefaultValue('start')
    args << arg

    arg = OpenStudio::Measure::OSArgument::makeIntegerArgument('timeseries_num_decimal_places', false)
    arg.setDisplayName('Generate Timeseries Output: Number of Decimal Places')
    arg.setDescription('Allows overriding the default number of decimal places for timeseries output. Does not apply if output format is msgpack, where no rounding is performed because there is no file size penalty to storing full precision.')
    args << arg

    arg = OpenStudio::Measure::OSArgument::makeBoolArgument('add_timeseries_dst_column', false)
    arg.setDisplayName('Generate Timeseries Output: Add TimeDST Column')
    arg.setDescription('Optionally add, in addition to the default local standard Time column, a local clock TimeDST column. Requires that daylight saving time is enabled.')
    arg.setDefaultValue(false)
    args << arg

    arg = OpenStudio::Measure::OSArgument::makeBoolArgument('add_timeseries_utc_column', false)
    arg.setDisplayName('Generate Timeseries Output: Add TimeUTC Column')
    arg.setDescription('Optionally add, in addition to the default local standard Time column, a local clock TimeUTC column. If the time zone UTC offset is not provided in the HPXML file, the time zone in the EPW header will be used.')
    arg.setDefaultValue(false)
    args << arg

    arg = OpenStudio::Measure::OSArgument::makeStringArgument('user_output_variables', false)
    arg.setDisplayName('Generate Timeseries Output: EnergyPlus Output Variables')
    arg.setDescription('Optionally generates timeseries EnergyPlus output variables. If multiple output variables are desired, use a comma-separated list. Do not include key values; by default all key values will be requested. Example: "Zone People Occupant Count, Zone People Total Heating Energy"')
    args << arg

    arg = OpenStudio::Measure::OSArgument::makeStringArgument('annual_output_file_name', false)
    arg.setDisplayName('Annual Output File Name')
    arg.setDescription("If not provided, defaults to 'results_annual.csv' (or 'results_annual.json' or 'results_annual.msgpack').")
    args << arg

    arg = OpenStudio::Measure::OSArgument::makeStringArgument('timeseries_output_file_name', false)
    arg.setDisplayName('Timeseries Output File Name')
    arg.setDescription("If not provided, defaults to 'results_timeseries.csv' (or 'results_timeseries.json' or 'results_timeseries.msgpack').")
    args << arg

    return args
  end

  # define the outputs that the measure will create
  def outputs
    outs = OpenStudio::Measure::OSOutputVector.new

    setup_outputs(true)

    all_outputs = []
    all_outputs << @totals
    all_outputs << @fuels
    all_outputs << @end_uses
    all_outputs << @loads
    all_outputs << @unmet_hours
    all_outputs << @peak_fuels
    all_outputs << @peak_loads
    all_outputs << @component_loads
    all_outputs << @hot_water_uses
    all_outputs << @resilience

    output_names = []
    all_outputs.each do |outputs|
      outputs.values.each do |obj|
        output_names << get_runner_output_name(obj.name, obj.annual_units)
      end
    end

    output_names.each do |output_name|
      outs << OpenStudio::Measure::OSOutput.makeDoubleOutput(output_name)
    end

    return outs
  end

  def get_arguments(runner, arguments, user_arguments)
    args = get_argument_values(runner, arguments, user_arguments)
    args.each do |k, val|
      if val.respond_to?(:is_initialized) && val.is_initialized
        args[k] = val.get
      elsif k.start_with?('include_annual')
        args[k] = true # default if not provided
      elsif k.start_with?('include_timeseries')
        args[k] = false # default if not provided
      else
        args[k] = nil # default if not provided
      end
    end
    if args[:timeseries_frequency] == 'none'
      # Override all timeseries arguments
      args.each do |k, _val|
        next unless k.start_with?('include_timeseries')

        args[k] = false
      end
    end
    return args
  end

  # return a vector of IdfObject's to request EnergyPlus objects needed by the run method
  def energyPlusOutputRequests(runner, user_arguments)
    super(runner, user_arguments)

    result = OpenStudio::IdfObjectVector.new
    return result if runner.halted

    model = runner.lastOpenStudioModel
    if model.empty?
      return result
    end

    @model = model.get

    # use the built-in error checking
    if !runner.validateUserArguments(arguments(@model), user_arguments)
      return result
    end

    unmet_hours_program = @model.getModelObjectByName(Constants.ObjectNameUnmetHoursProgram.gsub(' ', '_')).get.to_EnergyManagementSystemProgram.get
    total_loads_program = @model.getModelObjectByName(Constants.ObjectNameTotalLoadsProgram.gsub(' ', '_')).get.to_EnergyManagementSystemProgram.get
    comp_loads_program = @model.getModelObjectByName(Constants.ObjectNameComponentLoadsProgram.gsub(' ', '_'))
    if comp_loads_program.is_initialized
      comp_loads_program = comp_loads_program.get.to_EnergyManagementSystemProgram.get
    else
      comp_loads_program = nil
    end
    has_heating = @model.getBuilding.additionalProperties.getFeatureAsBoolean('has_heating').get
    has_cooling = @model.getBuilding.additionalProperties.getFeatureAsBoolean('has_cooling').get

    args = get_arguments(runner, arguments(model), user_arguments)

    setup_outputs(false, args[:user_output_variables])
    args = setup_timeseries_includes(@emissions, args)

    has_electricity_production = false
    if @end_uses.select { |_key, end_use| end_use.is_negative && end_use.variables.size > 0 }.size > 0
      has_electricity_production = true
    end

    has_electricity_storage = false
    if @end_uses.select { |_key, end_use| end_use.is_storage && end_use.variables.size > 0 }.size > 0
      has_electricity_storage = true
    end

    # Fuel outputs
    @fuels.each do |_fuel_type, fuel|
      fuel.meters.each do |meter|
        result << OpenStudio::IdfObject.load("Output:Meter,#{meter},runperiod;").get
        if args[:include_timeseries_fuel_consumptions]
          result << OpenStudio::IdfObject.load("Output:Meter,#{meter},#{args[:timeseries_frequency]};").get
        end
      end
    end
    if has_electricity_production || has_electricity_storage
      result << OpenStudio::IdfObject.load('Output:Meter,ElectricityProduced:Facility,runperiod;').get # Used for error checking
    end
    if has_electricity_storage
      result << OpenStudio::IdfObject.load('Output:Meter,ElectricStorage:ElectricityProduced,runperiod;').get # Used for error checking
      if args[:include_timeseries_fuel_consumptions]
        result << OpenStudio::IdfObject.load("Output:Meter,ElectricStorage:ElectricityProduced,#{args[:timeseries_frequency]};").get
      end

      # Resilience
      result << OpenStudio::IdfObject.load('Output:Meter,Electricity:Facility,hourly;').get
      result << OpenStudio::IdfObject.load('Output:Meter,ElectricityProduced:Facility,hourly;').get
      result << OpenStudio::IdfObject.load('Output:Meter,ElectricStorage:ElectricityProduced,hourly;').get
      @resilience.values.each do |resilience|
        resilience.variables.each do |_sys_id, varkey, var|
          result << OpenStudio::IdfObject.load("Output:Variable,#{varkey},#{var},hourly;").get
        end
      end
    end

    # End Use/Hot Water Use/Ideal Load outputs
    { @end_uses => args[:include_timeseries_end_use_consumptions],
      @hot_water_uses => args[:include_timeseries_hot_water_uses] }.each do |uses, include_ts|
      uses.each do |key, use|
        use.variables.each do |_sys_id, varkey, var|
          result << OpenStudio::IdfObject.load("Output:Variable,#{varkey},#{var},runperiod;").get
          if include_ts
            result << OpenStudio::IdfObject.load("Output:Variable,#{varkey},#{var},#{args[:timeseries_frequency]};").get
          end
          next unless use.is_a?(EndUse)

          fuel_type, _end_use = key
          if fuel_type == FT::Elec && args[:include_hourly_electric_end_use_consumptions]
            result << OpenStudio::IdfObject.load("Output:Variable,#{varkey},#{var},hourly;").get
          end
        end
      end
    end

    # Peak Fuel outputs (annual only)
    @peak_fuels.values.each do |peak_fuel|
      result << OpenStudio::IdfObject.load("Output:Table:Monthly,#{peak_fuel.report},2,Electricity:Facility,Maximum;").get
    end

    # Peak Load outputs (annual only)
    @peak_loads.values.each do |peak_load|
      result << OpenStudio::IdfObject.load("EnergyManagementSystem:OutputVariable,#{peak_load.ems_variable}_peakload_outvar,#{peak_load.ems_variable},Summed,ZoneTimestep,#{total_loads_program.name},J;").get
      result << OpenStudio::IdfObject.load("Output:Table:Monthly,#{peak_load.report},2,#{peak_load.ems_variable}_peakload_outvar,Maximum;").get
    end

    # Unmet Hours (annual only)
    @unmet_hours.each do |_key, unmet_hour|
      result << OpenStudio::IdfObject.load("EnergyManagementSystem:OutputVariable,#{unmet_hour.ems_variable}_annual_outvar,#{unmet_hour.ems_variable},Summed,ZoneTimestep,#{unmet_hours_program.name},hr;").get
      result << OpenStudio::IdfObject.load("Output:Variable,*,#{unmet_hour.ems_variable}_annual_outvar,runperiod;").get
      if args[:include_timeseries_unmet_hours]
        result << OpenStudio::IdfObject.load("EnergyManagementSystem:OutputVariable,#{unmet_hour.ems_variable}_timeseries_outvar,#{unmet_hour.ems_variable},Summed,ZoneTimestep,#{unmet_hours_program.name},hr;").get
        result << OpenStudio::IdfObject.load("Output:Variable,*,#{unmet_hour.ems_variable}_timeseries_outvar,#{args[:timeseries_frequency]};").get
      end
    end

    # Component Load outputs
    @component_loads.values.each do |comp_load|
      next if comp_loads_program.nil?

      result << OpenStudio::IdfObject.load("EnergyManagementSystem:OutputVariable,#{comp_load.ems_variable}_annual_outvar,#{comp_load.ems_variable},Summed,ZoneTimestep,#{comp_loads_program.name},J;").get
      result << OpenStudio::IdfObject.load("Output:Variable,*,#{comp_load.ems_variable}_annual_outvar,runperiod;").get
      if args[:include_timeseries_component_loads]
        result << OpenStudio::IdfObject.load("EnergyManagementSystem:OutputVariable,#{comp_load.ems_variable}_timeseries_outvar,#{comp_load.ems_variable},Summed,ZoneTimestep,#{comp_loads_program.name},J;").get
        result << OpenStudio::IdfObject.load("Output:Variable,*,#{comp_load.ems_variable}_timeseries_outvar,#{args[:timeseries_frequency]};").get
      end
    end

    # Total Load outputs
    @loads.values.each do |load|
      if not load.ems_variable.nil?
        result << OpenStudio::IdfObject.load("EnergyManagementSystem:OutputVariable,#{load.ems_variable}_annual_outvar,#{load.ems_variable},Summed,ZoneTimestep,#{total_loads_program.name},J;").get
        result << OpenStudio::IdfObject.load("Output:Variable,*,#{load.ems_variable}_annual_outvar,runperiod;").get
        if args[:include_timeseries_total_loads]
          result << OpenStudio::IdfObject.load("EnergyManagementSystem:OutputVariable,#{load.ems_variable}_timeseries_outvar,#{load.ems_variable},Summed,ZoneTimestep,#{total_loads_program.name},J;").get
          result << OpenStudio::IdfObject.load("Output:Variable,*,#{load.ems_variable}_timeseries_outvar,#{args[:timeseries_frequency]};").get
        end
      end
      load.variables.each do |_sys_id, varkey, var|
        result << OpenStudio::IdfObject.load("Output:Variable,#{varkey},#{var},runperiod;").get
        if args[:include_timeseries_total_loads]
          result << OpenStudio::IdfObject.load("Output:Variable,#{varkey},#{var},#{args[:timeseries_frequency]};").get
        end
      end
    end

    # Temperature outputs (timeseries only)
    if args[:include_timeseries_zone_temperatures]
      result << OpenStudio::IdfObject.load("Output:Variable,*,Zone Mean Air Temperature,#{args[:timeseries_frequency]};").get
      # For reporting temperature-scheduled spaces timeseries temperatures.
      keys = [HPXML::LocationOtherHeatedSpace,
              HPXML::LocationOtherMultifamilyBufferSpace,
              HPXML::LocationOtherNonFreezingSpace,
              HPXML::LocationOtherHousingUnit,
              HPXML::LocationExteriorWall,
              HPXML::LocationUnderSlab]
      keys.each do |key|
        next if @model.getScheduleConstants.select { |o| o.name.to_s == key }.size == 0

        result << OpenStudio::IdfObject.load("Output:Variable,#{key},Schedule Value,#{args[:timeseries_frequency]};").get
      end
      # Also report thermostat setpoints
      if has_heating
        result << OpenStudio::IdfObject.load("Output:Variable,#{HPXML::LocationLivingSpace.upcase},Zone Thermostat Heating Setpoint Temperature,#{args[:timeseries_frequency]};").get
      end
      if has_cooling
        result << OpenStudio::IdfObject.load("Output:Variable,#{HPXML::LocationLivingSpace.upcase},Zone Thermostat Cooling Setpoint Temperature,#{args[:timeseries_frequency]};").get
      end
    end

    # Airflow outputs (timeseries only)
    if args[:include_timeseries_airflows]
      @airflows.values.each do |airflow|
        ems_program = @model.getModelObjectByName(airflow.ems_program.gsub(' ', '_')).get.to_EnergyManagementSystemProgram.get
        airflow.ems_variables.each do |ems_variable|
          result << OpenStudio::IdfObject.load("EnergyManagementSystem:OutputVariable,#{ems_variable}_timeseries_outvar,#{ems_variable},Averaged,ZoneTimestep,#{ems_program.name},m^3/s;").get
          result << OpenStudio::IdfObject.load("Output:Variable,*,#{ems_variable}_timeseries_outvar,#{args[:timeseries_frequency]};").get
        end
      end
    end

    # Weather outputs (timeseries only)
    if args[:include_timeseries_weather]
      @weather.values.each do |weather_data|
        result << OpenStudio::IdfObject.load("Output:Variable,*,#{weather_data.variable},#{args[:timeseries_frequency]};").get
      end
    end

    # Optional output variables (timeseries only)
    @output_variables_requests.each do |output_variable_name, _output_variable|
      result << OpenStudio::IdfObject.load("Output:Variable,*,#{output_variable_name},#{args[:timeseries_frequency]};").get
    end

    return result.uniq
  end

  # define what happens when the measure is run
  def run(runner, user_arguments)
    super(runner, user_arguments)

    model = runner.lastOpenStudioModel
    if model.empty?
      runner.registerError('Cannot find OpenStudio model.')
      return false
    end
    @model = model.get

    # use the built-in error checking
    if !runner.validateUserArguments(arguments(@model), user_arguments)
      return false
    end

<<<<<<< HEAD
    output_format = runner.getStringArgumentValue('output_format', user_arguments)
    if output_format == 'csv_dview'
      output_format = 'csv'
      use_dview_format = true
    end
    timeseries_frequency = runner.getStringArgumentValue('timeseries_frequency', user_arguments)
    if timeseries_frequency != 'none'
      include_timeseries_total_consumptions = runner.getOptionalBoolArgumentValue('include_timeseries_total_consumptions', user_arguments)
      include_timeseries_fuel_consumptions = runner.getOptionalBoolArgumentValue('include_timeseries_fuel_consumptions', user_arguments)
      include_timeseries_end_use_consumptions = runner.getOptionalBoolArgumentValue('include_timeseries_end_use_consumptions', user_arguments)
      include_timeseries_emissions = runner.getOptionalBoolArgumentValue('include_timeseries_emissions', user_arguments)
      include_timeseries_emission_fuels = runner.getOptionalBoolArgumentValue('include_timeseries_emission_fuels', user_arguments)
      include_timeseries_emission_end_uses = runner.getOptionalBoolArgumentValue('include_timeseries_emission_end_uses', user_arguments)
      include_timeseries_hot_water_uses = runner.getOptionalBoolArgumentValue('include_timeseries_hot_water_uses', user_arguments)
      include_timeseries_total_loads = runner.getOptionalBoolArgumentValue('include_timeseries_total_loads', user_arguments)
      include_timeseries_component_loads = runner.getOptionalBoolArgumentValue('include_timeseries_component_loads', user_arguments)
      include_timeseries_unmet_hours = runner.getOptionalBoolArgumentValue('include_timeseries_unmet_hours', user_arguments)
      include_timeseries_zone_temperatures = runner.getOptionalBoolArgumentValue('include_timeseries_zone_temperatures', user_arguments)
      include_timeseries_airflows = runner.getOptionalBoolArgumentValue('include_timeseries_airflows', user_arguments)
      include_timeseries_weather = runner.getOptionalBoolArgumentValue('include_timeseries_weather', user_arguments)
      include_timeseries_resilience = runner.getOptionalBoolArgumentValue('include_timeseries_resilience', user_arguments)
      use_timestamp_start_convention = (runner.getStringArgumentValue('timeseries_timestamp_convention', user_arguments) == 'start')
      add_timeseries_dst_column = runner.getOptionalBoolArgumentValue('add_timeseries_dst_column', user_arguments)
      add_timeseries_utc_column = runner.getOptionalBoolArgumentValue('add_timeseries_utc_column', user_arguments)
      user_output_variables = runner.getOptionalStringArgumentValue('user_output_variables', user_arguments)

      include_timeseries_total_consumptions = include_timeseries_total_consumptions.is_initialized ? include_timeseries_total_consumptions.get : false
      include_timeseries_fuel_consumptions = include_timeseries_fuel_consumptions.is_initialized ? include_timeseries_fuel_consumptions.get : false
      include_timeseries_end_use_consumptions = include_timeseries_end_use_consumptions.is_initialized ? include_timeseries_end_use_consumptions.get : false
      include_timeseries_emissions = include_timeseries_emissions.is_initialized ? include_timeseries_emissions.get : false
      include_timeseries_emission_fuels = include_timeseries_emission_fuels.is_initialized ? include_timeseries_emission_fuels.get : false
      include_timeseries_emission_end_uses = include_timeseries_emission_end_uses.is_initialized ? include_timeseries_emission_end_uses.get : false
      include_timeseries_hot_water_uses = include_timeseries_hot_water_uses.is_initialized ? include_timeseries_hot_water_uses.get : false
      include_timeseries_total_loads = include_timeseries_total_loads.is_initialized ? include_timeseries_total_loads.get : false
      include_timeseries_component_loads = include_timeseries_component_loads.is_initialized ? include_timeseries_component_loads.get : false
      include_timeseries_unmet_hours = include_timeseries_unmet_hours.is_initialized ? include_timeseries_unmet_hours.get : false
      include_timeseries_zone_temperatures = include_timeseries_zone_temperatures.is_initialized ? include_timeseries_zone_temperatures.get : false
      include_timeseries_airflows = include_timeseries_airflows.is_initialized ? include_timeseries_airflows.get : false
      include_timeseries_weather = include_timeseries_weather.is_initialized ? include_timeseries_weather.get : false
      include_timeseries_resilience = include_timeseries_resilience.is_initialized ? include_timeseries_resilience.get : false
      user_output_variables = user_output_variables.is_initialized ? user_output_variables.get : nil
    end
    generate_eri_outputs = runner.getOptionalBoolArgumentValue('generate_eri_outputs', user_arguments)
    generate_eri_outputs = generate_eri_outputs.is_initialized ? generate_eri_outputs.get : false
    annual_output_file_name = runner.getOptionalStringArgumentValue('annual_output_file_name', user_arguments)
    timeseries_output_file_name = runner.getOptionalStringArgumentValue('timeseries_output_file_name', user_arguments)
    timeseries_num_decimal_places = runner.getOptionalIntegerArgumentValue('timeseries_num_decimal_places', user_arguments)
    timeseries_num_decimal_places = timeseries_num_decimal_places.is_initialized ? Integer(timeseries_num_decimal_places.get) : nil
=======
    args = get_arguments(runner, arguments(model), user_arguments)

    if args[:output_format] == 'csv_dview'
      args[:output_format] = 'csv'
      args[:use_dview_format] = true
    else
      args[:use_dview_format] = false
    end
>>>>>>> 3ae89271

    output_dir = File.dirname(runner.lastEpwFilePath.get.to_s)

    hpxml_defaults_path = @model.getBuilding.additionalProperties.getFeatureAsString('hpxml_defaults_path').get
    building_id = @model.getBuilding.additionalProperties.getFeatureAsString('building_id').get
    @hpxml = HPXML.new(hpxml_path: hpxml_defaults_path, building_id: building_id)

    setup_outputs(false, args[:user_output_variables])

    if not File.exist? File.join(output_dir, 'eplusout.msgpack')
      runner.registerError('Cannot find eplusout.msgpack.')
      return false
    end
    @msgpackData = MessagePack.unpack(File.read(File.join(output_dir, 'eplusout.msgpack'), mode: 'rb'))
    @msgpackDataRunPeriod = MessagePack.unpack(File.read(File.join(output_dir, 'eplusout_runperiod.msgpack'), mode: 'rb'))
    msgpack_timeseries_path = File.join(output_dir, "eplusout_#{args[:timeseries_frequency]}.msgpack")
    if File.exist? msgpack_timeseries_path
      @msgpackDataTimeseries = MessagePack.unpack(File.read(msgpack_timeseries_path, mode: 'rb'))
    end
    if (not @emissions.empty?) || (not @resilience[RT::Battery].variables.empty?)
      @msgpackDataHourly = MessagePack.unpack(File.read(File.join(output_dir, 'eplusout_hourly.msgpack'), mode: 'rb'))
    end

    # Set paths
    if not args[:annual_output_file_name].nil?
      annual_output_path = File.join(output_dir, args[:annual_output_file_name])
    else
      annual_output_path = File.join(output_dir, "results_annual.#{args[:output_format]}")
    end
    if not args[:timeseries_output_file_name].nil?
      timeseries_output_path = File.join(output_dir, args[:timeseries_output_file_name])
    else
      timeseries_output_path = File.join(output_dir, "results_timeseries.#{args[:output_format]}")
    end

    if args[:timeseries_frequency] != 'none'
      @timestamps, timestamps_dst, timestamps_utc = get_timestamps(@msgpackDataTimeseries, @hpxml, args)
    end

    # Retrieve outputs
    outputs = get_outputs(runner, args)

    if not check_for_errors(runner, outputs)
      return false
    end

    # Write/report results
<<<<<<< HEAD
    report_runperiod_output_results(runner, outputs, output_format, annual_output_path, runperiod_n_digits, generate_eri_outputs)
    report_timeseries_output_results(runner, outputs, output_format,
                                     timeseries_output_path,
                                     timeseries_frequency,
                                     timeseries_num_decimal_places,
                                     include_timeseries_total_consumptions,
                                     include_timeseries_fuel_consumptions,
                                     include_timeseries_end_use_consumptions,
                                     include_timeseries_emissions,
                                     include_timeseries_emission_fuels,
                                     include_timeseries_emission_end_uses,
                                     include_timeseries_hot_water_uses,
                                     include_timeseries_total_loads,
                                     include_timeseries_component_loads,
                                     include_timeseries_unmet_hours,
                                     include_timeseries_zone_temperatures,
                                     include_timeseries_airflows,
                                     include_timeseries_weather,
                                     include_timeseries_resilience,
                                     add_dst_column,
                                     add_utc_column,
                                     timestamps_dst,
                                     timestamps_utc,
                                     use_dview_format)
=======
    report_runperiod_output_results(runner, outputs, args, annual_output_path)
    report_timeseries_output_results(runner, outputs, timeseries_output_path, args, timestamps_dst, timestamps_utc)
>>>>>>> 3ae89271

    return true
  end

  def get_timestamps(msgpackData, hpxml, args)
    return if msgpackData.nil?

    ep_timestamps = msgpackData['Rows'].map { |r| r.keys[0] }

    if args[:add_timeseries_dst_column] || args[:use_dview_format]
      dst_start_ts = Time.utc(hpxml.header.sim_calendar_year, hpxml.header.dst_begin_month, hpxml.header.dst_begin_day, 2)
      dst_end_ts = Time.utc(hpxml.header.sim_calendar_year, hpxml.header.dst_end_month, hpxml.header.dst_end_day, 1)
    end
    if args[:add_timeseries_utc_column]
      utc_offset = hpxml.header.time_zone_utc_offset
      utc_offset *= 3600 # seconds
    end

    timestamps = []
    timestamps_dst = [] if args[:add_timeseries_dst_column] || args[:use_dview_format]
    timestamps_utc = [] if args[:add_timeseries_utc_column]
    year = hpxml.header.sim_calendar_year
    ep_timestamps.each do |ep_timestamp|
      month_day, hour_minute = ep_timestamp.split(' ')
      month, day = month_day.split('/').map(&:to_i)
      hour, minute, _ = hour_minute.split(':').map(&:to_i)

      # Convert from EnergyPlus default (end-of-timestep) to start-of-timestep convention
      if args[:timeseries_timestamp_convention] == 'start'
        if args[:timeseries_frequency] == 'timestep'
          ts_offset = hpxml.header.timestep * 60 # seconds
        elsif args[:timeseries_frequency] == 'hourly'
          ts_offset = 60 * 60 # seconds
        elsif args[:timeseries_frequency] == 'daily'
          ts_offset = 60 * 60 * 24 # seconds
        elsif args[:timeseries_frequency] == 'monthly'
          ts_offset = Constants.NumDaysInMonths(year)[month - 1] * 60 * 60 * 24 # seconds
        else
          fail "Unexpected timeseries_frequency: #{args[:timeseries_frequency]}."
        end
      end

      ts = Time.utc(year, month, day, hour, minute)
      ts -= ts_offset unless ts_offset.nil?

      timestamps << ts.iso8601.delete('Z')

      if args[:add_timeseries_dst_column] || args[:use_dview_format]
        if (ts >= dst_start_ts) && (ts < dst_end_ts)
          ts_dst = ts + 3600 # 1 hr shift forward
        else
          ts_dst = ts
        end
        timestamps_dst << ts_dst.iso8601.delete('Z')
      end

      if args[:add_timeseries_utc_column]
        ts_utc = ts - utc_offset
        timestamps_utc << ts_utc.iso8601
      end
    end

    return timestamps, timestamps_dst, timestamps_utc
  end

  def get_outputs(runner, args)
    outputs = {}

    args = setup_timeseries_includes(@emissions, args)

    # Fuel Uses
    @fuels.each do |fuel_type, fuel|
      fuel.annual_output = get_report_meter_data_annual(fuel.meters)
      fuel.annual_output -= get_report_meter_data_annual(['ElectricStorage:ElectricityProduced']) if fuel_type == FT::Elec # We add Electric Storage onto the annual Electricity fuel meter

      next unless args[:include_timeseries_fuel_consumptions]

      fuel.timeseries_output = get_report_meter_data_timeseries(fuel.meters, UnitConversions.convert(1.0, 'J', fuel.timeseries_units), 0, args[:timeseries_frequency])

      next unless fuel_type == FT::Elec

      # We add Electric Storage onto the timeseries Electricity fuel meter
      elec_storage_timeseries_output = get_report_meter_data_timeseries(['ElectricStorage:ElectricityProduced'], UnitConversions.convert(1.0, 'J', fuel.timeseries_units), 0, args[:timeseries_frequency])
      fuel.timeseries_output = fuel.timeseries_output.zip(elec_storage_timeseries_output).map { |x, y| x - y }
    end

    # Peak Electricity Consumption
    is_southern_hemisphere = @model.getBuilding.additionalProperties.getFeatureAsBoolean('is_southern_hemisphere').get
    is_northern_hemisphere = !is_southern_hemisphere
    @peak_fuels.each do |key, peak_fuel|
      _fuel, season = key
      if (season == PFT::Summer && is_northern_hemisphere) || (season == PFT::Winter && is_southern_hemisphere)
        months = ['June', 'July', 'August']
      elsif (season == PFT::Winter && is_northern_hemisphere) || (season == PFT::Summer && is_southern_hemisphere)
        months = ['December', 'January', 'February']
      end
      for month in months
        val = get_tabular_data_value(peak_fuel.report.upcase, 'Meter', 'Custom Monthly Report', [month], 'ELECTRICITY:FACILITY {Maximum}', peak_fuel.annual_units)
        peak_fuel.annual_output = [peak_fuel.annual_output.to_f, val].max
      end
    end

    # Total loads
    @loads.each do |_load_type, load|
      if not load.ems_variable.nil?
        # Obtain from EMS output variable
        load.annual_output = get_report_variable_data_annual(['EMS'], ["#{load.ems_variable}_annual_outvar"])
        if args[:include_timeseries_total_loads]
          load.timeseries_output = get_report_variable_data_timeseries(['EMS'], ["#{load.ems_variable}_timeseries_outvar"], UnitConversions.convert(1.0, 'J', load.timeseries_units), 0, args[:timeseries_frequency], ems_shift: true)
        end
      elsif load.variables.size > 0
        # Obtain from output variable
        load.variables.map { |v| v[0] }.uniq.each do |sys_id|
          keys = load.variables.select { |v| v[0] == sys_id }.map { |v| v[1] }
          vars = load.variables.select { |v| v[0] == sys_id }.map { |v| v[2] }

          load.annual_output_by_system[sys_id] = get_report_variable_data_annual(keys, vars, is_negative: load.is_negative)
          if args[:include_timeseries_total_loads]
            load.timeseries_output_by_system[sys_id] = get_report_variable_data_timeseries(keys, vars, UnitConversions.convert(1.0, 'J', load.timeseries_units), 0, args[:timeseries_frequency], is_negative: load.is_negative, ems_shift: true)
          end
        end
      end
    end

    # Component Loads
    @component_loads.each do |_key, comp_load|
      comp_load.annual_output = get_report_variable_data_annual(['EMS'], ["#{comp_load.ems_variable}_annual_outvar"])
      if args[:include_timeseries_component_loads]
        comp_load.timeseries_output = get_report_variable_data_timeseries(['EMS'], ["#{comp_load.ems_variable}_timeseries_outvar"], UnitConversions.convert(1.0, 'J', comp_load.timeseries_units), 0, args[:timeseries_frequency], ems_shift: true)
      end
    end

    # Unmet Hours
    @unmet_hours.each do |_key, unmet_hour|
      unmet_hour.annual_output = get_report_variable_data_annual(['EMS'], ["#{unmet_hour.ems_variable}_annual_outvar"], 1.0)
      if args[:include_timeseries_unmet_hours]
        unmet_hour.timeseries_output = get_report_variable_data_timeseries(['EMS'], ["#{unmet_hour.ems_variable}_timeseries_outvar"], 1.0, 0, args[:timeseries_frequency])
      end
    end

    # Peak Building Space Heating/Cooling Loads (total heating/cooling energy delivered including backup ideal air system)
    @peak_loads.each do |_load_type, peak_load|
      peak_load.annual_output = UnitConversions.convert(get_tabular_data_value(peak_load.report.upcase, 'EMS', 'Custom Monthly Report', ['Maximum of Months'], "#{peak_load.ems_variable.upcase}_PEAKLOAD_OUTVAR {Maximum}", 'W'), 'W', peak_load.annual_units)
    end

    # End Uses
    @end_uses.each do |key, end_use|
      fuel_type, _end_use_type = key

      end_use.variables.map { |v| v[0] }.uniq.each do |sys_id|
        keys = end_use.variables.select { |v| v[0] == sys_id }.map { |v| v[1] }
        vars = end_use.variables.select { |v| v[0] == sys_id }.map { |v| v[2] }

        end_use.annual_output_by_system[sys_id] = get_report_variable_data_annual(keys, vars, is_negative: (end_use.is_negative || end_use.is_storage))

        if args[:include_timeseries_end_use_consumptions]
          end_use.timeseries_output_by_system[sys_id] = get_report_variable_data_timeseries(keys, vars, UnitConversions.convert(1.0, 'J', end_use.timeseries_units), 0, args[:timeseries_frequency], is_negative: (end_use.is_negative || end_use.is_storage))
        end
        if args[:include_hourly_electric_end_use_consumptions] && fuel_type == FT::Elec
          end_use.hourly_output_by_system[sys_id] = get_report_variable_data_timeseries(keys, vars, UnitConversions.convert(1.0, 'J', end_use.timeseries_units), 0, 'hourly', is_negative: (end_use.is_negative || end_use.is_storage))
        end
      end
    end

    # Disaggregate 8760 GSHP shared pump energy into heating vs cooling by
    # applying proportionally to the GSHP heating & cooling fan/pump energy use.
    gshp_shared_loop_end_use = @end_uses[[FT::Elec, 'TempGSHPSharedPump']]
    htg_fan_pump_end_use = @end_uses[[FT::Elec, EUT::HeatingFanPump]]
    backup_htg_fan_pump_end_use = @end_uses[[FT::Elec, EUT::HeatingHeatPumpBackupFanPump]]
    clg_fan_pump_end_use = @end_uses[[FT::Elec, EUT::CoolingFanPump]]
    gshp_shared_loop_end_use.annual_output_by_system.keys.each do |sys_id|
      # Calculate heating & cooling fan/pump end use multiplier
      htg_energy = htg_fan_pump_end_use.annual_output_by_system[sys_id].to_f + backup_htg_fan_pump_end_use.annual_output_by_system[sys_id].to_f
      clg_energy = clg_fan_pump_end_use.annual_output_by_system[sys_id].to_f
      shared_pump_energy = gshp_shared_loop_end_use.annual_output_by_system[sys_id]
      energy_multiplier = (htg_energy + clg_energy + shared_pump_energy) / (htg_energy + clg_energy)
      # Apply multiplier
      [htg_fan_pump_end_use, backup_htg_fan_pump_end_use, clg_fan_pump_end_use].each do |end_use|
        next if end_use.annual_output_by_system[sys_id].nil?

        apply_multiplier_to_output(end_use, nil, sys_id, energy_multiplier)
      end
    end
    @end_uses.delete([FT::Elec, 'TempGSHPSharedPump'])

    # Hot Water Uses
    @hot_water_uses.each do |_hot_water_type, hot_water|
      hot_water.variables.map { |v| v[0] }.uniq.each do |sys_id|
        keys = hot_water.variables.select { |v| v[0] == sys_id }.map { |v| v[1] }
        vars = hot_water.variables.select { |v| v[0] == sys_id }.map { |v| v[2] }

        hot_water.annual_output_by_system[sys_id] = get_report_variable_data_annual(keys, vars, UnitConversions.convert(1.0, 'm^3', hot_water.annual_units))
        if args[:include_timeseries_hot_water_uses]
          hot_water.timeseries_output_by_system[sys_id] = get_report_variable_data_timeseries(keys, vars, UnitConversions.convert(1.0, 'm^3', hot_water.timeseries_units), 0, args[:timeseries_frequency])
        end
      end
    end

    # Apply Heating/Cooling DSEs
    (@hpxml.heating_systems + @hpxml.heat_pumps).each do |htg_system|
      next unless (htg_system.is_a?(HPXML::HeatingSystem) && htg_system.is_heat_pump_backup_system) || htg_system.fraction_heat_load_served > 0
      next if htg_system.distribution_system_idref.nil?
      next unless htg_system.distribution_system.distribution_system_type == HPXML::HVACDistributionTypeDSE
      next if htg_system.distribution_system.annual_heating_dse.nil?

      dse = htg_system.distribution_system.annual_heating_dse
      @fuels.each do |fuel_type, fuel|
        [EUT::Heating, EUT::HeatingHeatPumpBackup, EUT::HeatingFanPump, EUT::HeatingHeatPumpBackupFanPump].each do |end_use_type|
          end_use = @end_uses[[fuel_type, end_use_type]]
          next if end_use.nil?

          if not end_use.annual_output_by_system[htg_system.id].nil?
            apply_multiplier_to_output(end_use, fuel, htg_system.id, 1.0 / dse)
          end
        end
      end
    end
    (@hpxml.cooling_systems + @hpxml.heat_pumps).each do |clg_system|
      next unless clg_system.fraction_cool_load_served > 0
      next if clg_system.distribution_system_idref.nil?
      next unless clg_system.distribution_system.distribution_system_type == HPXML::HVACDistributionTypeDSE
      next if clg_system.distribution_system.annual_cooling_dse.nil?

      dse = clg_system.distribution_system.annual_cooling_dse
      @fuels.each do |fuel_type, fuel|
        [EUT::Cooling, EUT::CoolingFanPump].each do |end_use_type|
          end_use = @end_uses[[fuel_type, end_use_type]]
          next if end_use.nil?
          next if end_use.annual_output_by_system[clg_system.id].nil?

          apply_multiplier_to_output(end_use, fuel, clg_system.id, 1.0 / dse)
        end
      end
    end

    # Apply solar fraction to load for simple solar water heating systems
    @hpxml.solar_thermal_systems.each do |solar_system|
      next if solar_system.solar_fraction.nil?

      @loads[LT::HotWaterSolarThermal].annual_output = 0.0 if @loads[LT::HotWaterSolarThermal].annual_output.nil?
      @loads[LT::HotWaterSolarThermal].timeseries_output = [0.0] * @timestamps.size if @loads[LT::HotWaterSolarThermal].timeseries_output.nil?

      if not solar_system.water_heating_system.nil?
        dhw_ids = [solar_system.water_heating_system.id]
      else # Apply to all water heating systems
        dhw_ids = @hpxml.water_heating_systems.map { |dhw| dhw.id }
      end
      dhw_ids.each do |dhw_id|
        apply_multiplier_to_output(@loads[LT::HotWaterDelivered], @loads[LT::HotWaterSolarThermal], dhw_id, 1.0 / (1.0 - solar_system.solar_fraction))
      end
    end

    # Calculate System Uses from End Uses (by HPXML System)
    @system_uses = {}
    get_hpxml_system_ids.each do |sys_id|
      @end_uses.each do |eu_key, end_use|
        annual_output = end_use.annual_output_by_system[sys_id].to_f
        next if annual_output <= 0

        system_use_output = BaseOutput.new
        @system_uses[[sys_id, eu_key]] = system_use_output
        fuel_type, end_use_type = eu_key
        system_use_output.name = "System Use: #{sys_id}: #{fuel_type}: #{end_use_type}"

        # Annual
        system_use_output.annual_output = annual_output
        system_use_output.annual_units = end_use.annual_units

        next unless args[:include_timeseries_system_use_consumptions]

        # Timeseries
        system_use_output.timeseries_output = end_use.timeseries_output_by_system[sys_id]
        system_use_output.timeseries_units = end_use.timeseries_units
      end
    end

    # Calculate aggregated values from per-system values as needed
    (@end_uses.values + @loads.values + @hot_water_uses.values).each do |obj|
      # Annual
      if obj.annual_output.nil?
        if not obj.annual_output_by_system.empty?
          obj.annual_output = obj.annual_output_by_system.values.sum(0.0)
        else
          obj.annual_output = 0.0
        end
      end

      # Timeseries
      if obj.timeseries_output.empty? && (not obj.timeseries_output_by_system.empty?)
        obj.timeseries_output = obj.timeseries_output_by_system.values.transpose.map(&:sum)
      end

      # Hourly Electricity (for Cambium)
      next unless obj.is_a?(EndUse) && obj.hourly_output.empty? && (not obj.hourly_output_by_system.empty?)

      obj.hourly_output = obj.hourly_output_by_system.values.transpose.map(&:sum)
    end

    # Total/Net Electricity (Net includes, e.g., PV and generators)
    outputs[:elec_prod_annual] = @end_uses.select { |k, eu| k[0] == FT::Elec && eu.is_negative }.map { |_k, eu| eu.annual_output.to_f }.sum(0.0) # Negative value
    outputs[:elec_net_annual] = @fuels[FT::Elec].annual_output.to_f + outputs[:elec_prod_annual]
    if args[:include_timeseries_fuel_consumptions]
      prod_end_uses = @end_uses.select { |k, eu| k[0] == FT::Elec && eu.is_negative && eu.timeseries_output.size > 0 }.map { |_k, v| v.timeseries_output }
      outputs[:elec_prod_timeseries] = prod_end_uses.transpose.map(&:sum)
      outputs[:elec_prod_timeseries] = [0.0] * @timestamps.size if outputs[:elec_prod_timeseries].empty?
      outputs[:elec_net_timeseries] = @fuels[FT::Elec].timeseries_output.zip(outputs[:elec_prod_timeseries]).map { |x, y| x + y }
    end

    # Total/Net Energy (Net includes, e.g., PV and generators)
    @totals[TE::Total].annual_output = 0.0
    @fuels.each do |_fuel_type, fuel|
      @totals[TE::Total].annual_output += fuel.annual_output
      next unless args[:include_timeseries_total_consumptions] && fuel.timeseries_output.sum != 0.0

      @totals[TE::Total].timeseries_output = [0.0] * @timestamps.size if @totals[TE::Total].timeseries_output.empty?
      unit_conv = UnitConversions.convert(1.0, fuel.timeseries_units, @totals[TE::Total].timeseries_units)
      @totals[TE::Total].timeseries_output = @totals[TE::Total].timeseries_output.zip(fuel.timeseries_output).map { |x, y| x + y * unit_conv }
    end
    @totals[TE::Net].annual_output = @totals[TE::Total].annual_output + outputs[:elec_prod_annual]
    if args[:include_timeseries_total_consumptions]
      unit_conv = UnitConversions.convert(1.0, get_timeseries_units_from_fuel_type(FT::Elec), @totals[TE::Total].timeseries_units)
      @totals[TE::Net].timeseries_output = @totals[TE::Total].timeseries_output.zip(outputs[:elec_prod_timeseries]).map { |x, y| x + y * unit_conv }
    end

    # Resilience
    @resilience.each do |key, resilience|
      next unless key == RT::Battery

      resilience.variables.map { |v| v[0] }.uniq.each do |sys_id|
        keys = resilience.variables.select { |v| v[0] == sys_id }.map { |v| v[1] }
        vars = resilience.variables.select { |v| v[0] == sys_id }.map { |v| v[2] }

        minimum_storage_state_of_charge_fraction = nil
        batt_kwh = nil
        batt_kw = nil
        batt_roundtrip_efficiency = nil
        @hpxml.batteries.each do |battery|
          @model.getElectricLoadCenterDistributions.each do |elcd|
            battery_id = elcd.additionalProperties.getFeatureAsString('HPXML_ID')
            next unless (battery_id.is_initialized && battery_id.get == battery.id)

            minimum_storage_state_of_charge_fraction = elcd.minimumStorageStateofChargeFraction
          end

          batt_kw = battery.rated_power_output
          batt_roundtrip_efficiency = battery.round_trip_efficiency
          @model.getElectricLoadCenterStorageLiIonNMCBatterys.each do |liion|
            battery_id = liion.additionalProperties.getFeatureAsString('HPXML_ID')
            next unless (battery_id.is_initialized && battery_id.get == battery.id)

            batt_kwh = liion.additionalProperties.getFeatureAsDouble('UsableCapacity_kWh').get
          end
        end

        batt_soc = get_report_variable_data_timeseries(keys, vars, 1, 0, 'hourly')
        batt_soc_kwh = batt_soc.map { |soc| soc - minimum_storage_state_of_charge_fraction }.map { |soc| soc * batt_kwh }
        elec_prod = get_report_meter_data_timeseries(['ElectricityProduced:Facility'], UnitConversions.convert(1.0, 'J', 'kWh'), 0, 'hourly')
        elec_stor = get_report_meter_data_timeseries(['ElectricStorage:ElectricityProduced'], UnitConversions.convert(1.0, 'J', 'kWh'), 0, 'hourly')
        elec_prod = elec_prod.zip(elec_stor).map { |x, y| -1 * (x - y) }
        elec = get_report_meter_data_timeseries(['Electricity:Facility'], UnitConversions.convert(1.0, 'J', 'kWh'), 0, 'hourly')
        crit_load = elec.zip(elec_prod).map { |x, y| x + y }

        resilience_hours = []
        n_timesteps = crit_load.size
        (0...n_timesteps).each do |init_time_step|
          resilience_hours << get_resilience_hours(init_time_step, batt_kwh, batt_kw, batt_roundtrip_efficiency, batt_soc_kwh[init_time_step], crit_load, n_timesteps)
        end

        resilience.annual_output = resilience_hours.sum(0.0) / resilience_hours.size
        resilience.timeseries_output = resilience_hours if timeseries_frequency == 'hourly'
      end
    end

    # Zone temperatures
    if args[:include_timeseries_zone_temperatures]
      zone_names = []
      scheduled_temperature_names = []
      @model.getThermalZones.each do |zone|
        if zone.floorArea > 1
          zone_names << zone.name.to_s.upcase
        end
      end
      @model.getScheduleConstants.each do |schedule|
        next unless [HPXML::LocationOtherHeatedSpace, HPXML::LocationOtherMultifamilyBufferSpace, HPXML::LocationOtherNonFreezingSpace,
                     HPXML::LocationOtherHousingUnit, HPXML::LocationExteriorWall, HPXML::LocationUnderSlab].include? schedule.name.to_s

        scheduled_temperature_names << schedule.name.to_s.upcase
      end
      zone_names.sort.each do |zone_name|
        @zone_temps[zone_name] = ZoneTemp.new
        @zone_temps[zone_name].name = "Temperature: #{zone_name.split.map(&:capitalize).join(' ')}"
        @zone_temps[zone_name].timeseries_units = 'F'
        @zone_temps[zone_name].timeseries_output = get_report_variable_data_timeseries([zone_name], ['Zone Mean Air Temperature'], 9.0 / 5.0, 32.0, args[:timeseries_frequency])
      end
      scheduled_temperature_names.sort.each do |scheduled_temperature_name|
        @zone_temps[scheduled_temperature_name] = ZoneTemp.new
        @zone_temps[scheduled_temperature_name].name = "Temperature: #{scheduled_temperature_name.split.map(&:capitalize).join(' ')}"
        @zone_temps[scheduled_temperature_name].timeseries_units = 'F'
        @zone_temps[scheduled_temperature_name].timeseries_output = get_report_variable_data_timeseries([scheduled_temperature_name], ['Schedule Value'], 9.0 / 5.0, 32.0, args[:timeseries_frequency])
      end
      { 'Heating Setpoint' => 'Zone Thermostat Heating Setpoint Temperature',
        'Cooling Setpoint' => 'Zone Thermostat Cooling Setpoint Temperature' }.each do |sp_name, sp_var|
        @zone_temps[sp_name] = ZoneTemp.new
        @zone_temps[sp_name].name = "Temperature: #{sp_name}"
        @zone_temps[sp_name].timeseries_units = 'F'
        @zone_temps[sp_name].timeseries_output = get_report_variable_data_timeseries([HPXML::LocationLivingSpace.upcase], [sp_var], 9.0 / 5.0, 32.0, args[:timeseries_frequency])
      end
    end

    # Airflows
    if args[:include_timeseries_airflows]
      @airflows.each do |_airflow_type, airflow|
        airflow.timeseries_output = get_report_variable_data_timeseries(['EMS'], airflow.ems_variables.map { |var| "#{var}_timeseries_outvar" }, UnitConversions.convert(1.0, 'm^3/s', 'cfm'), 0, args[:timeseries_frequency])
      end
    end

    # Weather
    if args[:include_timeseries_weather]
      @weather.each do |_weather_type, weather_data|
        if weather_data.timeseries_units == 'F'
          unit_conv = 9.0 / 5.0
          unit_adder = 32.0
        else
          unit_conv = UnitConversions.convert(1.0, weather_data.variable_units, weather_data.timeseries_units)
          unit_adder = 0
        end
        weather_data.timeseries_output = get_report_variable_data_timeseries(['Environment'], [weather_data.variable], unit_conv, unit_adder, args[:timeseries_frequency])
      end
    end

    @output_variables = {}
    @output_variables_requests.each do |output_variable_name, _output_variable|
      key_values, units = get_report_variable_data_timeseries_key_values_and_units(output_variable_name)
      runner.registerWarning("Request for output variable '#{output_variable_name}' returned no key values.") if key_values.empty?
      key_values.each do |key_value|
        @output_variables[[output_variable_name, key_value]] = OutputVariable.new
        @output_variables[[output_variable_name, key_value]].name = "#{output_variable_name}: #{key_value.split.map(&:capitalize).join(' ')}"
        @output_variables[[output_variable_name, key_value]].timeseries_units = units
        @output_variables[[output_variable_name, key_value]].timeseries_output = get_report_variable_data_timeseries([key_value], [output_variable_name], 1, 0, args[:timeseries_frequency])
      end
    end

    # Emissions
    if not @emissions.empty?
      kwh_to_mwh = UnitConversions.convert(1.0, 'kWh', 'MWh')

      # Calculate for each scenario
      @hpxml.header.emissions_scenarios.each do |scenario|
        key = [scenario.emissions_type, scenario.name]

        # Get hourly electricity factors
        if not scenario.elec_schedule_filepath.nil?
          # Obtain Cambium hourly factors for the simulation run period
          num_header_rows = scenario.elec_schedule_number_of_header_rows
          col_index = scenario.elec_schedule_column_number - 1
          data = File.readlines(scenario.elec_schedule_filepath)[num_header_rows, 8760]
          hourly_elec_factors = data.map { |x| x.split(',')[col_index].strip }
          begin
            hourly_elec_factors = hourly_elec_factors.map { |x| Float(x) }
          rescue
            fail 'Emissions File has non-numeric values.'
          end
        elsif not scenario.elec_value.nil?
          # Use annual value for all hours
          hourly_elec_factors = [scenario.elec_value] * 8760
        end
        year = 1999 # Try non-leap year for calculations
        sim_start_day_of_year, sim_end_day_of_year, sim_start_hour, sim_end_hour = get_sim_times_of_year(year)
        hourly_elec_factors = hourly_elec_factors[sim_start_hour..sim_end_hour]

        # Calculate annual/timeseries emissions for each end use
        @end_uses.each do |eu_key, end_use|
          fuel_type, _end_use_type = eu_key
          next unless fuel_type == FT::Elec
          next unless end_use.hourly_output.size > 0

          hourly_elec = end_use.hourly_output

          if hourly_elec.size == hourly_elec_factors[sim_start_hour..sim_end_hour].size + 24
            # Use leap-year for calculations
            year = 2000
            sim_start_day_of_year, sim_end_day_of_year, sim_start_hour, sim_end_hour = get_sim_times_of_year(year)
            # Duplicate Feb 28 Cambium values for Feb 29
            hourly_elec_factors = hourly_elec_factors[0..1415] + hourly_elec_factors[1392..1415] + hourly_elec_factors[1416..8759]
          end
          hourly_elec_factors = hourly_elec_factors[sim_start_hour..sim_end_hour] # Trim to sim period

          fail 'Unexpected failure for emissions calculations.' if hourly_elec_factors.size != hourly_elec.size

          # Calculate annual emissions for end use
          if scenario.elec_units == HPXML::EmissionsScenario::UnitsKgPerMWh
            elec_units_mult = UnitConversions.convert(1.0, 'kg', 'lbm')
          elsif scenario.elec_units == HPXML::EmissionsScenario::UnitsLbPerMWh
            elec_units_mult = 1.0
          end
          @emissions[key].annual_output_by_end_use[eu_key] = hourly_elec.zip(hourly_elec_factors).map { |x, y| x * y * kwh_to_mwh * elec_units_mult }.sum

          next unless args[:include_timeseries_emissions] || args[:include_timeseries_emission_end_uses] || args[:include_timeseries_emission_fuels]

          # Calculate timeseries emissions for end use

          if args[:timeseries_frequency] == 'timestep' && @hpxml.header.timestep != 60
            timeseries_elec = end_use.timeseries_output_by_system.values.transpose.map(&:sum).map { |x| x * kwh_to_mwh }
          else
            # Need to perform calculations hourly at a minimum
            timeseries_elec = end_use.hourly_output.map { |x| x * kwh_to_mwh }
          end

          if args[:timeseries_frequency] == 'timestep'
            n_timesteps_per_hour = Integer(60.0 / @hpxml.header.timestep)
            timeseries_elec_factors = hourly_elec_factors.flat_map { |y| [y] * n_timesteps_per_hour }
          else
            timeseries_elec_factors = hourly_elec_factors.dup
          end
          fail 'Unexpected failure for emissions calculations.' if timeseries_elec_factors.size != timeseries_elec.size

          @emissions[key].timeseries_output_by_end_use[eu_key] = timeseries_elec.zip(timeseries_elec_factors).map { |n, f| n * f * elec_units_mult }

          # Aggregate up from hourly to the desired timeseries frequency
          next unless ['daily', 'monthly'].include? args[:timeseries_frequency]

          if args[:timeseries_frequency] == 'daily'
            n_hours_per_period = [24] * (sim_end_day_of_year - sim_start_day_of_year + 1)
          elsif args[:timeseries_frequency] == 'monthly'
            n_days_per_month = Constants.NumDaysInMonths(year)
            n_days_per_period = n_days_per_month[@hpxml.header.sim_begin_month - 1..@hpxml.header.sim_end_month - 1]
            n_days_per_period[0] -= @hpxml.header.sim_begin_day - 1
            n_days_per_period[-1] = @hpxml.header.sim_end_day
            n_hours_per_period = n_days_per_period.map { |x| x * 24 }
          end
          fail 'Unexpected failure for emissions calculations.' if n_hours_per_period.sum != @emissions[key].timeseries_output_by_end_use[eu_key].size

          timeseries_output = []
          start_hour = 0
          n_hours_per_period.each do |n_hours|
            timeseries_output << @emissions[key].timeseries_output_by_end_use[eu_key][start_hour..start_hour + n_hours - 1].sum()
            start_hour += n_hours
          end
          @emissions[key].timeseries_output_by_end_use[eu_key] = timeseries_output
        end

        # Calculate emissions for fossil fuels
        @end_uses.each do |eu_key, end_use|
          fuel_type, _end_use_type = eu_key
          next if fuel_type == FT::Elec

          fuel_map = { FT::Gas => [scenario.natural_gas_units, scenario.natural_gas_value],
                       FT::Propane => [scenario.propane_units, scenario.propane_value],
                       FT::Oil => [scenario.fuel_oil_units, scenario.fuel_oil_value],
                       FT::Coal => [scenario.coal_units, scenario.coal_value],
                       FT::WoodCord => [scenario.wood_units, scenario.wood_value],
                       FT::WoodPellets => [scenario.wood_pellets_units, scenario.wood_pellets_value] }
          fuel_units, fuel_factor = fuel_map[fuel_type]
          if fuel_factor.nil?
            if end_use.annual_output != 0
              runner.registerWarning("No emissions factor found for Scenario=#{scenario.name}, Type=#{scenario.emissions_type}, Fuel=#{fuel_type}.")
            end
            fuel_factor = 0.0
            fuel_units_mult = 0.0
          elsif fuel_units == HPXML::EmissionsScenario::UnitsKgPerMBtu
            fuel_units_mult = UnitConversions.convert(1.0, 'kg', 'lbm')
          elsif fuel_units == HPXML::EmissionsScenario::UnitsLbPerMBtu
            fuel_units_mult = 1.0
          end

          @emissions[key].annual_output_by_end_use[eu_key] = UnitConversions.convert(end_use.annual_output, end_use.annual_units, 'MBtu') * fuel_factor * fuel_units_mult
          next unless args[:include_timeseries_emissions] || args[:include_timeseries_emission_end_uses] || args[:include_timeseries_emission_fuels]

          fuel_to_mbtu = UnitConversions.convert(1.0, end_use.timeseries_units, 'MBtu')
          @emissions[key].timeseries_output_by_end_use[eu_key] = end_use.timeseries_output_by_system.values.transpose.map(&:sum).map { |f| f * fuel_to_mbtu * fuel_factor * fuel_units_mult }
        end

        # Roll up end use emissions to fuel emissions
        @fuels.each do |fuel_type, _fuel|
          if fuel_type == FT::Elec
            emission_types = [TE::Total, TE::Net]
          else
            emission_types = [TE::Total]
          end
          emission_types.each do |emission_type|
            fuel_key = [fuel_type, emission_type]
            @emissions[key].annual_output_by_fuel[fuel_key] = 0.0
            @emissions[key].annual_output_by_end_use.keys.each do |eu_key|
              next unless eu_key[0] == fuel_type
              next if emission_type == TE::Total && @end_uses[eu_key].is_negative # Generation not included in total
              next if @emissions[key].annual_output_by_end_use[eu_key] == 0

              @emissions[key].annual_output_by_fuel[fuel_key] += @emissions[key].annual_output_by_end_use[eu_key]

              next unless args[:include_timeseries_emissions] || args[:include_timeseries_emission_fuels]

              @emissions[key].timeseries_output_by_fuel[fuel_key] = [0.0] * @emissions[key].timeseries_output_by_end_use[eu_key].size if @emissions[key].timeseries_output_by_fuel[fuel_key].nil?
              @emissions[key].timeseries_output_by_fuel[fuel_key] = @emissions[key].timeseries_output_by_fuel[fuel_key].zip(@emissions[key].timeseries_output_by_end_use[eu_key]).map { |x, y| x + y }
            end
          end
        end

        # Sum individual fuel results for total/net
        total_keys = @emissions[key].annual_output_by_fuel.keys.select { |k| k[0] != FT::Elec || (k[0] == FT::Elec && k[1] == TE::Total) }
        net_keys = @emissions[key].annual_output_by_fuel.keys.select { |k| k[0] != FT::Elec || (k[0] == FT::Elec && k[1] == TE::Net) }
        @emissions[key].annual_output = @emissions[key].annual_output_by_fuel.select { |k, _v| total_keys.include? k }.values.sum()
        @emissions[key].net_annual_output = @emissions[key].annual_output_by_fuel.select { |k, _v| net_keys.include? k }.values.sum()
        if args[:include_timeseries_emissions]
          @emissions[key].timeseries_output = @emissions[key].timeseries_output_by_fuel.select { |k, _v| total_keys.include? k }.values.transpose.map(&:sum)
          @emissions[key].net_timeseries_output = @emissions[key].timeseries_output_by_fuel.select { |k, _v| net_keys.include? k }.values.transpose.map(&:sum)
        end
      end
    end

    return outputs
  end

  def get_sim_times_of_year(year)
    sim_start_day_of_year = Schedule.get_day_num_from_month_day(year, @hpxml.header.sim_begin_month, @hpxml.header.sim_begin_day)
    sim_end_day_of_year = Schedule.get_day_num_from_month_day(year, @hpxml.header.sim_end_month, @hpxml.header.sim_end_day)
    sim_start_hour = (sim_start_day_of_year - 1) * 24
    sim_end_hour = sim_end_day_of_year * 24 - 1
    return sim_start_day_of_year, sim_end_day_of_year, sim_start_hour, sim_end_hour
  end

  def check_for_errors(runner, outputs)
    tol = 0.1

    # ElectricityProduced:Facility contains:
    # - Generator Produced DC Electricity Energy
    # - Inverter Conversion Loss Decrement Energy
    # - Electric Storage Production Decrement Energy
    # - Electric Storage Discharge Energy
    # - Converter Electricity Loss Decrement Energy (should always be zero since efficiency=1.0)
    # ElectricStorage:ElectricityProduced contains:
    # - Electric Storage Production Decrement Energy
    # - Electric Storage Discharge Energy
    # So, we need to subtract ElectricStorage:ElectricityProduced from ElectricityProduced:Facility
    meter_elec_produced = -1 * get_report_meter_data_annual(['ElectricityProduced:Facility'])
    meter_elec_produced += get_report_meter_data_annual(['ElectricStorage:ElectricityProduced'])

    # Check if simulation successful
    all_total = @fuels.values.map { |x| x.annual_output.to_f }.sum(0.0)
    if (all_total == 0) && (@hpxml.total_fraction_cool_load_served + @hpxml.total_fraction_heat_load_served > 0)
      runner.registerError('Simulation unsuccessful.')
      return false
    elsif all_total.infinite?
      runner.registerError('Simulation used infinite energy; double-check inputs.')
      return false
    end

    # Check sum of electricity produced end use outputs match total output from meter
    if (outputs[:elec_prod_annual] - meter_elec_produced).abs > tol
      runner.registerError("#{FT::Elec} produced category end uses (#{outputs[:elec_prod_annual].round(3)}) do not sum to total (#{meter_elec_produced.round(3)}).")
      return false
    end

    # Check sum of end use outputs match fuel outputs from meters
    @fuels.keys.each do |fuel_type|
      sum_categories = @end_uses.select { |k, _eu| k[0] == fuel_type }.map { |_k, eu| eu.annual_output.to_f }.sum(0.0)
      meter_fuel_total = @fuels[fuel_type].annual_output.to_f
      if fuel_type == FT::Elec
        meter_fuel_total += meter_elec_produced
      end

      if (sum_categories - meter_fuel_total).abs > tol
        runner.registerError("#{fuel_type} category end uses (#{sum_categories.round(3)}) do not sum to total (#{meter_fuel_total.round(3)}).")
        return false
      end
    end

    # Check sum of timeseries outputs match annual outputs
    { @totals => 'Total',
      @end_uses => 'End Use',
      @system_uses => 'System Use',
      @fuels => 'Fuel',
      @emissions => 'Emissions',
      @loads => 'Load',
      @component_loads => 'Component Load' }.each do |outputs, output_type|
      outputs.each do |key, obj|
        next if obj.timeseries_output.empty?

        sum_timeseries = UnitConversions.convert(obj.timeseries_output.sum(0.0), obj.timeseries_units, obj.annual_units)
        annual_total = obj.annual_output.to_f
        if (annual_total - sum_timeseries).abs > tol
          runner.registerError("Timeseries outputs (#{sum_timeseries.round(3)}) do not sum to annual output (#{annual_total.round(3)}) for #{output_type}: #{key}.")
          return false
        end
      end
    end

    return true
  end

  def report_runperiod_output_results(runner, outputs, args, annual_output_path)
    # Set rounding precision for run period (e.g., annual) outputs.
    if args[:output_format] == 'msgpack'
      # No need to round; no file size penalty to storing full precision
      n_digits = 100
    else
      # Note: Make sure to round outputs with sufficient resolution for the worst case -- i.e., 1 day instead of a full year.
      n_digits = 3 # Default for annual (or near-annual) data
      sim_n_days = (Schedule.get_day_num_from_month_day(2000, @hpxml.header.sim_end_month, @hpxml.header.sim_end_day) -
                    Schedule.get_day_num_from_month_day(2000, @hpxml.header.sim_begin_month, @hpxml.header.sim_begin_day))
      if sim_n_days <= 10 # 10 days or less; add two decimal places
        n_digits += 2
      elsif sim_n_days <= 100 # 100 days or less; add one decimal place
        n_digits += 1
      end
    end

    line_break = nil

    results_out = []

    # Totals
    if args[:include_annual_total_consumptions]
      @totals.each do |_energy_type, total_energy|
        results_out << ["#{total_energy.name} (#{total_energy.annual_units})", total_energy.annual_output.to_f.round(n_digits)]
      end
      results_out << [line_break]
    end

    # Fuels
    if args[:include_annual_fuel_consumptions]
      @fuels.each do |fuel_type, fuel|
        results_out << ["#{fuel.name} (#{fuel.annual_units})", fuel.annual_output.to_f.round(n_digits)]
        if fuel_type == FT::Elec
          results_out << ['Fuel Use: Electricity: Net (MBtu)', outputs[:elec_net_annual].round(n_digits)]
        end
      end
      results_out << [line_break]
    end

    # End uses
    if args[:include_annual_end_use_consumptions]
      @end_uses.each do |_key, end_use|
        results_out << ["#{end_use.name} (#{end_use.annual_units})", end_use.annual_output.to_f.round(n_digits)]
      end
      results_out << [line_break]
    end

    # System uses
    if args[:include_annual_system_use_consumptions]
      @system_uses.each do |_key, system_use|
        results_out << ["#{system_use.name} (#{system_use.annual_units})", system_use.annual_output.round(n_digits)]
      end
      results_out << [line_break]
    end

    # Total Emissions
    if args[:include_annual_emissions]
      if not @emissions.empty?
        @emissions.each do |_scenario_key, emission|
          results_out << ["#{emission.name}: Total (#{emission.annual_units})", emission.annual_output.to_f.round(n_digits - 1)]
          results_out << ["#{emission.name}: Net (#{emission.annual_units})", emission.net_annual_output.to_f.round(n_digits - 1)]
        end
        results_out << [line_break]
      end
    end

    # Fuel Emissions
    if args[:include_annual_emission_fuels]
      if not @emissions.empty?
        @emissions.each do |_scenario_key, emission|
          emission.annual_output_by_fuel.keys.each do |fuel_key|
            fuel, emission_type = fuel_key
            results_out << ["#{emission.name}: #{fuel}: #{emission_type} (#{emission.annual_units})", emission.annual_output_by_fuel[fuel_key].to_f.round(n_digits - 1)]
          end
        end
        results_out << [line_break]
      end
    end

    # End Use Emissions
    if args[:include_annual_emission_end_uses]
      if not @emissions.empty?
        @emissions.each do |_scenario_key, emission|
          @fuels.keys.each do |fuel|
            @end_uses.keys.each do |key|
              fuel_type, end_use_type = key
              next unless fuel_type == fuel

              results_out << ["#{emission.name}: #{fuel_type}: #{end_use_type} (#{emission.annual_units})", emission.annual_output_by_end_use[key].to_f.round(n_digits - 1)]
            end
          end
        end
        results_out << [line_break]
      end
    end

    # Loads
    if args[:include_annual_total_loads]
      @loads.each do |_load_type, load|
        results_out << ["#{load.name} (#{load.annual_units})", load.annual_output.to_f.round(n_digits)]
      end
      results_out << [line_break]
    end

    # Unmet hours
    if args[:include_annual_unmet_hours]
      @unmet_hours.each do |_load_type, unmet_hour|
        results_out << ["#{unmet_hour.name} (#{unmet_hour.annual_units})", unmet_hour.annual_output.to_f.round(n_digits)]
      end
      results_out << [line_break]
    end

    # Peak fuels
    if args[:include_annual_peak_fuels]
      @peak_fuels.each do |_key, peak_fuel|
        results_out << ["#{peak_fuel.name} (#{peak_fuel.annual_units})", peak_fuel.annual_output.to_f.round(n_digits - 2)]
      end
      results_out << [line_break]
    end

    # Peak loads
    if args[:include_annual_peak_loads]
      @peak_loads.each do |_load_type, peak_load|
        results_out << ["#{peak_load.name} (#{peak_load.annual_units})", peak_load.annual_output.to_f.round(n_digits)]
      end
      results_out << [line_break]
    end

    # Component loads
    if args[:include_annual_component_loads]
      if @component_loads.values.map { |load| load.annual_output.to_f }.sum != 0 # Skip if component loads not calculated
        @component_loads.each do |_load_type, load|
          results_out << ["#{load.name} (#{load.annual_units})", load.annual_output.to_f.round(n_digits)]
        end
        results_out << [line_break]
      end
    end

    # Hot water uses
    if args[:include_annual_hot_water_uses]
      @hot_water_uses.each do |_hot_water_type, hot_water|
        results_out << ["#{hot_water.name} (#{hot_water.annual_units})", hot_water.annual_output.to_f.round(n_digits - 2)]
      end
      results_out << [line_break]
    end
    results_out << [line_break]
    @resilience.each do |_type, resilience|
      results_out << ["#{resilience.name} (#{resilience.annual_units})", resilience.annual_output.to_f.round(n_digits)]
    end

    # Sizing data
    if args[:include_annual_hvac_summary]
      results_out = append_sizing_results(results_out, line_break)
    end

    if ['csv'].include? args[:output_format]
      CSV.open(annual_output_path, 'wb') { |csv| results_out.to_a.each { |elem| csv << elem } }
    elsif ['json', 'msgpack'].include? args[:output_format]
      h = {}
      results_out.each do |out|
        next if out == [line_break]

        grp, name = out[0].split(':', 2)
        h[grp] = {} if h[grp].nil?
        h[grp][name.strip] = out[1]
      end

      if args[:output_format] == 'json'
        require 'json'
        File.open(annual_output_path, 'w') { |json| json.write(JSON.pretty_generate(h)) }
      elsif args[:output_format] == 'msgpack'
        File.open(annual_output_path, 'w') { |json| h.to_msgpack(json) }
      end
    end
    runner.registerInfo("Wrote annual output results to #{annual_output_path}.")

    results_out.each do |name, value|
      next if name.nil? || value.nil?

      name = OpenStudio::toUnderscoreCase(name).chomp('_')

      runner.registerValue(name, value)
      runner.registerInfo("Registering #{value} for #{name}.")
    end
  end

  def get_runner_output_name(name, annual_units)
    return "#{name} #{annual_units}"
  end

  def append_sizing_results(results_out, line_break)
    # Summary HVAC capacities
    htg_cap, clg_cap, hp_backup_cap = 0.0, 0.0, 0.0
    @hpxml.hvac_systems.each do |hvac_system|
      if hvac_system.is_a? HPXML::HeatingSystem
        next if hvac_system.is_heat_pump_backup_system

        htg_cap += hvac_system.heating_capacity.to_f
      elsif hvac_system.is_a? HPXML::CoolingSystem
        clg_cap += hvac_system.cooling_capacity.to_f
        if hvac_system.has_integrated_heating
          htg_cap += hvac_system.integrated_heating_system_capacity.to_f
        end
      elsif hvac_system.is_a? HPXML::HeatPump
        htg_cap += hvac_system.heating_capacity.to_f
        clg_cap += hvac_system.cooling_capacity.to_f
        if hvac_system.backup_type == HPXML::HeatPumpBackupTypeIntegrated
          hp_backup_cap += hvac_system.backup_heating_capacity.to_f
        elsif hvac_system.backup_type == HPXML::HeatPumpBackupTypeSeparate
          hp_backup_cap += hvac_system.backup_system.heating_capacity.to_f
        end
      end
    end
    results_out << ['HVAC Capacity: Heating (Btu/h)', htg_cap.round(1)]
    results_out << ['HVAC Capacity: Cooling (Btu/h)', clg_cap.round(1)]
    results_out << ['HVAC Capacity: Heat Pump Backup (Btu/h)', hp_backup_cap.round(1)]

    # HVAC design temperatures
    results_out << [line_break]
    results_out << ['HVAC Design Temperature: Heating (F)', @hpxml.header.manualj_heating_design_temp.round(2)]
    results_out << ['HVAC Design Temperature: Cooling (F)', @hpxml.header.manualj_cooling_design_temp.round(2)]

    # HVAC design loads
    results_out << [line_break]
    results_out << ['HVAC Design Load: Heating: Total (Btu/h)', @hpxml.hvac_plant.hdl_total.round(1)]
    results_out << ['HVAC Design Load: Heating: Ducts (Btu/h)', @hpxml.hvac_plant.hdl_ducts.round(1)]
    results_out << ['HVAC Design Load: Heating: Windows (Btu/h)', @hpxml.hvac_plant.hdl_windows.round(1)]
    results_out << ['HVAC Design Load: Heating: Skylights (Btu/h)', @hpxml.hvac_plant.hdl_skylights.round(1)]
    results_out << ['HVAC Design Load: Heating: Doors (Btu/h)', @hpxml.hvac_plant.hdl_doors.round(1)]
    results_out << ['HVAC Design Load: Heating: Walls (Btu/h)', @hpxml.hvac_plant.hdl_walls.round(1)]
    results_out << ['HVAC Design Load: Heating: Roofs (Btu/h)', @hpxml.hvac_plant.hdl_roofs.round(1)]
    results_out << ['HVAC Design Load: Heating: Floors (Btu/h)', @hpxml.hvac_plant.hdl_floors.round(1)]
    results_out << ['HVAC Design Load: Heating: Slabs (Btu/h)', @hpxml.hvac_plant.hdl_slabs.round(1)]
    results_out << ['HVAC Design Load: Heating: Ceilings (Btu/h)', @hpxml.hvac_plant.hdl_ceilings.round(1)]
    results_out << ['HVAC Design Load: Heating: Infiltration/Ventilation (Btu/h)', @hpxml.hvac_plant.hdl_infilvent.round(1)]
    results_out << ['HVAC Design Load: Cooling Sensible: Total (Btu/h)', @hpxml.hvac_plant.cdl_sens_total.round(1)]
    results_out << ['HVAC Design Load: Cooling Sensible: Ducts (Btu/h)', @hpxml.hvac_plant.cdl_sens_ducts.round(1)]
    results_out << ['HVAC Design Load: Cooling Sensible: Windows (Btu/h)', @hpxml.hvac_plant.cdl_sens_windows.round(1)]
    results_out << ['HVAC Design Load: Cooling Sensible: Skylights (Btu/h)', @hpxml.hvac_plant.cdl_sens_skylights.round(1)]
    results_out << ['HVAC Design Load: Cooling Sensible: Doors (Btu/h)', @hpxml.hvac_plant.cdl_sens_doors.round(1)]
    results_out << ['HVAC Design Load: Cooling Sensible: Walls (Btu/h)', @hpxml.hvac_plant.cdl_sens_walls.round(1)]
    results_out << ['HVAC Design Load: Cooling Sensible: Roofs (Btu/h)', @hpxml.hvac_plant.cdl_sens_roofs.round(1)]
    results_out << ['HVAC Design Load: Cooling Sensible: Floors (Btu/h)', @hpxml.hvac_plant.cdl_sens_floors.round(1)]
    results_out << ['HVAC Design Load: Cooling Sensible: Slabs (Btu/h)', @hpxml.hvac_plant.cdl_sens_slabs.round(1)]
    results_out << ['HVAC Design Load: Cooling Sensible: Ceilings (Btu/h)', @hpxml.hvac_plant.cdl_sens_ceilings.round(1)]
    results_out << ['HVAC Design Load: Cooling Sensible: Infiltration/Ventilation (Btu/h)', @hpxml.hvac_plant.cdl_sens_infilvent.round(1)]
    results_out << ['HVAC Design Load: Cooling Sensible: Internal Gains (Btu/h)', @hpxml.hvac_plant.cdl_sens_intgains.round(1)]
    results_out << ['HVAC Design Load: Cooling Latent: Total (Btu/h)', @hpxml.hvac_plant.cdl_lat_total.round(1)]
    results_out << ['HVAC Design Load: Cooling Latent: Ducts (Btu/h)', @hpxml.hvac_plant.cdl_lat_ducts.round(1)]
    results_out << ['HVAC Design Load: Cooling Latent: Infiltration/Ventilation (Btu/h)', @hpxml.hvac_plant.cdl_lat_infilvent.round(1)]
    results_out << ['HVAC Design Load: Cooling Latent: Internal Gains (Btu/h)', @hpxml.hvac_plant.cdl_lat_intgains.round(1)]

    return results_out
  end

<<<<<<< HEAD
  def append_eri_results(results_out, line_break)
    def ordered_values(hash, sys_ids)
      vals = []
      sys_ids.each do |sys_id|
        if not hash[sys_id].nil?
          if hash[sys_id].is_a? Float
            vals << hash[sys_id].round(3)
          else
            vals << hash[sys_id]
          end
        else
          vals << 0.0
        end
      end
      return if vals.empty?

      return vals.join(',')
    end

    def get_eec_value_numerator(unit)
      if ['HSPF', 'HSPF2', 'SEER', 'SEER2', 'EER', 'CEER'].include? unit
        return 3.413
      elsif ['AFUE', 'COP', 'Percent', 'EF'].include? unit
        return 1.0
      end
    end

    def get_ids(ids, seed_id_map = {})
      new_ids = ids.map { |id| seed_id_map[id].nil? ? id : seed_id_map[id] }
      return if new_ids.empty?

      return new_ids.join(',')
    end

    # Retrieve info from HPXML object
    htg_ids, clg_ids, dhw_ids, prehtg_ids, preclg_ids = [], [], [], [], []
    htg_eecs, clg_eecs, dhw_eecs, prehtg_eecs, preclg_eecs = {}, {}, {}, {}, {}
    htg_fuels, clg_fuels, dhw_fuels, prehtg_fuels, preclg_fuels = {}, {}, {}, {}, {}
    htg_seed_id_map, clg_seed_id_map = {}, {}
    @hpxml.heating_systems.each do |htg_system|
      next unless htg_system.fraction_heat_load_served > 0

      htg_ids << htg_system.id
      htg_seed_id_map[htg_system.id] = htg_system.htg_seed_id
      htg_fuels[htg_system.id] = htg_system.heating_system_fuel
      if not htg_system.heating_efficiency_afue.nil?
        htg_eecs[htg_system.id] = get_eec_value_numerator('AFUE') / htg_system.heating_efficiency_afue
      elsif not htg_system.heating_efficiency_percent.nil?
        htg_eecs[htg_system.id] = get_eec_value_numerator('Percent') / htg_system.heating_efficiency_percent
      end
    end
    @hpxml.cooling_systems.each do |clg_system|
      if clg_system.has_integrated_heating && clg_system.integrated_heating_system_fraction_heat_load_served > 0
        # Cooling system w/ integrated heating (e.g., Room AC w/ electric resistance heating)
        htg_ids << clg_system.id
        htg_seed_id_map[clg_system.id] = clg_system.htg_seed_id
        htg_fuels[clg_system.id] = clg_system.integrated_heating_system_fuel
        htg_eecs[clg_system.id] = get_eec_value_numerator('Percent') / clg_system.integrated_heating_system_efficiency_percent
      end

      next unless clg_system.fraction_cool_load_served > 0

      clg_ids << clg_system.id
      clg_seed_id_map[clg_system.id] = clg_system.clg_seed_id
      clg_fuels[clg_system.id] = clg_system.cooling_system_fuel
      if not clg_system.cooling_efficiency_seer.nil?
        clg_eecs[clg_system.id] = get_eec_value_numerator('SEER') / clg_system.cooling_efficiency_seer
      elsif not clg_system.cooling_efficiency_seer2.nil?
        clg_eecs[clg_system.id] = get_eec_value_numerator('SEER2') / clg_system.cooling_efficiency_seer2
      elsif not clg_system.cooling_efficiency_eer.nil?
        clg_eecs[clg_system.id] = get_eec_value_numerator('EER') / clg_system.cooling_efficiency_eer
      elsif not clg_system.cooling_efficiency_ceer.nil?
        clg_eecs[clg_system.id] = get_eec_value_numerator('CEER') / clg_system.cooling_efficiency_ceer
      end
      if clg_system.cooling_system_type == HPXML::HVACTypeEvaporativeCooler
        clg_eecs[clg_system.id] = get_eec_value_numerator('SEER') / 15.0 # Arbitrary
      end
    end
    @hpxml.heat_pumps.each do |heat_pump|
      if heat_pump.fraction_heat_load_served > 0
        htg_ids << heat_pump.id
        htg_seed_id_map[heat_pump.id] = heat_pump.htg_seed_id
        htg_fuels[heat_pump.id] = heat_pump.heat_pump_fuel
        if not heat_pump.heating_efficiency_hspf.nil?
          htg_eecs[heat_pump.id] = get_eec_value_numerator('HSPF') / heat_pump.heating_efficiency_hspf
        elsif not heat_pump.heating_efficiency_hspf2.nil?
          htg_eecs[heat_pump.id] = get_eec_value_numerator('HSPF2') / heat_pump.heating_efficiency_hspf2
        elsif not heat_pump.heating_efficiency_cop.nil?
          htg_eecs[heat_pump.id] = get_eec_value_numerator('COP') / heat_pump.heating_efficiency_cop
        end
      end
      next unless heat_pump.fraction_cool_load_served > 0

      clg_ids << heat_pump.id
      clg_seed_id_map[heat_pump.id] = heat_pump.clg_seed_id
      clg_fuels[heat_pump.id] = heat_pump.heat_pump_fuel
      if not heat_pump.cooling_efficiency_seer.nil?
        clg_eecs[heat_pump.id] = get_eec_value_numerator('SEER') / heat_pump.cooling_efficiency_seer
      elsif not heat_pump.cooling_efficiency_seer2.nil?
        clg_eecs[heat_pump.id] = get_eec_value_numerator('SEER2') / heat_pump.cooling_efficiency_seer2
      elsif not heat_pump.cooling_efficiency_eer.nil?
        clg_eecs[heat_pump.id] = get_eec_value_numerator('EER') / heat_pump.cooling_efficiency_eer
      end
    end
    @hpxml.water_heating_systems.each do |dhw_system|
      dhw_ids << dhw_system.id
      ef_or_uef = nil
      ef_or_uef = dhw_system.energy_factor unless dhw_system.energy_factor.nil?
      ef_or_uef = dhw_system.uniform_energy_factor unless dhw_system.uniform_energy_factor.nil?
      if ef_or_uef.nil?
        # Get assumed EF for combi system
        @model.getWaterHeaterMixeds.each do |wh|
          dhw_id = wh.additionalProperties.getFeatureAsString('HPXML_ID')
          next unless (dhw_id.is_initialized && dhw_id.get == dhw_system.id)

          ef_or_uef = wh.additionalProperties.getFeatureAsDouble('EnergyFactor').get
        end
      end
      value_adj = 1.0
      value_adj = dhw_system.performance_adjustment if dhw_system.water_heater_type == HPXML::WaterHeaterTypeTankless
      if (not ef_or_uef.nil?) && (not value_adj.nil?)
        dhw_eecs[dhw_system.id] = get_eec_value_numerator('EF') / (Float(ef_or_uef) * Float(value_adj))
      end
      if [HPXML::WaterHeaterTypeCombiTankless, HPXML::WaterHeaterTypeCombiStorage].include? dhw_system.water_heater_type
        dhw_fuels[dhw_system.id] = dhw_system.related_hvac_system.heating_system_fuel
      else
        dhw_fuels[dhw_system.id] = dhw_system.fuel_type
      end
    end
    @hpxml.ventilation_fans.each do |vent_fan|
      next unless vent_fan.used_for_whole_building_ventilation
      next if vent_fan.is_cfis_supplemental_fan?

      if not vent_fan.preheating_fuel.nil?
        prehtg_ids << vent_fan.id
        prehtg_fuels[vent_fan.id] = vent_fan.preheating_fuel
        prehtg_eecs[vent_fan.id] = get_eec_value_numerator('COP') / vent_fan.preheating_efficiency_cop
      end
      next unless not vent_fan.precooling_fuel.nil?

      preclg_ids << vent_fan.id
      preclg_fuels[vent_fan.id] = vent_fan.precooling_fuel
      preclg_eecs[vent_fan.id] = get_eec_value_numerator('COP') / vent_fan.precooling_efficiency_cop
    end

    # Apportion ERI Reference loads to systems
    (@hpxml.heating_systems + @hpxml.heat_pumps).each do |htg_system|
      next unless htg_ids.include? htg_system.id

      @loads[LT::Heating].annual_output_by_system[htg_system.id] = htg_system.fraction_heat_load_served * @loads[LT::Heating].annual_output
    end
    (@hpxml.cooling_systems + @hpxml.heat_pumps).each do |clg_system|
      if clg_ids.include? clg_system.id
        @loads[LT::Cooling].annual_output_by_system[clg_system.id] = clg_system.fraction_cool_load_served * @loads[LT::Cooling].annual_output
      end
      next unless (clg_system.is_a? HPXML::CoolingSystem) && clg_system.has_integrated_heating # Cooling system w/ integrated heating (e.g., Room AC w/ electric resistance heating)

      if htg_ids.include? clg_system.id
        @loads[LT::Heating].annual_output_by_system[clg_system.id] = clg_system.integrated_heating_system_fraction_heat_load_served * @loads[LT::Heating].annual_output
      end
    end

    # Handle dual-fuel heat pumps
    @hpxml.heat_pumps.each do |heat_pump|
      next unless heat_pump.is_dual_fuel

      # Create separate dual fuel heat pump backup system
      dfhp_backup_id = heat_pump.id + '_DFHPBackup'
      htg_ids << dfhp_backup_id
      htg_seed_id_map[dfhp_backup_id] = heat_pump.htg_seed_id + '_DFHPBackup'
      htg_fuels[dfhp_backup_id] = heat_pump.backup_heating_fuel
      if not heat_pump.backup_heating_efficiency_afue.nil?
        htg_eecs[dfhp_backup_id] = get_eec_value_numerator('AFUE') / heat_pump.backup_heating_efficiency_afue
      elsif not heat_pump.backup_heating_efficiency_percent.nil?
        htg_eecs[dfhp_backup_id] = get_eec_value_numerator('Percent') / heat_pump.backup_heating_efficiency_percent
      end

      # Apportion heating load for the two systems
      primary_load, backup_load = nil
      @object_variables_by_key[[LT, LT::Heating]].each do |vals|
        sys_id, key_name, var_name = vals
        if sys_id == heat_pump.id
          primary_load = get_report_variable_data_annual([key_name], [var_name])
        elsif sys_id == heat_pump.id + '_DFHPBackup'
          backup_load = get_report_variable_data_annual([key_name], [var_name])
        end
      end
      fail 'Could not obtain DFHP loads.' if primary_load.nil? || backup_load.nil?

      total_load = @loads[LT::Heating].annual_output_by_system[heat_pump.id]
      backup_ratio = backup_load / (primary_load + backup_load)
      @loads[LT::Heating].annual_output_by_system[dfhp_backup_id] = total_load * backup_ratio
      @loads[LT::Heating].annual_output_by_system[heat_pump.id] = total_load * (1.0 - backup_ratio)
    end

    # Collect final ERI Reference loads by system
    htg_loads, clg_loads, dhw_loads = {}, {}, {}
    @loads.each do |load_type, load|
      if load_type == LT::Heating
        htg_loads = load.annual_output_by_system
      elsif load_type == LT::Cooling
        clg_loads = load.annual_output_by_system
      elsif load_type == LT::HotWaterDelivered
        dhw_loads = load.annual_output_by_system
      end
    end

    # Collect energy consumption (EC) by system
    htg_ecs, clg_ecs, dhw_ecs, prehtg_ecs, preclg_ecs = {}, {}, {}, {}, {}
    eut_map = { EUT::Heating => htg_ecs,
                EUT::HeatingHeatPumpBackup => htg_ecs,
                EUT::HeatingFanPump => htg_ecs,
                EUT::Cooling => clg_ecs,
                EUT::CoolingFanPump => clg_ecs,
                EUT::HotWater => dhw_ecs,
                EUT::HotWaterRecircPump => dhw_ecs,
                EUT::HotWaterSolarThermalPump => dhw_ecs,
                EUT::MechVentPreheat => prehtg_ecs,
                EUT::MechVentPrecool => preclg_ecs }
    @end_uses.each do |key, end_use|
      _fuel_type, end_use_type = key
      ec_obj = eut_map[end_use_type]
      next if ec_obj.nil?

      end_use.annual_output_by_system.each do |sys_id, val|
        ec_obj[sys_id] = 0.0 if ec_obj[sys_id].nil?
        ec_obj[sys_id] += val
      end
    end

    results_out << [line_break]

    # Building
    results_out << ['ERI: Building: CFA', @hpxml.building_construction.conditioned_floor_area]
    results_out << ['ERI: Building: NumBedrooms', @hpxml.building_construction.number_of_bedrooms]
    results_out << ['ERI: Building: NumStories', @hpxml.building_construction.number_of_conditioned_floors_above_grade]
    results_out << ['ERI: Building: Type', @hpxml.building_construction.residential_facility_type]

    # Heating
    results_out << ['ERI: Heating: ID', get_ids(htg_ids, htg_seed_id_map)]
    results_out << ['ERI: Heating: FuelType', ordered_values(htg_fuels, htg_ids)]
    results_out << ['ERI: Heating: EC', ordered_values(htg_ecs, htg_ids)]
    results_out << ['ERI: Heating: EEC', ordered_values(htg_eecs, htg_ids)]
    results_out << ['ERI: Heating: Load', ordered_values(htg_loads, htg_ids)]

    # Cooling
    results_out << ['ERI: Cooling: ID', get_ids(clg_ids, clg_seed_id_map)]
    results_out << ['ERI: Cooling: FuelType', ordered_values(clg_fuels, clg_ids)]
    results_out << ['ERI: Cooling: EC', ordered_values(clg_ecs, clg_ids)]
    results_out << ['ERI: Cooling: EEC', ordered_values(clg_eecs, clg_ids)]
    results_out << ['ERI: Cooling: Load', ordered_values(clg_loads, clg_ids)]

    # Hot Water
    results_out << ['ERI: Hot Water: ID', get_ids(dhw_ids)]
    results_out << ['ERI: Hot Water: FuelType', ordered_values(dhw_fuels, dhw_ids)]
    results_out << ['ERI: Hot Water: EC', ordered_values(dhw_ecs, dhw_ids)]
    results_out << ['ERI: Hot Water: EEC', ordered_values(dhw_eecs, dhw_ids)]
    results_out << ['ERI: Hot Water: Load', ordered_values(dhw_loads, dhw_ids)]

    # Mech Vent Preheat
    results_out << ['ERI: Mech Vent Preheating: ID', get_ids(prehtg_ids)]
    results_out << ['ERI: Mech Vent Preheating: FuelType', ordered_values(prehtg_fuels, prehtg_ids)]
    results_out << ['ERI: Mech Vent Preheating: EC', ordered_values(prehtg_ecs, prehtg_ids)]
    results_out << ['ERI: Mech Vent Preheating: EEC', ordered_values(prehtg_eecs, prehtg_ids)]

    # Mech Vent Precool
    results_out << ['ERI: Mech Vent Precooling: ID', get_ids(preclg_ids)]
    results_out << ['ERI: Mech Vent Precooling: FuelType', ordered_values(preclg_fuels, preclg_ids)]
    results_out << ['ERI: Mech Vent Precooling: EC', ordered_values(preclg_ecs, preclg_ids)]
    results_out << ['ERI: Mech Vent Precooling: EEC', ordered_values(preclg_eecs, preclg_ids)]

    return results_out
  end

  def report_timeseries_output_results(runner, outputs, output_format,
                                       timeseries_output_path,
                                       timeseries_frequency,
                                       timeseries_num_decimal_places,
                                       include_timeseries_total_consumptions,
                                       include_timeseries_fuel_consumptions,
                                       include_timeseries_end_use_consumptions,
                                       include_timeseries_emissions,
                                       include_timeseries_emission_fuels,
                                       include_timeseries_emission_end_uses,
                                       include_timeseries_hot_water_uses,
                                       include_timeseries_total_loads,
                                       include_timeseries_component_loads,
                                       include_timeseries_unmet_hours,
                                       include_timeseries_zone_temperatures,
                                       include_timeseries_airflows,
                                       include_timeseries_weather,
                                       include_timeseries_resilience,
                                       add_dst_column,
                                       add_utc_column,
                                       timestamps_dst,
                                       timestamps_utc,
                                       use_dview_format)
=======
  def report_timeseries_output_results(runner, outputs, timeseries_output_path, args, timestamps_dst, timestamps_utc)
>>>>>>> 3ae89271
    return if @timestamps.nil?

    if not ['timestep', 'hourly', 'daily', 'monthly'].include? args[:timeseries_frequency]
      fail "Unexpected timeseries_frequency: #{args[:timeseries_frequency]}."
    end

    if args[:output_format] == 'msgpack'
      # No need to round; no file size penalty to storing full precision
      n_digits = 100
    elsif not args[:timeseries_num_decimal_places].nil?
      n_digits = args[:timeseries_num_decimal_places]
    else
      # Set rounding precision for timeseries (e.g., hourly) outputs.
      # Note: Make sure to round outputs with sufficient resolution for the worst case -- i.e., 1 minute date instead of hourly data.
      n_digits = 3 # Default for hourly (or longer) data
      if args[:timeseries_frequency] == 'timestep'
        if @hpxml.header.timestep <= 2 # 2-minute timesteps or shorter; add two decimal places
          n_digits += 2
        elsif @hpxml.header.timestep <= 15 # 15-minute timesteps or shorter; add one decimal place
          n_digits += 1
        end
      end
    end

    # Initial output data w/ Time column(s)
    data = ['Time', nil] + @timestamps
    if args[:add_timeseries_dst_column]
      timestamps2 = [['TimeDST', nil] + timestamps_dst]
    else
      timestamps2 = []
    end
    if args[:add_timeseries_utc_column]
      timestamps3 = [['TimeUTC', nil] + timestamps_utc]
    else
      timestamps3 = []
    end

    if args[:include_timeseries_total_consumptions]
      total_energy_data = []
      [TE::Total, TE::Net].each do |energy_type|
        next if (energy_type == TE::Net) && (outputs[:elec_prod_timeseries].sum(0.0) == 0)
        next if @totals[energy_type].timeseries_output.empty?

        total_energy_data << [@totals[energy_type].name, @totals[energy_type].timeseries_units] + @totals[energy_type].timeseries_output.map { |v| v.round(n_digits) }
      end
    else
      total_energy_data = []
    end
    if args[:include_timeseries_fuel_consumptions]
      fuel_data = @fuels.values.select { |x| x.timeseries_output.sum(0.0) != 0 }.map { |x| [x.name, x.timeseries_units] + x.timeseries_output.map { |v| v.round(n_digits) } }

      # Also add Net Electricity
      if outputs[:elec_prod_annual] != 0.0
        fuel_data.insert(1, ['Fuel Use: Electricity: Net', get_timeseries_units_from_fuel_type(FT::Elec)] + outputs[:elec_net_timeseries].map { |v| v.round(n_digits) })
      end
    else
      fuel_data = []
    end
    if args[:include_timeseries_end_use_consumptions]
      end_use_data = @end_uses.values.select { |x| x.timeseries_output.sum(0.0) != 0 }.map { |x| [x.name, x.timeseries_units] + x.timeseries_output.map { |v| v.round(n_digits) } }
    else
      end_use_data = []
    end
    if args[:include_timeseries_system_use_consumptions]
      system_use_data = @system_uses.values.select { |x| x.timeseries_output.sum(0.0) != 0 }.map { |x| [x.name, x.timeseries_units] + x.timeseries_output.map { |v| v.round(n_digits) } }
    else
      system_use_data = []
    end
    if args[:include_timeseries_emissions]
      emissions_data = []
      @emissions.values.each do |emission|
        next if emission.timeseries_output.sum(0.0) == 0

        emissions_data << ["#{emission.name}: Total", emission.timeseries_units] + emission.timeseries_output.map { |v| v.round(n_digits + 2) }
        emissions_data << ["#{emission.name}: Net", emission.timeseries_units] + emission.net_timeseries_output.map { |v| v.round(n_digits + 2) }
      end
    else
      emissions_data = []
    end
    if args[:include_timeseries_emission_fuels]
      emission_fuel_data = []
      @emissions.values.each do |emission|
        emission.timeseries_output_by_fuel.each do |fuel_key, timeseries_output|
          fuel, emission_type = fuel_key
          next if timeseries_output.sum(0.0) == 0

          emission_fuel_data << ["#{emission.name}: #{fuel}: #{emission_type}", emission.timeseries_units] + timeseries_output.map { |v| v.round(n_digits + 2) }
        end
      end
    else
      emission_fuel_data = []
    end
    if args[:include_timeseries_emission_end_uses]
      emission_end_use_data = []
      @emissions.values.each do |emission|
        emission.timeseries_output_by_end_use.each do |key, timeseries_output|
          next if timeseries_output.sum(0.0) == 0

          fuel_type, end_use_type = key
          emission_end_use_data << ["#{emission.name}: #{fuel_type}: #{end_use_type}", emission.timeseries_units] + timeseries_output.map { |v| v.round(n_digits + 2) }
        end
      end
    else
      emission_end_use_data = []
    end
    if args[:include_timeseries_hot_water_uses]
      hot_water_use_data = @hot_water_uses.values.select { |x| x.timeseries_output.sum(0.0) != 0 }.map { |x| [x.name, x.timeseries_units] + x.timeseries_output.map { |v| v.round(n_digits) } }
    else
      hot_water_use_data = []
    end
    if args[:include_timeseries_total_loads]
      total_loads_data = @loads.values.select { |x| x.timeseries_output.sum(0.0) != 0 }.map { |x| [x.name, x.timeseries_units] + x.timeseries_output.map { |v| v.round(n_digits) } }
    else
      total_loads_data = {}
    end
    if args[:include_timeseries_component_loads]
      comp_loads_data = @component_loads.values.select { |x| x.timeseries_output.sum(0.0) != 0 }.map { |x| [x.name, x.timeseries_units] + x.timeseries_output.map { |v| v.round(n_digits) } }
    else
      comp_loads_data = []
    end
    if args[:include_timeseries_unmet_hours]
      unmet_hours_data = @unmet_hours.values.map { |x| [x.name, x.timeseries_units] + x.timeseries_output.map { |v| v.round(n_digits) } }
    else
      unmet_hours_data = []
    end
    if args[:include_timeseries_zone_temperatures]
      zone_temps_data = @zone_temps.values.select { |x| x.timeseries_output.sum(0.0) != 0 }.map { |x| [x.name, x.timeseries_units] + x.timeseries_output.map { |v| v.round(n_digits) } }
    else
      zone_temps_data = []
    end
    if args[:include_timeseries_airflows]
      airflows_data = @airflows.values.select { |x| x.timeseries_output.sum(0.0) != 0 }.map { |x| [x.name, x.timeseries_units] + x.timeseries_output.map { |v| v.round(n_digits) } }
    else
      airflows_data = []
    end
    if args[:include_timeseries_weather]
      weather_data = @weather.values.select { |x| x.timeseries_output.sum(0.0) != 0 }.map { |x| [x.name, x.timeseries_units] + x.timeseries_output.map { |v| v.round(n_digits) } }
    else
      weather_data = []
    end
    if include_timeseries_resilience
      resilience_data = @resilience.values.select { |x| x.timeseries_output.sum(0.0) != 0 }.map { |x| [x.name, x.timeseries_units] + x.timeseries_output.map { |v| v.round(n_digits) } }
    else
      resilience_data = []
    end

    # EnergyPlus output variables
    if not @output_variables.empty?
      output_variables_data = @output_variables.values.map { |x| [x.name, x.timeseries_units] + x.timeseries_output }
    else
      output_variables_data = []
    end

    return if (total_energy_data.size + fuel_data.size + end_use_data.size + system_use_data.size + emissions_data.size + emission_fuel_data.size +
               emission_end_use_data.size + hot_water_use_data.size + total_loads_data.size + comp_loads_data.size + unmet_hours_data.size +
               zone_temps_data.size + airflows_data.size + weather_data.size + resilience_data.size + output_variables_data.size) == 0

    fail 'Unable to obtain timestamps.' if @timestamps.empty?

    if ['csv'].include? args[:output_format]
      # Assemble data
      data = data.zip(*timestamps2, *timestamps3, *total_energy_data, *fuel_data, *end_use_data, *system_use_data, *emissions_data,
                      *emission_fuel_data, *emission_end_use_data, *hot_water_use_data, *total_loads_data, *comp_loads_data,
                      *unmet_hours_data, *zone_temps_data, *airflows_data, *weather_data, *resilience_data, *output_variables_data)

      # Error-check
      n_elements = []
      data.each do |data_array|
        n_elements << data_array.size
      end
      if n_elements.uniq.size > 1
        fail "Inconsistent number of array elements: #{n_elements.uniq}."
      end

      if args[:use_dview_format]
        # Remove Time column(s)
        while data[0][0].include? 'Time'
          data = data.map { |a| a[1..-1] }
        end

        # Add header per DataFileTemplate.pdf; see https://github.com/NREL/wex/wiki/DView
        year = @hpxml.header.sim_calendar_year
        start_day = Schedule.get_day_num_from_month_day(year, @hpxml.header.sim_begin_month, @hpxml.header.sim_begin_day)
        start_hr = (start_day - 1) * 24
        if args[:timeseries_frequency] == 'timestep'
          interval_hrs = @hpxml.header.timestep / 60.0
        elsif args[:timeseries_frequency] == 'hourly'
          interval_hrs = 1.0
        elsif args[:timeseries_frequency] == 'daily'
          interval_hrs = 24.0
        elsif args[:timeseries_frequency] == 'monthly'
          interval_hrs = Constants.NumDaysInYear(year) * 24.0 / 12
        end
        header_data = [['wxDVFileHeaderVer.1'],
                       data[0].map { |d| d.sub(':', '|') }, # Series name (series can be organized into groups by entering Group Name|Series Name)
                       data[0].map { |_d| start_hr + interval_hrs / 2.0 }, # Start time of the first data point; 0.5 implies average over the first hour
                       data[0].map { |_d| interval_hrs }, # Time interval in hours
                       data[1]] # Units
        data.delete_at(1) # Remove units, added to header data above
        data.delete_at(0) # Remove series name, added to header data above

        # Apply daylight savings
        if args[:timeseries_frequency] == 'timestep' || args[:timeseries_frequency] == 'hourly'
          if @hpxml.header.dst_enabled
            dst_start_ix, dst_end_ix = get_dst_start_end_indexes(@timestamps, timestamps_dst)
            dst_end_ix.downto(dst_start_ix + 1) do |i|
              data[i + 1] = data[i]
            end
          end
        end

        data.insert(0, *header_data) # Add header data to beginning
      end

      # Write file
      CSV.open(timeseries_output_path, 'wb') { |csv| data.to_a.each { |elem| csv << elem } }
    elsif ['json', 'msgpack'].include? args[:output_format]
      # Assemble data
      h = {}
      h['Time'] = data[2..-1]
      h['TimeDST'] = timestamps2[2..-1] if timestamps_dst
      h['TimeUTC'] = timestamps3[2..-1] if timestamps_utc

      [total_energy_data, fuel_data, end_use_data, system_use_data, emissions_data, emission_fuel_data,
       emission_end_use_data, hot_water_use_data, total_loads_data, comp_loads_data, unmet_hours_data,
       zone_temps_data, airflows_data, weather_data, resilience_data, output_variables_data].each do |d|
        d.each do |o|
          grp, name = o[0].split(':', 2)
          h[grp] = {} if h[grp].nil?
          h[grp]["#{name.strip} (#{o[1]})"] = o[2..-1]
        end
      end

      # Write file
      if args[:output_format] == 'json'
        require 'json'
        File.open(timeseries_output_path, 'w') { |json| json.write(JSON.pretty_generate(h)) }
      elsif args[:output_format] == 'msgpack'
        File.open(timeseries_output_path, 'w') { |json| h.to_msgpack(json) }
      end
    end
    runner.registerInfo("Wrote timeseries output results to #{timeseries_output_path}.")
  end

  def get_dst_start_end_indexes(timestamps, timestamps_dst)
    dst_start_ix = nil
    dst_end_ix = nil
    timestamps.zip(timestamps_dst).each_with_index do |ts, i|
      dst_start_ix = i if ts[0] != ts[1] && dst_start_ix.nil?
      dst_end_ix = i if ts[0] == ts[1] && dst_end_ix.nil? && !dst_start_ix.nil?
    end

    dst_end_ix = timestamps.size - 1 if dst_end_ix.nil? # run period ends before DST ends

    return dst_start_ix, dst_end_ix
  end

  def get_report_meter_data_annual(meter_names, unit_conv = UnitConversions.convert(1.0, 'J', 'MBtu'))
    return 0.0 if meter_names.empty?

    cols = @msgpackData['MeterData']['RunPeriod']['Cols']
    timestamp = @msgpackData['MeterData']['RunPeriod']['Rows'][0].keys[0]
    row = @msgpackData['MeterData']['RunPeriod']['Rows'][0][timestamp]
    indexes = cols.each_index.select { |i| meter_names.include? cols[i]['Variable'] }
    val = row.each_index.select { |i| indexes.include? i }.map { |i| row[i] }.sum(0.0) * unit_conv

    return val
  end

  def get_report_variable_data_annual(key_values, variables, unit_conv = UnitConversions.convert(1.0, 'J', 'MBtu'), is_negative: false)
    return 0.0 if variables.empty?

    neg = is_negative ? -1.0 : 1.0
    keys_vars = key_values.zip(variables).map { |k, v| "#{k}:#{v}" }
    cols = @msgpackDataRunPeriod['Cols']
    timestamp = @msgpackDataRunPeriod['Rows'][0].keys[0]
    row = @msgpackDataRunPeriod['Rows'][0][timestamp]
    indexes = cols.each_index.select { |i| keys_vars.include? cols[i]['Variable'] }
    val = row.each_index.select { |i| indexes.include? i }.map { |i| row[i] }.sum(0.0) * unit_conv * neg

    return val
  end

  def get_resilience_hours(init_time_step, batt_kwh, batt_kw, batt_roundtrip_efficiency, batt_soc_kwh, crit_load, n_timesteps)
    (0...n_timesteps).each do |i|
      t = (init_time_step + i) % n_timesteps # for wrapping around end of year
      load_kw = crit_load[t]

      if load_kw < 0 # load is met
        if batt_soc_kwh < batt_kwh # charge battery if there's room in the battery
          batt_soc_kwh += [
            batt_kwh - batt_soc_kwh, # room available
            batt_kw * batt_roundtrip_efficiency, # inverter capacity
            -load_kw * batt_roundtrip_efficiency, # excess energy
          ].min
        end
      else # check if we can meet load with generator then storage
        if [batt_kw, batt_soc_kwh].min >= load_kw # battery can carry balance
          # prevent battery charge from going negative
          batt_soc_kwh = [0, batt_soc_kwh - load_kw].max
          load_kw = 0
        end
      end

      if load_kw > 0 # failed to meet load in this time step
        return i
      end
    end

    return n_timesteps
  end

  def get_report_meter_data_timeseries(meter_names, unit_conv, unit_adder, timeseries_frequency)
    return [0.0] * @timestamps.size if meter_names.empty?

    msgpack_timeseries_name = { 'timestep' => 'TimeStep',
                                'hourly' => 'Hourly',
                                'daily' => 'Daily',
                                'monthly' => 'Monthly' }[timeseries_frequency]
    cols = @msgpackData['MeterData'][msgpack_timeseries_name]['Cols']
    rows = @msgpackData['MeterData'][msgpack_timeseries_name]['Rows']
    indexes = cols.each_index.select { |i| meter_names.include? cols[i]['Variable'] }
    vals = []
    rows.each_with_index do |row, _idx|
      row = row[row.keys[0]]
      val = 0.0
      indexes.each do |i|
        val += row[i] * unit_conv + unit_adder
      end
      vals << val
    end
    return vals
  end

  def get_report_variable_data_timeseries(key_values, variables, unit_conv, unit_adder, timeseries_frequency, is_negative: false, ems_shift: false)
    return [0.0] * @timestamps.size if variables.empty?

    if key_values.uniq.size > 1 && key_values.include?('EMS') && ems_shift
      # Split into EMS and non-EMS queries so that the EMS values shift occurs for just the EMS query
      # Remove this code if we ever figure out a better way to handle when EMS output should shift
      ems_indices = key_values.each_index.select { |i| key_values[i] == 'EMS' }
      ems_key_values = key_values.select.with_index { |_kv, i| ems_indices.include? i }
      ems_variables = variables.select.with_index { |_kv, i| ems_indices.include? i }
      non_ems_key_values = key_values.select.with_index { |_kv, i| !ems_indices.include? i }
      non_ems_variables = variables.select.with_index { |_kv, i| !ems_indices.include? i }
      values = get_report_variable_data_timeseries(ems_key_values, ems_variables, unit_conv, unit_adder, timeseries_frequency, is_negative: is_negative, ems_shift: ems_shift)
      non_ems_values = get_report_variable_data_timeseries(non_ems_key_values, non_ems_variables, unit_conv, unit_adder, timeseries_frequency, is_negative: is_negative, ems_shift: ems_shift)
      sum_values = [values, non_ems_values].transpose.map(&:sum)
      return sum_values
    end

    if (timeseries_frequency == 'hourly') && (not @msgpackDataHourly.nil?)
      msgpack_data = @msgpackDataHourly
    else
      msgpack_data = @msgpackDataTimeseries
    end
    neg = is_negative ? -1.0 : 1.0
    keys_vars = key_values.zip(variables).map { |k, v| "#{k}:#{v}" }
    cols = msgpack_data['Cols']
    rows = msgpack_data['Rows']
    indexes = cols.each_index.select { |i| keys_vars.include? cols[i]['Variable'] }
    vals = []
    rows.each_with_index do |row, _idx|
      row = row[row.keys[0]]
      val = 0.0
      indexes.each do |i|
        val += (row[i] * unit_conv + unit_adder) * neg
      end
      vals << val
    end

    return vals unless ems_shift

    # Remove this code if we ever figure out a better way to handle when EMS output should shift
    if (key_values.size == 1) && (key_values[0] == 'EMS') && (@timestamps.size > 0)
      if (timeseries_frequency == 'timestep' || (timeseries_frequency == 'hourly' && @model.getTimestep.numberOfTimestepsPerHour == 1))
        # Shift all values by 1 timestep due to EMS reporting lag
        return vals[1..-1] + [vals[0]]
      end
    end

    return vals
  end

  def get_report_variable_data_timeseries_key_values_and_units(var)
    keys = []
    units = ''
    if not @msgpackDataTimeseries.nil?
      @msgpackDataTimeseries['Cols'].each do |col|
        next unless col['Variable'].end_with? ":#{var}"

        keys << col['Variable'].split(':')[0..-2].join(':')
        units = col['Units']
      end
    end

    return keys, units
  end

  def get_tabular_data_value(report_name, report_for_string, table_name, row_names, col_name, units)
    vals = []
    @msgpackData['TabularReports'].each do |tabular_report|
      next if tabular_report['ReportName'] != report_name
      next if tabular_report['For'] != report_for_string

      tabular_report['Tables'].each do |table|
        next if table['TableName'] != table_name

        cols = table['Cols']
        index = cols.each_index.find { |i| cols[i] == "#{col_name} [#{units}]" }
        row_names.each do |row_name|
          vals << table['Rows'][row_name][index].to_f
        end
      end
    end

    return vals.sum(0.0)
  end

  def apply_multiplier_to_output(obj, sync_obj, sys_id, mult)
    # Annual
    orig_value = obj.annual_output_by_system[sys_id]
    obj.annual_output_by_system[sys_id] = orig_value * mult
    if not sync_obj.nil?
      sync_obj.annual_output += (orig_value * mult - orig_value)
    end

    # Timeseries
    if not obj.timeseries_output_by_system.empty?
      orig_values = obj.timeseries_output_by_system[sys_id]
      obj.timeseries_output_by_system[sys_id] = obj.timeseries_output_by_system[sys_id].map { |x| x * mult }
      if not sync_obj.nil?
        diffs = obj.timeseries_output_by_system[sys_id].zip(orig_values).map { |x, y| x - y }
        sync_obj.timeseries_output = sync_obj.timeseries_output.zip(diffs).map { |x, y| x + y }
      end
    end

    # Hourly Electricity (for Cambium)
    if obj.is_a?(EndUse) && (not obj.hourly_output_by_system.empty?)
      obj.hourly_output_by_system[sys_id] = obj.hourly_output_by_system[sys_id].map { |x| x * mult }
    end
  end

  def create_all_object_variables_by_key
    @object_variables_by_key = {}
    return if @model.nil?

    @model.getModelObjects.each do |object|
      next if object.to_AdditionalProperties.is_initialized

<<<<<<< HEAD
      [EUT, HWT, LT, ILT, RT].each do |class_name|
=======
      [EUT, HWT, LT].each do |class_name|
>>>>>>> 3ae89271
        vars_by_key = get_object_output_variables_by_key(@model, object, class_name)
        next if vars_by_key.size == 0

        sys_id = object.additionalProperties.getFeatureAsString('HPXML_ID')
        if sys_id.is_initialized
          sys_id = sys_id.get
        else
          sys_id = nil
        end

        vars_by_key.each do |key, output_vars|
          output_vars.each do |output_var|
            if object.to_EnergyManagementSystemOutputVariable.is_initialized
              varkey = 'EMS'
            else
              varkey = object.name.to_s.upcase
            end
            hash_key = [class_name, key]
            @object_variables_by_key[hash_key] = [] if @object_variables_by_key[hash_key].nil?
            next if @object_variables_by_key[hash_key].include? [sys_id, varkey, output_var]

            @object_variables_by_key[hash_key] << [sys_id, varkey, output_var]
          end
        end
      end
    end
  end

  def get_object_variables(class_name, key)
    hash_key = [class_name, key]
    vars = @object_variables_by_key[hash_key]
    vars = [] if vars.nil?
    return vars
  end

  class BaseOutput
    def initialize()
      @timeseries_output = []
    end
    attr_accessor(:name, :annual_output, :timeseries_output, :annual_units, :timeseries_units)
  end

  class TotalEnergy < BaseOutput
    def initialize
      super()
    end
    attr_accessor()
  end

  class Fuel < BaseOutput
    def initialize(meters: [])
      super()
      @meters = meters
      @timeseries_output_by_system = {}
    end
    attr_accessor(:meters, :timeseries_output_by_system)
  end

  class EndUse < BaseOutput
    def initialize(variables: [], is_negative: false, is_storage: false)
      super()
      @variables = variables
      @is_negative = is_negative
      @is_storage = is_storage
      @timeseries_output_by_system = {}
      @annual_output_by_system = {}
      # These outputs used to apply Cambium hourly electricity factors
      @hourly_output = []
      @hourly_output_by_system = {}
    end
    attr_accessor(:variables, :is_negative, :is_storage, :annual_output_by_system, :timeseries_output_by_system,
                  :hourly_output, :hourly_output_by_system)
  end

  class Emission < BaseOutput
    def initialize()
      super()
      @timeseries_output_by_end_use = {}
      @timeseries_output_by_fuel = {}
      @annual_output_by_fuel = {}
      @annual_output_by_end_use = {}
      @net_annual_output = 0.0
      @net_timeseries_output = []
    end
    attr_accessor(:annual_output_by_fuel, :annual_output_by_end_use, :timeseries_output_by_fuel, :timeseries_output_by_end_use,
                  :net_annual_output, :net_timeseries_output)
  end

  class HotWater < BaseOutput
    def initialize(variables: [])
      super()
      @variables = variables
      @timeseries_output_by_system = {}
      @annual_output_by_system = {}
    end
    attr_accessor(:variables, :annual_output_by_system, :timeseries_output_by_system)
  end

  class Resilience < BaseOutput
    def initialize(variables: [])
      super()
      @variables = variables
    end
    attr_accessor(:variables)
  end

  class PeakFuel < BaseOutput
    def initialize(report:)
      super()
      @report = report
    end
    attr_accessor(:report)
  end

  class Load < BaseOutput
    def initialize(variables: [], ems_variable: nil, is_negative: false)
      super()
      @variables = variables
      @ems_variable = ems_variable
      @is_negative = is_negative
      @timeseries_output_by_system = {}
      @annual_output_by_system = {}
    end
    attr_accessor(:variables, :ems_variable, :is_negative, :annual_output_by_system, :timeseries_output_by_system)
  end

  class ComponentLoad < BaseOutput
    def initialize(ems_variable:)
      super()
      @ems_variable = ems_variable
    end
    attr_accessor(:ems_variable)
  end

  class UnmetHours < BaseOutput
    def initialize(ems_variable:)
      super()
      @ems_variable = ems_variable
    end
    attr_accessor(:ems_variable)
  end

  class IdealLoad < BaseOutput
    def initialize(variables: [])
      super()
      @variables = variables
    end
    attr_accessor(:variables)
  end

  class PeakLoad < BaseOutput
    def initialize(ems_variable:, report:)
      super()
      @ems_variable = ems_variable
      @report = report
    end
    attr_accessor(:ems_variable, :report)
  end

  class ZoneTemp < BaseOutput
    def initialize
      super()
    end
    attr_accessor()
  end

  class Airflow < BaseOutput
    def initialize(ems_program:, ems_variables:)
      super()
      @ems_program = ems_program
      @ems_variables = ems_variables
    end
    attr_accessor(:ems_program, :ems_variables)
  end

  class Weather < BaseOutput
    def initialize(variable:, variable_units:, timeseries_units:)
      super()
      @variable = variable
      @variable_units = variable_units
      @timeseries_units = timeseries_units
    end
    attr_accessor(:variable, :variable_units)
  end

  class OutputVariable < BaseOutput
    def initialize
      super()
    end
    attr_accessor()
  end

  def setup_outputs(called_from_outputs_method, user_output_variables = nil)
    def get_timeseries_units_from_fuel_type(fuel_type)
      if fuel_type == FT::Elec
        return 'kWh'
      end

      return 'kBtu'
    end

    # End Uses

    # NOTE: Some end uses are obtained from meters, others are rolled up from
    # output variables so that we can have more control.

    create_all_object_variables_by_key()

    @end_uses = {}
    @end_uses[[FT::Elec, EUT::Heating]] = EndUse.new(variables: get_object_variables(EUT, [FT::Elec, EUT::Heating]))
    @end_uses[[FT::Elec, EUT::HeatingFanPump]] = EndUse.new(variables: get_object_variables(EUT, [FT::Elec, EUT::HeatingFanPump]))
    @end_uses[[FT::Elec, EUT::HeatingHeatPumpBackup]] = EndUse.new(variables: get_object_variables(EUT, [FT::Elec, EUT::HeatingHeatPumpBackup]))
    @end_uses[[FT::Elec, EUT::HeatingHeatPumpBackupFanPump]] = EndUse.new(variables: get_object_variables(EUT, [FT::Elec, EUT::HeatingHeatPumpBackupFanPump]))
    @end_uses[[FT::Elec, EUT::Cooling]] = EndUse.new(variables: get_object_variables(EUT, [FT::Elec, EUT::Cooling]))
    @end_uses[[FT::Elec, EUT::CoolingFanPump]] = EndUse.new(variables: get_object_variables(EUT, [FT::Elec, EUT::CoolingFanPump]))
    @end_uses[[FT::Elec, EUT::HotWater]] = EndUse.new(variables: get_object_variables(EUT, [FT::Elec, EUT::HotWater]))
    @end_uses[[FT::Elec, EUT::HotWaterRecircPump]] = EndUse.new(variables: get_object_variables(EUT, [FT::Elec, EUT::HotWaterRecircPump]))
    @end_uses[[FT::Elec, EUT::HotWaterSolarThermalPump]] = EndUse.new(variables: get_object_variables(EUT, [FT::Elec, EUT::HotWaterSolarThermalPump]))
    @end_uses[[FT::Elec, EUT::LightsInterior]] = EndUse.new(variables: get_object_variables(EUT, [FT::Elec, EUT::LightsInterior]))
    @end_uses[[FT::Elec, EUT::LightsGarage]] = EndUse.new(variables: get_object_variables(EUT, [FT::Elec, EUT::LightsGarage]))
    @end_uses[[FT::Elec, EUT::LightsExterior]] = EndUse.new(variables: get_object_variables(EUT, [FT::Elec, EUT::LightsExterior]))
    @end_uses[[FT::Elec, EUT::MechVent]] = EndUse.new(variables: get_object_variables(EUT, [FT::Elec, EUT::MechVent]))
    @end_uses[[FT::Elec, EUT::MechVentPreheat]] = EndUse.new(variables: get_object_variables(EUT, [FT::Elec, EUT::MechVentPreheat]))
    @end_uses[[FT::Elec, EUT::MechVentPrecool]] = EndUse.new(variables: get_object_variables(EUT, [FT::Elec, EUT::MechVentPrecool]))
    @end_uses[[FT::Elec, EUT::WholeHouseFan]] = EndUse.new(variables: get_object_variables(EUT, [FT::Elec, EUT::WholeHouseFan]))
    @end_uses[[FT::Elec, EUT::Refrigerator]] = EndUse.new(variables: get_object_variables(EUT, [FT::Elec, EUT::Refrigerator]))
    @end_uses[[FT::Elec, EUT::Freezer]] = EndUse.new(variables: get_object_variables(EUT, [FT::Elec, EUT::Freezer]))
    @end_uses[[FT::Elec, EUT::Dehumidifier]] = EndUse.new(variables: get_object_variables(EUT, [FT::Elec, EUT::Dehumidifier]))
    @end_uses[[FT::Elec, EUT::Dishwasher]] = EndUse.new(variables: get_object_variables(EUT, [FT::Elec, EUT::Dishwasher]))
    @end_uses[[FT::Elec, EUT::ClothesWasher]] = EndUse.new(variables: get_object_variables(EUT, [FT::Elec, EUT::ClothesWasher]))
    @end_uses[[FT::Elec, EUT::ClothesDryer]] = EndUse.new(variables: get_object_variables(EUT, [FT::Elec, EUT::ClothesDryer]))
    @end_uses[[FT::Elec, EUT::RangeOven]] = EndUse.new(variables: get_object_variables(EUT, [FT::Elec, EUT::RangeOven]))
    @end_uses[[FT::Elec, EUT::CeilingFan]] = EndUse.new(variables: get_object_variables(EUT, [FT::Elec, EUT::CeilingFan]))
    @end_uses[[FT::Elec, EUT::Television]] = EndUse.new(variables: get_object_variables(EUT, [FT::Elec, EUT::Television]))
    @end_uses[[FT::Elec, EUT::PlugLoads]] = EndUse.new(variables: get_object_variables(EUT, [FT::Elec, EUT::PlugLoads]))
    @end_uses[[FT::Elec, EUT::Vehicle]] = EndUse.new(variables: get_object_variables(EUT, [FT::Elec, EUT::Vehicle]))
    @end_uses[[FT::Elec, EUT::WellPump]] = EndUse.new(variables: get_object_variables(EUT, [FT::Elec, EUT::WellPump]))
    @end_uses[[FT::Elec, EUT::PoolHeater]] = EndUse.new(variables: get_object_variables(EUT, [FT::Elec, EUT::PoolHeater]))
    @end_uses[[FT::Elec, EUT::PoolPump]] = EndUse.new(variables: get_object_variables(EUT, [FT::Elec, EUT::PoolPump]))
    @end_uses[[FT::Elec, EUT::HotTubHeater]] = EndUse.new(variables: get_object_variables(EUT, [FT::Elec, EUT::HotTubHeater]))
    @end_uses[[FT::Elec, EUT::HotTubPump]] = EndUse.new(variables: get_object_variables(EUT, [FT::Elec, EUT::HotTubPump]))
    @end_uses[[FT::Elec, EUT::PV]] = EndUse.new(variables: get_object_variables(EUT, [FT::Elec, EUT::PV]),
                                                is_negative: true)
    @end_uses[[FT::Elec, EUT::Generator]] = EndUse.new(variables: get_object_variables(EUT, [FT::Elec, EUT::Generator]),
                                                       is_negative: true)
    @end_uses[[FT::Elec, EUT::Battery]] = EndUse.new(variables: get_object_variables(EUT, [FT::Elec, EUT::Battery]),
                                                     is_storage: true)
    @end_uses[[FT::Gas, EUT::Heating]] = EndUse.new(variables: get_object_variables(EUT, [FT::Gas, EUT::Heating]))
    @end_uses[[FT::Gas, EUT::HeatingHeatPumpBackup]] = EndUse.new(variables: get_object_variables(EUT, [FT::Gas, EUT::HeatingHeatPumpBackup]))
    @end_uses[[FT::Gas, EUT::HotWater]] = EndUse.new(variables: get_object_variables(EUT, [FT::Gas, EUT::HotWater]))
    @end_uses[[FT::Gas, EUT::ClothesDryer]] = EndUse.new(variables: get_object_variables(EUT, [FT::Gas, EUT::ClothesDryer]))
    @end_uses[[FT::Gas, EUT::RangeOven]] = EndUse.new(variables: get_object_variables(EUT, [FT::Gas, EUT::RangeOven]))
    @end_uses[[FT::Gas, EUT::MechVentPreheat]] = EndUse.new(variables: get_object_variables(EUT, [FT::Gas, EUT::MechVentPreheat]))
    @end_uses[[FT::Gas, EUT::PoolHeater]] = EndUse.new(variables: get_object_variables(EUT, [FT::Gas, EUT::PoolHeater]))
    @end_uses[[FT::Gas, EUT::HotTubHeater]] = EndUse.new(variables: get_object_variables(EUT, [FT::Gas, EUT::HotTubHeater]))
    @end_uses[[FT::Gas, EUT::Grill]] = EndUse.new(variables: get_object_variables(EUT, [FT::Gas, EUT::Grill]))
    @end_uses[[FT::Gas, EUT::Lighting]] = EndUse.new(variables: get_object_variables(EUT, [FT::Gas, EUT::Lighting]))
    @end_uses[[FT::Gas, EUT::Fireplace]] = EndUse.new(variables: get_object_variables(EUT, [FT::Gas, EUT::Fireplace]))
    @end_uses[[FT::Gas, EUT::Generator]] = EndUse.new(variables: get_object_variables(EUT, [FT::Gas, EUT::Generator]))
    @end_uses[[FT::Oil, EUT::Heating]] = EndUse.new(variables: get_object_variables(EUT, [FT::Oil, EUT::Heating]))
    @end_uses[[FT::Oil, EUT::HeatingHeatPumpBackup]] = EndUse.new(variables: get_object_variables(EUT, [FT::Oil, EUT::HeatingHeatPumpBackup]))
    @end_uses[[FT::Oil, EUT::HotWater]] = EndUse.new(variables: get_object_variables(EUT, [FT::Oil, EUT::HotWater]))
    @end_uses[[FT::Oil, EUT::ClothesDryer]] = EndUse.new(variables: get_object_variables(EUT, [FT::Oil, EUT::ClothesDryer]))
    @end_uses[[FT::Oil, EUT::RangeOven]] = EndUse.new(variables: get_object_variables(EUT, [FT::Oil, EUT::RangeOven]))
    @end_uses[[FT::Oil, EUT::MechVentPreheat]] = EndUse.new(variables: get_object_variables(EUT, [FT::Oil, EUT::MechVentPreheat]))
    @end_uses[[FT::Oil, EUT::Grill]] = EndUse.new(variables: get_object_variables(EUT, [FT::Oil, EUT::Grill]))
    @end_uses[[FT::Oil, EUT::Lighting]] = EndUse.new(variables: get_object_variables(EUT, [FT::Oil, EUT::Lighting]))
    @end_uses[[FT::Oil, EUT::Fireplace]] = EndUse.new(variables: get_object_variables(EUT, [FT::Oil, EUT::Fireplace]))
    @end_uses[[FT::Oil, EUT::Generator]] = EndUse.new(variables: get_object_variables(EUT, [FT::Oil, EUT::Generator]))
    @end_uses[[FT::Propane, EUT::Heating]] = EndUse.new(variables: get_object_variables(EUT, [FT::Propane, EUT::Heating]))
    @end_uses[[FT::Propane, EUT::HeatingHeatPumpBackup]] = EndUse.new(variables: get_object_variables(EUT, [FT::Propane, EUT::HeatingHeatPumpBackup]))
    @end_uses[[FT::Propane, EUT::HotWater]] = EndUse.new(variables: get_object_variables(EUT, [FT::Propane, EUT::HotWater]))
    @end_uses[[FT::Propane, EUT::ClothesDryer]] = EndUse.new(variables: get_object_variables(EUT, [FT::Propane, EUT::ClothesDryer]))
    @end_uses[[FT::Propane, EUT::RangeOven]] = EndUse.new(variables: get_object_variables(EUT, [FT::Propane, EUT::RangeOven]))
    @end_uses[[FT::Propane, EUT::MechVentPreheat]] = EndUse.new(variables: get_object_variables(EUT, [FT::Propane, EUT::MechVentPreheat]))
    @end_uses[[FT::Propane, EUT::Grill]] = EndUse.new(variables: get_object_variables(EUT, [FT::Propane, EUT::Grill]))
    @end_uses[[FT::Propane, EUT::Lighting]] = EndUse.new(variables: get_object_variables(EUT, [FT::Propane, EUT::Lighting]))
    @end_uses[[FT::Propane, EUT::Fireplace]] = EndUse.new(variables: get_object_variables(EUT, [FT::Propane, EUT::Fireplace]))
    @end_uses[[FT::Propane, EUT::Generator]] = EndUse.new(variables: get_object_variables(EUT, [FT::Propane, EUT::Generator]))
    @end_uses[[FT::WoodCord, EUT::Heating]] = EndUse.new(variables: get_object_variables(EUT, [FT::WoodCord, EUT::Heating]))
    @end_uses[[FT::WoodCord, EUT::HeatingHeatPumpBackup]] = EndUse.new(variables: get_object_variables(EUT, [FT::WoodCord, EUT::HeatingHeatPumpBackup]))
    @end_uses[[FT::WoodCord, EUT::HotWater]] = EndUse.new(variables: get_object_variables(EUT, [FT::WoodCord, EUT::HotWater]))
    @end_uses[[FT::WoodCord, EUT::ClothesDryer]] = EndUse.new(variables: get_object_variables(EUT, [FT::WoodCord, EUT::ClothesDryer]))
    @end_uses[[FT::WoodCord, EUT::RangeOven]] = EndUse.new(variables: get_object_variables(EUT, [FT::WoodCord, EUT::RangeOven]))
    @end_uses[[FT::WoodCord, EUT::MechVentPreheat]] = EndUse.new(variables: get_object_variables(EUT, [FT::WoodCord, EUT::MechVentPreheat]))
    @end_uses[[FT::WoodCord, EUT::Grill]] = EndUse.new(variables: get_object_variables(EUT, [FT::WoodCord, EUT::Grill]))
    @end_uses[[FT::WoodCord, EUT::Lighting]] = EndUse.new(variables: get_object_variables(EUT, [FT::WoodCord, EUT::Lighting]))
    @end_uses[[FT::WoodCord, EUT::Fireplace]] = EndUse.new(variables: get_object_variables(EUT, [FT::WoodCord, EUT::Fireplace]))
    @end_uses[[FT::WoodCord, EUT::Generator]] = EndUse.new(variables: get_object_variables(EUT, [FT::WoodCord, EUT::Generator]))
    @end_uses[[FT::WoodPellets, EUT::Heating]] = EndUse.new(variables: get_object_variables(EUT, [FT::WoodPellets, EUT::Heating]))
    @end_uses[[FT::WoodPellets, EUT::HeatingHeatPumpBackup]] = EndUse.new(variables: get_object_variables(EUT, [FT::WoodPellets, EUT::HeatingHeatPumpBackup]))
    @end_uses[[FT::WoodPellets, EUT::HotWater]] = EndUse.new(variables: get_object_variables(EUT, [FT::WoodPellets, EUT::HotWater]))
    @end_uses[[FT::WoodPellets, EUT::ClothesDryer]] = EndUse.new(variables: get_object_variables(EUT, [FT::WoodPellets, EUT::ClothesDryer]))
    @end_uses[[FT::WoodPellets, EUT::RangeOven]] = EndUse.new(variables: get_object_variables(EUT, [FT::WoodPellets, EUT::RangeOven]))
    @end_uses[[FT::WoodPellets, EUT::MechVentPreheat]] = EndUse.new(variables: get_object_variables(EUT, [FT::WoodPellets, EUT::MechVentPreheat]))
    @end_uses[[FT::WoodPellets, EUT::Grill]] = EndUse.new(variables: get_object_variables(EUT, [FT::WoodPellets, EUT::Grill]))
    @end_uses[[FT::WoodPellets, EUT::Lighting]] = EndUse.new(variables: get_object_variables(EUT, [FT::WoodPellets, EUT::Lighting]))
    @end_uses[[FT::WoodPellets, EUT::Fireplace]] = EndUse.new(variables: get_object_variables(EUT, [FT::WoodPellets, EUT::Fireplace]))
    @end_uses[[FT::WoodPellets, EUT::Generator]] = EndUse.new(variables: get_object_variables(EUT, [FT::WoodPellets, EUT::Generator]))
    @end_uses[[FT::Coal, EUT::Heating]] = EndUse.new(variables: get_object_variables(EUT, [FT::Coal, EUT::Heating]))
    @end_uses[[FT::Coal, EUT::HeatingHeatPumpBackup]] = EndUse.new(variables: get_object_variables(EUT, [FT::Coal, EUT::HeatingHeatPumpBackup]))
    @end_uses[[FT::Coal, EUT::HotWater]] = EndUse.new(variables: get_object_variables(EUT, [FT::Coal, EUT::HotWater]))
    @end_uses[[FT::Coal, EUT::ClothesDryer]] = EndUse.new(variables: get_object_variables(EUT, [FT::Coal, EUT::ClothesDryer]))
    @end_uses[[FT::Coal, EUT::RangeOven]] = EndUse.new(variables: get_object_variables(EUT, [FT::Coal, EUT::RangeOven]))
    @end_uses[[FT::Coal, EUT::MechVentPreheat]] = EndUse.new(variables: get_object_variables(EUT, [FT::Coal, EUT::MechVentPreheat]))
    @end_uses[[FT::Coal, EUT::Grill]] = EndUse.new(variables: get_object_variables(EUT, [FT::Coal, EUT::Grill]))
    @end_uses[[FT::Coal, EUT::Lighting]] = EndUse.new(variables: get_object_variables(EUT, [FT::Coal, EUT::Lighting]))
    @end_uses[[FT::Coal, EUT::Fireplace]] = EndUse.new(variables: get_object_variables(EUT, [FT::Coal, EUT::Fireplace]))
    @end_uses[[FT::Coal, EUT::Generator]] = EndUse.new(variables: get_object_variables(EUT, [FT::Coal, EUT::Generator]))
    if not called_from_outputs_method
      # Temporary end use to disaggregate 8760 GSHP shared loop pump energy into heating vs cooling.
      # This end use will not appear in output data/files.
      @end_uses[[FT::Elec, 'TempGSHPSharedPump']] = EndUse.new(variables: get_object_variables(EUT, [FT::Elec, 'TempGSHPSharedPump']))
    end
    @end_uses.each do |key, end_use|
      fuel_type, end_use_type = key
      end_use.name = "End Use: #{fuel_type}: #{end_use_type}"
      end_use.annual_units = 'MBtu'
      end_use.timeseries_units = get_timeseries_units_from_fuel_type(fuel_type)
    end

    # Fuels

    @fuels = {}
    @fuels[FT::Elec] = Fuel.new(meters: ["#{EPlus::FuelTypeElectricity}:Facility"])
    @fuels[FT::Gas] = Fuel.new(meters: ["#{EPlus::FuelTypeNaturalGas}:Facility"])
    @fuels[FT::Oil] = Fuel.new(meters: ["#{EPlus::FuelTypeOil}:Facility"])
    @fuels[FT::Propane] = Fuel.new(meters: ["#{EPlus::FuelTypePropane}:Facility"])
    @fuels[FT::WoodCord] = Fuel.new(meters: ["#{EPlus::FuelTypeWoodCord}:Facility"])
    @fuels[FT::WoodPellets] = Fuel.new(meters: ["#{EPlus::FuelTypeWoodPellets}:Facility"])
    @fuels[FT::Coal] = Fuel.new(meters: ["#{EPlus::FuelTypeCoal}:Facility"])

    @fuels.each do |fuel_type, fuel|
      fuel.name = "Fuel Use: #{fuel_type}: Total"
      fuel.annual_units = 'MBtu'
      fuel.timeseries_units = get_timeseries_units_from_fuel_type(fuel_type)
      if @end_uses.select { |key, end_use| key[0] == fuel_type && end_use.variables.size > 0 }.size == 0
        fuel.meters = []
      end
    end

    # Total Energy
    @totals = {}
    [TE::Total, TE::Net].each do |energy_type|
      @totals[energy_type] = TotalEnergy.new
      @totals[energy_type].name = "Energy Use: #{energy_type}"
      @totals[energy_type].annual_units = 'MBtu'
      @totals[energy_type].timeseries_units = get_timeseries_units_from_fuel_type(FT::Gas)
    end

    # Emissions
    @emissions = {}
    if not @model.nil?
      emissions_scenario_names = eval(@model.getBuilding.additionalProperties.getFeatureAsString('emissions_scenario_names').get)
      emissions_scenario_types = eval(@model.getBuilding.additionalProperties.getFeatureAsString('emissions_scenario_types').get)
      emissions_scenario_names.each_with_index do |scenario_name, i|
        scenario_type = emissions_scenario_types[i]
        @emissions[[scenario_type, scenario_name]] = Emission.new()
        @emissions[[scenario_type, scenario_name]].name = "Emissions: #{scenario_type}: #{scenario_name}"
        @emissions[[scenario_type, scenario_name]].annual_units = 'lb'
        @emissions[[scenario_type, scenario_name]].timeseries_units = 'lb'
      end
    end

    # Hot Water Uses
    @hot_water_uses = {}
    @hot_water_uses[HWT::ClothesWasher] = HotWater.new(variables: get_object_variables(HWT, HWT::ClothesWasher))
    @hot_water_uses[HWT::Dishwasher] = HotWater.new(variables: get_object_variables(HWT, HWT::Dishwasher))
    @hot_water_uses[HWT::Fixtures] = HotWater.new(variables: get_object_variables(HWT, HWT::Fixtures))
    @hot_water_uses[HWT::DistributionWaste] = HotWater.new(variables: get_object_variables(HWT, HWT::DistributionWaste))

    @hot_water_uses.each do |hot_water_type, hot_water|
      hot_water.name = "Hot Water: #{hot_water_type}"
      hot_water.annual_units = 'gal'
      hot_water.timeseries_units = 'gal'
    end

    # Resilience
    @resilience = {}
    @resilience[RT::Battery] = Resilience.new(variables: get_object_variables(RT, RT::Battery))

    @resilience.each do |resilience_type, resilience|
      next unless resilience_type == RT::Battery

      resilience.name = "Resilience: #{resilience_type}"
      resilience.annual_units = 'avg-hr'
      resilience.timeseries_units = 'hr'
    end

    # Peak Fuels
    @peak_fuels = {}
    @peak_fuels[[FT::Elec, PFT::Winter]] = PeakFuel.new(report: 'Peak Electricity Winter Total')
    @peak_fuels[[FT::Elec, PFT::Summer]] = PeakFuel.new(report: 'Peak Electricity Summer Total')

    @peak_fuels.each do |key, peak_fuel|
      fuel_type, peak_fuel_type = key
      peak_fuel.name = "Peak #{fuel_type}: #{peak_fuel_type} Total"
      peak_fuel.annual_units = 'W'
    end

    # Loads

    @loads = {}
    @loads[LT::Heating] = Load.new(ems_variable: 'loads_htg_tot')
    @loads[LT::HeatingHeatPumpBackup] = Load.new(variables: get_object_variables(LT, LT::HeatingHeatPumpBackup))
    @loads[LT::Cooling] = Load.new(ems_variable: 'loads_clg_tot')
    @loads[LT::HotWaterDelivered] = Load.new(variables: get_object_variables(LT, LT::HotWaterDelivered))
    @loads[LT::HotWaterTankLosses] = Load.new(variables: get_object_variables(LT, LT::HotWaterTankLosses),
                                              is_negative: true)
    @loads[LT::HotWaterDesuperheater] = Load.new(variables: get_object_variables(LT, LT::HotWaterDesuperheater))
    @loads[LT::HotWaterSolarThermal] = Load.new(variables: get_object_variables(LT, LT::HotWaterSolarThermal),
                                                is_negative: true)

    @loads.each do |load_type, load|
      load.name = "Load: #{load_type}"
      load.annual_units = 'MBtu'
      load.timeseries_units = 'kBtu'
    end

    # Component Loads

    @component_loads = {}
    @component_loads[[LT::Heating, CLT::Roofs]] = ComponentLoad.new(ems_variable: 'loads_htg_roofs')
    @component_loads[[LT::Heating, CLT::Ceilings]] = ComponentLoad.new(ems_variable: 'loads_htg_ceilings')
    @component_loads[[LT::Heating, CLT::Walls]] = ComponentLoad.new(ems_variable: 'loads_htg_walls')
    @component_loads[[LT::Heating, CLT::RimJoists]] = ComponentLoad.new(ems_variable: 'loads_htg_rim_joists')
    @component_loads[[LT::Heating, CLT::FoundationWalls]] = ComponentLoad.new(ems_variable: 'loads_htg_foundation_walls')
    @component_loads[[LT::Heating, CLT::Doors]] = ComponentLoad.new(ems_variable: 'loads_htg_doors')
    @component_loads[[LT::Heating, CLT::WindowsConduction]] = ComponentLoad.new(ems_variable: 'loads_htg_windows_conduction')
    @component_loads[[LT::Heating, CLT::WindowsSolar]] = ComponentLoad.new(ems_variable: 'loads_htg_windows_solar')
    @component_loads[[LT::Heating, CLT::SkylightsConduction]] = ComponentLoad.new(ems_variable: 'loads_htg_skylights_conduction')
    @component_loads[[LT::Heating, CLT::SkylightsSolar]] = ComponentLoad.new(ems_variable: 'loads_htg_skylights_solar')
    @component_loads[[LT::Heating, CLT::Floors]] = ComponentLoad.new(ems_variable: 'loads_htg_floors')
    @component_loads[[LT::Heating, CLT::Slabs]] = ComponentLoad.new(ems_variable: 'loads_htg_slabs')
    @component_loads[[LT::Heating, CLT::InternalMass]] = ComponentLoad.new(ems_variable: 'loads_htg_internal_mass')
    @component_loads[[LT::Heating, CLT::Infiltration]] = ComponentLoad.new(ems_variable: 'loads_htg_infil')
    @component_loads[[LT::Heating, CLT::NaturalVentilation]] = ComponentLoad.new(ems_variable: 'loads_htg_natvent')
    @component_loads[[LT::Heating, CLT::MechanicalVentilation]] = ComponentLoad.new(ems_variable: 'loads_htg_mechvent')
    @component_loads[[LT::Heating, CLT::WholeHouseFan]] = ComponentLoad.new(ems_variable: 'loads_htg_whf')
    @component_loads[[LT::Heating, CLT::Ducts]] = ComponentLoad.new(ems_variable: 'loads_htg_ducts')
    @component_loads[[LT::Heating, CLT::InternalGains]] = ComponentLoad.new(ems_variable: 'loads_htg_intgains')
    @component_loads[[LT::Heating, CLT::Lighting]] = ComponentLoad.new(ems_variable: 'loads_htg_lighting')
    @component_loads[[LT::Cooling, CLT::Roofs]] = ComponentLoad.new(ems_variable: 'loads_clg_roofs')
    @component_loads[[LT::Cooling, CLT::Ceilings]] = ComponentLoad.new(ems_variable: 'loads_clg_ceilings')
    @component_loads[[LT::Cooling, CLT::Walls]] = ComponentLoad.new(ems_variable: 'loads_clg_walls')
    @component_loads[[LT::Cooling, CLT::RimJoists]] = ComponentLoad.new(ems_variable: 'loads_clg_rim_joists')
    @component_loads[[LT::Cooling, CLT::FoundationWalls]] = ComponentLoad.new(ems_variable: 'loads_clg_foundation_walls')
    @component_loads[[LT::Cooling, CLT::Doors]] = ComponentLoad.new(ems_variable: 'loads_clg_doors')
    @component_loads[[LT::Cooling, CLT::WindowsConduction]] = ComponentLoad.new(ems_variable: 'loads_clg_windows_conduction')
    @component_loads[[LT::Cooling, CLT::WindowsSolar]] = ComponentLoad.new(ems_variable: 'loads_clg_windows_solar')
    @component_loads[[LT::Cooling, CLT::SkylightsConduction]] = ComponentLoad.new(ems_variable: 'loads_clg_skylights_conduction')
    @component_loads[[LT::Cooling, CLT::SkylightsSolar]] = ComponentLoad.new(ems_variable: 'loads_clg_skylights_solar')
    @component_loads[[LT::Cooling, CLT::Floors]] = ComponentLoad.new(ems_variable: 'loads_clg_floors')
    @component_loads[[LT::Cooling, CLT::Slabs]] = ComponentLoad.new(ems_variable: 'loads_clg_slabs')
    @component_loads[[LT::Cooling, CLT::InternalMass]] = ComponentLoad.new(ems_variable: 'loads_clg_internal_mass')
    @component_loads[[LT::Cooling, CLT::Infiltration]] = ComponentLoad.new(ems_variable: 'loads_clg_infil')
    @component_loads[[LT::Cooling, CLT::NaturalVentilation]] = ComponentLoad.new(ems_variable: 'loads_clg_natvent')
    @component_loads[[LT::Cooling, CLT::MechanicalVentilation]] = ComponentLoad.new(ems_variable: 'loads_clg_mechvent')
    @component_loads[[LT::Cooling, CLT::WholeHouseFan]] = ComponentLoad.new(ems_variable: 'loads_clg_whf')
    @component_loads[[LT::Cooling, CLT::Ducts]] = ComponentLoad.new(ems_variable: 'loads_clg_ducts')
    @component_loads[[LT::Cooling, CLT::InternalGains]] = ComponentLoad.new(ems_variable: 'loads_clg_intgains')
    @component_loads[[LT::Cooling, CLT::Lighting]] = ComponentLoad.new(ems_variable: 'loads_clg_lighting')

    @component_loads.each do |key, comp_load|
      load_type, comp_load_type = key
      comp_load.name = "Component Load: #{load_type.gsub(': Delivered', '')}: #{comp_load_type}"
      comp_load.annual_units = 'MBtu'
      comp_load.timeseries_units = 'kBtu'
    end

    # Unmet Hours
    @unmet_hours = {}
    @unmet_hours[UHT::Heating] = UnmetHours.new(ems_variable: 'htg_unmet_hours')
    @unmet_hours[UHT::Cooling] = UnmetHours.new(ems_variable: 'clg_unmet_hours')

    @unmet_hours.each do |load_type, unmet_hour|
      unmet_hour.name = "Unmet Hours: #{load_type}"
      unmet_hour.annual_units = 'hr'
      unmet_hour.timeseries_units = 'hr'
    end

    # Peak Loads
    @peak_loads = {}
    @peak_loads[PLT::Heating] = PeakLoad.new(ems_variable: 'loads_htg_tot', report: 'Peak Heating Load')
    @peak_loads[PLT::Cooling] = PeakLoad.new(ems_variable: 'loads_clg_tot', report: 'Peak Cooling Load')

    @peak_loads.each do |load_type, peak_load|
      peak_load.name = "Peak Load: #{load_type}"
      peak_load.annual_units = 'kBtu/hr'
    end

    # Zone Temperatures
    @zone_temps = {}

    # Airflows
    @airflows = {}
    @airflows[AFT::Infiltration] = Airflow.new(ems_program: Constants.ObjectNameInfiltration + ' program', ems_variables: [(Constants.ObjectNameInfiltration + ' flow act').gsub(' ', '_')])
    @airflows[AFT::MechanicalVentilation] = Airflow.new(ems_program: Constants.ObjectNameInfiltration + ' program', ems_variables: ['Qfan'])
    @airflows[AFT::NaturalVentilation] = Airflow.new(ems_program: Constants.ObjectNameNaturalVentilation + ' program', ems_variables: [(Constants.ObjectNameNaturalVentilation + ' flow act').gsub(' ', '_')])
    @airflows[AFT::WholeHouseFan] = Airflow.new(ems_program: Constants.ObjectNameNaturalVentilation + ' program', ems_variables: [(Constants.ObjectNameWholeHouseFan + ' flow act').gsub(' ', '_')])

    @airflows.each do |airflow_type, airflow|
      airflow.name = "Airflow: #{airflow_type}"
      airflow.timeseries_units = 'cfm'
    end

    # Weather
    @weather = {}
    @weather[WT::DrybulbTemp] = Weather.new(variable: 'Site Outdoor Air Drybulb Temperature', variable_units: 'C', timeseries_units: 'F')
    @weather[WT::WetbulbTemp] = Weather.new(variable: 'Site Outdoor Air Wetbulb Temperature', variable_units: 'C', timeseries_units: 'F')
    @weather[WT::RelativeHumidity] = Weather.new(variable: 'Site Outdoor Air Relative Humidity', variable_units: '%', timeseries_units: '%')
    @weather[WT::WindSpeed] = Weather.new(variable: 'Site Wind Speed', variable_units: 'm/s', timeseries_units: 'mph')
    @weather[WT::DiffuseSolar] = Weather.new(variable: 'Site Diffuse Solar Radiation Rate per Area', variable_units: 'W/m^2', timeseries_units: 'Btu/(hr*ft^2)')
    @weather[WT::DirectSolar] = Weather.new(variable: 'Site Direct Solar Radiation Rate per Area', variable_units: 'W/m^2', timeseries_units: 'Btu/(hr*ft^2)')

    @weather.each do |weather_type, weather_data|
      weather_data.name = "Weather: #{weather_type}"
    end

    # Output Variables
    @output_variables_requests = {}
    if not user_output_variables.nil?
      output_variables = user_output_variables.split(',').map(&:strip)
      output_variables.each do |output_variable|
        @output_variables_requests[output_variable] = OutputVariable.new
      end
    end
  end

  def setup_timeseries_includes(emissions, args)
    # To calculate timeseries emissions or timeseries fuel consumption, we also need to select timeseries
    # end use consumption because EnergyPlus results may be post-processed due to HVAC DSE.
    # TODO: This could be removed if we could account for DSE inside EnergyPlus.
    args = args.dup # We don't want to modify the original arguments
    args[:include_hourly_electric_end_use_consumptions] = false
    if not emissions.empty?
      args[:include_hourly_electric_end_use_consumptions] = true # Need hourly electricity values for Cambium
      if args[:include_timeseries_emissions] || args[:include_timeseries_emission_end_uses] || args[:include_timeseries_emission_fuels]
        args[:include_timeseries_fuel_consumptions] = true
      end
    end
    if args[:include_timeseries_total_consumptions]
      args[:include_timeseries_fuel_consumptions] = true
    end
    if args[:include_timeseries_fuel_consumptions]
      args[:include_timeseries_end_use_consumptions] = true
    end
    if args[:include_timeseries_system_use_consumptions]
      args[:include_timeseries_end_use_consumptions] = true
    end
    return args
  end

  def is_heat_pump_backup(sys_id)
    return false if @hpxml.nil?

    # Integrated backup?
    @hpxml.heat_pumps.each do |heat_pump|
      next if sys_id != heat_pump.id

      return true
    end

    # Separate backup system?
    @hpxml.heating_systems.each do |heating_system|
      next if sys_id != heating_system.id
      next unless heating_system.is_heat_pump_backup_system

      return true
    end

    return false
  end

  def get_hpxml_system_ids
    # Returns a list of HPXML IDs corresponds to HVAC or water heating systems
    return [] if @hpxml.nil?

    system_ids = []
    (@hpxml.hvac_systems + @hpxml.water_heating_systems + @hpxml.ventilation_fans).each do |system|
      system_ids << system.id
    end
    return system_ids
  end

  def get_object_output_variables_by_key(model, object, class_name)
    to_ft = { EPlus::FuelTypeElectricity => FT::Elec,
              EPlus::FuelTypeNaturalGas => FT::Gas,
              EPlus::FuelTypeOil => FT::Oil,
              EPlus::FuelTypePropane => FT::Propane,
              EPlus::FuelTypeWoodCord => FT::WoodCord,
              EPlus::FuelTypeWoodPellets => FT::WoodPellets,
              EPlus::FuelTypeCoal => FT::Coal }

    # For a given object, returns the output variables to be requested and associates
    # them with the appropriate keys (e.g., [FT::Elec, EUT::Heating]).

    sys_id = object.additionalProperties.getFeatureAsString('HPXML_ID')
    if sys_id.is_initialized
      sys_id = sys_id.get
    else
      sys_id = nil
    end

    if class_name == EUT

      # End uses

      if object.to_CoilHeatingDXSingleSpeed.is_initialized || object.to_CoilHeatingDXMultiSpeed.is_initialized
        return { [FT::Elec, EUT::Heating] => ["Heating Coil #{EPlus::FuelTypeElectricity} Energy", "Heating Coil Crankcase Heater #{EPlus::FuelTypeElectricity} Energy", "Heating Coil Defrost #{EPlus::FuelTypeElectricity} Energy"] }

      elsif object.to_CoilHeatingElectric.is_initialized
        if not is_heat_pump_backup(sys_id)
          return { [FT::Elec, EUT::Heating] => ["Heating Coil #{EPlus::FuelTypeElectricity} Energy"] }
        else
          return { [FT::Elec, EUT::HeatingHeatPumpBackup] => ["Heating Coil #{EPlus::FuelTypeElectricity} Energy"] }
        end

      elsif object.to_CoilHeatingGas.is_initialized
        fuel = object.to_CoilHeatingGas.get.fuelType
        if not is_heat_pump_backup(sys_id)
          return { [to_ft[fuel], EUT::Heating] => ["Heating Coil #{fuel} Energy", "Heating Coil Ancillary #{fuel} Energy"] }
        else
          return { [to_ft[fuel], EUT::HeatingHeatPumpBackup] => ["Heating Coil #{fuel} Energy", "Heating Coil Ancillary #{fuel} Energy"] }
        end

      elsif object.to_CoilHeatingWaterToAirHeatPumpEquationFit.is_initialized
        return { [FT::Elec, EUT::Heating] => ["Heating Coil #{EPlus::FuelTypeElectricity} Energy"] }

      elsif object.to_ZoneHVACBaseboardConvectiveElectric.is_initialized
        if not is_heat_pump_backup(sys_id)
          return { [FT::Elec, EUT::Heating] => ["Baseboard #{EPlus::FuelTypeElectricity} Energy"] }
        else
          return { [FT::Elec, EUT::HeatingHeatPumpBackup] => ["Baseboard #{EPlus::FuelTypeElectricity} Energy"] }
        end

      elsif object.to_BoilerHotWater.is_initialized
        is_combi_boiler = false
        if object.additionalProperties.getFeatureAsBoolean('IsCombiBoiler').is_initialized
          is_combi_boiler = object.additionalProperties.getFeatureAsBoolean('IsCombiBoiler').get
        end
        if not is_combi_boiler # Exclude combi boiler, whose heating & dhw energy is handled separately via EMS
          fuel = object.to_BoilerHotWater.get.fuelType
          if not is_heat_pump_backup(sys_id)
            return { [to_ft[fuel], EUT::Heating] => ["Boiler #{fuel} Energy"] }
          else
            return { [to_ft[fuel], EUT::HeatingHeatPumpBackup] => ["Boiler #{fuel} Energy"] }
          end
        else
          fuel = object.to_BoilerHotWater.get.fuelType
          return { [to_ft[fuel], EUT::HotWater] => ["Boiler #{fuel} Energy"] }
        end

      elsif object.to_CoilCoolingDXSingleSpeed.is_initialized || object.to_CoilCoolingDXMultiSpeed.is_initialized
        vars = { [FT::Elec, EUT::Cooling] => ["Cooling Coil #{EPlus::FuelTypeElectricity} Energy"] }
        parent = model.getAirLoopHVACUnitarySystems.select { |u| u.coolingCoil.is_initialized && u.coolingCoil.get.handle.to_s == object.handle.to_s }
        if (not parent.empty?) && parent[0].heatingCoil.is_initialized
          htg_coil = parent[0].heatingCoil.get
        end
        if parent.empty?
          parent = model.getZoneHVACPackagedTerminalAirConditioners.select { |u| u.coolingCoil.handle.to_s == object.handle.to_s }
          if not parent.empty?
            htg_coil = parent[0].heatingCoil
          end
        end
        if parent.empty?
          fail 'Could not find parent object.'
        end

        if htg_coil.nil? || (not (htg_coil.to_CoilHeatingDXSingleSpeed.is_initialized || htg_coil.to_CoilHeatingDXMultiSpeed.is_initialized))
          # Crankcase variable only available if no DX heating coil on parent
          vars[[FT::Elec, EUT::Cooling]] << "Cooling Coil Crankcase Heater #{EPlus::FuelTypeElectricity} Energy"
        end
        return vars

      elsif object.to_CoilCoolingWaterToAirHeatPumpEquationFit.is_initialized
        return { [FT::Elec, EUT::Cooling] => ["Cooling Coil #{EPlus::FuelTypeElectricity} Energy"] }

      elsif object.to_EvaporativeCoolerDirectResearchSpecial.is_initialized
        return { [FT::Elec, EUT::Cooling] => ["Evaporative Cooler #{EPlus::FuelTypeElectricity} Energy"] }

      elsif object.to_CoilWaterHeatingAirToWaterHeatPumpWrapped.is_initialized
        return { [FT::Elec, EUT::HotWater] => ["Cooling Coil Water Heating #{EPlus::FuelTypeElectricity} Energy"] }

      elsif object.to_FanSystemModel.is_initialized
        if object.name.to_s.start_with? Constants.ObjectNameWaterHeater
          return { [FT::Elec, EUT::HotWater] => ["Fan #{EPlus::FuelTypeElectricity} Energy"] }
        end

      elsif object.to_PumpConstantSpeed.is_initialized
        if object.name.to_s.start_with? Constants.ObjectNameSolarHotWater
          return { [FT::Elec, EUT::HotWaterSolarThermalPump] => ["Pump #{EPlus::FuelTypeElectricity} Energy"] }
        end

      elsif object.to_WaterHeaterMixed.is_initialized
        fuel = object.to_WaterHeaterMixed.get.heaterFuelType
        return { [to_ft[fuel], EUT::HotWater] => ["Water Heater #{fuel} Energy", "Water Heater Off Cycle Parasitic #{EPlus::FuelTypeElectricity} Energy", "Water Heater On Cycle Parasitic #{EPlus::FuelTypeElectricity} Energy"] }

      elsif object.to_WaterHeaterStratified.is_initialized
        fuel = object.to_WaterHeaterStratified.get.heaterFuelType
        return { [to_ft[fuel], EUT::HotWater] => ["Water Heater #{fuel} Energy", "Water Heater Off Cycle Parasitic #{EPlus::FuelTypeElectricity} Energy", "Water Heater On Cycle Parasitic #{EPlus::FuelTypeElectricity} Energy"] }

      elsif object.to_ExteriorLights.is_initialized
        return { [FT::Elec, EUT::LightsExterior] => ["Exterior Lights #{EPlus::FuelTypeElectricity} Energy"] }

      elsif object.to_Lights.is_initialized
        end_use = { Constants.ObjectNameInteriorLighting => EUT::LightsInterior,
                    Constants.ObjectNameGarageLighting => EUT::LightsGarage }[object.to_Lights.get.endUseSubcategory]
        return { [FT::Elec, end_use] => ["Lights #{EPlus::FuelTypeElectricity} Energy"] }

      elsif object.to_ElectricLoadCenterInverterPVWatts.is_initialized
        return { [FT::Elec, EUT::PV] => ['Inverter Conversion Loss Decrement Energy'] }

      elsif object.to_GeneratorPVWatts.is_initialized
        return { [FT::Elec, EUT::PV] => ["Generator Produced DC #{EPlus::FuelTypeElectricity} Energy"] }

      elsif object.to_GeneratorMicroTurbine.is_initialized
        fuel = object.to_GeneratorMicroTurbine.get.fuelType
        return { [FT::Elec, EUT::Generator] => ["Generator Produced AC #{EPlus::FuelTypeElectricity} Energy"],
                 [to_ft[fuel], EUT::Generator] => ["Generator #{fuel} HHV Basis Energy"] }

      elsif object.to_ElectricLoadCenterStorageLiIonNMCBattery.is_initialized
        # return { [FT::Elec, EUT::Battery] => ['Electric Storage Production Decrement Energy', 'Electric Storage Discharge Energy', 'Electric Storage Thermal Loss Energy'] }
        return { [FT::Elec, EUT::Battery] => ['Electric Storage Production Decrement Energy', 'Electric Storage Discharge Energy'] }

      elsif object.to_ElectricEquipment.is_initialized
        end_use = { Constants.ObjectNameHotWaterRecircPump => EUT::HotWaterRecircPump,
                    Constants.ObjectNameGSHPSharedPump => 'TempGSHPSharedPump',
                    Constants.ObjectNameClothesWasher => EUT::ClothesWasher,
                    Constants.ObjectNameClothesDryer => EUT::ClothesDryer,
                    Constants.ObjectNameDishwasher => EUT::Dishwasher,
                    Constants.ObjectNameRefrigerator => EUT::Refrigerator,
                    Constants.ObjectNameFreezer => EUT::Freezer,
                    Constants.ObjectNameCookingRange => EUT::RangeOven,
                    Constants.ObjectNameCeilingFan => EUT::CeilingFan,
                    Constants.ObjectNameWholeHouseFan => EUT::WholeHouseFan,
                    Constants.ObjectNameMechanicalVentilation => EUT::MechVent,
                    Constants.ObjectNameMiscPlugLoads => EUT::PlugLoads,
                    Constants.ObjectNameMiscTelevision => EUT::Television,
                    Constants.ObjectNameMiscPoolHeater => EUT::PoolHeater,
                    Constants.ObjectNameMiscPoolPump => EUT::PoolPump,
                    Constants.ObjectNameMiscHotTubHeater => EUT::HotTubHeater,
                    Constants.ObjectNameMiscHotTubPump => EUT::HotTubPump,
                    Constants.ObjectNameMiscElectricVehicleCharging => EUT::Vehicle,
                    Constants.ObjectNameMiscWellPump => EUT::WellPump }[object.to_ElectricEquipment.get.endUseSubcategory]
        if not end_use.nil?
          return { [FT::Elec, end_use] => ["Electric Equipment #{EPlus::FuelTypeElectricity} Energy"] }
        end

      elsif object.to_OtherEquipment.is_initialized
        fuel = object.to_OtherEquipment.get.fuelType
        end_use = { Constants.ObjectNameClothesDryer => EUT::ClothesDryer,
                    Constants.ObjectNameCookingRange => EUT::RangeOven,
                    Constants.ObjectNameMiscGrill => EUT::Grill,
                    Constants.ObjectNameMiscLighting => EUT::Lighting,
                    Constants.ObjectNameMiscFireplace => EUT::Fireplace,
                    Constants.ObjectNameMiscPoolHeater => EUT::PoolHeater,
                    Constants.ObjectNameMiscHotTubHeater => EUT::HotTubHeater,
                    Constants.ObjectNameMechanicalVentilationPreheating => EUT::MechVentPreheat,
                    Constants.ObjectNameMechanicalVentilationPrecooling => EUT::MechVentPrecool }[object.to_OtherEquipment.get.endUseSubcategory]
        if not end_use.nil?
          return { [to_ft[fuel], end_use] => ["Other Equipment #{fuel} Energy"] }
        end

      elsif object.to_ZoneHVACDehumidifierDX.is_initialized
        return { [FT::Elec, EUT::Dehumidifier] => ["Zone Dehumidifier #{EPlus::FuelTypeElectricity} Energy"] }

      elsif object.to_EnergyManagementSystemOutputVariable.is_initialized
        if object.name.to_s.end_with? Constants.ObjectNameFanPumpDisaggregatePrimaryHeat
          return { [FT::Elec, EUT::HeatingFanPump] => [object.name.to_s] }
        elsif object.name.to_s.end_with? Constants.ObjectNameFanPumpDisaggregateBackupHeat
          return { [FT::Elec, EUT::HeatingHeatPumpBackupFanPump] => [object.name.to_s] }
        elsif object.name.to_s.end_with? Constants.ObjectNameFanPumpDisaggregateCool
          return { [FT::Elec, EUT::CoolingFanPump] => [object.name.to_s] }
        elsif object.name.to_s.include? Constants.ObjectNameWaterHeaterAdjustment(nil)
          fuel = object.additionalProperties.getFeatureAsString('FuelType').get
          return { [to_ft[fuel], EUT::HotWater] => [object.name.to_s] }
        elsif object.name.to_s.include? Constants.ObjectNameBatteryLossesAdjustment(nil)
          return { [FT::Elec, EUT::Battery] => [object.name.to_s] }
        elsif object.name.to_s.include? Constants.ObjectNameBoilerPilotLight(nil)
          fuel = object.additionalProperties.getFeatureAsString('FuelType').get
          return { [to_ft[fuel], EUT::Heating] => [object.name.to_s] }
        else
          return { ems: [object.name.to_s] }
        end

      end

    elsif class_name == HWT

      # Hot Water Use

      if object.to_WaterUseEquipment.is_initialized
        hot_water_use = { Constants.ObjectNameFixtures => HWT::Fixtures,
                          Constants.ObjectNameDistributionWaste => HWT::DistributionWaste,
                          Constants.ObjectNameClothesWasher => HWT::ClothesWasher,
                          Constants.ObjectNameDishwasher => HWT::Dishwasher }[object.to_WaterUseEquipment.get.waterUseEquipmentDefinition.endUseSubcategory]
        return { hot_water_use => ['Water Use Equipment Hot Water Volume'] }

      end

    elsif class_name == LT

      # Load

      if object.to_WaterHeaterMixed.is_initialized || object.to_WaterHeaterStratified.is_initialized
        if object.to_WaterHeaterMixed.is_initialized
          capacity = object.to_WaterHeaterMixed.get.heaterMaximumCapacity.get
        else
          capacity = object.to_WaterHeaterStratified.get.heater1Capacity.get
        end
        is_combi_boiler = false
        if object.additionalProperties.getFeatureAsBoolean('IsCombiBoiler').is_initialized
          is_combi_boiler = object.additionalProperties.getFeatureAsBoolean('IsCombiBoiler').get
        end
        if capacity == 0 && object.name.to_s.include?(Constants.ObjectNameSolarHotWater)
          return { LT::HotWaterSolarThermal => ['Water Heater Use Side Heat Transfer Energy'] }
        elsif capacity > 0 || is_combi_boiler # Active water heater only (e.g., exclude desuperheater and solar thermal storage tanks)
          return { LT::HotWaterTankLosses => ['Water Heater Heat Loss Energy'] }
        end

      elsif object.to_WaterUseConnections.is_initialized
        return { LT::HotWaterDelivered => ['Water Use Connections Plant Hot Water Energy'] }

      elsif object.to_CoilWaterHeatingDesuperheater.is_initialized
        return { LT::HotWaterDesuperheater => ['Water Heater Heating Energy'] }

      elsif object.to_CoilHeatingGas.is_initialized || object.to_CoilHeatingElectric.is_initialized
        if object.additionalProperties.getFeatureAsBoolean('IsHeatPumpBackup').is_initialized
          if object.additionalProperties.getFeatureAsBoolean('IsHeatPumpBackup').get
            return { LT::HeatingHeatPumpBackup => ['Heating Coil Heating Energy'] }
          end
        end

      elsif object.to_ZoneHVACBaseboardConvectiveElectric.is_initialized || object.to_ZoneHVACBaseboardConvectiveWater.is_initialized
        if object.additionalProperties.getFeatureAsBoolean('IsHeatPumpBackup').is_initialized
          if object.additionalProperties.getFeatureAsBoolean('IsHeatPumpBackup').get
            return { LT::HeatingHeatPumpBackup => ['Baseboard Total Heating Energy'] }
          end
        end

      elsif object.to_EnergyManagementSystemOutputVariable.is_initialized
        if object.name.to_s.end_with? Constants.ObjectNameFanPumpDisaggregateBackupHeat
          # Fan/pump energy is contributing to the load
          return { LT::HeatingHeatPumpBackup => [object.name.to_s] }
        end

      end

    elsif class_name == RT

      # Resilience

      if object.to_ElectricLoadCenterStorageLiIonNMCBattery.is_initialized
        return { RT::Battery => ['Electric Storage Charge Fraction'] }
      end
    end

    return {}
  end
end

# register the measure to be used by the application
ReportSimulationOutput.new.registerWithApplication<|MERGE_RESOLUTION|>--- conflicted
+++ resolved
@@ -539,56 +539,6 @@
       return false
     end
 
-<<<<<<< HEAD
-    output_format = runner.getStringArgumentValue('output_format', user_arguments)
-    if output_format == 'csv_dview'
-      output_format = 'csv'
-      use_dview_format = true
-    end
-    timeseries_frequency = runner.getStringArgumentValue('timeseries_frequency', user_arguments)
-    if timeseries_frequency != 'none'
-      include_timeseries_total_consumptions = runner.getOptionalBoolArgumentValue('include_timeseries_total_consumptions', user_arguments)
-      include_timeseries_fuel_consumptions = runner.getOptionalBoolArgumentValue('include_timeseries_fuel_consumptions', user_arguments)
-      include_timeseries_end_use_consumptions = runner.getOptionalBoolArgumentValue('include_timeseries_end_use_consumptions', user_arguments)
-      include_timeseries_emissions = runner.getOptionalBoolArgumentValue('include_timeseries_emissions', user_arguments)
-      include_timeseries_emission_fuels = runner.getOptionalBoolArgumentValue('include_timeseries_emission_fuels', user_arguments)
-      include_timeseries_emission_end_uses = runner.getOptionalBoolArgumentValue('include_timeseries_emission_end_uses', user_arguments)
-      include_timeseries_hot_water_uses = runner.getOptionalBoolArgumentValue('include_timeseries_hot_water_uses', user_arguments)
-      include_timeseries_total_loads = runner.getOptionalBoolArgumentValue('include_timeseries_total_loads', user_arguments)
-      include_timeseries_component_loads = runner.getOptionalBoolArgumentValue('include_timeseries_component_loads', user_arguments)
-      include_timeseries_unmet_hours = runner.getOptionalBoolArgumentValue('include_timeseries_unmet_hours', user_arguments)
-      include_timeseries_zone_temperatures = runner.getOptionalBoolArgumentValue('include_timeseries_zone_temperatures', user_arguments)
-      include_timeseries_airflows = runner.getOptionalBoolArgumentValue('include_timeseries_airflows', user_arguments)
-      include_timeseries_weather = runner.getOptionalBoolArgumentValue('include_timeseries_weather', user_arguments)
-      include_timeseries_resilience = runner.getOptionalBoolArgumentValue('include_timeseries_resilience', user_arguments)
-      use_timestamp_start_convention = (runner.getStringArgumentValue('timeseries_timestamp_convention', user_arguments) == 'start')
-      add_timeseries_dst_column = runner.getOptionalBoolArgumentValue('add_timeseries_dst_column', user_arguments)
-      add_timeseries_utc_column = runner.getOptionalBoolArgumentValue('add_timeseries_utc_column', user_arguments)
-      user_output_variables = runner.getOptionalStringArgumentValue('user_output_variables', user_arguments)
-
-      include_timeseries_total_consumptions = include_timeseries_total_consumptions.is_initialized ? include_timeseries_total_consumptions.get : false
-      include_timeseries_fuel_consumptions = include_timeseries_fuel_consumptions.is_initialized ? include_timeseries_fuel_consumptions.get : false
-      include_timeseries_end_use_consumptions = include_timeseries_end_use_consumptions.is_initialized ? include_timeseries_end_use_consumptions.get : false
-      include_timeseries_emissions = include_timeseries_emissions.is_initialized ? include_timeseries_emissions.get : false
-      include_timeseries_emission_fuels = include_timeseries_emission_fuels.is_initialized ? include_timeseries_emission_fuels.get : false
-      include_timeseries_emission_end_uses = include_timeseries_emission_end_uses.is_initialized ? include_timeseries_emission_end_uses.get : false
-      include_timeseries_hot_water_uses = include_timeseries_hot_water_uses.is_initialized ? include_timeseries_hot_water_uses.get : false
-      include_timeseries_total_loads = include_timeseries_total_loads.is_initialized ? include_timeseries_total_loads.get : false
-      include_timeseries_component_loads = include_timeseries_component_loads.is_initialized ? include_timeseries_component_loads.get : false
-      include_timeseries_unmet_hours = include_timeseries_unmet_hours.is_initialized ? include_timeseries_unmet_hours.get : false
-      include_timeseries_zone_temperatures = include_timeseries_zone_temperatures.is_initialized ? include_timeseries_zone_temperatures.get : false
-      include_timeseries_airflows = include_timeseries_airflows.is_initialized ? include_timeseries_airflows.get : false
-      include_timeseries_weather = include_timeseries_weather.is_initialized ? include_timeseries_weather.get : false
-      include_timeseries_resilience = include_timeseries_resilience.is_initialized ? include_timeseries_resilience.get : false
-      user_output_variables = user_output_variables.is_initialized ? user_output_variables.get : nil
-    end
-    generate_eri_outputs = runner.getOptionalBoolArgumentValue('generate_eri_outputs', user_arguments)
-    generate_eri_outputs = generate_eri_outputs.is_initialized ? generate_eri_outputs.get : false
-    annual_output_file_name = runner.getOptionalStringArgumentValue('annual_output_file_name', user_arguments)
-    timeseries_output_file_name = runner.getOptionalStringArgumentValue('timeseries_output_file_name', user_arguments)
-    timeseries_num_decimal_places = runner.getOptionalIntegerArgumentValue('timeseries_num_decimal_places', user_arguments)
-    timeseries_num_decimal_places = timeseries_num_decimal_places.is_initialized ? Integer(timeseries_num_decimal_places.get) : nil
-=======
     args = get_arguments(runner, arguments(model), user_arguments)
 
     if args[:output_format] == 'csv_dview'
@@ -597,7 +547,6 @@
     else
       args[:use_dview_format] = false
     end
->>>>>>> 3ae89271
 
     output_dir = File.dirname(runner.lastEpwFilePath.get.to_s)
 
@@ -645,35 +594,8 @@
     end
 
     # Write/report results
-<<<<<<< HEAD
-    report_runperiod_output_results(runner, outputs, output_format, annual_output_path, runperiod_n_digits, generate_eri_outputs)
-    report_timeseries_output_results(runner, outputs, output_format,
-                                     timeseries_output_path,
-                                     timeseries_frequency,
-                                     timeseries_num_decimal_places,
-                                     include_timeseries_total_consumptions,
-                                     include_timeseries_fuel_consumptions,
-                                     include_timeseries_end_use_consumptions,
-                                     include_timeseries_emissions,
-                                     include_timeseries_emission_fuels,
-                                     include_timeseries_emission_end_uses,
-                                     include_timeseries_hot_water_uses,
-                                     include_timeseries_total_loads,
-                                     include_timeseries_component_loads,
-                                     include_timeseries_unmet_hours,
-                                     include_timeseries_zone_temperatures,
-                                     include_timeseries_airflows,
-                                     include_timeseries_weather,
-                                     include_timeseries_resilience,
-                                     add_dst_column,
-                                     add_utc_column,
-                                     timestamps_dst,
-                                     timestamps_utc,
-                                     use_dview_format)
-=======
     report_runperiod_output_results(runner, outputs, args, annual_output_path)
     report_timeseries_output_results(runner, outputs, timeseries_output_path, args, timestamps_dst, timestamps_utc)
->>>>>>> 3ae89271
 
     return true
   end
@@ -1442,6 +1364,10 @@
         results_out << [line_break]
       end
     end
+    results_out << [line_break]
+    @resilience.each do |_type, resilience|
+      results_out << ["#{resilience.name} (#{resilience.annual_units})", resilience.annual_output.to_f.round(n_digits)]
+    end
 
     # End Use Emissions
     if args[:include_annual_emission_end_uses]
@@ -1508,10 +1434,6 @@
         results_out << ["#{hot_water.name} (#{hot_water.annual_units})", hot_water.annual_output.to_f.round(n_digits - 2)]
       end
       results_out << [line_break]
-    end
-    results_out << [line_break]
-    @resilience.each do |_type, resilience|
-      results_out << ["#{resilience.name} (#{resilience.annual_units})", resilience.annual_output.to_f.round(n_digits)]
     end
 
     # Sizing data
@@ -1619,307 +1541,7 @@
     return results_out
   end
 
-<<<<<<< HEAD
-  def append_eri_results(results_out, line_break)
-    def ordered_values(hash, sys_ids)
-      vals = []
-      sys_ids.each do |sys_id|
-        if not hash[sys_id].nil?
-          if hash[sys_id].is_a? Float
-            vals << hash[sys_id].round(3)
-          else
-            vals << hash[sys_id]
-          end
-        else
-          vals << 0.0
-        end
-      end
-      return if vals.empty?
-
-      return vals.join(',')
-    end
-
-    def get_eec_value_numerator(unit)
-      if ['HSPF', 'HSPF2', 'SEER', 'SEER2', 'EER', 'CEER'].include? unit
-        return 3.413
-      elsif ['AFUE', 'COP', 'Percent', 'EF'].include? unit
-        return 1.0
-      end
-    end
-
-    def get_ids(ids, seed_id_map = {})
-      new_ids = ids.map { |id| seed_id_map[id].nil? ? id : seed_id_map[id] }
-      return if new_ids.empty?
-
-      return new_ids.join(',')
-    end
-
-    # Retrieve info from HPXML object
-    htg_ids, clg_ids, dhw_ids, prehtg_ids, preclg_ids = [], [], [], [], []
-    htg_eecs, clg_eecs, dhw_eecs, prehtg_eecs, preclg_eecs = {}, {}, {}, {}, {}
-    htg_fuels, clg_fuels, dhw_fuels, prehtg_fuels, preclg_fuels = {}, {}, {}, {}, {}
-    htg_seed_id_map, clg_seed_id_map = {}, {}
-    @hpxml.heating_systems.each do |htg_system|
-      next unless htg_system.fraction_heat_load_served > 0
-
-      htg_ids << htg_system.id
-      htg_seed_id_map[htg_system.id] = htg_system.htg_seed_id
-      htg_fuels[htg_system.id] = htg_system.heating_system_fuel
-      if not htg_system.heating_efficiency_afue.nil?
-        htg_eecs[htg_system.id] = get_eec_value_numerator('AFUE') / htg_system.heating_efficiency_afue
-      elsif not htg_system.heating_efficiency_percent.nil?
-        htg_eecs[htg_system.id] = get_eec_value_numerator('Percent') / htg_system.heating_efficiency_percent
-      end
-    end
-    @hpxml.cooling_systems.each do |clg_system|
-      if clg_system.has_integrated_heating && clg_system.integrated_heating_system_fraction_heat_load_served > 0
-        # Cooling system w/ integrated heating (e.g., Room AC w/ electric resistance heating)
-        htg_ids << clg_system.id
-        htg_seed_id_map[clg_system.id] = clg_system.htg_seed_id
-        htg_fuels[clg_system.id] = clg_system.integrated_heating_system_fuel
-        htg_eecs[clg_system.id] = get_eec_value_numerator('Percent') / clg_system.integrated_heating_system_efficiency_percent
-      end
-
-      next unless clg_system.fraction_cool_load_served > 0
-
-      clg_ids << clg_system.id
-      clg_seed_id_map[clg_system.id] = clg_system.clg_seed_id
-      clg_fuels[clg_system.id] = clg_system.cooling_system_fuel
-      if not clg_system.cooling_efficiency_seer.nil?
-        clg_eecs[clg_system.id] = get_eec_value_numerator('SEER') / clg_system.cooling_efficiency_seer
-      elsif not clg_system.cooling_efficiency_seer2.nil?
-        clg_eecs[clg_system.id] = get_eec_value_numerator('SEER2') / clg_system.cooling_efficiency_seer2
-      elsif not clg_system.cooling_efficiency_eer.nil?
-        clg_eecs[clg_system.id] = get_eec_value_numerator('EER') / clg_system.cooling_efficiency_eer
-      elsif not clg_system.cooling_efficiency_ceer.nil?
-        clg_eecs[clg_system.id] = get_eec_value_numerator('CEER') / clg_system.cooling_efficiency_ceer
-      end
-      if clg_system.cooling_system_type == HPXML::HVACTypeEvaporativeCooler
-        clg_eecs[clg_system.id] = get_eec_value_numerator('SEER') / 15.0 # Arbitrary
-      end
-    end
-    @hpxml.heat_pumps.each do |heat_pump|
-      if heat_pump.fraction_heat_load_served > 0
-        htg_ids << heat_pump.id
-        htg_seed_id_map[heat_pump.id] = heat_pump.htg_seed_id
-        htg_fuels[heat_pump.id] = heat_pump.heat_pump_fuel
-        if not heat_pump.heating_efficiency_hspf.nil?
-          htg_eecs[heat_pump.id] = get_eec_value_numerator('HSPF') / heat_pump.heating_efficiency_hspf
-        elsif not heat_pump.heating_efficiency_hspf2.nil?
-          htg_eecs[heat_pump.id] = get_eec_value_numerator('HSPF2') / heat_pump.heating_efficiency_hspf2
-        elsif not heat_pump.heating_efficiency_cop.nil?
-          htg_eecs[heat_pump.id] = get_eec_value_numerator('COP') / heat_pump.heating_efficiency_cop
-        end
-      end
-      next unless heat_pump.fraction_cool_load_served > 0
-
-      clg_ids << heat_pump.id
-      clg_seed_id_map[heat_pump.id] = heat_pump.clg_seed_id
-      clg_fuels[heat_pump.id] = heat_pump.heat_pump_fuel
-      if not heat_pump.cooling_efficiency_seer.nil?
-        clg_eecs[heat_pump.id] = get_eec_value_numerator('SEER') / heat_pump.cooling_efficiency_seer
-      elsif not heat_pump.cooling_efficiency_seer2.nil?
-        clg_eecs[heat_pump.id] = get_eec_value_numerator('SEER2') / heat_pump.cooling_efficiency_seer2
-      elsif not heat_pump.cooling_efficiency_eer.nil?
-        clg_eecs[heat_pump.id] = get_eec_value_numerator('EER') / heat_pump.cooling_efficiency_eer
-      end
-    end
-    @hpxml.water_heating_systems.each do |dhw_system|
-      dhw_ids << dhw_system.id
-      ef_or_uef = nil
-      ef_or_uef = dhw_system.energy_factor unless dhw_system.energy_factor.nil?
-      ef_or_uef = dhw_system.uniform_energy_factor unless dhw_system.uniform_energy_factor.nil?
-      if ef_or_uef.nil?
-        # Get assumed EF for combi system
-        @model.getWaterHeaterMixeds.each do |wh|
-          dhw_id = wh.additionalProperties.getFeatureAsString('HPXML_ID')
-          next unless (dhw_id.is_initialized && dhw_id.get == dhw_system.id)
-
-          ef_or_uef = wh.additionalProperties.getFeatureAsDouble('EnergyFactor').get
-        end
-      end
-      value_adj = 1.0
-      value_adj = dhw_system.performance_adjustment if dhw_system.water_heater_type == HPXML::WaterHeaterTypeTankless
-      if (not ef_or_uef.nil?) && (not value_adj.nil?)
-        dhw_eecs[dhw_system.id] = get_eec_value_numerator('EF') / (Float(ef_or_uef) * Float(value_adj))
-      end
-      if [HPXML::WaterHeaterTypeCombiTankless, HPXML::WaterHeaterTypeCombiStorage].include? dhw_system.water_heater_type
-        dhw_fuels[dhw_system.id] = dhw_system.related_hvac_system.heating_system_fuel
-      else
-        dhw_fuels[dhw_system.id] = dhw_system.fuel_type
-      end
-    end
-    @hpxml.ventilation_fans.each do |vent_fan|
-      next unless vent_fan.used_for_whole_building_ventilation
-      next if vent_fan.is_cfis_supplemental_fan?
-
-      if not vent_fan.preheating_fuel.nil?
-        prehtg_ids << vent_fan.id
-        prehtg_fuels[vent_fan.id] = vent_fan.preheating_fuel
-        prehtg_eecs[vent_fan.id] = get_eec_value_numerator('COP') / vent_fan.preheating_efficiency_cop
-      end
-      next unless not vent_fan.precooling_fuel.nil?
-
-      preclg_ids << vent_fan.id
-      preclg_fuels[vent_fan.id] = vent_fan.precooling_fuel
-      preclg_eecs[vent_fan.id] = get_eec_value_numerator('COP') / vent_fan.precooling_efficiency_cop
-    end
-
-    # Apportion ERI Reference loads to systems
-    (@hpxml.heating_systems + @hpxml.heat_pumps).each do |htg_system|
-      next unless htg_ids.include? htg_system.id
-
-      @loads[LT::Heating].annual_output_by_system[htg_system.id] = htg_system.fraction_heat_load_served * @loads[LT::Heating].annual_output
-    end
-    (@hpxml.cooling_systems + @hpxml.heat_pumps).each do |clg_system|
-      if clg_ids.include? clg_system.id
-        @loads[LT::Cooling].annual_output_by_system[clg_system.id] = clg_system.fraction_cool_load_served * @loads[LT::Cooling].annual_output
-      end
-      next unless (clg_system.is_a? HPXML::CoolingSystem) && clg_system.has_integrated_heating # Cooling system w/ integrated heating (e.g., Room AC w/ electric resistance heating)
-
-      if htg_ids.include? clg_system.id
-        @loads[LT::Heating].annual_output_by_system[clg_system.id] = clg_system.integrated_heating_system_fraction_heat_load_served * @loads[LT::Heating].annual_output
-      end
-    end
-
-    # Handle dual-fuel heat pumps
-    @hpxml.heat_pumps.each do |heat_pump|
-      next unless heat_pump.is_dual_fuel
-
-      # Create separate dual fuel heat pump backup system
-      dfhp_backup_id = heat_pump.id + '_DFHPBackup'
-      htg_ids << dfhp_backup_id
-      htg_seed_id_map[dfhp_backup_id] = heat_pump.htg_seed_id + '_DFHPBackup'
-      htg_fuels[dfhp_backup_id] = heat_pump.backup_heating_fuel
-      if not heat_pump.backup_heating_efficiency_afue.nil?
-        htg_eecs[dfhp_backup_id] = get_eec_value_numerator('AFUE') / heat_pump.backup_heating_efficiency_afue
-      elsif not heat_pump.backup_heating_efficiency_percent.nil?
-        htg_eecs[dfhp_backup_id] = get_eec_value_numerator('Percent') / heat_pump.backup_heating_efficiency_percent
-      end
-
-      # Apportion heating load for the two systems
-      primary_load, backup_load = nil
-      @object_variables_by_key[[LT, LT::Heating]].each do |vals|
-        sys_id, key_name, var_name = vals
-        if sys_id == heat_pump.id
-          primary_load = get_report_variable_data_annual([key_name], [var_name])
-        elsif sys_id == heat_pump.id + '_DFHPBackup'
-          backup_load = get_report_variable_data_annual([key_name], [var_name])
-        end
-      end
-      fail 'Could not obtain DFHP loads.' if primary_load.nil? || backup_load.nil?
-
-      total_load = @loads[LT::Heating].annual_output_by_system[heat_pump.id]
-      backup_ratio = backup_load / (primary_load + backup_load)
-      @loads[LT::Heating].annual_output_by_system[dfhp_backup_id] = total_load * backup_ratio
-      @loads[LT::Heating].annual_output_by_system[heat_pump.id] = total_load * (1.0 - backup_ratio)
-    end
-
-    # Collect final ERI Reference loads by system
-    htg_loads, clg_loads, dhw_loads = {}, {}, {}
-    @loads.each do |load_type, load|
-      if load_type == LT::Heating
-        htg_loads = load.annual_output_by_system
-      elsif load_type == LT::Cooling
-        clg_loads = load.annual_output_by_system
-      elsif load_type == LT::HotWaterDelivered
-        dhw_loads = load.annual_output_by_system
-      end
-    end
-
-    # Collect energy consumption (EC) by system
-    htg_ecs, clg_ecs, dhw_ecs, prehtg_ecs, preclg_ecs = {}, {}, {}, {}, {}
-    eut_map = { EUT::Heating => htg_ecs,
-                EUT::HeatingHeatPumpBackup => htg_ecs,
-                EUT::HeatingFanPump => htg_ecs,
-                EUT::Cooling => clg_ecs,
-                EUT::CoolingFanPump => clg_ecs,
-                EUT::HotWater => dhw_ecs,
-                EUT::HotWaterRecircPump => dhw_ecs,
-                EUT::HotWaterSolarThermalPump => dhw_ecs,
-                EUT::MechVentPreheat => prehtg_ecs,
-                EUT::MechVentPrecool => preclg_ecs }
-    @end_uses.each do |key, end_use|
-      _fuel_type, end_use_type = key
-      ec_obj = eut_map[end_use_type]
-      next if ec_obj.nil?
-
-      end_use.annual_output_by_system.each do |sys_id, val|
-        ec_obj[sys_id] = 0.0 if ec_obj[sys_id].nil?
-        ec_obj[sys_id] += val
-      end
-    end
-
-    results_out << [line_break]
-
-    # Building
-    results_out << ['ERI: Building: CFA', @hpxml.building_construction.conditioned_floor_area]
-    results_out << ['ERI: Building: NumBedrooms', @hpxml.building_construction.number_of_bedrooms]
-    results_out << ['ERI: Building: NumStories', @hpxml.building_construction.number_of_conditioned_floors_above_grade]
-    results_out << ['ERI: Building: Type', @hpxml.building_construction.residential_facility_type]
-
-    # Heating
-    results_out << ['ERI: Heating: ID', get_ids(htg_ids, htg_seed_id_map)]
-    results_out << ['ERI: Heating: FuelType', ordered_values(htg_fuels, htg_ids)]
-    results_out << ['ERI: Heating: EC', ordered_values(htg_ecs, htg_ids)]
-    results_out << ['ERI: Heating: EEC', ordered_values(htg_eecs, htg_ids)]
-    results_out << ['ERI: Heating: Load', ordered_values(htg_loads, htg_ids)]
-
-    # Cooling
-    results_out << ['ERI: Cooling: ID', get_ids(clg_ids, clg_seed_id_map)]
-    results_out << ['ERI: Cooling: FuelType', ordered_values(clg_fuels, clg_ids)]
-    results_out << ['ERI: Cooling: EC', ordered_values(clg_ecs, clg_ids)]
-    results_out << ['ERI: Cooling: EEC', ordered_values(clg_eecs, clg_ids)]
-    results_out << ['ERI: Cooling: Load', ordered_values(clg_loads, clg_ids)]
-
-    # Hot Water
-    results_out << ['ERI: Hot Water: ID', get_ids(dhw_ids)]
-    results_out << ['ERI: Hot Water: FuelType', ordered_values(dhw_fuels, dhw_ids)]
-    results_out << ['ERI: Hot Water: EC', ordered_values(dhw_ecs, dhw_ids)]
-    results_out << ['ERI: Hot Water: EEC', ordered_values(dhw_eecs, dhw_ids)]
-    results_out << ['ERI: Hot Water: Load', ordered_values(dhw_loads, dhw_ids)]
-
-    # Mech Vent Preheat
-    results_out << ['ERI: Mech Vent Preheating: ID', get_ids(prehtg_ids)]
-    results_out << ['ERI: Mech Vent Preheating: FuelType', ordered_values(prehtg_fuels, prehtg_ids)]
-    results_out << ['ERI: Mech Vent Preheating: EC', ordered_values(prehtg_ecs, prehtg_ids)]
-    results_out << ['ERI: Mech Vent Preheating: EEC', ordered_values(prehtg_eecs, prehtg_ids)]
-
-    # Mech Vent Precool
-    results_out << ['ERI: Mech Vent Precooling: ID', get_ids(preclg_ids)]
-    results_out << ['ERI: Mech Vent Precooling: FuelType', ordered_values(preclg_fuels, preclg_ids)]
-    results_out << ['ERI: Mech Vent Precooling: EC', ordered_values(preclg_ecs, preclg_ids)]
-    results_out << ['ERI: Mech Vent Precooling: EEC', ordered_values(preclg_eecs, preclg_ids)]
-
-    return results_out
-  end
-
-  def report_timeseries_output_results(runner, outputs, output_format,
-                                       timeseries_output_path,
-                                       timeseries_frequency,
-                                       timeseries_num_decimal_places,
-                                       include_timeseries_total_consumptions,
-                                       include_timeseries_fuel_consumptions,
-                                       include_timeseries_end_use_consumptions,
-                                       include_timeseries_emissions,
-                                       include_timeseries_emission_fuels,
-                                       include_timeseries_emission_end_uses,
-                                       include_timeseries_hot_water_uses,
-                                       include_timeseries_total_loads,
-                                       include_timeseries_component_loads,
-                                       include_timeseries_unmet_hours,
-                                       include_timeseries_zone_temperatures,
-                                       include_timeseries_airflows,
-                                       include_timeseries_weather,
-                                       include_timeseries_resilience,
-                                       add_dst_column,
-                                       add_utc_column,
-                                       timestamps_dst,
-                                       timestamps_utc,
-                                       use_dview_format)
-=======
   def report_timeseries_output_results(runner, outputs, timeseries_output_path, args, timestamps_dst, timestamps_utc)
->>>>>>> 3ae89271
     return if @timestamps.nil?
 
     if not ['timestep', 'hourly', 'daily', 'monthly'].include? args[:timeseries_frequency]
@@ -2370,11 +1992,7 @@
     @model.getModelObjects.each do |object|
       next if object.to_AdditionalProperties.is_initialized
 
-<<<<<<< HEAD
-      [EUT, HWT, LT, ILT, RT].each do |class_name|
-=======
-      [EUT, HWT, LT].each do |class_name|
->>>>>>> 3ae89271
+      [EUT, HWT, LT, RT].each do |class_name|
         vars_by_key = get_object_output_variables_by_key(@model, object, class_name)
         next if vars_by_key.size == 0
 
