--- conflicted
+++ resolved
@@ -669,11 +669,7 @@
 
     # Write/report results
     report_runperiod_output_results(runner, args, annual_output_path, electric_panel_output_path)
-<<<<<<< HEAD
     report_timeseries_output_results(runner, timeseries_output_path, args, timestamps_dst, timestamps_utc)
-=======
-    report_timeseries_output_results(runner, timeseries_output_path, args)
->>>>>>> 4f317ce6
 
     return true
   end
@@ -1590,15 +1586,9 @@
   #
   # @param runner [OpenStudio::Measure::OSRunner] Object typically used to display warnings
   # @param args [Hash] Map of :argument_name => value
-<<<<<<< HEAD
   # @param annual_output_path [TODO] TODO
   # @param electric_panel_output_path [TODO] TODO
   # @return [TODO] TODO
-=======
-  # @param annual_output_path [String] Path for the output file
-  # @param electric_panel_output_path [String] TODO
-  # @return [nil]
->>>>>>> 4f317ce6
   def report_runperiod_output_results(runner, args, annual_output_path, electric_panel_output_path)
     # Set rounding precision for run period (e.g., annual) outputs.
     if args[:output_format] == 'msgpack'
@@ -1760,11 +1750,6 @@
     runner.registerInfo("Wrote annual output results to #{annual_output_path}.")
 
     # Panel data
-<<<<<<< HEAD
-    if args[:include_annual_panel_summary] && @hpxml_bldgs.map { |hpxml_bldg| hpxml_bldg.electric_panels.size }.sum > 0
-      electric_panel_results_out = []
-      Outputs.append_panel_results(@hpxml_header, @hpxml_bldgs, @peak_fuels, electric_panel_results_out)
-=======
     # Currently, we only write results_panel.csv if:
     # (1) requested by this measure
     # (2) at least one load calculation type is specified
@@ -1774,7 +1759,6 @@
        (@hpxml_bldgs.map { |hpxml_bldg| hpxml_bldg.electric_panels.size }.sum > 0)
       electric_panel_results_out = []
       Outputs.append_panel_results(@hpxml_header, @hpxml_bldgs, electric_panel_results_out)
->>>>>>> 4f317ce6
 
       Outputs.write_results_out_to_file(electric_panel_results_out, args[:output_format], electric_panel_output_path)
       runner.registerInfo("Wrote panel output results to #{electric_panel_output_path}.")
