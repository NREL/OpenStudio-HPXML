# frozen_string_literal: true

# see the URL below for information on how to write OpenStudio measures
# http://nrel.github.io/OpenStudio-user-documentation/reference/measure_writing_guide/

require 'msgpack'
require 'time'
require_relative '../HPXMLtoOpenStudio/resources/calendar.rb'
require_relative '../HPXMLtoOpenStudio/resources/constants.rb'
require_relative '../HPXMLtoOpenStudio/resources/energyplus.rb'
require_relative '../HPXMLtoOpenStudio/resources/hpxml.rb'
require_relative '../HPXMLtoOpenStudio/resources/output.rb'
require_relative '../HPXMLtoOpenStudio/resources/unit_conversions.rb'

# start the measure
class ReportSimulationOutput < OpenStudio::Measure::ReportingMeasure
  # human readable name
  def name
    return 'HPXML Simulation Output Report'
  end

  # human readable description
  def description
    return 'Reports simulation outputs for residential HPXML-based models.'
  end

  # human readable description of modeling approach
  def modeler_description
    return 'Processes EnergyPlus simulation outputs in order to generate an annual output file and an optional timeseries output file.'
  end

  # Define the arguments that the user will input.
  #
  # @param model [OpenStudio::Model::Model] OpenStudio Model object
  # @return [OpenStudio::Measure::OSArgumentVector] an OpenStudio::Measure::OSArgumentVector object
  def arguments(model) # rubocop:disable Lint/UnusedMethodArgument
    args = OpenStudio::Measure::OSArgumentVector.new

    format_chs = OpenStudio::StringVector.new
    format_chs << 'csv'
    format_chs << 'json'
    format_chs << 'msgpack'
    format_chs << 'csv_dview'
    arg = OpenStudio::Measure::OSArgument::makeChoiceArgument('output_format', format_chs, false)
    arg.setDisplayName('Output Format')
    arg.setDescription("The file format of the annual (and timeseries, if requested) outputs. If 'csv_dview' is selected, the timeseries CSV file will include header rows that facilitate opening the file in the DView application.")
    arg.setDefaultValue('csv')
    args << arg

    arg = OpenStudio::Measure::OSArgument::makeBoolArgument('include_annual_total_consumptions', false)
    arg.setDisplayName('Generate Annual Output: Total Consumptions')
    arg.setDescription('Generates annual energy consumptions for the total building.')
    arg.setDefaultValue(true)
    args << arg

    arg = OpenStudio::Measure::OSArgument::makeBoolArgument('include_annual_fuel_consumptions', false)
    arg.setDisplayName('Generate Annual Output: Fuel Consumptions')
    arg.setDescription('Generates annual energy consumptions for each fuel type.')
    arg.setDefaultValue(true)
    args << arg

    arg = OpenStudio::Measure::OSArgument::makeBoolArgument('include_annual_end_use_consumptions', false)
    arg.setDisplayName('Generate Annual Output: End Use Consumptions')
    arg.setDescription('Generates annual energy consumptions for each end use.')
    arg.setDefaultValue(true)
    args << arg

    arg = OpenStudio::Measure::OSArgument::makeBoolArgument('include_annual_system_use_consumptions', false)
    arg.setDisplayName('Generate Annual Output: System Use Consumptions')
    arg.setDescription('Generates annual energy consumptions for each end use of each HVAC and water heating system.')
    arg.setDefaultValue(true)
    args << arg

    arg = OpenStudio::Measure::OSArgument::makeBoolArgument('include_annual_emissions', false)
    arg.setDisplayName('Generate Annual Output: Emissions')
    arg.setDescription('Generates annual emissions. Requires the appropriate HPXML inputs to be specified.')
    arg.setDefaultValue(true)
    args << arg

    arg = OpenStudio::Measure::OSArgument::makeBoolArgument('include_annual_emission_fuels', false)
    arg.setDisplayName('Generate Annual Output: Emission Fuel Uses')
    arg.setDescription('Generates annual emissions for each fuel type. Requires the appropriate HPXML inputs to be specified.')
    arg.setDefaultValue(true)
    args << arg

    arg = OpenStudio::Measure::OSArgument::makeBoolArgument('include_annual_emission_end_uses', false)
    arg.setDisplayName('Generate Annual Output: Emission End Uses')
    arg.setDescription('Generates annual emissions for each end use. Requires the appropriate HPXML inputs to be specified.')
    arg.setDefaultValue(true)
    args << arg

    arg = OpenStudio::Measure::OSArgument::makeBoolArgument('include_annual_total_loads', false)
    arg.setDisplayName('Generate Annual Output: Total Loads')
    arg.setDescription('Generates annual heating, cooling, and hot water loads.')
    arg.setDefaultValue(true)
    args << arg

    arg = OpenStudio::Measure::OSArgument::makeBoolArgument('include_annual_unmet_hours', false)
    arg.setDisplayName('Generate Annual Output: Unmet Hours')
    arg.setDescription('Generates annual unmet hours for heating, cooling, and EV driving.')
    arg.setDefaultValue(true)
    args << arg

    arg = OpenStudio::Measure::OSArgument::makeBoolArgument('include_annual_peak_fuels', false)
    arg.setDisplayName('Generate Annual Output: Peak Fuels')
    arg.setDescription('Generates annual/summer/winter electricity peaks.')
    arg.setDefaultValue(true)
    args << arg

    arg = OpenStudio::Measure::OSArgument::makeBoolArgument('include_annual_peak_loads', false)
    arg.setDisplayName('Generate Annual Output: Peak Loads')
    arg.setDescription('Generates annual peak loads for heating/cooling.')
    arg.setDefaultValue(true)
    args << arg

    arg = OpenStudio::Measure::OSArgument::makeBoolArgument('include_annual_component_loads', false)
    arg.setDisplayName('Generate Annual Output: Component Loads')
    arg.setDescription('Generates annual heating and cooling loads disaggregated by component type.')
    arg.setDefaultValue(true)
    args << arg

    arg = OpenStudio::Measure::OSArgument::makeBoolArgument('include_annual_hot_water_uses', false)
    arg.setDisplayName('Generate Annual Output: Hot Water Uses')
    arg.setDescription('Generates annual hot water usages for each end use.')
    arg.setDefaultValue(true)
    args << arg

    arg = OpenStudio::Measure::OSArgument::makeBoolArgument('include_annual_hvac_summary', false)
    arg.setDisplayName('Generate Annual Output: HVAC Summary')
    arg.setDescription('Generates HVAC capacities, design temperatures, and design loads.')
    arg.setDefaultValue(true)
    args << arg

    arg = OpenStudio::Measure::OSArgument::makeBoolArgument('include_annual_resilience', false)
    arg.setDisplayName('Generate Annual Output: Resilience')
    arg.setDescription('Generates annual resilience outputs.')
    arg.setDefaultValue(true)
    args << arg

    timeseries_frequency_chs = OpenStudio::StringVector.new
    timeseries_frequency_chs << EPlus::TimeseriesFrequencyNone
    timeseries_frequency_chs << EPlus::TimeseriesFrequencyTimestep
    timeseries_frequency_chs << EPlus::TimeseriesFrequencyHourly
    timeseries_frequency_chs << EPlus::TimeseriesFrequencyDaily
    timeseries_frequency_chs << EPlus::TimeseriesFrequencyMonthly
    arg = OpenStudio::Measure::OSArgument::makeChoiceArgument('timeseries_frequency', timeseries_frequency_chs, false)
    arg.setDisplayName('Timeseries Reporting Frequency')
    arg.setDescription("The frequency at which to report timeseries output data. Using '#{EPlus::TimeseriesFrequencyNone}' will disable timeseries outputs.")
    arg.setDefaultValue(EPlus::TimeseriesFrequencyNone)
    args << arg

    arg = OpenStudio::Measure::OSArgument::makeBoolArgument('include_timeseries_total_consumptions', false)
    arg.setDisplayName('Generate Timeseries Output: Total Consumptions')
    arg.setDescription('Generates timeseries energy consumptions for the total building.')
    arg.setDefaultValue(false)
    args << arg

    arg = OpenStudio::Measure::OSArgument::makeBoolArgument('include_timeseries_fuel_consumptions', false)
    arg.setDisplayName('Generate Timeseries Output: Fuel Consumptions')
    arg.setDescription('Generates timeseries energy consumptions for each fuel type.')
    arg.setDefaultValue(false)
    args << arg

    arg = OpenStudio::Measure::OSArgument::makeBoolArgument('include_timeseries_end_use_consumptions', false)
    arg.setDisplayName('Generate Timeseries Output: End Use Consumptions')
    arg.setDescription('Generates timeseries energy consumptions for each end use.')
    arg.setDefaultValue(false)
    args << arg

    arg = OpenStudio::Measure::OSArgument::makeBoolArgument('include_timeseries_system_use_consumptions', false)
    arg.setDisplayName('Generate Timeseries Output: System Use Consumptions')
    arg.setDescription('Generates timeseries energy consumptions for each end use of each HVAC and water heating system.')
    arg.setDefaultValue(false)
    args << arg

    arg = OpenStudio::Measure::OSArgument::makeBoolArgument('include_timeseries_emissions', false)
    arg.setDisplayName('Generate Timeseries Output: Emissions')
    arg.setDescription('Generates timeseries emissions. Requires the appropriate HPXML inputs to be specified.')
    arg.setDefaultValue(false)
    args << arg

    arg = OpenStudio::Measure::OSArgument::makeBoolArgument('include_timeseries_emission_fuels', false)
    arg.setDisplayName('Generate Timeseries Output: Emission Fuel Uses')
    arg.setDescription('Generates timeseries emissions for each fuel type. Requires the appropriate HPXML inputs to be specified.')
    arg.setDefaultValue(false)
    args << arg

    arg = OpenStudio::Measure::OSArgument::makeBoolArgument('include_timeseries_emission_end_uses', false)
    arg.setDisplayName('Generate Timeseries Output: Emission End Uses')
    arg.setDescription('Generates timeseries emissions for each end use. Requires the appropriate HPXML inputs to be specified.')
    arg.setDefaultValue(false)
    args << arg

    arg = OpenStudio::Measure::OSArgument::makeBoolArgument('include_timeseries_hot_water_uses', false)
    arg.setDisplayName('Generate Timeseries Output: Hot Water Uses')
    arg.setDescription('Generates timeseries hot water usages for each end use.')
    arg.setDefaultValue(false)
    args << arg

    arg = OpenStudio::Measure::OSArgument::makeBoolArgument('include_timeseries_total_loads', false)
    arg.setDisplayName('Generate Timeseries Output: Total Loads')
    arg.setDescription('Generates timeseries heating, cooling, and hot water loads.')
    arg.setDefaultValue(false)
    args << arg

    arg = OpenStudio::Measure::OSArgument::makeBoolArgument('include_timeseries_component_loads', false)
    arg.setDisplayName('Generate Timeseries Output: Component Loads')
    arg.setDescription('Generates timeseries heating and cooling loads disaggregated by component type.')
    arg.setDefaultValue(false)
    args << arg

    arg = OpenStudio::Measure::OSArgument::makeBoolArgument('include_timeseries_unmet_hours', false)
    arg.setDisplayName('Generate Timeseries Output: Unmet Hours')
    arg.setDescription('Generates timeseries unmet hours for heating, cooling, and EV driving.')
    arg.setDefaultValue(false)
    args << arg

    arg = OpenStudio::Measure::OSArgument::makeBoolArgument('include_timeseries_zone_temperatures', false)
    arg.setDisplayName('Generate Timeseries Output: Zone Temperatures')
    arg.setDescription('Generates timeseries temperatures for each thermal zone.')
    arg.setDefaultValue(false)
    args << arg

    arg = OpenStudio::Measure::OSArgument::makeBoolArgument('include_timeseries_zone_conditions', false)
    arg.setDisplayName('Generate Timeseries Output: Zone Conditions')
    arg.setDescription('Generates timeseries temperatures and humidities for each thermal zone.')
    arg.setDefaultValue(false)
    args << arg

    arg = OpenStudio::Measure::OSArgument::makeBoolArgument('include_timeseries_airflows', false)
    arg.setDisplayName('Generate Timeseries Output: Airflows')
    arg.setDescription('Generates timeseries airflows.')
    arg.setDefaultValue(false)
    args << arg

    arg = OpenStudio::Measure::OSArgument::makeBoolArgument('include_timeseries_weather', false)
    arg.setDisplayName('Generate Timeseries Output: Weather')
    arg.setDescription('Generates timeseries weather data.')
    arg.setDefaultValue(false)
    args << arg

    arg = OpenStudio::Measure::OSArgument::makeBoolArgument('include_timeseries_resilience', false)
    arg.setDisplayName('Generate Timeseries Output: Resilience')
    arg.setDescription('Generates timeseries resilience outputs.')
    arg.setDefaultValue(false)
    args << arg

    timestamp_chs = OpenStudio::StringVector.new
    timestamp_chs << 'start'
    timestamp_chs << 'end'
    arg = OpenStudio::Measure::OSArgument::makeChoiceArgument('timeseries_timestamp_convention', timestamp_chs, false)
    arg.setDisplayName('Generate Timeseries Output: Timestamp Convention')
    arg.setDescription("Determines whether timeseries timestamps use the start-of-period or end-of-period convention. Doesn't apply if the output format is 'csv_dview'.")
    arg.setDefaultValue('start')
    args << arg

    arg = OpenStudio::Measure::OSArgument::makeIntegerArgument('timeseries_num_decimal_places', false)
    arg.setDisplayName('Generate Timeseries Output: Number of Decimal Places')
    arg.setDescription('Allows overriding the default number of decimal places for timeseries outputs.')
    args << arg

    arg = OpenStudio::Measure::OSArgument::makeBoolArgument('add_timeseries_dst_column', false)
    arg.setDisplayName('Generate Timeseries Output: Add TimeDST Column')
    arg.setDescription('Optionally add, in addition to the default local standard Time column, a local clock TimeDST column. Requires that daylight saving time is enabled.')
    arg.setDefaultValue(false)
    args << arg

    arg = OpenStudio::Measure::OSArgument::makeBoolArgument('add_timeseries_utc_column', false)
    arg.setDisplayName('Generate Timeseries Output: Add TimeUTC Column')
    arg.setDescription('Optionally add, in addition to the default local standard Time column, a local clock TimeUTC column. If the time zone UTC offset is not provided in the HPXML file, the time zone in the EPW header will be used.')
    arg.setDefaultValue(false)
    args << arg

    arg = OpenStudio::Measure::OSArgument::makeStringArgument('user_output_variables', false)
    arg.setDisplayName('Generate Timeseries Output: EnergyPlus Output Variables')
    arg.setDescription('Optionally generates timeseries EnergyPlus output variables. If multiple output variables are desired, use a comma-separated list. Do not include key values; by default all key values will be requested. Example: "Zone People Occupant Count, Zone People Total Heating Energy"')
    args << arg

    arg = OpenStudio::Measure::OSArgument::makeStringArgument('user_output_meters', false)
    arg.setDisplayName('Generate Timeseries Output: EnergyPlus Output Meters')
    arg.setDescription('Optionally generates timeseries EnergyPlus output meters. If multiple output meters are desired, use a comma-separated list. Example: "Electricity:Facility, HeatingCoils:EnergyTransfer"')
    args << arg

    arg = OpenStudio::Measure::OSArgument::makeStringArgument('annual_output_file_name', false)
    arg.setDisplayName('Annual Output File Name')
    arg.setDescription("If not provided, defaults to 'results_annual.csv' (or 'results_annual.json' or 'results_annual.msgpack').")
    args << arg

    arg = OpenStudio::Measure::OSArgument::makeStringArgument('timeseries_output_file_name', false)
    arg.setDisplayName('Timeseries Output File Name')
    arg.setDescription("If not provided, defaults to 'results_timeseries.csv' (or 'results_timeseries.json' or 'results_timeseries.msgpack').")
    args << arg

    return args
  end

  # Define the outputs that the measure will create.
  #
  # @return [OpenStudio::Measure::OSOutputVector] List of outputs
  def outputs
    result = OpenStudio::Measure::OSOutputVector.new

    setup_outputs()

    [@totals,
     @fuels,
     @end_uses,
     @loads,
     @unmet_hours,
     @peak_fuels,
     @peak_loads,
     @component_loads,
     @hot_water_uses,
     @resilience].each do |outputs|
      outputs.values.each do |obj|
        output_name = OpenStudio::toUnderscoreCase("#{obj.name} #{obj.annual_units}")
        result << OpenStudio::Measure::OSOutput.makeDoubleOutput(output_name.chomp('_'))
      end
    end

    return result
  end

  # Gets the measure's argument values. Also ensures that when the timeseries frequency
  # is set to None, all of the other timeseries arguments are reset.
  #
  # @param runner [OpenStudio::Measure::OSRunner] Object typically used to display warnings
  # @param arguments [OpenStudio::Measure::OSArgumentVector] an OpenStudio::Measure::OSArgumentVector object
  # @param user_arguments [OpenStudio::Measure::OSArgumentMap] OpenStudio measure arguments
  # @return [Hash] Map of :argument_name => value
  def get_arguments(runner, arguments, user_arguments)
    args = runner.getArgumentValues(arguments, user_arguments)
    if args[:timeseries_frequency] == EPlus::TimeseriesFrequencyNone
      # Override all timeseries arguments
      args.keys.each do |key|
        next unless key.start_with?('include_timeseries')

        args[key] = false
      end
      args[:user_output_variables] = nil
      args[:user_output_meters] = nil
    end
    return args
  end

  # Adds OpenStudio model objects to requests desired outputs.
  #
  # @param model [OpenStudio::Model::Model] OpenStudio Model object
  # @param runner [OpenStudio::Measure::OSRunner] Object typically used to display warnings
  # @param user_arguments [OpenStudio::Measure::OSArgumentMap] OpenStudio measure arguments
  # @return [Boolean] Success
  def modelOutputRequests(model, runner, user_arguments)
    return false if runner.halted

    @model = model

    # use the built-in error checking
    if !runner.validateUserArguments(arguments(model), user_arguments)
      return false
    end

    unmet_hours_program = model.getEnergyManagementSystemPrograms.find { |p| p.additionalProperties.getFeatureAsString('ObjectType').to_s == Constants::ObjectTypeUnmetHoursProgram }
    total_loads_program = model.getEnergyManagementSystemPrograms.find { |p| p.additionalProperties.getFeatureAsString('ObjectType').to_s == Constants::ObjectTypeTotalLoadsProgram }
    comp_loads_program = model.getEnergyManagementSystemPrograms.find { |p| p.additionalProperties.getFeatureAsString('ObjectType').to_s == Constants::ObjectTypeComponentLoadsProgram }
    total_airflows_program = model.getEnergyManagementSystemPrograms.find { |p| p.additionalProperties.getFeatureAsString('ObjectType').to_s == Constants::ObjectTypeTotalAirflowsProgram }
    unmet_driving_hrs_program = model.getEnergyManagementSystemPrograms.find { |p| p.additionalProperties.getFeatureAsString('ObjectType').to_s == Constants::ObjectTypeBEVDischargeProgram }
    heated_zones = eval(model.getBuilding.additionalProperties.getFeatureAsString('heated_zones').get)
    cooled_zones = eval(model.getBuilding.additionalProperties.getFeatureAsString('cooled_zones').get)

    args = get_arguments(runner, arguments(model), user_arguments)

<<<<<<< HEAD
    setup_outputs(args)
    args = setup_timeseries_includes(@emissions, args)
=======
    setup_outputs(false, args)
    args = setup_timeseries_includes(args)
>>>>>>> 2a8afe31

    has_electricity_production = false
    if @end_uses.count { |_key, end_use| end_use.is_negative && end_use.variables.size > 0 } > 0
      has_electricity_production = true
    end

    has_electricity_storage = false
    if @end_uses.count { |key, end_use| (end_use.is_storage && end_use.variables.size > 0) || (key == [FT::Elec, EUT::Vehicle] && end_use.variables.size > 0) } > 0
      has_electricity_storage = true
    end

    # Fuel outputs
    @fuels.each do |(_fuel_type, _total_or_net), fuel|
      next if fuel.meter.nil?

      Model.add_output_meter(model, meter_name: fuel.meter, reporting_frequency: 'runperiod')
      if args[:include_timeseries_fuel_consumptions]
        Model.add_output_meter(model, meter_name: fuel.meter, reporting_frequency: args[:timeseries_frequency])
      end
    end

    if has_electricity_production || has_electricity_storage
      Model.add_output_meter(model, meter_name: 'ElectricityProduced:Facility', reporting_frequency: 'runperiod') # Used for error checking
    end
    if has_electricity_storage
      Model.add_output_meter(model, meter_name: 'ElectricStorage:ElectricityProduced', reporting_frequency: 'runperiod') # Used for error checking
      if args[:include_timeseries_fuel_consumptions]
        Model.add_output_meter(model, meter_name: 'ElectricStorage:ElectricityProduced', reporting_frequency: args[:timeseries_frequency])
      end

      # Resilience
      if args[:include_annual_resilience] || args[:include_timeseries_resilience]
        resilience_frequency = EPlus::TimeseriesFrequencyTimestep
        if args[:timeseries_frequency] != EPlus::TimeseriesFrequencyTimestep
          resilience_frequency = EPlus::TimeseriesFrequencyHourly
        end
        Model.add_output_meter(model, meter_name: 'Electricity:Facility', reporting_frequency: resilience_frequency)
        Model.add_output_meter(model, meter_name: 'ElectricityProduced:Facility', reporting_frequency: resilience_frequency)
        Model.add_output_meter(model, meter_name: 'ElectricStorage:ElectricityProduced', reporting_frequency: resilience_frequency)
        @resilience.values.each do |resilience|
          resilience.variables.each do |_sys_id, varkey, var|
            Model.add_output_variable(model, key_value: varkey, variable_name: var, reporting_frequency: resilience_frequency)
          end
        end
      end
    end

    # End Use/Hot Water Use/Ideal Load outputs
    { @end_uses => args[:include_timeseries_end_use_consumptions],
      @hot_water_uses => args[:include_timeseries_hot_water_uses] }.each do |uses, include_timeseries|
      uses.each do |key, use|
        use.variables.each do |_sys_id, varkey, var|
          Model.add_output_variable(model, key_value: varkey, variable_name: var, reporting_frequency: 'runperiod')
          if include_timeseries
            Model.add_output_variable(model, key_value: varkey, variable_name: var, reporting_frequency: args[:timeseries_frequency])
          end
          next unless use.is_a?(EndUse)

          fuel_type, _end_use = key
          if fuel_type == FT::Elec && args[:include_hourly_electric_end_use_consumptions]
            Model.add_output_variable(model, key_value: varkey, variable_name: var, reporting_frequency: 'hourly')
          end
        end
        use.meters.each do |_, _, meter|
          Model.add_output_meter(model, meter_name: meter, reporting_frequency: 'runperiod')
          if include_timeseries
            Model.add_output_meter(model, meter_name: meter, reporting_frequency: args[:timeseries_frequency])
          end
          next unless use.is_a?(EndUse)

          fuel_type, _end_use = key
          if fuel_type == FT::Elec && args[:include_hourly_electric_end_use_consumptions]
            Model.add_output_meter(model, meter_name: meter, reporting_frequency: 'hourly')
          end
        end
      end
    end

    # Peak Fuel outputs (annual only)
    @peak_fuels.values.each do |peak_fuel|
      Model.add_output_table_monthly(model, name: peak_fuel.report, output_var_or_meter_name: peak_fuel.meter, aggregation_type: 'Maximum')
    end

    # Peak Load outputs (annual only)
    @peak_loads.values.each do |peak_load|
      ems_ov = Model.add_ems_output_variable(model, name: "#{peak_load.ems_variable}_peakload_outvar", ems_variable_name: peak_load.ems_variable, type_of_data: 'Summed', update_frequency: 'ZoneTimestep', ems_program_or_subroutine: total_loads_program, units: 'J')
      Model.add_output_table_monthly(model, name: peak_load.report, output_var_or_meter_name: ems_ov.name.to_s, aggregation_type: 'Maximum')
    end

    # Unmet Hours (annual only)
    @unmet_hours.each do |key, unmet_hour|
      next if key == UHT::Driving && unmet_driving_hrs_program.nil?

      ems_program = key == UHT::Driving ? unmet_driving_hrs_program : unmet_hours_program

      ems_ov = Model.add_ems_output_variable(model, name: "#{unmet_hour.ems_variable}_annual_outvar", ems_variable_name: unmet_hour.ems_variable, type_of_data: 'Summed', update_frequency: 'ZoneTimestep', ems_program_or_subroutine: ems_program, units: 'hr')
      Model.add_output_variable(model, key_value: '*', variable_name: ems_ov.name.to_s, reporting_frequency: 'runperiod')
      if args[:include_timeseries_unmet_hours]
        ems_ov = Model.add_ems_output_variable(model, name: "#{unmet_hour.ems_variable}_timeseries_outvar", ems_variable_name: unmet_hour.ems_variable, type_of_data: 'Summed', update_frequency: 'ZoneTimestep', ems_program_or_subroutine: ems_program, units: 'hr')
        Model.add_output_variable(model, key_value: '*', variable_name: ems_ov.name.to_s, reporting_frequency: args[:timeseries_frequency])
      end
    end

    # Component Load outputs
    @component_loads.values.each do |comp_load|
      next if comp_loads_program.nil?

      ems_ov = Model.add_ems_output_variable(model, name: "#{comp_load.ems_variable}_annual_outvar", ems_variable_name: comp_load.ems_variable, type_of_data: 'Summed', update_frequency: 'ZoneTimestep', ems_program_or_subroutine: comp_loads_program, units: 'J')
      Model.add_output_variable(model, key_value: '*', variable_name: ems_ov.name.to_s, reporting_frequency: 'runperiod')
      if args[:include_timeseries_component_loads]
        ems_ov = Model.add_ems_output_variable(model, name: "#{comp_load.ems_variable}_timeseries_outvar", ems_variable_name: comp_load.ems_variable, type_of_data: 'Summed', update_frequency: 'ZoneTimestep', ems_program_or_subroutine: comp_loads_program, units: 'J')
        Model.add_output_variable(model, key_value: '*', variable_name: ems_ov.name.to_s, reporting_frequency: args[:timeseries_frequency])
      end
    end

    # Total Load outputs
    @loads.values.each do |load|
      if not load.ems_variable.nil?
        ems_ov = Model.add_ems_output_variable(model, name: "#{load.ems_variable}_annual_outvar", ems_variable_name: load.ems_variable, type_of_data: 'Summed', update_frequency: 'ZoneTimestep', ems_program_or_subroutine: total_loads_program, units: 'J')
        Model.add_output_variable(model, key_value: '*', variable_name: ems_ov.name.to_s, reporting_frequency: 'runperiod')
        if args[:include_timeseries_total_loads]
          ems_ov = Model.add_ems_output_variable(model, name: "#{load.ems_variable}_timeseries_outvar", ems_variable_name: load.ems_variable, type_of_data: 'Summed', update_frequency: 'ZoneTimestep', ems_program_or_subroutine: total_loads_program, units: 'J')
          Model.add_output_variable(model, key_value: '*', variable_name: ems_ov.name.to_s, reporting_frequency: args[:timeseries_frequency])
        end
      end
      load.variables.each do |_sys_id, varkey, var|
        Model.add_output_variable(model, key_value: varkey, variable_name: var, reporting_frequency: 'runperiod')
        if args[:include_timeseries_total_loads]
          Model.add_output_variable(model, key_value: varkey, variable_name: var, reporting_frequency: args[:timeseries_frequency])
        end
      end
    end

    # Temperature outputs (timeseries only)
    if args[:include_timeseries_zone_temperatures]
      Model.add_output_variable(model, key_value: '*', variable_name: 'Zone Mean Air Temperature', reporting_frequency: args[:timeseries_frequency])

      # For reporting temperature-scheduled spaces timeseries temperatures.
      keys = [HPXML::LocationOtherHeatedSpace,
              HPXML::LocationOtherMultifamilyBufferSpace,
              HPXML::LocationOtherNonFreezingSpace,
              HPXML::LocationOtherHousingUnit,
              HPXML::LocationExteriorWall,
              HPXML::LocationUnderSlab]
      keys.each do |key|
        schedules = @model.getScheduleConstants.select { |sch| sch.additionalProperties.getFeatureAsString('ObjectType').to_s == key }
        next if schedules.empty?

        Model.add_output_variable(model, key_value: schedules[0].name.to_s.upcase, variable_name: 'Schedule Value', reporting_frequency: args[:timeseries_frequency])
      end

      # Also report thermostat setpoints
      heated_zones.each do |heated_zone|
        Model.add_output_variable(model, key_value: heated_zone.upcase, variable_name: 'Zone Thermostat Heating Setpoint Temperature', reporting_frequency: args[:timeseries_frequency])
      end
      cooled_zones.each do |cooled_zone|
        Model.add_output_variable(model, key_value: cooled_zone.upcase, variable_name: 'Zone Thermostat Cooling Setpoint Temperature', reporting_frequency: args[:timeseries_frequency])
      end
    end

    # Detailed air condition outputs (timeseries only)
    if args[:include_timeseries_zone_conditions]
      Model.add_output_variable(model, key_value: '*', variable_name: 'Zone Air Humidity Ratio', reporting_frequency: args[:timeseries_frequency])
      Model.add_output_variable(model, key_value: '*', variable_name: 'Zone Air Relative Humidity', reporting_frequency: args[:timeseries_frequency])
      Model.add_output_variable(model, key_value: '*', variable_name: 'Zone Mean Air Dewpoint Temperature', reporting_frequency: args[:timeseries_frequency])
      Model.add_output_variable(model, key_value: '*', variable_name: 'Zone Mean Radiant Temperature', reporting_frequency: args[:timeseries_frequency])
      Model.add_output_variable(model, key_value: '*', variable_name: 'Zone Operative Temperature', reporting_frequency: args[:timeseries_frequency])
    end

    # Airflow outputs (timeseries only)
    if args[:include_timeseries_airflows]
      @airflows.each do |_airflow_type, airflow|
        ems_ov = Model.add_ems_output_variable(model, name: "#{airflow.ems_variable}_timeseries_outvar", ems_variable_name: airflow.ems_variable, type_of_data: 'Averaged', update_frequency: 'ZoneTimestep', ems_program_or_subroutine: total_airflows_program, units: 'm^3/s')
        Model.add_output_variable(model, key_value: '*', variable_name: ems_ov.name.to_s, reporting_frequency: args[:timeseries_frequency])
      end
    end

    # Weather outputs (timeseries only)
    if args[:include_timeseries_weather]
      @weather.values.each do |weather_data|
        Model.add_output_variable(model, key_value: '*', variable_name: weather_data.variable, reporting_frequency: args[:timeseries_frequency])
      end
    end

    # Output variables (timeseries only)
    @output_variables_requests.each do |output_variable_name|
      Model.add_output_variable(model, key_value: '*', variable_name: output_variable_name, reporting_frequency: args[:timeseries_frequency])
    end

    # Output meters (timeseries only)
    @output_meters_requests.each do |output_meter_name|
      Model.add_output_meter(model, meter_name: output_meter_name, reporting_frequency: args[:timeseries_frequency])
    end

    return true
  end

  # Define what happens when the measure is run.
  #
  # @param runner [OpenStudio::Measure::OSRunner] Object typically used to display warnings
  # @param user_arguments [OpenStudio::Measure::OSArgumentMap] OpenStudio measure arguments
  # @return [Boolean] true if successful
  def run(runner, user_arguments)
    super(runner, user_arguments)

    model = runner.lastOpenStudioModel
    if model.empty?
      runner.registerError('Cannot find OpenStudio model.')
      return false
    end
    @model = model.get

    # use the built-in error checking
    if !runner.validateUserArguments(arguments(@model), user_arguments)
      return false
    end

    args = get_arguments(runner, arguments(model), user_arguments)

    if args[:output_format] == 'csv_dview'
      args[:output_format] = 'csv'
      args[:use_dview_format] = true
    else
      args[:use_dview_format] = false
    end

    hpxml_defaults_path = @model.getBuilding.additionalProperties.getFeatureAsString('hpxml_defaults_path').get
    output_dir = File.dirname(hpxml_defaults_path)
    building_id = @model.getBuilding.additionalProperties.getFeatureAsString('building_id').get
    hpxml = HPXML.new(hpxml_path: hpxml_defaults_path, building_id: building_id)

    @hpxml_header = hpxml.header
    @hpxml_bldgs = hpxml.buildings

    setup_outputs(args)

    if not File.exist? File.join(output_dir, 'eplusout.msgpack')
      runner.registerError('Cannot find eplusout.msgpack.')
      return false
    end
    @msgpackData = MessagePack.unpack(File.read(File.join(output_dir, 'eplusout.msgpack'), mode: 'rb'))
    @msgpackDataRunPeriod = MessagePack.unpack(File.read(File.join(output_dir, 'eplusout_runperiod.msgpack'), mode: 'rb'))
    msgpack_timeseries_path = File.join(output_dir, "eplusout_#{args[:timeseries_frequency]}.msgpack")
    if File.exist? msgpack_timeseries_path
      @msgpackDataTimeseries = MessagePack.unpack(File.read(msgpack_timeseries_path, mode: 'rb'))
    end
    if args[:timeseries_frequency] != EPlus::TimeseriesFrequencyHourly
      msgpack_hourly_path = File.join(output_dir, 'eplusout_hourly.msgpack')
      if File.exist? msgpack_hourly_path
        @msgpackDataHourly = MessagePack.unpack(File.read(msgpack_hourly_path, mode: 'rb'))
      end
    end

    # Set paths
    if not args[:annual_output_file_name].nil?
      annual_output_path = File.join(output_dir, args[:annual_output_file_name])
    else
      annual_output_path = File.join(output_dir, "results_annual.#{args[:output_format]}")
    end
    if not args[:timeseries_output_file_name].nil?
      timeseries_output_path = File.join(output_dir, args[:timeseries_output_file_name])
    else
      timeseries_output_path = File.join(output_dir, "results_timeseries.#{args[:output_format]}")
    end

    if args[:timeseries_frequency] != EPlus::TimeseriesFrequencyNone
      @timestamps, @timestamps_dst, @timestamps_utc = get_timestamps(@msgpackDataTimeseries, @msgpackData, @hpxml_header, @hpxml_bldgs, args)
    end

    # Retrieve outputs
    get_outputs(runner, args)

    if not check_for_errors(runner)
      return false
    end

    # Write/report results
    report_runperiod_output_results(runner, args, annual_output_path)
    report_timeseries_output_results(runner, timeseries_output_path, args)

    return true
  end

  # Returns timestamp strings to be used in the timeseries output file.
  #
  # @param msgpackDataTimeseries [Hash] Raw E+ MessagePack timeseries output
  # @param msgpackData [Hash] Raw E+ MessagePack output
  # @param hpxml_header [HPXML::Header] HPXML Header object (one per HPXML file)
  # @param hpxml_bldgs [Array<HPXML::Building>] List of HPXML Building objects representing individual dwelling units
  # @param args [Hash] Map of :argument_name => value
  # @return [Array<String>, Array<String>, Array<String>] List of timestamps, list of timestamps in DST, list of timestamps in UTC
  def get_timestamps(msgpackDataTimeseries, msgpackData, hpxml_header, hpxml_bldgs, args)
    if not msgpackDataTimeseries.nil?
      ep_timestamps = msgpackDataTimeseries['Rows'].map { |r| r.keys[0] }
    elsif not msgpackData.nil?
      msgpack_timeseries_name = EPlus::get_msgpack_timeseries_name(args[:timeseries_frequency])
      timeseries_data = msgpackData['MeterData'][msgpack_timeseries_name]
      if not timeseries_data.nil?
        ep_timestamps = timeseries_data['Rows'].map { |r| r.keys[0] }
      end
    end

    return if ep_timestamps.nil?

    if args[:add_timeseries_dst_column] || args[:use_dview_format]
      dst_start_ts = Time.utc(hpxml_header.sim_calendar_year, hpxml_bldgs[0].dst_begin_month, hpxml_bldgs[0].dst_begin_day, 2)
      dst_end_ts = Time.utc(hpxml_header.sim_calendar_year, hpxml_bldgs[0].dst_end_month, hpxml_bldgs[0].dst_end_day, 1)
    end
    if args[:add_timeseries_utc_column]
      utc_offset = hpxml_bldgs[0].time_zone_utc_offset
      utc_offset *= 3600 # seconds
    end

    timestamps = []
    timestamps_dst = [] if args[:add_timeseries_dst_column] || args[:use_dview_format]
    timestamps_utc = [] if args[:add_timeseries_utc_column]
    year = hpxml_header.sim_calendar_year
    ep_timestamps.each do |ep_timestamp|
      month_day, hour_minute = ep_timestamp.split(' ')
      month, day = month_day.split('/').map(&:to_i)
      hour, minute, _ = hour_minute.split(':').map(&:to_i)

      # Convert from EnergyPlus default (end-of-timestep) to start-of-timestep convention
      if args[:timeseries_timestamp_convention] == 'start'
        case args[:timeseries_frequency]
        when EPlus::TimeseriesFrequencyTimestep
          ts_offset = hpxml_header.timestep * 60 # seconds
        when EPlus::TimeseriesFrequencyHourly
          ts_offset = 60 * 60 # seconds
        when EPlus::TimeseriesFrequencyDaily
          ts_offset = 60 * 60 * 24 # seconds
        when EPlus::TimeseriesFrequencyMonthly
          ts_offset = Calendar.num_days_in_months(year)[month - 1] * 60 * 60 * 24 # seconds
        else
          fail "Unexpected timeseries_frequency: #{args[:timeseries_frequency]}."
        end
      end

      ts = Time.utc(year, month, day, hour, minute)
      ts -= ts_offset unless ts_offset.nil?

      timestamps << ts.iso8601.delete('Z')

      if args[:add_timeseries_dst_column] || args[:use_dview_format]
        if (ts >= dst_start_ts) && (ts < dst_end_ts)
          ts_dst = ts + 3600 # 1 hr shift forward
        else
          ts_dst = ts
        end
        timestamps_dst << ts_dst.iso8601.delete('Z')
      end

      if args[:add_timeseries_utc_column]
        ts_utc = ts - utc_offset
        timestamps_utc << ts_utc.iso8601
      end
    end

    return timestamps, timestamps_dst, timestamps_utc
  end

  # Returns the number of hours in the run period.
  #
  # @param timeseries_frequency [String] Timeseries reporting frequency (TimeseriesFrequencyXXX)
  # @param sim_start_day [Integer] Day number of the year for the simulation run period start (1-365)
  # @param sim_end_day [Integer] Day number of the year for the simulation run period end (1-365)
  # @param year [Integer] the calendar year
  # @return [Integer] Number of hours in the run period
  def get_n_hours_per_period(timeseries_frequency, sim_start_day, sim_end_day, year)
    if timeseries_frequency == EPlus::TimeseriesFrequencyDaily
      n_hours_per_period = [24] * (sim_end_day - sim_start_day + 1)
    elsif timeseries_frequency == EPlus::TimeseriesFrequencyMonthly
      n_days_per_month = Calendar.num_days_in_months(year)
      n_days_per_period = n_days_per_month[@hpxml_header.sim_begin_month - 1..@hpxml_header.sim_end_month - 1]
      n_days_per_period[0] -= @hpxml_header.sim_begin_day - 1
      n_days_per_period[-1] = @hpxml_header.sim_end_day
      n_hours_per_period = n_days_per_period.map { |x| x * 24 }
    end
    return n_hours_per_period
  end

  # Aggregates the timeseries output into daily or monthly timeseries output.
  #
  # @param timeseries_output [Array<Double>] Timeseries output values
  # @param timeseries_frequency [String] Timeseries reporting frequency (TimeseriesFrequencyXXX)
  # @param average [Boolean] True to calculate the daily/monthly average, false to calculate the daily/monthly sum
  # @return [Array<Double>] Daily or monthly timeseries output values
  def rollup_timeseries_output_to_daily_or_monthly(timeseries_output, timeseries_frequency, average)
    year = @hpxml_header.sim_calendar_year
    sim_start_day, sim_end_day = get_sim_days_of_year(year)
    n_hours_per_period = get_n_hours_per_period(timeseries_frequency, sim_start_day, sim_end_day, year)
    fail 'Unexpected failure for n_hours_per_period calculations.' if n_hours_per_period.sum != timeseries_output.size

    ts_output = []
    start_hour = 0
    n_hours_per_period.each do |n_hours|
      timeseries = timeseries_output[start_hour..start_hour + n_hours - 1].sum()
      timeseries /= timeseries_output[start_hour..start_hour + n_hours - 1].size if average
      ts_output << timeseries
      start_hour += n_hours
    end
    return ts_output
  end

  # Retrieves the EnergyPlus outputs and sets the annual/timeseries values on the
  # various output objects (@fuels, @loads, @end_uses, etc.).
  #
  # @param runner [OpenStudio::Measure::OSRunner] Object typically used to display warnings
  # @param args [Hash] Map of :argument_name => value
  # @return [nil]
  def get_outputs(runner, args)
    args = setup_timeseries_includes(args)

    # Fuel Uses
    @fuels.each do |(_fuel_type, _total_or_net), fuel|
      fuel.annual_output = get_report_meter_data_annual([fuel.meter])
      next unless args[:include_timeseries_fuel_consumptions]

      fuel.timeseries_output = get_report_meter_data_timeseries([fuel.meter], UnitConversions.convert(1.0, 'J', fuel.timeseries_units), 0, args[:timeseries_frequency])
    end

    # Peak Electricity Consumption
    is_southern_hemisphere = @model.getBuilding.additionalProperties.getFeatureAsBoolean('is_southern_hemisphere').get
    is_northern_hemisphere = !is_southern_hemisphere
    @peak_fuels.each do |key, peak_fuel|
      _fuel, _total_or_net, season = key
      if (season == PFT::Summer && is_northern_hemisphere) || (season == PFT::Winter && is_southern_hemisphere)
        months = ['June', 'July', 'August']
      elsif (season == PFT::Winter && is_northern_hemisphere) || (season == PFT::Summer && is_southern_hemisphere)
        months = ['December', 'January', 'February']
      elsif season == PFT::Annual
        months = ['Maximum of Months']
      end
      for month in months
        val = get_tabular_data_value(peak_fuel.report.upcase, 'Meter', 'Custom Monthly Report', [month], "#{peak_fuel.meter.upcase} {Maximum}", peak_fuel.annual_units)
        peak_fuel.annual_output = [peak_fuel.annual_output.to_f, val].max
      end
    end

    # Total loads
    @loads.each do |_load_type, load|
      if not load.ems_variable.nil?
        # Obtain from EMS output variable
        load.annual_output = get_report_variable_data_annual(['EMS'], ["#{load.ems_variable}_annual_outvar"])
        if args[:include_timeseries_total_loads]
          load.timeseries_output = get_report_variable_data_timeseries(['EMS'], ["#{load.ems_variable}_timeseries_outvar"], UnitConversions.convert(1.0, 'J', load.timeseries_units), 0, args[:timeseries_frequency], ems_shift: true)
        end
      elsif load.variables.size > 0
        # Obtain from output variable
        load.variables.map { |v| v[0] }.uniq.each do |sys_id|
          keys = load.variables.select { |v| v[0] == sys_id }.map { |v| v[1] }
          vars = load.variables.select { |v| v[0] == sys_id }.map { |v| v[2] }

          load.annual_output_by_system[sys_id] = get_report_variable_data_annual(keys, vars, is_negative: load.is_negative)
          if args[:include_timeseries_total_loads]
            load.timeseries_output_by_system[sys_id] = get_report_variable_data_timeseries(keys, vars, UnitConversions.convert(1.0, 'J', load.timeseries_units), 0, args[:timeseries_frequency], is_negative: load.is_negative, ems_shift: true)
          end
        end
      end
    end

    # Component Loads
    @component_loads.each do |_key, comp_load|
      comp_load.annual_output = get_report_variable_data_annual(['EMS'], ["#{comp_load.ems_variable}_annual_outvar"])
      if args[:include_timeseries_component_loads]
        comp_load.timeseries_output = get_report_variable_data_timeseries(['EMS'], ["#{comp_load.ems_variable}_timeseries_outvar"], UnitConversions.convert(1.0, 'J', comp_load.timeseries_units), 0, args[:timeseries_frequency], ems_shift: true)
      end
    end

    # Unmet Hours
    @unmet_hours.each do |key, unmet_hour|
      unmet_hour.annual_output = get_report_variable_data_annual(['EMS'], ["#{unmet_hour.ems_variable}_annual_outvar"], 1.0)
      if args[:include_timeseries_unmet_hours]
        unmet_hour.timeseries_output = get_report_variable_data_timeseries(['EMS'], ["#{unmet_hour.ems_variable}_timeseries_outvar"], 1.0, 0, args[:timeseries_frequency])
      end

      if key == UHT::Driving && unmet_hour.annual_output > 0.0
        runner.registerWarning("A total of #{unmet_hour.annual_output} driving hours could not be met due to insufficient vehicle charge. This issue may result from a combination EV battery parameters, charging power, and driving or discharging schedules.")
      end
    end

    # Peak Building Space Heating/Cooling Loads (total heating/cooling energy delivered including backup ideal air system)
    @peak_loads.each do |_load_type, peak_load|
      peak_load.annual_output = UnitConversions.convert(get_tabular_data_value(peak_load.report.upcase, 'EMS', 'Custom Monthly Report', ['Maximum of Months'], "#{peak_load.ems_variable.upcase}_PEAKLOAD_OUTVAR {Maximum}", 'W'), 'W', peak_load.annual_units)
    end

    # End Uses
    @end_uses.each do |key, end_use|
      fuel_type, _end_use_type = key

      end_use.variables.map { |v| v[0] }.uniq.each do |sys_id|
        keys = end_use.variables.select { |v| v[0] == sys_id }.map { |v| v[1] }
        vars = end_use.variables.select { |v| v[0] == sys_id }.map { |v| v[2] }

        end_use.annual_output_by_system[sys_id] = get_report_variable_data_annual(keys, vars, is_negative: (end_use.is_negative || end_use.is_storage))

        if args[:include_timeseries_end_use_consumptions]
          end_use.timeseries_output_by_system[sys_id] = get_report_variable_data_timeseries(keys, vars, UnitConversions.convert(1.0, 'J', end_use.timeseries_units), 0, args[:timeseries_frequency], is_negative: (end_use.is_negative || end_use.is_storage))
        end
        if args[:include_hourly_electric_end_use_consumptions] && fuel_type == FT::Elec
          end_use.hourly_output_by_system[sys_id] = get_report_variable_data_timeseries(keys, vars, UnitConversions.convert(1.0, 'J', end_use.timeseries_units), 0, EPlus::TimeseriesFrequencyHourly, is_negative: (end_use.is_negative || end_use.is_storage))
        end
      end
      end_use.meters.map { |v| v[0] }.uniq.each do |sys_id|
        vars = end_use.meters.select { |v| v[0] == sys_id }.map { |v| v[2] }

        end_use.annual_output_by_system[sys_id] = 0.0 if end_use.annual_output_by_system[sys_id].nil?
        end_use.annual_output_by_system[sys_id] += get_report_meter_data_annual(vars, UnitConversions.convert(1.0, 'J', end_use.annual_units))

        if args[:include_timeseries_end_use_consumptions]
          values = get_report_meter_data_timeseries(vars, UnitConversions.convert(1.0, 'J', end_use.timeseries_units), 0, args[:timeseries_frequency])
          if end_use.timeseries_output_by_system[sys_id].nil?
            end_use.timeseries_output_by_system[sys_id] = values
          else
            end_use.timeseries_output_by_system[sys_id] = end_use.timeseries_output_by_system[sys_id].zip(values).map { |x, y| x + y }
          end
        end
        next unless args[:include_hourly_electric_end_use_consumptions] && fuel_type == FT::Elec

        values = get_report_meter_data_timeseries(vars, UnitConversions.convert(1.0, 'J', end_use.timeseries_units), 0, EPlus::TimeseriesFrequencyHourly)
        if end_use.hourly_output_by_system[sys_id].nil?
          end_use.hourly_output_by_system[sys_id] = values
        else
          end_use.hourly_output_by_system[sys_id] = end_use.hourly_output_by_system[sys_id].zip(values).map { |x, y| x + y }
        end
      end
    end

    # Hot Water Uses
    @hot_water_uses.each do |_hot_water_type, hot_water|
      hot_water.variables.map { |v| v[0] }.uniq.each do |sys_id|
        keys = hot_water.variables.select { |v| v[0] == sys_id }.map { |v| v[1] }
        vars = hot_water.variables.select { |v| v[0] == sys_id }.map { |v| v[2] }

        hot_water.annual_output_by_system[sys_id] = get_report_variable_data_annual(keys, vars, UnitConversions.convert(1.0, 'm^3', hot_water.annual_units))
        if args[:include_timeseries_hot_water_uses]
          hot_water.timeseries_output_by_system[sys_id] = get_report_variable_data_timeseries(keys, vars, UnitConversions.convert(1.0, 'm^3', hot_water.timeseries_units), 0, args[:timeseries_frequency])
        end
      end
    end

    @hpxml_bldgs.each do |hpxml_bldg|
      # Apply Heating/Cooling DSEs
      (hpxml_bldg.heating_systems + hpxml_bldg.heat_pumps).each do |htg_system|
        next unless (htg_system.is_a?(HPXML::HeatingSystem) && htg_system.is_heat_pump_backup_system) || htg_system.fraction_heat_load_served > 0
        next if htg_system.distribution_system_idref.nil?
        next unless htg_system.distribution_system.distribution_system_type == HPXML::HVACDistributionTypeDSE
        next if htg_system.distribution_system.annual_heating_dse.nil?

        dse = htg_system.distribution_system.annual_heating_dse
        @unique_fuel_types.each do |fuel_type|
          [EUT::Heating, EUT::HeatingHeatPumpBackup, EUT::HeatingFanPump, EUT::HeatingHeatPumpBackupFanPump].each do |end_use_type|
            end_use = @end_uses[[fuel_type, end_use_type]]
            next if end_use.nil?
            next if end_use.annual_output_by_system[htg_system.id].nil?

            fuels = @fuels.select { |k, _v| k[0] == fuel_type }.values
            apply_multiplier_to_output(end_use, fuels, htg_system.id, 1.0 / dse)
          end
        end
      end
      (hpxml_bldg.cooling_systems + hpxml_bldg.heat_pumps).each do |clg_system|
        next unless clg_system.fraction_cool_load_served > 0
        next if clg_system.distribution_system_idref.nil?
        next unless clg_system.distribution_system.distribution_system_type == HPXML::HVACDistributionTypeDSE
        next if clg_system.distribution_system.annual_cooling_dse.nil?

        dse = clg_system.distribution_system.annual_cooling_dse
        @unique_fuel_types.each do |fuel_type|
          [EUT::Cooling, EUT::CoolingFanPump].each do |end_use_type|
            end_use = @end_uses[[fuel_type, end_use_type]]
            next if end_use.nil?
            next if end_use.annual_output_by_system[clg_system.id].nil?

            fuels = @fuels.select { |k, _v| k[0] == fuel_type }.values
            apply_multiplier_to_output(end_use, fuels, clg_system.id, 1.0 / dse)
          end
        end
      end

      # Apply solar fraction to load for simple solar water heating systems
      hpxml_bldg.solar_thermal_systems.each do |solar_system|
        next if solar_system.solar_fraction.nil?

        @loads[LT::HotWaterSolarThermal].annual_output = 0.0 if @loads[LT::HotWaterSolarThermal].annual_output.nil?
        @loads[LT::HotWaterSolarThermal].timeseries_output = [0.0] * @timestamps.size if @loads[LT::HotWaterSolarThermal].timeseries_output.nil?

        if not solar_system.water_heating_system.nil?
          dhw_ids = [solar_system.water_heating_system.id]
        else # Apply to all water heating systems
          dhw_ids = hpxml_bldg.water_heating_systems.map { |dhw| dhw.id }
        end
        dhw_ids.each do |dhw_id|
          apply_multiplier_to_output(@loads[LT::HotWaterDelivered], [@loads[LT::HotWaterSolarThermal]], dhw_id, 1.0 / (1.0 - solar_system.solar_fraction))
        end
      end
    end

    # Calculate System Uses from End Uses (by HPXML System)
    @system_uses = {}
    get_hpxml_system_ids.each do |sys_id|
      @end_uses.each do |eu_key, end_use|
        annual_output = end_use.annual_output_by_system[sys_id].to_f
        next if annual_output <= 0

        system_use_output = BaseOutput.new
        @system_uses[[sys_id, eu_key]] = system_use_output
        fuel_type, end_use_type = eu_key
        system_use_output.name = "System Use: #{sys_id}: #{fuel_type}: #{end_use_type}"

        # Annual
        system_use_output.annual_output = annual_output
        system_use_output.annual_units = end_use.annual_units

        next unless args[:include_timeseries_system_use_consumptions]

        # Timeseries
        system_use_output.timeseries_output = end_use.timeseries_output_by_system[sys_id]
        system_use_output.timeseries_units = end_use.timeseries_units
      end
    end

    # Calculate aggregated values from per-system values as needed
    (@end_uses.values + @loads.values + @hot_water_uses.values).each do |obj|
      # Annual
      if obj.annual_output.nil?
        if not obj.annual_output_by_system.empty?
          obj.annual_output = obj.annual_output_by_system.values.sum(0.0)
        else
          obj.annual_output = 0.0
        end
      end

      # Timeseries
      if obj.timeseries_output.empty? && (not obj.timeseries_output_by_system.empty?)
        obj.timeseries_output = obj.timeseries_output_by_system.values.transpose.map(&:sum)
      end

      # Hourly Electricity (for Cambium)
      next unless obj.is_a?(EndUse) && obj.hourly_output.empty? && (not obj.hourly_output_by_system.empty?)

      obj.hourly_output = obj.hourly_output_by_system.values.transpose.map(&:sum)
    end

    # Total/Net Energy
    @totals[TE::Total].annual_output = 0.0
    @totals[TE::Net].annual_output = 0.0
    @fuels.each do |(fuel_type, total_or_net), fuel|
      if fuel_type == FT::Elec
        te_types = [total_or_net]
      else
        te_types = [TE::Total, TE::Net]
      end

      te_types.each do |te_type|
        @totals[te_type].annual_output += fuel.annual_output
      end
      next unless args[:include_timeseries_total_consumptions] && fuel.timeseries_output.sum != 0.0

      te_types.each do |te_type|
        @totals[te_type].timeseries_output = [0.0] * @timestamps.size if @totals[te_type].timeseries_output.empty?
        unit_conv = UnitConversions.convert(1.0, fuel.timeseries_units, @totals[te_type].timeseries_units)
        @totals[te_type].timeseries_output = @totals[te_type].timeseries_output.zip(fuel.timeseries_output).map { |x, y| x + y * unit_conv }
      end
    end

    # Resilience
    @resilience.each do |key, resilience|
      next unless key == RT::Battery
      next unless (args[:include_annual_resilience] || args[:include_timeseries_resilience])
      next if resilience.variables.empty?

      batteries = []
      @hpxml_bldgs.each do |hpxml_bldg|
        hpxml_bldg.batteries.each do |battery|
          batteries << battery
        end
      end
      next if batteries.empty?

      if batteries.size > 1
        # When modeling individual dwelling units, OS-HPXML only allows a single battery
        # When modeling whole SFA/MF buildings, OS-HPXML does not currently allow batteries
        fail 'Unexpected error.'
      end

      battery = batteries[0]

      elcd = @model.getElectricLoadCenterDistributions.find { |elcd| elcd.additionalProperties.getFeatureAsString('HPXML_ID').to_s == battery.id }
      next if elcd.nil?

      elcs = @model.getElectricLoadCenterStorageLiIonNMCBatterys.find { |elcs| elcs.additionalProperties.getFeatureAsString('HPXML_ID').to_s == battery.id }

      resilience_frequency = EPlus::TimeseriesFrequencyTimestep
      ts_per_hr = @model.getTimestep.numberOfTimestepsPerHour
      if args[:timeseries_frequency] != EPlus::TimeseriesFrequencyTimestep
        resilience_frequency = EPlus::TimeseriesFrequencyHourly
        ts_per_hr = 1
      end

      vars = ['Electric Storage Charge Fraction']
      keys = resilience.variables.select { |v| v[2] == vars[0] }.map { |v| v[1] }
      batt_soc = get_report_variable_data_timeseries(keys, vars, 1, 0, resilience_frequency)

      vars = ['Other Equipment Electricity Energy']
      keys = resilience.variables.select { |v| v[2] == vars[0] }.map { |v| v[1] }
      batt_loss = get_report_variable_data_timeseries(keys, vars, UnitConversions.convert(1.0, 'J', 'kWh'), 0, resilience_frequency)

      min_soc = elcd.minimumStorageStateofChargeFraction
      batt_kw = elcd.designStorageControlDischargePower.get / 1000.0
      batt_roundtrip_eff = elcs.dctoDCChargingEfficiency
      batt_kwh = elcs.additionalProperties.getFeatureAsDouble('UsableCapacity_kWh').get

      batt_soc_kwh = batt_soc.map { |soc| soc - min_soc }.map { |soc| soc * batt_kwh }
      elec_prod = get_report_meter_data_timeseries(['ElectricityProduced:Facility'], UnitConversions.convert(1.0, 'J', 'kWh'), 0, resilience_frequency)
      elec_stor = get_report_meter_data_timeseries(['ElectricStorage:ElectricityProduced'], UnitConversions.convert(1.0, 'J', 'kWh'), 0, resilience_frequency)
      elec_prod = elec_prod.zip(elec_stor).map { |x, y| -1 * (x - y) }
      elec = get_report_meter_data_timeseries(['Electricity:Facility'], UnitConversions.convert(1.0, 'J', 'kWh'), 0, resilience_frequency)
      crit_load = elec.zip(elec_prod, batt_loss).map { |x, y, z| x + y + z }

      resilience_timeseries = []
      n_timesteps = crit_load.size
      (0...n_timesteps).each do |init_time_step|
        resilience_timeseries << get_resilience_timestep_value(init_time_step, batt_kwh, batt_kw, batt_soc_kwh[init_time_step], crit_load, batt_roundtrip_eff, n_timesteps, ts_per_hr)
      end

      resilience.annual_output = resilience_timeseries.sum(0.0) / resilience_timeseries.size

      next unless args[:include_timeseries_resilience]

      resilience.timeseries_output = resilience_timeseries
      if [EPlus::TimeseriesFrequencyDaily, EPlus::TimeseriesFrequencyMonthly].include? args[:timeseries_frequency]
        resilience.timeseries_output = rollup_timeseries_output_to_daily_or_monthly(resilience.timeseries_output, args[:timeseries_frequency], true)
      end
    end

    # Get zones of interest
    zone_names = []
    @model.getThermalZones.each do |zone|
      next unless zone.floorArea > 1 # Skip e.g. plenum zone for duct model

      zone_names << zone.name.to_s.upcase
    end
    zone_names.sort!

    # Returns a user-friendly version of the object name for output.
    #
    # @param object_name [String] OpenStudio object name
    # @return [String] Output name
    def sanitize_name(object_name)
      return object_name.gsub('_', ' ').split.map(&:capitalize).join(' ')
    end

    # Zone temperatures
    if args[:include_timeseries_zone_temperatures]

      zone_names.each do |zone_name|
        @zone_temps[zone_name] = ZoneTemp.new
        @zone_temps[zone_name].name = "Temperature: #{sanitize_name(zone_name)}"
        @zone_temps[zone_name].timeseries_units = 'F'
        @zone_temps[zone_name].timeseries_output = get_report_variable_data_timeseries([zone_name], ['Zone Mean Air Temperature'], 9.0 / 5.0, 32.0, args[:timeseries_frequency])
      end

      # Scheduled temperatures
      [HPXML::LocationOtherHeatedSpace, HPXML::LocationOtherMultifamilyBufferSpace,
       HPXML::LocationOtherNonFreezingSpace, HPXML::LocationOtherHousingUnit,
       HPXML::LocationExteriorWall, HPXML::LocationUnderSlab].each do |sch_location|
        @model.getScheduleConstants.each do |schedule|
          next unless schedule.additionalProperties.getFeatureAsString('ObjectType').to_s == sch_location

          sch_name = schedule.name.to_s.upcase
          @zone_temps[sch_name] = ZoneTemp.new
          @zone_temps[sch_name].name = "Temperature: #{sanitize_name(sch_name)}"
          @zone_temps[sch_name].timeseries_units = 'F'
          @zone_temps[sch_name].timeseries_output = get_report_variable_data_timeseries([sch_name], ['Schedule Value'], 9.0 / 5.0, 32.0, args[:timeseries_frequency])

          break
        end
      end

      # Heating Setpoints
      heated_zones = eval(@model.getBuilding.additionalProperties.getFeatureAsString('heated_zones').get)
      heated_zones.each do |heated_zone|
        var_name = 'Temperature: Heating Setpoint'
        if @hpxml_header.whole_sfa_or_mf_building_sim
          unit_num = @model.getThermalZones.find { |z| z.name.to_s == heated_zone }.spaces[0].buildingUnit.get.additionalProperties.getFeatureAsInteger('unit_num').get
          var_name = "Temperature: Unit#{unit_num} Heating Setpoint"
        end
        @zone_temps["#{heated_zone} Heating Setpoint"] = ZoneTemp.new
        @zone_temps["#{heated_zone} Heating Setpoint"].name = var_name
        @zone_temps["#{heated_zone} Heating Setpoint"].timeseries_units = 'F'
        @zone_temps["#{heated_zone} Heating Setpoint"].timeseries_output = get_report_variable_data_timeseries([heated_zone.upcase], ['Zone Thermostat Heating Setpoint Temperature'], 9.0 / 5.0, 32.0, args[:timeseries_frequency])
      end

      # Cooling Setpoints
      cooled_zones = eval(@model.getBuilding.additionalProperties.getFeatureAsString('cooled_zones').get)
      cooled_zones.each do |cooled_zone|
        var_name = 'Temperature: Cooling Setpoint'
        if @hpxml_header.whole_sfa_or_mf_building_sim
          unit_num = @model.getThermalZones.find { |z| z.name.to_s == cooled_zone }.spaces[0].buildingUnit.get.additionalProperties.getFeatureAsInteger('unit_num').get
          var_name = "Temperature: Unit#{unit_num} Cooling Setpoint"
        end
        @zone_temps["#{cooled_zone} Cooling Setpoint"] = ZoneTemp.new
        @zone_temps["#{cooled_zone} Cooling Setpoint"].name = var_name
        @zone_temps["#{cooled_zone} Cooling Setpoint"].timeseries_units = 'F'
        @zone_temps["#{cooled_zone} Cooling Setpoint"].timeseries_output = get_report_variable_data_timeseries([cooled_zone.upcase], ['Zone Thermostat Cooling Setpoint Temperature'], 9.0 / 5.0, 32.0, args[:timeseries_frequency])
      end
    end

    # Zone detailed conditions
    if args[:include_timeseries_zone_conditions]

      # Zone humidity ratios
      zone_names.each do |zone_name|
        @zone_conds["#{zone_name} Humidity Ratio"] = ZoneCond.new
        @zone_conds["#{zone_name} Humidity Ratio"].name = "Humidity Ratio: #{sanitize_name(zone_name)}"
        @zone_conds["#{zone_name} Humidity Ratio"].timeseries_units = 'fraction'
        @zone_conds["#{zone_name} Humidity Ratio"].timeseries_output = get_report_variable_data_timeseries([zone_name], ['Zone Air Humidity Ratio'], 1, 0, args[:timeseries_frequency])
      end

      # Zone relative humidities
      zone_names.each do |zone_name|
        @zone_conds["#{zone_name} Relative Humidity"] = ZoneCond.new
        @zone_conds["#{zone_name} Relative Humidity"].name = "Relative Humidity: #{sanitize_name(zone_name)}"
        @zone_conds["#{zone_name} Relative Humidity"].timeseries_units = '%'
        @zone_conds["#{zone_name} Relative Humidity"].timeseries_output = get_report_variable_data_timeseries([zone_name], ['Zone Air Relative Humidity'], 1, 0, args[:timeseries_frequency])
      end

      # Zone dewpoint temperatures
      zone_names.each do |zone_name|
        @zone_conds["#{zone_name} Dewpoint Temperature"] = ZoneCond.new
        @zone_conds["#{zone_name} Dewpoint Temperature"].name = "Dewpoint Temperature: #{sanitize_name(zone_name)}"
        @zone_conds["#{zone_name} Dewpoint Temperature"].timeseries_units = 'F'
        @zone_conds["#{zone_name} Dewpoint Temperature"].timeseries_output = get_report_variable_data_timeseries([zone_name], ['Zone Mean Air Dewpoint Temperature'], 9.0 / 5.0, 32.0, args[:timeseries_frequency])
      end

      # Zone mean radiant temperatures
      zone_names.each do |zone_name|
        @zone_conds["#{zone_name} Radiant Temperature"] = ZoneCond.new
        @zone_conds["#{zone_name} Radiant Temperature"].name = "Radiant Temperature: #{sanitize_name(zone_name)}"
        @zone_conds["#{zone_name} Radiant Temperature"].timeseries_units = 'F'
        @zone_conds["#{zone_name} Radiant Temperature"].timeseries_output = get_report_variable_data_timeseries([zone_name], ['Zone Mean Radiant Temperature'], 9.0 / 5.0, 32.0, args[:timeseries_frequency])
      end

      # Zone operative temperatures
      zone_names.each do |zone_name|
        @zone_conds["#{zone_name} Operative Temperature"] = ZoneCond.new
        @zone_conds["#{zone_name} Operative Temperature"].name = "Operative Temperature: #{sanitize_name(zone_name)}"
        @zone_conds["#{zone_name} Operative Temperature"].timeseries_units = 'F'
        @zone_conds["#{zone_name} Operative Temperature"].timeseries_output = get_report_variable_data_timeseries([zone_name], ['Zone Operative Temperature'], 9.0 / 5.0, 32.0, args[:timeseries_frequency])
      end
    end

    # Airflows
    if args[:include_timeseries_airflows]
      @airflows.each do |_airflow_type, airflow|
        airflow.timeseries_output = get_report_variable_data_timeseries(['EMS'], ["#{airflow.ems_variable}_timeseries_outvar"], UnitConversions.convert(1, 'm^3/s', 'cfm'), 0, args[:timeseries_frequency], ems_shift: true)
      end
    end

    # Weather
    if args[:include_timeseries_weather]
      @weather.each do |_weather_type, weather_data|
        if weather_data.timeseries_units == 'F'
          unit_conv = 9.0 / 5.0
          unit_adder = 32.0
        else
          unit_conv = UnitConversions.convert(1.0, weather_data.variable_units, weather_data.timeseries_units)
          unit_adder = 0
        end
        weather_data.timeseries_output = get_report_variable_data_timeseries(['Environment'], [weather_data.variable], unit_conv, unit_adder, args[:timeseries_frequency])
      end
    end

    # Output Variables
    @output_variables = {}
    @output_variables_requests.each do |output_variable_name|
      key_values, units = get_output_variable_key_values_and_units(output_variable_name)
      if key_values.empty?
        runner.registerWarning("Request for output variable '#{output_variable_name}' returned no results.")
        next
      end

      key_values.each do |key_value|
        @output_variables[[output_variable_name, key_value]] = OutputVariableOrMeter.new
        @output_variables[[output_variable_name, key_value]].name = "#{output_variable_name}: #{key_value.split.map(&:capitalize).join(' ')}"
        @output_variables[[output_variable_name, key_value]].timeseries_units = units
        @output_variables[[output_variable_name, key_value]].timeseries_output = get_report_variable_data_timeseries([key_value], [output_variable_name], 1, 0, args[:timeseries_frequency])
      end
    end

    # Output Meters
    @output_meters = {}
    @output_meters_requests.each do |output_meter_name|
      units = get_output_meter_units(output_meter_name, args[:timeseries_frequency])
      if units.nil?
        runner.registerWarning("Request for output meter '#{output_meter_name}' returned no results.")
        next
      end

      @output_meters[output_meter_name] = OutputVariableOrMeter.new
      @output_meters[output_meter_name].name = output_meter_name
      @output_meters[output_meter_name].timeseries_units = units
      @output_meters[output_meter_name].timeseries_output = get_report_meter_data_timeseries([output_meter_name], 1, 0, args[:timeseries_frequency])
    end

    # Emissions
    if not @emissions.empty?
      kwh_to_mwh = UnitConversions.convert(1.0, 'kWh', 'MWh')

      # Calculate for each scenario
      @hpxml_header.emissions_scenarios.each do |scenario|
        key = [scenario.emissions_type, scenario.name]

        # Get hourly electricity factors
        if not scenario.elec_schedule_filepath.nil?
          # Obtain Cambium hourly factors for the simulation run period
          num_header_rows = scenario.elec_schedule_number_of_header_rows
          col_index = scenario.elec_schedule_column_number - 1
          data = File.readlines(scenario.elec_schedule_filepath)[num_header_rows, 8760]
          hourly_elec_factors = data.map { |x| x.split(',')[col_index].strip }
          begin
            hourly_elec_factors = hourly_elec_factors.map { |x| Float(x) }
          rescue
            fail 'Emissions File has non-numeric values.'
          end
        elsif not scenario.elec_value.nil?
          # Use annual value for all hours
          hourly_elec_factors = [scenario.elec_value] * 8760
        end

        # Calculate annual/timeseries emissions for each end use
        do_trim = true
        @end_uses.each do |eu_key, end_use|
          fuel_type, _end_use_type = eu_key
          next unless fuel_type == FT::Elec
          next unless end_use.hourly_output.size > 0

          hourly_elec = end_use.hourly_output

          # Trim hourly electricity factors to the run period; do once.
          if do_trim
            do_trim = false

            year = 1999 # Try non-leap year for calculations
            sim_start_hour, sim_end_hour = get_sim_hours_of_year(year)
            if hourly_elec.size == hourly_elec_factors[sim_start_hour..sim_end_hour].size + 24
              # Duplicate Feb 28 Cambium values for Feb 29
              hourly_elec_factors = hourly_elec_factors[0..1415] + hourly_elec_factors[1392..1415] + hourly_elec_factors[1416..8759]
              # Use leap-year for calculations
              year = 2000
              sim_start_hour, sim_end_hour = get_sim_hours_of_year(year)
            end
            hourly_elec_factors = hourly_elec_factors[sim_start_hour..sim_end_hour]
          end

          fail 'Unexpected failure for emissions calculations.' if hourly_elec_factors.size != hourly_elec.size

          # Calculate annual emissions for end use
          if scenario.elec_units == HPXML::EmissionsScenario::UnitsKgPerMWh
            elec_units_mult = UnitConversions.convert(1.0, 'kg', 'lbm')
          elsif scenario.elec_units == HPXML::EmissionsScenario::UnitsLbPerMWh
            elec_units_mult = 1.0
          end
          @emissions[key].annual_output_by_end_use[eu_key] = hourly_elec.zip(hourly_elec_factors).map { |x, y| x * y * kwh_to_mwh * elec_units_mult }.sum

          next unless args[:include_timeseries_emissions] || args[:include_timeseries_emission_end_uses] || args[:include_timeseries_emission_fuels]

          # Calculate timeseries emissions for end use

          if args[:timeseries_frequency] == EPlus::TimeseriesFrequencyTimestep && @hpxml_header.timestep != 60
            timeseries_elec = end_use.timeseries_output_by_system.values.transpose.map(&:sum).map { |x| x * kwh_to_mwh }
          else
            # Need to perform calculations hourly at a minimum
            timeseries_elec = end_use.hourly_output.map { |x| x * kwh_to_mwh }
          end

          if args[:timeseries_frequency] == EPlus::TimeseriesFrequencyTimestep
            n_timesteps_per_hour = Integer(60.0 / @hpxml_header.timestep)
            timeseries_elec_factors = hourly_elec_factors.flat_map { |y| [y] * n_timesteps_per_hour }
          else
            timeseries_elec_factors = hourly_elec_factors.dup
          end
          fail 'Unexpected failure for emissions calculations.' if timeseries_elec_factors.size != timeseries_elec.size

          @emissions[key].timeseries_output_by_end_use[eu_key] = timeseries_elec.zip(timeseries_elec_factors).map { |n, f| n * f * elec_units_mult }
          if [EPlus::TimeseriesFrequencyDaily, EPlus::TimeseriesFrequencyMonthly].include? args[:timeseries_frequency]
            @emissions[key].timeseries_output_by_end_use[eu_key] = rollup_timeseries_output_to_daily_or_monthly(@emissions[key].timeseries_output_by_end_use[eu_key], args[:timeseries_frequency], false)
          end
        end

        # Calculate emissions for fossil fuels
        @end_uses.each do |eu_key, end_use|
          fuel_type, _end_use_type = eu_key
          next if fuel_type == FT::Elec

          fuel_map = { FT::Gas => [scenario.natural_gas_units, scenario.natural_gas_value],
                       FT::Propane => [scenario.propane_units, scenario.propane_value],
                       FT::Oil => [scenario.fuel_oil_units, scenario.fuel_oil_value],
                       FT::Coal => [scenario.coal_units, scenario.coal_value],
                       FT::WoodCord => [scenario.wood_units, scenario.wood_value],
                       FT::WoodPellets => [scenario.wood_pellets_units, scenario.wood_pellets_value] }
          fuel_units, fuel_factor = fuel_map[fuel_type]
          if fuel_factor.nil?
            if end_use.annual_output != 0
              runner.registerWarning("No emissions factor found for Scenario=#{scenario.name}, Type=#{scenario.emissions_type}, Fuel=#{fuel_type}.")
            end
            fuel_factor = 0.0
            fuel_units_mult = 0.0
          elsif fuel_units == HPXML::EmissionsScenario::UnitsKgPerMBtu
            fuel_units_mult = UnitConversions.convert(1.0, 'kg', 'lbm')
          elsif fuel_units == HPXML::EmissionsScenario::UnitsLbPerMBtu
            fuel_units_mult = 1.0
          end

          @emissions[key].annual_output_by_end_use[eu_key] = UnitConversions.convert(end_use.annual_output, end_use.annual_units, 'MBtu') * fuel_factor * fuel_units_mult
          next unless args[:include_timeseries_emissions] || args[:include_timeseries_emission_end_uses] || args[:include_timeseries_emission_fuels]

          fuel_to_mbtu = UnitConversions.convert(1.0, end_use.timeseries_units, 'MBtu')
          @emissions[key].timeseries_output_by_end_use[eu_key] = end_use.timeseries_output_by_system.values.transpose.map(&:sum).map { |f| f * fuel_to_mbtu * fuel_factor * fuel_units_mult }
        end

        # Roll up end use emissions to fuel emissions
        @fuels.each do |(fuel_type, total_or_net), _fuel|
          fuel_key = [fuel_type, total_or_net]
          @emissions[key].annual_output_by_fuel[fuel_key] = 0.0
          @emissions[key].annual_output_by_end_use.keys.each do |eu_key|
            next unless eu_key[0] == fuel_type
            next if total_or_net == TE::Total && @end_uses[eu_key].is_negative # Generation not included in total
            next if @emissions[key].annual_output_by_end_use[eu_key] == 0

            @emissions[key].annual_output_by_fuel[fuel_key] += @emissions[key].annual_output_by_end_use[eu_key]

            next unless args[:include_timeseries_emissions] || args[:include_timeseries_emission_fuels]

            @emissions[key].timeseries_output_by_fuel[fuel_key] = [0.0] * @emissions[key].timeseries_output_by_end_use[eu_key].size if @emissions[key].timeseries_output_by_fuel[fuel_key].nil?
            @emissions[key].timeseries_output_by_fuel[fuel_key] = @emissions[key].timeseries_output_by_fuel[fuel_key].zip(@emissions[key].timeseries_output_by_end_use[eu_key]).map { |x, y| x + y }
          end
        end

        # Sum individual fuel results for total/net
        total_keys = @emissions[key].annual_output_by_fuel.keys.select { |k| k[0] != FT::Elec || (k[0] == FT::Elec && k[1] == TE::Total) }
        net_keys = @emissions[key].annual_output_by_fuel.keys.select { |k| k[0] != FT::Elec || (k[0] == FT::Elec && k[1] == TE::Net) }
        @emissions[key].annual_output = @emissions[key].annual_output_by_fuel.select { |k, _v| total_keys.include? k }.values.sum()
        @emissions[key].net_annual_output = @emissions[key].annual_output_by_fuel.select { |k, _v| net_keys.include? k }.values.sum()
        if args[:include_timeseries_emissions]
          @emissions[key].timeseries_output = @emissions[key].timeseries_output_by_fuel.select { |k, _v| total_keys.include? k }.values.transpose.map(&:sum)
          @emissions[key].net_timeseries_output = @emissions[key].timeseries_output_by_fuel.select { |k, _v| net_keys.include? k }.values.transpose.map(&:sum)
        end
      end
    end
  end

  # Returns the start/end day numbers of the year (1-365) associated with the simulation run period.
  #
  # @param year [Integer] the calendar year
  # @return [Array<Integer, Integer>] the start/end day numbers of the year
  def get_sim_days_of_year(year)
    sim_start_day = Calendar.get_day_num_from_month_day(year, @hpxml_header.sim_begin_month, @hpxml_header.sim_begin_day)
    sim_end_day = Calendar.get_day_num_from_month_day(year, @hpxml_header.sim_end_month, @hpxml_header.sim_end_day)
    return sim_start_day, sim_end_day
  end

  # Returns the start/end day numbers of the year (1-365) associated with the simulation run period.
  #
  # @param year [Integer] the calendar year
  # @return [Array<Integer, Integer>] the start/end hour numbers of the year
  def get_sim_hours_of_year(year)
    sim_start_day, sim_end_day = get_sim_days_of_year(year)
    sim_start_hour = (sim_start_day - 1) * 24
    sim_end_hour = sim_end_day * 24 - 1
    return sim_start_hour, sim_end_hour
  end

  # Checks for inconsistencies in outputs -- e.g., timeseries outputs don't sum to annual values,
  # end use outputs don't sum to totals, etc.
  #
  # @param runner [OpenStudio::Measure::OSRunner] Object typically used to display warnings
  # @return [Boolean] True if no errors
  def check_for_errors(runner)
    tol = 0.1 # 0.1%

    # ElectricityProduced:Facility contains:
    # - Generator Produced DC Electricity Energy
    # - Inverter Conversion Loss Decrement Energy
    # - Electric Storage Production Decrement Energy
    # - Electric Storage Discharge Energy
    # - Converter Electricity Loss Decrement Energy (should always be zero since efficiency=1.0)
    # ElectricStorage:ElectricityProduced contains:
    # - Electric Storage Production Decrement Energy
    # - Electric Storage Discharge Energy
    # So, we need to subtract ElectricStorage:ElectricityProduced from ElectricityProduced:Facility
    meter_elec_produced = -1 * get_report_meter_data_annual(['ElectricityProduced:Facility'])
    meter_elec_produced += get_report_meter_data_annual(['ElectricStorage:ElectricityProduced'])

    # Check if simulation successful
    all_total = @fuels.values.map { |x| x.annual_output.to_f }.sum(0.0)
    total_fraction_cool_load_served = @hpxml_bldgs.map { |hpxml_bldg| hpxml_bldg.total_fraction_cool_load_served }.sum(0.0)
    total_fraction_heat_load_served = @hpxml_bldgs.map { |hpxml_bldg| hpxml_bldg.total_fraction_heat_load_served }.sum(0.0)
    if (all_total == 0) && (total_fraction_cool_load_served + total_fraction_heat_load_served > 0)
      runner.registerError('Simulation unsuccessful.')
      return false
    elsif all_total.infinite?
      runner.registerError('Simulation used infinite energy; double-check inputs.')
      return false
    end

    # Check sum of electricity produced end use outputs match total output from meter
    sum_elec_prod_annual = @end_uses.select { |k, eu| k[0] == FT::Elec && eu.is_negative }.map { |_k, eu| eu.annual_output.to_f }.sum(0.0) # Negative value
    avg_value = (sum_elec_prod_annual + meter_elec_produced) / 2.0
    if (sum_elec_prod_annual - meter_elec_produced).abs / avg_value > tol
      runner.registerError("#{FT::Elec} produced category end uses (#{sum_elec_prod_annual.round(3)}) do not sum to total (#{meter_elec_produced.round(3)}).")
      return false
    end

    # Check sum of end use outputs match fuel outputs from meters
    @unique_fuel_types.each do |fuel_type|
      total_or_net = (fuel_type == FT::Elec ? TE::Net : TE::Total)
      sum_categories = @end_uses.select { |k, _eu| k[0] == fuel_type }.map { |_k, eu| eu.annual_output.to_f }.sum(0.0)
      meter_fuel_total = @fuels[[fuel_type, total_or_net]].annual_output.to_f

      avg_value = (sum_categories + meter_fuel_total) / 2.0
      next unless (sum_categories - meter_fuel_total).abs / avg_value > tol

      runner.registerError("#{fuel_type} category end uses (#{sum_categories.round(3)}) do not sum to total (#{meter_fuel_total.round(3)}).")
      return false
    end

    # Check sum of system use outputs match end use outputs
    system_use_sums = {}
    @system_uses.each do |key, system_use|
      _sys_id, eu_key = key
      system_use_sums[eu_key] = 0 if system_use_sums[eu_key].nil?
      system_use_sums[eu_key] += system_use.annual_output
    end
    system_use_sums.each do |eu_key, sum_systems|
      end_use_total = @end_uses[eu_key].annual_output.to_f
      avg_value = (sum_systems + end_use_total) / 2.0
      next unless (sum_systems - end_use_total).abs / avg_value > tol

      runner.registerError("System uses (#{sum_systems.round(3)}) do not sum to total (#{end_use_total.round(3)}) for End Use: #{eu_key.join(': ')}.")
      return false
    end

    # Check sum of timeseries outputs match annual outputs
    { @totals => 'Total',
      @end_uses => 'End Use',
      @system_uses => 'System Use',
      @fuels => 'Fuel',
      @emissions => 'Emissions',
      @loads => 'Load',
      @component_loads => 'Component Load' }.each do |outputs, output_type|
      outputs.each do |key, obj|
        next if obj.timeseries_output.empty?

        sum_timeseries = UnitConversions.convert(obj.timeseries_output.sum(0.0), obj.timeseries_units, obj.annual_units)
        annual_total = obj.annual_output.to_f
        avg_value = (annual_total + sum_timeseries) / 2.0
        if (annual_total - sum_timeseries).abs / avg_value > tol
          runner.registerError("Timeseries outputs (#{sum_timeseries.round(3)}) do not sum to annual output (#{annual_total.round(3)}) for #{output_type}: #{key}.")
          return false
        end
      end
    end

    return true
  end

  # Writes out results for the entire run period to an output file (CSV, JSON, etc.).
  # Also reports results to the OpenStudio runner).
  #
  # @param runner [OpenStudio::Measure::OSRunner] Object typically used to display warnings
  # @param args [Hash] Map of :argument_name => value
  # @param annual_output_path [String] Path for the output file
  # @return [nil]
  def report_runperiod_output_results(runner, args, annual_output_path)
    # Set rounding precision for run period (e.g., annual) outputs.
    if args[:output_format] == 'msgpack'
      # No need to round; no file size penalty to storing full precision
      n_digits = 100
    else
      # Note: Make sure to round outputs with sufficient resolution for the worst case -- i.e., 1 day instead of a full year.
      n_digits = 3 # Default for annual (or near-annual) data
      sim_n_days = (Calendar.get_day_num_from_month_day(2000, @hpxml_header.sim_end_month, @hpxml_header.sim_end_day) -
                    Calendar.get_day_num_from_month_day(2000, @hpxml_header.sim_begin_month, @hpxml_header.sim_begin_day))
      if sim_n_days <= 10 # 10 days or less; add two decimal places
        n_digits += 2
      elsif sim_n_days <= 100 # 100 days or less; add one decimal place
        n_digits += 1
      end
    end

    line_break = nil

    results_out = []

    # Totals
    if args[:include_annual_total_consumptions]
      @totals.each do |_energy_type, total_energy|
        results_out << ["#{total_energy.name} (#{total_energy.annual_units})", total_energy.annual_output.to_f.round(n_digits)]
      end
      results_out << [line_break]
    end

    # Fuels
    if args[:include_annual_fuel_consumptions]
      @fuels.each do |(_fuel_type, _total_or_net), fuel|
        results_out << ["#{fuel.name} (#{fuel.annual_units})", fuel.annual_output.to_f.round(n_digits)]
      end
      results_out << [line_break]
    end

    # End uses
    if args[:include_annual_end_use_consumptions]
      @end_uses.each do |_key, end_use|
        results_out << ["#{end_use.name} (#{end_use.annual_units})", end_use.annual_output.to_f.round(n_digits)]
      end
      results_out << [line_break]
    end

    # System uses
    if args[:include_annual_system_use_consumptions]
      @system_uses.each do |_key, system_use|
        results_out << ["#{system_use.name} (#{system_use.annual_units})", system_use.annual_output.round(n_digits)]
      end
      results_out << [line_break]
    end

    # Total Emissions
    if args[:include_annual_emissions] && (not @emissions.empty?)
      @emissions.each do |_scenario_key, emission|
        results_out << ["#{emission.name}: Total (#{emission.annual_units})", emission.annual_output.to_f.round(n_digits - 1)]
        results_out << ["#{emission.name}: Net (#{emission.annual_units})", emission.net_annual_output.to_f.round(n_digits - 1)]
      end
      results_out << [line_break]
    end

    # Fuel Emissions
    if args[:include_annual_emission_fuels] && (not @emissions.empty?)
      @emissions.each do |_scenario_key, emission|
        emission.annual_output_by_fuel.keys.each do |fuel_key|
          fuel, emission_type = fuel_key
          results_out << ["#{emission.name}: #{fuel}: #{emission_type} (#{emission.annual_units})", emission.annual_output_by_fuel[fuel_key].to_f.round(n_digits - 1)]
        end
      end
      results_out << [line_break]
    end

    # End Use Emissions
    if args[:include_annual_emission_end_uses] && (not @emissions.empty?)
      @emissions.each do |_scenario_key, emission|
        @unique_fuel_types.each do |fuel_type|
          @end_uses.keys.select { |k| k[0] == fuel_type }.each do |key|
            end_use_fuel_type, end_use_type = key
            results_out << ["#{emission.name}: #{end_use_fuel_type}: #{end_use_type} (#{emission.annual_units})", emission.annual_output_by_end_use[key].to_f.round(n_digits - 1)]
          end
        end
      end
      results_out << [line_break]
    end

    # Loads
    if args[:include_annual_total_loads]
      @loads.each do |_load_type, load|
        results_out << ["#{load.name} (#{load.annual_units})", load.annual_output.to_f.round(n_digits)]
      end
      results_out << [line_break]
    end

    # Unmet hours
    if args[:include_annual_unmet_hours]
      @unmet_hours.each do |_load_type, unmet_hour|
        results_out << ["#{unmet_hour.name} (#{unmet_hour.annual_units})", unmet_hour.annual_output.to_f.round(3)]
      end
      results_out << [line_break]
    end

    # Peak fuels
    if args[:include_annual_peak_fuels]
      @peak_fuels.each do |_key, peak_fuel|
        results_out << ["#{peak_fuel.name} (#{peak_fuel.annual_units})", peak_fuel.annual_output.to_f.round(n_digits - 2)]
      end
      results_out << [line_break]
    end

    # Peak loads
    if args[:include_annual_peak_loads]
      @peak_loads.each do |_load_type, peak_load|
        results_out << ["#{peak_load.name} (#{peak_load.annual_units})", peak_load.annual_output.to_f.round(n_digits)]
      end
      results_out << [line_break]
    end

    # Component loads
    if args[:include_annual_component_loads] && @component_loads.values.map { |load| load.annual_output.to_f }.sum != 0 # Skip if component loads not calculated
      @component_loads.each do |_load_type, load|
        results_out << ["#{load.name} (#{load.annual_units})", load.annual_output.to_f.round(n_digits)]
      end
      results_out << [line_break]
    end

    # Hot water uses
    if args[:include_annual_hot_water_uses]
      @hot_water_uses.each do |_hot_water_type, hot_water|
        results_out << ["#{hot_water.name} (#{hot_water.annual_units})", hot_water.annual_output.to_f.round(n_digits - 2)]
      end
      results_out << [line_break]
    end

    # Resilience
    if args[:include_annual_resilience]
      @resilience.each do |_type, resilience|
        results_out << ["#{resilience.name} (#{resilience.annual_units})", resilience.annual_output.to_f.round(3)]
      end
      results_out << [line_break]
    end

    # Sizing data
    if args[:include_annual_hvac_summary]
      results_out = Outputs.append_sizing_results(@hpxml_bldgs, results_out)
    end

    # Check for duplicate results
    results_data = results_out.select { |e| e != [line_break] }
    if results_data.size != results_data.uniq.size
      fail "Duplicate results found: #{results_data.select { |e| results_data.count(e) > 1 }.uniq}"
    end

    Outputs.write_results_out_to_file(results_out, args[:output_format], annual_output_path)
    runner.registerInfo("Wrote annual output results to #{annual_output_path}.")

    # Electric panel
    results_out += Outputs.get_panel_results(@hpxml_header, @hpxml_bldgs)

    Outputs.register_results_out_to_runner(runner, results_out)
  end

  # Writes out timeseries results to an output file (CSV, JSON, etc.).
  #
  # @param runner [OpenStudio::Measure::OSRunner] Object typically used to display warnings
  # @param timeseries_output_path [String] Path for the output file
  # @param args [Hash] Map of :argument_name => value
  # @return [nil]
  def report_timeseries_output_results(runner, timeseries_output_path, args)
    return if @timestamps.nil?

    if not [EPlus::TimeseriesFrequencyTimestep, EPlus::TimeseriesFrequencyHourly, EPlus::TimeseriesFrequencyDaily, EPlus::TimeseriesFrequencyMonthly].include? args[:timeseries_frequency]
      fail "Unexpected timeseries_frequency: #{args[:timeseries_frequency]}."
    end

    if not args[:timeseries_num_decimal_places].nil?
      n_digits = args[:timeseries_num_decimal_places]
    elsif args[:output_format] == 'msgpack'
      # No need to round; no file size penalty to storing full precision
      n_digits = 100
    else
      # Set rounding precision for timeseries (e.g., hourly) outputs.
      # Note: Make sure to round outputs with sufficient resolution for the worst case -- i.e., 1 minute date instead of hourly data.
      n_digits = 3 # Default for hourly (or longer) data
      if args[:timeseries_frequency] == EPlus::TimeseriesFrequencyTimestep
        if @hpxml_header.timestep <= 2 # 2-minute timesteps or shorter; add two decimal places
          n_digits += 2
        elsif @hpxml_header.timestep <= 15 # 15-minute timesteps or shorter; add one decimal place
          n_digits += 1
        end
      end
    end

    # Initial output data w/ Time column(s)
    data = ['Time', nil] + @timestamps
    timestamps2 = args[:add_timeseries_dst_column] ? [['TimeDST', nil] + @timestamps_dst] : []
    timestamps3 = args[:add_timeseries_utc_column] ? [['TimeUTC', nil] + @timestamps_utc] : []

    # Gather timeseries outputs
    total_energy_data, fuel_data, end_use_data, system_use_data = [], [], [], []
    emissions_data, emission_fuel_data, emission_end_use_data = [], [], []
    hot_water_use_data, total_loads_data, comp_loads_data, unmet_hours_data = [], [], [], []
    zone_temps_data, zone_conds_data, airflows_data, weather_data, resilience_data = [], [], [], [], []
    output_variables_data, output_meters_data = [], []

    # Totals
    if args[:include_timeseries_total_consumptions]
      total_energy_data = []
      [TE::Total, TE::Net].each do |energy_type|
        next if @totals[energy_type].timeseries_output.empty?

        total_energy_data << [@totals[energy_type].name, @totals[energy_type].timeseries_units] + @totals[energy_type].timeseries_output.map { |v| v.round(n_digits) }
      end
    end

    # Fuels
    if args[:include_timeseries_fuel_consumptions]
      fuel_data = @fuels.values.select { |x| x.timeseries_output.sum(0.0) != 0 }.map { |x| [x.name, x.timeseries_units] + x.timeseries_output.map { |v| v.round(n_digits) } }
    end

    # End uses
    if args[:include_timeseries_end_use_consumptions]
      end_use_data = @end_uses.values.select { |x| x.timeseries_output.sum(0.0) != 0 }.map { |x| [x.name, x.timeseries_units] + x.timeseries_output.map { |v| v.round(n_digits) } }
    end

    # System uses
    if args[:include_timeseries_system_use_consumptions]
      system_use_data = @system_uses.values.select { |x| x.timeseries_output.sum(0.0) != 0 }.map { |x| [x.name, x.timeseries_units] + x.timeseries_output.map { |v| v.round(n_digits) } }
    end

    # Total Emissions
    if args[:include_timeseries_emissions]
      @emissions.values.each do |emission|
        next if emission.timeseries_output.sum(0.0) == 0

        emissions_data << ["#{emission.name}: Total", emission.timeseries_units] + emission.timeseries_output.map { |v| v.round(n_digits + 2) }
        emissions_data << ["#{emission.name}: Net", emission.timeseries_units] + emission.net_timeseries_output.map { |v| v.round(n_digits + 2) }
      end
    end

    # Fuel Emissions
    if args[:include_timeseries_emission_fuels]
      @emissions.values.each do |emission|
        emission.timeseries_output_by_fuel.each do |fuel_key, timeseries_output|
          fuel, emission_type = fuel_key
          next if timeseries_output.sum(0.0) == 0

          emission_fuel_data << ["#{emission.name}: #{fuel}: #{emission_type}", emission.timeseries_units] + timeseries_output.map { |v| v.round(n_digits + 2) }
        end
      end
    end

    # End Use Emissions
    if args[:include_timeseries_emission_end_uses]
      @emissions.values.each do |emission|
        emission.timeseries_output_by_end_use.each do |key, timeseries_output|
          next if timeseries_output.sum(0.0) == 0

          fuel_type, end_use_type = key
          emission_end_use_data << ["#{emission.name}: #{fuel_type}: #{end_use_type}", emission.timeseries_units] + timeseries_output.map { |v| v.round(n_digits + 2) }
        end
      end
    end

    # Hot water uses
    if args[:include_timeseries_hot_water_uses]
      hot_water_use_data = @hot_water_uses.values.select { |x| x.timeseries_output.sum(0.0) != 0 }.map { |x| [x.name, x.timeseries_units] + x.timeseries_output.map { |v| v.round(n_digits) } }
    end

    # Loads
    if args[:include_timeseries_total_loads]
      total_loads_data = @loads.values.select { |x| x.timeseries_output.sum(0.0) != 0 }.map { |x| [x.name, x.timeseries_units] + x.timeseries_output.map { |v| v.round(n_digits) } }
    end

    # Component loads
    if args[:include_timeseries_component_loads]
      comp_loads_data = @component_loads.values.select { |x| x.timeseries_output.sum(0.0) != 0 }.map { |x| [x.name, x.timeseries_units] + x.timeseries_output.map { |v| v.round(n_digits) } }
    end

    # Unmet hours
    if args[:include_timeseries_unmet_hours]
      unmet_hours_data = @unmet_hours.values.map { |x| [x.name, x.timeseries_units] + x.timeseries_output.map { |v| v.round(3) } }
    end

    # Zone temperatures
    if args[:include_timeseries_zone_temperatures]
      zone_temps_data = @zone_temps.values.select { |x| x.timeseries_output.sum(0.0) != 0 }.map { |x| [x.name, x.timeseries_units] + x.timeseries_output.map { |v| v.round(3) } }
    end

    # Zone conditions (detailed)
    if args[:include_timeseries_zone_conditions]
      zone_conds_data = @zone_conds.values.select { |x| x.timeseries_output.sum(0.0) != 0 }.map { |x| [x.name, x.timeseries_units] + x.timeseries_output.map { |v| v.round(4) } }
    end

    # Airflows
    if args[:include_timeseries_airflows]
      airflows_data = @airflows.values.select { |x| x.timeseries_output.sum(0.0) != 0 }.map { |x| [x.name, x.timeseries_units] + x.timeseries_output.map { |v| v.round(3) } }
    end

    # Weather
    if args[:include_timeseries_weather]
      weather_data = @weather.values.select { |x| x.timeseries_output.sum(0.0) != 0 }.map { |x| [x.name, x.timeseries_units] + x.timeseries_output.map { |v| v.round(3) } }
    end

    # Resilience
    if args[:include_timeseries_resilience]
      resilience_data = @resilience.values.select { |x| x.timeseries_output.sum(0.0) != 0 }.map { |x| [x.name, x.timeseries_units] + x.timeseries_output.map { |v| v.round(3) } }
    end

    # EnergyPlus output variables
    if not @output_variables.empty?
      output_variables_data = @output_variables.values.map { |x| [x.name, x.timeseries_units] + x.timeseries_output }
    end

    # EnergyPlus output meters
    if not @output_meters.empty?
      output_meters_data = @output_meters.values.map { |x| [x.name, x.timeseries_units] + x.timeseries_output }
    end

    return if (total_energy_data.size + fuel_data.size + end_use_data.size + system_use_data.size + emissions_data.size + emission_fuel_data.size +
               emission_end_use_data.size + hot_water_use_data.size + total_loads_data.size + comp_loads_data.size + unmet_hours_data.size +
               zone_temps_data.size + zone_conds_data.size + airflows_data.size + weather_data.size + resilience_data.size + output_variables_data.size + output_meters_data.size) == 0

    fail 'Unable to obtain timestamps.' if @timestamps.empty?

    if ['csv'].include? args[:output_format]
      # Assemble data
      data = data.zip(*timestamps2, *timestamps3, *total_energy_data, *fuel_data, *end_use_data, *system_use_data, *emissions_data,
                      *emission_fuel_data, *emission_end_use_data, *hot_water_use_data, *total_loads_data, *comp_loads_data, *unmet_hours_data,
                      *zone_temps_data, *zone_conds_data, *airflows_data, *weather_data, *resilience_data, *output_variables_data, *output_meters_data)

      # Error-check
      n_elements = []
      data.each do |data_array|
        n_elements << data_array.size
      end
      if n_elements.uniq.size > 1
        fail "Inconsistent number of array elements: #{n_elements.uniq}."
      end

      if args[:use_dview_format]
        # Remove Time column(s)
        while data[0][0].include? 'Time'
          data = data.map { |a| a[1..-1] }
        end

        # Add header per DataFileTemplate.pdf; see https://github.com/NREL/wex/wiki/DView
        year = @hpxml_header.sim_calendar_year
        start_day = Calendar.get_day_num_from_month_day(year, @hpxml_header.sim_begin_month, @hpxml_header.sim_begin_day)
        start_hr = (start_day - 1) * 24
        case args[:timeseries_frequency]
        when EPlus::TimeseriesFrequencyTimestep
          interval_hrs = @hpxml_header.timestep / 60.0
        when EPlus::TimeseriesFrequencyHourly
          interval_hrs = 1.0
        when EPlus::TimeseriesFrequencyDaily
          interval_hrs = 24.0
        when EPlus::TimeseriesFrequencyMonthly
          interval_hrs = Calendar.num_days_in_year(year) * 24.0 / 12
        end
        header_data = [['wxDVFileHeaderVer.1'],
                       data[0].map { |d| d.sub(':', '|') }, # Series name (series can be organized into groups by entering Group Name|Series Name)
                       data[0].map { |_d| start_hr + interval_hrs / 2.0 }, # Start time of the first data point; 0.5 implies average over the first hour
                       data[0].map { |_d| interval_hrs }, # Time interval in hours
                       data[1]] # Units
        data.delete_at(1) # Remove units, added to header data above
        data.delete_at(0) # Remove series name, added to header data above

        # Apply daylight savings
        if args[:timeseries_frequency] == EPlus::TimeseriesFrequencyTimestep || args[:timeseries_frequency] == EPlus::TimeseriesFrequencyHourly
          if @hpxml_bldgs[0].dst_observed
            dst_start_ix, dst_end_ix = get_dst_start_end_indexes()
            if !dst_start_ix.nil? && !dst_end_ix.nil?
              dst_end_ix.downto(dst_start_ix + 1) do |i|
                data[i + 1] = data[i]
              end
            end
          end
        end

        data.insert(0, *header_data) # Add header data to beginning
      end

      # Write file
      # Note: We don't use the CSV library here because it's slow for large files
      File.open(timeseries_output_path, 'wb') { |csv| data.to_a.each { |elem| csv << "#{elem.join(',')}\n" } }
    elsif ['json', 'msgpack'].include? args[:output_format]
      # Assemble data
      h = {}
      h['Time'] = data[2..-1]
      h['TimeDST'] = timestamps2[0][2..-1] unless @timestamps_dst.nil?
      h['TimeUTC'] = timestamps3[0][2..-1] unless @timestamps_utc.nil?

      [total_energy_data, fuel_data, end_use_data, system_use_data, emissions_data, emission_fuel_data,
       emission_end_use_data, hot_water_use_data, total_loads_data, comp_loads_data, unmet_hours_data,
       zone_temps_data, zone_conds_data, airflows_data, weather_data, resilience_data, output_variables_data, output_meters_data].each do |d|
        d.each do |o|
          grp, name = o[0].split(':', 2)
          h[grp] = {} if h[grp].nil?
          h[grp]["#{name.strip} (#{o[1]})"] = o[2..-1]
        end
      end

      # Write file
      if args[:output_format] == 'json'
        require 'json'
        File.open(timeseries_output_path, 'w') { |json| json.write(JSON.pretty_generate(h)) }
      elsif args[:output_format] == 'msgpack'
        File.open(timeseries_output_path, 'wb') { |json| h.to_msgpack(json) }
      end
    end
    runner.registerInfo("Wrote timeseries output results to #{timeseries_output_path}.")
  end

  # Gets the start/end index of the year associated with Daylight Savings Time.
  #
  # @return [Array<Integer, Integer>] DST start/end indices
  def get_dst_start_end_indexes()
    dst_start_ix = nil
    dst_end_ix = nil
    @timestamps.zip(@timestamps_dst).each_with_index do |ts, i|
      dst_start_ix = i if ts[0] != ts[1] && dst_start_ix.nil?
      dst_end_ix = i if ts[0] == ts[1] && dst_end_ix.nil? && !dst_start_ix.nil?
    end

    dst_end_ix = @timestamps.size - 1 if dst_end_ix.nil? && !dst_start_ix.nil? # run period ends before DST ends

    return dst_start_ix, dst_end_ix
  end

  # Retrieves the total annual value for the specified output meters from the EnergyPlus msgpack output file.
  #
  # @param meter_names [Array<String>] List of EnergyPlus output meter names
  # @param unit_conv [Double] Unit conversion to apply to the EnergyPlus output
  # @return [Double] Sum of output meter annual outputs
  def get_report_meter_data_annual(meter_names, unit_conv = UnitConversions.convert(1.0, 'J', 'MBtu'))
    return 0.0 if meter_names.empty?

    cols = @msgpackData['MeterData']['RunPeriod']['Cols']
    timestamp = @msgpackData['MeterData']['RunPeriod']['Rows'][0].keys[0]
    row = @msgpackData['MeterData']['RunPeriod']['Rows'][0][timestamp]
    indexes = cols.each_index.select { |i| meter_names.include? cols[i]['Variable'] }
    val = row.each_index.select { |i| indexes.include? i }.map { |i| row[i] }.sum(0.0) * unit_conv

    return val
  end

  # Retrieves the total annual value for the specified output variables from the EnergyPlus msgpack output file.
  #
  # @param key_values [Array<String>] List of EnergyPlus output variable key values
  # @param variables [Array<String>] List of EnergyPlus output variable names
  # @param unit_conv [Double] Unit conversion to apply to the EnergyPlus output
  # @param is_negative [Boolean] Whether the EnergyPlus outputs are negative and need to be multiplied by -1
  # @return [Double] Sum of output variable annual outputs
  def get_report_variable_data_annual(key_values, variables, unit_conv = UnitConversions.convert(1.0, 'J', 'MBtu'), is_negative: false)
    return 0.0 if variables.empty?

    neg = is_negative ? -1.0 : 1.0
    keys_vars = key_values.zip(variables).map { |k, v| "#{k}:#{v}" }
    cols = @msgpackDataRunPeriod['Cols']
    timestamp = @msgpackDataRunPeriod['Rows'][0].keys[0]
    row = @msgpackDataRunPeriod['Rows'][0][timestamp]
    indexes = cols.each_index.select { |i| keys_vars.include? cols[i]['Variable'] }
    val = row.each_index.select { |i| indexes.include? i }.map { |i| row[i] }.sum(0.0) * unit_conv * neg

    return val
  end

  # Calculates the resilience value for the given timestep.
  #
  # @param init_time_step [Integer] Timestep of year to perform the calculation
  # @param batt_kwh [Double] Battery usable capacity (kWh)
  # @param batt_kw [Double] Battery discharge power (kW)
  # @param batt_soc_kwh [Double] Battery state of charge for the given timestep (kWh)
  # @param crit_load [Array<Double>] Timeseries building electric load values (kWh)
  # @param batt_roundtrip_eff [Double] Battery round-trip efficiency
  # @param n_timesteps [Integer] Number of timesteps in the simulation
  # @param ts_per_hr [Integer] Number of timesteps per hour
  # @return [Double] Resilience value for the timestep.
  def get_resilience_timestep_value(init_time_step, batt_kwh, batt_kw, batt_soc_kwh, crit_load, batt_roundtrip_eff, n_timesteps, ts_per_hr)
    for i in 0...n_timesteps
      t = (init_time_step + i) % n_timesteps # for wrapping around end of year
      load_kw = crit_load[t]

      # even if load_kw is negative, we return if batt_soc_kwh isn't charged at all
      return i / Float(ts_per_hr) if batt_soc_kwh <= 0

      if load_kw < 0 # load is met with PV
        if batt_soc_kwh < batt_kwh # charge battery if there's room in the battery
          batt_soc_kwh += [
            batt_kwh - batt_soc_kwh, # room available
            batt_kw / batt_roundtrip_eff, # inverter capacity
            -load_kw * batt_roundtrip_eff, # excess energy
          ].min
        end

      else # check if we can meet load with generator then storage
        if [batt_kw, batt_soc_kwh].min >= load_kw # battery can carry balance
          # prevent battery charge from going negative
          batt_soc_kwh = [0, batt_soc_kwh - load_kw / batt_roundtrip_eff].max
          load_kw = 0
        end
      end

      if load_kw > 0 # failed to meet load in this time step
        return i / Float(ts_per_hr)
      end
    end

    return n_timesteps / Float(ts_per_hr)
  end

  # Retrieves the total timeseries values for the specified output meters from the EnergyPlus msgpack output file.
  #
  # @param meter_names [Array<String>] List of EnergyPlus output meter names
  # @param unit_conv unit_conv [Double] Unit conversion to apply to the EnergyPlus output
  # @param unit_adder [Double] Adder value to apply to the EnergyPlus output
  # @param timeseries_frequency [String] Timeseries reporting frequency (TimeseriesFrequencyXXX)
  # @return [Array<Double>] Sum of output meter timeseries outputs
  def get_report_meter_data_timeseries(meter_names, unit_conv, unit_adder, timeseries_frequency)
    return [0.0] * @timestamps.size if meter_names.empty?

    msgpack_timeseries_name = EPlus::get_msgpack_timeseries_name(timeseries_frequency)
    timeseries_data = @msgpackData['MeterData'][msgpack_timeseries_name]
    cols = timeseries_data['Cols']
    rows = timeseries_data['Rows']
    indexes = cols.each_index.select { |i| meter_names.include? cols[i]['Variable'] }
    vals = [0.0] * rows.size

    # Calculate whether we need to shift values once up front
    shift_values = {}
    indexes.each_with_index do |_i, idx|
      shift_values[idx] = false
      if apply_ems_shift(timeseries_frequency)
        if meter_names[idx].include? Constants::ObjectTypeWaterHeaterAdjustment
          # Shift energy use adjustment to align with hot water energy use
          shift_values[idx] = true
        elsif meter_names[idx].include? Constants::ObjectTypePanHeater
          # Shift energy use adjustment to align with HVAC operation and weather
          shift_values[idx] = true
        elsif meter_names[idx].include? Constants::ObjectTypeHPDefrostSupplHeat
          # Shift energy use adjustment to align with HVAC operation and weather
          shift_values[idx] = true
        end
      end
    end

    rows.each_with_index do |row, row_idx|
      row = row[row.keys[0]]
      indexes.each_with_index do |i, idx|
        if shift_values[idx]
          vals[row_idx - 1] += row[i] * unit_conv + unit_adder
        else
          vals[row_idx] += row[i] * unit_conv + unit_adder
        end
      end
    end
    return vals
  end

  # Retrieves the total timeseries values for the specified output variables from the EnergyPlus msgpack output file.
  #
  # @param key_values [Array<String>] List of EnergyPlus output variable key values
  # @param variables [Array<String>] List of EnergyPlus output variable names
  # @param unit_conv unit_conv [Double] Unit conversion to apply to the EnergyPlus output
  # @param unit_adder [Double] Adder value to apply to the EnergyPlus output
  # @param timeseries_frequency [String] Timeseries reporting frequency (TimeseriesFrequencyXXX)
  # @param is_negative [Boolean] Whether the EnergyPlus outputs are negative and need to be multiplied by -1
  # @param ems_shift [Boolean] Whether to shift the EnergyPlus outputs by one timestep because they are EMS outputs and thus lagged
  # @return [Array<Double>] Sum of output variable timeseries outputs
  def get_report_variable_data_timeseries(key_values, variables, unit_conv, unit_adder, timeseries_frequency, is_negative: false, ems_shift: false)
    return [0.0] * @timestamps.size if variables.empty?

    if key_values.uniq.size > 1 && key_values.include?('EMS') && ems_shift
      # Split into EMS and non-EMS queries so that the EMS values shift occurs for just the EMS query
      # Remove this code if we ever figure out a better way to handle when EMS output should shift
      ems_indices = key_values.each_index.select { |i| key_values[i] == 'EMS' }
      ems_key_values = key_values.select.with_index { |_kv, i| ems_indices.include? i }
      ems_variables = variables.select.with_index { |_kv, i| ems_indices.include? i }
      non_ems_key_values = key_values.select.with_index { |_kv, i| !ems_indices.include? i }
      non_ems_variables = variables.select.with_index { |_kv, i| !ems_indices.include? i }
      values = get_report_variable_data_timeseries(ems_key_values, ems_variables, unit_conv, unit_adder, timeseries_frequency, is_negative: is_negative, ems_shift: ems_shift)
      non_ems_values = get_report_variable_data_timeseries(non_ems_key_values, non_ems_variables, unit_conv, unit_adder, timeseries_frequency, is_negative: is_negative, ems_shift: ems_shift)
      sum_values = [values, non_ems_values].transpose.map(&:sum)
      return sum_values
    end

    if (timeseries_frequency == EPlus::TimeseriesFrequencyHourly) && (not @msgpackDataHourly.nil?)
      msgpack_data = @msgpackDataHourly
    else
      msgpack_data = @msgpackDataTimeseries
    end
    neg = is_negative ? -1.0 : 1.0
    keys_vars = key_values.zip(variables).map { |k, v| "#{k}:#{v}" }
    cols = msgpack_data['Cols']
    rows = msgpack_data['Rows']
    indexes = cols.each_index.select { |i| keys_vars.include? cols[i]['Variable'] }
    vals = [0.0] * rows.size
    rows.each_with_index do |row, row_idx|
      row = row[row.keys[0]]
      indexes.each do |i|
        vals[row_idx] += (row[i] * unit_conv + unit_adder) * neg
      end
    end

    return vals unless ems_shift

    # Remove this code if we ever figure out a better way to handle when EMS output should shift
    if (key_values.size == 1) && (key_values[0] == 'EMS') && (@timestamps.size > 0) && apply_ems_shift(timeseries_frequency)
      # Shift all values by 1 timestep due to EMS reporting lag
      return vals[1..-1] + [vals[0]]
    end

    return vals
  end

  # Returns whether we should shift the EMS outputs or not. Only shift if we reporting timestep values
  # (i.e., not daily, monthly, or hourly w/ a sub-hourly timestep).
  #
  # @param timeseries_frequency [String] Timeseries reporting frequency (TimeseriesFrequencyXXX)
  # @return [Boolean] True if the output should be shifted
  def apply_ems_shift(timeseries_frequency)
    if (timeseries_frequency == EPlus::TimeseriesFrequencyTimestep)
      return true
    elsif (timeseries_frequency == EPlus::TimeseriesFrequencyHourly) && (@model.getTimestep.numberOfTimestepsPerHour == 1)
      return true
    end

    return false
  end

  # Returns the EnergyPlus key values and units from the msgpack output file for the given requested output variable.
  #
  # @param var_name [Name] Name of the EnergyPlus output variable
  # @return [Array<String, String>] The key value and units for the output variable
  def get_output_variable_key_values_and_units(var_name)
    keys = []
    units = ''
    return keys, units if @msgpackDataTimeseries.nil?

    @msgpackDataTimeseries['Cols'].each do |col|
      next unless col['Variable'].end_with? ":#{var_name}"

      keys << col['Variable'].split(':')[0..-2].join(':')
      units = col['Units']
    end

    return keys, units
  end

  # Returns the EnergyPlus units from the msgpack output file for the given requested output meter.
  #
  # @param meter_name [String] Name of the EnergyPlus output meter
  # @param timeseries_frequency [String] Timeseries reporting frequency (TimeseriesFrequencyXXX)
  # @return [String] The units for the output meter
  def get_output_meter_units(meter_name, timeseries_frequency)
    return if @msgpackData.nil?

    msgpack_timeseries_name = EPlus::get_msgpack_timeseries_name(timeseries_frequency)
    timeseries_data = @msgpackData['MeterData'][msgpack_timeseries_name]
    return if timeseries_data.nil?

    timeseries_data['Cols'].each do |col|
      next unless col['Variable'] == meter_name

      return col['Units']
    end

    return
  end

  # Gets the total value from the given EnergyPlus tabular report in the msgpack output file.
  #
  # @param report_name [String] Name of the EnergyPlus report
  # @param report_for_string [String] Name of the EnergyPlus object the report is for
  # @param table_name [String] Name of the table in the EnergyPlus report
  # @param row_names [Array<String>] Name of the table rows to search within
  # @param col_name [String] Name of the table column to search within
  # @param units [string] The units associated with the value
  # @return [Double] Sum of the matching report values
  def get_tabular_data_value(report_name, report_for_string, table_name, row_names, col_name, units)
    vals = []
    @msgpackData['TabularReports'].each do |tabular_report|
      next if tabular_report['ReportName'] != report_name
      next if tabular_report['For'] != report_for_string

      tabular_report['Tables'].each do |table|
        next if table['TableName'] != table_name

        cols = table['Cols']
        index = cols.each_index.find { |i| cols[i] == "#{col_name} [#{units}]" }
        row_names.each do |row_name|
          vals << table['Rows'][row_name][index].to_f
        end
      end
    end

    return vals.sum(0.0)
  end

  # Applies a specified multiplier value to all outputs stored in the output object(s).
  # Used to, e.g., apply Distribution System Efficiency (DSE) losses to HVAC outputs.
  #
  # @param obj [EndUse or Load] The output object of interest
  # @param sync_objs [Fuel or Load] Additional outputs that need to be kept in sync
  # @param sys_id [String] The related HPXML object's System Identifier
  # @param mult [Double] The multiplier value to apply
  # @return [nil]
  def apply_multiplier_to_output(obj, sync_objs, sys_id, mult)
    # Annual
    orig_value = obj.annual_output_by_system[sys_id]
    obj.annual_output_by_system[sys_id] = orig_value * mult
    sync_objs.each do |sync_obj|
      sync_obj.annual_output += (orig_value * mult - orig_value)
    end

    # Timeseries
    if not obj.timeseries_output_by_system.empty?
      orig_values = obj.timeseries_output_by_system[sys_id]
      obj.timeseries_output_by_system[sys_id] = obj.timeseries_output_by_system[sys_id].map { |x| x * mult }
      diffs = obj.timeseries_output_by_system[sys_id].zip(orig_values).map { |x, y| x - y }
      sync_objs.each do |sync_obj|
        sync_obj.timeseries_output = sync_obj.timeseries_output.zip(diffs).map { |x, y| x + y }
      end
    end

    # Hourly Electricity (for Cambium)
    if obj.is_a?(EndUse) && (not obj.hourly_output_by_system.empty?)
      obj.hourly_output_by_system[sys_id] = obj.hourly_output_by_system[sys_id].map { |x| x * mult }
    end
  end

  # Creates a global hash that maps output classes/keys (e.g., [HWT, HWT::ClothesWasher])
  # with its associated data (HPXML ID, EnergyPlus output variable name/key value). This
  # will be used later to look up the EnergyPlus annual or timeseries value(s) for this
  # particular output.
  #
  # @return [nil]
  def create_all_object_outputs_by_key
    @object_variables_by_key = {}
    return if @model.nil?

    @model.getModelObjects.sort.each do |object|
      next if object.to_AdditionalProperties.is_initialized

      [EUT, HWT, LT, RT].each do |class_type|
        vars_by_key = get_object_outputs_by_key(@model, object, class_type)
        next if vars_by_key.size == 0

        sys_id = object.additionalProperties.getFeatureAsString('HPXML_ID')
        sys_id = sys_id.is_initialized ? sys_id.get : nil

        vars_by_key.each do |key, output_vars|
          output_vars.each do |output_var|
            if object.to_EnergyManagementSystemOutputVariable.is_initialized
              varkey = 'EMS'
            else
              varkey = object.name.to_s.upcase
            end
            hash_key = [class_type, key]
            @object_variables_by_key[hash_key] = [] if @object_variables_by_key[hash_key].nil?
            next if @object_variables_by_key[hash_key].include? [sys_id, varkey, output_var]

            @object_variables_by_key[hash_key] << [sys_id, varkey, output_var]
          end
        end
      end
    end
  end

  # Returns the list of outputs associated with the given output class type and key.
  #
  # @param class_type [Module] The output class type
  # @param key [String] The particular key for the output class, e.g. HWT::ClothesWasher
  # @return [Array<Array<String, String, String>>] Sets of outputs with: HPXML ID, EnergyPlus output variable key, EnergyPlus output variable/meter name
  def get_object_outputs(class_type, key)
    hash_key = [class_type, key]
    vars = @object_variables_by_key[hash_key]
    vars = [] if vars.nil?
    return vars
  end

  # Base structure to store EnergyPlus annual/timeseries outputs; structures for end uses, loads,
  # etc., will inherit from this class and include additional properties/logic as needed.
  class BaseOutput
    def initialize()
      @timeseries_output = []
    end
    attr_accessor(:name, :annual_output, :timeseries_output, :annual_units, :timeseries_units)
  end

  # Structure to store EnergyPlus total (and net) energy outputs.
  class TotalEnergy < BaseOutput
  end

  # Structure to store EnergyPlus outputs by fuel type.
  class Fuel < BaseOutput
    # @param meter [String] Name of EnergyPlus output meter
    def initialize(meter:)
      super()
      @meter = meter
      @timeseries_output_by_system = {}
    end
    attr_accessor(:meter, :timeseries_output_by_system)
  end

  # Structure to store EnergyPlus outputs by end use and fuel type.
  class EndUse < BaseOutput
    # @param outputs [Array<Array<String, String, String>>] Sets of outputs with: HPXML ID, EnergyPlus output variable key, EnergyPlus output variable/meter name
    # @param is_negative [Boolean] Whether the EnergyPlus outputs are negative
    # @param is_storage [Boolean] Whether the EnergyPlus outputs are associated with battery storage
    def initialize(outputs:, is_negative: false, is_storage: false)
      super()
      @variables = outputs.select { |o| !o[2].include?(':') }
      @meters = outputs.select { |o| o[2].include?(':') }
      @is_negative = is_negative
      @is_storage = is_storage
      @timeseries_output_by_system = {}
      @annual_output_by_system = {}
      # These outputs used to apply Cambium hourly electricity factors
      @hourly_output = []
      @hourly_output_by_system = {}
    end
    attr_accessor(:variables, :meters, :is_negative, :is_storage, :annual_output_by_system, :timeseries_output_by_system,
                  :hourly_output, :hourly_output_by_system)
  end

  # Structure to store EnergyPlus emission outputs.
  class Emission < BaseOutput
    def initialize()
      super()
      @timeseries_output_by_end_use = {}
      @timeseries_output_by_fuel = {}
      @annual_output_by_fuel = {}
      @annual_output_by_end_use = {}
      @net_annual_output = 0.0
      @net_timeseries_output = []
    end
    attr_accessor(:annual_output_by_fuel, :annual_output_by_end_use, :timeseries_output_by_fuel, :timeseries_output_by_end_use,
                  :net_annual_output, :net_timeseries_output)
  end

  # Structure to store EnergyPlus hot water outputs.
  class HotWater < BaseOutput
    # @param outputs [Array<Array<String, String, String>>] Sets of outputs with: HPXML ID, EnergyPlus output variable key, EnergyPlus output variable/meter name
    def initialize(outputs:)
      super()
      @variables = outputs.select { |o| !o[2].include?(':') }
      @meters = outputs.select { |o| o[2].include?(':') }
      @timeseries_output_by_system = {}
      @annual_output_by_system = {}
    end
    attr_accessor(:variables, :meters, :annual_output_by_system, :timeseries_output_by_system)
  end

  # Structure to store EnergyPlus resilience outputs.
  class Resilience < BaseOutput
    # @param variables [Array<String>] List of EnergyPlus output variable names
    def initialize(variables:)
      super()
      @variables = variables
    end
    attr_accessor(:variables)
  end

  # Structure to store EnergyPlus peak fuel outputs
  class PeakFuel < BaseOutput
    # @param report [String] Name of EnergyPlus report
    # @param meter [String] Name of EnergyPlus output meter
    def initialize(report:, meter:)
      super()
      @report = report
      @meter = meter
    end
    attr_accessor(:report, :meter)
  end

  # Structure to store EnergyPlus building load outputs.
  class Load < BaseOutput
    # @param variables [String] List of EnergyPlus output variable names
    # @param ems_variable [String] EnergyPlus EMS output variable name
    # @param is_negative [Boolean] Whether the EnergyPlus outputs are negative
    def initialize(variables: [], ems_variable: nil, is_negative: false)
      super()
      @variables = variables
      @ems_variable = ems_variable
      @is_negative = is_negative
      @timeseries_output_by_system = {}
      @annual_output_by_system = {}
    end
    attr_accessor(:variables, :ems_variable, :is_negative, :annual_output_by_system, :timeseries_output_by_system)
  end

  # Structure to store EnergyPlus heating/cooling component load outputs.
  class ComponentLoad < BaseOutput
    # @param ems_variable [String] EnergyPlus EMS output variable name
    def initialize(ems_variable:)
      super()
      @ems_variable = ems_variable
    end
    attr_accessor(:ems_variable)
  end

  # Structure to store EnergyPlus unmet hour outputs.
  class UnmetHours < BaseOutput
    # @param ems_variable [String] EnergyPlus EMS output variable name
    def initialize(ems_variable:)
      super()
      @ems_variable = ems_variable
    end
    attr_accessor(:ems_variable)
  end

  # Structure to store EnergyPlus peak load outputs.
  class PeakLoad < BaseOutput
    # @param ems_variable [String] EnergyPlus EMS output variable name
    # @param report [String] Name of EnergyPlus report
    def initialize(ems_variable:, report:)
      super()
      @ems_variable = ems_variable
      @report = report
    end
    attr_accessor(:ems_variable, :report)
  end

  # Structure to store EnergyPlus zone temperature outputs.
  class ZoneTemp < BaseOutput
  end

  # Structure to store EnergyPlus detailed zone conditions outputs.
  class ZoneCond < BaseOutput
  end

  # Structure to store EnergyPlus airflow outputs.
  class Airflow < BaseOutput
    # @param ems_variable [String] EnergyPlus EMS output variable name
    def initialize(ems_variable:)
      super()
      @ems_variable = ems_variable
    end
    attr_accessor(:ems_variable)
  end

  # Structure to store EnergyPlus weather outputs.
  class Weather < BaseOutput
    # @param variable [String] EnergyPlus output variable name
    # @param variable_units [String] Units for the EnergyPlus output
    # @param timeseries_units [String] Desired timeseries output units
    def initialize(variable:, variable_units:, timeseries_units:)
      super()
      @variable = variable
      @variable_units = variable_units
      @timeseries_units = timeseries_units
    end
    attr_accessor(:variable, :variable_units)
  end

  # Structure to store EnergyPlus output variable/meter request outputs.
  class OutputVariableOrMeter < BaseOutput
  end

  # Creates global hashes (e.g., @end_uses) to contain the output objects (e.g., EndUse); these output
  # objects will be later populated by reading and processing EnergyPlus outputs. The output objects
  # typically contain the relevant EnergyPlus output variables/meters.
  #
<<<<<<< HEAD
  # @param args [TODO] TODO
  # @return [TODO] TODO
  def setup_outputs(args = {})
    # TODO
=======
  # @param called_from_outputs_method [Boolean] Whether this method was called from the outputs method
  # @param args [Hash] Map of :argument_name => value
  # @return [nil]
  def setup_outputs(called_from_outputs_method, args = {})
    # Returns the timeseries units associated with energy use
    # for the given fuel.
>>>>>>> 2a8afe31
    #
    # @param fuel_type [String] The given fuel type (FT::XXX)
    # @return [String] The units
    def get_timeseries_units_from_fuel_type(fuel_type)
      return (fuel_type == FT::Elec ? 'kWh' : 'kBtu')
    end

    # End Uses

    create_all_object_outputs_by_key()

    @end_uses = {}
    @end_uses[[FT::Elec, EUT::Heating]] = EndUse.new(outputs: get_object_outputs(EUT, [FT::Elec, EUT::Heating]))
    @end_uses[[FT::Elec, EUT::HeatingFanPump]] = EndUse.new(outputs: get_object_outputs(EUT, [FT::Elec, EUT::HeatingFanPump]))
    @end_uses[[FT::Elec, EUT::HeatingHeatPumpBackup]] = EndUse.new(outputs: get_object_outputs(EUT, [FT::Elec, EUT::HeatingHeatPumpBackup]))
    @end_uses[[FT::Elec, EUT::HeatingHeatPumpBackupFanPump]] = EndUse.new(outputs: get_object_outputs(EUT, [FT::Elec, EUT::HeatingHeatPumpBackupFanPump]))
    @end_uses[[FT::Elec, EUT::Cooling]] = EndUse.new(outputs: get_object_outputs(EUT, [FT::Elec, EUT::Cooling]))
    @end_uses[[FT::Elec, EUT::CoolingFanPump]] = EndUse.new(outputs: get_object_outputs(EUT, [FT::Elec, EUT::CoolingFanPump]))
    @end_uses[[FT::Elec, EUT::HotWater]] = EndUse.new(outputs: get_object_outputs(EUT, [FT::Elec, EUT::HotWater]))
    @end_uses[[FT::Elec, EUT::HotWaterRecircPump]] = EndUse.new(outputs: get_object_outputs(EUT, [FT::Elec, EUT::HotWaterRecircPump]))
    @end_uses[[FT::Elec, EUT::HotWaterSolarThermalPump]] = EndUse.new(outputs: get_object_outputs(EUT, [FT::Elec, EUT::HotWaterSolarThermalPump]))
    @end_uses[[FT::Elec, EUT::LightsInterior]] = EndUse.new(outputs: get_object_outputs(EUT, [FT::Elec, EUT::LightsInterior]))
    @end_uses[[FT::Elec, EUT::LightsGarage]] = EndUse.new(outputs: get_object_outputs(EUT, [FT::Elec, EUT::LightsGarage]))
    @end_uses[[FT::Elec, EUT::LightsExterior]] = EndUse.new(outputs: get_object_outputs(EUT, [FT::Elec, EUT::LightsExterior]))
    @end_uses[[FT::Elec, EUT::MechVent]] = EndUse.new(outputs: get_object_outputs(EUT, [FT::Elec, EUT::MechVent]))
    @end_uses[[FT::Elec, EUT::MechVentPreheat]] = EndUse.new(outputs: get_object_outputs(EUT, [FT::Elec, EUT::MechVentPreheat]))
    @end_uses[[FT::Elec, EUT::MechVentPrecool]] = EndUse.new(outputs: get_object_outputs(EUT, [FT::Elec, EUT::MechVentPrecool]))
    @end_uses[[FT::Elec, EUT::WholeHouseFan]] = EndUse.new(outputs: get_object_outputs(EUT, [FT::Elec, EUT::WholeHouseFan]))
    @end_uses[[FT::Elec, EUT::Refrigerator]] = EndUse.new(outputs: get_object_outputs(EUT, [FT::Elec, EUT::Refrigerator]))
    @end_uses[[FT::Elec, EUT::Freezer]] = EndUse.new(outputs: get_object_outputs(EUT, [FT::Elec, EUT::Freezer]))
    @end_uses[[FT::Elec, EUT::Dehumidifier]] = EndUse.new(outputs: get_object_outputs(EUT, [FT::Elec, EUT::Dehumidifier]))
    @end_uses[[FT::Elec, EUT::Dishwasher]] = EndUse.new(outputs: get_object_outputs(EUT, [FT::Elec, EUT::Dishwasher]))
    @end_uses[[FT::Elec, EUT::ClothesWasher]] = EndUse.new(outputs: get_object_outputs(EUT, [FT::Elec, EUT::ClothesWasher]))
    @end_uses[[FT::Elec, EUT::ClothesDryer]] = EndUse.new(outputs: get_object_outputs(EUT, [FT::Elec, EUT::ClothesDryer]))
    @end_uses[[FT::Elec, EUT::RangeOven]] = EndUse.new(outputs: get_object_outputs(EUT, [FT::Elec, EUT::RangeOven]))
    @end_uses[[FT::Elec, EUT::CeilingFan]] = EndUse.new(outputs: get_object_outputs(EUT, [FT::Elec, EUT::CeilingFan]))
    @end_uses[[FT::Elec, EUT::Television]] = EndUse.new(outputs: get_object_outputs(EUT, [FT::Elec, EUT::Television]))
    @end_uses[[FT::Elec, EUT::PlugLoads]] = EndUse.new(outputs: get_object_outputs(EUT, [FT::Elec, EUT::PlugLoads]))
    @end_uses[[FT::Elec, EUT::WellPump]] = EndUse.new(outputs: get_object_outputs(EUT, [FT::Elec, EUT::WellPump]))
    @end_uses[[FT::Elec, EUT::PoolHeater]] = EndUse.new(outputs: get_object_outputs(EUT, [FT::Elec, EUT::PoolHeater]))
    @end_uses[[FT::Elec, EUT::PoolPump]] = EndUse.new(outputs: get_object_outputs(EUT, [FT::Elec, EUT::PoolPump]))
    @end_uses[[FT::Elec, EUT::PermanentSpaHeater]] = EndUse.new(outputs: get_object_outputs(EUT, [FT::Elec, EUT::PermanentSpaHeater]))
    @end_uses[[FT::Elec, EUT::PermanentSpaPump]] = EndUse.new(outputs: get_object_outputs(EUT, [FT::Elec, EUT::PermanentSpaPump]))
    @end_uses[[FT::Elec, EUT::PV]] = EndUse.new(outputs: get_object_outputs(EUT, [FT::Elec, EUT::PV]), is_negative: true)
    @end_uses[[FT::Elec, EUT::Generator]] = EndUse.new(outputs: get_object_outputs(EUT, [FT::Elec, EUT::Generator]), is_negative: true)
    @end_uses[[FT::Elec, EUT::Battery]] = EndUse.new(outputs: get_object_outputs(EUT, [FT::Elec, EUT::Battery]), is_storage: true)
    @end_uses[[FT::Elec, EUT::Vehicle]] = EndUse.new(outputs: get_object_outputs(EUT, [FT::Elec, EUT::Vehicle]))
    @end_uses[[FT::Gas, EUT::Heating]] = EndUse.new(outputs: get_object_outputs(EUT, [FT::Gas, EUT::Heating]))
    @end_uses[[FT::Gas, EUT::HeatingHeatPumpBackup]] = EndUse.new(outputs: get_object_outputs(EUT, [FT::Gas, EUT::HeatingHeatPumpBackup]))
    @end_uses[[FT::Gas, EUT::HotWater]] = EndUse.new(outputs: get_object_outputs(EUT, [FT::Gas, EUT::HotWater]))
    @end_uses[[FT::Gas, EUT::ClothesDryer]] = EndUse.new(outputs: get_object_outputs(EUT, [FT::Gas, EUT::ClothesDryer]))
    @end_uses[[FT::Gas, EUT::RangeOven]] = EndUse.new(outputs: get_object_outputs(EUT, [FT::Gas, EUT::RangeOven]))
    @end_uses[[FT::Gas, EUT::MechVentPreheat]] = EndUse.new(outputs: get_object_outputs(EUT, [FT::Gas, EUT::MechVentPreheat]))
    @end_uses[[FT::Gas, EUT::PoolHeater]] = EndUse.new(outputs: get_object_outputs(EUT, [FT::Gas, EUT::PoolHeater]))
    @end_uses[[FT::Gas, EUT::PermanentSpaHeater]] = EndUse.new(outputs: get_object_outputs(EUT, [FT::Gas, EUT::PermanentSpaHeater]))
    @end_uses[[FT::Gas, EUT::Grill]] = EndUse.new(outputs: get_object_outputs(EUT, [FT::Gas, EUT::Grill]))
    @end_uses[[FT::Gas, EUT::Lighting]] = EndUse.new(outputs: get_object_outputs(EUT, [FT::Gas, EUT::Lighting]))
    @end_uses[[FT::Gas, EUT::Fireplace]] = EndUse.new(outputs: get_object_outputs(EUT, [FT::Gas, EUT::Fireplace]))
    @end_uses[[FT::Gas, EUT::Generator]] = EndUse.new(outputs: get_object_outputs(EUT, [FT::Gas, EUT::Generator]))
    @end_uses[[FT::Oil, EUT::Heating]] = EndUse.new(outputs: get_object_outputs(EUT, [FT::Oil, EUT::Heating]))
    @end_uses[[FT::Oil, EUT::HeatingHeatPumpBackup]] = EndUse.new(outputs: get_object_outputs(EUT, [FT::Oil, EUT::HeatingHeatPumpBackup]))
    @end_uses[[FT::Oil, EUT::HotWater]] = EndUse.new(outputs: get_object_outputs(EUT, [FT::Oil, EUT::HotWater]))
    @end_uses[[FT::Oil, EUT::ClothesDryer]] = EndUse.new(outputs: get_object_outputs(EUT, [FT::Oil, EUT::ClothesDryer]))
    @end_uses[[FT::Oil, EUT::RangeOven]] = EndUse.new(outputs: get_object_outputs(EUT, [FT::Oil, EUT::RangeOven]))
    @end_uses[[FT::Oil, EUT::MechVentPreheat]] = EndUse.new(outputs: get_object_outputs(EUT, [FT::Oil, EUT::MechVentPreheat]))
    @end_uses[[FT::Oil, EUT::Grill]] = EndUse.new(outputs: get_object_outputs(EUT, [FT::Oil, EUT::Grill]))
    @end_uses[[FT::Oil, EUT::Lighting]] = EndUse.new(outputs: get_object_outputs(EUT, [FT::Oil, EUT::Lighting]))
    @end_uses[[FT::Oil, EUT::Fireplace]] = EndUse.new(outputs: get_object_outputs(EUT, [FT::Oil, EUT::Fireplace]))
    @end_uses[[FT::Oil, EUT::Generator]] = EndUse.new(outputs: get_object_outputs(EUT, [FT::Oil, EUT::Generator]))
    @end_uses[[FT::Propane, EUT::Heating]] = EndUse.new(outputs: get_object_outputs(EUT, [FT::Propane, EUT::Heating]))
    @end_uses[[FT::Propane, EUT::HeatingHeatPumpBackup]] = EndUse.new(outputs: get_object_outputs(EUT, [FT::Propane, EUT::HeatingHeatPumpBackup]))
    @end_uses[[FT::Propane, EUT::HotWater]] = EndUse.new(outputs: get_object_outputs(EUT, [FT::Propane, EUT::HotWater]))
    @end_uses[[FT::Propane, EUT::ClothesDryer]] = EndUse.new(outputs: get_object_outputs(EUT, [FT::Propane, EUT::ClothesDryer]))
    @end_uses[[FT::Propane, EUT::RangeOven]] = EndUse.new(outputs: get_object_outputs(EUT, [FT::Propane, EUT::RangeOven]))
    @end_uses[[FT::Propane, EUT::MechVentPreheat]] = EndUse.new(outputs: get_object_outputs(EUT, [FT::Propane, EUT::MechVentPreheat]))
    @end_uses[[FT::Propane, EUT::Grill]] = EndUse.new(outputs: get_object_outputs(EUT, [FT::Propane, EUT::Grill]))
    @end_uses[[FT::Propane, EUT::Lighting]] = EndUse.new(outputs: get_object_outputs(EUT, [FT::Propane, EUT::Lighting]))
    @end_uses[[FT::Propane, EUT::Fireplace]] = EndUse.new(outputs: get_object_outputs(EUT, [FT::Propane, EUT::Fireplace]))
    @end_uses[[FT::Propane, EUT::Generator]] = EndUse.new(outputs: get_object_outputs(EUT, [FT::Propane, EUT::Generator]))
    @end_uses[[FT::WoodCord, EUT::Heating]] = EndUse.new(outputs: get_object_outputs(EUT, [FT::WoodCord, EUT::Heating]))
    @end_uses[[FT::WoodCord, EUT::HeatingHeatPumpBackup]] = EndUse.new(outputs: get_object_outputs(EUT, [FT::WoodCord, EUT::HeatingHeatPumpBackup]))
    @end_uses[[FT::WoodCord, EUT::HotWater]] = EndUse.new(outputs: get_object_outputs(EUT, [FT::WoodCord, EUT::HotWater]))
    @end_uses[[FT::WoodCord, EUT::ClothesDryer]] = EndUse.new(outputs: get_object_outputs(EUT, [FT::WoodCord, EUT::ClothesDryer]))
    @end_uses[[FT::WoodCord, EUT::RangeOven]] = EndUse.new(outputs: get_object_outputs(EUT, [FT::WoodCord, EUT::RangeOven]))
    @end_uses[[FT::WoodCord, EUT::MechVentPreheat]] = EndUse.new(outputs: get_object_outputs(EUT, [FT::WoodCord, EUT::MechVentPreheat]))
    @end_uses[[FT::WoodCord, EUT::Grill]] = EndUse.new(outputs: get_object_outputs(EUT, [FT::WoodCord, EUT::Grill]))
    @end_uses[[FT::WoodCord, EUT::Lighting]] = EndUse.new(outputs: get_object_outputs(EUT, [FT::WoodCord, EUT::Lighting]))
    @end_uses[[FT::WoodCord, EUT::Fireplace]] = EndUse.new(outputs: get_object_outputs(EUT, [FT::WoodCord, EUT::Fireplace]))
    @end_uses[[FT::WoodCord, EUT::Generator]] = EndUse.new(outputs: get_object_outputs(EUT, [FT::WoodCord, EUT::Generator]))
    @end_uses[[FT::WoodPellets, EUT::Heating]] = EndUse.new(outputs: get_object_outputs(EUT, [FT::WoodPellets, EUT::Heating]))
    @end_uses[[FT::WoodPellets, EUT::HeatingHeatPumpBackup]] = EndUse.new(outputs: get_object_outputs(EUT, [FT::WoodPellets, EUT::HeatingHeatPumpBackup]))
    @end_uses[[FT::WoodPellets, EUT::HotWater]] = EndUse.new(outputs: get_object_outputs(EUT, [FT::WoodPellets, EUT::HotWater]))
    @end_uses[[FT::WoodPellets, EUT::ClothesDryer]] = EndUse.new(outputs: get_object_outputs(EUT, [FT::WoodPellets, EUT::ClothesDryer]))
    @end_uses[[FT::WoodPellets, EUT::RangeOven]] = EndUse.new(outputs: get_object_outputs(EUT, [FT::WoodPellets, EUT::RangeOven]))
    @end_uses[[FT::WoodPellets, EUT::MechVentPreheat]] = EndUse.new(outputs: get_object_outputs(EUT, [FT::WoodPellets, EUT::MechVentPreheat]))
    @end_uses[[FT::WoodPellets, EUT::Grill]] = EndUse.new(outputs: get_object_outputs(EUT, [FT::WoodPellets, EUT::Grill]))
    @end_uses[[FT::WoodPellets, EUT::Lighting]] = EndUse.new(outputs: get_object_outputs(EUT, [FT::WoodPellets, EUT::Lighting]))
    @end_uses[[FT::WoodPellets, EUT::Fireplace]] = EndUse.new(outputs: get_object_outputs(EUT, [FT::WoodPellets, EUT::Fireplace]))
    @end_uses[[FT::WoodPellets, EUT::Generator]] = EndUse.new(outputs: get_object_outputs(EUT, [FT::WoodPellets, EUT::Generator]))
    @end_uses[[FT::Coal, EUT::Heating]] = EndUse.new(outputs: get_object_outputs(EUT, [FT::Coal, EUT::Heating]))
    @end_uses[[FT::Coal, EUT::HeatingHeatPumpBackup]] = EndUse.new(outputs: get_object_outputs(EUT, [FT::Coal, EUT::HeatingHeatPumpBackup]))
    @end_uses[[FT::Coal, EUT::HotWater]] = EndUse.new(outputs: get_object_outputs(EUT, [FT::Coal, EUT::HotWater]))
    @end_uses[[FT::Coal, EUT::ClothesDryer]] = EndUse.new(outputs: get_object_outputs(EUT, [FT::Coal, EUT::ClothesDryer]))
    @end_uses[[FT::Coal, EUT::RangeOven]] = EndUse.new(outputs: get_object_outputs(EUT, [FT::Coal, EUT::RangeOven]))
    @end_uses[[FT::Coal, EUT::MechVentPreheat]] = EndUse.new(outputs: get_object_outputs(EUT, [FT::Coal, EUT::MechVentPreheat]))
    @end_uses[[FT::Coal, EUT::Grill]] = EndUse.new(outputs: get_object_outputs(EUT, [FT::Coal, EUT::Grill]))
    @end_uses[[FT::Coal, EUT::Lighting]] = EndUse.new(outputs: get_object_outputs(EUT, [FT::Coal, EUT::Lighting]))
    @end_uses[[FT::Coal, EUT::Fireplace]] = EndUse.new(outputs: get_object_outputs(EUT, [FT::Coal, EUT::Fireplace]))
    @end_uses[[FT::Coal, EUT::Generator]] = EndUse.new(outputs: get_object_outputs(EUT, [FT::Coal, EUT::Generator]))
    @end_uses.each do |key, end_use|
      fuel_type, end_use_type = key
      end_use.name = "End Use: #{fuel_type}: #{end_use_type}"
      end_use.annual_units = 'MBtu'
      end_use.timeseries_units = get_timeseries_units_from_fuel_type(fuel_type)
    end

    # Fuels

    @fuels = {}
    @fuels[[FT::Elec, TE::Total]] = Fuel.new(meter: Outputs::MeterCustomElectricityTotal.upcase)
    @fuels[[FT::Elec, TE::Net]] = Fuel.new(meter: Outputs::MeterCustomElectricityNet.upcase)
    @fuels[[FT::Gas, TE::Total]] = Fuel.new(meter: "#{EPlus::FuelTypeNaturalGas}:Facility")
    @fuels[[FT::Oil, TE::Total]] = Fuel.new(meter: "#{EPlus::FuelTypeOil}:Facility")
    @fuels[[FT::Propane, TE::Total]] = Fuel.new(meter: "#{EPlus::FuelTypePropane}:Facility")
    @fuels[[FT::WoodCord, TE::Total]] = Fuel.new(meter: "#{EPlus::FuelTypeWoodCord}:Facility")
    @fuels[[FT::WoodPellets, TE::Total]] = Fuel.new(meter: "#{EPlus::FuelTypeWoodPellets}:Facility")
    @fuels[[FT::Coal, TE::Total]] = Fuel.new(meter: "#{EPlus::FuelTypeCoal}:Facility")
    @unique_fuel_types = @fuels.keys.map { |k| k[0] }.uniq

    @fuels.each do |(fuel_type, total_or_net), fuel|
      if total_or_net == TE::Net
        fuel.name = "Fuel Use: #{fuel_type}: Net"
      elsif total_or_net == TE::Total
        fuel.name = "Fuel Use: #{fuel_type}: Total"
      end
      fuel.annual_units = 'MBtu'
      fuel.timeseries_units = get_timeseries_units_from_fuel_type(fuel_type)
      if @end_uses.count { |key, end_use| key[0] == fuel_type && end_use.variables.size + end_use.meters.size > 0 } == 0
        fuel.meter = nil
      end
    end

    # Total Energy
    @totals = {}
    [TE::Total, TE::Net].each do |energy_type|
      @totals[energy_type] = TotalEnergy.new
      @totals[energy_type].name = "Energy Use: #{energy_type}"
      @totals[energy_type].annual_units = 'MBtu'
      @totals[energy_type].timeseries_units = get_timeseries_units_from_fuel_type(FT::Gas)
    end

    # Emissions
    @emissions = {}
    if not @model.nil?
      emissions_scenario_names = eval(@model.getBuilding.additionalProperties.getFeatureAsString('emissions_scenario_names').get)
      emissions_scenario_types = eval(@model.getBuilding.additionalProperties.getFeatureAsString('emissions_scenario_types').get)
      emissions_scenario_names.each_with_index do |scenario_name, i|
        scenario_type = emissions_scenario_types[i]
        @emissions[[scenario_type, scenario_name]] = Emission.new()
        @emissions[[scenario_type, scenario_name]].name = "Emissions: #{scenario_type}: #{scenario_name}"
        @emissions[[scenario_type, scenario_name]].annual_units = 'lb'
        @emissions[[scenario_type, scenario_name]].timeseries_units = 'lb'
      end
    end

    # Hot Water Uses
    @hot_water_uses = {}
    @hot_water_uses[HWT::ClothesWasher] = HotWater.new(outputs: get_object_outputs(HWT, HWT::ClothesWasher))
    @hot_water_uses[HWT::Dishwasher] = HotWater.new(outputs: get_object_outputs(HWT, HWT::Dishwasher))
    @hot_water_uses[HWT::Fixtures] = HotWater.new(outputs: get_object_outputs(HWT, HWT::Fixtures))
    @hot_water_uses[HWT::DistributionWaste] = HotWater.new(outputs: get_object_outputs(HWT, HWT::DistributionWaste))

    @hot_water_uses.each do |hot_water_type, hot_water|
      hot_water.name = "Hot Water: #{hot_water_type}"
      hot_water.annual_units = 'gal'
      hot_water.timeseries_units = 'gal'
    end

    # Resilience
    @resilience = {}
    @resilience[RT::Battery] = Resilience.new(variables: get_object_outputs(RT, RT::Battery))

    @resilience.each do |resilience_type, resilience|
      next unless resilience_type == RT::Battery

      resilience.name = "Resilience: #{resilience_type}"
      resilience.annual_units = 'hr'
      resilience.timeseries_units = 'hr'
    end

    # Peak Fuels
    @peak_fuels = {}
    @peak_fuels[[FT::Elec, TE::Total, PFT::Winter]] = PeakFuel.new(report: 'Peak Electricity Total', meter: Outputs::MeterCustomElectricityTotal)
    @peak_fuels[[FT::Elec, TE::Total, PFT::Summer]] = PeakFuel.new(report: 'Peak Electricity Total', meter: Outputs::MeterCustomElectricityTotal)
    @peak_fuels[[FT::Elec, TE::Total, PFT::Annual]] = PeakFuel.new(report: 'Peak Electricity Total', meter: Outputs::MeterCustomElectricityTotal)
    @peak_fuels[[FT::Elec, TE::Net, PFT::Winter]] = PeakFuel.new(report: 'Peak Electricity Net', meter: Outputs::MeterCustomElectricityNet)
    @peak_fuels[[FT::Elec, TE::Net, PFT::Summer]] = PeakFuel.new(report: 'Peak Electricity Net', meter: Outputs::MeterCustomElectricityNet)
    @peak_fuels[[FT::Elec, TE::Net, PFT::Annual]] = PeakFuel.new(report: 'Peak Electricity Net', meter: Outputs::MeterCustomElectricityNet)

    @peak_fuels.each do |key, peak_fuel|
      fuel_type, total_or_net, peak_fuel_type = key
      if total_or_net == TE::Net
        peak_fuel.name = "Peak #{fuel_type}: #{peak_fuel_type} Net"
      elsif total_or_net == TE::Total
        peak_fuel.name = "Peak #{fuel_type}: #{peak_fuel_type} Total"
      end
      peak_fuel.annual_units = 'W'
    end

    # Loads

    @loads = {}
    @loads[LT::Heating] = Load.new(ems_variable: 'loads_htg_tot')
    @loads[LT::HeatingHeatPumpBackup] = Load.new(variables: get_object_outputs(LT, LT::HeatingHeatPumpBackup))
    @loads[LT::Cooling] = Load.new(ems_variable: 'loads_clg_tot')
    @loads[LT::HotWaterDelivered] = Load.new(variables: get_object_outputs(LT, LT::HotWaterDelivered))
    @loads[LT::HotWaterTankLosses] = Load.new(variables: get_object_outputs(LT, LT::HotWaterTankLosses), is_negative: true)
    @loads[LT::HotWaterDesuperheater] = Load.new(variables: get_object_outputs(LT, LT::HotWaterDesuperheater))
    @loads[LT::HotWaterSolarThermal] = Load.new(variables: get_object_outputs(LT, LT::HotWaterSolarThermal), is_negative: true)

    @loads.each do |load_type, load|
      load.name = "Load: #{load_type}"
      load.annual_units = 'MBtu'
      load.timeseries_units = 'kBtu'
    end

    # Component Loads

    @component_loads = {}
    @component_loads[[LT::Heating, CLT::Roofs]] = ComponentLoad.new(ems_variable: 'loads_htg_roofs')
    @component_loads[[LT::Heating, CLT::Ceilings]] = ComponentLoad.new(ems_variable: 'loads_htg_ceilings')
    @component_loads[[LT::Heating, CLT::Walls]] = ComponentLoad.new(ems_variable: 'loads_htg_walls')
    @component_loads[[LT::Heating, CLT::RimJoists]] = ComponentLoad.new(ems_variable: 'loads_htg_rim_joists')
    @component_loads[[LT::Heating, CLT::FoundationWalls]] = ComponentLoad.new(ems_variable: 'loads_htg_foundation_walls')
    @component_loads[[LT::Heating, CLT::Doors]] = ComponentLoad.new(ems_variable: 'loads_htg_doors')
    @component_loads[[LT::Heating, CLT::WindowsConduction]] = ComponentLoad.new(ems_variable: 'loads_htg_windows_conduction')
    @component_loads[[LT::Heating, CLT::WindowsSolar]] = ComponentLoad.new(ems_variable: 'loads_htg_windows_solar')
    @component_loads[[LT::Heating, CLT::SkylightsConduction]] = ComponentLoad.new(ems_variable: 'loads_htg_skylights_conduction')
    @component_loads[[LT::Heating, CLT::SkylightsSolar]] = ComponentLoad.new(ems_variable: 'loads_htg_skylights_solar')
    @component_loads[[LT::Heating, CLT::Floors]] = ComponentLoad.new(ems_variable: 'loads_htg_floors')
    @component_loads[[LT::Heating, CLT::Slabs]] = ComponentLoad.new(ems_variable: 'loads_htg_slabs')
    @component_loads[[LT::Heating, CLT::InternalMass]] = ComponentLoad.new(ems_variable: 'loads_htg_internal_mass')
    @component_loads[[LT::Heating, CLT::Infiltration]] = ComponentLoad.new(ems_variable: 'loads_htg_infil')
    @component_loads[[LT::Heating, CLT::NaturalVentilation]] = ComponentLoad.new(ems_variable: 'loads_htg_natvent')
    @component_loads[[LT::Heating, CLT::MechanicalVentilation]] = ComponentLoad.new(ems_variable: 'loads_htg_mechvent')
    @component_loads[[LT::Heating, CLT::WholeHouseFan]] = ComponentLoad.new(ems_variable: 'loads_htg_whf')
    @component_loads[[LT::Heating, CLT::Ducts]] = ComponentLoad.new(ems_variable: 'loads_htg_ducts')
    @component_loads[[LT::Heating, CLT::InternalGains]] = ComponentLoad.new(ems_variable: 'loads_htg_intgains')
    @component_loads[[LT::Heating, CLT::Lighting]] = ComponentLoad.new(ems_variable: 'loads_htg_lighting')
    @component_loads[[LT::Cooling, CLT::Roofs]] = ComponentLoad.new(ems_variable: 'loads_clg_roofs')
    @component_loads[[LT::Cooling, CLT::Ceilings]] = ComponentLoad.new(ems_variable: 'loads_clg_ceilings')
    @component_loads[[LT::Cooling, CLT::Walls]] = ComponentLoad.new(ems_variable: 'loads_clg_walls')
    @component_loads[[LT::Cooling, CLT::RimJoists]] = ComponentLoad.new(ems_variable: 'loads_clg_rim_joists')
    @component_loads[[LT::Cooling, CLT::FoundationWalls]] = ComponentLoad.new(ems_variable: 'loads_clg_foundation_walls')
    @component_loads[[LT::Cooling, CLT::Doors]] = ComponentLoad.new(ems_variable: 'loads_clg_doors')
    @component_loads[[LT::Cooling, CLT::WindowsConduction]] = ComponentLoad.new(ems_variable: 'loads_clg_windows_conduction')
    @component_loads[[LT::Cooling, CLT::WindowsSolar]] = ComponentLoad.new(ems_variable: 'loads_clg_windows_solar')
    @component_loads[[LT::Cooling, CLT::SkylightsConduction]] = ComponentLoad.new(ems_variable: 'loads_clg_skylights_conduction')
    @component_loads[[LT::Cooling, CLT::SkylightsSolar]] = ComponentLoad.new(ems_variable: 'loads_clg_skylights_solar')
    @component_loads[[LT::Cooling, CLT::Floors]] = ComponentLoad.new(ems_variable: 'loads_clg_floors')
    @component_loads[[LT::Cooling, CLT::Slabs]] = ComponentLoad.new(ems_variable: 'loads_clg_slabs')
    @component_loads[[LT::Cooling, CLT::InternalMass]] = ComponentLoad.new(ems_variable: 'loads_clg_internal_mass')
    @component_loads[[LT::Cooling, CLT::Infiltration]] = ComponentLoad.new(ems_variable: 'loads_clg_infil')
    @component_loads[[LT::Cooling, CLT::NaturalVentilation]] = ComponentLoad.new(ems_variable: 'loads_clg_natvent')
    @component_loads[[LT::Cooling, CLT::MechanicalVentilation]] = ComponentLoad.new(ems_variable: 'loads_clg_mechvent')
    @component_loads[[LT::Cooling, CLT::WholeHouseFan]] = ComponentLoad.new(ems_variable: 'loads_clg_whf')
    @component_loads[[LT::Cooling, CLT::Ducts]] = ComponentLoad.new(ems_variable: 'loads_clg_ducts')
    @component_loads[[LT::Cooling, CLT::InternalGains]] = ComponentLoad.new(ems_variable: 'loads_clg_intgains')
    @component_loads[[LT::Cooling, CLT::Lighting]] = ComponentLoad.new(ems_variable: 'loads_clg_lighting')

    @component_loads.each do |key, comp_load|
      load_type, comp_load_type = key
      comp_load.name = "Component Load: #{load_type.gsub(': Delivered', '')}: #{comp_load_type}"
      comp_load.annual_units = 'MBtu'
      comp_load.timeseries_units = 'kBtu'
    end

    # Unmet Hours
    @unmet_hours = {}
    @unmet_hours[UHT::Heating] = UnmetHours.new(ems_variable: 'htg_unmet_hours')
    @unmet_hours[UHT::Cooling] = UnmetHours.new(ems_variable: 'clg_unmet_hours')
    @unmet_hours[UHT::Driving] = UnmetHours.new(ems_variable: 'unmet_driving_hours')

    @unmet_hours.each do |load_type, unmet_hour|
      unmet_hour.name = "Unmet Hours: #{load_type}"
      unmet_hour.annual_units = 'hr'
      unmet_hour.timeseries_units = 'hr'
    end

    # Peak Loads
    @peak_loads = {}
    @peak_loads[PLT::Heating] = PeakLoad.new(ems_variable: 'loads_htg_tot', report: 'Peak Heating Load')
    @peak_loads[PLT::Cooling] = PeakLoad.new(ems_variable: 'loads_clg_tot', report: 'Peak Cooling Load')

    @peak_loads.each do |load_type, peak_load|
      peak_load.name = "Peak Load: #{load_type}"
      peak_load.annual_units = 'kBtu/hr'
    end

    # Zone Temperatures
    @zone_temps = {}

    # Zone Conditions
    @zone_conds = {}

    # Airflows
    @airflows = {}
    @airflows[AFT::Infiltration] = Airflow.new(ems_variable: 'total_infil_flow_rate')
    @airflows[AFT::MechanicalVentilation] = Airflow.new(ems_variable: 'total_mechvent_flow_rate')
    @airflows[AFT::NaturalVentilation] = Airflow.new(ems_variable: 'total_natvent_flow_rate')
    @airflows[AFT::WholeHouseFan] = Airflow.new(ems_variable: 'total_whf_flow_rate')

    @airflows.each do |airflow_type, airflow|
      airflow.name = "Airflow: #{airflow_type}"
      airflow.timeseries_units = 'cfm'
    end

    # Weather
    @weather = {}
    @weather[WT::DrybulbTemp] = Weather.new(variable: 'Site Outdoor Air Drybulb Temperature', variable_units: 'C', timeseries_units: 'F')
    @weather[WT::WetbulbTemp] = Weather.new(variable: 'Site Outdoor Air Wetbulb Temperature', variable_units: 'C', timeseries_units: 'F')
    @weather[WT::RelativeHumidity] = Weather.new(variable: 'Site Outdoor Air Relative Humidity', variable_units: '%', timeseries_units: '%')
    @weather[WT::WindSpeed] = Weather.new(variable: 'Site Wind Speed', variable_units: 'm/s', timeseries_units: 'mph')
    @weather[WT::DiffuseSolar] = Weather.new(variable: 'Site Diffuse Solar Radiation Rate per Area', variable_units: 'W/m^2', timeseries_units: 'Btu/(hr*ft^2)')
    @weather[WT::DirectSolar] = Weather.new(variable: 'Site Direct Solar Radiation Rate per Area', variable_units: 'W/m^2', timeseries_units: 'Btu/(hr*ft^2)')

    @weather.each do |weather_type, weather_data|
      weather_data.name = "Weather: #{weather_type}"
    end

    # Output Variables
    @output_variables_requests = args[:user_output_variables].to_s.split(',').map(&:strip)

    # Output Meters
    @output_meters_requests = args[:user_output_meters].to_s.split(',').map(&:strip)
  end

  # Sets timeseries output requests for EnergyPlus needed to support performing emissions calculations.
  # To calculate timeseries emissions or timeseries fuel consumption, we also need to select timeseries
  # end use consumption because EnergyPlus results may be post-processed due to HVAC DSE.
  #
  # NOTE: We might be able to avoid this if we could account for DSE inside EnergyPlus instead of
  # applying the DSE impact during post-processing.
  #
  # @param args [Hash] Map of :argument_name => value
  # @return [Hash] New map of :argument_name => value
  def setup_timeseries_includes(args)
    args = args.dup # We don't want to modify the original arguments
    args[:include_hourly_electric_end_use_consumptions] = false
    if not @emissions.empty?
      args[:include_hourly_electric_end_use_consumptions] = true # Need hourly electricity values for Cambium
      if args[:include_timeseries_emissions] || args[:include_timeseries_emission_end_uses] || args[:include_timeseries_emission_fuels]
        args[:include_timeseries_fuel_consumptions] = true
      end
    end
    if args[:include_timeseries_total_consumptions] || args[:include_timeseries_resilience]
      args[:include_timeseries_fuel_consumptions] = true
    end
    if args[:include_timeseries_fuel_consumptions]
      args[:include_timeseries_end_use_consumptions] = true
    end
    if args[:include_timeseries_system_use_consumptions]
      args[:include_timeseries_end_use_consumptions] = true
    end
    return args
  end

  # Returns a list of HPXML IDs corresponds to HVAC or water heating systems
  #
  # @return [Array<String>] List of HPXML IDs
  def get_hpxml_system_ids
    return [] if @hpxml_bldgs.empty?

    system_ids = []
    @hpxml_bldgs.each do |hpxml_bldg|
      (hpxml_bldg.hvac_systems + hpxml_bldg.water_heating_systems + hpxml_bldg.ventilation_fans).each do |system|
        system_ids << system.id
      end
    end
    return system_ids
  end

  # For a given object, returns the Output:Variables or Output:Meters to be requested,
  # and associates them with the appropriate keys (e.g., [FT::Elec, EUT::Heating]).
  #
  # @param model [OpenStudio::Model::Model] OpenStudio Model object
  # @param object [OpenStudio::Model::Foo] A given object in the OpenStudio Model
  # @param class_type [Module] The output class type
  # @return [Hash] Map of output key => array of EnergyPlus output variable/meter names
  def get_object_outputs_by_key(model, object, class_type)
    object_type = object.additionalProperties.getFeatureAsString('ObjectType')
    object_type = object_type.get if object_type.is_initialized

    to_ft = { EPlus::FuelTypeElectricity => FT::Elec,
              EPlus::FuelTypeNaturalGas => FT::Gas,
              EPlus::FuelTypeOil => FT::Oil,
              EPlus::FuelTypePropane => FT::Propane,
              EPlus::FuelTypeWoodCord => FT::WoodCord,
              EPlus::FuelTypeWoodPellets => FT::WoodPellets,
              EPlus::FuelTypeCoal => FT::Coal }

    if class_type == EUT

      # End uses

      if object.to_CoilHeatingDXSingleSpeed.is_initialized || object.to_CoilHeatingDXMultiSpeed.is_initialized
        vars = { [FT::Elec, EUT::Heating] => ['Heating Coil Electricity Energy', 'Heating Coil Defrost Electricity Energy'] }
        if object.additionalProperties.getFeatureAsDouble('FractionHeatLoadServed').is_initialized && object.additionalProperties.getFeatureAsDouble('FractionHeatLoadServed').get <= 0
          # HP only provides cooling, allocate crankcase to cooling end use
          vars[[FT::Elec, EUT::Cooling]] = ['Heating Coil Crankcase Heater Electricity Energy']
        else
          # Allocate crankcase to heating end use
          vars[[FT::Elec, EUT::Heating]] << 'Heating Coil Crankcase Heater Electricity Energy'
        end
        return vars

      elsif object.to_CoilHeatingElectric.is_initialized || object.to_CoilHeatingElectricMultiStage.is_initialized
        if object.additionalProperties.getFeatureAsBoolean('IsHeatPumpBackup').is_initialized && object.additionalProperties.getFeatureAsBoolean('IsHeatPumpBackup').get
          return { [FT::Elec, EUT::HeatingHeatPumpBackup] => ['Heating Coil Electricity Energy'] }
        else
          return { [FT::Elec, EUT::Heating] => ['Heating Coil Electricity Energy'] }
        end

      elsif object.to_CoilHeatingGas.is_initialized
        fuel = object.to_CoilHeatingGas.get.fuelType
        if object.additionalProperties.getFeatureAsBoolean('IsHeatPumpBackup').is_initialized && object.additionalProperties.getFeatureAsBoolean('IsHeatPumpBackup').get
          return { [to_ft[fuel], EUT::HeatingHeatPumpBackup] => ["Heating Coil #{fuel} Energy", "Heating Coil Ancillary #{fuel} Energy"] }
        else
          return { [to_ft[fuel], EUT::Heating] => ["Heating Coil #{fuel} Energy", "Heating Coil Ancillary #{fuel} Energy"] }
        end

      elsif object.to_CoilHeatingWaterToAirHeatPumpEquationFit.is_initialized || object.to_CoilHeatingWaterToAirHeatPumpVariableSpeedEquationFit.is_initialized
        return { [FT::Elec, EUT::Heating] => ['Heating Coil Electricity Energy'] }

      elsif object.to_ZoneHVACBaseboardConvectiveElectric.is_initialized
        if object.additionalProperties.getFeatureAsBoolean('IsHeatPumpBackup').is_initialized && object.additionalProperties.getFeatureAsBoolean('IsHeatPumpBackup').get
          return { [FT::Elec, EUT::HeatingHeatPumpBackup] => ['Baseboard Electricity Energy'] }
        else
          return { [FT::Elec, EUT::Heating] => ['Baseboard Electricity Energy'] }
        end

      elsif object.to_BoilerHotWater.is_initialized
        is_combi_boiler = false
        if object.additionalProperties.getFeatureAsBoolean('IsCombiBoiler').is_initialized
          is_combi_boiler = object.additionalProperties.getFeatureAsBoolean('IsCombiBoiler').get
        end
        if not is_combi_boiler # Exclude combi boiler, whose heating & dhw energy is handled separately via EMS
          fuel = object.to_BoilerHotWater.get.fuelType
          if object.additionalProperties.getFeatureAsBoolean('IsHeatPumpBackup').is_initialized && object.additionalProperties.getFeatureAsBoolean('IsHeatPumpBackup').get
            return { [to_ft[fuel], EUT::HeatingHeatPumpBackup] => ["Boiler #{fuel} Energy", "Boiler Ancillary #{fuel} Energy"] }
          else
            return { [to_ft[fuel], EUT::Heating] => ["Boiler #{fuel} Energy", "Boiler Ancillary #{fuel} Energy"] }
          end
        else
          fuel = object.to_BoilerHotWater.get.fuelType
          return { [to_ft[fuel], EUT::HotWater] => ["Boiler #{fuel} Energy", "Boiler Ancillary #{fuel} Energy"] }
        end

      elsif object.to_CoilCoolingDXSingleSpeed.is_initialized || object.to_CoilCoolingDXMultiSpeed.is_initialized
        vars = { [FT::Elec, EUT::Cooling] => ['Cooling Coil Electricity Energy'] }
        parent = model.getAirLoopHVACUnitarySystems.select { |u| u.coolingCoil.is_initialized && u.coolingCoil.get.handle.to_s == object.handle.to_s }
        if (not parent.empty?) && parent[0].heatingCoil.is_initialized
          htg_coil = parent[0].heatingCoil.get
        end
        if parent.empty?
          parent = model.getZoneHVACPackagedTerminalAirConditioners.select { |u| u.coolingCoil.handle.to_s == object.handle.to_s }
          if not parent.empty?
            htg_coil = parent[0].heatingCoil
          end
        end
        if parent.empty?
          fail 'Could not find parent object.'
        end

        if htg_coil.nil? || (not (htg_coil.to_CoilHeatingDXSingleSpeed.is_initialized || htg_coil.to_CoilHeatingDXMultiSpeed.is_initialized))
          # Crankcase variable only available if no DX heating coil on parent
          vars[[FT::Elec, EUT::Cooling]] << 'Cooling Coil Crankcase Heater Electricity Energy'
        end
        return vars

      elsif object.to_CoilCoolingWaterToAirHeatPumpEquationFit.is_initialized || object.to_CoilCoolingWaterToAirHeatPumpVariableSpeedEquationFit.is_initialized
        return { [FT::Elec, EUT::Cooling] => ['Cooling Coil Electricity Energy'] }

      elsif object.to_EvaporativeCoolerDirectResearchSpecial.is_initialized
        return { [FT::Elec, EUT::Cooling] => ['Evaporative Cooler Electricity Energy'] }

      elsif object.to_CoilWaterHeatingAirToWaterHeatPumpWrapped.is_initialized
        return { [FT::Elec, EUT::HotWater] => ['Cooling Coil Water Heating Electricity Energy'] }

      elsif object.to_FanSystemModel.is_initialized
        if object_type == Constants::ObjectTypeWaterHeater
          return { [FT::Elec, EUT::HotWater] => ['Fan Electricity Energy'] }
        end

      elsif object.to_PumpConstantSpeed.is_initialized
        if object_type == Constants::ObjectTypeSolarHotWater
          return { [FT::Elec, EUT::HotWaterSolarThermalPump] => ['Pump Electricity Energy'] }
        end

      elsif object.to_WaterHeaterMixed.is_initialized
        fuel = object.to_WaterHeaterMixed.get.heaterFuelType
        return { [to_ft[fuel], EUT::HotWater] => ["Water Heater #{fuel} Energy", 'Water Heater Off Cycle Parasitic Electricity Energy', 'Water Heater On Cycle Parasitic Electricity Energy'] }

      elsif object.to_WaterHeaterStratified.is_initialized
        fuel = object.to_WaterHeaterStratified.get.heaterFuelType
        return { [to_ft[fuel], EUT::HotWater] => ["Water Heater #{fuel} Energy", 'Water Heater Off Cycle Parasitic Electricity Energy', 'Water Heater On Cycle Parasitic Electricity Energy'] }

      elsif object.to_ExteriorLights.is_initialized
        subcategory = object.to_ExteriorLights.get.endUseSubcategory
        return { [FT::Elec, EUT::LightsExterior] => ["#{subcategory}:ExteriorLights:Electricity"] }

      elsif object.to_Lights.is_initialized
        subcategory = object.to_Lights.get.endUseSubcategory
        end_use = { Constants::ObjectTypeLightingInterior => EUT::LightsInterior,
                    Constants::ObjectTypeLightingGarage => EUT::LightsGarage }[subcategory]
        return { [FT::Elec, end_use] => ["#{subcategory}:InteriorLights:Electricity"] }

      elsif object.to_ElectricLoadCenterInverterPVWatts.is_initialized
        return { [FT::Elec, EUT::PV] => ['Inverter Conversion Loss Decrement Energy'] }

      elsif object.to_GeneratorPVWatts.is_initialized
        return { [FT::Elec, EUT::PV] => ['Generator Produced DC Electricity Energy'] }

      elsif object.to_GeneratorMicroTurbine.is_initialized
        fuel = object.to_GeneratorMicroTurbine.get.fuelType
        return { [FT::Elec, EUT::Generator] => ['Generator Produced AC Electricity Energy'],
                 [to_ft[fuel], EUT::Generator] => ["Generator #{fuel} HHV Basis Energy"] }

      elsif object.to_ElectricLoadCenterStorageLiIonNMCBattery.is_initialized
        if object.additionalProperties.getFeatureAsString('ObjectType').to_s == Constants::ObjectTypeVehicle
          return { [FT::Elec, EUT::Vehicle] => ['Electric Storage Charge Energy'] }
        elsif object.additionalProperties.getFeatureAsString('ObjectType').to_s == Constants::ObjectTypeBattery
          return { [FT::Elec, EUT::Battery] => ['Electric Storage Production Decrement Energy', 'Electric Storage Discharge Energy'] }
        else
          fail "Unexpected elcs: #{object.name}"
        end

      elsif object.to_ElectricEquipment.is_initialized
        object = object.to_ElectricEquipment.get
        subcategory = object.endUseSubcategory
        end_use = nil
        { Constants::ObjectTypeHotWaterRecircPump => EUT::HotWaterRecircPump,
          Constants::ObjectTypeClothesWasher => EUT::ClothesWasher,
          Constants::ObjectTypeClothesDryer => EUT::ClothesDryer,
          Constants::ObjectTypeDishwasher => EUT::Dishwasher,
          Constants::ObjectTypeRefrigerator => EUT::Refrigerator,
          Constants::ObjectTypeFreezer => EUT::Freezer,
          Constants::ObjectTypeCookingRange => EUT::RangeOven,
          Constants::ObjectTypeCeilingFan => EUT::CeilingFan,
          Constants::ObjectTypeWholeHouseFan => EUT::WholeHouseFan,
          Constants::ObjectTypeMechanicalVentilation => EUT::MechVent,
          Constants::ObjectTypeMiscPlugLoads => EUT::PlugLoads,
          Constants::ObjectTypeMiscTelevision => EUT::Television,
          Constants::ObjectTypeMiscPoolHeater => EUT::PoolHeater,
          Constants::ObjectTypeMiscPoolPump => EUT::PoolPump,
          Constants::ObjectTypeMiscPermanentSpaHeater => EUT::PermanentSpaHeater,
          Constants::ObjectTypeMiscPermanentSpaPump => EUT::PermanentSpaPump,
          Constants::ObjectTypeMiscElectricVehicleCharging => EUT::Vehicle,
          Constants::ObjectTypeMiscWellPump => EUT::WellPump }.each do |obj_name, eut|
          next unless subcategory.start_with? obj_name
          fail 'Unexpected error: multiple matches.' unless end_use.nil?

          end_use = eut
        end

        if not end_use.nil?
          # Use Output:Meter instead of Output:Variable because they incorporate thermal zone multipliers
          if object.space.is_initialized
            zone_name = object.space.get.thermalZone.get.name.to_s.upcase
            return { [FT::Elec, end_use] => ["#{subcategory}:InteriorEquipment:Electricity:Zone:#{zone_name}"] }
          else
            return { [FT::Elec, end_use] => ["#{subcategory}:InteriorEquipment:Electricity"] }
          end
        end

      elsif object.to_OtherEquipment.is_initialized
        object = object.to_OtherEquipment.get
        subcategory = object.endUseSubcategory
        fuel = object.fuelType
        end_use = nil
        { Constants::ObjectTypeClothesDryer => EUT::ClothesDryer,
          Constants::ObjectTypeCookingRange => EUT::RangeOven,
          Constants::ObjectTypeMiscGrill => EUT::Grill,
          Constants::ObjectTypeMiscLighting => EUT::Lighting,
          Constants::ObjectTypeMiscFireplace => EUT::Fireplace,
          Constants::ObjectTypeMiscPoolHeater => EUT::PoolHeater,
          Constants::ObjectTypeMiscPermanentSpaHeater => EUT::PermanentSpaHeater,
          Constants::ObjectTypeMechanicalVentilationPreheating => EUT::MechVentPreheat,
          Constants::ObjectTypeMechanicalVentilationPrecooling => EUT::MechVentPrecool,
          Constants::ObjectTypeHPDefrostSupplHeat => EUT::HeatingHeatPumpBackup,
          Constants::ObjectTypePanHeater => EUT::Heating,
          Constants::ObjectTypeWaterHeaterAdjustment => EUT::HotWater,
          Constants::ObjectTypeBatteryLossesAdjustment => EUT::Battery }.each do |obj_name, eut|
          next unless subcategory.start_with? obj_name
          fail 'Unexpected error: multiple matches.' unless end_use.nil?

          end_use = eut
        end

        if not end_use.nil?
          # Use Output:Meter instead of Output:Variable because they incorporate thermal zone multipliers
          if object.space.is_initialized
            zone_name = object.space.get.thermalZone.get.name.to_s.upcase
            return { [to_ft[fuel], end_use] => ["#{subcategory}:InteriorEquipment:#{fuel}:Zone:#{zone_name}"] }
          else
            return { [to_ft[fuel], end_use] => ["#{subcategory}:InteriorEquipment:#{fuel}"] }
          end
        end

      elsif object.to_ZoneHVACDehumidifierDX.is_initialized
        return { [FT::Elec, EUT::Dehumidifier] => ['Zone Dehumidifier Electricity Energy'] }

      elsif object.to_EnergyManagementSystemOutputVariable.is_initialized
        if object_type == Constants::ObjectTypeFanPumpDisaggregatePrimaryHeat
          return { [FT::Elec, EUT::HeatingFanPump] => [object.name.to_s] }
        elsif object_type == Constants::ObjectTypeFanPumpDisaggregateBackupHeat
          return { [FT::Elec, EUT::HeatingHeatPumpBackupFanPump] => [object.name.to_s] }
        elsif object_type == Constants::ObjectTypeFanPumpDisaggregateCool
          return { [FT::Elec, EUT::CoolingFanPump] => [object.name.to_s] }
        else
          return { ems: [object.name.to_s] }
        end

      end

    elsif class_type == HWT

      # Hot Water Use

      if object.to_WaterUseEquipment.is_initialized
        hot_water_use = { Constants::ObjectTypeFixtures => HWT::Fixtures,
                          Constants::ObjectTypeDistributionWaste => HWT::DistributionWaste,
                          Constants::ObjectTypeClothesWasher => HWT::ClothesWasher,
                          Constants::ObjectTypeDishwasher => HWT::Dishwasher }[object.to_WaterUseEquipment.get.waterUseEquipmentDefinition.endUseSubcategory]
        return { hot_water_use => ['Water Use Equipment Hot Water Volume'] }

      end

    elsif class_type == LT

      # Load

      if object.to_WaterHeaterMixed.is_initialized || object.to_WaterHeaterStratified.is_initialized
        if object.to_WaterHeaterMixed.is_initialized
          capacity = object.to_WaterHeaterMixed.get.heaterMaximumCapacity.get
        else
          capacity = object.to_WaterHeaterStratified.get.heater1Capacity.get
        end
        is_combi_boiler = false
        if object.additionalProperties.getFeatureAsBoolean('IsCombiBoiler').is_initialized
          is_combi_boiler = object.additionalProperties.getFeatureAsBoolean('IsCombiBoiler').get
        end
        if capacity == 0 && object_type == Constants::ObjectTypeSolarHotWater
          return { LT::HotWaterSolarThermal => ['Water Heater Use Side Heat Transfer Energy'] }
        elsif capacity > 0 || is_combi_boiler # Active water heater only (e.g., exclude desuperheater and solar thermal storage tanks)
          return { LT::HotWaterTankLosses => ['Water Heater Heat Loss Energy'] }
        end

      elsif object.to_WaterUseConnections.is_initialized
        return { LT::HotWaterDelivered => ['Water Use Connections Plant Hot Water Energy'] }

      elsif object.to_CoilWaterHeatingDesuperheater.is_initialized
        return { LT::HotWaterDesuperheater => ['Water Heater Heating Energy'] }

      elsif object.to_CoilHeatingGas.is_initialized || object.to_CoilHeatingElectric.is_initialized
        if object.additionalProperties.getFeatureAsBoolean('IsHeatPumpBackup').is_initialized && object.additionalProperties.getFeatureAsBoolean('IsHeatPumpBackup').get
          return { LT::HeatingHeatPumpBackup => ['Heating Coil Heating Energy'] }
        end

      elsif object.to_ZoneHVACBaseboardConvectiveElectric.is_initialized || object.to_ZoneHVACBaseboardConvectiveWater.is_initialized
        if object.additionalProperties.getFeatureAsBoolean('IsHeatPumpBackup').is_initialized && object.additionalProperties.getFeatureAsBoolean('IsHeatPumpBackup').get
          return { LT::HeatingHeatPumpBackup => ['Baseboard Total Heating Energy'] }
        end

      elsif object.to_EnergyManagementSystemOutputVariable.is_initialized
        if object_type == Constants::ObjectTypeFanPumpDisaggregateBackupHeat
          # Fan/pump energy is contributing to the load
          return { LT::HeatingHeatPumpBackup => [object.name.to_s] }
        end

      end

    elsif class_type == RT

      # Resilience

      if object.to_ElectricLoadCenterStorageLiIonNMCBattery.is_initialized
        if object.additionalProperties.getFeatureAsString('ObjectType').to_s == Constants::ObjectTypeBattery
          return { RT::Battery => ['Electric Storage Charge Fraction'] }
        end

      elsif object.to_OtherEquipment.is_initialized
        if object_type == Constants::ObjectTypeBatteryLossesAdjustment
          return { RT::Battery => ['Other Equipment Electricity Energy'] }
        end

      end
    end

    return {}
  end
end

# register the measure to be used by the application
ReportSimulationOutput.new.registerWithApplication<|MERGE_RESOLUTION|>--- conflicted
+++ resolved
@@ -369,13 +369,8 @@
 
     args = get_arguments(runner, arguments(model), user_arguments)
 
-<<<<<<< HEAD
     setup_outputs(args)
-    args = setup_timeseries_includes(@emissions, args)
-=======
-    setup_outputs(false, args)
     args = setup_timeseries_includes(args)
->>>>>>> 2a8afe31
 
     has_electricity_production = false
     if @end_uses.count { |_key, end_use| end_use.is_negative && end_use.variables.size > 0 } > 0
@@ -2516,19 +2511,11 @@
   # objects will be later populated by reading and processing EnergyPlus outputs. The output objects
   # typically contain the relevant EnergyPlus output variables/meters.
   #
-<<<<<<< HEAD
-  # @param args [TODO] TODO
-  # @return [TODO] TODO
-  def setup_outputs(args = {})
-    # TODO
-=======
-  # @param called_from_outputs_method [Boolean] Whether this method was called from the outputs method
   # @param args [Hash] Map of :argument_name => value
   # @return [nil]
-  def setup_outputs(called_from_outputs_method, args = {})
+  def setup_outputs(args = {})
     # Returns the timeseries units associated with energy use
     # for the given fuel.
->>>>>>> 2a8afe31
     #
     # @param fuel_type [String] The given fuel type (FT::XXX)
     # @return [String] The units
