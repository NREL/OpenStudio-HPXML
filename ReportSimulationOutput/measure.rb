--- conflicted
+++ resolved
@@ -651,13 +651,8 @@
     end
 
     # Write/report results
-<<<<<<< HEAD
-    report_runperiod_output_results(runner, outputs, args, annual_output_path, electric_panel_output_path)
-    report_timeseries_output_results(runner, outputs, timeseries_output_path, args, timestamps_dst, timestamps_utc)
-=======
-    report_runperiod_output_results(runner, args, annual_output_path)
+    report_runperiod_output_results(runner, args, annual_output_path, electric_panel_output_path)
     report_timeseries_output_results(runner, timeseries_output_path, args, timestamps_dst, timestamps_utc)
->>>>>>> 663f682c
 
     return true
   end
@@ -1517,12 +1512,9 @@
   # @param runner [OpenStudio::Measure::OSRunner] Object typically used to display warnings
   # @param args [Hash] Map of :argument_name => value
   # @param annual_output_path [TODO] TODO
+  # @param electric_panel_output_path [TODO] TODO
   # @return [TODO] TODO
-<<<<<<< HEAD
-  def report_runperiod_output_results(runner, outputs, args, annual_output_path, electric_panel_output_path)
-=======
-  def report_runperiod_output_results(runner, args, annual_output_path)
->>>>>>> 663f682c
+  def report_runperiod_output_results(runner, args, annual_output_path, electric_panel_output_path)
     # Set rounding precision for run period (e.g., annual) outputs.
     if args[:output_format] == 'msgpack'
       # No need to round; no file size penalty to storing full precision
