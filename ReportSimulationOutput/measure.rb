--- conflicted
+++ resolved
@@ -2691,17 +2691,10 @@
         end
         if not is_combi_boiler # Exclude combi boiler, whose heating & dhw energy is handled separately via EMS
           fuel = object.to_BoilerHotWater.get.fuelType
-<<<<<<< HEAD
           if object.additionalProperties.getFeatureAsBoolean('IsHeatPumpBackup').is_initialized && object.additionalProperties.getFeatureAsBoolean('IsHeatPumpBackup').get
-            return { [to_ft[fuel], EUT::HeatingHeatPumpBackup] => ["Boiler #{fuel} Energy"] }
+            return { [to_ft[fuel], EUT::HeatingHeatPumpBackup] => ["Boiler #{fuel} Energy", "Boiler Ancillary #{fuel} Energy"] }
           else
-            return { [to_ft[fuel], EUT::Heating] => ["Boiler #{fuel} Energy"] }
-=======
-          if not is_heat_pump_backup(sys_id)
             return { [to_ft[fuel], EUT::Heating] => ["Boiler #{fuel} Energy", "Boiler Ancillary #{fuel} Energy"] }
-          else
-            return { [to_ft[fuel], EUT::HeatingHeatPumpBackup] => ["Boiler #{fuel} Energy", "Boiler Ancillary #{fuel} Energy"] }
->>>>>>> 5f73cd14
           end
         else
           fuel = object.to_BoilerHotWater.get.fuelType
@@ -2827,7 +2820,6 @@
                     Constants.ObjectNameMechanicalVentilationPreheating => EUT::MechVentPreheat,
                     Constants.ObjectNameMechanicalVentilationPrecooling => EUT::MechVentPrecool,
                     Constants.ObjectNameWaterHeaterAdjustment => EUT::HotWater,
-                    Constants.ObjectNameBoilerPilotLight => EUT::Heating,
                     Constants.ObjectNameBatteryLossesAdjustment => EUT::Battery }[subcategory]
         if not end_use.nil?
           # Use Output:Meter instead of Output:Variable because they incorporate thermal zone multipliers
@@ -2849,14 +2841,6 @@
           return { [FT::Elec, EUT::HeatingHeatPumpBackupFanPump] => [object.name.to_s] }
         elsif object_type == Constants.ObjectNameFanPumpDisaggregateCool
           return { [FT::Elec, EUT::CoolingFanPump] => [object.name.to_s] }
-<<<<<<< HEAD
-=======
-        elsif object.name.to_s.include? Constants.ObjectNameWaterHeaterAdjustment(nil)
-          fuel = object.additionalProperties.getFeatureAsString('FuelType').get
-          return { [to_ft[fuel], EUT::HotWater] => [object.name.to_s] }
-        elsif object.name.to_s.include? Constants.ObjectNameBatteryLossesAdjustment(nil)
-          return { [FT::Elec, EUT::Battery] => [object.name.to_s] }
->>>>>>> 5f73cd14
         else
           return { ems: [object.name.to_s] }
         end
