<?xml version="1.0"?>
<measure>
  <schema_version>3.0</schema_version>
  <name>hpxm_lto_openstudio</name>
  <uid>b1543b30-9465-45ff-ba04-1d1f85e763bc</uid>
<<<<<<< HEAD
  <version_id>849d7cc9-906a-413e-9bdb-e405a704ae07</version_id>
  <version_modified>20210907T233200Z</version_modified>
=======
  <version_id>b39ac283-2542-4fe0-8a36-8d0897a348e5</version_id>
  <version_modified>20211007T034635Z</version_modified>
>>>>>>> 222f1ea5
  <xml_checksum>D8922A73</xml_checksum>
  <class_name>HPXMLtoOpenStudio</class_name>
  <display_name>HPXML to OpenStudio Translator</display_name>
  <description>Translates HPXML file to OpenStudio Model</description>
  <modeler_description>TODO</modeler_description>
  <arguments>
    <argument>
      <name>hpxml_path</name>
      <display_name>HPXML File Path</display_name>
      <description>Absolute/relative path of the HPXML file.</description>
      <type>String</type>
      <required>true</required>
      <model_dependent>false</model_dependent>
    </argument>
    <argument>
      <name>output_dir</name>
      <display_name>Directory for Output Files</display_name>
      <description>Absolute/relative path for the output files directory.</description>
      <type>String</type>
      <required>true</required>
      <model_dependent>false</model_dependent>
    </argument>
    <argument>
      <name>debug</name>
      <display_name>Debug Mode?</display_name>
      <description>If true: 1) Writes in.osm file, 2) Generates additional log output, and 3) Creates all EnergyPlus output files.</description>
      <type>Boolean</type>
      <required>false</required>
      <model_dependent>false</model_dependent>
      <default_value>false</default_value>
      <choices>
        <choice>
          <value>true</value>
          <display_name>true</display_name>
        </choice>
        <choice>
          <value>false</value>
          <display_name>false</display_name>
        </choice>
      </choices>
    </argument>
    <argument>
      <name>add_component_loads</name>
      <display_name>Add component loads?</display_name>
      <description>If true, adds the calculation of heating/cooling component loads (not enabled by default for faster performance).</description>
      <type>Boolean</type>
      <required>false</required>
      <model_dependent>false</model_dependent>
      <default_value>false</default_value>
      <choices>
        <choice>
          <value>true</value>
          <display_name>true</display_name>
        </choice>
        <choice>
          <value>false</value>
          <display_name>false</display_name>
        </choice>
      </choices>
    </argument>
    <argument>
      <name>skip_validation</name>
      <display_name>Skip Validation?</display_name>
      <description>If true, bypasses HPXML input validation for faster performance. WARNING: This should only be used if the supplied HPXML file has already been validated against the Schema &amp; Schematron documents.</description>
      <type>Boolean</type>
      <required>false</required>
      <model_dependent>false</model_dependent>
      <default_value>false</default_value>
      <choices>
        <choice>
          <value>true</value>
          <display_name>true</display_name>
        </choice>
        <choice>
          <value>false</value>
          <display_name>false</display_name>
        </choice>
      </choices>
    </argument>
    <argument>
      <name>building_id</name>
      <display_name>BuildingID</display_name>
      <description>The ID of the HPXML Building. Only required if there are multiple Building elements in the HPXML file.</description>
      <type>String</type>
      <required>false</required>
      <model_dependent>false</model_dependent>
    </argument>
  </arguments>
  <outputs />
  <provenances />
  <tags>
    <tag>Whole Building.Space Types</tag>
  </tags>
  <attributes>
    <attribute>
      <name>Measure Type</name>
      <value>ModelMeasure</value>
      <datatype>string</datatype>
    </attribute>
    <attribute>
      <name>Intended Software Tool</name>
      <value>Apply Measure Now</value>
      <datatype>string</datatype>
    </attribute>
    <attribute>
      <name>Intended Software Tool</name>
      <value>OpenStudio Application</value>
      <datatype>string</datatype>
    </attribute>
    <attribute>
      <name>Intended Software Tool</name>
      <value>Parametric Analysis Tool</value>
      <datatype>string</datatype>
    </attribute>
  </attributes>
  <files>
    <file>
      <filename>psychrometrics.rb</filename>
      <filetype>rb</filetype>
      <usage_type>resource</usage_type>
      <checksum>38ED685E</checksum>
    </file>
    <file>
      <filename>HPXML.xsd</filename>
      <filetype>xsd</filetype>
      <usage_type>resource</usage_type>
      <checksum>BB8F37B8</checksum>
    </file>
    <file>
      <filename>HPXML.xsd</filename>
      <filetype>xsd</filetype>
      <usage_type>resource</usage_type>
      <checksum>BB8F37B8</checksum>
    </file>
    <file>
      <filename>data_ashrae_622_wsf.csv</filename>
      <filetype>csv</filetype>
      <usage_type>resource</usage_type>
      <checksum>308F75BA</checksum>
    </file>
    <file>
      <filename>data_climate_zones.csv</filename>
      <filetype>csv</filetype>
      <usage_type>resource</usage_type>
      <checksum>63C6A1E2</checksum>
    </file>
    <file>
      <filename>unit_conversions.rb</filename>
      <filetype>rb</filetype>
      <usage_type>resource</usage_type>
      <checksum>5E866DCA</checksum>
    </file>
    <file>
      <filename>location.rb</filename>
      <filetype>rb</filetype>
      <usage_type>resource</usage_type>
      <checksum>CB27A3C5</checksum>
    </file>
    <file>
      <filename>test_hvac_sizing.rb</filename>
      <filetype>rb</filetype>
      <usage_type>test</usage_type>
      <checksum>6E466F3D</checksum>
    </file>
    <file>
      <filename>test_miscloads.rb</filename>
      <filetype>rb</filetype>
      <usage_type>test</usage_type>
      <checksum>411B7AF9</checksum>
    </file>
    <file>
      <filename>test_location.rb</filename>
      <filetype>rb</filetype>
      <usage_type>test</usage_type>
      <checksum>CD66BA0D</checksum>
    </file>
    <file>
      <filename>test_simcontrols.rb</filename>
      <filetype>rb</filetype>
      <usage_type>test</usage_type>
      <checksum>BC336934</checksum>
    </file>
    <file>
      <filename>test_pv.rb</filename>
      <filetype>rb</filetype>
      <usage_type>test</usage_type>
      <checksum>2BD03B80</checksum>
    </file>
    <file>
      <filename>test_generator.rb</filename>
      <filetype>rb</filetype>
      <usage_type>test</usage_type>
      <checksum>19007457</checksum>
    </file>
    <file>
      <filename>energyplus.rb</filename>
      <filetype>rb</filetype>
      <usage_type>resource</usage_type>
      <checksum>CA9A2E46</checksum>
    </file>
    <file>
      <filename>test_generator.rb</filename>
      <filetype>rb</filetype>
      <usage_type>test</usage_type>
      <checksum>19007457</checksum>
    </file>
    <file>
      <filename>simcontrols.rb</filename>
      <filetype>rb</filetype>
      <usage_type>resource</usage_type>
      <checksum>C18610A9</checksum>
    </file>
    <file>
      <filename>generator.rb</filename>
      <filetype>rb</filetype>
      <usage_type>resource</usage_type>
      <checksum>FC0A4F2E</checksum>
    </file>
    <file>
      <filename>util.rb</filename>
      <filetype>rb</filetype>
      <usage_type>resource</usage_type>
      <checksum>7DAA5F02</checksum>
    </file>
    <file>
      <filename>util.rb</filename>
      <filetype>rb</filetype>
      <usage_type>test</usage_type>
      <checksum>B185ACE7</checksum>
    </file>
    <file>
      <filename>pv.rb</filename>
      <filetype>rb</filetype>
      <usage_type>resource</usage_type>
      <checksum>AF98955A</checksum>
    </file>
    <file>
      <filename>validator.rb</filename>
      <filetype>rb</filetype>
      <usage_type>resource</usage_type>
      <checksum>BF53D293</checksum>
    </file>
    <file>
      <filename>lu_water_heater_efficiency.csv</filename>
      <filetype>csv</filetype>
      <usage_type>resource</usage_type>
      <checksum>9EC3B4D6</checksum>
    </file>
    <file>
<<<<<<< HEAD
      <filename>BaseElements.xsd</filename>
      <filetype>xsd</filetype>
      <usage_type>resource</usage_type>
      <checksum>F2C9CCA9</checksum>
    </file>
    <file>
      <filename>HPXMLDataTypes.xsd</filename>
      <filetype>xsd</filetype>
      <usage_type>resource</usage_type>
      <checksum>4A516EBC</checksum>
=======
      <filename>test_water_heater.rb</filename>
      <filetype>rb</filetype>
      <usage_type>test</usage_type>
      <checksum>B415B698</checksum>
>>>>>>> 222f1ea5
    </file>
    <file>
      <filename>minitest_helper.rb</filename>
      <filetype>rb</filetype>
      <usage_type>resource</usage_type>
      <checksum>02AE0222</checksum>
    </file>
    <file>
      <filename>version.rb</filename>
      <filetype>rb</filetype>
      <usage_type>resource</usage_type>
      <checksum>9A3BAE35</checksum>
    </file>
    <file>
      <filename>materials.rb</filename>
      <filetype>rb</filetype>
      <usage_type>resource</usage_type>
      <checksum>AAD01EC4</checksum>
    </file>
    <file>
      <filename>test_lighting.rb</filename>
      <filetype>rb</filetype>
      <usage_type>test</usage_type>
      <checksum>852E38C5</checksum>
    </file>
    <file>
      <filename>misc_loads.rb</filename>
      <filetype>rb</filetype>
      <usage_type>resource</usage_type>
      <checksum>81977FB8</checksum>
    </file>
    <file>
      <filename>test_hvac.rb</filename>
      <filetype>rb</filetype>
      <usage_type>test</usage_type>
      <checksum>9379CFAD</checksum>
    </file>
    <file>
      <filename>weather.rb</filename>
      <filetype>rb</filetype>
      <usage_type>resource</usage_type>
      <checksum>AE5FCFF3</checksum>
    </file>
    <file>
      <filename>lighting.rb</filename>
      <filetype>rb</filetype>
      <usage_type>resource</usage_type>
      <checksum>EC1D2300</checksum>
    </file>
    <file>
<<<<<<< HEAD
      <filename>test_enclosure.rb</filename>
=======
      <filename>schedules.rb</filename>
      <filetype>rb</filetype>
      <usage_type>resource</usage_type>
      <checksum>15B866A0</checksum>
    </file>
    <file>
      <filename>geometry.rb</filename>
>>>>>>> 222f1ea5
      <filetype>rb</filetype>
      <usage_type>resource</usage_type>
      <checksum>EF3E4017</checksum>
    </file>
    <file>
      <filename>airflow.rb</filename>
      <filetype>rb</filetype>
      <usage_type>resource</usage_type>
      <checksum>EBB70A4F</checksum>
    </file>
    <file>
      <filename>meta_measure.rb</filename>
      <filetype>rb</filetype>
      <usage_type>resource</usage_type>
      <checksum>C47D132C</checksum>
    </file>
    <file>
      <filename>waterheater.rb</filename>
      <filetype>rb</filetype>
      <usage_type>resource</usage_type>
      <checksum>E02AA591</checksum>
    </file>
    <file>
      <filename>test_schedules.rb</filename>
      <filetype>rb</filetype>
      <usage_type>test</usage_type>
      <checksum>15D49E99</checksum>
    </file>
    <file>
      <filename>hvac_sizing.rb</filename>
      <filetype>rb</filetype>
      <usage_type>resource</usage_type>
      <checksum>71D64E3B</checksum>
    </file>
    <file>
      <filename>test_enclosure.rb</filename>
      <filetype>rb</filetype>
      <usage_type>test</usage_type>
      <checksum>4459B338</checksum>
    </file>
    <file>
<<<<<<< HEAD
      <filename>geometry.rb</filename>
      <filetype>rb</filetype>
=======
      <filename>xmlhelper.rb</filename>
      <filetype>rb</filetype>
      <usage_type>resource</usage_type>
      <checksum>DAFB64CF</checksum>
    </file>
    <file>
      <version>
        <software_program>OpenStudio</software_program>
        <identifier>3.2.0</identifier>
        <min_compatible>3.2.0</min_compatible>
      </version>
      <filename>measure.rb</filename>
      <filetype>rb</filetype>
      <usage_type>script</usage_type>
      <checksum>662DAC94</checksum>
    </file>
    <file>
      <filename>BaseElements.xsd</filename>
      <filetype>xsd</filetype>
      <usage_type>resource</usage_type>
      <checksum>3D66B345</checksum>
    </file>
    <file>
      <filename>HPXMLDataTypes.xsd</filename>
      <filetype>xsd</filetype>
>>>>>>> 222f1ea5
      <usage_type>resource</usage_type>
      <checksum>1B23F45C</checksum>
    </file>
    <file>
      <filename>constructions.rb</filename>
      <filetype>rb</filetype>
      <usage_type>resource</usage_type>
      <checksum>B4536890</checksum>
    </file>
    <file>
      <filename>constants.rb</filename>
      <filetype>rb</filetype>
      <usage_type>resource</usage_type>
      <checksum>550FE4FF</checksum>
    </file>
    <file>
      <filename>hvac.rb</filename>
      <filetype>rb</filetype>
      <usage_type>resource</usage_type>
      <checksum>A24949A2</checksum>
    </file>
    <file>
      <filename>test_hotwater_appliance.rb</filename>
      <filetype>rb</filetype>
      <usage_type>test</usage_type>
      <checksum>791B0F65</checksum>
    </file>
    <file>
      <filename>hvac.rb</filename>
      <filetype>rb</filetype>
      <usage_type>resource</usage_type>
      <checksum>B69F62AB</checksum>
    </file>
    <file>
      <filename>meta_measure.rb</filename>
      <filetype>rb</filetype>
      <usage_type>resource</usage_type>
      <checksum>C47D132C</checksum>
    </file>
    <file>
      <filename>hotwater_appliances.rb</filename>
      <filetype>rb</filetype>
      <usage_type>resource</usage_type>
<<<<<<< HEAD
      <checksum>50217210</checksum>
=======
      <checksum>1389B797</checksum>
>>>>>>> 222f1ea5
    </file>
    <file>
      <filename>hpxml_defaults.rb</filename>
      <filetype>rb</filetype>
<<<<<<< HEAD
      <usage_type>script</usage_type>
      <checksum>33A700E1</checksum>
=======
      <usage_type>resource</usage_type>
      <checksum>F041E3B9</checksum>
    </file>
    <file>
      <filename>HPXMLvalidator.xml</filename>
      <filetype>xml</filetype>
      <usage_type>resource</usage_type>
      <checksum>6C991BF6</checksum>
    </file>
    <file>
      <filename>test_airflow.rb</filename>
      <filetype>rb</filetype>
      <usage_type>test</usage_type>
      <checksum>DC63E705</checksum>
>>>>>>> 222f1ea5
    </file>
    <file>
      <filename>schedules.rb</filename>
      <filetype>rb</filetype>
      <usage_type>resource</usage_type>
<<<<<<< HEAD
      <checksum>2E4AE5B8</checksum>
    </file>
    <file>
      <filename>hpxml.rb</filename>
      <filetype>rb</filetype>
      <usage_type>resource</usage_type>
      <checksum>398B4CA0</checksum>
    </file>
    <file>
      <filename>EPvalidator.xml</filename>
      <filetype>xml</filetype>
      <usage_type>resource</usage_type>
      <checksum>B7C6BF11</checksum>
    </file>
    <file>
      <filename>hpxml_defaults.rb</filename>
=======
      <checksum>06E6362A</checksum>
    </file>
    <file>
      <filename>lu_hvac_equipment_efficiency.csv</filename>
      <filetype>csv</filetype>
      <usage_type>resource</usage_type>
      <checksum>3765993A</checksum>
    </file>
    <file>
      <filename>test_defaults.rb</filename>
>>>>>>> 222f1ea5
      <filetype>rb</filetype>
      <usage_type>test</usage_type>
      <checksum>568D49B8</checksum>
    </file>
    <file>
      <filename>EPvalidator.xml</filename>
      <filetype>xml</filetype>
      <usage_type>resource</usage_type>
<<<<<<< HEAD
      <checksum>D6F7C676</checksum>
=======
      <checksum>8AA9BC90</checksum>
>>>>>>> 222f1ea5
    </file>
    <file>
      <filename>test_validation.rb</filename>
      <filetype>rb</filetype>
<<<<<<< HEAD
      <usage_type>resource</usage_type>
      <checksum>F0782F9D</checksum>
    </file>
    <file>
      <filename>test_water_heater.rb</filename>
      <filetype>rb</filetype>
      <usage_type>test</usage_type>
      <checksum>3D3946CA</checksum>
=======
      <usage_type>test</usage_type>
      <checksum>B8FF58A0</checksum>
>>>>>>> 222f1ea5
    </file>
  </files>
</measure><|MERGE_RESOLUTION|>--- conflicted
+++ resolved
@@ -3,13 +3,8 @@
   <schema_version>3.0</schema_version>
   <name>hpxm_lto_openstudio</name>
   <uid>b1543b30-9465-45ff-ba04-1d1f85e763bc</uid>
-<<<<<<< HEAD
-  <version_id>849d7cc9-906a-413e-9bdb-e405a704ae07</version_id>
-  <version_modified>20210907T233200Z</version_modified>
-=======
-  <version_id>b39ac283-2542-4fe0-8a36-8d0897a348e5</version_id>
-  <version_modified>20211007T034635Z</version_modified>
->>>>>>> 222f1ea5
+  <version_id>46e1f52f-884f-467b-8bab-fc65b7270b7f</version_id>
+  <version_modified>20211013T194624Z</version_modified>
   <xml_checksum>D8922A73</xml_checksum>
   <class_name>HPXMLtoOpenStudio</class_name>
   <display_name>HPXML to OpenStudio Translator</display_name>
@@ -259,133 +254,172 @@
       <checksum>9EC3B4D6</checksum>
     </file>
     <file>
-<<<<<<< HEAD
+      <filename>minitest_helper.rb</filename>
+      <filetype>rb</filetype>
+      <usage_type>resource</usage_type>
+      <checksum>02AE0222</checksum>
+    </file>
+    <file>
+      <filename>version.rb</filename>
+      <filetype>rb</filetype>
+      <usage_type>resource</usage_type>
+      <checksum>9A3BAE35</checksum>
+    </file>
+    <file>
+      <filename>materials.rb</filename>
+      <filetype>rb</filetype>
+      <usage_type>resource</usage_type>
+      <checksum>AAD01EC4</checksum>
+    </file>
+    <file>
+      <filename>test_lighting.rb</filename>
+      <filetype>rb</filetype>
+      <usage_type>test</usage_type>
+      <checksum>852E38C5</checksum>
+    </file>
+    <file>
+      <filename>misc_loads.rb</filename>
+      <filetype>rb</filetype>
+      <usage_type>resource</usage_type>
+      <checksum>81977FB8</checksum>
+    </file>
+    <file>
+      <filename>test_hvac.rb</filename>
+      <filetype>rb</filetype>
+      <usage_type>test</usage_type>
+      <checksum>9379CFAD</checksum>
+    </file>
+    <file>
+      <filename>weather.rb</filename>
+      <filetype>rb</filetype>
+      <usage_type>resource</usage_type>
+      <checksum>AE5FCFF3</checksum>
+    </file>
+    <file>
+      <filename>lighting.rb</filename>
+      <filetype>rb</filetype>
+      <usage_type>resource</usage_type>
+      <checksum>EC1D2300</checksum>
+    </file>
+    <file>
+      <filename>geometry.rb</filename>
+      <filetype>rb</filetype>
+      <usage_type>resource</usage_type>
+      <checksum>EF3E4017</checksum>
+    </file>
+    <file>
+      <filename>airflow.rb</filename>
+      <filetype>rb</filetype>
+      <usage_type>resource</usage_type>
+      <checksum>EBB70A4F</checksum>
+    </file>
+    <file>
+      <filename>meta_measure.rb</filename>
+      <filetype>rb</filetype>
+      <usage_type>resource</usage_type>
+      <checksum>C47D132C</checksum>
+    </file>
+    <file>
+      <filename>test_schedules.rb</filename>
+      <filetype>rb</filetype>
+      <usage_type>test</usage_type>
+      <checksum>15D49E99</checksum>
+    </file>
+    <file>
+      <filename>hvac_sizing.rb</filename>
+      <filetype>rb</filetype>
+      <usage_type>resource</usage_type>
+      <checksum>71D64E3B</checksum>
+    </file>
+    <file>
+      <filename>test_enclosure.rb</filename>
+      <filetype>rb</filetype>
+      <usage_type>test</usage_type>
+      <checksum>4459B338</checksum>
+    </file>
+    <file>
+      <filename>xmlhelper.rb</filename>
+      <filetype>rb</filetype>
+      <usage_type>resource</usage_type>
+      <checksum>DAFB64CF</checksum>
+    </file>
+    <file>
       <filename>BaseElements.xsd</filename>
       <filetype>xsd</filetype>
       <usage_type>resource</usage_type>
-      <checksum>F2C9CCA9</checksum>
+      <checksum>3D66B345</checksum>
     </file>
     <file>
       <filename>HPXMLDataTypes.xsd</filename>
       <filetype>xsd</filetype>
       <usage_type>resource</usage_type>
-      <checksum>4A516EBC</checksum>
-=======
+      <checksum>1B23F45C</checksum>
+    </file>
+    <file>
+      <filename>constructions.rb</filename>
+      <filetype>rb</filetype>
+      <usage_type>resource</usage_type>
+      <checksum>B4536890</checksum>
+    </file>
+    <file>
+      <filename>constants.rb</filename>
+      <filetype>rb</filetype>
+      <usage_type>resource</usage_type>
+      <checksum>550FE4FF</checksum>
+    </file>
+    <file>
+      <filename>hvac.rb</filename>
+      <filetype>rb</filetype>
+      <usage_type>resource</usage_type>
+      <checksum>A24949A2</checksum>
+    </file>
+    <file>
+      <filename>test_hotwater_appliance.rb</filename>
+      <filetype>rb</filetype>
+      <usage_type>test</usage_type>
+      <checksum>791B0F65</checksum>
+    </file>
+    <file>
+      <filename>HPXMLvalidator.xml</filename>
+      <filetype>xml</filetype>
+      <usage_type>resource</usage_type>
+      <checksum>6C991BF6</checksum>
+    </file>
+    <file>
+      <filename>test_airflow.rb</filename>
+      <filetype>rb</filetype>
+      <usage_type>test</usage_type>
+      <checksum>DC63E705</checksum>
+    </file>
+    <file>
+      <filename>lu_hvac_equipment_efficiency.csv</filename>
+      <filetype>csv</filetype>
+      <usage_type>resource</usage_type>
+      <checksum>3765993A</checksum>
+    </file>
+    <file>
+      <filename>test_defaults.rb</filename>
+      <filetype>rb</filetype>
+      <usage_type>test</usage_type>
+      <checksum>568D49B8</checksum>
+    </file>
+    <file>
+      <filename>test_validation.rb</filename>
+      <filetype>rb</filetype>
+      <usage_type>test</usage_type>
+      <checksum>B8FF58A0</checksum>
+    </file>
+    <file>
       <filename>test_water_heater.rb</filename>
       <filetype>rb</filetype>
       <usage_type>test</usage_type>
-      <checksum>B415B698</checksum>
->>>>>>> 222f1ea5
-    </file>
-    <file>
-      <filename>minitest_helper.rb</filename>
-      <filetype>rb</filetype>
-      <usage_type>resource</usage_type>
-      <checksum>02AE0222</checksum>
-    </file>
-    <file>
-      <filename>version.rb</filename>
-      <filetype>rb</filetype>
-      <usage_type>resource</usage_type>
-      <checksum>9A3BAE35</checksum>
-    </file>
-    <file>
-      <filename>materials.rb</filename>
-      <filetype>rb</filetype>
-      <usage_type>resource</usage_type>
-      <checksum>AAD01EC4</checksum>
-    </file>
-    <file>
-      <filename>test_lighting.rb</filename>
-      <filetype>rb</filetype>
-      <usage_type>test</usage_type>
-      <checksum>852E38C5</checksum>
-    </file>
-    <file>
-      <filename>misc_loads.rb</filename>
-      <filetype>rb</filetype>
-      <usage_type>resource</usage_type>
-      <checksum>81977FB8</checksum>
-    </file>
-    <file>
-      <filename>test_hvac.rb</filename>
-      <filetype>rb</filetype>
-      <usage_type>test</usage_type>
-      <checksum>9379CFAD</checksum>
-    </file>
-    <file>
-      <filename>weather.rb</filename>
-      <filetype>rb</filetype>
-      <usage_type>resource</usage_type>
-      <checksum>AE5FCFF3</checksum>
-    </file>
-    <file>
-      <filename>lighting.rb</filename>
-      <filetype>rb</filetype>
-      <usage_type>resource</usage_type>
-      <checksum>EC1D2300</checksum>
-    </file>
-    <file>
-<<<<<<< HEAD
-      <filename>test_enclosure.rb</filename>
-=======
+      <checksum>3D3946CA</checksum>
+    </file>
+    <file>
       <filename>schedules.rb</filename>
       <filetype>rb</filetype>
       <usage_type>resource</usage_type>
-      <checksum>15B866A0</checksum>
-    </file>
-    <file>
-      <filename>geometry.rb</filename>
->>>>>>> 222f1ea5
-      <filetype>rb</filetype>
-      <usage_type>resource</usage_type>
-      <checksum>EF3E4017</checksum>
-    </file>
-    <file>
-      <filename>airflow.rb</filename>
-      <filetype>rb</filetype>
-      <usage_type>resource</usage_type>
-      <checksum>EBB70A4F</checksum>
-    </file>
-    <file>
-      <filename>meta_measure.rb</filename>
-      <filetype>rb</filetype>
-      <usage_type>resource</usage_type>
-      <checksum>C47D132C</checksum>
-    </file>
-    <file>
-      <filename>waterheater.rb</filename>
-      <filetype>rb</filetype>
-      <usage_type>resource</usage_type>
-      <checksum>E02AA591</checksum>
-    </file>
-    <file>
-      <filename>test_schedules.rb</filename>
-      <filetype>rb</filetype>
-      <usage_type>test</usage_type>
-      <checksum>15D49E99</checksum>
-    </file>
-    <file>
-      <filename>hvac_sizing.rb</filename>
-      <filetype>rb</filetype>
-      <usage_type>resource</usage_type>
-      <checksum>71D64E3B</checksum>
-    </file>
-    <file>
-      <filename>test_enclosure.rb</filename>
-      <filetype>rb</filetype>
-      <usage_type>test</usage_type>
-      <checksum>4459B338</checksum>
-    </file>
-    <file>
-<<<<<<< HEAD
-      <filename>geometry.rb</filename>
-      <filetype>rb</filetype>
-=======
-      <filename>xmlhelper.rb</filename>
-      <filetype>rb</filetype>
-      <usage_type>resource</usage_type>
-      <checksum>DAFB64CF</checksum>
+      <checksum>2E4AE5B8</checksum>
     </file>
     <file>
       <version>
@@ -396,153 +430,37 @@
       <filename>measure.rb</filename>
       <filetype>rb</filetype>
       <usage_type>script</usage_type>
-      <checksum>662DAC94</checksum>
-    </file>
-    <file>
-      <filename>BaseElements.xsd</filename>
-      <filetype>xsd</filetype>
-      <usage_type>resource</usage_type>
-      <checksum>3D66B345</checksum>
-    </file>
-    <file>
-      <filename>HPXMLDataTypes.xsd</filename>
-      <filetype>xsd</filetype>
->>>>>>> 222f1ea5
-      <usage_type>resource</usage_type>
-      <checksum>1B23F45C</checksum>
-    </file>
-    <file>
-      <filename>constructions.rb</filename>
-      <filetype>rb</filetype>
-      <usage_type>resource</usage_type>
-      <checksum>B4536890</checksum>
-    </file>
-    <file>
-      <filename>constants.rb</filename>
-      <filetype>rb</filetype>
-      <usage_type>resource</usage_type>
-      <checksum>550FE4FF</checksum>
-    </file>
-    <file>
-      <filename>hvac.rb</filename>
-      <filetype>rb</filetype>
-      <usage_type>resource</usage_type>
-      <checksum>A24949A2</checksum>
-    </file>
-    <file>
-      <filename>test_hotwater_appliance.rb</filename>
-      <filetype>rb</filetype>
-      <usage_type>test</usage_type>
-      <checksum>791B0F65</checksum>
-    </file>
-    <file>
-      <filename>hvac.rb</filename>
-      <filetype>rb</filetype>
-      <usage_type>resource</usage_type>
-      <checksum>B69F62AB</checksum>
-    </file>
-    <file>
-      <filename>meta_measure.rb</filename>
-      <filetype>rb</filetype>
-      <usage_type>resource</usage_type>
-      <checksum>C47D132C</checksum>
+      <checksum>8546E447</checksum>
     </file>
     <file>
       <filename>hotwater_appliances.rb</filename>
       <filetype>rb</filetype>
       <usage_type>resource</usage_type>
-<<<<<<< HEAD
-      <checksum>50217210</checksum>
-=======
-      <checksum>1389B797</checksum>
->>>>>>> 222f1ea5
+      <checksum>27C07844</checksum>
+    </file>
+    <file>
+      <filename>hpxml.rb</filename>
+      <filetype>rb</filetype>
+      <usage_type>resource</usage_type>
+      <checksum>00E35F8C</checksum>
+    </file>
+    <file>
+      <filename>waterheater.rb</filename>
+      <filetype>rb</filetype>
+      <usage_type>resource</usage_type>
+      <checksum>DE358679</checksum>
     </file>
     <file>
       <filename>hpxml_defaults.rb</filename>
       <filetype>rb</filetype>
-<<<<<<< HEAD
-      <usage_type>script</usage_type>
-      <checksum>33A700E1</checksum>
-=======
-      <usage_type>resource</usage_type>
-      <checksum>F041E3B9</checksum>
-    </file>
-    <file>
-      <filename>HPXMLvalidator.xml</filename>
-      <filetype>xml</filetype>
-      <usage_type>resource</usage_type>
-      <checksum>6C991BF6</checksum>
-    </file>
-    <file>
-      <filename>test_airflow.rb</filename>
-      <filetype>rb</filetype>
-      <usage_type>test</usage_type>
-      <checksum>DC63E705</checksum>
->>>>>>> 222f1ea5
-    </file>
-    <file>
-      <filename>schedules.rb</filename>
-      <filetype>rb</filetype>
-      <usage_type>resource</usage_type>
-<<<<<<< HEAD
-      <checksum>2E4AE5B8</checksum>
-    </file>
-    <file>
-      <filename>hpxml.rb</filename>
-      <filetype>rb</filetype>
-      <usage_type>resource</usage_type>
-      <checksum>398B4CA0</checksum>
+      <usage_type>resource</usage_type>
+      <checksum>354FF221</checksum>
     </file>
     <file>
       <filename>EPvalidator.xml</filename>
       <filetype>xml</filetype>
       <usage_type>resource</usage_type>
-      <checksum>B7C6BF11</checksum>
-    </file>
-    <file>
-      <filename>hpxml_defaults.rb</filename>
-=======
-      <checksum>06E6362A</checksum>
-    </file>
-    <file>
-      <filename>lu_hvac_equipment_efficiency.csv</filename>
-      <filetype>csv</filetype>
-      <usage_type>resource</usage_type>
-      <checksum>3765993A</checksum>
-    </file>
-    <file>
-      <filename>test_defaults.rb</filename>
->>>>>>> 222f1ea5
-      <filetype>rb</filetype>
-      <usage_type>test</usage_type>
-      <checksum>568D49B8</checksum>
-    </file>
-    <file>
-      <filename>EPvalidator.xml</filename>
-      <filetype>xml</filetype>
-      <usage_type>resource</usage_type>
-<<<<<<< HEAD
-      <checksum>D6F7C676</checksum>
-=======
-      <checksum>8AA9BC90</checksum>
->>>>>>> 222f1ea5
-    </file>
-    <file>
-      <filename>test_validation.rb</filename>
-      <filetype>rb</filetype>
-<<<<<<< HEAD
-      <usage_type>resource</usage_type>
-      <checksum>F0782F9D</checksum>
-    </file>
-    <file>
-      <filename>test_water_heater.rb</filename>
-      <filetype>rb</filetype>
-      <usage_type>test</usage_type>
-      <checksum>3D3946CA</checksum>
-=======
-      <usage_type>test</usage_type>
-      <checksum>B8FF58A0</checksum>
->>>>>>> 222f1ea5
+      <checksum>8E5C7DB9</checksum>
     </file>
   </files>
 </measure>