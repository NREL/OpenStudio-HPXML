--- conflicted
+++ resolved
@@ -3,13 +3,8 @@
   <schema_version>3.1</schema_version>
   <name>hpxm_lto_openstudio</name>
   <uid>b1543b30-9465-45ff-ba04-1d1f85e763bc</uid>
-<<<<<<< HEAD
-  <version_id>b4651456-b458-4d8e-960b-7b755f1c8f60</version_id>
-  <version_modified>2023-11-13T15:10:36Z</version_modified>
-=======
-  <version_id>cfae944b-c977-42d1-915c-b9231c3a3fdd</version_id>
-  <version_modified>2023-11-13T20:11:06Z</version_modified>
->>>>>>> d741ae74
+  <version_id>b55c7328-b644-43ad-a34e-a3e1e9ac3e6b</version_id>
+  <version_modified>2023-11-13T21:18:29Z</version_modified>
   <xml_checksum>D8922A73</xml_checksum>
   <class_name>HPXMLtoOpenStudio</class_name>
   <display_name>HPXML to OpenStudio Translator</display_name>
@@ -147,11 +142,7 @@
       <filename>measure.rb</filename>
       <filetype>rb</filetype>
       <usage_type>script</usage_type>
-<<<<<<< HEAD
-      <checksum>CF4007EE</checksum>
-=======
-      <checksum>78A58FBA</checksum>
->>>>>>> d741ae74
+      <checksum>0EE40834</checksum>
     </file>
     <file>
       <filename>airflow.rb</filename>
@@ -313,21 +304,13 @@
       <filename>hpxml.rb</filename>
       <filetype>rb</filetype>
       <usage_type>resource</usage_type>
-<<<<<<< HEAD
-      <checksum>723967EE</checksum>
-=======
-      <checksum>20268ABE</checksum>
->>>>>>> d741ae74
+      <checksum>FE3B4C8F</checksum>
     </file>
     <file>
       <filename>hpxml_defaults.rb</filename>
       <filetype>rb</filetype>
       <usage_type>resource</usage_type>
-<<<<<<< HEAD
-      <checksum>AA50218F</checksum>
-=======
-      <checksum>43023BAC</checksum>
->>>>>>> d741ae74
+      <checksum>E8BAE96B</checksum>
     </file>
     <file>
       <filename>hpxml_schema/HPXML.xsd</filename>
@@ -345,11 +328,7 @@
       <filename>hpxml_schematron/EPvalidator.xml</filename>
       <filetype>xml</filetype>
       <usage_type>resource</usage_type>
-<<<<<<< HEAD
-      <checksum>D9944C2C</checksum>
-=======
-      <checksum>F76DC990</checksum>
->>>>>>> d741ae74
+      <checksum>B35A13F3</checksum>
     </file>
     <file>
       <filename>hpxml_schematron/iso-schematron.xsd</filename>
@@ -361,21 +340,13 @@
       <filename>hvac.rb</filename>
       <filetype>rb</filetype>
       <usage_type>resource</usage_type>
-<<<<<<< HEAD
-      <checksum>8871EFE7</checksum>
-=======
-      <checksum>B601226F</checksum>
->>>>>>> d741ae74
+      <checksum>5450F33C</checksum>
     </file>
     <file>
       <filename>hvac_sizing.rb</filename>
       <filetype>rb</filetype>
       <usage_type>resource</usage_type>
-<<<<<<< HEAD
-      <checksum>4ACFA8D1</checksum>
-=======
-      <checksum>6458264A</checksum>
->>>>>>> d741ae74
+      <checksum>54305771</checksum>
     </file>
     <file>
       <filename>lighting.rb</filename>
@@ -621,11 +592,7 @@
       <filename>test_defaults.rb</filename>
       <filetype>rb</filetype>
       <usage_type>test</usage_type>
-<<<<<<< HEAD
-      <checksum>4C03E92E</checksum>
-=======
-      <checksum>C42C6EE4</checksum>
->>>>>>> d741ae74
+      <checksum>6AA3D71E</checksum>
     </file>
     <file>
       <filename>test_enclosure.rb</filename>
@@ -649,21 +616,13 @@
       <filename>test_hvac.rb</filename>
       <filetype>rb</filetype>
       <usage_type>test</usage_type>
-<<<<<<< HEAD
-      <checksum>CEEACA09</checksum>
-=======
-      <checksum>93FAD19F</checksum>
->>>>>>> d741ae74
+      <checksum>22430DEF</checksum>
     </file>
     <file>
       <filename>test_hvac_sizing.rb</filename>
       <filetype>rb</filetype>
       <usage_type>test</usage_type>
-<<<<<<< HEAD
-      <checksum>F4E8FFCD</checksum>
-=======
-      <checksum>E2E504ED</checksum>
->>>>>>> d741ae74
+      <checksum>CA23771E</checksum>
     </file>
     <file>
       <filename>test_lighting.rb</filename>
@@ -705,11 +664,7 @@
       <filename>test_validation.rb</filename>
       <filetype>rb</filetype>
       <usage_type>test</usage_type>
-<<<<<<< HEAD
-      <checksum>FDF564B0</checksum>
-=======
-      <checksum>C1EF0839</checksum>
->>>>>>> d741ae74
+      <checksum>2483627F</checksum>
     </file>
     <file>
       <filename>test_water_heater.rb</filename>
