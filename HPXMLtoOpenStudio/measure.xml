<?xml version="1.0"?>
<measure>
  <schema_version>3.0</schema_version>
  <name>hpxm_lto_openstudio</name>
  <uid>b1543b30-9465-45ff-ba04-1d1f85e763bc</uid>
<<<<<<< HEAD
  <version_id>941c0fc7-ab97-49c4-bd30-295049bf1212</version_id>
  <version_modified>20201030T215534Z</version_modified>
=======
  <version_id>205f6c01-b660-4c7d-8efb-a02373f861d1</version_id>
  <version_modified>20201109T225547Z</version_modified>
>>>>>>> 0271b6f8
  <xml_checksum>D8922A73</xml_checksum>
  <class_name>HPXMLtoOpenStudio</class_name>
  <display_name>HPXML to OpenStudio Translator</display_name>
  <description>Translates HPXML file to OpenStudio Model</description>
  <modeler_description>TODO</modeler_description>
  <arguments>
    <argument>
      <name>hpxml_path</name>
      <display_name>HPXML File Path</display_name>
      <description>Absolute/relative path of the HPXML file.</description>
      <type>String</type>
      <required>true</required>
      <model_dependent>false</model_dependent>
    </argument>
    <argument>
      <name>output_dir</name>
      <display_name>Directory for Output Files</display_name>
      <description>Absolute/relative path for the output files directory.</description>
      <type>String</type>
      <required>false</required>
      <model_dependent>false</model_dependent>
    </argument>
    <argument>
      <name>debug</name>
      <display_name>Debug Mode?</display_name>
      <description>If enabled: 1) Writes in.osm file, 2) Writes in.xml HPXML file with defaults populated, 3) Generates additional log output, and 4) Creates all EnergyPlus output files. Any files written will be in the output path specified above.</description>
      <type>Boolean</type>
      <required>false</required>
      <model_dependent>false</model_dependent>
      <default_value>false</default_value>
      <choices>
        <choice>
          <value>true</value>
          <display_name>true</display_name>
        </choice>
        <choice>
          <value>false</value>
          <display_name>false</display_name>
        </choice>
      </choices>
    </argument>
  </arguments>
  <outputs />
  <provenances />
  <tags>
    <tag>Whole Building.Space Types</tag>
  </tags>
  <attributes>
    <attribute>
      <name>Measure Type</name>
      <value>ModelMeasure</value>
      <datatype>string</datatype>
    </attribute>
    <attribute>
      <name>Intended Software Tool</name>
      <value>Apply Measure Now</value>
      <datatype>string</datatype>
    </attribute>
    <attribute>
      <name>Intended Software Tool</name>
      <value>OpenStudio Application</value>
      <datatype>string</datatype>
    </attribute>
    <attribute>
      <name>Intended Software Tool</name>
      <value>Parametric Analysis Tool</value>
      <datatype>string</datatype>
    </attribute>
  </attributes>
  <files>
    <file>
      <filename>minitest_helper.rb</filename>
      <filetype>rb</filetype>
      <usage_type>resource</usage_type>
      <checksum>8FA46782</checksum>
    </file>
    <file>
      <filename>psychrometrics.rb</filename>
      <filetype>rb</filetype>
      <usage_type>resource</usage_type>
      <checksum>38ED685E</checksum>
    </file>
    <file>
      <filename>simcontrols.rb</filename>
      <filetype>rb</filetype>
      <usage_type>resource</usage_type>
      <checksum>68F83651</checksum>
    </file>
    <file>
      <filename>util.rb</filename>
      <filetype>rb</filetype>
      <usage_type>resource</usage_type>
      <checksum>7DAA5F02</checksum>
    </file>
    <file>
      <filename>materials.rb</filename>
      <filetype>rb</filetype>
      <usage_type>resource</usage_type>
      <checksum>F39A6C6A</checksum>
    </file>
    <file>
      <filename>HPXML.xsd</filename>
      <filetype>xsd</filetype>
      <usage_type>resource</usage_type>
      <checksum>BB8F37B8</checksum>
    </file>
    <file>
      <filename>pv.rb</filename>
      <filetype>rb</filetype>
      <usage_type>resource</usage_type>
      <checksum>5C352E25</checksum>
    </file>
    <file>
      <filename>HPXML.xsd</filename>
      <filetype>xsd</filetype>
      <usage_type>resource</usage_type>
      <checksum>BB8F37B8</checksum>
    </file>
    <file>
      <filename>weather.rb</filename>
      <filetype>rb</filetype>
      <usage_type>resource</usage_type>
      <checksum>A951F41D</checksum>
    </file>
    <file>
      <filename>data_ashrae_622_wsf.csv</filename>
      <filetype>csv</filetype>
      <usage_type>resource</usage_type>
      <checksum>308F75BA</checksum>
    </file>
    <file>
      <filename>data_climate_zones.csv</filename>
      <filetype>csv</filetype>
      <usage_type>resource</usage_type>
      <checksum>63C6A1E2</checksum>
    </file>
    <file>
      <filename>data_hot_water_bath_schedule_1bed.csv</filename>
      <filetype>csv</filetype>
      <usage_type>resource</usage_type>
      <checksum>2756B8A4</checksum>
    </file>
    <file>
      <filename>data_hot_water_bath_schedule_2bed.csv</filename>
      <filetype>csv</filetype>
      <usage_type>resource</usage_type>
      <checksum>DD7631E9</checksum>
    </file>
    <file>
      <filename>data_hot_water_bath_schedule_3bed.csv</filename>
      <filetype>csv</filetype>
      <usage_type>resource</usage_type>
      <checksum>CA94B43E</checksum>
    </file>
    <file>
      <filename>data_hot_water_bath_schedule_4bed.csv</filename>
      <filetype>csv</filetype>
      <usage_type>resource</usage_type>
      <checksum>5A74968C</checksum>
    </file>
    <file>
      <filename>data_hot_water_bath_schedule_5bed.csv</filename>
      <filetype>csv</filetype>
      <usage_type>resource</usage_type>
      <checksum>61E873CD</checksum>
    </file>
    <file>
      <filename>data_hot_water_clotheswasher_schedule_1bed.csv</filename>
      <filetype>csv</filetype>
      <usage_type>resource</usage_type>
      <checksum>78DFDC72</checksum>
    </file>
    <file>
      <filename>data_hot_water_clotheswasher_schedule_2bed.csv</filename>
      <filetype>csv</filetype>
      <usage_type>resource</usage_type>
      <checksum>3BAFB696</checksum>
    </file>
    <file>
      <filename>data_hot_water_clotheswasher_schedule_3bed.csv</filename>
      <filetype>csv</filetype>
      <usage_type>resource</usage_type>
      <checksum>9289E6F2</checksum>
    </file>
    <file>
      <filename>data_hot_water_clotheswasher_schedule_4bed.csv</filename>
      <filetype>csv</filetype>
      <usage_type>resource</usage_type>
      <checksum>268D812A</checksum>
    </file>
    <file>
      <filename>data_hot_water_clotheswasher_schedule_5bed.csv</filename>
      <filetype>csv</filetype>
      <usage_type>resource</usage_type>
      <checksum>5109687D</checksum>
    </file>
    <file>
      <filename>data_hot_water_dishwasher_schedule_1bed.csv</filename>
      <filetype>csv</filetype>
      <usage_type>resource</usage_type>
      <checksum>736F23BC</checksum>
    </file>
    <file>
      <filename>data_hot_water_dishwasher_schedule_2bed.csv</filename>
      <filetype>csv</filetype>
      <usage_type>resource</usage_type>
      <checksum>ADCCC080</checksum>
    </file>
    <file>
      <filename>data_hot_water_dishwasher_schedule_3bed.csv</filename>
      <filetype>csv</filetype>
      <usage_type>resource</usage_type>
      <checksum>54BA8BB0</checksum>
    </file>
    <file>
      <filename>data_hot_water_dishwasher_schedule_4bed.csv</filename>
      <filetype>csv</filetype>
      <usage_type>resource</usage_type>
      <checksum>F34BF3A8</checksum>
    </file>
    <file>
      <filename>data_hot_water_dishwasher_schedule_5bed.csv</filename>
      <filetype>csv</filetype>
      <usage_type>resource</usage_type>
      <checksum>DAF9D44B</checksum>
    </file>
    <file>
      <filename>data_hot_water_fixtures_schedule_1bed.csv</filename>
      <filetype>csv</filetype>
      <usage_type>resource</usage_type>
      <checksum>D60D96A2</checksum>
    </file>
    <file>
      <filename>data_hot_water_fixtures_schedule_2bed.csv</filename>
      <filetype>csv</filetype>
      <usage_type>resource</usage_type>
      <checksum>85C2918F</checksum>
    </file>
    <file>
      <filename>data_hot_water_fixtures_schedule_3bed.csv</filename>
      <filetype>csv</filetype>
      <usage_type>resource</usage_type>
      <checksum>4A3F1BC5</checksum>
    </file>
    <file>
      <filename>data_hot_water_fixtures_schedule_4bed.csv</filename>
      <filetype>csv</filetype>
      <usage_type>resource</usage_type>
      <checksum>1BB9C885</checksum>
    </file>
    <file>
      <filename>data_hot_water_fixtures_schedule_5bed.csv</filename>
      <filetype>csv</filetype>
      <usage_type>resource</usage_type>
      <checksum>1A0446EE</checksum>
    </file>
    <file>
      <filename>data_hot_water_max_flows.csv</filename>
      <filetype>csv</filetype>
      <usage_type>resource</usage_type>
      <checksum>6BF095D2</checksum>
    </file>
    <file>
      <filename>lighting.rb</filename>
      <filetype>rb</filetype>
      <usage_type>resource</usage_type>
      <checksum>F405FA57</checksum>
    </file>
    <file>
      <filename>test_location.rb</filename>
      <filetype>rb</filetype>
      <usage_type>test</usage_type>
      <checksum>E4C51989</checksum>
    </file>
    <file>
      <filename>test_simcontrols.rb</filename>
      <filetype>rb</filetype>
      <usage_type>test</usage_type>
      <checksum>5127F8D4</checksum>
    </file>
    <file>
      <filename>energyplus.rb</filename>
      <filetype>rb</filetype>
      <usage_type>resource</usage_type>
      <checksum>00BB7C11</checksum>
    </file>
    <file>
      <filename>test_miscloads.rb</filename>
      <filetype>rb</filetype>
      <usage_type>test</usage_type>
      <checksum>8FFE4973</checksum>
    </file>
    <file>
      <filename>test_lighting.rb</filename>
      <filetype>rb</filetype>
      <usage_type>test</usage_type>
      <checksum>F42143F8</checksum>
    </file>
    <file>
      <filename>test_pv.rb</filename>
      <filetype>rb</filetype>
      <usage_type>test</usage_type>
      <checksum>B01378F4</checksum>
    </file>
    <file>
      <filename>meta_measure.rb</filename>
      <filetype>rb</filetype>
      <usage_type>resource</usage_type>
      <checksum>0C040490</checksum>
    </file>
    <file>
      <filename>test_hotwater_appliance.rb</filename>
      <filetype>rb</filetype>
      <usage_type>test</usage_type>
      <checksum>7A36EAA3</checksum>
    </file>
    <file>
      <filename>geometry.rb</filename>
      <filetype>rb</filetype>
      <usage_type>resource</usage_type>
      <checksum>71BB7398</checksum>
    </file>
    <file>
      <filename>test_airflow.rb</filename>
      <filetype>rb</filetype>
      <usage_type>test</usage_type>
      <checksum>AA592D20</checksum>
    </file>
    <file>
      <filename>test_constructions.rb</filename>
      <filetype>rb</filetype>
      <usage_type>test</usage_type>
      <checksum>1DEAF026</checksum>
    </file>
    <file>
      <filename>constructions.rb</filename>
      <filetype>rb</filetype>
      <usage_type>resource</usage_type>
      <checksum>BA0409DC</checksum>
    </file>
    <file>
      <filename>airflow.rb</filename>
      <filetype>rb</filetype>
      <usage_type>resource</usage_type>
      <checksum>1A6416EF</checksum>
    </file>
    <file>
      <filename>schedules.rb</filename>
      <filetype>rb</filetype>
      <usage_type>resource</usage_type>
      <checksum>1F108CF8</checksum>
    </file>
    <file>
      <filename>BaseElements.xsd</filename>
      <filetype>xsd</filetype>
      <usage_type>resource</usage_type>
      <checksum>B7D212FC</checksum>
    </file>
    <file>
      <filename>HPXMLDataTypes.xsd</filename>
      <filetype>xsd</filetype>
      <usage_type>resource</usage_type>
      <checksum>C13E66F3</checksum>
    </file>
    <file>
      <filename>location.rb</filename>
      <filetype>rb</filetype>
      <usage_type>resource</usage_type>
      <checksum>AF3AF52D</checksum>
    </file>
    <file>
      <filename>hotwater_appliances.rb</filename>
      <filetype>rb</filetype>
      <usage_type>resource</usage_type>
      <checksum>C4B1B51D</checksum>
    </file>
    <file>
      <filename>validator.rb</filename>
      <filetype>rb</filetype>
      <usage_type>resource</usage_type>
      <checksum>7039FF35</checksum>
    </file>
    <file>
      <filename>test_validation.rb</filename>
      <filetype>rb</filetype>
      <usage_type>test</usage_type>
      <checksum>DF4C6299</checksum>
    </file>
    <file>
      <filename>HPXMLvalidator.xml</filename>
      <filetype>xml</filetype>
      <usage_type>resource</usage_type>
      <checksum>CCB83C02</checksum>
    </file>
    <file>
      <filename>xmlhelper.rb</filename>
      <filetype>rb</filetype>
      <usage_type>resource</usage_type>
      <checksum>942C3E5E</checksum>
    </file>
    <file>
      <filename>test_water_heater.rb</filename>
      <filetype>rb</filetype>
      <usage_type>test</usage_type>
      <checksum>97E9A445</checksum>
    </file>
    <file>
<<<<<<< HEAD
      <filename>hpxml.rb</filename>
      <filetype>rb</filetype>
      <usage_type>resource</usage_type>
      <checksum>F762450D</checksum>
    </file>
    <file>
      <filename>EPvalidator.xml</filename>
      <filetype>xml</filetype>
=======
      <filename>test_hvac.rb</filename>
      <filetype>rb</filetype>
      <usage_type>test</usage_type>
      <checksum>BF4566BB</checksum>
    </file>
    <file>
      <filename>hpxml_defaults.rb</filename>
      <filetype>rb</filetype>
>>>>>>> 0271b6f8
      <usage_type>resource</usage_type>
      <checksum>CB1DB9A6</checksum>
    </file>
    <file>
      <filename>unit_conversions.rb</filename>
      <filetype>rb</filetype>
      <usage_type>resource</usage_type>
      <checksum>5E866DCA</checksum>
    </file>
    <file>
<<<<<<< HEAD
      <filename>misc_loads.rb</filename>
      <filetype>rb</filetype>
      <usage_type>resource</usage_type>
      <checksum>721A9C7B</checksum>
=======
      <filename>EPvalidator.xml</filename>
      <filetype>xml</filetype>
      <usage_type>resource</usage_type>
      <checksum>A7532FEC</checksum>
>>>>>>> 0271b6f8
    </file>
    <file>
      <filename>version.rb</filename>
      <filetype>rb</filetype>
      <usage_type>resource</usage_type>
      <checksum>A1532F79</checksum>
    </file>
    <file>
      <version>
        <software_program>OpenStudio</software_program>
        <identifier>2.1.1</identifier>
        <min_compatible>2.1.1</min_compatible>
      </version>
      <filename>measure.rb</filename>
      <filetype>rb</filetype>
      <usage_type>script</usage_type>
      <checksum>1F70BAA3</checksum>
    </file>
    <file>
      <filename>constants.rb</filename>
      <filetype>rb</filetype>
      <usage_type>resource</usage_type>
      <checksum>4A05EC3E</checksum>
    </file>
    <file>
      <filename>hpxml_defaults.rb</filename>
      <filetype>rb</filetype>
      <usage_type>resource</usage_type>
      <checksum>EF579C59</checksum>
    </file>
    <file>
      <filename>test_defaults.rb</filename>
      <filetype>rb</filetype>
      <usage_type>test</usage_type>
      <checksum>8BFEB0CA</checksum>
    </file>
    <file>
      <filename>hvac_sizing.rb</filename>
      <filetype>rb</filetype>
      <usage_type>resource</usage_type>
      <checksum>F2BFD4CA</checksum>
    </file>
    <file>
      <filename>hvac.rb</filename>
      <filetype>rb</filetype>
      <usage_type>resource</usage_type>
      <checksum>B823A89C</checksum>
    </file>
    <file>
      <filename>test_hvac_sizing.rb</filename>
      <filetype>rb</filetype>
      <usage_type>test</usage_type>
      <checksum>35C3F156</checksum>
    </file>
    <file>
<<<<<<< HEAD
      <filename>test_hvac.rb</filename>
      <filetype>rb</filetype>
      <usage_type>test</usage_type>
      <checksum>B78C0ADD</checksum>
=======
      <filename>constants.rb</filename>
      <filetype>rb</filetype>
      <usage_type>resource</usage_type>
      <checksum>E4CE9FD0</checksum>
    </file>
    <file>
      <filename>hvac.rb</filename>
      <filetype>rb</filetype>
      <usage_type>resource</usage_type>
      <checksum>BC17E0AD</checksum>
    </file>
    <file>
      <filename>waterheater.rb</filename>
      <filetype>rb</filetype>
      <usage_type>resource</usage_type>
      <checksum>8CC67A4B</checksum>
>>>>>>> 0271b6f8
    </file>
  </files>
</measure><|MERGE_RESOLUTION|>--- conflicted
+++ resolved
@@ -3,13 +3,8 @@
   <schema_version>3.0</schema_version>
   <name>hpxm_lto_openstudio</name>
   <uid>b1543b30-9465-45ff-ba04-1d1f85e763bc</uid>
-<<<<<<< HEAD
-  <version_id>941c0fc7-ab97-49c4-bd30-295049bf1212</version_id>
-  <version_modified>20201030T215534Z</version_modified>
-=======
-  <version_id>205f6c01-b660-4c7d-8efb-a02373f861d1</version_id>
-  <version_modified>20201109T225547Z</version_modified>
->>>>>>> 0271b6f8
+  <version_id>2d453c45-9b2f-4885-ac13-69613fb7da00</version_id>
+  <version_modified>20201111T162924Z</version_modified>
   <xml_checksum>D8922A73</xml_checksum>
   <class_name>HPXMLtoOpenStudio</class_name>
   <display_name>HPXML to OpenStudio Translator</display_name>
@@ -417,48 +412,6 @@
       <checksum>97E9A445</checksum>
     </file>
     <file>
-<<<<<<< HEAD
-      <filename>hpxml.rb</filename>
-      <filetype>rb</filetype>
-      <usage_type>resource</usage_type>
-      <checksum>F762450D</checksum>
-    </file>
-    <file>
-      <filename>EPvalidator.xml</filename>
-      <filetype>xml</filetype>
-=======
-      <filename>test_hvac.rb</filename>
-      <filetype>rb</filetype>
-      <usage_type>test</usage_type>
-      <checksum>BF4566BB</checksum>
-    </file>
-    <file>
-      <filename>hpxml_defaults.rb</filename>
-      <filetype>rb</filetype>
->>>>>>> 0271b6f8
-      <usage_type>resource</usage_type>
-      <checksum>CB1DB9A6</checksum>
-    </file>
-    <file>
-      <filename>unit_conversions.rb</filename>
-      <filetype>rb</filetype>
-      <usage_type>resource</usage_type>
-      <checksum>5E866DCA</checksum>
-    </file>
-    <file>
-<<<<<<< HEAD
-      <filename>misc_loads.rb</filename>
-      <filetype>rb</filetype>
-      <usage_type>resource</usage_type>
-      <checksum>721A9C7B</checksum>
-=======
-      <filename>EPvalidator.xml</filename>
-      <filetype>xml</filetype>
-      <usage_type>resource</usage_type>
-      <checksum>A7532FEC</checksum>
->>>>>>> 0271b6f8
-    </file>
-    <file>
       <filename>version.rb</filename>
       <filetype>rb</filetype>
       <usage_type>resource</usage_type>
@@ -476,65 +429,76 @@
       <checksum>1F70BAA3</checksum>
     </file>
     <file>
+      <filename>misc_loads.rb</filename>
+      <filetype>rb</filetype>
+      <usage_type>resource</usage_type>
+      <checksum>721A9C7B</checksum>
+    </file>
+    <file>
+      <filename>test_hvac_sizing.rb</filename>
+      <filetype>rb</filetype>
+      <usage_type>test</usage_type>
+      <checksum>35C3F156</checksum>
+    </file>
+    <file>
+      <filename>waterheater.rb</filename>
+      <filetype>rb</filetype>
+      <usage_type>resource</usage_type>
+      <checksum>8CC67A4B</checksum>
+    </file>
+    <file>
+      <filename>unit_conversions.rb</filename>
+      <filetype>rb</filetype>
+      <usage_type>resource</usage_type>
+      <checksum>5E866DCA</checksum>
+    </file>
+    <file>
+      <filename>test_hvac.rb</filename>
+      <filetype>rb</filetype>
+      <usage_type>test</usage_type>
+      <checksum>B78C0ADD</checksum>
+    </file>
+    <file>
+      <filename>hpxml_defaults.rb</filename>
+      <filetype>rb</filetype>
+      <usage_type>resource</usage_type>
+      <checksum>EF579C59</checksum>
+    </file>
+    <file>
+      <filename>test_defaults.rb</filename>
+      <filetype>rb</filetype>
+      <usage_type>test</usage_type>
+      <checksum>8BFEB0CA</checksum>
+    </file>
+    <file>
+      <filename>hpxml.rb</filename>
+      <filetype>rb</filetype>
+      <usage_type>resource</usage_type>
+      <checksum>F762450D</checksum>
+    </file>
+    <file>
+      <filename>EPvalidator.xml</filename>
+      <filetype>xml</filetype>
+      <usage_type>resource</usage_type>
+      <checksum>CB1DB9A6</checksum>
+    </file>
+    <file>
+      <filename>hvac_sizing.rb</filename>
+      <filetype>rb</filetype>
+      <usage_type>resource</usage_type>
+      <checksum>F2BFD4CA</checksum>
+    </file>
+    <file>
       <filename>constants.rb</filename>
       <filetype>rb</filetype>
       <usage_type>resource</usage_type>
-      <checksum>4A05EC3E</checksum>
-    </file>
-    <file>
-      <filename>hpxml_defaults.rb</filename>
-      <filetype>rb</filetype>
-      <usage_type>resource</usage_type>
-      <checksum>EF579C59</checksum>
-    </file>
-    <file>
-      <filename>test_defaults.rb</filename>
-      <filetype>rb</filetype>
-      <usage_type>test</usage_type>
-      <checksum>8BFEB0CA</checksum>
-    </file>
-    <file>
-      <filename>hvac_sizing.rb</filename>
-      <filetype>rb</filetype>
-      <usage_type>resource</usage_type>
-      <checksum>F2BFD4CA</checksum>
+      <checksum>7498A9DA</checksum>
     </file>
     <file>
       <filename>hvac.rb</filename>
       <filetype>rb</filetype>
       <usage_type>resource</usage_type>
-      <checksum>B823A89C</checksum>
-    </file>
-    <file>
-      <filename>test_hvac_sizing.rb</filename>
-      <filetype>rb</filetype>
-      <usage_type>test</usage_type>
-      <checksum>35C3F156</checksum>
-    </file>
-    <file>
-<<<<<<< HEAD
-      <filename>test_hvac.rb</filename>
-      <filetype>rb</filetype>
-      <usage_type>test</usage_type>
-      <checksum>B78C0ADD</checksum>
-=======
-      <filename>constants.rb</filename>
-      <filetype>rb</filetype>
-      <usage_type>resource</usage_type>
-      <checksum>E4CE9FD0</checksum>
-    </file>
-    <file>
-      <filename>hvac.rb</filename>
-      <filetype>rb</filetype>
-      <usage_type>resource</usage_type>
-      <checksum>BC17E0AD</checksum>
-    </file>
-    <file>
-      <filename>waterheater.rb</filename>
-      <filetype>rb</filetype>
-      <usage_type>resource</usage_type>
-      <checksum>8CC67A4B</checksum>
->>>>>>> 0271b6f8
+      <checksum>E56FA050</checksum>
     </file>
   </files>
 </measure>