<?xml version="1.0"?>
<measure>
  <schema_version>3.1</schema_version>
  <name>hpxm_lto_openstudio</name>
  <uid>b1543b30-9465-45ff-ba04-1d1f85e763bc</uid>
<<<<<<< HEAD
  <version_id>bbfe588b-4d54-43aa-87cf-fcf9e8bcf5bb</version_id>
  <version_modified>2024-06-18T16:14:31Z</version_modified>
=======
  <version_id>e3cf35e9-a352-4b87-9862-1b4c43330a84</version_id>
  <version_modified>2024-06-17T22:16:28Z</version_modified>
>>>>>>> d5a39422
  <xml_checksum>D8922A73</xml_checksum>
  <class_name>HPXMLtoOpenStudio</class_name>
  <display_name>HPXML to OpenStudio Translator</display_name>
  <description>Translates HPXML file to OpenStudio Model</description>
  <modeler_description>TODO</modeler_description>
  <arguments>
    <argument>
      <name>hpxml_path</name>
      <display_name>HPXML File Path</display_name>
      <description>Absolute/relative path of the HPXML file.</description>
      <type>String</type>
      <required>true</required>
      <model_dependent>false</model_dependent>
    </argument>
    <argument>
      <name>output_dir</name>
      <display_name>Directory for Output Files</display_name>
      <description>Absolute/relative path for the output files directory.</description>
      <type>String</type>
      <required>true</required>
      <model_dependent>false</model_dependent>
    </argument>
    <argument>
      <name>output_format</name>
      <display_name>Output Format</display_name>
      <description>The file format of the HVAC design load details output.</description>
      <type>Choice</type>
      <required>false</required>
      <model_dependent>false</model_dependent>
      <default_value>csv</default_value>
      <choices>
        <choice>
          <value>csv</value>
          <display_name>csv</display_name>
        </choice>
        <choice>
          <value>json</value>
          <display_name>json</display_name>
        </choice>
        <choice>
          <value>msgpack</value>
          <display_name>msgpack</display_name>
        </choice>
      </choices>
    </argument>
    <argument>
      <name>annual_output_file_name</name>
      <display_name>Annual Output File Name</display_name>
      <description>The name of the file w/ HVAC design loads and capacities. If not provided, defaults to 'results_annual.csv' (or 'results_annual.json' or 'results_annual.msgpack').</description>
      <type>String</type>
      <required>false</required>
      <model_dependent>false</model_dependent>
      <default_value>results_annual</default_value>
    </argument>
    <argument>
      <name>design_load_details_output_file_name</name>
      <display_name>Design Load Details Output File Name</display_name>
      <description>The name of the file w/ additional HVAC design load details. If not provided, defaults to 'results_design_load_details.csv' (or 'results_design_load_details.json' or 'results_design_load_details.msgpack').</description>
      <type>String</type>
      <required>false</required>
      <model_dependent>false</model_dependent>
      <default_value>results_design_load_details</default_value>
    </argument>
    <argument>
      <name>add_component_loads</name>
      <display_name>Add component loads?</display_name>
      <description>If true, adds the calculation of heating/cooling component loads (not enabled by default for faster performance).</description>
      <type>Boolean</type>
      <required>false</required>
      <model_dependent>false</model_dependent>
      <default_value>false</default_value>
      <choices>
        <choice>
          <value>true</value>
          <display_name>true</display_name>
        </choice>
        <choice>
          <value>false</value>
          <display_name>false</display_name>
        </choice>
      </choices>
    </argument>
    <argument>
      <name>building_id</name>
      <display_name>BuildingID</display_name>
      <description>The ID of the HPXML Building. Only required if the HPXML has multiple Building elements and WholeSFAorMFBuildingSimulation is not true.</description>
      <type>String</type>
      <required>false</required>
      <model_dependent>false</model_dependent>
    </argument>
    <argument>
      <name>skip_validation</name>
      <display_name>Skip Validation?</display_name>
      <description>If true, bypasses HPXML input validation for faster performance. WARNING: This should only be used if the supplied HPXML file has already been validated against the Schema &amp; Schematron documents.</description>
      <type>Boolean</type>
      <required>false</required>
      <model_dependent>false</model_dependent>
      <default_value>false</default_value>
      <choices>
        <choice>
          <value>true</value>
          <display_name>true</display_name>
        </choice>
        <choice>
          <value>false</value>
          <display_name>false</display_name>
        </choice>
      </choices>
    </argument>
    <argument>
      <name>debug</name>
      <display_name>Debug Mode?</display_name>
      <description>If true: 1) Writes in.osm file, 2) Generates additional log output, and 3) Creates all EnergyPlus output files.</description>
      <type>Boolean</type>
      <required>false</required>
      <model_dependent>false</model_dependent>
      <default_value>false</default_value>
      <choices>
        <choice>
          <value>true</value>
          <display_name>true</display_name>
        </choice>
        <choice>
          <value>false</value>
          <display_name>false</display_name>
        </choice>
      </choices>
    </argument>
  </arguments>
  <outputs />
  <provenances />
  <tags>
    <tag>Whole Building.Space Types</tag>
  </tags>
  <attributes>
    <attribute>
      <name>Measure Type</name>
      <value>ModelMeasure</value>
      <datatype>string</datatype>
    </attribute>
    <attribute>
      <name>Intended Software Tool</name>
      <value>Apply Measure Now</value>
      <datatype>string</datatype>
    </attribute>
    <attribute>
      <name>Intended Software Tool</name>
      <value>OpenStudio Application</value>
      <datatype>string</datatype>
    </attribute>
    <attribute>
      <name>Intended Software Tool</name>
      <value>Parametric Analysis Tool</value>
      <datatype>string</datatype>
    </attribute>
  </attributes>
  <files>
    <file>
      <filename>README.md</filename>
      <filetype>md</filetype>
      <usage_type>readme</usage_type>
      <checksum>394CB1D5</checksum>
    </file>
    <file>
      <filename>README.md.erb</filename>
      <filetype>erb</filetype>
      <usage_type>readmeerb</usage_type>
      <checksum>513F28E9</checksum>
    </file>
    <file>
      <version>
        <software_program>OpenStudio</software_program>
        <identifier>3.3.0</identifier>
        <min_compatible>3.3.0</min_compatible>
      </version>
      <filename>measure.rb</filename>
      <filetype>rb</filetype>
      <usage_type>script</usage_type>
      <checksum>856D2313</checksum>
    </file>
    <file>
      <filename>airflow.rb</filename>
      <filetype>rb</filetype>
      <usage_type>resource</usage_type>
      <checksum>7F6AAB8C</checksum>
    </file>
    <file>
      <filename>battery.rb</filename>
      <filetype>rb</filetype>
      <usage_type>resource</usage_type>
      <checksum>35D69D97</checksum>
    </file>
    <file>
      <filename>constants.rb</filename>
      <filetype>rb</filetype>
      <usage_type>resource</usage_type>
      <checksum>E4B33E44</checksum>
    </file>
    <file>
      <filename>constructions.rb</filename>
      <filetype>rb</filetype>
      <usage_type>resource</usage_type>
      <checksum>F7E9C33A</checksum>
    </file>
    <file>
      <filename>data/Xing_okstate_0664D_13659_Table_A-3.csv</filename>
      <filetype>csv</filetype>
      <usage_type>resource</usage_type>
      <checksum>50B7055C</checksum>
    </file>
    <file>
      <filename>data/ashrae_622_wsf.csv</filename>
      <filetype>csv</filetype>
      <usage_type>resource</usage_type>
      <checksum>308F75BA</checksum>
    </file>
    <file>
      <filename>data/cambium/LRMER_95DecarbBy2035.csv</filename>
      <filetype>csv</filetype>
      <usage_type>resource</usage_type>
      <checksum>5E60A9EE</checksum>
    </file>
    <file>
      <filename>data/cambium/LRMER_95DecarbBy2050.csv</filename>
      <filetype>csv</filetype>
      <usage_type>resource</usage_type>
      <checksum>01B9A892</checksum>
    </file>
    <file>
      <filename>data/cambium/LRMER_HighRECosts.csv</filename>
      <filetype>csv</filetype>
      <usage_type>resource</usage_type>
      <checksum>A46DE564</checksum>
    </file>
    <file>
      <filename>data/cambium/LRMER_LowRECosts.csv</filename>
      <filetype>csv</filetype>
      <usage_type>resource</usage_type>
      <checksum>58B8E01E</checksum>
    </file>
    <file>
      <filename>data/cambium/LRMER_MidCase.csv</filename>
      <filetype>csv</filetype>
      <usage_type>resource</usage_type>
      <checksum>4C7D519B</checksum>
    </file>
    <file>
      <filename>data/cambium/README.md</filename>
      <filetype>md</filetype>
      <usage_type>resource</usage_type>
      <checksum>FC171B98</checksum>
    </file>
    <file>
      <filename>data/climate_zones.csv</filename>
      <filetype>csv</filetype>
      <usage_type>resource</usage_type>
      <checksum>63C6A1E2</checksum>
    </file>
    <file>
      <filename>data/g_functions/C_configurations_5m_v1.0.json</filename>
      <filetype>json</filetype>
      <usage_type>resource</usage_type>
      <checksum>E97DCCDD</checksum>
    </file>
    <file>
      <filename>data/g_functions/L_configurations_5m_v1.0.json</filename>
      <filetype>json</filetype>
      <usage_type>resource</usage_type>
      <checksum>6B2B3787</checksum>
    </file>
    <file>
      <filename>data/g_functions/LopU_configurations_5m_v1.0.json</filename>
      <filetype>json</filetype>
      <usage_type>resource</usage_type>
      <checksum>B13FA813</checksum>
    </file>
    <file>
      <filename>data/g_functions/Open_configurations_5m_v1.0.json</filename>
      <filetype>json</filetype>
      <usage_type>resource</usage_type>
      <checksum>FF25A024</checksum>
    </file>
    <file>
      <filename>data/g_functions/README.md</filename>
      <filetype>md</filetype>
      <usage_type>resource</usage_type>
      <checksum>48D1301C</checksum>
    </file>
    <file>
      <filename>data/g_functions/U_configurations_5m_v1.0.json</filename>
      <filetype>json</filetype>
      <usage_type>resource</usage_type>
      <checksum>B5BEF270</checksum>
    </file>
    <file>
      <filename>data/g_functions/rectangle_5m_v1.0.json</filename>
      <filetype>json</filetype>
      <usage_type>resource</usage_type>
      <checksum>25FFB6A8</checksum>
    </file>
    <file>
      <filename>data/g_functions/util.rb</filename>
      <filetype>rb</filetype>
      <usage_type>resource</usage_type>
      <checksum>763A6843</checksum>
    </file>
    <file>
      <filename>data/unavailable_periods.csv</filename>
      <filetype>csv</filetype>
      <usage_type>resource</usage_type>
      <checksum>73BFECE2</checksum>
    </file>
    <file>
      <filename>energyplus.rb</filename>
      <filetype>rb</filetype>
      <usage_type>resource</usage_type>
      <checksum>9AEB32F1</checksum>
    </file>
    <file>
      <filename>generator.rb</filename>
      <filetype>rb</filetype>
      <usage_type>resource</usage_type>
      <checksum>121A1933</checksum>
    </file>
    <file>
      <filename>geometry.rb</filename>
      <filetype>rb</filetype>
      <usage_type>resource</usage_type>
      <checksum>DB9C8120</checksum>
    </file>
    <file>
      <filename>hotwater_appliances.rb</filename>
      <filetype>rb</filetype>
      <usage_type>resource</usage_type>
      <checksum>DC5153B2</checksum>
    </file>
    <file>
      <filename>hpxml.rb</filename>
      <filetype>rb</filetype>
      <usage_type>resource</usage_type>
      <checksum>FEEDB03A</checksum>
    </file>
    <file>
      <filename>hpxml_defaults.rb</filename>
      <filetype>rb</filetype>
      <usage_type>resource</usage_type>
<<<<<<< HEAD
      <checksum>4B79B3B6</checksum>
=======
      <checksum>EA81001E</checksum>
>>>>>>> d5a39422
    </file>
    <file>
      <filename>hpxml_schema/HPXML.xsd</filename>
      <filetype>xsd</filetype>
      <usage_type>resource</usage_type>
      <checksum>DE05BDEC</checksum>
    </file>
    <file>
      <filename>hpxml_schema/README.md</filename>
      <filetype>md</filetype>
      <usage_type>resource</usage_type>
      <checksum>D05DFB8A</checksum>
    </file>
    <file>
      <filename>hpxml_schematron/EPvalidator.xml</filename>
      <filetype>xml</filetype>
      <usage_type>resource</usage_type>
      <checksum>E9004049</checksum>
    </file>
    <file>
      <filename>hpxml_schematron/iso-schematron.xsd</filename>
      <filetype>xsd</filetype>
      <usage_type>resource</usage_type>
      <checksum>2785B05C</checksum>
    </file>
    <file>
      <filename>hvac.rb</filename>
      <filetype>rb</filetype>
      <usage_type>resource</usage_type>
      <checksum>9931AEE6</checksum>
    </file>
    <file>
      <filename>hvac_sizing.rb</filename>
      <filetype>rb</filetype>
      <usage_type>resource</usage_type>
<<<<<<< HEAD
      <checksum>F7588B29</checksum>
=======
      <checksum>C4D7EF6D</checksum>
>>>>>>> d5a39422
    </file>
    <file>
      <filename>lighting.rb</filename>
      <filetype>rb</filetype>
      <usage_type>resource</usage_type>
      <checksum>79446799</checksum>
    </file>
    <file>
      <filename>location.rb</filename>
      <filetype>rb</filetype>
      <usage_type>resource</usage_type>
      <checksum>4EDEB336</checksum>
    </file>
    <file>
      <filename>materials.rb</filename>
      <filetype>rb</filetype>
      <usage_type>resource</usage_type>
      <checksum>3F00DA1A</checksum>
    </file>
    <file>
      <filename>meta_measure.rb</filename>
      <filetype>rb</filetype>
      <usage_type>resource</usage_type>
      <checksum>576F5D3F</checksum>
    </file>
    <file>
      <filename>minitest_helper.rb</filename>
      <filetype>rb</filetype>
      <usage_type>resource</usage_type>
      <checksum>923B05E5</checksum>
    </file>
    <file>
      <filename>misc_loads.rb</filename>
      <filetype>rb</filetype>
      <usage_type>resource</usage_type>
      <checksum>303A81E7</checksum>
    </file>
    <file>
      <filename>output.rb</filename>
      <filetype>rb</filetype>
      <usage_type>resource</usage_type>
      <checksum>75C259E5</checksum>
    </file>
    <file>
      <filename>psychrometrics.rb</filename>
      <filetype>rb</filetype>
      <usage_type>resource</usage_type>
      <checksum>55A3DEFC</checksum>
    </file>
    <file>
      <filename>pv.rb</filename>
      <filetype>rb</filetype>
      <usage_type>resource</usage_type>
      <checksum>01A63349</checksum>
    </file>
    <file>
      <filename>schedule_files/battery.csv</filename>
      <filetype>csv</filetype>
      <usage_type>resource</usage_type>
      <checksum>C1350909</checksum>
    </file>
    <file>
      <filename>schedule_files/hvac-variable-system-maximum-power-ratios-varied.csv</filename>
      <filetype>csv</filetype>
      <usage_type>resource</usage_type>
      <checksum>B93B3701</checksum>
    </file>
    <file>
      <filename>schedule_files/occupancy-non-stochastic.csv</filename>
      <filetype>csv</filetype>
      <usage_type>resource</usage_type>
      <checksum>A54803E1</checksum>
    </file>
    <file>
      <filename>schedule_files/occupancy-stochastic-10-mins.csv</filename>
      <filetype>csv</filetype>
      <usage_type>resource</usage_type>
      <checksum>F88479B3</checksum>
    </file>
    <file>
      <filename>schedule_files/occupancy-stochastic-30-mins.csv</filename>
      <filetype>csv</filetype>
      <usage_type>resource</usage_type>
      <checksum>F88479B3</checksum>
    </file>
    <file>
      <filename>schedule_files/occupancy-stochastic.csv</filename>
      <filetype>csv</filetype>
      <usage_type>resource</usage_type>
      <checksum>B0187567</checksum>
    </file>
    <file>
      <filename>schedule_files/occupancy-stochastic_2.csv</filename>
      <filetype>csv</filetype>
      <usage_type>resource</usage_type>
      <checksum>86E85543</checksum>
    </file>
    <file>
      <filename>schedule_files/occupancy-stochastic_3.csv</filename>
      <filetype>csv</filetype>
      <usage_type>resource</usage_type>
      <checksum>902A544E</checksum>
    </file>
    <file>
      <filename>schedule_files/occupancy-stochastic_4.csv</filename>
      <filetype>csv</filetype>
      <usage_type>resource</usage_type>
      <checksum>3A0C7E92</checksum>
    </file>
    <file>
      <filename>schedule_files/occupancy-stochastic_5.csv</filename>
      <filetype>csv</filetype>
      <usage_type>resource</usage_type>
      <checksum>F0FB0913</checksum>
    </file>
    <file>
      <filename>schedule_files/occupancy-stochastic_6.csv</filename>
      <filetype>csv</filetype>
      <usage_type>resource</usage_type>
      <checksum>B071AE65</checksum>
    </file>
    <file>
      <filename>schedule_files/setpoints-10-mins.csv</filename>
      <filetype>csv</filetype>
      <usage_type>resource</usage_type>
      <checksum>BC2195A6</checksum>
    </file>
    <file>
      <filename>schedule_files/setpoints-cooling-only.csv</filename>
      <filetype>csv</filetype>
      <usage_type>resource</usage_type>
      <checksum>7465D8DD</checksum>
    </file>
    <file>
      <filename>schedule_files/setpoints-daily-schedules.csv</filename>
      <filetype>csv</filetype>
      <usage_type>resource</usage_type>
      <checksum>A60258DE</checksum>
    </file>
    <file>
      <filename>schedule_files/setpoints-daily-setbacks.csv</filename>
      <filetype>csv</filetype>
      <usage_type>resource</usage_type>
      <checksum>74292B8C</checksum>
    </file>
    <file>
      <filename>schedule_files/setpoints-heating-only.csv</filename>
      <filetype>csv</filetype>
      <usage_type>resource</usage_type>
      <checksum>BD935921</checksum>
    </file>
    <file>
      <filename>schedule_files/setpoints.csv</filename>
      <filetype>csv</filetype>
      <usage_type>resource</usage_type>
      <checksum>706A63BC</checksum>
    </file>
    <file>
      <filename>schedule_files/water-heater-operating-modes.csv</filename>
      <filetype>csv</filetype>
      <usage_type>resource</usage_type>
      <checksum>86F45903</checksum>
    </file>
    <file>
      <filename>schedule_files/water-heater-setpoints-10-mins.csv</filename>
      <filetype>csv</filetype>
      <usage_type>resource</usage_type>
      <checksum>F9C90051</checksum>
    </file>
    <file>
      <filename>schedule_files/water-heater-setpoints.csv</filename>
      <filetype>csv</filetype>
      <usage_type>resource</usage_type>
      <checksum>2DFF87CD</checksum>
    </file>
    <file>
      <filename>schedules.rb</filename>
      <filetype>rb</filetype>
      <usage_type>resource</usage_type>
      <checksum>BB8C823F</checksum>
    </file>
    <file>
      <filename>simcontrols.rb</filename>
      <filetype>rb</filetype>
      <usage_type>resource</usage_type>
      <checksum>6DB56B13</checksum>
    </file>
    <file>
      <filename>unit_conversions.rb</filename>
      <filetype>rb</filetype>
      <usage_type>resource</usage_type>
      <checksum>4DB5755A</checksum>
    </file>
    <file>
      <filename>util.rb</filename>
      <filetype>rb</filetype>
      <usage_type>resource</usage_type>
      <checksum>23DC6244</checksum>
    </file>
    <file>
      <filename>utility_bills.rb</filename>
      <filetype>rb</filetype>
      <usage_type>resource</usage_type>
      <checksum>6DD11F52</checksum>
    </file>
    <file>
      <filename>version.rb</filename>
      <filetype>rb</filetype>
      <usage_type>resource</usage_type>
      <checksum>DC1EB1CF</checksum>
    </file>
    <file>
      <filename>waterheater.rb</filename>
      <filetype>rb</filetype>
      <usage_type>resource</usage_type>
      <checksum>A4882A19</checksum>
    </file>
    <file>
      <filename>weather.rb</filename>
      <filetype>rb</filetype>
      <usage_type>resource</usage_type>
      <checksum>763D96A8</checksum>
    </file>
    <file>
      <filename>xmlhelper.rb</filename>
      <filetype>rb</filetype>
      <usage_type>resource</usage_type>
      <checksum>ACA9368F</checksum>
    </file>
    <file>
      <filename>xmlvalidator.rb</filename>
      <filetype>rb</filetype>
      <usage_type>resource</usage_type>
      <checksum>B580BE85</checksum>
    </file>
    <file>
      <filename>test_airflow.rb</filename>
      <filetype>rb</filetype>
      <usage_type>test</usage_type>
      <checksum>DDCAE919</checksum>
    </file>
    <file>
      <filename>test_battery.rb</filename>
      <filetype>rb</filetype>
      <usage_type>test</usage_type>
      <checksum>06598B29</checksum>
    </file>
    <file>
      <filename>test_defaults.rb</filename>
      <filetype>rb</filetype>
      <usage_type>test</usage_type>
      <checksum>EF2DA229</checksum>
    </file>
    <file>
      <filename>test_enclosure.rb</filename>
      <filetype>rb</filetype>
      <usage_type>test</usage_type>
      <checksum>4D7C8F6E</checksum>
    </file>
    <file>
      <filename>test_generator.rb</filename>
      <filetype>rb</filetype>
      <usage_type>test</usage_type>
      <checksum>C4F6CF9B</checksum>
    </file>
    <file>
      <filename>test_hotwater_appliance.rb</filename>
      <filetype>rb</filetype>
      <usage_type>test</usage_type>
      <checksum>E3A99BA1</checksum>
    </file>
    <file>
      <filename>test_hvac.rb</filename>
      <filetype>rb</filetype>
      <usage_type>test</usage_type>
      <checksum>8CDA3FA3</checksum>
    </file>
    <file>
      <filename>test_hvac_sizing.rb</filename>
      <filetype>rb</filetype>
      <usage_type>test</usage_type>
      <checksum>36E97140</checksum>
    </file>
    <file>
      <filename>test_lighting.rb</filename>
      <filetype>rb</filetype>
      <usage_type>test</usage_type>
      <checksum>A15B8208</checksum>
    </file>
    <file>
      <filename>test_location.rb</filename>
      <filetype>rb</filetype>
      <usage_type>test</usage_type>
      <checksum>663B10FB</checksum>
    </file>
    <file>
      <filename>test_miscloads.rb</filename>
      <filetype>rb</filetype>
      <usage_type>test</usage_type>
      <checksum>0135301B</checksum>
    </file>
    <file>
      <filename>test_pv.rb</filename>
      <filetype>rb</filetype>
      <usage_type>test</usage_type>
      <checksum>DB1DEFCF</checksum>
    </file>
    <file>
      <filename>test_schedules.rb</filename>
      <filetype>rb</filetype>
      <usage_type>test</usage_type>
      <checksum>C6CCF641</checksum>
    </file>
    <file>
      <filename>test_simcontrols.rb</filename>
      <filetype>rb</filetype>
      <usage_type>test</usage_type>
      <checksum>211EB384</checksum>
    </file>
    <file>
      <filename>test_validation.rb</filename>
      <filetype>rb</filetype>
      <usage_type>test</usage_type>
      <checksum>32DEB854</checksum>
    </file>
    <file>
      <filename>test_water_heater.rb</filename>
      <filetype>rb</filetype>
      <usage_type>test</usage_type>
      <checksum>485EE23B</checksum>
    </file>
    <file>
      <filename>test_weather.rb</filename>
      <filetype>rb</filetype>
      <usage_type>test</usage_type>
      <checksum>156AAC98</checksum>
    </file>
    <file>
      <filename>util.rb</filename>
      <filetype>rb</filetype>
      <usage_type>test</usage_type>
      <checksum>71ED3EE3</checksum>
    </file>
  </files>
</measure><|MERGE_RESOLUTION|>--- conflicted
+++ resolved
@@ -3,13 +3,8 @@
   <schema_version>3.1</schema_version>
   <name>hpxm_lto_openstudio</name>
   <uid>b1543b30-9465-45ff-ba04-1d1f85e763bc</uid>
-<<<<<<< HEAD
-  <version_id>bbfe588b-4d54-43aa-87cf-fcf9e8bcf5bb</version_id>
-  <version_modified>2024-06-18T16:14:31Z</version_modified>
-=======
-  <version_id>e3cf35e9-a352-4b87-9862-1b4c43330a84</version_id>
-  <version_modified>2024-06-17T22:16:28Z</version_modified>
->>>>>>> d5a39422
+  <version_id>5a747961-72a5-4f39-bb68-3f958ec769f2</version_id>
+  <version_modified>2024-06-18T16:19:01Z</version_modified>
   <xml_checksum>D8922A73</xml_checksum>
   <class_name>HPXMLtoOpenStudio</class_name>
   <display_name>HPXML to OpenStudio Translator</display_name>
@@ -356,11 +351,7 @@
       <filename>hpxml_defaults.rb</filename>
       <filetype>rb</filetype>
       <usage_type>resource</usage_type>
-<<<<<<< HEAD
-      <checksum>4B79B3B6</checksum>
-=======
-      <checksum>EA81001E</checksum>
->>>>>>> d5a39422
+      <checksum>A65A4AE1</checksum>
     </file>
     <file>
       <filename>hpxml_schema/HPXML.xsd</filename>
@@ -396,11 +387,7 @@
       <filename>hvac_sizing.rb</filename>
       <filetype>rb</filetype>
       <usage_type>resource</usage_type>
-<<<<<<< HEAD
-      <checksum>F7588B29</checksum>
-=======
-      <checksum>C4D7EF6D</checksum>
->>>>>>> d5a39422
+      <checksum>E683E647</checksum>
     </file>
     <file>
       <filename>lighting.rb</filename>
