<?xml version="1.0"?>
<measure>
  <schema_version>3.0</schema_version>
  <name>hpxm_lto_openstudio</name>
  <uid>b1543b30-9465-45ff-ba04-1d1f85e763bc</uid>
<<<<<<< HEAD
  <version_id>45e3cfd1-13bc-43f9-a264-0f9c675e1236</version_id>
  <version_modified>20221107T161235Z</version_modified>
=======
  <version_id>fcb8101c-f525-4134-9d82-2575baf74ee3</version_id>
  <version_modified>20221111T233957Z</version_modified>
>>>>>>> a8820932
  <xml_checksum>D8922A73</xml_checksum>
  <class_name>HPXMLtoOpenStudio</class_name>
  <display_name>HPXML to OpenStudio Translator</display_name>
  <description>Translates HPXML file to OpenStudio Model</description>
  <modeler_description>TODO</modeler_description>
  <arguments>
    <argument>
      <name>hpxml_path</name>
      <display_name>HPXML File Path</display_name>
      <description>Absolute/relative path of the HPXML file.</description>
      <type>String</type>
      <required>true</required>
      <model_dependent>false</model_dependent>
    </argument>
    <argument>
      <name>output_dir</name>
      <display_name>Directory for Output Files</display_name>
      <description>Absolute/relative path for the output files directory.</description>
      <type>String</type>
      <required>true</required>
      <model_dependent>false</model_dependent>
    </argument>
    <argument>
      <name>debug</name>
      <display_name>Debug Mode?</display_name>
      <description>If true: 1) Writes in.osm file, 2) Generates additional log output, and 3) Creates all EnergyPlus output files.</description>
      <type>Boolean</type>
      <required>false</required>
      <model_dependent>false</model_dependent>
      <default_value>false</default_value>
      <choices>
        <choice>
          <value>true</value>
          <display_name>true</display_name>
        </choice>
        <choice>
          <value>false</value>
          <display_name>false</display_name>
        </choice>
      </choices>
    </argument>
    <argument>
      <name>add_component_loads</name>
      <display_name>Add component loads?</display_name>
      <description>If true, adds the calculation of heating/cooling component loads (not enabled by default for faster performance).</description>
      <type>Boolean</type>
      <required>false</required>
      <model_dependent>false</model_dependent>
      <default_value>false</default_value>
      <choices>
        <choice>
          <value>true</value>
          <display_name>true</display_name>
        </choice>
        <choice>
          <value>false</value>
          <display_name>false</display_name>
        </choice>
      </choices>
    </argument>
    <argument>
      <name>skip_validation</name>
      <display_name>Skip Validation?</display_name>
      <description>If true, bypasses HPXML input validation for faster performance. WARNING: This should only be used if the supplied HPXML file has already been validated against the Schema &amp; Schematron documents.</description>
      <type>Boolean</type>
      <required>false</required>
      <model_dependent>false</model_dependent>
      <default_value>false</default_value>
      <choices>
        <choice>
          <value>true</value>
          <display_name>true</display_name>
        </choice>
        <choice>
          <value>false</value>
          <display_name>false</display_name>
        </choice>
      </choices>
    </argument>
    <argument>
      <name>building_id</name>
      <display_name>BuildingID</display_name>
      <description>The ID of the HPXML Building. Only required if there are multiple Building elements in the HPXML file.</description>
      <type>String</type>
      <required>false</required>
      <model_dependent>false</model_dependent>
    </argument>
  </arguments>
  <outputs />
  <provenances />
  <tags>
    <tag>Whole Building.Space Types</tag>
  </tags>
  <attributes>
    <attribute>
      <name>Measure Type</name>
      <value>ModelMeasure</value>
      <datatype>string</datatype>
    </attribute>
    <attribute>
      <name>Intended Software Tool</name>
      <value>Apply Measure Now</value>
      <datatype>string</datatype>
    </attribute>
    <attribute>
      <name>Intended Software Tool</name>
      <value>OpenStudio Application</value>
      <datatype>string</datatype>
    </attribute>
    <attribute>
      <name>Intended Software Tool</name>
      <value>Parametric Analysis Tool</value>
      <datatype>string</datatype>
    </attribute>
  </attributes>
  <files>
    <file>
      <filename>generator.rb</filename>
      <filetype>rb</filetype>
      <usage_type>resource</usage_type>
      <checksum>FC0A4F2E</checksum>
    </file>
    <file>
      <filename>util.rb</filename>
      <filetype>rb</filetype>
      <usage_type>test</usage_type>
      <checksum>D22025B3</checksum>
    </file>
    <file>
      <filename>energyplus.rb</filename>
      <filetype>rb</filetype>
      <usage_type>resource</usage_type>
      <checksum>64E3EB57</checksum>
    </file>
    <file>
      <filename>pv.rb</filename>
      <filetype>rb</filetype>
      <usage_type>resource</usage_type>
      <checksum>04E10882</checksum>
    </file>
    <file>
      <filename>data/ashrae_622_wsf.csv</filename>
      <filetype>csv</filetype>
      <usage_type>resource</usage_type>
      <checksum>308F75BA</checksum>
    </file>
    <file>
      <filename>data/climate_zones.csv</filename>
      <filetype>csv</filetype>
      <usage_type>resource</usage_type>
      <checksum>63C6A1E2</checksum>
    </file>
    <file>
      <filename>util.rb</filename>
      <filetype>rb</filetype>
      <usage_type>resource</usage_type>
      <checksum>AE6C2F42</checksum>
    </file>
    <file>
      <filename>minitest_helper.rb</filename>
      <filetype>rb</filetype>
      <usage_type>resource</usage_type>
      <checksum>CDB0A906</checksum>
    </file>
    <file>
      <filename>data/cambium/LRMER_95DecarbBy2035.csv</filename>
      <filetype>csv</filetype>
      <usage_type>resource</usage_type>
      <checksum>5E60A9EE</checksum>
    </file>
    <file>
      <filename>data/cambium/LRMER_95DecarbBy2050.csv</filename>
      <filetype>csv</filetype>
      <usage_type>resource</usage_type>
      <checksum>01B9A892</checksum>
    </file>
    <file>
      <filename>data/cambium/LRMER_HighRECosts.csv</filename>
      <filetype>csv</filetype>
      <usage_type>resource</usage_type>
      <checksum>A46DE564</checksum>
    </file>
    <file>
      <filename>data/cambium/LRMER_LowRECosts.csv</filename>
      <filetype>csv</filetype>
      <usage_type>resource</usage_type>
      <checksum>58B8E01E</checksum>
    </file>
    <file>
      <filename>data/cambium/LRMER_MidCase.csv</filename>
      <filetype>csv</filetype>
      <usage_type>resource</usage_type>
      <checksum>4C7D519B</checksum>
    </file>
    <file>
      <filename>unit_conversions.rb</filename>
      <filetype>rb</filetype>
      <usage_type>resource</usage_type>
      <checksum>1D3AE970</checksum>
    </file>
    <file>
      <filename>schedule_files/setpoints.csv</filename>
      <filetype>csv</filetype>
      <usage_type>resource</usage_type>
      <checksum>706A63BC</checksum>
    </file>
    <file>
      <filename>schedule_files/setpoints-10-mins.csv</filename>
      <filetype>csv</filetype>
      <usage_type>resource</usage_type>
      <checksum>BC2195A6</checksum>
    </file>
    <file>
      <filename>schedule_files/setpoints-cooling-only.csv</filename>
      <filetype>csv</filetype>
      <usage_type>resource</usage_type>
      <checksum>7465D8DD</checksum>
    </file>
    <file>
      <filename>schedule_files/setpoints-heating-only.csv</filename>
      <filetype>csv</filetype>
      <usage_type>resource</usage_type>
      <checksum>BD935921</checksum>
    </file>
    <file>
      <filename>schedule_files/setpoints-daily-schedules.csv</filename>
      <filetype>csv</filetype>
      <usage_type>resource</usage_type>
      <checksum>A60258DE</checksum>
    </file>
    <file>
      <filename>schedule_files/setpoints-daily-setbacks.csv</filename>
      <filetype>csv</filetype>
      <usage_type>resource</usage_type>
      <checksum>74292B8C</checksum>
    </file>
    <file>
      <filename>schedule_files/water-heater-operating-modes.csv</filename>
      <filetype>csv</filetype>
      <usage_type>resource</usage_type>
      <checksum>86F45903</checksum>
    </file>
    <file>
      <filename>schedule_files/water-heater-setpoints-10-mins.csv</filename>
      <filetype>csv</filetype>
      <usage_type>resource</usage_type>
      <checksum>F9C90051</checksum>
    </file>
    <file>
      <filename>schedule_files/water-heater-setpoints.csv</filename>
      <filetype>csv</filetype>
      <usage_type>resource</usage_type>
      <checksum>2DFF87CD</checksum>
    </file>
    <file>
      <filename>schedule_files/occupancy-smooth.csv</filename>
      <filetype>csv</filetype>
      <usage_type>resource</usage_type>
      <checksum>3659E63B</checksum>
    </file>
    <file>
      <filename>schedule_files/occupancy-stochastic-10-mins.csv</filename>
      <filetype>csv</filetype>
      <usage_type>resource</usage_type>
      <checksum>FAB83EF4</checksum>
    </file>
    <file>
      <filename>schedule_files/occupancy-stochastic-vacancy.csv</filename>
      <filetype>csv</filetype>
      <usage_type>resource</usage_type>
      <checksum>F46D463C</checksum>
    </file>
    <file>
      <filename>schedule_files/occupancy-stochastic.csv</filename>
      <filetype>csv</filetype>
      <usage_type>resource</usage_type>
      <checksum>1C142FA2</checksum>
    </file>
    <file>
      <filename>hpxml_schema/HPXML.xsd</filename>
      <filetype>xsd</filetype>
      <usage_type>resource</usage_type>
      <checksum>2FD98C89</checksum>
    </file>
    <file>
      <filename>data/cambium/README.md</filename>
      <filetype>md</filetype>
      <usage_type>resource</usage_type>
      <checksum>FC171B98</checksum>
    </file>
    <file>
      <filename>simcontrols.rb</filename>
      <filetype>rb</filetype>
      <usage_type>resource</usage_type>
      <checksum>3AFD26FF</checksum>
    </file>
    <file>
      <filename>schedules.rb</filename>
      <filetype>rb</filetype>
      <usage_type>resource</usage_type>
      <checksum>93E95B59</checksum>
    </file>
    <file>
      <filename>test_pv.rb</filename>
      <filetype>rb</filetype>
      <usage_type>test</usage_type>
      <checksum>123A3FEF</checksum>
    </file>
    <file>
      <filename>test_generator.rb</filename>
      <filetype>rb</filetype>
      <usage_type>test</usage_type>
      <checksum>724B707F</checksum>
    </file>
    <file>
      <filename>test_battery.rb</filename>
      <filetype>rb</filetype>
      <usage_type>test</usage_type>
      <checksum>F8FA0CA7</checksum>
    </file>
    <file>
      <filename>test_location.rb</filename>
      <filetype>rb</filetype>
      <usage_type>test</usage_type>
      <checksum>03FE784E</checksum>
    </file>
    <file>
      <filename>test_lighting.rb</filename>
      <filetype>rb</filetype>
      <usage_type>test</usage_type>
      <checksum>878E00B4</checksum>
    </file>
    <file>
      <filename>test_miscloads.rb</filename>
      <filetype>rb</filetype>
      <usage_type>test</usage_type>
      <checksum>B0CF4C83</checksum>
    </file>
    <file>
      <filename>test_schedules.rb</filename>
      <filetype>rb</filetype>
      <usage_type>test</usage_type>
      <checksum>D8E236C3</checksum>
    </file>
    <file>
      <filename>test_weather.rb</filename>
      <filetype>rb</filetype>
      <usage_type>test</usage_type>
      <checksum>89B1B71D</checksum>
    </file>
    <file>
      <filename>hotwater_appliances.rb</filename>
      <filetype>rb</filetype>
      <usage_type>resource</usage_type>
      <checksum>1BAC39B2</checksum>
    </file>
    <file>
      <filename>version.rb</filename>
      <filetype>rb</filetype>
      <usage_type>resource</usage_type>
      <checksum>12AD13D7</checksum>
    </file>
    <file>
<<<<<<< HEAD
      <filename>test_hvac.rb</filename>
      <filetype>rb</filetype>
      <usage_type>test</usage_type>
      <checksum>F4418C0F</checksum>
    </file>
    <file>
      <filename>xmlhelper.rb</filename>
=======
      <filename>test_water_heater.rb</filename>
>>>>>>> a8820932
      <filetype>rb</filetype>
      <usage_type>resource</usage_type>
      <checksum>9AAA33BE</checksum>
    </file>
    <file>
<<<<<<< HEAD
      <filename>meta_measure.rb</filename>
      <filetype>rb</filetype>
      <usage_type>resource</usage_type>
      <checksum>67D2E8B4</checksum>
    </file>
    <file>
      <filename>hpxml_schematron/iso-schematron.xsd</filename>
      <filetype>xsd</filetype>
      <usage_type>resource</usage_type>
      <checksum>2785B05C</checksum>
    </file>
    <file>
      <filename>xmlvalidator.rb</filename>
      <filetype>rb</filetype>
      <usage_type>resource</usage_type>
      <checksum>8DB5DD87</checksum>
    </file>
    <file>
      <filename>psychrometrics.rb</filename>
=======
      <filename>test_airflow.rb</filename>
      <filetype>rb</filetype>
      <usage_type>test</usage_type>
      <checksum>5F417A29</checksum>
    </file>
    <file>
      <filename>test_simcontrols.rb</filename>
>>>>>>> a8820932
      <filetype>rb</filetype>
      <usage_type>resource</usage_type>
      <checksum>0215CBB7</checksum>
    </file>
    <file>
      <filename>materials.rb</filename>
      <filetype>rb</filetype>
      <usage_type>resource</usage_type>
      <checksum>24DCB986</checksum>
    </file>
    <file>
      <filename>battery.rb</filename>
      <filetype>rb</filetype>
      <usage_type>resource</usage_type>
      <checksum>948709B0</checksum>
    </file>
    <file>
      <filename>lighting.rb</filename>
      <filetype>rb</filetype>
      <usage_type>resource</usage_type>
      <checksum>F64A07F7</checksum>
    </file>
    <file>
      <filename>hpxml_schema/HPXMLBaseElements.xsd</filename>
      <filetype>xsd</filetype>
      <usage_type>resource</usage_type>
      <checksum>04AC49CF</checksum>
    </file>
    <file>
      <filename>hpxml_schema/HPXMLDataTypes.xsd</filename>
      <filetype>xsd</filetype>
      <usage_type>resource</usage_type>
      <checksum>8BC64703</checksum>
    </file>
    <file>
      <filename>utility_bills.rb</filename>
      <filetype>rb</filetype>
      <usage_type>resource</usage_type>
      <checksum>D605D60B</checksum>
    </file>
    <file>
<<<<<<< HEAD
      <filename>misc_loads.rb</filename>
      <filetype>rb</filetype>
      <usage_type>resource</usage_type>
      <checksum>E0C23320</checksum>
    </file>
    <file>
      <filename>hvac.rb</filename>
      <filetype>rb</filetype>
      <usage_type>resource</usage_type>
      <checksum>013F4994</checksum>
    </file>
    <file>
      <filename>location.rb</filename>
      <filetype>rb</filetype>
=======
      <filename>hpxml_schematron/iso-schematron.xsd</filename>
      <filetype>xsd</filetype>
>>>>>>> a8820932
      <usage_type>resource</usage_type>
      <checksum>F0BA56DB</checksum>
    </file>
    <file>
      <filename>test_simcontrols.rb</filename>
      <filetype>rb</filetype>
      <usage_type>test</usage_type>
      <checksum>CF8094A4</checksum>
    </file>
    <file>
      <filename>test_hotwater_appliance.rb</filename>
      <filetype>rb</filetype>
      <usage_type>test</usage_type>
      <checksum>5D630C64</checksum>
    </file>
    <file>
      <filename>test_water_heater.rb</filename>
      <filetype>rb</filetype>
      <usage_type>test</usage_type>
      <checksum>E26F31D2</checksum>
    </file>
    <file>
      <filename>test_hvac_sizing.rb</filename>
      <filetype>rb</filetype>
      <usage_type>test</usage_type>
      <checksum>CEA9E398</checksum>
    </file>
    <file>
      <filename>output.rb</filename>
      <filetype>rb</filetype>
      <usage_type>resource</usage_type>
      <checksum>A5AF01C9</checksum>
    </file>
    <file>
      <filename>hvac_sizing.rb</filename>
      <filetype>rb</filetype>
      <usage_type>resource</usage_type>
      <checksum>09DA3620</checksum>
    </file>
    <file>
      <filename>test_airflow.rb</filename>
      <filetype>rb</filetype>
      <usage_type>test</usage_type>
      <checksum>5F417A29</checksum>
    </file>
    <file>
<<<<<<< HEAD
      <filename>weather.rb</filename>
      <filetype>rb</filetype>
      <usage_type>resource</usage_type>
      <checksum>3C3A39AE</checksum>
    </file>
    <file>
      <filename>test_defaults.rb</filename>
      <filetype>rb</filetype>
      <usage_type>test</usage_type>
      <checksum>C765F8C0</checksum>
=======
      <filename>airflow.rb</filename>
      <filetype>rb</filetype>
      <usage_type>resource</usage_type>
      <checksum>18516835</checksum>
    </file>
    <file>
      <filename>utility_bills.rb</filename>
      <filetype>rb</filetype>
      <usage_type>resource</usage_type>
      <checksum>D605D60B</checksum>
    </file>
    <file>
      <filename>waterheater.rb</filename>
      <filetype>rb</filetype>
      <usage_type>resource</usage_type>
      <checksum>2B446EA2</checksum>
>>>>>>> a8820932
    </file>
    <file>
      <filename>test_hvac_sizing.rb</filename>
      <filetype>rb</filetype>
      <usage_type>test</usage_type>
      <checksum>04140712</checksum>
    </file>
    <file>
      <filename>constants.rb</filename>
      <filetype>rb</filetype>
      <usage_type>resource</usage_type>
      <checksum>1399E4C2</checksum>
    </file>
    <file>
<<<<<<< HEAD
      <filename>waterheater.rb</filename>
      <filetype>rb</filetype>
      <usage_type>resource</usage_type>
      <checksum>9BA832F0</checksum>
    </file>
    <file>
      <filename>constants.rb</filename>
=======
      <filename>hvac_sizing.rb</filename>
      <filetype>rb</filetype>
      <usage_type>resource</usage_type>
      <checksum>678D5402</checksum>
    </file>
    <file>
      <filename>test_hvac.rb</filename>
>>>>>>> a8820932
      <filetype>rb</filetype>
      <usage_type>test</usage_type>
      <checksum>ABC09448</checksum>
    </file>
    <file>
      <filename>hpxml_schema/HPXMLBaseElements.xsd</filename>
      <filetype>xsd</filetype>
      <usage_type>resource</usage_type>
<<<<<<< HEAD
      <checksum>405B32AB</checksum>
    </file>
    <file>
      <filename>geometry.rb</filename>
      <filetype>rb</filetype>
      <usage_type>resource</usage_type>
      <checksum>D8C106D6</checksum>
=======
      <checksum>650C4C42</checksum>
    </file>
    <file>
      <filename>hpxml_schema/HPXMLDataTypes.xsd</filename>
      <filetype>xsd</filetype>
      <usage_type>resource</usage_type>
      <checksum>E6395AD1</checksum>
    </file>
    <file>
      <filename>hvac.rb</filename>
      <filetype>rb</filetype>
      <usage_type>resource</usage_type>
      <checksum>3E65F64D</checksum>
    </file>
    <file>
      <filename>test_defaults.rb</filename>
      <filetype>rb</filetype>
      <usage_type>test</usage_type>
      <checksum>AAF43C1F</checksum>
>>>>>>> a8820932
    </file>
    <file>
      <filename>test_enclosure.rb</filename>
      <filetype>rb</filetype>
<<<<<<< HEAD
      <usage_type>test</usage_type>
      <checksum>69F7BF46</checksum>
    </file>
    <file>
      <filename>airflow.rb</filename>
      <filetype>rb</filetype>
      <usage_type>resource</usage_type>
      <checksum>18516835</checksum>
    </file>
    <file>
      <filename>hpxml_schematron/EPvalidator.xml</filename>
      <filetype>xml</filetype>
      <usage_type>resource</usage_type>
      <checksum>672F174D</checksum>
    </file>
    <file>
      <filename>test_validation.rb</filename>
      <filetype>rb</filetype>
      <usage_type>test</usage_type>
      <checksum>69DAA585</checksum>
    </file>
    <file>
      <filename>hpxml.rb</filename>
      <filetype>rb</filetype>
      <usage_type>resource</usage_type>
      <checksum>4CDAA548</checksum>
=======
      <usage_type>script</usage_type>
      <checksum>79159F9A</checksum>
    </file>
    <file>
      <filename>hpxml_schematron/EPvalidator.xml</filename>
      <filetype>xml</filetype>
      <usage_type>resource</usage_type>
      <checksum>9F6AF3C1</checksum>
    </file>
    <file>
      <filename>test_validation.rb</filename>
      <filetype>rb</filetype>
      <usage_type>test</usage_type>
      <checksum>0935984E</checksum>
    </file>
    <file>
      <filename>test_enclosure.rb</filename>
      <filetype>rb</filetype>
      <usage_type>test</usage_type>
      <checksum>033B7DA6</checksum>
    </file>
    <file>
      <filename>constructions.rb</filename>
      <filetype>rb</filetype>
      <usage_type>resource</usage_type>
      <checksum>6A85F2CB</checksum>
>>>>>>> a8820932
    </file>
    <file>
      <filename>constructions.rb</filename>
      <filetype>rb</filetype>
      <usage_type>resource</usage_type>
<<<<<<< HEAD
      <checksum>229DD1BA</checksum>
    </file>
    <file>
      <version>
        <software_program>OpenStudio</software_program>
        <identifier>3.3.0</identifier>
        <min_compatible>3.3.0</min_compatible>
      </version>
      <filename>measure.rb</filename>
      <filetype>rb</filetype>
      <usage_type>script</usage_type>
      <checksum>25870F7A</checksum>
=======
      <checksum>E685D666</checksum>
    </file>
    <file>
      <filename>hpxml_defaults.rb</filename>
      <filetype>rb</filetype>
      <usage_type>resource</usage_type>
      <checksum>9062F658</checksum>
>>>>>>> a8820932
    </file>
  </files>
</measure><|MERGE_RESOLUTION|>--- conflicted
+++ resolved
@@ -3,13 +3,8 @@
   <schema_version>3.0</schema_version>
   <name>hpxm_lto_openstudio</name>
   <uid>b1543b30-9465-45ff-ba04-1d1f85e763bc</uid>
-<<<<<<< HEAD
-  <version_id>45e3cfd1-13bc-43f9-a264-0f9c675e1236</version_id>
-  <version_modified>20221107T161235Z</version_modified>
-=======
-  <version_id>fcb8101c-f525-4134-9d82-2575baf74ee3</version_id>
-  <version_modified>20221111T233957Z</version_modified>
->>>>>>> a8820932
+  <version_id>ee7278f3-a55a-4bdf-9825-bde635bc86f8</version_id>
+  <version_modified>20221117T160305Z</version_modified>
   <xml_checksum>D8922A73</xml_checksum>
   <class_name>HPXMLtoOpenStudio</class_name>
   <display_name>HPXML to OpenStudio Translator</display_name>
@@ -307,12 +302,6 @@
       <checksum>3AFD26FF</checksum>
     </file>
     <file>
-      <filename>schedules.rb</filename>
-      <filetype>rb</filetype>
-      <usage_type>resource</usage_type>
-      <checksum>93E95B59</checksum>
-    </file>
-    <file>
       <filename>test_pv.rb</filename>
       <filetype>rb</filetype>
       <usage_type>test</usage_type>
@@ -325,12 +314,6 @@
       <checksum>724B707F</checksum>
     </file>
     <file>
-      <filename>test_battery.rb</filename>
-      <filetype>rb</filetype>
-      <usage_type>test</usage_type>
-      <checksum>F8FA0CA7</checksum>
-    </file>
-    <file>
       <filename>test_location.rb</filename>
       <filetype>rb</filetype>
       <usage_type>test</usage_type>
@@ -373,23 +356,12 @@
       <checksum>12AD13D7</checksum>
     </file>
     <file>
-<<<<<<< HEAD
-      <filename>test_hvac.rb</filename>
-      <filetype>rb</filetype>
-      <usage_type>test</usage_type>
-      <checksum>F4418C0F</checksum>
-    </file>
-    <file>
       <filename>xmlhelper.rb</filename>
-=======
-      <filename>test_water_heater.rb</filename>
->>>>>>> a8820932
       <filetype>rb</filetype>
       <usage_type>resource</usage_type>
       <checksum>9AAA33BE</checksum>
     </file>
     <file>
-<<<<<<< HEAD
       <filename>meta_measure.rb</filename>
       <filetype>rb</filetype>
       <usage_type>resource</usage_type>
@@ -409,284 +381,195 @@
     </file>
     <file>
       <filename>psychrometrics.rb</filename>
-=======
+      <filetype>rb</filetype>
+      <usage_type>resource</usage_type>
+      <checksum>0215CBB7</checksum>
+    </file>
+    <file>
+      <filename>materials.rb</filename>
+      <filetype>rb</filetype>
+      <usage_type>resource</usage_type>
+      <checksum>24DCB986</checksum>
+    </file>
+    <file>
+      <filename>lighting.rb</filename>
+      <filetype>rb</filetype>
+      <usage_type>resource</usage_type>
+      <checksum>F64A07F7</checksum>
+    </file>
+    <file>
+      <filename>utility_bills.rb</filename>
+      <filetype>rb</filetype>
+      <usage_type>resource</usage_type>
+      <checksum>D605D60B</checksum>
+    </file>
+    <file>
+      <filename>misc_loads.rb</filename>
+      <filetype>rb</filetype>
+      <usage_type>resource</usage_type>
+      <checksum>E0C23320</checksum>
+    </file>
+    <file>
+      <filename>location.rb</filename>
+      <filetype>rb</filetype>
+      <usage_type>resource</usage_type>
+      <checksum>F0BA56DB</checksum>
+    </file>
+    <file>
+      <filename>test_simcontrols.rb</filename>
+      <filetype>rb</filetype>
+      <usage_type>test</usage_type>
+      <checksum>CF8094A4</checksum>
+    </file>
+    <file>
+      <filename>test_hotwater_appliance.rb</filename>
+      <filetype>rb</filetype>
+      <usage_type>test</usage_type>
+      <checksum>5D630C64</checksum>
+    </file>
+    <file>
+      <filename>test_water_heater.rb</filename>
+      <filetype>rb</filetype>
+      <usage_type>test</usage_type>
+      <checksum>E26F31D2</checksum>
+    </file>
+    <file>
       <filename>test_airflow.rb</filename>
       <filetype>rb</filetype>
       <usage_type>test</usage_type>
       <checksum>5F417A29</checksum>
     </file>
     <file>
-      <filename>test_simcontrols.rb</filename>
->>>>>>> a8820932
-      <filetype>rb</filetype>
-      <usage_type>resource</usage_type>
-      <checksum>0215CBB7</checksum>
-    </file>
-    <file>
-      <filename>materials.rb</filename>
-      <filetype>rb</filetype>
-      <usage_type>resource</usage_type>
-      <checksum>24DCB986</checksum>
+      <filename>weather.rb</filename>
+      <filetype>rb</filetype>
+      <usage_type>resource</usage_type>
+      <checksum>3C3A39AE</checksum>
+    </file>
+    <file>
+      <filename>geometry.rb</filename>
+      <filetype>rb</filetype>
+      <usage_type>resource</usage_type>
+      <checksum>D8C106D6</checksum>
+    </file>
+    <file>
+      <filename>airflow.rb</filename>
+      <filetype>rb</filetype>
+      <usage_type>resource</usage_type>
+      <checksum>18516835</checksum>
+    </file>
+    <file>
+      <filename>schedules.rb</filename>
+      <filetype>rb</filetype>
+      <usage_type>resource</usage_type>
+      <checksum>67161201</checksum>
+    </file>
+    <file>
+      <filename>test_battery.rb</filename>
+      <filetype>rb</filetype>
+      <usage_type>test</usage_type>
+      <checksum>7999EB82</checksum>
+    </file>
+    <file>
+      <filename>test_hvac.rb</filename>
+      <filetype>rb</filetype>
+      <usage_type>test</usage_type>
+      <checksum>ABC09448</checksum>
     </file>
     <file>
       <filename>battery.rb</filename>
       <filetype>rb</filetype>
       <usage_type>resource</usage_type>
-      <checksum>948709B0</checksum>
-    </file>
-    <file>
-      <filename>lighting.rb</filename>
-      <filetype>rb</filetype>
-      <usage_type>resource</usage_type>
-      <checksum>F64A07F7</checksum>
+      <checksum>03532686</checksum>
     </file>
     <file>
       <filename>hpxml_schema/HPXMLBaseElements.xsd</filename>
       <filetype>xsd</filetype>
       <usage_type>resource</usage_type>
-      <checksum>04AC49CF</checksum>
+      <checksum>650C4C42</checksum>
     </file>
     <file>
       <filename>hpxml_schema/HPXMLDataTypes.xsd</filename>
       <filetype>xsd</filetype>
       <usage_type>resource</usage_type>
-      <checksum>8BC64703</checksum>
-    </file>
-    <file>
-      <filename>utility_bills.rb</filename>
-      <filetype>rb</filetype>
-      <usage_type>resource</usage_type>
-      <checksum>D605D60B</checksum>
-    </file>
-    <file>
-<<<<<<< HEAD
-      <filename>misc_loads.rb</filename>
-      <filetype>rb</filetype>
-      <usage_type>resource</usage_type>
-      <checksum>E0C23320</checksum>
+      <checksum>E6395AD1</checksum>
     </file>
     <file>
       <filename>hvac.rb</filename>
       <filetype>rb</filetype>
       <usage_type>resource</usage_type>
-      <checksum>013F4994</checksum>
-    </file>
-    <file>
-      <filename>location.rb</filename>
-      <filetype>rb</filetype>
-=======
-      <filename>hpxml_schematron/iso-schematron.xsd</filename>
-      <filetype>xsd</filetype>
->>>>>>> a8820932
-      <usage_type>resource</usage_type>
-      <checksum>F0BA56DB</checksum>
-    </file>
-    <file>
-      <filename>test_simcontrols.rb</filename>
-      <filetype>rb</filetype>
-      <usage_type>test</usage_type>
-      <checksum>CF8094A4</checksum>
-    </file>
-    <file>
-      <filename>test_hotwater_appliance.rb</filename>
-      <filetype>rb</filetype>
-      <usage_type>test</usage_type>
-      <checksum>5D630C64</checksum>
-    </file>
-    <file>
-      <filename>test_water_heater.rb</filename>
-      <filetype>rb</filetype>
-      <usage_type>test</usage_type>
-      <checksum>E26F31D2</checksum>
+      <checksum>3E65F64D</checksum>
     </file>
     <file>
       <filename>test_hvac_sizing.rb</filename>
       <filetype>rb</filetype>
       <usage_type>test</usage_type>
-      <checksum>CEA9E398</checksum>
+      <checksum>04140712</checksum>
     </file>
     <file>
       <filename>output.rb</filename>
       <filetype>rb</filetype>
       <usage_type>resource</usage_type>
-      <checksum>A5AF01C9</checksum>
+      <checksum>65B6867B</checksum>
     </file>
     <file>
       <filename>hvac_sizing.rb</filename>
       <filetype>rb</filetype>
       <usage_type>resource</usage_type>
-      <checksum>09DA3620</checksum>
-    </file>
-    <file>
-      <filename>test_airflow.rb</filename>
-      <filetype>rb</filetype>
-      <usage_type>test</usage_type>
-      <checksum>5F417A29</checksum>
-    </file>
-    <file>
-<<<<<<< HEAD
-      <filename>weather.rb</filename>
-      <filetype>rb</filetype>
-      <usage_type>resource</usage_type>
-      <checksum>3C3A39AE</checksum>
+      <checksum>678D5402</checksum>
     </file>
     <file>
       <filename>test_defaults.rb</filename>
       <filetype>rb</filetype>
       <usage_type>test</usage_type>
-      <checksum>C765F8C0</checksum>
-=======
-      <filename>airflow.rb</filename>
-      <filetype>rb</filetype>
-      <usage_type>resource</usage_type>
-      <checksum>18516835</checksum>
-    </file>
-    <file>
-      <filename>utility_bills.rb</filename>
-      <filetype>rb</filetype>
-      <usage_type>resource</usage_type>
-      <checksum>D605D60B</checksum>
+      <checksum>844136E4</checksum>
+    </file>
+    <file>
+      <filename>hpxml_defaults.rb</filename>
+      <filetype>rb</filetype>
+      <usage_type>resource</usage_type>
+      <checksum>6FFBA4EC</checksum>
     </file>
     <file>
       <filename>waterheater.rb</filename>
       <filetype>rb</filetype>
       <usage_type>resource</usage_type>
       <checksum>2B446EA2</checksum>
->>>>>>> a8820932
-    </file>
-    <file>
-      <filename>test_hvac_sizing.rb</filename>
-      <filetype>rb</filetype>
-      <usage_type>test</usage_type>
-      <checksum>04140712</checksum>
     </file>
     <file>
       <filename>constants.rb</filename>
       <filetype>rb</filetype>
       <usage_type>resource</usage_type>
-      <checksum>1399E4C2</checksum>
-    </file>
-    <file>
-<<<<<<< HEAD
-      <filename>waterheater.rb</filename>
-      <filetype>rb</filetype>
-      <usage_type>resource</usage_type>
-      <checksum>9BA832F0</checksum>
-    </file>
-    <file>
-      <filename>constants.rb</filename>
-=======
-      <filename>hvac_sizing.rb</filename>
-      <filetype>rb</filetype>
-      <usage_type>resource</usage_type>
-      <checksum>678D5402</checksum>
-    </file>
-    <file>
-      <filename>test_hvac.rb</filename>
->>>>>>> a8820932
-      <filetype>rb</filetype>
-      <usage_type>test</usage_type>
-      <checksum>ABC09448</checksum>
-    </file>
-    <file>
-      <filename>hpxml_schema/HPXMLBaseElements.xsd</filename>
-      <filetype>xsd</filetype>
-      <usage_type>resource</usage_type>
-<<<<<<< HEAD
-      <checksum>405B32AB</checksum>
-    </file>
-    <file>
-      <filename>geometry.rb</filename>
-      <filetype>rb</filetype>
-      <usage_type>resource</usage_type>
-      <checksum>D8C106D6</checksum>
-=======
-      <checksum>650C4C42</checksum>
-    </file>
-    <file>
-      <filename>hpxml_schema/HPXMLDataTypes.xsd</filename>
-      <filetype>xsd</filetype>
-      <usage_type>resource</usage_type>
-      <checksum>E6395AD1</checksum>
-    </file>
-    <file>
-      <filename>hvac.rb</filename>
-      <filetype>rb</filetype>
-      <usage_type>resource</usage_type>
-      <checksum>3E65F64D</checksum>
-    </file>
-    <file>
-      <filename>test_defaults.rb</filename>
-      <filetype>rb</filetype>
-      <usage_type>test</usage_type>
-      <checksum>AAF43C1F</checksum>
->>>>>>> a8820932
+      <checksum>15D8F0ED</checksum>
     </file>
     <file>
       <filename>test_enclosure.rb</filename>
       <filetype>rb</filetype>
-<<<<<<< HEAD
-      <usage_type>test</usage_type>
-      <checksum>69F7BF46</checksum>
-    </file>
-    <file>
-      <filename>airflow.rb</filename>
-      <filetype>rb</filetype>
-      <usage_type>resource</usage_type>
-      <checksum>18516835</checksum>
+      <usage_type>test</usage_type>
+      <checksum>09573EE8</checksum>
     </file>
     <file>
       <filename>hpxml_schematron/EPvalidator.xml</filename>
       <filetype>xml</filetype>
       <usage_type>resource</usage_type>
-      <checksum>672F174D</checksum>
+      <checksum>7C0AE6E5</checksum>
     </file>
     <file>
       <filename>test_validation.rb</filename>
       <filetype>rb</filetype>
       <usage_type>test</usage_type>
-      <checksum>69DAA585</checksum>
+      <checksum>1E620A64</checksum>
     </file>
     <file>
       <filename>hpxml.rb</filename>
       <filetype>rb</filetype>
       <usage_type>resource</usage_type>
-      <checksum>4CDAA548</checksum>
-=======
-      <usage_type>script</usage_type>
-      <checksum>79159F9A</checksum>
-    </file>
-    <file>
-      <filename>hpxml_schematron/EPvalidator.xml</filename>
-      <filetype>xml</filetype>
-      <usage_type>resource</usage_type>
-      <checksum>9F6AF3C1</checksum>
-    </file>
-    <file>
-      <filename>test_validation.rb</filename>
-      <filetype>rb</filetype>
-      <usage_type>test</usage_type>
-      <checksum>0935984E</checksum>
-    </file>
-    <file>
-      <filename>test_enclosure.rb</filename>
-      <filetype>rb</filetype>
-      <usage_type>test</usage_type>
-      <checksum>033B7DA6</checksum>
+      <checksum>8FA56F9E</checksum>
     </file>
     <file>
       <filename>constructions.rb</filename>
       <filetype>rb</filetype>
       <usage_type>resource</usage_type>
-      <checksum>6A85F2CB</checksum>
->>>>>>> a8820932
-    </file>
-    <file>
-      <filename>constructions.rb</filename>
-      <filetype>rb</filetype>
-      <usage_type>resource</usage_type>
-<<<<<<< HEAD
-      <checksum>229DD1BA</checksum>
+      <checksum>03082B49</checksum>
     </file>
     <file>
       <version>
@@ -697,16 +580,13 @@
       <filename>measure.rb</filename>
       <filetype>rb</filetype>
       <usage_type>script</usage_type>
-      <checksum>25870F7A</checksum>
-=======
-      <checksum>E685D666</checksum>
-    </file>
-    <file>
-      <filename>hpxml_defaults.rb</filename>
-      <filetype>rb</filetype>
-      <usage_type>resource</usage_type>
-      <checksum>9062F658</checksum>
->>>>>>> a8820932
+      <checksum>ECC6111A</checksum>
+    </file>
+    <file>
+      <filename>schedule_files/battery.csv</filename>
+      <filetype>csv</filetype>
+      <usage_type>resource</usage_type>
+      <checksum>C1350909</checksum>
     </file>
   </files>
 </measure>