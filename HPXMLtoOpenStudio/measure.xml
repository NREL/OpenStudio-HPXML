--- conflicted
+++ resolved
@@ -3,13 +3,8 @@
   <schema_version>3.0</schema_version>
   <name>hpxm_lto_openstudio</name>
   <uid>b1543b30-9465-45ff-ba04-1d1f85e763bc</uid>
-<<<<<<< HEAD
-  <version_id>ca6d60ec-f9c1-4379-b2c0-7492d039b89e</version_id>
-  <version_modified>20200506T003952Z</version_modified>
-=======
-  <version_id>d6f2323a-954c-4f43-bdd8-dd5bc75614bd</version_id>
-  <version_modified>20200506T161627Z</version_modified>
->>>>>>> dc80c783
+  <version_id>27026238-86d3-4a49-a5ae-95c034f3edbc</version_id>
+  <version_modified>20200506T190502Z</version_modified>
   <xml_checksum>D8922A73</xml_checksum>
   <class_name>HPXMLtoOpenStudio</class_name>
   <display_name>HPXML to OpenStudio Translator</display_name>
@@ -456,21 +451,12 @@
       <checksum>72183EEA</checksum>
     </file>
     <file>
-<<<<<<< HEAD
-=======
       <filename>hvac.rb</filename>
       <filetype>rb</filetype>
       <usage_type>resource</usage_type>
       <checksum>DFBA9690</checksum>
     </file>
     <file>
-      <filename>hpxml.rb</filename>
-      <filetype>rb</filetype>
-      <usage_type>resource</usage_type>
-      <checksum>AAA315D1</checksum>
-    </file>
-    <file>
->>>>>>> dc80c783
       <version>
         <software_program>OpenStudio</software_program>
         <identifier>2.1.1</identifier>
@@ -497,7 +483,7 @@
       <filename>hpxml.rb</filename>
       <filetype>rb</filetype>
       <usage_type>resource</usage_type>
-      <checksum>7C3BCDBA</checksum>
+      <checksum>157F170C</checksum>
     </file>
   </files>
 </measure>