<?xml version="1.0"?>
<measure>
  <schema_version>3.1</schema_version>
  <name>hpxm_lto_openstudio</name>
  <uid>b1543b30-9465-45ff-ba04-1d1f85e763bc</uid>
<<<<<<< HEAD
  <version_id>5c4a1627-8fc8-4c7c-9a7d-9e0ab50eda05</version_id>
  <version_modified>2025-02-18T16:54:44Z</version_modified>
=======
  <version_id>a3a5c3f2-d947-48d5-af3a-f3bd78fedd4f</version_id>
  <version_modified>2025-03-13T18:19:18Z</version_modified>
>>>>>>> 625d3a37
  <xml_checksum>D8922A73</xml_checksum>
  <class_name>HPXMLtoOpenStudio</class_name>
  <display_name>HPXML to OpenStudio Translator</display_name>
  <description>Translates HPXML file to OpenStudio Model</description>
  <modeler_description>TODO</modeler_description>
  <arguments>
    <argument>
      <name>hpxml_path</name>
      <display_name>HPXML File Path</display_name>
      <description>Absolute/relative path of the HPXML file.</description>
      <type>String</type>
      <required>true</required>
      <model_dependent>false</model_dependent>
    </argument>
    <argument>
      <name>output_dir</name>
      <display_name>Directory for Output Files</display_name>
      <description>Absolute/relative path for the output files directory.</description>
      <type>String</type>
      <required>true</required>
      <model_dependent>false</model_dependent>
    </argument>
    <argument>
      <name>output_format</name>
      <display_name>Output Format</display_name>
      <description>The file format of the HVAC design load details output.</description>
      <type>Choice</type>
      <required>false</required>
      <model_dependent>false</model_dependent>
      <default_value>csv</default_value>
      <choices>
        <choice>
          <value>csv</value>
          <display_name>csv</display_name>
        </choice>
        <choice>
          <value>json</value>
          <display_name>json</display_name>
        </choice>
        <choice>
          <value>msgpack</value>
          <display_name>msgpack</display_name>
        </choice>
      </choices>
    </argument>
    <argument>
      <name>annual_output_file_name</name>
      <display_name>Annual Output File Name</display_name>
      <description>The name of the file w/ HVAC design loads and capacities. If not provided, defaults to 'results_annual.csv' (or '.json' or '.msgpack').</description>
      <type>String</type>
      <required>false</required>
      <model_dependent>false</model_dependent>
      <default_value>results_annual</default_value>
    </argument>
    <argument>
      <name>design_load_details_output_file_name</name>
      <display_name>Design Load Details Output File Name</display_name>
      <description>The name of the file w/ additional HVAC design load details. If not provided, defaults to 'results_design_load_details.csv' (or '.json' or '.msgpack').</description>
      <type>String</type>
      <required>false</required>
      <model_dependent>false</model_dependent>
      <default_value>results_design_load_details</default_value>
    </argument>
    <argument>
      <name>add_component_loads</name>
      <display_name>Add component loads?</display_name>
      <description>If true, adds the calculation of heating/cooling component loads (not enabled by default for faster performance).</description>
      <type>Boolean</type>
      <required>false</required>
      <model_dependent>false</model_dependent>
      <default_value>false</default_value>
      <choices>
        <choice>
          <value>true</value>
          <display_name>true</display_name>
        </choice>
        <choice>
          <value>false</value>
          <display_name>false</display_name>
        </choice>
      </choices>
    </argument>
    <argument>
      <name>building_id</name>
      <display_name>BuildingID</display_name>
      <description>The ID of the HPXML Building. Only required if the HPXML has multiple Building elements and WholeSFAorMFBuildingSimulation is not true.</description>
      <type>String</type>
      <required>false</required>
      <model_dependent>false</model_dependent>
    </argument>
    <argument>
      <name>skip_validation</name>
      <display_name>Skip Validation?</display_name>
      <description>If true, bypasses HPXML input validation for faster performance. WARNING: This should only be used if the supplied HPXML file has already been validated against the Schema &amp; Schematron documents.</description>
      <type>Boolean</type>
      <required>false</required>
      <model_dependent>false</model_dependent>
      <default_value>false</default_value>
      <choices>
        <choice>
          <value>true</value>
          <display_name>true</display_name>
        </choice>
        <choice>
          <value>false</value>
          <display_name>false</display_name>
        </choice>
      </choices>
    </argument>
    <argument>
      <name>debug</name>
      <display_name>Debug Mode?</display_name>
      <description>If true: 1) Writes in.osm file, 2) Generates additional log output, and 3) Creates all EnergyPlus output files.</description>
      <type>Boolean</type>
      <required>false</required>
      <model_dependent>false</model_dependent>
      <default_value>false</default_value>
      <choices>
        <choice>
          <value>true</value>
          <display_name>true</display_name>
        </choice>
        <choice>
          <value>false</value>
          <display_name>false</display_name>
        </choice>
      </choices>
    </argument>
  </arguments>
  <outputs />
  <provenances />
  <tags>
    <tag>Whole Building.Space Types</tag>
  </tags>
  <attributes>
    <attribute>
      <name>Measure Type</name>
      <value>ModelMeasure</value>
      <datatype>string</datatype>
    </attribute>
    <attribute>
      <name>Intended Software Tool</name>
      <value>Apply Measure Now</value>
      <datatype>string</datatype>
    </attribute>
    <attribute>
      <name>Intended Software Tool</name>
      <value>OpenStudio Application</value>
      <datatype>string</datatype>
    </attribute>
    <attribute>
      <name>Intended Software Tool</name>
      <value>Parametric Analysis Tool</value>
      <datatype>string</datatype>
    </attribute>
  </attributes>
  <files>
    <file>
      <filename>README.md</filename>
      <filetype>md</filetype>
      <usage_type>readme</usage_type>
      <checksum>F05E039B</checksum>
    </file>
    <file>
      <filename>README.md.erb</filename>
      <filetype>erb</filetype>
      <usage_type>readmeerb</usage_type>
      <checksum>513F28E9</checksum>
    </file>
    <file>
      <version>
        <software_program>OpenStudio</software_program>
        <identifier>3.3.0</identifier>
        <min_compatible>3.3.0</min_compatible>
      </version>
      <filename>measure.rb</filename>
      <filetype>rb</filetype>
      <usage_type>script</usage_type>
      <checksum>5629CCEC</checksum>
    </file>
    <file>
      <filename>airflow.rb</filename>
      <filetype>rb</filetype>
      <usage_type>resource</usage_type>
      <checksum>23B7B4AC</checksum>
    </file>
    <file>
      <filename>battery.rb</filename>
      <filetype>rb</filetype>
      <usage_type>resource</usage_type>
      <checksum>19BFE868</checksum>
    </file>
    <file>
      <filename>calendar.rb</filename>
      <filetype>rb</filetype>
      <usage_type>resource</usage_type>
      <checksum>E9D39EDE</checksum>
    </file>
    <file>
      <filename>constants.rb</filename>
      <filetype>rb</filetype>
      <usage_type>resource</usage_type>
      <checksum>1382D07B</checksum>
    </file>
    <file>
      <filename>constructions.rb</filename>
      <filetype>rb</filetype>
      <usage_type>resource</usage_type>
      <checksum>75FBCCF4</checksum>
    </file>
    <file>
      <filename>data/Xing_okstate_0664D_13659_Table_A-3.csv</filename>
      <filetype>csv</filetype>
      <usage_type>resource</usage_type>
      <checksum>63D2B9F2</checksum>
    </file>
    <file>
      <filename>data/ashrae622_wsf.csv</filename>
      <filetype>csv</filetype>
      <usage_type>resource</usage_type>
      <checksum>AE52BE51</checksum>
    </file>
    <file>
      <filename>data/cambium/LRMER_95DecarbBy2035.csv</filename>
      <filetype>csv</filetype>
      <usage_type>resource</usage_type>
      <checksum>5E60A9EE</checksum>
    </file>
    <file>
      <filename>data/cambium/LRMER_95DecarbBy2050.csv</filename>
      <filetype>csv</filetype>
      <usage_type>resource</usage_type>
      <checksum>01B9A892</checksum>
    </file>
    <file>
      <filename>data/cambium/LRMER_HighRECosts.csv</filename>
      <filetype>csv</filetype>
      <usage_type>resource</usage_type>
      <checksum>A46DE564</checksum>
    </file>
    <file>
      <filename>data/cambium/LRMER_LowRECosts.csv</filename>
      <filetype>csv</filetype>
      <usage_type>resource</usage_type>
      <checksum>58B8E01E</checksum>
    </file>
    <file>
      <filename>data/cambium/LRMER_MidCase.csv</filename>
      <filetype>csv</filetype>
      <usage_type>resource</usage_type>
      <checksum>4C7D519B</checksum>
    </file>
    <file>
      <filename>data/cambium/README.md</filename>
      <filetype>md</filetype>
      <usage_type>resource</usage_type>
      <checksum>FC171B98</checksum>
    </file>
    <file>
      <filename>data/default_schedules.csv</filename>
      <filetype>csv</filetype>
      <usage_type>resource</usage_type>
      <checksum>B5344F37</checksum>
    </file>
    <file>
      <filename>data/g_functions/C_configurations_5m_v1.0.json</filename>
      <filetype>json</filetype>
      <usage_type>resource</usage_type>
      <checksum>E97DCCDD</checksum>
    </file>
    <file>
      <filename>data/g_functions/L_configurations_5m_v1.0.json</filename>
      <filetype>json</filetype>
      <usage_type>resource</usage_type>
      <checksum>6B2B3787</checksum>
    </file>
    <file>
      <filename>data/g_functions/LopU_configurations_5m_v1.0.json</filename>
      <filetype>json</filetype>
      <usage_type>resource</usage_type>
      <checksum>B13FA813</checksum>
    </file>
    <file>
      <filename>data/g_functions/Open_configurations_5m_v1.0.json</filename>
      <filetype>json</filetype>
      <usage_type>resource</usage_type>
      <checksum>FF25A024</checksum>
    </file>
    <file>
      <filename>data/g_functions/README.md</filename>
      <filetype>md</filetype>
      <usage_type>resource</usage_type>
      <checksum>EC9CFEDE</checksum>
    </file>
    <file>
      <filename>data/g_functions/U_configurations_5m_v1.0.json</filename>
      <filetype>json</filetype>
      <usage_type>resource</usage_type>
      <checksum>B5BEF270</checksum>
    </file>
    <file>
      <filename>data/g_functions/rectangle_5m_v1.0.json</filename>
      <filetype>json</filetype>
      <usage_type>resource</usage_type>
      <checksum>25FFB6A8</checksum>
    </file>
    <file>
      <filename>data/g_functions/util.rb</filename>
      <filetype>rb</filetype>
      <usage_type>resource</usage_type>
      <checksum>D00579DD</checksum>
    </file>
    <file>
      <filename>data/unavailable_periods.csv</filename>
      <filetype>csv</filetype>
      <usage_type>resource</usage_type>
      <checksum>3FBE7B42</checksum>
    </file>
    <file>
      <filename>data/zipcode_weather_stations.csv</filename>
      <filetype>csv</filetype>
      <usage_type>resource</usage_type>
      <checksum>2B7E2F0F</checksum>
    </file>
    <file>
      <filename>defaults.rb</filename>
      <filetype>rb</filetype>
      <usage_type>resource</usage_type>
<<<<<<< HEAD
      <checksum>795AB663</checksum>
=======
      <checksum>CFE01CCD</checksum>
>>>>>>> 625d3a37
    </file>
    <file>
      <filename>energyplus.rb</filename>
      <filetype>rb</filetype>
      <usage_type>resource</usage_type>
      <checksum>071927F3</checksum>
    </file>
    <file>
      <filename>generator.rb</filename>
      <filetype>rb</filetype>
      <usage_type>resource</usage_type>
      <checksum>6C50CF5E</checksum>
    </file>
    <file>
      <filename>geometry.rb</filename>
      <filetype>rb</filetype>
      <usage_type>resource</usage_type>
      <checksum>0566822E</checksum>
    </file>
    <file>
      <filename>hotwater_appliances.rb</filename>
      <filetype>rb</filetype>
      <usage_type>resource</usage_type>
      <checksum>FA4DA1B3</checksum>
    </file>
    <file>
      <filename>hpxml.rb</filename>
      <filetype>rb</filetype>
      <usage_type>resource</usage_type>
<<<<<<< HEAD
      <checksum>B7C90231</checksum>
=======
      <checksum>38DA3B96</checksum>
>>>>>>> 625d3a37
    </file>
    <file>
      <filename>hpxml_schema/HPXML.xsd</filename>
      <filetype>xsd</filetype>
      <usage_type>resource</usage_type>
      <checksum>E36727BB</checksum>
    </file>
    <file>
      <filename>hpxml_schema/README.md</filename>
      <filetype>md</filetype>
      <usage_type>resource</usage_type>
      <checksum>D05DFB8A</checksum>
    </file>
    <file>
      <filename>hpxml_schematron/EPvalidator.xml</filename>
      <filetype>xml</filetype>
      <usage_type>resource</usage_type>
<<<<<<< HEAD
      <checksum>A7F1C384</checksum>
=======
      <checksum>D20E31C9</checksum>
>>>>>>> 625d3a37
    </file>
    <file>
      <filename>hpxml_schematron/iso-schematron.xsd</filename>
      <filetype>xsd</filetype>
      <usage_type>resource</usage_type>
      <checksum>2785B05C</checksum>
    </file>
    <file>
      <filename>hvac.rb</filename>
      <filetype>rb</filetype>
      <usage_type>resource</usage_type>
      <checksum>FB9ACEF1</checksum>
    </file>
    <file>
      <filename>hvac_sizing.rb</filename>
      <filetype>rb</filetype>
      <usage_type>resource</usage_type>
      <checksum>B3CA4DE5</checksum>
    </file>
    <file>
      <filename>internal_gains.rb</filename>
      <filetype>rb</filetype>
      <usage_type>resource</usage_type>
      <checksum>A9CC95F5</checksum>
    </file>
    <file>
      <filename>lighting.rb</filename>
      <filetype>rb</filetype>
      <usage_type>resource</usage_type>
      <checksum>74899E6B</checksum>
    </file>
    <file>
      <filename>location.rb</filename>
      <filetype>rb</filetype>
      <usage_type>resource</usage_type>
      <checksum>3FF22771</checksum>
    </file>
    <file>
      <filename>materials.rb</filename>
      <filetype>rb</filetype>
      <usage_type>resource</usage_type>
      <checksum>23B30F2C</checksum>
    </file>
    <file>
      <filename>math.rb</filename>
      <filetype>rb</filetype>
      <usage_type>resource</usage_type>
      <checksum>CE6D107B</checksum>
    </file>
    <file>
      <filename>meta_measure.rb</filename>
      <filetype>rb</filetype>
      <usage_type>resource</usage_type>
      <checksum>D11644B9</checksum>
    </file>
    <file>
      <filename>minitest_helper.rb</filename>
      <filetype>rb</filetype>
      <usage_type>resource</usage_type>
      <checksum>923B05E5</checksum>
    </file>
    <file>
      <filename>misc_loads.rb</filename>
      <filetype>rb</filetype>
      <usage_type>resource</usage_type>
      <checksum>78E80650</checksum>
    </file>
    <file>
      <filename>model.rb</filename>
      <filetype>rb</filetype>
      <usage_type>resource</usage_type>
      <checksum>F4C2E38F</checksum>
    </file>
    <file>
      <filename>output.rb</filename>
      <filetype>rb</filetype>
      <usage_type>resource</usage_type>
      <checksum>F1DAFE41</checksum>
    </file>
    <file>
      <filename>psychrometrics.rb</filename>
      <filetype>rb</filetype>
      <usage_type>resource</usage_type>
      <checksum>716C98E6</checksum>
    </file>
    <file>
      <filename>pv.rb</filename>
      <filetype>rb</filetype>
      <usage_type>resource</usage_type>
      <checksum>C2C1C9BA</checksum>
    </file>
    <file>
      <filename>schedule_files/README.md</filename>
      <filetype>md</filetype>
      <usage_type>resource</usage_type>
      <checksum>F2FFB082</checksum>
    </file>
    <file>
      <filename>schedule_files/battery.csv</filename>
      <filetype>csv</filetype>
      <usage_type>resource</usage_type>
      <checksum>971B85EE</checksum>
    </file>
    <file>
      <filename>schedule_files/hvac-variable-system-maximum-power-ratios-varied.csv</filename>
      <filetype>csv</filetype>
      <usage_type>resource</usage_type>
      <checksum>B93B3701</checksum>
    </file>
    <file>
      <filename>schedule_files/occupancy-non-stochastic.csv</filename>
      <filetype>csv</filetype>
      <usage_type>resource</usage_type>
      <checksum>FA81E518</checksum>
    </file>
    <file>
      <filename>schedule_files/occupancy-stochastic-10-mins.csv</filename>
      <filetype>csv</filetype>
      <usage_type>resource</usage_type>
      <checksum>55BEFF64</checksum>
    </file>
    <file>
      <filename>schedule_files/occupancy-stochastic-30-mins.csv</filename>
      <filetype>csv</filetype>
      <usage_type>resource</usage_type>
      <checksum>55BEFF64</checksum>
    </file>
    <file>
      <filename>schedule_files/occupancy-stochastic-ev-charger.csv</filename>
      <filetype>csv</filetype>
      <usage_type>resource</usage_type>
      <checksum>FEDC5979</checksum>
    </file>
    <file>
      <filename>schedule_files/occupancy-stochastic-mf-unit.csv</filename>
      <filetype>csv</filetype>
      <usage_type>resource</usage_type>
      <checksum>F464930F</checksum>
    </file>
    <file>
      <filename>schedule_files/occupancy-stochastic-mf-unit_2.csv</filename>
      <filetype>csv</filetype>
      <usage_type>resource</usage_type>
      <checksum>C504DB69</checksum>
    </file>
    <file>
      <filename>schedule_files/occupancy-stochastic-mf-unit_3.csv</filename>
      <filetype>csv</filetype>
      <usage_type>resource</usage_type>
      <checksum>BBE33CAE</checksum>
    </file>
    <file>
      <filename>schedule_files/occupancy-stochastic-mf-unit_4.csv</filename>
      <filetype>csv</filetype>
      <usage_type>resource</usage_type>
      <checksum>1975BB7D</checksum>
    </file>
    <file>
      <filename>schedule_files/occupancy-stochastic-mf-unit_5.csv</filename>
      <filetype>csv</filetype>
      <usage_type>resource</usage_type>
      <checksum>AFC15AEC</checksum>
    </file>
    <file>
      <filename>schedule_files/occupancy-stochastic-mf-unit_6.csv</filename>
      <filetype>csv</filetype>
      <usage_type>resource</usage_type>
      <checksum>5563187E</checksum>
    </file>
    <file>
      <filename>schedule_files/occupancy-stochastic.csv</filename>
      <filetype>csv</filetype>
      <usage_type>resource</usage_type>
      <checksum>375096F7</checksum>
    </file>
    <file>
      <filename>schedule_files/print_diff.py</filename>
      <filetype>py</filetype>
      <usage_type>resource</usage_type>
      <checksum>80525046</checksum>
    </file>
    <file>
      <filename>schedule_files/setpoints-10-mins.csv</filename>
      <filetype>csv</filetype>
      <usage_type>resource</usage_type>
      <checksum>BC2195A6</checksum>
    </file>
    <file>
      <filename>schedule_files/setpoints-cooling-only.csv</filename>
      <filetype>csv</filetype>
      <usage_type>resource</usage_type>
      <checksum>7465D8DD</checksum>
    </file>
    <file>
      <filename>schedule_files/setpoints-daily-schedules.csv</filename>
      <filetype>csv</filetype>
      <usage_type>resource</usage_type>
      <checksum>A60258DE</checksum>
    </file>
    <file>
      <filename>schedule_files/setpoints-daily-setbacks.csv</filename>
      <filetype>csv</filetype>
      <usage_type>resource</usage_type>
      <checksum>74292B8C</checksum>
    </file>
    <file>
      <filename>schedule_files/setpoints-heating-only.csv</filename>
      <filetype>csv</filetype>
      <usage_type>resource</usage_type>
      <checksum>BD935921</checksum>
    </file>
    <file>
      <filename>schedule_files/setpoints.csv</filename>
      <filetype>csv</filetype>
      <usage_type>resource</usage_type>
      <checksum>706A63BC</checksum>
    </file>
    <file>
      <filename>schedule_files/vehicle-ev-undercharged.csv</filename>
      <filetype>csv</filetype>
      <usage_type>resource</usage_type>
      <checksum>692A61D6</checksum>
    </file>
    <file>
      <filename>schedule_files/vehicle-ev.csv</filename>
      <filetype>csv</filetype>
      <usage_type>resource</usage_type>
      <checksum>264EFE70</checksum>
    </file>
    <file>
      <filename>schedule_files/water-heater-operating-modes.csv</filename>
      <filetype>csv</filetype>
      <usage_type>resource</usage_type>
      <checksum>86F45903</checksum>
    </file>
    <file>
      <filename>schedule_files/water-heater-setpoints-10-mins.csv</filename>
      <filetype>csv</filetype>
      <usage_type>resource</usage_type>
      <checksum>F9C90051</checksum>
    </file>
    <file>
      <filename>schedule_files/water-heater-setpoints.csv</filename>
      <filetype>csv</filetype>
      <usage_type>resource</usage_type>
      <checksum>2DFF87CD</checksum>
    </file>
    <file>
      <filename>schedules.rb</filename>
      <filetype>rb</filetype>
      <usage_type>resource</usage_type>
      <checksum>BA4E17C6</checksum>
    </file>
    <file>
      <filename>simcontrols.rb</filename>
      <filetype>rb</filetype>
      <usage_type>resource</usage_type>
      <checksum>25DD5859</checksum>
    </file>
    <file>
      <filename>unit_conversions.rb</filename>
      <filetype>rb</filetype>
      <usage_type>resource</usage_type>
      <checksum>8BAAF04E</checksum>
    </file>
    <file>
      <filename>util.rb</filename>
      <filetype>rb</filetype>
      <usage_type>resource</usage_type>
      <checksum>D9F271FC</checksum>
    </file>
    <file>
      <filename>utility_bills.rb</filename>
      <filetype>rb</filetype>
      <usage_type>resource</usage_type>
      <checksum>C87C3553</checksum>
    </file>
    <file>
      <filename>vehicle.rb</filename>
      <filetype>rb</filetype>
      <usage_type>resource</usage_type>
      <checksum>D6349216</checksum>
    </file>
    <file>
      <filename>version.rb</filename>
      <filetype>rb</filetype>
      <usage_type>resource</usage_type>
      <checksum>FB92922A</checksum>
    </file>
    <file>
      <filename>waterheater.rb</filename>
      <filetype>rb</filetype>
      <usage_type>resource</usage_type>
      <checksum>A8560A5A</checksum>
    </file>
    <file>
      <filename>weather.rb</filename>
      <filetype>rb</filetype>
      <usage_type>resource</usage_type>
      <checksum>11B40537</checksum>
    </file>
    <file>
      <filename>xmlhelper.rb</filename>
      <filetype>rb</filetype>
      <usage_type>resource</usage_type>
      <checksum>B18A6A72</checksum>
    </file>
    <file>
      <filename>xmlvalidator.rb</filename>
      <filetype>rb</filetype>
      <usage_type>resource</usage_type>
      <checksum>93120E27</checksum>
    </file>
    <file>
      <filename>test_airflow.rb</filename>
      <filetype>rb</filetype>
      <usage_type>test</usage_type>
      <checksum>AF85CB1C</checksum>
    </file>
    <file>
      <filename>test_battery.rb</filename>
      <filetype>rb</filetype>
      <usage_type>test</usage_type>
      <checksum>C45ECC20</checksum>
    </file>
    <file>
      <filename>test_defaults.rb</filename>
      <filetype>rb</filetype>
      <usage_type>test</usage_type>
      <checksum>F1AC47B0</checksum>
    </file>
    <file>
      <filename>test_enclosure.rb</filename>
      <filetype>rb</filetype>
      <usage_type>test</usage_type>
      <checksum>9D653777</checksum>
    </file>
    <file>
      <filename>test_generator.rb</filename>
      <filetype>rb</filetype>
      <usage_type>test</usage_type>
      <checksum>F540F8F8</checksum>
    </file>
    <file>
      <filename>test_hotwater_appliance.rb</filename>
      <filetype>rb</filetype>
      <usage_type>test</usage_type>
      <checksum>B02084FA</checksum>
    </file>
    <file>
      <filename>test_hvac.rb</filename>
      <filetype>rb</filetype>
      <usage_type>test</usage_type>
      <checksum>E30F0328</checksum>
    </file>
    <file>
      <filename>test_hvac_sizing.rb</filename>
      <filetype>rb</filetype>
      <usage_type>test</usage_type>
      <checksum>DF5913B9</checksum>
    </file>
    <file>
      <filename>test_lighting.rb</filename>
      <filetype>rb</filetype>
      <usage_type>test</usage_type>
      <checksum>8CC5D6BC</checksum>
    </file>
    <file>
      <filename>test_location.rb</filename>
      <filetype>rb</filetype>
      <usage_type>test</usage_type>
      <checksum>48836AFF</checksum>
    </file>
    <file>
      <filename>test_miscloads.rb</filename>
      <filetype>rb</filetype>
      <usage_type>test</usage_type>
      <checksum>AF74F5D9</checksum>
    </file>
    <file>
      <filename>test_pv.rb</filename>
      <filetype>rb</filetype>
      <usage_type>test</usage_type>
      <checksum>48F8F1FF</checksum>
    </file>
    <file>
      <filename>test_schedules.rb</filename>
      <filetype>rb</filetype>
      <usage_type>test</usage_type>
      <checksum>83E5B4A3</checksum>
    </file>
    <file>
      <filename>test_simcontrols.rb</filename>
      <filetype>rb</filetype>
      <usage_type>test</usage_type>
      <checksum>B15BFB90</checksum>
    </file>
    <file>
      <filename>test_validation.rb</filename>
      <filetype>rb</filetype>
      <usage_type>test</usage_type>
<<<<<<< HEAD
      <checksum>A493611E</checksum>
=======
      <checksum>F43A4E45</checksum>
>>>>>>> 625d3a37
    </file>
    <file>
      <filename>test_vehicle.rb</filename>
      <filetype>rb</filetype>
      <usage_type>test</usage_type>
      <checksum>F29DE25D</checksum>
    </file>
    <file>
      <filename>test_water_heater.rb</filename>
      <filetype>rb</filetype>
      <usage_type>test</usage_type>
      <checksum>60CD4A1F</checksum>
    </file>
    <file>
      <filename>test_weather.rb</filename>
      <filetype>rb</filetype>
      <usage_type>test</usage_type>
      <checksum>81A0B24E</checksum>
    </file>
    <file>
      <filename>util.rb</filename>
      <filetype>rb</filetype>
      <usage_type>test</usage_type>
      <checksum>D320CA51</checksum>
    </file>
  </files>
</measure><|MERGE_RESOLUTION|>--- conflicted
+++ resolved
@@ -3,13 +3,8 @@
   <schema_version>3.1</schema_version>
   <name>hpxm_lto_openstudio</name>
   <uid>b1543b30-9465-45ff-ba04-1d1f85e763bc</uid>
-<<<<<<< HEAD
-  <version_id>5c4a1627-8fc8-4c7c-9a7d-9e0ab50eda05</version_id>
-  <version_modified>2025-02-18T16:54:44Z</version_modified>
-=======
-  <version_id>a3a5c3f2-d947-48d5-af3a-f3bd78fedd4f</version_id>
-  <version_modified>2025-03-13T18:19:18Z</version_modified>
->>>>>>> 625d3a37
+  <version_id>a5365917-4382-47d2-80bb-b9b2e778ce37</version_id>
+  <version_modified>2025-03-13T19:20:36Z</version_modified>
   <xml_checksum>D8922A73</xml_checksum>
   <class_name>HPXMLtoOpenStudio</class_name>
   <display_name>HPXML to OpenStudio Translator</display_name>
@@ -338,11 +333,7 @@
       <filename>defaults.rb</filename>
       <filetype>rb</filetype>
       <usage_type>resource</usage_type>
-<<<<<<< HEAD
-      <checksum>795AB663</checksum>
-=======
-      <checksum>CFE01CCD</checksum>
->>>>>>> 625d3a37
+      <checksum>2E4CD1B7</checksum>
     </file>
     <file>
       <filename>energyplus.rb</filename>
@@ -372,11 +363,7 @@
       <filename>hpxml.rb</filename>
       <filetype>rb</filetype>
       <usage_type>resource</usage_type>
-<<<<<<< HEAD
-      <checksum>B7C90231</checksum>
-=======
-      <checksum>38DA3B96</checksum>
->>>>>>> 625d3a37
+      <checksum>DEC801AD</checksum>
     </file>
     <file>
       <filename>hpxml_schema/HPXML.xsd</filename>
@@ -394,11 +381,7 @@
       <filename>hpxml_schematron/EPvalidator.xml</filename>
       <filetype>xml</filetype>
       <usage_type>resource</usage_type>
-<<<<<<< HEAD
-      <checksum>A7F1C384</checksum>
-=======
-      <checksum>D20E31C9</checksum>
->>>>>>> 625d3a37
+      <checksum>02F81013</checksum>
     </file>
     <file>
       <filename>hpxml_schematron/iso-schematron.xsd</filename>
@@ -728,7 +711,7 @@
       <filename>test_defaults.rb</filename>
       <filetype>rb</filetype>
       <usage_type>test</usage_type>
-      <checksum>F1AC47B0</checksum>
+      <checksum>EBA87096</checksum>
     </file>
     <file>
       <filename>test_enclosure.rb</filename>
@@ -800,11 +783,7 @@
       <filename>test_validation.rb</filename>
       <filetype>rb</filetype>
       <usage_type>test</usage_type>
-<<<<<<< HEAD
-      <checksum>A493611E</checksum>
-=======
-      <checksum>F43A4E45</checksum>
->>>>>>> 625d3a37
+      <checksum>004558EA</checksum>
     </file>
     <file>
       <filename>test_vehicle.rb</filename>
