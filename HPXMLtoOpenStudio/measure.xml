--- conflicted
+++ resolved
@@ -3,13 +3,8 @@
   <schema_version>3.1</schema_version>
   <name>hpxm_lto_openstudio</name>
   <uid>b1543b30-9465-45ff-ba04-1d1f85e763bc</uid>
-<<<<<<< HEAD
-  <version_id>4c3692a3-a91d-4f33-bb2c-06e8f611c553</version_id>
-  <version_modified>2025-06-20T18:45:05Z</version_modified>
-=======
-  <version_id>bee0c09b-8969-4dc8-8d66-a498a56530b9</version_id>
-  <version_modified>2025-06-24T16:24:50Z</version_modified>
->>>>>>> 27f86c2f
+  <version_id>76d644ca-73d4-41c4-a1cf-7199b3dca558</version_id>
+  <version_modified>2025-06-24T17:39:55Z</version_modified>
   <xml_checksum>D8922A73</xml_checksum>
   <class_name>HPXMLtoOpenStudio</class_name>
   <display_name>HPXML to OpenStudio Translator</display_name>
@@ -353,11 +348,7 @@
       <filename>defaults.rb</filename>
       <filetype>rb</filetype>
       <usage_type>resource</usage_type>
-<<<<<<< HEAD
-      <checksum>2F2D4BAD</checksum>
-=======
-      <checksum>07C7A6E8</checksum>
->>>>>>> 27f86c2f
+      <checksum>73361F68</checksum>
     </file>
     <file>
       <filename>electric_panel.rb</filename>
@@ -393,11 +384,7 @@
       <filename>hpxml.rb</filename>
       <filetype>rb</filetype>
       <usage_type>resource</usage_type>
-<<<<<<< HEAD
-      <checksum>4760DD8C</checksum>
-=======
-      <checksum>D9AF19A5</checksum>
->>>>>>> 27f86c2f
+      <checksum>EE4A7B22</checksum>
     </file>
     <file>
       <filename>hpxml_schema/HPXML.xsd</filename>
@@ -415,11 +402,7 @@
       <filename>hpxml_schematron/EPvalidator.sch</filename>
       <filetype>sch</filetype>
       <usage_type>resource</usage_type>
-<<<<<<< HEAD
-      <checksum>F3A521E4</checksum>
-=======
-      <checksum>C7FF91DD</checksum>
->>>>>>> 27f86c2f
+      <checksum>90C11DCF</checksum>
     </file>
     <file>
       <filename>hpxml_schematron/iso-schematron.xsd</filename>
@@ -779,7 +762,7 @@
       <filename>test_hvac.rb</filename>
       <filetype>rb</filetype>
       <usage_type>test</usage_type>
-      <checksum>1313D034</checksum>
+      <checksum>2E034F2B</checksum>
     </file>
     <file>
       <filename>test_hvac_sizing.rb</filename>
