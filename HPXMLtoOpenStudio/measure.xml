<?xml version="1.0"?>
<measure>
  <schema_version>3.1</schema_version>
  <name>hpxm_lto_openstudio</name>
  <uid>b1543b30-9465-45ff-ba04-1d1f85e763bc</uid>
<<<<<<< HEAD
  <version_id>be5d741b-ea49-4d8b-8f39-7942e929a186</version_id>
  <version_modified>2024-09-26T23:31:26Z</version_modified>
=======
  <version_id>871ee4d0-efe2-4846-80e1-cdc147901ebd</version_id>
  <version_modified>2024-09-26T05:18:34Z</version_modified>
>>>>>>> 69b9cb79
  <xml_checksum>D8922A73</xml_checksum>
  <class_name>HPXMLtoOpenStudio</class_name>
  <display_name>HPXML to OpenStudio Translator</display_name>
  <description>Translates HPXML file to OpenStudio Model</description>
  <modeler_description>TODO</modeler_description>
  <arguments>
    <argument>
      <name>hpxml_path</name>
      <display_name>HPXML File Path</display_name>
      <description>Absolute/relative path of the HPXML file.</description>
      <type>String</type>
      <required>true</required>
      <model_dependent>false</model_dependent>
    </argument>
    <argument>
      <name>output_dir</name>
      <display_name>Directory for Output Files</display_name>
      <description>Absolute/relative path for the output files directory.</description>
      <type>String</type>
      <required>true</required>
      <model_dependent>false</model_dependent>
    </argument>
    <argument>
      <name>output_format</name>
      <display_name>Output Format</display_name>
      <description>The file format of the HVAC design load details output.</description>
      <type>Choice</type>
      <required>false</required>
      <model_dependent>false</model_dependent>
      <default_value>csv</default_value>
      <choices>
        <choice>
          <value>csv</value>
          <display_name>csv</display_name>
        </choice>
        <choice>
          <value>json</value>
          <display_name>json</display_name>
        </choice>
        <choice>
          <value>msgpack</value>
          <display_name>msgpack</display_name>
        </choice>
      </choices>
    </argument>
    <argument>
      <name>annual_output_file_name</name>
      <display_name>Annual Output File Name</display_name>
      <description>The name of the file w/ HVAC design loads and capacities. If not provided, defaults to 'results_annual.csv' (or '.json' or '.msgpack').</description>
      <type>String</type>
      <required>false</required>
      <model_dependent>false</model_dependent>
      <default_value>results_annual</default_value>
    </argument>
    <argument>
      <name>design_load_details_output_file_name</name>
      <display_name>Design Load Details Output File Name</display_name>
      <description>The name of the file w/ additional HVAC design load details. If not provided, defaults to 'results_design_load_details.csv' (or '.json' or '.msgpack').</description>
      <type>String</type>
      <required>false</required>
      <model_dependent>false</model_dependent>
      <default_value>results_design_load_details</default_value>
    </argument>
    <argument>
      <name>add_component_loads</name>
      <display_name>Add component loads?</display_name>
      <description>If true, adds the calculation of heating/cooling component loads (not enabled by default for faster performance).</description>
      <type>Boolean</type>
      <required>false</required>
      <model_dependent>false</model_dependent>
      <default_value>false</default_value>
      <choices>
        <choice>
          <value>true</value>
          <display_name>true</display_name>
        </choice>
        <choice>
          <value>false</value>
          <display_name>false</display_name>
        </choice>
      </choices>
    </argument>
    <argument>
      <name>building_id</name>
      <display_name>BuildingID</display_name>
      <description>The ID of the HPXML Building. Only required if the HPXML has multiple Building elements and WholeSFAorMFBuildingSimulation is not true.</description>
      <type>String</type>
      <required>false</required>
      <model_dependent>false</model_dependent>
    </argument>
    <argument>
      <name>skip_validation</name>
      <display_name>Skip Validation?</display_name>
      <description>If true, bypasses HPXML input validation for faster performance. WARNING: This should only be used if the supplied HPXML file has already been validated against the Schema &amp; Schematron documents.</description>
      <type>Boolean</type>
      <required>false</required>
      <model_dependent>false</model_dependent>
      <default_value>false</default_value>
      <choices>
        <choice>
          <value>true</value>
          <display_name>true</display_name>
        </choice>
        <choice>
          <value>false</value>
          <display_name>false</display_name>
        </choice>
      </choices>
    </argument>
    <argument>
      <name>debug</name>
      <display_name>Debug Mode?</display_name>
      <description>If true: 1) Writes in.osm file, 2) Generates additional log output, and 3) Creates all EnergyPlus output files.</description>
      <type>Boolean</type>
      <required>false</required>
      <model_dependent>false</model_dependent>
      <default_value>false</default_value>
      <choices>
        <choice>
          <value>true</value>
          <display_name>true</display_name>
        </choice>
        <choice>
          <value>false</value>
          <display_name>false</display_name>
        </choice>
      </choices>
    </argument>
  </arguments>
  <outputs />
  <provenances />
  <tags>
    <tag>Whole Building.Space Types</tag>
  </tags>
  <attributes>
    <attribute>
      <name>Measure Type</name>
      <value>ModelMeasure</value>
      <datatype>string</datatype>
    </attribute>
    <attribute>
      <name>Intended Software Tool</name>
      <value>Apply Measure Now</value>
      <datatype>string</datatype>
    </attribute>
    <attribute>
      <name>Intended Software Tool</name>
      <value>OpenStudio Application</value>
      <datatype>string</datatype>
    </attribute>
    <attribute>
      <name>Intended Software Tool</name>
      <value>Parametric Analysis Tool</value>
      <datatype>string</datatype>
    </attribute>
  </attributes>
  <files>
    <file>
      <filename>README.md</filename>
      <filetype>md</filetype>
      <usage_type>readme</usage_type>
      <checksum>F05E039B</checksum>
    </file>
    <file>
      <filename>README.md.erb</filename>
      <filetype>erb</filetype>
      <usage_type>readmeerb</usage_type>
      <checksum>513F28E9</checksum>
    </file>
    <file>
      <version>
        <software_program>OpenStudio</software_program>
        <identifier>3.3.0</identifier>
        <min_compatible>3.3.0</min_compatible>
      </version>
      <filename>measure.rb</filename>
      <filetype>rb</filetype>
      <usage_type>script</usage_type>
      <checksum>65C907FB</checksum>
    </file>
    <file>
      <filename>airflow.rb</filename>
      <filetype>rb</filetype>
      <usage_type>resource</usage_type>
      <checksum>66EFD7B9</checksum>
    </file>
    <file>
      <filename>battery.rb</filename>
      <filetype>rb</filetype>
      <usage_type>resource</usage_type>
      <checksum>01C783CF</checksum>
    </file>
    <file>
      <filename>calendar.rb</filename>
      <filetype>rb</filetype>
      <usage_type>resource</usage_type>
      <checksum>E9D39EDE</checksum>
    </file>
    <file>
      <filename>constants.rb</filename>
      <filetype>rb</filetype>
      <usage_type>resource</usage_type>
      <checksum>0D8F1C4A</checksum>
    </file>
    <file>
      <filename>constructions.rb</filename>
      <filetype>rb</filetype>
      <usage_type>resource</usage_type>
      <checksum>5F754D0A</checksum>
    </file>
    <file>
      <filename>data/Xing_okstate_0664D_13659_Table_A-3.csv</filename>
      <filetype>csv</filetype>
      <usage_type>resource</usage_type>
      <checksum>50B7055C</checksum>
    </file>
    <file>
      <filename>data/cambium/LRMER_95DecarbBy2035.csv</filename>
      <filetype>csv</filetype>
      <usage_type>resource</usage_type>
      <checksum>5E60A9EE</checksum>
    </file>
    <file>
      <filename>data/cambium/LRMER_95DecarbBy2050.csv</filename>
      <filetype>csv</filetype>
      <usage_type>resource</usage_type>
      <checksum>01B9A892</checksum>
    </file>
    <file>
      <filename>data/cambium/LRMER_HighRECosts.csv</filename>
      <filetype>csv</filetype>
      <usage_type>resource</usage_type>
      <checksum>A46DE564</checksum>
    </file>
    <file>
      <filename>data/cambium/LRMER_LowRECosts.csv</filename>
      <filetype>csv</filetype>
      <usage_type>resource</usage_type>
      <checksum>58B8E01E</checksum>
    </file>
    <file>
      <filename>data/cambium/LRMER_MidCase.csv</filename>
      <filetype>csv</filetype>
      <usage_type>resource</usage_type>
      <checksum>4C7D519B</checksum>
    </file>
    <file>
      <filename>data/cambium/README.md</filename>
      <filetype>md</filetype>
      <usage_type>resource</usage_type>
      <checksum>FC171B98</checksum>
    </file>
    <file>
      <filename>data/default_schedules.csv</filename>
      <filetype>csv</filetype>
      <usage_type>resource</usage_type>
      <checksum>BF708670</checksum>
    </file>
    <file>
      <filename>data/g_functions/C_configurations_5m_v1.0.json</filename>
      <filetype>json</filetype>
      <usage_type>resource</usage_type>
      <checksum>E97DCCDD</checksum>
    </file>
    <file>
      <filename>data/g_functions/L_configurations_5m_v1.0.json</filename>
      <filetype>json</filetype>
      <usage_type>resource</usage_type>
      <checksum>6B2B3787</checksum>
    </file>
    <file>
      <filename>data/g_functions/LopU_configurations_5m_v1.0.json</filename>
      <filetype>json</filetype>
      <usage_type>resource</usage_type>
      <checksum>B13FA813</checksum>
    </file>
    <file>
      <filename>data/g_functions/Open_configurations_5m_v1.0.json</filename>
      <filetype>json</filetype>
      <usage_type>resource</usage_type>
      <checksum>FF25A024</checksum>
    </file>
    <file>
      <filename>data/g_functions/README.md</filename>
      <filetype>md</filetype>
      <usage_type>resource</usage_type>
      <checksum>EC9CFEDE</checksum>
    </file>
    <file>
      <filename>data/g_functions/U_configurations_5m_v1.0.json</filename>
      <filetype>json</filetype>
      <usage_type>resource</usage_type>
      <checksum>B5BEF270</checksum>
    </file>
    <file>
      <filename>data/g_functions/rectangle_5m_v1.0.json</filename>
      <filetype>json</filetype>
      <usage_type>resource</usage_type>
      <checksum>25FFB6A8</checksum>
    </file>
    <file>
      <filename>data/g_functions/util.rb</filename>
      <filetype>rb</filetype>
      <usage_type>resource</usage_type>
      <checksum>D00579DD</checksum>
    </file>
    <file>
      <filename>data/unavailable_periods.csv</filename>
      <filetype>csv</filetype>
      <usage_type>resource</usage_type>
      <checksum>EC394126</checksum>
    </file>
    <file>
      <filename>data/zipcode_weather_stations.csv</filename>
      <filetype>csv</filetype>
      <usage_type>resource</usage_type>
      <checksum>308D9F48</checksum>
    </file>
    <file>
      <filename>energyplus.rb</filename>
      <filetype>rb</filetype>
      <usage_type>resource</usage_type>
      <checksum>D01BA3EF</checksum>
    </file>
    <file>
      <filename>generator.rb</filename>
      <filetype>rb</filetype>
      <usage_type>resource</usage_type>
      <checksum>B5787B92</checksum>
    </file>
    <file>
      <filename>geometry.rb</filename>
      <filetype>rb</filetype>
      <usage_type>resource</usage_type>
      <checksum>06644542</checksum>
    </file>
    <file>
      <filename>hotwater_appliances.rb</filename>
      <filetype>rb</filetype>
      <usage_type>resource</usage_type>
      <checksum>0DB4616F</checksum>
    </file>
    <file>
      <filename>hpxml.rb</filename>
      <filetype>rb</filetype>
      <usage_type>resource</usage_type>
      <checksum>278B0E8F</checksum>
    </file>
    <file>
      <filename>hpxml_defaults.rb</filename>
      <filetype>rb</filetype>
      <usage_type>resource</usage_type>
<<<<<<< HEAD
      <checksum>EDA90990</checksum>
=======
      <checksum>AE852A11</checksum>
>>>>>>> 69b9cb79
    </file>
    <file>
      <filename>hpxml_schema/HPXML.xsd</filename>
      <filetype>xsd</filetype>
      <usage_type>resource</usage_type>
      <checksum>CB97DDA1</checksum>
    </file>
    <file>
      <filename>hpxml_schema/README.md</filename>
      <filetype>md</filetype>
      <usage_type>resource</usage_type>
      <checksum>D05DFB8A</checksum>
    </file>
    <file>
      <filename>hpxml_schematron/EPvalidator.xml</filename>
      <filetype>xml</filetype>
      <usage_type>resource</usage_type>
      <checksum>0A422DFD</checksum>
    </file>
    <file>
      <filename>hpxml_schematron/iso-schematron.xsd</filename>
      <filetype>xsd</filetype>
      <usage_type>resource</usage_type>
      <checksum>2785B05C</checksum>
    </file>
    <file>
      <filename>hvac.rb</filename>
      <filetype>rb</filetype>
      <usage_type>resource</usage_type>
      <checksum>A0A63DA8</checksum>
    </file>
    <file>
      <filename>hvac_sizing.rb</filename>
      <filetype>rb</filetype>
      <usage_type>resource</usage_type>
      <checksum>981ED1EB</checksum>
    </file>
    <file>
      <filename>internal_gains.rb</filename>
      <filetype>rb</filetype>
      <usage_type>resource</usage_type>
      <checksum>29DFFEE4</checksum>
    </file>
    <file>
      <filename>lighting.rb</filename>
      <filetype>rb</filetype>
      <usage_type>resource</usage_type>
      <checksum>327965F6</checksum>
    </file>
    <file>
      <filename>location.rb</filename>
      <filetype>rb</filetype>
      <usage_type>resource</usage_type>
      <checksum>BC2B3366</checksum>
    </file>
    <file>
      <filename>materials.rb</filename>
      <filetype>rb</filetype>
      <usage_type>resource</usage_type>
      <checksum>0E69FBCE</checksum>
    </file>
    <file>
      <filename>math.rb</filename>
      <filetype>rb</filetype>
      <usage_type>resource</usage_type>
      <checksum>FEB72476</checksum>
    </file>
    <file>
      <filename>meta_measure.rb</filename>
      <filetype>rb</filetype>
      <usage_type>resource</usage_type>
      <checksum>59BD5891</checksum>
    </file>
    <file>
      <filename>minitest_helper.rb</filename>
      <filetype>rb</filetype>
      <usage_type>resource</usage_type>
      <checksum>923B05E5</checksum>
    </file>
    <file>
      <filename>misc_loads.rb</filename>
      <filetype>rb</filetype>
      <usage_type>resource</usage_type>
      <checksum>EF6685E4</checksum>
    </file>
    <file>
      <filename>model.rb</filename>
      <filetype>rb</filetype>
      <usage_type>resource</usage_type>
      <checksum>C620569D</checksum>
    </file>
    <file>
      <filename>output.rb</filename>
      <filetype>rb</filetype>
      <usage_type>resource</usage_type>
      <checksum>94DB6377</checksum>
    </file>
    <file>
      <filename>psychrometrics.rb</filename>
      <filetype>rb</filetype>
      <usage_type>resource</usage_type>
      <checksum>716C98E6</checksum>
    </file>
    <file>
      <filename>pv.rb</filename>
      <filetype>rb</filetype>
      <usage_type>resource</usage_type>
      <checksum>C87470E8</checksum>
    </file>
    <file>
      <filename>schedule_files/battery.csv</filename>
      <filetype>csv</filetype>
      <usage_type>resource</usage_type>
      <checksum>971B85EE</checksum>
    </file>
    <file>
      <filename>schedule_files/hvac-variable-system-maximum-power-ratios-varied.csv</filename>
      <filetype>csv</filetype>
      <usage_type>resource</usage_type>
      <checksum>B93B3701</checksum>
    </file>
    <file>
      <filename>schedule_files/occupancy-non-stochastic.csv</filename>
      <filetype>csv</filetype>
      <usage_type>resource</usage_type>
      <checksum>A54803E1</checksum>
    </file>
    <file>
      <filename>schedule_files/occupancy-stochastic-10-mins.csv</filename>
      <filetype>csv</filetype>
      <usage_type>resource</usage_type>
      <checksum>F88479B3</checksum>
    </file>
    <file>
      <filename>schedule_files/occupancy-stochastic-30-mins.csv</filename>
      <filetype>csv</filetype>
      <usage_type>resource</usage_type>
      <checksum>F88479B3</checksum>
    </file>
    <file>
      <filename>schedule_files/occupancy-stochastic.csv</filename>
      <filetype>csv</filetype>
      <usage_type>resource</usage_type>
      <checksum>B0187567</checksum>
    </file>
    <file>
      <filename>schedule_files/occupancy-stochastic_2.csv</filename>
      <filetype>csv</filetype>
      <usage_type>resource</usage_type>
      <checksum>86E85543</checksum>
    </file>
    <file>
      <filename>schedule_files/occupancy-stochastic_3.csv</filename>
      <filetype>csv</filetype>
      <usage_type>resource</usage_type>
      <checksum>902A544E</checksum>
    </file>
    <file>
      <filename>schedule_files/occupancy-stochastic_4.csv</filename>
      <filetype>csv</filetype>
      <usage_type>resource</usage_type>
      <checksum>3A0C7E92</checksum>
    </file>
    <file>
      <filename>schedule_files/occupancy-stochastic_5.csv</filename>
      <filetype>csv</filetype>
      <usage_type>resource</usage_type>
      <checksum>F0FB0913</checksum>
    </file>
    <file>
      <filename>schedule_files/occupancy-stochastic_6.csv</filename>
      <filetype>csv</filetype>
      <usage_type>resource</usage_type>
      <checksum>B071AE65</checksum>
    </file>
    <file>
      <filename>schedule_files/setpoints-10-mins.csv</filename>
      <filetype>csv</filetype>
      <usage_type>resource</usage_type>
      <checksum>BC2195A6</checksum>
    </file>
    <file>
      <filename>schedule_files/setpoints-cooling-only.csv</filename>
      <filetype>csv</filetype>
      <usage_type>resource</usage_type>
      <checksum>7465D8DD</checksum>
    </file>
    <file>
      <filename>schedule_files/setpoints-daily-schedules.csv</filename>
      <filetype>csv</filetype>
      <usage_type>resource</usage_type>
      <checksum>A60258DE</checksum>
    </file>
    <file>
      <filename>schedule_files/setpoints-daily-setbacks.csv</filename>
      <filetype>csv</filetype>
      <usage_type>resource</usage_type>
      <checksum>74292B8C</checksum>
    </file>
    <file>
      <filename>schedule_files/setpoints-heating-only.csv</filename>
      <filetype>csv</filetype>
      <usage_type>resource</usage_type>
      <checksum>BD935921</checksum>
    </file>
    <file>
      <filename>schedule_files/setpoints.csv</filename>
      <filetype>csv</filetype>
      <usage_type>resource</usage_type>
      <checksum>706A63BC</checksum>
    </file>
    <file>
      <filename>schedule_files/water-heater-operating-modes.csv</filename>
      <filetype>csv</filetype>
      <usage_type>resource</usage_type>
      <checksum>86F45903</checksum>
    </file>
    <file>
      <filename>schedule_files/water-heater-setpoints-10-mins.csv</filename>
      <filetype>csv</filetype>
      <usage_type>resource</usage_type>
      <checksum>F9C90051</checksum>
    </file>
    <file>
      <filename>schedule_files/water-heater-setpoints.csv</filename>
      <filetype>csv</filetype>
      <usage_type>resource</usage_type>
      <checksum>2DFF87CD</checksum>
    </file>
    <file>
      <filename>schedules.rb</filename>
      <filetype>rb</filetype>
      <usage_type>resource</usage_type>
<<<<<<< HEAD
      <checksum>4972AE8B</checksum>
=======
      <checksum>7BE6BB34</checksum>
>>>>>>> 69b9cb79
    </file>
    <file>
      <filename>simcontrols.rb</filename>
      <filetype>rb</filetype>
      <usage_type>resource</usage_type>
      <checksum>25DD5859</checksum>
    </file>
    <file>
      <filename>unit_conversions.rb</filename>
      <filetype>rb</filetype>
      <usage_type>resource</usage_type>
      <checksum>1AB34E95</checksum>
    </file>
    <file>
      <filename>util.rb</filename>
      <filetype>rb</filetype>
      <usage_type>resource</usage_type>
      <checksum>D9F271FC</checksum>
    </file>
    <file>
      <filename>utility_bills.rb</filename>
      <filetype>rb</filetype>
      <usage_type>resource</usage_type>
      <checksum>17195DD4</checksum>
    </file>
    <file>
      <filename>version.rb</filename>
      <filetype>rb</filetype>
      <usage_type>resource</usage_type>
      <checksum>C8C5DD23</checksum>
    </file>
    <file>
      <filename>waterheater.rb</filename>
      <filetype>rb</filetype>
      <usage_type>resource</usage_type>
      <checksum>F4A7DA88</checksum>
    </file>
    <file>
      <filename>weather.rb</filename>
      <filetype>rb</filetype>
      <usage_type>resource</usage_type>
      <checksum>2A6AEFC1</checksum>
    </file>
    <file>
      <filename>xmlhelper.rb</filename>
      <filetype>rb</filetype>
      <usage_type>resource</usage_type>
      <checksum>D1BB113E</checksum>
    </file>
    <file>
      <filename>xmlvalidator.rb</filename>
      <filetype>rb</filetype>
      <usage_type>resource</usage_type>
      <checksum>93120E27</checksum>
    </file>
    <file>
      <filename>test_airflow.rb</filename>
      <filetype>rb</filetype>
      <usage_type>test</usage_type>
      <checksum>A3DC4692</checksum>
    </file>
    <file>
      <filename>test_battery.rb</filename>
      <filetype>rb</filetype>
      <usage_type>test</usage_type>
      <checksum>3DF46EDF</checksum>
    </file>
    <file>
      <filename>test_defaults.rb</filename>
      <filetype>rb</filetype>
      <usage_type>test</usage_type>
      <checksum>1821AF01</checksum>
    </file>
    <file>
      <filename>test_enclosure.rb</filename>
      <filetype>rb</filetype>
      <usage_type>test</usage_type>
      <checksum>26D6E82F</checksum>
    </file>
    <file>
      <filename>test_generator.rb</filename>
      <filetype>rb</filetype>
      <usage_type>test</usage_type>
      <checksum>67DD47BA</checksum>
    </file>
    <file>
      <filename>test_hotwater_appliance.rb</filename>
      <filetype>rb</filetype>
      <usage_type>test</usage_type>
      <checksum>A1E1E023</checksum>
    </file>
    <file>
      <filename>test_hvac.rb</filename>
      <filetype>rb</filetype>
      <usage_type>test</usage_type>
      <checksum>3CCD31EC</checksum>
    </file>
    <file>
      <filename>test_hvac_sizing.rb</filename>
      <filetype>rb</filetype>
      <usage_type>test</usage_type>
      <checksum>08EC96F4</checksum>
    </file>
    <file>
      <filename>test_lighting.rb</filename>
      <filetype>rb</filetype>
      <usage_type>test</usage_type>
      <checksum>9F945097</checksum>
    </file>
    <file>
      <filename>test_location.rb</filename>
      <filetype>rb</filetype>
      <usage_type>test</usage_type>
      <checksum>B8AA4C0B</checksum>
    </file>
    <file>
      <filename>test_miscloads.rb</filename>
      <filetype>rb</filetype>
      <usage_type>test</usage_type>
      <checksum>974B3838</checksum>
    </file>
    <file>
      <filename>test_pv.rb</filename>
      <filetype>rb</filetype>
      <usage_type>test</usage_type>
      <checksum>EC9BA2EB</checksum>
    </file>
    <file>
      <filename>test_schedules.rb</filename>
      <filetype>rb</filetype>
      <usage_type>test</usage_type>
      <checksum>A7DBC945</checksum>
    </file>
    <file>
      <filename>test_simcontrols.rb</filename>
      <filetype>rb</filetype>
      <usage_type>test</usage_type>
      <checksum>914A44BF</checksum>
    </file>
    <file>
      <filename>test_validation.rb</filename>
      <filetype>rb</filetype>
      <usage_type>test</usage_type>
      <checksum>9310E9E6</checksum>
    </file>
    <file>
      <filename>test_water_heater.rb</filename>
      <filetype>rb</filetype>
      <usage_type>test</usage_type>
      <checksum>3F35600F</checksum>
    </file>
    <file>
      <filename>test_weather.rb</filename>
      <filetype>rb</filetype>
      <usage_type>test</usage_type>
      <checksum>91B050AB</checksum>
    </file>
    <file>
      <filename>util.rb</filename>
      <filetype>rb</filetype>
      <usage_type>test</usage_type>
      <checksum>71ED3EE3</checksum>
    </file>
  </files>
</measure><|MERGE_RESOLUTION|>--- conflicted
+++ resolved
@@ -3,13 +3,8 @@
   <schema_version>3.1</schema_version>
   <name>hpxm_lto_openstudio</name>
   <uid>b1543b30-9465-45ff-ba04-1d1f85e763bc</uid>
-<<<<<<< HEAD
-  <version_id>be5d741b-ea49-4d8b-8f39-7942e929a186</version_id>
-  <version_modified>2024-09-26T23:31:26Z</version_modified>
-=======
-  <version_id>871ee4d0-efe2-4846-80e1-cdc147901ebd</version_id>
-  <version_modified>2024-09-26T05:18:34Z</version_modified>
->>>>>>> 69b9cb79
+  <version_id>aa4ba80f-6eef-4c1b-8f9f-d16d3fe0e65c</version_id>
+  <version_modified>2024-09-26T23:32:33Z</version_modified>
   <xml_checksum>D8922A73</xml_checksum>
   <class_name>HPXMLtoOpenStudio</class_name>
   <display_name>HPXML to OpenStudio Translator</display_name>
@@ -362,11 +357,7 @@
       <filename>hpxml_defaults.rb</filename>
       <filetype>rb</filetype>
       <usage_type>resource</usage_type>
-<<<<<<< HEAD
-      <checksum>EDA90990</checksum>
-=======
-      <checksum>AE852A11</checksum>
->>>>>>> 69b9cb79
+      <checksum>B89EEC5A</checksum>
     </file>
     <file>
       <filename>hpxml_schema/HPXML.xsd</filename>
@@ -600,11 +591,7 @@
       <filename>schedules.rb</filename>
       <filetype>rb</filetype>
       <usage_type>resource</usage_type>
-<<<<<<< HEAD
-      <checksum>4972AE8B</checksum>
-=======
-      <checksum>7BE6BB34</checksum>
->>>>>>> 69b9cb79
+      <checksum>B0A42A18</checksum>
     </file>
     <file>
       <filename>simcontrols.rb</filename>
