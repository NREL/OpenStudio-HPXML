<?xml version="1.0"?>
<measure>
  <schema_version>3.1</schema_version>
  <name>hpxm_lto_openstudio</name>
  <uid>b1543b30-9465-45ff-ba04-1d1f85e763bc</uid>
<<<<<<< HEAD
  <version_id>5cbd8e8b-7b46-4560-8872-cce7b7b81c75</version_id>
  <version_modified>2024-11-15T17:39:47Z</version_modified>
=======
  <version_id>40b22eb3-6b92-474a-8c53-212e1d5b98f1</version_id>
  <version_modified>2024-11-14T18:46:23Z</version_modified>
>>>>>>> eb7ca22d
  <xml_checksum>D8922A73</xml_checksum>
  <class_name>HPXMLtoOpenStudio</class_name>
  <display_name>HPXML to OpenStudio Translator</display_name>
  <description>Translates HPXML file to OpenStudio Model</description>
  <modeler_description>TODO</modeler_description>
  <arguments>
    <argument>
      <name>hpxml_path</name>
      <display_name>HPXML File Path</display_name>
      <description>Absolute/relative path of the HPXML file.</description>
      <type>String</type>
      <required>true</required>
      <model_dependent>false</model_dependent>
    </argument>
    <argument>
      <name>output_dir</name>
      <display_name>Directory for Output Files</display_name>
      <description>Absolute/relative path for the output files directory.</description>
      <type>String</type>
      <required>true</required>
      <model_dependent>false</model_dependent>
    </argument>
    <argument>
      <name>output_format</name>
      <display_name>Output Format</display_name>
      <description>The file format of the HVAC design load details output.</description>
      <type>Choice</type>
      <required>false</required>
      <model_dependent>false</model_dependent>
      <default_value>csv</default_value>
      <choices>
        <choice>
          <value>csv</value>
          <display_name>csv</display_name>
        </choice>
        <choice>
          <value>json</value>
          <display_name>json</display_name>
        </choice>
        <choice>
          <value>msgpack</value>
          <display_name>msgpack</display_name>
        </choice>
      </choices>
    </argument>
    <argument>
      <name>annual_output_file_name</name>
      <display_name>Annual Output File Name</display_name>
      <description>The name of the file w/ HVAC design loads and capacities. If not provided, defaults to 'results_annual.csv' (or '.json' or '.msgpack').</description>
      <type>String</type>
      <required>false</required>
      <model_dependent>false</model_dependent>
      <default_value>results_annual</default_value>
    </argument>
    <argument>
      <name>design_load_details_output_file_name</name>
      <display_name>Design Load Details Output File Name</display_name>
      <description>The name of the file w/ additional HVAC design load details. If not provided, defaults to 'results_design_load_details.csv' (or '.json' or '.msgpack').</description>
      <type>String</type>
      <required>false</required>
      <model_dependent>false</model_dependent>
      <default_value>results_design_load_details</default_value>
    </argument>
    <argument>
      <name>add_component_loads</name>
      <display_name>Add component loads?</display_name>
      <description>If true, adds the calculation of heating/cooling component loads (not enabled by default for faster performance).</description>
      <type>Boolean</type>
      <required>false</required>
      <model_dependent>false</model_dependent>
      <default_value>false</default_value>
      <choices>
        <choice>
          <value>true</value>
          <display_name>true</display_name>
        </choice>
        <choice>
          <value>false</value>
          <display_name>false</display_name>
        </choice>
      </choices>
    </argument>
    <argument>
      <name>building_id</name>
      <display_name>BuildingID</display_name>
      <description>The ID of the HPXML Building. Only required if the HPXML has multiple Building elements and WholeSFAorMFBuildingSimulation is not true.</description>
      <type>String</type>
      <required>false</required>
      <model_dependent>false</model_dependent>
    </argument>
    <argument>
      <name>skip_validation</name>
      <display_name>Skip Validation?</display_name>
      <description>If true, bypasses HPXML input validation for faster performance. WARNING: This should only be used if the supplied HPXML file has already been validated against the Schema &amp; Schematron documents.</description>
      <type>Boolean</type>
      <required>false</required>
      <model_dependent>false</model_dependent>
      <default_value>false</default_value>
      <choices>
        <choice>
          <value>true</value>
          <display_name>true</display_name>
        </choice>
        <choice>
          <value>false</value>
          <display_name>false</display_name>
        </choice>
      </choices>
    </argument>
    <argument>
      <name>debug</name>
      <display_name>Debug Mode?</display_name>
      <description>If true: 1) Writes in.osm file, 2) Generates additional log output, and 3) Creates all EnergyPlus output files.</description>
      <type>Boolean</type>
      <required>false</required>
      <model_dependent>false</model_dependent>
      <default_value>false</default_value>
      <choices>
        <choice>
          <value>true</value>
          <display_name>true</display_name>
        </choice>
        <choice>
          <value>false</value>
          <display_name>false</display_name>
        </choice>
      </choices>
    </argument>
  </arguments>
  <outputs />
  <provenances />
  <tags>
    <tag>Whole Building.Space Types</tag>
  </tags>
  <attributes>
    <attribute>
      <name>Measure Type</name>
      <value>ModelMeasure</value>
      <datatype>string</datatype>
    </attribute>
    <attribute>
      <name>Intended Software Tool</name>
      <value>Apply Measure Now</value>
      <datatype>string</datatype>
    </attribute>
    <attribute>
      <name>Intended Software Tool</name>
      <value>OpenStudio Application</value>
      <datatype>string</datatype>
    </attribute>
    <attribute>
      <name>Intended Software Tool</name>
      <value>Parametric Analysis Tool</value>
      <datatype>string</datatype>
    </attribute>
  </attributes>
  <files>
    <file>
      <filename>README.md</filename>
      <filetype>md</filetype>
      <usage_type>readme</usage_type>
      <checksum>F05E039B</checksum>
    </file>
    <file>
      <filename>README.md.erb</filename>
      <filetype>erb</filetype>
      <usage_type>readmeerb</usage_type>
      <checksum>513F28E9</checksum>
    </file>
    <file>
      <version>
        <software_program>OpenStudio</software_program>
        <identifier>3.3.0</identifier>
        <min_compatible>3.3.0</min_compatible>
      </version>
      <filename>measure.rb</filename>
      <filetype>rb</filetype>
      <usage_type>script</usage_type>
      <checksum>D7F18DFB</checksum>
    </file>
    <file>
      <filename>airflow.rb</filename>
      <filetype>rb</filetype>
      <usage_type>resource</usage_type>
      <checksum>87ABF972</checksum>
    </file>
    <file>
      <filename>battery.rb</filename>
      <filetype>rb</filetype>
      <usage_type>resource</usage_type>
      <checksum>3062E4E6</checksum>
    </file>
    <file>
      <filename>calendar.rb</filename>
      <filetype>rb</filetype>
      <usage_type>resource</usage_type>
      <checksum>E9D39EDE</checksum>
    </file>
    <file>
      <filename>constants.rb</filename>
      <filetype>rb</filetype>
      <usage_type>resource</usage_type>
      <checksum>22E067E1</checksum>
    </file>
    <file>
      <filename>constructions.rb</filename>
      <filetype>rb</filetype>
      <usage_type>resource</usage_type>
      <checksum>B3B897EB</checksum>
    </file>
    <file>
      <filename>data/Xing_okstate_0664D_13659_Table_A-3.csv</filename>
      <filetype>csv</filetype>
      <usage_type>resource</usage_type>
      <checksum>50B7055C</checksum>
    </file>
    <file>
      <filename>data/cambium/LRMER_95DecarbBy2035.csv</filename>
      <filetype>csv</filetype>
      <usage_type>resource</usage_type>
      <checksum>5E60A9EE</checksum>
    </file>
    <file>
      <filename>data/cambium/LRMER_95DecarbBy2050.csv</filename>
      <filetype>csv</filetype>
      <usage_type>resource</usage_type>
      <checksum>01B9A892</checksum>
    </file>
    <file>
      <filename>data/cambium/LRMER_HighRECosts.csv</filename>
      <filetype>csv</filetype>
      <usage_type>resource</usage_type>
      <checksum>A46DE564</checksum>
    </file>
    <file>
      <filename>data/cambium/LRMER_LowRECosts.csv</filename>
      <filetype>csv</filetype>
      <usage_type>resource</usage_type>
      <checksum>58B8E01E</checksum>
    </file>
    <file>
      <filename>data/cambium/LRMER_MidCase.csv</filename>
      <filetype>csv</filetype>
      <usage_type>resource</usage_type>
      <checksum>4C7D519B</checksum>
    </file>
    <file>
      <filename>data/cambium/README.md</filename>
      <filetype>md</filetype>
      <usage_type>resource</usage_type>
      <checksum>FC171B98</checksum>
    </file>
    <file>
      <filename>data/default_schedules.csv</filename>
      <filetype>csv</filetype>
      <usage_type>resource</usage_type>
      <checksum>BF708670</checksum>
    </file>
    <file>
      <filename>data/g_functions/C_configurations_5m_v1.0.json</filename>
      <filetype>json</filetype>
      <usage_type>resource</usage_type>
      <checksum>E97DCCDD</checksum>
    </file>
    <file>
      <filename>data/g_functions/L_configurations_5m_v1.0.json</filename>
      <filetype>json</filetype>
      <usage_type>resource</usage_type>
      <checksum>6B2B3787</checksum>
    </file>
    <file>
      <filename>data/g_functions/LopU_configurations_5m_v1.0.json</filename>
      <filetype>json</filetype>
      <usage_type>resource</usage_type>
      <checksum>B13FA813</checksum>
    </file>
    <file>
      <filename>data/g_functions/Open_configurations_5m_v1.0.json</filename>
      <filetype>json</filetype>
      <usage_type>resource</usage_type>
      <checksum>FF25A024</checksum>
    </file>
    <file>
      <filename>data/g_functions/README.md</filename>
      <filetype>md</filetype>
      <usage_type>resource</usage_type>
      <checksum>EC9CFEDE</checksum>
    </file>
    <file>
      <filename>data/g_functions/U_configurations_5m_v1.0.json</filename>
      <filetype>json</filetype>
      <usage_type>resource</usage_type>
      <checksum>B5BEF270</checksum>
    </file>
    <file>
      <filename>data/g_functions/rectangle_5m_v1.0.json</filename>
      <filetype>json</filetype>
      <usage_type>resource</usage_type>
      <checksum>25FFB6A8</checksum>
    </file>
    <file>
      <filename>data/g_functions/util.rb</filename>
      <filetype>rb</filetype>
      <usage_type>resource</usage_type>
      <checksum>D00579DD</checksum>
    </file>
    <file>
      <filename>data/unavailable_periods.csv</filename>
      <filetype>csv</filetype>
      <usage_type>resource</usage_type>
      <checksum>EC394126</checksum>
    </file>
    <file>
      <filename>data/zipcode_weather_stations.csv</filename>
      <filetype>csv</filetype>
      <usage_type>resource</usage_type>
      <checksum>308D9F48</checksum>
    </file>
    <file>
      <filename>defaults.rb</filename>
      <filetype>rb</filetype>
      <usage_type>resource</usage_type>
      <checksum>0329B068</checksum>
    </file>
    <file>
      <filename>energyplus.rb</filename>
      <filetype>rb</filetype>
      <usage_type>resource</usage_type>
      <checksum>978EE36D</checksum>
    </file>
    <file>
      <filename>generator.rb</filename>
      <filetype>rb</filetype>
      <usage_type>resource</usage_type>
      <checksum>8159FC55</checksum>
    </file>
    <file>
      <filename>geometry.rb</filename>
      <filetype>rb</filetype>
      <usage_type>resource</usage_type>
      <checksum>6C147EFE</checksum>
    </file>
    <file>
      <filename>hotwater_appliances.rb</filename>
      <filetype>rb</filetype>
      <usage_type>resource</usage_type>
      <checksum>1EE4897F</checksum>
    </file>
    <file>
      <filename>hpxml.rb</filename>
      <filetype>rb</filetype>
      <usage_type>resource</usage_type>
      <checksum>3F71DE61</checksum>
    </file>
    <file>
      <filename>hpxml_schema/HPXML.xsd</filename>
      <filetype>xsd</filetype>
      <usage_type>resource</usage_type>
      <checksum>CB97DDA1</checksum>
    </file>
    <file>
      <filename>hpxml_schema/README.md</filename>
      <filetype>md</filetype>
      <usage_type>resource</usage_type>
      <checksum>D05DFB8A</checksum>
    </file>
    <file>
      <filename>hpxml_schematron/EPvalidator.xml</filename>
      <filetype>xml</filetype>
      <usage_type>resource</usage_type>
      <checksum>94AE43FB</checksum>
    </file>
    <file>
      <filename>hpxml_schematron/iso-schematron.xsd</filename>
      <filetype>xsd</filetype>
      <usage_type>resource</usage_type>
      <checksum>2785B05C</checksum>
    </file>
    <file>
      <filename>hvac.rb</filename>
      <filetype>rb</filetype>
      <usage_type>resource</usage_type>
      <checksum>C38B4512</checksum>
    </file>
    <file>
      <filename>hvac_sizing.rb</filename>
      <filetype>rb</filetype>
      <usage_type>resource</usage_type>
      <checksum>FEB17D7B</checksum>
    </file>
    <file>
      <filename>internal_gains.rb</filename>
      <filetype>rb</filetype>
      <usage_type>resource</usage_type>
      <checksum>94B4EA05</checksum>
    </file>
    <file>
      <filename>lighting.rb</filename>
      <filetype>rb</filetype>
      <usage_type>resource</usage_type>
      <checksum>9B17C563</checksum>
    </file>
    <file>
      <filename>location.rb</filename>
      <filetype>rb</filetype>
      <usage_type>resource</usage_type>
      <checksum>E5CD0079</checksum>
    </file>
    <file>
      <filename>materials.rb</filename>
      <filetype>rb</filetype>
      <usage_type>resource</usage_type>
      <checksum>0E69FBCE</checksum>
    </file>
    <file>
      <filename>math.rb</filename>
      <filetype>rb</filetype>
      <usage_type>resource</usage_type>
      <checksum>FEB72476</checksum>
    </file>
    <file>
      <filename>meta_measure.rb</filename>
      <filetype>rb</filetype>
      <usage_type>resource</usage_type>
      <checksum>F335EDC8</checksum>
    </file>
    <file>
      <filename>minitest_helper.rb</filename>
      <filetype>rb</filetype>
      <usage_type>resource</usage_type>
      <checksum>923B05E5</checksum>
    </file>
    <file>
      <filename>misc_loads.rb</filename>
      <filetype>rb</filetype>
      <usage_type>resource</usage_type>
      <checksum>2DCA8614</checksum>
    </file>
    <file>
      <filename>model.rb</filename>
      <filetype>rb</filetype>
      <usage_type>resource</usage_type>
      <checksum>A578B92B</checksum>
    </file>
    <file>
      <filename>output.rb</filename>
      <filetype>rb</filetype>
      <usage_type>resource</usage_type>
      <checksum>573B31F4</checksum>
    </file>
    <file>
      <filename>psychrometrics.rb</filename>
      <filetype>rb</filetype>
      <usage_type>resource</usage_type>
      <checksum>716C98E6</checksum>
    </file>
    <file>
      <filename>pv.rb</filename>
      <filetype>rb</filetype>
      <usage_type>resource</usage_type>
      <checksum>58457C1A</checksum>
    </file>
    <file>
      <filename>schedule_files/battery.csv</filename>
      <filetype>csv</filetype>
      <usage_type>resource</usage_type>
      <checksum>971B85EE</checksum>
    </file>
    <file>
      <filename>schedule_files/hvac-variable-system-maximum-power-ratios-varied.csv</filename>
      <filetype>csv</filetype>
      <usage_type>resource</usage_type>
      <checksum>B93B3701</checksum>
    </file>
    <file>
      <filename>schedule_files/occupancy-non-stochastic.csv</filename>
      <filetype>csv</filetype>
      <usage_type>resource</usage_type>
      <checksum>A54803E1</checksum>
    </file>
    <file>
      <filename>schedule_files/occupancy-stochastic-10-mins.csv</filename>
      <filetype>csv</filetype>
      <usage_type>resource</usage_type>
      <checksum>F88479B3</checksum>
    </file>
    <file>
      <filename>schedule_files/occupancy-stochastic-30-mins.csv</filename>
      <filetype>csv</filetype>
      <usage_type>resource</usage_type>
      <checksum>F88479B3</checksum>
    </file>
    <file>
      <filename>schedule_files/occupancy-stochastic.csv</filename>
      <filetype>csv</filetype>
      <usage_type>resource</usage_type>
      <checksum>B0187567</checksum>
    </file>
    <file>
      <filename>schedule_files/occupancy-stochastic_2.csv</filename>
      <filetype>csv</filetype>
      <usage_type>resource</usage_type>
      <checksum>86E85543</checksum>
    </file>
    <file>
      <filename>schedule_files/occupancy-stochastic_3.csv</filename>
      <filetype>csv</filetype>
      <usage_type>resource</usage_type>
      <checksum>902A544E</checksum>
    </file>
    <file>
      <filename>schedule_files/occupancy-stochastic_4.csv</filename>
      <filetype>csv</filetype>
      <usage_type>resource</usage_type>
      <checksum>3A0C7E92</checksum>
    </file>
    <file>
      <filename>schedule_files/occupancy-stochastic_5.csv</filename>
      <filetype>csv</filetype>
      <usage_type>resource</usage_type>
      <checksum>F0FB0913</checksum>
    </file>
    <file>
      <filename>schedule_files/occupancy-stochastic_6.csv</filename>
      <filetype>csv</filetype>
      <usage_type>resource</usage_type>
      <checksum>B071AE65</checksum>
    </file>
    <file>
      <filename>schedule_files/setpoints-10-mins.csv</filename>
      <filetype>csv</filetype>
      <usage_type>resource</usage_type>
      <checksum>BC2195A6</checksum>
    </file>
    <file>
      <filename>schedule_files/setpoints-cooling-only.csv</filename>
      <filetype>csv</filetype>
      <usage_type>resource</usage_type>
      <checksum>7465D8DD</checksum>
    </file>
    <file>
      <filename>schedule_files/setpoints-daily-schedules.csv</filename>
      <filetype>csv</filetype>
      <usage_type>resource</usage_type>
      <checksum>A60258DE</checksum>
    </file>
    <file>
      <filename>schedule_files/setpoints-daily-setbacks.csv</filename>
      <filetype>csv</filetype>
      <usage_type>resource</usage_type>
      <checksum>74292B8C</checksum>
    </file>
    <file>
      <filename>schedule_files/setpoints-heating-only.csv</filename>
      <filetype>csv</filetype>
      <usage_type>resource</usage_type>
      <checksum>BD935921</checksum>
    </file>
    <file>
      <filename>schedule_files/setpoints.csv</filename>
      <filetype>csv</filetype>
      <usage_type>resource</usage_type>
      <checksum>706A63BC</checksum>
    </file>
    <file>
      <filename>schedule_files/water-heater-operating-modes.csv</filename>
      <filetype>csv</filetype>
      <usage_type>resource</usage_type>
      <checksum>86F45903</checksum>
    </file>
    <file>
      <filename>schedule_files/water-heater-setpoints-10-mins.csv</filename>
      <filetype>csv</filetype>
      <usage_type>resource</usage_type>
      <checksum>F9C90051</checksum>
    </file>
    <file>
      <filename>schedule_files/water-heater-setpoints.csv</filename>
      <filetype>csv</filetype>
      <usage_type>resource</usage_type>
      <checksum>2DFF87CD</checksum>
    </file>
    <file>
      <filename>schedules.rb</filename>
      <filetype>rb</filetype>
      <usage_type>resource</usage_type>
      <checksum>29DAE0EC</checksum>
    </file>
    <file>
      <filename>simcontrols.rb</filename>
      <filetype>rb</filetype>
      <usage_type>resource</usage_type>
      <checksum>25DD5859</checksum>
    </file>
    <file>
      <filename>unit_conversions.rb</filename>
      <filetype>rb</filetype>
      <usage_type>resource</usage_type>
      <checksum>8BAAF04E</checksum>
    </file>
    <file>
      <filename>util.rb</filename>
      <filetype>rb</filetype>
      <usage_type>resource</usage_type>
      <checksum>D9F271FC</checksum>
    </file>
    <file>
      <filename>utility_bills.rb</filename>
      <filetype>rb</filetype>
      <usage_type>resource</usage_type>
      <checksum>17195DD4</checksum>
    </file>
    <file>
      <filename>version.rb</filename>
      <filetype>rb</filetype>
      <usage_type>resource</usage_type>
      <checksum>CB4D15AB</checksum>
    </file>
    <file>
      <filename>waterheater.rb</filename>
      <filetype>rb</filetype>
      <usage_type>resource</usage_type>
      <checksum>6F8A18EC</checksum>
    </file>
    <file>
      <filename>weather.rb</filename>
      <filetype>rb</filetype>
      <usage_type>resource</usage_type>
      <checksum>70BF0986</checksum>
    </file>
    <file>
      <filename>xmlhelper.rb</filename>
      <filetype>rb</filetype>
      <usage_type>resource</usage_type>
      <checksum>DA4456A1</checksum>
    </file>
    <file>
      <filename>xmlvalidator.rb</filename>
      <filetype>rb</filetype>
      <usage_type>resource</usage_type>
      <checksum>93120E27</checksum>
    </file>
    <file>
      <filename>in.schedules.csv</filename>
      <filetype>csv</filetype>
      <usage_type>test</usage_type>
      <checksum>61EDE63A</checksum>
    </file>
    <file>
      <filename>test_airflow.rb</filename>
      <filetype>rb</filetype>
      <usage_type>test</usage_type>
      <checksum>DA1297B3</checksum>
    </file>
    <file>
      <filename>test_battery.rb</filename>
      <filetype>rb</filetype>
      <usage_type>test</usage_type>
      <checksum>3DF46EDF</checksum>
    </file>
    <file>
      <filename>test_defaults.rb</filename>
      <filetype>rb</filetype>
      <usage_type>test</usage_type>
      <checksum>1531AC7C</checksum>
    </file>
    <file>
      <filename>test_enclosure.rb</filename>
      <filetype>rb</filetype>
      <usage_type>test</usage_type>
      <checksum>A5253262</checksum>
    </file>
    <file>
      <filename>test_generator.rb</filename>
      <filetype>rb</filetype>
      <usage_type>test</usage_type>
      <checksum>67DD47BA</checksum>
    </file>
    <file>
      <filename>test_hotwater_appliance.rb</filename>
      <filetype>rb</filetype>
      <usage_type>test</usage_type>
      <checksum>A1E1E023</checksum>
    </file>
    <file>
      <filename>test_hvac.rb</filename>
      <filetype>rb</filetype>
      <usage_type>test</usage_type>
      <checksum>DCE0B460</checksum>
    </file>
    <file>
      <filename>test_hvac_sizing.rb</filename>
      <filetype>rb</filetype>
      <usage_type>test</usage_type>
      <checksum>2F80916F</checksum>
    </file>
    <file>
      <filename>test_lighting.rb</filename>
      <filetype>rb</filetype>
      <usage_type>test</usage_type>
      <checksum>9F945097</checksum>
    </file>
    <file>
      <filename>test_location.rb</filename>
      <filetype>rb</filetype>
      <usage_type>test</usage_type>
      <checksum>1BABD0AE</checksum>
    </file>
    <file>
      <filename>test_miscloads.rb</filename>
      <filetype>rb</filetype>
      <usage_type>test</usage_type>
      <checksum>974B3838</checksum>
    </file>
    <file>
      <filename>test_pv.rb</filename>
      <filetype>rb</filetype>
      <usage_type>test</usage_type>
      <checksum>EC9BA2EB</checksum>
    </file>
    <file>
      <filename>test_schedules.rb</filename>
      <filetype>rb</filetype>
      <usage_type>test</usage_type>
      <checksum>62B8CE90</checksum>
    </file>
    <file>
      <filename>test_simcontrols.rb</filename>
      <filetype>rb</filetype>
      <usage_type>test</usage_type>
      <checksum>914A44BF</checksum>
    </file>
    <file>
      <filename>test_validation.rb</filename>
      <filetype>rb</filetype>
      <usage_type>test</usage_type>
      <checksum>CABF42C5</checksum>
    </file>
    <file>
      <filename>test_water_heater.rb</filename>
      <filetype>rb</filetype>
      <usage_type>test</usage_type>
      <checksum>A293B678</checksum>
    </file>
    <file>
      <filename>test_weather.rb</filename>
      <filetype>rb</filetype>
      <usage_type>test</usage_type>
      <checksum>7DCA4233</checksum>
    </file>
    <file>
      <filename>util.rb</filename>
      <filetype>rb</filetype>
      <usage_type>test</usage_type>
      <checksum>D320CA51</checksum>
    </file>
  </files>
</measure><|MERGE_RESOLUTION|>--- conflicted
+++ resolved
@@ -3,13 +3,8 @@
   <schema_version>3.1</schema_version>
   <name>hpxm_lto_openstudio</name>
   <uid>b1543b30-9465-45ff-ba04-1d1f85e763bc</uid>
-<<<<<<< HEAD
-  <version_id>5cbd8e8b-7b46-4560-8872-cce7b7b81c75</version_id>
-  <version_modified>2024-11-15T17:39:47Z</version_modified>
-=======
-  <version_id>40b22eb3-6b92-474a-8c53-212e1d5b98f1</version_id>
-  <version_modified>2024-11-14T18:46:23Z</version_modified>
->>>>>>> eb7ca22d
+  <version_id>87f7fde6-7144-42d0-a6d0-9941620e98e5</version_id>
+  <version_modified>2024-11-15T17:41:30Z</version_modified>
   <xml_checksum>D8922A73</xml_checksum>
   <class_name>HPXMLtoOpenStudio</class_name>
   <display_name>HPXML to OpenStudio Translator</display_name>
@@ -653,12 +648,6 @@
       <checksum>93120E27</checksum>
     </file>
     <file>
-      <filename>in.schedules.csv</filename>
-      <filetype>csv</filetype>
-      <usage_type>test</usage_type>
-      <checksum>61EDE63A</checksum>
-    </file>
-    <file>
       <filename>test_airflow.rb</filename>
       <filetype>rb</filetype>
       <usage_type>test</usage_type>
