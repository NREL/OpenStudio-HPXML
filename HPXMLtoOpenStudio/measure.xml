--- conflicted
+++ resolved
@@ -3,13 +3,8 @@
   <schema_version>3.0</schema_version>
   <name>hpxm_lto_openstudio</name>
   <uid>b1543b30-9465-45ff-ba04-1d1f85e763bc</uid>
-<<<<<<< HEAD
-  <version_id>d67db9e1-4653-41b4-9562-51fd94739dbc</version_id>
-  <version_modified>20220114T210738Z</version_modified>
-=======
-  <version_id>e23dbd8c-d6c2-42d8-a704-2e1a0c20cbd1</version_id>
-  <version_modified>20220118T213455Z</version_modified>
->>>>>>> c72d748c
+  <version_id>3bd48fda-d198-403f-a26c-1619ffc84f4e</version_id>
+  <version_modified>20220119T013820Z</version_modified>
   <xml_checksum>D8922A73</xml_checksum>
   <class_name>HPXMLtoOpenStudio</class_name>
   <display_name>HPXML to OpenStudio Translator</display_name>
@@ -462,15 +457,6 @@
       <checksum>E3163AC2</checksum>
     </file>
     <file>
-<<<<<<< HEAD
-=======
-      <filename>hpxml_defaults.rb</filename>
-      <filetype>rb</filetype>
-      <usage_type>resource</usage_type>
-      <checksum>77456C00</checksum>
-    </file>
-    <file>
->>>>>>> c72d748c
       <filename>test_validation.rb</filename>
       <filetype>rb</filetype>
       <usage_type>test</usage_type>
@@ -630,7 +616,7 @@
       <filename>hpxml_defaults.rb</filename>
       <filetype>rb</filetype>
       <usage_type>resource</usage_type>
-      <checksum>F83D7337</checksum>
+      <checksum>3A21F4E9</checksum>
     </file>
   </files>
 </measure>