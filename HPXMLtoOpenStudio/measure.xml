--- conflicted
+++ resolved
@@ -3,13 +3,8 @@
   <schema_version>3.0</schema_version>
   <name>hpxm_lto_openstudio</name>
   <uid>b1543b30-9465-45ff-ba04-1d1f85e763bc</uid>
-<<<<<<< HEAD
   <version_id>b281e43e-5efe-459d-8bb2-0d62f232829b</version_id>
   <version_modified>20200714T223946Z</version_modified>
-=======
-  <version_id>bbd05d96-d404-4dd1-b285-c5f6fb62236e</version_id>
-  <version_modified>20200714T234734Z</version_modified>
->>>>>>> 7f151ca6
   <xml_checksum>D8922A73</xml_checksum>
   <class_name>HPXMLtoOpenStudio</class_name>
   <display_name>HPXML to OpenStudio Translator</display_name>
@@ -491,15 +486,12 @@
       <checksum>F225CD22</checksum>
     </file>
     <file>
-<<<<<<< HEAD
       <filename>location.rb</filename>
       <filetype>rb</filetype>
       <usage_type>resource</usage_type>
       <checksum>259C5309</checksum>
     </file>
     <file>
-=======
->>>>>>> 7f151ca6
       <filename>meta_measure.rb</filename>
       <filetype>rb</filetype>
       <usage_type>resource</usage_type>
@@ -530,99 +522,58 @@
       <checksum>7DAA5F02</checksum>
     </file>
     <file>
-<<<<<<< HEAD
       <filename>energyplus.rb</filename>
       <filetype>rb</filetype>
+      <usage_type>test</usage_type>
+      <checksum>290CD5E5</checksum>
+    </file>
+    <file>
+      <filename>version.rb</filename>
+      <filetype>rb</filetype>
       <usage_type>resource</usage_type>
       <checksum>0C1B7A80</checksum>
-=======
-      <filename>test_defaults.rb</filename>
-      <filetype>rb</filetype>
-      <usage_type>test</usage_type>
-      <checksum>290CD5E5</checksum>
-    </file>
-    <file>
-      <filename>version.rb</filename>
-      <filetype>rb</filetype>
-      <usage_type>resource</usage_type>
-      <checksum>9BC2008E</checksum>
-    </file>
-    <file>
-      <filename>util.rb</filename>
-      <filetype>rb</filetype>
-      <usage_type>resource</usage_type>
-      <checksum>7DAA5F02</checksum>
+    </file>
+    <file>
+      <filename>hvac.rb</filename>
+      <filetype>rb</filetype>
+      <usage_type>resource</usage_type>
+      <checksum>838B8150</checksum>
+    </file>
+    <file>
+      <filename>schedules.rb</filename>
+      <filetype>rb</filetype>
+      <usage_type>resource</usage_type>
+      <checksum>830C5D1B</checksum>
+    </file>
+    <file>
+      <filename>constructions.rb</filename>
+      <filetype>rb</filetype>
+      <usage_type>resource</usage_type>
+      <checksum>4012AD47</checksum>
+    </file>
+    <file>
+      <filename>EPvalidator.rb</filename>
+      <filetype>rb</filetype>
+      <usage_type>resource</usage_type>
+      <checksum>F6DE04E7</checksum>
+    </file>
+    <file>
+      <filename>geometry.rb</filename>
+      <filetype>rb</filetype>
+      <usage_type>resource</usage_type>
+      <checksum>CB76A185</checksum>
+    </file>
+    <file>
+      <filename>misc_loads.rb</filename>
+      <filetype>rb</filetype>
+      <usage_type>resource</usage_type>
+      <checksum>4E587243</checksum>
     </file>
     <file>
       <filename>xmlhelper.rb</filename>
       <filetype>rb</filetype>
       <usage_type>resource</usage_type>
       <checksum>0C095A3C</checksum>
->>>>>>> 7f151ca6
-    </file>
-    <file>
-      <filename>hvac.rb</filename>
-      <filetype>rb</filetype>
-      <usage_type>resource</usage_type>
-<<<<<<< HEAD
-      <checksum>838B8150</checksum>
-=======
-      <checksum>54838F76</checksum>
->>>>>>> 7f151ca6
-    </file>
-    <file>
-      <filename>schedules.rb</filename>
-      <filetype>rb</filetype>
-      <usage_type>resource</usage_type>
-<<<<<<< HEAD
-      <checksum>830C5D1B</checksum>
-    </file>
-    <file>
-      <filename>constructions.rb</filename>
-      <filetype>rb</filetype>
-      <usage_type>resource</usage_type>
-      <checksum>4012AD47</checksum>
-=======
-      <checksum>ADCE21A1</checksum>
-    </file>
-    <file>
-      <filename>EPvalidator.rb</filename>
-      <filetype>rb</filetype>
-      <usage_type>resource</usage_type>
-      <checksum>06CAB647</checksum>
->>>>>>> 7f151ca6
-    </file>
-    <file>
-      <filename>EPvalidator.rb</filename>
-      <filetype>rb</filetype>
-<<<<<<< HEAD
-      <usage_type>resource</usage_type>
-      <checksum>F6DE04E7</checksum>
-    </file>
-    <file>
-      <filename>geometry.rb</filename>
-      <filetype>rb</filetype>
-      <usage_type>resource</usage_type>
-      <checksum>CB76A185</checksum>
-    </file>
-    <file>
-      <filename>misc_loads.rb</filename>
-      <filetype>rb</filetype>
-      <usage_type>resource</usage_type>
-      <checksum>4E587243</checksum>
-    </file>
-    <file>
-      <filename>xmlhelper.rb</filename>
-=======
-      <usage_type>script</usage_type>
-      <checksum>63AAAC40</checksum>
-    </file>
-    <file>
-      <filename>hvac.rb</filename>
->>>>>>> 7f151ca6
-      <filetype>rb</filetype>
-      <usage_type>resource</usage_type>
-      <checksum>4708151E</checksum>
     </file>
     <file>
       <filename>test_lighting.rb</filename>
