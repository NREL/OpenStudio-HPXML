<?xml version="1.0"?>
<measure>
  <schema_version>3.0</schema_version>
  <name>hpxm_lto_openstudio</name>
  <uid>b1543b30-9465-45ff-ba04-1d1f85e763bc</uid>
<<<<<<< HEAD
  <version_id>72fa7a98-8f86-4381-be4c-7032cf0a8b16</version_id>
  <version_modified>20220324T001558Z</version_modified>
=======
  <version_id>41abdd0e-c506-4eb5-b581-9ac95befb16e</version_id>
  <version_modified>20220408T120203Z</version_modified>
>>>>>>> b17cbb27
  <xml_checksum>D8922A73</xml_checksum>
  <class_name>HPXMLtoOpenStudio</class_name>
  <display_name>HPXML to OpenStudio Translator</display_name>
  <description>Translates HPXML file to OpenStudio Model</description>
  <modeler_description>TODO</modeler_description>
  <arguments>
    <argument>
      <name>hpxml_path</name>
      <display_name>HPXML File Path</display_name>
      <description>Absolute/relative path of the HPXML file.</description>
      <type>String</type>
      <required>true</required>
      <model_dependent>false</model_dependent>
    </argument>
    <argument>
      <name>output_dir</name>
      <display_name>Directory for Output Files</display_name>
      <description>Absolute/relative path for the output files directory.</description>
      <type>String</type>
      <required>true</required>
      <model_dependent>false</model_dependent>
    </argument>
    <argument>
      <name>debug</name>
      <display_name>Debug Mode?</display_name>
      <description>If true: 1) Writes in.osm file, 2) Generates additional log output, and 3) Creates all EnergyPlus output files.</description>
      <type>Boolean</type>
      <required>false</required>
      <model_dependent>false</model_dependent>
      <default_value>false</default_value>
      <choices>
        <choice>
          <value>true</value>
          <display_name>true</display_name>
        </choice>
        <choice>
          <value>false</value>
          <display_name>false</display_name>
        </choice>
      </choices>
    </argument>
    <argument>
      <name>add_component_loads</name>
      <display_name>Add component loads?</display_name>
      <description>If true, adds the calculation of heating/cooling component loads (not enabled by default for faster performance).</description>
      <type>Boolean</type>
      <required>false</required>
      <model_dependent>false</model_dependent>
      <default_value>false</default_value>
      <choices>
        <choice>
          <value>true</value>
          <display_name>true</display_name>
        </choice>
        <choice>
          <value>false</value>
          <display_name>false</display_name>
        </choice>
      </choices>
    </argument>
    <argument>
      <name>skip_validation</name>
      <display_name>Skip Validation?</display_name>
      <description>If true, bypasses HPXML input validation for faster performance. WARNING: This should only be used if the supplied HPXML file has already been validated against the Schema &amp; Schematron documents.</description>
      <type>Boolean</type>
      <required>false</required>
      <model_dependent>false</model_dependent>
      <default_value>false</default_value>
      <choices>
        <choice>
          <value>true</value>
          <display_name>true</display_name>
        </choice>
        <choice>
          <value>false</value>
          <display_name>false</display_name>
        </choice>
      </choices>
    </argument>
    <argument>
      <name>building_id</name>
      <display_name>BuildingID</display_name>
      <description>The ID of the HPXML Building. Only required if there are multiple Building elements in the HPXML file.</description>
      <type>String</type>
      <required>false</required>
      <model_dependent>false</model_dependent>
    </argument>
  </arguments>
  <outputs />
  <provenances />
  <tags>
    <tag>Whole Building.Space Types</tag>
  </tags>
  <attributes>
    <attribute>
      <name>Measure Type</name>
      <value>ModelMeasure</value>
      <datatype>string</datatype>
    </attribute>
    <attribute>
      <name>Intended Software Tool</name>
      <value>Apply Measure Now</value>
      <datatype>string</datatype>
    </attribute>
    <attribute>
      <name>Intended Software Tool</name>
      <value>OpenStudio Application</value>
      <datatype>string</datatype>
    </attribute>
    <attribute>
      <name>Intended Software Tool</name>
      <value>Parametric Analysis Tool</value>
      <datatype>string</datatype>
    </attribute>
  </attributes>
  <files>
    <file>
      <filename>psychrometrics.rb</filename>
      <filetype>rb</filetype>
      <usage_type>resource</usage_type>
      <checksum>38ED685E</checksum>
    </file>
    <file>
      <filename>test_hvac_sizing.rb</filename>
      <filetype>rb</filetype>
      <usage_type>test</usage_type>
      <checksum>6E466F3D</checksum>
    </file>
    <file>
      <filename>test_miscloads.rb</filename>
      <filetype>rb</filetype>
      <usage_type>test</usage_type>
      <checksum>411B7AF9</checksum>
    </file>
    <file>
      <filename>test_location.rb</filename>
      <filetype>rb</filetype>
      <usage_type>test</usage_type>
      <checksum>CD66BA0D</checksum>
    </file>
    <file>
      <filename>test_simcontrols.rb</filename>
      <filetype>rb</filetype>
      <usage_type>test</usage_type>
      <checksum>BC336934</checksum>
    </file>
    <file>
      <filename>simcontrols.rb</filename>
      <filetype>rb</filetype>
      <usage_type>resource</usage_type>
      <checksum>C18610A9</checksum>
    </file>
    <file>
      <filename>generator.rb</filename>
      <filetype>rb</filetype>
      <usage_type>resource</usage_type>
      <checksum>FC0A4F2E</checksum>
    </file>
    <file>
      <filename>validator.rb</filename>
      <filetype>rb</filetype>
      <usage_type>resource</usage_type>
      <checksum>BF53D293</checksum>
    </file>
    <file>
      <filename>test_lighting.rb</filename>
      <filetype>rb</filetype>
      <usage_type>test</usage_type>
      <checksum>852E38C5</checksum>
    </file>
    <file>
      <filename>xmlhelper.rb</filename>
      <filetype>rb</filetype>
      <usage_type>resource</usage_type>
      <checksum>DAFB64CF</checksum>
    </file>
    <file>
      <filename>test_airflow.rb</filename>
      <filetype>rb</filetype>
      <usage_type>test</usage_type>
      <checksum>F1FF6B39</checksum>
    </file>
    <file>
      <filename>util.rb</filename>
      <filetype>rb</filetype>
      <usage_type>test</usage_type>
      <checksum>D22025B3</checksum>
    </file>
    <file>
      <filename>schedule_files/smooth.csv</filename>
      <filetype>csv</filetype>
      <usage_type>resource</usage_type>
      <checksum>3659E63B</checksum>
    </file>
    <file>
      <filename>materials.rb</filename>
      <filetype>rb</filetype>
      <usage_type>resource</usage_type>
      <checksum>868FE0BE</checksum>
    </file>
    <file>
      <filename>energyplus.rb</filename>
      <filetype>rb</filetype>
      <usage_type>resource</usage_type>
      <checksum>64E3EB57</checksum>
    </file>
    <file>
      <filename>test_hvac.rb</filename>
      <filetype>rb</filetype>
      <usage_type>test</usage_type>
      <checksum>C267D934</checksum>
    </file>
    <file>
      <filename>test_pv.rb</filename>
      <filetype>rb</filetype>
      <usage_type>test</usage_type>
      <checksum>C5872A36</checksum>
    </file>
    <file>
      <filename>test_generator.rb</filename>
      <filetype>rb</filetype>
      <usage_type>test</usage_type>
      <checksum>61E63336</checksum>
    </file>
    <file>
      <filename>pv.rb</filename>
      <filetype>rb</filetype>
      <usage_type>resource</usage_type>
      <checksum>04E10882</checksum>
    </file>
    <file>
      <filename>version.rb</filename>
      <filetype>rb</filetype>
      <usage_type>resource</usage_type>
      <checksum>916D733E</checksum>
    </file>
    <file>
      <filename>weather.rb</filename>
      <filetype>rb</filetype>
      <usage_type>resource</usage_type>
      <checksum>BABFC9A8</checksum>
    </file>
    <file>
      <filename>data/ashrae_622_wsf.csv</filename>
      <filetype>csv</filetype>
      <usage_type>resource</usage_type>
      <checksum>308F75BA</checksum>
    </file>
    <file>
      <filename>data/climate_zones.csv</filename>
      <filetype>csv</filetype>
      <usage_type>resource</usage_type>
      <checksum>63C6A1E2</checksum>
    </file>
    <file>
      <filename>data/hvac_equipment_efficiency.csv</filename>
      <filetype>csv</filetype>
      <usage_type>resource</usage_type>
      <checksum>3765993A</checksum>
    </file>
    <file>
      <filename>data/water_heater_efficiency.csv</filename>
      <filetype>csv</filetype>
      <usage_type>resource</usage_type>
      <checksum>9EC3B4D6</checksum>
    </file>
    <file>
      <filename>misc_loads.rb</filename>
      <filetype>rb</filetype>
      <usage_type>resource</usage_type>
      <checksum>AA7FE1A7</checksum>
    </file>
    <file>
      <filename>lighting.rb</filename>
      <filetype>rb</filetype>
      <usage_type>resource</usage_type>
      <checksum>424F1127</checksum>
    </file>
    <file>
      <filename>test_schedules.rb</filename>
      <filetype>rb</filetype>
      <usage_type>test</usage_type>
      <checksum>7F56A5A9</checksum>
    </file>
    <file>
      <filename>util.rb</filename>
      <filetype>rb</filetype>
      <usage_type>resource</usage_type>
      <checksum>AE6C2F42</checksum>
    </file>
    <file>
      <filename>test_hotwater_appliance.rb</filename>
      <filetype>rb</filetype>
      <usage_type>test</usage_type>
      <checksum>15303EA4</checksum>
    </file>
    <file>
      <filename>schedule_files/stochastic-vacancy.csv</filename>
      <filetype>csv</filetype>
      <usage_type>resource</usage_type>
      <checksum>F46D463C</checksum>
    </file>
    <file>
      <filename>schedule_files/stochastic.csv</filename>
      <filetype>csv</filetype>
      <usage_type>resource</usage_type>
      <checksum>1C142FA2</checksum>
    </file>
    <file>
      <filename>hpxml_schema/HPXML.xsd</filename>
      <filetype>xsd</filetype>
      <usage_type>resource</usage_type>
      <checksum>F7F0EA30</checksum>
    </file>
    <file>
      <filename>hpxml_schema/HPXMLDataTypes.xsd</filename>
      <filetype>xsd</filetype>
      <usage_type>resource</usage_type>
      <checksum>698F71DC</checksum>
    </file>
    <file>
      <filename>hpxml_schema/HPXMLBaseElements.xsd</filename>
      <filetype>xsd</filetype>
      <usage_type>resource</usage_type>
      <checksum>35DA8C7E</checksum>
    </file>
    <file>
<<<<<<< HEAD
      <filename>hvac.rb</filename>
=======
      <filename>location.rb</filename>
      <filetype>rb</filetype>
      <usage_type>resource</usage_type>
      <checksum>2C04E2BE</checksum>
    </file>
    <file>
      <filename>minitest_helper.rb</filename>
>>>>>>> b17cbb27
      <filetype>rb</filetype>
      <usage_type>resource</usage_type>
      <checksum>CDB0A906</checksum>
    </file>
    <file>
      <filename>data/cambium/README.md</filename>
      <filetype>md</filetype>
      <usage_type>resource</usage_type>
      <checksum>65D80BC7</checksum>
    </file>
    <file>
      <filename>data/cambium/LRMER_95DecarbBy2035.csv</filename>
      <filetype>csv</filetype>
      <usage_type>resource</usage_type>
      <checksum>5E60A9EE</checksum>
    </file>
    <file>
      <filename>data/cambium/LRMER_95DecarbBy2050.csv</filename>
      <filetype>csv</filetype>
      <usage_type>resource</usage_type>
      <checksum>01B9A892</checksum>
    </file>
    <file>
      <filename>data/cambium/LRMER_HighRECosts.csv</filename>
      <filetype>csv</filetype>
      <usage_type>resource</usage_type>
      <checksum>A46DE564</checksum>
    </file>
    <file>
      <filename>data/cambium/LRMER_LowRECosts.csv</filename>
      <filetype>csv</filetype>
      <usage_type>resource</usage_type>
      <checksum>58B8E01E</checksum>
    </file>
    <file>
      <filename>data/cambium/LRMER_MidCase.csv</filename>
      <filetype>csv</filetype>
      <usage_type>resource</usage_type>
      <checksum>4C7D519B</checksum>
    </file>
    <file>
      <filename>hotwater_appliances.rb</filename>
      <filetype>rb</filetype>
      <usage_type>resource</usage_type>
      <checksum>8E16E971</checksum>
    </file>
    <file>
      <filename>test_enclosure.rb</filename>
      <filetype>rb</filetype>
      <usage_type>test</usage_type>
      <checksum>EAE40D93</checksum>
    </file>
    <file>
<<<<<<< HEAD
      <filename>location.rb</filename>
      <filetype>rb</filetype>
=======
      <filename>hvac_sizing.rb</filename>
      <filetype>rb</filetype>
      <usage_type>resource</usage_type>
      <checksum>A0172033</checksum>
    </file>
    <file>
      <version>
        <software_program>OpenStudio</software_program>
        <identifier>3.3.0</identifier>
        <min_compatible>3.3.0</min_compatible>
      </version>
      <filename>measure.rb</filename>
      <filetype>rb</filetype>
      <usage_type>script</usage_type>
      <checksum>37771F73</checksum>
    </file>
    <file>
      <filename>schedule_files/stochastic-10-mins.csv</filename>
      <filetype>csv</filetype>
>>>>>>> b17cbb27
      <usage_type>resource</usage_type>
      <checksum>FAB83EF4</checksum>
    </file>
    <file>
      <filename>unit_conversions.rb</filename>
      <filetype>rb</filetype>
      <usage_type>resource</usage_type>
      <checksum>1D3AE970</checksum>
    </file>
    <file>
      <filename>test_battery.rb</filename>
      <filetype>rb</filetype>
      <usage_type>test</usage_type>
      <checksum>2CB59B38</checksum>
    </file>
    <file>
<<<<<<< HEAD
      <filename>data/cambium/README.md</filename>
      <filetype>md</filetype>
=======
      <filename>hpxml_defaults.rb</filename>
      <filetype>rb</filetype>
      <usage_type>resource</usage_type>
      <checksum>46EF98A6</checksum>
    </file>
    <file>
      <filename>test_defaults.rb</filename>
      <filetype>rb</filetype>
      <usage_type>test</usage_type>
      <checksum>E1E3069B</checksum>
    </file>
    <file>
      <filename>hpxml_schematron/HPXMLvalidator.xml</filename>
      <filetype>xml</filetype>
>>>>>>> b17cbb27
      <usage_type>resource</usage_type>
      <checksum>8ABCD77B</checksum>
    </file>
    <file>
      <filename>constructions.rb</filename>
      <filetype>rb</filetype>
      <usage_type>resource</usage_type>
      <checksum>BEFBEAD9</checksum>
    </file>
    <file>
      <filename>battery.rb</filename>
      <filetype>rb</filetype>
      <usage_type>resource</usage_type>
      <checksum>967A4807</checksum>
    </file>
    <file>
      <filename>waterheater.rb</filename>
      <filetype>rb</filetype>
      <usage_type>resource</usage_type>
      <checksum>9C3C60BB</checksum>
    </file>
    <file>
      <filename>constants.rb</filename>
      <filetype>rb</filetype>
      <usage_type>resource</usage_type>
      <checksum>21C16F6A</checksum>
    </file>
    <file>
      <filename>meta_measure.rb</filename>
      <filetype>rb</filetype>
      <usage_type>resource</usage_type>
      <checksum>DBC295CC</checksum>
    </file>
    <file>
<<<<<<< HEAD
      <filename>constants.rb</filename>
=======
      <filename>geometry.rb</filename>
      <filetype>rb</filetype>
      <usage_type>resource</usage_type>
      <checksum>4A1F88CF</checksum>
    </file>
    <file>
      <filename>test_validation.rb</filename>
      <filetype>rb</filetype>
      <usage_type>test</usage_type>
      <checksum>E276D4D3</checksum>
    </file>
    <file>
      <filename>hpxml.rb</filename>
>>>>>>> b17cbb27
      <filetype>rb</filetype>
      <usage_type>resource</usage_type>
      <checksum>B291B794</checksum>
    </file>
    <file>
      <filename>hpxml_schematron/EPvalidator.xml</filename>
      <filetype>xml</filetype>
      <usage_type>resource</usage_type>
      <checksum>68EC4628</checksum>
    </file>
    <file>
      <filename>airflow.rb</filename>
      <filetype>rb</filetype>
      <usage_type>resource</usage_type>
      <checksum>F45F8526</checksum>
    </file>
    <file>
<<<<<<< HEAD
      <filename>schedules.rb</filename>
      <filetype>rb</filetype>
      <usage_type>resource</usage_type>
      <checksum>78730F6E</checksum>
    </file>
    <file>
      <filename>waterheater.rb</filename>
      <filetype>rb</filetype>
      <usage_type>resource</usage_type>
      <checksum>86A6FFCF</checksum>
    </file>
    <file>
      <filename>hpxml.rb</filename>
      <filetype>rb</filetype>
      <usage_type>resource</usage_type>
      <checksum>44EFAA51</checksum>
    </file>
    <file>
      <version>
        <software_program>OpenStudio</software_program>
        <identifier>3.3.0</identifier>
        <min_compatible>3.3.0</min_compatible>
      </version>
      <filename>measure.rb</filename>
      <filetype>rb</filetype>
      <usage_type>script</usage_type>
      <checksum>161A40F7</checksum>
    </file>
    <file>
      <filename>hpxml_defaults.rb</filename>
      <filetype>rb</filetype>
      <usage_type>resource</usage_type>
      <checksum>B9898D02</checksum>
    </file>
    <file>
      <filename>test_defaults.rb</filename>
      <filetype>rb</filetype>
      <usage_type>test</usage_type>
      <checksum>54B36CD7</checksum>
    </file>
    <file>
      <filename>hpxml_schematron/EPvalidator.xml</filename>
      <filetype>xml</filetype>
      <usage_type>resource</usage_type>
      <checksum>D79AAE57</checksum>
    </file>
    <file>
      <filename>hotwater_appliances.rb</filename>
      <filetype>rb</filetype>
      <usage_type>resource</usage_type>
      <checksum>D1087FB0</checksum>
    </file>
    <file>
      <filename>schedule_files/heat-pump.csv</filename>
      <filetype>csv</filetype>
      <usage_type>resource</usage_type>
      <checksum>2BE4F85F</checksum>
    </file>
    <file>
      <filename>test_water_heater.rb</filename>
      <filetype>rb</filetype>
      <usage_type>test</usage_type>
      <checksum>9E6DCD2D</checksum>
    </file>
    <file>
      <filename>schedule_files/tank.csv</filename>
      <filetype>csv</filetype>
      <usage_type>resource</usage_type>
      <checksum>F100272A</checksum>
=======
      <filename>hvac.rb</filename>
      <filetype>rb</filetype>
      <usage_type>resource</usage_type>
      <checksum>9EB9D0AE</checksum>
>>>>>>> b17cbb27
    </file>
  </files>
</measure><|MERGE_RESOLUTION|>--- conflicted
+++ resolved
@@ -3,13 +3,8 @@
   <schema_version>3.0</schema_version>
   <name>hpxm_lto_openstudio</name>
   <uid>b1543b30-9465-45ff-ba04-1d1f85e763bc</uid>
-<<<<<<< HEAD
-  <version_id>72fa7a98-8f86-4381-be4c-7032cf0a8b16</version_id>
-  <version_modified>20220324T001558Z</version_modified>
-=======
   <version_id>41abdd0e-c506-4eb5-b581-9ac95befb16e</version_id>
   <version_modified>20220408T120203Z</version_modified>
->>>>>>> b17cbb27
   <xml_checksum>D8922A73</xml_checksum>
   <class_name>HPXMLtoOpenStudio</class_name>
   <display_name>HPXML to OpenStudio Translator</display_name>
@@ -175,6 +170,12 @@
       <checksum>BF53D293</checksum>
     </file>
     <file>
+      <filename>test_water_heater.rb</filename>
+      <filetype>rb</filetype>
+      <usage_type>test</usage_type>
+      <checksum>B415B698</checksum>
+    </file>
+    <file>
       <filename>test_lighting.rb</filename>
       <filetype>rb</filetype>
       <usage_type>test</usage_type>
@@ -317,6 +318,12 @@
       <filetype>csv</filetype>
       <usage_type>resource</usage_type>
       <checksum>1C142FA2</checksum>
+    </file>
+    <file>
+      <filename>schedules.rb</filename>
+      <filetype>rb</filetype>
+      <usage_type>resource</usage_type>
+      <checksum>415B6E65</checksum>
     </file>
     <file>
       <filename>hpxml_schema/HPXML.xsd</filename>
@@ -337,9 +344,6 @@
       <checksum>35DA8C7E</checksum>
     </file>
     <file>
-<<<<<<< HEAD
-      <filename>hvac.rb</filename>
-=======
       <filename>location.rb</filename>
       <filetype>rb</filetype>
       <usage_type>resource</usage_type>
@@ -347,7 +351,6 @@
     </file>
     <file>
       <filename>minitest_helper.rb</filename>
->>>>>>> b17cbb27
       <filetype>rb</filetype>
       <usage_type>resource</usage_type>
       <checksum>CDB0A906</checksum>
@@ -401,10 +404,6 @@
       <checksum>EAE40D93</checksum>
     </file>
     <file>
-<<<<<<< HEAD
-      <filename>location.rb</filename>
-      <filetype>rb</filetype>
-=======
       <filename>hvac_sizing.rb</filename>
       <filetype>rb</filetype>
       <usage_type>resource</usage_type>
@@ -424,7 +423,6 @@
     <file>
       <filename>schedule_files/stochastic-10-mins.csv</filename>
       <filetype>csv</filetype>
->>>>>>> b17cbb27
       <usage_type>resource</usage_type>
       <checksum>FAB83EF4</checksum>
     </file>
@@ -441,10 +439,6 @@
       <checksum>2CB59B38</checksum>
     </file>
     <file>
-<<<<<<< HEAD
-      <filename>data/cambium/README.md</filename>
-      <filetype>md</filetype>
-=======
       <filename>hpxml_defaults.rb</filename>
       <filetype>rb</filetype>
       <usage_type>resource</usage_type>
@@ -459,7 +453,6 @@
     <file>
       <filename>hpxml_schematron/HPXMLvalidator.xml</filename>
       <filetype>xml</filetype>
->>>>>>> b17cbb27
       <usage_type>resource</usage_type>
       <checksum>8ABCD77B</checksum>
     </file>
@@ -494,9 +487,6 @@
       <checksum>DBC295CC</checksum>
     </file>
     <file>
-<<<<<<< HEAD
-      <filename>constants.rb</filename>
-=======
       <filename>geometry.rb</filename>
       <filetype>rb</filetype>
       <usage_type>resource</usage_type>
@@ -510,7 +500,6 @@
     </file>
     <file>
       <filename>hpxml.rb</filename>
->>>>>>> b17cbb27
       <filetype>rb</filetype>
       <usage_type>resource</usage_type>
       <checksum>B291B794</checksum>
@@ -528,82 +517,10 @@
       <checksum>F45F8526</checksum>
     </file>
     <file>
-<<<<<<< HEAD
-      <filename>schedules.rb</filename>
-      <filetype>rb</filetype>
-      <usage_type>resource</usage_type>
-      <checksum>78730F6E</checksum>
-    </file>
-    <file>
-      <filename>waterheater.rb</filename>
-      <filetype>rb</filetype>
-      <usage_type>resource</usage_type>
-      <checksum>86A6FFCF</checksum>
-    </file>
-    <file>
-      <filename>hpxml.rb</filename>
-      <filetype>rb</filetype>
-      <usage_type>resource</usage_type>
-      <checksum>44EFAA51</checksum>
-    </file>
-    <file>
-      <version>
-        <software_program>OpenStudio</software_program>
-        <identifier>3.3.0</identifier>
-        <min_compatible>3.3.0</min_compatible>
-      </version>
-      <filename>measure.rb</filename>
-      <filetype>rb</filetype>
-      <usage_type>script</usage_type>
-      <checksum>161A40F7</checksum>
-    </file>
-    <file>
-      <filename>hpxml_defaults.rb</filename>
-      <filetype>rb</filetype>
-      <usage_type>resource</usage_type>
-      <checksum>B9898D02</checksum>
-    </file>
-    <file>
-      <filename>test_defaults.rb</filename>
-      <filetype>rb</filetype>
-      <usage_type>test</usage_type>
-      <checksum>54B36CD7</checksum>
-    </file>
-    <file>
-      <filename>hpxml_schematron/EPvalidator.xml</filename>
-      <filetype>xml</filetype>
-      <usage_type>resource</usage_type>
-      <checksum>D79AAE57</checksum>
-    </file>
-    <file>
-      <filename>hotwater_appliances.rb</filename>
-      <filetype>rb</filetype>
-      <usage_type>resource</usage_type>
-      <checksum>D1087FB0</checksum>
-    </file>
-    <file>
-      <filename>schedule_files/heat-pump.csv</filename>
-      <filetype>csv</filetype>
-      <usage_type>resource</usage_type>
-      <checksum>2BE4F85F</checksum>
-    </file>
-    <file>
-      <filename>test_water_heater.rb</filename>
-      <filetype>rb</filetype>
-      <usage_type>test</usage_type>
-      <checksum>9E6DCD2D</checksum>
-    </file>
-    <file>
-      <filename>schedule_files/tank.csv</filename>
-      <filetype>csv</filetype>
-      <usage_type>resource</usage_type>
-      <checksum>F100272A</checksum>
-=======
       <filename>hvac.rb</filename>
       <filetype>rb</filetype>
       <usage_type>resource</usage_type>
       <checksum>9EB9D0AE</checksum>
->>>>>>> b17cbb27
     </file>
   </files>
 </measure>