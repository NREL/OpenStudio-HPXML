--- conflicted
+++ resolved
@@ -3,13 +3,8 @@
   <schema_version>3.1</schema_version>
   <name>hpxm_lto_openstudio</name>
   <uid>b1543b30-9465-45ff-ba04-1d1f85e763bc</uid>
-<<<<<<< HEAD
-  <version_id>ac72eaf3-7cf7-4e9a-9dde-7223162880db</version_id>
-  <version_modified>2024-01-19T16:53:34Z</version_modified>
-=======
-  <version_id>a441a30d-d7d8-47f1-adb4-6723d0dae3b1</version_id>
-  <version_modified>2024-01-31T00:41:10Z</version_modified>
->>>>>>> 27e9dac9
+  <version_id>0ed3a3f3-8cd1-4d10-8b21-0ba32c71d63a</version_id>
+  <version_modified>2024-01-31T16:11:21Z</version_modified>
   <xml_checksum>D8922A73</xml_checksum>
   <class_name>HPXMLtoOpenStudio</class_name>
   <display_name>HPXML to OpenStudio Translator</display_name>
@@ -309,21 +304,13 @@
       <filename>hpxml.rb</filename>
       <filetype>rb</filetype>
       <usage_type>resource</usage_type>
-<<<<<<< HEAD
-      <checksum>A0C8357C</checksum>
-=======
-      <checksum>EDE2A195</checksum>
->>>>>>> 27e9dac9
+      <checksum>418647E4</checksum>
     </file>
     <file>
       <filename>hpxml_defaults.rb</filename>
       <filetype>rb</filetype>
       <usage_type>resource</usage_type>
-<<<<<<< HEAD
-      <checksum>0FC1AA76</checksum>
-=======
-      <checksum>932395EE</checksum>
->>>>>>> 27e9dac9
+      <checksum>4A6B25BA</checksum>
     </file>
     <file>
       <filename>hpxml_schema/HPXML.xsd</filename>
@@ -341,11 +328,7 @@
       <filename>hpxml_schematron/EPvalidator.xml</filename>
       <filetype>xml</filetype>
       <usage_type>resource</usage_type>
-<<<<<<< HEAD
-      <checksum>A5573147</checksum>
-=======
-      <checksum>7EE89A2E</checksum>
->>>>>>> 27e9dac9
+      <checksum>7EF58D0C</checksum>
     </file>
     <file>
       <filename>hpxml_schematron/iso-schematron.xsd</filename>
@@ -609,11 +592,7 @@
       <filename>test_defaults.rb</filename>
       <filetype>rb</filetype>
       <usage_type>test</usage_type>
-<<<<<<< HEAD
-      <checksum>50EA0AB9</checksum>
-=======
-      <checksum>75775259</checksum>
->>>>>>> 27e9dac9
+      <checksum>7C5005F9</checksum>
     </file>
     <file>
       <filename>test_enclosure.rb</filename>
