<?xml version="1.0"?>
<measure>
  <schema_version>3.0</schema_version>
  <name>hpxm_lto_openstudio</name>
  <uid>b1543b30-9465-45ff-ba04-1d1f85e763bc</uid>
<<<<<<< HEAD
  <version_id>ea558132-587d-4030-b7b1-b396f939af21</version_id>
  <version_modified>20201029T220403Z</version_modified>
=======
  <version_id>004404fb-8a4e-43fc-a7d0-253018d7bdb4</version_id>
  <version_modified>20201030T004842Z</version_modified>
>>>>>>> 7b5ec2c8
  <xml_checksum>D8922A73</xml_checksum>
  <class_name>HPXMLtoOpenStudio</class_name>
  <display_name>HPXML to OpenStudio Translator</display_name>
  <description>Translates HPXML file to OpenStudio Model</description>
  <modeler_description>TODO</modeler_description>
  <arguments>
    <argument>
      <name>hpxml_path</name>
      <display_name>HPXML File Path</display_name>
      <description>Absolute/relative path of the HPXML file.</description>
      <type>String</type>
      <required>true</required>
      <model_dependent>false</model_dependent>
    </argument>
    <argument>
      <name>output_dir</name>
      <display_name>Directory for Output Files</display_name>
      <description>Absolute/relative path for the output files directory.</description>
      <type>String</type>
      <required>false</required>
      <model_dependent>false</model_dependent>
    </argument>
    <argument>
      <name>debug</name>
      <display_name>Debug Mode?</display_name>
      <description>If enabled: 1) Writes in.osm file, 2) Writes in.xml HPXML file with defaults populated, 3) Generates additional log output, and 4) Creates all EnergyPlus output files. Any files written will be in the output path specified above.</description>
      <type>Boolean</type>
      <required>false</required>
      <model_dependent>false</model_dependent>
      <default_value>false</default_value>
      <choices>
        <choice>
          <value>true</value>
          <display_name>true</display_name>
        </choice>
        <choice>
          <value>false</value>
          <display_name>false</display_name>
        </choice>
      </choices>
    </argument>
  </arguments>
  <outputs />
  <provenances />
  <tags>
    <tag>Whole Building.Space Types</tag>
  </tags>
  <attributes>
    <attribute>
      <name>Measure Type</name>
      <value>ModelMeasure</value>
      <datatype>string</datatype>
    </attribute>
    <attribute>
      <name>Intended Software Tool</name>
      <value>Apply Measure Now</value>
      <datatype>string</datatype>
    </attribute>
    <attribute>
      <name>Intended Software Tool</name>
      <value>OpenStudio Application</value>
      <datatype>string</datatype>
    </attribute>
    <attribute>
      <name>Intended Software Tool</name>
      <value>Parametric Analysis Tool</value>
      <datatype>string</datatype>
    </attribute>
  </attributes>
  <files>
    <file>
      <filename>minitest_helper.rb</filename>
      <filetype>rb</filetype>
      <usage_type>resource</usage_type>
      <checksum>8FA46782</checksum>
    </file>
    <file>
      <filename>psychrometrics.rb</filename>
      <filetype>rb</filetype>
      <usage_type>resource</usage_type>
      <checksum>38ED685E</checksum>
    </file>
    <file>
      <filename>unit_conversions.rb</filename>
      <filetype>rb</filetype>
      <usage_type>resource</usage_type>
      <checksum>6F263948</checksum>
    </file>
    <file>
      <filename>unit_conversions.rb</filename>
      <filetype>rb</filetype>
      <usage_type>resource</usage_type>
      <checksum>6F263948</checksum>
    </file>
    <file>
      <filename>simcontrols.rb</filename>
      <filetype>rb</filetype>
      <usage_type>resource</usage_type>
      <checksum>68F83651</checksum>
    </file>
    <file>
      <filename>util.rb</filename>
      <filetype>rb</filetype>
      <usage_type>resource</usage_type>
      <checksum>7DAA5F02</checksum>
    </file>
    <file>
      <filename>materials.rb</filename>
      <filetype>rb</filetype>
      <usage_type>resource</usage_type>
      <checksum>F39A6C6A</checksum>
    </file>
    <file>
      <filename>HPXML.xsd</filename>
      <filetype>xsd</filetype>
      <usage_type>resource</usage_type>
      <checksum>BB8F37B8</checksum>
    </file>
    <file>
      <filename>pv.rb</filename>
      <filetype>rb</filetype>
      <usage_type>resource</usage_type>
      <checksum>5C352E25</checksum>
    </file>
    <file>
      <filename>HPXML.xsd</filename>
      <filetype>xsd</filetype>
      <usage_type>resource</usage_type>
      <checksum>BB8F37B8</checksum>
    </file>
    <file>
      <filename>data_ashrae_622_wsf.csv</filename>
      <filetype>csv</filetype>
      <usage_type>resource</usage_type>
      <checksum>308F75BA</checksum>
    </file>
    <file>
      <filename>data_climate_zones.csv</filename>
      <filetype>csv</filetype>
      <usage_type>resource</usage_type>
      <checksum>63C6A1E2</checksum>
    </file>
    <file>
      <filename>data_hot_water_bath_schedule_1bed.csv</filename>
      <filetype>csv</filetype>
      <usage_type>resource</usage_type>
      <checksum>2756B8A4</checksum>
    </file>
    <file>
      <filename>data_hot_water_bath_schedule_2bed.csv</filename>
      <filetype>csv</filetype>
      <usage_type>resource</usage_type>
      <checksum>DD7631E9</checksum>
    </file>
    <file>
      <filename>data_hot_water_bath_schedule_3bed.csv</filename>
      <filetype>csv</filetype>
      <usage_type>resource</usage_type>
      <checksum>CA94B43E</checksum>
    </file>
    <file>
      <filename>data_hot_water_bath_schedule_4bed.csv</filename>
      <filetype>csv</filetype>
      <usage_type>resource</usage_type>
      <checksum>5A74968C</checksum>
    </file>
    <file>
      <filename>data_hot_water_bath_schedule_5bed.csv</filename>
      <filetype>csv</filetype>
      <usage_type>resource</usage_type>
      <checksum>61E873CD</checksum>
    </file>
    <file>
      <filename>data_hot_water_clotheswasher_schedule_1bed.csv</filename>
      <filetype>csv</filetype>
      <usage_type>resource</usage_type>
      <checksum>78DFDC72</checksum>
    </file>
    <file>
      <filename>data_hot_water_clotheswasher_schedule_2bed.csv</filename>
      <filetype>csv</filetype>
      <usage_type>resource</usage_type>
      <checksum>3BAFB696</checksum>
    </file>
    <file>
      <filename>data_hot_water_clotheswasher_schedule_3bed.csv</filename>
      <filetype>csv</filetype>
      <usage_type>resource</usage_type>
      <checksum>9289E6F2</checksum>
    </file>
    <file>
      <filename>data_hot_water_clotheswasher_schedule_4bed.csv</filename>
      <filetype>csv</filetype>
      <usage_type>resource</usage_type>
      <checksum>268D812A</checksum>
    </file>
    <file>
      <filename>data_hot_water_clotheswasher_schedule_5bed.csv</filename>
      <filetype>csv</filetype>
      <usage_type>resource</usage_type>
      <checksum>5109687D</checksum>
    </file>
    <file>
      <filename>data_hot_water_dishwasher_schedule_1bed.csv</filename>
      <filetype>csv</filetype>
      <usage_type>resource</usage_type>
      <checksum>736F23BC</checksum>
    </file>
    <file>
      <filename>data_hot_water_dishwasher_schedule_2bed.csv</filename>
      <filetype>csv</filetype>
      <usage_type>resource</usage_type>
      <checksum>ADCCC080</checksum>
    </file>
    <file>
      <filename>data_hot_water_dishwasher_schedule_3bed.csv</filename>
      <filetype>csv</filetype>
      <usage_type>resource</usage_type>
      <checksum>54BA8BB0</checksum>
    </file>
    <file>
      <filename>data_hot_water_dishwasher_schedule_4bed.csv</filename>
      <filetype>csv</filetype>
      <usage_type>resource</usage_type>
      <checksum>F34BF3A8</checksum>
    </file>
    <file>
      <filename>data_hot_water_dishwasher_schedule_5bed.csv</filename>
      <filetype>csv</filetype>
      <usage_type>resource</usage_type>
      <checksum>DAF9D44B</checksum>
    </file>
    <file>
      <filename>data_hot_water_fixtures_schedule_1bed.csv</filename>
      <filetype>csv</filetype>
      <usage_type>resource</usage_type>
      <checksum>D60D96A2</checksum>
    </file>
    <file>
      <filename>data_hot_water_fixtures_schedule_2bed.csv</filename>
      <filetype>csv</filetype>
      <usage_type>resource</usage_type>
      <checksum>85C2918F</checksum>
    </file>
    <file>
      <filename>data_hot_water_fixtures_schedule_3bed.csv</filename>
      <filetype>csv</filetype>
      <usage_type>resource</usage_type>
      <checksum>4A3F1BC5</checksum>
    </file>
    <file>
      <filename>data_hot_water_fixtures_schedule_4bed.csv</filename>
      <filetype>csv</filetype>
      <usage_type>resource</usage_type>
      <checksum>1BB9C885</checksum>
    </file>
    <file>
      <filename>data_hot_water_fixtures_schedule_5bed.csv</filename>
      <filetype>csv</filetype>
      <usage_type>resource</usage_type>
      <checksum>1A0446EE</checksum>
    </file>
    <file>
      <filename>data_hot_water_max_flows.csv</filename>
      <filetype>csv</filetype>
      <usage_type>resource</usage_type>
      <checksum>6BF095D2</checksum>
    </file>
    <file>
      <filename>test_location.rb</filename>
      <filetype>rb</filetype>
      <usage_type>test</usage_type>
      <checksum>E4C51989</checksum>
    </file>
    <file>
      <filename>test_simcontrols.rb</filename>
      <filetype>rb</filetype>
      <usage_type>test</usage_type>
      <checksum>5127F8D4</checksum>
    </file>
    <file>
      <filename>energyplus.rb</filename>
      <filetype>rb</filetype>
      <usage_type>resource</usage_type>
      <checksum>00BB7C11</checksum>
    </file>
    <file>
      <filename>test_miscloads.rb</filename>
      <filetype>rb</filetype>
      <usage_type>test</usage_type>
      <checksum>8FFE4973</checksum>
    </file>
    <file>
      <filename>test_lighting.rb</filename>
      <filetype>rb</filetype>
      <usage_type>test</usage_type>
      <checksum>F42143F8</checksum>
    </file>
    <file>
      <filename>test_pv.rb</filename>
      <filetype>rb</filetype>
      <usage_type>test</usage_type>
      <checksum>B01378F4</checksum>
    </file>
    <file>
      <filename>meta_measure.rb</filename>
      <filetype>rb</filetype>
      <usage_type>resource</usage_type>
      <checksum>0C040490</checksum>
    </file>
    <file>
      <filename>test_hotwater_appliance.rb</filename>
      <filetype>rb</filetype>
      <usage_type>test</usage_type>
      <checksum>7A36EAA3</checksum>
    </file>
    <file>
      <filename>test_airflow.rb</filename>
      <filetype>rb</filetype>
      <usage_type>test</usage_type>
      <checksum>AA592D20</checksum>
    </file>
    <file>
      <filename>test_constructions.rb</filename>
      <filetype>rb</filetype>
      <usage_type>test</usage_type>
      <checksum>1DEAF026</checksum>
    </file>
    <file>
      <filename>constructions.rb</filename>
      <filetype>rb</filetype>
      <usage_type>resource</usage_type>
      <checksum>BA0409DC</checksum>
    </file>
    <file>
      <filename>BaseElements.xsd</filename>
      <filetype>xsd</filetype>
      <usage_type>resource</usage_type>
      <checksum>B7D212FC</checksum>
    </file>
    <file>
      <filename>HPXMLDataTypes.xsd</filename>
      <filetype>xsd</filetype>
      <usage_type>resource</usage_type>
      <checksum>C13E66F3</checksum>
    </file>
    <file>
      <filename>location.rb</filename>
      <filetype>rb</filetype>
      <usage_type>resource</usage_type>
      <checksum>AF3AF52D</checksum>
    </file>
    <file>
      <filename>validator.rb</filename>
      <filetype>rb</filetype>
      <usage_type>resource</usage_type>
      <checksum>7039FF35</checksum>
    </file>
    <file>
      <filename>test_validation.rb</filename>
      <filetype>rb</filetype>
      <usage_type>test</usage_type>
      <checksum>DF4C6299</checksum>
    </file>
    <file>
      <filename>HPXMLvalidator.xml</filename>
      <filetype>xml</filetype>
      <usage_type>resource</usage_type>
      <checksum>CCB83C02</checksum>
    </file>
    <file>
      <filename>xmlhelper.rb</filename>
      <filetype>rb</filetype>
      <usage_type>resource</usage_type>
      <checksum>942C3E5E</checksum>
    </file>
    <file>
      <filename>waterheater.rb</filename>
      <filetype>rb</filetype>
      <usage_type>resource</usage_type>
      <checksum>85798EEC</checksum>
    </file>
    <file>
      <filename>test_water_heater.rb</filename>
      <filetype>rb</filetype>
      <usage_type>test</usage_type>
      <checksum>97E9A445</checksum>
    </file>
    <file>
      <filename>test_hvac.rb</filename>
      <filetype>rb</filetype>
      <usage_type>test</usage_type>
      <checksum>BF4566BB</checksum>
    </file>
    <file>
      <filename>test_defaults.rb</filename>
      <filetype>rb</filetype>
      <usage_type>test</usage_type>
      <checksum>466F5D83</checksum>
    </file>
    <file>
      <filename>EPvalidator.xml</filename>
      <filetype>xml</filetype>
      <usage_type>resource</usage_type>
      <checksum>A7532FEC</checksum>
    </file>
    <file>
      <filename>constants.rb</filename>
      <filetype>rb</filetype>
      <usage_type>resource</usage_type>
      <checksum>5C0F0A64</checksum>
    </file>
    <file>
      <filename>version.rb</filename>
      <filetype>rb</filetype>
      <usage_type>resource</usage_type>
      <checksum>A1532F79</checksum>
    </file>
    <file>
      <filename>hvac_sizing.rb</filename>
      <filetype>rb</filetype>
      <usage_type>resource</usage_type>
      <checksum>51B1E37F</checksum>
    </file>
    <file>
      <filename>test_hvac_sizing.rb</filename>
      <filetype>rb</filetype>
      <usage_type>test</usage_type>
      <checksum>35C3F156</checksum>
    </file>
    <file>
      <filename>weather.rb</filename>
      <filetype>rb</filetype>
      <usage_type>resource</usage_type>
      <checksum>AC14851E</checksum>
    </file>
    <file>
      <filename>lighting.rb</filename>
      <filetype>rb</filetype>
      <usage_type>resource</usage_type>
      <checksum>FD372CD4</checksum>
    </file>
    <file>
<<<<<<< HEAD
      <filename>geometry.rb</filename>
      <filetype>rb</filetype>
      <usage_type>resource</usage_type>
      <checksum>6B904FD9</checksum>
    </file>
    <file>
      <filename>airflow.rb</filename>
=======
      <filename>version.rb</filename>
>>>>>>> 7b5ec2c8
      <filetype>rb</filetype>
      <usage_type>resource</usage_type>
      <checksum>C58C7B84</checksum>
    </file>
    <file>
      <filename>schedules.rb</filename>
      <filetype>rb</filetype>
      <usage_type>resource</usage_type>
      <checksum>A7896AA9</checksum>
    </file>
    <file>
      <filename>hotwater_appliances.rb</filename>
      <filetype>rb</filetype>
      <usage_type>resource</usage_type>
      <checksum>9F302346</checksum>
    </file>
    <file>
      <filename>hvac.rb</filename>
      <filetype>rb</filetype>
      <usage_type>resource</usage_type>
      <checksum>F8C410D1</checksum>
    </file>
    <file>
      <filename>hpxml_defaults.rb</filename>
      <filetype>rb</filetype>
      <usage_type>resource</usage_type>
      <checksum>2681C7AD</checksum>
    </file>
    <file>
      <filename>hpxml.rb</filename>
      <filetype>rb</filetype>
      <usage_type>resource</usage_type>
      <checksum>FF897347</checksum>
    </file>
    <file>
      <version>
        <software_program>OpenStudio</software_program>
        <identifier>2.1.1</identifier>
        <min_compatible>2.1.1</min_compatible>
      </version>
      <filename>measure.rb</filename>
      <filetype>rb</filetype>
      <usage_type>script</usage_type>
      <checksum>F5E1F737</checksum>
    </file>
    <file>
      <filename>misc_loads.rb</filename>
      <filetype>rb</filetype>
      <usage_type>resource</usage_type>
      <checksum>056D1D28</checksum>
    </file>
    <file>
      <filename>constants.rb</filename>
      <filetype>rb</filetype>
      <usage_type>resource</usage_type>
      <checksum>E4CE9FD0</checksum>
    </file>
  </files>
</measure><|MERGE_RESOLUTION|>--- conflicted
+++ resolved
@@ -3,13 +3,8 @@
   <schema_version>3.0</schema_version>
   <name>hpxm_lto_openstudio</name>
   <uid>b1543b30-9465-45ff-ba04-1d1f85e763bc</uid>
-<<<<<<< HEAD
-  <version_id>ea558132-587d-4030-b7b1-b396f939af21</version_id>
-  <version_modified>20201029T220403Z</version_modified>
-=======
-  <version_id>004404fb-8a4e-43fc-a7d0-253018d7bdb4</version_id>
-  <version_modified>20201030T004842Z</version_modified>
->>>>>>> 7b5ec2c8
+  <version_id>5a4c4139-8110-41b4-bd04-9d31a9f16220</version_id>
+  <version_modified>20201103T145212Z</version_modified>
   <xml_checksum>D8922A73</xml_checksum>
   <class_name>HPXMLtoOpenStudio</class_name>
   <display_name>HPXML to OpenStudio Translator</display_name>
@@ -417,28 +412,28 @@
       <checksum>A7532FEC</checksum>
     </file>
     <file>
+      <filename>version.rb</filename>
+      <filetype>rb</filetype>
+      <usage_type>resource</usage_type>
+      <checksum>A1532F79</checksum>
+    </file>
+    <file>
+      <filename>hvac_sizing.rb</filename>
+      <filetype>rb</filetype>
+      <usage_type>resource</usage_type>
+      <checksum>51B1E37F</checksum>
+    </file>
+    <file>
+      <filename>test_hvac_sizing.rb</filename>
+      <filetype>rb</filetype>
+      <usage_type>test</usage_type>
+      <checksum>35C3F156</checksum>
+    </file>
+    <file>
       <filename>constants.rb</filename>
       <filetype>rb</filetype>
       <usage_type>resource</usage_type>
-      <checksum>5C0F0A64</checksum>
-    </file>
-    <file>
-      <filename>version.rb</filename>
-      <filetype>rb</filetype>
-      <usage_type>resource</usage_type>
-      <checksum>A1532F79</checksum>
-    </file>
-    <file>
-      <filename>hvac_sizing.rb</filename>
-      <filetype>rb</filetype>
-      <usage_type>resource</usage_type>
-      <checksum>51B1E37F</checksum>
-    </file>
-    <file>
-      <filename>test_hvac_sizing.rb</filename>
-      <filetype>rb</filetype>
-      <usage_type>test</usage_type>
-      <checksum>35C3F156</checksum>
+      <checksum>E4CE9FD0</checksum>
     </file>
     <file>
       <filename>weather.rb</filename>
@@ -453,7 +448,6 @@
       <checksum>FD372CD4</checksum>
     </file>
     <file>
-<<<<<<< HEAD
       <filename>geometry.rb</filename>
       <filetype>rb</filetype>
       <usage_type>resource</usage_type>
@@ -461,9 +455,6 @@
     </file>
     <file>
       <filename>airflow.rb</filename>
-=======
-      <filename>version.rb</filename>
->>>>>>> 7b5ec2c8
       <filetype>rb</filetype>
       <usage_type>resource</usage_type>
       <checksum>C58C7B84</checksum>
@@ -515,11 +506,5 @@
       <usage_type>resource</usage_type>
       <checksum>056D1D28</checksum>
     </file>
-    <file>
-      <filename>constants.rb</filename>
-      <filetype>rb</filetype>
-      <usage_type>resource</usage_type>
-      <checksum>E4CE9FD0</checksum>
-    </file>
   </files>
 </measure>