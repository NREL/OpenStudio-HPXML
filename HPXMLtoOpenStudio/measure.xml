<?xml version="1.0"?>
<measure>
  <schema_version>3.0</schema_version>
  <name>hpxm_lto_openstudio</name>
  <uid>b1543b30-9465-45ff-ba04-1d1f85e763bc</uid>
<<<<<<< HEAD
  <version_id>1b44c64d-5795-4bb4-a289-8f9d3d6bd2d2</version_id>
  <version_modified>20210511T042420Z</version_modified>
=======
  <version_id>7f3add7c-3791-479f-8637-cc6f545bfa51</version_id>
  <version_modified>20210511T220343Z</version_modified>
>>>>>>> d3ddf076
  <xml_checksum>D8922A73</xml_checksum>
  <class_name>HPXMLtoOpenStudio</class_name>
  <display_name>HPXML to OpenStudio Translator</display_name>
  <description>Translates HPXML file to OpenStudio Model</description>
  <modeler_description>TODO</modeler_description>
  <arguments>
    <argument>
      <name>hpxml_path</name>
      <display_name>HPXML File Path</display_name>
      <description>Absolute/relative path of the HPXML file.</description>
      <type>String</type>
      <required>true</required>
      <model_dependent>false</model_dependent>
    </argument>
    <argument>
      <name>output_dir</name>
      <display_name>Directory for Output Files</display_name>
      <description>Absolute/relative path for the output files directory.</description>
      <type>String</type>
      <required>true</required>
      <model_dependent>false</model_dependent>
    </argument>
    <argument>
      <name>debug</name>
      <display_name>Debug Mode?</display_name>
      <description>If true: 1) Writes in.osm file, 2) Generates additional log output, and 3) Creates all EnergyPlus output files.</description>
      <type>Boolean</type>
      <required>false</required>
      <model_dependent>false</model_dependent>
      <default_value>false</default_value>
      <choices>
        <choice>
          <value>true</value>
          <display_name>true</display_name>
        </choice>
        <choice>
          <value>false</value>
          <display_name>false</display_name>
        </choice>
      </choices>
    </argument>
    <argument>
      <name>add_component_loads</name>
      <display_name>Add component loads?</display_name>
      <description>If true, adds the calculation of heating/cooling component loads (not enabled by default for faster performance).</description>
      <type>Boolean</type>
      <required>false</required>
      <model_dependent>false</model_dependent>
      <default_value>false</default_value>
      <choices>
        <choice>
          <value>true</value>
          <display_name>true</display_name>
        </choice>
        <choice>
          <value>false</value>
          <display_name>false</display_name>
        </choice>
      </choices>
    </argument>
    <argument>
      <name>skip_validation</name>
      <display_name>Skip Validation?</display_name>
      <description>If true, bypasses HPXML input validation for faster performance. WARNING: This should only be used if the supplied HPXML file has already been validated against the Schema &amp; Schematron documents.</description>
      <type>Boolean</type>
      <required>false</required>
      <model_dependent>false</model_dependent>
      <default_value>false</default_value>
      <choices>
        <choice>
          <value>true</value>
          <display_name>true</display_name>
        </choice>
        <choice>
          <value>false</value>
          <display_name>false</display_name>
        </choice>
      </choices>
    </argument>
    <argument>
      <name>building_id</name>
      <display_name>BuildingID</display_name>
      <description>The ID of the HPXML Building. Only required if there are multiple Building elements in the HPXML file.</description>
      <type>String</type>
      <required>false</required>
      <model_dependent>false</model_dependent>
    </argument>
  </arguments>
  <outputs />
  <provenances />
  <tags>
    <tag>Whole Building.Space Types</tag>
  </tags>
  <attributes>
    <attribute>
      <name>Measure Type</name>
      <value>ModelMeasure</value>
      <datatype>string</datatype>
    </attribute>
    <attribute>
      <name>Intended Software Tool</name>
      <value>Apply Measure Now</value>
      <datatype>string</datatype>
    </attribute>
    <attribute>
      <name>Intended Software Tool</name>
      <value>OpenStudio Application</value>
      <datatype>string</datatype>
    </attribute>
    <attribute>
      <name>Intended Software Tool</name>
      <value>Parametric Analysis Tool</value>
      <datatype>string</datatype>
    </attribute>
  </attributes>
  <files>
    <file>
      <filename>psychrometrics.rb</filename>
      <filetype>rb</filetype>
      <usage_type>resource</usage_type>
      <checksum>38ED685E</checksum>
    </file>
    <file>
      <filename>materials.rb</filename>
      <filetype>rb</filetype>
      <usage_type>resource</usage_type>
      <checksum>F39A6C6A</checksum>
    </file>
    <file>
      <filename>HPXML.xsd</filename>
      <filetype>xsd</filetype>
      <usage_type>resource</usage_type>
      <checksum>BB8F37B8</checksum>
    </file>
    <file>
      <filename>HPXML.xsd</filename>
      <filetype>xsd</filetype>
      <usage_type>resource</usage_type>
      <checksum>BB8F37B8</checksum>
    </file>
    <file>
      <filename>weather.rb</filename>
      <filetype>rb</filetype>
      <usage_type>resource</usage_type>
      <checksum>A951F41D</checksum>
    </file>
    <file>
      <filename>data_ashrae_622_wsf.csv</filename>
      <filetype>csv</filetype>
      <usage_type>resource</usage_type>
      <checksum>308F75BA</checksum>
    </file>
    <file>
      <filename>data_climate_zones.csv</filename>
      <filetype>csv</filetype>
      <usage_type>resource</usage_type>
      <checksum>63C6A1E2</checksum>
    </file>
    <file>
      <filename>data_hot_water_bath_schedule_1bed.csv</filename>
      <filetype>csv</filetype>
      <usage_type>resource</usage_type>
      <checksum>2756B8A4</checksum>
    </file>
    <file>
      <filename>data_hot_water_bath_schedule_2bed.csv</filename>
      <filetype>csv</filetype>
      <usage_type>resource</usage_type>
      <checksum>DD7631E9</checksum>
    </file>
    <file>
      <filename>data_hot_water_bath_schedule_3bed.csv</filename>
      <filetype>csv</filetype>
      <usage_type>resource</usage_type>
      <checksum>CA94B43E</checksum>
    </file>
    <file>
      <filename>data_hot_water_bath_schedule_4bed.csv</filename>
      <filetype>csv</filetype>
      <usage_type>resource</usage_type>
      <checksum>5A74968C</checksum>
    </file>
    <file>
      <filename>data_hot_water_bath_schedule_5bed.csv</filename>
      <filetype>csv</filetype>
      <usage_type>resource</usage_type>
      <checksum>61E873CD</checksum>
    </file>
    <file>
      <filename>data_hot_water_clotheswasher_schedule_1bed.csv</filename>
      <filetype>csv</filetype>
      <usage_type>resource</usage_type>
      <checksum>78DFDC72</checksum>
    </file>
    <file>
      <filename>data_hot_water_clotheswasher_schedule_2bed.csv</filename>
      <filetype>csv</filetype>
      <usage_type>resource</usage_type>
      <checksum>3BAFB696</checksum>
    </file>
    <file>
      <filename>data_hot_water_clotheswasher_schedule_3bed.csv</filename>
      <filetype>csv</filetype>
      <usage_type>resource</usage_type>
      <checksum>9289E6F2</checksum>
    </file>
    <file>
      <filename>data_hot_water_clotheswasher_schedule_4bed.csv</filename>
      <filetype>csv</filetype>
      <usage_type>resource</usage_type>
      <checksum>268D812A</checksum>
    </file>
    <file>
      <filename>data_hot_water_clotheswasher_schedule_5bed.csv</filename>
      <filetype>csv</filetype>
      <usage_type>resource</usage_type>
      <checksum>5109687D</checksum>
    </file>
    <file>
      <filename>data_hot_water_dishwasher_schedule_1bed.csv</filename>
      <filetype>csv</filetype>
      <usage_type>resource</usage_type>
      <checksum>736F23BC</checksum>
    </file>
    <file>
      <filename>data_hot_water_dishwasher_schedule_2bed.csv</filename>
      <filetype>csv</filetype>
      <usage_type>resource</usage_type>
      <checksum>ADCCC080</checksum>
    </file>
    <file>
      <filename>data_hot_water_dishwasher_schedule_3bed.csv</filename>
      <filetype>csv</filetype>
      <usage_type>resource</usage_type>
      <checksum>54BA8BB0</checksum>
    </file>
    <file>
      <filename>data_hot_water_dishwasher_schedule_4bed.csv</filename>
      <filetype>csv</filetype>
      <usage_type>resource</usage_type>
      <checksum>F34BF3A8</checksum>
    </file>
    <file>
      <filename>data_hot_water_dishwasher_schedule_5bed.csv</filename>
      <filetype>csv</filetype>
      <usage_type>resource</usage_type>
      <checksum>DAF9D44B</checksum>
    </file>
    <file>
      <filename>data_hot_water_fixtures_schedule_1bed.csv</filename>
      <filetype>csv</filetype>
      <usage_type>resource</usage_type>
      <checksum>D60D96A2</checksum>
    </file>
    <file>
      <filename>data_hot_water_fixtures_schedule_2bed.csv</filename>
      <filetype>csv</filetype>
      <usage_type>resource</usage_type>
      <checksum>85C2918F</checksum>
    </file>
    <file>
      <filename>data_hot_water_fixtures_schedule_3bed.csv</filename>
      <filetype>csv</filetype>
      <usage_type>resource</usage_type>
      <checksum>4A3F1BC5</checksum>
    </file>
    <file>
      <filename>data_hot_water_fixtures_schedule_4bed.csv</filename>
      <filetype>csv</filetype>
      <usage_type>resource</usage_type>
      <checksum>1BB9C885</checksum>
    </file>
    <file>
      <filename>data_hot_water_fixtures_schedule_5bed.csv</filename>
      <filetype>csv</filetype>
      <usage_type>resource</usage_type>
      <checksum>1A0446EE</checksum>
    </file>
    <file>
      <filename>data_hot_water_max_flows.csv</filename>
      <filetype>csv</filetype>
      <usage_type>resource</usage_type>
      <checksum>6BF095D2</checksum>
    </file>
    <file>
      <filename>schedules.rb</filename>
      <filetype>rb</filetype>
      <usage_type>resource</usage_type>
      <checksum>C2B5A5E7</checksum>
    </file>
    <file>
      <filename>unit_conversions.rb</filename>
      <filetype>rb</filetype>
      <usage_type>resource</usage_type>
      <checksum>5E866DCA</checksum>
    </file>
    <file>
      <filename>location.rb</filename>
      <filetype>rb</filetype>
      <usage_type>resource</usage_type>
      <checksum>CB27A3C5</checksum>
    </file>
    <file>
      <filename>lighting.rb</filename>
      <filetype>rb</filetype>
      <usage_type>resource</usage_type>
      <checksum>45BBD265</checksum>
    </file>
    <file>
      <filename>hotwater_appliances.rb</filename>
      <filetype>rb</filetype>
      <usage_type>resource</usage_type>
      <checksum>E5A74D5B</checksum>
    </file>
    <file>
      <filename>constants.rb</filename>
      <filetype>rb</filetype>
      <usage_type>resource</usage_type>
      <checksum>F76E3AB7</checksum>
    </file>
    <file>
      <filename>misc_loads.rb</filename>
      <filetype>rb</filetype>
      <usage_type>resource</usage_type>
      <checksum>3A60F8A9</checksum>
    </file>
    <file>
      <filename>test_hvac_sizing.rb</filename>
      <filetype>rb</filetype>
      <usage_type>test</usage_type>
      <checksum>6E466F3D</checksum>
    </file>
    <file>
      <filename>test_miscloads.rb</filename>
      <filetype>rb</filetype>
      <usage_type>test</usage_type>
      <checksum>411B7AF9</checksum>
    </file>
    <file>
      <filename>test_lighting.rb</filename>
      <filetype>rb</filetype>
      <usage_type>test</usage_type>
      <checksum>CC725437</checksum>
    </file>
    <file>
      <filename>test_location.rb</filename>
      <filetype>rb</filetype>
      <usage_type>test</usage_type>
      <checksum>CD66BA0D</checksum>
    </file>
    <file>
      <filename>test_simcontrols.rb</filename>
      <filetype>rb</filetype>
      <usage_type>test</usage_type>
      <checksum>BC336934</checksum>
    </file>
    <file>
      <filename>test_pv.rb</filename>
      <filetype>rb</filetype>
      <usage_type>test</usage_type>
      <checksum>2BD03B80</checksum>
    </file>
    <file>
      <filename>test_generator.rb</filename>
      <filetype>rb</filetype>
      <usage_type>test</usage_type>
      <checksum>19007457</checksum>
    </file>
    <file>
      <filename>test_water_heater.rb</filename>
      <filetype>rb</filetype>
      <usage_type>test</usage_type>
      <checksum>C8BB1267</checksum>
    </file>
    <file>
      <filename>test_airflow.rb</filename>
      <filetype>rb</filetype>
      <usage_type>test</usage_type>
      <checksum>9219EDE1</checksum>
    </file>
    <file>
<<<<<<< HEAD
      <filename>test_enclosure.rb</filename>
      <filetype>rb</filetype>
      <usage_type>test</usage_type>
      <checksum>2A7EF627</checksum>
    </file>
    <file>
      <filename>constructions.rb</filename>
=======
      <filename>test_water_heater.rb</filename>
>>>>>>> d3ddf076
      <filetype>rb</filetype>
      <usage_type>resource</usage_type>
      <checksum>2BDDE11F</checksum>
    </file>
    <file>
      <filename>energyplus.rb</filename>
      <filetype>rb</filetype>
      <usage_type>resource</usage_type>
      <checksum>CA9A2E46</checksum>
    </file>
    <file>
      <version>
        <software_program>OpenStudio</software_program>
        <identifier>2.1.1</identifier>
        <min_compatible>2.1.1</min_compatible>
      </version>
      <filename>measure.rb</filename>
      <filetype>rb</filetype>
      <usage_type>script</usage_type>
      <checksum>C3F9378E</checksum>
    </file>
    <file>
      <filename>lu_hvac_equipment_efficiency.csv</filename>
      <filetype>csv</filetype>
      <usage_type>resource</usage_type>
      <checksum>69BCF0A4</checksum>
    </file>
    <file>
      <filename>lu_water_heater_efficiency.csv</filename>
      <filetype>csv</filetype>
      <usage_type>resource</usage_type>
      <checksum>9EC3B4D6</checksum>
    </file>
    <file>
      <filename>test_defaults.rb</filename>
      <filetype>rb</filetype>
      <usage_type>test</usage_type>
      <checksum>DA8621CE</checksum>
    </file>
    <file>
      <filename>test_generator.rb</filename>
      <filetype>rb</filetype>
      <usage_type>test</usage_type>
      <checksum>19007457</checksum>
    </file>
    <file>
      <filename>test_lighting.rb</filename>
      <filetype>rb</filetype>
      <usage_type>test</usage_type>
      <checksum>CC725437</checksum>
    </file>
    <file>
      <filename>simcontrols.rb</filename>
      <filetype>rb</filetype>
      <usage_type>resource</usage_type>
      <checksum>C18610A9</checksum>
    </file>
    <file>
      <filename>generator.rb</filename>
      <filetype>rb</filetype>
      <usage_type>resource</usage_type>
      <checksum>FC0A4F2E</checksum>
    </file>
    <file>
      <filename>meta_measure.rb</filename>
      <filetype>rb</filetype>
      <usage_type>resource</usage_type>
      <checksum>2ADA335B</checksum>
    </file>
    <file>
      <filename>xmlhelper.rb</filename>
      <filetype>rb</filetype>
      <usage_type>resource</usage_type>
      <checksum>CD54C911</checksum>
    </file>
    <file>
      <filename>test_hvac.rb</filename>
      <filetype>rb</filetype>
      <usage_type>test</usage_type>
      <checksum>93BE4E7C</checksum>
    </file>
    <file>
      <filename>hvac.rb</filename>
      <filetype>rb</filetype>
      <usage_type>resource</usage_type>
      <checksum>810CEA75</checksum>
    </file>
    <file>
      <filename>hpxml.rb</filename>
      <filetype>rb</filetype>
      <usage_type>resource</usage_type>
      <checksum>02E63645</checksum>
    </file>
    <file>
      <filename>waterheater.rb</filename>
      <filetype>rb</filetype>
      <usage_type>resource</usage_type>
      <checksum>1DD565D8</checksum>
    </file>
    <file>
      <filename>EPvalidator.xml</filename>
      <filetype>xml</filetype>
      <usage_type>resource</usage_type>
      <checksum>6CC0BFD5</checksum>
    </file>
    <file>
      <filename>hpxml_defaults.rb</filename>
      <filetype>rb</filetype>
      <usage_type>resource</usage_type>
      <checksum>215F5DBE</checksum>
    </file>
    <file>
      <filename>util.rb</filename>
      <filetype>rb</filetype>
      <usage_type>resource</usage_type>
      <checksum>7DAA5F02</checksum>
    </file>
    <file>
      <filename>minitest_helper.rb</filename>
      <filetype>rb</filetype>
      <usage_type>resource</usage_type>
      <checksum>F3E1BE58</checksum>
    </file>
    <file>
      <filename>test_validation.rb</filename>
      <filetype>rb</filetype>
      <usage_type>test</usage_type>
      <checksum>4C662AE0</checksum>
    </file>
    <file>
      <filename>test_hotwater_appliance.rb</filename>
      <filetype>rb</filetype>
      <usage_type>test</usage_type>
      <checksum>E962DB16</checksum>
    </file>
    <file>
      <filename>util.rb</filename>
      <filetype>rb</filetype>
      <usage_type>test</usage_type>
      <checksum>B185ACE7</checksum>
    </file>
    <file>
      <filename>airflow.rb</filename>
      <filetype>rb</filetype>
      <usage_type>resource</usage_type>
      <checksum>99EB6060</checksum>
    </file>
    <file>
      <filename>BaseElements.xsd</filename>
      <filetype>xsd</filetype>
      <usage_type>resource</usage_type>
      <checksum>CAF4AA69</checksum>
    </file>
    <file>
<<<<<<< HEAD
      <filename>geometry.rb</filename>
      <filetype>rb</filetype>
      <usage_type>resource</usage_type>
      <checksum>3AB6308D</checksum>
    </file>
    <file>
      <filename>HPXMLDataTypes.xsd</filename>
      <filetype>xsd</filetype>
=======
      <filename>hvac.rb</filename>
      <filetype>rb</filetype>
>>>>>>> d3ddf076
      <usage_type>resource</usage_type>
      <checksum>3259B8DD</checksum>
    </file>
    <file>
      <filename>HPXMLvalidator.xml</filename>
      <filetype>xml</filetype>
      <usage_type>resource</usage_type>
      <checksum>2CEB5892</checksum>
    </file>
    <file>
      <filename>hvac_sizing.rb</filename>
      <filetype>rb</filetype>
      <usage_type>resource</usage_type>
      <checksum>25E2DA28</checksum>
    </file>
    <file>
<<<<<<< HEAD
      <filename>pv.rb</filename>
      <filetype>rb</filetype>
      <usage_type>resource</usage_type>
      <checksum>AF98955A</checksum>
=======
      <filename>EPvalidator.xml</filename>
      <filetype>xml</filetype>
      <usage_type>resource</usage_type>
      <checksum>02CE0CAA</checksum>
>>>>>>> d3ddf076
    </file>
    <file>
      <filename>validator.rb</filename>
      <filetype>rb</filetype>
      <usage_type>resource</usage_type>
      <checksum>BF53D293</checksum>
    </file>
    <file>
      <filename>version.rb</filename>
      <filetype>rb</filetype>
      <usage_type>resource</usage_type>
      <checksum>1277B716</checksum>
    </file>
    <file>
      <filename>test_defaults.rb</filename>
      <filetype>rb</filetype>
      <usage_type>test</usage_type>
      <checksum>0858010C</checksum>
    </file>
    <file>
      <filename>hpxml_defaults.rb</filename>
      <filetype>rb</filetype>
      <usage_type>resource</usage_type>
      <checksum>3F802C5B</checksum>
    </file>
    <file>
      <filename>hpxml.rb</filename>
      <filetype>rb</filetype>
      <usage_type>resource</usage_type>
      <checksum>D167F388</checksum>
    </file>
  </files>
</measure><|MERGE_RESOLUTION|>--- conflicted
+++ resolved
@@ -3,13 +3,8 @@
   <schema_version>3.0</schema_version>
   <name>hpxm_lto_openstudio</name>
   <uid>b1543b30-9465-45ff-ba04-1d1f85e763bc</uid>
-<<<<<<< HEAD
   <version_id>1b44c64d-5795-4bb4-a289-8f9d3d6bd2d2</version_id>
   <version_modified>20210511T042420Z</version_modified>
-=======
-  <version_id>7f3add7c-3791-479f-8637-cc6f545bfa51</version_id>
-  <version_modified>20210511T220343Z</version_modified>
->>>>>>> d3ddf076
   <xml_checksum>D8922A73</xml_checksum>
   <class_name>HPXMLtoOpenStudio</class_name>
   <display_name>HPXML to OpenStudio Translator</display_name>
@@ -391,7 +386,6 @@
       <checksum>9219EDE1</checksum>
     </file>
     <file>
-<<<<<<< HEAD
       <filename>test_enclosure.rb</filename>
       <filetype>rb</filetype>
       <usage_type>test</usage_type>
@@ -399,9 +393,6 @@
     </file>
     <file>
       <filename>constructions.rb</filename>
-=======
-      <filename>test_water_heater.rb</filename>
->>>>>>> d3ddf076
       <filetype>rb</filetype>
       <usage_type>resource</usage_type>
       <checksum>2BDDE11F</checksum>
@@ -556,7 +547,6 @@
       <checksum>CAF4AA69</checksum>
     </file>
     <file>
-<<<<<<< HEAD
       <filename>geometry.rb</filename>
       <filetype>rb</filetype>
       <usage_type>resource</usage_type>
@@ -565,10 +555,6 @@
     <file>
       <filename>HPXMLDataTypes.xsd</filename>
       <filetype>xsd</filetype>
-=======
-      <filename>hvac.rb</filename>
-      <filetype>rb</filetype>
->>>>>>> d3ddf076
       <usage_type>resource</usage_type>
       <checksum>3259B8DD</checksum>
     </file>
@@ -585,17 +571,10 @@
       <checksum>25E2DA28</checksum>
     </file>
     <file>
-<<<<<<< HEAD
       <filename>pv.rb</filename>
       <filetype>rb</filetype>
       <usage_type>resource</usage_type>
       <checksum>AF98955A</checksum>
-=======
-      <filename>EPvalidator.xml</filename>
-      <filetype>xml</filetype>
-      <usage_type>resource</usage_type>
-      <checksum>02CE0CAA</checksum>
->>>>>>> d3ddf076
     </file>
     <file>
       <filename>validator.rb</filename>
