<?xml version="1.0"?>
<measure>
  <schema_version>3.1</schema_version>
  <name>hpxm_lto_openstudio</name>
  <uid>b1543b30-9465-45ff-ba04-1d1f85e763bc</uid>
<<<<<<< HEAD
  <version_id>9ac4434d-f9ce-4114-ae0f-acc998e863e6</version_id>
  <version_modified>2025-05-02T22:49:02Z</version_modified>
=======
  <version_id>38895197-aac6-450b-bfaa-2c9661d85a00</version_id>
  <version_modified>2025-05-05T22:24:43Z</version_modified>
>>>>>>> 05135c7e
  <xml_checksum>D8922A73</xml_checksum>
  <class_name>HPXMLtoOpenStudio</class_name>
  <display_name>HPXML to OpenStudio Translator</display_name>
  <description>Translates HPXML file to OpenStudio Model</description>
  <modeler_description>TODO</modeler_description>
  <arguments>
    <argument>
      <name>hpxml_path</name>
      <display_name>HPXML File Path</display_name>
      <description>Absolute/relative path of the HPXML file.</description>
      <type>String</type>
      <required>true</required>
      <model_dependent>false</model_dependent>
    </argument>
    <argument>
      <name>output_dir</name>
      <display_name>Directory for Output Files</display_name>
      <description>Absolute/relative path for the output files directory.</description>
      <type>String</type>
      <required>true</required>
      <model_dependent>false</model_dependent>
    </argument>
    <argument>
      <name>output_format</name>
      <display_name>Output Format</display_name>
      <description>The file format of the HVAC design load details output.</description>
      <type>Choice</type>
      <required>false</required>
      <model_dependent>false</model_dependent>
      <default_value>csv</default_value>
      <choices>
        <choice>
          <value>csv</value>
          <display_name>csv</display_name>
        </choice>
        <choice>
          <value>json</value>
          <display_name>json</display_name>
        </choice>
        <choice>
          <value>msgpack</value>
          <display_name>msgpack</display_name>
        </choice>
      </choices>
    </argument>
    <argument>
      <name>annual_output_file_name</name>
      <display_name>Annual Output File Name</display_name>
      <description>The name of the file w/ HVAC design loads and capacities. If not provided, defaults to 'results_annual.csv' (or '.json' or '.msgpack').</description>
      <type>String</type>
      <required>false</required>
      <model_dependent>false</model_dependent>
      <default_value>results_annual</default_value>
    </argument>
    <argument>
      <name>design_load_details_output_file_name</name>
      <display_name>Design Load Details Output File Name</display_name>
      <description>The name of the file w/ additional HVAC design load details. If not provided, defaults to 'results_design_load_details.csv' (or '.json' or '.msgpack').</description>
      <type>String</type>
      <required>false</required>
      <model_dependent>false</model_dependent>
      <default_value>results_design_load_details</default_value>
    </argument>
    <argument>
      <name>add_component_loads</name>
      <display_name>Add component loads?</display_name>
      <description>If true, adds the calculation of heating/cooling component loads (not enabled by default for faster performance).</description>
      <type>Boolean</type>
      <required>false</required>
      <model_dependent>false</model_dependent>
      <default_value>false</default_value>
      <choices>
        <choice>
          <value>true</value>
          <display_name>true</display_name>
        </choice>
        <choice>
          <value>false</value>
          <display_name>false</display_name>
        </choice>
      </choices>
    </argument>
    <argument>
      <name>building_id</name>
      <display_name>BuildingID</display_name>
      <description>The ID of the HPXML Building. Only required if the HPXML has multiple Building elements and WholeSFAorMFBuildingSimulation is not true.</description>
      <type>String</type>
      <required>false</required>
      <model_dependent>false</model_dependent>
    </argument>
    <argument>
      <name>skip_validation</name>
      <display_name>Skip Validation?</display_name>
      <description>If true, bypasses HPXML input validation for faster performance. WARNING: This should only be used if the supplied HPXML file has already been validated against the Schema &amp; Schematron documents.</description>
      <type>Boolean</type>
      <required>false</required>
      <model_dependent>false</model_dependent>
      <default_value>false</default_value>
      <choices>
        <choice>
          <value>true</value>
          <display_name>true</display_name>
        </choice>
        <choice>
          <value>false</value>
          <display_name>false</display_name>
        </choice>
      </choices>
    </argument>
    <argument>
      <name>debug</name>
      <display_name>Debug Mode?</display_name>
      <description>If true: 1) Writes in.osm file, 2) Generates additional log output, and 3) Creates all EnergyPlus output files.</description>
      <type>Boolean</type>
      <required>false</required>
      <model_dependent>false</model_dependent>
      <default_value>false</default_value>
      <choices>
        <choice>
          <value>true</value>
          <display_name>true</display_name>
        </choice>
        <choice>
          <value>false</value>
          <display_name>false</display_name>
        </choice>
      </choices>
    </argument>
  </arguments>
  <outputs />
  <provenances />
  <tags>
    <tag>Whole Building.Space Types</tag>
  </tags>
  <attributes>
    <attribute>
      <name>Measure Type</name>
      <value>ModelMeasure</value>
      <datatype>string</datatype>
    </attribute>
    <attribute>
      <name>Intended Software Tool</name>
      <value>Apply Measure Now</value>
      <datatype>string</datatype>
    </attribute>
    <attribute>
      <name>Intended Software Tool</name>
      <value>OpenStudio Application</value>
      <datatype>string</datatype>
    </attribute>
    <attribute>
      <name>Intended Software Tool</name>
      <value>Parametric Analysis Tool</value>
      <datatype>string</datatype>
    </attribute>
  </attributes>
  <files>
    <file>
      <filename>README.md</filename>
      <filetype>md</filetype>
      <usage_type>readme</usage_type>
      <checksum>F05E039B</checksum>
    </file>
    <file>
      <filename>README.md.erb</filename>
      <filetype>erb</filetype>
      <usage_type>readmeerb</usage_type>
      <checksum>513F28E9</checksum>
    </file>
    <file>
      <version>
        <software_program>OpenStudio</software_program>
        <identifier>3.3.0</identifier>
        <min_compatible>3.3.0</min_compatible>
      </version>
      <filename>measure.rb</filename>
      <filetype>rb</filetype>
      <usage_type>script</usage_type>
      <checksum>C3C56C87</checksum>
    </file>
    <file>
      <filename>airflow.rb</filename>
      <filetype>rb</filetype>
      <usage_type>resource</usage_type>
      <checksum>0280370B</checksum>
    </file>
    <file>
      <filename>battery.rb</filename>
      <filetype>rb</filetype>
      <usage_type>resource</usage_type>
      <checksum>36D61014</checksum>
    </file>
    <file>
      <filename>calendar.rb</filename>
      <filetype>rb</filetype>
      <usage_type>resource</usage_type>
      <checksum>E9D39EDE</checksum>
    </file>
    <file>
      <filename>constants.rb</filename>
      <filetype>rb</filetype>
      <usage_type>resource</usage_type>
      <checksum>797B58A9</checksum>
    </file>
    <file>
      <filename>constructions.rb</filename>
      <filetype>rb</filetype>
      <usage_type>resource</usage_type>
      <checksum>7745F4F8</checksum>
    </file>
    <file>
      <filename>data/Xing_okstate_0664D_13659_Table_A-3.csv</filename>
      <filetype>csv</filetype>
      <usage_type>resource</usage_type>
      <checksum>63D2B9F2</checksum>
    </file>
    <file>
      <filename>data/ashrae622_wsf.csv</filename>
      <filetype>csv</filetype>
      <usage_type>resource</usage_type>
      <checksum>AE52BE51</checksum>
    </file>
    <file>
      <filename>data/cambium/LRMER_95DecarbBy2035.csv</filename>
      <filetype>csv</filetype>
      <usage_type>resource</usage_type>
      <checksum>5E60A9EE</checksum>
    </file>
    <file>
      <filename>data/cambium/LRMER_95DecarbBy2050.csv</filename>
      <filetype>csv</filetype>
      <usage_type>resource</usage_type>
      <checksum>01B9A892</checksum>
    </file>
    <file>
      <filename>data/cambium/LRMER_HighRECosts.csv</filename>
      <filetype>csv</filetype>
      <usage_type>resource</usage_type>
      <checksum>A46DE564</checksum>
    </file>
    <file>
      <filename>data/cambium/LRMER_LowRECosts.csv</filename>
      <filetype>csv</filetype>
      <usage_type>resource</usage_type>
      <checksum>58B8E01E</checksum>
    </file>
    <file>
      <filename>data/cambium/LRMER_MidCase.csv</filename>
      <filetype>csv</filetype>
      <usage_type>resource</usage_type>
      <checksum>4C7D519B</checksum>
    </file>
    <file>
      <filename>data/cambium/README.md</filename>
      <filetype>md</filetype>
      <usage_type>resource</usage_type>
      <checksum>FC171B98</checksum>
    </file>
    <file>
      <filename>data/default_schedules.csv</filename>
      <filetype>csv</filetype>
      <usage_type>resource</usage_type>
      <checksum>B5344F37</checksum>
    </file>
    <file>
      <filename>data/g_functions/C_configurations_5m_v1.0.json</filename>
      <filetype>json</filetype>
      <usage_type>resource</usage_type>
      <checksum>E97DCCDD</checksum>
    </file>
    <file>
      <filename>data/g_functions/L_configurations_5m_v1.0.json</filename>
      <filetype>json</filetype>
      <usage_type>resource</usage_type>
      <checksum>6B2B3787</checksum>
    </file>
    <file>
      <filename>data/g_functions/LopU_configurations_5m_v1.0.json</filename>
      <filetype>json</filetype>
      <usage_type>resource</usage_type>
      <checksum>B13FA813</checksum>
    </file>
    <file>
      <filename>data/g_functions/Open_configurations_5m_v1.0.json</filename>
      <filetype>json</filetype>
      <usage_type>resource</usage_type>
      <checksum>FF25A024</checksum>
    </file>
    <file>
      <filename>data/g_functions/README.md</filename>
      <filetype>md</filetype>
      <usage_type>resource</usage_type>
      <checksum>EC9CFEDE</checksum>
    </file>
    <file>
      <filename>data/g_functions/U_configurations_5m_v1.0.json</filename>
      <filetype>json</filetype>
      <usage_type>resource</usage_type>
      <checksum>B5BEF270</checksum>
    </file>
    <file>
      <filename>data/g_functions/rectangle_5m_v1.0.json</filename>
      <filetype>json</filetype>
      <usage_type>resource</usage_type>
      <checksum>25FFB6A8</checksum>
    </file>
    <file>
      <filename>data/g_functions/util.rb</filename>
      <filetype>rb</filetype>
      <usage_type>resource</usage_type>
      <checksum>D00579DD</checksum>
    </file>
    <file>
      <filename>data/unavailable_periods.csv</filename>
      <filetype>csv</filetype>
      <usage_type>resource</usage_type>
      <checksum>2DE72980</checksum>
    </file>
    <file>
      <filename>data/zipcode_weather_stations.csv</filename>
      <filetype>csv</filetype>
      <usage_type>resource</usage_type>
      <checksum>2B7E2F0F</checksum>
    </file>
    <file>
      <filename>defaults.rb</filename>
      <filetype>rb</filetype>
      <usage_type>resource</usage_type>
      <checksum>A02AD75F</checksum>
    </file>
    <file>
      <filename>energyplus.rb</filename>
      <filetype>rb</filetype>
      <usage_type>resource</usage_type>
      <checksum>A3E60F7A</checksum>
    </file>
    <file>
      <filename>generator.rb</filename>
      <filetype>rb</filetype>
      <usage_type>resource</usage_type>
      <checksum>86D8075C</checksum>
    </file>
    <file>
      <filename>geometry.rb</filename>
      <filetype>rb</filetype>
      <usage_type>resource</usage_type>
      <checksum>391A58BD</checksum>
    </file>
    <file>
      <filename>hotwater_appliances.rb</filename>
      <filetype>rb</filetype>
      <usage_type>resource</usage_type>
      <checksum>92742F16</checksum>
    </file>
    <file>
      <filename>hpxml.rb</filename>
      <filetype>rb</filetype>
      <usage_type>resource</usage_type>
      <checksum>9C53526C</checksum>
    </file>
    <file>
      <filename>hpxml_schema/HPXML.xsd</filename>
      <filetype>xsd</filetype>
      <usage_type>resource</usage_type>
      <checksum>E36727BB</checksum>
    </file>
    <file>
      <filename>hpxml_schema/README.md</filename>
      <filetype>md</filetype>
      <usage_type>resource</usage_type>
      <checksum>D05DFB8A</checksum>
    </file>
    <file>
      <filename>hpxml_schematron/EPvalidator.sch</filename>
      <filetype>sch</filetype>
      <usage_type>resource</usage_type>
      <checksum>510A21D0</checksum>
    </file>
    <file>
      <filename>hpxml_schematron/iso-schematron.xsd</filename>
      <filetype>xsd</filetype>
      <usage_type>resource</usage_type>
      <checksum>2785B05C</checksum>
    </file>
    <file>
      <filename>hvac.rb</filename>
      <filetype>rb</filetype>
      <usage_type>resource</usage_type>
<<<<<<< HEAD
      <checksum>74C41E3A</checksum>
=======
      <checksum>CF587C97</checksum>
>>>>>>> 05135c7e
    </file>
    <file>
      <filename>hvac_sizing.rb</filename>
      <filetype>rb</filetype>
      <usage_type>resource</usage_type>
      <checksum>7353EDDB</checksum>
    </file>
    <file>
      <filename>internal_gains.rb</filename>
      <filetype>rb</filetype>
      <usage_type>resource</usage_type>
      <checksum>A9CC95F5</checksum>
    </file>
    <file>
      <filename>lighting.rb</filename>
      <filetype>rb</filetype>
      <usage_type>resource</usage_type>
      <checksum>74899E6B</checksum>
    </file>
    <file>
      <filename>location.rb</filename>
      <filetype>rb</filetype>
      <usage_type>resource</usage_type>
      <checksum>3FF22771</checksum>
    </file>
    <file>
      <filename>materials.rb</filename>
      <filetype>rb</filetype>
      <usage_type>resource</usage_type>
      <checksum>0881326D</checksum>
    </file>
    <file>
      <filename>math.rb</filename>
      <filetype>rb</filetype>
      <usage_type>resource</usage_type>
      <checksum>647802D1</checksum>
    </file>
    <file>
      <filename>meta_measure.rb</filename>
      <filetype>rb</filetype>
      <usage_type>resource</usage_type>
      <checksum>0A27A2C8</checksum>
    </file>
    <file>
      <filename>minitest_helper.rb</filename>
      <filetype>rb</filetype>
      <usage_type>resource</usage_type>
      <checksum>923B05E5</checksum>
    </file>
    <file>
      <filename>misc_loads.rb</filename>
      <filetype>rb</filetype>
      <usage_type>resource</usage_type>
      <checksum>78E80650</checksum>
    </file>
    <file>
      <filename>model.rb</filename>
      <filetype>rb</filetype>
      <usage_type>resource</usage_type>
<<<<<<< HEAD
      <checksum>B5B761A9</checksum>
=======
      <checksum>D85755A1</checksum>
>>>>>>> 05135c7e
    </file>
    <file>
      <filename>output.rb</filename>
      <filetype>rb</filetype>
      <usage_type>resource</usage_type>
      <checksum>7BB1D071</checksum>
    </file>
    <file>
      <filename>psychrometrics.rb</filename>
      <filetype>rb</filetype>
      <usage_type>resource</usage_type>
      <checksum>62A04744</checksum>
    </file>
    <file>
      <filename>pv.rb</filename>
      <filetype>rb</filetype>
      <usage_type>resource</usage_type>
      <checksum>0F7270A1</checksum>
    </file>
    <file>
      <filename>schedule_files/README.md</filename>
      <filetype>md</filetype>
      <usage_type>resource</usage_type>
      <checksum>F2FFB082</checksum>
    </file>
    <file>
      <filename>schedule_files/battery.csv</filename>
      <filetype>csv</filetype>
      <usage_type>resource</usage_type>
      <checksum>971B85EE</checksum>
    </file>
    <file>
      <filename>schedule_files/hvac-variable-system-maximum-power-ratios-varied.csv</filename>
      <filetype>csv</filetype>
      <usage_type>resource</usage_type>
      <checksum>B93B3701</checksum>
    </file>
    <file>
      <filename>schedule_files/occupancy-non-stochastic.csv</filename>
      <filetype>csv</filetype>
      <usage_type>resource</usage_type>
      <checksum>FA81E518</checksum>
    </file>
    <file>
      <filename>schedule_files/occupancy-stochastic-10-mins.csv</filename>
      <filetype>csv</filetype>
      <usage_type>resource</usage_type>
      <checksum>55BEFF64</checksum>
    </file>
    <file>
      <filename>schedule_files/occupancy-stochastic-30-mins.csv</filename>
      <filetype>csv</filetype>
      <usage_type>resource</usage_type>
      <checksum>55BEFF64</checksum>
    </file>
    <file>
      <filename>schedule_files/occupancy-stochastic-ev-charger.csv</filename>
      <filetype>csv</filetype>
      <usage_type>resource</usage_type>
      <checksum>FEDC5979</checksum>
    </file>
    <file>
      <filename>schedule_files/occupancy-stochastic-mf-unit.csv</filename>
      <filetype>csv</filetype>
      <usage_type>resource</usage_type>
      <checksum>F464930F</checksum>
    </file>
    <file>
      <filename>schedule_files/occupancy-stochastic-mf-unit_2.csv</filename>
      <filetype>csv</filetype>
      <usage_type>resource</usage_type>
      <checksum>C504DB69</checksum>
    </file>
    <file>
      <filename>schedule_files/occupancy-stochastic-mf-unit_3.csv</filename>
      <filetype>csv</filetype>
      <usage_type>resource</usage_type>
      <checksum>BBE33CAE</checksum>
    </file>
    <file>
      <filename>schedule_files/occupancy-stochastic-mf-unit_4.csv</filename>
      <filetype>csv</filetype>
      <usage_type>resource</usage_type>
      <checksum>1975BB7D</checksum>
    </file>
    <file>
      <filename>schedule_files/occupancy-stochastic-mf-unit_5.csv</filename>
      <filetype>csv</filetype>
      <usage_type>resource</usage_type>
      <checksum>AFC15AEC</checksum>
    </file>
    <file>
      <filename>schedule_files/occupancy-stochastic-mf-unit_6.csv</filename>
      <filetype>csv</filetype>
      <usage_type>resource</usage_type>
      <checksum>5563187E</checksum>
    </file>
    <file>
      <filename>schedule_files/occupancy-stochastic.csv</filename>
      <filetype>csv</filetype>
      <usage_type>resource</usage_type>
      <checksum>375096F7</checksum>
    </file>
    <file>
      <filename>schedule_files/print_diff.py</filename>
      <filetype>py</filetype>
      <usage_type>resource</usage_type>
      <checksum>80525046</checksum>
    </file>
    <file>
      <filename>schedule_files/setpoints-10-mins.csv</filename>
      <filetype>csv</filetype>
      <usage_type>resource</usage_type>
      <checksum>BC2195A6</checksum>
    </file>
    <file>
      <filename>schedule_files/setpoints-cooling-only.csv</filename>
      <filetype>csv</filetype>
      <usage_type>resource</usage_type>
      <checksum>7465D8DD</checksum>
    </file>
    <file>
      <filename>schedule_files/setpoints-daily-schedules.csv</filename>
      <filetype>csv</filetype>
      <usage_type>resource</usage_type>
      <checksum>A60258DE</checksum>
    </file>
    <file>
      <filename>schedule_files/setpoints-daily-setbacks.csv</filename>
      <filetype>csv</filetype>
      <usage_type>resource</usage_type>
      <checksum>74292B8C</checksum>
    </file>
    <file>
      <filename>schedule_files/setpoints-heating-only.csv</filename>
      <filetype>csv</filetype>
      <usage_type>resource</usage_type>
      <checksum>BD935921</checksum>
    </file>
    <file>
      <filename>schedule_files/setpoints.csv</filename>
      <filetype>csv</filetype>
      <usage_type>resource</usage_type>
      <checksum>706A63BC</checksum>
    </file>
    <file>
      <filename>schedule_files/vehicle-ev-undercharged.csv</filename>
      <filetype>csv</filetype>
      <usage_type>resource</usage_type>
      <checksum>692A61D6</checksum>
    </file>
    <file>
      <filename>schedule_files/vehicle-ev.csv</filename>
      <filetype>csv</filetype>
      <usage_type>resource</usage_type>
      <checksum>264EFE70</checksum>
    </file>
    <file>
      <filename>schedule_files/water-heater-operating-modes.csv</filename>
      <filetype>csv</filetype>
      <usage_type>resource</usage_type>
      <checksum>86F45903</checksum>
    </file>
    <file>
      <filename>schedule_files/water-heater-setpoints-10-mins.csv</filename>
      <filetype>csv</filetype>
      <usage_type>resource</usage_type>
      <checksum>F9C90051</checksum>
    </file>
    <file>
      <filename>schedule_files/water-heater-setpoints.csv</filename>
      <filetype>csv</filetype>
      <usage_type>resource</usage_type>
      <checksum>2DFF87CD</checksum>
    </file>
    <file>
      <filename>schedules.rb</filename>
      <filetype>rb</filetype>
      <usage_type>resource</usage_type>
      <checksum>BA4E17C6</checksum>
    </file>
    <file>
      <filename>simcontrols.rb</filename>
      <filetype>rb</filetype>
      <usage_type>resource</usage_type>
      <checksum>25DD5859</checksum>
    </file>
    <file>
      <filename>unit_conversions.rb</filename>
      <filetype>rb</filetype>
      <usage_type>resource</usage_type>
      <checksum>8BAAF04E</checksum>
    </file>
    <file>
      <filename>util.rb</filename>
      <filetype>rb</filetype>
      <usage_type>resource</usage_type>
      <checksum>D9F271FC</checksum>
    </file>
    <file>
      <filename>utility_bills.rb</filename>
      <filetype>rb</filetype>
      <usage_type>resource</usage_type>
      <checksum>C87C3553</checksum>
    </file>
    <file>
      <filename>vehicle.rb</filename>
      <filetype>rb</filetype>
      <usage_type>resource</usage_type>
      <checksum>4243554F</checksum>
    </file>
    <file>
      <filename>version.rb</filename>
      <filetype>rb</filetype>
      <usage_type>resource</usage_type>
      <checksum>32BAB0CF</checksum>
    </file>
    <file>
      <filename>waterheater.rb</filename>
      <filetype>rb</filetype>
      <usage_type>resource</usage_type>
      <checksum>D3763678</checksum>
    </file>
    <file>
      <filename>weather.rb</filename>
      <filetype>rb</filetype>
      <usage_type>resource</usage_type>
      <checksum>05F5C947</checksum>
    </file>
    <file>
      <filename>xmlhelper.rb</filename>
      <filetype>rb</filetype>
      <usage_type>resource</usage_type>
      <checksum>E88C7FAF</checksum>
    </file>
    <file>
      <filename>xmlvalidator.rb</filename>
      <filetype>rb</filetype>
      <usage_type>resource</usage_type>
      <checksum>93120E27</checksum>
    </file>
    <file>
      <filename>test_airflow.rb</filename>
      <filetype>rb</filetype>
      <usage_type>test</usage_type>
      <checksum>951B03C0</checksum>
    </file>
    <file>
      <filename>test_battery.rb</filename>
      <filetype>rb</filetype>
      <usage_type>test</usage_type>
      <checksum>C45ECC20</checksum>
    </file>
    <file>
      <filename>test_defaults.rb</filename>
      <filetype>rb</filetype>
      <usage_type>test</usage_type>
      <checksum>CB9E2C2E</checksum>
    </file>
    <file>
      <filename>test_enclosure.rb</filename>
      <filetype>rb</filetype>
      <usage_type>test</usage_type>
      <checksum>EA90A86D</checksum>
    </file>
    <file>
      <filename>test_generator.rb</filename>
      <filetype>rb</filetype>
      <usage_type>test</usage_type>
      <checksum>F540F8F8</checksum>
    </file>
    <file>
      <filename>test_hotwater_appliance.rb</filename>
      <filetype>rb</filetype>
      <usage_type>test</usage_type>
      <checksum>1E78F15D</checksum>
    </file>
    <file>
      <filename>test_hvac.rb</filename>
      <filetype>rb</filetype>
      <usage_type>test</usage_type>
      <checksum>B1399412</checksum>
    </file>
    <file>
      <filename>test_hvac_sizing.rb</filename>
      <filetype>rb</filetype>
      <usage_type>test</usage_type>
      <checksum>3EBA49A3</checksum>
    </file>
    <file>
      <filename>test_lighting.rb</filename>
      <filetype>rb</filetype>
      <usage_type>test</usage_type>
      <checksum>8CC5D6BC</checksum>
    </file>
    <file>
      <filename>test_location.rb</filename>
      <filetype>rb</filetype>
      <usage_type>test</usage_type>
      <checksum>48836AFF</checksum>
    </file>
    <file>
      <filename>test_miscloads.rb</filename>
      <filetype>rb</filetype>
      <usage_type>test</usage_type>
      <checksum>DF8F647E</checksum>
    </file>
    <file>
      <filename>test_pv.rb</filename>
      <filetype>rb</filetype>
      <usage_type>test</usage_type>
      <checksum>48F8F1FF</checksum>
    </file>
    <file>
      <filename>test_schedules.rb</filename>
      <filetype>rb</filetype>
      <usage_type>test</usage_type>
      <checksum>83E5B4A3</checksum>
    </file>
    <file>
      <filename>test_simcontrols.rb</filename>
      <filetype>rb</filetype>
      <usage_type>test</usage_type>
      <checksum>B15BFB90</checksum>
    </file>
    <file>
      <filename>test_validation.rb</filename>
      <filetype>rb</filetype>
      <usage_type>test</usage_type>
<<<<<<< HEAD
      <checksum>49CF35E3</checksum>
=======
      <checksum>005344C2</checksum>
>>>>>>> 05135c7e
    </file>
    <file>
      <filename>test_vehicle.rb</filename>
      <filetype>rb</filetype>
      <usage_type>test</usage_type>
      <checksum>B1C7EE56</checksum>
    </file>
    <file>
      <filename>test_water_heater.rb</filename>
      <filetype>rb</filetype>
      <usage_type>test</usage_type>
      <checksum>48690FE3</checksum>
    </file>
    <file>
      <filename>test_weather.rb</filename>
      <filetype>rb</filetype>
      <usage_type>test</usage_type>
      <checksum>56EA8210</checksum>
    </file>
    <file>
      <filename>util.rb</filename>
      <filetype>rb</filetype>
      <usage_type>test</usage_type>
      <checksum>D320CA51</checksum>
    </file>
  </files>
</measure><|MERGE_RESOLUTION|>--- conflicted
+++ resolved
@@ -3,13 +3,8 @@
   <schema_version>3.1</schema_version>
   <name>hpxm_lto_openstudio</name>
   <uid>b1543b30-9465-45ff-ba04-1d1f85e763bc</uid>
-<<<<<<< HEAD
-  <version_id>9ac4434d-f9ce-4114-ae0f-acc998e863e6</version_id>
-  <version_modified>2025-05-02T22:49:02Z</version_modified>
-=======
-  <version_id>38895197-aac6-450b-bfaa-2c9661d85a00</version_id>
-  <version_modified>2025-05-05T22:24:43Z</version_modified>
->>>>>>> 05135c7e
+  <version_id>6ce00cf5-7951-4348-9472-8eb606c36404</version_id>
+  <version_modified>2025-05-05T22:26:12Z</version_modified>
   <xml_checksum>D8922A73</xml_checksum>
   <class_name>HPXMLtoOpenStudio</class_name>
   <display_name>HPXML to OpenStudio Translator</display_name>
@@ -398,11 +393,7 @@
       <filename>hvac.rb</filename>
       <filetype>rb</filetype>
       <usage_type>resource</usage_type>
-<<<<<<< HEAD
-      <checksum>74C41E3A</checksum>
-=======
-      <checksum>CF587C97</checksum>
->>>>>>> 05135c7e
+      <checksum>033B937B</checksum>
     </file>
     <file>
       <filename>hvac_sizing.rb</filename>
@@ -462,11 +453,7 @@
       <filename>model.rb</filename>
       <filetype>rb</filetype>
       <usage_type>resource</usage_type>
-<<<<<<< HEAD
-      <checksum>B5B761A9</checksum>
-=======
-      <checksum>D85755A1</checksum>
->>>>>>> 05135c7e
+      <checksum>8DE82A83</checksum>
     </file>
     <file>
       <filename>output.rb</filename>
@@ -796,11 +783,7 @@
       <filename>test_validation.rb</filename>
       <filetype>rb</filetype>
       <usage_type>test</usage_type>
-<<<<<<< HEAD
-      <checksum>49CF35E3</checksum>
-=======
-      <checksum>005344C2</checksum>
->>>>>>> 05135c7e
+      <checksum>3C43E9BB</checksum>
     </file>
     <file>
       <filename>test_vehicle.rb</filename>
