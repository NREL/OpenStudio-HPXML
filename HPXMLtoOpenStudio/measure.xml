--- conflicted
+++ resolved
@@ -3,13 +3,8 @@
   <schema_version>3.0</schema_version>
   <name>hpxm_lto_openstudio</name>
   <uid>b1543b30-9465-45ff-ba04-1d1f85e763bc</uid>
-<<<<<<< HEAD
-  <version_id>3d1ce4d8-69f0-4a27-b031-91c05e7339e3</version_id>
-  <version_modified>20221109T151116Z</version_modified>
-=======
   <version_id>6600e0c5-d9b6-465e-ac84-30da41fdfe12</version_id>
   <version_modified>20221206T195230Z</version_modified>
->>>>>>> ba66b1b2
   <xml_checksum>D8922A73</xml_checksum>
   <class_name>HPXMLtoOpenStudio</class_name>
   <display_name>HPXML to OpenStudio Translator</display_name>
@@ -505,9 +500,6 @@
       <checksum>436D6528</checksum>
     </file>
     <file>
-<<<<<<< HEAD
-      <filename>utility_bills.rb</filename>
-=======
       <version>
         <software_program>OpenStudio</software_program>
         <identifier>3.3.0</identifier>
@@ -526,7 +518,6 @@
     </file>
     <file>
       <filename>energyplus.rb</filename>
->>>>>>> ba66b1b2
       <filetype>rb</filetype>
       <usage_type>resource</usage_type>
       <checksum>74341264</checksum>
