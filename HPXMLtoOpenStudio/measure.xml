<?xml version="1.0"?>
<measure>
  <schema_version>3.0</schema_version>
  <name>hpxm_lto_openstudio</name>
  <uid>b1543b30-9465-45ff-ba04-1d1f85e763bc</uid>
<<<<<<< HEAD
  <version_id>2fa2e167-1001-46fb-ad86-e774ea48c23b</version_id>
  <version_modified>20220816T191210Z</version_modified>
=======
  <version_id>1b329926-0667-4642-9f30-7fd0d71adad9</version_id>
  <version_modified>20220816T215739Z</version_modified>
>>>>>>> 2da6e26f
  <xml_checksum>D8922A73</xml_checksum>
  <class_name>HPXMLtoOpenStudio</class_name>
  <display_name>HPXML to OpenStudio Translator</display_name>
  <description>Translates HPXML file to OpenStudio Model</description>
  <modeler_description>TODO</modeler_description>
  <arguments>
    <argument>
      <name>hpxml_path</name>
      <display_name>HPXML File Path</display_name>
      <description>Absolute/relative path of the HPXML file.</description>
      <type>String</type>
      <required>true</required>
      <model_dependent>false</model_dependent>
    </argument>
    <argument>
      <name>output_dir</name>
      <display_name>Directory for Output Files</display_name>
      <description>Absolute/relative path for the output files directory.</description>
      <type>String</type>
      <required>true</required>
      <model_dependent>false</model_dependent>
    </argument>
    <argument>
      <name>debug</name>
      <display_name>Debug Mode?</display_name>
      <description>If true: 1) Writes in.osm file, 2) Generates additional log output, and 3) Creates all EnergyPlus output files.</description>
      <type>Boolean</type>
      <required>false</required>
      <model_dependent>false</model_dependent>
      <default_value>false</default_value>
      <choices>
        <choice>
          <value>true</value>
          <display_name>true</display_name>
        </choice>
        <choice>
          <value>false</value>
          <display_name>false</display_name>
        </choice>
      </choices>
    </argument>
    <argument>
      <name>add_component_loads</name>
      <display_name>Add component loads?</display_name>
      <description>If true, adds the calculation of heating/cooling component loads (not enabled by default for faster performance).</description>
      <type>Boolean</type>
      <required>false</required>
      <model_dependent>false</model_dependent>
      <default_value>false</default_value>
      <choices>
        <choice>
          <value>true</value>
          <display_name>true</display_name>
        </choice>
        <choice>
          <value>false</value>
          <display_name>false</display_name>
        </choice>
      </choices>
    </argument>
    <argument>
      <name>skip_validation</name>
      <display_name>Skip Validation?</display_name>
      <description>If true, bypasses HPXML input validation for faster performance. WARNING: This should only be used if the supplied HPXML file has already been validated against the Schema &amp; Schematron documents.</description>
      <type>Boolean</type>
      <required>false</required>
      <model_dependent>false</model_dependent>
      <default_value>false</default_value>
      <choices>
        <choice>
          <value>true</value>
          <display_name>true</display_name>
        </choice>
        <choice>
          <value>false</value>
          <display_name>false</display_name>
        </choice>
      </choices>
    </argument>
    <argument>
      <name>building_id</name>
      <display_name>BuildingID</display_name>
      <description>The ID of the HPXML Building. Only required if there are multiple Building elements in the HPXML file.</description>
      <type>String</type>
      <required>false</required>
      <model_dependent>false</model_dependent>
    </argument>
  </arguments>
  <outputs />
  <provenances />
  <tags>
    <tag>Whole Building.Space Types</tag>
  </tags>
  <attributes>
    <attribute>
      <name>Measure Type</name>
      <value>ModelMeasure</value>
      <datatype>string</datatype>
    </attribute>
    <attribute>
      <name>Intended Software Tool</name>
      <value>Apply Measure Now</value>
      <datatype>string</datatype>
    </attribute>
    <attribute>
      <name>Intended Software Tool</name>
      <value>OpenStudio Application</value>
      <datatype>string</datatype>
    </attribute>
    <attribute>
      <name>Intended Software Tool</name>
      <value>Parametric Analysis Tool</value>
      <datatype>string</datatype>
    </attribute>
  </attributes>
  <files>
    <file>
      <filename>psychrometrics.rb</filename>
      <filetype>rb</filetype>
      <usage_type>resource</usage_type>
      <checksum>38ED685E</checksum>
    </file>
    <file>
      <filename>generator.rb</filename>
      <filetype>rb</filetype>
      <usage_type>resource</usage_type>
      <checksum>FC0A4F2E</checksum>
    </file>
    <file>
      <filename>validator.rb</filename>
      <filetype>rb</filetype>
      <usage_type>resource</usage_type>
      <checksum>BF53D293</checksum>
    </file>
    <file>
      <filename>util.rb</filename>
      <filetype>rb</filetype>
      <usage_type>test</usage_type>
      <checksum>D22025B3</checksum>
    </file>
    <file>
      <filename>energyplus.rb</filename>
      <filetype>rb</filetype>
      <usage_type>resource</usage_type>
      <checksum>64E3EB57</checksum>
    </file>
    <file>
      <filename>test_pv.rb</filename>
      <filetype>rb</filetype>
      <usage_type>test</usage_type>
      <checksum>C5872A36</checksum>
    </file>
    <file>
      <filename>test_generator.rb</filename>
      <filetype>rb</filetype>
      <usage_type>test</usage_type>
      <checksum>61E63336</checksum>
    </file>
    <file>
      <filename>pv.rb</filename>
      <filetype>rb</filetype>
      <usage_type>resource</usage_type>
      <checksum>04E10882</checksum>
    </file>
    <file>
      <filename>data/ashrae_622_wsf.csv</filename>
      <filetype>csv</filetype>
      <usage_type>resource</usage_type>
      <checksum>308F75BA</checksum>
    </file>
    <file>
      <filename>data/climate_zones.csv</filename>
      <filetype>csv</filetype>
      <usage_type>resource</usage_type>
      <checksum>63C6A1E2</checksum>
    </file>
    <file>
      <filename>data/hvac_equipment_efficiency.csv</filename>
      <filetype>csv</filetype>
      <usage_type>resource</usage_type>
      <checksum>3765993A</checksum>
    </file>
    <file>
      <filename>data/water_heater_efficiency.csv</filename>
      <filetype>csv</filetype>
      <usage_type>resource</usage_type>
      <checksum>9EC3B4D6</checksum>
    </file>
    <file>
      <filename>util.rb</filename>
      <filetype>rb</filetype>
      <usage_type>resource</usage_type>
      <checksum>AE6C2F42</checksum>
    </file>
    <file>
      <filename>minitest_helper.rb</filename>
      <filetype>rb</filetype>
      <usage_type>resource</usage_type>
      <checksum>CDB0A906</checksum>
    </file>
    <file>
      <filename>data/cambium/LRMER_95DecarbBy2035.csv</filename>
      <filetype>csv</filetype>
      <usage_type>resource</usage_type>
      <checksum>5E60A9EE</checksum>
    </file>
    <file>
      <filename>data/cambium/LRMER_95DecarbBy2050.csv</filename>
      <filetype>csv</filetype>
      <usage_type>resource</usage_type>
      <checksum>01B9A892</checksum>
    </file>
    <file>
      <filename>data/cambium/LRMER_HighRECosts.csv</filename>
      <filetype>csv</filetype>
      <usage_type>resource</usage_type>
      <checksum>A46DE564</checksum>
    </file>
    <file>
      <filename>data/cambium/LRMER_LowRECosts.csv</filename>
      <filetype>csv</filetype>
      <usage_type>resource</usage_type>
      <checksum>58B8E01E</checksum>
    </file>
    <file>
      <filename>data/cambium/LRMER_MidCase.csv</filename>
      <filetype>csv</filetype>
      <usage_type>resource</usage_type>
      <checksum>4C7D519B</checksum>
    </file>
    <file>
      <filename>unit_conversions.rb</filename>
      <filetype>rb</filetype>
      <usage_type>resource</usage_type>
      <checksum>1D3AE970</checksum>
    </file>
    <file>
      <filename>test_battery.rb</filename>
      <filetype>rb</filetype>
      <usage_type>test</usage_type>
      <checksum>2CB59B38</checksum>
    </file>
    <file>
      <filename>materials.rb</filename>
      <filetype>rb</filetype>
      <usage_type>resource</usage_type>
      <checksum>868FE0BE</checksum>
    </file>
    <file>
      <filename>schedule_files/setpoints.csv</filename>
      <filetype>csv</filetype>
      <usage_type>resource</usage_type>
      <checksum>706A63BC</checksum>
    </file>
    <file>
      <filename>schedule_files/setpoints-10-mins.csv</filename>
      <filetype>csv</filetype>
      <usage_type>resource</usage_type>
      <checksum>BC2195A6</checksum>
    </file>
    <file>
      <filename>schedule_files/setpoints-cooling-only.csv</filename>
      <filetype>csv</filetype>
      <usage_type>resource</usage_type>
      <checksum>7465D8DD</checksum>
    </file>
    <file>
      <filename>schedule_files/setpoints-heating-only.csv</filename>
      <filetype>csv</filetype>
      <usage_type>resource</usage_type>
      <checksum>BD935921</checksum>
    </file>
    <file>
      <filename>schedule_files/setpoints-daily-schedules.csv</filename>
      <filetype>csv</filetype>
      <usage_type>resource</usage_type>
      <checksum>A60258DE</checksum>
    </file>
    <file>
      <filename>schedule_files/setpoints-daily-setbacks.csv</filename>
      <filetype>csv</filetype>
      <usage_type>resource</usage_type>
      <checksum>74292B8C</checksum>
    </file>
    <file>
      <filename>schedule_files/water-heater-operating-modes.csv</filename>
      <filetype>csv</filetype>
      <usage_type>resource</usage_type>
      <checksum>86F45903</checksum>
    </file>
    <file>
      <filename>schedule_files/water-heater-setpoints-10-mins.csv</filename>
      <filetype>csv</filetype>
      <usage_type>resource</usage_type>
      <checksum>F9C90051</checksum>
    </file>
    <file>
      <filename>schedule_files/water-heater-setpoints.csv</filename>
      <filetype>csv</filetype>
      <usage_type>resource</usage_type>
      <checksum>2DFF87CD</checksum>
    </file>
    <file>
      <filename>version.rb</filename>
      <filetype>rb</filetype>
      <usage_type>resource</usage_type>
      <checksum>C2F66DD0</checksum>
    </file>
    <file>
      <filename>schedule_files/occupancy-smooth.csv</filename>
      <filetype>csv</filetype>
      <usage_type>resource</usage_type>
      <checksum>3659E63B</checksum>
    </file>
    <file>
      <filename>schedule_files/occupancy-stochastic-10-mins.csv</filename>
      <filetype>csv</filetype>
      <usage_type>resource</usage_type>
      <checksum>FAB83EF4</checksum>
    </file>
    <file>
      <filename>schedule_files/occupancy-stochastic-vacancy.csv</filename>
      <filetype>csv</filetype>
      <usage_type>resource</usage_type>
      <checksum>F46D463C</checksum>
    </file>
    <file>
      <filename>schedule_files/occupancy-stochastic.csv</filename>
      <filetype>csv</filetype>
      <usage_type>resource</usage_type>
      <checksum>1C142FA2</checksum>
    </file>
    <file>
      <filename>battery.rb</filename>
      <filetype>rb</filetype>
      <usage_type>resource</usage_type>
      <checksum>5666ECBA</checksum>
    </file>
    <file>
      <filename>lighting.rb</filename>
      <filetype>rb</filetype>
      <usage_type>resource</usage_type>
      <checksum>0F94C201</checksum>
    </file>
    <file>
      <filename>waterheater.rb</filename>
      <filetype>rb</filetype>
      <usage_type>resource</usage_type>
      <checksum>500A5756</checksum>
    </file>
    <file>
      <filename>test_location.rb</filename>
      <filetype>rb</filetype>
      <usage_type>test</usage_type>
      <checksum>FE6DD456</checksum>
    </file>
    <file>
      <filename>test_simcontrols.rb</filename>
      <filetype>rb</filetype>
      <usage_type>test</usage_type>
      <checksum>200185A5</checksum>
    </file>
    <file>
      <filename>test_lighting.rb</filename>
      <filetype>rb</filetype>
      <usage_type>test</usage_type>
      <checksum>75323645</checksum>
    </file>
    <file>
      <filename>test_miscloads.rb</filename>
      <filetype>rb</filetype>
      <usage_type>test</usage_type>
      <checksum>8752F291</checksum>
    </file>
    <file>
      <filename>test_hotwater_appliance.rb</filename>
      <filetype>rb</filetype>
      <usage_type>test</usage_type>
      <checksum>8B91E234</checksum>
    </file>
    <file>
      <filename>output.rb</filename>
      <filetype>rb</filetype>
      <usage_type>resource</usage_type>
      <checksum>907D7CB3</checksum>
    </file>
    <file>
      <filename>hotwater_appliances.rb</filename>
      <filetype>rb</filetype>
      <usage_type>resource</usage_type>
      <checksum>9764D005</checksum>
    </file>
    <file>
      <filename>test_water_heater.rb</filename>
      <filetype>rb</filetype>
      <usage_type>test</usage_type>
      <checksum>E331EBCF</checksum>
    </file>
    <file>
      <filename>test_schedules.rb</filename>
      <filetype>rb</filetype>
      <usage_type>test</usage_type>
      <checksum>77F1BC25</checksum>
    </file>
    <file>
      <filename>airflow.rb</filename>
      <filetype>rb</filetype>
      <usage_type>resource</usage_type>
      <checksum>D3BAA7D7</checksum>
    </file>
    <file>
      <filename>test_airflow.rb</filename>
      <filetype>rb</filetype>
      <usage_type>test</usage_type>
      <checksum>2DC9586B</checksum>
    </file>
    <file>
      <filename>meta_measure.rb</filename>
      <filetype>rb</filetype>
      <usage_type>resource</usage_type>
      <checksum>B39C3F8E</checksum>
    </file>
    <file>
      <filename>constants.rb</filename>
      <filetype>rb</filetype>
      <usage_type>resource</usage_type>
      <checksum>3593C0B1</checksum>
    </file>
    <file>
      <filename>xmlhelper.rb</filename>
      <filetype>rb</filetype>
      <usage_type>resource</usage_type>
      <checksum>6C404799</checksum>
    </file>
    <file>
      <filename>test_enclosure.rb</filename>
      <filetype>rb</filetype>
      <usage_type>test</usage_type>
      <checksum>3AFFD492</checksum>
    </file>
    <file>
      <filename>geometry.rb</filename>
      <filetype>rb</filetype>
      <usage_type>resource</usage_type>
      <checksum>77764371</checksum>
    </file>
    <file>
      <filename>hpxml_schema/HPXML.xsd</filename>
      <filetype>xsd</filetype>
      <usage_type>resource</usage_type>
      <checksum>2FD98C89</checksum>
    </file>
    <file>
      <filename>hpxml_schema/HPXMLBaseElements.xsd</filename>
      <filetype>xsd</filetype>
      <usage_type>resource</usage_type>
      <checksum>17563F8C</checksum>
    </file>
    <file>
      <filename>hpxml_schema/HPXMLDataTypes.xsd</filename>
      <filetype>xsd</filetype>
      <usage_type>resource</usage_type>
      <checksum>2B0922EC</checksum>
    </file>
    <file>
      <filename>test_hvac_sizing.rb</filename>
      <filetype>rb</filetype>
      <usage_type>test</usage_type>
      <checksum>CF3DB1D0</checksum>
    </file>
    <file>
      <filename>utility_bills.rb</filename>
      <filetype>rb</filetype>
      <usage_type>resource</usage_type>
      <checksum>35B866E9</checksum>
    </file>
    <file>
      <filename>hvac_sizing.rb</filename>
      <filetype>rb</filetype>
      <usage_type>resource</usage_type>
      <checksum>32D4AF3A</checksum>
    </file>
    <file>
      <filename>hpxml_schematron/HPXMLvalidator.xml</filename>
      <filetype>xml</filetype>
      <usage_type>resource</usage_type>
      <checksum>5DD85F0D</checksum>
    </file>
    <file>
      <filename>weather.rb</filename>
      <filetype>rb</filetype>
      <usage_type>resource</usage_type>
      <checksum>E810B63B</checksum>
    </file>
    <file>
      <filename>misc_loads.rb</filename>
      <filetype>rb</filetype>
      <usage_type>resource</usage_type>
      <checksum>9B03DE90</checksum>
    </file>
    <file>
<<<<<<< HEAD
=======
      <version>
        <software_program>OpenStudio</software_program>
        <identifier>3.3.0</identifier>
        <min_compatible>3.3.0</min_compatible>
      </version>
      <filename>measure.rb</filename>
      <filetype>rb</filetype>
      <usage_type>script</usage_type>
      <checksum>BECD3CFF</checksum>
    </file>
    <file>
      <filename>data/cambium/README.md</filename>
      <filetype>md</filetype>
      <usage_type>resource</usage_type>
      <checksum>FC171B98</checksum>
    </file>
    <file>
      <filename>test_validation.rb</filename>
      <filetype>rb</filetype>
      <usage_type>test</usage_type>
      <checksum>66A25AE7</checksum>
    </file>
    <file>
      <filename>test_weather.rb</filename>
      <filetype>rb</filetype>
      <usage_type>test</usage_type>
      <checksum>1EFFBE10</checksum>
    </file>
    <file>
>>>>>>> 2da6e26f
      <filename>hvac.rb</filename>
      <filetype>rb</filetype>
      <usage_type>resource</usage_type>
      <checksum>31912131</checksum>
    </file>
    <file>
      <filename>test_hvac.rb</filename>
      <filetype>rb</filetype>
      <usage_type>test</usage_type>
      <checksum>4F9A359B</checksum>
    </file>
    <file>
      <filename>schedules.rb</filename>
      <filetype>rb</filetype>
      <usage_type>resource</usage_type>
      <checksum>93E95B59</checksum>
    </file>
    <file>
      <filename>location.rb</filename>
      <filetype>rb</filetype>
      <usage_type>resource</usage_type>
      <checksum>DF9CC863</checksum>
    </file>
    <file>
      <filename>constructions.rb</filename>
      <filetype>rb</filetype>
      <usage_type>resource</usage_type>
      <checksum>D8D5DE4D</checksum>
    </file>
    <file>
      <filename>simcontrols.rb</filename>
      <filetype>rb</filetype>
      <usage_type>resource</usage_type>
      <checksum>3AFD26FF</checksum>
    </file>
    <file>
      <filename>test_defaults.rb</filename>
      <filetype>rb</filetype>
      <usage_type>test</usage_type>
      <checksum>CB072084</checksum>
    </file>
    <file>
      <filename>hpxml_schematron/EPvalidator.xml</filename>
      <filetype>xml</filetype>
      <usage_type>resource</usage_type>
      <checksum>36140A9A</checksum>
    </file>
    <file>
      <filename>hpxml.rb</filename>
      <filetype>rb</filetype>
      <usage_type>resource</usage_type>
      <checksum>F682456A</checksum>
    </file>
    <file>
      <filename>hpxml_defaults.rb</filename>
      <filetype>rb</filetype>
      <usage_type>resource</usage_type>
      <checksum>7A680CCE</checksum>
    </file>
    <file>
      <version>
        <software_program>OpenStudio</software_program>
        <identifier>3.3.0</identifier>
        <min_compatible>3.3.0</min_compatible>
      </version>
      <filename>measure.rb</filename>
      <filetype>rb</filetype>
      <usage_type>script</usage_type>
      <checksum>683F724F</checksum>
    </file>
  </files>
</measure><|MERGE_RESOLUTION|>--- conflicted
+++ resolved
@@ -3,13 +3,8 @@
   <schema_version>3.0</schema_version>
   <name>hpxm_lto_openstudio</name>
   <uid>b1543b30-9465-45ff-ba04-1d1f85e763bc</uid>
-<<<<<<< HEAD
-  <version_id>2fa2e167-1001-46fb-ad86-e774ea48c23b</version_id>
-  <version_modified>20220816T191210Z</version_modified>
-=======
-  <version_id>1b329926-0667-4642-9f30-7fd0d71adad9</version_id>
-  <version_modified>20220816T215739Z</version_modified>
->>>>>>> 2da6e26f
+  <version_id>cece0057-00bc-4fcf-a5f3-aeb6b562353e</version_id>
+  <version_modified>20220817T014310Z</version_modified>
   <xml_checksum>D8922A73</xml_checksum>
   <class_name>HPXMLtoOpenStudio</class_name>
   <display_name>HPXML to OpenStudio Translator</display_name>
@@ -511,8 +506,84 @@
       <checksum>9B03DE90</checksum>
     </file>
     <file>
-<<<<<<< HEAD
-=======
+      <filename>data/cambium/README.md</filename>
+      <filetype>md</filetype>
+      <usage_type>resource</usage_type>
+      <checksum>FC171B98</checksum>
+    </file>
+    <file>
+      <filename>test_validation.rb</filename>
+      <filetype>rb</filetype>
+      <usage_type>test</usage_type>
+      <checksum>66A25AE7</checksum>
+    </file>
+    <file>
+      <filename>test_weather.rb</filename>
+      <filetype>rb</filetype>
+      <usage_type>test</usage_type>
+      <checksum>1EFFBE10</checksum>
+    </file>
+    <file>
+      <filename>hvac.rb</filename>
+      <filetype>rb</filetype>
+      <usage_type>resource</usage_type>
+      <checksum>31912131</checksum>
+    </file>
+    <file>
+      <filename>test_hvac.rb</filename>
+      <filetype>rb</filetype>
+      <usage_type>test</usage_type>
+      <checksum>4F9A359B</checksum>
+    </file>
+    <file>
+      <filename>schedules.rb</filename>
+      <filetype>rb</filetype>
+      <usage_type>resource</usage_type>
+      <checksum>93E95B59</checksum>
+    </file>
+    <file>
+      <filename>location.rb</filename>
+      <filetype>rb</filetype>
+      <usage_type>resource</usage_type>
+      <checksum>DF9CC863</checksum>
+    </file>
+    <file>
+      <filename>constructions.rb</filename>
+      <filetype>rb</filetype>
+      <usage_type>resource</usage_type>
+      <checksum>D8D5DE4D</checksum>
+    </file>
+    <file>
+      <filename>simcontrols.rb</filename>
+      <filetype>rb</filetype>
+      <usage_type>resource</usage_type>
+      <checksum>3AFD26FF</checksum>
+    </file>
+    <file>
+      <filename>test_defaults.rb</filename>
+      <filetype>rb</filetype>
+      <usage_type>test</usage_type>
+      <checksum>CB072084</checksum>
+    </file>
+    <file>
+      <filename>hpxml_schematron/EPvalidator.xml</filename>
+      <filetype>xml</filetype>
+      <usage_type>resource</usage_type>
+      <checksum>36140A9A</checksum>
+    </file>
+    <file>
+      <filename>hpxml.rb</filename>
+      <filetype>rb</filetype>
+      <usage_type>resource</usage_type>
+      <checksum>F682456A</checksum>
+    </file>
+    <file>
+      <filename>hpxml_defaults.rb</filename>
+      <filetype>rb</filetype>
+      <usage_type>resource</usage_type>
+      <checksum>7A680CCE</checksum>
+    </file>
+    <file>
       <version>
         <software_program>OpenStudio</software_program>
         <identifier>3.3.0</identifier>
@@ -521,97 +592,7 @@
       <filename>measure.rb</filename>
       <filetype>rb</filetype>
       <usage_type>script</usage_type>
-      <checksum>BECD3CFF</checksum>
-    </file>
-    <file>
-      <filename>data/cambium/README.md</filename>
-      <filetype>md</filetype>
-      <usage_type>resource</usage_type>
-      <checksum>FC171B98</checksum>
-    </file>
-    <file>
-      <filename>test_validation.rb</filename>
-      <filetype>rb</filetype>
-      <usage_type>test</usage_type>
-      <checksum>66A25AE7</checksum>
-    </file>
-    <file>
-      <filename>test_weather.rb</filename>
-      <filetype>rb</filetype>
-      <usage_type>test</usage_type>
-      <checksum>1EFFBE10</checksum>
-    </file>
-    <file>
->>>>>>> 2da6e26f
-      <filename>hvac.rb</filename>
-      <filetype>rb</filetype>
-      <usage_type>resource</usage_type>
-      <checksum>31912131</checksum>
-    </file>
-    <file>
-      <filename>test_hvac.rb</filename>
-      <filetype>rb</filetype>
-      <usage_type>test</usage_type>
-      <checksum>4F9A359B</checksum>
-    </file>
-    <file>
-      <filename>schedules.rb</filename>
-      <filetype>rb</filetype>
-      <usage_type>resource</usage_type>
-      <checksum>93E95B59</checksum>
-    </file>
-    <file>
-      <filename>location.rb</filename>
-      <filetype>rb</filetype>
-      <usage_type>resource</usage_type>
-      <checksum>DF9CC863</checksum>
-    </file>
-    <file>
-      <filename>constructions.rb</filename>
-      <filetype>rb</filetype>
-      <usage_type>resource</usage_type>
-      <checksum>D8D5DE4D</checksum>
-    </file>
-    <file>
-      <filename>simcontrols.rb</filename>
-      <filetype>rb</filetype>
-      <usage_type>resource</usage_type>
-      <checksum>3AFD26FF</checksum>
-    </file>
-    <file>
-      <filename>test_defaults.rb</filename>
-      <filetype>rb</filetype>
-      <usage_type>test</usage_type>
-      <checksum>CB072084</checksum>
-    </file>
-    <file>
-      <filename>hpxml_schematron/EPvalidator.xml</filename>
-      <filetype>xml</filetype>
-      <usage_type>resource</usage_type>
-      <checksum>36140A9A</checksum>
-    </file>
-    <file>
-      <filename>hpxml.rb</filename>
-      <filetype>rb</filetype>
-      <usage_type>resource</usage_type>
-      <checksum>F682456A</checksum>
-    </file>
-    <file>
-      <filename>hpxml_defaults.rb</filename>
-      <filetype>rb</filetype>
-      <usage_type>resource</usage_type>
-      <checksum>7A680CCE</checksum>
-    </file>
-    <file>
-      <version>
-        <software_program>OpenStudio</software_program>
-        <identifier>3.3.0</identifier>
-        <min_compatible>3.3.0</min_compatible>
-      </version>
-      <filename>measure.rb</filename>
-      <filetype>rb</filetype>
-      <usage_type>script</usage_type>
-      <checksum>683F724F</checksum>
+      <checksum>293C90D1</checksum>
     </file>
   </files>
 </measure>