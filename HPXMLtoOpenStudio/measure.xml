<?xml version="1.0"?>
<measure>
  <schema_version>3.0</schema_version>
  <name>hpxm_lto_openstudio</name>
  <uid>b1543b30-9465-45ff-ba04-1d1f85e763bc</uid>
<<<<<<< HEAD
  <version_id>cce8e321-ac5c-4f8c-94d0-696d6469903a</version_id>
  <version_modified>20220504T193844Z</version_modified>
=======
  <version_id>82f11b07-02b1-4ce6-b236-ff074db911f9</version_id>
  <version_modified>20220504T192345Z</version_modified>
>>>>>>> 38606ce6
  <xml_checksum>D8922A73</xml_checksum>
  <class_name>HPXMLtoOpenStudio</class_name>
  <display_name>HPXML to OpenStudio Translator</display_name>
  <description>Translates HPXML file to OpenStudio Model</description>
  <modeler_description>TODO</modeler_description>
  <arguments>
    <argument>
      <name>hpxml_path</name>
      <display_name>HPXML File Path</display_name>
      <description>Absolute/relative path of the HPXML file.</description>
      <type>String</type>
      <required>true</required>
      <model_dependent>false</model_dependent>
    </argument>
    <argument>
      <name>output_dir</name>
      <display_name>Directory for Output Files</display_name>
      <description>Absolute/relative path for the output files directory.</description>
      <type>String</type>
      <required>true</required>
      <model_dependent>false</model_dependent>
    </argument>
    <argument>
      <name>debug</name>
      <display_name>Debug Mode?</display_name>
      <description>If true: 1) Writes in.osm file, 2) Generates additional log output, and 3) Creates all EnergyPlus output files.</description>
      <type>Boolean</type>
      <required>false</required>
      <model_dependent>false</model_dependent>
      <default_value>false</default_value>
      <choices>
        <choice>
          <value>true</value>
          <display_name>true</display_name>
        </choice>
        <choice>
          <value>false</value>
          <display_name>false</display_name>
        </choice>
      </choices>
    </argument>
    <argument>
      <name>add_component_loads</name>
      <display_name>Add component loads?</display_name>
      <description>If true, adds the calculation of heating/cooling component loads (not enabled by default for faster performance).</description>
      <type>Boolean</type>
      <required>false</required>
      <model_dependent>false</model_dependent>
      <default_value>false</default_value>
      <choices>
        <choice>
          <value>true</value>
          <display_name>true</display_name>
        </choice>
        <choice>
          <value>false</value>
          <display_name>false</display_name>
        </choice>
      </choices>
    </argument>
    <argument>
      <name>skip_validation</name>
      <display_name>Skip Validation?</display_name>
      <description>If true, bypasses HPXML input validation for faster performance. WARNING: This should only be used if the supplied HPXML file has already been validated against the Schema &amp; Schematron documents.</description>
      <type>Boolean</type>
      <required>false</required>
      <model_dependent>false</model_dependent>
      <default_value>false</default_value>
      <choices>
        <choice>
          <value>true</value>
          <display_name>true</display_name>
        </choice>
        <choice>
          <value>false</value>
          <display_name>false</display_name>
        </choice>
      </choices>
    </argument>
    <argument>
      <name>building_id</name>
      <display_name>BuildingID</display_name>
      <description>The ID of the HPXML Building. Only required if there are multiple Building elements in the HPXML file.</description>
      <type>String</type>
      <required>false</required>
      <model_dependent>false</model_dependent>
    </argument>
  </arguments>
  <outputs />
  <provenances />
  <tags>
    <tag>Whole Building.Space Types</tag>
  </tags>
  <attributes>
    <attribute>
      <name>Measure Type</name>
      <value>ModelMeasure</value>
      <datatype>string</datatype>
    </attribute>
    <attribute>
      <name>Intended Software Tool</name>
      <value>Apply Measure Now</value>
      <datatype>string</datatype>
    </attribute>
    <attribute>
      <name>Intended Software Tool</name>
      <value>OpenStudio Application</value>
      <datatype>string</datatype>
    </attribute>
    <attribute>
      <name>Intended Software Tool</name>
      <value>Parametric Analysis Tool</value>
      <datatype>string</datatype>
    </attribute>
  </attributes>
  <files>
    <file>
      <filename>psychrometrics.rb</filename>
      <filetype>rb</filetype>
      <usage_type>resource</usage_type>
      <checksum>38ED685E</checksum>
    </file>
    <file>
      <filename>test_location.rb</filename>
      <filetype>rb</filetype>
      <usage_type>test</usage_type>
      <checksum>CD66BA0D</checksum>
    </file>
    <file>
      <filename>test_simcontrols.rb</filename>
      <filetype>rb</filetype>
      <usage_type>test</usage_type>
      <checksum>BC336934</checksum>
    </file>
    <file>
      <filename>generator.rb</filename>
      <filetype>rb</filetype>
      <usage_type>resource</usage_type>
      <checksum>FC0A4F2E</checksum>
    </file>
    <file>
      <filename>validator.rb</filename>
      <filetype>rb</filetype>
      <usage_type>resource</usage_type>
      <checksum>BF53D293</checksum>
    </file>
    <file>
      <filename>test_lighting.rb</filename>
      <filetype>rb</filetype>
      <usage_type>test</usage_type>
      <checksum>852E38C5</checksum>
    </file>
    <file>
      <filename>xmlhelper.rb</filename>
      <filetype>rb</filetype>
      <usage_type>resource</usage_type>
      <checksum>DAFB64CF</checksum>
    </file>
    <file>
      <filename>test_airflow.rb</filename>
      <filetype>rb</filetype>
      <usage_type>test</usage_type>
      <checksum>F1FF6B39</checksum>
    </file>
    <file>
      <filename>util.rb</filename>
      <filetype>rb</filetype>
      <usage_type>test</usage_type>
      <checksum>D22025B3</checksum>
    </file>
    <file>
      <filename>schedule_files/smooth.csv</filename>
      <filetype>csv</filetype>
      <usage_type>resource</usage_type>
      <checksum>3659E63B</checksum>
    </file>
    <file>
      <filename>materials.rb</filename>
      <filetype>rb</filetype>
      <usage_type>resource</usage_type>
      <checksum>868FE0BE</checksum>
    </file>
    <file>
      <filename>energyplus.rb</filename>
      <filetype>rb</filetype>
      <usage_type>resource</usage_type>
      <checksum>64E3EB57</checksum>
    </file>
    <file>
      <filename>test_pv.rb</filename>
      <filetype>rb</filetype>
      <usage_type>test</usage_type>
      <checksum>C5872A36</checksum>
    </file>
    <file>
      <filename>test_generator.rb</filename>
      <filetype>rb</filetype>
      <usage_type>test</usage_type>
      <checksum>61E63336</checksum>
    </file>
    <file>
      <filename>pv.rb</filename>
      <filetype>rb</filetype>
      <usage_type>resource</usage_type>
      <checksum>04E10882</checksum>
    </file>
    <file>
      <filename>weather.rb</filename>
      <filetype>rb</filetype>
      <usage_type>resource</usage_type>
      <checksum>BABFC9A8</checksum>
    </file>
    <file>
      <filename>data/ashrae_622_wsf.csv</filename>
      <filetype>csv</filetype>
      <usage_type>resource</usage_type>
      <checksum>308F75BA</checksum>
    </file>
    <file>
      <filename>data/climate_zones.csv</filename>
      <filetype>csv</filetype>
      <usage_type>resource</usage_type>
      <checksum>63C6A1E2</checksum>
    </file>
    <file>
      <filename>data/hvac_equipment_efficiency.csv</filename>
      <filetype>csv</filetype>
      <usage_type>resource</usage_type>
      <checksum>3765993A</checksum>
    </file>
    <file>
      <filename>data/water_heater_efficiency.csv</filename>
      <filetype>csv</filetype>
      <usage_type>resource</usage_type>
      <checksum>9EC3B4D6</checksum>
    </file>
    <file>
      <filename>misc_loads.rb</filename>
      <filetype>rb</filetype>
      <usage_type>resource</usage_type>
      <checksum>AA7FE1A7</checksum>
    </file>
    <file>
      <filename>lighting.rb</filename>
      <filetype>rb</filetype>
      <usage_type>resource</usage_type>
      <checksum>424F1127</checksum>
    </file>
    <file>
      <filename>test_schedules.rb</filename>
      <filetype>rb</filetype>
      <usage_type>test</usage_type>
      <checksum>7F56A5A9</checksum>
    </file>
    <file>
      <filename>util.rb</filename>
      <filetype>rb</filetype>
      <usage_type>resource</usage_type>
      <checksum>AE6C2F42</checksum>
    </file>
    <file>
      <filename>schedule_files/stochastic-vacancy.csv</filename>
      <filetype>csv</filetype>
      <usage_type>resource</usage_type>
      <checksum>F46D463C</checksum>
    </file>
    <file>
      <filename>schedule_files/stochastic.csv</filename>
      <filetype>csv</filetype>
      <usage_type>resource</usage_type>
      <checksum>1C142FA2</checksum>
    </file>
    <file>
      <filename>schedules.rb</filename>
      <filetype>rb</filetype>
      <usage_type>resource</usage_type>
      <checksum>415B6E65</checksum>
    </file>
    <file>
      <filename>hpxml_schema/HPXML.xsd</filename>
      <filetype>xsd</filetype>
      <usage_type>resource</usage_type>
      <checksum>F7F0EA30</checksum>
    </file>
    <file>
      <filename>hpxml_schema/HPXMLDataTypes.xsd</filename>
      <filetype>xsd</filetype>
      <usage_type>resource</usage_type>
      <checksum>698F71DC</checksum>
    </file>
    <file>
      <filename>hpxml_schema/HPXMLBaseElements.xsd</filename>
      <filetype>xsd</filetype>
      <usage_type>resource</usage_type>
      <checksum>35DA8C7E</checksum>
    </file>
    <file>
      <filename>minitest_helper.rb</filename>
      <filetype>rb</filetype>
      <usage_type>resource</usage_type>
      <checksum>CDB0A906</checksum>
    </file>
    <file>
      <filename>data/cambium/README.md</filename>
      <filetype>md</filetype>
      <usage_type>resource</usage_type>
      <checksum>65D80BC7</checksum>
    </file>
    <file>
      <filename>data/cambium/LRMER_95DecarbBy2035.csv</filename>
      <filetype>csv</filetype>
      <usage_type>resource</usage_type>
      <checksum>5E60A9EE</checksum>
    </file>
    <file>
      <filename>data/cambium/LRMER_95DecarbBy2050.csv</filename>
      <filetype>csv</filetype>
      <usage_type>resource</usage_type>
      <checksum>01B9A892</checksum>
    </file>
    <file>
      <filename>data/cambium/LRMER_HighRECosts.csv</filename>
      <filetype>csv</filetype>
      <usage_type>resource</usage_type>
      <checksum>A46DE564</checksum>
    </file>
    <file>
      <filename>data/cambium/LRMER_LowRECosts.csv</filename>
      <filetype>csv</filetype>
      <usage_type>resource</usage_type>
      <checksum>58B8E01E</checksum>
    </file>
    <file>
      <filename>data/cambium/LRMER_MidCase.csv</filename>
      <filetype>csv</filetype>
      <usage_type>resource</usage_type>
      <checksum>4C7D519B</checksum>
    </file>
    <file>
      <filename>schedule_files/stochastic-10-mins.csv</filename>
      <filetype>csv</filetype>
      <usage_type>resource</usage_type>
      <checksum>FAB83EF4</checksum>
    </file>
    <file>
      <filename>unit_conversions.rb</filename>
      <filetype>rb</filetype>
      <usage_type>resource</usage_type>
      <checksum>1D3AE970</checksum>
    </file>
    <file>
      <filename>test_battery.rb</filename>
      <filetype>rb</filetype>
      <usage_type>test</usage_type>
      <checksum>2CB59B38</checksum>
    </file>
    <file>
      <filename>hpxml_schematron/HPXMLvalidator.xml</filename>
      <filetype>xml</filetype>
      <usage_type>resource</usage_type>
      <checksum>8ABCD77B</checksum>
    </file>
    <file>
      <filename>geometry.rb</filename>
      <filetype>rb</filetype>
      <usage_type>resource</usage_type>
      <checksum>4A1F88CF</checksum>
    </file>
    <file>
      <filename>version.rb</filename>
      <filetype>rb</filetype>
      <usage_type>resource</usage_type>
      <checksum>73DD12E7</checksum>
    </file>
    <file>
      <filename>location.rb</filename>
      <filetype>rb</filetype>
      <usage_type>resource</usage_type>
      <checksum>DC7B1678</checksum>
    </file>
    <file>
      <filename>battery.rb</filename>
      <filetype>rb</filetype>
      <usage_type>resource</usage_type>
      <checksum>4D0DEF4F</checksum>
    </file>
    <file>
      <filename>test_water_heater.rb</filename>
      <filetype>rb</filetype>
      <usage_type>test</usage_type>
      <checksum>E955AF3A</checksum>
    </file>
    <file>
      <filename>waterheater.rb</filename>
      <filetype>rb</filetype>
      <usage_type>resource</usage_type>
      <checksum>3B95C662</checksum>
    </file>
    <file>
      <filename>constants.rb</filename>
      <filetype>rb</filetype>
      <usage_type>resource</usage_type>
      <checksum>E6727945</checksum>
    </file>
    <file>
      <filename>test_hvac_sizing.rb</filename>
      <filetype>rb</filetype>
      <usage_type>test</usage_type>
      <checksum>C6BCBA97</checksum>
    </file>
    <file>
      <filename>test_defaults.rb</filename>
      <filetype>rb</filetype>
      <usage_type>test</usage_type>
      <checksum>FD530904</checksum>
    </file>
    <file>
      <filename>hvac_sizing.rb</filename>
      <filetype>rb</filetype>
      <usage_type>resource</usage_type>
      <checksum>02777977</checksum>
    </file>
    <file>
      <filename>test_miscloads.rb</filename>
      <filetype>rb</filetype>
      <usage_type>test</usage_type>
      <checksum>2F0675BE</checksum>
    </file>
    <file>
<<<<<<< HEAD
      <filename>test_hotwater_appliance.rb</filename>
      <filetype>rb</filetype>
      <usage_type>test</usage_type>
      <checksum>72B7AFE6</checksum>
    </file>
    <file>
      <filename>test_validation.rb</filename>
=======
      <filename>hpxml_defaults.rb</filename>
>>>>>>> 38606ce6
      <filetype>rb</filetype>
      <usage_type>test</usage_type>
      <checksum>848581D4</checksum>
    </file>
    <file>
      <filename>simcontrols.rb</filename>
      <filetype>rb</filetype>
      <usage_type>resource</usage_type>
      <checksum>77EBBB23</checksum>
    </file>
    <file>
      <filename>test_hvac.rb</filename>
      <filetype>rb</filetype>
      <usage_type>test</usage_type>
      <checksum>E9AE31DD</checksum>
    </file>
    <file>
      <filename>constructions.rb</filename>
      <filetype>rb</filetype>
      <usage_type>resource</usage_type>
      <checksum>0619D8F5</checksum>
    </file>
    <file>
      <filename>hvac.rb</filename>
      <filetype>rb</filetype>
      <usage_type>resource</usage_type>
      <checksum>88545EC9</checksum>
    </file>
    <file>
      <filename>meta_measure.rb</filename>
      <filetype>rb</filetype>
      <usage_type>resource</usage_type>
      <checksum>2AA4E77F</checksum>
    </file>
    <file>
      <filename>output.rb</filename>
      <filetype>rb</filetype>
      <usage_type>resource</usage_type>
      <checksum>586F2FEF</checksum>
    </file>
    <file>
      <filename>airflow.rb</filename>
      <filetype>rb</filetype>
      <usage_type>resource</usage_type>
      <checksum>48BA24A4</checksum>
    </file>
    <file>
      <filename>test_enclosure.rb</filename>
      <filetype>rb</filetype>
      <usage_type>test</usage_type>
      <checksum>32CF1B56</checksum>
    </file>
    <file>
      <filename>hpxml.rb</filename>
      <filetype>rb</filetype>
      <usage_type>resource</usage_type>
      <checksum>D5CCBB60</checksum>
    </file>
    <file>
      <version>
        <software_program>OpenStudio</software_program>
        <identifier>3.3.0</identifier>
        <min_compatible>3.3.0</min_compatible>
      </version>
      <filename>measure.rb</filename>
      <filetype>rb</filetype>
      <usage_type>script</usage_type>
      <checksum>A05EFF60</checksum>
    </file>
    <file>
      <filename>hotwater_appliances.rb</filename>
      <filetype>rb</filetype>
      <usage_type>resource</usage_type>
      <checksum>60BD1BB1</checksum>
    </file>
    <file>
      <filename>hpxml_defaults.rb</filename>
      <filetype>rb</filetype>
      <usage_type>resource</usage_type>
      <checksum>05F18A5B</checksum>
    </file>
    <file>
      <filename>hpxml_schematron/EPvalidator.xml</filename>
      <filetype>xml</filetype>
      <usage_type>resource</usage_type>
      <checksum>56995EC4</checksum>
    </file>
    <file>
      <filename>test_validation.rb</filename>
      <filetype>rb</filetype>
      <usage_type>test</usage_type>
      <checksum>C4CAD124</checksum>
    </file>
    <file>
      <filename>hpxml_schematron/EPvalidator.xml</filename>
      <filetype>xml</filetype>
      <usage_type>resource</usage_type>
      <checksum>B60F333D</checksum>
    </file>
  </files>
</measure><|MERGE_RESOLUTION|>--- conflicted
+++ resolved
@@ -3,13 +3,8 @@
   <schema_version>3.0</schema_version>
   <name>hpxm_lto_openstudio</name>
   <uid>b1543b30-9465-45ff-ba04-1d1f85e763bc</uid>
-<<<<<<< HEAD
-  <version_id>cce8e321-ac5c-4f8c-94d0-696d6469903a</version_id>
-  <version_modified>20220504T193844Z</version_modified>
-=======
-  <version_id>82f11b07-02b1-4ce6-b236-ff074db911f9</version_id>
-  <version_modified>20220504T192345Z</version_modified>
->>>>>>> 38606ce6
+  <version_id>a0109700-5e9e-4092-9619-fe33c9d25818</version_id>
+  <version_modified>20220505T005619Z</version_modified>
   <xml_checksum>D8922A73</xml_checksum>
   <class_name>HPXMLtoOpenStudio</class_name>
   <display_name>HPXML to OpenStudio Translator</display_name>
@@ -187,12 +182,6 @@
       <checksum>3659E63B</checksum>
     </file>
     <file>
-      <filename>materials.rb</filename>
-      <filetype>rb</filetype>
-      <usage_type>resource</usage_type>
-      <checksum>868FE0BE</checksum>
-    </file>
-    <file>
       <filename>energyplus.rb</filename>
       <filetype>rb</filetype>
       <usage_type>resource</usage_type>
@@ -397,12 +386,30 @@
       <checksum>4D0DEF4F</checksum>
     </file>
     <file>
+      <filename>test_hvac_sizing.rb</filename>
+      <filetype>rb</filetype>
+      <usage_type>test</usage_type>
+      <checksum>C6BCBA97</checksum>
+    </file>
+    <file>
       <filename>test_water_heater.rb</filename>
       <filetype>rb</filetype>
       <usage_type>test</usage_type>
       <checksum>E955AF3A</checksum>
     </file>
     <file>
+      <filename>hvac_sizing.rb</filename>
+      <filetype>rb</filetype>
+      <usage_type>resource</usage_type>
+      <checksum>02777977</checksum>
+    </file>
+    <file>
+      <filename>test_defaults.rb</filename>
+      <filetype>rb</filetype>
+      <usage_type>test</usage_type>
+      <checksum>FD530904</checksum>
+    </file>
+    <file>
       <filename>waterheater.rb</filename>
       <filetype>rb</filetype>
       <usage_type>resource</usage_type>
@@ -415,68 +422,34 @@
       <checksum>E6727945</checksum>
     </file>
     <file>
-      <filename>test_hvac_sizing.rb</filename>
-      <filetype>rb</filetype>
-      <usage_type>test</usage_type>
-      <checksum>C6BCBA97</checksum>
-    </file>
-    <file>
-      <filename>test_defaults.rb</filename>
-      <filetype>rb</filetype>
-      <usage_type>test</usage_type>
-      <checksum>FD530904</checksum>
-    </file>
-    <file>
-      <filename>hvac_sizing.rb</filename>
-      <filetype>rb</filetype>
-      <usage_type>resource</usage_type>
-      <checksum>02777977</checksum>
-    </file>
-    <file>
-      <filename>test_miscloads.rb</filename>
-      <filetype>rb</filetype>
-      <usage_type>test</usage_type>
-      <checksum>2F0675BE</checksum>
-    </file>
-    <file>
-<<<<<<< HEAD
-      <filename>test_hotwater_appliance.rb</filename>
-      <filetype>rb</filetype>
-      <usage_type>test</usage_type>
-      <checksum>72B7AFE6</checksum>
-    </file>
-    <file>
-      <filename>test_validation.rb</filename>
-=======
-      <filename>hpxml_defaults.rb</filename>
->>>>>>> 38606ce6
-      <filetype>rb</filetype>
-      <usage_type>test</usage_type>
-      <checksum>848581D4</checksum>
-    </file>
-    <file>
       <filename>simcontrols.rb</filename>
       <filetype>rb</filetype>
       <usage_type>resource</usage_type>
       <checksum>77EBBB23</checksum>
     </file>
     <file>
-      <filename>test_hvac.rb</filename>
-      <filetype>rb</filetype>
-      <usage_type>test</usage_type>
-      <checksum>E9AE31DD</checksum>
-    </file>
-    <file>
       <filename>constructions.rb</filename>
       <filetype>rb</filetype>
       <usage_type>resource</usage_type>
       <checksum>0619D8F5</checksum>
     </file>
     <file>
-      <filename>hvac.rb</filename>
-      <filetype>rb</filetype>
-      <usage_type>resource</usage_type>
-      <checksum>88545EC9</checksum>
+      <filename>materials.rb</filename>
+      <filetype>rb</filetype>
+      <usage_type>resource</usage_type>
+      <checksum>868FE0BE</checksum>
+    </file>
+    <file>
+      <filename>test_enclosure.rb</filename>
+      <filetype>rb</filetype>
+      <usage_type>test</usage_type>
+      <checksum>32CF1B56</checksum>
+    </file>
+    <file>
+      <filename>airflow.rb</filename>
+      <filetype>rb</filetype>
+      <usage_type>resource</usage_type>
+      <checksum>48BA24A4</checksum>
     </file>
     <file>
       <filename>meta_measure.rb</filename>
@@ -489,24 +462,6 @@
       <filetype>rb</filetype>
       <usage_type>resource</usage_type>
       <checksum>586F2FEF</checksum>
-    </file>
-    <file>
-      <filename>airflow.rb</filename>
-      <filetype>rb</filetype>
-      <usage_type>resource</usage_type>
-      <checksum>48BA24A4</checksum>
-    </file>
-    <file>
-      <filename>test_enclosure.rb</filename>
-      <filetype>rb</filetype>
-      <usage_type>test</usage_type>
-      <checksum>32CF1B56</checksum>
-    </file>
-    <file>
-      <filename>hpxml.rb</filename>
-      <filetype>rb</filetype>
-      <usage_type>resource</usage_type>
-      <checksum>D5CCBB60</checksum>
     </file>
     <file>
       <version>
@@ -520,6 +475,30 @@
       <checksum>A05EFF60</checksum>
     </file>
     <file>
+      <filename>hvac.rb</filename>
+      <filetype>rb</filetype>
+      <usage_type>resource</usage_type>
+      <checksum>88545EC9</checksum>
+    </file>
+    <file>
+      <filename>test_hvac.rb</filename>
+      <filetype>rb</filetype>
+      <usage_type>test</usage_type>
+      <checksum>E9AE31DD</checksum>
+    </file>
+    <file>
+      <filename>test_miscloads.rb</filename>
+      <filetype>rb</filetype>
+      <usage_type>test</usage_type>
+      <checksum>6B7F4149</checksum>
+    </file>
+    <file>
+      <filename>test_hotwater_appliance.rb</filename>
+      <filetype>rb</filetype>
+      <usage_type>test</usage_type>
+      <checksum>C87943CE</checksum>
+    </file>
+    <file>
       <filename>hotwater_appliances.rb</filename>
       <filetype>rb</filetype>
       <usage_type>resource</usage_type>
@@ -530,24 +509,24 @@
       <filetype>rb</filetype>
       <usage_type>resource</usage_type>
       <checksum>05F18A5B</checksum>
+    </file>
+    <file>
+      <filename>hpxml.rb</filename>
+      <filetype>rb</filetype>
+      <usage_type>resource</usage_type>
+      <checksum>D5CCBB60</checksum>
+    </file>
+    <file>
+      <filename>test_validation.rb</filename>
+      <filetype>rb</filetype>
+      <usage_type>test</usage_type>
+      <checksum>9A395A0C</checksum>
     </file>
     <file>
       <filename>hpxml_schematron/EPvalidator.xml</filename>
       <filetype>xml</filetype>
       <usage_type>resource</usage_type>
-      <checksum>56995EC4</checksum>
-    </file>
-    <file>
-      <filename>test_validation.rb</filename>
-      <filetype>rb</filetype>
-      <usage_type>test</usage_type>
-      <checksum>C4CAD124</checksum>
-    </file>
-    <file>
-      <filename>hpxml_schematron/EPvalidator.xml</filename>
-      <filetype>xml</filetype>
-      <usage_type>resource</usage_type>
-      <checksum>B60F333D</checksum>
+      <checksum>6FB532B0</checksum>
     </file>
   </files>
 </measure>