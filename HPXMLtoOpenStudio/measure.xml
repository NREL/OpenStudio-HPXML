<measure>
  <schema_version>3.0</schema_version>
  <name>hpxm_lto_openstudio</name>
  <uid>b1543b30-9465-45ff-ba04-1d1f85e763bc</uid>
<<<<<<< HEAD
  <version_id>4c0f4afe-3b3d-4a3f-ae3e-9ad82ca0ae66</version_id>
  <version_modified>20200423T213915Z</version_modified>
=======
  <version_id>cd0ec75d-377f-41d1-9728-9b00ee7487d7</version_id>
  <version_modified>20200427T141425Z</version_modified>
>>>>>>> 88d1c7a6
  <xml_checksum>D8922A73</xml_checksum>
  <class_name>HPXMLtoOpenStudio</class_name>
  <display_name>HPXML to OpenStudio Translator</display_name>
  <description>Translates HPXML file to OpenStudio Model</description>
  <modeler_description>TODO</modeler_description>
  <arguments>
    <argument>
      <name>hpxml_path</name>
      <display_name>HPXML File Path</display_name>
      <description>Absolute/relative path of the HPXML file.</description>
      <type>String</type>
      <required>true</required>
      <model_dependent>false</model_dependent>
    </argument>
    <argument>
      <name>weather_dir</name>
      <display_name>Weather Directory</display_name>
      <description>Absolute/relative path of the weather directory.</description>
      <type>String</type>
      <required>true</required>
      <model_dependent>false</model_dependent>
      <default_value>weather</default_value>
    </argument>
    <argument>
      <name>output_dir</name>
      <display_name>Directory for Output Files</display_name>
      <description>Absolute/relative path for the output files directory.</description>
      <type>String</type>
      <required>false</required>
      <model_dependent>false</model_dependent>
    </argument>
    <argument>
      <name>debug</name>
      <display_name>Debug Mode?</display_name>
      <description>If enabled: 1) Writes in.osm file, 2) Writes in.xml HPXML file with defaults filled, and 3) Generates additional log output. Any files written will be in the output path specified above.</description>
      <type>Boolean</type>
      <required>false</required>
      <model_dependent>false</model_dependent>
      <default_value>false</default_value>
      <choices>
        <choice>
          <value>true</value>
          <display_name>true</display_name>
        </choice>
        <choice>
          <value>false</value>
          <display_name>false</display_name>
        </choice>
      </choices>
    </argument>
  </arguments>
  <outputs/>
  <provenances/>
  <tags>
    <tag>Whole Building.Space Types</tag>
  </tags>
  <attributes>
    <attribute>
      <name>Measure Type</name>
      <value>ModelMeasure</value>
      <datatype>string</datatype>
    </attribute>
    <attribute>
      <name>Intended Software Tool</name>
      <value>Apply Measure Now</value>
      <datatype>string</datatype>
    </attribute>
    <attribute>
      <name>Intended Software Tool</name>
      <value>OpenStudio Application</value>
      <datatype>string</datatype>
    </attribute>
    <attribute>
      <name>Intended Software Tool</name>
      <value>Parametric Analysis Tool</value>
      <datatype>string</datatype>
    </attribute>
  </attributes>
  <files>
    <file>
      <filename>ASHRAE622WSF.csv</filename>
      <filetype>csv</filetype>
      <usage_type>resource</usage_type>
      <checksum>308F75BA</checksum>
    </file>
    <file>
      <filename>climate_zones.csv</filename>
      <filetype>csv</filetype>
      <usage_type>resource</usage_type>
      <checksum>63C6A1E2</checksum>
    </file>
    <file>
      <filename>HotWaterBathSchedule_1bed.csv</filename>
      <filetype>csv</filetype>
      <usage_type>resource</usage_type>
      <checksum>2756B8A4</checksum>
    </file>
    <file>
      <filename>HotWaterBathSchedule_2bed.csv</filename>
      <filetype>csv</filetype>
      <usage_type>resource</usage_type>
      <checksum>DD7631E9</checksum>
    </file>
    <file>
      <filename>HotWaterBathSchedule_3bed.csv</filename>
      <filetype>csv</filetype>
      <usage_type>resource</usage_type>
      <checksum>CA94B43E</checksum>
    </file>
    <file>
      <filename>HotWaterBathSchedule_4bed.csv</filename>
      <filetype>csv</filetype>
      <usage_type>resource</usage_type>
      <checksum>5A74968C</checksum>
    </file>
    <file>
      <filename>HotWaterBathSchedule_5bed.csv</filename>
      <filetype>csv</filetype>
      <usage_type>resource</usage_type>
      <checksum>61E873CD</checksum>
    </file>
    <file>
      <filename>HotWaterClothesDryerExhaustSchedule_1bed.csv</filename>
      <filetype>csv</filetype>
      <usage_type>resource</usage_type>
      <checksum>85CDD535</checksum>
    </file>
    <file>
      <filename>HotWaterClothesDryerExhaustSchedule_2bed.csv</filename>
      <filetype>csv</filetype>
      <usage_type>resource</usage_type>
      <checksum>1D475929</checksum>
    </file>
    <file>
      <filename>HotWaterClothesDryerExhaustSchedule_3bed.csv</filename>
      <filetype>csv</filetype>
      <usage_type>resource</usage_type>
      <checksum>A0F57E5A</checksum>
    </file>
    <file>
      <filename>HotWaterClothesDryerExhaustSchedule_4bed.csv</filename>
      <filetype>csv</filetype>
      <usage_type>resource</usage_type>
      <checksum>A893C107</checksum>
    </file>
    <file>
      <filename>HotWaterClothesDryerExhaustSchedule_5bed.csv</filename>
      <filetype>csv</filetype>
      <usage_type>resource</usage_type>
      <checksum>CDC5BFE0</checksum>
    </file>
    <file>
      <filename>HotWaterClothesWasherSchedule_1bed.csv</filename>
      <filetype>csv</filetype>
      <usage_type>resource</usage_type>
      <checksum>78DFDC72</checksum>
    </file>
    <file>
      <filename>HotWaterClothesWasherSchedule_2bed.csv</filename>
      <filetype>csv</filetype>
      <usage_type>resource</usage_type>
      <checksum>3BAFB696</checksum>
    </file>
    <file>
      <filename>HotWaterClothesWasherSchedule_3bed.csv</filename>
      <filetype>csv</filetype>
      <usage_type>resource</usage_type>
      <checksum>9289E6F2</checksum>
    </file>
    <file>
      <filename>HotWaterClothesWasherSchedule_4bed.csv</filename>
      <filetype>csv</filetype>
      <usage_type>resource</usage_type>
      <checksum>268D812A</checksum>
    </file>
    <file>
      <filename>HotWaterClothesWasherSchedule_5bed.csv</filename>
      <filetype>csv</filetype>
      <usage_type>resource</usage_type>
      <checksum>5109687D</checksum>
    </file>
    <file>
      <filename>HotWaterDishwasherSchedule_1bed.csv</filename>
      <filetype>csv</filetype>
      <usage_type>resource</usage_type>
      <checksum>736F23BC</checksum>
    </file>
    <file>
      <filename>HotWaterDishwasherSchedule_2bed.csv</filename>
      <filetype>csv</filetype>
      <usage_type>resource</usage_type>
      <checksum>ADCCC080</checksum>
    </file>
    <file>
      <filename>HotWaterDishwasherSchedule_3bed.csv</filename>
      <filetype>csv</filetype>
      <usage_type>resource</usage_type>
      <checksum>54BA8BB0</checksum>
    </file>
    <file>
      <filename>HotWaterDishwasherSchedule_4bed.csv</filename>
      <filetype>csv</filetype>
      <usage_type>resource</usage_type>
      <checksum>F34BF3A8</checksum>
    </file>
    <file>
      <filename>HotWaterDishwasherSchedule_5bed.csv</filename>
      <filetype>csv</filetype>
      <usage_type>resource</usage_type>
      <checksum>DAF9D44B</checksum>
    </file>
    <file>
      <filename>HotWaterShowerSchedule_1bed.csv</filename>
      <filetype>csv</filetype>
      <usage_type>resource</usage_type>
      <checksum>9222E591</checksum>
    </file>
    <file>
      <filename>HotWaterShowerSchedule_2bed.csv</filename>
      <filetype>csv</filetype>
      <usage_type>resource</usage_type>
      <checksum>4A282B1D</checksum>
    </file>
    <file>
      <filename>HotWaterShowerSchedule_3bed.csv</filename>
      <filetype>csv</filetype>
      <usage_type>resource</usage_type>
      <checksum>57187E02</checksum>
    </file>
    <file>
      <filename>HotWaterShowerSchedule_4bed.csv</filename>
      <filetype>csv</filetype>
      <usage_type>resource</usage_type>
      <checksum>63D51C5E</checksum>
    </file>
    <file>
      <filename>HotWaterShowerSchedule_5bed.csv</filename>
      <filetype>csv</filetype>
      <usage_type>resource</usage_type>
      <checksum>248E17B8</checksum>
    </file>
    <file>
      <filename>HotWaterSinkSchedule_1bed.csv</filename>
      <filetype>csv</filetype>
      <usage_type>resource</usage_type>
      <checksum>162386DA</checksum>
    </file>
    <file>
      <filename>HotWaterSinkSchedule_2bed.csv</filename>
      <filetype>csv</filetype>
      <usage_type>resource</usage_type>
      <checksum>ADC2C5DD</checksum>
    </file>
    <file>
      <filename>HotWaterSinkSchedule_3bed.csv</filename>
      <filetype>csv</filetype>
      <usage_type>resource</usage_type>
      <checksum>6828ECEE</checksum>
    </file>
    <file>
      <filename>HotWaterSinkSchedule_4bed.csv</filename>
      <filetype>csv</filetype>
      <usage_type>resource</usage_type>
      <checksum>E6D39D36</checksum>
    </file>
    <file>
      <filename>HotWaterSinkSchedule_5bed.csv</filename>
      <filetype>csv</filetype>
      <usage_type>resource</usage_type>
      <checksum>35E27F20</checksum>
    </file>
    <file>
      <filename>HotWaterMinuteDrawProfilesMaxFlows.csv</filename>
      <filetype>csv</filetype>
      <usage_type>resource</usage_type>
      <checksum>4650FB17</checksum>
    </file>
    <file>
      <filename>HotWaterSSBSchedule_1bed.csv</filename>
      <filetype>csv</filetype>
      <usage_type>resource</usage_type>
      <checksum>D60D96A2</checksum>
    </file>
    <file>
      <filename>HotWaterSSBSchedule_2bed.csv</filename>
      <filetype>csv</filetype>
      <usage_type>resource</usage_type>
      <checksum>85C2918F</checksum>
    </file>
    <file>
      <filename>HotWaterSSBSchedule_3bed.csv</filename>
      <filetype>csv</filetype>
      <usage_type>resource</usage_type>
      <checksum>4A3F1BC5</checksum>
    </file>
    <file>
      <filename>HotWaterSSBSchedule_4bed.csv</filename>
      <filetype>csv</filetype>
      <usage_type>resource</usage_type>
      <checksum>1BB9C885</checksum>
    </file>
    <file>
      <filename>HotWaterSSBSchedule_5bed.csv</filename>
      <filetype>csv</filetype>
      <usage_type>resource</usage_type>
      <checksum>1A0446EE</checksum>
    </file>
    <file>
      <filename>HPXML.xsd</filename>
      <filetype>xsd</filetype>
      <usage_type>resource</usage_type>
      <checksum>8B1ACB99</checksum>
    </file>
    <file>
      <filename>psychrometrics.rb</filename>
      <filetype>rb</filetype>
      <usage_type>resource</usage_type>
      <checksum>D5B3FA75</checksum>
    </file>
    <file>
      <filename>meta_measure.rb</filename>
      <filetype>rb</filetype>
      <usage_type>resource</usage_type>
      <checksum>BC6216BE</checksum>
    </file>
    <file>
      <filename>schedules.rb</filename>
      <filetype>rb</filetype>
      <usage_type>resource</usage_type>
      <checksum>56003B70</checksum>
    </file>
    <file>
      <filename>materials.rb</filename>
      <filetype>rb</filetype>
      <usage_type>resource</usage_type>
      <checksum>A00ABE93</checksum>
    </file>
    <file>
      <filename>weather.rb</filename>
      <filetype>rb</filetype>
      <usage_type>resource</usage_type>
      <checksum>25B4188B</checksum>
    </file>
    <file>
      <filename>minitest_helper.rb</filename>
      <filetype>rb</filetype>
      <usage_type>resource</usage_type>
      <checksum>A17178FF</checksum>
    </file>
    <file>
      <filename>xmlhelper.rb</filename>
      <filetype>rb</filetype>
      <usage_type>resource</usage_type>
      <checksum>7DA95127</checksum>
    </file>
    <file>
      <filename>util.rb</filename>
      <filetype>rb</filetype>
      <usage_type>resource</usage_type>
      <checksum>CF824A5B</checksum>
    </file>
    <file>
      <filename>unit_conversions.rb</filename>
      <filetype>rb</filetype>
      <usage_type>resource</usage_type>
      <checksum>205DDB6D</checksum>
    </file>
    <file>
      <filename>geometry.rb</filename>
      <filetype>rb</filetype>
      <usage_type>resource</usage_type>
      <checksum>B301CEB4</checksum>
    </file>
    <file>
      <filename>hvac_sizing.rb</filename>
      <filetype>rb</filetype>
      <usage_type>resource</usage_type>
      <checksum>ACCF116F</checksum>
    </file>
    <file>
      <filename>HPXMLDataTypes.xsd</filename>
      <filetype>xsd</filetype>
      <usage_type>resource</usage_type>
      <checksum>15FA9595</checksum>
    </file>
    <file>
      <filename>pv.rb</filename>
      <filetype>rb</filetype>
      <usage_type>resource</usage_type>
      <checksum>8B5F0A97</checksum>
    </file>
    <file>
      <filename>location.rb</filename>
      <filetype>rb</filetype>
      <usage_type>resource</usage_type>
      <checksum>54943094</checksum>
    </file>
    <file>
      <filename>lighting.rb</filename>
      <filetype>rb</filetype>
      <usage_type>resource</usage_type>
      <checksum>226E206B</checksum>
    </file>
    <file>
      <filename>misc_loads.rb</filename>
      <filetype>rb</filetype>
      <usage_type>resource</usage_type>
      <checksum>6AB64ECB</checksum>
    </file>
    <file>
      <filename>BaseElements.xsd</filename>
      <filetype>xsd</filetype>
      <usage_type>resource</usage_type>
      <checksum>CE0F105B</checksum>
    </file>
    <file>
      <filename>hvac.rb</filename>
      <filetype>rb</filetype>
      <usage_type>resource</usage_type>
      <checksum>90421FFE</checksum>
    </file>
    <file>
<<<<<<< HEAD
      <filename>BaseElements.xsd</filename>
      <filetype>xsd</filetype>
=======
      <filename>airflow.rb</filename>
      <filetype>rb</filetype>
      <usage_type>resource</usage_type>
      <checksum>E07814AC</checksum>
    </file>
    <file>
      <filename>EPvalidator.rb</filename>
      <filetype>rb</filetype>
>>>>>>> 88d1c7a6
      <usage_type>resource</usage_type>
      <checksum>6C7529E8</checksum>
    </file>
    <file>
      <filename>constructions.rb</filename>
      <filetype>rb</filetype>
      <usage_type>resource</usage_type>
      <checksum>99D52803</checksum>
    </file>
    <file>
      <filename>constants.rb</filename>
      <filetype>rb</filetype>
      <usage_type>resource</usage_type>
      <checksum>61AD1556</checksum>
    </file>
    <file>
      <filename>hotwater_appliances.rb</filename>
      <filetype>rb</filetype>
      <usage_type>resource</usage_type>
      <checksum>14B9BE69</checksum>
    </file>
    <file>
      <filename>waterheater.rb</filename>
      <filetype>rb</filetype>
      <usage_type>resource</usage_type>
      <checksum>CB52D1F9</checksum>
    </file>
    <file>
      <filename>constructions.rb</filename>
      <filetype>rb</filetype>
      <usage_type>resource</usage_type>
<<<<<<< HEAD
      <checksum>6CF66B28</checksum>
=======
      <checksum>C7F2EE50</checksum>
>>>>>>> 88d1c7a6
    </file>
    <file>
      <filename>hpxml.rb</filename>
      <filetype>rb</filetype>
      <usage_type>resource</usage_type>
<<<<<<< HEAD
      <checksum>4B3123A3</checksum>
=======
      <checksum>13B2B640</checksum>
>>>>>>> 88d1c7a6
    </file>
    <file>
      <version>
        <software_program>OpenStudio</software_program>
        <identifier>2.1.1</identifier>
        <min_compatible>2.1.1</min_compatible>
      </version>
      <filename>measure.rb</filename>
      <filetype>rb</filetype>
      <usage_type>script</usage_type>
<<<<<<< HEAD
      <checksum>03459BE8</checksum>
=======
      <checksum>B71791E6</checksum>
>>>>>>> 88d1c7a6
    </file>
  </files>
</measure><|MERGE_RESOLUTION|>--- conflicted
+++ resolved
@@ -2,13 +2,8 @@
   <schema_version>3.0</schema_version>
   <name>hpxm_lto_openstudio</name>
   <uid>b1543b30-9465-45ff-ba04-1d1f85e763bc</uid>
-<<<<<<< HEAD
-  <version_id>4c0f4afe-3b3d-4a3f-ae3e-9ad82ca0ae66</version_id>
-  <version_modified>20200423T213915Z</version_modified>
-=======
-  <version_id>cd0ec75d-377f-41d1-9728-9b00ee7487d7</version_id>
-  <version_modified>20200427T141425Z</version_modified>
->>>>>>> 88d1c7a6
+  <version_id>de8272e9-6852-44d3-a4cd-c3b9b068a42a</version_id>
+  <version_modified>20200427T151419Z</version_modified>
   <xml_checksum>D8922A73</xml_checksum>
   <class_name>HPXMLtoOpenStudio</class_name>
   <display_name>HPXML to OpenStudio Translator</display_name>
@@ -431,10 +426,6 @@
       <checksum>90421FFE</checksum>
     </file>
     <file>
-<<<<<<< HEAD
-      <filename>BaseElements.xsd</filename>
-      <filetype>xsd</filetype>
-=======
       <filename>airflow.rb</filename>
       <filetype>rb</filetype>
       <usage_type>resource</usage_type>
@@ -443,53 +434,32 @@
     <file>
       <filename>EPvalidator.rb</filename>
       <filetype>rb</filetype>
->>>>>>> 88d1c7a6
       <usage_type>resource</usage_type>
       <checksum>6C7529E8</checksum>
     </file>
     <file>
+      <filename>constants.rb</filename>
+      <filetype>rb</filetype>
+      <usage_type>resource</usage_type>
+      <checksum>61AD1556</checksum>
+    </file>
+    <file>
+      <filename>hotwater_appliances.rb</filename>
+      <filetype>rb</filetype>
+      <usage_type>resource</usage_type>
+      <checksum>14B9BE69</checksum>
+    </file>
+    <file>
+      <filename>waterheater.rb</filename>
+      <filetype>rb</filetype>
+      <usage_type>resource</usage_type>
+      <checksum>13B2B640</checksum>
+    </file>
+    <file>
       <filename>constructions.rb</filename>
       <filetype>rb</filetype>
       <usage_type>resource</usage_type>
-      <checksum>99D52803</checksum>
-    </file>
-    <file>
-      <filename>constants.rb</filename>
-      <filetype>rb</filetype>
-      <usage_type>resource</usage_type>
-      <checksum>61AD1556</checksum>
-    </file>
-    <file>
-      <filename>hotwater_appliances.rb</filename>
-      <filetype>rb</filetype>
-      <usage_type>resource</usage_type>
-      <checksum>14B9BE69</checksum>
-    </file>
-    <file>
-      <filename>waterheater.rb</filename>
-      <filetype>rb</filetype>
-      <usage_type>resource</usage_type>
-      <checksum>CB52D1F9</checksum>
-    </file>
-    <file>
-      <filename>constructions.rb</filename>
-      <filetype>rb</filetype>
-      <usage_type>resource</usage_type>
-<<<<<<< HEAD
-      <checksum>6CF66B28</checksum>
-=======
-      <checksum>C7F2EE50</checksum>
->>>>>>> 88d1c7a6
-    </file>
-    <file>
-      <filename>hpxml.rb</filename>
-      <filetype>rb</filetype>
-      <usage_type>resource</usage_type>
-<<<<<<< HEAD
-      <checksum>4B3123A3</checksum>
-=======
-      <checksum>13B2B640</checksum>
->>>>>>> 88d1c7a6
+      <checksum>942F05EE</checksum>
     </file>
     <file>
       <version>
@@ -500,11 +470,13 @@
       <filename>measure.rb</filename>
       <filetype>rb</filetype>
       <usage_type>script</usage_type>
-<<<<<<< HEAD
-      <checksum>03459BE8</checksum>
-=======
-      <checksum>B71791E6</checksum>
->>>>>>> 88d1c7a6
+      <checksum>CC29626B</checksum>
+    </file>
+    <file>
+      <filename>hpxml.rb</filename>
+      <filetype>rb</filetype>
+      <usage_type>resource</usage_type>
+      <checksum>5BA9A6A6</checksum>
     </file>
   </files>
 </measure>