--- conflicted
+++ resolved
@@ -3,13 +3,8 @@
   <schema_version>3.0</schema_version>
   <name>hpxm_lto_openstudio</name>
   <uid>b1543b30-9465-45ff-ba04-1d1f85e763bc</uid>
-<<<<<<< HEAD
-  <version_id>b96aeb31-8993-4da7-9dec-0840ebc681cf</version_id>
-  <version_modified>20230206T180925Z</version_modified>
-=======
-  <version_id>f001c915-8eec-45e7-9f46-012dc9788f57</version_id>
-  <version_modified>20230207T002726Z</version_modified>
->>>>>>> b9fb3669
+  <version_id>779836ef-b3f7-48be-9ba6-a0ff120eb434</version_id>
+  <version_modified>20230207T220959Z</version_modified>
   <xml_checksum>D8922A73</xml_checksum>
   <class_name>HPXMLtoOpenStudio</class_name>
   <display_name>HPXML to OpenStudio Translator</display_name>
@@ -463,88 +458,100 @@
       <checksum>B47213DB</checksum>
     </file>
     <file>
-<<<<<<< HEAD
+      <filename>test_defaults.rb</filename>
+      <filetype>rb</filetype>
+      <usage_type>test</usage_type>
+      <checksum>0AF9594E</checksum>
+    </file>
+    <file>
+      <filename>test_hvac.rb</filename>
+      <filetype>rb</filetype>
+      <usage_type>test</usage_type>
+      <checksum>C7DAF9C1</checksum>
+    </file>
+    <file>
+      <filename>test_validation.rb</filename>
+      <filetype>rb</filetype>
+      <usage_type>test</usage_type>
+      <checksum>E3DF57F3</checksum>
+    </file>
+    <file>
+      <filename>test_enclosure.rb</filename>
+      <filetype>rb</filetype>
+      <usage_type>test</usage_type>
+      <checksum>131F55BD</checksum>
+    </file>
+    <file>
+      <filename>test_airflow.rb</filename>
+      <filetype>rb</filetype>
+      <usage_type>test</usage_type>
+      <checksum>A7D2658C</checksum>
+    </file>
+    <file>
       <filename>hvac_sizing.rb</filename>
       <filetype>rb</filetype>
       <usage_type>resource</usage_type>
-      <checksum>7E63C08B</checksum>
+      <checksum>DA167F96</checksum>
     </file>
     <file>
       <filename>hpxml_defaults.rb</filename>
       <filetype>rb</filetype>
       <usage_type>resource</usage_type>
-      <checksum>8FD67508</checksum>
-=======
+      <checksum>DD5FC83F</checksum>
+    </file>
+    <file>
+      <filename>test_water_heater.rb</filename>
+      <filetype>rb</filetype>
+      <usage_type>test</usage_type>
+      <checksum>132B5002</checksum>
+    </file>
+    <file>
+      <filename>energyplus.rb</filename>
+      <filetype>rb</filetype>
+      <usage_type>resource</usage_type>
+      <checksum>788F897B</checksum>
+    </file>
+    <file>
+      <filename>test_schedules.rb</filename>
+      <filetype>rb</filetype>
+      <usage_type>test</usage_type>
+      <checksum>C2384B1F</checksum>
+    </file>
+    <file>
+      <filename>waterheater.rb</filename>
+      <filetype>rb</filetype>
+      <usage_type>resource</usage_type>
+      <checksum>6BAF2D53</checksum>
+    </file>
+    <file>
+      <filename>hotwater_appliances.rb</filename>
+      <filetype>rb</filetype>
+      <usage_type>resource</usage_type>
+      <checksum>9A263556</checksum>
+    </file>
+    <file>
+      <filename>schedules.rb</filename>
+      <filetype>rb</filetype>
+      <usage_type>resource</usage_type>
+      <checksum>DDE75800</checksum>
+    </file>
+    <file>
+      <filename>misc_loads.rb</filename>
+      <filetype>rb</filetype>
+      <usage_type>resource</usage_type>
+      <checksum>FFC64889</checksum>
+    </file>
+    <file>
+      <filename>lighting.rb</filename>
+      <filetype>rb</filetype>
+      <usage_type>resource</usage_type>
+      <checksum>76AE1E0E</checksum>
+    </file>
+    <file>
       <filename>hvac.rb</filename>
       <filetype>rb</filetype>
       <usage_type>resource</usage_type>
-      <checksum>B801C170</checksum>
->>>>>>> b9fb3669
-    </file>
-    <file>
-      <filename>test_defaults.rb</filename>
-      <filetype>rb</filetype>
-      <usage_type>test</usage_type>
-      <checksum>0AF9594E</checksum>
-    </file>
-    <file>
-      <filename>test_hvac.rb</filename>
-      <filetype>rb</filetype>
-      <usage_type>test</usage_type>
-      <checksum>C7DAF9C1</checksum>
-    </file>
-    <file>
-      <filename>test_validation.rb</filename>
-      <filetype>rb</filetype>
-      <usage_type>test</usage_type>
-      <checksum>E3DF57F3</checksum>
-    </file>
-    <file>
-      <filename>test_enclosure.rb</filename>
-<<<<<<< HEAD
-      <filetype>rb</filetype>
-      <usage_type>test</usage_type>
-      <checksum>131F55BD</checksum>
-    </file>
-    <file>
-      <filename>test_water_heater.rb</filename>
-      <filetype>rb</filetype>
-      <usage_type>test</usage_type>
-      <checksum>132B5002</checksum>
-    </file>
-    <file>
-      <filename>energyplus.rb</filename>
-      <filetype>rb</filetype>
-      <usage_type>resource</usage_type>
-      <checksum>788F897B</checksum>
-    </file>
-    <file>
-      <filename>test_schedules.rb</filename>
-      <filetype>rb</filetype>
-      <usage_type>test</usage_type>
-      <checksum>C2384B1F</checksum>
-    </file>
-    <file>
-      <filename>waterheater.rb</filename>
-      <filetype>rb</filetype>
-      <usage_type>resource</usage_type>
-      <checksum>6BAF2D53</checksum>
-    </file>
-    <file>
-      <filename>hotwater_appliances.rb</filename>
-      <filetype>rb</filetype>
-      <usage_type>resource</usage_type>
-      <checksum>9A263556</checksum>
-    </file>
-    <file>
-      <filename>schedules.rb</filename>
-      <filetype>rb</filetype>
-      <usage_type>resource</usage_type>
-      <checksum>DDE75800</checksum>
-=======
-      <filetype>rb</filetype>
-      <usage_type>test</usage_type>
-      <checksum>131F55BD</checksum>
+      <checksum>FB10C4C4</checksum>
     </file>
     <file>
       <version>
@@ -555,85 +562,25 @@
       <filename>measure.rb</filename>
       <filetype>rb</filetype>
       <usage_type>script</usage_type>
-      <checksum>C25C81CE</checksum>
-    </file>
-    <file>
-      <filename>test_airflow.rb</filename>
-      <filetype>rb</filetype>
-      <usage_type>test</usage_type>
-      <checksum>A7D2658C</checksum>
->>>>>>> b9fb3669
+      <checksum>8246281C</checksum>
     </file>
     <file>
       <filename>airflow.rb</filename>
       <filetype>rb</filetype>
       <usage_type>resource</usage_type>
-<<<<<<< HEAD
-      <checksum>2870A331</checksum>
-    </file>
-    <file>
-      <filename>misc_loads.rb</filename>
-      <filetype>rb</filetype>
-      <usage_type>resource</usage_type>
-      <checksum>FFC64889</checksum>
-    </file>
-    <file>
-      <filename>lighting.rb</filename>
-      <filetype>rb</filetype>
-      <usage_type>resource</usage_type>
-      <checksum>76AE1E0E</checksum>
-    </file>
-    <file>
-      <version>
-        <software_program>OpenStudio</software_program>
-        <identifier>3.3.0</identifier>
-        <min_compatible>3.3.0</min_compatible>
-      </version>
-      <filename>measure.rb</filename>
-      <filetype>rb</filetype>
-      <usage_type>script</usage_type>
-      <checksum>87BB244C</checksum>
-    </file>
-    <file>
-      <filename>hvac.rb</filename>
-      <filetype>rb</filetype>
-      <usage_type>resource</usage_type>
-      <checksum>FB10C4C4</checksum>
-=======
-      <checksum>051F5EFA</checksum>
-    </file>
-    <file>
-      <filename>hvac_sizing.rb</filename>
-      <filetype>rb</filetype>
-      <usage_type>resource</usage_type>
-      <checksum>DA167F96</checksum>
-    </file>
-    <file>
-      <filename>hpxml_defaults.rb</filename>
-      <filetype>rb</filetype>
-      <usage_type>resource</usage_type>
-      <checksum>DD5FC83F</checksum>
->>>>>>> b9fb3669
+      <checksum>4DCC764D</checksum>
     </file>
     <file>
       <filename>hpxml_schematron/EPvalidator.xml</filename>
       <filetype>xml</filetype>
       <usage_type>resource</usage_type>
-<<<<<<< HEAD
-      <checksum>8E98873F</checksum>
-=======
-      <checksum>F9FCC36B</checksum>
->>>>>>> b9fb3669
+      <checksum>097E4179</checksum>
     </file>
     <file>
       <filename>hpxml.rb</filename>
       <filetype>rb</filetype>
       <usage_type>resource</usage_type>
-<<<<<<< HEAD
-      <checksum>2A6889A7</checksum>
-=======
-      <checksum>02DD899C</checksum>
->>>>>>> b9fb3669
+      <checksum>92AC9F15</checksum>
     </file>
   </files>
 </measure>