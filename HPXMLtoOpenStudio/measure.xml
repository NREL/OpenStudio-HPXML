<?xml version="1.0"?>
<measure>
  <schema_version>3.1</schema_version>
  <name>hpxm_lto_openstudio</name>
  <uid>b1543b30-9465-45ff-ba04-1d1f85e763bc</uid>
<<<<<<< HEAD
  <version_id>f6d1b78a-6191-4232-a2db-dfaffc653c70</version_id>
  <version_modified>2025-04-17T21:29:37Z</version_modified>
=======
  <version_id>4d23883b-fd77-490a-aa31-cb6015b7805c</version_id>
  <version_modified>2025-04-17T19:46:26Z</version_modified>
>>>>>>> cd7a80c0
  <xml_checksum>D8922A73</xml_checksum>
  <class_name>HPXMLtoOpenStudio</class_name>
  <display_name>HPXML to OpenStudio Translator</display_name>
  <description>Translates HPXML file to OpenStudio Model</description>
  <modeler_description>TODO</modeler_description>
  <arguments>
    <argument>
      <name>hpxml_path</name>
      <display_name>HPXML File Path</display_name>
      <description>Absolute/relative path of the HPXML file.</description>
      <type>String</type>
      <required>true</required>
      <model_dependent>false</model_dependent>
    </argument>
    <argument>
      <name>output_dir</name>
      <display_name>Directory for Output Files</display_name>
      <description>Absolute/relative path for the output files directory.</description>
      <type>String</type>
      <required>true</required>
      <model_dependent>false</model_dependent>
    </argument>
    <argument>
      <name>output_format</name>
      <display_name>Output Format</display_name>
      <description>The file format of the HVAC design load details output.</description>
      <type>Choice</type>
      <required>false</required>
      <model_dependent>false</model_dependent>
      <default_value>csv</default_value>
      <choices>
        <choice>
          <value>csv</value>
          <display_name>csv</display_name>
        </choice>
        <choice>
          <value>json</value>
          <display_name>json</display_name>
        </choice>
        <choice>
          <value>msgpack</value>
          <display_name>msgpack</display_name>
        </choice>
      </choices>
    </argument>
    <argument>
      <name>annual_output_file_name</name>
      <display_name>Annual Output File Name</display_name>
      <description>The name of the file w/ HVAC design loads and capacities. If not provided, defaults to 'results_annual.csv' (or '.json' or '.msgpack').</description>
      <type>String</type>
      <required>false</required>
      <model_dependent>false</model_dependent>
      <default_value>results_annual</default_value>
    </argument>
    <argument>
      <name>design_load_details_output_file_name</name>
      <display_name>Design Load Details Output File Name</display_name>
      <description>The name of the file w/ additional HVAC design load details. If not provided, defaults to 'results_design_load_details.csv' (or '.json' or '.msgpack').</description>
      <type>String</type>
      <required>false</required>
      <model_dependent>false</model_dependent>
      <default_value>results_design_load_details</default_value>
    </argument>
    <argument>
      <name>add_component_loads</name>
      <display_name>Add component loads?</display_name>
      <description>If true, adds the calculation of heating/cooling component loads (not enabled by default for faster performance).</description>
      <type>Boolean</type>
      <required>false</required>
      <model_dependent>false</model_dependent>
      <default_value>false</default_value>
      <choices>
        <choice>
          <value>true</value>
          <display_name>true</display_name>
        </choice>
        <choice>
          <value>false</value>
          <display_name>false</display_name>
        </choice>
      </choices>
    </argument>
    <argument>
      <name>building_id</name>
      <display_name>BuildingID</display_name>
      <description>The ID of the HPXML Building. Only required if the HPXML has multiple Building elements and WholeSFAorMFBuildingSimulation is not true.</description>
      <type>String</type>
      <required>false</required>
      <model_dependent>false</model_dependent>
    </argument>
    <argument>
      <name>skip_validation</name>
      <display_name>Skip Validation?</display_name>
      <description>If true, bypasses HPXML input validation for faster performance. WARNING: This should only be used if the supplied HPXML file has already been validated against the Schema &amp; Schematron documents.</description>
      <type>Boolean</type>
      <required>false</required>
      <model_dependent>false</model_dependent>
      <default_value>false</default_value>
      <choices>
        <choice>
          <value>true</value>
          <display_name>true</display_name>
        </choice>
        <choice>
          <value>false</value>
          <display_name>false</display_name>
        </choice>
      </choices>
    </argument>
    <argument>
      <name>debug</name>
      <display_name>Debug Mode?</display_name>
      <description>If true: 1) Writes in.osm file, 2) Generates additional log output, and 3) Creates all EnergyPlus output files.</description>
      <type>Boolean</type>
      <required>false</required>
      <model_dependent>false</model_dependent>
      <default_value>false</default_value>
      <choices>
        <choice>
          <value>true</value>
          <display_name>true</display_name>
        </choice>
        <choice>
          <value>false</value>
          <display_name>false</display_name>
        </choice>
      </choices>
    </argument>
  </arguments>
  <outputs />
  <provenances />
  <tags>
    <tag>Whole Building.Space Types</tag>
  </tags>
  <attributes>
    <attribute>
      <name>Measure Type</name>
      <value>ModelMeasure</value>
      <datatype>string</datatype>
    </attribute>
    <attribute>
      <name>Intended Software Tool</name>
      <value>Apply Measure Now</value>
      <datatype>string</datatype>
    </attribute>
    <attribute>
      <name>Intended Software Tool</name>
      <value>OpenStudio Application</value>
      <datatype>string</datatype>
    </attribute>
    <attribute>
      <name>Intended Software Tool</name>
      <value>Parametric Analysis Tool</value>
      <datatype>string</datatype>
    </attribute>
  </attributes>
  <files>
    <file>
      <filename>README.md</filename>
      <filetype>md</filetype>
      <usage_type>readme</usage_type>
      <checksum>F05E039B</checksum>
    </file>
    <file>
      <filename>README.md.erb</filename>
      <filetype>erb</filetype>
      <usage_type>readmeerb</usage_type>
      <checksum>513F28E9</checksum>
    </file>
    <file>
      <version>
        <software_program>OpenStudio</software_program>
        <identifier>3.3.0</identifier>
        <min_compatible>3.3.0</min_compatible>
      </version>
      <filename>measure.rb</filename>
      <filetype>rb</filetype>
      <usage_type>script</usage_type>
      <checksum>C8CE8641</checksum>
    </file>
    <file>
      <filename>airflow.rb</filename>
      <filetype>rb</filetype>
      <usage_type>resource</usage_type>
      <checksum>0280370B</checksum>
    </file>
    <file>
      <filename>battery.rb</filename>
      <filetype>rb</filetype>
      <usage_type>resource</usage_type>
      <checksum>19BFE868</checksum>
    </file>
    <file>
      <filename>calendar.rb</filename>
      <filetype>rb</filetype>
      <usage_type>resource</usage_type>
      <checksum>E9D39EDE</checksum>
    </file>
    <file>
      <filename>constants.rb</filename>
      <filetype>rb</filetype>
      <usage_type>resource</usage_type>
      <checksum>797B58A9</checksum>
    </file>
    <file>
      <filename>constructions.rb</filename>
      <filetype>rb</filetype>
      <usage_type>resource</usage_type>
      <checksum>7745F4F8</checksum>
    </file>
    <file>
      <filename>data/Xing_okstate_0664D_13659_Table_A-3.csv</filename>
      <filetype>csv</filetype>
      <usage_type>resource</usage_type>
      <checksum>63D2B9F2</checksum>
    </file>
    <file>
      <filename>data/ashrae622_wsf.csv</filename>
      <filetype>csv</filetype>
      <usage_type>resource</usage_type>
      <checksum>AE52BE51</checksum>
    </file>
    <file>
      <filename>data/cambium/LRMER_95DecarbBy2035.csv</filename>
      <filetype>csv</filetype>
      <usage_type>resource</usage_type>
      <checksum>5E60A9EE</checksum>
    </file>
    <file>
      <filename>data/cambium/LRMER_95DecarbBy2050.csv</filename>
      <filetype>csv</filetype>
      <usage_type>resource</usage_type>
      <checksum>01B9A892</checksum>
    </file>
    <file>
      <filename>data/cambium/LRMER_HighRECosts.csv</filename>
      <filetype>csv</filetype>
      <usage_type>resource</usage_type>
      <checksum>A46DE564</checksum>
    </file>
    <file>
      <filename>data/cambium/LRMER_LowRECosts.csv</filename>
      <filetype>csv</filetype>
      <usage_type>resource</usage_type>
      <checksum>58B8E01E</checksum>
    </file>
    <file>
      <filename>data/cambium/LRMER_MidCase.csv</filename>
      <filetype>csv</filetype>
      <usage_type>resource</usage_type>
      <checksum>4C7D519B</checksum>
    </file>
    <file>
      <filename>data/cambium/README.md</filename>
      <filetype>md</filetype>
      <usage_type>resource</usage_type>
      <checksum>FC171B98</checksum>
    </file>
    <file>
      <filename>data/default_schedules.csv</filename>
      <filetype>csv</filetype>
      <usage_type>resource</usage_type>
      <checksum>B5344F37</checksum>
    </file>
    <file>
      <filename>data/g_functions/C_configurations_5m_v1.0.json</filename>
      <filetype>json</filetype>
      <usage_type>resource</usage_type>
      <checksum>E97DCCDD</checksum>
    </file>
    <file>
      <filename>data/g_functions/L_configurations_5m_v1.0.json</filename>
      <filetype>json</filetype>
      <usage_type>resource</usage_type>
      <checksum>6B2B3787</checksum>
    </file>
    <file>
      <filename>data/g_functions/LopU_configurations_5m_v1.0.json</filename>
      <filetype>json</filetype>
      <usage_type>resource</usage_type>
      <checksum>B13FA813</checksum>
    </file>
    <file>
      <filename>data/g_functions/Open_configurations_5m_v1.0.json</filename>
      <filetype>json</filetype>
      <usage_type>resource</usage_type>
      <checksum>FF25A024</checksum>
    </file>
    <file>
      <filename>data/g_functions/README.md</filename>
      <filetype>md</filetype>
      <usage_type>resource</usage_type>
      <checksum>EC9CFEDE</checksum>
    </file>
    <file>
      <filename>data/g_functions/U_configurations_5m_v1.0.json</filename>
      <filetype>json</filetype>
      <usage_type>resource</usage_type>
      <checksum>B5BEF270</checksum>
    </file>
    <file>
      <filename>data/g_functions/rectangle_5m_v1.0.json</filename>
      <filetype>json</filetype>
      <usage_type>resource</usage_type>
      <checksum>25FFB6A8</checksum>
    </file>
    <file>
      <filename>data/g_functions/util.rb</filename>
      <filetype>rb</filetype>
      <usage_type>resource</usage_type>
      <checksum>D00579DD</checksum>
    </file>
    <file>
      <filename>data/unavailable_periods.csv</filename>
      <filetype>csv</filetype>
      <usage_type>resource</usage_type>
      <checksum>2DE72980</checksum>
    </file>
    <file>
      <filename>data/zipcode_weather_stations.csv</filename>
      <filetype>csv</filetype>
      <usage_type>resource</usage_type>
      <checksum>2B7E2F0F</checksum>
    </file>
    <file>
      <filename>defaults.rb</filename>
      <filetype>rb</filetype>
      <usage_type>resource</usage_type>
<<<<<<< HEAD
      <checksum>7E72A291</checksum>
=======
      <checksum>25787503</checksum>
>>>>>>> cd7a80c0
    </file>
    <file>
      <filename>energyplus.rb</filename>
      <filetype>rb</filetype>
      <usage_type>resource</usage_type>
      <checksum>071927F3</checksum>
    </file>
    <file>
      <filename>generator.rb</filename>
      <filetype>rb</filetype>
      <usage_type>resource</usage_type>
      <checksum>6C50CF5E</checksum>
    </file>
    <file>
      <filename>geometry.rb</filename>
      <filetype>rb</filetype>
      <usage_type>resource</usage_type>
      <checksum>513168FF</checksum>
    </file>
    <file>
      <filename>hotwater_appliances.rb</filename>
      <filetype>rb</filetype>
      <usage_type>resource</usage_type>
      <checksum>FA4DA1B3</checksum>
    </file>
    <file>
      <filename>hpxml.rb</filename>
      <filetype>rb</filetype>
      <usage_type>resource</usage_type>
<<<<<<< HEAD
      <checksum>6581BC94</checksum>
=======
      <checksum>8BFD4AA5</checksum>
>>>>>>> cd7a80c0
    </file>
    <file>
      <filename>hpxml_schema/HPXML.xsd</filename>
      <filetype>xsd</filetype>
      <usage_type>resource</usage_type>
      <checksum>E36727BB</checksum>
    </file>
    <file>
      <filename>hpxml_schema/README.md</filename>
      <filetype>md</filetype>
      <usage_type>resource</usage_type>
      <checksum>D05DFB8A</checksum>
    </file>
    <file>
      <filename>hpxml_schematron/EPvalidator.xml</filename>
      <filetype>xml</filetype>
      <usage_type>resource</usage_type>
      <checksum>3C10EAF6</checksum>
    </file>
    <file>
      <filename>hpxml_schematron/iso-schematron.xsd</filename>
      <filetype>xsd</filetype>
      <usage_type>resource</usage_type>
      <checksum>2785B05C</checksum>
    </file>
    <file>
      <filename>hvac.rb</filename>
      <filetype>rb</filetype>
      <usage_type>resource</usage_type>
<<<<<<< HEAD
      <checksum>3CBBAB88</checksum>
=======
      <checksum>81833C95</checksum>
>>>>>>> cd7a80c0
    </file>
    <file>
      <filename>hvac_sizing.rb</filename>
      <filetype>rb</filetype>
      <usage_type>resource</usage_type>
      <checksum>D5F6156A</checksum>
    </file>
    <file>
      <filename>internal_gains.rb</filename>
      <filetype>rb</filetype>
      <usage_type>resource</usage_type>
      <checksum>A9CC95F5</checksum>
    </file>
    <file>
      <filename>lighting.rb</filename>
      <filetype>rb</filetype>
      <usage_type>resource</usage_type>
      <checksum>74899E6B</checksum>
    </file>
    <file>
      <filename>location.rb</filename>
      <filetype>rb</filetype>
      <usage_type>resource</usage_type>
      <checksum>3FF22771</checksum>
    </file>
    <file>
      <filename>materials.rb</filename>
      <filetype>rb</filetype>
      <usage_type>resource</usage_type>
      <checksum>0881326D</checksum>
    </file>
    <file>
      <filename>math.rb</filename>
      <filetype>rb</filetype>
      <usage_type>resource</usage_type>
      <checksum>92EEC5D8</checksum>
    </file>
    <file>
      <filename>meta_measure.rb</filename>
      <filetype>rb</filetype>
      <usage_type>resource</usage_type>
      <checksum>D11644B9</checksum>
    </file>
    <file>
      <filename>minitest_helper.rb</filename>
      <filetype>rb</filetype>
      <usage_type>resource</usage_type>
      <checksum>923B05E5</checksum>
    </file>
    <file>
      <filename>misc_loads.rb</filename>
      <filetype>rb</filetype>
      <usage_type>resource</usage_type>
      <checksum>78E80650</checksum>
    </file>
    <file>
      <filename>model.rb</filename>
      <filetype>rb</filetype>
      <usage_type>resource</usage_type>
      <checksum>D343C29D</checksum>
    </file>
    <file>
      <filename>output.rb</filename>
      <filetype>rb</filetype>
      <usage_type>resource</usage_type>
      <checksum>868EC316</checksum>
    </file>
    <file>
      <filename>psychrometrics.rb</filename>
      <filetype>rb</filetype>
      <usage_type>resource</usage_type>
      <checksum>62A04744</checksum>
    </file>
    <file>
      <filename>pv.rb</filename>
      <filetype>rb</filetype>
      <usage_type>resource</usage_type>
      <checksum>C2C1C9BA</checksum>
    </file>
    <file>
      <filename>schedule_files/README.md</filename>
      <filetype>md</filetype>
      <usage_type>resource</usage_type>
      <checksum>F2FFB082</checksum>
    </file>
    <file>
      <filename>schedule_files/battery.csv</filename>
      <filetype>csv</filetype>
      <usage_type>resource</usage_type>
      <checksum>971B85EE</checksum>
    </file>
    <file>
      <filename>schedule_files/hvac-variable-system-maximum-power-ratios-varied.csv</filename>
      <filetype>csv</filetype>
      <usage_type>resource</usage_type>
      <checksum>B93B3701</checksum>
    </file>
    <file>
      <filename>schedule_files/occupancy-non-stochastic.csv</filename>
      <filetype>csv</filetype>
      <usage_type>resource</usage_type>
      <checksum>FA81E518</checksum>
    </file>
    <file>
      <filename>schedule_files/occupancy-stochastic-10-mins.csv</filename>
      <filetype>csv</filetype>
      <usage_type>resource</usage_type>
      <checksum>55BEFF64</checksum>
    </file>
    <file>
      <filename>schedule_files/occupancy-stochastic-30-mins.csv</filename>
      <filetype>csv</filetype>
      <usage_type>resource</usage_type>
      <checksum>55BEFF64</checksum>
    </file>
    <file>
      <filename>schedule_files/occupancy-stochastic-ev-charger.csv</filename>
      <filetype>csv</filetype>
      <usage_type>resource</usage_type>
      <checksum>FEDC5979</checksum>
    </file>
    <file>
      <filename>schedule_files/occupancy-stochastic-mf-unit.csv</filename>
      <filetype>csv</filetype>
      <usage_type>resource</usage_type>
      <checksum>F464930F</checksum>
    </file>
    <file>
      <filename>schedule_files/occupancy-stochastic-mf-unit_2.csv</filename>
      <filetype>csv</filetype>
      <usage_type>resource</usage_type>
      <checksum>C504DB69</checksum>
    </file>
    <file>
      <filename>schedule_files/occupancy-stochastic-mf-unit_3.csv</filename>
      <filetype>csv</filetype>
      <usage_type>resource</usage_type>
      <checksum>BBE33CAE</checksum>
    </file>
    <file>
      <filename>schedule_files/occupancy-stochastic-mf-unit_4.csv</filename>
      <filetype>csv</filetype>
      <usage_type>resource</usage_type>
      <checksum>1975BB7D</checksum>
    </file>
    <file>
      <filename>schedule_files/occupancy-stochastic-mf-unit_5.csv</filename>
      <filetype>csv</filetype>
      <usage_type>resource</usage_type>
      <checksum>AFC15AEC</checksum>
    </file>
    <file>
      <filename>schedule_files/occupancy-stochastic-mf-unit_6.csv</filename>
      <filetype>csv</filetype>
      <usage_type>resource</usage_type>
      <checksum>5563187E</checksum>
    </file>
    <file>
      <filename>schedule_files/occupancy-stochastic.csv</filename>
      <filetype>csv</filetype>
      <usage_type>resource</usage_type>
      <checksum>375096F7</checksum>
    </file>
    <file>
      <filename>schedule_files/print_diff.py</filename>
      <filetype>py</filetype>
      <usage_type>resource</usage_type>
      <checksum>80525046</checksum>
    </file>
    <file>
      <filename>schedule_files/setpoints-10-mins.csv</filename>
      <filetype>csv</filetype>
      <usage_type>resource</usage_type>
      <checksum>BC2195A6</checksum>
    </file>
    <file>
      <filename>schedule_files/setpoints-cooling-only.csv</filename>
      <filetype>csv</filetype>
      <usage_type>resource</usage_type>
      <checksum>7465D8DD</checksum>
    </file>
    <file>
      <filename>schedule_files/setpoints-daily-schedules.csv</filename>
      <filetype>csv</filetype>
      <usage_type>resource</usage_type>
      <checksum>A60258DE</checksum>
    </file>
    <file>
      <filename>schedule_files/setpoints-daily-setbacks.csv</filename>
      <filetype>csv</filetype>
      <usage_type>resource</usage_type>
      <checksum>74292B8C</checksum>
    </file>
    <file>
      <filename>schedule_files/setpoints-heating-only.csv</filename>
      <filetype>csv</filetype>
      <usage_type>resource</usage_type>
      <checksum>BD935921</checksum>
    </file>
    <file>
      <filename>schedule_files/setpoints.csv</filename>
      <filetype>csv</filetype>
      <usage_type>resource</usage_type>
      <checksum>706A63BC</checksum>
    </file>
    <file>
      <filename>schedule_files/vehicle-ev-undercharged.csv</filename>
      <filetype>csv</filetype>
      <usage_type>resource</usage_type>
      <checksum>692A61D6</checksum>
    </file>
    <file>
      <filename>schedule_files/vehicle-ev.csv</filename>
      <filetype>csv</filetype>
      <usage_type>resource</usage_type>
      <checksum>264EFE70</checksum>
    </file>
    <file>
      <filename>schedule_files/water-heater-operating-modes.csv</filename>
      <filetype>csv</filetype>
      <usage_type>resource</usage_type>
      <checksum>86F45903</checksum>
    </file>
    <file>
      <filename>schedule_files/water-heater-setpoints-10-mins.csv</filename>
      <filetype>csv</filetype>
      <usage_type>resource</usage_type>
      <checksum>F9C90051</checksum>
    </file>
    <file>
      <filename>schedule_files/water-heater-setpoints.csv</filename>
      <filetype>csv</filetype>
      <usage_type>resource</usage_type>
      <checksum>2DFF87CD</checksum>
    </file>
    <file>
      <filename>schedules.rb</filename>
      <filetype>rb</filetype>
      <usage_type>resource</usage_type>
      <checksum>BA4E17C6</checksum>
    </file>
    <file>
      <filename>simcontrols.rb</filename>
      <filetype>rb</filetype>
      <usage_type>resource</usage_type>
      <checksum>25DD5859</checksum>
    </file>
    <file>
      <filename>unit_conversions.rb</filename>
      <filetype>rb</filetype>
      <usage_type>resource</usage_type>
      <checksum>8BAAF04E</checksum>
    </file>
    <file>
      <filename>util.rb</filename>
      <filetype>rb</filetype>
      <usage_type>resource</usage_type>
      <checksum>D9F271FC</checksum>
    </file>
    <file>
      <filename>utility_bills.rb</filename>
      <filetype>rb</filetype>
      <usage_type>resource</usage_type>
      <checksum>C87C3553</checksum>
    </file>
    <file>
      <filename>vehicle.rb</filename>
      <filetype>rb</filetype>
      <usage_type>resource</usage_type>
      <checksum>4243554F</checksum>
    </file>
    <file>
      <filename>version.rb</filename>
      <filetype>rb</filetype>
      <usage_type>resource</usage_type>
      <checksum>FB92922A</checksum>
    </file>
    <file>
      <filename>waterheater.rb</filename>
      <filetype>rb</filetype>
      <usage_type>resource</usage_type>
      <checksum>650BFB41</checksum>
    </file>
    <file>
      <filename>weather.rb</filename>
      <filetype>rb</filetype>
      <usage_type>resource</usage_type>
      <checksum>11B40537</checksum>
    </file>
    <file>
      <filename>xmlhelper.rb</filename>
      <filetype>rb</filetype>
      <usage_type>resource</usage_type>
      <checksum>B18A6A72</checksum>
    </file>
    <file>
      <filename>xmlvalidator.rb</filename>
      <filetype>rb</filetype>
      <usage_type>resource</usage_type>
      <checksum>93120E27</checksum>
    </file>
    <file>
      <filename>test_airflow.rb</filename>
      <filetype>rb</filetype>
      <usage_type>test</usage_type>
      <checksum>951B03C0</checksum>
    </file>
    <file>
      <filename>test_battery.rb</filename>
      <filetype>rb</filetype>
      <usage_type>test</usage_type>
      <checksum>C45ECC20</checksum>
    </file>
    <file>
      <filename>test_defaults.rb</filename>
      <filetype>rb</filetype>
      <usage_type>test</usage_type>
<<<<<<< HEAD
      <checksum>CD455AAE</checksum>
=======
      <checksum>9C532AC7</checksum>
>>>>>>> cd7a80c0
    </file>
    <file>
      <filename>test_enclosure.rb</filename>
      <filetype>rb</filetype>
      <usage_type>test</usage_type>
      <checksum>EA90A86D</checksum>
    </file>
    <file>
      <filename>test_generator.rb</filename>
      <filetype>rb</filetype>
      <usage_type>test</usage_type>
      <checksum>F540F8F8</checksum>
    </file>
    <file>
      <filename>test_hotwater_appliance.rb</filename>
      <filetype>rb</filetype>
      <usage_type>test</usage_type>
      <checksum>B02084FA</checksum>
    </file>
    <file>
      <filename>test_hvac.rb</filename>
      <filetype>rb</filetype>
      <usage_type>test</usage_type>
      <checksum>1163338E</checksum>
    </file>
    <file>
      <filename>test_hvac_sizing.rb</filename>
      <filetype>rb</filetype>
      <usage_type>test</usage_type>
      <checksum>C0B7A32F</checksum>
    </file>
    <file>
      <filename>test_lighting.rb</filename>
      <filetype>rb</filetype>
      <usage_type>test</usage_type>
      <checksum>8CC5D6BC</checksum>
    </file>
    <file>
      <filename>test_location.rb</filename>
      <filetype>rb</filetype>
      <usage_type>test</usage_type>
      <checksum>48836AFF</checksum>
    </file>
    <file>
      <filename>test_miscloads.rb</filename>
      <filetype>rb</filetype>
      <usage_type>test</usage_type>
      <checksum>AF74F5D9</checksum>
    </file>
    <file>
      <filename>test_pv.rb</filename>
      <filetype>rb</filetype>
      <usage_type>test</usage_type>
      <checksum>48F8F1FF</checksum>
    </file>
    <file>
      <filename>test_schedules.rb</filename>
      <filetype>rb</filetype>
      <usage_type>test</usage_type>
      <checksum>83E5B4A3</checksum>
    </file>
    <file>
      <filename>test_simcontrols.rb</filename>
      <filetype>rb</filetype>
      <usage_type>test</usage_type>
      <checksum>B15BFB90</checksum>
    </file>
    <file>
      <filename>test_validation.rb</filename>
      <filetype>rb</filetype>
      <usage_type>test</usage_type>
      <checksum>E6DC168E</checksum>
    </file>
    <file>
      <filename>test_vehicle.rb</filename>
      <filetype>rb</filetype>
      <usage_type>test</usage_type>
      <checksum>B1C7EE56</checksum>
    </file>
    <file>
      <filename>test_water_heater.rb</filename>
      <filetype>rb</filetype>
      <usage_type>test</usage_type>
      <checksum>60CD4A1F</checksum>
    </file>
    <file>
      <filename>test_weather.rb</filename>
      <filetype>rb</filetype>
      <usage_type>test</usage_type>
      <checksum>81A0B24E</checksum>
    </file>
    <file>
      <filename>util.rb</filename>
      <filetype>rb</filetype>
      <usage_type>test</usage_type>
      <checksum>D320CA51</checksum>
    </file>
  </files>
</measure><|MERGE_RESOLUTION|>--- conflicted
+++ resolved
@@ -3,13 +3,8 @@
   <schema_version>3.1</schema_version>
   <name>hpxm_lto_openstudio</name>
   <uid>b1543b30-9465-45ff-ba04-1d1f85e763bc</uid>
-<<<<<<< HEAD
-  <version_id>f6d1b78a-6191-4232-a2db-dfaffc653c70</version_id>
-  <version_modified>2025-04-17T21:29:37Z</version_modified>
-=======
-  <version_id>4d23883b-fd77-490a-aa31-cb6015b7805c</version_id>
-  <version_modified>2025-04-17T19:46:26Z</version_modified>
->>>>>>> cd7a80c0
+  <version_id>5ce0bf32-e70c-4330-9c68-9a186d272bbf</version_id>
+  <version_modified>2025-04-17T22:21:58Z</version_modified>
   <xml_checksum>D8922A73</xml_checksum>
   <class_name>HPXMLtoOpenStudio</class_name>
   <display_name>HPXML to OpenStudio Translator</display_name>
@@ -338,11 +333,7 @@
       <filename>defaults.rb</filename>
       <filetype>rb</filetype>
       <usage_type>resource</usage_type>
-<<<<<<< HEAD
-      <checksum>7E72A291</checksum>
-=======
-      <checksum>25787503</checksum>
->>>>>>> cd7a80c0
+      <checksum>FB628C59</checksum>
     </file>
     <file>
       <filename>energyplus.rb</filename>
@@ -372,11 +363,7 @@
       <filename>hpxml.rb</filename>
       <filetype>rb</filetype>
       <usage_type>resource</usage_type>
-<<<<<<< HEAD
-      <checksum>6581BC94</checksum>
-=======
-      <checksum>8BFD4AA5</checksum>
->>>>>>> cd7a80c0
+      <checksum>C66651EE</checksum>
     </file>
     <file>
       <filename>hpxml_schema/HPXML.xsd</filename>
@@ -406,11 +393,7 @@
       <filename>hvac.rb</filename>
       <filetype>rb</filetype>
       <usage_type>resource</usage_type>
-<<<<<<< HEAD
-      <checksum>3CBBAB88</checksum>
-=======
-      <checksum>81833C95</checksum>
->>>>>>> cd7a80c0
+      <checksum>C274A900</checksum>
     </file>
     <file>
       <filename>hvac_sizing.rb</filename>
@@ -728,11 +711,7 @@
       <filename>test_defaults.rb</filename>
       <filetype>rb</filetype>
       <usage_type>test</usage_type>
-<<<<<<< HEAD
-      <checksum>CD455AAE</checksum>
-=======
-      <checksum>9C532AC7</checksum>
->>>>>>> cd7a80c0
+      <checksum>6C6F48E9</checksum>
     </file>
     <file>
       <filename>test_enclosure.rb</filename>
