<?xml version="1.0"?>
<measure>
  <schema_version>3.0</schema_version>
  <name>hpxm_lto_openstudio</name>
  <uid>b1543b30-9465-45ff-ba04-1d1f85e763bc</uid>
<<<<<<< HEAD
  <version_id>0f2b6026-94ef-42be-8799-e34475d5359f</version_id>
  <version_modified>20230125T232752Z</version_modified>
=======
  <version_id>f3d9f960-442b-4b11-8144-458121fedc6b</version_id>
  <version_modified>20230130T211832Z</version_modified>
>>>>>>> fe7b5c63
  <xml_checksum>D8922A73</xml_checksum>
  <class_name>HPXMLtoOpenStudio</class_name>
  <display_name>HPXML to OpenStudio Translator</display_name>
  <description>Translates HPXML file to OpenStudio Model</description>
  <modeler_description>TODO</modeler_description>
  <arguments>
    <argument>
      <name>hpxml_path</name>
      <display_name>HPXML File Path</display_name>
      <description>Absolute/relative path of the HPXML file.</description>
      <type>String</type>
      <required>true</required>
      <model_dependent>false</model_dependent>
    </argument>
    <argument>
      <name>output_dir</name>
      <display_name>Directory for Output Files</display_name>
      <description>Absolute/relative path for the output files directory.</description>
      <type>String</type>
      <required>true</required>
      <model_dependent>false</model_dependent>
    </argument>
    <argument>
      <name>debug</name>
      <display_name>Debug Mode?</display_name>
      <description>If true: 1) Writes in.osm file, 2) Generates additional log output, and 3) Creates all EnergyPlus output files.</description>
      <type>Boolean</type>
      <required>false</required>
      <model_dependent>false</model_dependent>
      <default_value>false</default_value>
      <choices>
        <choice>
          <value>true</value>
          <display_name>true</display_name>
        </choice>
        <choice>
          <value>false</value>
          <display_name>false</display_name>
        </choice>
      </choices>
    </argument>
    <argument>
      <name>add_component_loads</name>
      <display_name>Add component loads?</display_name>
      <description>If true, adds the calculation of heating/cooling component loads (not enabled by default for faster performance).</description>
      <type>Boolean</type>
      <required>false</required>
      <model_dependent>false</model_dependent>
      <default_value>false</default_value>
      <choices>
        <choice>
          <value>true</value>
          <display_name>true</display_name>
        </choice>
        <choice>
          <value>false</value>
          <display_name>false</display_name>
        </choice>
      </choices>
    </argument>
    <argument>
      <name>skip_validation</name>
      <display_name>Skip Validation?</display_name>
      <description>If true, bypasses HPXML input validation for faster performance. WARNING: This should only be used if the supplied HPXML file has already been validated against the Schema &amp; Schematron documents.</description>
      <type>Boolean</type>
      <required>false</required>
      <model_dependent>false</model_dependent>
      <default_value>false</default_value>
      <choices>
        <choice>
          <value>true</value>
          <display_name>true</display_name>
        </choice>
        <choice>
          <value>false</value>
          <display_name>false</display_name>
        </choice>
      </choices>
    </argument>
    <argument>
      <name>building_id</name>
      <display_name>BuildingID</display_name>
      <description>The ID of the HPXML Building. Only required if there are multiple Building elements in the HPXML file.</description>
      <type>String</type>
      <required>false</required>
      <model_dependent>false</model_dependent>
    </argument>
  </arguments>
  <outputs />
  <provenances />
  <tags>
    <tag>Whole Building.Space Types</tag>
  </tags>
  <attributes>
    <attribute>
      <name>Measure Type</name>
      <value>ModelMeasure</value>
      <datatype>string</datatype>
    </attribute>
    <attribute>
      <name>Intended Software Tool</name>
      <value>Apply Measure Now</value>
      <datatype>string</datatype>
    </attribute>
    <attribute>
      <name>Intended Software Tool</name>
      <value>OpenStudio Application</value>
      <datatype>string</datatype>
    </attribute>
    <attribute>
      <name>Intended Software Tool</name>
      <value>Parametric Analysis Tool</value>
      <datatype>string</datatype>
    </attribute>
  </attributes>
  <files>
    <file>
      <filename>generator.rb</filename>
      <filetype>rb</filetype>
      <usage_type>resource</usage_type>
      <checksum>FC0A4F2E</checksum>
    </file>
    <file>
      <filename>util.rb</filename>
      <filetype>rb</filetype>
      <usage_type>test</usage_type>
      <checksum>D22025B3</checksum>
    </file>
    <file>
      <filename>data/ashrae_622_wsf.csv</filename>
      <filetype>csv</filetype>
      <usage_type>resource</usage_type>
      <checksum>308F75BA</checksum>
    </file>
    <file>
      <filename>data/climate_zones.csv</filename>
      <filetype>csv</filetype>
      <usage_type>resource</usage_type>
      <checksum>63C6A1E2</checksum>
    </file>
    <file>
      <filename>minitest_helper.rb</filename>
      <filetype>rb</filetype>
      <usage_type>resource</usage_type>
      <checksum>CDB0A906</checksum>
    </file>
    <file>
      <filename>data/cambium/LRMER_95DecarbBy2035.csv</filename>
      <filetype>csv</filetype>
      <usage_type>resource</usage_type>
      <checksum>5E60A9EE</checksum>
    </file>
    <file>
      <filename>data/cambium/LRMER_95DecarbBy2050.csv</filename>
      <filetype>csv</filetype>
      <usage_type>resource</usage_type>
      <checksum>01B9A892</checksum>
    </file>
    <file>
      <filename>data/cambium/LRMER_HighRECosts.csv</filename>
      <filetype>csv</filetype>
      <usage_type>resource</usage_type>
      <checksum>A46DE564</checksum>
    </file>
    <file>
      <filename>data/cambium/LRMER_LowRECosts.csv</filename>
      <filetype>csv</filetype>
      <usage_type>resource</usage_type>
      <checksum>58B8E01E</checksum>
    </file>
    <file>
      <filename>data/cambium/LRMER_MidCase.csv</filename>
      <filetype>csv</filetype>
      <usage_type>resource</usage_type>
      <checksum>4C7D519B</checksum>
    </file>
    <file>
      <filename>unit_conversions.rb</filename>
      <filetype>rb</filetype>
      <usage_type>resource</usage_type>
      <checksum>1D3AE970</checksum>
    </file>
    <file>
      <filename>schedule_files/setpoints.csv</filename>
      <filetype>csv</filetype>
      <usage_type>resource</usage_type>
      <checksum>706A63BC</checksum>
    </file>
    <file>
      <filename>schedule_files/setpoints-10-mins.csv</filename>
      <filetype>csv</filetype>
      <usage_type>resource</usage_type>
      <checksum>BC2195A6</checksum>
    </file>
    <file>
      <filename>schedule_files/setpoints-cooling-only.csv</filename>
      <filetype>csv</filetype>
      <usage_type>resource</usage_type>
      <checksum>7465D8DD</checksum>
    </file>
    <file>
      <filename>schedule_files/setpoints-heating-only.csv</filename>
      <filetype>csv</filetype>
      <usage_type>resource</usage_type>
      <checksum>BD935921</checksum>
    </file>
    <file>
      <filename>schedule_files/setpoints-daily-schedules.csv</filename>
      <filetype>csv</filetype>
      <usage_type>resource</usage_type>
      <checksum>A60258DE</checksum>
    </file>
    <file>
      <filename>schedule_files/setpoints-daily-setbacks.csv</filename>
      <filetype>csv</filetype>
      <usage_type>resource</usage_type>
      <checksum>74292B8C</checksum>
    </file>
    <file>
      <filename>schedule_files/water-heater-operating-modes.csv</filename>
      <filetype>csv</filetype>
      <usage_type>resource</usage_type>
      <checksum>86F45903</checksum>
    </file>
    <file>
      <filename>schedule_files/water-heater-setpoints-10-mins.csv</filename>
      <filetype>csv</filetype>
      <usage_type>resource</usage_type>
      <checksum>F9C90051</checksum>
    </file>
    <file>
      <filename>schedule_files/water-heater-setpoints.csv</filename>
      <filetype>csv</filetype>
      <usage_type>resource</usage_type>
      <checksum>2DFF87CD</checksum>
    </file>
    <file>
      <filename>hpxml_schema/HPXML.xsd</filename>
      <filetype>xsd</filetype>
      <usage_type>resource</usage_type>
      <checksum>2FD98C89</checksum>
    </file>
    <file>
      <filename>data/cambium/README.md</filename>
      <filetype>md</filetype>
      <usage_type>resource</usage_type>
      <checksum>FC171B98</checksum>
    </file>
    <file>
      <filename>simcontrols.rb</filename>
      <filetype>rb</filetype>
      <usage_type>resource</usage_type>
      <checksum>3AFD26FF</checksum>
    </file>
    <file>
      <filename>test_generator.rb</filename>
      <filetype>rb</filetype>
      <usage_type>test</usage_type>
      <checksum>724B707F</checksum>
    </file>
    <file>
      <filename>test_location.rb</filename>
      <filetype>rb</filetype>
      <usage_type>test</usage_type>
      <checksum>03FE784E</checksum>
    </file>
    <file>
      <filename>test_miscloads.rb</filename>
      <filetype>rb</filetype>
      <usage_type>test</usage_type>
      <checksum>B0CF4C83</checksum>
    </file>
    <file>
      <filename>test_weather.rb</filename>
      <filetype>rb</filetype>
      <usage_type>test</usage_type>
      <checksum>89B1B71D</checksum>
    </file>
    <file>
      <filename>materials.rb</filename>
      <filetype>rb</filetype>
      <usage_type>resource</usage_type>
      <checksum>24DCB986</checksum>
    </file>
    <file>
      <filename>test_simcontrols.rb</filename>
      <filetype>rb</filetype>
      <usage_type>test</usage_type>
      <checksum>CF8094A4</checksum>
    </file>
    <file>
      <filename>meta_measure.rb</filename>
      <filetype>rb</filetype>
      <usage_type>resource</usage_type>
      <checksum>67D2E8B4</checksum>
    </file>
    <file>
      <filename>xmlhelper.rb</filename>
      <filetype>rb</filetype>
      <usage_type>resource</usage_type>
      <checksum>9AAA33BE</checksum>
    </file>
    <file>
      <filename>hpxml_schematron/iso-schematron.xsd</filename>
      <filetype>xsd</filetype>
      <usage_type>resource</usage_type>
      <checksum>2785B05C</checksum>
    </file>
    <file>
      <filename>psychrometrics.rb</filename>
      <filetype>rb</filetype>
      <usage_type>resource</usage_type>
      <checksum>0215CBB7</checksum>
    </file>
    <file>
      <filename>test_hotwater_appliance.rb</filename>
      <filetype>rb</filetype>
      <usage_type>test</usage_type>
      <checksum>5D630C64</checksum>
    </file>
    <file>
      <filename>utility_bills.rb</filename>
      <filetype>rb</filetype>
      <usage_type>resource</usage_type>
      <checksum>D605D60B</checksum>
    </file>
    <file>
<<<<<<< HEAD
=======
      <filename>test_hvac_sizing.rb</filename>
      <filetype>rb</filetype>
      <usage_type>test</usage_type>
      <checksum>04140712</checksum>
    </file>
    <file>
      <filename>hvac_sizing.rb</filename>
      <filetype>rb</filetype>
      <usage_type>resource</usage_type>
      <checksum>678D5402</checksum>
    </file>
    <file>
      <filename>test_enclosure.rb</filename>
      <filetype>rb</filetype>
      <usage_type>test</usage_type>
      <checksum>033B7DA6</checksum>
    </file>
    <file>
>>>>>>> fe7b5c63
      <filename>constructions.rb</filename>
      <filetype>rb</filetype>
      <usage_type>resource</usage_type>
      <checksum>D63B2207</checksum>
    </file>
    <file>
      <filename>schedule_files/battery.csv</filename>
      <filetype>csv</filetype>
      <usage_type>resource</usage_type>
      <checksum>C1350909</checksum>
    </file>
    <file>
      <filename>constants.rb</filename>
      <filetype>rb</filetype>
      <usage_type>resource</usage_type>
      <checksum>8F9DADB4</checksum>
    </file>
    <file>
      <filename>test_battery.rb</filename>
      <filetype>rb</filetype>
      <usage_type>test</usage_type>
      <checksum>E6B6B63E</checksum>
    </file>
    <file>
      <filename>test_water_heater.rb</filename>
      <filetype>rb</filetype>
      <usage_type>test</usage_type>
      <checksum>7E4C3679</checksum>
    </file>
    <file>
      <filename>energyplus.rb</filename>
      <filetype>rb</filetype>
      <usage_type>resource</usage_type>
      <checksum>74341264</checksum>
    </file>
    <file>
      <filename>battery.rb</filename>
      <filetype>rb</filetype>
      <usage_type>resource</usage_type>
      <checksum>E188E460</checksum>
    </file>
    <file>
      <filename>waterheater.rb</filename>
      <filetype>rb</filetype>
      <usage_type>resource</usage_type>
      <checksum>170774C2</checksum>
    </file>
    <file>
      <filename>util.rb</filename>
      <filetype>rb</filetype>
      <usage_type>resource</usage_type>
      <checksum>F3DBC2BD</checksum>
    </file>
    <file>
      <filename>output.rb</filename>
      <filetype>rb</filetype>
      <usage_type>resource</usage_type>
      <checksum>D7A8B241</checksum>
    </file>
    <file>
      <filename>schedule_files/occupancy-stochastic-10-mins.csv</filename>
      <filetype>csv</filetype>
      <usage_type>resource</usage_type>
      <checksum>9704F10C</checksum>
    </file>
    <file>
      <filename>schedule_files/occupancy-stochastic.csv</filename>
      <filetype>csv</filetype>
      <usage_type>resource</usage_type>
      <checksum>43367A9C</checksum>
    </file>
    <file>
      <filename>test_schedules.rb</filename>
      <filetype>rb</filetype>
      <usage_type>test</usage_type>
      <checksum>76D3043A</checksum>
    </file>
    <file>
      <filename>geometry.rb</filename>
      <filetype>rb</filetype>
      <usage_type>resource</usage_type>
      <checksum>C7B7942B</checksum>
    </file>
    <file>
      <filename>schedule_files/occupancy-stochastic-all.csv</filename>
      <filetype>csv</filetype>
      <usage_type>resource</usage_type>
      <checksum>1C142FA2</checksum>
    </file>
    <file>
      <filename>location.rb</filename>
      <filetype>rb</filetype>
      <usage_type>resource</usage_type>
      <checksum>8522A420</checksum>
    </file>
    <file>
      <filename>weather.rb</filename>
      <filetype>rb</filetype>
      <usage_type>resource</usage_type>
      <checksum>AE9C25E9</checksum>
    </file>
    <file>
      <filename>version.rb</filename>
      <filetype>rb</filetype>
      <usage_type>resource</usage_type>
      <checksum>4459C38C</checksum>
    </file>
    <file>
      <filename>hotwater_appliances.rb</filename>
      <filetype>rb</filetype>
      <usage_type>resource</usage_type>
      <checksum>F9CACAE2</checksum>
    </file>
    <file>
<<<<<<< HEAD
      <filename>schedules.rb</filename>
      <filetype>rb</filetype>
      <usage_type>resource</usage_type>
      <checksum>12046101</checksum>
    </file>
    <file>
      <filename>xmlvalidator.rb</filename>
=======
      <filename>battery.rb</filename>
>>>>>>> fe7b5c63
      <filetype>rb</filetype>
      <usage_type>resource</usage_type>
      <checksum>BA80F690</checksum>
    </file>
    <file>
      <filename>pv.rb</filename>
      <filetype>rb</filetype>
      <usage_type>resource</usage_type>
      <checksum>2D1832F9</checksum>
    </file>
    <file>
      <filename>test_pv.rb</filename>
      <filetype>rb</filetype>
      <usage_type>test</usage_type>
      <checksum>63F44A56</checksum>
    </file>
    <file>
      <filename>test_airflow.rb</filename>
      <filetype>rb</filetype>
      <usage_type>test</usage_type>
      <checksum>1D0ED288</checksum>
    </file>
    <file>
      <filename>hpxml_schema/HPXMLDataTypes.xsd</filename>
      <filetype>xsd</filetype>
      <usage_type>resource</usage_type>
      <checksum>5432A5CB</checksum>
    </file>
    <file>
      <filename>airflow.rb</filename>
      <filetype>rb</filetype>
      <usage_type>resource</usage_type>
      <checksum>9E0734AB</checksum>
    </file>
    <file>
<<<<<<< HEAD
      <version>
        <software_program>OpenStudio</software_program>
        <identifier>3.3.0</identifier>
        <min_compatible>3.3.0</min_compatible>
      </version>
      <filename>measure.rb</filename>
      <filetype>rb</filetype>
      <usage_type>script</usage_type>
      <checksum>A6A337F2</checksum>
    </file>
    <file>
      <filename>test_lighting.rb</filename>
      <filetype>rb</filetype>
      <usage_type>test</usage_type>
      <checksum>0B3CA78C</checksum>
    </file>
    <file>
      <filename>lighting.rb</filename>
=======
      <filename>hvac.rb</filename>
>>>>>>> fe7b5c63
      <filetype>rb</filetype>
      <usage_type>resource</usage_type>
      <checksum>2C6D5DDD</checksum>
    </file>
    <file>
      <filename>misc_loads.rb</filename>
      <filetype>rb</filetype>
      <usage_type>resource</usage_type>
      <checksum>A566B422</checksum>
    </file>
    <file>
      <filename>hpxml_schema/HPXMLBaseElements.xsd</filename>
      <filetype>xsd</filetype>
      <usage_type>resource</usage_type>
      <checksum>017FC8D3</checksum>
    </file>
    <file>
      <filename>test_validation.rb</filename>
      <filetype>rb</filetype>
      <usage_type>test</usage_type>
      <checksum>9FC0D879</checksum>
    </file>
    <file>
      <filename>test_hvac.rb</filename>
      <filetype>rb</filetype>
      <usage_type>test</usage_type>
      <checksum>C7DAF9C1</checksum>
    </file>
    <file>
      <filename>test_hvac_sizing.rb</filename>
      <filetype>rb</filetype>
      <usage_type>test</usage_type>
      <checksum>B47213DB</checksum>
    </file>
    <file>
      <filename>test_enclosure.rb</filename>
      <filetype>rb</filetype>
      <usage_type>test</usage_type>
      <checksum>420F81D2</checksum>
    </file>
    <file>
      <filename>test_defaults.rb</filename>
      <filetype>rb</filetype>
      <usage_type>test</usage_type>
      <checksum>0AF9594E</checksum>
    </file>
    <file>
      <filename>hpxml_defaults.rb</filename>
      <filetype>rb</filetype>
      <usage_type>resource</usage_type>
      <checksum>8FD67508</checksum>
    </file>
    <file>
      <filename>hpxml_schematron/EPvalidator.xml</filename>
      <filetype>xml</filetype>
      <usage_type>resource</usage_type>
      <checksum>57B5CA3D</checksum>
    </file>
    <file>
      <filename>hvac.rb</filename>
      <filetype>rb</filetype>
      <usage_type>resource</usage_type>
      <checksum>B801C170</checksum>
    </file>
    <file>
      <filename>hvac_sizing.rb</filename>
      <filetype>rb</filetype>
      <usage_type>resource</usage_type>
      <checksum>7E63C08B</checksum>
    </file>
    <file>
      <filename>hpxml.rb</filename>
      <filetype>rb</filetype>
      <usage_type>resource</usage_type>
      <checksum>3DDAA4CC</checksum>
    </file>
    <file>
      <filename>test_hvac.rb</filename>
      <filetype>rb</filetype>
      <usage_type>test</usage_type>
      <checksum>C6D3438D</checksum>
    </file>
    <file>
      <filename>output.rb</filename>
      <filetype>rb</filetype>
      <usage_type>resource</usage_type>
      <checksum>D47534DE</checksum>
    </file>
    <file>
      <version>
        <software_program>OpenStudio</software_program>
        <identifier>3.3.0</identifier>
        <min_compatible>3.3.0</min_compatible>
      </version>
      <filename>measure.rb</filename>
      <filetype>rb</filetype>
      <usage_type>script</usage_type>
      <checksum>B1FA15E0</checksum>
    </file>
  </files>
</measure><|MERGE_RESOLUTION|>--- conflicted
+++ resolved
@@ -3,13 +3,8 @@
   <schema_version>3.0</schema_version>
   <name>hpxm_lto_openstudio</name>
   <uid>b1543b30-9465-45ff-ba04-1d1f85e763bc</uid>
-<<<<<<< HEAD
-  <version_id>0f2b6026-94ef-42be-8799-e34475d5359f</version_id>
-  <version_modified>20230125T232752Z</version_modified>
-=======
-  <version_id>f3d9f960-442b-4b11-8144-458121fedc6b</version_id>
-  <version_modified>20230130T211832Z</version_modified>
->>>>>>> fe7b5c63
+  <version_id>5b4ef5be-9d37-4ae6-a582-3127c3b0ea50</version_id>
+  <version_modified>20230202T192353Z</version_modified>
   <xml_checksum>D8922A73</xml_checksum>
   <class_name>HPXMLtoOpenStudio</class_name>
   <display_name>HPXML to OpenStudio Translator</display_name>
@@ -337,27 +332,6 @@
       <checksum>D605D60B</checksum>
     </file>
     <file>
-<<<<<<< HEAD
-=======
-      <filename>test_hvac_sizing.rb</filename>
-      <filetype>rb</filetype>
-      <usage_type>test</usage_type>
-      <checksum>04140712</checksum>
-    </file>
-    <file>
-      <filename>hvac_sizing.rb</filename>
-      <filetype>rb</filetype>
-      <usage_type>resource</usage_type>
-      <checksum>678D5402</checksum>
-    </file>
-    <file>
-      <filename>test_enclosure.rb</filename>
-      <filetype>rb</filetype>
-      <usage_type>test</usage_type>
-      <checksum>033B7DA6</checksum>
-    </file>
-    <file>
->>>>>>> fe7b5c63
       <filename>constructions.rb</filename>
       <filetype>rb</filetype>
       <usage_type>resource</usage_type>
@@ -412,12 +386,6 @@
       <checksum>F3DBC2BD</checksum>
     </file>
     <file>
-      <filename>output.rb</filename>
-      <filetype>rb</filetype>
-      <usage_type>resource</usage_type>
-      <checksum>D7A8B241</checksum>
-    </file>
-    <file>
       <filename>schedule_files/occupancy-stochastic-10-mins.csv</filename>
       <filetype>csv</filetype>
       <usage_type>resource</usage_type>
@@ -472,7 +440,6 @@
       <checksum>F9CACAE2</checksum>
     </file>
     <file>
-<<<<<<< HEAD
       <filename>schedules.rb</filename>
       <filetype>rb</filetype>
       <usage_type>resource</usage_type>
@@ -480,9 +447,6 @@
     </file>
     <file>
       <filename>xmlvalidator.rb</filename>
-=======
-      <filename>battery.rb</filename>
->>>>>>> fe7b5c63
       <filetype>rb</filetype>
       <usage_type>resource</usage_type>
       <checksum>BA80F690</checksum>
@@ -518,7 +482,96 @@
       <checksum>9E0734AB</checksum>
     </file>
     <file>
-<<<<<<< HEAD
+      <filename>test_lighting.rb</filename>
+      <filetype>rb</filetype>
+      <usage_type>test</usage_type>
+      <checksum>0B3CA78C</checksum>
+    </file>
+    <file>
+      <filename>lighting.rb</filename>
+      <filetype>rb</filetype>
+      <usage_type>resource</usage_type>
+      <checksum>2C6D5DDD</checksum>
+    </file>
+    <file>
+      <filename>misc_loads.rb</filename>
+      <filetype>rb</filetype>
+      <usage_type>resource</usage_type>
+      <checksum>A566B422</checksum>
+    </file>
+    <file>
+      <filename>hpxml_schema/HPXMLBaseElements.xsd</filename>
+      <filetype>xsd</filetype>
+      <usage_type>resource</usage_type>
+      <checksum>017FC8D3</checksum>
+    </file>
+    <file>
+      <filename>test_validation.rb</filename>
+      <filetype>rb</filetype>
+      <usage_type>test</usage_type>
+      <checksum>9FC0D879</checksum>
+    </file>
+    <file>
+      <filename>test_hvac.rb</filename>
+      <filetype>rb</filetype>
+      <usage_type>test</usage_type>
+      <checksum>C7DAF9C1</checksum>
+    </file>
+    <file>
+      <filename>test_hvac_sizing.rb</filename>
+      <filetype>rb</filetype>
+      <usage_type>test</usage_type>
+      <checksum>B47213DB</checksum>
+    </file>
+    <file>
+      <filename>test_enclosure.rb</filename>
+      <filetype>rb</filetype>
+      <usage_type>test</usage_type>
+      <checksum>420F81D2</checksum>
+    </file>
+    <file>
+      <filename>test_defaults.rb</filename>
+      <filetype>rb</filetype>
+      <usage_type>test</usage_type>
+      <checksum>0AF9594E</checksum>
+    </file>
+    <file>
+      <filename>hpxml_defaults.rb</filename>
+      <filetype>rb</filetype>
+      <usage_type>resource</usage_type>
+      <checksum>8FD67508</checksum>
+    </file>
+    <file>
+      <filename>hpxml_schematron/EPvalidator.xml</filename>
+      <filetype>xml</filetype>
+      <usage_type>resource</usage_type>
+      <checksum>57B5CA3D</checksum>
+    </file>
+    <file>
+      <filename>hvac.rb</filename>
+      <filetype>rb</filetype>
+      <usage_type>resource</usage_type>
+      <checksum>B801C170</checksum>
+    </file>
+    <file>
+      <filename>hvac_sizing.rb</filename>
+      <filetype>rb</filetype>
+      <usage_type>resource</usage_type>
+      <checksum>7E63C08B</checksum>
+    </file>
+    <file>
+      <filename>hpxml.rb</filename>
+      <filetype>rb</filetype>
+      <usage_type>resource</usage_type>
+      <checksum>3DDAA4CC</checksum>
+    </file>
+    <file>
+      <filename>output.rb</filename>
+      <filetype>rb</filetype>
+      <usage_type>resource</usage_type>
+      <checksum>D47534DE</checksum>
+    </file>
+    <file>
       <version>
         <software_program>OpenStudio</software_program>
         <identifier>3.3.0</identifier>
@@ -527,116 +580,6 @@
       <filename>measure.rb</filename>
       <filetype>rb</filetype>
       <usage_type>script</usage_type>
-      <checksum>A6A337F2</checksum>
-    </file>
-    <file>
-      <filename>test_lighting.rb</filename>
-      <filetype>rb</filetype>
-      <usage_type>test</usage_type>
-      <checksum>0B3CA78C</checksum>
-    </file>
-    <file>
-      <filename>lighting.rb</filename>
-=======
-      <filename>hvac.rb</filename>
->>>>>>> fe7b5c63
-      <filetype>rb</filetype>
-      <usage_type>resource</usage_type>
-      <checksum>2C6D5DDD</checksum>
-    </file>
-    <file>
-      <filename>misc_loads.rb</filename>
-      <filetype>rb</filetype>
-      <usage_type>resource</usage_type>
-      <checksum>A566B422</checksum>
-    </file>
-    <file>
-      <filename>hpxml_schema/HPXMLBaseElements.xsd</filename>
-      <filetype>xsd</filetype>
-      <usage_type>resource</usage_type>
-      <checksum>017FC8D3</checksum>
-    </file>
-    <file>
-      <filename>test_validation.rb</filename>
-      <filetype>rb</filetype>
-      <usage_type>test</usage_type>
-      <checksum>9FC0D879</checksum>
-    </file>
-    <file>
-      <filename>test_hvac.rb</filename>
-      <filetype>rb</filetype>
-      <usage_type>test</usage_type>
-      <checksum>C7DAF9C1</checksum>
-    </file>
-    <file>
-      <filename>test_hvac_sizing.rb</filename>
-      <filetype>rb</filetype>
-      <usage_type>test</usage_type>
-      <checksum>B47213DB</checksum>
-    </file>
-    <file>
-      <filename>test_enclosure.rb</filename>
-      <filetype>rb</filetype>
-      <usage_type>test</usage_type>
-      <checksum>420F81D2</checksum>
-    </file>
-    <file>
-      <filename>test_defaults.rb</filename>
-      <filetype>rb</filetype>
-      <usage_type>test</usage_type>
-      <checksum>0AF9594E</checksum>
-    </file>
-    <file>
-      <filename>hpxml_defaults.rb</filename>
-      <filetype>rb</filetype>
-      <usage_type>resource</usage_type>
-      <checksum>8FD67508</checksum>
-    </file>
-    <file>
-      <filename>hpxml_schematron/EPvalidator.xml</filename>
-      <filetype>xml</filetype>
-      <usage_type>resource</usage_type>
-      <checksum>57B5CA3D</checksum>
-    </file>
-    <file>
-      <filename>hvac.rb</filename>
-      <filetype>rb</filetype>
-      <usage_type>resource</usage_type>
-      <checksum>B801C170</checksum>
-    </file>
-    <file>
-      <filename>hvac_sizing.rb</filename>
-      <filetype>rb</filetype>
-      <usage_type>resource</usage_type>
-      <checksum>7E63C08B</checksum>
-    </file>
-    <file>
-      <filename>hpxml.rb</filename>
-      <filetype>rb</filetype>
-      <usage_type>resource</usage_type>
-      <checksum>3DDAA4CC</checksum>
-    </file>
-    <file>
-      <filename>test_hvac.rb</filename>
-      <filetype>rb</filetype>
-      <usage_type>test</usage_type>
-      <checksum>C6D3438D</checksum>
-    </file>
-    <file>
-      <filename>output.rb</filename>
-      <filetype>rb</filetype>
-      <usage_type>resource</usage_type>
-      <checksum>D47534DE</checksum>
-    </file>
-    <file>
-      <version>
-        <software_program>OpenStudio</software_program>
-        <identifier>3.3.0</identifier>
-        <min_compatible>3.3.0</min_compatible>
-      </version>
-      <filename>measure.rb</filename>
-      <filetype>rb</filetype>
-      <usage_type>script</usage_type>
       <checksum>B1FA15E0</checksum>
     </file>
   </files>
