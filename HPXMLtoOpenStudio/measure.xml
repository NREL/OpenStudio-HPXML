<?xml version="1.0"?>
<measure>
  <schema_version>3.1</schema_version>
  <name>hpxm_lto_openstudio</name>
  <uid>b1543b30-9465-45ff-ba04-1d1f85e763bc</uid>
<<<<<<< HEAD
  <version_id>03507efe-01cd-4c86-837e-8b006ac19723</version_id>
  <version_modified>2024-07-02T18:03:28Z</version_modified>
=======
  <version_id>657677c3-58a6-4357-bfe1-fcd7f6b039eb</version_id>
  <version_modified>2024-07-06T05:17:52Z</version_modified>
>>>>>>> 96b31f5e
  <xml_checksum>D8922A73</xml_checksum>
  <class_name>HPXMLtoOpenStudio</class_name>
  <display_name>HPXML to OpenStudio Translator</display_name>
  <description>Translates HPXML file to OpenStudio Model</description>
  <modeler_description>TODO</modeler_description>
  <arguments>
    <argument>
      <name>hpxml_path</name>
      <display_name>HPXML File Path</display_name>
      <description>Absolute/relative path of the HPXML file.</description>
      <type>String</type>
      <required>true</required>
      <model_dependent>false</model_dependent>
    </argument>
    <argument>
      <name>output_dir</name>
      <display_name>Directory for Output Files</display_name>
      <description>Absolute/relative path for the output files directory.</description>
      <type>String</type>
      <required>true</required>
      <model_dependent>false</model_dependent>
    </argument>
    <argument>
      <name>output_format</name>
      <display_name>Output Format</display_name>
      <description>The file format of the HVAC design load details output.</description>
      <type>Choice</type>
      <required>false</required>
      <model_dependent>false</model_dependent>
      <default_value>csv</default_value>
      <choices>
        <choice>
          <value>csv</value>
          <display_name>csv</display_name>
        </choice>
        <choice>
          <value>json</value>
          <display_name>json</display_name>
        </choice>
        <choice>
          <value>msgpack</value>
          <display_name>msgpack</display_name>
        </choice>
      </choices>
    </argument>
    <argument>
      <name>annual_output_file_name</name>
      <display_name>Annual Output File Name</display_name>
      <description>The name of the file w/ HVAC design loads and capacities. If not provided, defaults to 'results_annual.csv' (or 'results_annual.json' or 'results_annual.msgpack').</description>
      <type>String</type>
      <required>false</required>
      <model_dependent>false</model_dependent>
      <default_value>results_annual</default_value>
    </argument>
    <argument>
      <name>design_load_details_output_file_name</name>
      <display_name>Design Load Details Output File Name</display_name>
      <description>The name of the file w/ additional HVAC design load details. If not provided, defaults to 'results_design_load_details.csv' (or 'results_design_load_details.json' or 'results_design_load_details.msgpack').</description>
      <type>String</type>
      <required>false</required>
      <model_dependent>false</model_dependent>
      <default_value>results_design_load_details</default_value>
    </argument>
    <argument>
      <name>add_component_loads</name>
      <display_name>Add component loads?</display_name>
      <description>If true, adds the calculation of heating/cooling component loads (not enabled by default for faster performance).</description>
      <type>Boolean</type>
      <required>false</required>
      <model_dependent>false</model_dependent>
      <default_value>false</default_value>
      <choices>
        <choice>
          <value>true</value>
          <display_name>true</display_name>
        </choice>
        <choice>
          <value>false</value>
          <display_name>false</display_name>
        </choice>
      </choices>
    </argument>
    <argument>
      <name>building_id</name>
      <display_name>BuildingID</display_name>
      <description>The ID of the HPXML Building. Only required if the HPXML has multiple Building elements and WholeSFAorMFBuildingSimulation is not true.</description>
      <type>String</type>
      <required>false</required>
      <model_dependent>false</model_dependent>
    </argument>
    <argument>
      <name>skip_validation</name>
      <display_name>Skip Validation?</display_name>
      <description>If true, bypasses HPXML input validation for faster performance. WARNING: This should only be used if the supplied HPXML file has already been validated against the Schema &amp; Schematron documents.</description>
      <type>Boolean</type>
      <required>false</required>
      <model_dependent>false</model_dependent>
      <default_value>false</default_value>
      <choices>
        <choice>
          <value>true</value>
          <display_name>true</display_name>
        </choice>
        <choice>
          <value>false</value>
          <display_name>false</display_name>
        </choice>
      </choices>
    </argument>
    <argument>
      <name>debug</name>
      <display_name>Debug Mode?</display_name>
      <description>If true: 1) Writes in.osm file, 2) Generates additional log output, and 3) Creates all EnergyPlus output files.</description>
      <type>Boolean</type>
      <required>false</required>
      <model_dependent>false</model_dependent>
      <default_value>false</default_value>
      <choices>
        <choice>
          <value>true</value>
          <display_name>true</display_name>
        </choice>
        <choice>
          <value>false</value>
          <display_name>false</display_name>
        </choice>
      </choices>
    </argument>
  </arguments>
  <outputs />
  <provenances />
  <tags>
    <tag>Whole Building.Space Types</tag>
  </tags>
  <attributes>
    <attribute>
      <name>Measure Type</name>
      <value>ModelMeasure</value>
      <datatype>string</datatype>
    </attribute>
    <attribute>
      <name>Intended Software Tool</name>
      <value>Apply Measure Now</value>
      <datatype>string</datatype>
    </attribute>
    <attribute>
      <name>Intended Software Tool</name>
      <value>OpenStudio Application</value>
      <datatype>string</datatype>
    </attribute>
    <attribute>
      <name>Intended Software Tool</name>
      <value>Parametric Analysis Tool</value>
      <datatype>string</datatype>
    </attribute>
  </attributes>
  <files>
    <file>
      <filename>README.md</filename>
      <filetype>md</filetype>
      <usage_type>readme</usage_type>
      <checksum>394CB1D5</checksum>
    </file>
    <file>
      <filename>README.md.erb</filename>
      <filetype>erb</filetype>
      <usage_type>readmeerb</usage_type>
      <checksum>513F28E9</checksum>
    </file>
    <file>
      <version>
        <software_program>OpenStudio</software_program>
        <identifier>3.3.0</identifier>
        <min_compatible>3.3.0</min_compatible>
      </version>
      <filename>measure.rb</filename>
      <filetype>rb</filetype>
      <usage_type>script</usage_type>
<<<<<<< HEAD
      <checksum>5236F0FE</checksum>
=======
      <checksum>1495AD20</checksum>
>>>>>>> 96b31f5e
    </file>
    <file>
      <filename>airflow.rb</filename>
      <filetype>rb</filetype>
      <usage_type>resource</usage_type>
<<<<<<< HEAD
      <checksum>B40EBE1F</checksum>
=======
      <checksum>AC5FF04D</checksum>
>>>>>>> 96b31f5e
    </file>
    <file>
      <filename>battery.rb</filename>
      <filetype>rb</filetype>
      <usage_type>resource</usage_type>
      <checksum>A293ECCD</checksum>
    </file>
    <file>
      <filename>constants.rb</filename>
      <filetype>rb</filetype>
      <usage_type>resource</usage_type>
      <checksum>8727ED9E</checksum>
    </file>
    <file>
      <filename>constructions.rb</filename>
      <filetype>rb</filetype>
      <usage_type>resource</usage_type>
      <checksum>5D04BA3F</checksum>
    </file>
    <file>
      <filename>data/Xing_okstate_0664D_13659_Table_A-3.csv</filename>
      <filetype>csv</filetype>
      <usage_type>resource</usage_type>
      <checksum>50B7055C</checksum>
    </file>
    <file>
      <filename>data/ashrae_622_wsf.csv</filename>
      <filetype>csv</filetype>
      <usage_type>resource</usage_type>
      <checksum>308F75BA</checksum>
    </file>
    <file>
      <filename>data/cambium/LRMER_95DecarbBy2035.csv</filename>
      <filetype>csv</filetype>
      <usage_type>resource</usage_type>
      <checksum>5E60A9EE</checksum>
    </file>
    <file>
      <filename>data/cambium/LRMER_95DecarbBy2050.csv</filename>
      <filetype>csv</filetype>
      <usage_type>resource</usage_type>
      <checksum>01B9A892</checksum>
    </file>
    <file>
      <filename>data/cambium/LRMER_HighRECosts.csv</filename>
      <filetype>csv</filetype>
      <usage_type>resource</usage_type>
      <checksum>A46DE564</checksum>
    </file>
    <file>
      <filename>data/cambium/LRMER_LowRECosts.csv</filename>
      <filetype>csv</filetype>
      <usage_type>resource</usage_type>
      <checksum>58B8E01E</checksum>
    </file>
    <file>
      <filename>data/cambium/LRMER_MidCase.csv</filename>
      <filetype>csv</filetype>
      <usage_type>resource</usage_type>
      <checksum>4C7D519B</checksum>
    </file>
    <file>
      <filename>data/cambium/README.md</filename>
      <filetype>md</filetype>
      <usage_type>resource</usage_type>
      <checksum>FC171B98</checksum>
    </file>
    <file>
      <filename>data/climate_zones.csv</filename>
      <filetype>csv</filetype>
      <usage_type>resource</usage_type>
      <checksum>63C6A1E2</checksum>
    </file>
    <file>
      <filename>data/g_functions/C_configurations_5m_v1.0.json</filename>
      <filetype>json</filetype>
      <usage_type>resource</usage_type>
      <checksum>E97DCCDD</checksum>
    </file>
    <file>
      <filename>data/g_functions/L_configurations_5m_v1.0.json</filename>
      <filetype>json</filetype>
      <usage_type>resource</usage_type>
      <checksum>6B2B3787</checksum>
    </file>
    <file>
      <filename>data/g_functions/LopU_configurations_5m_v1.0.json</filename>
      <filetype>json</filetype>
      <usage_type>resource</usage_type>
      <checksum>B13FA813</checksum>
    </file>
    <file>
      <filename>data/g_functions/Open_configurations_5m_v1.0.json</filename>
      <filetype>json</filetype>
      <usage_type>resource</usage_type>
      <checksum>FF25A024</checksum>
    </file>
    <file>
      <filename>data/g_functions/README.md</filename>
      <filetype>md</filetype>
      <usage_type>resource</usage_type>
      <checksum>EC9CFEDE</checksum>
    </file>
    <file>
      <filename>data/g_functions/U_configurations_5m_v1.0.json</filename>
      <filetype>json</filetype>
      <usage_type>resource</usage_type>
      <checksum>B5BEF270</checksum>
    </file>
    <file>
      <filename>data/g_functions/rectangle_5m_v1.0.json</filename>
      <filetype>json</filetype>
      <usage_type>resource</usage_type>
      <checksum>25FFB6A8</checksum>
    </file>
    <file>
      <filename>data/g_functions/util.rb</filename>
      <filetype>rb</filetype>
      <usage_type>resource</usage_type>
      <checksum>189A11B8</checksum>
    </file>
    <file>
      <filename>data/unavailable_periods.csv</filename>
      <filetype>csv</filetype>
      <usage_type>resource</usage_type>
      <checksum>73BFECE2</checksum>
    </file>
    <file>
      <filename>energyplus.rb</filename>
      <filetype>rb</filetype>
      <usage_type>resource</usage_type>
      <checksum>690DBF72</checksum>
    </file>
    <file>
      <filename>generator.rb</filename>
      <filetype>rb</filetype>
      <usage_type>resource</usage_type>
      <checksum>40380F84</checksum>
    </file>
    <file>
      <filename>geometry.rb</filename>
      <filetype>rb</filetype>
      <usage_type>resource</usage_type>
      <checksum>0B533CFA</checksum>
    </file>
    <file>
      <filename>hotwater_appliances.rb</filename>
      <filetype>rb</filetype>
      <usage_type>resource</usage_type>
<<<<<<< HEAD
      <checksum>7B9B5570</checksum>
=======
      <checksum>024BCE8C</checksum>
>>>>>>> 96b31f5e
    </file>
    <file>
      <filename>hpxml.rb</filename>
      <filetype>rb</filetype>
      <usage_type>resource</usage_type>
      <checksum>0C19CED4</checksum>
    </file>
    <file>
      <filename>hpxml_defaults.rb</filename>
      <filetype>rb</filetype>
      <usage_type>resource</usage_type>
      <checksum>D484E9E7</checksum>
    </file>
    <file>
      <filename>hpxml_schema/HPXML.xsd</filename>
      <filetype>xsd</filetype>
      <usage_type>resource</usage_type>
      <checksum>DE05BDEC</checksum>
    </file>
    <file>
      <filename>hpxml_schema/README.md</filename>
      <filetype>md</filetype>
      <usage_type>resource</usage_type>
      <checksum>D05DFB8A</checksum>
    </file>
    <file>
      <filename>hpxml_schematron/EPvalidator.xml</filename>
      <filetype>xml</filetype>
      <usage_type>resource</usage_type>
      <checksum>BC3C7E4C</checksum>
    </file>
    <file>
      <filename>hpxml_schematron/iso-schematron.xsd</filename>
      <filetype>xsd</filetype>
      <usage_type>resource</usage_type>
      <checksum>2785B05C</checksum>
    </file>
    <file>
      <filename>hvac.rb</filename>
      <filetype>rb</filetype>
      <usage_type>resource</usage_type>
<<<<<<< HEAD
      <checksum>7EB10727</checksum>
=======
      <checksum>6460201A</checksum>
>>>>>>> 96b31f5e
    </file>
    <file>
      <filename>hvac_sizing.rb</filename>
      <filetype>rb</filetype>
      <usage_type>resource</usage_type>
      <checksum>3B3F9CA8</checksum>
    </file>
    <file>
      <filename>lighting.rb</filename>
      <filetype>rb</filetype>
      <usage_type>resource</usage_type>
      <checksum>FB57C5C9</checksum>
    </file>
    <file>
      <filename>location.rb</filename>
      <filetype>rb</filetype>
      <usage_type>resource</usage_type>
      <checksum>5D9993FD</checksum>
    </file>
    <file>
      <filename>materials.rb</filename>
      <filetype>rb</filetype>
      <usage_type>resource</usage_type>
      <checksum>85FA948A</checksum>
    </file>
    <file>
      <filename>meta_measure.rb</filename>
      <filetype>rb</filetype>
      <usage_type>resource</usage_type>
      <checksum>576F5D3F</checksum>
    </file>
    <file>
      <filename>minitest_helper.rb</filename>
      <filetype>rb</filetype>
      <usage_type>resource</usage_type>
      <checksum>923B05E5</checksum>
    </file>
    <file>
      <filename>misc_loads.rb</filename>
      <filetype>rb</filetype>
      <usage_type>resource</usage_type>
      <checksum>4AD1A145</checksum>
    </file>
    <file>
      <filename>output.rb</filename>
      <filetype>rb</filetype>
      <usage_type>resource</usage_type>
      <checksum>37D464E6</checksum>
    </file>
    <file>
      <filename>psychrometrics.rb</filename>
      <filetype>rb</filetype>
      <usage_type>resource</usage_type>
      <checksum>77A4589A</checksum>
    </file>
    <file>
      <filename>pv.rb</filename>
      <filetype>rb</filetype>
      <usage_type>resource</usage_type>
      <checksum>AA60733A</checksum>
    </file>
    <file>
      <filename>schedule_files/battery.csv</filename>
      <filetype>csv</filetype>
      <usage_type>resource</usage_type>
      <checksum>971B85EE</checksum>
    </file>
    <file>
      <filename>schedule_files/hvac-variable-system-maximum-power-ratios-varied.csv</filename>
      <filetype>csv</filetype>
      <usage_type>resource</usage_type>
      <checksum>B93B3701</checksum>
    </file>
    <file>
      <filename>schedule_files/occupancy-non-stochastic.csv</filename>
      <filetype>csv</filetype>
      <usage_type>resource</usage_type>
      <checksum>A54803E1</checksum>
    </file>
    <file>
      <filename>schedule_files/occupancy-stochastic-10-mins.csv</filename>
      <filetype>csv</filetype>
      <usage_type>resource</usage_type>
      <checksum>F88479B3</checksum>
    </file>
    <file>
      <filename>schedule_files/occupancy-stochastic-30-mins.csv</filename>
      <filetype>csv</filetype>
      <usage_type>resource</usage_type>
      <checksum>F88479B3</checksum>
    </file>
    <file>
      <filename>schedule_files/occupancy-stochastic.csv</filename>
      <filetype>csv</filetype>
      <usage_type>resource</usage_type>
      <checksum>B0187567</checksum>
    </file>
    <file>
      <filename>schedule_files/occupancy-stochastic_2.csv</filename>
      <filetype>csv</filetype>
      <usage_type>resource</usage_type>
      <checksum>86E85543</checksum>
    </file>
    <file>
      <filename>schedule_files/occupancy-stochastic_3.csv</filename>
      <filetype>csv</filetype>
      <usage_type>resource</usage_type>
      <checksum>902A544E</checksum>
    </file>
    <file>
      <filename>schedule_files/occupancy-stochastic_4.csv</filename>
      <filetype>csv</filetype>
      <usage_type>resource</usage_type>
      <checksum>3A0C7E92</checksum>
    </file>
    <file>
      <filename>schedule_files/occupancy-stochastic_5.csv</filename>
      <filetype>csv</filetype>
      <usage_type>resource</usage_type>
      <checksum>F0FB0913</checksum>
    </file>
    <file>
      <filename>schedule_files/occupancy-stochastic_6.csv</filename>
      <filetype>csv</filetype>
      <usage_type>resource</usage_type>
      <checksum>B071AE65</checksum>
    </file>
    <file>
      <filename>schedule_files/setpoints-10-mins.csv</filename>
      <filetype>csv</filetype>
      <usage_type>resource</usage_type>
      <checksum>BC2195A6</checksum>
    </file>
    <file>
      <filename>schedule_files/setpoints-cooling-only.csv</filename>
      <filetype>csv</filetype>
      <usage_type>resource</usage_type>
      <checksum>7465D8DD</checksum>
    </file>
    <file>
      <filename>schedule_files/setpoints-daily-schedules.csv</filename>
      <filetype>csv</filetype>
      <usage_type>resource</usage_type>
      <checksum>A60258DE</checksum>
    </file>
    <file>
      <filename>schedule_files/setpoints-daily-setbacks.csv</filename>
      <filetype>csv</filetype>
      <usage_type>resource</usage_type>
      <checksum>74292B8C</checksum>
    </file>
    <file>
      <filename>schedule_files/setpoints-heating-only.csv</filename>
      <filetype>csv</filetype>
      <usage_type>resource</usage_type>
      <checksum>BD935921</checksum>
    </file>
    <file>
      <filename>schedule_files/setpoints.csv</filename>
      <filetype>csv</filetype>
      <usage_type>resource</usage_type>
      <checksum>706A63BC</checksum>
    </file>
    <file>
      <filename>schedule_files/water-heater-operating-modes.csv</filename>
      <filetype>csv</filetype>
      <usage_type>resource</usage_type>
      <checksum>86F45903</checksum>
    </file>
    <file>
      <filename>schedule_files/water-heater-setpoints-10-mins.csv</filename>
      <filetype>csv</filetype>
      <usage_type>resource</usage_type>
      <checksum>F9C90051</checksum>
    </file>
    <file>
      <filename>schedule_files/water-heater-setpoints.csv</filename>
      <filetype>csv</filetype>
      <usage_type>resource</usage_type>
      <checksum>2DFF87CD</checksum>
    </file>
    <file>
      <filename>schedules.rb</filename>
      <filetype>rb</filetype>
      <usage_type>resource</usage_type>
<<<<<<< HEAD
      <checksum>B332B70D</checksum>
=======
      <checksum>8C2AF8F5</checksum>
>>>>>>> 96b31f5e
    </file>
    <file>
      <filename>simcontrols.rb</filename>
      <filetype>rb</filetype>
      <usage_type>resource</usage_type>
      <checksum>24E3F0EE</checksum>
    </file>
    <file>
      <filename>unit_conversions.rb</filename>
      <filetype>rb</filetype>
      <usage_type>resource</usage_type>
      <checksum>1AB34E95</checksum>
    </file>
    <file>
      <filename>util.rb</filename>
      <filetype>rb</filetype>
      <usage_type>resource</usage_type>
      <checksum>C41CBB4D</checksum>
    </file>
    <file>
      <filename>utility_bills.rb</filename>
      <filetype>rb</filetype>
      <usage_type>resource</usage_type>
      <checksum>6DD11F52</checksum>
    </file>
    <file>
      <filename>version.rb</filename>
      <filetype>rb</filetype>
      <usage_type>resource</usage_type>
      <checksum>B3ECF69F</checksum>
    </file>
    <file>
      <filename>waterheater.rb</filename>
      <filetype>rb</filetype>
      <usage_type>resource</usage_type>
      <checksum>8C128200</checksum>
    </file>
    <file>
      <filename>weather.rb</filename>
      <filetype>rb</filetype>
      <usage_type>resource</usage_type>
      <checksum>EF67FCF4</checksum>
    </file>
    <file>
      <filename>xmlhelper.rb</filename>
      <filetype>rb</filetype>
      <usage_type>resource</usage_type>
      <checksum>6E1E1307</checksum>
    </file>
    <file>
      <filename>xmlvalidator.rb</filename>
      <filetype>rb</filetype>
      <usage_type>resource</usage_type>
      <checksum>E12E2D75</checksum>
    </file>
    <file>
      <filename>in.schedules.csv</filename>
      <filetype>csv</filetype>
      <usage_type>test</usage_type>
      <checksum>2B9C5C95</checksum>
    </file>
    <file>
      <filename>results_annual.csv</filename>
      <filetype>csv</filetype>
      <usage_type>test</usage_type>
      <checksum>3C4C7BF6</checksum>
    </file>
    <file>
      <filename>results_design_load_details.csv</filename>
      <filetype>csv</filetype>
      <usage_type>test</usage_type>
      <checksum>0892DD62</checksum>
    </file>
    <file>
      <filename>test_airflow.rb</filename>
      <filetype>rb</filetype>
      <usage_type>test</usage_type>
      <checksum>DDCAE919</checksum>
    </file>
    <file>
      <filename>test_battery.rb</filename>
      <filetype>rb</filetype>
      <usage_type>test</usage_type>
      <checksum>06598B29</checksum>
    </file>
    <file>
      <filename>test_defaults.rb</filename>
      <filetype>rb</filetype>
      <usage_type>test</usage_type>
      <checksum>B645C92F</checksum>
    </file>
    <file>
      <filename>test_enclosure.rb</filename>
      <filetype>rb</filetype>
      <usage_type>test</usage_type>
      <checksum>4D7C8F6E</checksum>
    </file>
    <file>
      <filename>test_generator.rb</filename>
      <filetype>rb</filetype>
      <usage_type>test</usage_type>
      <checksum>C4F6CF9B</checksum>
    </file>
    <file>
      <filename>test_hotwater_appliance.rb</filename>
      <filetype>rb</filetype>
      <usage_type>test</usage_type>
      <checksum>E3A99BA1</checksum>
    </file>
    <file>
      <filename>test_hvac.rb</filename>
      <filetype>rb</filetype>
      <usage_type>test</usage_type>
      <checksum>AB84C9B5</checksum>
    </file>
    <file>
      <filename>test_hvac_sizing.rb</filename>
      <filetype>rb</filetype>
      <usage_type>test</usage_type>
      <checksum>AB856D44</checksum>
    </file>
    <file>
      <filename>test_lighting.rb</filename>
      <filetype>rb</filetype>
      <usage_type>test</usage_type>
      <checksum>A15B8208</checksum>
    </file>
    <file>
      <filename>test_location.rb</filename>
      <filetype>rb</filetype>
      <usage_type>test</usage_type>
      <checksum>B654FDD7</checksum>
    </file>
    <file>
      <filename>test_miscloads.rb</filename>
      <filetype>rb</filetype>
      <usage_type>test</usage_type>
      <checksum>0135301B</checksum>
    </file>
    <file>
      <filename>test_pv.rb</filename>
      <filetype>rb</filetype>
      <usage_type>test</usage_type>
      <checksum>DB1DEFCF</checksum>
    </file>
    <file>
      <filename>test_schedules.rb</filename>
      <filetype>rb</filetype>
      <usage_type>test</usage_type>
      <checksum>C6CCF641</checksum>
    </file>
    <file>
      <filename>test_simcontrols.rb</filename>
      <filetype>rb</filetype>
      <usage_type>test</usage_type>
      <checksum>211EB384</checksum>
    </file>
    <file>
      <filename>test_validation.rb</filename>
      <filetype>rb</filetype>
      <usage_type>test</usage_type>
      <checksum>469BC25E</checksum>
    </file>
    <file>
      <filename>test_water_heater.rb</filename>
      <filetype>rb</filetype>
      <usage_type>test</usage_type>
      <checksum>485EE23B</checksum>
    </file>
    <file>
      <filename>test_weather.rb</filename>
      <filetype>rb</filetype>
      <usage_type>test</usage_type>
      <checksum>F670B6D2</checksum>
    </file>
    <file>
      <filename>util.rb</filename>
      <filetype>rb</filetype>
      <usage_type>test</usage_type>
      <checksum>71ED3EE3</checksum>
    </file>
  </files>
</measure><|MERGE_RESOLUTION|>--- conflicted
+++ resolved
@@ -3,13 +3,8 @@
   <schema_version>3.1</schema_version>
   <name>hpxm_lto_openstudio</name>
   <uid>b1543b30-9465-45ff-ba04-1d1f85e763bc</uid>
-<<<<<<< HEAD
-  <version_id>03507efe-01cd-4c86-837e-8b006ac19723</version_id>
-  <version_modified>2024-07-02T18:03:28Z</version_modified>
-=======
-  <version_id>657677c3-58a6-4357-bfe1-fcd7f6b039eb</version_id>
-  <version_modified>2024-07-06T05:17:52Z</version_modified>
->>>>>>> 96b31f5e
+  <version_id>0e095007-5e1c-43e9-bae3-947ff87b9565</version_id>
+  <version_modified>2024-07-08T15:46:15Z</version_modified>
   <xml_checksum>D8922A73</xml_checksum>
   <class_name>HPXMLtoOpenStudio</class_name>
   <display_name>HPXML to OpenStudio Translator</display_name>
@@ -188,21 +183,13 @@
       <filename>measure.rb</filename>
       <filetype>rb</filetype>
       <usage_type>script</usage_type>
-<<<<<<< HEAD
-      <checksum>5236F0FE</checksum>
-=======
-      <checksum>1495AD20</checksum>
->>>>>>> 96b31f5e
+      <checksum>4B9F6763</checksum>
     </file>
     <file>
       <filename>airflow.rb</filename>
       <filetype>rb</filetype>
       <usage_type>resource</usage_type>
-<<<<<<< HEAD
-      <checksum>B40EBE1F</checksum>
-=======
-      <checksum>AC5FF04D</checksum>
->>>>>>> 96b31f5e
+      <checksum>C8FE6C19</checksum>
     </file>
     <file>
       <filename>battery.rb</filename>
@@ -352,11 +339,7 @@
       <filename>hotwater_appliances.rb</filename>
       <filetype>rb</filetype>
       <usage_type>resource</usage_type>
-<<<<<<< HEAD
-      <checksum>7B9B5570</checksum>
-=======
-      <checksum>024BCE8C</checksum>
->>>>>>> 96b31f5e
+      <checksum>BA199BAE</checksum>
     </file>
     <file>
       <filename>hpxml.rb</filename>
@@ -398,11 +381,7 @@
       <filename>hvac.rb</filename>
       <filetype>rb</filetype>
       <usage_type>resource</usage_type>
-<<<<<<< HEAD
-      <checksum>7EB10727</checksum>
-=======
-      <checksum>6460201A</checksum>
->>>>>>> 96b31f5e
+      <checksum>53E7B9B9</checksum>
     </file>
     <file>
       <filename>hvac_sizing.rb</filename>
@@ -588,11 +567,7 @@
       <filename>schedules.rb</filename>
       <filetype>rb</filetype>
       <usage_type>resource</usage_type>
-<<<<<<< HEAD
-      <checksum>B332B70D</checksum>
-=======
-      <checksum>8C2AF8F5</checksum>
->>>>>>> 96b31f5e
+      <checksum>B9701680</checksum>
     </file>
     <file>
       <filename>simcontrols.rb</filename>
@@ -647,24 +622,6 @@
       <filetype>rb</filetype>
       <usage_type>resource</usage_type>
       <checksum>E12E2D75</checksum>
-    </file>
-    <file>
-      <filename>in.schedules.csv</filename>
-      <filetype>csv</filetype>
-      <usage_type>test</usage_type>
-      <checksum>2B9C5C95</checksum>
-    </file>
-    <file>
-      <filename>results_annual.csv</filename>
-      <filetype>csv</filetype>
-      <usage_type>test</usage_type>
-      <checksum>3C4C7BF6</checksum>
-    </file>
-    <file>
-      <filename>results_design_load_details.csv</filename>
-      <filetype>csv</filetype>
-      <usage_type>test</usage_type>
-      <checksum>0892DD62</checksum>
     </file>
     <file>
       <filename>test_airflow.rb</filename>
