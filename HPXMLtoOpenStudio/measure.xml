<?xml version="1.0"?>
<measure>
  <schema_version>3.1</schema_version>
  <name>hpxm_lto_openstudio</name>
  <uid>b1543b30-9465-45ff-ba04-1d1f85e763bc</uid>
<<<<<<< HEAD
  <version_id>64d7b851-9a09-422c-99f0-5346d15e93e1</version_id>
  <version_modified>2024-03-11T15:39:56Z</version_modified>
=======
  <version_id>981460f1-76ce-499c-adb3-29e501834778</version_id>
  <version_modified>2024-03-26T16:29:09Z</version_modified>
>>>>>>> bf4787bc
  <xml_checksum>D8922A73</xml_checksum>
  <class_name>HPXMLtoOpenStudio</class_name>
  <display_name>HPXML to OpenStudio Translator</display_name>
  <description>Translates HPXML file to OpenStudio Model</description>
  <modeler_description>TODO</modeler_description>
  <arguments>
    <argument>
      <name>hpxml_path</name>
      <display_name>HPXML File Path</display_name>
      <description>Absolute/relative path of the HPXML file.</description>
      <type>String</type>
      <required>true</required>
      <model_dependent>false</model_dependent>
    </argument>
    <argument>
      <name>output_dir</name>
      <display_name>Directory for Output Files</display_name>
      <description>Absolute/relative path for the output files directory.</description>
      <type>String</type>
      <required>true</required>
      <model_dependent>false</model_dependent>
    </argument>
    <argument>
      <name>debug</name>
      <display_name>Debug Mode?</display_name>
      <description>If true: 1) Writes in.osm file, 2) Generates additional log output, and 3) Creates all EnergyPlus output files.</description>
      <type>Boolean</type>
      <required>false</required>
      <model_dependent>false</model_dependent>
      <default_value>false</default_value>
      <choices>
        <choice>
          <value>true</value>
          <display_name>true</display_name>
        </choice>
        <choice>
          <value>false</value>
          <display_name>false</display_name>
        </choice>
      </choices>
    </argument>
    <argument>
      <name>add_component_loads</name>
      <display_name>Add component loads?</display_name>
      <description>If true, adds the calculation of heating/cooling component loads (not enabled by default for faster performance).</description>
      <type>Boolean</type>
      <required>false</required>
      <model_dependent>false</model_dependent>
      <default_value>false</default_value>
      <choices>
        <choice>
          <value>true</value>
          <display_name>true</display_name>
        </choice>
        <choice>
          <value>false</value>
          <display_name>false</display_name>
        </choice>
      </choices>
    </argument>
    <argument>
      <name>skip_validation</name>
      <display_name>Skip Validation?</display_name>
      <description>If true, bypasses HPXML input validation for faster performance. WARNING: This should only be used if the supplied HPXML file has already been validated against the Schema &amp; Schematron documents.</description>
      <type>Boolean</type>
      <required>false</required>
      <model_dependent>false</model_dependent>
      <default_value>false</default_value>
      <choices>
        <choice>
          <value>true</value>
          <display_name>true</display_name>
        </choice>
        <choice>
          <value>false</value>
          <display_name>false</display_name>
        </choice>
      </choices>
    </argument>
    <argument>
      <name>building_id</name>
      <display_name>BuildingID</display_name>
      <description>The ID of the HPXML Building. Only required if the HPXML has multiple Building elements and WholeSFAorMFBuildingSimulation is not true.</description>
      <type>String</type>
      <required>false</required>
      <model_dependent>false</model_dependent>
    </argument>
  </arguments>
  <outputs />
  <provenances />
  <tags>
    <tag>Whole Building.Space Types</tag>
  </tags>
  <attributes>
    <attribute>
      <name>Measure Type</name>
      <value>ModelMeasure</value>
      <datatype>string</datatype>
    </attribute>
    <attribute>
      <name>Intended Software Tool</name>
      <value>Apply Measure Now</value>
      <datatype>string</datatype>
    </attribute>
    <attribute>
      <name>Intended Software Tool</name>
      <value>OpenStudio Application</value>
      <datatype>string</datatype>
    </attribute>
    <attribute>
      <name>Intended Software Tool</name>
      <value>Parametric Analysis Tool</value>
      <datatype>string</datatype>
    </attribute>
  </attributes>
  <files>
    <file>
      <filename>README.md</filename>
      <filetype>md</filetype>
      <usage_type>readme</usage_type>
      <checksum>DCE171D6</checksum>
    </file>
    <file>
      <filename>README.md.erb</filename>
      <filetype>erb</filetype>
      <usage_type>readmeerb</usage_type>
      <checksum>513F28E9</checksum>
    </file>
    <file>
      <version>
        <software_program>OpenStudio</software_program>
        <identifier>3.3.0</identifier>
        <min_compatible>3.3.0</min_compatible>
      </version>
      <filename>measure.rb</filename>
      <filetype>rb</filetype>
      <usage_type>script</usage_type>
      <checksum>B55E7A03</checksum>
    </file>
    <file>
      <filename>airflow.rb</filename>
      <filetype>rb</filetype>
      <usage_type>resource</usage_type>
      <checksum>BDC264D1</checksum>
    </file>
    <file>
      <filename>battery.rb</filename>
      <filetype>rb</filetype>
      <usage_type>resource</usage_type>
      <checksum>E8ED081B</checksum>
    </file>
    <file>
      <filename>constants.rb</filename>
      <filetype>rb</filetype>
      <usage_type>resource</usage_type>
      <checksum>2568BDAC</checksum>
    </file>
    <file>
      <filename>constructions.rb</filename>
      <filetype>rb</filetype>
      <usage_type>resource</usage_type>
      <checksum>138F7D36</checksum>
    </file>
    <file>
      <filename>data/Xing_okstate_0664D_13659_Table_A-3.csv</filename>
      <filetype>csv</filetype>
      <usage_type>resource</usage_type>
      <checksum>50B7055C</checksum>
    </file>
    <file>
      <filename>data/ashrae_622_wsf.csv</filename>
      <filetype>csv</filetype>
      <usage_type>resource</usage_type>
      <checksum>308F75BA</checksum>
    </file>
    <file>
      <filename>data/cambium/LRMER_95DecarbBy2035.csv</filename>
      <filetype>csv</filetype>
      <usage_type>resource</usage_type>
      <checksum>5E60A9EE</checksum>
    </file>
    <file>
      <filename>data/cambium/LRMER_95DecarbBy2050.csv</filename>
      <filetype>csv</filetype>
      <usage_type>resource</usage_type>
      <checksum>01B9A892</checksum>
    </file>
    <file>
      <filename>data/cambium/LRMER_HighRECosts.csv</filename>
      <filetype>csv</filetype>
      <usage_type>resource</usage_type>
      <checksum>A46DE564</checksum>
    </file>
    <file>
      <filename>data/cambium/LRMER_LowRECosts.csv</filename>
      <filetype>csv</filetype>
      <usage_type>resource</usage_type>
      <checksum>58B8E01E</checksum>
    </file>
    <file>
      <filename>data/cambium/LRMER_MidCase.csv</filename>
      <filetype>csv</filetype>
      <usage_type>resource</usage_type>
      <checksum>4C7D519B</checksum>
    </file>
    <file>
      <filename>data/cambium/README.md</filename>
      <filetype>md</filetype>
      <usage_type>resource</usage_type>
      <checksum>FC171B98</checksum>
    </file>
    <file>
      <filename>data/climate_zones.csv</filename>
      <filetype>csv</filetype>
      <usage_type>resource</usage_type>
      <checksum>63C6A1E2</checksum>
    </file>
    <file>
      <filename>data/g_functions/C_configurations_5m_v1.0.json</filename>
      <filetype>json</filetype>
      <usage_type>resource</usage_type>
      <checksum>E97DCCDD</checksum>
    </file>
    <file>
      <filename>data/g_functions/L_configurations_5m_v1.0.json</filename>
      <filetype>json</filetype>
      <usage_type>resource</usage_type>
      <checksum>6B2B3787</checksum>
    </file>
    <file>
      <filename>data/g_functions/LopU_configurations_5m_v1.0.json</filename>
      <filetype>json</filetype>
      <usage_type>resource</usage_type>
      <checksum>B13FA813</checksum>
    </file>
    <file>
      <filename>data/g_functions/Open_configurations_5m_v1.0.json</filename>
      <filetype>json</filetype>
      <usage_type>resource</usage_type>
      <checksum>FF25A024</checksum>
    </file>
    <file>
      <filename>data/g_functions/README.md</filename>
      <filetype>md</filetype>
      <usage_type>resource</usage_type>
      <checksum>48D1301C</checksum>
    </file>
    <file>
      <filename>data/g_functions/U_configurations_5m_v1.0.json</filename>
      <filetype>json</filetype>
      <usage_type>resource</usage_type>
      <checksum>B5BEF270</checksum>
    </file>
    <file>
      <filename>data/g_functions/rectangle_5m_v1.0.json</filename>
      <filetype>json</filetype>
      <usage_type>resource</usage_type>
      <checksum>25FFB6A8</checksum>
    </file>
    <file>
      <filename>data/g_functions/util.rb</filename>
      <filetype>rb</filetype>
      <usage_type>resource</usage_type>
      <checksum>2BEF07FA</checksum>
    </file>
    <file>
      <filename>data/unavailable_periods.csv</filename>
      <filetype>csv</filetype>
      <usage_type>resource</usage_type>
      <checksum>73BFECE2</checksum>
    </file>
    <file>
      <filename>energyplus.rb</filename>
      <filetype>rb</filetype>
      <usage_type>resource</usage_type>
      <checksum>8DB21849</checksum>
    </file>
    <file>
      <filename>generator.rb</filename>
      <filetype>rb</filetype>
      <usage_type>resource</usage_type>
      <checksum>C0DD8C33</checksum>
    </file>
    <file>
      <filename>geometry.rb</filename>
      <filetype>rb</filetype>
      <usage_type>resource</usage_type>
      <checksum>21C2553F</checksum>
    </file>
    <file>
      <filename>hotwater_appliances.rb</filename>
      <filetype>rb</filetype>
      <usage_type>resource</usage_type>
      <checksum>37D2CD9B</checksum>
    </file>
    <file>
      <filename>hpxml.rb</filename>
      <filetype>rb</filetype>
      <usage_type>resource</usage_type>
<<<<<<< HEAD
      <checksum>B5CF6D33</checksum>
=======
      <checksum>1B2EE9C1</checksum>
>>>>>>> bf4787bc
    </file>
    <file>
      <filename>hpxml_defaults.rb</filename>
      <filetype>rb</filetype>
      <usage_type>resource</usage_type>
      <checksum>E03E352F</checksum>
    </file>
    <file>
      <filename>hpxml_schema/HPXML.xsd</filename>
      <filetype>xsd</filetype>
      <usage_type>resource</usage_type>
      <checksum>5F5A5A0A</checksum>
    </file>
    <file>
      <filename>hpxml_schema/README.md</filename>
      <filetype>md</filetype>
      <usage_type>resource</usage_type>
      <checksum>D05DFB8A</checksum>
    </file>
    <file>
      <filename>hpxml_schematron/EPvalidator.xml</filename>
      <filetype>xml</filetype>
      <usage_type>resource</usage_type>
<<<<<<< HEAD
      <checksum>7B9FF179</checksum>
=======
      <checksum>5A5D68ED</checksum>
>>>>>>> bf4787bc
    </file>
    <file>
      <filename>hpxml_schematron/iso-schematron.xsd</filename>
      <filetype>xsd</filetype>
      <usage_type>resource</usage_type>
      <checksum>2785B05C</checksum>
    </file>
    <file>
      <filename>hvac.rb</filename>
      <filetype>rb</filetype>
      <usage_type>resource</usage_type>
      <checksum>5C9FA161</checksum>
    </file>
    <file>
      <filename>hvac_sizing.rb</filename>
      <filetype>rb</filetype>
      <usage_type>resource</usage_type>
<<<<<<< HEAD
      <checksum>720F6319</checksum>
=======
      <checksum>2894AEFF</checksum>
>>>>>>> bf4787bc
    </file>
    <file>
      <filename>lighting.rb</filename>
      <filetype>rb</filetype>
      <usage_type>resource</usage_type>
      <checksum>720F24C6</checksum>
    </file>
    <file>
      <filename>location.rb</filename>
      <filetype>rb</filetype>
      <usage_type>resource</usage_type>
      <checksum>AC8FD8C6</checksum>
    </file>
    <file>
      <filename>materials.rb</filename>
      <filetype>rb</filetype>
      <usage_type>resource</usage_type>
      <checksum>74EB5B1D</checksum>
    </file>
    <file>
      <filename>meta_measure.rb</filename>
      <filetype>rb</filetype>
      <usage_type>resource</usage_type>
      <checksum>3FCE13DD</checksum>
    </file>
    <file>
      <filename>minitest_helper.rb</filename>
      <filetype>rb</filetype>
      <usage_type>resource</usage_type>
      <checksum>923B05E5</checksum>
    </file>
    <file>
      <filename>misc_loads.rb</filename>
      <filetype>rb</filetype>
      <usage_type>resource</usage_type>
      <checksum>8BDAA188</checksum>
    </file>
    <file>
      <filename>output.rb</filename>
      <filetype>rb</filetype>
      <usage_type>resource</usage_type>
      <checksum>7AC7F779</checksum>
    </file>
    <file>
      <filename>psychrometrics.rb</filename>
      <filetype>rb</filetype>
      <usage_type>resource</usage_type>
      <checksum>B81E536D</checksum>
    </file>
    <file>
      <filename>pv.rb</filename>
      <filetype>rb</filetype>
      <usage_type>resource</usage_type>
      <checksum>B4742C47</checksum>
    </file>
    <file>
      <filename>schedule_files/battery.csv</filename>
      <filetype>csv</filetype>
      <usage_type>resource</usage_type>
      <checksum>C1350909</checksum>
    </file>
    <file>
      <filename>schedule_files/hvac-variable-system-maximum-power-ratios-varied.csv</filename>
      <filetype>csv</filetype>
      <usage_type>resource</usage_type>
      <checksum>B93B3701</checksum>
    </file>
    <file>
      <filename>schedule_files/occupancy-non-stochastic.csv</filename>
      <filetype>csv</filetype>
      <usage_type>resource</usage_type>
      <checksum>A54803E1</checksum>
    </file>
    <file>
      <filename>schedule_files/occupancy-stochastic-10-mins.csv</filename>
      <filetype>csv</filetype>
      <usage_type>resource</usage_type>
      <checksum>F88479B3</checksum>
    </file>
    <file>
      <filename>schedule_files/occupancy-stochastic-30-mins.csv</filename>
      <filetype>csv</filetype>
      <usage_type>resource</usage_type>
      <checksum>F88479B3</checksum>
    </file>
    <file>
      <filename>schedule_files/occupancy-stochastic.csv</filename>
      <filetype>csv</filetype>
      <usage_type>resource</usage_type>
      <checksum>B0187567</checksum>
    </file>
    <file>
      <filename>schedule_files/occupancy-stochastic_2.csv</filename>
      <filetype>csv</filetype>
      <usage_type>resource</usage_type>
      <checksum>86E85543</checksum>
    </file>
    <file>
      <filename>schedule_files/occupancy-stochastic_3.csv</filename>
      <filetype>csv</filetype>
      <usage_type>resource</usage_type>
      <checksum>902A544E</checksum>
    </file>
    <file>
      <filename>schedule_files/occupancy-stochastic_4.csv</filename>
      <filetype>csv</filetype>
      <usage_type>resource</usage_type>
      <checksum>3A0C7E92</checksum>
    </file>
    <file>
      <filename>schedule_files/occupancy-stochastic_5.csv</filename>
      <filetype>csv</filetype>
      <usage_type>resource</usage_type>
      <checksum>F0FB0913</checksum>
    </file>
    <file>
      <filename>schedule_files/occupancy-stochastic_6.csv</filename>
      <filetype>csv</filetype>
      <usage_type>resource</usage_type>
      <checksum>B071AE65</checksum>
    </file>
    <file>
      <filename>schedule_files/setpoints-10-mins.csv</filename>
      <filetype>csv</filetype>
      <usage_type>resource</usage_type>
      <checksum>BC2195A6</checksum>
    </file>
    <file>
      <filename>schedule_files/setpoints-cooling-only.csv</filename>
      <filetype>csv</filetype>
      <usage_type>resource</usage_type>
      <checksum>7465D8DD</checksum>
    </file>
    <file>
      <filename>schedule_files/setpoints-daily-schedules.csv</filename>
      <filetype>csv</filetype>
      <usage_type>resource</usage_type>
      <checksum>A60258DE</checksum>
    </file>
    <file>
      <filename>schedule_files/setpoints-daily-setbacks.csv</filename>
      <filetype>csv</filetype>
      <usage_type>resource</usage_type>
      <checksum>74292B8C</checksum>
    </file>
    <file>
      <filename>schedule_files/setpoints-heating-only.csv</filename>
      <filetype>csv</filetype>
      <usage_type>resource</usage_type>
      <checksum>BD935921</checksum>
    </file>
    <file>
      <filename>schedule_files/setpoints.csv</filename>
      <filetype>csv</filetype>
      <usage_type>resource</usage_type>
      <checksum>706A63BC</checksum>
    </file>
    <file>
      <filename>schedule_files/water-heater-operating-modes.csv</filename>
      <filetype>csv</filetype>
      <usage_type>resource</usage_type>
      <checksum>86F45903</checksum>
    </file>
    <file>
      <filename>schedule_files/water-heater-setpoints-10-mins.csv</filename>
      <filetype>csv</filetype>
      <usage_type>resource</usage_type>
      <checksum>F9C90051</checksum>
    </file>
    <file>
      <filename>schedule_files/water-heater-setpoints.csv</filename>
      <filetype>csv</filetype>
      <usage_type>resource</usage_type>
      <checksum>2DFF87CD</checksum>
    </file>
    <file>
      <filename>schedules.rb</filename>
      <filetype>rb</filetype>
      <usage_type>resource</usage_type>
      <checksum>42F9AD9E</checksum>
    </file>
    <file>
      <filename>simcontrols.rb</filename>
      <filetype>rb</filetype>
      <usage_type>resource</usage_type>
      <checksum>DA4D108D</checksum>
    </file>
    <file>
      <filename>unit_conversions.rb</filename>
      <filetype>rb</filetype>
      <usage_type>resource</usage_type>
      <checksum>61BEEB21</checksum>
    </file>
    <file>
      <filename>util.rb</filename>
      <filetype>rb</filetype>
      <usage_type>resource</usage_type>
      <checksum>6D409347</checksum>
    </file>
    <file>
      <filename>utility_bills.rb</filename>
      <filetype>rb</filetype>
      <usage_type>resource</usage_type>
      <checksum>07DB4C49</checksum>
    </file>
    <file>
      <filename>version.rb</filename>
      <filetype>rb</filetype>
      <usage_type>resource</usage_type>
      <checksum>6A05B3F0</checksum>
    </file>
    <file>
      <filename>waterheater.rb</filename>
      <filetype>rb</filetype>
      <usage_type>resource</usage_type>
      <checksum>C2E63DEB</checksum>
    </file>
    <file>
      <filename>weather.rb</filename>
      <filetype>rb</filetype>
      <usage_type>resource</usage_type>
      <checksum>EA6C1204</checksum>
    </file>
    <file>
      <filename>xmlhelper.rb</filename>
      <filetype>rb</filetype>
      <usage_type>resource</usage_type>
      <checksum>17D30902</checksum>
    </file>
    <file>
      <filename>xmlvalidator.rb</filename>
      <filetype>rb</filetype>
      <usage_type>resource</usage_type>
      <checksum>87937B84</checksum>
    </file>
    <file>
      <filename>in.schedules.csv</filename>
      <filetype>csv</filetype>
      <usage_type>test</usage_type>
      <checksum>B7DBEE7B</checksum>
    </file>
    <file>
      <filename>test_airflow.rb</filename>
      <filetype>rb</filetype>
      <usage_type>test</usage_type>
      <checksum>DFBB744E</checksum>
    </file>
    <file>
      <filename>test_battery.rb</filename>
      <filetype>rb</filetype>
      <usage_type>test</usage_type>
      <checksum>06598B29</checksum>
    </file>
    <file>
      <filename>test_defaults.rb</filename>
      <filetype>rb</filetype>
      <usage_type>test</usage_type>
<<<<<<< HEAD
      <checksum>46C7E08C</checksum>
=======
      <checksum>BB7ABF28</checksum>
>>>>>>> bf4787bc
    </file>
    <file>
      <filename>test_enclosure.rb</filename>
      <filetype>rb</filetype>
      <usage_type>test</usage_type>
      <checksum>427AA4EF</checksum>
    </file>
    <file>
      <filename>test_generator.rb</filename>
      <filetype>rb</filetype>
      <usage_type>test</usage_type>
      <checksum>C4F6CF9B</checksum>
    </file>
    <file>
      <filename>test_hotwater_appliance.rb</filename>
      <filetype>rb</filetype>
      <usage_type>test</usage_type>
      <checksum>A872289D</checksum>
    </file>
    <file>
      <filename>test_hvac.rb</filename>
      <filetype>rb</filetype>
      <usage_type>test</usage_type>
      <checksum>9A8D18FA</checksum>
    </file>
    <file>
      <filename>test_hvac_sizing.rb</filename>
      <filetype>rb</filetype>
      <usage_type>test</usage_type>
      <checksum>ED8301D2</checksum>
    </file>
    <file>
      <filename>test_lighting.rb</filename>
      <filetype>rb</filetype>
      <usage_type>test</usage_type>
      <checksum>A15B8208</checksum>
    </file>
    <file>
      <filename>test_location.rb</filename>
      <filetype>rb</filetype>
      <usage_type>test</usage_type>
      <checksum>663B10FB</checksum>
    </file>
    <file>
      <filename>test_miscloads.rb</filename>
      <filetype>rb</filetype>
      <usage_type>test</usage_type>
      <checksum>0135301B</checksum>
    </file>
    <file>
      <filename>test_pv.rb</filename>
      <filetype>rb</filetype>
      <usage_type>test</usage_type>
      <checksum>DB1DEFCF</checksum>
    </file>
    <file>
      <filename>test_schedules.rb</filename>
      <filetype>rb</filetype>
      <usage_type>test</usage_type>
      <checksum>C6CCF641</checksum>
    </file>
    <file>
      <filename>test_simcontrols.rb</filename>
      <filetype>rb</filetype>
      <usage_type>test</usage_type>
      <checksum>211EB384</checksum>
    </file>
    <file>
      <filename>test_validation.rb</filename>
      <filetype>rb</filetype>
      <usage_type>test</usage_type>
      <checksum>13E62984</checksum>
    </file>
    <file>
      <filename>test_water_heater.rb</filename>
      <filetype>rb</filetype>
      <usage_type>test</usage_type>
      <checksum>01482223</checksum>
    </file>
    <file>
      <filename>test_weather.rb</filename>
      <filetype>rb</filetype>
      <usage_type>test</usage_type>
      <checksum>156AAC98</checksum>
    </file>
    <file>
      <filename>util.rb</filename>
      <filetype>rb</filetype>
      <usage_type>test</usage_type>
      <checksum>71ED3EE3</checksum>
    </file>
  </files>
</measure><|MERGE_RESOLUTION|>--- conflicted
+++ resolved
@@ -3,13 +3,8 @@
   <schema_version>3.1</schema_version>
   <name>hpxm_lto_openstudio</name>
   <uid>b1543b30-9465-45ff-ba04-1d1f85e763bc</uid>
-<<<<<<< HEAD
-  <version_id>64d7b851-9a09-422c-99f0-5346d15e93e1</version_id>
-  <version_modified>2024-03-11T15:39:56Z</version_modified>
-=======
-  <version_id>981460f1-76ce-499c-adb3-29e501834778</version_id>
-  <version_modified>2024-03-26T16:29:09Z</version_modified>
->>>>>>> bf4787bc
+  <version_id>370097d9-d369-4b2d-8d3e-379b85fe2a62</version_id>
+  <version_modified>2024-03-26T22:17:53Z</version_modified>
   <xml_checksum>D8922A73</xml_checksum>
   <class_name>HPXMLtoOpenStudio</class_name>
   <display_name>HPXML to OpenStudio Translator</display_name>
@@ -309,11 +304,7 @@
       <filename>hpxml.rb</filename>
       <filetype>rb</filetype>
       <usage_type>resource</usage_type>
-<<<<<<< HEAD
-      <checksum>B5CF6D33</checksum>
-=======
-      <checksum>1B2EE9C1</checksum>
->>>>>>> bf4787bc
+      <checksum>5F8F3C72</checksum>
     </file>
     <file>
       <filename>hpxml_defaults.rb</filename>
@@ -337,11 +328,7 @@
       <filename>hpxml_schematron/EPvalidator.xml</filename>
       <filetype>xml</filetype>
       <usage_type>resource</usage_type>
-<<<<<<< HEAD
-      <checksum>7B9FF179</checksum>
-=======
-      <checksum>5A5D68ED</checksum>
->>>>>>> bf4787bc
+      <checksum>0DEF1A74</checksum>
     </file>
     <file>
       <filename>hpxml_schematron/iso-schematron.xsd</filename>
@@ -359,11 +346,7 @@
       <filename>hvac_sizing.rb</filename>
       <filetype>rb</filetype>
       <usage_type>resource</usage_type>
-<<<<<<< HEAD
-      <checksum>720F6319</checksum>
-=======
-      <checksum>2894AEFF</checksum>
->>>>>>> bf4787bc
+      <checksum>7D668F33</checksum>
     </file>
     <file>
       <filename>lighting.rb</filename>
@@ -600,12 +583,6 @@
       <checksum>87937B84</checksum>
     </file>
     <file>
-      <filename>in.schedules.csv</filename>
-      <filetype>csv</filetype>
-      <usage_type>test</usage_type>
-      <checksum>B7DBEE7B</checksum>
-    </file>
-    <file>
       <filename>test_airflow.rb</filename>
       <filetype>rb</filetype>
       <usage_type>test</usage_type>
@@ -621,11 +598,7 @@
       <filename>test_defaults.rb</filename>
       <filetype>rb</filetype>
       <usage_type>test</usage_type>
-<<<<<<< HEAD
-      <checksum>46C7E08C</checksum>
-=======
-      <checksum>BB7ABF28</checksum>
->>>>>>> bf4787bc
+      <checksum>93F65DF8</checksum>
     </file>
     <file>
       <filename>test_enclosure.rb</filename>
