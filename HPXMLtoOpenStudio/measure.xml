--- conflicted
+++ resolved
@@ -3,13 +3,8 @@
   <schema_version>3.1</schema_version>
   <name>hpxm_lto_openstudio</name>
   <uid>b1543b30-9465-45ff-ba04-1d1f85e763bc</uid>
-<<<<<<< HEAD
-  <version_id>c8a2f4a8-39eb-46e7-9c7f-88d8ff7b00ae</version_id>
-  <version_modified>2024-03-11T15:46:51Z</version_modified>
-=======
-  <version_id>a572e266-f494-4a6c-b4d1-3b50f43b22ba</version_id>
-  <version_modified>2024-03-18T16:39:57Z</version_modified>
->>>>>>> d3a7cd20
+  <version_id>192f817c-f1e2-4350-b1d7-7a5036d283fa</version_id>
+  <version_modified>2024-03-19T00:27:33Z</version_modified>
   <xml_checksum>D8922A73</xml_checksum>
   <class_name>HPXMLtoOpenStudio</class_name>
   <display_name>HPXML to OpenStudio Translator</display_name>
@@ -588,12 +583,6 @@
       <checksum>87937B84</checksum>
     </file>
     <file>
-      <filename>in.schedules.csv</filename>
-      <filetype>csv</filetype>
-      <usage_type>test</usage_type>
-      <checksum>B7DBEE7B</checksum>
-    </file>
-    <file>
       <filename>test_airflow.rb</filename>
       <filetype>rb</filetype>
       <usage_type>test</usage_type>
