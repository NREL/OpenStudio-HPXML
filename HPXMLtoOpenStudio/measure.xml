--- conflicted
+++ resolved
@@ -3,13 +3,8 @@
   <schema_version>3.0</schema_version>
   <name>hpxm_lto_openstudio</name>
   <uid>b1543b30-9465-45ff-ba04-1d1f85e763bc</uid>
-<<<<<<< HEAD
-  <version_id>19614b9d-29a9-4b5c-bf6e-ebeae2999110</version_id>
-  <version_modified>20210129T220349Z</version_modified>
-=======
-  <version_id>80286503-b85e-4a5d-a866-09434733311b</version_id>
-  <version_modified>20210128T182411Z</version_modified>
->>>>>>> 4595591d
+  <version_id>7332b7c6-b781-4071-a821-8d71ea63bbe1</version_id>
+  <version_modified>20210129T235705Z</version_modified>
   <xml_checksum>D8922A73</xml_checksum>
   <class_name>HPXMLtoOpenStudio</class_name>
   <display_name>HPXML to OpenStudio Translator</display_name>
@@ -280,25 +275,6 @@
       <checksum>6BF095D2</checksum>
     </file>
     <file>
-<<<<<<< HEAD
-      <filename>test_miscloads.rb</filename>
-      <filetype>rb</filetype>
-      <usage_type>test</usage_type>
-      <checksum>8FFE4973</checksum>
-    </file>
-    <file>
-      <filename>test_lighting.rb</filename>
-      <filetype>rb</filetype>
-      <usage_type>test</usage_type>
-      <checksum>F42143F8</checksum>
-=======
-      <filename>energyplus.rb</filename>
-      <filetype>rb</filetype>
-      <usage_type>resource</usage_type>
-      <checksum>00BB7C11</checksum>
->>>>>>> 4595591d
-    </file>
-    <file>
       <filename>geometry.rb</filename>
       <filetype>rb</filetype>
       <usage_type>resource</usage_type>
@@ -351,61 +327,6 @@
       <filetype>rb</filetype>
       <usage_type>resource</usage_type>
       <checksum>CFF8A021</checksum>
-    </file>
-    <file>
-<<<<<<< HEAD
-      <filename>test_hotwater_appliance.rb</filename>
-      <filetype>rb</filetype>
-      <usage_type>test</usage_type>
-      <checksum>A751054A</checksum>
-    </file>
-    <file>
-      <filename>test_airflow.rb</filename>
-      <filetype>rb</filetype>
-      <usage_type>test</usage_type>
-      <checksum>B065BC98</checksum>
-    </file>
-    <file>
-      <filename>test_pv.rb</filename>
-      <filetype>rb</filetype>
-      <usage_type>test</usage_type>
-      <checksum>6EBE898A</checksum>
-    </file>
-    <file>
-      <filename>test_water_heater.rb</filename>
-      <filetype>rb</filetype>
-      <usage_type>test</usage_type>
-      <checksum>00FF316C</checksum>
-    </file>
-    <file>
-      <filename>test_generator.rb</filename>
-      <filetype>rb</filetype>
-      <usage_type>test</usage_type>
-      <checksum>223C82A9</checksum>
-=======
-      <filename>xmlhelper.rb</filename>
-      <filetype>rb</filetype>
-      <usage_type>resource</usage_type>
-      <checksum>1932CF82</checksum>
-    </file>
-    <file>
-      <filename>pv.rb</filename>
-      <filetype>rb</filetype>
-      <usage_type>resource</usage_type>
-      <checksum>DF137AA1</checksum>
-    </file>
-    <file>
-      <filename>generator.rb</filename>
-      <filetype>rb</filetype>
-      <usage_type>resource</usage_type>
-      <checksum>EC9E575F</checksum>
-    </file>
-    <file>
-      <filename>meta_measure.rb</filename>
-      <filetype>rb</filetype>
-      <usage_type>resource</usage_type>
-      <checksum>C46E5E61</checksum>
->>>>>>> 4595591d
     </file>
     <file>
       <filename>misc_loads.rb</filename>
@@ -468,25 +389,88 @@
       <checksum>CFB46E23</checksum>
     </file>
     <file>
-<<<<<<< HEAD
+      <filename>test_validation.rb</filename>
+      <filetype>rb</filetype>
+      <usage_type>test</usage_type>
+      <checksum>CFB46E23</checksum>
+    </file>
+    <file>
+      <filename>test_miscloads.rb</filename>
+      <filetype>rb</filetype>
+      <usage_type>test</usage_type>
+      <checksum>CAB25584</checksum>
+    </file>
+    <file>
+      <filename>test_lighting.rb</filename>
+      <filetype>rb</filetype>
+      <usage_type>test</usage_type>
+      <checksum>4E79FEBB</checksum>
+    </file>
+    <file>
+      <filename>test_location.rb</filename>
+      <filetype>rb</filetype>
+      <usage_type>test</usage_type>
+      <checksum>E35FFC5D</checksum>
+    </file>
+    <file>
+      <filename>test_simcontrols.rb</filename>
+      <filetype>rb</filetype>
+      <usage_type>test</usage_type>
+      <checksum>4548B844</checksum>
+    </file>
+    <file>
+      <filename>test_hotwater_appliance.rb</filename>
+      <filetype>rb</filetype>
+      <usage_type>test</usage_type>
+      <checksum>6618BA4A</checksum>
+    </file>
+    <file>
+      <filename>test_airflow.rb</filename>
+      <filetype>rb</filetype>
+      <usage_type>test</usage_type>
+      <checksum>F9509B93</checksum>
+    </file>
+    <file>
+      <filename>test_pv.rb</filename>
+      <filetype>rb</filetype>
+      <usage_type>test</usage_type>
+      <checksum>CCE7EC8C</checksum>
+    </file>
+    <file>
+      <filename>test_water_heater.rb</filename>
+      <filetype>rb</filetype>
+      <usage_type>test</usage_type>
+      <checksum>468A0868</checksum>
+    </file>
+    <file>
+      <filename>test_generator.rb</filename>
+      <filetype>rb</filetype>
+      <usage_type>test</usage_type>
+      <checksum>F67DB8C9</checksum>
+    </file>
+    <file>
+      <filename>test_constructions.rb</filename>
+      <filetype>rb</filetype>
+      <usage_type>test</usage_type>
+      <checksum>106158AA</checksum>
+    </file>
+    <file>
       <filename>test_hvac.rb</filename>
-=======
-      <filename>test_validation.rb</filename>
-      <filetype>rb</filetype>
-      <usage_type>test</usage_type>
-      <checksum>CFB46E23</checksum>
+      <filetype>rb</filetype>
+      <usage_type>test</usage_type>
+      <checksum>A5A4BBB7</checksum>
     </file>
     <file>
       <filename>hvac_sizing.rb</filename>
       <filetype>rb</filetype>
       <usage_type>resource</usage_type>
-      <checksum>9A5F147D</checksum>
+      <checksum>AC70A24F</checksum>
     </file>
     <file>
       <filename>waterheater.rb</filename>
       <filetype>rb</filetype>
       <usage_type>resource</usage_type>
-      <checksum>7D19E7A5</checksum>
+      <checksum>B96D5623</checksum>
     </file>
     <file>
       <filename>EPvalidator.xml</filename>
@@ -495,168 +479,62 @@
       <checksum>4C2B3B04</checksum>
     </file>
     <file>
+      <filename>hvac.rb</filename>
+      <filetype>rb</filetype>
+      <usage_type>resource</usage_type>
+      <checksum>7A1C3378</checksum>
+    </file>
+    <file>
+      <filename>energyplus.rb</filename>
+      <filetype>rb</filetype>
+      <usage_type>resource</usage_type>
+      <checksum>CA9A2E46</checksum>
+    </file>
+    <file>
+      <filename>generator.rb</filename>
+      <filetype>rb</filetype>
+      <usage_type>resource</usage_type>
+      <checksum>84359250</checksum>
+    </file>
+    <file>
       <filename>hpxml.rb</filename>
->>>>>>> 4595591d
-      <filetype>rb</filetype>
-      <usage_type>test</usage_type>
-      <checksum>CFF6837D</checksum>
-    </file>
-    <file>
-      <filename>EPvalidator.xml</filename>
-      <filetype>xml</filetype>
-      <usage_type>resource</usage_type>
-<<<<<<< HEAD
-      <checksum>FE82048C</checksum>
-    </file>
-    <file>
-      <filename>energyplus.rb</filename>
-      <filetype>rb</filetype>
-      <usage_type>resource</usage_type>
-      <checksum>CA9A2E46</checksum>
-=======
-      <checksum>A584C324</checksum>
-    </file>
-    <file>
-      <filename>hvac.rb</filename>
-      <filetype>rb</filetype>
-      <usage_type>resource</usage_type>
-      <checksum>4CA404A4</checksum>
->>>>>>> 4595591d
+      <filetype>rb</filetype>
+      <usage_type>resource</usage_type>
+      <checksum>860E4894</checksum>
+    </file>
+    <file>
+      <filename>hpxml_defaults.rb</filename>
+      <filetype>rb</filetype>
+      <usage_type>resource</usage_type>
+      <checksum>F4E48D05</checksum>
+    </file>
+    <file>
+      <filename>meta_measure.rb</filename>
+      <filetype>rb</filetype>
+      <usage_type>resource</usage_type>
+      <checksum>DF3FD7BC</checksum>
+    </file>
+    <file>
+      <filename>pv.rb</filename>
+      <filetype>rb</filetype>
+      <usage_type>resource</usage_type>
+      <checksum>FED2E06F</checksum>
     </file>
     <file>
       <filename>xmlhelper.rb</filename>
       <filetype>rb</filetype>
-<<<<<<< HEAD
       <usage_type>resource</usage_type>
       <checksum>AF7026CC</checksum>
-    </file>
-    <file>
-      <filename>pv.rb</filename>
-      <filetype>rb</filetype>
-      <usage_type>resource</usage_type>
-      <checksum>FED2E06F</checksum>
-    </file>
-    <file>
-      <filename>generator.rb</filename>
-      <filetype>rb</filetype>
-      <usage_type>resource</usage_type>
-      <checksum>84359250</checksum>
-    </file>
-    <file>
-      <filename>meta_measure.rb</filename>
-      <filetype>rb</filetype>
-      <usage_type>resource</usage_type>
-      <checksum>DF3FD7BC</checksum>
-    </file>
-    <file>
-      <filename>hpxml_defaults.rb</filename>
-      <filetype>rb</filetype>
-      <usage_type>resource</usage_type>
-      <checksum>F4E48D05</checksum>
-    </file>
-    <file>
-      <filename>hpxml.rb</filename>
-      <filetype>rb</filetype>
-      <usage_type>resource</usage_type>
-      <checksum>E9AA00AA</checksum>
-    </file>
-    <file>
-      <filename>hvac_sizing.rb</filename>
-      <filetype>rb</filetype>
-      <usage_type>resource</usage_type>
-      <checksum>AC70A24F</checksum>
-    </file>
-    <file>
-      <filename>hvac.rb</filename>
-      <filetype>rb</filetype>
-      <usage_type>resource</usage_type>
-      <checksum>1D2CECCE</checksum>
-=======
-      <usage_type>script</usage_type>
-      <checksum>94E58FE6</checksum>
-    </file>
-    <file>
-      <filename>test_miscloads.rb</filename>
-      <filetype>rb</filetype>
-      <usage_type>test</usage_type>
-      <checksum>CAB25584</checksum>
-    </file>
-    <file>
-      <filename>test_lighting.rb</filename>
-      <filetype>rb</filetype>
-      <usage_type>test</usage_type>
-      <checksum>4E79FEBB</checksum>
-    </file>
-    <file>
-      <filename>test_location.rb</filename>
-      <filetype>rb</filetype>
-      <usage_type>test</usage_type>
-      <checksum>E35FFC5D</checksum>
-    </file>
-    <file>
-      <filename>test_simcontrols.rb</filename>
-      <filetype>rb</filetype>
-      <usage_type>test</usage_type>
-      <checksum>4548B844</checksum>
->>>>>>> 4595591d
-    </file>
-    <file>
-      <filename>test_hotwater_appliance.rb</filename>
-      <filetype>rb</filetype>
-<<<<<<< HEAD
-      <usage_type>resource</usage_type>
-      <checksum>B96D5623</checksum>
     </file>
     <file>
       <version>
         <software_program>OpenStudio</software_program>
-        <identifier>2.1.1</identifier>
-        <min_compatible>2.1.1</min_compatible>
+        <identifier>3.1.0</identifier>
       </version>
       <filename>measure.rb</filename>
       <filetype>rb</filetype>
       <usage_type>script</usage_type>
-      <checksum>449AA540</checksum>
-=======
-      <usage_type>test</usage_type>
-      <checksum>6618BA4A</checksum>
-    </file>
-    <file>
-      <filename>test_airflow.rb</filename>
-      <filetype>rb</filetype>
-      <usage_type>test</usage_type>
-      <checksum>F9509B93</checksum>
-    </file>
-    <file>
-      <filename>test_pv.rb</filename>
-      <filetype>rb</filetype>
-      <usage_type>test</usage_type>
-      <checksum>CCE7EC8C</checksum>
-    </file>
-    <file>
-      <filename>test_water_heater.rb</filename>
-      <filetype>rb</filetype>
-      <usage_type>test</usage_type>
-      <checksum>468A0868</checksum>
-    </file>
-    <file>
-      <filename>test_generator.rb</filename>
-      <filetype>rb</filetype>
-      <usage_type>test</usage_type>
-      <checksum>F67DB8C9</checksum>
-    </file>
-    <file>
-      <filename>test_constructions.rb</filename>
-      <filetype>rb</filetype>
-      <usage_type>test</usage_type>
-      <checksum>106158AA</checksum>
-    </file>
-    <file>
-      <filename>test_hvac.rb</filename>
-      <filetype>rb</filetype>
-      <usage_type>test</usage_type>
-      <checksum>A5A4BBB7</checksum>
->>>>>>> 4595591d
+      <checksum>F2FDA965</checksum>
     </file>
   </files>
 </measure>