--- conflicted
+++ resolved
@@ -3,13 +3,8 @@
   <schema_version>3.0</schema_version>
   <name>hpxm_lto_openstudio</name>
   <uid>b1543b30-9465-45ff-ba04-1d1f85e763bc</uid>
-<<<<<<< HEAD
-  <version_id>7fa1d478-6e70-4dc4-bda4-9904474157a4</version_id>
-  <version_modified>20200622T163306Z</version_modified>
-=======
   <version_id>7211f809-8ba2-40ff-bd23-104383219912</version_id>
   <version_modified>20200626T150859Z</version_modified>
->>>>>>> a0464a7f
   <xml_checksum>D8922A73</xml_checksum>
   <class_name>HPXMLtoOpenStudio</class_name>
   <display_name>HPXML to OpenStudio Translator</display_name>
@@ -372,17 +367,10 @@
       <checksum>2B96690C</checksum>
     </file>
     <file>
-<<<<<<< HEAD
-      <filename>test_hvac.rb</filename>
-      <filetype>rb</filetype>
-      <usage_type>test</usage_type>
-      <checksum>35F0F6C6</checksum>
-=======
       <filename>test_airflow.rb</filename>
       <filetype>rb</filetype>
       <usage_type>test</usage_type>
       <checksum>C289056D</checksum>
->>>>>>> a0464a7f
     </file>
     <file>
       <filename>weather.rb</filename>
@@ -433,10 +421,6 @@
       <checksum>179766A0</checksum>
     </file>
     <file>
-<<<<<<< HEAD
-      <filename>HPXMLDataTypes.xsd</filename>
-      <filetype>xsd</filetype>
-=======
       <filename>BaseElements.xsd</filename>
       <filetype>xsd</filetype>
       <usage_type>resource</usage_type>
@@ -445,7 +429,6 @@
     <file>
       <filename>airflow.rb</filename>
       <filetype>rb</filetype>
->>>>>>> a0464a7f
       <usage_type>resource</usage_type>
       <checksum>4A88DBD7</checksum>
     </file>
@@ -468,85 +451,46 @@
       <checksum>6F263948</checksum>
     </file>
     <file>
-<<<<<<< HEAD
+      <filename>EPvalidator.rb</filename>
+      <filetype>rb</filetype>
+      <usage_type>resource</usage_type>
+      <checksum>BB7BE41C</checksum>
+    </file>
+    <file>
+      <filename>misc_loads.rb</filename>
+      <filetype>rb</filetype>
+      <usage_type>resource</usage_type>
+      <checksum>15069FF8</checksum>
+    </file>
+    <file>
+      <filename>hotwater_appliances.rb</filename>
+      <filetype>rb</filetype>
+      <usage_type>resource</usage_type>
+      <checksum>8F139D16</checksum>
+    </file>
+    <file>
+      <filename>util.rb</filename>
+      <filetype>rb</filetype>
+      <usage_type>resource</usage_type>
+      <checksum>B31D4F58</checksum>
+    </file>
+    <file>
+      <filename>test_hvac.rb</filename>
+      <filetype>rb</filetype>
+      <usage_type>test</usage_type>
+      <checksum>F0A00F0F</checksum>
+    </file>
+    <file>
+      <filename>test_water_heater.rb</filename>
+      <filetype>rb</filetype>
+      <usage_type>test</usage_type>
+      <checksum>E7DD137C</checksum>
+    </file>
+    <file>
       <filename>waterheater.rb</filename>
-=======
-      <filename>EPvalidator.rb</filename>
-      <filetype>rb</filetype>
-      <usage_type>resource</usage_type>
-      <checksum>BB7BE41C</checksum>
-    </file>
-    <file>
-      <filename>misc_loads.rb</filename>
->>>>>>> a0464a7f
-      <filetype>rb</filetype>
-      <usage_type>resource</usage_type>
-      <checksum>15069FF8</checksum>
-    </file>
-    <file>
-      <filename>hotwater_appliances.rb</filename>
-      <filetype>rb</filetype>
-      <usage_type>resource</usage_type>
-      <checksum>8F139D16</checksum>
-    </file>
-    <file>
-<<<<<<< HEAD
-      <filename>test_defaults.rb</filename>
-      <filetype>rb</filetype>
-      <usage_type>test</usage_type>
-      <checksum>55088DB0</checksum>
-    </file>
-    <file>
-      <filename>hotwater_appliances.rb</filename>
-      <filetype>rb</filetype>
-      <usage_type>resource</usage_type>
-      <checksum>0587A09F</checksum>
-    </file>
-    <file>
-      <filename>test_airflow.rb</filename>
-      <filetype>rb</filetype>
-      <usage_type>test</usage_type>
-      <checksum>1FBB5CB7</checksum>
-    </file>
-    <file>
-      <filename>hvac_sizing.rb</filename>
-      <filetype>rb</filetype>
-      <usage_type>resource</usage_type>
-      <checksum>9D4573F8</checksum>
-    </file>
-    <file>
-      <filename>constants.rb</filename>
-      <filetype>rb</filetype>
-      <usage_type>resource</usage_type>
-      <checksum>73B8B923</checksum>
-=======
-      <filename>util.rb</filename>
-      <filetype>rb</filetype>
-      <usage_type>resource</usage_type>
-      <checksum>B31D4F58</checksum>
-    </file>
-    <file>
-      <filename>test_hvac.rb</filename>
-      <filetype>rb</filetype>
-      <usage_type>test</usage_type>
-      <checksum>F0A00F0F</checksum>
-    </file>
-    <file>
-      <filename>test_water_heater.rb</filename>
-      <filetype>rb</filetype>
-      <usage_type>test</usage_type>
-      <checksum>E7DD137C</checksum>
->>>>>>> a0464a7f
-    </file>
-    <file>
-      <filename>waterheater.rb</filename>
-      <filetype>rb</filetype>
-      <usage_type>resource</usage_type>
-<<<<<<< HEAD
-      <checksum>11B212B1</checksum>
-=======
+      <filetype>rb</filetype>
+      <usage_type>resource</usage_type>
       <checksum>CD37CECB</checksum>
->>>>>>> a0464a7f
     </file>
     <file>
       <filename>test_hotwater_appliance.rb</filename>
@@ -558,15 +502,6 @@
       <filename>energyplus.rb</filename>
       <filetype>rb</filetype>
       <usage_type>resource</usage_type>
-<<<<<<< HEAD
-      <checksum>0459DDBD</checksum>
-    </file>
-    <file>
-      <filename>hpxml.rb</filename>
-      <filetype>rb</filetype>
-      <usage_type>resource</usage_type>
-      <checksum>6B16E730</checksum>
-=======
       <checksum>BB599699</checksum>
     </file>
     <file>
@@ -597,28 +532,12 @@
       <filetype>rb</filetype>
       <usage_type>script</usage_type>
       <checksum>88F4464D</checksum>
->>>>>>> a0464a7f
-    </file>
-    <file>
-      <filename>airflow.rb</filename>
-      <filetype>rb</filetype>
-      <usage_type>resource</usage_type>
-<<<<<<< HEAD
-      <checksum>78128F89</checksum>
-    </file>
-    <file>
-      <version>
-        <software_program>OpenStudio</software_program>
-        <identifier>3.0.0</identifier>
-        <min_compatible>3.0.0</min_compatible>
-      </version>
-      <filename>measure.rb</filename>
-      <filetype>rb</filetype>
-      <usage_type>script</usage_type>
-      <checksum>C47A297D</checksum>
-=======
+    </file>
+    <file>
+      <filename>hpxml.rb</filename>
+      <filetype>rb</filetype>
+      <usage_type>resource</usage_type>
       <checksum>3C4908EA</checksum>
->>>>>>> a0464a7f
     </file>
   </files>
 </measure>