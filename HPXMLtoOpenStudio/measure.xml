<?xml version="1.0"?>
<measure>
  <schema_version>3.0</schema_version>
  <name>hpxm_lto_openstudio</name>
  <uid>b1543b30-9465-45ff-ba04-1d1f85e763bc</uid>
<<<<<<< HEAD
  <version_id>6982494d-4ef7-498a-9d67-7116253be5da</version_id>
  <version_modified>20220617T175646Z</version_modified>
=======
  <version_id>88f54472-e2b6-4cc5-9f38-dd7f66338472</version_id>
  <version_modified>20220616T191722Z</version_modified>
>>>>>>> 71b09182
  <xml_checksum>D8922A73</xml_checksum>
  <class_name>HPXMLtoOpenStudio</class_name>
  <display_name>HPXML to OpenStudio Translator</display_name>
  <description>Translates HPXML file to OpenStudio Model</description>
  <modeler_description>TODO</modeler_description>
  <arguments>
    <argument>
      <name>hpxml_path</name>
      <display_name>HPXML File Path</display_name>
      <description>Absolute/relative path of the HPXML file.</description>
      <type>String</type>
      <required>true</required>
      <model_dependent>false</model_dependent>
    </argument>
    <argument>
      <name>output_dir</name>
      <display_name>Directory for Output Files</display_name>
      <description>Absolute/relative path for the output files directory.</description>
      <type>String</type>
      <required>true</required>
      <model_dependent>false</model_dependent>
    </argument>
    <argument>
      <name>debug</name>
      <display_name>Debug Mode?</display_name>
      <description>If true: 1) Writes in.osm file, 2) Generates additional log output, and 3) Creates all EnergyPlus output files.</description>
      <type>Boolean</type>
      <required>false</required>
      <model_dependent>false</model_dependent>
      <default_value>false</default_value>
      <choices>
        <choice>
          <value>true</value>
          <display_name>true</display_name>
        </choice>
        <choice>
          <value>false</value>
          <display_name>false</display_name>
        </choice>
      </choices>
    </argument>
    <argument>
      <name>add_component_loads</name>
      <display_name>Add component loads?</display_name>
      <description>If true, adds the calculation of heating/cooling component loads (not enabled by default for faster performance).</description>
      <type>Boolean</type>
      <required>false</required>
      <model_dependent>false</model_dependent>
      <default_value>false</default_value>
      <choices>
        <choice>
          <value>true</value>
          <display_name>true</display_name>
        </choice>
        <choice>
          <value>false</value>
          <display_name>false</display_name>
        </choice>
      </choices>
    </argument>
    <argument>
      <name>skip_validation</name>
      <display_name>Skip Validation?</display_name>
      <description>If true, bypasses HPXML input validation for faster performance. WARNING: This should only be used if the supplied HPXML file has already been validated against the Schema &amp; Schematron documents.</description>
      <type>Boolean</type>
      <required>false</required>
      <model_dependent>false</model_dependent>
      <default_value>false</default_value>
      <choices>
        <choice>
          <value>true</value>
          <display_name>true</display_name>
        </choice>
        <choice>
          <value>false</value>
          <display_name>false</display_name>
        </choice>
      </choices>
    </argument>
    <argument>
      <name>building_id</name>
      <display_name>BuildingID</display_name>
      <description>The ID of the HPXML Building. Only required if there are multiple Building elements in the HPXML file.</description>
      <type>String</type>
      <required>false</required>
      <model_dependent>false</model_dependent>
    </argument>
  </arguments>
  <outputs />
  <provenances />
  <tags>
    <tag>Whole Building.Space Types</tag>
  </tags>
  <attributes>
    <attribute>
      <name>Measure Type</name>
      <value>ModelMeasure</value>
      <datatype>string</datatype>
    </attribute>
    <attribute>
      <name>Intended Software Tool</name>
      <value>Apply Measure Now</value>
      <datatype>string</datatype>
    </attribute>
    <attribute>
      <name>Intended Software Tool</name>
      <value>OpenStudio Application</value>
      <datatype>string</datatype>
    </attribute>
    <attribute>
      <name>Intended Software Tool</name>
      <value>Parametric Analysis Tool</value>
      <datatype>string</datatype>
    </attribute>
  </attributes>
  <files>
    <file>
      <filename>psychrometrics.rb</filename>
      <filetype>rb</filetype>
      <usage_type>resource</usage_type>
      <checksum>38ED685E</checksum>
    </file>
    <file>
      <filename>generator.rb</filename>
      <filetype>rb</filetype>
      <usage_type>resource</usage_type>
      <checksum>FC0A4F2E</checksum>
    </file>
    <file>
      <filename>validator.rb</filename>
      <filetype>rb</filetype>
      <usage_type>resource</usage_type>
      <checksum>BF53D293</checksum>
    </file>
    <file>
      <filename>xmlhelper.rb</filename>
      <filetype>rb</filetype>
      <usage_type>resource</usage_type>
      <checksum>DAFB64CF</checksum>
    </file>
    <file>
      <filename>util.rb</filename>
      <filetype>rb</filetype>
      <usage_type>test</usage_type>
      <checksum>D22025B3</checksum>
    </file>
    <file>
      <filename>energyplus.rb</filename>
      <filetype>rb</filetype>
      <usage_type>resource</usage_type>
      <checksum>64E3EB57</checksum>
    </file>
    <file>
      <filename>test_pv.rb</filename>
      <filetype>rb</filetype>
      <usage_type>test</usage_type>
      <checksum>C5872A36</checksum>
    </file>
    <file>
      <filename>test_generator.rb</filename>
      <filetype>rb</filetype>
      <usage_type>test</usage_type>
      <checksum>61E63336</checksum>
    </file>
    <file>
      <filename>pv.rb</filename>
      <filetype>rb</filetype>
      <usage_type>resource</usage_type>
      <checksum>04E10882</checksum>
    </file>
    <file>
      <filename>data/ashrae_622_wsf.csv</filename>
      <filetype>csv</filetype>
      <usage_type>resource</usage_type>
      <checksum>308F75BA</checksum>
    </file>
    <file>
      <filename>data/climate_zones.csv</filename>
      <filetype>csv</filetype>
      <usage_type>resource</usage_type>
      <checksum>63C6A1E2</checksum>
    </file>
    <file>
      <filename>data/hvac_equipment_efficiency.csv</filename>
      <filetype>csv</filetype>
      <usage_type>resource</usage_type>
      <checksum>3765993A</checksum>
    </file>
    <file>
      <filename>data/water_heater_efficiency.csv</filename>
      <filetype>csv</filetype>
      <usage_type>resource</usage_type>
      <checksum>9EC3B4D6</checksum>
    </file>
    <file>
      <filename>misc_loads.rb</filename>
      <filetype>rb</filetype>
      <usage_type>resource</usage_type>
      <checksum>AA7FE1A7</checksum>
    </file>
    <file>
      <filename>util.rb</filename>
      <filetype>rb</filetype>
      <usage_type>resource</usage_type>
      <checksum>AE6C2F42</checksum>
    </file>
    <file>
      <filename>hpxml_schema/HPXML.xsd</filename>
      <filetype>xsd</filetype>
      <usage_type>resource</usage_type>
      <checksum>F7F0EA30</checksum>
    </file>
    <file>
      <filename>minitest_helper.rb</filename>
      <filetype>rb</filetype>
      <usage_type>resource</usage_type>
      <checksum>CDB0A906</checksum>
    </file>
    <file>
      <filename>data/cambium/README.md</filename>
      <filetype>md</filetype>
      <usage_type>resource</usage_type>
      <checksum>65D80BC7</checksum>
    </file>
    <file>
      <filename>data/cambium/LRMER_95DecarbBy2035.csv</filename>
      <filetype>csv</filetype>
      <usage_type>resource</usage_type>
      <checksum>5E60A9EE</checksum>
    </file>
    <file>
      <filename>data/cambium/LRMER_95DecarbBy2050.csv</filename>
      <filetype>csv</filetype>
      <usage_type>resource</usage_type>
      <checksum>01B9A892</checksum>
    </file>
    <file>
      <filename>data/cambium/LRMER_HighRECosts.csv</filename>
      <filetype>csv</filetype>
      <usage_type>resource</usage_type>
      <checksum>A46DE564</checksum>
    </file>
    <file>
      <filename>data/cambium/LRMER_LowRECosts.csv</filename>
      <filetype>csv</filetype>
      <usage_type>resource</usage_type>
      <checksum>58B8E01E</checksum>
    </file>
    <file>
      <filename>data/cambium/LRMER_MidCase.csv</filename>
      <filetype>csv</filetype>
      <usage_type>resource</usage_type>
      <checksum>4C7D519B</checksum>
    </file>
    <file>
      <filename>unit_conversions.rb</filename>
      <filetype>rb</filetype>
      <usage_type>resource</usage_type>
      <checksum>1D3AE970</checksum>
    </file>
    <file>
      <filename>test_battery.rb</filename>
      <filetype>rb</filetype>
      <usage_type>test</usage_type>
      <checksum>2CB59B38</checksum>
    </file>
    <file>
      <filename>simcontrols.rb</filename>
      <filetype>rb</filetype>
      <usage_type>resource</usage_type>
      <checksum>77EBBB23</checksum>
    </file>
    <file>
      <filename>materials.rb</filename>
      <filetype>rb</filetype>
      <usage_type>resource</usage_type>
      <checksum>868FE0BE</checksum>
    </file>
    <file>
      <filename>test_enclosure.rb</filename>
      <filetype>rb</filetype>
      <usage_type>test</usage_type>
      <checksum>32CF1B56</checksum>
    </file>
    <file>
      <filename>schedule_files/setpoints.csv</filename>
      <filetype>csv</filetype>
      <usage_type>resource</usage_type>
      <checksum>706A63BC</checksum>
    </file>
    <file>
      <filename>schedule_files/setpoints-10-mins.csv</filename>
      <filetype>csv</filetype>
      <usage_type>resource</usage_type>
      <checksum>BC2195A6</checksum>
    </file>
    <file>
      <filename>schedule_files/setpoints-cooling-only.csv</filename>
      <filetype>csv</filetype>
      <usage_type>resource</usage_type>
      <checksum>7465D8DD</checksum>
    </file>
    <file>
      <filename>schedule_files/setpoints-heating-only.csv</filename>
      <filetype>csv</filetype>
      <usage_type>resource</usage_type>
      <checksum>BD935921</checksum>
    </file>
    <file>
      <filename>schedule_files/setpoints-daily-schedules.csv</filename>
      <filetype>csv</filetype>
      <usage_type>resource</usage_type>
      <checksum>A60258DE</checksum>
    </file>
    <file>
      <filename>schedule_files/setpoints-daily-setbacks.csv</filename>
      <filetype>csv</filetype>
      <usage_type>resource</usage_type>
      <checksum>74292B8C</checksum>
    </file>
    <file>
      <filename>hpxml_schema/HPXMLDataTypes.xsd</filename>
      <filetype>xsd</filetype>
      <usage_type>resource</usage_type>
      <checksum>698F71DC</checksum>
    </file>
    <file>
      <filename>hpxml_schema/HPXMLBaseElements.xsd</filename>
      <filetype>xsd</filetype>
      <usage_type>resource</usage_type>
      <checksum>0408C060</checksum>
    </file>
    <file>
      <filename>hpxml_schematron/HPXMLvalidator.xml</filename>
      <filetype>xml</filetype>
      <usage_type>resource</usage_type>
      <checksum>8ABCD77B</checksum>
    </file>
    <file>
      <filename>hpxml_schematron/EPvalidator.xml</filename>
      <filetype>xml</filetype>
      <usage_type>resource</usage_type>
      <checksum>446225BE</checksum>
    </file>
    <file>
      <filename>schedule_files/water-heater-operating-modes.csv</filename>
      <filetype>csv</filetype>
      <usage_type>resource</usage_type>
      <checksum>86F45903</checksum>
    </file>
    <file>
      <filename>schedule_files/water-heater-setpoints-10-mins.csv</filename>
      <filetype>csv</filetype>
      <usage_type>resource</usage_type>
      <checksum>F9C90051</checksum>
    </file>
    <file>
      <filename>schedule_files/water-heater-setpoints.csv</filename>
      <filetype>csv</filetype>
      <usage_type>resource</usage_type>
      <checksum>2DFF87CD</checksum>
    </file>
    <file>
      <filename>version.rb</filename>
      <filetype>rb</filetype>
      <usage_type>resource</usage_type>
      <checksum>C2F66DD0</checksum>
    </file>
    <file>
      <filename>location.rb</filename>
      <filetype>rb</filetype>
      <usage_type>resource</usage_type>
      <checksum>A46A0BAC</checksum>
    </file>
    <file>
      <filename>schedule_files/occupancy-smooth.csv</filename>
      <filetype>csv</filetype>
      <usage_type>resource</usage_type>
      <checksum>3659E63B</checksum>
    </file>
    <file>
      <filename>schedule_files/occupancy-stochastic-10-mins.csv</filename>
      <filetype>csv</filetype>
      <usage_type>resource</usage_type>
      <checksum>FAB83EF4</checksum>
    </file>
    <file>
      <filename>schedule_files/occupancy-stochastic-vacancy.csv</filename>
      <filetype>csv</filetype>
      <usage_type>resource</usage_type>
      <checksum>F46D463C</checksum>
    </file>
    <file>
      <filename>schedule_files/occupancy-stochastic.csv</filename>
      <filetype>csv</filetype>
      <usage_type>resource</usage_type>
      <checksum>1C142FA2</checksum>
    </file>
    <file>
      <filename>weather.rb</filename>
      <filetype>rb</filetype>
      <usage_type>resource</usage_type>
      <checksum>DD49A39B</checksum>
    </file>
    <file>
      <filename>battery.rb</filename>
      <filetype>rb</filetype>
      <usage_type>resource</usage_type>
      <checksum>5666ECBA</checksum>
    </file>
    <file>
      <filename>lighting.rb</filename>
      <filetype>rb</filetype>
      <usage_type>resource</usage_type>
      <checksum>0F94C201</checksum>
    </file>
    <file>
      <filename>test_hvac.rb</filename>
      <filetype>rb</filetype>
      <usage_type>test</usage_type>
      <checksum>A7803905</checksum>
    </file>
    <file>
      <filename>hpxml.rb</filename>
      <filetype>rb</filetype>
      <usage_type>resource</usage_type>
      <checksum>9D553FA2</checksum>
    </file>
    <file>
      <filename>waterheater.rb</filename>
      <filetype>rb</filetype>
      <usage_type>resource</usage_type>
      <checksum>500A5756</checksum>
    </file>
    <file>
      <filename>test_location.rb</filename>
      <filetype>rb</filetype>
      <usage_type>test</usage_type>
      <checksum>FE6DD456</checksum>
    </file>
    <file>
      <filename>test_simcontrols.rb</filename>
      <filetype>rb</filetype>
      <usage_type>test</usage_type>
      <checksum>200185A5</checksum>
    </file>
    <file>
      <filename>test_lighting.rb</filename>
      <filetype>rb</filetype>
      <usage_type>test</usage_type>
      <checksum>75323645</checksum>
    </file>
    <file>
      <filename>test_miscloads.rb</filename>
      <filetype>rb</filetype>
      <usage_type>test</usage_type>
      <checksum>8752F291</checksum>
    </file>
    <file>
      <filename>test_hotwater_appliance.rb</filename>
      <filetype>rb</filetype>
      <usage_type>test</usage_type>
      <checksum>8B91E234</checksum>
    </file>
    <file>
      <filename>test_airflow.rb</filename>
      <filetype>rb</filetype>
      <usage_type>test</usage_type>
      <checksum>33093CF6</checksum>
    </file>
    <file>
      <filename>output.rb</filename>
      <filetype>rb</filetype>
      <usage_type>resource</usage_type>
      <checksum>907D7CB3</checksum>
    </file>
    <file>
      <filename>geometry.rb</filename>
      <filetype>rb</filetype>
      <usage_type>resource</usage_type>
      <checksum>432A14BB</checksum>
    </file>
    <file>
      <filename>airflow.rb</filename>
      <filetype>rb</filetype>
      <usage_type>resource</usage_type>
      <checksum>B2FF36C5</checksum>
    </file>
    <file>
      <filename>hotwater_appliances.rb</filename>
      <filetype>rb</filetype>
      <usage_type>resource</usage_type>
      <checksum>9764D005</checksum>
    </file>
    <file>
      <filename>test_water_heater.rb</filename>
      <filetype>rb</filetype>
      <usage_type>test</usage_type>
      <checksum>E331EBCF</checksum>
    </file>
    <file>
      <filename>test_defaults.rb</filename>
      <filetype>rb</filetype>
      <usage_type>test</usage_type>
      <checksum>6B760CF5</checksum>
    </file>
    <file>
      <filename>constructions.rb</filename>
      <filetype>rb</filetype>
      <usage_type>resource</usage_type>
      <checksum>46636AA2</checksum>
    </file>
    <file>
      <filename>meta_measure.rb</filename>
      <filetype>rb</filetype>
      <usage_type>resource</usage_type>
      <checksum>0953188C</checksum>
    </file>
    <file>
      <filename>hpxml_defaults.rb</filename>
      <filetype>rb</filetype>
      <usage_type>resource</usage_type>
      <checksum>999BF07A</checksum>
    </file>
    <file>
      <filename>test_hvac_sizing.rb</filename>
      <filetype>rb</filetype>
      <usage_type>test</usage_type>
      <checksum>0653E0AB</checksum>
    </file>
    <file>
      <filename>constants.rb</filename>
      <filetype>rb</filetype>
      <usage_type>resource</usage_type>
      <checksum>7FD2056A</checksum>
    </file>
    <file>
      <filename>hvac.rb</filename>
      <filetype>rb</filetype>
      <usage_type>resource</usage_type>
      <checksum>92822FA7</checksum>
    </file>
    <file>
      <filename>hvac_sizing.rb</filename>
      <filetype>rb</filetype>
      <usage_type>resource</usage_type>
      <checksum>447BF966</checksum>
    </file>
    <file>
      <version>
        <software_program>OpenStudio</software_program>
        <identifier>3.3.0</identifier>
        <min_compatible>3.3.0</min_compatible>
      </version>
      <filename>measure.rb</filename>
      <filetype>rb</filetype>
      <usage_type>script</usage_type>
      <checksum>3D53043B</checksum>
    </file>
    <file>
<<<<<<< HEAD
      <filename>test_schedules.rb</filename>
      <filetype>rb</filetype>
      <usage_type>test</usage_type>
      <checksum>77F1BC25</checksum>
    </file>
    <file>
      <filename>schedules.rb</filename>
      <filetype>rb</filetype>
      <usage_type>resource</usage_type>
      <checksum>3FCCEA0E</checksum>
=======
      <filename>test_validation.rb</filename>
      <filetype>rb</filetype>
      <usage_type>test</usage_type>
      <checksum>2140989E</checksum>
>>>>>>> 71b09182
    </file>
  </files>
</measure><|MERGE_RESOLUTION|>--- conflicted
+++ resolved
@@ -3,13 +3,8 @@
   <schema_version>3.0</schema_version>
   <name>hpxm_lto_openstudio</name>
   <uid>b1543b30-9465-45ff-ba04-1d1f85e763bc</uid>
-<<<<<<< HEAD
-  <version_id>6982494d-4ef7-498a-9d67-7116253be5da</version_id>
-  <version_modified>20220617T175646Z</version_modified>
-=======
-  <version_id>88f54472-e2b6-4cc5-9f38-dd7f66338472</version_id>
-  <version_modified>20220616T191722Z</version_modified>
->>>>>>> 71b09182
+  <version_id>7df07b86-8cab-4818-8891-294f6432459b</version_id>
+  <version_modified>20220617T192755Z</version_modified>
   <xml_checksum>D8922A73</xml_checksum>
   <class_name>HPXMLtoOpenStudio</class_name>
   <display_name>HPXML to OpenStudio Translator</display_name>
@@ -570,7 +565,12 @@
       <checksum>3D53043B</checksum>
     </file>
     <file>
-<<<<<<< HEAD
+      <filename>test_validation.rb</filename>
+      <filetype>rb</filetype>
+      <usage_type>test</usage_type>
+      <checksum>2140989E</checksum>
+    </file>
+    <file>
       <filename>test_schedules.rb</filename>
       <filetype>rb</filetype>
       <usage_type>test</usage_type>
@@ -581,12 +581,6 @@
       <filetype>rb</filetype>
       <usage_type>resource</usage_type>
       <checksum>3FCCEA0E</checksum>
-=======
-      <filename>test_validation.rb</filename>
-      <filetype>rb</filetype>
-      <usage_type>test</usage_type>
-      <checksum>2140989E</checksum>
->>>>>>> 71b09182
     </file>
   </files>
 </measure>