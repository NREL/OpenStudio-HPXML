<?xml version="1.0"?>
<measure>
  <schema_version>3.0</schema_version>
  <name>hpxm_lto_openstudio</name>
  <uid>b1543b30-9465-45ff-ba04-1d1f85e763bc</uid>
  <version_id>781c80eb-a474-421d-9a2f-2740ce2b76e0</version_id>
  <version_modified>20210823T165831Z</version_modified>
  <xml_checksum>D8922A73</xml_checksum>
  <class_name>HPXMLtoOpenStudio</class_name>
  <display_name>HPXML to OpenStudio Translator</display_name>
  <description>Translates HPXML file to OpenStudio Model</description>
  <modeler_description>TODO</modeler_description>
  <arguments>
    <argument>
      <name>hpxml_path</name>
      <display_name>HPXML File Path</display_name>
      <description>Absolute/relative path of the HPXML file.</description>
      <type>String</type>
      <required>true</required>
      <model_dependent>false</model_dependent>
    </argument>
    <argument>
      <name>output_dir</name>
      <display_name>Directory for Output Files</display_name>
      <description>Absolute/relative path for the output files directory.</description>
      <type>String</type>
      <required>true</required>
      <model_dependent>false</model_dependent>
    </argument>
    <argument>
      <name>debug</name>
      <display_name>Debug Mode?</display_name>
      <description>If true: 1) Writes in.osm file, 2) Generates additional log output, and 3) Creates all EnergyPlus output files.</description>
      <type>Boolean</type>
      <required>false</required>
      <model_dependent>false</model_dependent>
      <default_value>false</default_value>
      <choices>
        <choice>
          <value>true</value>
          <display_name>true</display_name>
        </choice>
        <choice>
          <value>false</value>
          <display_name>false</display_name>
        </choice>
      </choices>
    </argument>
    <argument>
      <name>add_component_loads</name>
      <display_name>Add component loads?</display_name>
      <description>If true, adds the calculation of heating/cooling component loads (not enabled by default for faster performance).</description>
      <type>Boolean</type>
      <required>false</required>
      <model_dependent>false</model_dependent>
      <default_value>false</default_value>
      <choices>
        <choice>
          <value>true</value>
          <display_name>true</display_name>
        </choice>
        <choice>
          <value>false</value>
          <display_name>false</display_name>
        </choice>
      </choices>
    </argument>
    <argument>
      <name>skip_validation</name>
      <display_name>Skip Validation?</display_name>
      <description>If true, bypasses HPXML input validation for faster performance. WARNING: This should only be used if the supplied HPXML file has already been validated against the Schema &amp; Schematron documents.</description>
      <type>Boolean</type>
      <required>false</required>
      <model_dependent>false</model_dependent>
      <default_value>false</default_value>
      <choices>
        <choice>
          <value>true</value>
          <display_name>true</display_name>
        </choice>
        <choice>
          <value>false</value>
          <display_name>false</display_name>
        </choice>
      </choices>
    </argument>
    <argument>
      <name>building_id</name>
      <display_name>BuildingID</display_name>
      <description>The ID of the HPXML Building. Only required if there are multiple Building elements in the HPXML file.</description>
      <type>String</type>
      <required>false</required>
      <model_dependent>false</model_dependent>
    </argument>
  </arguments>
  <outputs />
  <provenances />
  <tags>
    <tag>Whole Building.Space Types</tag>
  </tags>
  <attributes>
    <attribute>
      <name>Measure Type</name>
      <value>ModelMeasure</value>
      <datatype>string</datatype>
    </attribute>
    <attribute>
      <name>Intended Software Tool</name>
      <value>Apply Measure Now</value>
      <datatype>string</datatype>
    </attribute>
    <attribute>
      <name>Intended Software Tool</name>
      <value>OpenStudio Application</value>
      <datatype>string</datatype>
    </attribute>
    <attribute>
      <name>Intended Software Tool</name>
      <value>Parametric Analysis Tool</value>
      <datatype>string</datatype>
    </attribute>
  </attributes>
  <files>
    <file>
      <filename>psychrometrics.rb</filename>
      <filetype>rb</filetype>
      <usage_type>resource</usage_type>
      <checksum>38ED685E</checksum>
    </file>
    <file>
      <filename>HPXML.xsd</filename>
      <filetype>xsd</filetype>
      <usage_type>resource</usage_type>
      <checksum>BB8F37B8</checksum>
    </file>
    <file>
      <filename>HPXML.xsd</filename>
      <filetype>xsd</filetype>
      <usage_type>resource</usage_type>
      <checksum>BB8F37B8</checksum>
    </file>
    <file>
      <filename>data_ashrae_622_wsf.csv</filename>
      <filetype>csv</filetype>
      <usage_type>resource</usage_type>
      <checksum>308F75BA</checksum>
    </file>
    <file>
      <filename>data_climate_zones.csv</filename>
      <filetype>csv</filetype>
      <usage_type>resource</usage_type>
      <checksum>63C6A1E2</checksum>
    </file>
    <file>
      <filename>unit_conversions.rb</filename>
      <filetype>rb</filetype>
      <usage_type>resource</usage_type>
      <checksum>5E866DCA</checksum>
    </file>
    <file>
      <filename>location.rb</filename>
      <filetype>rb</filetype>
      <usage_type>resource</usage_type>
      <checksum>CB27A3C5</checksum>
    </file>
    <file>
      <filename>test_hvac_sizing.rb</filename>
      <filetype>rb</filetype>
      <usage_type>test</usage_type>
      <checksum>6E466F3D</checksum>
    </file>
    <file>
      <filename>test_miscloads.rb</filename>
      <filetype>rb</filetype>
      <usage_type>test</usage_type>
      <checksum>411B7AF9</checksum>
    </file>
    <file>
      <filename>test_location.rb</filename>
      <filetype>rb</filetype>
      <usage_type>test</usage_type>
      <checksum>CD66BA0D</checksum>
    </file>
    <file>
      <filename>test_simcontrols.rb</filename>
      <filetype>rb</filetype>
      <usage_type>test</usage_type>
      <checksum>BC336934</checksum>
    </file>
    <file>
      <filename>test_pv.rb</filename>
      <filetype>rb</filetype>
      <usage_type>test</usage_type>
      <checksum>2BD03B80</checksum>
    </file>
    <file>
      <filename>test_generator.rb</filename>
      <filetype>rb</filetype>
      <usage_type>test</usage_type>
      <checksum>19007457</checksum>
    </file>
    <file>
      <filename>energyplus.rb</filename>
      <filetype>rb</filetype>
      <usage_type>resource</usage_type>
      <checksum>CA9A2E46</checksum>
    </file>
    <file>
      <filename>test_generator.rb</filename>
      <filetype>rb</filetype>
      <usage_type>test</usage_type>
      <checksum>19007457</checksum>
    </file>
    <file>
      <filename>simcontrols.rb</filename>
      <filetype>rb</filetype>
      <usage_type>resource</usage_type>
      <checksum>C18610A9</checksum>
    </file>
    <file>
      <filename>generator.rb</filename>
      <filetype>rb</filetype>
      <usage_type>resource</usage_type>
      <checksum>FC0A4F2E</checksum>
    </file>
    <file>
      <filename>util.rb</filename>
      <filetype>rb</filetype>
      <usage_type>resource</usage_type>
      <checksum>7DAA5F02</checksum>
    </file>
    <file>
      <filename>test_validation.rb</filename>
      <filetype>rb</filetype>
      <usage_type>test</usage_type>
      <checksum>4C662AE0</checksum>
    </file>
    <file>
      <filename>test_hotwater_appliance.rb</filename>
      <filetype>rb</filetype>
      <usage_type>test</usage_type>
      <checksum>E962DB16</checksum>
    </file>
    <file>
      <filename>util.rb</filename>
      <filetype>rb</filetype>
      <usage_type>test</usage_type>
      <checksum>B185ACE7</checksum>
    </file>
    <file>
      <filename>pv.rb</filename>
      <filetype>rb</filetype>
      <usage_type>resource</usage_type>
      <checksum>AF98955A</checksum>
    </file>
    <file>
      <filename>validator.rb</filename>
      <filetype>rb</filetype>
      <usage_type>resource</usage_type>
      <checksum>BF53D293</checksum>
    </file>
    <file>
      <filename>lu_hvac_equipment_efficiency.csv</filename>
      <filetype>csv</filetype>
      <usage_type>resource</usage_type>
      <checksum>69BCF0A4</checksum>
    </file>
    <file>
      <filename>lu_water_heater_efficiency.csv</filename>
      <filetype>csv</filetype>
      <usage_type>resource</usage_type>
      <checksum>9EC3B4D6</checksum>
    </file>
    <file>
      <filename>xmlhelper.rb</filename>
      <filetype>rb</filetype>
      <usage_type>resource</usage_type>
      <checksum>B15B5FA9</checksum>
    </file>
    <file>
      <filename>waterheater.rb</filename>
      <filetype>rb</filetype>
      <usage_type>resource</usage_type>
      <checksum>99179FC2</checksum>
    </file>
    <file>
      <filename>BaseElements.xsd</filename>
      <filetype>xsd</filetype>
      <usage_type>resource</usage_type>
      <checksum>F2C9CCA9</checksum>
    </file>
    <file>
      <filename>HPXMLDataTypes.xsd</filename>
      <filetype>xsd</filetype>
      <usage_type>resource</usage_type>
      <checksum>4A516EBC</checksum>
    </file>
    <file>
      <filename>test_water_heater.rb</filename>
      <filetype>rb</filetype>
      <usage_type>test</usage_type>
      <checksum>24CB55D0</checksum>
    </file>
    <file>
      <filename>minitest_helper.rb</filename>
      <filetype>rb</filetype>
      <usage_type>resource</usage_type>
      <checksum>02AE0222</checksum>
    </file>
    <file>
      <filename>version.rb</filename>
      <filetype>rb</filetype>
      <usage_type>resource</usage_type>
      <checksum>9A3BAE35</checksum>
    </file>
    <file>
      <filename>HPXMLvalidator.xml</filename>
      <filetype>xml</filetype>
      <usage_type>resource</usage_type>
      <checksum>A31AF9C8</checksum>
    </file>
    <file>
      <filename>constructions.rb</filename>
      <filetype>rb</filetype>
      <usage_type>resource</usage_type>
      <checksum>311D562C</checksum>
    </file>
    <file>
      <filename>materials.rb</filename>
      <filetype>rb</filetype>
      <usage_type>resource</usage_type>
      <checksum>AAD01EC4</checksum>
    </file>
    <file>
      <filename>test_hvac.rb</filename>
      <filetype>rb</filetype>
      <usage_type>test</usage_type>
      <checksum>729A4B01</checksum>
    </file>
    <file>
      <filename>hotwater_appliances.rb</filename>
      <filetype>rb</filetype>
      <usage_type>resource</usage_type>
      <checksum>D990460D</checksum>
    </file>
    <file>
      <filename>misc_loads.rb</filename>
      <filetype>rb</filetype>
      <usage_type>resource</usage_type>
      <checksum>F085602D</checksum>
    </file>
    <file>
      <filename>test_lighting.rb</filename>
      <filetype>rb</filetype>
      <usage_type>test</usage_type>
      <checksum>852E38C5</checksum>
    </file>
    <file>
      <filename>weather.rb</filename>
      <filetype>rb</filetype>
      <usage_type>resource</usage_type>
      <checksum>ECA9E0EA</checksum>
    </file>
    <file>
      <filename>geometry.rb</filename>
      <filetype>rb</filetype>
      <usage_type>resource</usage_type>
      <checksum>ABFDD175</checksum>
    </file>
    <file>
      <filename>constants.rb</filename>
      <filetype>rb</filetype>
      <usage_type>resource</usage_type>
      <checksum>3152D64E</checksum>
    </file>
    <file>
      <filename>lighting.rb</filename>
      <filetype>rb</filetype>
      <usage_type>resource</usage_type>
      <checksum>1CA800F0</checksum>
    </file>
    <file>
      <version>
        <software_program>OpenStudio</software_program>
        <identifier>3.2.0</identifier>
        <min_compatible>3.2.0</min_compatible>
      </version>
      <filename>measure.rb</filename>
      <filetype>rb</filetype>
      <usage_type>script</usage_type>
      <checksum>A38E8064</checksum>
    </file>
    <file>
      <filename>test_schedules.rb</filename>
      <filetype>rb</filetype>
      <usage_type>test</usage_type>
      <checksum>A96126CA</checksum>
    </file>
    <file>
      <filename>test_defaults.rb</filename>
      <filetype>rb</filetype>
      <usage_type>test</usage_type>
      <checksum>4A92BC31</checksum>
    </file>
    <file>
<<<<<<< HEAD
      <filename>test_schedules.rb</filename>
=======
      <filename>hpxml_defaults.rb</filename>
>>>>>>> a68a225d
      <filetype>rb</filetype>
      <usage_type>resource</usage_type>
      <checksum>DE78B12E</checksum>
    </file>
    <file>
      <filename>EPvalidator.xml</filename>
      <filetype>xml</filetype>
      <usage_type>resource</usage_type>
      <checksum>59E0D489</checksum>
    </file>
    <file>
      <filename>meta_measure.rb</filename>
      <filetype>rb</filetype>
      <usage_type>resource</usage_type>
      <checksum>A9A5CBDD</checksum>
    </file>
    <file>
      <filename>schedules.rb</filename>
      <filetype>rb</filetype>
      <usage_type>resource</usage_type>
      <checksum>3AAAFC81</checksum>
    </file>
    <file>
      <filename>hvac.rb</filename>
      <filetype>rb</filetype>
      <usage_type>resource</usage_type>
      <checksum>2CA24258</checksum>
    </file>
    <file>
      <filename>test_enclosure.rb</filename>
      <filetype>rb</filetype>
      <usage_type>test</usage_type>
      <checksum>519E3162</checksum>
    </file>
    <file>
      <filename>test_airflow.rb</filename>
      <filetype>rb</filetype>
      <usage_type>test</usage_type>
      <checksum>04418058</checksum>
    </file>
    <file>
      <filename>hvac_sizing.rb</filename>
      <filetype>rb</filetype>
      <usage_type>resource</usage_type>
      <checksum>CE244F45</checksum>
    </file>
    <file>
      <filename>airflow.rb</filename>
      <filetype>rb</filetype>
      <usage_type>resource</usage_type>
      <checksum>2D5FE96B</checksum>
    </file>
    <file>
      <filename>hpxml.rb</filename>
      <filetype>rb</filetype>
      <usage_type>resource</usage_type>
      <checksum>D9DF3B35</checksum>
    </file>
  </files>
</measure><|MERGE_RESOLUTION|>--- conflicted
+++ resolved
@@ -403,11 +403,7 @@
       <checksum>4A92BC31</checksum>
     </file>
     <file>
-<<<<<<< HEAD
-      <filename>test_schedules.rb</filename>
-=======
       <filename>hpxml_defaults.rb</filename>
->>>>>>> a68a225d
       <filetype>rb</filetype>
       <usage_type>resource</usage_type>
       <checksum>DE78B12E</checksum>
