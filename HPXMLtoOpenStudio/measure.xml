--- conflicted
+++ resolved
@@ -3,13 +3,8 @@
   <schema_version>3.1</schema_version>
   <name>hpxm_lto_openstudio</name>
   <uid>b1543b30-9465-45ff-ba04-1d1f85e763bc</uid>
-<<<<<<< HEAD
-  <version_id>8eb04b59-85ac-4539-bad8-36ee7068d955</version_id>
-  <version_modified>2025-04-01T14:45:58Z</version_modified>
-=======
-  <version_id>c494c200-2f2f-4212-859d-6a488d2ba056</version_id>
-  <version_modified>2025-04-18T23:03:04Z</version_modified>
->>>>>>> 1669c1d6
+  <version_id>4425726b-6166-4705-aad2-40011875015a</version_id>
+  <version_modified>2025-04-21T18:49:58Z</version_modified>
   <xml_checksum>D8922A73</xml_checksum>
   <class_name>HPXMLtoOpenStudio</class_name>
   <display_name>HPXML to OpenStudio Translator</display_name>
@@ -440,11 +435,7 @@
       <filename>meta_measure.rb</filename>
       <filetype>rb</filetype>
       <usage_type>resource</usage_type>
-<<<<<<< HEAD
-      <checksum>17754095</checksum>
-=======
-      <checksum>C2D403E7</checksum>
->>>>>>> 1669c1d6
+      <checksum>D7DF1BEA</checksum>
     </file>
     <file>
       <filename>minitest_helper.rb</filename>
