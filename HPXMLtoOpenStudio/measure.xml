<?xml version="1.0"?>
<measure>
  <schema_version>3.1</schema_version>
  <name>hpxm_lto_openstudio</name>
  <uid>b1543b30-9465-45ff-ba04-1d1f85e763bc</uid>
<<<<<<< HEAD
  <version_id>ccd36381-b38c-4462-92fe-d416d161aac0</version_id>
  <version_modified>2024-11-26T22:06:42Z</version_modified>
=======
  <version_id>c578c384-3ac2-4bc5-8764-763873807874</version_id>
  <version_modified>2024-11-27T16:38:08Z</version_modified>
>>>>>>> 09fb00ce
  <xml_checksum>D8922A73</xml_checksum>
  <class_name>HPXMLtoOpenStudio</class_name>
  <display_name>HPXML to OpenStudio Translator</display_name>
  <description>Translates HPXML file to OpenStudio Model</description>
  <modeler_description>TODO</modeler_description>
  <arguments>
    <argument>
      <name>hpxml_path</name>
      <display_name>HPXML File Path</display_name>
      <description>Absolute/relative path of the HPXML file.</description>
      <type>String</type>
      <required>true</required>
      <model_dependent>false</model_dependent>
    </argument>
    <argument>
      <name>output_dir</name>
      <display_name>Directory for Output Files</display_name>
      <description>Absolute/relative path for the output files directory.</description>
      <type>String</type>
      <required>true</required>
      <model_dependent>false</model_dependent>
    </argument>
    <argument>
      <name>output_format</name>
      <display_name>Output Format</display_name>
      <description>The file format of the HVAC design load details output.</description>
      <type>Choice</type>
      <required>false</required>
      <model_dependent>false</model_dependent>
      <default_value>csv</default_value>
      <choices>
        <choice>
          <value>csv</value>
          <display_name>csv</display_name>
        </choice>
        <choice>
          <value>json</value>
          <display_name>json</display_name>
        </choice>
        <choice>
          <value>msgpack</value>
          <display_name>msgpack</display_name>
        </choice>
      </choices>
    </argument>
    <argument>
      <name>annual_output_file_name</name>
      <display_name>Annual Output File Name</display_name>
      <description>The name of the file w/ HVAC design loads and capacities. If not provided, defaults to 'results_annual.csv' (or '.json' or '.msgpack').</description>
      <type>String</type>
      <required>false</required>
      <model_dependent>false</model_dependent>
      <default_value>results_annual</default_value>
    </argument>
    <argument>
      <name>design_load_details_output_file_name</name>
      <display_name>Design Load Details Output File Name</display_name>
      <description>The name of the file w/ additional HVAC design load details. If not provided, defaults to 'results_design_load_details.csv' (or '.json' or '.msgpack').</description>
      <type>String</type>
      <required>false</required>
      <model_dependent>false</model_dependent>
      <default_value>results_design_load_details</default_value>
    </argument>
    <argument>
      <name>electric_panel_output_file_name</name>
      <display_name>Electric Panel Output File Name</display_name>
      <description>The name of the file w/ additional electric panel loads. If not provided, defaults to 'results_panel.csv' (or '.json' or '.msgpack').</description>
      <type>String</type>
      <required>false</required>
      <model_dependent>false</model_dependent>
      <default_value>results_panel</default_value>
    </argument>
    <argument>
      <name>add_component_loads</name>
      <display_name>Add component loads?</display_name>
      <description>If true, adds the calculation of heating/cooling component loads (not enabled by default for faster performance).</description>
      <type>Boolean</type>
      <required>false</required>
      <model_dependent>false</model_dependent>
      <default_value>false</default_value>
      <choices>
        <choice>
          <value>true</value>
          <display_name>true</display_name>
        </choice>
        <choice>
          <value>false</value>
          <display_name>false</display_name>
        </choice>
      </choices>
    </argument>
    <argument>
      <name>building_id</name>
      <display_name>BuildingID</display_name>
      <description>The ID of the HPXML Building. Only required if the HPXML has multiple Building elements and WholeSFAorMFBuildingSimulation is not true.</description>
      <type>String</type>
      <required>false</required>
      <model_dependent>false</model_dependent>
    </argument>
    <argument>
      <name>skip_validation</name>
      <display_name>Skip Validation?</display_name>
      <description>If true, bypasses HPXML input validation for faster performance. WARNING: This should only be used if the supplied HPXML file has already been validated against the Schema &amp; Schematron documents.</description>
      <type>Boolean</type>
      <required>false</required>
      <model_dependent>false</model_dependent>
      <default_value>false</default_value>
      <choices>
        <choice>
          <value>true</value>
          <display_name>true</display_name>
        </choice>
        <choice>
          <value>false</value>
          <display_name>false</display_name>
        </choice>
      </choices>
    </argument>
    <argument>
      <name>debug</name>
      <display_name>Debug Mode?</display_name>
      <description>If true: 1) Writes in.osm file, 2) Generates additional log output, and 3) Creates all EnergyPlus output files.</description>
      <type>Boolean</type>
      <required>false</required>
      <model_dependent>false</model_dependent>
      <default_value>false</default_value>
      <choices>
        <choice>
          <value>true</value>
          <display_name>true</display_name>
        </choice>
        <choice>
          <value>false</value>
          <display_name>false</display_name>
        </choice>
      </choices>
    </argument>
  </arguments>
  <outputs />
  <provenances />
  <tags>
    <tag>Whole Building.Space Types</tag>
  </tags>
  <attributes>
    <attribute>
      <name>Measure Type</name>
      <value>ModelMeasure</value>
      <datatype>string</datatype>
    </attribute>
    <attribute>
      <name>Intended Software Tool</name>
      <value>Apply Measure Now</value>
      <datatype>string</datatype>
    </attribute>
    <attribute>
      <name>Intended Software Tool</name>
      <value>OpenStudio Application</value>
      <datatype>string</datatype>
    </attribute>
    <attribute>
      <name>Intended Software Tool</name>
      <value>Parametric Analysis Tool</value>
      <datatype>string</datatype>
    </attribute>
  </attributes>
  <files>
    <file>
      <filename>README.md</filename>
      <filetype>md</filetype>
      <usage_type>readme</usage_type>
      <checksum>D5E21C55</checksum>
    </file>
    <file>
      <filename>README.md.erb</filename>
      <filetype>erb</filetype>
      <usage_type>readmeerb</usage_type>
      <checksum>513F28E9</checksum>
    </file>
    <file>
      <version>
        <software_program>OpenStudio</software_program>
        <identifier>3.3.0</identifier>
        <min_compatible>3.3.0</min_compatible>
      </version>
      <filename>measure.rb</filename>
      <filetype>rb</filetype>
      <usage_type>script</usage_type>
      <checksum>2020A273</checksum>
    </file>
    <file>
      <filename>airflow.rb</filename>
      <filetype>rb</filetype>
      <usage_type>resource</usage_type>
      <checksum>9D8C57A2</checksum>
    </file>
    <file>
      <filename>battery.rb</filename>
      <filetype>rb</filetype>
      <usage_type>resource</usage_type>
      <checksum>3062E4E6</checksum>
    </file>
    <file>
      <filename>calendar.rb</filename>
      <filetype>rb</filetype>
      <usage_type>resource</usage_type>
      <checksum>E9D39EDE</checksum>
    </file>
    <file>
      <filename>constants.rb</filename>
      <filetype>rb</filetype>
      <usage_type>resource</usage_type>
      <checksum>22E067E1</checksum>
    </file>
    <file>
      <filename>constructions.rb</filename>
      <filetype>rb</filetype>
      <usage_type>resource</usage_type>
      <checksum>75FBCCF4</checksum>
    </file>
    <file>
      <filename>data/Xing_okstate_0664D_13659_Table_A-3.csv</filename>
      <filetype>csv</filetype>
      <usage_type>resource</usage_type>
      <checksum>50B7055C</checksum>
    </file>
    <file>
      <filename>data/cambium/LRMER_95DecarbBy2035.csv</filename>
      <filetype>csv</filetype>
      <usage_type>resource</usage_type>
      <checksum>5E60A9EE</checksum>
    </file>
    <file>
      <filename>data/cambium/LRMER_95DecarbBy2050.csv</filename>
      <filetype>csv</filetype>
      <usage_type>resource</usage_type>
      <checksum>01B9A892</checksum>
    </file>
    <file>
      <filename>data/cambium/LRMER_HighRECosts.csv</filename>
      <filetype>csv</filetype>
      <usage_type>resource</usage_type>
      <checksum>A46DE564</checksum>
    </file>
    <file>
      <filename>data/cambium/LRMER_LowRECosts.csv</filename>
      <filetype>csv</filetype>
      <usage_type>resource</usage_type>
      <checksum>58B8E01E</checksum>
    </file>
    <file>
      <filename>data/cambium/LRMER_MidCase.csv</filename>
      <filetype>csv</filetype>
      <usage_type>resource</usage_type>
      <checksum>4C7D519B</checksum>
    </file>
    <file>
      <filename>data/cambium/README.md</filename>
      <filetype>md</filetype>
      <usage_type>resource</usage_type>
      <checksum>FC171B98</checksum>
    </file>
    <file>
      <filename>data/default_schedules.csv</filename>
      <filetype>csv</filetype>
      <usage_type>resource</usage_type>
      <checksum>BF708670</checksum>
    </file>
    <file>
      <filename>data/g_functions/C_configurations_5m_v1.0.json</filename>
      <filetype>json</filetype>
      <usage_type>resource</usage_type>
      <checksum>E97DCCDD</checksum>
    </file>
    <file>
      <filename>data/g_functions/L_configurations_5m_v1.0.json</filename>
      <filetype>json</filetype>
      <usage_type>resource</usage_type>
      <checksum>6B2B3787</checksum>
    </file>
    <file>
      <filename>data/g_functions/LopU_configurations_5m_v1.0.json</filename>
      <filetype>json</filetype>
      <usage_type>resource</usage_type>
      <checksum>B13FA813</checksum>
    </file>
    <file>
      <filename>data/g_functions/Open_configurations_5m_v1.0.json</filename>
      <filetype>json</filetype>
      <usage_type>resource</usage_type>
      <checksum>FF25A024</checksum>
    </file>
    <file>
      <filename>data/g_functions/README.md</filename>
      <filetype>md</filetype>
      <usage_type>resource</usage_type>
      <checksum>EC9CFEDE</checksum>
    </file>
    <file>
      <filename>data/g_functions/U_configurations_5m_v1.0.json</filename>
      <filetype>json</filetype>
      <usage_type>resource</usage_type>
      <checksum>B5BEF270</checksum>
    </file>
    <file>
      <filename>data/g_functions/rectangle_5m_v1.0.json</filename>
      <filetype>json</filetype>
      <usage_type>resource</usage_type>
      <checksum>25FFB6A8</checksum>
    </file>
    <file>
      <filename>data/g_functions/util.rb</filename>
      <filetype>rb</filetype>
      <usage_type>resource</usage_type>
      <checksum>D00579DD</checksum>
    </file>
    <file>
      <filename>data/unavailable_periods.csv</filename>
      <filetype>csv</filetype>
      <usage_type>resource</usage_type>
      <checksum>EC394126</checksum>
    </file>
    <file>
      <filename>data/zipcode_weather_stations.csv</filename>
      <filetype>csv</filetype>
      <usage_type>resource</usage_type>
      <checksum>308D9F48</checksum>
    </file>
    <file>
      <filename>defaults.rb</filename>
      <filetype>rb</filetype>
      <usage_type>resource</usage_type>
<<<<<<< HEAD
      <checksum>EAD9E074</checksum>
    </file>
    <file>
      <filename>electric_panel.rb</filename>
      <filetype>rb</filetype>
      <usage_type>resource</usage_type>
      <checksum>83911037</checksum>
=======
      <checksum>3EB617E6</checksum>
>>>>>>> 09fb00ce
    </file>
    <file>
      <filename>energyplus.rb</filename>
      <filetype>rb</filetype>
      <usage_type>resource</usage_type>
      <checksum>071927F3</checksum>
    </file>
    <file>
      <filename>generator.rb</filename>
      <filetype>rb</filetype>
      <usage_type>resource</usage_type>
      <checksum>8159FC55</checksum>
    </file>
    <file>
      <filename>geometry.rb</filename>
      <filetype>rb</filetype>
      <usage_type>resource</usage_type>
      <checksum>C9E92EE9</checksum>
    </file>
    <file>
      <filename>hotwater_appliances.rb</filename>
      <filetype>rb</filetype>
      <usage_type>resource</usage_type>
      <checksum>FAD2E124</checksum>
    </file>
    <file>
      <filename>hpxml.rb</filename>
      <filetype>rb</filetype>
      <usage_type>resource</usage_type>
<<<<<<< HEAD
      <checksum>25F4843A</checksum>
=======
      <checksum>30969918</checksum>
>>>>>>> 09fb00ce
    </file>
    <file>
      <filename>hpxml_schema/HPXML.xsd</filename>
      <filetype>xsd</filetype>
      <usage_type>resource</usage_type>
      <checksum>CB97DDA1</checksum>
    </file>
    <file>
      <filename>hpxml_schema/README.md</filename>
      <filetype>md</filetype>
      <usage_type>resource</usage_type>
      <checksum>D05DFB8A</checksum>
    </file>
    <file>
      <filename>hpxml_schematron/EPvalidator.xml</filename>
      <filetype>xml</filetype>
      <usage_type>resource</usage_type>
<<<<<<< HEAD
      <checksum>2B238B88</checksum>
=======
      <checksum>105F837D</checksum>
>>>>>>> 09fb00ce
    </file>
    <file>
      <filename>hpxml_schematron/iso-schematron.xsd</filename>
      <filetype>xsd</filetype>
      <usage_type>resource</usage_type>
      <checksum>2785B05C</checksum>
    </file>
    <file>
      <filename>hvac.rb</filename>
      <filetype>rb</filetype>
      <usage_type>resource</usage_type>
<<<<<<< HEAD
      <checksum>71B5EE08</checksum>
=======
      <checksum>901BE48C</checksum>
>>>>>>> 09fb00ce
    </file>
    <file>
      <filename>hvac_sizing.rb</filename>
      <filetype>rb</filetype>
      <usage_type>resource</usage_type>
      <checksum>B1744A25</checksum>
    </file>
    <file>
      <filename>internal_gains.rb</filename>
      <filetype>rb</filetype>
      <usage_type>resource</usage_type>
      <checksum>94B4EA05</checksum>
    </file>
    <file>
      <filename>lighting.rb</filename>
      <filetype>rb</filetype>
      <usage_type>resource</usage_type>
      <checksum>9B17C563</checksum>
    </file>
    <file>
      <filename>location.rb</filename>
      <filetype>rb</filetype>
      <usage_type>resource</usage_type>
      <checksum>E5CD0079</checksum>
    </file>
    <file>
      <filename>materials.rb</filename>
      <filetype>rb</filetype>
      <usage_type>resource</usage_type>
      <checksum>23B30F2C</checksum>
    </file>
    <file>
      <filename>math.rb</filename>
      <filetype>rb</filetype>
      <usage_type>resource</usage_type>
      <checksum>CE6D107B</checksum>
    </file>
    <file>
      <filename>meta_measure.rb</filename>
      <filetype>rb</filetype>
      <usage_type>resource</usage_type>
      <checksum>F335EDC8</checksum>
    </file>
    <file>
      <filename>minitest_helper.rb</filename>
      <filetype>rb</filetype>
      <usage_type>resource</usage_type>
      <checksum>923B05E5</checksum>
    </file>
    <file>
      <filename>misc_loads.rb</filename>
      <filetype>rb</filetype>
      <usage_type>resource</usage_type>
      <checksum>DF088D8A</checksum>
    </file>
    <file>
      <filename>model.rb</filename>
      <filetype>rb</filetype>
      <usage_type>resource</usage_type>
      <checksum>8B91AD7C</checksum>
    </file>
    <file>
      <filename>output.rb</filename>
      <filetype>rb</filetype>
      <usage_type>resource</usage_type>
      <checksum>C5B1BE37</checksum>
    </file>
    <file>
      <filename>psychrometrics.rb</filename>
      <filetype>rb</filetype>
      <usage_type>resource</usage_type>
      <checksum>716C98E6</checksum>
    </file>
    <file>
      <filename>pv.rb</filename>
      <filetype>rb</filetype>
      <usage_type>resource</usage_type>
      <checksum>F8E8DDDD</checksum>
    </file>
    <file>
      <filename>schedule_files/battery.csv</filename>
      <filetype>csv</filetype>
      <usage_type>resource</usage_type>
      <checksum>971B85EE</checksum>
    </file>
    <file>
      <filename>schedule_files/hvac-variable-system-maximum-power-ratios-varied.csv</filename>
      <filetype>csv</filetype>
      <usage_type>resource</usage_type>
      <checksum>B93B3701</checksum>
    </file>
    <file>
      <filename>schedule_files/occupancy-non-stochastic.csv</filename>
      <filetype>csv</filetype>
      <usage_type>resource</usage_type>
      <checksum>A54803E1</checksum>
    </file>
    <file>
      <filename>schedule_files/occupancy-stochastic-10-mins.csv</filename>
      <filetype>csv</filetype>
      <usage_type>resource</usage_type>
      <checksum>F88479B3</checksum>
    </file>
    <file>
      <filename>schedule_files/occupancy-stochastic-30-mins.csv</filename>
      <filetype>csv</filetype>
      <usage_type>resource</usage_type>
      <checksum>F88479B3</checksum>
    </file>
    <file>
      <filename>schedule_files/occupancy-stochastic.csv</filename>
      <filetype>csv</filetype>
      <usage_type>resource</usage_type>
      <checksum>B0187567</checksum>
    </file>
    <file>
      <filename>schedule_files/occupancy-stochastic_2.csv</filename>
      <filetype>csv</filetype>
      <usage_type>resource</usage_type>
      <checksum>86E85543</checksum>
    </file>
    <file>
      <filename>schedule_files/occupancy-stochastic_3.csv</filename>
      <filetype>csv</filetype>
      <usage_type>resource</usage_type>
      <checksum>902A544E</checksum>
    </file>
    <file>
      <filename>schedule_files/occupancy-stochastic_4.csv</filename>
      <filetype>csv</filetype>
      <usage_type>resource</usage_type>
      <checksum>3A0C7E92</checksum>
    </file>
    <file>
      <filename>schedule_files/occupancy-stochastic_5.csv</filename>
      <filetype>csv</filetype>
      <usage_type>resource</usage_type>
      <checksum>F0FB0913</checksum>
    </file>
    <file>
      <filename>schedule_files/occupancy-stochastic_6.csv</filename>
      <filetype>csv</filetype>
      <usage_type>resource</usage_type>
      <checksum>B071AE65</checksum>
    </file>
    <file>
      <filename>schedule_files/setpoints-10-mins.csv</filename>
      <filetype>csv</filetype>
      <usage_type>resource</usage_type>
      <checksum>BC2195A6</checksum>
    </file>
    <file>
      <filename>schedule_files/setpoints-cooling-only.csv</filename>
      <filetype>csv</filetype>
      <usage_type>resource</usage_type>
      <checksum>7465D8DD</checksum>
    </file>
    <file>
      <filename>schedule_files/setpoints-daily-schedules.csv</filename>
      <filetype>csv</filetype>
      <usage_type>resource</usage_type>
      <checksum>A60258DE</checksum>
    </file>
    <file>
      <filename>schedule_files/setpoints-daily-setbacks.csv</filename>
      <filetype>csv</filetype>
      <usage_type>resource</usage_type>
      <checksum>74292B8C</checksum>
    </file>
    <file>
      <filename>schedule_files/setpoints-heating-only.csv</filename>
      <filetype>csv</filetype>
      <usage_type>resource</usage_type>
      <checksum>BD935921</checksum>
    </file>
    <file>
      <filename>schedule_files/setpoints.csv</filename>
      <filetype>csv</filetype>
      <usage_type>resource</usage_type>
      <checksum>706A63BC</checksum>
    </file>
    <file>
      <filename>schedule_files/water-heater-operating-modes.csv</filename>
      <filetype>csv</filetype>
      <usage_type>resource</usage_type>
      <checksum>86F45903</checksum>
    </file>
    <file>
      <filename>schedule_files/water-heater-setpoints-10-mins.csv</filename>
      <filetype>csv</filetype>
      <usage_type>resource</usage_type>
      <checksum>F9C90051</checksum>
    </file>
    <file>
      <filename>schedule_files/water-heater-setpoints.csv</filename>
      <filetype>csv</filetype>
      <usage_type>resource</usage_type>
      <checksum>2DFF87CD</checksum>
    </file>
    <file>
      <filename>schedules.rb</filename>
      <filetype>rb</filetype>
      <usage_type>resource</usage_type>
      <checksum>467EB413</checksum>
    </file>
    <file>
      <filename>simcontrols.rb</filename>
      <filetype>rb</filetype>
      <usage_type>resource</usage_type>
      <checksum>25DD5859</checksum>
    </file>
    <file>
      <filename>unit_conversions.rb</filename>
      <filetype>rb</filetype>
      <usage_type>resource</usage_type>
      <checksum>8BAAF04E</checksum>
    </file>
    <file>
      <filename>util.rb</filename>
      <filetype>rb</filetype>
      <usage_type>resource</usage_type>
      <checksum>D9F271FC</checksum>
    </file>
    <file>
      <filename>utility_bills.rb</filename>
      <filetype>rb</filetype>
      <usage_type>resource</usage_type>
      <checksum>C87C3553</checksum>
    </file>
    <file>
      <filename>version.rb</filename>
      <filetype>rb</filetype>
      <usage_type>resource</usage_type>
      <checksum>FB92922A</checksum>
    </file>
    <file>
      <filename>waterheater.rb</filename>
      <filetype>rb</filetype>
      <usage_type>resource</usage_type>
<<<<<<< HEAD
      <checksum>4B679EE6</checksum>
=======
      <checksum>6D8EEB7D</checksum>
>>>>>>> 09fb00ce
    </file>
    <file>
      <filename>weather.rb</filename>
      <filetype>rb</filetype>
      <usage_type>resource</usage_type>
      <checksum>70BF0986</checksum>
    </file>
    <file>
      <filename>xmlhelper.rb</filename>
      <filetype>rb</filetype>
      <usage_type>resource</usage_type>
      <checksum>B18A6A72</checksum>
    </file>
    <file>
      <filename>xmlvalidator.rb</filename>
      <filetype>rb</filetype>
      <usage_type>resource</usage_type>
      <checksum>93120E27</checksum>
    </file>
    <file>
      <filename>test_airflow.rb</filename>
      <filetype>rb</filetype>
      <usage_type>test</usage_type>
      <checksum>DA1297B3</checksum>
    </file>
    <file>
      <filename>test_battery.rb</filename>
      <filetype>rb</filetype>
      <usage_type>test</usage_type>
      <checksum>3DF46EDF</checksum>
    </file>
    <file>
      <filename>test_defaults.rb</filename>
      <filetype>rb</filetype>
      <usage_type>test</usage_type>
<<<<<<< HEAD
      <checksum>D769A5EE</checksum>
    </file>
    <file>
      <filename>test_electric_panel.rb</filename>
      <filetype>rb</filetype>
      <usage_type>test</usage_type>
      <checksum>BF218F18</checksum>
=======
      <checksum>1004443C</checksum>
>>>>>>> 09fb00ce
    </file>
    <file>
      <filename>test_enclosure.rb</filename>
      <filetype>rb</filetype>
      <usage_type>test</usage_type>
      <checksum>A5253262</checksum>
    </file>
    <file>
      <filename>test_generator.rb</filename>
      <filetype>rb</filetype>
      <usage_type>test</usage_type>
      <checksum>67DD47BA</checksum>
    </file>
    <file>
      <filename>test_hotwater_appliance.rb</filename>
      <filetype>rb</filetype>
      <usage_type>test</usage_type>
      <checksum>A1E1E023</checksum>
    </file>
    <file>
      <filename>test_hvac.rb</filename>
      <filetype>rb</filetype>
      <usage_type>test</usage_type>
      <checksum>994A2553</checksum>
    </file>
    <file>
      <filename>test_hvac_sizing.rb</filename>
      <filetype>rb</filetype>
      <usage_type>test</usage_type>
      <checksum>E1BC3865</checksum>
    </file>
    <file>
      <filename>test_lighting.rb</filename>
      <filetype>rb</filetype>
      <usage_type>test</usage_type>
      <checksum>9F945097</checksum>
    </file>
    <file>
      <filename>test_location.rb</filename>
      <filetype>rb</filetype>
      <usage_type>test</usage_type>
      <checksum>1BABD0AE</checksum>
    </file>
    <file>
      <filename>test_miscloads.rb</filename>
      <filetype>rb</filetype>
      <usage_type>test</usage_type>
      <checksum>974B3838</checksum>
    </file>
    <file>
      <filename>test_pv.rb</filename>
      <filetype>rb</filetype>
      <usage_type>test</usage_type>
      <checksum>EC9BA2EB</checksum>
    </file>
    <file>
      <filename>test_schedules.rb</filename>
      <filetype>rb</filetype>
      <usage_type>test</usage_type>
      <checksum>62B8CE90</checksum>
    </file>
    <file>
      <filename>test_simcontrols.rb</filename>
      <filetype>rb</filetype>
      <usage_type>test</usage_type>
      <checksum>914A44BF</checksum>
    </file>
    <file>
      <filename>test_validation.rb</filename>
      <filetype>rb</filetype>
      <usage_type>test</usage_type>
<<<<<<< HEAD
      <checksum>9F8C0709</checksum>
=======
      <checksum>95476C6B</checksum>
>>>>>>> 09fb00ce
    </file>
    <file>
      <filename>test_water_heater.rb</filename>
      <filetype>rb</filetype>
      <usage_type>test</usage_type>
      <checksum>A293B678</checksum>
    </file>
    <file>
      <filename>test_weather.rb</filename>
      <filetype>rb</filetype>
      <usage_type>test</usage_type>
      <checksum>7DCA4233</checksum>
    </file>
    <file>
      <filename>util.rb</filename>
      <filetype>rb</filetype>
      <usage_type>test</usage_type>
      <checksum>D320CA51</checksum>
    </file>
  </files>
</measure><|MERGE_RESOLUTION|>--- conflicted
+++ resolved
@@ -3,13 +3,8 @@
   <schema_version>3.1</schema_version>
   <name>hpxm_lto_openstudio</name>
   <uid>b1543b30-9465-45ff-ba04-1d1f85e763bc</uid>
-<<<<<<< HEAD
-  <version_id>ccd36381-b38c-4462-92fe-d416d161aac0</version_id>
-  <version_modified>2024-11-26T22:06:42Z</version_modified>
-=======
-  <version_id>c578c384-3ac2-4bc5-8764-763873807874</version_id>
-  <version_modified>2024-11-27T16:38:08Z</version_modified>
->>>>>>> 09fb00ce
+  <version_id>2b386dee-c591-4115-b2d5-db36120b7f26</version_id>
+  <version_modified>2024-12-02T21:49:03Z</version_modified>
   <xml_checksum>D8922A73</xml_checksum>
   <class_name>HPXMLtoOpenStudio</class_name>
   <display_name>HPXML to OpenStudio Translator</display_name>
@@ -341,17 +336,13 @@
       <filename>defaults.rb</filename>
       <filetype>rb</filetype>
       <usage_type>resource</usage_type>
-<<<<<<< HEAD
-      <checksum>EAD9E074</checksum>
+      <checksum>F5E7AE6E</checksum>
     </file>
     <file>
       <filename>electric_panel.rb</filename>
       <filetype>rb</filetype>
       <usage_type>resource</usage_type>
       <checksum>83911037</checksum>
-=======
-      <checksum>3EB617E6</checksum>
->>>>>>> 09fb00ce
     </file>
     <file>
       <filename>energyplus.rb</filename>
@@ -381,11 +372,7 @@
       <filename>hpxml.rb</filename>
       <filetype>rb</filetype>
       <usage_type>resource</usage_type>
-<<<<<<< HEAD
-      <checksum>25F4843A</checksum>
-=======
-      <checksum>30969918</checksum>
->>>>>>> 09fb00ce
+      <checksum>B0729ABB</checksum>
     </file>
     <file>
       <filename>hpxml_schema/HPXML.xsd</filename>
@@ -403,11 +390,7 @@
       <filename>hpxml_schematron/EPvalidator.xml</filename>
       <filetype>xml</filetype>
       <usage_type>resource</usage_type>
-<<<<<<< HEAD
-      <checksum>2B238B88</checksum>
-=======
-      <checksum>105F837D</checksum>
->>>>>>> 09fb00ce
+      <checksum>7EAC0908</checksum>
     </file>
     <file>
       <filename>hpxml_schematron/iso-schematron.xsd</filename>
@@ -419,11 +402,7 @@
       <filename>hvac.rb</filename>
       <filetype>rb</filetype>
       <usage_type>resource</usage_type>
-<<<<<<< HEAD
-      <checksum>71B5EE08</checksum>
-=======
-      <checksum>901BE48C</checksum>
->>>>>>> 09fb00ce
+      <checksum>B08E7C59</checksum>
     </file>
     <file>
       <filename>hvac_sizing.rb</filename>
@@ -663,11 +642,7 @@
       <filename>waterheater.rb</filename>
       <filetype>rb</filetype>
       <usage_type>resource</usage_type>
-<<<<<<< HEAD
-      <checksum>4B679EE6</checksum>
-=======
-      <checksum>6D8EEB7D</checksum>
->>>>>>> 09fb00ce
+      <checksum>A121C85F</checksum>
     </file>
     <file>
       <filename>weather.rb</filename>
@@ -703,17 +678,13 @@
       <filename>test_defaults.rb</filename>
       <filetype>rb</filetype>
       <usage_type>test</usage_type>
-<<<<<<< HEAD
-      <checksum>D769A5EE</checksum>
+      <checksum>35B365FF</checksum>
     </file>
     <file>
       <filename>test_electric_panel.rb</filename>
       <filetype>rb</filetype>
       <usage_type>test</usage_type>
       <checksum>BF218F18</checksum>
-=======
-      <checksum>1004443C</checksum>
->>>>>>> 09fb00ce
     </file>
     <file>
       <filename>test_enclosure.rb</filename>
@@ -785,11 +756,7 @@
       <filename>test_validation.rb</filename>
       <filetype>rb</filetype>
       <usage_type>test</usage_type>
-<<<<<<< HEAD
-      <checksum>9F8C0709</checksum>
-=======
-      <checksum>95476C6B</checksum>
->>>>>>> 09fb00ce
+      <checksum>9E786B5D</checksum>
     </file>
     <file>
       <filename>test_water_heater.rb</filename>
