<?xml version="1.0"?>
<measure>
  <schema_version>3.0</schema_version>
  <name>hpxm_lto_openstudio</name>
  <uid>b1543b30-9465-45ff-ba04-1d1f85e763bc</uid>
<<<<<<< HEAD
  <version_id>c5027994-7d41-4af8-9732-e5f67d7c182f</version_id>
  <version_modified>20220118T151800Z</version_modified>
=======
  <version_id>3bd48fda-d198-403f-a26c-1619ffc84f4e</version_id>
  <version_modified>20220119T013820Z</version_modified>
>>>>>>> bbc1548d
  <xml_checksum>D8922A73</xml_checksum>
  <class_name>HPXMLtoOpenStudio</class_name>
  <display_name>HPXML to OpenStudio Translator</display_name>
  <description>Translates HPXML file to OpenStudio Model</description>
  <modeler_description>TODO</modeler_description>
  <arguments>
    <argument>
      <name>hpxml_path</name>
      <display_name>HPXML File Path</display_name>
      <description>Absolute/relative path of the HPXML file.</description>
      <type>String</type>
      <required>true</required>
      <model_dependent>false</model_dependent>
    </argument>
    <argument>
      <name>output_dir</name>
      <display_name>Directory for Output Files</display_name>
      <description>Absolute/relative path for the output files directory.</description>
      <type>String</type>
      <required>true</required>
      <model_dependent>false</model_dependent>
    </argument>
    <argument>
      <name>debug</name>
      <display_name>Debug Mode?</display_name>
      <description>If true: 1) Writes in.osm file, 2) Generates additional log output, and 3) Creates all EnergyPlus output files.</description>
      <type>Boolean</type>
      <required>false</required>
      <model_dependent>false</model_dependent>
      <default_value>false</default_value>
      <choices>
        <choice>
          <value>true</value>
          <display_name>true</display_name>
        </choice>
        <choice>
          <value>false</value>
          <display_name>false</display_name>
        </choice>
      </choices>
    </argument>
    <argument>
      <name>add_component_loads</name>
      <display_name>Add component loads?</display_name>
      <description>If true, adds the calculation of heating/cooling component loads (not enabled by default for faster performance).</description>
      <type>Boolean</type>
      <required>false</required>
      <model_dependent>false</model_dependent>
      <default_value>false</default_value>
      <choices>
        <choice>
          <value>true</value>
          <display_name>true</display_name>
        </choice>
        <choice>
          <value>false</value>
          <display_name>false</display_name>
        </choice>
      </choices>
    </argument>
    <argument>
      <name>skip_validation</name>
      <display_name>Skip Validation?</display_name>
      <description>If true, bypasses HPXML input validation for faster performance. WARNING: This should only be used if the supplied HPXML file has already been validated against the Schema &amp; Schematron documents.</description>
      <type>Boolean</type>
      <required>false</required>
      <model_dependent>false</model_dependent>
      <default_value>false</default_value>
      <choices>
        <choice>
          <value>true</value>
          <display_name>true</display_name>
        </choice>
        <choice>
          <value>false</value>
          <display_name>false</display_name>
        </choice>
      </choices>
    </argument>
    <argument>
      <name>building_id</name>
      <display_name>BuildingID</display_name>
      <description>The ID of the HPXML Building. Only required if there are multiple Building elements in the HPXML file.</description>
      <type>String</type>
      <required>false</required>
      <model_dependent>false</model_dependent>
    </argument>
  </arguments>
  <outputs />
  <provenances />
  <tags>
    <tag>Whole Building.Space Types</tag>
  </tags>
  <attributes>
    <attribute>
      <name>Measure Type</name>
      <value>ModelMeasure</value>
      <datatype>string</datatype>
    </attribute>
    <attribute>
      <name>Intended Software Tool</name>
      <value>Apply Measure Now</value>
      <datatype>string</datatype>
    </attribute>
    <attribute>
      <name>Intended Software Tool</name>
      <value>OpenStudio Application</value>
      <datatype>string</datatype>
    </attribute>
    <attribute>
      <name>Intended Software Tool</name>
      <value>Parametric Analysis Tool</value>
      <datatype>string</datatype>
    </attribute>
  </attributes>
  <files>
    <file>
      <filename>psychrometrics.rb</filename>
      <filetype>rb</filetype>
      <usage_type>resource</usage_type>
      <checksum>38ED685E</checksum>
    </file>
    <file>
      <filename>test_hvac_sizing.rb</filename>
      <filetype>rb</filetype>
      <usage_type>test</usage_type>
      <checksum>6E466F3D</checksum>
    </file>
    <file>
      <filename>test_miscloads.rb</filename>
      <filetype>rb</filetype>
      <usage_type>test</usage_type>
      <checksum>411B7AF9</checksum>
    </file>
    <file>
      <filename>test_location.rb</filename>
      <filetype>rb</filetype>
      <usage_type>test</usage_type>
      <checksum>CD66BA0D</checksum>
    </file>
    <file>
      <filename>test_simcontrols.rb</filename>
      <filetype>rb</filetype>
      <usage_type>test</usage_type>
      <checksum>BC336934</checksum>
    </file>
    <file>
      <filename>simcontrols.rb</filename>
      <filetype>rb</filetype>
      <usage_type>resource</usage_type>
      <checksum>C18610A9</checksum>
    </file>
    <file>
      <filename>generator.rb</filename>
      <filetype>rb</filetype>
      <usage_type>resource</usage_type>
      <checksum>FC0A4F2E</checksum>
    </file>
    <file>
      <filename>validator.rb</filename>
      <filetype>rb</filetype>
      <usage_type>resource</usage_type>
      <checksum>BF53D293</checksum>
    </file>
    <file>
      <filename>test_water_heater.rb</filename>
      <filetype>rb</filetype>
      <usage_type>test</usage_type>
      <checksum>B415B698</checksum>
    </file>
    <file>
      <filename>minitest_helper.rb</filename>
      <filetype>rb</filetype>
      <usage_type>resource</usage_type>
      <checksum>02AE0222</checksum>
    </file>
    <file>
      <filename>test_lighting.rb</filename>
      <filetype>rb</filetype>
      <usage_type>test</usage_type>
      <checksum>852E38C5</checksum>
    </file>
    <file>
      <filename>xmlhelper.rb</filename>
      <filetype>rb</filetype>
      <usage_type>resource</usage_type>
      <checksum>DAFB64CF</checksum>
    </file>
    <file>
      <filename>test_airflow.rb</filename>
      <filetype>rb</filetype>
      <usage_type>test</usage_type>
      <checksum>F1FF6B39</checksum>
    </file>
    <file>
      <filename>util.rb</filename>
      <filetype>rb</filetype>
      <usage_type>test</usage_type>
      <checksum>D22025B3</checksum>
    </file>
    <file>
      <filename>meta_measure.rb</filename>
      <filetype>rb</filetype>
      <usage_type>resource</usage_type>
      <checksum>7EC12F73</checksum>
    </file>
    <file>
      <filename>schedule_files/smooth.csv</filename>
      <filetype>csv</filetype>
      <usage_type>resource</usage_type>
      <checksum>3659E63B</checksum>
    </file>
    <file>
      <filename>schedule_files/stochastic-vacancy.csv</filename>
      <filetype>csv</filetype>
      <usage_type>resource</usage_type>
      <checksum>1574B5D9</checksum>
    </file>
    <file>
      <filename>schedule_files/stochastic.csv</filename>
      <filetype>csv</filetype>
      <usage_type>resource</usage_type>
      <checksum>23A47B50</checksum>
    </file>
    <file>
      <filename>materials.rb</filename>
      <filetype>rb</filetype>
      <usage_type>resource</usage_type>
      <checksum>868FE0BE</checksum>
    </file>
    <file>
      <filename>constructions.rb</filename>
      <filetype>rb</filetype>
      <usage_type>resource</usage_type>
      <checksum>52135818</checksum>
    </file>
    <file>
      <filename>energyplus.rb</filename>
      <filetype>rb</filetype>
      <usage_type>resource</usage_type>
      <checksum>64E3EB57</checksum>
    </file>
    <file>
      <filename>test_hvac.rb</filename>
      <filetype>rb</filetype>
      <usage_type>test</usage_type>
      <checksum>C267D934</checksum>
    </file>
    <file>
      <filename>test_pv.rb</filename>
      <filetype>rb</filetype>
      <usage_type>test</usage_type>
      <checksum>C5872A36</checksum>
    </file>
    <file>
      <filename>test_generator.rb</filename>
      <filetype>rb</filetype>
      <usage_type>test</usage_type>
      <checksum>61E63336</checksum>
    </file>
    <file>
      <filename>pv.rb</filename>
      <filetype>rb</filetype>
      <usage_type>resource</usage_type>
      <checksum>04E10882</checksum>
    </file>
    <file>
      <filename>test_battery.rb</filename>
      <filetype>rb</filetype>
      <usage_type>test</usage_type>
      <checksum>7C0EFC71</checksum>
    </file>
    <file>
      <filename>battery.rb</filename>
      <filetype>rb</filetype>
      <usage_type>resource</usage_type>
      <checksum>8AA18CFA</checksum>
    </file>
    <file>
      <filename>version.rb</filename>
      <filetype>rb</filetype>
      <usage_type>resource</usage_type>
      <checksum>916D733E</checksum>
    </file>
    <file>
      <filename>test_enclosure.rb</filename>
      <filetype>rb</filetype>
      <usage_type>test</usage_type>
      <checksum>532290FB</checksum>
    </file>
    <file>
      <filename>hvac_sizing.rb</filename>
      <filetype>rb</filetype>
      <usage_type>resource</usage_type>
      <checksum>EA916DE9</checksum>
    </file>
    <file>
      <filename>waterheater.rb</filename>
      <filetype>rb</filetype>
      <usage_type>resource</usage_type>
      <checksum>AAA5D18C</checksum>
    </file>
    <file>
      <filename>weather.rb</filename>
      <filetype>rb</filetype>
      <usage_type>resource</usage_type>
      <checksum>BABFC9A8</checksum>
    </file>
    <file>
      <filename>location.rb</filename>
      <filetype>rb</filetype>
      <usage_type>resource</usage_type>
      <checksum>11F96DB7</checksum>
    </file>
    <file>
      <filename>data/ashrae_622_wsf.csv</filename>
      <filetype>csv</filetype>
      <usage_type>resource</usage_type>
      <checksum>308F75BA</checksum>
    </file>
    <file>
      <filename>data/climate_zones.csv</filename>
      <filetype>csv</filetype>
      <usage_type>resource</usage_type>
      <checksum>63C6A1E2</checksum>
    </file>
    <file>
      <filename>data/hvac_equipment_efficiency.csv</filename>
      <filetype>csv</filetype>
      <usage_type>resource</usage_type>
      <checksum>3765993A</checksum>
    </file>
    <file>
      <filename>data/water_heater_efficiency.csv</filename>
      <filetype>csv</filetype>
      <usage_type>resource</usage_type>
      <checksum>9EC3B4D6</checksum>
    </file>
    <file>
      <filename>hpxml_schema/BaseElements.xsd</filename>
      <filetype>xsd</filetype>
      <usage_type>resource</usage_type>
      <checksum>0A466508</checksum>
    </file>
    <file>
      <filename>hpxml_schema/HPXML.xsd</filename>
      <filetype>xsd</filetype>
      <usage_type>resource</usage_type>
      <checksum>BC20DACA</checksum>
    </file>
    <file>
      <filename>hpxml_schema/HPXMLDataTypes.xsd</filename>
      <filetype>xsd</filetype>
      <usage_type>resource</usage_type>
      <checksum>80061D4B</checksum>
    </file>
    <file>
      <filename>hpxml_schematron/HPXMLvalidator.xml</filename>
      <filetype>xml</filetype>
      <usage_type>resource</usage_type>
      <checksum>17675B87</checksum>
    </file>
    <file>
      <filename>misc_loads.rb</filename>
      <filetype>rb</filetype>
      <usage_type>resource</usage_type>
      <checksum>AA7FE1A7</checksum>
    </file>
    <file>
      <filename>geometry.rb</filename>
      <filetype>rb</filetype>
      <usage_type>resource</usage_type>
      <checksum>C1157897</checksum>
    </file>
    <file>
      <filename>airflow.rb</filename>
      <filetype>rb</filetype>
      <usage_type>resource</usage_type>
      <checksum>08068FFB</checksum>
    </file>
    <file>
      <filename>lighting.rb</filename>
      <filetype>rb</filetype>
      <usage_type>resource</usage_type>
      <checksum>424F1127</checksum>
    </file>
    <file>
      <filename>test_schedules.rb</filename>
      <filetype>rb</filetype>
      <usage_type>test</usage_type>
      <checksum>7F56A5A9</checksum>
    </file>
    <file>
      <filename>hvac.rb</filename>
      <filetype>rb</filetype>
      <usage_type>resource</usage_type>
      <checksum>D4E7F340</checksum>
    </file>
    <file>
      <filename>schedules.rb</filename>
      <filetype>rb</filetype>
      <usage_type>resource</usage_type>
      <checksum>3A9CB803</checksum>
    </file>
    <file>
      <filename>util.rb</filename>
      <filetype>rb</filetype>
      <usage_type>resource</usage_type>
      <checksum>AE6C2F42</checksum>
    </file>
    <file>
<<<<<<< HEAD
=======
      <filename>test_hotwater_appliance.rb</filename>
      <filetype>rb</filetype>
      <usage_type>test</usage_type>
      <checksum>15303EA4</checksum>
    </file>
    <file>
      <filename>hotwater_appliances.rb</filename>
      <filetype>rb</filetype>
      <usage_type>resource</usage_type>
      <checksum>BE6FF1FB</checksum>
    </file>
    <file>
      <filename>unit_conversions.rb</filename>
      <filetype>rb</filetype>
      <usage_type>resource</usage_type>
      <checksum>CF745E52</checksum>
    </file>
    <file>
      <filename>constants.rb</filename>
      <filetype>rb</filetype>
      <usage_type>resource</usage_type>
      <checksum>E600B923</checksum>
    </file>
    <file>
      <filename>hpxml.rb</filename>
      <filetype>rb</filetype>
      <usage_type>resource</usage_type>
      <checksum>469D79BB</checksum>
    </file>
    <file>
>>>>>>> bbc1548d
      <version>
        <software_program>OpenStudio</software_program>
        <identifier>3.2.0</identifier>
        <min_compatible>3.2.0</min_compatible>
      </version>
      <filename>measure.rb</filename>
      <filetype>rb</filetype>
      <usage_type>script</usage_type>
      <checksum>E3163AC2</checksum>
    </file>
    <file>
      <filename>test_validation.rb</filename>
      <filetype>rb</filetype>
      <usage_type>test</usage_type>
      <checksum>B2869489</checksum>
    </file>
    <file>
      <filename>hpxml_schematron/EPvalidator.xml</filename>
      <filetype>xml</filetype>
      <usage_type>resource</usage_type>
      <checksum>C4231B6C</checksum>
    </file>
    <file>
      <filename>test_defaults.rb</filename>
      <filetype>rb</filetype>
      <usage_type>test</usage_type>
      <checksum>EEF1BC20</checksum>
    </file>
    <file>
      <filename>data/cambium/README.md</filename>
      <filetype>md</filetype>
      <usage_type>resource</usage_type>
      <checksum>58003A1E</checksum>
    </file>
    <file>
      <filename>data/cambium/StdScen21_MidCase_hourly_AZNMc_2022.csv</filename>
      <filetype>csv</filetype>
      <usage_type>resource</usage_type>
      <checksum>13C79AFA</checksum>
    </file>
    <file>
      <filename>data/cambium/StdScen21_MidCase_hourly_CAMXc_2022.csv</filename>
      <filetype>csv</filetype>
      <usage_type>resource</usage_type>
      <checksum>BBB3D0C9</checksum>
    </file>
    <file>
      <filename>data/cambium/StdScen21_MidCase_hourly_ERCTc_2022.csv</filename>
      <filetype>csv</filetype>
      <usage_type>resource</usage_type>
      <checksum>6BD770D0</checksum>
    </file>
    <file>
      <filename>data/cambium/StdScen21_MidCase_hourly_FRCCc_2022.csv</filename>
      <filetype>csv</filetype>
      <usage_type>resource</usage_type>
      <checksum>C2DEAE76</checksum>
    </file>
    <file>
      <filename>data/cambium/StdScen21_MidCase_hourly_MROEc_2022.csv</filename>
      <filetype>csv</filetype>
      <usage_type>resource</usage_type>
      <checksum>C97EE2A5</checksum>
    </file>
    <file>
      <filename>data/cambium/StdScen21_MidCase_hourly_MROWc_2022.csv</filename>
      <filetype>csv</filetype>
      <usage_type>resource</usage_type>
      <checksum>EB84C949</checksum>
    </file>
    <file>
      <filename>data/cambium/StdScen21_MidCase_hourly_NEWEc_2022.csv</filename>
      <filetype>csv</filetype>
      <usage_type>resource</usage_type>
      <checksum>DDFA0CF5</checksum>
    </file>
    <file>
      <filename>data/cambium/StdScen21_MidCase_hourly_NWPPc_2022.csv</filename>
      <filetype>csv</filetype>
      <usage_type>resource</usage_type>
      <checksum>B8927FA1</checksum>
    </file>
    <file>
      <filename>data/cambium/StdScen21_MidCase_hourly_NYSTc_2022.csv</filename>
      <filetype>csv</filetype>
      <usage_type>resource</usage_type>
      <checksum>E3634A64</checksum>
    </file>
    <file>
      <filename>data/cambium/StdScen21_MidCase_hourly_RFCEc_2022.csv</filename>
      <filetype>csv</filetype>
      <usage_type>resource</usage_type>
      <checksum>079DF957</checksum>
    </file>
    <file>
      <filename>data/cambium/StdScen21_MidCase_hourly_RFCMc_2022.csv</filename>
      <filetype>csv</filetype>
      <usage_type>resource</usage_type>
      <checksum>9F4CC708</checksum>
    </file>
    <file>
      <filename>data/cambium/StdScen21_MidCase_hourly_RFCWc_2022.csv</filename>
      <filetype>csv</filetype>
      <usage_type>resource</usage_type>
      <checksum>CDF4C9BA</checksum>
    </file>
    <file>
      <filename>data/cambium/StdScen21_MidCase_hourly_RMPAc_2022.csv</filename>
      <filetype>csv</filetype>
      <usage_type>resource</usage_type>
      <checksum>74187EDF</checksum>
    </file>
    <file>
      <filename>data/cambium/StdScen21_MidCase_hourly_SPNOc_2022.csv</filename>
      <filetype>csv</filetype>
      <usage_type>resource</usage_type>
      <checksum>ADC35EF3</checksum>
    </file>
    <file>
      <filename>data/cambium/StdScen21_MidCase_hourly_SPSOc_2022.csv</filename>
      <filetype>csv</filetype>
      <usage_type>resource</usage_type>
      <checksum>7F467115</checksum>
    </file>
    <file>
      <filename>data/cambium/StdScen21_MidCase_hourly_SRMVc_2022.csv</filename>
      <filetype>csv</filetype>
      <usage_type>resource</usage_type>
      <checksum>95CDB693</checksum>
    </file>
    <file>
      <filename>data/cambium/StdScen21_MidCase_hourly_SRMWc_2022.csv</filename>
      <filetype>csv</filetype>
      <usage_type>resource</usage_type>
      <checksum>E07DE5C3</checksum>
    </file>
    <file>
      <filename>data/cambium/StdScen21_MidCase_hourly_SRSOc_2022.csv</filename>
      <filetype>csv</filetype>
      <usage_type>resource</usage_type>
      <checksum>D45624C0</checksum>
    </file>
    <file>
      <filename>data/cambium/StdScen21_MidCase_hourly_SRTVc_2022.csv</filename>
      <filetype>csv</filetype>
      <usage_type>resource</usage_type>
      <checksum>E02FD1AB</checksum>
    </file>
    <file>
      <filename>data/cambium/StdScen21_MidCase_hourly_SRVCc_2022.csv</filename>
      <filetype>csv</filetype>
      <usage_type>resource</usage_type>
      <checksum>F6793826</checksum>
    </file>
    <file>
      <filename>data/cambium/StdScen21_MidCase_hourly_usa_2022.csv</filename>
      <filetype>csv</filetype>
      <usage_type>resource</usage_type>
      <checksum>7101CA9C</checksum>
    </file>
    <file>
      <filename>data/cambium/ZIP_mappings.csv</filename>
      <filetype>csv</filetype>
      <usage_type>resource</usage_type>
      <checksum>EC4803F4</checksum>
    </file>
    <file>
      <filename>hpxml.rb</filename>
      <filetype>rb</filetype>
      <usage_type>resource</usage_type>
      <checksum>616FED03</checksum>
    </file>
    <file>
      <filename>hpxml_defaults.rb</filename>
      <filetype>rb</filetype>
      <usage_type>resource</usage_type>
<<<<<<< HEAD
      <checksum>C7A2A1DF</checksum>
=======
      <checksum>3A21F4E9</checksum>
>>>>>>> bbc1548d
    </file>
  </files>
</measure><|MERGE_RESOLUTION|>--- conflicted
+++ resolved
@@ -3,13 +3,8 @@
   <schema_version>3.0</schema_version>
   <name>hpxm_lto_openstudio</name>
   <uid>b1543b30-9465-45ff-ba04-1d1f85e763bc</uid>
-<<<<<<< HEAD
-  <version_id>c5027994-7d41-4af8-9732-e5f67d7c182f</version_id>
-  <version_modified>20220118T151800Z</version_modified>
-=======
-  <version_id>3bd48fda-d198-403f-a26c-1619ffc84f4e</version_id>
-  <version_modified>20220119T013820Z</version_modified>
->>>>>>> bbc1548d
+  <version_id>2d75ec8c-78be-4067-a478-13b1595929dc</version_id>
+  <version_modified>20220119T154535Z</version_modified>
   <xml_checksum>D8922A73</xml_checksum>
   <class_name>HPXMLtoOpenStudio</class_name>
   <display_name>HPXML to OpenStudio Translator</display_name>
@@ -421,8 +416,6 @@
       <checksum>AE6C2F42</checksum>
     </file>
     <file>
-<<<<<<< HEAD
-=======
       <filename>test_hotwater_appliance.rb</filename>
       <filetype>rb</filetype>
       <usage_type>test</usage_type>
@@ -447,13 +440,6 @@
       <checksum>E600B923</checksum>
     </file>
     <file>
-      <filename>hpxml.rb</filename>
-      <filetype>rb</filetype>
-      <usage_type>resource</usage_type>
-      <checksum>469D79BB</checksum>
-    </file>
-    <file>
->>>>>>> bbc1548d
       <version>
         <software_program>OpenStudio</software_program>
         <identifier>3.2.0</identifier>
@@ -624,17 +610,13 @@
       <filename>hpxml.rb</filename>
       <filetype>rb</filetype>
       <usage_type>resource</usage_type>
-      <checksum>616FED03</checksum>
+      <checksum>75851066</checksum>
     </file>
     <file>
       <filename>hpxml_defaults.rb</filename>
       <filetype>rb</filetype>
       <usage_type>resource</usage_type>
-<<<<<<< HEAD
-      <checksum>C7A2A1DF</checksum>
-=======
-      <checksum>3A21F4E9</checksum>
->>>>>>> bbc1548d
+      <checksum>8781B36D</checksum>
     </file>
   </files>
 </measure>