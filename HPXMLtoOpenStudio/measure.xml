<?xml version="1.0"?>
<measure>
  <schema_version>3.0</schema_version>
  <name>hpxm_lto_openstudio</name>
  <uid>b1543b30-9465-45ff-ba04-1d1f85e763bc</uid>
<<<<<<< HEAD
  <version_id>fb1050fe-2607-4524-afb5-dc40130b4385</version_id>
  <version_modified>20211014T161830Z</version_modified>
=======
  <version_id>9408dae7-3faf-47e2-a3a9-4cedfc679052</version_id>
  <version_modified>20211014T163233Z</version_modified>
>>>>>>> eeb18fd6
  <xml_checksum>D8922A73</xml_checksum>
  <class_name>HPXMLtoOpenStudio</class_name>
  <display_name>HPXML to OpenStudio Translator</display_name>
  <description>Translates HPXML file to OpenStudio Model</description>
  <modeler_description>TODO</modeler_description>
  <arguments>
    <argument>
      <name>hpxml_path</name>
      <display_name>HPXML File Path</display_name>
      <description>Absolute/relative path of the HPXML file.</description>
      <type>String</type>
      <required>true</required>
      <model_dependent>false</model_dependent>
    </argument>
    <argument>
      <name>output_dir</name>
      <display_name>Directory for Output Files</display_name>
      <description>Absolute/relative path for the output files directory.</description>
      <type>String</type>
      <required>true</required>
      <model_dependent>false</model_dependent>
    </argument>
    <argument>
      <name>debug</name>
      <display_name>Debug Mode?</display_name>
      <description>If true: 1) Writes in.osm file, 2) Generates additional log output, and 3) Creates all EnergyPlus output files.</description>
      <type>Boolean</type>
      <required>false</required>
      <model_dependent>false</model_dependent>
      <default_value>false</default_value>
      <choices>
        <choice>
          <value>true</value>
          <display_name>true</display_name>
        </choice>
        <choice>
          <value>false</value>
          <display_name>false</display_name>
        </choice>
      </choices>
    </argument>
    <argument>
      <name>add_component_loads</name>
      <display_name>Add component loads?</display_name>
      <description>If true, adds the calculation of heating/cooling component loads (not enabled by default for faster performance).</description>
      <type>Boolean</type>
      <required>false</required>
      <model_dependent>false</model_dependent>
      <default_value>false</default_value>
      <choices>
        <choice>
          <value>true</value>
          <display_name>true</display_name>
        </choice>
        <choice>
          <value>false</value>
          <display_name>false</display_name>
        </choice>
      </choices>
    </argument>
    <argument>
      <name>skip_validation</name>
      <display_name>Skip Validation?</display_name>
      <description>If true, bypasses HPXML input validation for faster performance. WARNING: This should only be used if the supplied HPXML file has already been validated against the Schema &amp; Schematron documents.</description>
      <type>Boolean</type>
      <required>false</required>
      <model_dependent>false</model_dependent>
      <default_value>false</default_value>
      <choices>
        <choice>
          <value>true</value>
          <display_name>true</display_name>
        </choice>
        <choice>
          <value>false</value>
          <display_name>false</display_name>
        </choice>
      </choices>
    </argument>
    <argument>
      <name>building_id</name>
      <display_name>BuildingID</display_name>
      <description>The ID of the HPXML Building. Only required if there are multiple Building elements in the HPXML file.</description>
      <type>String</type>
      <required>false</required>
      <model_dependent>false</model_dependent>
    </argument>
  </arguments>
  <outputs />
  <provenances />
  <tags>
    <tag>Whole Building.Space Types</tag>
  </tags>
  <attributes>
    <attribute>
      <name>Measure Type</name>
      <value>ModelMeasure</value>
      <datatype>string</datatype>
    </attribute>
    <attribute>
      <name>Intended Software Tool</name>
      <value>Apply Measure Now</value>
      <datatype>string</datatype>
    </attribute>
    <attribute>
      <name>Intended Software Tool</name>
      <value>OpenStudio Application</value>
      <datatype>string</datatype>
    </attribute>
    <attribute>
      <name>Intended Software Tool</name>
      <value>Parametric Analysis Tool</value>
      <datatype>string</datatype>
    </attribute>
  </attributes>
  <files>
    <file>
      <filename>psychrometrics.rb</filename>
      <filetype>rb</filetype>
      <usage_type>resource</usage_type>
      <checksum>38ED685E</checksum>
    </file>
    <file>
      <filename>HPXML.xsd</filename>
      <filetype>xsd</filetype>
      <usage_type>resource</usage_type>
      <checksum>BB8F37B8</checksum>
    </file>
    <file>
      <filename>HPXML.xsd</filename>
      <filetype>xsd</filetype>
      <usage_type>resource</usage_type>
      <checksum>BB8F37B8</checksum>
    </file>
    <file>
      <filename>data_ashrae_622_wsf.csv</filename>
      <filetype>csv</filetype>
      <usage_type>resource</usage_type>
      <checksum>308F75BA</checksum>
    </file>
    <file>
      <filename>data_climate_zones.csv</filename>
      <filetype>csv</filetype>
      <usage_type>resource</usage_type>
      <checksum>63C6A1E2</checksum>
    </file>
    <file>
      <filename>unit_conversions.rb</filename>
      <filetype>rb</filetype>
      <usage_type>resource</usage_type>
      <checksum>5E866DCA</checksum>
    </file>
    <file>
      <filename>location.rb</filename>
      <filetype>rb</filetype>
      <usage_type>resource</usage_type>
      <checksum>CB27A3C5</checksum>
    </file>
    <file>
      <filename>test_hvac_sizing.rb</filename>
      <filetype>rb</filetype>
      <usage_type>test</usage_type>
      <checksum>6E466F3D</checksum>
    </file>
    <file>
      <filename>test_miscloads.rb</filename>
      <filetype>rb</filetype>
      <usage_type>test</usage_type>
      <checksum>411B7AF9</checksum>
    </file>
    <file>
      <filename>test_location.rb</filename>
      <filetype>rb</filetype>
      <usage_type>test</usage_type>
      <checksum>CD66BA0D</checksum>
    </file>
    <file>
      <filename>test_simcontrols.rb</filename>
      <filetype>rb</filetype>
      <usage_type>test</usage_type>
      <checksum>BC336934</checksum>
    </file>
    <file>
      <filename>test_pv.rb</filename>
      <filetype>rb</filetype>
      <usage_type>test</usage_type>
      <checksum>2BD03B80</checksum>
    </file>
    <file>
      <filename>test_generator.rb</filename>
      <filetype>rb</filetype>
      <usage_type>test</usage_type>
      <checksum>19007457</checksum>
    </file>
    <file>
      <filename>energyplus.rb</filename>
      <filetype>rb</filetype>
      <usage_type>resource</usage_type>
      <checksum>CA9A2E46</checksum>
    </file>
    <file>
      <filename>test_generator.rb</filename>
      <filetype>rb</filetype>
      <usage_type>test</usage_type>
      <checksum>19007457</checksum>
    </file>
    <file>
      <filename>simcontrols.rb</filename>
      <filetype>rb</filetype>
      <usage_type>resource</usage_type>
      <checksum>C18610A9</checksum>
    </file>
    <file>
      <filename>generator.rb</filename>
      <filetype>rb</filetype>
      <usage_type>resource</usage_type>
      <checksum>FC0A4F2E</checksum>
    </file>
    <file>
      <filename>util.rb</filename>
      <filetype>rb</filetype>
      <usage_type>resource</usage_type>
      <checksum>7DAA5F02</checksum>
    </file>
    <file>
      <filename>util.rb</filename>
      <filetype>rb</filetype>
      <usage_type>test</usage_type>
      <checksum>B185ACE7</checksum>
    </file>
    <file>
      <filename>pv.rb</filename>
      <filetype>rb</filetype>
      <usage_type>resource</usage_type>
      <checksum>AF98955A</checksum>
    </file>
    <file>
      <filename>validator.rb</filename>
      <filetype>rb</filetype>
      <usage_type>resource</usage_type>
      <checksum>BF53D293</checksum>
    </file>
    <file>
      <filename>lu_water_heater_efficiency.csv</filename>
      <filetype>csv</filetype>
      <usage_type>resource</usage_type>
      <checksum>9EC3B4D6</checksum>
    </file>
    <file>
      <filename>minitest_helper.rb</filename>
      <filetype>rb</filetype>
      <usage_type>resource</usage_type>
      <checksum>02AE0222</checksum>
    </file>
    <file>
      <filename>version.rb</filename>
      <filetype>rb</filetype>
      <usage_type>resource</usage_type>
      <checksum>9A3BAE35</checksum>
    </file>
    <file>
      <filename>materials.rb</filename>
      <filetype>rb</filetype>
      <usage_type>resource</usage_type>
      <checksum>AAD01EC4</checksum>
    </file>
    <file>
      <filename>test_lighting.rb</filename>
      <filetype>rb</filetype>
      <usage_type>test</usage_type>
      <checksum>852E38C5</checksum>
    </file>
    <file>
      <filename>misc_loads.rb</filename>
      <filetype>rb</filetype>
      <usage_type>resource</usage_type>
      <checksum>81977FB8</checksum>
    </file>
    <file>
      <filename>test_hvac.rb</filename>
      <filetype>rb</filetype>
      <usage_type>test</usage_type>
      <checksum>9379CFAD</checksum>
    </file>
    <file>
      <filename>weather.rb</filename>
      <filetype>rb</filetype>
      <usage_type>resource</usage_type>
      <checksum>AE5FCFF3</checksum>
    </file>
    <file>
      <filename>lighting.rb</filename>
      <filetype>rb</filetype>
      <usage_type>resource</usage_type>
      <checksum>EC1D2300</checksum>
    </file>
    <file>
      <filename>geometry.rb</filename>
      <filetype>rb</filetype>
      <usage_type>resource</usage_type>
      <checksum>EF3E4017</checksum>
    </file>
    <file>
      <filename>airflow.rb</filename>
      <filetype>rb</filetype>
      <usage_type>resource</usage_type>
      <checksum>EBB70A4F</checksum>
    </file>
    <file>
      <filename>meta_measure.rb</filename>
      <filetype>rb</filetype>
      <usage_type>resource</usage_type>
      <checksum>C47D132C</checksum>
    </file>
    <file>
      <filename>test_schedules.rb</filename>
      <filetype>rb</filetype>
      <usage_type>test</usage_type>
      <checksum>15D49E99</checksum>
    </file>
    <file>
      <filename>hvac_sizing.rb</filename>
      <filetype>rb</filetype>
      <usage_type>resource</usage_type>
      <checksum>71D64E3B</checksum>
    </file>
    <file>
      <filename>test_enclosure.rb</filename>
      <filetype>rb</filetype>
      <usage_type>test</usage_type>
      <checksum>4459B338</checksum>
    </file>
    <file>
      <filename>xmlhelper.rb</filename>
      <filetype>rb</filetype>
      <usage_type>resource</usage_type>
      <checksum>DAFB64CF</checksum>
    </file>
    <file>
      <filename>BaseElements.xsd</filename>
      <filetype>xsd</filetype>
      <usage_type>resource</usage_type>
      <checksum>3D66B345</checksum>
    </file>
    <file>
      <filename>HPXMLDataTypes.xsd</filename>
      <filetype>xsd</filetype>
      <usage_type>resource</usage_type>
      <checksum>1B23F45C</checksum>
    </file>
    <file>
      <filename>constructions.rb</filename>
      <filetype>rb</filetype>
      <usage_type>resource</usage_type>
      <checksum>B4536890</checksum>
    </file>
    <file>
      <filename>constants.rb</filename>
      <filetype>rb</filetype>
      <usage_type>resource</usage_type>
      <checksum>550FE4FF</checksum>
    </file>
    <file>
      <filename>hvac.rb</filename>
      <filetype>rb</filetype>
      <usage_type>resource</usage_type>
      <checksum>A24949A2</checksum>
    </file>
    <file>
      <filename>test_hotwater_appliance.rb</filename>
      <filetype>rb</filetype>
      <usage_type>test</usage_type>
      <checksum>791B0F65</checksum>
    </file>
    <file>
      <filename>HPXMLvalidator.xml</filename>
      <filetype>xml</filetype>
      <usage_type>resource</usage_type>
      <checksum>6C991BF6</checksum>
    </file>
    <file>
      <filename>test_airflow.rb</filename>
      <filetype>rb</filetype>
      <usage_type>test</usage_type>
      <checksum>DC63E705</checksum>
    </file>
    <file>
      <filename>lu_hvac_equipment_efficiency.csv</filename>
      <filetype>csv</filetype>
      <usage_type>resource</usage_type>
      <checksum>3765993A</checksum>
    </file>
    <file>
      <filename>test_defaults.rb</filename>
      <filetype>rb</filetype>
      <usage_type>test</usage_type>
      <checksum>568D49B8</checksum>
    </file>
    <file>
      <filename>schedules.rb</filename>
      <filetype>rb</filetype>
      <usage_type>resource</usage_type>
      <checksum>2E4AE5B8</checksum>
    </file>
    <file>
      <version>
        <software_program>OpenStudio</software_program>
        <identifier>3.2.0</identifier>
        <min_compatible>3.2.0</min_compatible>
      </version>
      <filename>measure.rb</filename>
      <filetype>rb</filetype>
      <usage_type>script</usage_type>
      <checksum>8546E447</checksum>
    </file>
    <file>
      <filename>hotwater_appliances.rb</filename>
      <filetype>rb</filetype>
      <usage_type>resource</usage_type>
      <checksum>27C07844</checksum>
    </file>
    <file>
      <filename>hpxml.rb</filename>
      <filetype>rb</filetype>
      <usage_type>resource</usage_type>
      <checksum>00E35F8C</checksum>
    </file>
    <file>
      <filename>hpxml_defaults.rb</filename>
      <filetype>rb</filetype>
      <usage_type>resource</usage_type>
      <checksum>354FF221</checksum>
    </file>
    <file>
      <filename>EPvalidator.xml</filename>
      <filetype>xml</filetype>
      <usage_type>resource</usage_type>
<<<<<<< HEAD
      <checksum>8E5C7DB9</checksum>
=======
      <checksum>1D646353</checksum>
>>>>>>> eeb18fd6
    </file>
    <file>
      <filename>test_validation.rb</filename>
      <filetype>rb</filetype>
      <usage_type>test</usage_type>
<<<<<<< HEAD
      <checksum>498BAA68</checksum>
    </file>
    <file>
      <filename>waterheater.rb</filename>
      <filetype>rb</filetype>
      <usage_type>resource</usage_type>
      <checksum>8E023E64</checksum>
    </file>
    <file>
      <filename>test_water_heater.rb</filename>
      <filetype>rb</filetype>
      <usage_type>test</usage_type>
      <checksum>10DD2CC8</checksum>
=======
      <checksum>F5DE2D16</checksum>
>>>>>>> eeb18fd6
    </file>
  </files>
</measure><|MERGE_RESOLUTION|>--- conflicted
+++ resolved
@@ -3,13 +3,8 @@
   <schema_version>3.0</schema_version>
   <name>hpxm_lto_openstudio</name>
   <uid>b1543b30-9465-45ff-ba04-1d1f85e763bc</uid>
-<<<<<<< HEAD
-  <version_id>fb1050fe-2607-4524-afb5-dc40130b4385</version_id>
-  <version_modified>20211014T161830Z</version_modified>
-=======
-  <version_id>9408dae7-3faf-47e2-a3a9-4cedfc679052</version_id>
-  <version_modified>20211014T163233Z</version_modified>
->>>>>>> eeb18fd6
+  <version_id>428e5dd2-b56f-4c64-934f-1f55cea9ce33</version_id>
+  <version_modified>20211014T195410Z</version_modified>
   <xml_checksum>D8922A73</xml_checksum>
   <class_name>HPXMLtoOpenStudio</class_name>
   <display_name>HPXML to OpenStudio Translator</display_name>
@@ -409,10 +404,22 @@
       <checksum>568D49B8</checksum>
     </file>
     <file>
+      <filename>test_water_heater.rb</filename>
+      <filetype>rb</filetype>
+      <usage_type>test</usage_type>
+      <checksum>10DD2CC8</checksum>
+    </file>
+    <file>
       <filename>schedules.rb</filename>
       <filetype>rb</filetype>
       <usage_type>resource</usage_type>
       <checksum>2E4AE5B8</checksum>
+    </file>
+    <file>
+      <filename>waterheater.rb</filename>
+      <filetype>rb</filetype>
+      <usage_type>resource</usage_type>
+      <checksum>8E023E64</checksum>
     </file>
     <file>
       <version>
@@ -432,48 +439,28 @@
       <checksum>27C07844</checksum>
     </file>
     <file>
+      <filename>hpxml_defaults.rb</filename>
+      <filetype>rb</filetype>
+      <usage_type>resource</usage_type>
+      <checksum>354FF221</checksum>
+    </file>
+    <file>
       <filename>hpxml.rb</filename>
       <filetype>rb</filetype>
       <usage_type>resource</usage_type>
       <checksum>00E35F8C</checksum>
-    </file>
-    <file>
-      <filename>hpxml_defaults.rb</filename>
-      <filetype>rb</filetype>
-      <usage_type>resource</usage_type>
-      <checksum>354FF221</checksum>
     </file>
     <file>
       <filename>EPvalidator.xml</filename>
       <filetype>xml</filetype>
       <usage_type>resource</usage_type>
-<<<<<<< HEAD
-      <checksum>8E5C7DB9</checksum>
-=======
-      <checksum>1D646353</checksum>
->>>>>>> eeb18fd6
+      <checksum>18365B3A</checksum>
     </file>
     <file>
       <filename>test_validation.rb</filename>
       <filetype>rb</filetype>
       <usage_type>test</usage_type>
-<<<<<<< HEAD
-      <checksum>498BAA68</checksum>
-    </file>
-    <file>
-      <filename>waterheater.rb</filename>
-      <filetype>rb</filetype>
-      <usage_type>resource</usage_type>
-      <checksum>8E023E64</checksum>
-    </file>
-    <file>
-      <filename>test_water_heater.rb</filename>
-      <filetype>rb</filetype>
-      <usage_type>test</usage_type>
-      <checksum>10DD2CC8</checksum>
-=======
-      <checksum>F5DE2D16</checksum>
->>>>>>> eeb18fd6
+      <checksum>BC78ABF1</checksum>
     </file>
   </files>
 </measure>