<?xml version="1.0"?>
<measure>
  <schema_version>3.0</schema_version>
  <name>hpxm_lto_openstudio</name>
  <uid>b1543b30-9465-45ff-ba04-1d1f85e763bc</uid>
<<<<<<< HEAD
  <version_id>ba7b2297-0ab1-4dea-aaf9-f490f3648603</version_id>
  <version_modified>20220518T001212Z</version_modified>
=======
  <version_id>ce1f03b8-e453-482d-b4e8-34f598250c36</version_id>
  <version_modified>20220514T151148Z</version_modified>
>>>>>>> 9c6a1ec4
  <xml_checksum>D8922A73</xml_checksum>
  <class_name>HPXMLtoOpenStudio</class_name>
  <display_name>HPXML to OpenStudio Translator</display_name>
  <description>Translates HPXML file to OpenStudio Model</description>
  <modeler_description>TODO</modeler_description>
  <arguments>
    <argument>
      <name>hpxml_path</name>
      <display_name>HPXML File Path</display_name>
      <description>Absolute/relative path of the HPXML file.</description>
      <type>String</type>
      <required>true</required>
      <model_dependent>false</model_dependent>
    </argument>
    <argument>
      <name>output_dir</name>
      <display_name>Directory for Output Files</display_name>
      <description>Absolute/relative path for the output files directory.</description>
      <type>String</type>
      <required>true</required>
      <model_dependent>false</model_dependent>
    </argument>
    <argument>
      <name>debug</name>
      <display_name>Debug Mode?</display_name>
      <description>If true: 1) Writes in.osm file, 2) Generates additional log output, and 3) Creates all EnergyPlus output files.</description>
      <type>Boolean</type>
      <required>false</required>
      <model_dependent>false</model_dependent>
      <default_value>false</default_value>
      <choices>
        <choice>
          <value>true</value>
          <display_name>true</display_name>
        </choice>
        <choice>
          <value>false</value>
          <display_name>false</display_name>
        </choice>
      </choices>
    </argument>
    <argument>
      <name>add_component_loads</name>
      <display_name>Add component loads?</display_name>
      <description>If true, adds the calculation of heating/cooling component loads (not enabled by default for faster performance).</description>
      <type>Boolean</type>
      <required>false</required>
      <model_dependent>false</model_dependent>
      <default_value>false</default_value>
      <choices>
        <choice>
          <value>true</value>
          <display_name>true</display_name>
        </choice>
        <choice>
          <value>false</value>
          <display_name>false</display_name>
        </choice>
      </choices>
    </argument>
    <argument>
      <name>skip_validation</name>
      <display_name>Skip Validation?</display_name>
      <description>If true, bypasses HPXML input validation for faster performance. WARNING: This should only be used if the supplied HPXML file has already been validated against the Schema &amp; Schematron documents.</description>
      <type>Boolean</type>
      <required>false</required>
      <model_dependent>false</model_dependent>
      <default_value>false</default_value>
      <choices>
        <choice>
          <value>true</value>
          <display_name>true</display_name>
        </choice>
        <choice>
          <value>false</value>
          <display_name>false</display_name>
        </choice>
      </choices>
    </argument>
    <argument>
      <name>building_id</name>
      <display_name>BuildingID</display_name>
      <description>The ID of the HPXML Building. Only required if there are multiple Building elements in the HPXML file.</description>
      <type>String</type>
      <required>false</required>
      <model_dependent>false</model_dependent>
    </argument>
  </arguments>
  <outputs />
  <provenances />
  <tags>
    <tag>Whole Building.Space Types</tag>
  </tags>
  <attributes>
    <attribute>
      <name>Measure Type</name>
      <value>ModelMeasure</value>
      <datatype>string</datatype>
    </attribute>
    <attribute>
      <name>Intended Software Tool</name>
      <value>Apply Measure Now</value>
      <datatype>string</datatype>
    </attribute>
    <attribute>
      <name>Intended Software Tool</name>
      <value>OpenStudio Application</value>
      <datatype>string</datatype>
    </attribute>
    <attribute>
      <name>Intended Software Tool</name>
      <value>Parametric Analysis Tool</value>
      <datatype>string</datatype>
    </attribute>
  </attributes>
  <files>
    <file>
      <filename>psychrometrics.rb</filename>
      <filetype>rb</filetype>
      <usage_type>resource</usage_type>
      <checksum>38ED685E</checksum>
    </file>
    <file>
      <filename>test_location.rb</filename>
      <filetype>rb</filetype>
      <usage_type>test</usage_type>
      <checksum>CD66BA0D</checksum>
    </file>
    <file>
      <filename>test_simcontrols.rb</filename>
      <filetype>rb</filetype>
      <usage_type>test</usage_type>
      <checksum>BC336934</checksum>
    </file>
    <file>
      <filename>generator.rb</filename>
      <filetype>rb</filetype>
      <usage_type>resource</usage_type>
      <checksum>FC0A4F2E</checksum>
    </file>
    <file>
      <filename>validator.rb</filename>
      <filetype>rb</filetype>
      <usage_type>resource</usage_type>
      <checksum>BF53D293</checksum>
    </file>
    <file>
      <filename>test_lighting.rb</filename>
      <filetype>rb</filetype>
      <usage_type>test</usage_type>
      <checksum>852E38C5</checksum>
    </file>
    <file>
      <filename>xmlhelper.rb</filename>
      <filetype>rb</filetype>
      <usage_type>resource</usage_type>
      <checksum>DAFB64CF</checksum>
    </file>
    <file>
      <filename>test_airflow.rb</filename>
      <filetype>rb</filetype>
      <usage_type>test</usage_type>
      <checksum>F1FF6B39</checksum>
    </file>
    <file>
      <filename>util.rb</filename>
      <filetype>rb</filetype>
      <usage_type>test</usage_type>
      <checksum>D22025B3</checksum>
    </file>
    <file>
      <filename>energyplus.rb</filename>
      <filetype>rb</filetype>
      <usage_type>resource</usage_type>
      <checksum>64E3EB57</checksum>
    </file>
    <file>
      <filename>test_pv.rb</filename>
      <filetype>rb</filetype>
      <usage_type>test</usage_type>
      <checksum>C5872A36</checksum>
    </file>
    <file>
      <filename>test_generator.rb</filename>
      <filetype>rb</filetype>
      <usage_type>test</usage_type>
      <checksum>61E63336</checksum>
    </file>
    <file>
      <filename>pv.rb</filename>
      <filetype>rb</filetype>
      <usage_type>resource</usage_type>
      <checksum>04E10882</checksum>
    </file>
    <file>
      <filename>weather.rb</filename>
      <filetype>rb</filetype>
      <usage_type>resource</usage_type>
      <checksum>BABFC9A8</checksum>
    </file>
    <file>
      <filename>data/ashrae_622_wsf.csv</filename>
      <filetype>csv</filetype>
      <usage_type>resource</usage_type>
      <checksum>308F75BA</checksum>
    </file>
    <file>
      <filename>data/climate_zones.csv</filename>
      <filetype>csv</filetype>
      <usage_type>resource</usage_type>
      <checksum>63C6A1E2</checksum>
    </file>
    <file>
      <filename>data/hvac_equipment_efficiency.csv</filename>
      <filetype>csv</filetype>
      <usage_type>resource</usage_type>
      <checksum>3765993A</checksum>
    </file>
    <file>
      <filename>data/water_heater_efficiency.csv</filename>
      <filetype>csv</filetype>
      <usage_type>resource</usage_type>
      <checksum>9EC3B4D6</checksum>
    </file>
    <file>
      <filename>misc_loads.rb</filename>
      <filetype>rb</filetype>
      <usage_type>resource</usage_type>
      <checksum>AA7FE1A7</checksum>
    </file>
    <file>
      <filename>lighting.rb</filename>
      <filetype>rb</filetype>
      <usage_type>resource</usage_type>
      <checksum>424F1127</checksum>
    </file>
    <file>
      <filename>util.rb</filename>
      <filetype>rb</filetype>
      <usage_type>resource</usage_type>
      <checksum>AE6C2F42</checksum>
    </file>
    <file>
      <filename>hpxml_schema/HPXML.xsd</filename>
      <filetype>xsd</filetype>
      <usage_type>resource</usage_type>
      <checksum>F7F0EA30</checksum>
    </file>
    <file>
      <filename>minitest_helper.rb</filename>
      <filetype>rb</filetype>
      <usage_type>resource</usage_type>
      <checksum>CDB0A906</checksum>
    </file>
    <file>
      <filename>data/cambium/README.md</filename>
      <filetype>md</filetype>
      <usage_type>resource</usage_type>
      <checksum>65D80BC7</checksum>
    </file>
    <file>
      <filename>data/cambium/LRMER_95DecarbBy2035.csv</filename>
      <filetype>csv</filetype>
      <usage_type>resource</usage_type>
      <checksum>5E60A9EE</checksum>
    </file>
    <file>
      <filename>data/cambium/LRMER_95DecarbBy2050.csv</filename>
      <filetype>csv</filetype>
      <usage_type>resource</usage_type>
      <checksum>01B9A892</checksum>
    </file>
    <file>
      <filename>data/cambium/LRMER_HighRECosts.csv</filename>
      <filetype>csv</filetype>
      <usage_type>resource</usage_type>
      <checksum>A46DE564</checksum>
    </file>
    <file>
      <filename>data/cambium/LRMER_LowRECosts.csv</filename>
      <filetype>csv</filetype>
      <usage_type>resource</usage_type>
      <checksum>58B8E01E</checksum>
    </file>
    <file>
      <filename>data/cambium/LRMER_MidCase.csv</filename>
      <filetype>csv</filetype>
      <usage_type>resource</usage_type>
      <checksum>4C7D519B</checksum>
    </file>
    <file>
      <filename>unit_conversions.rb</filename>
      <filetype>rb</filetype>
      <usage_type>resource</usage_type>
      <checksum>1D3AE970</checksum>
    </file>
    <file>
      <filename>test_battery.rb</filename>
      <filetype>rb</filetype>
      <usage_type>test</usage_type>
      <checksum>2CB59B38</checksum>
    </file>
    <file>
      <filename>geometry.rb</filename>
      <filetype>rb</filetype>
      <usage_type>resource</usage_type>
      <checksum>4A1F88CF</checksum>
    </file>
    <file>
      <filename>battery.rb</filename>
      <filetype>rb</filetype>
      <usage_type>resource</usage_type>
      <checksum>4D0DEF4F</checksum>
    </file>
    <file>
      <filename>test_hvac_sizing.rb</filename>
      <filetype>rb</filetype>
      <usage_type>test</usage_type>
      <checksum>C6BCBA97</checksum>
    </file>
    <file>
      <filename>hvac_sizing.rb</filename>
      <filetype>rb</filetype>
      <usage_type>resource</usage_type>
      <checksum>02777977</checksum>
    </file>
    <file>
      <filename>simcontrols.rb</filename>
      <filetype>rb</filetype>
      <usage_type>resource</usage_type>
      <checksum>77EBBB23</checksum>
    </file>
    <file>
      <filename>constructions.rb</filename>
      <filetype>rb</filetype>
      <usage_type>resource</usage_type>
      <checksum>0619D8F5</checksum>
    </file>
    <file>
      <filename>materials.rb</filename>
      <filetype>rb</filetype>
      <usage_type>resource</usage_type>
      <checksum>868FE0BE</checksum>
    </file>
    <file>
      <filename>test_enclosure.rb</filename>
      <filetype>rb</filetype>
      <usage_type>test</usage_type>
      <checksum>32CF1B56</checksum>
    </file>
    <file>
      <filename>meta_measure.rb</filename>
      <filetype>rb</filetype>
      <usage_type>resource</usage_type>
      <checksum>2AA4E77F</checksum>
    </file>
    <file>
      <filename>output.rb</filename>
      <filetype>rb</filetype>
      <usage_type>resource</usage_type>
      <checksum>586F2FEF</checksum>
    </file>
    <file>
      <filename>test_schedules.rb</filename>
      <filetype>rb</filetype>
      <usage_type>test</usage_type>
      <checksum>7A5FC44E</checksum>
    </file>
    <file>
      <filename>schedule_files/setpoints.csv</filename>
      <filetype>csv</filetype>
      <usage_type>resource</usage_type>
      <checksum>706A63BC</checksum>
    </file>
    <file>
      <filename>schedule_files/setpoints-10-mins.csv</filename>
      <filetype>csv</filetype>
      <usage_type>resource</usage_type>
      <checksum>BC2195A6</checksum>
    </file>
    <file>
      <filename>schedule_files/setpoints-cooling-only.csv</filename>
      <filetype>csv</filetype>
      <usage_type>resource</usage_type>
      <checksum>7465D8DD</checksum>
    </file>
    <file>
      <filename>schedule_files/setpoints-heating-only.csv</filename>
      <filetype>csv</filetype>
      <usage_type>resource</usage_type>
      <checksum>BD935921</checksum>
    </file>
    <file>
      <filename>schedule_files/setpoints-daily-schedules.csv</filename>
      <filetype>csv</filetype>
      <usage_type>resource</usage_type>
      <checksum>A60258DE</checksum>
    </file>
    <file>
      <filename>schedule_files/setpoints-daily-setbacks.csv</filename>
      <filetype>csv</filetype>
      <usage_type>resource</usage_type>
      <checksum>74292B8C</checksum>
    </file>
    <file>
      <filename>test_miscloads.rb</filename>
      <filetype>rb</filetype>
      <usage_type>test</usage_type>
      <checksum>D214E11E</checksum>
    </file>
    <file>
      <filename>test_hotwater_appliance.rb</filename>
      <filetype>rb</filetype>
      <usage_type>test</usage_type>
      <checksum>96E7469D</checksum>
    </file>
    <file>
      <filename>hpxml_schema/HPXMLDataTypes.xsd</filename>
      <filetype>xsd</filetype>
      <usage_type>resource</usage_type>
      <checksum>698F71DC</checksum>
    </file>
    <file>
      <filename>hpxml_schema/HPXMLBaseElements.xsd</filename>
      <filetype>xsd</filetype>
      <usage_type>resource</usage_type>
      <checksum>0408C060</checksum>
    </file>
    <file>
      <filename>test_hvac.rb</filename>
      <filetype>rb</filetype>
      <usage_type>test</usage_type>
      <checksum>25C171EE</checksum>
    </file>
    <file>
      <filename>hpxml_schematron/HPXMLvalidator.xml</filename>
      <filetype>xml</filetype>
      <usage_type>resource</usage_type>
      <checksum>8ABCD77B</checksum>
    </file>
    <file>
      <filename>test_water_heater.rb</filename>
      <filetype>rb</filetype>
      <usage_type>test</usage_type>
      <checksum>6B2AD259</checksum>
    </file>
    <file>
      <filename>hotwater_appliances.rb</filename>
      <filetype>rb</filetype>
      <usage_type>resource</usage_type>
      <checksum>3849FB33</checksum>
    </file>
    <file>
      <filename>hpxml.rb</filename>
      <filetype>rb</filetype>
      <usage_type>resource</usage_type>
      <checksum>B9FB5971</checksum>
    </file>
    <file>
      <filename>hpxml_defaults.rb</filename>
      <filetype>rb</filetype>
      <usage_type>resource</usage_type>
      <checksum>04BE16DC</checksum>
    </file>
    <file>
      <filename>hpxml_schematron/EPvalidator.xml</filename>
      <filetype>xml</filetype>
      <usage_type>resource</usage_type>
      <checksum>446225BE</checksum>
    </file>
    <file>
      <filename>test_defaults.rb</filename>
      <filetype>rb</filetype>
      <usage_type>test</usage_type>
      <checksum>52C26256</checksum>
    </file>
    <file>
      <filename>schedule_files/water-heater-operating-modes.csv</filename>
      <filetype>csv</filetype>
      <usage_type>resource</usage_type>
      <checksum>86F45903</checksum>
    </file>
    <file>
      <filename>schedule_files/water-heater-setpoints-10-mins.csv</filename>
      <filetype>csv</filetype>
      <usage_type>resource</usage_type>
      <checksum>F9C90051</checksum>
    </file>
    <file>
      <filename>schedule_files/water-heater-setpoints.csv</filename>
      <filetype>csv</filetype>
      <usage_type>resource</usage_type>
      <checksum>2DFF87CD</checksum>
    </file>
    <file>
      <filename>waterheater.rb</filename>
      <filetype>rb</filetype>
      <usage_type>resource</usage_type>
      <checksum>0E02BF98</checksum>
    </file>
    <file>
      <filename>version.rb</filename>
      <filetype>rb</filetype>
      <usage_type>resource</usage_type>
      <checksum>C2F66DD0</checksum>
    </file>
    <file>
      <filename>airflow.rb</filename>
      <filetype>rb</filetype>
      <usage_type>resource</usage_type>
      <checksum>C9BF52CD</checksum>
    </file>
    <file>
<<<<<<< HEAD
      <filename>location.rb</filename>
      <filetype>rb</filetype>
      <usage_type>resource</usage_type>
      <checksum>FF267A10</checksum>
    </file>
    <file>
      <filename>schedule_files/occupancy-smooth.csv</filename>
      <filetype>csv</filetype>
      <usage_type>resource</usage_type>
      <checksum>7FB7162A</checksum>
    </file>
    <file>
      <filename>schedule_files/occupancy-stochastic-10-mins.csv</filename>
      <filetype>csv</filetype>
      <usage_type>resource</usage_type>
      <checksum>0DF1232B</checksum>
    </file>
    <file>
      <filename>schedule_files/occupancy-stochastic-vacancy.csv</filename>
      <filetype>csv</filetype>
      <usage_type>resource</usage_type>
      <checksum>AC5B73D2</checksum>
    </file>
    <file>
      <filename>schedule_files/occupancy-stochastic.csv</filename>
      <filetype>csv</filetype>
      <usage_type>resource</usage_type>
      <checksum>E415983B</checksum>
=======
      <filename>test_validation.rb</filename>
      <filetype>rb</filetype>
      <usage_type>test</usage_type>
      <checksum>870BE94F</checksum>
    </file>
    <file>
      <filename>hvac.rb</filename>
      <filetype>rb</filetype>
      <usage_type>resource</usage_type>
      <checksum>F97BEFBA</checksum>
    </file>
    <file>
      <filename>constants.rb</filename>
      <filetype>rb</filetype>
      <usage_type>resource</usage_type>
      <checksum>9E20FB28</checksum>
>>>>>>> 9c6a1ec4
    </file>
    <file>
      <version>
        <software_program>OpenStudio</software_program>
        <identifier>3.3.0</identifier>
        <min_compatible>3.3.0</min_compatible>
      </version>
      <filename>measure.rb</filename>
      <filetype>rb</filetype>
      <usage_type>script</usage_type>
<<<<<<< HEAD
      <checksum>4A0A77B5</checksum>
    </file>
    <file>
      <filename>schedules.rb</filename>
      <filetype>rb</filetype>
      <usage_type>resource</usage_type>
      <checksum>CACBC8A4</checksum>
=======
      <checksum>3C8928A8</checksum>
>>>>>>> 9c6a1ec4
    </file>
  </files>
</measure><|MERGE_RESOLUTION|>--- conflicted
+++ resolved
@@ -3,13 +3,8 @@
   <schema_version>3.0</schema_version>
   <name>hpxm_lto_openstudio</name>
   <uid>b1543b30-9465-45ff-ba04-1d1f85e763bc</uid>
-<<<<<<< HEAD
-  <version_id>ba7b2297-0ab1-4dea-aaf9-f490f3648603</version_id>
-  <version_modified>20220518T001212Z</version_modified>
-=======
-  <version_id>ce1f03b8-e453-482d-b4e8-34f598250c36</version_id>
-  <version_modified>20220514T151148Z</version_modified>
->>>>>>> 9c6a1ec4
+  <version_id>9b8a5ed2-5138-4ac2-8e3f-dd3f361aa1ce</version_id>
+  <version_modified>20220518T015607Z</version_modified>
   <xml_checksum>D8922A73</xml_checksum>
   <class_name>HPXMLtoOpenStudio</class_name>
   <display_name>HPXML to OpenStudio Translator</display_name>
@@ -523,7 +518,24 @@
       <checksum>C9BF52CD</checksum>
     </file>
     <file>
-<<<<<<< HEAD
+      <filename>test_validation.rb</filename>
+      <filetype>rb</filetype>
+      <usage_type>test</usage_type>
+      <checksum>870BE94F</checksum>
+    </file>
+    <file>
+      <filename>hvac.rb</filename>
+      <filetype>rb</filetype>
+      <usage_type>resource</usage_type>
+      <checksum>F97BEFBA</checksum>
+    </file>
+    <file>
+      <filename>constants.rb</filename>
+      <filetype>rb</filetype>
+      <usage_type>resource</usage_type>
+      <checksum>9E20FB28</checksum>
+    </file>
+    <file>
       <filename>location.rb</filename>
       <filetype>rb</filetype>
       <usage_type>resource</usage_type>
@@ -552,24 +564,12 @@
       <filetype>csv</filetype>
       <usage_type>resource</usage_type>
       <checksum>E415983B</checksum>
-=======
-      <filename>test_validation.rb</filename>
-      <filetype>rb</filetype>
-      <usage_type>test</usage_type>
-      <checksum>870BE94F</checksum>
-    </file>
-    <file>
-      <filename>hvac.rb</filename>
-      <filetype>rb</filetype>
-      <usage_type>resource</usage_type>
-      <checksum>F97BEFBA</checksum>
-    </file>
-    <file>
-      <filename>constants.rb</filename>
-      <filetype>rb</filetype>
-      <usage_type>resource</usage_type>
-      <checksum>9E20FB28</checksum>
->>>>>>> 9c6a1ec4
+    </file>
+    <file>
+      <filename>schedules.rb</filename>
+      <filetype>rb</filetype>
+      <usage_type>resource</usage_type>
+      <checksum>CACBC8A4</checksum>
     </file>
     <file>
       <version>
@@ -580,17 +580,7 @@
       <filename>measure.rb</filename>
       <filetype>rb</filetype>
       <usage_type>script</usage_type>
-<<<<<<< HEAD
-      <checksum>4A0A77B5</checksum>
-    </file>
-    <file>
-      <filename>schedules.rb</filename>
-      <filetype>rb</filetype>
-      <usage_type>resource</usage_type>
-      <checksum>CACBC8A4</checksum>
-=======
-      <checksum>3C8928A8</checksum>
->>>>>>> 9c6a1ec4
+      <checksum>ACA601C6</checksum>
     </file>
   </files>
 </measure>