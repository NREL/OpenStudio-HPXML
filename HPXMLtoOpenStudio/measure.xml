<?xml version="1.0"?>
<measure>
  <schema_version>3.1</schema_version>
  <name>hpxm_lto_openstudio</name>
  <uid>b1543b30-9465-45ff-ba04-1d1f85e763bc</uid>
<<<<<<< HEAD
  <version_id>5f3c2332-9957-4548-ae77-3b19a379346f</version_id>
  <version_modified>2024-02-23T16:42:12Z</version_modified>
=======
  <version_id>abc7b14e-b976-4545-85fa-5dc38c652087</version_id>
  <version_modified>2024-03-05T21:31:00Z</version_modified>
>>>>>>> b651b690
  <xml_checksum>D8922A73</xml_checksum>
  <class_name>HPXMLtoOpenStudio</class_name>
  <display_name>HPXML to OpenStudio Translator</display_name>
  <description>Translates HPXML file to OpenStudio Model</description>
  <modeler_description>TODO</modeler_description>
  <arguments>
    <argument>
      <name>hpxml_path</name>
      <display_name>HPXML File Path</display_name>
      <description>Absolute/relative path of the HPXML file.</description>
      <type>String</type>
      <required>true</required>
      <model_dependent>false</model_dependent>
    </argument>
    <argument>
      <name>output_dir</name>
      <display_name>Directory for Output Files</display_name>
      <description>Absolute/relative path for the output files directory.</description>
      <type>String</type>
      <required>true</required>
      <model_dependent>false</model_dependent>
    </argument>
    <argument>
      <name>debug</name>
      <display_name>Debug Mode?</display_name>
      <description>If true: 1) Writes in.osm file, 2) Generates additional log output, and 3) Creates all EnergyPlus output files.</description>
      <type>Boolean</type>
      <required>false</required>
      <model_dependent>false</model_dependent>
      <default_value>false</default_value>
      <choices>
        <choice>
          <value>true</value>
          <display_name>true</display_name>
        </choice>
        <choice>
          <value>false</value>
          <display_name>false</display_name>
        </choice>
      </choices>
    </argument>
    <argument>
      <name>add_component_loads</name>
      <display_name>Add component loads?</display_name>
      <description>If true, adds the calculation of heating/cooling component loads (not enabled by default for faster performance).</description>
      <type>Boolean</type>
      <required>false</required>
      <model_dependent>false</model_dependent>
      <default_value>false</default_value>
      <choices>
        <choice>
          <value>true</value>
          <display_name>true</display_name>
        </choice>
        <choice>
          <value>false</value>
          <display_name>false</display_name>
        </choice>
      </choices>
    </argument>
    <argument>
      <name>skip_validation</name>
      <display_name>Skip Validation?</display_name>
      <description>If true, bypasses HPXML input validation for faster performance. WARNING: This should only be used if the supplied HPXML file has already been validated against the Schema &amp; Schematron documents.</description>
      <type>Boolean</type>
      <required>false</required>
      <model_dependent>false</model_dependent>
      <default_value>false</default_value>
      <choices>
        <choice>
          <value>true</value>
          <display_name>true</display_name>
        </choice>
        <choice>
          <value>false</value>
          <display_name>false</display_name>
        </choice>
      </choices>
    </argument>
    <argument>
      <name>building_id</name>
      <display_name>BuildingID</display_name>
      <description>The ID of the HPXML Building. Only required if the HPXML has multiple Building elements and WholeSFAorMFBuildingSimulation is not true.</description>
      <type>String</type>
      <required>false</required>
      <model_dependent>false</model_dependent>
    </argument>
  </arguments>
  <outputs />
  <provenances />
  <tags>
    <tag>Whole Building.Space Types</tag>
  </tags>
  <attributes>
    <attribute>
      <name>Measure Type</name>
      <value>ModelMeasure</value>
      <datatype>string</datatype>
    </attribute>
    <attribute>
      <name>Intended Software Tool</name>
      <value>Apply Measure Now</value>
      <datatype>string</datatype>
    </attribute>
    <attribute>
      <name>Intended Software Tool</name>
      <value>OpenStudio Application</value>
      <datatype>string</datatype>
    </attribute>
    <attribute>
      <name>Intended Software Tool</name>
      <value>Parametric Analysis Tool</value>
      <datatype>string</datatype>
    </attribute>
  </attributes>
  <files>
    <file>
      <filename>README.md</filename>
      <filetype>md</filetype>
      <usage_type>readme</usage_type>
      <checksum>DCE171D6</checksum>
    </file>
    <file>
      <filename>README.md.erb</filename>
      <filetype>erb</filetype>
      <usage_type>readmeerb</usage_type>
      <checksum>513F28E9</checksum>
    </file>
    <file>
      <version>
        <software_program>OpenStudio</software_program>
        <identifier>3.3.0</identifier>
        <min_compatible>3.3.0</min_compatible>
      </version>
      <filename>measure.rb</filename>
      <filetype>rb</filetype>
      <usage_type>script</usage_type>
      <checksum>ECAF5AA7</checksum>
    </file>
    <file>
      <filename>airflow.rb</filename>
      <filetype>rb</filetype>
      <usage_type>resource</usage_type>
<<<<<<< HEAD
      <checksum>F698708D</checksum>
=======
      <checksum>57F45E12</checksum>
>>>>>>> b651b690
    </file>
    <file>
      <filename>battery.rb</filename>
      <filetype>rb</filetype>
      <usage_type>resource</usage_type>
      <checksum>E8ED081B</checksum>
    </file>
    <file>
      <filename>constants.rb</filename>
      <filetype>rb</filetype>
      <usage_type>resource</usage_type>
      <checksum>2568BDAC</checksum>
    </file>
    <file>
      <filename>constructions.rb</filename>
      <filetype>rb</filetype>
      <usage_type>resource</usage_type>
      <checksum>D9C85C3D</checksum>
    </file>
    <file>
      <filename>data/Xing_okstate_0664D_13659_Table_A-3.csv</filename>
      <filetype>csv</filetype>
      <usage_type>resource</usage_type>
      <checksum>50B7055C</checksum>
    </file>
    <file>
      <filename>data/ashrae_622_wsf.csv</filename>
      <filetype>csv</filetype>
      <usage_type>resource</usage_type>
      <checksum>308F75BA</checksum>
    </file>
    <file>
      <filename>data/cambium/LRMER_95DecarbBy2035.csv</filename>
      <filetype>csv</filetype>
      <usage_type>resource</usage_type>
      <checksum>5E60A9EE</checksum>
    </file>
    <file>
      <filename>data/cambium/LRMER_95DecarbBy2050.csv</filename>
      <filetype>csv</filetype>
      <usage_type>resource</usage_type>
      <checksum>01B9A892</checksum>
    </file>
    <file>
      <filename>data/cambium/LRMER_HighRECosts.csv</filename>
      <filetype>csv</filetype>
      <usage_type>resource</usage_type>
      <checksum>A46DE564</checksum>
    </file>
    <file>
      <filename>data/cambium/LRMER_LowRECosts.csv</filename>
      <filetype>csv</filetype>
      <usage_type>resource</usage_type>
      <checksum>58B8E01E</checksum>
    </file>
    <file>
      <filename>data/cambium/LRMER_MidCase.csv</filename>
      <filetype>csv</filetype>
      <usage_type>resource</usage_type>
      <checksum>4C7D519B</checksum>
    </file>
    <file>
      <filename>data/cambium/README.md</filename>
      <filetype>md</filetype>
      <usage_type>resource</usage_type>
      <checksum>FC171B98</checksum>
    </file>
    <file>
      <filename>data/climate_zones.csv</filename>
      <filetype>csv</filetype>
      <usage_type>resource</usage_type>
      <checksum>63C6A1E2</checksum>
    </file>
    <file>
      <filename>data/g_functions/C_configurations_5m_v1.0.json</filename>
      <filetype>json</filetype>
      <usage_type>resource</usage_type>
      <checksum>E97DCCDD</checksum>
    </file>
    <file>
      <filename>data/g_functions/L_configurations_5m_v1.0.json</filename>
      <filetype>json</filetype>
      <usage_type>resource</usage_type>
      <checksum>6B2B3787</checksum>
    </file>
    <file>
      <filename>data/g_functions/LopU_configurations_5m_v1.0.json</filename>
      <filetype>json</filetype>
      <usage_type>resource</usage_type>
      <checksum>B13FA813</checksum>
    </file>
    <file>
      <filename>data/g_functions/Open_configurations_5m_v1.0.json</filename>
      <filetype>json</filetype>
      <usage_type>resource</usage_type>
      <checksum>FF25A024</checksum>
    </file>
    <file>
      <filename>data/g_functions/README.md</filename>
      <filetype>md</filetype>
      <usage_type>resource</usage_type>
      <checksum>48D1301C</checksum>
    </file>
    <file>
      <filename>data/g_functions/U_configurations_5m_v1.0.json</filename>
      <filetype>json</filetype>
      <usage_type>resource</usage_type>
      <checksum>B5BEF270</checksum>
    </file>
    <file>
      <filename>data/g_functions/rectangle_5m_v1.0.json</filename>
      <filetype>json</filetype>
      <usage_type>resource</usage_type>
      <checksum>25FFB6A8</checksum>
    </file>
    <file>
      <filename>data/g_functions/util.rb</filename>
      <filetype>rb</filetype>
      <usage_type>resource</usage_type>
      <checksum>2BEF07FA</checksum>
    </file>
    <file>
      <filename>data/unavailable_periods.csv</filename>
      <filetype>csv</filetype>
      <usage_type>resource</usage_type>
      <checksum>73BFECE2</checksum>
    </file>
    <file>
      <filename>energyplus.rb</filename>
      <filetype>rb</filetype>
      <usage_type>resource</usage_type>
      <checksum>801A6A26</checksum>
    </file>
    <file>
      <filename>generator.rb</filename>
      <filetype>rb</filetype>
      <usage_type>resource</usage_type>
      <checksum>C0DD8C33</checksum>
    </file>
    <file>
      <filename>geometry.rb</filename>
      <filetype>rb</filetype>
      <usage_type>resource</usage_type>
      <checksum>21C2553F</checksum>
    </file>
    <file>
      <filename>hotwater_appliances.rb</filename>
      <filetype>rb</filetype>
      <usage_type>resource</usage_type>
      <checksum>525FB9DB</checksum>
    </file>
    <file>
      <filename>hpxml.rb</filename>
      <filetype>rb</filetype>
      <usage_type>resource</usage_type>
<<<<<<< HEAD
      <checksum>C903F7AF</checksum>
=======
      <checksum>8CC9070B</checksum>
>>>>>>> b651b690
    </file>
    <file>
      <filename>hpxml_defaults.rb</filename>
      <filetype>rb</filetype>
      <usage_type>resource</usage_type>
<<<<<<< HEAD
      <checksum>C0AC6507</checksum>
=======
      <checksum>6EF6A922</checksum>
>>>>>>> b651b690
    </file>
    <file>
      <filename>hpxml_schema/HPXML.xsd</filename>
      <filetype>xsd</filetype>
      <usage_type>resource</usage_type>
      <checksum>5F5A5A0A</checksum>
    </file>
    <file>
      <filename>hpxml_schema/README.md</filename>
      <filetype>md</filetype>
      <usage_type>resource</usage_type>
      <checksum>D05DFB8A</checksum>
    </file>
    <file>
      <filename>hpxml_schematron/EPvalidator.xml</filename>
      <filetype>xml</filetype>
      <usage_type>resource</usage_type>
<<<<<<< HEAD
      <checksum>F1449F2F</checksum>
=======
      <checksum>DE09AAEE</checksum>
>>>>>>> b651b690
    </file>
    <file>
      <filename>hpxml_schematron/iso-schematron.xsd</filename>
      <filetype>xsd</filetype>
      <usage_type>resource</usage_type>
      <checksum>2785B05C</checksum>
    </file>
    <file>
      <filename>hvac.rb</filename>
      <filetype>rb</filetype>
      <usage_type>resource</usage_type>
      <checksum>3C0DF198</checksum>
    </file>
    <file>
      <filename>hvac_sizing.rb</filename>
      <filetype>rb</filetype>
      <usage_type>resource</usage_type>
<<<<<<< HEAD
      <checksum>222F3FD7</checksum>
=======
      <checksum>6D041214</checksum>
>>>>>>> b651b690
    </file>
    <file>
      <filename>lighting.rb</filename>
      <filetype>rb</filetype>
      <usage_type>resource</usage_type>
      <checksum>720F24C6</checksum>
    </file>
    <file>
      <filename>location.rb</filename>
      <filetype>rb</filetype>
      <usage_type>resource</usage_type>
      <checksum>AC8FD8C6</checksum>
    </file>
    <file>
      <filename>materials.rb</filename>
      <filetype>rb</filetype>
      <usage_type>resource</usage_type>
      <checksum>74EB5B1D</checksum>
    </file>
    <file>
      <filename>meta_measure.rb</filename>
      <filetype>rb</filetype>
      <usage_type>resource</usage_type>
      <checksum>3FCE13DD</checksum>
    </file>
    <file>
      <filename>minitest_helper.rb</filename>
      <filetype>rb</filetype>
      <usage_type>resource</usage_type>
      <checksum>923B05E5</checksum>
    </file>
    <file>
      <filename>misc_loads.rb</filename>
      <filetype>rb</filetype>
      <usage_type>resource</usage_type>
      <checksum>8BDAA188</checksum>
    </file>
    <file>
      <filename>output.rb</filename>
      <filetype>rb</filetype>
      <usage_type>resource</usage_type>
      <checksum>7AC7F779</checksum>
    </file>
    <file>
      <filename>psychrometrics.rb</filename>
      <filetype>rb</filetype>
      <usage_type>resource</usage_type>
      <checksum>B81E536D</checksum>
    </file>
    <file>
      <filename>pv.rb</filename>
      <filetype>rb</filetype>
      <usage_type>resource</usage_type>
      <checksum>B4742C47</checksum>
    </file>
    <file>
      <filename>schedule_files/battery.csv</filename>
      <filetype>csv</filetype>
      <usage_type>resource</usage_type>
      <checksum>C1350909</checksum>
    </file>
    <file>
      <filename>schedule_files/occupancy-non-stochastic.csv</filename>
      <filetype>csv</filetype>
      <usage_type>resource</usage_type>
      <checksum>A54803E1</checksum>
    </file>
    <file>
      <filename>schedule_files/occupancy-stochastic-10-mins.csv</filename>
      <filetype>csv</filetype>
      <usage_type>resource</usage_type>
      <checksum>D4373DC9</checksum>
    </file>
    <file>
      <filename>schedule_files/occupancy-stochastic-30-mins.csv</filename>
      <filetype>csv</filetype>
      <usage_type>resource</usage_type>
      <checksum>D4373DC9</checksum>
    </file>
    <file>
      <filename>schedule_files/occupancy-stochastic.csv</filename>
      <filetype>csv</filetype>
      <usage_type>resource</usage_type>
      <checksum>DEED74EA</checksum>
    </file>
    <file>
      <filename>schedule_files/occupancy-stochastic_2.csv</filename>
      <filetype>csv</filetype>
      <usage_type>resource</usage_type>
      <checksum>7E648862</checksum>
    </file>
    <file>
      <filename>schedule_files/occupancy-stochastic_3.csv</filename>
      <filetype>csv</filetype>
      <usage_type>resource</usage_type>
      <checksum>4DCFB9A0</checksum>
    </file>
    <file>
      <filename>schedule_files/occupancy-stochastic_4.csv</filename>
      <filetype>csv</filetype>
      <usage_type>resource</usage_type>
      <checksum>632C7CCF</checksum>
    </file>
    <file>
      <filename>schedule_files/occupancy-stochastic_5.csv</filename>
      <filetype>csv</filetype>
      <usage_type>resource</usage_type>
      <checksum>644329D0</checksum>
    </file>
    <file>
      <filename>schedule_files/occupancy-stochastic_6.csv</filename>
      <filetype>csv</filetype>
      <usage_type>resource</usage_type>
      <checksum>F4CD8AA3</checksum>
    </file>
    <file>
      <filename>schedule_files/setpoints-10-mins.csv</filename>
      <filetype>csv</filetype>
      <usage_type>resource</usage_type>
      <checksum>BC2195A6</checksum>
    </file>
    <file>
      <filename>schedule_files/setpoints-cooling-only.csv</filename>
      <filetype>csv</filetype>
      <usage_type>resource</usage_type>
      <checksum>7465D8DD</checksum>
    </file>
    <file>
      <filename>schedule_files/setpoints-daily-schedules.csv</filename>
      <filetype>csv</filetype>
      <usage_type>resource</usage_type>
      <checksum>A60258DE</checksum>
    </file>
    <file>
      <filename>schedule_files/setpoints-daily-setbacks.csv</filename>
      <filetype>csv</filetype>
      <usage_type>resource</usage_type>
      <checksum>74292B8C</checksum>
    </file>
    <file>
      <filename>schedule_files/setpoints-heating-only.csv</filename>
      <filetype>csv</filetype>
      <usage_type>resource</usage_type>
      <checksum>BD935921</checksum>
    </file>
    <file>
      <filename>schedule_files/setpoints.csv</filename>
      <filetype>csv</filetype>
      <usage_type>resource</usage_type>
      <checksum>706A63BC</checksum>
    </file>
    <file>
      <filename>schedule_files/water-heater-operating-modes.csv</filename>
      <filetype>csv</filetype>
      <usage_type>resource</usage_type>
      <checksum>86F45903</checksum>
    </file>
    <file>
      <filename>schedule_files/water-heater-setpoints-10-mins.csv</filename>
      <filetype>csv</filetype>
      <usage_type>resource</usage_type>
      <checksum>F9C90051</checksum>
    </file>
    <file>
      <filename>schedule_files/water-heater-setpoints.csv</filename>
      <filetype>csv</filetype>
      <usage_type>resource</usage_type>
      <checksum>2DFF87CD</checksum>
    </file>
    <file>
      <filename>schedules.rb</filename>
      <filetype>rb</filetype>
      <usage_type>resource</usage_type>
      <checksum>0E227CE5</checksum>
    </file>
    <file>
      <filename>simcontrols.rb</filename>
      <filetype>rb</filetype>
      <usage_type>resource</usage_type>
      <checksum>DA4D108D</checksum>
    </file>
    <file>
      <filename>unit_conversions.rb</filename>
      <filetype>rb</filetype>
      <usage_type>resource</usage_type>
      <checksum>61BEEB21</checksum>
    </file>
    <file>
      <filename>util.rb</filename>
      <filetype>rb</filetype>
      <usage_type>resource</usage_type>
      <checksum>6D409347</checksum>
    </file>
    <file>
      <filename>utility_bills.rb</filename>
      <filetype>rb</filetype>
      <usage_type>resource</usage_type>
      <checksum>07DB4C49</checksum>
    </file>
    <file>
      <filename>version.rb</filename>
      <filetype>rb</filetype>
      <usage_type>resource</usage_type>
      <checksum>6A05B3F0</checksum>
    </file>
    <file>
      <filename>waterheater.rb</filename>
      <filetype>rb</filetype>
      <usage_type>resource</usage_type>
      <checksum>70589E67</checksum>
    </file>
    <file>
      <filename>weather.rb</filename>
      <filetype>rb</filetype>
      <usage_type>resource</usage_type>
      <checksum>EA6C1204</checksum>
    </file>
    <file>
      <filename>xmlhelper.rb</filename>
      <filetype>rb</filetype>
      <usage_type>resource</usage_type>
      <checksum>17D30902</checksum>
    </file>
    <file>
      <filename>xmlvalidator.rb</filename>
      <filetype>rb</filetype>
      <usage_type>resource</usage_type>
      <checksum>87937B84</checksum>
    </file>
    <file>
      <filename>in.schedules.csv</filename>
      <filetype>csv</filetype>
      <usage_type>test</usage_type>
      <checksum>6244F711</checksum>
    </file>
    <file>
      <filename>test_airflow.rb</filename>
      <filetype>rb</filetype>
      <usage_type>test</usage_type>
      <checksum>AA475DBF</checksum>
    </file>
    <file>
      <filename>test_battery.rb</filename>
      <filetype>rb</filetype>
      <usage_type>test</usage_type>
      <checksum>06598B29</checksum>
    </file>
    <file>
      <filename>test_defaults.rb</filename>
      <filetype>rb</filetype>
      <usage_type>test</usage_type>
<<<<<<< HEAD
      <checksum>F30127CB</checksum>
=======
      <checksum>19A04DB8</checksum>
>>>>>>> b651b690
    </file>
    <file>
      <filename>test_enclosure.rb</filename>
      <filetype>rb</filetype>
      <usage_type>test</usage_type>
      <checksum>427AA4EF</checksum>
    </file>
    <file>
      <filename>test_generator.rb</filename>
      <filetype>rb</filetype>
      <usage_type>test</usage_type>
      <checksum>C4F6CF9B</checksum>
    </file>
    <file>
      <filename>test_hotwater_appliance.rb</filename>
      <filetype>rb</filetype>
      <usage_type>test</usage_type>
      <checksum>7D49C113</checksum>
    </file>
    <file>
      <filename>test_hvac.rb</filename>
      <filetype>rb</filetype>
      <usage_type>test</usage_type>
      <checksum>5AD597FF</checksum>
    </file>
    <file>
      <filename>test_hvac_sizing.rb</filename>
      <filetype>rb</filetype>
      <usage_type>test</usage_type>
      <checksum>CBBF7A06</checksum>
    </file>
    <file>
      <filename>test_lighting.rb</filename>
      <filetype>rb</filetype>
      <usage_type>test</usage_type>
      <checksum>A15B8208</checksum>
    </file>
    <file>
      <filename>test_location.rb</filename>
      <filetype>rb</filetype>
      <usage_type>test</usage_type>
      <checksum>663B10FB</checksum>
    </file>
    <file>
      <filename>test_miscloads.rb</filename>
      <filetype>rb</filetype>
      <usage_type>test</usage_type>
      <checksum>0135301B</checksum>
    </file>
    <file>
      <filename>test_pv.rb</filename>
      <filetype>rb</filetype>
      <usage_type>test</usage_type>
      <checksum>DB1DEFCF</checksum>
    </file>
    <file>
      <filename>test_schedules.rb</filename>
      <filetype>rb</filetype>
      <usage_type>test</usage_type>
      <checksum>A34141EE</checksum>
    </file>
    <file>
      <filename>test_simcontrols.rb</filename>
      <filetype>rb</filetype>
      <usage_type>test</usage_type>
      <checksum>211EB384</checksum>
    </file>
    <file>
      <filename>test_validation.rb</filename>
      <filetype>rb</filetype>
      <usage_type>test</usage_type>
      <checksum>9B783726</checksum>
    </file>
    <file>
      <filename>test_water_heater.rb</filename>
      <filetype>rb</filetype>
      <usage_type>test</usage_type>
      <checksum>3181EB84</checksum>
    </file>
    <file>
      <filename>test_weather.rb</filename>
      <filetype>rb</filetype>
      <usage_type>test</usage_type>
      <checksum>156AAC98</checksum>
    </file>
    <file>
      <filename>util.rb</filename>
      <filetype>rb</filetype>
      <usage_type>test</usage_type>
      <checksum>D22025B3</checksum>
    </file>
  </files>
</measure><|MERGE_RESOLUTION|>--- conflicted
+++ resolved
@@ -3,13 +3,8 @@
   <schema_version>3.1</schema_version>
   <name>hpxm_lto_openstudio</name>
   <uid>b1543b30-9465-45ff-ba04-1d1f85e763bc</uid>
-<<<<<<< HEAD
-  <version_id>5f3c2332-9957-4548-ae77-3b19a379346f</version_id>
-  <version_modified>2024-02-23T16:42:12Z</version_modified>
-=======
-  <version_id>abc7b14e-b976-4545-85fa-5dc38c652087</version_id>
-  <version_modified>2024-03-05T21:31:00Z</version_modified>
->>>>>>> b651b690
+  <version_id>73a60fd3-fafd-41d8-a5eb-f95cb12f6cfe</version_id>
+  <version_modified>2024-03-06T01:32:05Z</version_modified>
   <xml_checksum>D8922A73</xml_checksum>
   <class_name>HPXMLtoOpenStudio</class_name>
   <display_name>HPXML to OpenStudio Translator</display_name>
@@ -153,11 +148,7 @@
       <filename>airflow.rb</filename>
       <filetype>rb</filetype>
       <usage_type>resource</usage_type>
-<<<<<<< HEAD
-      <checksum>F698708D</checksum>
-=======
-      <checksum>57F45E12</checksum>
->>>>>>> b651b690
+      <checksum>FEDFA435</checksum>
     </file>
     <file>
       <filename>battery.rb</filename>
@@ -313,21 +304,13 @@
       <filename>hpxml.rb</filename>
       <filetype>rb</filetype>
       <usage_type>resource</usage_type>
-<<<<<<< HEAD
-      <checksum>C903F7AF</checksum>
-=======
-      <checksum>8CC9070B</checksum>
->>>>>>> b651b690
+      <checksum>758D1948</checksum>
     </file>
     <file>
       <filename>hpxml_defaults.rb</filename>
       <filetype>rb</filetype>
       <usage_type>resource</usage_type>
-<<<<<<< HEAD
-      <checksum>C0AC6507</checksum>
-=======
-      <checksum>6EF6A922</checksum>
->>>>>>> b651b690
+      <checksum>F5FE95AC</checksum>
     </file>
     <file>
       <filename>hpxml_schema/HPXML.xsd</filename>
@@ -345,11 +328,7 @@
       <filename>hpxml_schematron/EPvalidator.xml</filename>
       <filetype>xml</filetype>
       <usage_type>resource</usage_type>
-<<<<<<< HEAD
-      <checksum>F1449F2F</checksum>
-=======
-      <checksum>DE09AAEE</checksum>
->>>>>>> b651b690
+      <checksum>1407BC14</checksum>
     </file>
     <file>
       <filename>hpxml_schematron/iso-schematron.xsd</filename>
@@ -367,11 +346,7 @@
       <filename>hvac_sizing.rb</filename>
       <filetype>rb</filetype>
       <usage_type>resource</usage_type>
-<<<<<<< HEAD
-      <checksum>222F3FD7</checksum>
-=======
-      <checksum>6D041214</checksum>
->>>>>>> b651b690
+      <checksum>903730A2</checksum>
     </file>
     <file>
       <filename>lighting.rb</filename>
@@ -623,11 +598,7 @@
       <filename>test_defaults.rb</filename>
       <filetype>rb</filetype>
       <usage_type>test</usage_type>
-<<<<<<< HEAD
-      <checksum>F30127CB</checksum>
-=======
-      <checksum>19A04DB8</checksum>
->>>>>>> b651b690
+      <checksum>C0F759DF</checksum>
     </file>
     <file>
       <filename>test_enclosure.rb</filename>
