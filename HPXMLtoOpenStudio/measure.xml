--- conflicted
+++ resolved
@@ -3,13 +3,8 @@
   <schema_version>3.0</schema_version>
   <name>hpxm_lto_openstudio</name>
   <uid>b1543b30-9465-45ff-ba04-1d1f85e763bc</uid>
-<<<<<<< HEAD
-  <version_id>d80e6209-1f0d-44c5-8ad0-df8cc1ece4a3</version_id>
-  <version_modified>20230411T174018Z</version_modified>
-=======
-  <version_id>bcca7d15-a62b-4a91-9da4-fcf0b8f8fad5</version_id>
-  <version_modified>20230411T174253Z</version_modified>
->>>>>>> 05b5ad93
+  <version_id>b0a1eced-c1a8-4f66-a9a1-6c3713c4e691</version_id>
+  <version_modified>20230411T174720Z</version_modified>
   <xml_checksum>D8922A73</xml_checksum>
   <class_name>HPXMLtoOpenStudio</class_name>
   <display_name>HPXML to OpenStudio Translator</display_name>
@@ -547,7 +542,36 @@
       <checksum>768B7441</checksum>
     </file>
     <file>
-<<<<<<< HEAD
+      <filename>hpxml_defaults.rb</filename>
+      <filetype>rb</filetype>
+      <usage_type>resource</usage_type>
+      <checksum>A17A608F</checksum>
+    </file>
+    <file>
+      <filename>hpxml_schematron/EPvalidator.xml</filename>
+      <filetype>xml</filetype>
+      <usage_type>resource</usage_type>
+      <checksum>E079FA88</checksum>
+    </file>
+    <file>
+      <filename>hpxml.rb</filename>
+      <filetype>rb</filetype>
+      <usage_type>resource</usage_type>
+      <checksum>85A9697A</checksum>
+    </file>
+    <file>
+      <filename>test_defaults.rb</filename>
+      <filetype>rb</filetype>
+      <usage_type>test</usage_type>
+      <checksum>71E0E3A0</checksum>
+    </file>
+    <file>
+      <filename>test_validation.rb</filename>
+      <filetype>rb</filetype>
+      <usage_type>test</usage_type>
+      <checksum>2F0047E8</checksum>
+    </file>
+    <file>
       <version>
         <software_program>OpenStudio</software_program>
         <identifier>3.3.0</identifier>
@@ -556,54 +580,7 @@
       <filename>measure.rb</filename>
       <filetype>rb</filetype>
       <usage_type>script</usage_type>
-      <checksum>3D0BBD80</checksum>
-=======
-      <filename>schedules.rb</filename>
-      <filetype>rb</filetype>
-      <usage_type>resource</usage_type>
-      <checksum>D3F23466</checksum>
->>>>>>> 05b5ad93
-    </file>
-    <file>
-      <filename>hpxml_defaults.rb</filename>
-      <filetype>rb</filetype>
-      <usage_type>resource</usage_type>
-      <checksum>A17A608F</checksum>
-    </file>
-    <file>
-      <filename>hpxml_schematron/EPvalidator.xml</filename>
-      <filetype>xml</filetype>
-      <usage_type>resource</usage_type>
-      <checksum>E079FA88</checksum>
-    </file>
-    <file>
-      <filename>hpxml.rb</filename>
-      <filetype>rb</filetype>
-      <usage_type>resource</usage_type>
-      <checksum>85A9697A</checksum>
-    </file>
-    <file>
-      <filename>test_defaults.rb</filename>
-      <filetype>rb</filetype>
-      <usage_type>test</usage_type>
-      <checksum>71E0E3A0</checksum>
-    </file>
-    <file>
-      <filename>test_validation.rb</filename>
-      <filetype>rb</filetype>
-      <usage_type>test</usage_type>
-      <checksum>2F0047E8</checksum>
-    </file>
-    <file>
-      <version>
-        <software_program>OpenStudio</software_program>
-        <identifier>3.3.0</identifier>
-        <min_compatible>3.3.0</min_compatible>
-      </version>
-      <filename>measure.rb</filename>
-      <filetype>rb</filetype>
-      <usage_type>script</usage_type>
-      <checksum>70429AC8</checksum>
+      <checksum>2E4E3A7D</checksum>
     </file>
   </files>
 </measure>