<?xml version="1.0"?>
<measure>
  <schema_version>3.1</schema_version>
  <name>hpxm_lto_openstudio</name>
  <uid>b1543b30-9465-45ff-ba04-1d1f85e763bc</uid>
<<<<<<< HEAD
  <version_id>24f20d25-60b4-4e10-9f92-7bc61e2e5982</version_id>
  <version_modified>2023-11-01T19:09:21Z</version_modified>
=======
  <version_id>bfaf9c37-6b20-47e4-beed-a88f46f2e7c7</version_id>
  <version_modified>2023-11-04T19:34:14Z</version_modified>
>>>>>>> 5889de41
  <xml_checksum>D8922A73</xml_checksum>
  <class_name>HPXMLtoOpenStudio</class_name>
  <display_name>HPXML to OpenStudio Translator</display_name>
  <description>Translates HPXML file to OpenStudio Model</description>
  <modeler_description>TODO</modeler_description>
  <arguments>
    <argument>
      <name>hpxml_path</name>
      <display_name>HPXML File Path</display_name>
      <description>Absolute/relative path of the HPXML file.</description>
      <type>String</type>
      <required>true</required>
      <model_dependent>false</model_dependent>
    </argument>
    <argument>
      <name>output_dir</name>
      <display_name>Directory for Output Files</display_name>
      <description>Absolute/relative path for the output files directory.</description>
      <type>String</type>
      <required>true</required>
      <model_dependent>false</model_dependent>
    </argument>
    <argument>
      <name>debug</name>
      <display_name>Debug Mode?</display_name>
      <description>If true: 1) Writes in.osm file, 2) Generates additional log output, and 3) Creates all EnergyPlus output files.</description>
      <type>Boolean</type>
      <required>false</required>
      <model_dependent>false</model_dependent>
      <default_value>false</default_value>
      <choices>
        <choice>
          <value>true</value>
          <display_name>true</display_name>
        </choice>
        <choice>
          <value>false</value>
          <display_name>false</display_name>
        </choice>
      </choices>
    </argument>
    <argument>
      <name>add_component_loads</name>
      <display_name>Add component loads?</display_name>
      <description>If true, adds the calculation of heating/cooling component loads (not enabled by default for faster performance).</description>
      <type>Boolean</type>
      <required>false</required>
      <model_dependent>false</model_dependent>
      <default_value>false</default_value>
      <choices>
        <choice>
          <value>true</value>
          <display_name>true</display_name>
        </choice>
        <choice>
          <value>false</value>
          <display_name>false</display_name>
        </choice>
      </choices>
    </argument>
    <argument>
      <name>skip_validation</name>
      <display_name>Skip Validation?</display_name>
      <description>If true, bypasses HPXML input validation for faster performance. WARNING: This should only be used if the supplied HPXML file has already been validated against the Schema &amp; Schematron documents.</description>
      <type>Boolean</type>
      <required>false</required>
      <model_dependent>false</model_dependent>
      <default_value>false</default_value>
      <choices>
        <choice>
          <value>true</value>
          <display_name>true</display_name>
        </choice>
        <choice>
          <value>false</value>
          <display_name>false</display_name>
        </choice>
      </choices>
    </argument>
    <argument>
      <name>building_id</name>
      <display_name>BuildingID</display_name>
      <description>The ID of the HPXML Building. Only required if there are multiple Building elements in the HPXML file. Use 'ALL' to run all the HPXML Buildings (dwelling units) of a multifamily building in a single model.</description>
      <type>String</type>
      <required>false</required>
      <model_dependent>false</model_dependent>
    </argument>
  </arguments>
  <outputs />
  <provenances />
  <tags>
    <tag>Whole Building.Space Types</tag>
  </tags>
  <attributes>
    <attribute>
      <name>Measure Type</name>
      <value>ModelMeasure</value>
      <datatype>string</datatype>
    </attribute>
    <attribute>
      <name>Intended Software Tool</name>
      <value>Apply Measure Now</value>
      <datatype>string</datatype>
    </attribute>
    <attribute>
      <name>Intended Software Tool</name>
      <value>OpenStudio Application</value>
      <datatype>string</datatype>
    </attribute>
    <attribute>
      <name>Intended Software Tool</name>
      <value>Parametric Analysis Tool</value>
      <datatype>string</datatype>
    </attribute>
  </attributes>
  <files>
    <file>
      <filename>README.md</filename>
      <filetype>md</filetype>
      <usage_type>readme</usage_type>
      <checksum>A4165C6F</checksum>
    </file>
    <file>
      <filename>README.md.erb</filename>
      <filetype>erb</filetype>
      <usage_type>readmeerb</usage_type>
      <checksum>513F28E9</checksum>
    </file>
    <file>
      <version>
        <software_program>OpenStudio</software_program>
        <identifier>3.3.0</identifier>
        <min_compatible>3.3.0</min_compatible>
      </version>
      <filename>measure.rb</filename>
      <filetype>rb</filetype>
      <usage_type>script</usage_type>
<<<<<<< HEAD
      <checksum>00169838</checksum>
=======
      <checksum>AFA848DB</checksum>
>>>>>>> 5889de41
    </file>
    <file>
      <filename>airflow.rb</filename>
      <filetype>rb</filetype>
      <usage_type>resource</usage_type>
      <checksum>58EDCD0B</checksum>
    </file>
    <file>
      <filename>battery.rb</filename>
      <filetype>rb</filetype>
      <usage_type>resource</usage_type>
      <checksum>3B7B4DDF</checksum>
    </file>
    <file>
      <filename>constants.rb</filename>
      <filetype>rb</filetype>
      <usage_type>resource</usage_type>
      <checksum>E28C712B</checksum>
    </file>
    <file>
      <filename>constructions.rb</filename>
      <filetype>rb</filetype>
      <usage_type>resource</usage_type>
      <checksum>D28BD90F</checksum>
    </file>
    <file>
      <filename>data/Xing_okstate_0664D_13659_Table_A-3.csv</filename>
      <filetype>csv</filetype>
      <usage_type>resource</usage_type>
      <checksum>50B7055C</checksum>
    </file>
    <file>
      <filename>data/ashrae_622_wsf.csv</filename>
      <filetype>csv</filetype>
      <usage_type>resource</usage_type>
      <checksum>308F75BA</checksum>
    </file>
    <file>
      <filename>data/cambium/LRMER_95DecarbBy2035.csv</filename>
      <filetype>csv</filetype>
      <usage_type>resource</usage_type>
      <checksum>5E60A9EE</checksum>
    </file>
    <file>
      <filename>data/cambium/LRMER_95DecarbBy2050.csv</filename>
      <filetype>csv</filetype>
      <usage_type>resource</usage_type>
      <checksum>01B9A892</checksum>
    </file>
    <file>
      <filename>data/cambium/LRMER_HighRECosts.csv</filename>
      <filetype>csv</filetype>
      <usage_type>resource</usage_type>
      <checksum>A46DE564</checksum>
    </file>
    <file>
      <filename>data/cambium/LRMER_LowRECosts.csv</filename>
      <filetype>csv</filetype>
      <usage_type>resource</usage_type>
      <checksum>58B8E01E</checksum>
    </file>
    <file>
      <filename>data/cambium/LRMER_MidCase.csv</filename>
      <filetype>csv</filetype>
      <usage_type>resource</usage_type>
      <checksum>4C7D519B</checksum>
    </file>
    <file>
      <filename>data/cambium/README.md</filename>
      <filetype>md</filetype>
      <usage_type>resource</usage_type>
      <checksum>FC171B98</checksum>
    </file>
    <file>
      <filename>data/climate_zones.csv</filename>
      <filetype>csv</filetype>
      <usage_type>resource</usage_type>
      <checksum>63C6A1E2</checksum>
    </file>
    <file>
      <filename>data/unavailable_periods.csv</filename>
      <filetype>csv</filetype>
      <usage_type>resource</usage_type>
      <checksum>1E3D66E6</checksum>
    </file>
    <file>
      <filename>energyplus.rb</filename>
      <filetype>rb</filetype>
      <usage_type>resource</usage_type>
      <checksum>801A6A26</checksum>
    </file>
    <file>
      <filename>generator.rb</filename>
      <filetype>rb</filetype>
      <usage_type>resource</usage_type>
      <checksum>C0DD8C33</checksum>
    </file>
    <file>
      <filename>geometry.rb</filename>
      <filetype>rb</filetype>
      <usage_type>resource</usage_type>
      <checksum>24CB152A</checksum>
    </file>
    <file>
      <filename>hotwater_appliances.rb</filename>
      <filetype>rb</filetype>
      <usage_type>resource</usage_type>
      <checksum>668B8044</checksum>
    </file>
    <file>
      <filename>hpxml.rb</filename>
      <filetype>rb</filetype>
      <usage_type>resource</usage_type>
      <checksum>20268ABE</checksum>
    </file>
    <file>
      <filename>hpxml_defaults.rb</filename>
      <filetype>rb</filetype>
      <usage_type>resource</usage_type>
      <checksum>F0936C96</checksum>
    </file>
    <file>
      <filename>hpxml_schema/HPXML.xsd</filename>
      <filetype>xsd</filetype>
      <usage_type>resource</usage_type>
      <checksum>BB0FF5BB</checksum>
    </file>
    <file>
      <filename>hpxml_schema/README.md</filename>
      <filetype>md</filetype>
      <usage_type>resource</usage_type>
      <checksum>D05DFB8A</checksum>
    </file>
    <file>
      <filename>hpxml_schematron/EPvalidator.xml</filename>
      <filetype>xml</filetype>
      <usage_type>resource</usage_type>
      <checksum>48D571CE</checksum>
    </file>
    <file>
      <filename>hpxml_schematron/iso-schematron.xsd</filename>
      <filetype>xsd</filetype>
      <usage_type>resource</usage_type>
      <checksum>2785B05C</checksum>
    </file>
    <file>
      <filename>hvac.rb</filename>
      <filetype>rb</filetype>
      <usage_type>resource</usage_type>
<<<<<<< HEAD
      <checksum>5A6E76FA</checksum>
=======
      <checksum>DCDF2D3D</checksum>
>>>>>>> 5889de41
    </file>
    <file>
      <filename>hvac_sizing.rb</filename>
      <filetype>rb</filetype>
      <usage_type>resource</usage_type>
<<<<<<< HEAD
      <checksum>FCE35D7C</checksum>
=======
      <checksum>4D31E43D</checksum>
>>>>>>> 5889de41
    </file>
    <file>
      <filename>lighting.rb</filename>
      <filetype>rb</filetype>
      <usage_type>resource</usage_type>
      <checksum>A109B2B5</checksum>
    </file>
    <file>
      <filename>location.rb</filename>
      <filetype>rb</filetype>
      <usage_type>resource</usage_type>
      <checksum>03FF5192</checksum>
    </file>
    <file>
      <filename>materials.rb</filename>
      <filetype>rb</filetype>
      <usage_type>resource</usage_type>
      <checksum>24DCB986</checksum>
    </file>
    <file>
      <filename>meta_measure.rb</filename>
      <filetype>rb</filetype>
      <usage_type>resource</usage_type>
      <checksum>17DD9336</checksum>
    </file>
    <file>
      <filename>minitest_helper.rb</filename>
      <filetype>rb</filetype>
      <usage_type>resource</usage_type>
      <checksum>CDB0A906</checksum>
    </file>
    <file>
      <filename>misc_loads.rb</filename>
      <filetype>rb</filetype>
      <usage_type>resource</usage_type>
      <checksum>7D800940</checksum>
    </file>
    <file>
      <filename>output.rb</filename>
      <filetype>rb</filetype>
      <usage_type>resource</usage_type>
      <checksum>3DE5829C</checksum>
    </file>
    <file>
      <filename>psychrometrics.rb</filename>
      <filetype>rb</filetype>
      <usage_type>resource</usage_type>
      <checksum>203B4A64</checksum>
    </file>
    <file>
      <filename>pv.rb</filename>
      <filetype>rb</filetype>
      <usage_type>resource</usage_type>
      <checksum>B4742C47</checksum>
    </file>
    <file>
      <filename>schedule_files/battery.csv</filename>
      <filetype>csv</filetype>
      <usage_type>resource</usage_type>
      <checksum>C1350909</checksum>
    </file>
    <file>
      <filename>schedule_files/occupancy-non-stochastic.csv</filename>
      <filetype>csv</filetype>
      <usage_type>resource</usage_type>
      <checksum>BB0B9176</checksum>
    </file>
    <file>
      <filename>schedule_files/occupancy-stochastic-10-mins.csv</filename>
      <filetype>csv</filetype>
      <usage_type>resource</usage_type>
      <checksum>D4373DC9</checksum>
    </file>
    <file>
      <filename>schedule_files/occupancy-stochastic-30-mins.csv</filename>
      <filetype>csv</filetype>
      <usage_type>resource</usage_type>
      <checksum>D4373DC9</checksum>
    </file>
    <file>
      <filename>schedule_files/occupancy-stochastic.csv</filename>
      <filetype>csv</filetype>
      <usage_type>resource</usage_type>
      <checksum>DEED74EA</checksum>
    </file>
    <file>
      <filename>schedule_files/occupancy-stochastic_2.csv</filename>
      <filetype>csv</filetype>
      <usage_type>resource</usage_type>
      <checksum>7E648862</checksum>
    </file>
    <file>
      <filename>schedule_files/occupancy-stochastic_3.csv</filename>
      <filetype>csv</filetype>
      <usage_type>resource</usage_type>
      <checksum>4DCFB9A0</checksum>
    </file>
    <file>
      <filename>schedule_files/occupancy-stochastic_4.csv</filename>
      <filetype>csv</filetype>
      <usage_type>resource</usage_type>
      <checksum>632C7CCF</checksum>
    </file>
    <file>
      <filename>schedule_files/occupancy-stochastic_5.csv</filename>
      <filetype>csv</filetype>
      <usage_type>resource</usage_type>
      <checksum>644329D0</checksum>
    </file>
    <file>
      <filename>schedule_files/occupancy-stochastic_6.csv</filename>
      <filetype>csv</filetype>
      <usage_type>resource</usage_type>
      <checksum>F4CD8AA3</checksum>
    </file>
    <file>
      <filename>schedule_files/setpoints-10-mins.csv</filename>
      <filetype>csv</filetype>
      <usage_type>resource</usage_type>
      <checksum>BC2195A6</checksum>
    </file>
    <file>
      <filename>schedule_files/setpoints-cooling-only.csv</filename>
      <filetype>csv</filetype>
      <usage_type>resource</usage_type>
      <checksum>7465D8DD</checksum>
    </file>
    <file>
      <filename>schedule_files/setpoints-daily-schedules.csv</filename>
      <filetype>csv</filetype>
      <usage_type>resource</usage_type>
      <checksum>A60258DE</checksum>
    </file>
    <file>
      <filename>schedule_files/setpoints-daily-setbacks.csv</filename>
      <filetype>csv</filetype>
      <usage_type>resource</usage_type>
      <checksum>74292B8C</checksum>
    </file>
    <file>
      <filename>schedule_files/setpoints-heating-only.csv</filename>
      <filetype>csv</filetype>
      <usage_type>resource</usage_type>
      <checksum>BD935921</checksum>
    </file>
    <file>
      <filename>schedule_files/setpoints.csv</filename>
      <filetype>csv</filetype>
      <usage_type>resource</usage_type>
      <checksum>706A63BC</checksum>
    </file>
    <file>
      <filename>schedule_files/water-heater-operating-modes.csv</filename>
      <filetype>csv</filetype>
      <usage_type>resource</usage_type>
      <checksum>86F45903</checksum>
    </file>
    <file>
      <filename>schedule_files/water-heater-setpoints-10-mins.csv</filename>
      <filetype>csv</filetype>
      <usage_type>resource</usage_type>
      <checksum>F9C90051</checksum>
    </file>
    <file>
      <filename>schedule_files/water-heater-setpoints.csv</filename>
      <filetype>csv</filetype>
      <usage_type>resource</usage_type>
      <checksum>2DFF87CD</checksum>
    </file>
    <file>
      <filename>schedules.rb</filename>
      <filetype>rb</filetype>
      <usage_type>resource</usage_type>
      <checksum>D4095878</checksum>
    </file>
    <file>
      <filename>simcontrols.rb</filename>
      <filetype>rb</filetype>
      <usage_type>resource</usage_type>
      <checksum>DA4D108D</checksum>
    </file>
    <file>
      <filename>unit_conversions.rb</filename>
      <filetype>rb</filetype>
      <usage_type>resource</usage_type>
      <checksum>6D8BA8E5</checksum>
    </file>
    <file>
      <filename>util.rb</filename>
      <filetype>rb</filetype>
      <usage_type>resource</usage_type>
      <checksum>6D409347</checksum>
    </file>
    <file>
      <filename>utility_bills.rb</filename>
      <filetype>rb</filetype>
      <usage_type>resource</usage_type>
      <checksum>07DB4C49</checksum>
    </file>
    <file>
      <filename>version.rb</filename>
      <filetype>rb</filetype>
      <usage_type>resource</usage_type>
      <checksum>6A05B3F0</checksum>
    </file>
    <file>
      <filename>waterheater.rb</filename>
      <filetype>rb</filetype>
      <usage_type>resource</usage_type>
      <checksum>73019632</checksum>
    </file>
    <file>
      <filename>weather.rb</filename>
      <filetype>rb</filetype>
      <usage_type>resource</usage_type>
<<<<<<< HEAD
      <checksum>FD035B1F</checksum>
=======
      <checksum>A42A2AC9</checksum>
>>>>>>> 5889de41
    </file>
    <file>
      <filename>xmlhelper.rb</filename>
      <filetype>rb</filetype>
      <usage_type>resource</usage_type>
      <checksum>17D30902</checksum>
    </file>
    <file>
      <filename>xmlvalidator.rb</filename>
      <filetype>rb</filetype>
      <usage_type>resource</usage_type>
      <checksum>84D0E4E1</checksum>
    </file>
    <file>
      <filename>test_airflow.rb</filename>
      <filetype>rb</filetype>
      <usage_type>test</usage_type>
      <checksum>2C8BEE99</checksum>
    </file>
    <file>
      <filename>test_battery.rb</filename>
      <filetype>rb</filetype>
      <usage_type>test</usage_type>
      <checksum>B10A6D1C</checksum>
    </file>
    <file>
      <filename>test_defaults.rb</filename>
      <filetype>rb</filetype>
      <usage_type>test</usage_type>
      <checksum>C42C6EE4</checksum>
    </file>
    <file>
      <filename>test_enclosure.rb</filename>
      <filetype>rb</filetype>
      <usage_type>test</usage_type>
      <checksum>833E46A5</checksum>
    </file>
    <file>
      <filename>test_generator.rb</filename>
      <filetype>rb</filetype>
      <usage_type>test</usage_type>
      <checksum>C4F6CF9B</checksum>
    </file>
    <file>
      <filename>test_hotwater_appliance.rb</filename>
      <filetype>rb</filetype>
      <usage_type>test</usage_type>
      <checksum>F3ED25B6</checksum>
    </file>
    <file>
      <filename>test_hvac.rb</filename>
      <filetype>rb</filetype>
      <usage_type>test</usage_type>
<<<<<<< HEAD
      <checksum>F144ABFF</checksum>
=======
      <checksum>B02CDFFE</checksum>
>>>>>>> 5889de41
    </file>
    <file>
      <filename>test_hvac_sizing.rb</filename>
      <filetype>rb</filetype>
      <usage_type>test</usage_type>
      <checksum>A7255039</checksum>
    </file>
    <file>
      <filename>test_lighting.rb</filename>
      <filetype>rb</filetype>
      <usage_type>test</usage_type>
      <checksum>6C3A766C</checksum>
    </file>
    <file>
      <filename>test_location.rb</filename>
      <filetype>rb</filetype>
      <usage_type>test</usage_type>
      <checksum>663B10FB</checksum>
    </file>
    <file>
      <filename>test_miscloads.rb</filename>
      <filetype>rb</filetype>
      <usage_type>test</usage_type>
      <checksum>8B6BE984</checksum>
    </file>
    <file>
      <filename>test_pv.rb</filename>
      <filetype>rb</filetype>
      <usage_type>test</usage_type>
      <checksum>DB1DEFCF</checksum>
    </file>
    <file>
      <filename>test_schedules.rb</filename>
      <filetype>rb</filetype>
      <usage_type>test</usage_type>
      <checksum>19948562</checksum>
    </file>
    <file>
      <filename>test_simcontrols.rb</filename>
      <filetype>rb</filetype>
      <usage_type>test</usage_type>
      <checksum>800361DB</checksum>
    </file>
    <file>
      <filename>test_validation.rb</filename>
      <filetype>rb</filetype>
      <usage_type>test</usage_type>
      <checksum>1216CA1B</checksum>
    </file>
    <file>
      <filename>test_water_heater.rb</filename>
      <filetype>rb</filetype>
      <usage_type>test</usage_type>
      <checksum>3181EB84</checksum>
    </file>
    <file>
      <filename>test_weather.rb</filename>
      <filetype>rb</filetype>
      <usage_type>test</usage_type>
      <checksum>8CA4439B</checksum>
    </file>
    <file>
      <filename>util.rb</filename>
      <filetype>rb</filetype>
      <usage_type>test</usage_type>
      <checksum>D22025B3</checksum>
    </file>
  </files>
</measure><|MERGE_RESOLUTION|>--- conflicted
+++ resolved
@@ -3,13 +3,8 @@
   <schema_version>3.1</schema_version>
   <name>hpxm_lto_openstudio</name>
   <uid>b1543b30-9465-45ff-ba04-1d1f85e763bc</uid>
-<<<<<<< HEAD
-  <version_id>24f20d25-60b4-4e10-9f92-7bc61e2e5982</version_id>
-  <version_modified>2023-11-01T19:09:21Z</version_modified>
-=======
-  <version_id>bfaf9c37-6b20-47e4-beed-a88f46f2e7c7</version_id>
-  <version_modified>2023-11-04T19:34:14Z</version_modified>
->>>>>>> 5889de41
+  <version_id>721610bb-fc98-46e3-8462-61b38206a126</version_id>
+  <version_modified>2023-11-06T15:16:00Z</version_modified>
   <xml_checksum>D8922A73</xml_checksum>
   <class_name>HPXMLtoOpenStudio</class_name>
   <display_name>HPXML to OpenStudio Translator</display_name>
@@ -147,11 +142,7 @@
       <filename>measure.rb</filename>
       <filetype>rb</filetype>
       <usage_type>script</usage_type>
-<<<<<<< HEAD
-      <checksum>00169838</checksum>
-=======
-      <checksum>AFA848DB</checksum>
->>>>>>> 5889de41
+      <checksum>9EF94FF9</checksum>
     </file>
     <file>
       <filename>airflow.rb</filename>
@@ -301,21 +292,13 @@
       <filename>hvac.rb</filename>
       <filetype>rb</filetype>
       <usage_type>resource</usage_type>
-<<<<<<< HEAD
-      <checksum>5A6E76FA</checksum>
-=======
-      <checksum>DCDF2D3D</checksum>
->>>>>>> 5889de41
+      <checksum>2BAA48AD</checksum>
     </file>
     <file>
       <filename>hvac_sizing.rb</filename>
       <filetype>rb</filetype>
       <usage_type>resource</usage_type>
-<<<<<<< HEAD
-      <checksum>FCE35D7C</checksum>
-=======
-      <checksum>4D31E43D</checksum>
->>>>>>> 5889de41
+      <checksum>2F981820</checksum>
     </file>
     <file>
       <filename>lighting.rb</filename>
@@ -531,11 +514,7 @@
       <filename>weather.rb</filename>
       <filetype>rb</filetype>
       <usage_type>resource</usage_type>
-<<<<<<< HEAD
-      <checksum>FD035B1F</checksum>
-=======
-      <checksum>A42A2AC9</checksum>
->>>>>>> 5889de41
+      <checksum>6E12B2EB</checksum>
     </file>
     <file>
       <filename>xmlhelper.rb</filename>
@@ -589,11 +568,7 @@
       <filename>test_hvac.rb</filename>
       <filetype>rb</filetype>
       <usage_type>test</usage_type>
-<<<<<<< HEAD
-      <checksum>F144ABFF</checksum>
-=======
-      <checksum>B02CDFFE</checksum>
->>>>>>> 5889de41
+      <checksum>A1EFF906</checksum>
     </file>
     <file>
       <filename>test_hvac_sizing.rb</filename>
