<?xml version="1.0"?>
<measure>
  <schema_version>3.1</schema_version>
  <name>hpxm_lto_openstudio</name>
  <uid>b1543b30-9465-45ff-ba04-1d1f85e763bc</uid>
<<<<<<< HEAD
  <version_id>3ea49029-4568-4711-a340-03037e25c017</version_id>
  <version_modified>2025-01-30T04:54:11Z</version_modified>
=======
  <version_id>d92a5185-cd4e-4a2e-bf62-4c999fa35bde</version_id>
  <version_modified>2025-02-20T18:38:37Z</version_modified>
>>>>>>> e222dcbc
  <xml_checksum>D8922A73</xml_checksum>
  <class_name>HPXMLtoOpenStudio</class_name>
  <display_name>HPXML to OpenStudio Translator</display_name>
  <description>Translates HPXML file to OpenStudio Model</description>
  <modeler_description>TODO</modeler_description>
  <arguments>
    <argument>
      <name>hpxml_path</name>
      <display_name>HPXML File Path</display_name>
      <description>Absolute/relative path of the HPXML file.</description>
      <type>String</type>
      <required>true</required>
      <model_dependent>false</model_dependent>
    </argument>
    <argument>
      <name>output_dir</name>
      <display_name>Directory for Output Files</display_name>
      <description>Absolute/relative path for the output files directory.</description>
      <type>String</type>
      <required>true</required>
      <model_dependent>false</model_dependent>
    </argument>
    <argument>
      <name>output_format</name>
      <display_name>Output Format</display_name>
      <description>The file format of the HVAC design load details output.</description>
      <type>Choice</type>
      <required>false</required>
      <model_dependent>false</model_dependent>
      <default_value>csv</default_value>
      <choices>
        <choice>
          <value>csv</value>
          <display_name>csv</display_name>
        </choice>
        <choice>
          <value>json</value>
          <display_name>json</display_name>
        </choice>
        <choice>
          <value>msgpack</value>
          <display_name>msgpack</display_name>
        </choice>
      </choices>
    </argument>
    <argument>
      <name>annual_output_file_name</name>
      <display_name>Annual Output File Name</display_name>
      <description>The name of the file w/ HVAC design loads and capacities. If not provided, defaults to 'results_annual.csv' (or '.json' or '.msgpack').</description>
      <type>String</type>
      <required>false</required>
      <model_dependent>false</model_dependent>
      <default_value>results_annual</default_value>
    </argument>
    <argument>
      <name>design_load_details_output_file_name</name>
      <display_name>Design Load Details Output File Name</display_name>
      <description>The name of the file w/ additional HVAC design load details. If not provided, defaults to 'results_design_load_details.csv' (or '.json' or '.msgpack').</description>
      <type>String</type>
      <required>false</required>
      <model_dependent>false</model_dependent>
      <default_value>results_design_load_details</default_value>
    </argument>
    <argument>
      <name>add_component_loads</name>
      <display_name>Add component loads?</display_name>
      <description>If true, adds the calculation of heating/cooling component loads (not enabled by default for faster performance).</description>
      <type>Boolean</type>
      <required>false</required>
      <model_dependent>false</model_dependent>
      <default_value>false</default_value>
      <choices>
        <choice>
          <value>true</value>
          <display_name>true</display_name>
        </choice>
        <choice>
          <value>false</value>
          <display_name>false</display_name>
        </choice>
      </choices>
    </argument>
    <argument>
      <name>building_id</name>
      <display_name>BuildingID</display_name>
      <description>The ID of the HPXML Building. Only required if the HPXML has multiple Building elements and WholeSFAorMFBuildingSimulation is not true.</description>
      <type>String</type>
      <required>false</required>
      <model_dependent>false</model_dependent>
    </argument>
    <argument>
      <name>skip_validation</name>
      <display_name>Skip Validation?</display_name>
      <description>If true, bypasses HPXML input validation for faster performance. WARNING: This should only be used if the supplied HPXML file has already been validated against the Schema &amp; Schematron documents.</description>
      <type>Boolean</type>
      <required>false</required>
      <model_dependent>false</model_dependent>
      <default_value>false</default_value>
      <choices>
        <choice>
          <value>true</value>
          <display_name>true</display_name>
        </choice>
        <choice>
          <value>false</value>
          <display_name>false</display_name>
        </choice>
      </choices>
    </argument>
    <argument>
      <name>debug</name>
      <display_name>Debug Mode?</display_name>
      <description>If true: 1) Writes in.osm file, 2) Generates additional log output, and 3) Creates all EnergyPlus output files.</description>
      <type>Boolean</type>
      <required>false</required>
      <model_dependent>false</model_dependent>
      <default_value>false</default_value>
      <choices>
        <choice>
          <value>true</value>
          <display_name>true</display_name>
        </choice>
        <choice>
          <value>false</value>
          <display_name>false</display_name>
        </choice>
      </choices>
    </argument>
  </arguments>
  <outputs />
  <provenances />
  <tags>
    <tag>Whole Building.Space Types</tag>
  </tags>
  <attributes>
    <attribute>
      <name>Measure Type</name>
      <value>ModelMeasure</value>
      <datatype>string</datatype>
    </attribute>
    <attribute>
      <name>Intended Software Tool</name>
      <value>Apply Measure Now</value>
      <datatype>string</datatype>
    </attribute>
    <attribute>
      <name>Intended Software Tool</name>
      <value>OpenStudio Application</value>
      <datatype>string</datatype>
    </attribute>
    <attribute>
      <name>Intended Software Tool</name>
      <value>Parametric Analysis Tool</value>
      <datatype>string</datatype>
    </attribute>
  </attributes>
  <files>
    <file>
      <filename>README.md</filename>
      <filetype>md</filetype>
      <usage_type>readme</usage_type>
      <checksum>F05E039B</checksum>
    </file>
    <file>
      <filename>README.md.erb</filename>
      <filetype>erb</filetype>
      <usage_type>readmeerb</usage_type>
      <checksum>513F28E9</checksum>
    </file>
    <file>
      <version>
        <software_program>OpenStudio</software_program>
        <identifier>3.3.0</identifier>
        <min_compatible>3.3.0</min_compatible>
      </version>
      <filename>measure.rb</filename>
      <filetype>rb</filetype>
      <usage_type>script</usage_type>
      <checksum>34B61ECA</checksum>
    </file>
    <file>
      <filename>airflow.rb</filename>
      <filetype>rb</filetype>
      <usage_type>resource</usage_type>
      <checksum>23B7B4AC</checksum>
    </file>
    <file>
      <filename>battery.rb</filename>
      <filetype>rb</filetype>
      <usage_type>resource</usage_type>
      <checksum>19BFE868</checksum>
    </file>
    <file>
      <filename>calendar.rb</filename>
      <filetype>rb</filetype>
      <usage_type>resource</usage_type>
      <checksum>E9D39EDE</checksum>
    </file>
    <file>
      <filename>constants.rb</filename>
      <filetype>rb</filetype>
      <usage_type>resource</usage_type>
      <checksum>1382D07B</checksum>
    </file>
    <file>
      <filename>constructions.rb</filename>
      <filetype>rb</filetype>
      <usage_type>resource</usage_type>
      <checksum>75FBCCF4</checksum>
    </file>
    <file>
      <filename>data/Xing_okstate_0664D_13659_Table_A-3.csv</filename>
      <filetype>csv</filetype>
      <usage_type>resource</usage_type>
      <checksum>50B7055C</checksum>
    </file>
    <file>
      <filename>data/cambium/LRMER_95DecarbBy2035.csv</filename>
      <filetype>csv</filetype>
      <usage_type>resource</usage_type>
      <checksum>5E60A9EE</checksum>
    </file>
    <file>
      <filename>data/cambium/LRMER_95DecarbBy2050.csv</filename>
      <filetype>csv</filetype>
      <usage_type>resource</usage_type>
      <checksum>01B9A892</checksum>
    </file>
    <file>
      <filename>data/cambium/LRMER_HighRECosts.csv</filename>
      <filetype>csv</filetype>
      <usage_type>resource</usage_type>
      <checksum>A46DE564</checksum>
    </file>
    <file>
      <filename>data/cambium/LRMER_LowRECosts.csv</filename>
      <filetype>csv</filetype>
      <usage_type>resource</usage_type>
      <checksum>58B8E01E</checksum>
    </file>
    <file>
      <filename>data/cambium/LRMER_MidCase.csv</filename>
      <filetype>csv</filetype>
      <usage_type>resource</usage_type>
      <checksum>4C7D519B</checksum>
    </file>
    <file>
      <filename>data/cambium/README.md</filename>
      <filetype>md</filetype>
      <usage_type>resource</usage_type>
      <checksum>FC171B98</checksum>
    </file>
    <file>
      <filename>data/default_schedules.csv</filename>
      <filetype>csv</filetype>
      <usage_type>resource</usage_type>
      <checksum>CDD2DA76</checksum>
    </file>
    <file>
      <filename>data/g_functions/C_configurations_5m_v1.0.json</filename>
      <filetype>json</filetype>
      <usage_type>resource</usage_type>
      <checksum>E97DCCDD</checksum>
    </file>
    <file>
      <filename>data/g_functions/L_configurations_5m_v1.0.json</filename>
      <filetype>json</filetype>
      <usage_type>resource</usage_type>
      <checksum>6B2B3787</checksum>
    </file>
    <file>
      <filename>data/g_functions/LopU_configurations_5m_v1.0.json</filename>
      <filetype>json</filetype>
      <usage_type>resource</usage_type>
      <checksum>B13FA813</checksum>
    </file>
    <file>
      <filename>data/g_functions/Open_configurations_5m_v1.0.json</filename>
      <filetype>json</filetype>
      <usage_type>resource</usage_type>
      <checksum>FF25A024</checksum>
    </file>
    <file>
      <filename>data/g_functions/README.md</filename>
      <filetype>md</filetype>
      <usage_type>resource</usage_type>
      <checksum>EC9CFEDE</checksum>
    </file>
    <file>
      <filename>data/g_functions/U_configurations_5m_v1.0.json</filename>
      <filetype>json</filetype>
      <usage_type>resource</usage_type>
      <checksum>B5BEF270</checksum>
    </file>
    <file>
      <filename>data/g_functions/rectangle_5m_v1.0.json</filename>
      <filetype>json</filetype>
      <usage_type>resource</usage_type>
      <checksum>25FFB6A8</checksum>
    </file>
    <file>
      <filename>data/g_functions/util.rb</filename>
      <filetype>rb</filetype>
      <usage_type>resource</usage_type>
      <checksum>D00579DD</checksum>
    </file>
    <file>
      <filename>data/unavailable_periods.csv</filename>
      <filetype>csv</filetype>
      <usage_type>resource</usage_type>
      <checksum>3FBE7B42</checksum>
    </file>
    <file>
      <filename>data/zipcode_weather_stations.csv</filename>
      <filetype>csv</filetype>
      <usage_type>resource</usage_type>
      <checksum>308D9F48</checksum>
    </file>
    <file>
      <filename>defaults.rb</filename>
      <filetype>rb</filetype>
      <usage_type>resource</usage_type>
<<<<<<< HEAD
      <checksum>EE5FDB35</checksum>
=======
      <checksum>7F6189F3</checksum>
>>>>>>> e222dcbc
    </file>
    <file>
      <filename>energyplus.rb</filename>
      <filetype>rb</filetype>
      <usage_type>resource</usage_type>
      <checksum>071927F3</checksum>
    </file>
    <file>
      <filename>generator.rb</filename>
      <filetype>rb</filetype>
      <usage_type>resource</usage_type>
      <checksum>6C50CF5E</checksum>
    </file>
    <file>
      <filename>geometry.rb</filename>
      <filetype>rb</filetype>
      <usage_type>resource</usage_type>
      <checksum>B6CCA5A7</checksum>
    </file>
    <file>
      <filename>hotwater_appliances.rb</filename>
      <filetype>rb</filetype>
      <usage_type>resource</usage_type>
      <checksum>FA4DA1B3</checksum>
    </file>
    <file>
      <filename>hpxml.rb</filename>
      <filetype>rb</filetype>
      <usage_type>resource</usage_type>
      <checksum>6923DA1E</checksum>
    </file>
    <file>
      <filename>hpxml_schema/HPXML.xsd</filename>
      <filetype>xsd</filetype>
      <usage_type>resource</usage_type>
      <checksum>E36727BB</checksum>
    </file>
    <file>
      <filename>hpxml_schema/README.md</filename>
      <filetype>md</filetype>
      <usage_type>resource</usage_type>
      <checksum>D05DFB8A</checksum>
    </file>
    <file>
      <filename>hpxml_schematron/EPvalidator.xml</filename>
      <filetype>xml</filetype>
      <usage_type>resource</usage_type>
      <checksum>6D661DE4</checksum>
    </file>
    <file>
      <filename>hpxml_schematron/iso-schematron.xsd</filename>
      <filetype>xsd</filetype>
      <usage_type>resource</usage_type>
      <checksum>2785B05C</checksum>
    </file>
    <file>
      <filename>hvac.rb</filename>
      <filetype>rb</filetype>
      <usage_type>resource</usage_type>
      <checksum>0F7B3014</checksum>
    </file>
    <file>
      <filename>hvac_sizing.rb</filename>
      <filetype>rb</filetype>
      <usage_type>resource</usage_type>
      <checksum>59065A65</checksum>
    </file>
    <file>
      <filename>internal_gains.rb</filename>
      <filetype>rb</filetype>
      <usage_type>resource</usage_type>
      <checksum>A9CC95F5</checksum>
    </file>
    <file>
      <filename>lighting.rb</filename>
      <filetype>rb</filetype>
      <usage_type>resource</usage_type>
      <checksum>74899E6B</checksum>
    </file>
    <file>
      <filename>location.rb</filename>
      <filetype>rb</filetype>
      <usage_type>resource</usage_type>
      <checksum>E5CD0079</checksum>
    </file>
    <file>
      <filename>materials.rb</filename>
      <filetype>rb</filetype>
      <usage_type>resource</usage_type>
      <checksum>23B30F2C</checksum>
    </file>
    <file>
      <filename>math.rb</filename>
      <filetype>rb</filetype>
      <usage_type>resource</usage_type>
      <checksum>CE6D107B</checksum>
    </file>
    <file>
      <filename>meta_measure.rb</filename>
      <filetype>rb</filetype>
      <usage_type>resource</usage_type>
      <checksum>D11644B9</checksum>
    </file>
    <file>
      <filename>minitest_helper.rb</filename>
      <filetype>rb</filetype>
      <usage_type>resource</usage_type>
      <checksum>923B05E5</checksum>
    </file>
    <file>
      <filename>misc_loads.rb</filename>
      <filetype>rb</filetype>
      <usage_type>resource</usage_type>
      <checksum>78E80650</checksum>
    </file>
    <file>
      <filename>model.rb</filename>
      <filetype>rb</filetype>
      <usage_type>resource</usage_type>
      <checksum>F0F4648E</checksum>
    </file>
    <file>
      <filename>output.rb</filename>
      <filetype>rb</filetype>
      <usage_type>resource</usage_type>
      <checksum>2824DDC1</checksum>
    </file>
    <file>
      <filename>psychrometrics.rb</filename>
      <filetype>rb</filetype>
      <usage_type>resource</usage_type>
      <checksum>716C98E6</checksum>
    </file>
    <file>
      <filename>pv.rb</filename>
      <filetype>rb</filetype>
      <usage_type>resource</usage_type>
      <checksum>C2C1C9BA</checksum>
    </file>
    <file>
      <filename>schedule_files/README.md</filename>
      <filetype>md</filetype>
      <usage_type>resource</usage_type>
      <checksum>F2FFB082</checksum>
    </file>
    <file>
      <filename>schedule_files/battery.csv</filename>
      <filetype>csv</filetype>
      <usage_type>resource</usage_type>
      <checksum>971B85EE</checksum>
    </file>
    <file>
      <filename>schedule_files/hvac-variable-system-maximum-power-ratios-varied.csv</filename>
      <filetype>csv</filetype>
      <usage_type>resource</usage_type>
      <checksum>B93B3701</checksum>
    </file>
    <file>
      <filename>schedule_files/occupancy-non-stochastic.csv</filename>
      <filetype>csv</filetype>
      <usage_type>resource</usage_type>
      <checksum>FA81E518</checksum>
    </file>
    <file>
      <filename>schedule_files/occupancy-stochastic-10-mins.csv</filename>
      <filetype>csv</filetype>
      <usage_type>resource</usage_type>
      <checksum>D9B181A4</checksum>
    </file>
    <file>
      <filename>schedule_files/occupancy-stochastic-30-mins.csv</filename>
      <filetype>csv</filetype>
      <usage_type>resource</usage_type>
      <checksum>D9B181A4</checksum>
    </file>
    <file>
      <filename>schedule_files/occupancy-stochastic-ev-charger.csv</filename>
      <filetype>csv</filetype>
      <usage_type>resource</usage_type>
      <checksum>188BC7F1</checksum>
    </file>
    <file>
      <filename>schedule_files/occupancy-stochastic-mf-unit.csv</filename>
      <filetype>csv</filetype>
      <usage_type>resource</usage_type>
      <checksum>308CB2EE</checksum>
    </file>
    <file>
      <filename>schedule_files/occupancy-stochastic-mf-unit_2.csv</filename>
      <filetype>csv</filetype>
      <usage_type>resource</usage_type>
      <checksum>DB7B62B3</checksum>
    </file>
    <file>
      <filename>schedule_files/occupancy-stochastic-mf-unit_3.csv</filename>
      <filetype>csv</filetype>
      <usage_type>resource</usage_type>
      <checksum>7452D495</checksum>
    </file>
    <file>
      <filename>schedule_files/occupancy-stochastic-mf-unit_4.csv</filename>
      <filetype>csv</filetype>
      <usage_type>resource</usage_type>
      <checksum>AEB1502E</checksum>
    </file>
    <file>
      <filename>schedule_files/occupancy-stochastic-mf-unit_5.csv</filename>
      <filetype>csv</filetype>
      <usage_type>resource</usage_type>
      <checksum>D10757F1</checksum>
    </file>
    <file>
      <filename>schedule_files/occupancy-stochastic-mf-unit_6.csv</filename>
      <filetype>csv</filetype>
      <usage_type>resource</usage_type>
      <checksum>9B96E690</checksum>
    </file>
    <file>
      <filename>schedule_files/occupancy-stochastic.csv</filename>
      <filetype>csv</filetype>
      <usage_type>resource</usage_type>
      <checksum>703EC57D</checksum>
    </file>
    <file>
      <filename>schedule_files/setpoints-10-mins.csv</filename>
      <filetype>csv</filetype>
      <usage_type>resource</usage_type>
      <checksum>BC2195A6</checksum>
    </file>
    <file>
      <filename>schedule_files/setpoints-cooling-only.csv</filename>
      <filetype>csv</filetype>
      <usage_type>resource</usage_type>
      <checksum>7465D8DD</checksum>
    </file>
    <file>
      <filename>schedule_files/setpoints-daily-schedules.csv</filename>
      <filetype>csv</filetype>
      <usage_type>resource</usage_type>
      <checksum>A60258DE</checksum>
    </file>
    <file>
      <filename>schedule_files/setpoints-daily-setbacks.csv</filename>
      <filetype>csv</filetype>
      <usage_type>resource</usage_type>
      <checksum>74292B8C</checksum>
    </file>
    <file>
      <filename>schedule_files/setpoints-heating-only.csv</filename>
      <filetype>csv</filetype>
      <usage_type>resource</usage_type>
      <checksum>BD935921</checksum>
    </file>
    <file>
      <filename>schedule_files/setpoints.csv</filename>
      <filetype>csv</filetype>
      <usage_type>resource</usage_type>
      <checksum>706A63BC</checksum>
    </file>
    <file>
      <filename>schedule_files/vehicle-ev-undercharged.csv</filename>
      <filetype>csv</filetype>
      <usage_type>resource</usage_type>
      <checksum>692A61D6</checksum>
    </file>
    <file>
      <filename>schedule_files/vehicle-ev.csv</filename>
      <filetype>csv</filetype>
      <usage_type>resource</usage_type>
      <checksum>264EFE70</checksum>
    </file>
    <file>
      <filename>schedule_files/water-heater-operating-modes.csv</filename>
      <filetype>csv</filetype>
      <usage_type>resource</usage_type>
      <checksum>86F45903</checksum>
    </file>
    <file>
      <filename>schedule_files/water-heater-setpoints-10-mins.csv</filename>
      <filetype>csv</filetype>
      <usage_type>resource</usage_type>
      <checksum>F9C90051</checksum>
    </file>
    <file>
      <filename>schedule_files/water-heater-setpoints.csv</filename>
      <filetype>csv</filetype>
      <usage_type>resource</usage_type>
      <checksum>2DFF87CD</checksum>
    </file>
    <file>
      <filename>schedules.rb</filename>
      <filetype>rb</filetype>
      <usage_type>resource</usage_type>
      <checksum>7E83A486</checksum>
    </file>
    <file>
      <filename>simcontrols.rb</filename>
      <filetype>rb</filetype>
      <usage_type>resource</usage_type>
      <checksum>25DD5859</checksum>
    </file>
    <file>
      <filename>unit_conversions.rb</filename>
      <filetype>rb</filetype>
      <usage_type>resource</usage_type>
      <checksum>8BAAF04E</checksum>
    </file>
    <file>
      <filename>util.rb</filename>
      <filetype>rb</filetype>
      <usage_type>resource</usage_type>
      <checksum>D9F271FC</checksum>
    </file>
    <file>
      <filename>utility_bills.rb</filename>
      <filetype>rb</filetype>
      <usage_type>resource</usage_type>
      <checksum>C87C3553</checksum>
    </file>
    <file>
      <filename>vehicle.rb</filename>
      <filetype>rb</filetype>
      <usage_type>resource</usage_type>
      <checksum>D6349216</checksum>
    </file>
    <file>
      <filename>version.rb</filename>
      <filetype>rb</filetype>
      <usage_type>resource</usage_type>
      <checksum>FB92922A</checksum>
    </file>
    <file>
      <filename>waterheater.rb</filename>
      <filetype>rb</filetype>
      <usage_type>resource</usage_type>
      <checksum>A8560A5A</checksum>
    </file>
    <file>
      <filename>weather.rb</filename>
      <filetype>rb</filetype>
      <usage_type>resource</usage_type>
      <checksum>70BF0986</checksum>
    </file>
    <file>
      <filename>xmlhelper.rb</filename>
      <filetype>rb</filetype>
      <usage_type>resource</usage_type>
      <checksum>B18A6A72</checksum>
    </file>
    <file>
      <filename>xmlvalidator.rb</filename>
      <filetype>rb</filetype>
      <usage_type>resource</usage_type>
      <checksum>93120E27</checksum>
    </file>
    <file>
      <filename>test_airflow.rb</filename>
      <filetype>rb</filetype>
      <usage_type>test</usage_type>
      <checksum>AF85CB1C</checksum>
    </file>
    <file>
      <filename>test_battery.rb</filename>
      <filetype>rb</filetype>
      <usage_type>test</usage_type>
      <checksum>C45ECC20</checksum>
    </file>
    <file>
      <filename>test_defaults.rb</filename>
      <filetype>rb</filetype>
      <usage_type>test</usage_type>
      <checksum>3BF1E52A</checksum>
    </file>
    <file>
      <filename>test_enclosure.rb</filename>
      <filetype>rb</filetype>
      <usage_type>test</usage_type>
      <checksum>9D653777</checksum>
    </file>
    <file>
      <filename>test_generator.rb</filename>
      <filetype>rb</filetype>
      <usage_type>test</usage_type>
      <checksum>F540F8F8</checksum>
    </file>
    <file>
      <filename>test_hotwater_appliance.rb</filename>
      <filetype>rb</filetype>
      <usage_type>test</usage_type>
      <checksum>B02084FA</checksum>
    </file>
    <file>
      <filename>test_hvac.rb</filename>
      <filetype>rb</filetype>
      <usage_type>test</usage_type>
<<<<<<< HEAD
      <checksum>01F47953</checksum>
=======
      <checksum>E30F0328</checksum>
>>>>>>> e222dcbc
    </file>
    <file>
      <filename>test_hvac_sizing.rb</filename>
      <filetype>rb</filetype>
      <usage_type>test</usage_type>
      <checksum>E2A21B6A</checksum>
    </file>
    <file>
      <filename>test_lighting.rb</filename>
      <filetype>rb</filetype>
      <usage_type>test</usage_type>
      <checksum>8CC5D6BC</checksum>
    </file>
    <file>
      <filename>test_location.rb</filename>
      <filetype>rb</filetype>
      <usage_type>test</usage_type>
      <checksum>733BB792</checksum>
    </file>
    <file>
      <filename>test_miscloads.rb</filename>
      <filetype>rb</filetype>
      <usage_type>test</usage_type>
      <checksum>AF74F5D9</checksum>
    </file>
    <file>
      <filename>test_pv.rb</filename>
      <filetype>rb</filetype>
      <usage_type>test</usage_type>
      <checksum>48F8F1FF</checksum>
    </file>
    <file>
      <filename>test_schedules.rb</filename>
      <filetype>rb</filetype>
      <usage_type>test</usage_type>
      <checksum>67722FDB</checksum>
    </file>
    <file>
      <filename>test_simcontrols.rb</filename>
      <filetype>rb</filetype>
      <usage_type>test</usage_type>
      <checksum>B15BFB90</checksum>
    </file>
    <file>
      <filename>test_validation.rb</filename>
      <filetype>rb</filetype>
      <usage_type>test</usage_type>
<<<<<<< HEAD
      <checksum>55A49170</checksum>
=======
      <checksum>06CA5017</checksum>
    </file>
    <file>
      <filename>test_vehicle.rb</filename>
      <filetype>rb</filetype>
      <usage_type>test</usage_type>
      <checksum>F29DE25D</checksum>
>>>>>>> e222dcbc
    </file>
    <file>
      <filename>test_water_heater.rb</filename>
      <filetype>rb</filetype>
      <usage_type>test</usage_type>
      <checksum>906475AB</checksum>
    </file>
    <file>
      <filename>test_weather.rb</filename>
      <filetype>rb</filetype>
      <usage_type>test</usage_type>
      <checksum>AD9AB5EC</checksum>
    </file>
    <file>
      <filename>util.rb</filename>
      <filetype>rb</filetype>
      <usage_type>test</usage_type>
      <checksum>D320CA51</checksum>
    </file>
  </files>
</measure><|MERGE_RESOLUTION|>--- conflicted
+++ resolved
@@ -3,13 +3,8 @@
   <schema_version>3.1</schema_version>
   <name>hpxm_lto_openstudio</name>
   <uid>b1543b30-9465-45ff-ba04-1d1f85e763bc</uid>
-<<<<<<< HEAD
-  <version_id>3ea49029-4568-4711-a340-03037e25c017</version_id>
-  <version_modified>2025-01-30T04:54:11Z</version_modified>
-=======
-  <version_id>d92a5185-cd4e-4a2e-bf62-4c999fa35bde</version_id>
-  <version_modified>2025-02-20T18:38:37Z</version_modified>
->>>>>>> e222dcbc
+  <version_id>1b99b3c9-d02a-4d70-ad5f-5a7d5b254398</version_id>
+  <version_modified>2025-02-27T17:59:16Z</version_modified>
   <xml_checksum>D8922A73</xml_checksum>
   <class_name>HPXMLtoOpenStudio</class_name>
   <display_name>HPXML to OpenStudio Translator</display_name>
@@ -332,11 +327,7 @@
       <filename>defaults.rb</filename>
       <filetype>rb</filetype>
       <usage_type>resource</usage_type>
-<<<<<<< HEAD
-      <checksum>EE5FDB35</checksum>
-=======
-      <checksum>7F6189F3</checksum>
->>>>>>> e222dcbc
+      <checksum>ED7C0B11</checksum>
     </file>
     <file>
       <filename>energyplus.rb</filename>
@@ -693,6 +684,12 @@
       <checksum>93120E27</checksum>
     </file>
     <file>
+      <filename>results_design_load_details.json</filename>
+      <filetype>json</filetype>
+      <usage_type>test</usage_type>
+      <checksum>4578819C</checksum>
+    </file>
+    <file>
       <filename>test_airflow.rb</filename>
       <filetype>rb</filetype>
       <usage_type>test</usage_type>
@@ -732,11 +729,7 @@
       <filename>test_hvac.rb</filename>
       <filetype>rb</filetype>
       <usage_type>test</usage_type>
-<<<<<<< HEAD
-      <checksum>01F47953</checksum>
-=======
-      <checksum>E30F0328</checksum>
->>>>>>> e222dcbc
+      <checksum>6BFD956C</checksum>
     </file>
     <file>
       <filename>test_hvac_sizing.rb</filename>
@@ -784,17 +777,13 @@
       <filename>test_validation.rb</filename>
       <filetype>rb</filetype>
       <usage_type>test</usage_type>
-<<<<<<< HEAD
-      <checksum>55A49170</checksum>
-=======
-      <checksum>06CA5017</checksum>
+      <checksum>3D2FFDAD</checksum>
     </file>
     <file>
       <filename>test_vehicle.rb</filename>
       <filetype>rb</filetype>
       <usage_type>test</usage_type>
       <checksum>F29DE25D</checksum>
->>>>>>> e222dcbc
     </file>
     <file>
       <filename>test_water_heater.rb</filename>
