--- conflicted
+++ resolved
@@ -3,13 +3,8 @@
   <schema_version>3.0</schema_version>
   <name>hpxm_lto_openstudio</name>
   <uid>b1543b30-9465-45ff-ba04-1d1f85e763bc</uid>
-<<<<<<< HEAD
-  <version_id>86b5ccef-8916-4459-ac0a-60f9382bae65</version_id>
-  <version_modified>20200911T221445Z</version_modified>
-=======
-  <version_id>4f578adb-de9a-4abe-b97c-9b7f70651007</version_id>
-  <version_modified>20200921T213326Z</version_modified>
->>>>>>> 64b2d468
+  <version_id>6969c9ca-18d5-4fe2-9761-5a247114ed11</version_id>
+  <version_modified>20200922T213055Z</version_modified>
   <xml_checksum>D8922A73</xml_checksum>
   <class_name>HPXMLtoOpenStudio</class_name>
   <display_name>HPXML to OpenStudio Translator</display_name>
@@ -481,8 +476,6 @@
     </file>
     <file>
       <filename>xmlhelper.rb</filename>
-<<<<<<< HEAD
-=======
       <filetype>rb</filetype>
       <usage_type>resource</usage_type>
       <checksum>6CB36D58</checksum>
@@ -501,7 +494,6 @@
     </file>
     <file>
       <filename>test_airflow.rb</filename>
->>>>>>> 64b2d468
       <filetype>rb</filetype>
       <usage_type>test</usage_type>
       <checksum>DA8AF16A</checksum>
@@ -519,63 +511,52 @@
       <checksum>860B66F7</checksum>
     </file>
     <file>
+      <filename>test_defaults.rb</filename>
+      <filetype>rb</filetype>
+      <usage_type>test</usage_type>
+      <checksum>367DF2E2</checksum>
+    </file>
+    <file>
+      <filename>test_validation.rb</filename>
+      <filetype>rb</filetype>
+      <usage_type>test</usage_type>
+      <checksum>8A8F0F97</checksum>
+    </file>
+    <file>
+      <filename>misc_loads.rb</filename>
+      <filetype>rb</filetype>
+      <usage_type>resource</usage_type>
+      <checksum>F22B8E79</checksum>
+    </file>
+    <file>
+      <filename>version.rb</filename>
+      <filetype>rb</filetype>
+      <usage_type>resource</usage_type>
+      <checksum>E64395AB</checksum>
+    </file>
+    <file>
       <filename>constants.rb</filename>
       <filetype>rb</filetype>
       <usage_type>resource</usage_type>
-      <checksum>4FFC87C1</checksum>
-    </file>
-    <file>
-<<<<<<< HEAD
-      <filename>test_validation.rb</filename>
-=======
+      <checksum>E11D80E4</checksum>
+    </file>
+    <file>
       <filename>hvac.rb</filename>
       <filetype>rb</filetype>
       <usage_type>resource</usage_type>
-      <checksum>F9B0920D</checksum>
+      <checksum>5D235B65</checksum>
     </file>
     <file>
       <filename>hpxml_defaults.rb</filename>
       <filetype>rb</filetype>
       <usage_type>resource</usage_type>
-      <checksum>84EA935D</checksum>
-    </file>
-    <file>
-      <filename>test_defaults.rb</filename>
->>>>>>> 64b2d468
-      <filetype>rb</filetype>
-      <usage_type>test</usage_type>
-      <checksum>367DF2E2</checksum>
+      <checksum>49EDA3D5</checksum>
     </file>
     <file>
       <filename>hvac_sizing.rb</filename>
       <filetype>rb</filetype>
       <usage_type>resource</usage_type>
-      <checksum>5180C452</checksum>
-    </file>
-    <file>
-<<<<<<< HEAD
-      <filename>constants.rb</filename>
-      <filetype>rb</filetype>
-      <usage_type>resource</usage_type>
-      <checksum>2F8F4C9D</checksum>
-    </file>
-    <file>
-      <filename>EPvalidator.xml</filename>
-      <filetype>xml</filetype>
-      <usage_type>resource</usage_type>
-      <checksum>99FAA272</checksum>
-=======
-      <filename>test_validation.rb</filename>
-      <filetype>rb</filetype>
-      <usage_type>test</usage_type>
-      <checksum>8A8F0F97</checksum>
-    </file>
-    <file>
-      <filename>misc_loads.rb</filename>
-      <filetype>rb</filetype>
-      <usage_type>resource</usage_type>
-      <checksum>F22B8E79</checksum>
->>>>>>> 64b2d468
+      <checksum>EB814B3A</checksum>
     </file>
     <file>
       <version>
@@ -586,51 +567,19 @@
       <filename>measure.rb</filename>
       <filetype>rb</filetype>
       <usage_type>script</usage_type>
-<<<<<<< HEAD
-      <checksum>517F40DB</checksum>
-    </file>
-    <file>
-      <filename>hpxml_defaults.rb</filename>
-      <filetype>rb</filetype>
-      <usage_type>resource</usage_type>
-      <checksum>110B9823</checksum>
-=======
-      <checksum>5E434FF7</checksum>
->>>>>>> 64b2d468
+      <checksum>0FAA9DB6</checksum>
     </file>
     <file>
       <filename>hpxml.rb</filename>
       <filetype>rb</filetype>
       <usage_type>resource</usage_type>
-<<<<<<< HEAD
-      <checksum>BC4E0433</checksum>
-    </file>
-    <file>
-      <filename>hvac_sizing.rb</filename>
-      <filetype>rb</filetype>
-      <usage_type>resource</usage_type>
-      <checksum>E7B1B17D</checksum>
-    </file>
-    <file>
-      <filename>hvac.rb</filename>
-      <filetype>rb</filetype>
-      <usage_type>resource</usage_type>
-      <checksum>5EB5A0FE</checksum>
-=======
-      <checksum>4AB5BFB1</checksum>
+      <checksum>2398679E</checksum>
     </file>
     <file>
       <filename>EPvalidator.xml</filename>
       <filetype>xml</filetype>
       <usage_type>resource</usage_type>
-      <checksum>4B85F5D0</checksum>
-    </file>
-    <file>
-      <filename>version.rb</filename>
-      <filetype>rb</filetype>
-      <usage_type>resource</usage_type>
-      <checksum>E64395AB</checksum>
->>>>>>> 64b2d468
+      <checksum>5A44E0B5</checksum>
     </file>
   </files>
 </measure>