<?xml version="1.0"?>
<measure>
  <schema_version>3.0</schema_version>
  <name>hpxm_lto_openstudio</name>
  <uid>b1543b30-9465-45ff-ba04-1d1f85e763bc</uid>
<<<<<<< HEAD
  <version_id>e92cd5cc-5a33-4cf2-a6cb-80c8d8f11a83</version_id>
  <version_modified>20220927T030239Z</version_modified>
=======
  <version_id>2c3698d0-0a48-4a0d-8b36-5f2d93affac6</version_id>
  <version_modified>20220927T031008Z</version_modified>
>>>>>>> 937a0c31
  <xml_checksum>D8922A73</xml_checksum>
  <class_name>HPXMLtoOpenStudio</class_name>
  <display_name>HPXML to OpenStudio Translator</display_name>
  <description>Translates HPXML file to OpenStudio Model</description>
  <modeler_description>TODO</modeler_description>
  <arguments>
    <argument>
      <name>hpxml_path</name>
      <display_name>HPXML File Path</display_name>
      <description>Absolute/relative path of the HPXML file.</description>
      <type>String</type>
      <required>true</required>
      <model_dependent>false</model_dependent>
    </argument>
    <argument>
      <name>output_dir</name>
      <display_name>Directory for Output Files</display_name>
      <description>Absolute/relative path for the output files directory.</description>
      <type>String</type>
      <required>true</required>
      <model_dependent>false</model_dependent>
    </argument>
    <argument>
      <name>debug</name>
      <display_name>Debug Mode?</display_name>
      <description>If true: 1) Writes in.osm file, 2) Generates additional log output, and 3) Creates all EnergyPlus output files.</description>
      <type>Boolean</type>
      <required>false</required>
      <model_dependent>false</model_dependent>
      <default_value>false</default_value>
      <choices>
        <choice>
          <value>true</value>
          <display_name>true</display_name>
        </choice>
        <choice>
          <value>false</value>
          <display_name>false</display_name>
        </choice>
      </choices>
    </argument>
    <argument>
      <name>add_component_loads</name>
      <display_name>Add component loads?</display_name>
      <description>If true, adds the calculation of heating/cooling component loads (not enabled by default for faster performance).</description>
      <type>Boolean</type>
      <required>false</required>
      <model_dependent>false</model_dependent>
      <default_value>false</default_value>
      <choices>
        <choice>
          <value>true</value>
          <display_name>true</display_name>
        </choice>
        <choice>
          <value>false</value>
          <display_name>false</display_name>
        </choice>
      </choices>
    </argument>
    <argument>
      <name>skip_validation</name>
      <display_name>Skip Validation?</display_name>
      <description>If true, bypasses HPXML input validation for faster performance. WARNING: This should only be used if the supplied HPXML file has already been validated against the Schema &amp; Schematron documents.</description>
      <type>Boolean</type>
      <required>false</required>
      <model_dependent>false</model_dependent>
      <default_value>false</default_value>
      <choices>
        <choice>
          <value>true</value>
          <display_name>true</display_name>
        </choice>
        <choice>
          <value>false</value>
          <display_name>false</display_name>
        </choice>
      </choices>
    </argument>
    <argument>
      <name>building_id</name>
      <display_name>BuildingID</display_name>
      <description>The ID of the HPXML Building. Only required if there are multiple Building elements in the HPXML file.</description>
      <type>String</type>
      <required>false</required>
      <model_dependent>false</model_dependent>
    </argument>
  </arguments>
  <outputs />
  <provenances />
  <tags>
    <tag>Whole Building.Space Types</tag>
  </tags>
  <attributes>
    <attribute>
      <name>Measure Type</name>
      <value>ModelMeasure</value>
      <datatype>string</datatype>
    </attribute>
    <attribute>
      <name>Intended Software Tool</name>
      <value>Apply Measure Now</value>
      <datatype>string</datatype>
    </attribute>
    <attribute>
      <name>Intended Software Tool</name>
      <value>OpenStudio Application</value>
      <datatype>string</datatype>
    </attribute>
    <attribute>
      <name>Intended Software Tool</name>
      <value>Parametric Analysis Tool</value>
      <datatype>string</datatype>
    </attribute>
  </attributes>
  <files>
    <file>
      <filename>psychrometrics.rb</filename>
      <filetype>rb</filetype>
      <usage_type>resource</usage_type>
      <checksum>38ED685E</checksum>
    </file>
    <file>
      <filename>generator.rb</filename>
      <filetype>rb</filetype>
      <usage_type>resource</usage_type>
      <checksum>FC0A4F2E</checksum>
    </file>
    <file>
      <filename>util.rb</filename>
      <filetype>rb</filetype>
      <usage_type>test</usage_type>
      <checksum>D22025B3</checksum>
    </file>
    <file>
      <filename>energyplus.rb</filename>
      <filetype>rb</filetype>
      <usage_type>resource</usage_type>
      <checksum>64E3EB57</checksum>
    </file>
    <file>
      <filename>pv.rb</filename>
      <filetype>rb</filetype>
      <usage_type>resource</usage_type>
      <checksum>04E10882</checksum>
    </file>
    <file>
      <filename>data/ashrae_622_wsf.csv</filename>
      <filetype>csv</filetype>
      <usage_type>resource</usage_type>
      <checksum>308F75BA</checksum>
    </file>
    <file>
      <filename>data/climate_zones.csv</filename>
      <filetype>csv</filetype>
      <usage_type>resource</usage_type>
      <checksum>63C6A1E2</checksum>
    </file>
    <file>
      <filename>data/hvac_equipment_efficiency.csv</filename>
      <filetype>csv</filetype>
      <usage_type>resource</usage_type>
      <checksum>3765993A</checksum>
    </file>
    <file>
      <filename>data/water_heater_efficiency.csv</filename>
      <filetype>csv</filetype>
      <usage_type>resource</usage_type>
      <checksum>9EC3B4D6</checksum>
    </file>
    <file>
      <filename>util.rb</filename>
      <filetype>rb</filetype>
      <usage_type>resource</usage_type>
      <checksum>AE6C2F42</checksum>
    </file>
    <file>
      <filename>minitest_helper.rb</filename>
      <filetype>rb</filetype>
      <usage_type>resource</usage_type>
      <checksum>CDB0A906</checksum>
    </file>
    <file>
      <filename>data/cambium/LRMER_95DecarbBy2035.csv</filename>
      <filetype>csv</filetype>
      <usage_type>resource</usage_type>
      <checksum>5E60A9EE</checksum>
    </file>
    <file>
      <filename>data/cambium/LRMER_95DecarbBy2050.csv</filename>
      <filetype>csv</filetype>
      <usage_type>resource</usage_type>
      <checksum>01B9A892</checksum>
    </file>
    <file>
      <filename>data/cambium/LRMER_HighRECosts.csv</filename>
      <filetype>csv</filetype>
      <usage_type>resource</usage_type>
      <checksum>A46DE564</checksum>
    </file>
    <file>
      <filename>data/cambium/LRMER_LowRECosts.csv</filename>
      <filetype>csv</filetype>
      <usage_type>resource</usage_type>
      <checksum>58B8E01E</checksum>
    </file>
    <file>
      <filename>data/cambium/LRMER_MidCase.csv</filename>
      <filetype>csv</filetype>
      <usage_type>resource</usage_type>
      <checksum>4C7D519B</checksum>
    </file>
    <file>
      <filename>unit_conversions.rb</filename>
      <filetype>rb</filetype>
      <usage_type>resource</usage_type>
      <checksum>1D3AE970</checksum>
    </file>
    <file>
      <filename>materials.rb</filename>
      <filetype>rb</filetype>
      <usage_type>resource</usage_type>
      <checksum>868FE0BE</checksum>
    </file>
    <file>
      <filename>schedule_files/setpoints.csv</filename>
      <filetype>csv</filetype>
      <usage_type>resource</usage_type>
      <checksum>706A63BC</checksum>
    </file>
    <file>
      <filename>schedule_files/setpoints-10-mins.csv</filename>
      <filetype>csv</filetype>
      <usage_type>resource</usage_type>
      <checksum>BC2195A6</checksum>
    </file>
    <file>
      <filename>schedule_files/setpoints-cooling-only.csv</filename>
      <filetype>csv</filetype>
      <usage_type>resource</usage_type>
      <checksum>7465D8DD</checksum>
    </file>
    <file>
      <filename>schedule_files/setpoints-heating-only.csv</filename>
      <filetype>csv</filetype>
      <usage_type>resource</usage_type>
      <checksum>BD935921</checksum>
    </file>
    <file>
      <filename>schedule_files/setpoints-daily-schedules.csv</filename>
      <filetype>csv</filetype>
      <usage_type>resource</usage_type>
      <checksum>A60258DE</checksum>
    </file>
    <file>
      <filename>schedule_files/setpoints-daily-setbacks.csv</filename>
      <filetype>csv</filetype>
      <usage_type>resource</usage_type>
      <checksum>74292B8C</checksum>
    </file>
    <file>
      <filename>schedule_files/water-heater-operating-modes.csv</filename>
      <filetype>csv</filetype>
      <usage_type>resource</usage_type>
      <checksum>86F45903</checksum>
    </file>
    <file>
      <filename>schedule_files/water-heater-setpoints-10-mins.csv</filename>
      <filetype>csv</filetype>
      <usage_type>resource</usage_type>
      <checksum>F9C90051</checksum>
    </file>
    <file>
      <filename>schedule_files/water-heater-setpoints.csv</filename>
      <filetype>csv</filetype>
      <usage_type>resource</usage_type>
      <checksum>2DFF87CD</checksum>
    </file>
    <file>
      <filename>schedule_files/occupancy-smooth.csv</filename>
      <filetype>csv</filetype>
      <usage_type>resource</usage_type>
      <checksum>3659E63B</checksum>
    </file>
    <file>
      <filename>schedule_files/occupancy-stochastic-10-mins.csv</filename>
      <filetype>csv</filetype>
      <usage_type>resource</usage_type>
      <checksum>FAB83EF4</checksum>
    </file>
    <file>
      <filename>schedule_files/occupancy-stochastic-vacancy.csv</filename>
      <filetype>csv</filetype>
      <usage_type>resource</usage_type>
      <checksum>F46D463C</checksum>
    </file>
    <file>
      <filename>schedule_files/occupancy-stochastic.csv</filename>
      <filetype>csv</filetype>
      <usage_type>resource</usage_type>
      <checksum>1C142FA2</checksum>
    </file>
    <file>
      <filename>battery.rb</filename>
      <filetype>rb</filetype>
      <usage_type>resource</usage_type>
      <checksum>5666ECBA</checksum>
    </file>
    <file>
      <filename>lighting.rb</filename>
      <filetype>rb</filetype>
      <usage_type>resource</usage_type>
      <checksum>0F94C201</checksum>
    </file>
    <file>
      <filename>constants.rb</filename>
      <filetype>rb</filetype>
      <usage_type>resource</usage_type>
      <checksum>3593C0B1</checksum>
    </file>
    <file>
      <filename>geometry.rb</filename>
      <filetype>rb</filetype>
      <usage_type>resource</usage_type>
      <checksum>77764371</checksum>
    </file>
    <file>
      <filename>hpxml_schema/HPXML.xsd</filename>
      <filetype>xsd</filetype>
      <usage_type>resource</usage_type>
      <checksum>2FD98C89</checksum>
    </file>
    <file>
      <filename>hpxml_schema/HPXMLBaseElements.xsd</filename>
      <filetype>xsd</filetype>
      <usage_type>resource</usage_type>
      <checksum>17563F8C</checksum>
    </file>
    <file>
      <filename>hpxml_schema/HPXMLDataTypes.xsd</filename>
      <filetype>xsd</filetype>
      <usage_type>resource</usage_type>
      <checksum>2B0922EC</checksum>
    </file>
    <file>
      <filename>utility_bills.rb</filename>
      <filetype>rb</filetype>
      <usage_type>resource</usage_type>
      <checksum>35B866E9</checksum>
    </file>
    <file>
      <filename>misc_loads.rb</filename>
      <filetype>rb</filetype>
      <usage_type>resource</usage_type>
      <checksum>9B03DE90</checksum>
    </file>
    <file>
      <filename>data/cambium/README.md</filename>
      <filetype>md</filetype>
      <usage_type>resource</usage_type>
      <checksum>FC171B98</checksum>
    </file>
    <file>
      <filename>hvac.rb</filename>
      <filetype>rb</filetype>
      <usage_type>resource</usage_type>
      <checksum>31912131</checksum>
    </file>
    <file>
      <filename>simcontrols.rb</filename>
      <filetype>rb</filetype>
      <usage_type>resource</usage_type>
      <checksum>3AFD26FF</checksum>
    </file>
    <file>
      <filename>schedules.rb</filename>
      <filetype>rb</filetype>
      <usage_type>resource</usage_type>
      <checksum>93E95B59</checksum>
    </file>
    <file>
      <filename>location.rb</filename>
      <filetype>rb</filetype>
      <usage_type>resource</usage_type>
      <checksum>DF9CC863</checksum>
    </file>
    <file>
      <filename>test_pv.rb</filename>
      <filetype>rb</filetype>
      <usage_type>test</usage_type>
      <checksum>123A3FEF</checksum>
    </file>
    <file>
      <filename>test_generator.rb</filename>
      <filetype>rb</filetype>
      <usage_type>test</usage_type>
      <checksum>724B707F</checksum>
    </file>
    <file>
      <filename>test_battery.rb</filename>
      <filetype>rb</filetype>
      <usage_type>test</usage_type>
      <checksum>F8FA0CA7</checksum>
    </file>
    <file>
      <filename>test_location.rb</filename>
      <filetype>rb</filetype>
      <usage_type>test</usage_type>
      <checksum>03FE784E</checksum>
    </file>
    <file>
      <filename>test_simcontrols.rb</filename>
      <filetype>rb</filetype>
      <usage_type>test</usage_type>
      <checksum>C198979C</checksum>
    </file>
    <file>
      <filename>test_lighting.rb</filename>
      <filetype>rb</filetype>
      <usage_type>test</usage_type>
      <checksum>878E00B4</checksum>
    </file>
    <file>
      <filename>test_miscloads.rb</filename>
      <filetype>rb</filetype>
      <usage_type>test</usage_type>
      <checksum>B0CF4C83</checksum>
    </file>
    <file>
      <filename>test_hotwater_appliance.rb</filename>
      <filetype>rb</filetype>
      <usage_type>test</usage_type>
      <checksum>869F95B2</checksum>
    </file>
    <file>
      <filename>test_water_heater.rb</filename>
      <filetype>rb</filetype>
      <usage_type>test</usage_type>
      <checksum>83AC920F</checksum>
    </file>
    <file>
      <filename>test_schedules.rb</filename>
      <filetype>rb</filetype>
      <usage_type>test</usage_type>
      <checksum>D8E236C3</checksum>
    </file>
    <file>
      <filename>test_hvac_sizing.rb</filename>
      <filetype>rb</filetype>
      <usage_type>test</usage_type>
      <checksum>DFD1B298</checksum>
    </file>
    <file>
      <filename>test_weather.rb</filename>
      <filetype>rb</filetype>
      <usage_type>test</usage_type>
      <checksum>89B1B71D</checksum>
    </file>
    <file>
      <filename>test_enclosure.rb</filename>
      <filetype>rb</filetype>
      <usage_type>test</usage_type>
      <checksum>085C4908</checksum>
    </file>
    <file>
      <filename>output.rb</filename>
      <filetype>rb</filetype>
      <usage_type>resource</usage_type>
      <checksum>0D0399FA</checksum>
    </file>
    <file>
      <filename>hvac_sizing.rb</filename>
      <filetype>rb</filetype>
      <usage_type>resource</usage_type>
      <checksum>4D0D827D</checksum>
    </file>
    <file>
      <filename>test_airflow.rb</filename>
      <filetype>rb</filetype>
      <usage_type>test</usage_type>
      <checksum>15015829</checksum>
    </file>
    <file>
      <filename>weather.rb</filename>
      <filetype>rb</filetype>
      <usage_type>resource</usage_type>
      <checksum>84489603</checksum>
    </file>
    <file>
      <filename>test_defaults.rb</filename>
      <filetype>rb</filetype>
      <usage_type>test</usage_type>
      <checksum>7950A1A2</checksum>
    </file>
    <file>
      <filename>hpxml_defaults.rb</filename>
      <filetype>rb</filetype>
      <usage_type>resource</usage_type>
      <checksum>6ED20DA1</checksum>
    </file>
    <file>
      <filename>hotwater_appliances.rb</filename>
      <filetype>rb</filetype>
      <usage_type>resource</usage_type>
      <checksum>1BAC39B2</checksum>
    </file>
    <file>
      <filename>version.rb</filename>
      <filetype>rb</filetype>
      <usage_type>resource</usage_type>
      <checksum>12AD13D7</checksum>
    </file>
    <file>
      <filename>waterheater.rb</filename>
      <filetype>rb</filetype>
      <usage_type>resource</usage_type>
      <checksum>8DC67954</checksum>
    </file>
    <file>
      <filename>test_hvac.rb</filename>
      <filetype>rb</filetype>
      <usage_type>test</usage_type>
      <checksum>F4418C0F</checksum>
    </file>
    <file>
      <filename>airflow.rb</filename>
      <filetype>rb</filetype>
      <usage_type>resource</usage_type>
      <checksum>FA398582</checksum>
    </file>
    <file>
      <filename>xmlhelper.rb</filename>
      <filetype>rb</filetype>
      <usage_type>resource</usage_type>
      <checksum>9AAA33BE</checksum>
    </file>
    <file>
      <filename>hpxml_schematron/EPvalidator.xml</filename>
      <filetype>xml</filetype>
      <usage_type>resource</usage_type>
      <checksum>DF9B679D</checksum>
    </file>
    <file>
      <filename>test_validation.rb</filename>
      <filetype>rb</filetype>
      <usage_type>test</usage_type>
      <checksum>62D3FF82</checksum>
    </file>
    <file>
      <filename>hpxml.rb</filename>
      <filetype>rb</filetype>
      <usage_type>resource</usage_type>
      <checksum>8FD5B391</checksum>
    </file>
    <file>
      <version>
        <software_program>OpenStudio</software_program>
        <identifier>3.3.0</identifier>
        <min_compatible>3.3.0</min_compatible>
      </version>
      <filename>measure.rb</filename>
      <filetype>rb</filetype>
      <usage_type>script</usage_type>
      <checksum>A028F65F</checksum>
    </file>
    <file>
      <filename>meta_measure.rb</filename>
      <filetype>rb</filetype>
      <usage_type>resource</usage_type>
      <checksum>67D2E8B4</checksum>
    </file>
    <file>
      <filename>hpxml_schematron/iso-schematron.xsd</filename>
      <filetype>xsd</filetype>
      <usage_type>resource</usage_type>
      <checksum>2785B05C</checksum>
    </file>
    <file>
      <filename>xmlvalidator.rb</filename>
      <filetype>rb</filetype>
      <usage_type>resource</usage_type>
      <checksum>8DB5DD87</checksum>
    </file>
    <file>
      <filename>constructions.rb</filename>
      <filetype>rb</filetype>
      <usage_type>resource</usage_type>
      <checksum>13C65C24</checksum>
    </file>
  </files>
</measure><|MERGE_RESOLUTION|>--- conflicted
+++ resolved
@@ -3,13 +3,8 @@
   <schema_version>3.0</schema_version>
   <name>hpxm_lto_openstudio</name>
   <uid>b1543b30-9465-45ff-ba04-1d1f85e763bc</uid>
-<<<<<<< HEAD
-  <version_id>e92cd5cc-5a33-4cf2-a6cb-80c8d8f11a83</version_id>
-  <version_modified>20220927T030239Z</version_modified>
-=======
-  <version_id>2c3698d0-0a48-4a0d-8b36-5f2d93affac6</version_id>
-  <version_modified>20220927T031008Z</version_modified>
->>>>>>> 937a0c31
+  <version_id>a39d8c17-b324-4ca0-931c-493915e41bd4</version_id>
+  <version_modified>20220927T182226Z</version_modified>
   <xml_checksum>D8922A73</xml_checksum>
   <class_name>HPXMLtoOpenStudio</class_name>
   <display_name>HPXML to OpenStudio Translator</display_name>
@@ -541,6 +536,12 @@
       <checksum>FA398582</checksum>
     </file>
     <file>
+      <filename>constructions.rb</filename>
+      <filetype>rb</filetype>
+      <usage_type>resource</usage_type>
+      <checksum>13C65C24</checksum>
+    </file>
+    <file>
       <filename>xmlhelper.rb</filename>
       <filetype>rb</filetype>
       <usage_type>resource</usage_type>
@@ -593,11 +594,5 @@
       <usage_type>resource</usage_type>
       <checksum>8DB5DD87</checksum>
     </file>
-    <file>
-      <filename>constructions.rb</filename>
-      <filetype>rb</filetype>
-      <usage_type>resource</usage_type>
-      <checksum>13C65C24</checksum>
-    </file>
   </files>
 </measure>