--- conflicted
+++ resolved
@@ -3,13 +3,8 @@
   <schema_version>3.0</schema_version>
   <name>hpxm_lto_openstudio</name>
   <uid>b1543b30-9465-45ff-ba04-1d1f85e763bc</uid>
-<<<<<<< HEAD
   <version_id>fe56fa89-952a-448e-ad70-f6ee55502bcb</version_id>
   <version_modified>20211103T164210Z</version_modified>
-=======
-  <version_id>0b749a4a-8642-4d1a-bc09-96212c1d7a1a</version_id>
-  <version_modified>20211103T182034Z</version_modified>
->>>>>>> b302eec5
   <xml_checksum>D8922A73</xml_checksum>
   <class_name>HPXMLtoOpenStudio</class_name>
   <display_name>HPXML to OpenStudio Translator</display_name>
@@ -373,7 +368,6 @@
       <checksum>B3C6E2AC</checksum>
     </file>
     <file>
-<<<<<<< HEAD
       <filename>BaseElements.xsd</filename>
       <filetype>xsd</filetype>
       <usage_type>resource</usage_type>
@@ -384,12 +378,6 @@
       <filetype>xsd</filetype>
       <usage_type>resource</usage_type>
       <checksum>C3A08277</checksum>
-=======
-      <filename>HPXMLvalidator.xml</filename>
-      <filetype>xml</filetype>
-      <usage_type>resource</usage_type>
-      <checksum>DC4A4DCE</checksum>
->>>>>>> b302eec5
     </file>
     <file>
       <filename>weather.rb</filename>
