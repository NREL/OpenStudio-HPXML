--- conflicted
+++ resolved
@@ -3,13 +3,8 @@
   <schema_version>3.1</schema_version>
   <name>hpxm_lto_openstudio</name>
   <uid>b1543b30-9465-45ff-ba04-1d1f85e763bc</uid>
-<<<<<<< HEAD
-  <version_id>98790a31-5f81-4166-aa86-a44439e34cd3</version_id>
-  <version_modified>2023-10-05T17:56:59Z</version_modified>
-=======
   <version_id>7172e5c7-162c-4205-a7fc-adcb3de140e9</version_id>
   <version_modified>2023-10-18T17:47:01Z</version_modified>
->>>>>>> 506f8f9b
   <xml_checksum>D8922A73</xml_checksum>
   <class_name>HPXMLtoOpenStudio</class_name>
   <display_name>HPXML to OpenStudio Translator</display_name>
@@ -153,11 +148,7 @@
       <filename>constants.rb</filename>
       <filetype>rb</filetype>
       <usage_type>resource</usage_type>
-<<<<<<< HEAD
-      <checksum>EF5CEDB6</checksum>
-=======
       <checksum>E73FC04E</checksum>
->>>>>>> 506f8f9b
     </file>
     <file>
       <filename>constructions.rb</filename>
@@ -331,11 +322,7 @@
       <filename>output.rb</filename>
       <filetype>rb</filetype>
       <usage_type>resource</usage_type>
-<<<<<<< HEAD
-      <checksum>8D40254C</checksum>
-=======
       <checksum>C73BDCB4</checksum>
->>>>>>> 506f8f9b
     </file>
     <file>
       <filename>psychrometrics.rb</filename>
@@ -473,7 +460,7 @@
       <filename>waterheater.rb</filename>
       <filetype>rb</filetype>
       <usage_type>resource</usage_type>
-      <checksum>6D1B2852</checksum>
+      <checksum>38F19A13</checksum>
     </file>
     <file>
       <filename>weather.rb</filename>
