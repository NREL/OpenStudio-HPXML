<?xml version="1.0"?>
<measure>
  <schema_version>3.1</schema_version>
  <name>hpxm_lto_openstudio</name>
  <uid>b1543b30-9465-45ff-ba04-1d1f85e763bc</uid>
<<<<<<< HEAD
  <version_id>6fa7e030-0029-4c0e-bae4-f99debccbeb8</version_id>
  <version_modified>2024-06-25T18:06:59Z</version_modified>
=======
  <version_id>36571362-080b-41e8-a06b-64cbbce8f0d5</version_id>
  <version_modified>2024-07-01T16:49:18Z</version_modified>
>>>>>>> 8d810f9b
  <xml_checksum>D8922A73</xml_checksum>
  <class_name>HPXMLtoOpenStudio</class_name>
  <display_name>HPXML to OpenStudio Translator</display_name>
  <description>Translates HPXML file to OpenStudio Model</description>
  <modeler_description>TODO</modeler_description>
  <arguments>
    <argument>
      <name>hpxml_path</name>
      <display_name>HPXML File Path</display_name>
      <description>Absolute/relative path of the HPXML file.</description>
      <type>String</type>
      <required>true</required>
      <model_dependent>false</model_dependent>
    </argument>
    <argument>
      <name>output_dir</name>
      <display_name>Directory for Output Files</display_name>
      <description>Absolute/relative path for the output files directory.</description>
      <type>String</type>
      <required>true</required>
      <model_dependent>false</model_dependent>
    </argument>
    <argument>
      <name>output_format</name>
      <display_name>Output Format</display_name>
      <description>The file format of the HVAC design load details output.</description>
      <type>Choice</type>
      <required>false</required>
      <model_dependent>false</model_dependent>
      <default_value>csv</default_value>
      <choices>
        <choice>
          <value>csv</value>
          <display_name>csv</display_name>
        </choice>
        <choice>
          <value>json</value>
          <display_name>json</display_name>
        </choice>
        <choice>
          <value>msgpack</value>
          <display_name>msgpack</display_name>
        </choice>
      </choices>
    </argument>
    <argument>
      <name>annual_output_file_name</name>
      <display_name>Annual Output File Name</display_name>
      <description>The name of the file w/ HVAC design loads and capacities. If not provided, defaults to 'results_annual.csv' (or 'results_annual.json' or 'results_annual.msgpack').</description>
      <type>String</type>
      <required>false</required>
      <model_dependent>false</model_dependent>
      <default_value>results_annual</default_value>
    </argument>
    <argument>
      <name>design_load_details_output_file_name</name>
      <display_name>Design Load Details Output File Name</display_name>
      <description>The name of the file w/ additional HVAC design load details. If not provided, defaults to 'results_design_load_details.csv' (or 'results_design_load_details.json' or 'results_design_load_details.msgpack').</description>
      <type>String</type>
      <required>false</required>
      <model_dependent>false</model_dependent>
      <default_value>results_design_load_details</default_value>
    </argument>
    <argument>
      <name>add_component_loads</name>
      <display_name>Add component loads?</display_name>
      <description>If true, adds the calculation of heating/cooling component loads (not enabled by default for faster performance).</description>
      <type>Boolean</type>
      <required>false</required>
      <model_dependent>false</model_dependent>
      <default_value>false</default_value>
      <choices>
        <choice>
          <value>true</value>
          <display_name>true</display_name>
        </choice>
        <choice>
          <value>false</value>
          <display_name>false</display_name>
        </choice>
      </choices>
    </argument>
    <argument>
      <name>building_id</name>
      <display_name>BuildingID</display_name>
      <description>The ID of the HPXML Building. Only required if the HPXML has multiple Building elements and WholeSFAorMFBuildingSimulation is not true.</description>
      <type>String</type>
      <required>false</required>
      <model_dependent>false</model_dependent>
    </argument>
    <argument>
      <name>skip_validation</name>
      <display_name>Skip Validation?</display_name>
      <description>If true, bypasses HPXML input validation for faster performance. WARNING: This should only be used if the supplied HPXML file has already been validated against the Schema &amp; Schematron documents.</description>
      <type>Boolean</type>
      <required>false</required>
      <model_dependent>false</model_dependent>
      <default_value>false</default_value>
      <choices>
        <choice>
          <value>true</value>
          <display_name>true</display_name>
        </choice>
        <choice>
          <value>false</value>
          <display_name>false</display_name>
        </choice>
      </choices>
    </argument>
    <argument>
      <name>debug</name>
      <display_name>Debug Mode?</display_name>
      <description>If true: 1) Writes in.osm file, 2) Generates additional log output, and 3) Creates all EnergyPlus output files.</description>
      <type>Boolean</type>
      <required>false</required>
      <model_dependent>false</model_dependent>
      <default_value>false</default_value>
      <choices>
        <choice>
          <value>true</value>
          <display_name>true</display_name>
        </choice>
        <choice>
          <value>false</value>
          <display_name>false</display_name>
        </choice>
      </choices>
    </argument>
  </arguments>
  <outputs />
  <provenances />
  <tags>
    <tag>Whole Building.Space Types</tag>
  </tags>
  <attributes>
    <attribute>
      <name>Measure Type</name>
      <value>ModelMeasure</value>
      <datatype>string</datatype>
    </attribute>
    <attribute>
      <name>Intended Software Tool</name>
      <value>Apply Measure Now</value>
      <datatype>string</datatype>
    </attribute>
    <attribute>
      <name>Intended Software Tool</name>
      <value>OpenStudio Application</value>
      <datatype>string</datatype>
    </attribute>
    <attribute>
      <name>Intended Software Tool</name>
      <value>Parametric Analysis Tool</value>
      <datatype>string</datatype>
    </attribute>
  </attributes>
  <files>
    <file>
      <filename>README.md</filename>
      <filetype>md</filetype>
      <usage_type>readme</usage_type>
      <checksum>394CB1D5</checksum>
    </file>
    <file>
      <filename>README.md.erb</filename>
      <filetype>erb</filetype>
      <usage_type>readmeerb</usage_type>
      <checksum>513F28E9</checksum>
    </file>
    <file>
      <version>
        <software_program>OpenStudio</software_program>
        <identifier>3.3.0</identifier>
        <min_compatible>3.3.0</min_compatible>
      </version>
      <filename>measure.rb</filename>
      <filetype>rb</filetype>
      <usage_type>script</usage_type>
<<<<<<< HEAD
      <checksum>C937AC55</checksum>
=======
      <checksum>67427AF1</checksum>
>>>>>>> 8d810f9b
    </file>
    <file>
      <filename>airflow.rb</filename>
      <filetype>rb</filetype>
      <usage_type>resource</usage_type>
      <checksum>11C5D923</checksum>
    </file>
    <file>
      <filename>battery.rb</filename>
      <filetype>rb</filetype>
      <usage_type>resource</usage_type>
      <checksum>A293ECCD</checksum>
    </file>
    <file>
      <filename>constants.rb</filename>
      <filetype>rb</filetype>
      <usage_type>resource</usage_type>
      <checksum>B69CB2EE</checksum>
    </file>
    <file>
      <filename>constructions.rb</filename>
      <filetype>rb</filetype>
      <usage_type>resource</usage_type>
      <checksum>4CDDBA0B</checksum>
    </file>
    <file>
      <filename>data/Xing_okstate_0664D_13659_Table_A-3.csv</filename>
      <filetype>csv</filetype>
      <usage_type>resource</usage_type>
      <checksum>50B7055C</checksum>
    </file>
    <file>
      <filename>data/ashrae_622_wsf.csv</filename>
      <filetype>csv</filetype>
      <usage_type>resource</usage_type>
      <checksum>308F75BA</checksum>
    </file>
    <file>
      <filename>data/cambium/LRMER_95DecarbBy2035.csv</filename>
      <filetype>csv</filetype>
      <usage_type>resource</usage_type>
      <checksum>5E60A9EE</checksum>
    </file>
    <file>
      <filename>data/cambium/LRMER_95DecarbBy2050.csv</filename>
      <filetype>csv</filetype>
      <usage_type>resource</usage_type>
      <checksum>01B9A892</checksum>
    </file>
    <file>
      <filename>data/cambium/LRMER_HighRECosts.csv</filename>
      <filetype>csv</filetype>
      <usage_type>resource</usage_type>
      <checksum>A46DE564</checksum>
    </file>
    <file>
      <filename>data/cambium/LRMER_LowRECosts.csv</filename>
      <filetype>csv</filetype>
      <usage_type>resource</usage_type>
      <checksum>58B8E01E</checksum>
    </file>
    <file>
      <filename>data/cambium/LRMER_MidCase.csv</filename>
      <filetype>csv</filetype>
      <usage_type>resource</usage_type>
      <checksum>4C7D519B</checksum>
    </file>
    <file>
      <filename>data/cambium/README.md</filename>
      <filetype>md</filetype>
      <usage_type>resource</usage_type>
      <checksum>FC171B98</checksum>
    </file>
    <file>
      <filename>data/climate_zones.csv</filename>
      <filetype>csv</filetype>
      <usage_type>resource</usage_type>
      <checksum>63C6A1E2</checksum>
    </file>
    <file>
      <filename>data/g_functions/C_configurations_5m_v1.0.json</filename>
      <filetype>json</filetype>
      <usage_type>resource</usage_type>
      <checksum>E97DCCDD</checksum>
    </file>
    <file>
      <filename>data/g_functions/L_configurations_5m_v1.0.json</filename>
      <filetype>json</filetype>
      <usage_type>resource</usage_type>
      <checksum>6B2B3787</checksum>
    </file>
    <file>
      <filename>data/g_functions/LopU_configurations_5m_v1.0.json</filename>
      <filetype>json</filetype>
      <usage_type>resource</usage_type>
      <checksum>B13FA813</checksum>
    </file>
    <file>
      <filename>data/g_functions/Open_configurations_5m_v1.0.json</filename>
      <filetype>json</filetype>
      <usage_type>resource</usage_type>
      <checksum>FF25A024</checksum>
    </file>
    <file>
      <filename>data/g_functions/README.md</filename>
      <filetype>md</filetype>
      <usage_type>resource</usage_type>
      <checksum>48D1301C</checksum>
    </file>
    <file>
      <filename>data/g_functions/U_configurations_5m_v1.0.json</filename>
      <filetype>json</filetype>
      <usage_type>resource</usage_type>
      <checksum>B5BEF270</checksum>
    </file>
    <file>
      <filename>data/g_functions/rectangle_5m_v1.0.json</filename>
      <filetype>json</filetype>
      <usage_type>resource</usage_type>
      <checksum>25FFB6A8</checksum>
    </file>
    <file>
      <filename>data/g_functions/util.rb</filename>
      <filetype>rb</filetype>
      <usage_type>resource</usage_type>
      <checksum>763A6843</checksum>
    </file>
    <file>
      <filename>data/unavailable_periods.csv</filename>
      <filetype>csv</filetype>
      <usage_type>resource</usage_type>
      <checksum>73BFECE2</checksum>
    </file>
    <file>
      <filename>energyplus.rb</filename>
      <filetype>rb</filetype>
      <usage_type>resource</usage_type>
<<<<<<< HEAD
      <checksum>2ACC18EE</checksum>
=======
      <checksum>0011DDEF</checksum>
>>>>>>> 8d810f9b
    </file>
    <file>
      <filename>generator.rb</filename>
      <filetype>rb</filetype>
      <usage_type>resource</usage_type>
      <checksum>40380F84</checksum>
    </file>
    <file>
      <filename>geometry.rb</filename>
      <filetype>rb</filetype>
      <usage_type>resource</usage_type>
      <checksum>D830DA71</checksum>
    </file>
    <file>
      <filename>hotwater_appliances.rb</filename>
      <filetype>rb</filetype>
      <usage_type>resource</usage_type>
      <checksum>74BE5307</checksum>
    </file>
    <file>
      <filename>hpxml.rb</filename>
      <filetype>rb</filetype>
      <usage_type>resource</usage_type>
<<<<<<< HEAD
      <checksum>8265AF36</checksum>
=======
      <checksum>4F11ECF6</checksum>
>>>>>>> 8d810f9b
    </file>
    <file>
      <filename>hpxml_defaults.rb</filename>
      <filetype>rb</filetype>
      <usage_type>resource</usage_type>
      <checksum>B6D04540</checksum>
    </file>
    <file>
      <filename>hpxml_schema/HPXML.xsd</filename>
      <filetype>xsd</filetype>
      <usage_type>resource</usage_type>
      <checksum>DE05BDEC</checksum>
    </file>
    <file>
      <filename>hpxml_schema/README.md</filename>
      <filetype>md</filetype>
      <usage_type>resource</usage_type>
      <checksum>D05DFB8A</checksum>
    </file>
    <file>
      <filename>hpxml_schematron/EPvalidator.xml</filename>
      <filetype>xml</filetype>
      <usage_type>resource</usage_type>
      <checksum>F207B126</checksum>
    </file>
    <file>
      <filename>hpxml_schematron/iso-schematron.xsd</filename>
      <filetype>xsd</filetype>
      <usage_type>resource</usage_type>
      <checksum>2785B05C</checksum>
    </file>
    <file>
      <filename>hvac.rb</filename>
      <filetype>rb</filetype>
      <usage_type>resource</usage_type>
<<<<<<< HEAD
      <checksum>113255BF</checksum>
=======
      <checksum>FE5DC522</checksum>
>>>>>>> 8d810f9b
    </file>
    <file>
      <filename>hvac_sizing.rb</filename>
      <filetype>rb</filetype>
      <usage_type>resource</usage_type>
      <checksum>B31B2D0C</checksum>
    </file>
    <file>
      <filename>lighting.rb</filename>
      <filetype>rb</filetype>
      <usage_type>resource</usage_type>
      <checksum>10AA6B70</checksum>
    </file>
    <file>
      <filename>location.rb</filename>
      <filetype>rb</filetype>
      <usage_type>resource</usage_type>
      <checksum>83CFE055</checksum>
    </file>
    <file>
      <filename>materials.rb</filename>
      <filetype>rb</filetype>
      <usage_type>resource</usage_type>
      <checksum>85FA948A</checksum>
    </file>
    <file>
      <filename>meta_measure.rb</filename>
      <filetype>rb</filetype>
      <usage_type>resource</usage_type>
      <checksum>576F5D3F</checksum>
    </file>
    <file>
      <filename>minitest_helper.rb</filename>
      <filetype>rb</filetype>
      <usage_type>resource</usage_type>
      <checksum>923B05E5</checksum>
    </file>
    <file>
      <filename>misc_loads.rb</filename>
      <filetype>rb</filetype>
      <usage_type>resource</usage_type>
      <checksum>0174D141</checksum>
    </file>
    <file>
      <filename>output.rb</filename>
      <filetype>rb</filetype>
      <usage_type>resource</usage_type>
      <checksum>37D464E6</checksum>
    </file>
    <file>
      <filename>psychrometrics.rb</filename>
      <filetype>rb</filetype>
      <usage_type>resource</usage_type>
      <checksum>77A4589A</checksum>
    </file>
    <file>
      <filename>pv.rb</filename>
      <filetype>rb</filetype>
      <usage_type>resource</usage_type>
      <checksum>AA60733A</checksum>
    </file>
    <file>
      <filename>schedule_files/battery.csv</filename>
      <filetype>csv</filetype>
      <usage_type>resource</usage_type>
      <checksum>971B85EE</checksum>
    </file>
    <file>
      <filename>schedule_files/hvac-variable-system-maximum-power-ratios-varied.csv</filename>
      <filetype>csv</filetype>
      <usage_type>resource</usage_type>
      <checksum>B93B3701</checksum>
    </file>
    <file>
      <filename>schedule_files/occupancy-non-stochastic.csv</filename>
      <filetype>csv</filetype>
      <usage_type>resource</usage_type>
      <checksum>A54803E1</checksum>
    </file>
    <file>
      <filename>schedule_files/occupancy-stochastic-10-mins.csv</filename>
      <filetype>csv</filetype>
      <usage_type>resource</usage_type>
      <checksum>F88479B3</checksum>
    </file>
    <file>
      <filename>schedule_files/occupancy-stochastic-30-mins.csv</filename>
      <filetype>csv</filetype>
      <usage_type>resource</usage_type>
      <checksum>F88479B3</checksum>
    </file>
    <file>
      <filename>schedule_files/occupancy-stochastic.csv</filename>
      <filetype>csv</filetype>
      <usage_type>resource</usage_type>
      <checksum>B0187567</checksum>
    </file>
    <file>
      <filename>schedule_files/occupancy-stochastic_2.csv</filename>
      <filetype>csv</filetype>
      <usage_type>resource</usage_type>
      <checksum>86E85543</checksum>
    </file>
    <file>
      <filename>schedule_files/occupancy-stochastic_3.csv</filename>
      <filetype>csv</filetype>
      <usage_type>resource</usage_type>
      <checksum>902A544E</checksum>
    </file>
    <file>
      <filename>schedule_files/occupancy-stochastic_4.csv</filename>
      <filetype>csv</filetype>
      <usage_type>resource</usage_type>
      <checksum>3A0C7E92</checksum>
    </file>
    <file>
      <filename>schedule_files/occupancy-stochastic_5.csv</filename>
      <filetype>csv</filetype>
      <usage_type>resource</usage_type>
      <checksum>F0FB0913</checksum>
    </file>
    <file>
      <filename>schedule_files/occupancy-stochastic_6.csv</filename>
      <filetype>csv</filetype>
      <usage_type>resource</usage_type>
      <checksum>B071AE65</checksum>
    </file>
    <file>
      <filename>schedule_files/setpoints-10-mins.csv</filename>
      <filetype>csv</filetype>
      <usage_type>resource</usage_type>
      <checksum>BC2195A6</checksum>
    </file>
    <file>
      <filename>schedule_files/setpoints-cooling-only.csv</filename>
      <filetype>csv</filetype>
      <usage_type>resource</usage_type>
      <checksum>7465D8DD</checksum>
    </file>
    <file>
      <filename>schedule_files/setpoints-daily-schedules.csv</filename>
      <filetype>csv</filetype>
      <usage_type>resource</usage_type>
      <checksum>A60258DE</checksum>
    </file>
    <file>
      <filename>schedule_files/setpoints-daily-setbacks.csv</filename>
      <filetype>csv</filetype>
      <usage_type>resource</usage_type>
      <checksum>74292B8C</checksum>
    </file>
    <file>
      <filename>schedule_files/setpoints-heating-only.csv</filename>
      <filetype>csv</filetype>
      <usage_type>resource</usage_type>
      <checksum>BD935921</checksum>
    </file>
    <file>
      <filename>schedule_files/setpoints.csv</filename>
      <filetype>csv</filetype>
      <usage_type>resource</usage_type>
      <checksum>706A63BC</checksum>
    </file>
    <file>
      <filename>schedule_files/water-heater-operating-modes.csv</filename>
      <filetype>csv</filetype>
      <usage_type>resource</usage_type>
      <checksum>86F45903</checksum>
    </file>
    <file>
      <filename>schedule_files/water-heater-setpoints-10-mins.csv</filename>
      <filetype>csv</filetype>
      <usage_type>resource</usage_type>
      <checksum>F9C90051</checksum>
    </file>
    <file>
      <filename>schedule_files/water-heater-setpoints.csv</filename>
      <filetype>csv</filetype>
      <usage_type>resource</usage_type>
      <checksum>2DFF87CD</checksum>
    </file>
    <file>
      <filename>schedules.rb</filename>
      <filetype>rb</filetype>
      <usage_type>resource</usage_type>
<<<<<<< HEAD
      <checksum>6DD986D0</checksum>
=======
      <checksum>22139ABB</checksum>
>>>>>>> 8d810f9b
    </file>
    <file>
      <filename>simcontrols.rb</filename>
      <filetype>rb</filetype>
      <usage_type>resource</usage_type>
      <checksum>24E3F0EE</checksum>
    </file>
    <file>
      <filename>unit_conversions.rb</filename>
      <filetype>rb</filetype>
      <usage_type>resource</usage_type>
      <checksum>1AB34E95</checksum>
    </file>
    <file>
      <filename>util.rb</filename>
      <filetype>rb</filetype>
      <usage_type>resource</usage_type>
      <checksum>C41CBB4D</checksum>
    </file>
    <file>
      <filename>utility_bills.rb</filename>
      <filetype>rb</filetype>
      <usage_type>resource</usage_type>
      <checksum>6DD11F52</checksum>
    </file>
    <file>
      <filename>version.rb</filename>
      <filetype>rb</filetype>
      <usage_type>resource</usage_type>
      <checksum>B3ECF69F</checksum>
    </file>
    <file>
      <filename>waterheater.rb</filename>
      <filetype>rb</filetype>
      <usage_type>resource</usage_type>
      <checksum>3D848024</checksum>
    </file>
    <file>
      <filename>weather.rb</filename>
      <filetype>rb</filetype>
      <usage_type>resource</usage_type>
      <checksum>2910E077</checksum>
    </file>
    <file>
      <filename>xmlhelper.rb</filename>
      <filetype>rb</filetype>
      <usage_type>resource</usage_type>
      <checksum>6E1E1307</checksum>
    </file>
    <file>
      <filename>xmlvalidator.rb</filename>
      <filetype>rb</filetype>
      <usage_type>resource</usage_type>
      <checksum>E12E2D75</checksum>
    </file>
    <file>
      <filename>test_airflow.rb</filename>
      <filetype>rb</filetype>
      <usage_type>test</usage_type>
      <checksum>DDCAE919</checksum>
    </file>
    <file>
      <filename>test_battery.rb</filename>
      <filetype>rb</filetype>
      <usage_type>test</usage_type>
      <checksum>06598B29</checksum>
    </file>
    <file>
      <filename>test_defaults.rb</filename>
      <filetype>rb</filetype>
      <usage_type>test</usage_type>
      <checksum>B645C92F</checksum>
    </file>
    <file>
      <filename>test_enclosure.rb</filename>
      <filetype>rb</filetype>
      <usage_type>test</usage_type>
      <checksum>4D7C8F6E</checksum>
    </file>
    <file>
      <filename>test_generator.rb</filename>
      <filetype>rb</filetype>
      <usage_type>test</usage_type>
      <checksum>C4F6CF9B</checksum>
    </file>
    <file>
      <filename>test_hotwater_appliance.rb</filename>
      <filetype>rb</filetype>
      <usage_type>test</usage_type>
      <checksum>E3A99BA1</checksum>
    </file>
    <file>
      <filename>test_hvac.rb</filename>
      <filetype>rb</filetype>
      <usage_type>test</usage_type>
      <checksum>791E0E7E</checksum>
    </file>
    <file>
      <filename>test_hvac_sizing.rb</filename>
      <filetype>rb</filetype>
      <usage_type>test</usage_type>
      <checksum>AB856D44</checksum>
    </file>
    <file>
      <filename>test_lighting.rb</filename>
      <filetype>rb</filetype>
      <usage_type>test</usage_type>
      <checksum>A15B8208</checksum>
    </file>
    <file>
      <filename>test_location.rb</filename>
      <filetype>rb</filetype>
      <usage_type>test</usage_type>
      <checksum>663B10FB</checksum>
    </file>
    <file>
      <filename>test_miscloads.rb</filename>
      <filetype>rb</filetype>
      <usage_type>test</usage_type>
      <checksum>0135301B</checksum>
    </file>
    <file>
      <filename>test_pv.rb</filename>
      <filetype>rb</filetype>
      <usage_type>test</usage_type>
      <checksum>DB1DEFCF</checksum>
    </file>
    <file>
      <filename>test_schedules.rb</filename>
      <filetype>rb</filetype>
      <usage_type>test</usage_type>
      <checksum>C6CCF641</checksum>
    </file>
    <file>
      <filename>test_simcontrols.rb</filename>
      <filetype>rb</filetype>
      <usage_type>test</usage_type>
      <checksum>211EB384</checksum>
    </file>
    <file>
      <filename>test_validation.rb</filename>
      <filetype>rb</filetype>
      <usage_type>test</usage_type>
<<<<<<< HEAD
      <checksum>AD6990D3</checksum>
=======
      <checksum>85404CBE</checksum>
>>>>>>> 8d810f9b
    </file>
    <file>
      <filename>test_water_heater.rb</filename>
      <filetype>rb</filetype>
      <usage_type>test</usage_type>
      <checksum>485EE23B</checksum>
    </file>
    <file>
      <filename>test_weather.rb</filename>
      <filetype>rb</filetype>
      <usage_type>test</usage_type>
      <checksum>156AAC98</checksum>
    </file>
    <file>
      <filename>util.rb</filename>
      <filetype>rb</filetype>
      <usage_type>test</usage_type>
      <checksum>71ED3EE3</checksum>
    </file>
  </files>
</measure><|MERGE_RESOLUTION|>--- conflicted
+++ resolved
@@ -3,13 +3,8 @@
   <schema_version>3.1</schema_version>
   <name>hpxm_lto_openstudio</name>
   <uid>b1543b30-9465-45ff-ba04-1d1f85e763bc</uid>
-<<<<<<< HEAD
-  <version_id>6fa7e030-0029-4c0e-bae4-f99debccbeb8</version_id>
-  <version_modified>2024-06-25T18:06:59Z</version_modified>
-=======
-  <version_id>36571362-080b-41e8-a06b-64cbbce8f0d5</version_id>
-  <version_modified>2024-07-01T16:49:18Z</version_modified>
->>>>>>> 8d810f9b
+  <version_id>53cb332a-0530-401a-a042-c3f31033ef1f</version_id>
+  <version_modified>2024-07-01T21:29:13Z</version_modified>
   <xml_checksum>D8922A73</xml_checksum>
   <class_name>HPXMLtoOpenStudio</class_name>
   <display_name>HPXML to OpenStudio Translator</display_name>
@@ -188,11 +183,7 @@
       <filename>measure.rb</filename>
       <filetype>rb</filetype>
       <usage_type>script</usage_type>
-<<<<<<< HEAD
-      <checksum>C937AC55</checksum>
-=======
-      <checksum>67427AF1</checksum>
->>>>>>> 8d810f9b
+      <checksum>00FCCA0D</checksum>
     </file>
     <file>
       <filename>airflow.rb</filename>
@@ -330,11 +321,7 @@
       <filename>energyplus.rb</filename>
       <filetype>rb</filetype>
       <usage_type>resource</usage_type>
-<<<<<<< HEAD
-      <checksum>2ACC18EE</checksum>
-=======
-      <checksum>0011DDEF</checksum>
->>>>>>> 8d810f9b
+      <checksum>690DBF72</checksum>
     </file>
     <file>
       <filename>generator.rb</filename>
@@ -358,11 +345,7 @@
       <filename>hpxml.rb</filename>
       <filetype>rb</filetype>
       <usage_type>resource</usage_type>
-<<<<<<< HEAD
-      <checksum>8265AF36</checksum>
-=======
-      <checksum>4F11ECF6</checksum>
->>>>>>> 8d810f9b
+      <checksum>9B3CB810</checksum>
     </file>
     <file>
       <filename>hpxml_defaults.rb</filename>
@@ -398,11 +381,7 @@
       <filename>hvac.rb</filename>
       <filetype>rb</filetype>
       <usage_type>resource</usage_type>
-<<<<<<< HEAD
-      <checksum>113255BF</checksum>
-=======
-      <checksum>FE5DC522</checksum>
->>>>>>> 8d810f9b
+      <checksum>2A517F92</checksum>
     </file>
     <file>
       <filename>hvac_sizing.rb</filename>
@@ -588,11 +567,7 @@
       <filename>schedules.rb</filename>
       <filetype>rb</filetype>
       <usage_type>resource</usage_type>
-<<<<<<< HEAD
-      <checksum>6DD986D0</checksum>
-=======
-      <checksum>22139ABB</checksum>
->>>>>>> 8d810f9b
+      <checksum>07F8FB6A</checksum>
     </file>
     <file>
       <filename>simcontrols.rb</filename>
@@ -736,11 +711,7 @@
       <filename>test_validation.rb</filename>
       <filetype>rb</filetype>
       <usage_type>test</usage_type>
-<<<<<<< HEAD
-      <checksum>AD6990D3</checksum>
-=======
-      <checksum>85404CBE</checksum>
->>>>>>> 8d810f9b
+      <checksum>19045945</checksum>
     </file>
     <file>
       <filename>test_water_heater.rb</filename>
