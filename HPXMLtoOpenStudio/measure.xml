<?xml version="1.0"?>
<measure>
  <schema_version>3.1</schema_version>
  <name>hpxm_lto_openstudio</name>
  <uid>b1543b30-9465-45ff-ba04-1d1f85e763bc</uid>
<<<<<<< HEAD
  <version_id>57c80cbd-d678-4af1-894a-c571c81f6ac8</version_id>
  <version_modified>2024-08-30T17:02:45Z</version_modified>
=======
  <version_id>fe32292f-c2f6-4021-b408-5b0e5ac8f45a</version_id>
  <version_modified>2024-08-30T15:02:13Z</version_modified>
>>>>>>> c2cec15f
  <xml_checksum>D8922A73</xml_checksum>
  <class_name>HPXMLtoOpenStudio</class_name>
  <display_name>HPXML to OpenStudio Translator</display_name>
  <description>Translates HPXML file to OpenStudio Model</description>
  <modeler_description>TODO</modeler_description>
  <arguments>
    <argument>
      <name>hpxml_path</name>
      <display_name>HPXML File Path</display_name>
      <description>Absolute/relative path of the HPXML file.</description>
      <type>String</type>
      <required>true</required>
      <model_dependent>false</model_dependent>
    </argument>
    <argument>
      <name>output_dir</name>
      <display_name>Directory for Output Files</display_name>
      <description>Absolute/relative path for the output files directory.</description>
      <type>String</type>
      <required>true</required>
      <model_dependent>false</model_dependent>
    </argument>
    <argument>
      <name>output_format</name>
      <display_name>Output Format</display_name>
      <description>The file format of the HVAC design load details output.</description>
      <type>Choice</type>
      <required>false</required>
      <model_dependent>false</model_dependent>
      <default_value>csv</default_value>
      <choices>
        <choice>
          <value>csv</value>
          <display_name>csv</display_name>
        </choice>
        <choice>
          <value>json</value>
          <display_name>json</display_name>
        </choice>
        <choice>
          <value>msgpack</value>
          <display_name>msgpack</display_name>
        </choice>
      </choices>
    </argument>
    <argument>
      <name>annual_output_file_name</name>
      <display_name>Annual Output File Name</display_name>
      <description>The name of the file w/ HVAC design loads and capacities. If not provided, defaults to 'results_annual.csv' (or '.json' or '.msgpack').</description>
      <type>String</type>
      <required>false</required>
      <model_dependent>false</model_dependent>
      <default_value>results_annual</default_value>
    </argument>
    <argument>
      <name>design_load_details_output_file_name</name>
      <display_name>Design Load Details Output File Name</display_name>
      <description>The name of the file w/ additional HVAC design load details. If not provided, defaults to 'results_design_load_details.csv' (or '.json' or '.msgpack').</description>
      <type>String</type>
      <required>false</required>
      <model_dependent>false</model_dependent>
      <default_value>results_design_load_details</default_value>
    </argument>
    <argument>
      <name>add_component_loads</name>
      <display_name>Add component loads?</display_name>
      <description>If true, adds the calculation of heating/cooling component loads (not enabled by default for faster performance).</description>
      <type>Boolean</type>
      <required>false</required>
      <model_dependent>false</model_dependent>
      <default_value>false</default_value>
      <choices>
        <choice>
          <value>true</value>
          <display_name>true</display_name>
        </choice>
        <choice>
          <value>false</value>
          <display_name>false</display_name>
        </choice>
      </choices>
    </argument>
    <argument>
      <name>building_id</name>
      <display_name>BuildingID</display_name>
      <description>The ID of the HPXML Building. Only required if the HPXML has multiple Building elements and WholeSFAorMFBuildingSimulation is not true.</description>
      <type>String</type>
      <required>false</required>
      <model_dependent>false</model_dependent>
    </argument>
    <argument>
      <name>skip_validation</name>
      <display_name>Skip Validation?</display_name>
      <description>If true, bypasses HPXML input validation for faster performance. WARNING: This should only be used if the supplied HPXML file has already been validated against the Schema &amp; Schematron documents.</description>
      <type>Boolean</type>
      <required>false</required>
      <model_dependent>false</model_dependent>
      <default_value>false</default_value>
      <choices>
        <choice>
          <value>true</value>
          <display_name>true</display_name>
        </choice>
        <choice>
          <value>false</value>
          <display_name>false</display_name>
        </choice>
      </choices>
    </argument>
    <argument>
      <name>debug</name>
      <display_name>Debug Mode?</display_name>
      <description>If true: 1) Writes in.osm file, 2) Generates additional log output, and 3) Creates all EnergyPlus output files.</description>
      <type>Boolean</type>
      <required>false</required>
      <model_dependent>false</model_dependent>
      <default_value>false</default_value>
      <choices>
        <choice>
          <value>true</value>
          <display_name>true</display_name>
        </choice>
        <choice>
          <value>false</value>
          <display_name>false</display_name>
        </choice>
      </choices>
    </argument>
  </arguments>
  <outputs />
  <provenances />
  <tags>
    <tag>Whole Building.Space Types</tag>
  </tags>
  <attributes>
    <attribute>
      <name>Measure Type</name>
      <value>ModelMeasure</value>
      <datatype>string</datatype>
    </attribute>
    <attribute>
      <name>Intended Software Tool</name>
      <value>Apply Measure Now</value>
      <datatype>string</datatype>
    </attribute>
    <attribute>
      <name>Intended Software Tool</name>
      <value>OpenStudio Application</value>
      <datatype>string</datatype>
    </attribute>
    <attribute>
      <name>Intended Software Tool</name>
      <value>Parametric Analysis Tool</value>
      <datatype>string</datatype>
    </attribute>
  </attributes>
  <files>
    <file>
      <filename>README.md</filename>
      <filetype>md</filetype>
      <usage_type>readme</usage_type>
      <checksum>F05E039B</checksum>
    </file>
    <file>
      <filename>README.md.erb</filename>
      <filetype>erb</filetype>
      <usage_type>readmeerb</usage_type>
      <checksum>513F28E9</checksum>
    </file>
    <file>
      <version>
        <software_program>OpenStudio</software_program>
        <identifier>3.3.0</identifier>
        <min_compatible>3.3.0</min_compatible>
      </version>
      <filename>measure.rb</filename>
      <filetype>rb</filetype>
      <usage_type>script</usage_type>
<<<<<<< HEAD
      <checksum>EE95A395</checksum>
=======
      <checksum>94AC624A</checksum>
>>>>>>> c2cec15f
    </file>
    <file>
      <filename>airflow.rb</filename>
      <filetype>rb</filetype>
      <usage_type>resource</usage_type>
      <checksum>6D51E306</checksum>
    </file>
    <file>
      <filename>battery.rb</filename>
      <filetype>rb</filetype>
      <usage_type>resource</usage_type>
      <checksum>7B2B834D</checksum>
    </file>
    <file>
      <filename>calendar.rb</filename>
      <filetype>rb</filetype>
      <usage_type>resource</usage_type>
      <checksum>E9D39EDE</checksum>
    </file>
    <file>
      <filename>constants.rb</filename>
      <filetype>rb</filetype>
      <usage_type>resource</usage_type>
      <checksum>5FC7D3A2</checksum>
    </file>
    <file>
      <filename>constructions.rb</filename>
      <filetype>rb</filetype>
      <usage_type>resource</usage_type>
      <checksum>F2B9F3E6</checksum>
    </file>
    <file>
      <filename>data/Xing_okstate_0664D_13659_Table_A-3.csv</filename>
      <filetype>csv</filetype>
      <usage_type>resource</usage_type>
      <checksum>50B7055C</checksum>
    </file>
    <file>
      <filename>data/ashrae_622_wsf.csv</filename>
      <filetype>csv</filetype>
      <usage_type>resource</usage_type>
      <checksum>308F75BA</checksum>
    </file>
    <file>
      <filename>data/cambium/LRMER_95DecarbBy2035.csv</filename>
      <filetype>csv</filetype>
      <usage_type>resource</usage_type>
      <checksum>5E60A9EE</checksum>
    </file>
    <file>
      <filename>data/cambium/LRMER_95DecarbBy2050.csv</filename>
      <filetype>csv</filetype>
      <usage_type>resource</usage_type>
      <checksum>01B9A892</checksum>
    </file>
    <file>
      <filename>data/cambium/LRMER_HighRECosts.csv</filename>
      <filetype>csv</filetype>
      <usage_type>resource</usage_type>
      <checksum>A46DE564</checksum>
    </file>
    <file>
      <filename>data/cambium/LRMER_LowRECosts.csv</filename>
      <filetype>csv</filetype>
      <usage_type>resource</usage_type>
      <checksum>58B8E01E</checksum>
    </file>
    <file>
      <filename>data/cambium/LRMER_MidCase.csv</filename>
      <filetype>csv</filetype>
      <usage_type>resource</usage_type>
      <checksum>4C7D519B</checksum>
    </file>
    <file>
      <filename>data/cambium/README.md</filename>
      <filetype>md</filetype>
      <usage_type>resource</usage_type>
      <checksum>FC171B98</checksum>
    </file>
    <file>
      <filename>data/climate_zones.csv</filename>
      <filetype>csv</filetype>
      <usage_type>resource</usage_type>
      <checksum>63C6A1E2</checksum>
    </file>
    <file>
      <filename>data/default_schedules.csv</filename>
      <filetype>csv</filetype>
      <usage_type>resource</usage_type>
      <checksum>BF708670</checksum>
    </file>
    <file>
      <filename>data/g_functions/C_configurations_5m_v1.0.json</filename>
      <filetype>json</filetype>
      <usage_type>resource</usage_type>
      <checksum>E97DCCDD</checksum>
    </file>
    <file>
      <filename>data/g_functions/L_configurations_5m_v1.0.json</filename>
      <filetype>json</filetype>
      <usage_type>resource</usage_type>
      <checksum>6B2B3787</checksum>
    </file>
    <file>
      <filename>data/g_functions/LopU_configurations_5m_v1.0.json</filename>
      <filetype>json</filetype>
      <usage_type>resource</usage_type>
      <checksum>B13FA813</checksum>
    </file>
    <file>
      <filename>data/g_functions/Open_configurations_5m_v1.0.json</filename>
      <filetype>json</filetype>
      <usage_type>resource</usage_type>
      <checksum>FF25A024</checksum>
    </file>
    <file>
      <filename>data/g_functions/README.md</filename>
      <filetype>md</filetype>
      <usage_type>resource</usage_type>
      <checksum>EC9CFEDE</checksum>
    </file>
    <file>
      <filename>data/g_functions/U_configurations_5m_v1.0.json</filename>
      <filetype>json</filetype>
      <usage_type>resource</usage_type>
      <checksum>B5BEF270</checksum>
    </file>
    <file>
      <filename>data/g_functions/rectangle_5m_v1.0.json</filename>
      <filetype>json</filetype>
      <usage_type>resource</usage_type>
      <checksum>25FFB6A8</checksum>
    </file>
    <file>
      <filename>data/g_functions/util.rb</filename>
      <filetype>rb</filetype>
      <usage_type>resource</usage_type>
      <checksum>D00579DD</checksum>
    </file>
    <file>
      <filename>data/unavailable_periods.csv</filename>
      <filetype>csv</filetype>
      <usage_type>resource</usage_type>
      <checksum>5325A913</checksum>
    </file>
    <file>
      <filename>electric_vehicle.rb</filename>
      <filetype>rb</filetype>
      <usage_type>resource</usage_type>
      <checksum>958C5AA8</checksum>
    </file>
    <file>
      <filename>energyplus.rb</filename>
      <filetype>rb</filetype>
      <usage_type>resource</usage_type>
      <checksum>D01BA3EF</checksum>
    </file>
    <file>
      <filename>generator.rb</filename>
      <filetype>rb</filetype>
      <usage_type>resource</usage_type>
      <checksum>A4B07257</checksum>
    </file>
    <file>
      <filename>geometry.rb</filename>
      <filetype>rb</filetype>
      <usage_type>resource</usage_type>
      <checksum>D4DA7927</checksum>
    </file>
    <file>
      <filename>hotwater_appliances.rb</filename>
      <filetype>rb</filetype>
      <usage_type>resource</usage_type>
      <checksum>36092007</checksum>
    </file>
    <file>
      <filename>hpxml.rb</filename>
      <filetype>rb</filetype>
      <usage_type>resource</usage_type>
<<<<<<< HEAD
      <checksum>B88961D2</checksum>
=======
      <checksum>AC825F6B</checksum>
>>>>>>> c2cec15f
    </file>
    <file>
      <filename>hpxml_defaults.rb</filename>
      <filetype>rb</filetype>
      <usage_type>resource</usage_type>
<<<<<<< HEAD
      <checksum>5E0C0612</checksum>
=======
      <checksum>09FCBD16</checksum>
>>>>>>> c2cec15f
    </file>
    <file>
      <filename>hpxml_schema/HPXML.xsd</filename>
      <filetype>xsd</filetype>
      <usage_type>resource</usage_type>
<<<<<<< HEAD
      <checksum>A8801C6F</checksum>
=======
      <checksum>2A412FE7</checksum>
>>>>>>> c2cec15f
    </file>
    <file>
      <filename>hpxml_schema/README.md</filename>
      <filetype>md</filetype>
      <usage_type>resource</usage_type>
      <checksum>D05DFB8A</checksum>
    </file>
    <file>
      <filename>hpxml_schematron/EPvalidator.xml</filename>
      <filetype>xml</filetype>
      <usage_type>resource</usage_type>
<<<<<<< HEAD
      <checksum>380C4263</checksum>
=======
      <checksum>DB85E710</checksum>
>>>>>>> c2cec15f
    </file>
    <file>
      <filename>hpxml_schematron/iso-schematron.xsd</filename>
      <filetype>xsd</filetype>
      <usage_type>resource</usage_type>
      <checksum>2785B05C</checksum>
    </file>
    <file>
      <filename>hvac.rb</filename>
      <filetype>rb</filetype>
      <usage_type>resource</usage_type>
      <checksum>64AEF468</checksum>
    </file>
    <file>
      <filename>hvac_sizing.rb</filename>
      <filetype>rb</filetype>
      <usage_type>resource</usage_type>
      <checksum>A15272FB</checksum>
    </file>
    <file>
      <filename>lighting.rb</filename>
      <filetype>rb</filetype>
      <usage_type>resource</usage_type>
      <checksum>65744C8E</checksum>
    </file>
    <file>
      <filename>location.rb</filename>
      <filetype>rb</filetype>
      <usage_type>resource</usage_type>
      <checksum>6D2C21EE</checksum>
    </file>
    <file>
      <filename>materials.rb</filename>
      <filetype>rb</filetype>
      <usage_type>resource</usage_type>
      <checksum>0E69FBCE</checksum>
    </file>
    <file>
      <filename>math.rb</filename>
      <filetype>rb</filetype>
      <usage_type>resource</usage_type>
      <checksum>FEB72476</checksum>
    </file>
    <file>
      <filename>meta_measure.rb</filename>
      <filetype>rb</filetype>
      <usage_type>resource</usage_type>
      <checksum>89DE861C</checksum>
    </file>
    <file>
      <filename>minitest_helper.rb</filename>
      <filetype>rb</filetype>
      <usage_type>resource</usage_type>
      <checksum>923B05E5</checksum>
    </file>
    <file>
      <filename>misc_loads.rb</filename>
      <filetype>rb</filetype>
      <usage_type>resource</usage_type>
      <checksum>D04D654F</checksum>
    </file>
    <file>
      <filename>output.rb</filename>
      <filetype>rb</filetype>
      <usage_type>resource</usage_type>
      <checksum>A4133A42</checksum>
    </file>
    <file>
      <filename>psychrometrics.rb</filename>
      <filetype>rb</filetype>
      <usage_type>resource</usage_type>
      <checksum>86A74352</checksum>
    </file>
    <file>
      <filename>pv.rb</filename>
      <filetype>rb</filetype>
      <usage_type>resource</usage_type>
      <checksum>6ACFD5FF</checksum>
    </file>
    <file>
      <filename>schedule_files/battery-ev.csv</filename>
      <filetype>csv</filetype>
      <usage_type>resource</usage_type>
      <checksum>7086E8A0</checksum>
    </file>
    <file>
      <filename>schedule_files/battery.csv</filename>
      <filetype>csv</filetype>
      <usage_type>resource</usage_type>
      <checksum>971B85EE</checksum>
    </file>
    <file>
      <filename>schedule_files/hvac-variable-system-maximum-power-ratios-varied.csv</filename>
      <filetype>csv</filetype>
      <usage_type>resource</usage_type>
      <checksum>B93B3701</checksum>
    </file>
    <file>
      <filename>schedule_files/occupancy-non-stochastic.csv</filename>
      <filetype>csv</filetype>
      <usage_type>resource</usage_type>
      <checksum>A54803E1</checksum>
    </file>
    <file>
      <filename>schedule_files/occupancy-stochastic-10-mins.csv</filename>
      <filetype>csv</filetype>
      <usage_type>resource</usage_type>
      <checksum>F88479B3</checksum>
    </file>
    <file>
      <filename>schedule_files/occupancy-stochastic-30-mins.csv</filename>
      <filetype>csv</filetype>
      <usage_type>resource</usage_type>
      <checksum>F88479B3</checksum>
    </file>
    <file>
      <filename>schedule_files/occupancy-stochastic.csv</filename>
      <filetype>csv</filetype>
      <usage_type>resource</usage_type>
      <checksum>B0187567</checksum>
    </file>
    <file>
      <filename>schedule_files/occupancy-stochastic_2.csv</filename>
      <filetype>csv</filetype>
      <usage_type>resource</usage_type>
      <checksum>86E85543</checksum>
    </file>
    <file>
      <filename>schedule_files/occupancy-stochastic_3.csv</filename>
      <filetype>csv</filetype>
      <usage_type>resource</usage_type>
      <checksum>902A544E</checksum>
    </file>
    <file>
      <filename>schedule_files/occupancy-stochastic_4.csv</filename>
      <filetype>csv</filetype>
      <usage_type>resource</usage_type>
      <checksum>3A0C7E92</checksum>
    </file>
    <file>
      <filename>schedule_files/occupancy-stochastic_5.csv</filename>
      <filetype>csv</filetype>
      <usage_type>resource</usage_type>
      <checksum>F0FB0913</checksum>
    </file>
    <file>
      <filename>schedule_files/occupancy-stochastic_6.csv</filename>
      <filetype>csv</filetype>
      <usage_type>resource</usage_type>
      <checksum>B071AE65</checksum>
    </file>
    <file>
      <filename>schedule_files/setpoints-10-mins.csv</filename>
      <filetype>csv</filetype>
      <usage_type>resource</usage_type>
      <checksum>BC2195A6</checksum>
    </file>
    <file>
      <filename>schedule_files/setpoints-cooling-only.csv</filename>
      <filetype>csv</filetype>
      <usage_type>resource</usage_type>
      <checksum>7465D8DD</checksum>
    </file>
    <file>
      <filename>schedule_files/setpoints-daily-schedules.csv</filename>
      <filetype>csv</filetype>
      <usage_type>resource</usage_type>
      <checksum>A60258DE</checksum>
    </file>
    <file>
      <filename>schedule_files/setpoints-daily-setbacks.csv</filename>
      <filetype>csv</filetype>
      <usage_type>resource</usage_type>
      <checksum>74292B8C</checksum>
    </file>
    <file>
      <filename>schedule_files/setpoints-heating-only.csv</filename>
      <filetype>csv</filetype>
      <usage_type>resource</usage_type>
      <checksum>BD935921</checksum>
    </file>
    <file>
      <filename>schedule_files/setpoints.csv</filename>
      <filetype>csv</filetype>
      <usage_type>resource</usage_type>
      <checksum>706A63BC</checksum>
    </file>
    <file>
      <filename>schedule_files/water-heater-operating-modes.csv</filename>
      <filetype>csv</filetype>
      <usage_type>resource</usage_type>
      <checksum>86F45903</checksum>
    </file>
    <file>
      <filename>schedule_files/water-heater-setpoints-10-mins.csv</filename>
      <filetype>csv</filetype>
      <usage_type>resource</usage_type>
      <checksum>F9C90051</checksum>
    </file>
    <file>
      <filename>schedule_files/water-heater-setpoints.csv</filename>
      <filetype>csv</filetype>
      <usage_type>resource</usage_type>
      <checksum>2DFF87CD</checksum>
    </file>
    <file>
      <filename>schedules.rb</filename>
      <filetype>rb</filetype>
      <usage_type>resource</usage_type>
      <checksum>2DA43E7A</checksum>
    </file>
    <file>
      <filename>simcontrols.rb</filename>
      <filetype>rb</filetype>
      <usage_type>resource</usage_type>
      <checksum>25DD5859</checksum>
    </file>
    <file>
      <filename>unit_conversions.rb</filename>
      <filetype>rb</filetype>
      <usage_type>resource</usage_type>
      <checksum>1AB34E95</checksum>
    </file>
    <file>
      <filename>util.rb</filename>
      <filetype>rb</filetype>
      <usage_type>resource</usage_type>
      <checksum>D9F271FC</checksum>
    </file>
    <file>
      <filename>utility_bills.rb</filename>
      <filetype>rb</filetype>
      <usage_type>resource</usage_type>
      <checksum>17195DD4</checksum>
    </file>
    <file>
      <filename>version.rb</filename>
      <filetype>rb</filetype>
      <usage_type>resource</usage_type>
      <checksum>C8C5DD23</checksum>
    </file>
    <file>
      <filename>waterheater.rb</filename>
      <filetype>rb</filetype>
      <usage_type>resource</usage_type>
      <checksum>367FF6D6</checksum>
    </file>
    <file>
      <filename>weather.rb</filename>
      <filetype>rb</filetype>
      <usage_type>resource</usage_type>
      <checksum>D8B07D1D</checksum>
    </file>
    <file>
      <filename>xmlhelper.rb</filename>
      <filetype>rb</filetype>
      <usage_type>resource</usage_type>
      <checksum>7CBAECF6</checksum>
    </file>
    <file>
      <filename>xmlvalidator.rb</filename>
      <filetype>rb</filetype>
      <usage_type>resource</usage_type>
      <checksum>93120E27</checksum>
    </file>
    <file>
      <filename>in.schedules.csv</filename>
      <filetype>csv</filetype>
      <usage_type>test</usage_type>
      <checksum>E7A72B40</checksum>
    </file>
    <file>
      <filename>in.xml</filename>
      <filetype>xml</filetype>
      <usage_type>test</usage_type>
      <checksum>E74A2F82</checksum>
    </file>
    <file>
      <filename>test_airflow.rb</filename>
      <filetype>rb</filetype>
      <usage_type>test</usage_type>
      <checksum>B8A66D0B</checksum>
    </file>
    <file>
      <filename>test_battery.rb</filename>
      <filetype>rb</filetype>
      <usage_type>test</usage_type>
      <checksum>4199DD7B</checksum>
    </file>
    <file>
      <filename>test_defaults.rb</filename>
      <filetype>rb</filetype>
      <usage_type>test</usage_type>
      <checksum>C12A1863</checksum>
    </file>
    <file>
      <filename>test_enclosure.rb</filename>
      <filetype>rb</filetype>
      <usage_type>test</usage_type>
      <checksum>D4340A44</checksum>
    </file>
    <file>
      <filename>test_ev.rb</filename>
      <filetype>rb</filetype>
      <usage_type>test</usage_type>
      <checksum>084131C8</checksum>
    </file>
    <file>
      <filename>test_generator.rb</filename>
      <filetype>rb</filetype>
      <usage_type>test</usage_type>
      <checksum>67DD47BA</checksum>
    </file>
    <file>
      <filename>test_hotwater_appliance.rb</filename>
      <filetype>rb</filetype>
      <usage_type>test</usage_type>
      <checksum>1DF66ABD</checksum>
    </file>
    <file>
      <filename>test_hvac.rb</filename>
      <filetype>rb</filetype>
      <usage_type>test</usage_type>
      <checksum>84D82F35</checksum>
    </file>
    <file>
      <filename>test_hvac_sizing.rb</filename>
      <filetype>rb</filetype>
      <usage_type>test</usage_type>
      <checksum>3BA204D7</checksum>
    </file>
    <file>
      <filename>test_lighting.rb</filename>
      <filetype>rb</filetype>
      <usage_type>test</usage_type>
      <checksum>9F945097</checksum>
    </file>
    <file>
      <filename>test_location.rb</filename>
      <filetype>rb</filetype>
      <usage_type>test</usage_type>
      <checksum>B8AA4C0B</checksum>
    </file>
    <file>
      <filename>test_miscloads.rb</filename>
      <filetype>rb</filetype>
      <usage_type>test</usage_type>
      <checksum>2BF1CFF1</checksum>
    </file>
    <file>
      <filename>test_pv.rb</filename>
      <filetype>rb</filetype>
      <usage_type>test</usage_type>
      <checksum>EC9BA2EB</checksum>
    </file>
    <file>
      <filename>test_schedules.rb</filename>
      <filetype>rb</filetype>
      <usage_type>test</usage_type>
      <checksum>A7DBC945</checksum>
    </file>
    <file>
      <filename>test_simcontrols.rb</filename>
      <filetype>rb</filetype>
      <usage_type>test</usage_type>
      <checksum>914A44BF</checksum>
    </file>
    <file>
      <filename>test_validation.rb</filename>
      <filetype>rb</filetype>
      <usage_type>test</usage_type>
      <checksum>ABE770EA</checksum>
    </file>
    <file>
      <filename>test_water_heater.rb</filename>
      <filetype>rb</filetype>
      <usage_type>test</usage_type>
      <checksum>3F35600F</checksum>
    </file>
    <file>
      <filename>test_weather.rb</filename>
      <filetype>rb</filetype>
      <usage_type>test</usage_type>
      <checksum>995FE666</checksum>
    </file>
    <file>
      <filename>util.rb</filename>
      <filetype>rb</filetype>
      <usage_type>test</usage_type>
      <checksum>71ED3EE3</checksum>
    </file>
  </files>
</measure><|MERGE_RESOLUTION|>--- conflicted
+++ resolved
@@ -3,13 +3,8 @@
   <schema_version>3.1</schema_version>
   <name>hpxm_lto_openstudio</name>
   <uid>b1543b30-9465-45ff-ba04-1d1f85e763bc</uid>
-<<<<<<< HEAD
-  <version_id>57c80cbd-d678-4af1-894a-c571c81f6ac8</version_id>
-  <version_modified>2024-08-30T17:02:45Z</version_modified>
-=======
-  <version_id>fe32292f-c2f6-4021-b408-5b0e5ac8f45a</version_id>
-  <version_modified>2024-08-30T15:02:13Z</version_modified>
->>>>>>> c2cec15f
+  <version_id>2e4759a4-488d-436c-be8f-26c8c0bffb6c</version_id>
+  <version_modified>2024-08-30T17:10:03Z</version_modified>
   <xml_checksum>D8922A73</xml_checksum>
   <class_name>HPXMLtoOpenStudio</class_name>
   <display_name>HPXML to OpenStudio Translator</display_name>
@@ -188,11 +183,7 @@
       <filename>measure.rb</filename>
       <filetype>rb</filetype>
       <usage_type>script</usage_type>
-<<<<<<< HEAD
-      <checksum>EE95A395</checksum>
-=======
-      <checksum>94AC624A</checksum>
->>>>>>> c2cec15f
+      <checksum>A3FC2A06</checksum>
     </file>
     <file>
       <filename>airflow.rb</filename>
@@ -372,31 +363,19 @@
       <filename>hpxml.rb</filename>
       <filetype>rb</filetype>
       <usage_type>resource</usage_type>
-<<<<<<< HEAD
-      <checksum>B88961D2</checksum>
-=======
-      <checksum>AC825F6B</checksum>
->>>>>>> c2cec15f
+      <checksum>BB2C7C42</checksum>
     </file>
     <file>
       <filename>hpxml_defaults.rb</filename>
       <filetype>rb</filetype>
       <usage_type>resource</usage_type>
-<<<<<<< HEAD
-      <checksum>5E0C0612</checksum>
-=======
-      <checksum>09FCBD16</checksum>
->>>>>>> c2cec15f
+      <checksum>91776407</checksum>
     </file>
     <file>
       <filename>hpxml_schema/HPXML.xsd</filename>
       <filetype>xsd</filetype>
       <usage_type>resource</usage_type>
-<<<<<<< HEAD
-      <checksum>A8801C6F</checksum>
-=======
-      <checksum>2A412FE7</checksum>
->>>>>>> c2cec15f
+      <checksum>080319A9</checksum>
     </file>
     <file>
       <filename>hpxml_schema/README.md</filename>
@@ -408,11 +387,7 @@
       <filename>hpxml_schematron/EPvalidator.xml</filename>
       <filetype>xml</filetype>
       <usage_type>resource</usage_type>
-<<<<<<< HEAD
-      <checksum>380C4263</checksum>
-=======
-      <checksum>DB85E710</checksum>
->>>>>>> c2cec15f
+      <checksum>7B692A45</checksum>
     </file>
     <file>
       <filename>hpxml_schematron/iso-schematron.xsd</filename>
