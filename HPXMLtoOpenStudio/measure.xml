--- conflicted
+++ resolved
@@ -3,13 +3,8 @@
   <schema_version>3.0</schema_version>
   <name>hpxm_lto_openstudio</name>
   <uid>b1543b30-9465-45ff-ba04-1d1f85e763bc</uid>
-<<<<<<< HEAD
-  <version_id>bd4fc156-0c58-4d91-aab5-dc4bd9a25419</version_id>
-  <version_modified>20211027T205123Z</version_modified>
-=======
-  <version_id>54277685-9e48-448c-82c5-db4ddea04068</version_id>
-  <version_modified>20211027T000656Z</version_modified>
->>>>>>> a1734945
+  <version_id>6e20f85c-f149-4d33-8265-e5ec8bd5803a</version_id>
+  <version_modified>20211028T154020Z</version_modified>
   <xml_checksum>D8922A73</xml_checksum>
   <class_name>HPXMLtoOpenStudio</class_name>
   <display_name>HPXML to OpenStudio Translator</display_name>
@@ -325,103 +320,184 @@
       <checksum>568B3118</checksum>
     </file>
     <file>
-<<<<<<< HEAD
+      <filename>airflow.rb</filename>
+      <filetype>rb</filetype>
+      <usage_type>resource</usage_type>
+      <checksum>977898B8</checksum>
+    </file>
+    <file>
+      <filename>util.rb</filename>
+      <filetype>rb</filetype>
+      <usage_type>test</usage_type>
+      <checksum>D22025B3</checksum>
+    </file>
+    <file>
+      <filename>version.rb</filename>
+      <filetype>rb</filetype>
+      <usage_type>resource</usage_type>
+      <checksum>C8B5E0FB</checksum>
+    </file>
+    <file>
+      <filename>schedules.rb</filename>
+      <filetype>rb</filetype>
+      <usage_type>resource</usage_type>
+      <checksum>3BFACFDE</checksum>
+    </file>
+    <file>
+      <filename>meta_measure.rb</filename>
+      <filetype>rb</filetype>
+      <usage_type>resource</usage_type>
+      <checksum>7EC12F73</checksum>
+    </file>
+    <file>
+      <filename>hotwater_appliances.rb</filename>
+      <filetype>rb</filetype>
+      <usage_type>resource</usage_type>
+      <checksum>8D837149</checksum>
+    </file>
+    <file>
+      <filename>waterheater.rb</filename>
+      <filetype>rb</filetype>
+      <usage_type>resource</usage_type>
+      <checksum>8B0CBA89</checksum>
+    </file>
+    <file>
+      <filename>schedule_files/invalid-bad-values-max-not-one.csv</filename>
+      <filetype>csv</filetype>
+      <usage_type>resource</usage_type>
+      <checksum>145EABFE</checksum>
+    </file>
+    <file>
+      <filename>schedule_files/invalid-bad-values-negative.csv</filename>
+      <filetype>csv</filetype>
+      <usage_type>resource</usage_type>
+      <checksum>6B89791C</checksum>
+    </file>
+    <file>
+      <filename>schedule_files/invalid-bad-values-non-numeric.csv</filename>
+      <filetype>csv</filetype>
+      <usage_type>resource</usage_type>
+      <checksum>BC19250F</checksum>
+    </file>
+    <file>
+      <filename>schedule_files/invalid-wrong-columns.csv</filename>
+      <filetype>csv</filetype>
+      <usage_type>resource</usage_type>
+      <checksum>3EA3044A</checksum>
+    </file>
+    <file>
+      <filename>schedule_files/invalid-wrong-rows.csv</filename>
+      <filetype>csv</filetype>
+      <usage_type>resource</usage_type>
+      <checksum>552D0E89</checksum>
+    </file>
+    <file>
+      <filename>schedule_files/smooth.csv</filename>
+      <filetype>csv</filetype>
+      <usage_type>resource</usage_type>
+      <checksum>3659E63B</checksum>
+    </file>
+    <file>
+      <filename>schedule_files/stochastic-vacancy.csv</filename>
+      <filetype>csv</filetype>
+      <usage_type>resource</usage_type>
+      <checksum>1574B5D9</checksum>
+    </file>
+    <file>
+      <filename>schedule_files/stochastic.csv</filename>
+      <filetype>csv</filetype>
+      <usage_type>resource</usage_type>
+      <checksum>23A47B50</checksum>
+    </file>
+    <file>
+      <filename>constants.rb</filename>
+      <filetype>rb</filetype>
+      <usage_type>resource</usage_type>
+      <checksum>5BE2D30C</checksum>
+    </file>
+    <file>
+      <filename>test_validation.rb</filename>
+      <filetype>rb</filetype>
+      <usage_type>test</usage_type>
+      <checksum>23DB050F</checksum>
+    </file>
+    <file>
+      <filename>test_hvac.rb</filename>
+      <filetype>rb</filetype>
+      <usage_type>test</usage_type>
+      <checksum>D9230E64</checksum>
+    </file>
+    <file>
+      <filename>hvac.rb</filename>
+      <filetype>rb</filetype>
+      <usage_type>resource</usage_type>
+      <checksum>615A2182</checksum>
+    </file>
+    <file>
+      <filename>hvac_sizing.rb</filename>
+      <filetype>rb</filetype>
+      <usage_type>resource</usage_type>
+      <checksum>B3C6E2AC</checksum>
+    </file>
+    <file>
+      <filename>materials.rb</filename>
+      <filetype>rb</filetype>
+      <usage_type>resource</usage_type>
+      <checksum>02E46931</checksum>
+    </file>
+    <file>
+      <filename>BaseElements.xsd</filename>
+      <filetype>xsd</filetype>
+      <usage_type>resource</usage_type>
+      <checksum>5800B841</checksum>
+    </file>
+    <file>
+      <filename>HPXMLDataTypes.xsd</filename>
+      <filetype>xsd</filetype>
+      <usage_type>resource</usage_type>
+      <checksum>C3A08277</checksum>
+    </file>
+    <file>
       <filename>constructions.rb</filename>
       <filetype>rb</filetype>
       <usage_type>resource</usage_type>
-      <checksum>D31F7AE6</checksum>
-    </file>
-    <file>
-=======
->>>>>>> a1734945
-      <filename>airflow.rb</filename>
-      <filetype>rb</filetype>
-      <usage_type>resource</usage_type>
-      <checksum>977898B8</checksum>
-    </file>
-    <file>
-      <filename>util.rb</filename>
-      <filetype>rb</filetype>
-      <usage_type>test</usage_type>
-      <checksum>D22025B3</checksum>
-    </file>
-    <file>
-      <filename>version.rb</filename>
-      <filetype>rb</filetype>
-      <usage_type>resource</usage_type>
-      <checksum>C8B5E0FB</checksum>
-    </file>
-    <file>
-      <filename>schedules.rb</filename>
-      <filetype>rb</filetype>
-      <usage_type>resource</usage_type>
-      <checksum>3BFACFDE</checksum>
-    </file>
-    <file>
-      <filename>meta_measure.rb</filename>
-      <filetype>rb</filetype>
-      <usage_type>resource</usage_type>
-      <checksum>7EC12F73</checksum>
-    </file>
-    <file>
-      <filename>hotwater_appliances.rb</filename>
-      <filetype>rb</filetype>
-      <usage_type>resource</usage_type>
-      <checksum>8D837149</checksum>
-    </file>
-    <file>
-      <filename>waterheater.rb</filename>
-      <filetype>rb</filetype>
-      <usage_type>resource</usage_type>
-      <checksum>8B0CBA89</checksum>
-    </file>
-    <file>
-      <filename>constants.rb</filename>
-      <filetype>rb</filetype>
-      <usage_type>resource</usage_type>
-      <checksum>5BE2D30C</checksum>
-    </file>
-    <file>
-      <filename>test_validation.rb</filename>
-      <filetype>rb</filetype>
-      <usage_type>test</usage_type>
-      <checksum>23DB050F</checksum>
+      <checksum>C1666E62</checksum>
     </file>
     <file>
       <filename>test_defaults.rb</filename>
       <filetype>rb</filetype>
       <usage_type>test</usage_type>
-      <checksum>CF13D998</checksum>
-    </file>
-    <file>
-      <filename>test_hvac.rb</filename>
-      <filetype>rb</filetype>
-      <usage_type>test</usage_type>
-      <checksum>D9230E64</checksum>
-    </file>
-    <file>
-      <filename>hvac.rb</filename>
-      <filetype>rb</filetype>
-      <usage_type>resource</usage_type>
-      <checksum>615A2182</checksum>
-    </file>
-    <file>
-      <filename>hvac_sizing.rb</filename>
-      <filetype>rb</filetype>
-      <usage_type>resource</usage_type>
-      <checksum>B3C6E2AC</checksum>
+      <checksum>C5109C3A</checksum>
+    </file>
+    <file>
+      <filename>test_enclosure.rb</filename>
+      <filetype>rb</filetype>
+      <usage_type>test</usage_type>
+      <checksum>12CFA8D4</checksum>
     </file>
     <file>
       <filename>HPXMLvalidator.xml</filename>
       <filetype>xml</filetype>
       <usage_type>resource</usage_type>
-      <checksum>9504D0A5</checksum>
+      <checksum>11F8AF1E</checksum>
     </file>
     <file>
       <filename>EPvalidator.xml</filename>
       <filetype>xml</filetype>
       <usage_type>resource</usage_type>
-      <checksum>E8E2EF27</checksum>
+      <checksum>0D491499</checksum>
+    </file>
+    <file>
+      <filename>hpxml_defaults.rb</filename>
+      <filetype>rb</filetype>
+      <usage_type>resource</usage_type>
+      <checksum>88F83424</checksum>
+    </file>
+    <file>
+      <filename>hpxml.rb</filename>
+      <filetype>rb</filetype>
+      <usage_type>resource</usage_type>
+      <checksum>F3EB81C5</checksum>
     </file>
     <file>
       <version>
@@ -432,7 +508,7 @@
       <filename>measure.rb</filename>
       <filetype>rb</filetype>
       <usage_type>script</usage_type>
-      <checksum>EAEE6208</checksum>
+      <checksum>F2EC8028</checksum>
     </file>
     <file>
       <filename>test_battery.rb</filename>
@@ -441,170 +517,10 @@
       <checksum>45FE393F</checksum>
     </file>
     <file>
-      <filename>schedule_files/invalid-bad-values-max-not-one.csv</filename>
-      <filetype>csv</filetype>
-      <usage_type>resource</usage_type>
-      <checksum>145EABFE</checksum>
-    </file>
-    <file>
-      <filename>schedule_files/invalid-bad-values-negative.csv</filename>
-      <filetype>csv</filetype>
-      <usage_type>resource</usage_type>
-      <checksum>6B89791C</checksum>
-    </file>
-    <file>
-      <filename>schedule_files/invalid-bad-values-non-numeric.csv</filename>
-      <filetype>csv</filetype>
-      <usage_type>resource</usage_type>
-      <checksum>BC19250F</checksum>
-    </file>
-    <file>
-      <filename>schedule_files/invalid-wrong-columns.csv</filename>
-      <filetype>csv</filetype>
-      <usage_type>resource</usage_type>
-      <checksum>3EA3044A</checksum>
-    </file>
-    <file>
-      <filename>schedule_files/invalid-wrong-rows.csv</filename>
-      <filetype>csv</filetype>
-      <usage_type>resource</usage_type>
-      <checksum>552D0E89</checksum>
-    </file>
-    <file>
-      <filename>schedule_files/smooth.csv</filename>
-      <filetype>csv</filetype>
-      <usage_type>resource</usage_type>
-      <checksum>3659E63B</checksum>
-    </file>
-    <file>
-      <filename>schedule_files/stochastic-vacancy.csv</filename>
-      <filetype>csv</filetype>
-      <usage_type>resource</usage_type>
-      <checksum>1574B5D9</checksum>
-    </file>
-    <file>
-      <filename>schedule_files/stochastic.csv</filename>
-      <filetype>csv</filetype>
-      <usage_type>resource</usage_type>
-      <checksum>23A47B50</checksum>
-    </file>
-    <file>
-<<<<<<< HEAD
-      <filename>hpxml_defaults.rb</filename>
-      <filetype>rb</filetype>
-      <usage_type>resource</usage_type>
-      <checksum>90E2FE7A</checksum>
-=======
-      <filename>constants.rb</filename>
-      <filetype>rb</filetype>
-      <usage_type>resource</usage_type>
-      <checksum>5BE2D30C</checksum>
-    </file>
-    <file>
-      <filename>test_validation.rb</filename>
-      <filetype>rb</filetype>
-      <usage_type>test</usage_type>
-      <checksum>23DB050F</checksum>
-    </file>
-    <file>
-      <filename>test_hvac.rb</filename>
-      <filetype>rb</filetype>
-      <usage_type>test</usage_type>
-      <checksum>D9230E64</checksum>
-    </file>
-    <file>
-      <filename>hvac.rb</filename>
-      <filetype>rb</filetype>
-      <usage_type>resource</usage_type>
-      <checksum>615A2182</checksum>
-    </file>
-    <file>
-      <filename>hvac_sizing.rb</filename>
-      <filetype>rb</filetype>
-      <usage_type>resource</usage_type>
-      <checksum>B3C6E2AC</checksum>
->>>>>>> a1734945
-    </file>
-    <file>
-      <filename>materials.rb</filename>
-      <filetype>rb</filetype>
-      <usage_type>resource</usage_type>
-<<<<<<< HEAD
-      <checksum>36AA9FE9</checksum>
-    </file>
-    <file>
       <filename>battery.rb</filename>
       <filetype>rb</filetype>
       <usage_type>resource</usage_type>
       <checksum>A0DAA1A1</checksum>
-=======
-      <checksum>02E46931</checksum>
-    </file>
-    <file>
-      <filename>BaseElements.xsd</filename>
-      <filetype>xsd</filetype>
-      <usage_type>resource</usage_type>
-      <checksum>5800B841</checksum>
-    </file>
-    <file>
-      <filename>HPXMLDataTypes.xsd</filename>
-      <filetype>xsd</filetype>
-      <usage_type>resource</usage_type>
-      <checksum>C3A08277</checksum>
-    </file>
-    <file>
-      <filename>constructions.rb</filename>
-      <filetype>rb</filetype>
-      <usage_type>resource</usage_type>
-      <checksum>C1666E62</checksum>
-    </file>
-    <file>
-      <filename>HPXMLvalidator.xml</filename>
-      <filetype>xml</filetype>
-      <usage_type>resource</usage_type>
-      <checksum>DC4A4DCE</checksum>
-    </file>
-    <file>
-      <filename>EPvalidator.xml</filename>
-      <filetype>xml</filetype>
-      <usage_type>resource</usage_type>
-      <checksum>B4A60E8B</checksum>
-    </file>
-    <file>
-      <filename>hpxml_defaults.rb</filename>
-      <filetype>rb</filetype>
-      <usage_type>resource</usage_type>
-      <checksum>6F2FBE57</checksum>
-    </file>
-    <file>
-      <filename>test_defaults.rb</filename>
-      <filetype>rb</filetype>
-      <usage_type>test</usage_type>
-      <checksum>C5109C3A</checksum>
-    </file>
-    <file>
-      <filename>hpxml.rb</filename>
-      <filetype>rb</filetype>
-      <usage_type>resource</usage_type>
-      <checksum>AAE120D2</checksum>
-    </file>
-    <file>
-      <version>
-        <software_program>OpenStudio</software_program>
-        <identifier>3.2.0</identifier>
-        <min_compatible>3.2.0</min_compatible>
-      </version>
-      <filename>measure.rb</filename>
-      <filetype>rb</filetype>
-      <usage_type>script</usage_type>
-      <checksum>6F3A3B20</checksum>
-    </file>
-    <file>
-      <filename>test_enclosure.rb</filename>
-      <filetype>rb</filetype>
-      <usage_type>test</usage_type>
-      <checksum>12CFA8D4</checksum>
->>>>>>> a1734945
     </file>
   </files>
 </measure>