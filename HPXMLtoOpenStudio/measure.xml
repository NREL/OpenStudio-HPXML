--- conflicted
+++ resolved
@@ -3,13 +3,8 @@
   <schema_version>3.0</schema_version>
   <name>hpxm_lto_openstudio</name>
   <uid>b1543b30-9465-45ff-ba04-1d1f85e763bc</uid>
-<<<<<<< HEAD
-  <version_id>743532e5-6c83-4d1b-bcc3-4c97c55b5825</version_id>
-  <version_modified>20230207T002012Z</version_modified>
-=======
-  <version_id>3c11f1fe-ef96-41e2-897d-11f182adce7a</version_id>
-  <version_modified>20230206T203242Z</version_modified>
->>>>>>> 49cbd045
+  <version_id>f001c915-8eec-45e7-9f46-012dc9788f57</version_id>
+  <version_modified>20230207T002726Z</version_modified>
   <xml_checksum>D8922A73</xml_checksum>
   <class_name>HPXMLtoOpenStudio</class_name>
   <display_name>HPXML to OpenStudio Translator</display_name>
@@ -541,42 +536,6 @@
       <checksum>131F55BD</checksum>
     </file>
     <file>
-      <filename>test_airflow.rb</filename>
-      <filetype>rb</filetype>
-      <usage_type>test</usage_type>
-      <checksum>A7D2658C</checksum>
-    </file>
-    <file>
-      <filename>hpxml_schematron/EPvalidator.xml</filename>
-      <filetype>xml</filetype>
-      <usage_type>resource</usage_type>
-      <checksum>F9FCC36B</checksum>
-    </file>
-    <file>
-      <filename>hpxml.rb</filename>
-      <filetype>rb</filetype>
-      <usage_type>resource</usage_type>
-      <checksum>02DD899C</checksum>
-    </file>
-    <file>
-      <filename>hvac_sizing.rb</filename>
-      <filetype>rb</filetype>
-      <usage_type>resource</usage_type>
-      <checksum>DA167F96</checksum>
-    </file>
-    <file>
-      <filename>hpxml_defaults.rb</filename>
-      <filetype>rb</filetype>
-      <usage_type>resource</usage_type>
-      <checksum>DD5FC83F</checksum>
-    </file>
-    <file>
-      <filename>airflow.rb</filename>
-      <filetype>rb</filetype>
-      <usage_type>resource</usage_type>
-      <checksum>051F5EFA</checksum>
-    </file>
-    <file>
       <version>
         <software_program>OpenStudio</software_program>
         <identifier>3.3.0</identifier>
@@ -587,5 +546,41 @@
       <usage_type>script</usage_type>
       <checksum>C25C81CE</checksum>
     </file>
+    <file>
+      <filename>test_airflow.rb</filename>
+      <filetype>rb</filetype>
+      <usage_type>test</usage_type>
+      <checksum>A7D2658C</checksum>
+    </file>
+    <file>
+      <filename>airflow.rb</filename>
+      <filetype>rb</filetype>
+      <usage_type>resource</usage_type>
+      <checksum>051F5EFA</checksum>
+    </file>
+    <file>
+      <filename>hvac_sizing.rb</filename>
+      <filetype>rb</filetype>
+      <usage_type>resource</usage_type>
+      <checksum>DA167F96</checksum>
+    </file>
+    <file>
+      <filename>hpxml_defaults.rb</filename>
+      <filetype>rb</filetype>
+      <usage_type>resource</usage_type>
+      <checksum>DD5FC83F</checksum>
+    </file>
+    <file>
+      <filename>hpxml_schematron/EPvalidator.xml</filename>
+      <filetype>xml</filetype>
+      <usage_type>resource</usage_type>
+      <checksum>F9FCC36B</checksum>
+    </file>
+    <file>
+      <filename>hpxml.rb</filename>
+      <filetype>rb</filetype>
+      <usage_type>resource</usage_type>
+      <checksum>02DD899C</checksum>
+    </file>
   </files>
 </measure>