--- conflicted
+++ resolved
@@ -3,13 +3,8 @@
   <schema_version>3.1</schema_version>
   <name>hpxm_lto_openstudio</name>
   <uid>b1543b30-9465-45ff-ba04-1d1f85e763bc</uid>
-<<<<<<< HEAD
-  <version_id>c716c22e-fc85-4bdc-b514-e1ad2285306f</version_id>
-  <version_modified>2024-03-15T18:30:25Z</version_modified>
-=======
-  <version_id>10220f4e-bd2e-4a6e-8f71-4063c902f6e2</version_id>
-  <version_modified>2024-03-14T23:17:23Z</version_modified>
->>>>>>> 9864d4c0
+  <version_id>ea9cc36f-c68a-4a8e-94bd-d4898e25a0fe</version_id>
+  <version_modified>2024-03-15T22:27:14Z</version_modified>
   <xml_checksum>D8922A73</xml_checksum>
   <class_name>HPXMLtoOpenStudio</class_name>
   <display_name>HPXML to OpenStudio Translator</display_name>
@@ -588,12 +583,6 @@
       <checksum>87937B84</checksum>
     </file>
     <file>
-      <filename>in.schedules.csv</filename>
-      <filetype>csv</filetype>
-      <usage_type>test</usage_type>
-      <checksum>CF0E0450</checksum>
-    </file>
-    <file>
       <filename>test_airflow.rb</filename>
       <filetype>rb</filetype>
       <usage_type>test</usage_type>
