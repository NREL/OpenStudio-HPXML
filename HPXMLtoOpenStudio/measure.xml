--- conflicted
+++ resolved
@@ -3,13 +3,8 @@
   <schema_version>3.1</schema_version>
   <name>hpxm_lto_openstudio</name>
   <uid>b1543b30-9465-45ff-ba04-1d1f85e763bc</uid>
-<<<<<<< HEAD
-  <version_id>e32d0894-ebed-49a2-95d5-a644ea943d94</version_id>
-  <version_modified>2025-01-07T00:47:23Z</version_modified>
-=======
-  <version_id>91300748-a892-49a6-9585-c4dc7effafce</version_id>
-  <version_modified>2025-01-11T01:02:08Z</version_modified>
->>>>>>> 6a096221
+  <version_id>d7ee087e-0335-492e-ba85-c87caad50eff</version_id>
+  <version_modified>2025-01-11T01:57:51Z</version_modified>
   <xml_checksum>D8922A73</xml_checksum>
   <class_name>HPXMLtoOpenStudio</class_name>
   <display_name>HPXML to OpenStudio Translator</display_name>
@@ -392,11 +387,7 @@
       <filename>hvac.rb</filename>
       <filetype>rb</filetype>
       <usage_type>resource</usage_type>
-<<<<<<< HEAD
-      <checksum>C156577E</checksum>
-=======
-      <checksum>4051AA19</checksum>
->>>>>>> 6a096221
+      <checksum>1839975D</checksum>
     </file>
     <file>
       <filename>hvac_sizing.rb</filename>
