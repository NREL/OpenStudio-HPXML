--- conflicted
+++ resolved
@@ -3,13 +3,8 @@
   <schema_version>3.1</schema_version>
   <name>hpxm_lto_openstudio</name>
   <uid>b1543b30-9465-45ff-ba04-1d1f85e763bc</uid>
-<<<<<<< HEAD
-  <version_id>f8439847-2c95-49d9-9de4-025bc4f98b7d</version_id>
-  <version_modified>2025-03-24T21:43:19Z</version_modified>
-=======
-  <version_id>6dcfe275-d80e-41f7-ab80-9e0f12a46ff6</version_id>
-  <version_modified>2025-03-26T22:13:42Z</version_modified>
->>>>>>> 802be657
+  <version_id>4a14bb69-761a-4c43-8f4d-d4f8a9741843</version_id>
+  <version_modified>2025-03-26T22:16:42Z</version_modified>
   <xml_checksum>D8922A73</xml_checksum>
   <class_name>HPXMLtoOpenStudio</class_name>
   <display_name>HPXML to OpenStudio Translator</display_name>
@@ -398,11 +393,7 @@
       <filename>hvac.rb</filename>
       <filetype>rb</filetype>
       <usage_type>resource</usage_type>
-<<<<<<< HEAD
-      <checksum>67F0B85C</checksum>
-=======
-      <checksum>0FFC1BC5</checksum>
->>>>>>> 802be657
+      <checksum>6955F7DA</checksum>
     </file>
     <file>
       <filename>hvac_sizing.rb</filename>
