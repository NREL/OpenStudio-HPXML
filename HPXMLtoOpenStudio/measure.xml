<?xml version="1.0"?>
<measure>
  <schema_version>3.1</schema_version>
  <name>hpxm_lto_openstudio</name>
  <uid>b1543b30-9465-45ff-ba04-1d1f85e763bc</uid>
<<<<<<< HEAD
  <version_id>edbd1ed6-9707-4eee-8657-d9b35b85911b</version_id>
  <version_modified>2024-09-03T21:29:51Z</version_modified>
=======
  <version_id>da1ec7a7-9dca-4546-926e-1a916b11ec8b</version_id>
  <version_modified>2024-09-03T16:25:00Z</version_modified>
>>>>>>> 07fc1872
  <xml_checksum>D8922A73</xml_checksum>
  <class_name>HPXMLtoOpenStudio</class_name>
  <display_name>HPXML to OpenStudio Translator</display_name>
  <description>Translates HPXML file to OpenStudio Model</description>
  <modeler_description>TODO</modeler_description>
  <arguments>
    <argument>
      <name>hpxml_path</name>
      <display_name>HPXML File Path</display_name>
      <description>Absolute/relative path of the HPXML file.</description>
      <type>String</type>
      <required>true</required>
      <model_dependent>false</model_dependent>
    </argument>
    <argument>
      <name>output_dir</name>
      <display_name>Directory for Output Files</display_name>
      <description>Absolute/relative path for the output files directory.</description>
      <type>String</type>
      <required>true</required>
      <model_dependent>false</model_dependent>
    </argument>
    <argument>
      <name>output_format</name>
      <display_name>Output Format</display_name>
      <description>The file format of the HVAC design load details output.</description>
      <type>Choice</type>
      <required>false</required>
      <model_dependent>false</model_dependent>
      <default_value>csv</default_value>
      <choices>
        <choice>
          <value>csv</value>
          <display_name>csv</display_name>
        </choice>
        <choice>
          <value>json</value>
          <display_name>json</display_name>
        </choice>
        <choice>
          <value>msgpack</value>
          <display_name>msgpack</display_name>
        </choice>
      </choices>
    </argument>
    <argument>
      <name>annual_output_file_name</name>
      <display_name>Annual Output File Name</display_name>
      <description>The name of the file w/ HVAC design loads and capacities. If not provided, defaults to 'results_annual.csv' (or '.json' or '.msgpack').</description>
      <type>String</type>
      <required>false</required>
      <model_dependent>false</model_dependent>
      <default_value>results_annual</default_value>
    </argument>
    <argument>
      <name>design_load_details_output_file_name</name>
      <display_name>Design Load Details Output File Name</display_name>
      <description>The name of the file w/ additional HVAC design load details. If not provided, defaults to 'results_design_load_details.csv' (or '.json' or '.msgpack').</description>
      <type>String</type>
      <required>false</required>
      <model_dependent>false</model_dependent>
      <default_value>results_design_load_details</default_value>
    </argument>
    <argument>
      <name>add_component_loads</name>
      <display_name>Add component loads?</display_name>
      <description>If true, adds the calculation of heating/cooling component loads (not enabled by default for faster performance).</description>
      <type>Boolean</type>
      <required>false</required>
      <model_dependent>false</model_dependent>
      <default_value>false</default_value>
      <choices>
        <choice>
          <value>true</value>
          <display_name>true</display_name>
        </choice>
        <choice>
          <value>false</value>
          <display_name>false</display_name>
        </choice>
      </choices>
    </argument>
    <argument>
      <name>building_id</name>
      <display_name>BuildingID</display_name>
      <description>The ID of the HPXML Building. Only required if the HPXML has multiple Building elements and WholeSFAorMFBuildingSimulation is not true.</description>
      <type>String</type>
      <required>false</required>
      <model_dependent>false</model_dependent>
    </argument>
    <argument>
      <name>skip_validation</name>
      <display_name>Skip Validation?</display_name>
      <description>If true, bypasses HPXML input validation for faster performance. WARNING: This should only be used if the supplied HPXML file has already been validated against the Schema &amp; Schematron documents.</description>
      <type>Boolean</type>
      <required>false</required>
      <model_dependent>false</model_dependent>
      <default_value>false</default_value>
      <choices>
        <choice>
          <value>true</value>
          <display_name>true</display_name>
        </choice>
        <choice>
          <value>false</value>
          <display_name>false</display_name>
        </choice>
      </choices>
    </argument>
    <argument>
      <name>debug</name>
      <display_name>Debug Mode?</display_name>
      <description>If true: 1) Writes in.osm file, 2) Generates additional log output, and 3) Creates all EnergyPlus output files.</description>
      <type>Boolean</type>
      <required>false</required>
      <model_dependent>false</model_dependent>
      <default_value>false</default_value>
      <choices>
        <choice>
          <value>true</value>
          <display_name>true</display_name>
        </choice>
        <choice>
          <value>false</value>
          <display_name>false</display_name>
        </choice>
      </choices>
    </argument>
  </arguments>
  <outputs />
  <provenances />
  <tags>
    <tag>Whole Building.Space Types</tag>
  </tags>
  <attributes>
    <attribute>
      <name>Measure Type</name>
      <value>ModelMeasure</value>
      <datatype>string</datatype>
    </attribute>
    <attribute>
      <name>Intended Software Tool</name>
      <value>Apply Measure Now</value>
      <datatype>string</datatype>
    </attribute>
    <attribute>
      <name>Intended Software Tool</name>
      <value>OpenStudio Application</value>
      <datatype>string</datatype>
    </attribute>
    <attribute>
      <name>Intended Software Tool</name>
      <value>Parametric Analysis Tool</value>
      <datatype>string</datatype>
    </attribute>
  </attributes>
  <files>
    <file>
      <filename>README.md</filename>
      <filetype>md</filetype>
      <usage_type>readme</usage_type>
      <checksum>F05E039B</checksum>
    </file>
    <file>
      <filename>README.md.erb</filename>
      <filetype>erb</filetype>
      <usage_type>readmeerb</usage_type>
      <checksum>513F28E9</checksum>
    </file>
    <file>
      <version>
        <software_program>OpenStudio</software_program>
        <identifier>3.3.0</identifier>
        <min_compatible>3.3.0</min_compatible>
      </version>
      <filename>measure.rb</filename>
      <filetype>rb</filetype>
      <usage_type>script</usage_type>
<<<<<<< HEAD
      <checksum>73D0E14B</checksum>
=======
      <checksum>8DB1CD62</checksum>
>>>>>>> 07fc1872
    </file>
    <file>
      <filename>airflow.rb</filename>
      <filetype>rb</filetype>
      <usage_type>resource</usage_type>
<<<<<<< HEAD
      <checksum>01125081</checksum>
=======
      <checksum>8D4E35DF</checksum>
>>>>>>> 07fc1872
    </file>
    <file>
      <filename>battery.rb</filename>
      <filetype>rb</filetype>
      <usage_type>resource</usage_type>
      <checksum>520825A4</checksum>
    </file>
    <file>
      <filename>calendar.rb</filename>
      <filetype>rb</filetype>
      <usage_type>resource</usage_type>
      <checksum>E9D39EDE</checksum>
    </file>
    <file>
      <filename>constants.rb</filename>
      <filetype>rb</filetype>
      <usage_type>resource</usage_type>
      <checksum>0D8F1C4A</checksum>
    </file>
    <file>
      <filename>constructions.rb</filename>
      <filetype>rb</filetype>
      <usage_type>resource</usage_type>
      <checksum>DE13291A</checksum>
    </file>
    <file>
      <filename>data/Xing_okstate_0664D_13659_Table_A-3.csv</filename>
      <filetype>csv</filetype>
      <usage_type>resource</usage_type>
      <checksum>50B7055C</checksum>
    </file>
    <file>
      <filename>data/ashrae_622_wsf.csv</filename>
      <filetype>csv</filetype>
      <usage_type>resource</usage_type>
      <checksum>308F75BA</checksum>
    </file>
    <file>
      <filename>data/cambium/LRMER_95DecarbBy2035.csv</filename>
      <filetype>csv</filetype>
      <usage_type>resource</usage_type>
      <checksum>5E60A9EE</checksum>
    </file>
    <file>
      <filename>data/cambium/LRMER_95DecarbBy2050.csv</filename>
      <filetype>csv</filetype>
      <usage_type>resource</usage_type>
      <checksum>01B9A892</checksum>
    </file>
    <file>
      <filename>data/cambium/LRMER_HighRECosts.csv</filename>
      <filetype>csv</filetype>
      <usage_type>resource</usage_type>
      <checksum>A46DE564</checksum>
    </file>
    <file>
      <filename>data/cambium/LRMER_LowRECosts.csv</filename>
      <filetype>csv</filetype>
      <usage_type>resource</usage_type>
      <checksum>58B8E01E</checksum>
    </file>
    <file>
      <filename>data/cambium/LRMER_MidCase.csv</filename>
      <filetype>csv</filetype>
      <usage_type>resource</usage_type>
      <checksum>4C7D519B</checksum>
    </file>
    <file>
      <filename>data/cambium/README.md</filename>
      <filetype>md</filetype>
      <usage_type>resource</usage_type>
      <checksum>FC171B98</checksum>
    </file>
    <file>
      <filename>data/climate_zones.csv</filename>
      <filetype>csv</filetype>
      <usage_type>resource</usage_type>
      <checksum>63C6A1E2</checksum>
    </file>
    <file>
      <filename>data/default_schedules.csv</filename>
      <filetype>csv</filetype>
      <usage_type>resource</usage_type>
      <checksum>BF708670</checksum>
    </file>
    <file>
      <filename>data/g_functions/C_configurations_5m_v1.0.json</filename>
      <filetype>json</filetype>
      <usage_type>resource</usage_type>
      <checksum>E97DCCDD</checksum>
    </file>
    <file>
      <filename>data/g_functions/L_configurations_5m_v1.0.json</filename>
      <filetype>json</filetype>
      <usage_type>resource</usage_type>
      <checksum>6B2B3787</checksum>
    </file>
    <file>
      <filename>data/g_functions/LopU_configurations_5m_v1.0.json</filename>
      <filetype>json</filetype>
      <usage_type>resource</usage_type>
      <checksum>B13FA813</checksum>
    </file>
    <file>
      <filename>data/g_functions/Open_configurations_5m_v1.0.json</filename>
      <filetype>json</filetype>
      <usage_type>resource</usage_type>
      <checksum>FF25A024</checksum>
    </file>
    <file>
      <filename>data/g_functions/README.md</filename>
      <filetype>md</filetype>
      <usage_type>resource</usage_type>
      <checksum>EC9CFEDE</checksum>
    </file>
    <file>
      <filename>data/g_functions/U_configurations_5m_v1.0.json</filename>
      <filetype>json</filetype>
      <usage_type>resource</usage_type>
      <checksum>B5BEF270</checksum>
    </file>
    <file>
      <filename>data/g_functions/rectangle_5m_v1.0.json</filename>
      <filetype>json</filetype>
      <usage_type>resource</usage_type>
      <checksum>25FFB6A8</checksum>
    </file>
    <file>
      <filename>data/g_functions/util.rb</filename>
      <filetype>rb</filetype>
      <usage_type>resource</usage_type>
      <checksum>D00579DD</checksum>
    </file>
    <file>
      <filename>data/unavailable_periods.csv</filename>
      <filetype>csv</filetype>
      <usage_type>resource</usage_type>
      <checksum>3C44FFBB</checksum>
    </file>
    <file>
      <filename>energyplus.rb</filename>
      <filetype>rb</filetype>
      <usage_type>resource</usage_type>
      <checksum>D01BA3EF</checksum>
    </file>
    <file>
      <filename>generator.rb</filename>
      <filetype>rb</filetype>
      <usage_type>resource</usage_type>
      <checksum>A4B07257</checksum>
    </file>
    <file>
      <filename>geometry.rb</filename>
      <filetype>rb</filetype>
      <usage_type>resource</usage_type>
      <checksum>08E9B56C</checksum>
    </file>
    <file>
      <filename>hotwater_appliances.rb</filename>
      <filetype>rb</filetype>
      <usage_type>resource</usage_type>
      <checksum>36092007</checksum>
    </file>
    <file>
      <filename>hpxml.rb</filename>
      <filetype>rb</filetype>
      <usage_type>resource</usage_type>
      <checksum>C2276348</checksum>
    </file>
    <file>
      <filename>hpxml_defaults.rb</filename>
      <filetype>rb</filetype>
      <usage_type>resource</usage_type>
      <checksum>47775E2A</checksum>
    </file>
    <file>
      <filename>hpxml_schema/HPXML.xsd</filename>
      <filetype>xsd</filetype>
      <usage_type>resource</usage_type>
      <checksum>ED31925C</checksum>
    </file>
    <file>
      <filename>hpxml_schema/README.md</filename>
      <filetype>md</filetype>
      <usage_type>resource</usage_type>
      <checksum>D05DFB8A</checksum>
    </file>
    <file>
      <filename>hpxml_schematron/EPvalidator.xml</filename>
      <filetype>xml</filetype>
      <usage_type>resource</usage_type>
      <checksum>B4BB56DE</checksum>
    </file>
    <file>
      <filename>hpxml_schematron/iso-schematron.xsd</filename>
      <filetype>xsd</filetype>
      <usage_type>resource</usage_type>
      <checksum>2785B05C</checksum>
    </file>
    <file>
      <filename>hvac.rb</filename>
      <filetype>rb</filetype>
      <usage_type>resource</usage_type>
      <checksum>7EC4C04D</checksum>
    </file>
    <file>
      <filename>hvac_sizing.rb</filename>
      <filetype>rb</filetype>
      <usage_type>resource</usage_type>
      <checksum>9B75637E</checksum>
    </file>
    <file>
      <filename>lighting.rb</filename>
      <filetype>rb</filetype>
      <usage_type>resource</usage_type>
      <checksum>65744C8E</checksum>
    </file>
    <file>
      <filename>location.rb</filename>
      <filetype>rb</filetype>
      <usage_type>resource</usage_type>
      <checksum>6D2C21EE</checksum>
    </file>
    <file>
      <filename>materials.rb</filename>
      <filetype>rb</filetype>
      <usage_type>resource</usage_type>
      <checksum>0E69FBCE</checksum>
    </file>
    <file>
      <filename>math.rb</filename>
      <filetype>rb</filetype>
      <usage_type>resource</usage_type>
      <checksum>FEB72476</checksum>
    </file>
    <file>
      <filename>meta_measure.rb</filename>
      <filetype>rb</filetype>
      <usage_type>resource</usage_type>
      <checksum>89DE861C</checksum>
    </file>
    <file>
      <filename>minitest_helper.rb</filename>
      <filetype>rb</filetype>
      <usage_type>resource</usage_type>
      <checksum>923B05E5</checksum>
    </file>
    <file>
      <filename>misc_loads.rb</filename>
      <filetype>rb</filetype>
      <usage_type>resource</usage_type>
      <checksum>D04D654F</checksum>
    </file>
    <file>
      <filename>output.rb</filename>
      <filetype>rb</filetype>
      <usage_type>resource</usage_type>
      <checksum>1AF3410C</checksum>
    </file>
    <file>
      <filename>psychrometrics.rb</filename>
      <filetype>rb</filetype>
      <usage_type>resource</usage_type>
      <checksum>86A74352</checksum>
    </file>
    <file>
      <filename>pv.rb</filename>
      <filetype>rb</filetype>
      <usage_type>resource</usage_type>
      <checksum>6ACFD5FF</checksum>
    </file>
    <file>
      <filename>schedule_files/battery.csv</filename>
      <filetype>csv</filetype>
      <usage_type>resource</usage_type>
      <checksum>971B85EE</checksum>
    </file>
    <file>
      <filename>schedule_files/hvac-variable-system-maximum-power-ratios-varied.csv</filename>
      <filetype>csv</filetype>
      <usage_type>resource</usage_type>
      <checksum>B93B3701</checksum>
    </file>
    <file>
      <filename>schedule_files/occupancy-non-stochastic.csv</filename>
      <filetype>csv</filetype>
      <usage_type>resource</usage_type>
      <checksum>A54803E1</checksum>
    </file>
    <file>
      <filename>schedule_files/occupancy-stochastic-10-mins.csv</filename>
      <filetype>csv</filetype>
      <usage_type>resource</usage_type>
      <checksum>F88479B3</checksum>
    </file>
    <file>
      <filename>schedule_files/occupancy-stochastic-30-mins.csv</filename>
      <filetype>csv</filetype>
      <usage_type>resource</usage_type>
      <checksum>F88479B3</checksum>
    </file>
    <file>
      <filename>schedule_files/occupancy-stochastic.csv</filename>
      <filetype>csv</filetype>
      <usage_type>resource</usage_type>
      <checksum>B0187567</checksum>
    </file>
    <file>
      <filename>schedule_files/occupancy-stochastic_2.csv</filename>
      <filetype>csv</filetype>
      <usage_type>resource</usage_type>
      <checksum>86E85543</checksum>
    </file>
    <file>
      <filename>schedule_files/occupancy-stochastic_3.csv</filename>
      <filetype>csv</filetype>
      <usage_type>resource</usage_type>
      <checksum>902A544E</checksum>
    </file>
    <file>
      <filename>schedule_files/occupancy-stochastic_4.csv</filename>
      <filetype>csv</filetype>
      <usage_type>resource</usage_type>
      <checksum>3A0C7E92</checksum>
    </file>
    <file>
      <filename>schedule_files/occupancy-stochastic_5.csv</filename>
      <filetype>csv</filetype>
      <usage_type>resource</usage_type>
      <checksum>F0FB0913</checksum>
    </file>
    <file>
      <filename>schedule_files/occupancy-stochastic_6.csv</filename>
      <filetype>csv</filetype>
      <usage_type>resource</usage_type>
      <checksum>B071AE65</checksum>
    </file>
    <file>
      <filename>schedule_files/setpoints-10-mins.csv</filename>
      <filetype>csv</filetype>
      <usage_type>resource</usage_type>
      <checksum>BC2195A6</checksum>
    </file>
    <file>
      <filename>schedule_files/setpoints-cooling-only.csv</filename>
      <filetype>csv</filetype>
      <usage_type>resource</usage_type>
      <checksum>7465D8DD</checksum>
    </file>
    <file>
      <filename>schedule_files/setpoints-daily-schedules.csv</filename>
      <filetype>csv</filetype>
      <usage_type>resource</usage_type>
      <checksum>A60258DE</checksum>
    </file>
    <file>
      <filename>schedule_files/setpoints-daily-setbacks.csv</filename>
      <filetype>csv</filetype>
      <usage_type>resource</usage_type>
      <checksum>74292B8C</checksum>
    </file>
    <file>
      <filename>schedule_files/setpoints-heating-only.csv</filename>
      <filetype>csv</filetype>
      <usage_type>resource</usage_type>
      <checksum>BD935921</checksum>
    </file>
    <file>
      <filename>schedule_files/setpoints.csv</filename>
      <filetype>csv</filetype>
      <usage_type>resource</usage_type>
      <checksum>706A63BC</checksum>
    </file>
    <file>
      <filename>schedule_files/water-heater-operating-modes.csv</filename>
      <filetype>csv</filetype>
      <usage_type>resource</usage_type>
      <checksum>86F45903</checksum>
    </file>
    <file>
      <filename>schedule_files/water-heater-setpoints-10-mins.csv</filename>
      <filetype>csv</filetype>
      <usage_type>resource</usage_type>
      <checksum>F9C90051</checksum>
    </file>
    <file>
      <filename>schedule_files/water-heater-setpoints.csv</filename>
      <filetype>csv</filetype>
      <usage_type>resource</usage_type>
      <checksum>2DFF87CD</checksum>
    </file>
    <file>
      <filename>schedules.rb</filename>
      <filetype>rb</filetype>
      <usage_type>resource</usage_type>
      <checksum>79BD7907</checksum>
    </file>
    <file>
      <filename>simcontrols.rb</filename>
      <filetype>rb</filetype>
      <usage_type>resource</usage_type>
      <checksum>25DD5859</checksum>
    </file>
    <file>
      <filename>unit_conversions.rb</filename>
      <filetype>rb</filetype>
      <usage_type>resource</usage_type>
      <checksum>1AB34E95</checksum>
    </file>
    <file>
      <filename>util.rb</filename>
      <filetype>rb</filetype>
      <usage_type>resource</usage_type>
      <checksum>D9F271FC</checksum>
    </file>
    <file>
      <filename>utility_bills.rb</filename>
      <filetype>rb</filetype>
      <usage_type>resource</usage_type>
      <checksum>17195DD4</checksum>
    </file>
    <file>
      <filename>version.rb</filename>
      <filetype>rb</filetype>
      <usage_type>resource</usage_type>
      <checksum>C8C5DD23</checksum>
    </file>
    <file>
      <filename>waterheater.rb</filename>
      <filetype>rb</filetype>
      <usage_type>resource</usage_type>
      <checksum>367FF6D6</checksum>
    </file>
    <file>
      <filename>weather.rb</filename>
      <filetype>rb</filetype>
      <usage_type>resource</usage_type>
      <checksum>D8B07D1D</checksum>
    </file>
    <file>
      <filename>xmlhelper.rb</filename>
      <filetype>rb</filetype>
      <usage_type>resource</usage_type>
      <checksum>7CBAECF6</checksum>
    </file>
    <file>
      <filename>xmlvalidator.rb</filename>
      <filetype>rb</filetype>
      <usage_type>resource</usage_type>
      <checksum>93120E27</checksum>
    </file>
    <file>
      <filename>test_airflow.rb</filename>
      <filetype>rb</filetype>
      <usage_type>test</usage_type>
      <checksum>3A5212A2</checksum>
    </file>
    <file>
      <filename>test_battery.rb</filename>
      <filetype>rb</filetype>
      <usage_type>test</usage_type>
      <checksum>3DF46EDF</checksum>
    </file>
    <file>
      <filename>test_defaults.rb</filename>
      <filetype>rb</filetype>
      <usage_type>test</usage_type>
      <checksum>736CBC0A</checksum>
    </file>
    <file>
      <filename>test_enclosure.rb</filename>
      <filetype>rb</filetype>
      <usage_type>test</usage_type>
      <checksum>D4340A44</checksum>
    </file>
    <file>
      <filename>test_generator.rb</filename>
      <filetype>rb</filetype>
      <usage_type>test</usage_type>
      <checksum>67DD47BA</checksum>
    </file>
    <file>
      <filename>test_hotwater_appliance.rb</filename>
      <filetype>rb</filetype>
      <usage_type>test</usage_type>
      <checksum>1DF66ABD</checksum>
    </file>
    <file>
      <filename>test_hvac.rb</filename>
      <filetype>rb</filetype>
      <usage_type>test</usage_type>
      <checksum>84D82F35</checksum>
    </file>
    <file>
      <filename>test_hvac_sizing.rb</filename>
      <filetype>rb</filetype>
      <usage_type>test</usage_type>
      <checksum>3BA204D7</checksum>
    </file>
    <file>
      <filename>test_lighting.rb</filename>
      <filetype>rb</filetype>
      <usage_type>test</usage_type>
      <checksum>9F945097</checksum>
    </file>
    <file>
      <filename>test_location.rb</filename>
      <filetype>rb</filetype>
      <usage_type>test</usage_type>
      <checksum>B8AA4C0B</checksum>
    </file>
    <file>
      <filename>test_miscloads.rb</filename>
      <filetype>rb</filetype>
      <usage_type>test</usage_type>
      <checksum>2BF1CFF1</checksum>
    </file>
    <file>
      <filename>test_pv.rb</filename>
      <filetype>rb</filetype>
      <usage_type>test</usage_type>
      <checksum>EC9BA2EB</checksum>
    </file>
    <file>
      <filename>test_schedules.rb</filename>
      <filetype>rb</filetype>
      <usage_type>test</usage_type>
      <checksum>A7DBC945</checksum>
    </file>
    <file>
      <filename>test_simcontrols.rb</filename>
      <filetype>rb</filetype>
      <usage_type>test</usage_type>
      <checksum>914A44BF</checksum>
    </file>
    <file>
      <filename>test_validation.rb</filename>
      <filetype>rb</filetype>
      <usage_type>test</usage_type>
      <checksum>ABE770EA</checksum>
    </file>
    <file>
      <filename>test_water_heater.rb</filename>
      <filetype>rb</filetype>
      <usage_type>test</usage_type>
      <checksum>3F35600F</checksum>
    </file>
    <file>
      <filename>test_weather.rb</filename>
      <filetype>rb</filetype>
      <usage_type>test</usage_type>
      <checksum>995FE666</checksum>
    </file>
    <file>
      <filename>util.rb</filename>
      <filetype>rb</filetype>
      <usage_type>test</usage_type>
      <checksum>71ED3EE3</checksum>
    </file>
  </files>
</measure><|MERGE_RESOLUTION|>--- conflicted
+++ resolved
@@ -3,13 +3,8 @@
   <schema_version>3.1</schema_version>
   <name>hpxm_lto_openstudio</name>
   <uid>b1543b30-9465-45ff-ba04-1d1f85e763bc</uid>
-<<<<<<< HEAD
-  <version_id>edbd1ed6-9707-4eee-8657-d9b35b85911b</version_id>
-  <version_modified>2024-09-03T21:29:51Z</version_modified>
-=======
-  <version_id>da1ec7a7-9dca-4546-926e-1a916b11ec8b</version_id>
-  <version_modified>2024-09-03T16:25:00Z</version_modified>
->>>>>>> 07fc1872
+  <version_id>91250812-e128-411f-b6d9-1823d155458e</version_id>
+  <version_modified>2024-09-03T22:18:26Z</version_modified>
   <xml_checksum>D8922A73</xml_checksum>
   <class_name>HPXMLtoOpenStudio</class_name>
   <display_name>HPXML to OpenStudio Translator</display_name>
@@ -188,21 +183,13 @@
       <filename>measure.rb</filename>
       <filetype>rb</filetype>
       <usage_type>script</usage_type>
-<<<<<<< HEAD
-      <checksum>73D0E14B</checksum>
-=======
-      <checksum>8DB1CD62</checksum>
->>>>>>> 07fc1872
+      <checksum>E584F2E5</checksum>
     </file>
     <file>
       <filename>airflow.rb</filename>
       <filetype>rb</filetype>
       <usage_type>resource</usage_type>
-<<<<<<< HEAD
-      <checksum>01125081</checksum>
-=======
-      <checksum>8D4E35DF</checksum>
->>>>>>> 07fc1872
+      <checksum>B363F803</checksum>
     </file>
     <file>
       <filename>battery.rb</filename>
