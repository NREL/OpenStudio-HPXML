--- conflicted
+++ resolved
@@ -3,13 +3,8 @@
   <schema_version>3.0</schema_version>
   <name>hpxm_lto_openstudio</name>
   <uid>b1543b30-9465-45ff-ba04-1d1f85e763bc</uid>
-<<<<<<< HEAD
-  <version_id>4ea2d5e2-8785-46f6-945f-288578790275</version_id>
-  <version_modified>20210428T141235Z</version_modified>
-=======
-  <version_id>2f87783c-cbb3-415d-9330-6e7c0bf192d9</version_id>
-  <version_modified>20210428T191255Z</version_modified>
->>>>>>> 15262a23
+  <version_id>5e2fb08f-6f80-4e33-8fca-a13da62e93cb</version_id>
+  <version_modified>20210429T175518Z</version_modified>
   <xml_checksum>D8922A73</xml_checksum>
   <class_name>HPXMLtoOpenStudio</class_name>
   <display_name>HPXML to OpenStudio Translator</display_name>
@@ -463,6 +458,24 @@
       <checksum>D99580D0</checksum>
     </file>
     <file>
+      <filename>EPvalidator.xml</filename>
+      <filetype>xml</filetype>
+      <usage_type>resource</usage_type>
+      <checksum>95FBB68A</checksum>
+    </file>
+    <file>
+      <filename>test_water_heater.rb</filename>
+      <filetype>rb</filetype>
+      <usage_type>test</usage_type>
+      <checksum>C8BB1267</checksum>
+    </file>
+    <file>
+      <filename>version.rb</filename>
+      <filetype>rb</filetype>
+      <usage_type>resource</usage_type>
+      <checksum>A6404960</checksum>
+    </file>
+    <file>
       <filename>weather.rb</filename>
       <filetype>rb</filetype>
       <usage_type>resource</usage_type>
@@ -545,23 +558,5 @@
       <usage_type>resource</usage_type>
       <checksum>29626BF1</checksum>
     </file>
-    <file>
-      <filename>EPvalidator.xml</filename>
-      <filetype>xml</filetype>
-      <usage_type>resource</usage_type>
-      <checksum>95FBB68A</checksum>
-    </file>
-    <file>
-      <filename>test_water_heater.rb</filename>
-      <filetype>rb</filetype>
-      <usage_type>test</usage_type>
-      <checksum>C8BB1267</checksum>
-    </file>
-    <file>
-      <filename>version.rb</filename>
-      <filetype>rb</filetype>
-      <usage_type>resource</usage_type>
-      <checksum>A6404960</checksum>
-    </file>
   </files>
 </measure>