<?xml version="1.0"?>
<measure>
  <schema_version>3.0</schema_version>
  <name>hpxm_lto_openstudio</name>
  <uid>b1543b30-9465-45ff-ba04-1d1f85e763bc</uid>
<<<<<<< HEAD
  <version_id>4c8f0ba3-2844-4e26-85ed-0a83cf1b75ee</version_id>
  <version_modified>20221021T161906Z</version_modified>
=======
  <version_id>847da4ed-d28e-4f9c-9d62-f82b9962dd43</version_id>
  <version_modified>20221026T160221Z</version_modified>
>>>>>>> a6a8d52f
  <xml_checksum>D8922A73</xml_checksum>
  <class_name>HPXMLtoOpenStudio</class_name>
  <display_name>HPXML to OpenStudio Translator</display_name>
  <description>Translates HPXML file to OpenStudio Model</description>
  <modeler_description>TODO</modeler_description>
  <arguments>
    <argument>
      <name>hpxml_path</name>
      <display_name>HPXML File Path</display_name>
      <description>Absolute/relative path of the HPXML file.</description>
      <type>String</type>
      <required>true</required>
      <model_dependent>false</model_dependent>
    </argument>
    <argument>
      <name>output_dir</name>
      <display_name>Directory for Output Files</display_name>
      <description>Absolute/relative path for the output files directory.</description>
      <type>String</type>
      <required>true</required>
      <model_dependent>false</model_dependent>
    </argument>
    <argument>
      <name>debug</name>
      <display_name>Debug Mode?</display_name>
      <description>If true: 1) Writes in.osm file, 2) Generates additional log output, and 3) Creates all EnergyPlus output files.</description>
      <type>Boolean</type>
      <required>false</required>
      <model_dependent>false</model_dependent>
      <default_value>false</default_value>
      <choices>
        <choice>
          <value>true</value>
          <display_name>true</display_name>
        </choice>
        <choice>
          <value>false</value>
          <display_name>false</display_name>
        </choice>
      </choices>
    </argument>
    <argument>
      <name>add_component_loads</name>
      <display_name>Add component loads?</display_name>
      <description>If true, adds the calculation of heating/cooling component loads (not enabled by default for faster performance).</description>
      <type>Boolean</type>
      <required>false</required>
      <model_dependent>false</model_dependent>
      <default_value>false</default_value>
      <choices>
        <choice>
          <value>true</value>
          <display_name>true</display_name>
        </choice>
        <choice>
          <value>false</value>
          <display_name>false</display_name>
        </choice>
      </choices>
    </argument>
    <argument>
      <name>skip_validation</name>
      <display_name>Skip Validation?</display_name>
      <description>If true, bypasses HPXML input validation for faster performance. WARNING: This should only be used if the supplied HPXML file has already been validated against the Schema &amp; Schematron documents.</description>
      <type>Boolean</type>
      <required>false</required>
      <model_dependent>false</model_dependent>
      <default_value>false</default_value>
      <choices>
        <choice>
          <value>true</value>
          <display_name>true</display_name>
        </choice>
        <choice>
          <value>false</value>
          <display_name>false</display_name>
        </choice>
      </choices>
    </argument>
    <argument>
      <name>building_id</name>
      <display_name>BuildingID</display_name>
      <description>The ID of the HPXML Building. Only required if there are multiple Building elements in the HPXML file.</description>
      <type>String</type>
      <required>false</required>
      <model_dependent>false</model_dependent>
    </argument>
  </arguments>
  <outputs />
  <provenances />
  <tags>
    <tag>Whole Building.Space Types</tag>
  </tags>
  <attributes>
    <attribute>
      <name>Measure Type</name>
      <value>ModelMeasure</value>
      <datatype>string</datatype>
    </attribute>
    <attribute>
      <name>Intended Software Tool</name>
      <value>Apply Measure Now</value>
      <datatype>string</datatype>
    </attribute>
    <attribute>
      <name>Intended Software Tool</name>
      <value>OpenStudio Application</value>
      <datatype>string</datatype>
    </attribute>
    <attribute>
      <name>Intended Software Tool</name>
      <value>Parametric Analysis Tool</value>
      <datatype>string</datatype>
    </attribute>
  </attributes>
  <files>
    <file>
      <filename>psychrometrics.rb</filename>
      <filetype>rb</filetype>
      <usage_type>resource</usage_type>
      <checksum>38ED685E</checksum>
    </file>
    <file>
      <filename>generator.rb</filename>
      <filetype>rb</filetype>
      <usage_type>resource</usage_type>
      <checksum>FC0A4F2E</checksum>
    </file>
    <file>
      <filename>util.rb</filename>
      <filetype>rb</filetype>
      <usage_type>test</usage_type>
      <checksum>D22025B3</checksum>
    </file>
    <file>
      <filename>energyplus.rb</filename>
      <filetype>rb</filetype>
      <usage_type>resource</usage_type>
      <checksum>64E3EB57</checksum>
    </file>
    <file>
      <filename>pv.rb</filename>
      <filetype>rb</filetype>
      <usage_type>resource</usage_type>
      <checksum>04E10882</checksum>
    </file>
    <file>
      <filename>data/ashrae_622_wsf.csv</filename>
      <filetype>csv</filetype>
      <usage_type>resource</usage_type>
      <checksum>308F75BA</checksum>
    </file>
    <file>
      <filename>data/climate_zones.csv</filename>
      <filetype>csv</filetype>
      <usage_type>resource</usage_type>
      <checksum>63C6A1E2</checksum>
    </file>
    <file>
      <filename>data/hvac_equipment_efficiency.csv</filename>
      <filetype>csv</filetype>
      <usage_type>resource</usage_type>
      <checksum>3765993A</checksum>
    </file>
    <file>
      <filename>data/water_heater_efficiency.csv</filename>
      <filetype>csv</filetype>
      <usage_type>resource</usage_type>
      <checksum>9EC3B4D6</checksum>
    </file>
    <file>
      <filename>util.rb</filename>
      <filetype>rb</filetype>
      <usage_type>resource</usage_type>
      <checksum>AE6C2F42</checksum>
    </file>
    <file>
      <filename>minitest_helper.rb</filename>
      <filetype>rb</filetype>
      <usage_type>resource</usage_type>
      <checksum>CDB0A906</checksum>
    </file>
    <file>
      <filename>data/cambium/LRMER_95DecarbBy2035.csv</filename>
      <filetype>csv</filetype>
      <usage_type>resource</usage_type>
      <checksum>5E60A9EE</checksum>
    </file>
    <file>
      <filename>data/cambium/LRMER_95DecarbBy2050.csv</filename>
      <filetype>csv</filetype>
      <usage_type>resource</usage_type>
      <checksum>01B9A892</checksum>
    </file>
    <file>
      <filename>data/cambium/LRMER_HighRECosts.csv</filename>
      <filetype>csv</filetype>
      <usage_type>resource</usage_type>
      <checksum>A46DE564</checksum>
    </file>
    <file>
      <filename>data/cambium/LRMER_LowRECosts.csv</filename>
      <filetype>csv</filetype>
      <usage_type>resource</usage_type>
      <checksum>58B8E01E</checksum>
    </file>
    <file>
      <filename>data/cambium/LRMER_MidCase.csv</filename>
      <filetype>csv</filetype>
      <usage_type>resource</usage_type>
      <checksum>4C7D519B</checksum>
    </file>
    <file>
      <filename>unit_conversions.rb</filename>
      <filetype>rb</filetype>
      <usage_type>resource</usage_type>
      <checksum>1D3AE970</checksum>
    </file>
    <file>
      <filename>schedule_files/setpoints.csv</filename>
      <filetype>csv</filetype>
      <usage_type>resource</usage_type>
      <checksum>706A63BC</checksum>
    </file>
    <file>
      <filename>schedule_files/setpoints-10-mins.csv</filename>
      <filetype>csv</filetype>
      <usage_type>resource</usage_type>
      <checksum>BC2195A6</checksum>
    </file>
    <file>
      <filename>schedule_files/setpoints-cooling-only.csv</filename>
      <filetype>csv</filetype>
      <usage_type>resource</usage_type>
      <checksum>7465D8DD</checksum>
    </file>
    <file>
      <filename>schedule_files/setpoints-heating-only.csv</filename>
      <filetype>csv</filetype>
      <usage_type>resource</usage_type>
      <checksum>BD935921</checksum>
    </file>
    <file>
      <filename>schedule_files/setpoints-daily-schedules.csv</filename>
      <filetype>csv</filetype>
      <usage_type>resource</usage_type>
      <checksum>A60258DE</checksum>
    </file>
    <file>
      <filename>schedule_files/setpoints-daily-setbacks.csv</filename>
      <filetype>csv</filetype>
      <usage_type>resource</usage_type>
      <checksum>74292B8C</checksum>
    </file>
    <file>
      <filename>schedule_files/water-heater-operating-modes.csv</filename>
      <filetype>csv</filetype>
      <usage_type>resource</usage_type>
      <checksum>86F45903</checksum>
    </file>
    <file>
      <filename>schedule_files/water-heater-setpoints-10-mins.csv</filename>
      <filetype>csv</filetype>
      <usage_type>resource</usage_type>
      <checksum>F9C90051</checksum>
    </file>
    <file>
      <filename>schedule_files/water-heater-setpoints.csv</filename>
      <filetype>csv</filetype>
      <usage_type>resource</usage_type>
      <checksum>2DFF87CD</checksum>
    </file>
    <file>
      <filename>schedule_files/occupancy-smooth.csv</filename>
      <filetype>csv</filetype>
      <usage_type>resource</usage_type>
      <checksum>3659E63B</checksum>
    </file>
    <file>
      <filename>schedule_files/occupancy-stochastic-10-mins.csv</filename>
      <filetype>csv</filetype>
      <usage_type>resource</usage_type>
      <checksum>FAB83EF4</checksum>
    </file>
    <file>
      <filename>schedule_files/occupancy-stochastic-vacancy.csv</filename>
      <filetype>csv</filetype>
      <usage_type>resource</usage_type>
      <checksum>F46D463C</checksum>
    </file>
    <file>
      <filename>schedule_files/occupancy-stochastic.csv</filename>
      <filetype>csv</filetype>
      <usage_type>resource</usage_type>
      <checksum>1C142FA2</checksum>
    </file>
    <file>
      <filename>battery.rb</filename>
      <filetype>rb</filetype>
      <usage_type>resource</usage_type>
      <checksum>5666ECBA</checksum>
    </file>
    <file>
      <filename>lighting.rb</filename>
      <filetype>rb</filetype>
      <usage_type>resource</usage_type>
      <checksum>0F94C201</checksum>
    </file>
    <file>
      <filename>geometry.rb</filename>
      <filetype>rb</filetype>
      <usage_type>resource</usage_type>
      <checksum>77764371</checksum>
    </file>
    <file>
      <filename>hpxml_schema/HPXML.xsd</filename>
      <filetype>xsd</filetype>
      <usage_type>resource</usage_type>
      <checksum>2FD98C89</checksum>
    </file>
    <file>
      <filename>misc_loads.rb</filename>
      <filetype>rb</filetype>
      <usage_type>resource</usage_type>
      <checksum>9B03DE90</checksum>
    </file>
    <file>
      <filename>data/cambium/README.md</filename>
      <filetype>md</filetype>
      <usage_type>resource</usage_type>
      <checksum>FC171B98</checksum>
    </file>
    <file>
      <filename>simcontrols.rb</filename>
      <filetype>rb</filetype>
      <usage_type>resource</usage_type>
      <checksum>3AFD26FF</checksum>
    </file>
    <file>
      <filename>schedules.rb</filename>
      <filetype>rb</filetype>
      <usage_type>resource</usage_type>
      <checksum>93E95B59</checksum>
    </file>
    <file>
      <filename>test_pv.rb</filename>
      <filetype>rb</filetype>
      <usage_type>test</usage_type>
      <checksum>123A3FEF</checksum>
    </file>
    <file>
      <filename>test_generator.rb</filename>
      <filetype>rb</filetype>
      <usage_type>test</usage_type>
      <checksum>724B707F</checksum>
    </file>
    <file>
      <filename>test_battery.rb</filename>
      <filetype>rb</filetype>
      <usage_type>test</usage_type>
      <checksum>F8FA0CA7</checksum>
    </file>
    <file>
      <filename>test_location.rb</filename>
      <filetype>rb</filetype>
      <usage_type>test</usage_type>
      <checksum>03FE784E</checksum>
    </file>
    <file>
      <filename>test_lighting.rb</filename>
      <filetype>rb</filetype>
      <usage_type>test</usage_type>
      <checksum>878E00B4</checksum>
    </file>
    <file>
      <filename>test_miscloads.rb</filename>
      <filetype>rb</filetype>
      <usage_type>test</usage_type>
      <checksum>B0CF4C83</checksum>
    </file>
    <file>
      <filename>test_hotwater_appliance.rb</filename>
      <filetype>rb</filetype>
      <usage_type>test</usage_type>
      <checksum>869F95B2</checksum>
    </file>
    <file>
      <filename>test_schedules.rb</filename>
      <filetype>rb</filetype>
      <usage_type>test</usage_type>
      <checksum>D8E236C3</checksum>
    </file>
    <file>
      <filename>test_weather.rb</filename>
      <filetype>rb</filetype>
      <usage_type>test</usage_type>
      <checksum>89B1B71D</checksum>
    </file>
    <file>
      <filename>weather.rb</filename>
      <filetype>rb</filetype>
      <usage_type>resource</usage_type>
      <checksum>84489603</checksum>
    </file>
    <file>
      <filename>hotwater_appliances.rb</filename>
      <filetype>rb</filetype>
      <usage_type>resource</usage_type>
      <checksum>1BAC39B2</checksum>
    </file>
    <file>
      <filename>version.rb</filename>
      <filetype>rb</filetype>
      <usage_type>resource</usage_type>
      <checksum>12AD13D7</checksum>
    </file>
    <file>
      <filename>test_hvac.rb</filename>
      <filetype>rb</filetype>
      <usage_type>test</usage_type>
      <checksum>F4418C0F</checksum>
    </file>
    <file>
<<<<<<< HEAD
      <filename>hotwater_appliances.rb</filename>
=======
      <filename>xmlhelper.rb</filename>
      <filetype>rb</filetype>
      <usage_type>resource</usage_type>
      <checksum>9AAA33BE</checksum>
    </file>
    <file>
      <filename>meta_measure.rb</filename>
>>>>>>> a6a8d52f
      <filetype>rb</filetype>
      <usage_type>resource</usage_type>
      <checksum>67D2E8B4</checksum>
    </file>
    <file>
<<<<<<< HEAD
=======
      <filename>hpxml_schematron/iso-schematron.xsd</filename>
      <filetype>xsd</filetype>
      <usage_type>resource</usage_type>
      <checksum>2785B05C</checksum>
    </file>
    <file>
      <filename>xmlvalidator.rb</filename>
      <filetype>rb</filetype>
      <usage_type>resource</usage_type>
      <checksum>8DB5DD87</checksum>
    </file>
    <file>
>>>>>>> a6a8d52f
      <filename>materials.rb</filename>
      <filetype>rb</filetype>
      <usage_type>resource</usage_type>
      <checksum>24DCB986</checksum>
    </file>
    <file>
      <filename>test_hvac_sizing.rb</filename>
      <filetype>rb</filetype>
      <usage_type>test</usage_type>
      <checksum>CEA9E398</checksum>
    </file>
    <file>
      <filename>test_water_heater.rb</filename>
      <filetype>rb</filetype>
      <usage_type>test</usage_type>
      <checksum>E26F31D2</checksum>
    </file>
    <file>
<<<<<<< HEAD
      <filename>utility_bills.rb</filename>
      <filetype>rb</filetype>
      <usage_type>resource</usage_type>
      <checksum>1A14C733</checksum>
    </file>
    <file>
      <filename>constants.rb</filename>
      <filetype>rb</filetype>
      <usage_type>resource</usage_type>
      <checksum>747ABEC3</checksum>
    </file>
    <file>
      <filename>test_enclosure.rb</filename>
      <filetype>rb</filetype>
      <usage_type>test</usage_type>
      <checksum>28C93337</checksum>
    </file>
    <file>
      <filename>test_airflow.rb</filename>
      <filetype>rb</filetype>
      <usage_type>test</usage_type>
=======
      <filename>constants.rb</filename>
      <filetype>rb</filetype>
      <usage_type>resource</usage_type>
      <checksum>747ABEC3</checksum>
    </file>
    <file>
      <filename>test_enclosure.rb</filename>
      <filetype>rb</filetype>
      <usage_type>test</usage_type>
      <checksum>28C93337</checksum>
    </file>
    <file>
      <filename>test_airflow.rb</filename>
      <filetype>rb</filetype>
      <usage_type>test</usage_type>
>>>>>>> a6a8d52f
      <checksum>5F417A29</checksum>
    </file>
    <file>
      <filename>airflow.rb</filename>
      <filetype>rb</filetype>
      <usage_type>resource</usage_type>
      <checksum>74FDD01D</checksum>
    </file>
    <file>
<<<<<<< HEAD
      <filename>constructions.rb</filename>
      <filetype>rb</filetype>
      <usage_type>resource</usage_type>
      <checksum>3BD28894</checksum>
    </file>
    <file>
      <filename>test_validation.rb</filename>
      <filetype>rb</filetype>
      <usage_type>test</usage_type>
      <checksum>A673B23D</checksum>
=======
      <filename>hvac_sizing.rb</filename>
      <filetype>rb</filetype>
      <usage_type>resource</usage_type>
      <checksum>09DA3620</checksum>
>>>>>>> a6a8d52f
    </file>
    <file>
      <filename>hvac_sizing.rb</filename>
      <filetype>rb</filetype>
      <usage_type>resource</usage_type>
<<<<<<< HEAD
      <checksum>09DA3620</checksum>
    </file>
    <file>
      <filename>hpxml_schema/HPXMLBaseElements.xsd</filename>
      <filetype>xsd</filetype>
      <usage_type>resource</usage_type>
      <checksum>12DEE90E</checksum>
=======
      <checksum>49FE8D4A</checksum>
    </file>
    <file>
      <filename>hpxml_schema/HPXMLDataTypes.xsd</filename>
      <filetype>xsd</filetype>
      <usage_type>resource</usage_type>
      <checksum>5ED1C14F</checksum>
    </file>
    <file>
      <filename>test_defaults.rb</filename>
      <filetype>rb</filetype>
      <usage_type>test</usage_type>
      <checksum>9905D1E0</checksum>
    </file>
    <file>
      <version>
        <software_program>OpenStudio</software_program>
        <identifier>3.3.0</identifier>
        <min_compatible>3.3.0</min_compatible>
      </version>
      <filename>measure.rb</filename>
      <filetype>rb</filetype>
      <usage_type>script</usage_type>
      <checksum>BDF4C3E9</checksum>
>>>>>>> a6a8d52f
    </file>
    <file>
      <filename>test_simcontrols.rb</filename>
      <filetype>rb</filetype>
      <usage_type>test</usage_type>
      <checksum>CF8094A4</checksum>
    </file>
    <file>
      <filename>output.rb</filename>
      <filetype>rb</filetype>
      <usage_type>resource</usage_type>
      <checksum>A5AF01C9</checksum>
    </file>
    <file>
<<<<<<< HEAD
      <filename>test_defaults.rb</filename>
      <filetype>rb</filetype>
      <usage_type>test</usage_type>
      <checksum>9905D1E0</checksum>
=======
      <filename>waterheater.rb</filename>
      <filetype>rb</filetype>
      <usage_type>resource</usage_type>
      <checksum>9BA832F0</checksum>
>>>>>>> a6a8d52f
    </file>
    <file>
      <version>
        <software_program>OpenStudio</software_program>
        <identifier>3.3.0</identifier>
        <min_compatible>3.3.0</min_compatible>
      </version>
      <filename>measure.rb</filename>
      <filetype>rb</filetype>
      <usage_type>script</usage_type>
      <checksum>6DE985B6</checksum>
    </file>
    <file>
<<<<<<< HEAD
      <filename>hpxml_schematron/EPvalidator.xml</filename>
      <filetype>xml</filetype>
      <usage_type>resource</usage_type>
      <checksum>3EC86AD0</checksum>
    </file>
    <file>
      <filename>hpxml.rb</filename>
      <filetype>rb</filetype>
      <usage_type>resource</usage_type>
      <checksum>9A359D88</checksum>
=======
      <filename>hpxml_defaults.rb</filename>
      <filetype>rb</filetype>
      <usage_type>resource</usage_type>
      <checksum>51B67182</checksum>
    </file>
    <file>
      <filename>hpxml.rb</filename>
      <filetype>rb</filetype>
      <usage_type>resource</usage_type>
      <checksum>359E447F</checksum>
>>>>>>> a6a8d52f
    </file>
    <file>
      <filename>test_validation.rb</filename>
      <filetype>rb</filetype>
      <usage_type>test</usage_type>
      <checksum>2041B9C2</checksum>
    </file>
    <file>
<<<<<<< HEAD
      <filename>output.rb</filename>
      <filetype>rb</filetype>
      <usage_type>resource</usage_type>
      <checksum>A5AF01C9</checksum>
    </file>
    <file>
      <filename>waterheater.rb</filename>
      <filetype>rb</filetype>
      <usage_type>resource</usage_type>
      <checksum>C74A2271</checksum>
    </file>
    <file>
      <filename>hpxml_defaults.rb</filename>
      <filetype>rb</filetype>
      <usage_type>resource</usage_type>
      <checksum>BEED675F</checksum>
    </file>
    <file>
      <filename>location.rb</filename>
      <filetype>rb</filetype>
      <usage_type>resource</usage_type>
      <checksum>F0BA56DB</checksum>
    </file>
    <file>
      <filename>weather.rb</filename>
      <filetype>rb</filetype>
      <usage_type>resource</usage_type>
      <checksum>3C3A39AE</checksum>
    </file>
    <file>
      <filename>hvac.rb</filename>
      <filetype>rb</filetype>
      <usage_type>resource</usage_type>
      <checksum>56C27A3D</checksum>
=======
      <filename>hpxml_schematron/EPvalidator.xml</filename>
      <filetype>xml</filetype>
      <usage_type>resource</usage_type>
      <checksum>DE95CD35</checksum>
>>>>>>> a6a8d52f
    </file>
  </files>
</measure><|MERGE_RESOLUTION|>--- conflicted
+++ resolved
@@ -3,13 +3,8 @@
   <schema_version>3.0</schema_version>
   <name>hpxm_lto_openstudio</name>
   <uid>b1543b30-9465-45ff-ba04-1d1f85e763bc</uid>
-<<<<<<< HEAD
-  <version_id>4c8f0ba3-2844-4e26-85ed-0a83cf1b75ee</version_id>
-  <version_modified>20221021T161906Z</version_modified>
-=======
-  <version_id>847da4ed-d28e-4f9c-9d62-f82b9962dd43</version_id>
-  <version_modified>20221026T160221Z</version_modified>
->>>>>>> a6a8d52f
+  <version_id>649c26a2-1afa-40ca-8a19-b98e984794e2</version_id>
+  <version_modified>20221027T111305Z</version_modified>
   <xml_checksum>D8922A73</xml_checksum>
   <class_name>HPXMLtoOpenStudio</class_name>
   <display_name>HPXML to OpenStudio Translator</display_name>
@@ -409,61 +404,12 @@
       <checksum>89B1B71D</checksum>
     </file>
     <file>
-      <filename>weather.rb</filename>
-      <filetype>rb</filetype>
-      <usage_type>resource</usage_type>
-      <checksum>84489603</checksum>
-    </file>
-    <file>
       <filename>hotwater_appliances.rb</filename>
       <filetype>rb</filetype>
       <usage_type>resource</usage_type>
       <checksum>1BAC39B2</checksum>
     </file>
     <file>
-      <filename>version.rb</filename>
-      <filetype>rb</filetype>
-      <usage_type>resource</usage_type>
-      <checksum>12AD13D7</checksum>
-    </file>
-    <file>
-      <filename>test_hvac.rb</filename>
-      <filetype>rb</filetype>
-      <usage_type>test</usage_type>
-      <checksum>F4418C0F</checksum>
-    </file>
-    <file>
-<<<<<<< HEAD
-      <filename>hotwater_appliances.rb</filename>
-=======
-      <filename>xmlhelper.rb</filename>
-      <filetype>rb</filetype>
-      <usage_type>resource</usage_type>
-      <checksum>9AAA33BE</checksum>
-    </file>
-    <file>
-      <filename>meta_measure.rb</filename>
->>>>>>> a6a8d52f
-      <filetype>rb</filetype>
-      <usage_type>resource</usage_type>
-      <checksum>67D2E8B4</checksum>
-    </file>
-    <file>
-<<<<<<< HEAD
-=======
-      <filename>hpxml_schematron/iso-schematron.xsd</filename>
-      <filetype>xsd</filetype>
-      <usage_type>resource</usage_type>
-      <checksum>2785B05C</checksum>
-    </file>
-    <file>
-      <filename>xmlvalidator.rb</filename>
-      <filetype>rb</filetype>
-      <usage_type>resource</usage_type>
-      <checksum>8DB5DD87</checksum>
-    </file>
-    <file>
->>>>>>> a6a8d52f
       <filename>materials.rb</filename>
       <filetype>rb</filetype>
       <usage_type>resource</usage_type>
@@ -482,7 +428,6 @@
       <checksum>E26F31D2</checksum>
     </file>
     <file>
-<<<<<<< HEAD
       <filename>utility_bills.rb</filename>
       <filetype>rb</filetype>
       <usage_type>resource</usage_type>
@@ -504,55 +449,12 @@
       <filename>test_airflow.rb</filename>
       <filetype>rb</filetype>
       <usage_type>test</usage_type>
-=======
-      <filename>constants.rb</filename>
-      <filetype>rb</filetype>
-      <usage_type>resource</usage_type>
-      <checksum>747ABEC3</checksum>
-    </file>
-    <file>
-      <filename>test_enclosure.rb</filename>
-      <filetype>rb</filetype>
-      <usage_type>test</usage_type>
-      <checksum>28C93337</checksum>
-    </file>
-    <file>
-      <filename>test_airflow.rb</filename>
-      <filetype>rb</filetype>
-      <usage_type>test</usage_type>
->>>>>>> a6a8d52f
       <checksum>5F417A29</checksum>
     </file>
     <file>
-      <filename>airflow.rb</filename>
-      <filetype>rb</filetype>
-      <usage_type>resource</usage_type>
-      <checksum>74FDD01D</checksum>
-    </file>
-    <file>
-<<<<<<< HEAD
-      <filename>constructions.rb</filename>
-      <filetype>rb</filetype>
-      <usage_type>resource</usage_type>
-      <checksum>3BD28894</checksum>
-    </file>
-    <file>
-      <filename>test_validation.rb</filename>
-      <filetype>rb</filetype>
-      <usage_type>test</usage_type>
-      <checksum>A673B23D</checksum>
-=======
       <filename>hvac_sizing.rb</filename>
       <filetype>rb</filetype>
       <usage_type>resource</usage_type>
-      <checksum>09DA3620</checksum>
->>>>>>> a6a8d52f
-    </file>
-    <file>
-      <filename>hvac_sizing.rb</filename>
-      <filetype>rb</filetype>
-      <usage_type>resource</usage_type>
-<<<<<<< HEAD
       <checksum>09DA3620</checksum>
     </file>
     <file>
@@ -560,8 +462,6 @@
       <filetype>xsd</filetype>
       <usage_type>resource</usage_type>
       <checksum>12DEE90E</checksum>
-=======
-      <checksum>49FE8D4A</checksum>
     </file>
     <file>
       <filename>hpxml_schema/HPXMLDataTypes.xsd</filename>
@@ -574,6 +474,84 @@
       <filetype>rb</filetype>
       <usage_type>test</usage_type>
       <checksum>9905D1E0</checksum>
+    </file>
+    <file>
+      <filename>test_simcontrols.rb</filename>
+      <filetype>rb</filetype>
+      <usage_type>test</usage_type>
+      <checksum>CF8094A4</checksum>
+    </file>
+    <file>
+      <filename>output.rb</filename>
+      <filetype>rb</filetype>
+      <usage_type>resource</usage_type>
+      <checksum>A5AF01C9</checksum>
+    </file>
+    <file>
+      <filename>hpxml_defaults.rb</filename>
+      <filetype>rb</filetype>
+      <usage_type>resource</usage_type>
+      <checksum>BEED675F</checksum>
+    </file>
+    <file>
+      <filename>location.rb</filename>
+      <filetype>rb</filetype>
+      <usage_type>resource</usage_type>
+      <checksum>F0BA56DB</checksum>
+    </file>
+    <file>
+      <filename>weather.rb</filename>
+      <filetype>rb</filetype>
+      <usage_type>resource</usage_type>
+      <checksum>3C3A39AE</checksum>
+    </file>
+    <file>
+      <filename>hvac.rb</filename>
+      <filetype>rb</filetype>
+      <usage_type>resource</usage_type>
+      <checksum>56C27A3D</checksum>
+    </file>
+    <file>
+      <filename>version.rb</filename>
+      <filetype>rb</filetype>
+      <usage_type>resource</usage_type>
+      <checksum>12AD13D7</checksum>
+    </file>
+    <file>
+      <filename>meta_measure.rb</filename>
+      <filetype>rb</filetype>
+      <usage_type>resource</usage_type>
+      <checksum>67D2E8B4</checksum>
+    </file>
+    <file>
+      <filename>xmlhelper.rb</filename>
+      <filetype>rb</filetype>
+      <usage_type>resource</usage_type>
+      <checksum>9AAA33BE</checksum>
+    </file>
+    <file>
+      <filename>test_hvac.rb</filename>
+      <filetype>rb</filetype>
+      <usage_type>test</usage_type>
+      <checksum>F4418C0F</checksum>
+    </file>
+    <file>
+      <filename>airflow.rb</filename>
+      <filetype>rb</filetype>
+      <usage_type>resource</usage_type>
+      <checksum>74FDD01D</checksum>
+    </file>
+    <file>
+      <filename>constructions.rb</filename>
+      <filetype>rb</filetype>
+      <usage_type>resource</usage_type>
+      <checksum>49FE8D4A</checksum>
+    </file>
+    <file>
+      <filename>test_validation.rb</filename>
+      <filetype>rb</filetype>
+      <usage_type>test</usage_type>
+      <checksum>2041B9C2</checksum>
     </file>
     <file>
       <version>
@@ -585,117 +563,36 @@
       <filetype>rb</filetype>
       <usage_type>script</usage_type>
       <checksum>BDF4C3E9</checksum>
->>>>>>> a6a8d52f
-    </file>
-    <file>
-      <filename>test_simcontrols.rb</filename>
-      <filetype>rb</filetype>
-      <usage_type>test</usage_type>
-      <checksum>CF8094A4</checksum>
-    </file>
-    <file>
-      <filename>output.rb</filename>
-      <filetype>rb</filetype>
-      <usage_type>resource</usage_type>
-      <checksum>A5AF01C9</checksum>
-    </file>
-    <file>
-<<<<<<< HEAD
-      <filename>test_defaults.rb</filename>
-      <filetype>rb</filetype>
-      <usage_type>test</usage_type>
-      <checksum>9905D1E0</checksum>
-=======
-      <filename>waterheater.rb</filename>
-      <filetype>rb</filetype>
-      <usage_type>resource</usage_type>
-      <checksum>9BA832F0</checksum>
->>>>>>> a6a8d52f
-    </file>
-    <file>
-      <version>
-        <software_program>OpenStudio</software_program>
-        <identifier>3.3.0</identifier>
-        <min_compatible>3.3.0</min_compatible>
-      </version>
-      <filename>measure.rb</filename>
-      <filetype>rb</filetype>
-      <usage_type>script</usage_type>
-      <checksum>6DE985B6</checksum>
-    </file>
-    <file>
-<<<<<<< HEAD
+    </file>
+    <file>
       <filename>hpxml_schematron/EPvalidator.xml</filename>
       <filetype>xml</filetype>
       <usage_type>resource</usage_type>
-      <checksum>3EC86AD0</checksum>
+      <checksum>987BF2BC</checksum>
     </file>
     <file>
       <filename>hpxml.rb</filename>
       <filetype>rb</filetype>
       <usage_type>resource</usage_type>
-      <checksum>9A359D88</checksum>
-=======
-      <filename>hpxml_defaults.rb</filename>
-      <filetype>rb</filetype>
-      <usage_type>resource</usage_type>
-      <checksum>51B67182</checksum>
-    </file>
-    <file>
-      <filename>hpxml.rb</filename>
-      <filetype>rb</filetype>
-      <usage_type>resource</usage_type>
-      <checksum>359E447F</checksum>
->>>>>>> a6a8d52f
-    </file>
-    <file>
-      <filename>test_validation.rb</filename>
-      <filetype>rb</filetype>
-      <usage_type>test</usage_type>
-      <checksum>2041B9C2</checksum>
-    </file>
-    <file>
-<<<<<<< HEAD
-      <filename>output.rb</filename>
-      <filetype>rb</filetype>
-      <usage_type>resource</usage_type>
-      <checksum>A5AF01C9</checksum>
+      <checksum>7AAB8FE6</checksum>
     </file>
     <file>
       <filename>waterheater.rb</filename>
       <filetype>rb</filetype>
       <usage_type>resource</usage_type>
-      <checksum>C74A2271</checksum>
-    </file>
-    <file>
-      <filename>hpxml_defaults.rb</filename>
-      <filetype>rb</filetype>
-      <usage_type>resource</usage_type>
-      <checksum>BEED675F</checksum>
-    </file>
-    <file>
-      <filename>location.rb</filename>
-      <filetype>rb</filetype>
-      <usage_type>resource</usage_type>
-      <checksum>F0BA56DB</checksum>
-    </file>
-    <file>
-      <filename>weather.rb</filename>
-      <filetype>rb</filetype>
-      <usage_type>resource</usage_type>
-      <checksum>3C3A39AE</checksum>
-    </file>
-    <file>
-      <filename>hvac.rb</filename>
-      <filetype>rb</filetype>
-      <usage_type>resource</usage_type>
-      <checksum>56C27A3D</checksum>
-=======
-      <filename>hpxml_schematron/EPvalidator.xml</filename>
-      <filetype>xml</filetype>
-      <usage_type>resource</usage_type>
-      <checksum>DE95CD35</checksum>
->>>>>>> a6a8d52f
+      <checksum>9BA832F0</checksum>
+    </file>
+    <file>
+      <filename>hpxml_schematron/iso-schematron.xsd</filename>
+      <filetype>xsd</filetype>
+      <usage_type>resource</usage_type>
+      <checksum>2785B05C</checksum>
+    </file>
+    <file>
+      <filename>xmlvalidator.rb</filename>
+      <filetype>rb</filetype>
+      <usage_type>resource</usage_type>
+      <checksum>8DB5DD87</checksum>
     </file>
   </files>
 </measure>