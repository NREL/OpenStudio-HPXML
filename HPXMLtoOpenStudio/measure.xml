<?xml version="1.0"?>
<measure>
  <schema_version>3.0</schema_version>
  <name>hpxm_lto_openstudio</name>
  <uid>b1543b30-9465-45ff-ba04-1d1f85e763bc</uid>
<<<<<<< HEAD
  <version_id>978950a1-8cb9-4c9b-bc43-2def7be5a2c1</version_id>
  <version_modified>20230321T165006Z</version_modified>
=======
  <version_id>70f05b75-887b-40ec-a1de-cb3c5d203473</version_id>
  <version_modified>20230316T041016Z</version_modified>
>>>>>>> 67d7f03b
  <xml_checksum>D8922A73</xml_checksum>
  <class_name>HPXMLtoOpenStudio</class_name>
  <display_name>HPXML to OpenStudio Translator</display_name>
  <description>Translates HPXML file to OpenStudio Model</description>
  <modeler_description>TODO</modeler_description>
  <arguments>
    <argument>
      <name>hpxml_path</name>
      <display_name>HPXML File Path</display_name>
      <description>Absolute/relative path of the HPXML file.</description>
      <type>String</type>
      <required>true</required>
      <model_dependent>false</model_dependent>
    </argument>
    <argument>
      <name>output_dir</name>
      <display_name>Directory for Output Files</display_name>
      <description>Absolute/relative path for the output files directory.</description>
      <type>String</type>
      <required>true</required>
      <model_dependent>false</model_dependent>
    </argument>
    <argument>
      <name>debug</name>
      <display_name>Debug Mode?</display_name>
      <description>If true: 1) Writes in.osm file, 2) Generates additional log output, and 3) Creates all EnergyPlus output files.</description>
      <type>Boolean</type>
      <required>false</required>
      <model_dependent>false</model_dependent>
      <default_value>false</default_value>
      <choices>
        <choice>
          <value>true</value>
          <display_name>true</display_name>
        </choice>
        <choice>
          <value>false</value>
          <display_name>false</display_name>
        </choice>
      </choices>
    </argument>
    <argument>
      <name>add_component_loads</name>
      <display_name>Add component loads?</display_name>
      <description>If true, adds the calculation of heating/cooling component loads (not enabled by default for faster performance).</description>
      <type>Boolean</type>
      <required>false</required>
      <model_dependent>false</model_dependent>
      <default_value>false</default_value>
      <choices>
        <choice>
          <value>true</value>
          <display_name>true</display_name>
        </choice>
        <choice>
          <value>false</value>
          <display_name>false</display_name>
        </choice>
      </choices>
    </argument>
    <argument>
      <name>skip_validation</name>
      <display_name>Skip Validation?</display_name>
      <description>If true, bypasses HPXML input validation for faster performance. WARNING: This should only be used if the supplied HPXML file has already been validated against the Schema &amp; Schematron documents.</description>
      <type>Boolean</type>
      <required>false</required>
      <model_dependent>false</model_dependent>
      <default_value>false</default_value>
      <choices>
        <choice>
          <value>true</value>
          <display_name>true</display_name>
        </choice>
        <choice>
          <value>false</value>
          <display_name>false</display_name>
        </choice>
      </choices>
    </argument>
    <argument>
      <name>building_id</name>
      <display_name>BuildingID</display_name>
      <description>The ID of the HPXML Building. Only required if there are multiple Building elements in the HPXML file.</description>
      <type>String</type>
      <required>false</required>
      <model_dependent>false</model_dependent>
    </argument>
  </arguments>
  <outputs />
  <provenances />
  <tags>
    <tag>Whole Building.Space Types</tag>
  </tags>
  <attributes>
    <attribute>
      <name>Measure Type</name>
      <value>ModelMeasure</value>
      <datatype>string</datatype>
    </attribute>
    <attribute>
      <name>Intended Software Tool</name>
      <value>Apply Measure Now</value>
      <datatype>string</datatype>
    </attribute>
    <attribute>
      <name>Intended Software Tool</name>
      <value>OpenStudio Application</value>
      <datatype>string</datatype>
    </attribute>
    <attribute>
      <name>Intended Software Tool</name>
      <value>Parametric Analysis Tool</value>
      <datatype>string</datatype>
    </attribute>
  </attributes>
  <files>
    <file>
      <filename>generator.rb</filename>
      <filetype>rb</filetype>
      <usage_type>resource</usage_type>
      <checksum>FC0A4F2E</checksum>
    </file>
    <file>
      <filename>util.rb</filename>
      <filetype>rb</filetype>
      <usage_type>test</usage_type>
      <checksum>D22025B3</checksum>
    </file>
    <file>
      <filename>data/ashrae_622_wsf.csv</filename>
      <filetype>csv</filetype>
      <usage_type>resource</usage_type>
      <checksum>308F75BA</checksum>
    </file>
    <file>
      <filename>data/climate_zones.csv</filename>
      <filetype>csv</filetype>
      <usage_type>resource</usage_type>
      <checksum>63C6A1E2</checksum>
    </file>
    <file>
      <filename>minitest_helper.rb</filename>
      <filetype>rb</filetype>
      <usage_type>resource</usage_type>
      <checksum>CDB0A906</checksum>
    </file>
    <file>
      <filename>data/cambium/LRMER_95DecarbBy2035.csv</filename>
      <filetype>csv</filetype>
      <usage_type>resource</usage_type>
      <checksum>5E60A9EE</checksum>
    </file>
    <file>
      <filename>data/cambium/LRMER_95DecarbBy2050.csv</filename>
      <filetype>csv</filetype>
      <usage_type>resource</usage_type>
      <checksum>01B9A892</checksum>
    </file>
    <file>
      <filename>data/cambium/LRMER_HighRECosts.csv</filename>
      <filetype>csv</filetype>
      <usage_type>resource</usage_type>
      <checksum>A46DE564</checksum>
    </file>
    <file>
      <filename>data/cambium/LRMER_LowRECosts.csv</filename>
      <filetype>csv</filetype>
      <usage_type>resource</usage_type>
      <checksum>58B8E01E</checksum>
    </file>
    <file>
      <filename>data/cambium/LRMER_MidCase.csv</filename>
      <filetype>csv</filetype>
      <usage_type>resource</usage_type>
      <checksum>4C7D519B</checksum>
    </file>
    <file>
      <filename>schedule_files/setpoints.csv</filename>
      <filetype>csv</filetype>
      <usage_type>resource</usage_type>
      <checksum>706A63BC</checksum>
    </file>
    <file>
      <filename>schedule_files/setpoints-10-mins.csv</filename>
      <filetype>csv</filetype>
      <usage_type>resource</usage_type>
      <checksum>BC2195A6</checksum>
    </file>
    <file>
      <filename>schedule_files/setpoints-cooling-only.csv</filename>
      <filetype>csv</filetype>
      <usage_type>resource</usage_type>
      <checksum>7465D8DD</checksum>
    </file>
    <file>
      <filename>schedule_files/setpoints-heating-only.csv</filename>
      <filetype>csv</filetype>
      <usage_type>resource</usage_type>
      <checksum>BD935921</checksum>
    </file>
    <file>
      <filename>schedule_files/setpoints-daily-schedules.csv</filename>
      <filetype>csv</filetype>
      <usage_type>resource</usage_type>
      <checksum>A60258DE</checksum>
    </file>
    <file>
      <filename>schedule_files/setpoints-daily-setbacks.csv</filename>
      <filetype>csv</filetype>
      <usage_type>resource</usage_type>
      <checksum>74292B8C</checksum>
    </file>
    <file>
      <filename>schedule_files/water-heater-operating-modes.csv</filename>
      <filetype>csv</filetype>
      <usage_type>resource</usage_type>
      <checksum>86F45903</checksum>
    </file>
    <file>
      <filename>schedule_files/water-heater-setpoints-10-mins.csv</filename>
      <filetype>csv</filetype>
      <usage_type>resource</usage_type>
      <checksum>F9C90051</checksum>
    </file>
    <file>
      <filename>schedule_files/water-heater-setpoints.csv</filename>
      <filetype>csv</filetype>
      <usage_type>resource</usage_type>
      <checksum>2DFF87CD</checksum>
    </file>
    <file>
      <filename>data/cambium/README.md</filename>
      <filetype>md</filetype>
      <usage_type>resource</usage_type>
      <checksum>FC171B98</checksum>
    </file>
    <file>
      <filename>simcontrols.rb</filename>
      <filetype>rb</filetype>
      <usage_type>resource</usage_type>
      <checksum>3AFD26FF</checksum>
    </file>
    <file>
      <filename>test_generator.rb</filename>
      <filetype>rb</filetype>
      <usage_type>test</usage_type>
      <checksum>724B707F</checksum>
    </file>
    <file>
      <filename>test_location.rb</filename>
      <filetype>rb</filetype>
      <usage_type>test</usage_type>
      <checksum>03FE784E</checksum>
    </file>
    <file>
      <filename>test_miscloads.rb</filename>
      <filetype>rb</filetype>
      <usage_type>test</usage_type>
      <checksum>B0CF4C83</checksum>
    </file>
    <file>
      <filename>test_weather.rb</filename>
      <filetype>rb</filetype>
      <usage_type>test</usage_type>
      <checksum>89B1B71D</checksum>
    </file>
    <file>
      <filename>materials.rb</filename>
      <filetype>rb</filetype>
      <usage_type>resource</usage_type>
      <checksum>24DCB986</checksum>
    </file>
    <file>
      <filename>test_simcontrols.rb</filename>
      <filetype>rb</filetype>
      <usage_type>test</usage_type>
      <checksum>CF8094A4</checksum>
    </file>
    <file>
      <filename>meta_measure.rb</filename>
      <filetype>rb</filetype>
      <usage_type>resource</usage_type>
      <checksum>67D2E8B4</checksum>
    </file>
    <file>
      <filename>xmlhelper.rb</filename>
      <filetype>rb</filetype>
      <usage_type>resource</usage_type>
      <checksum>9AAA33BE</checksum>
    </file>
    <file>
      <filename>hpxml_schematron/iso-schematron.xsd</filename>
      <filetype>xsd</filetype>
      <usage_type>resource</usage_type>
      <checksum>2785B05C</checksum>
    </file>
    <file>
      <filename>psychrometrics.rb</filename>
      <filetype>rb</filetype>
      <usage_type>resource</usage_type>
      <checksum>0215CBB7</checksum>
    </file>
    <file>
      <filename>test_hotwater_appliance.rb</filename>
      <filetype>rb</filetype>
      <usage_type>test</usage_type>
      <checksum>5D630C64</checksum>
    </file>
    <file>
      <filename>utility_bills.rb</filename>
      <filetype>rb</filetype>
      <usage_type>resource</usage_type>
      <checksum>D605D60B</checksum>
    </file>
    <file>
      <filename>schedule_files/battery.csv</filename>
      <filetype>csv</filetype>
      <usage_type>resource</usage_type>
      <checksum>C1350909</checksum>
    </file>
    <file>
      <filename>test_battery.rb</filename>
      <filetype>rb</filetype>
      <usage_type>test</usage_type>
      <checksum>E6B6B63E</checksum>
    </file>
    <file>
      <filename>test_water_heater.rb</filename>
      <filetype>rb</filetype>
      <usage_type>test</usage_type>
      <checksum>7E4C3679</checksum>
    </file>
    <file>
      <filename>pv.rb</filename>
      <filetype>rb</filetype>
      <usage_type>resource</usage_type>
      <checksum>2D1832F9</checksum>
    </file>
    <file>
      <filename>test_pv.rb</filename>
      <filetype>rb</filetype>
      <usage_type>test</usage_type>
      <checksum>63F44A56</checksum>
    </file>
    <file>
      <filename>util.rb</filename>
      <filetype>rb</filetype>
      <usage_type>resource</usage_type>
      <checksum>F3DBC2BD</checksum>
    </file>
    <file>
      <filename>schedule_files/occupancy-stochastic-10-mins.csv</filename>
      <filetype>csv</filetype>
      <usage_type>resource</usage_type>
      <checksum>9704F10C</checksum>
    </file>
    <file>
      <filename>schedule_files/occupancy-stochastic.csv</filename>
      <filetype>csv</filetype>
      <usage_type>resource</usage_type>
      <checksum>43367A9C</checksum>
    </file>
    <file>
      <filename>location.rb</filename>
      <filetype>rb</filetype>
      <usage_type>resource</usage_type>
      <checksum>8522A420</checksum>
    </file>
    <file>
<<<<<<< HEAD
      <filename>geometry.rb</filename>
      <filetype>rb</filetype>
=======
      <filename>battery.rb</filename>
      <filetype>rb</filetype>
      <usage_type>resource</usage_type>
      <checksum>E188E460</checksum>
    </file>
    <file>
      <filename>version.rb</filename>
      <filetype>rb</filetype>
      <usage_type>resource</usage_type>
      <checksum>4459C38C</checksum>
    </file>
    <file>
      <filename>schedule_files/occupancy-stochastic-all.csv</filename>
      <filetype>csv</filetype>
>>>>>>> 67d7f03b
      <usage_type>resource</usage_type>
      <checksum>1C142FA2</checksum>
    </file>
    <file>
<<<<<<< HEAD
      <filename>schedule_files/occupancy-stochastic-all.csv</filename>
      <filetype>csv</filetype>
=======
      <filename>output.rb</filename>
      <filetype>rb</filetype>
      <usage_type>resource</usage_type>
      <checksum>D47534DE</checksum>
    </file>
    <file>
      <filename>test_hvac_sizing.rb</filename>
      <filetype>rb</filetype>
      <usage_type>test</usage_type>
      <checksum>B47213DB</checksum>
    </file>
    <file>
      <filename>test_hvac.rb</filename>
      <filetype>rb</filetype>
      <usage_type>test</usage_type>
      <checksum>C7DAF9C1</checksum>
    </file>
    <file>
      <filename>test_enclosure.rb</filename>
      <filetype>rb</filetype>
      <usage_type>test</usage_type>
      <checksum>131F55BD</checksum>
    </file>
    <file>
      <filename>test_airflow.rb</filename>
      <filetype>rb</filetype>
      <usage_type>test</usage_type>
      <checksum>A7D2658C</checksum>
    </file>
    <file>
      <filename>hvac_sizing.rb</filename>
      <filetype>rb</filetype>
      <usage_type>resource</usage_type>
      <checksum>05E66CD2</checksum>
    </file>
    <file>
      <filename>hpxml_schema/HPXML.xsd</filename>
      <filetype>xsd</filetype>
>>>>>>> 67d7f03b
      <usage_type>resource</usage_type>
      <checksum>F786FF44</checksum>
    </file>
    <file>
      <filename>hpxml_schema/README.md</filename>
      <filetype>md</filetype>
      <usage_type>resource</usage_type>
      <checksum>D05DFB8A</checksum>
    </file>
    <file>
      <filename>constructions.rb</filename>
      <filetype>rb</filetype>
      <usage_type>resource</usage_type>
      <checksum>98619C56</checksum>
    </file>
    <file>
      <filename>energyplus.rb</filename>
      <filetype>rb</filetype>
      <usage_type>resource</usage_type>
      <checksum>788F897B</checksum>
    </file>
    <file>
      <filename>hotwater_appliances.rb</filename>
      <filetype>rb</filetype>
      <usage_type>resource</usage_type>
      <checksum>C4E9278D</checksum>
    </file>
    <file>
      <filename>misc_loads.rb</filename>
      <filetype>rb</filetype>
      <usage_type>resource</usage_type>
      <checksum>30154D73</checksum>
    </file>
    <file>
      <version>
        <software_program>OpenStudio</software_program>
        <identifier>3.3.0</identifier>
        <min_compatible>3.3.0</min_compatible>
      </version>
      <filename>measure.rb</filename>
      <filetype>rb</filetype>
      <usage_type>script</usage_type>
      <checksum>F7135315</checksum>
    </file>
    <file>
      <filename>test_defaults.rb</filename>
      <filetype>rb</filetype>
      <usage_type>test</usage_type>
      <checksum>CAFB6A2B</checksum>
    </file>
    <file>
<<<<<<< HEAD
      <filename>test_hvac.rb</filename>
      <filetype>rb</filetype>
      <usage_type>test</usage_type>
      <checksum>C7DAF9C1</checksum>
=======
      <filename>hpxml_defaults.rb</filename>
      <filetype>rb</filetype>
      <usage_type>resource</usage_type>
      <checksum>CEF59A98</checksum>
    </file>
    <file>
      <filename>data/schedules_affected.csv</filename>
      <filetype>csv</filetype>
      <usage_type>resource</usage_type>
      <checksum>4906D996</checksum>
>>>>>>> 67d7f03b
    </file>
    <file>
      <filename>constants.rb</filename>
      <filetype>rb</filetype>
      <usage_type>resource</usage_type>
      <checksum>D202A548</checksum>
    </file>
    <file>
      <filename>hpxml.rb</filename>
      <filetype>rb</filetype>
      <usage_type>resource</usage_type>
      <checksum>41816C82</checksum>
    </file>
    <file>
<<<<<<< HEAD
      <filename>hvac_sizing.rb</filename>
=======
      <filename>geometry.rb</filename>
      <filetype>rb</filetype>
      <usage_type>resource</usage_type>
      <checksum>2FE84510</checksum>
    </file>
    <file>
      <filename>schedules.rb</filename>
>>>>>>> 67d7f03b
      <filetype>rb</filetype>
      <usage_type>resource</usage_type>
      <checksum>39A1E12E</checksum>
    </file>
    <file>
      <filename>test_schedules.rb</filename>
      <filetype>rb</filetype>
      <usage_type>test</usage_type>
      <checksum>3AC6DF01</checksum>
    </file>
    <file>
      <filename>xmlvalidator.rb</filename>
      <filetype>rb</filetype>
      <usage_type>resource</usage_type>
      <checksum>B0ABEEC0</checksum>
    </file>
    <file>
      <filename>weather.rb</filename>
      <filetype>rb</filetype>
      <usage_type>resource</usage_type>
      <checksum>0B3208F4</checksum>
    </file>
    <file>
      <filename>unit_conversions.rb</filename>
      <filetype>rb</filetype>
      <usage_type>resource</usage_type>
      <checksum>6D8BA8E5</checksum>
    </file>
    <file>
      <filename>waterheater.rb</filename>
      <filetype>rb</filetype>
      <usage_type>resource</usage_type>
      <checksum>3348C11A</checksum>
    </file>
    <file>
      <filename>hvac.rb</filename>
      <filetype>rb</filetype>
      <usage_type>resource</usage_type>
      <checksum>E1B822CC</checksum>
    </file>
    <file>
      <filename>airflow.rb</filename>
      <filetype>rb</filetype>
      <usage_type>resource</usage_type>
      <checksum>E3771B98</checksum>
    </file>
    <file>
      <filename>test_lighting.rb</filename>
      <filetype>rb</filetype>
      <usage_type>test</usage_type>
      <checksum>D28D36AD</checksum>
    </file>
    <file>
      <filename>lighting.rb</filename>
      <filetype>rb</filetype>
      <usage_type>resource</usage_type>
      <checksum>77ECE34C</checksum>
    </file>
    <file>
      <filename>test_validation.rb</filename>
      <filetype>rb</filetype>
      <usage_type>test</usage_type>
      <checksum>DD833223</checksum>
    </file>
    <file>
      <filename>hpxml_schematron/EPvalidator.xml</filename>
      <filetype>xml</filetype>
      <usage_type>resource</usage_type>
      <checksum>33A1B4AB</checksum>
    </file>
    <file>
      <filename>xmlvalidator.rb</filename>
      <filetype>rb</filetype>
      <usage_type>resource</usage_type>
      <checksum>8DB5DD87</checksum>
    </file>
    <file>
      <filename>version.rb</filename>
      <filetype>rb</filetype>
      <usage_type>resource</usage_type>
      <checksum>2B2E69DF</checksum>
    </file>
    <file>
      <filename>weather.rb</filename>
      <filetype>rb</filetype>
      <usage_type>resource</usage_type>
      <checksum>3D24937F</checksum>
    </file>
    <file>
      <filename>hotwater_appliances.rb</filename>
      <filetype>rb</filetype>
      <usage_type>resource</usage_type>
      <checksum>DFB64826</checksum>
    </file>
    <file>
      <filename>battery.rb</filename>
      <filetype>rb</filetype>
      <usage_type>resource</usage_type>
      <checksum>EFBD06BD</checksum>
    </file>
    <file>
      <filename>waterheater.rb</filename>
      <filetype>rb</filetype>
      <usage_type>resource</usage_type>
      <checksum>98CD9CA9</checksum>
    </file>
    <file>
      <filename>hvac.rb</filename>
      <filetype>rb</filetype>
      <usage_type>resource</usage_type>
      <checksum>05701A0C</checksum>
    </file>
    <file>
      <filename>airflow.rb</filename>
      <filetype>rb</filetype>
      <usage_type>resource</usage_type>
      <checksum>A3446B6B</checksum>
    </file>
  </files>
</measure><|MERGE_RESOLUTION|>--- conflicted
+++ resolved
@@ -3,13 +3,8 @@
   <schema_version>3.0</schema_version>
   <name>hpxm_lto_openstudio</name>
   <uid>b1543b30-9465-45ff-ba04-1d1f85e763bc</uid>
-<<<<<<< HEAD
-  <version_id>978950a1-8cb9-4c9b-bc43-2def7be5a2c1</version_id>
-  <version_modified>20230321T165006Z</version_modified>
-=======
-  <version_id>70f05b75-887b-40ec-a1de-cb3c5d203473</version_id>
-  <version_modified>20230316T041016Z</version_modified>
->>>>>>> 67d7f03b
+  <version_id>24858b75-bf54-4b36-a4a0-9463511e88c4</version_id>
+  <version_modified>20230321T165546Z</version_modified>
   <xml_checksum>D8922A73</xml_checksum>
   <class_name>HPXMLtoOpenStudio</class_name>
   <display_name>HPXML to OpenStudio Translator</display_name>
@@ -379,33 +374,12 @@
       <checksum>8522A420</checksum>
     </file>
     <file>
-<<<<<<< HEAD
-      <filename>geometry.rb</filename>
-      <filetype>rb</filetype>
-=======
-      <filename>battery.rb</filename>
-      <filetype>rb</filetype>
-      <usage_type>resource</usage_type>
-      <checksum>E188E460</checksum>
-    </file>
-    <file>
-      <filename>version.rb</filename>
-      <filetype>rb</filetype>
-      <usage_type>resource</usage_type>
-      <checksum>4459C38C</checksum>
-    </file>
-    <file>
       <filename>schedule_files/occupancy-stochastic-all.csv</filename>
       <filetype>csv</filetype>
->>>>>>> 67d7f03b
       <usage_type>resource</usage_type>
       <checksum>1C142FA2</checksum>
     </file>
     <file>
-<<<<<<< HEAD
-      <filename>schedule_files/occupancy-stochastic-all.csv</filename>
-      <filetype>csv</filetype>
-=======
       <filename>output.rb</filename>
       <filetype>rb</filetype>
       <usage_type>resource</usage_type>
@@ -444,7 +418,6 @@
     <file>
       <filename>hpxml_schema/HPXML.xsd</filename>
       <filetype>xsd</filetype>
->>>>>>> 67d7f03b
       <usage_type>resource</usage_type>
       <checksum>F786FF44</checksum>
     </file>
@@ -461,22 +434,100 @@
       <checksum>98619C56</checksum>
     </file>
     <file>
+      <filename>version.rb</filename>
+      <filetype>rb</filetype>
+      <usage_type>resource</usage_type>
+      <checksum>2B2E69DF</checksum>
+    </file>
+    <file>
+      <filename>battery.rb</filename>
+      <filetype>rb</filetype>
+      <usage_type>resource</usage_type>
+      <checksum>EFBD06BD</checksum>
+    </file>
+    <file>
+      <filename>unit_conversions.rb</filename>
+      <filetype>rb</filetype>
+      <usage_type>resource</usage_type>
+      <checksum>6D8BA8E5</checksum>
+    </file>
+    <file>
+      <filename>constants.rb</filename>
+      <filetype>rb</filetype>
+      <usage_type>resource</usage_type>
+      <checksum>D202A548</checksum>
+    </file>
+    <file>
       <filename>energyplus.rb</filename>
       <filetype>rb</filetype>
       <usage_type>resource</usage_type>
       <checksum>788F897B</checksum>
     </file>
     <file>
-      <filename>hotwater_appliances.rb</filename>
-      <filetype>rb</filetype>
-      <usage_type>resource</usage_type>
-      <checksum>C4E9278D</checksum>
+      <filename>test_schedules.rb</filename>
+      <filetype>rb</filetype>
+      <usage_type>test</usage_type>
+      <checksum>3AC6DF01</checksum>
+    </file>
+    <file>
+      <filename>geometry.rb</filename>
+      <filetype>rb</filetype>
+      <usage_type>resource</usage_type>
+      <checksum>2FE84510</checksum>
     </file>
     <file>
       <filename>misc_loads.rb</filename>
       <filetype>rb</filetype>
       <usage_type>resource</usage_type>
       <checksum>30154D73</checksum>
+    </file>
+    <file>
+      <filename>test_lighting.rb</filename>
+      <filetype>rb</filetype>
+      <usage_type>test</usage_type>
+      <checksum>D28D36AD</checksum>
+    </file>
+    <file>
+      <filename>lighting.rb</filename>
+      <filetype>rb</filetype>
+      <usage_type>resource</usage_type>
+      <checksum>77ECE34C</checksum>
+    </file>
+    <file>
+      <filename>test_validation.rb</filename>
+      <filetype>rb</filetype>
+      <usage_type>test</usage_type>
+      <checksum>DD833223</checksum>
+    </file>
+    <file>
+      <filename>test_defaults.rb</filename>
+      <filetype>rb</filetype>
+      <usage_type>test</usage_type>
+      <checksum>CAFB6A2B</checksum>
+    </file>
+    <file>
+      <filename>hpxml_defaults.rb</filename>
+      <filetype>rb</filetype>
+      <usage_type>resource</usage_type>
+      <checksum>CEF59A98</checksum>
+    </file>
+    <file>
+      <filename>hpxml_schematron/EPvalidator.xml</filename>
+      <filetype>xml</filetype>
+      <usage_type>resource</usage_type>
+      <checksum>33A1B4AB</checksum>
+    </file>
+    <file>
+      <filename>hpxml.rb</filename>
+      <filetype>rb</filetype>
+      <usage_type>resource</usage_type>
+      <checksum>41816C82</checksum>
+    </file>
+    <file>
+      <filename>schedules.rb</filename>
+      <filetype>rb</filetype>
+      <usage_type>resource</usage_type>
+      <checksum>39A1E12E</checksum>
     </file>
     <file>
       <version>
@@ -490,171 +541,46 @@
       <checksum>F7135315</checksum>
     </file>
     <file>
-      <filename>test_defaults.rb</filename>
-      <filetype>rb</filetype>
-      <usage_type>test</usage_type>
-      <checksum>CAFB6A2B</checksum>
-    </file>
-    <file>
-<<<<<<< HEAD
-      <filename>test_hvac.rb</filename>
-      <filetype>rb</filetype>
-      <usage_type>test</usage_type>
-      <checksum>C7DAF9C1</checksum>
-=======
-      <filename>hpxml_defaults.rb</filename>
-      <filetype>rb</filetype>
-      <usage_type>resource</usage_type>
-      <checksum>CEF59A98</checksum>
+      <filename>xmlvalidator.rb</filename>
+      <filetype>rb</filetype>
+      <usage_type>resource</usage_type>
+      <checksum>F424C12B</checksum>
+    </file>
+    <file>
+      <filename>weather.rb</filename>
+      <filetype>rb</filetype>
+      <usage_type>resource</usage_type>
+      <checksum>0D6F05B5</checksum>
+    </file>
+    <file>
+      <filename>hotwater_appliances.rb</filename>
+      <filetype>rb</filetype>
+      <usage_type>resource</usage_type>
+      <checksum>EE62AB9C</checksum>
+    </file>
+    <file>
+      <filename>waterheater.rb</filename>
+      <filetype>rb</filetype>
+      <usage_type>resource</usage_type>
+      <checksum>170EC049</checksum>
+    </file>
+    <file>
+      <filename>hvac.rb</filename>
+      <filetype>rb</filetype>
+      <usage_type>resource</usage_type>
+      <checksum>1A4AFA93</checksum>
+    </file>
+    <file>
+      <filename>airflow.rb</filename>
+      <filetype>rb</filetype>
+      <usage_type>resource</usage_type>
+      <checksum>5F4D08B8</checksum>
     </file>
     <file>
       <filename>data/schedules_affected.csv</filename>
       <filetype>csv</filetype>
       <usage_type>resource</usage_type>
       <checksum>4906D996</checksum>
->>>>>>> 67d7f03b
-    </file>
-    <file>
-      <filename>constants.rb</filename>
-      <filetype>rb</filetype>
-      <usage_type>resource</usage_type>
-      <checksum>D202A548</checksum>
-    </file>
-    <file>
-      <filename>hpxml.rb</filename>
-      <filetype>rb</filetype>
-      <usage_type>resource</usage_type>
-      <checksum>41816C82</checksum>
-    </file>
-    <file>
-<<<<<<< HEAD
-      <filename>hvac_sizing.rb</filename>
-=======
-      <filename>geometry.rb</filename>
-      <filetype>rb</filetype>
-      <usage_type>resource</usage_type>
-      <checksum>2FE84510</checksum>
-    </file>
-    <file>
-      <filename>schedules.rb</filename>
->>>>>>> 67d7f03b
-      <filetype>rb</filetype>
-      <usage_type>resource</usage_type>
-      <checksum>39A1E12E</checksum>
-    </file>
-    <file>
-      <filename>test_schedules.rb</filename>
-      <filetype>rb</filetype>
-      <usage_type>test</usage_type>
-      <checksum>3AC6DF01</checksum>
-    </file>
-    <file>
-      <filename>xmlvalidator.rb</filename>
-      <filetype>rb</filetype>
-      <usage_type>resource</usage_type>
-      <checksum>B0ABEEC0</checksum>
-    </file>
-    <file>
-      <filename>weather.rb</filename>
-      <filetype>rb</filetype>
-      <usage_type>resource</usage_type>
-      <checksum>0B3208F4</checksum>
-    </file>
-    <file>
-      <filename>unit_conversions.rb</filename>
-      <filetype>rb</filetype>
-      <usage_type>resource</usage_type>
-      <checksum>6D8BA8E5</checksum>
-    </file>
-    <file>
-      <filename>waterheater.rb</filename>
-      <filetype>rb</filetype>
-      <usage_type>resource</usage_type>
-      <checksum>3348C11A</checksum>
-    </file>
-    <file>
-      <filename>hvac.rb</filename>
-      <filetype>rb</filetype>
-      <usage_type>resource</usage_type>
-      <checksum>E1B822CC</checksum>
-    </file>
-    <file>
-      <filename>airflow.rb</filename>
-      <filetype>rb</filetype>
-      <usage_type>resource</usage_type>
-      <checksum>E3771B98</checksum>
-    </file>
-    <file>
-      <filename>test_lighting.rb</filename>
-      <filetype>rb</filetype>
-      <usage_type>test</usage_type>
-      <checksum>D28D36AD</checksum>
-    </file>
-    <file>
-      <filename>lighting.rb</filename>
-      <filetype>rb</filetype>
-      <usage_type>resource</usage_type>
-      <checksum>77ECE34C</checksum>
-    </file>
-    <file>
-      <filename>test_validation.rb</filename>
-      <filetype>rb</filetype>
-      <usage_type>test</usage_type>
-      <checksum>DD833223</checksum>
-    </file>
-    <file>
-      <filename>hpxml_schematron/EPvalidator.xml</filename>
-      <filetype>xml</filetype>
-      <usage_type>resource</usage_type>
-      <checksum>33A1B4AB</checksum>
-    </file>
-    <file>
-      <filename>xmlvalidator.rb</filename>
-      <filetype>rb</filetype>
-      <usage_type>resource</usage_type>
-      <checksum>8DB5DD87</checksum>
-    </file>
-    <file>
-      <filename>version.rb</filename>
-      <filetype>rb</filetype>
-      <usage_type>resource</usage_type>
-      <checksum>2B2E69DF</checksum>
-    </file>
-    <file>
-      <filename>weather.rb</filename>
-      <filetype>rb</filetype>
-      <usage_type>resource</usage_type>
-      <checksum>3D24937F</checksum>
-    </file>
-    <file>
-      <filename>hotwater_appliances.rb</filename>
-      <filetype>rb</filetype>
-      <usage_type>resource</usage_type>
-      <checksum>DFB64826</checksum>
-    </file>
-    <file>
-      <filename>battery.rb</filename>
-      <filetype>rb</filetype>
-      <usage_type>resource</usage_type>
-      <checksum>EFBD06BD</checksum>
-    </file>
-    <file>
-      <filename>waterheater.rb</filename>
-      <filetype>rb</filetype>
-      <usage_type>resource</usage_type>
-      <checksum>98CD9CA9</checksum>
-    </file>
-    <file>
-      <filename>hvac.rb</filename>
-      <filetype>rb</filetype>
-      <usage_type>resource</usage_type>
-      <checksum>05701A0C</checksum>
-    </file>
-    <file>
-      <filename>airflow.rb</filename>
-      <filetype>rb</filetype>
-      <usage_type>resource</usage_type>
-      <checksum>A3446B6B</checksum>
     </file>
   </files>
 </measure>