--- conflicted
+++ resolved
@@ -3,13 +3,8 @@
   <schema_version>3.0</schema_version>
   <name>hpxm_lto_openstudio</name>
   <uid>b1543b30-9465-45ff-ba04-1d1f85e763bc</uid>
-<<<<<<< HEAD
-  <version_id>28d57131-1c98-4e01-b808-207b57ffafe9</version_id>
-  <version_modified>20230203T150238Z</version_modified>
-=======
-  <version_id>ba4cb1ba-c336-4a94-9fb2-fe6e4edf8110</version_id>
-  <version_modified>20230203T152146Z</version_modified>
->>>>>>> 6fd9928a
+  <version_id>aca7b01e-12ca-4fa6-97ea-e435dd3431d6</version_id>
+  <version_modified>20230203T172508Z</version_modified>
   <xml_checksum>D8922A73</xml_checksum>
   <class_name>HPXMLtoOpenStudio</class_name>
   <display_name>HPXML to OpenStudio Translator</display_name>
@@ -337,21 +332,6 @@
       <checksum>D605D60B</checksum>
     </file>
     <file>
-<<<<<<< HEAD
-      <filename>test_hvac_sizing.rb</filename>
-      <filetype>rb</filetype>
-      <usage_type>test</usage_type>
-      <checksum>04140712</checksum>
-    </file>
-    <file>
-      <filename>test_enclosure.rb</filename>
-      <filetype>rb</filetype>
-      <usage_type>test</usage_type>
-      <checksum>033B7DA6</checksum>
-    </file>
-    <file>
-=======
->>>>>>> 6fd9928a
       <filename>constructions.rb</filename>
       <filetype>rb</filetype>
       <usage_type>resource</usage_type>
@@ -515,8 +495,6 @@
     </file>
     <file>
       <filename>test_lighting.rb</filename>
-<<<<<<< HEAD
-=======
       <filetype>rb</filetype>
       <usage_type>test</usage_type>
       <checksum>0B3CA78C</checksum>
@@ -551,14 +529,7 @@
       <checksum>B47213DB</checksum>
     </file>
     <file>
-      <filename>hvac_sizing.rb</filename>
-      <filetype>rb</filetype>
-      <usage_type>resource</usage_type>
-      <checksum>7E63C08B</checksum>
-    </file>
-    <file>
       <filename>test_enclosure.rb</filename>
->>>>>>> 6fd9928a
       <filetype>rb</filetype>
       <usage_type>test</usage_type>
       <checksum>420F81D2</checksum>
@@ -570,73 +541,46 @@
       <checksum>B801C170</checksum>
     </file>
     <file>
-      <filename>hpxml_defaults.rb</filename>
-      <filetype>rb</filetype>
-      <usage_type>resource</usage_type>
-      <checksum>8FD67508</checksum>
+      <filename>test_hvac.rb</filename>
+      <filetype>rb</filetype>
+      <usage_type>test</usage_type>
+      <checksum>C7DAF9C1</checksum>
+    </file>
+    <file>
+      <filename>test_validation.rb</filename>
+      <filetype>rb</filetype>
+      <usage_type>test</usage_type>
+      <checksum>E3DF57F3</checksum>
     </file>
     <file>
       <filename>test_defaults.rb</filename>
       <filetype>rb</filetype>
       <usage_type>test</usage_type>
-      <checksum>0AF9594E</checksum>
-    </file>
-    <file>
-      <filename>hpxml.rb</filename>
-      <filetype>rb</filetype>
-      <usage_type>resource</usage_type>
-      <checksum>3DDAA4CC</checksum>
-    </file>
-    <file>
-      <filename>test_hvac.rb</filename>
-      <filetype>rb</filetype>
-      <usage_type>test</usage_type>
-      <checksum>C7DAF9C1</checksum>
-    </file>
-    <file>
-      <filename>test_validation.rb</filename>
-      <filetype>rb</filetype>
-      <usage_type>test</usage_type>
-      <checksum>54331AD0</checksum>
-    </file>
-    <file>
-      <filename>test_defaults.rb</filename>
-      <filetype>rb</filetype>
-      <usage_type>test</usage_type>
-      <checksum>CADC7E1C</checksum>
+      <checksum>A1BBC975</checksum>
     </file>
     <file>
       <filename>hpxml_schematron/EPvalidator.xml</filename>
       <filetype>xml</filetype>
       <usage_type>resource</usage_type>
-<<<<<<< HEAD
-      <checksum>AD73EC75</checksum>
-=======
-      <checksum>97F4EBD9</checksum>
->>>>>>> 6fd9928a
+      <checksum>D088C28D</checksum>
+    </file>
+    <file>
+      <filename>hpxml.rb</filename>
+      <filetype>rb</filetype>
+      <usage_type>resource</usage_type>
+      <checksum>AAB5CFE0</checksum>
+    </file>
+    <file>
+      <filename>hpxml_defaults.rb</filename>
+      <filetype>rb</filetype>
+      <usage_type>resource</usage_type>
+      <checksum>7C4B6917</checksum>
     </file>
     <file>
       <filename>hvac_sizing.rb</filename>
       <filetype>rb</filetype>
-<<<<<<< HEAD
-      <usage_type>resource</usage_type>
-      <checksum>31F834D3</checksum>
-    </file>
-    <file>
-      <filename>hpxml.rb</filename>
-      <filetype>rb</filetype>
-      <usage_type>resource</usage_type>
-      <checksum>61203581</checksum>
-    </file>
-    <file>
-      <filename>hpxml_defaults.rb</filename>
-      <filetype>rb</filetype>
-      <usage_type>resource</usage_type>
-      <checksum>393AE6A0</checksum>
-=======
-      <usage_type>test</usage_type>
-      <checksum>E3DF57F3</checksum>
->>>>>>> 6fd9928a
+      <usage_type>resource</usage_type>
+      <checksum>C1375143</checksum>
     </file>
   </files>
 </measure>