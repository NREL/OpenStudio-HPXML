--- conflicted
+++ resolved
@@ -3,13 +3,8 @@
   <schema_version>3.1</schema_version>
   <name>hpxm_lto_openstudio</name>
   <uid>b1543b30-9465-45ff-ba04-1d1f85e763bc</uid>
-<<<<<<< HEAD
-  <version_id>dfed323f-1504-4040-b156-ef76de1bd670</version_id>
-  <version_modified>2024-08-08T17:47:47Z</version_modified>
-=======
-  <version_id>feaf25ee-bd63-4157-9dfb-dc205b9f6bba</version_id>
-  <version_modified>2024-08-07T23:34:42Z</version_modified>
->>>>>>> 1a9c556e
+  <version_id>a3929e73-ad9a-42f3-887e-f66af1ff4563</version_id>
+  <version_modified>2024-08-08T17:49:39Z</version_modified>
   <xml_checksum>D8922A73</xml_checksum>
   <class_name>HPXMLtoOpenStudio</class_name>
   <display_name>HPXML to OpenStudio Translator</display_name>
@@ -188,11 +183,7 @@
       <filename>measure.rb</filename>
       <filetype>rb</filetype>
       <usage_type>script</usage_type>
-<<<<<<< HEAD
-      <checksum>1C8D7817</checksum>
-=======
-      <checksum>91E70775</checksum>
->>>>>>> 1a9c556e
+      <checksum>89F162C1</checksum>
     </file>
     <file>
       <filename>airflow.rb</filename>
@@ -396,11 +387,7 @@
       <filename>hvac.rb</filename>
       <filetype>rb</filetype>
       <usage_type>resource</usage_type>
-<<<<<<< HEAD
-      <checksum>2EE8951A</checksum>
-=======
-      <checksum>621EB8F8</checksum>
->>>>>>> 1a9c556e
+      <checksum>106D27FE</checksum>
     </file>
     <file>
       <filename>hvac_sizing.rb</filename>
@@ -736,11 +723,7 @@
       <filename>test_validation.rb</filename>
       <filetype>rb</filetype>
       <usage_type>test</usage_type>
-<<<<<<< HEAD
-      <checksum>83533CC6</checksum>
-=======
-      <checksum>D243A782</checksum>
->>>>>>> 1a9c556e
+      <checksum>60426CC8</checksum>
     </file>
     <file>
       <filename>test_water_heater.rb</filename>
