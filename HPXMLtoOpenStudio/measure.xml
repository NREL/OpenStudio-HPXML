--- conflicted
+++ resolved
@@ -3,13 +3,8 @@
   <schema_version>3.0</schema_version>
   <name>hpxm_lto_openstudio</name>
   <uid>b1543b30-9465-45ff-ba04-1d1f85e763bc</uid>
-<<<<<<< HEAD
-  <version_id>5b4ef5be-9d37-4ae6-a582-3127c3b0ea50</version_id>
-  <version_modified>20230202T192353Z</version_modified>
-=======
-  <version_id>73db22a5-0c82-4c58-8d4d-69aa0bbd1796</version_id>
-  <version_modified>20230202T222353Z</version_modified>
->>>>>>> a6fb6876
+  <version_id>ba4cb1ba-c336-4a94-9fb2-fe6e4edf8110</version_id>
+  <version_modified>20230203T152146Z</version_modified>
   <xml_checksum>D8922A73</xml_checksum>
   <class_name>HPXMLtoOpenStudio</class_name>
   <display_name>HPXML to OpenStudio Translator</display_name>
@@ -373,90 +368,6 @@
       <checksum>74341264</checksum>
     </file>
     <file>
-      <filename>battery.rb</filename>
-      <filetype>rb</filetype>
-      <usage_type>resource</usage_type>
-      <checksum>E188E460</checksum>
-    </file>
-    <file>
-      <filename>waterheater.rb</filename>
-      <filetype>rb</filetype>
-      <usage_type>resource</usage_type>
-      <checksum>170774C2</checksum>
-    </file>
-    <file>
-      <filename>util.rb</filename>
-      <filetype>rb</filetype>
-      <usage_type>resource</usage_type>
-      <checksum>F3DBC2BD</checksum>
-    </file>
-    <file>
-      <filename>schedule_files/occupancy-stochastic-10-mins.csv</filename>
-      <filetype>csv</filetype>
-      <usage_type>resource</usage_type>
-      <checksum>9704F10C</checksum>
-    </file>
-    <file>
-      <filename>schedule_files/occupancy-stochastic.csv</filename>
-      <filetype>csv</filetype>
-      <usage_type>resource</usage_type>
-      <checksum>43367A9C</checksum>
-    </file>
-    <file>
-      <filename>test_schedules.rb</filename>
-      <filetype>rb</filetype>
-      <usage_type>test</usage_type>
-      <checksum>76D3043A</checksum>
-    </file>
-    <file>
-      <filename>geometry.rb</filename>
-      <filetype>rb</filetype>
-      <usage_type>resource</usage_type>
-      <checksum>C7B7942B</checksum>
-    </file>
-    <file>
-      <filename>schedule_files/occupancy-stochastic-all.csv</filename>
-      <filetype>csv</filetype>
-      <usage_type>resource</usage_type>
-      <checksum>1C142FA2</checksum>
-    </file>
-    <file>
-      <filename>location.rb</filename>
-      <filetype>rb</filetype>
-      <usage_type>resource</usage_type>
-      <checksum>8522A420</checksum>
-    </file>
-    <file>
-      <filename>weather.rb</filename>
-      <filetype>rb</filetype>
-      <usage_type>resource</usage_type>
-      <checksum>AE9C25E9</checksum>
-    </file>
-    <file>
-      <filename>version.rb</filename>
-      <filetype>rb</filetype>
-      <usage_type>resource</usage_type>
-      <checksum>4459C38C</checksum>
-    </file>
-    <file>
-      <filename>hotwater_appliances.rb</filename>
-      <filetype>rb</filetype>
-      <usage_type>resource</usage_type>
-      <checksum>F9CACAE2</checksum>
-    </file>
-    <file>
-      <filename>schedules.rb</filename>
-      <filetype>rb</filetype>
-      <usage_type>resource</usage_type>
-      <checksum>12046101</checksum>
-    </file>
-    <file>
-      <filename>xmlvalidator.rb</filename>
-      <filetype>rb</filetype>
-      <usage_type>resource</usage_type>
-      <checksum>BA80F690</checksum>
-    </file>
-    <file>
       <filename>pv.rb</filename>
       <filetype>rb</filetype>
       <usage_type>resource</usage_type>
@@ -481,28 +392,94 @@
       <checksum>5432A5CB</checksum>
     </file>
     <file>
+      <filename>util.rb</filename>
+      <filetype>rb</filetype>
+      <usage_type>resource</usage_type>
+      <checksum>F3DBC2BD</checksum>
+    </file>
+    <file>
+      <filename>schedule_files/occupancy-stochastic-10-mins.csv</filename>
+      <filetype>csv</filetype>
+      <usage_type>resource</usage_type>
+      <checksum>9704F10C</checksum>
+    </file>
+    <file>
+      <filename>schedule_files/occupancy-stochastic.csv</filename>
+      <filetype>csv</filetype>
+      <usage_type>resource</usage_type>
+      <checksum>43367A9C</checksum>
+    </file>
+    <file>
+      <filename>test_schedules.rb</filename>
+      <filetype>rb</filetype>
+      <usage_type>test</usage_type>
+      <checksum>76D3043A</checksum>
+    </file>
+    <file>
+      <filename>location.rb</filename>
+      <filetype>rb</filetype>
+      <usage_type>resource</usage_type>
+      <checksum>8522A420</checksum>
+    </file>
+    <file>
+      <filename>weather.rb</filename>
+      <filetype>rb</filetype>
+      <usage_type>resource</usage_type>
+      <checksum>AE9C25E9</checksum>
+    </file>
+    <file>
+      <filename>xmlvalidator.rb</filename>
+      <filetype>rb</filetype>
+      <usage_type>resource</usage_type>
+      <checksum>BA80F690</checksum>
+    </file>
+    <file>
+      <filename>geometry.rb</filename>
+      <filetype>rb</filetype>
+      <usage_type>resource</usage_type>
+      <checksum>C7B7942B</checksum>
+    </file>
+    <file>
+      <filename>battery.rb</filename>
+      <filetype>rb</filetype>
+      <usage_type>resource</usage_type>
+      <checksum>E188E460</checksum>
+    </file>
+    <file>
+      <filename>waterheater.rb</filename>
+      <filetype>rb</filetype>
+      <usage_type>resource</usage_type>
+      <checksum>170774C2</checksum>
+    </file>
+    <file>
+      <filename>hotwater_appliances.rb</filename>
+      <filetype>rb</filetype>
+      <usage_type>resource</usage_type>
+      <checksum>F9CACAE2</checksum>
+    </file>
+    <file>
+      <filename>schedules.rb</filename>
+      <filetype>rb</filetype>
+      <usage_type>resource</usage_type>
+      <checksum>12046101</checksum>
+    </file>
+    <file>
+      <filename>version.rb</filename>
+      <filetype>rb</filetype>
+      <usage_type>resource</usage_type>
+      <checksum>4459C38C</checksum>
+    </file>
+    <file>
       <filename>airflow.rb</filename>
       <filetype>rb</filetype>
       <usage_type>resource</usage_type>
       <checksum>9E0734AB</checksum>
     </file>
     <file>
-      <filename>test_lighting.rb</filename>
-      <filetype>rb</filetype>
-      <usage_type>test</usage_type>
-      <checksum>0B3CA78C</checksum>
-    </file>
-    <file>
-      <filename>lighting.rb</filename>
-      <filetype>rb</filetype>
-      <usage_type>resource</usage_type>
-      <checksum>2C6D5DDD</checksum>
-    </file>
-    <file>
-      <filename>misc_loads.rb</filename>
-      <filetype>rb</filetype>
-      <usage_type>resource</usage_type>
-      <checksum>A566B422</checksum>
+      <filename>schedule_files/occupancy-stochastic-all.csv</filename>
+      <filetype>csv</filetype>
+      <usage_type>resource</usage_type>
+      <checksum>1C142FA2</checksum>
     </file>
     <file>
       <filename>hpxml_schema/HPXMLBaseElements.xsd</filename>
@@ -511,68 +488,22 @@
       <checksum>017FC8D3</checksum>
     </file>
     <file>
-      <filename>test_validation.rb</filename>
-      <filetype>rb</filetype>
-      <usage_type>test</usage_type>
-      <checksum>9FC0D879</checksum>
-    </file>
-    <file>
-      <filename>test_hvac.rb</filename>
-      <filetype>rb</filetype>
-      <usage_type>test</usage_type>
-      <checksum>C7DAF9C1</checksum>
-    </file>
-    <file>
-      <filename>test_hvac_sizing.rb</filename>
-      <filetype>rb</filetype>
-      <usage_type>test</usage_type>
-      <checksum>B47213DB</checksum>
-    </file>
-    <file>
-      <filename>test_enclosure.rb</filename>
-      <filetype>rb</filetype>
-      <usage_type>test</usage_type>
-      <checksum>420F81D2</checksum>
-    </file>
-    <file>
-      <filename>test_defaults.rb</filename>
-      <filetype>rb</filetype>
-      <usage_type>test</usage_type>
-      <checksum>0AF9594E</checksum>
-    </file>
-    <file>
-      <filename>hpxml_defaults.rb</filename>
-      <filetype>rb</filetype>
-      <usage_type>resource</usage_type>
-      <checksum>8FD67508</checksum>
-    </file>
-    <file>
-<<<<<<< HEAD
-      <filename>hpxml_schematron/EPvalidator.xml</filename>
-      <filetype>xml</filetype>
-      <usage_type>resource</usage_type>
-      <checksum>57B5CA3D</checksum>
-    </file>
-    <file>
-      <filename>hvac.rb</filename>
-=======
+      <filename>misc_loads.rb</filename>
+      <filetype>rb</filetype>
+      <usage_type>resource</usage_type>
+      <checksum>A566B422</checksum>
+    </file>
+    <file>
       <filename>test_lighting.rb</filename>
->>>>>>> a6fb6876
-      <filetype>rb</filetype>
-      <usage_type>resource</usage_type>
-      <checksum>B801C170</checksum>
-    </file>
-    <file>
-      <filename>hvac_sizing.rb</filename>
-      <filetype>rb</filetype>
-      <usage_type>resource</usage_type>
-      <checksum>7E63C08B</checksum>
-    </file>
-    <file>
-      <filename>hpxml.rb</filename>
-      <filetype>rb</filetype>
-      <usage_type>resource</usage_type>
-      <checksum>3DDAA4CC</checksum>
+      <filetype>rb</filetype>
+      <usage_type>test</usage_type>
+      <checksum>0B3CA78C</checksum>
+    </file>
+    <file>
+      <filename>lighting.rb</filename>
+      <filetype>rb</filetype>
+      <usage_type>resource</usage_type>
+      <checksum>2C6D5DDD</checksum>
     </file>
     <file>
       <filename>output.rb</filename>
@@ -592,16 +523,64 @@
       <checksum>B1FA15E0</checksum>
     </file>
     <file>
+      <filename>test_hvac_sizing.rb</filename>
+      <filetype>rb</filetype>
+      <usage_type>test</usage_type>
+      <checksum>B47213DB</checksum>
+    </file>
+    <file>
+      <filename>hvac_sizing.rb</filename>
+      <filetype>rb</filetype>
+      <usage_type>resource</usage_type>
+      <checksum>7E63C08B</checksum>
+    </file>
+    <file>
+      <filename>test_enclosure.rb</filename>
+      <filetype>rb</filetype>
+      <usage_type>test</usage_type>
+      <checksum>420F81D2</checksum>
+    </file>
+    <file>
+      <filename>hvac.rb</filename>
+      <filetype>rb</filetype>
+      <usage_type>resource</usage_type>
+      <checksum>B801C170</checksum>
+    </file>
+    <file>
+      <filename>hpxml_defaults.rb</filename>
+      <filetype>rb</filetype>
+      <usage_type>resource</usage_type>
+      <checksum>8FD67508</checksum>
+    </file>
+    <file>
+      <filename>test_defaults.rb</filename>
+      <filetype>rb</filetype>
+      <usage_type>test</usage_type>
+      <checksum>0AF9594E</checksum>
+    </file>
+    <file>
+      <filename>hpxml.rb</filename>
+      <filetype>rb</filetype>
+      <usage_type>resource</usage_type>
+      <checksum>3DDAA4CC</checksum>
+    </file>
+    <file>
+      <filename>test_hvac.rb</filename>
+      <filetype>rb</filetype>
+      <usage_type>test</usage_type>
+      <checksum>C7DAF9C1</checksum>
+    </file>
+    <file>
       <filename>hpxml_schematron/EPvalidator.xml</filename>
       <filetype>xml</filetype>
       <usage_type>resource</usage_type>
-      <checksum>1871255D</checksum>
+      <checksum>97F4EBD9</checksum>
     </file>
     <file>
       <filename>test_validation.rb</filename>
       <filetype>rb</filetype>
       <usage_type>test</usage_type>
-      <checksum>54331AD0</checksum>
+      <checksum>E3DF57F3</checksum>
     </file>
   </files>
 </measure>