<?xml version="1.0"?>
<measure>
  <schema_version>3.0</schema_version>
  <name>hpxm_lto_openstudio</name>
  <uid>b1543b30-9465-45ff-ba04-1d1f85e763bc</uid>
<<<<<<< HEAD
  <version_id>2d75ec8c-78be-4067-a478-13b1595929dc</version_id>
  <version_modified>20220119T154535Z</version_modified>
=======
  <version_id>73d75156-46e1-4eb0-8b5f-e8261ff58961</version_id>
  <version_modified>20220120T160031Z</version_modified>
>>>>>>> c9dbfecc
  <xml_checksum>D8922A73</xml_checksum>
  <class_name>HPXMLtoOpenStudio</class_name>
  <display_name>HPXML to OpenStudio Translator</display_name>
  <description>Translates HPXML file to OpenStudio Model</description>
  <modeler_description>TODO</modeler_description>
  <arguments>
    <argument>
      <name>hpxml_path</name>
      <display_name>HPXML File Path</display_name>
      <description>Absolute/relative path of the HPXML file.</description>
      <type>String</type>
      <required>true</required>
      <model_dependent>false</model_dependent>
    </argument>
    <argument>
      <name>output_dir</name>
      <display_name>Directory for Output Files</display_name>
      <description>Absolute/relative path for the output files directory.</description>
      <type>String</type>
      <required>true</required>
      <model_dependent>false</model_dependent>
    </argument>
    <argument>
      <name>debug</name>
      <display_name>Debug Mode?</display_name>
      <description>If true: 1) Writes in.osm file, 2) Generates additional log output, and 3) Creates all EnergyPlus output files.</description>
      <type>Boolean</type>
      <required>false</required>
      <model_dependent>false</model_dependent>
      <default_value>false</default_value>
      <choices>
        <choice>
          <value>true</value>
          <display_name>true</display_name>
        </choice>
        <choice>
          <value>false</value>
          <display_name>false</display_name>
        </choice>
      </choices>
    </argument>
    <argument>
      <name>add_component_loads</name>
      <display_name>Add component loads?</display_name>
      <description>If true, adds the calculation of heating/cooling component loads (not enabled by default for faster performance).</description>
      <type>Boolean</type>
      <required>false</required>
      <model_dependent>false</model_dependent>
      <default_value>false</default_value>
      <choices>
        <choice>
          <value>true</value>
          <display_name>true</display_name>
        </choice>
        <choice>
          <value>false</value>
          <display_name>false</display_name>
        </choice>
      </choices>
    </argument>
    <argument>
      <name>skip_validation</name>
      <display_name>Skip Validation?</display_name>
      <description>If true, bypasses HPXML input validation for faster performance. WARNING: This should only be used if the supplied HPXML file has already been validated against the Schema &amp; Schematron documents.</description>
      <type>Boolean</type>
      <required>false</required>
      <model_dependent>false</model_dependent>
      <default_value>false</default_value>
      <choices>
        <choice>
          <value>true</value>
          <display_name>true</display_name>
        </choice>
        <choice>
          <value>false</value>
          <display_name>false</display_name>
        </choice>
      </choices>
    </argument>
    <argument>
      <name>building_id</name>
      <display_name>BuildingID</display_name>
      <description>The ID of the HPXML Building. Only required if there are multiple Building elements in the HPXML file.</description>
      <type>String</type>
      <required>false</required>
      <model_dependent>false</model_dependent>
    </argument>
  </arguments>
  <outputs />
  <provenances />
  <tags>
    <tag>Whole Building.Space Types</tag>
  </tags>
  <attributes>
    <attribute>
      <name>Measure Type</name>
      <value>ModelMeasure</value>
      <datatype>string</datatype>
    </attribute>
    <attribute>
      <name>Intended Software Tool</name>
      <value>Apply Measure Now</value>
      <datatype>string</datatype>
    </attribute>
    <attribute>
      <name>Intended Software Tool</name>
      <value>OpenStudio Application</value>
      <datatype>string</datatype>
    </attribute>
    <attribute>
      <name>Intended Software Tool</name>
      <value>Parametric Analysis Tool</value>
      <datatype>string</datatype>
    </attribute>
  </attributes>
  <files>
    <file>
      <filename>psychrometrics.rb</filename>
      <filetype>rb</filetype>
      <usage_type>resource</usage_type>
      <checksum>38ED685E</checksum>
    </file>
    <file>
      <filename>test_hvac_sizing.rb</filename>
      <filetype>rb</filetype>
      <usage_type>test</usage_type>
      <checksum>6E466F3D</checksum>
    </file>
    <file>
      <filename>test_miscloads.rb</filename>
      <filetype>rb</filetype>
      <usage_type>test</usage_type>
      <checksum>411B7AF9</checksum>
    </file>
    <file>
      <filename>test_location.rb</filename>
      <filetype>rb</filetype>
      <usage_type>test</usage_type>
      <checksum>CD66BA0D</checksum>
    </file>
    <file>
      <filename>test_simcontrols.rb</filename>
      <filetype>rb</filetype>
      <usage_type>test</usage_type>
      <checksum>BC336934</checksum>
    </file>
    <file>
      <filename>simcontrols.rb</filename>
      <filetype>rb</filetype>
      <usage_type>resource</usage_type>
      <checksum>C18610A9</checksum>
    </file>
    <file>
      <filename>generator.rb</filename>
      <filetype>rb</filetype>
      <usage_type>resource</usage_type>
      <checksum>FC0A4F2E</checksum>
    </file>
    <file>
      <filename>validator.rb</filename>
      <filetype>rb</filetype>
      <usage_type>resource</usage_type>
      <checksum>BF53D293</checksum>
    </file>
    <file>
      <filename>test_water_heater.rb</filename>
      <filetype>rb</filetype>
      <usage_type>test</usage_type>
      <checksum>B415B698</checksum>
    </file>
    <file>
      <filename>minitest_helper.rb</filename>
      <filetype>rb</filetype>
      <usage_type>resource</usage_type>
      <checksum>02AE0222</checksum>
    </file>
    <file>
      <filename>test_lighting.rb</filename>
      <filetype>rb</filetype>
      <usage_type>test</usage_type>
      <checksum>852E38C5</checksum>
    </file>
    <file>
      <filename>xmlhelper.rb</filename>
      <filetype>rb</filetype>
      <usage_type>resource</usage_type>
      <checksum>DAFB64CF</checksum>
    </file>
    <file>
      <filename>test_airflow.rb</filename>
      <filetype>rb</filetype>
      <usage_type>test</usage_type>
      <checksum>F1FF6B39</checksum>
    </file>
    <file>
      <filename>util.rb</filename>
      <filetype>rb</filetype>
      <usage_type>test</usage_type>
      <checksum>D22025B3</checksum>
    </file>
    <file>
      <filename>meta_measure.rb</filename>
      <filetype>rb</filetype>
      <usage_type>resource</usage_type>
      <checksum>7EC12F73</checksum>
    </file>
    <file>
      <filename>schedule_files/smooth.csv</filename>
      <filetype>csv</filetype>
      <usage_type>resource</usage_type>
      <checksum>3659E63B</checksum>
    </file>
    <file>
      <filename>materials.rb</filename>
      <filetype>rb</filetype>
      <usage_type>resource</usage_type>
      <checksum>868FE0BE</checksum>
    </file>
    <file>
      <filename>constructions.rb</filename>
      <filetype>rb</filetype>
      <usage_type>resource</usage_type>
      <checksum>52135818</checksum>
    </file>
    <file>
      <filename>energyplus.rb</filename>
      <filetype>rb</filetype>
      <usage_type>resource</usage_type>
      <checksum>64E3EB57</checksum>
    </file>
    <file>
      <filename>test_hvac.rb</filename>
      <filetype>rb</filetype>
      <usage_type>test</usage_type>
      <checksum>C267D934</checksum>
    </file>
    <file>
      <filename>test_pv.rb</filename>
      <filetype>rb</filetype>
      <usage_type>test</usage_type>
      <checksum>C5872A36</checksum>
    </file>
    <file>
      <filename>test_generator.rb</filename>
      <filetype>rb</filetype>
      <usage_type>test</usage_type>
      <checksum>61E63336</checksum>
    </file>
    <file>
      <filename>pv.rb</filename>
      <filetype>rb</filetype>
      <usage_type>resource</usage_type>
      <checksum>04E10882</checksum>
    </file>
    <file>
      <filename>test_battery.rb</filename>
      <filetype>rb</filetype>
      <usage_type>test</usage_type>
      <checksum>7C0EFC71</checksum>
    </file>
    <file>
      <filename>battery.rb</filename>
      <filetype>rb</filetype>
      <usage_type>resource</usage_type>
      <checksum>8AA18CFA</checksum>
    </file>
    <file>
      <filename>version.rb</filename>
      <filetype>rb</filetype>
      <usage_type>resource</usage_type>
      <checksum>916D733E</checksum>
    </file>
    <file>
      <filename>test_enclosure.rb</filename>
      <filetype>rb</filetype>
      <usage_type>test</usage_type>
      <checksum>532290FB</checksum>
    </file>
    <file>
      <filename>hvac_sizing.rb</filename>
      <filetype>rb</filetype>
      <usage_type>resource</usage_type>
      <checksum>EA916DE9</checksum>
    </file>
    <file>
      <filename>waterheater.rb</filename>
      <filetype>rb</filetype>
      <usage_type>resource</usage_type>
      <checksum>AAA5D18C</checksum>
    </file>
    <file>
      <filename>weather.rb</filename>
      <filetype>rb</filetype>
      <usage_type>resource</usage_type>
      <checksum>BABFC9A8</checksum>
    </file>
    <file>
      <filename>location.rb</filename>
      <filetype>rb</filetype>
      <usage_type>resource</usage_type>
      <checksum>11F96DB7</checksum>
    </file>
    <file>
      <filename>data/ashrae_622_wsf.csv</filename>
      <filetype>csv</filetype>
      <usage_type>resource</usage_type>
      <checksum>308F75BA</checksum>
    </file>
    <file>
      <filename>data/climate_zones.csv</filename>
      <filetype>csv</filetype>
      <usage_type>resource</usage_type>
      <checksum>63C6A1E2</checksum>
    </file>
    <file>
      <filename>data/hvac_equipment_efficiency.csv</filename>
      <filetype>csv</filetype>
      <usage_type>resource</usage_type>
      <checksum>3765993A</checksum>
    </file>
    <file>
      <filename>data/water_heater_efficiency.csv</filename>
      <filetype>csv</filetype>
      <usage_type>resource</usage_type>
      <checksum>9EC3B4D6</checksum>
    </file>
    <file>
      <filename>hpxml_schema/BaseElements.xsd</filename>
      <filetype>xsd</filetype>
      <usage_type>resource</usage_type>
      <checksum>0A466508</checksum>
    </file>
    <file>
      <filename>hpxml_schema/HPXML.xsd</filename>
      <filetype>xsd</filetype>
      <usage_type>resource</usage_type>
      <checksum>BC20DACA</checksum>
    </file>
    <file>
      <filename>hpxml_schema/HPXMLDataTypes.xsd</filename>
      <filetype>xsd</filetype>
      <usage_type>resource</usage_type>
      <checksum>80061D4B</checksum>
    </file>
    <file>
      <filename>hpxml_schematron/HPXMLvalidator.xml</filename>
      <filetype>xml</filetype>
      <usage_type>resource</usage_type>
      <checksum>17675B87</checksum>
    </file>
    <file>
      <filename>misc_loads.rb</filename>
      <filetype>rb</filetype>
      <usage_type>resource</usage_type>
      <checksum>AA7FE1A7</checksum>
    </file>
    <file>
      <filename>geometry.rb</filename>
      <filetype>rb</filetype>
      <usage_type>resource</usage_type>
      <checksum>C1157897</checksum>
    </file>
    <file>
      <filename>airflow.rb</filename>
      <filetype>rb</filetype>
      <usage_type>resource</usage_type>
      <checksum>08068FFB</checksum>
    </file>
    <file>
      <filename>lighting.rb</filename>
      <filetype>rb</filetype>
      <usage_type>resource</usage_type>
      <checksum>424F1127</checksum>
    </file>
    <file>
      <filename>test_schedules.rb</filename>
      <filetype>rb</filetype>
      <usage_type>test</usage_type>
      <checksum>7F56A5A9</checksum>
    </file>
    <file>
      <filename>hvac.rb</filename>
      <filetype>rb</filetype>
      <usage_type>resource</usage_type>
      <checksum>D4E7F340</checksum>
    </file>
    <file>
      <filename>util.rb</filename>
      <filetype>rb</filetype>
      <usage_type>resource</usage_type>
      <checksum>AE6C2F42</checksum>
    </file>
    <file>
      <filename>test_hotwater_appliance.rb</filename>
      <filetype>rb</filetype>
      <usage_type>test</usage_type>
      <checksum>15303EA4</checksum>
    </file>
    <file>
      <filename>unit_conversions.rb</filename>
      <filetype>rb</filetype>
      <usage_type>resource</usage_type>
      <checksum>CF745E52</checksum>
    </file>
    <file>
<<<<<<< HEAD
      <filename>constants.rb</filename>
      <filetype>rb</filetype>
      <usage_type>resource</usage_type>
      <checksum>E600B923</checksum>
    </file>
    <file>
      <version>
        <software_program>OpenStudio</software_program>
        <identifier>3.2.0</identifier>
        <min_compatible>3.2.0</min_compatible>
      </version>
      <filename>measure.rb</filename>
      <filetype>rb</filetype>
      <usage_type>script</usage_type>
      <checksum>E3163AC2</checksum>
    </file>
    <file>
      <filename>test_validation.rb</filename>
      <filetype>rb</filetype>
      <usage_type>test</usage_type>
      <checksum>B2869489</checksum>
=======
      <filename>schedule_files/stochastic-vacancy.csv</filename>
      <filetype>csv</filetype>
      <usage_type>resource</usage_type>
      <checksum>F46D463C</checksum>
>>>>>>> c9dbfecc
    </file>
    <file>
      <filename>schedule_files/stochastic.csv</filename>
      <filetype>csv</filetype>
      <usage_type>resource</usage_type>
      <checksum>1C142FA2</checksum>
    </file>
    <file>
      <filename>data/cambium/README.md</filename>
      <filetype>md</filetype>
      <usage_type>resource</usage_type>
      <checksum>58003A1E</checksum>
    </file>
    <file>
      <filename>data/cambium/StdScen21_MidCase_hourly_AZNMc_2022.csv</filename>
      <filetype>csv</filetype>
      <usage_type>resource</usage_type>
      <checksum>13C79AFA</checksum>
    </file>
    <file>
      <filename>data/cambium/StdScen21_MidCase_hourly_CAMXc_2022.csv</filename>
      <filetype>csv</filetype>
      <usage_type>resource</usage_type>
      <checksum>BBB3D0C9</checksum>
    </file>
    <file>
      <filename>data/cambium/StdScen21_MidCase_hourly_ERCTc_2022.csv</filename>
      <filetype>csv</filetype>
      <usage_type>resource</usage_type>
      <checksum>6BD770D0</checksum>
    </file>
    <file>
      <filename>data/cambium/StdScen21_MidCase_hourly_FRCCc_2022.csv</filename>
      <filetype>csv</filetype>
      <usage_type>resource</usage_type>
      <checksum>C2DEAE76</checksum>
    </file>
    <file>
      <filename>data/cambium/StdScen21_MidCase_hourly_MROEc_2022.csv</filename>
      <filetype>csv</filetype>
      <usage_type>resource</usage_type>
      <checksum>C97EE2A5</checksum>
    </file>
    <file>
      <filename>data/cambium/StdScen21_MidCase_hourly_MROWc_2022.csv</filename>
      <filetype>csv</filetype>
      <usage_type>resource</usage_type>
      <checksum>EB84C949</checksum>
    </file>
    <file>
      <filename>data/cambium/StdScen21_MidCase_hourly_NEWEc_2022.csv</filename>
      <filetype>csv</filetype>
      <usage_type>resource</usage_type>
      <checksum>DDFA0CF5</checksum>
    </file>
    <file>
      <filename>data/cambium/StdScen21_MidCase_hourly_NWPPc_2022.csv</filename>
      <filetype>csv</filetype>
      <usage_type>resource</usage_type>
      <checksum>B8927FA1</checksum>
    </file>
    <file>
      <filename>data/cambium/StdScen21_MidCase_hourly_NYSTc_2022.csv</filename>
      <filetype>csv</filetype>
      <usage_type>resource</usage_type>
      <checksum>E3634A64</checksum>
    </file>
    <file>
      <filename>data/cambium/StdScen21_MidCase_hourly_RFCEc_2022.csv</filename>
      <filetype>csv</filetype>
      <usage_type>resource</usage_type>
      <checksum>079DF957</checksum>
    </file>
    <file>
      <filename>data/cambium/StdScen21_MidCase_hourly_RFCMc_2022.csv</filename>
      <filetype>csv</filetype>
      <usage_type>resource</usage_type>
      <checksum>9F4CC708</checksum>
    </file>
    <file>
      <filename>data/cambium/StdScen21_MidCase_hourly_RFCWc_2022.csv</filename>
      <filetype>csv</filetype>
      <usage_type>resource</usage_type>
      <checksum>CDF4C9BA</checksum>
    </file>
    <file>
      <filename>data/cambium/StdScen21_MidCase_hourly_RMPAc_2022.csv</filename>
      <filetype>csv</filetype>
      <usage_type>resource</usage_type>
      <checksum>74187EDF</checksum>
    </file>
    <file>
      <filename>data/cambium/StdScen21_MidCase_hourly_SPNOc_2022.csv</filename>
      <filetype>csv</filetype>
      <usage_type>resource</usage_type>
      <checksum>ADC35EF3</checksum>
    </file>
    <file>
      <filename>data/cambium/StdScen21_MidCase_hourly_SPSOc_2022.csv</filename>
      <filetype>csv</filetype>
      <usage_type>resource</usage_type>
      <checksum>7F467115</checksum>
    </file>
    <file>
      <filename>data/cambium/StdScen21_MidCase_hourly_SRMVc_2022.csv</filename>
      <filetype>csv</filetype>
      <usage_type>resource</usage_type>
      <checksum>95CDB693</checksum>
    </file>
    <file>
      <filename>data/cambium/StdScen21_MidCase_hourly_SRMWc_2022.csv</filename>
      <filetype>csv</filetype>
      <usage_type>resource</usage_type>
      <checksum>E07DE5C3</checksum>
    </file>
    <file>
      <filename>data/cambium/StdScen21_MidCase_hourly_SRSOc_2022.csv</filename>
      <filetype>csv</filetype>
      <usage_type>resource</usage_type>
      <checksum>D45624C0</checksum>
    </file>
    <file>
      <filename>data/cambium/StdScen21_MidCase_hourly_SRTVc_2022.csv</filename>
      <filetype>csv</filetype>
      <usage_type>resource</usage_type>
      <checksum>E02FD1AB</checksum>
    </file>
    <file>
      <filename>data/cambium/StdScen21_MidCase_hourly_SRVCc_2022.csv</filename>
      <filetype>csv</filetype>
      <usage_type>resource</usage_type>
      <checksum>F6793826</checksum>
    </file>
    <file>
      <filename>data/cambium/StdScen21_MidCase_hourly_usa_2022.csv</filename>
      <filetype>csv</filetype>
      <usage_type>resource</usage_type>
      <checksum>7101CA9C</checksum>
    </file>
    <file>
      <filename>data/cambium/ZIP_mappings.csv</filename>
      <filetype>csv</filetype>
      <usage_type>resource</usage_type>
      <checksum>EC4803F4</checksum>
    </file>
    <file>
<<<<<<< HEAD
      <filename>hpxml.rb</filename>
      <filetype>rb</filetype>
      <usage_type>resource</usage_type>
      <checksum>75851066</checksum>
=======
      <filename>hotwater_appliances.rb</filename>
      <filetype>rb</filetype>
      <usage_type>resource</usage_type>
      <checksum>BE6FF1FB</checksum>
    </file>
    <file>
      <filename>test_validation.rb</filename>
      <filetype>rb</filetype>
      <usage_type>test</usage_type>
      <checksum>214BDBB8</checksum>
    </file>
    <file>
      <filename>schedules.rb</filename>
      <filetype>rb</filetype>
      <usage_type>resource</usage_type>
      <checksum>415B6E65</checksum>
    </file>
    <file>
      <version>
        <software_program>OpenStudio</software_program>
        <identifier>3.3.0</identifier>
        <min_compatible>3.3.0</min_compatible>
      </version>
      <filename>measure.rb</filename>
      <filetype>rb</filetype>
      <usage_type>script</usage_type>
      <checksum>8F9AD770</checksum>
    </file>
    <file>
      <filename>hpxml.rb</filename>
      <filetype>rb</filetype>
      <usage_type>resource</usage_type>
      <checksum>91EA5E4F</checksum>
    </file>
    <file>
      <filename>hpxml_schematron/EPvalidator.xml</filename>
      <filetype>xml</filetype>
      <usage_type>resource</usage_type>
      <checksum>A3D53D15</checksum>
    </file>
    <file>
      <filename>constants.rb</filename>
      <filetype>rb</filetype>
      <usage_type>resource</usage_type>
      <checksum>F46FD0D4</checksum>
>>>>>>> c9dbfecc
    </file>
    <file>
      <filename>hpxml_defaults.rb</filename>
      <filetype>rb</filetype>
      <usage_type>resource</usage_type>
<<<<<<< HEAD
      <checksum>8781B36D</checksum>
=======
      <checksum>3A537019</checksum>
    </file>
    <file>
      <filename>test_defaults.rb</filename>
      <filetype>rb</filetype>
      <usage_type>test</usage_type>
      <checksum>700C809F</checksum>
>>>>>>> c9dbfecc
    </file>
  </files>
</measure><|MERGE_RESOLUTION|>--- conflicted
+++ resolved
@@ -3,13 +3,8 @@
   <schema_version>3.0</schema_version>
   <name>hpxm_lto_openstudio</name>
   <uid>b1543b30-9465-45ff-ba04-1d1f85e763bc</uid>
-<<<<<<< HEAD
-  <version_id>2d75ec8c-78be-4067-a478-13b1595929dc</version_id>
-  <version_modified>20220119T154535Z</version_modified>
-=======
-  <version_id>73d75156-46e1-4eb0-8b5f-e8261ff58961</version_id>
-  <version_modified>20220120T160031Z</version_modified>
->>>>>>> c9dbfecc
+  <version_id>8a2e2c93-0c95-49a5-a085-8472908ad889</version_id>
+  <version_modified>20220120T200122Z</version_modified>
   <xml_checksum>D8922A73</xml_checksum>
   <class_name>HPXMLtoOpenStudio</class_name>
   <display_name>HPXML to OpenStudio Translator</display_name>
@@ -415,34 +410,10 @@
       <checksum>CF745E52</checksum>
     </file>
     <file>
-<<<<<<< HEAD
-      <filename>constants.rb</filename>
-      <filetype>rb</filetype>
-      <usage_type>resource</usage_type>
-      <checksum>E600B923</checksum>
-    </file>
-    <file>
-      <version>
-        <software_program>OpenStudio</software_program>
-        <identifier>3.2.0</identifier>
-        <min_compatible>3.2.0</min_compatible>
-      </version>
-      <filename>measure.rb</filename>
-      <filetype>rb</filetype>
-      <usage_type>script</usage_type>
-      <checksum>E3163AC2</checksum>
-    </file>
-    <file>
-      <filename>test_validation.rb</filename>
-      <filetype>rb</filetype>
-      <usage_type>test</usage_type>
-      <checksum>B2869489</checksum>
-=======
       <filename>schedule_files/stochastic-vacancy.csv</filename>
       <filetype>csv</filetype>
       <usage_type>resource</usage_type>
       <checksum>F46D463C</checksum>
->>>>>>> c9dbfecc
     </file>
     <file>
       <filename>schedule_files/stochastic.csv</filename>
@@ -589,12 +560,6 @@
       <checksum>EC4803F4</checksum>
     </file>
     <file>
-<<<<<<< HEAD
-      <filename>hpxml.rb</filename>
-      <filetype>rb</filetype>
-      <usage_type>resource</usage_type>
-      <checksum>75851066</checksum>
-=======
       <filename>hotwater_appliances.rb</filename>
       <filetype>rb</filetype>
       <usage_type>resource</usage_type>
@@ -624,12 +589,6 @@
       <checksum>8F9AD770</checksum>
     </file>
     <file>
-      <filename>hpxml.rb</filename>
-      <filetype>rb</filetype>
-      <usage_type>resource</usage_type>
-      <checksum>91EA5E4F</checksum>
-    </file>
-    <file>
       <filename>hpxml_schematron/EPvalidator.xml</filename>
       <filetype>xml</filetype>
       <usage_type>resource</usage_type>
@@ -640,23 +599,24 @@
       <filetype>rb</filetype>
       <usage_type>resource</usage_type>
       <checksum>F46FD0D4</checksum>
->>>>>>> c9dbfecc
+    </file>
+    <file>
+      <filename>test_defaults.rb</filename>
+      <filetype>rb</filetype>
+      <usage_type>test</usage_type>
+      <checksum>700C809F</checksum>
+    </file>
+    <file>
+      <filename>hpxml.rb</filename>
+      <filetype>rb</filetype>
+      <usage_type>resource</usage_type>
+      <checksum>89D6A4EF</checksum>
     </file>
     <file>
       <filename>hpxml_defaults.rb</filename>
       <filetype>rb</filetype>
       <usage_type>resource</usage_type>
-<<<<<<< HEAD
-      <checksum>8781B36D</checksum>
-=======
-      <checksum>3A537019</checksum>
-    </file>
-    <file>
-      <filename>test_defaults.rb</filename>
-      <filetype>rb</filetype>
-      <usage_type>test</usage_type>
-      <checksum>700C809F</checksum>
->>>>>>> c9dbfecc
+      <checksum>40C760F0</checksum>
     </file>
   </files>
 </measure>