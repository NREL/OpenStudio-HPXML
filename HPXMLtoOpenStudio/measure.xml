<?xml version="1.0"?>
<measure>
  <schema_version>3.0</schema_version>
  <name>hpxm_lto_openstudio</name>
  <uid>b1543b30-9465-45ff-ba04-1d1f85e763bc</uid>
<<<<<<< HEAD
  <version_id>5a4c4139-8110-41b4-bd04-9d31a9f16220</version_id>
  <version_modified>20201103T145212Z</version_modified>
=======
  <version_id>205f6c01-b660-4c7d-8efb-a02373f861d1</version_id>
  <version_modified>20201109T225547Z</version_modified>
>>>>>>> 0271b6f8
  <xml_checksum>D8922A73</xml_checksum>
  <class_name>HPXMLtoOpenStudio</class_name>
  <display_name>HPXML to OpenStudio Translator</display_name>
  <description>Translates HPXML file to OpenStudio Model</description>
  <modeler_description>TODO</modeler_description>
  <arguments>
    <argument>
      <name>hpxml_path</name>
      <display_name>HPXML File Path</display_name>
      <description>Absolute/relative path of the HPXML file.</description>
      <type>String</type>
      <required>true</required>
      <model_dependent>false</model_dependent>
    </argument>
    <argument>
      <name>output_dir</name>
      <display_name>Directory for Output Files</display_name>
      <description>Absolute/relative path for the output files directory.</description>
      <type>String</type>
      <required>false</required>
      <model_dependent>false</model_dependent>
    </argument>
    <argument>
      <name>debug</name>
      <display_name>Debug Mode?</display_name>
      <description>If enabled: 1) Writes in.osm file, 2) Writes in.xml HPXML file with defaults populated, 3) Generates additional log output, and 4) Creates all EnergyPlus output files. Any files written will be in the output path specified above.</description>
      <type>Boolean</type>
      <required>false</required>
      <model_dependent>false</model_dependent>
      <default_value>false</default_value>
      <choices>
        <choice>
          <value>true</value>
          <display_name>true</display_name>
        </choice>
        <choice>
          <value>false</value>
          <display_name>false</display_name>
        </choice>
      </choices>
    </argument>
  </arguments>
  <outputs />
  <provenances />
  <tags>
    <tag>Whole Building.Space Types</tag>
  </tags>
  <attributes>
    <attribute>
      <name>Measure Type</name>
      <value>ModelMeasure</value>
      <datatype>string</datatype>
    </attribute>
    <attribute>
      <name>Intended Software Tool</name>
      <value>Apply Measure Now</value>
      <datatype>string</datatype>
    </attribute>
    <attribute>
      <name>Intended Software Tool</name>
      <value>OpenStudio Application</value>
      <datatype>string</datatype>
    </attribute>
    <attribute>
      <name>Intended Software Tool</name>
      <value>Parametric Analysis Tool</value>
      <datatype>string</datatype>
    </attribute>
  </attributes>
  <files>
    <file>
      <filename>minitest_helper.rb</filename>
      <filetype>rb</filetype>
      <usage_type>resource</usage_type>
      <checksum>8FA46782</checksum>
    </file>
    <file>
      <filename>psychrometrics.rb</filename>
      <filetype>rb</filetype>
      <usage_type>resource</usage_type>
      <checksum>38ED685E</checksum>
    </file>
    <file>
      <filename>unit_conversions.rb</filename>
      <filetype>rb</filetype>
      <usage_type>resource</usage_type>
      <checksum>6F263948</checksum>
    </file>
    <file>
      <filename>unit_conversions.rb</filename>
      <filetype>rb</filetype>
      <usage_type>resource</usage_type>
      <checksum>6F263948</checksum>
    </file>
    <file>
      <filename>simcontrols.rb</filename>
      <filetype>rb</filetype>
      <usage_type>resource</usage_type>
      <checksum>68F83651</checksum>
    </file>
    <file>
      <filename>util.rb</filename>
      <filetype>rb</filetype>
      <usage_type>resource</usage_type>
      <checksum>7DAA5F02</checksum>
    </file>
    <file>
      <filename>materials.rb</filename>
      <filetype>rb</filetype>
      <usage_type>resource</usage_type>
      <checksum>F39A6C6A</checksum>
    </file>
    <file>
      <filename>HPXML.xsd</filename>
      <filetype>xsd</filetype>
      <usage_type>resource</usage_type>
      <checksum>BB8F37B8</checksum>
    </file>
    <file>
      <filename>pv.rb</filename>
      <filetype>rb</filetype>
      <usage_type>resource</usage_type>
      <checksum>5C352E25</checksum>
    </file>
    <file>
      <filename>HPXML.xsd</filename>
      <filetype>xsd</filetype>
      <usage_type>resource</usage_type>
      <checksum>BB8F37B8</checksum>
    </file>
    <file>
      <filename>data_ashrae_622_wsf.csv</filename>
      <filetype>csv</filetype>
      <usage_type>resource</usage_type>
      <checksum>308F75BA</checksum>
    </file>
    <file>
      <filename>data_climate_zones.csv</filename>
      <filetype>csv</filetype>
      <usage_type>resource</usage_type>
      <checksum>63C6A1E2</checksum>
    </file>
    <file>
      <filename>data_hot_water_bath_schedule_1bed.csv</filename>
      <filetype>csv</filetype>
      <usage_type>resource</usage_type>
      <checksum>2756B8A4</checksum>
    </file>
    <file>
      <filename>data_hot_water_bath_schedule_2bed.csv</filename>
      <filetype>csv</filetype>
      <usage_type>resource</usage_type>
      <checksum>DD7631E9</checksum>
    </file>
    <file>
      <filename>data_hot_water_bath_schedule_3bed.csv</filename>
      <filetype>csv</filetype>
      <usage_type>resource</usage_type>
      <checksum>CA94B43E</checksum>
    </file>
    <file>
      <filename>data_hot_water_bath_schedule_4bed.csv</filename>
      <filetype>csv</filetype>
      <usage_type>resource</usage_type>
      <checksum>5A74968C</checksum>
    </file>
    <file>
      <filename>data_hot_water_bath_schedule_5bed.csv</filename>
      <filetype>csv</filetype>
      <usage_type>resource</usage_type>
      <checksum>61E873CD</checksum>
    </file>
    <file>
      <filename>data_hot_water_clotheswasher_schedule_1bed.csv</filename>
      <filetype>csv</filetype>
      <usage_type>resource</usage_type>
      <checksum>78DFDC72</checksum>
    </file>
    <file>
      <filename>data_hot_water_clotheswasher_schedule_2bed.csv</filename>
      <filetype>csv</filetype>
      <usage_type>resource</usage_type>
      <checksum>3BAFB696</checksum>
    </file>
    <file>
      <filename>data_hot_water_clotheswasher_schedule_3bed.csv</filename>
      <filetype>csv</filetype>
      <usage_type>resource</usage_type>
      <checksum>9289E6F2</checksum>
    </file>
    <file>
      <filename>data_hot_water_clotheswasher_schedule_4bed.csv</filename>
      <filetype>csv</filetype>
      <usage_type>resource</usage_type>
      <checksum>268D812A</checksum>
    </file>
    <file>
      <filename>data_hot_water_clotheswasher_schedule_5bed.csv</filename>
      <filetype>csv</filetype>
      <usage_type>resource</usage_type>
      <checksum>5109687D</checksum>
    </file>
    <file>
      <filename>data_hot_water_dishwasher_schedule_1bed.csv</filename>
      <filetype>csv</filetype>
      <usage_type>resource</usage_type>
      <checksum>736F23BC</checksum>
    </file>
    <file>
      <filename>data_hot_water_dishwasher_schedule_2bed.csv</filename>
      <filetype>csv</filetype>
      <usage_type>resource</usage_type>
      <checksum>ADCCC080</checksum>
    </file>
    <file>
      <filename>data_hot_water_dishwasher_schedule_3bed.csv</filename>
      <filetype>csv</filetype>
      <usage_type>resource</usage_type>
      <checksum>54BA8BB0</checksum>
    </file>
    <file>
      <filename>data_hot_water_dishwasher_schedule_4bed.csv</filename>
      <filetype>csv</filetype>
      <usage_type>resource</usage_type>
      <checksum>F34BF3A8</checksum>
    </file>
    <file>
      <filename>data_hot_water_dishwasher_schedule_5bed.csv</filename>
      <filetype>csv</filetype>
      <usage_type>resource</usage_type>
      <checksum>DAF9D44B</checksum>
    </file>
    <file>
      <filename>data_hot_water_fixtures_schedule_1bed.csv</filename>
      <filetype>csv</filetype>
      <usage_type>resource</usage_type>
      <checksum>D60D96A2</checksum>
    </file>
    <file>
      <filename>data_hot_water_fixtures_schedule_2bed.csv</filename>
      <filetype>csv</filetype>
      <usage_type>resource</usage_type>
      <checksum>85C2918F</checksum>
    </file>
    <file>
      <filename>data_hot_water_fixtures_schedule_3bed.csv</filename>
      <filetype>csv</filetype>
      <usage_type>resource</usage_type>
      <checksum>4A3F1BC5</checksum>
    </file>
    <file>
      <filename>data_hot_water_fixtures_schedule_4bed.csv</filename>
      <filetype>csv</filetype>
      <usage_type>resource</usage_type>
      <checksum>1BB9C885</checksum>
    </file>
    <file>
      <filename>data_hot_water_fixtures_schedule_5bed.csv</filename>
      <filetype>csv</filetype>
      <usage_type>resource</usage_type>
      <checksum>1A0446EE</checksum>
    </file>
    <file>
      <filename>data_hot_water_max_flows.csv</filename>
      <filetype>csv</filetype>
      <usage_type>resource</usage_type>
      <checksum>6BF095D2</checksum>
    </file>
    <file>
      <filename>test_location.rb</filename>
      <filetype>rb</filetype>
      <usage_type>test</usage_type>
      <checksum>E4C51989</checksum>
    </file>
    <file>
      <filename>test_simcontrols.rb</filename>
      <filetype>rb</filetype>
      <usage_type>test</usage_type>
      <checksum>5127F8D4</checksum>
    </file>
    <file>
      <filename>energyplus.rb</filename>
      <filetype>rb</filetype>
      <usage_type>resource</usage_type>
      <checksum>00BB7C11</checksum>
    </file>
    <file>
      <filename>test_miscloads.rb</filename>
      <filetype>rb</filetype>
      <usage_type>test</usage_type>
      <checksum>8FFE4973</checksum>
    </file>
    <file>
      <filename>test_lighting.rb</filename>
      <filetype>rb</filetype>
      <usage_type>test</usage_type>
      <checksum>F42143F8</checksum>
    </file>
    <file>
      <filename>test_pv.rb</filename>
      <filetype>rb</filetype>
      <usage_type>test</usage_type>
      <checksum>B01378F4</checksum>
    </file>
    <file>
      <filename>meta_measure.rb</filename>
      <filetype>rb</filetype>
      <usage_type>resource</usage_type>
      <checksum>0C040490</checksum>
    </file>
    <file>
      <filename>test_hotwater_appliance.rb</filename>
      <filetype>rb</filetype>
      <usage_type>test</usage_type>
      <checksum>7A36EAA3</checksum>
    </file>
    <file>
      <filename>test_airflow.rb</filename>
      <filetype>rb</filetype>
      <usage_type>test</usage_type>
      <checksum>AA592D20</checksum>
    </file>
    <file>
      <filename>test_constructions.rb</filename>
      <filetype>rb</filetype>
      <usage_type>test</usage_type>
      <checksum>1DEAF026</checksum>
    </file>
    <file>
      <filename>constructions.rb</filename>
      <filetype>rb</filetype>
      <usage_type>resource</usage_type>
      <checksum>BA0409DC</checksum>
    </file>
    <file>
      <filename>BaseElements.xsd</filename>
      <filetype>xsd</filetype>
      <usage_type>resource</usage_type>
      <checksum>B7D212FC</checksum>
    </file>
    <file>
      <filename>HPXMLDataTypes.xsd</filename>
      <filetype>xsd</filetype>
      <usage_type>resource</usage_type>
      <checksum>C13E66F3</checksum>
    </file>
    <file>
      <filename>location.rb</filename>
      <filetype>rb</filetype>
      <usage_type>resource</usage_type>
      <checksum>AF3AF52D</checksum>
    </file>
    <file>
      <filename>validator.rb</filename>
      <filetype>rb</filetype>
      <usage_type>resource</usage_type>
      <checksum>7039FF35</checksum>
    </file>
    <file>
      <filename>test_validation.rb</filename>
      <filetype>rb</filetype>
      <usage_type>test</usage_type>
      <checksum>DF4C6299</checksum>
    </file>
    <file>
      <filename>HPXMLvalidator.xml</filename>
      <filetype>xml</filetype>
      <usage_type>resource</usage_type>
      <checksum>CCB83C02</checksum>
    </file>
    <file>
      <filename>xmlhelper.rb</filename>
      <filetype>rb</filetype>
      <usage_type>resource</usage_type>
      <checksum>942C3E5E</checksum>
    </file>
    <file>
      <filename>test_water_heater.rb</filename>
      <filetype>rb</filetype>
      <usage_type>test</usage_type>
      <checksum>97E9A445</checksum>
    </file>
    <file>
      <filename>test_hvac.rb</filename>
      <filetype>rb</filetype>
      <usage_type>test</usage_type>
      <checksum>BF4566BB</checksum>
    </file>
    <file>
<<<<<<< HEAD
      <filename>test_defaults.rb</filename>
      <filetype>rb</filetype>
      <usage_type>test</usage_type>
      <checksum>466F5D83</checksum>
    </file>
    <file>
      <filename>EPvalidator.xml</filename>
      <filetype>xml</filetype>
      <usage_type>resource</usage_type>
      <checksum>A7532FEC</checksum>
    </file>
    <file>
      <filename>version.rb</filename>
=======
      <filename>hpxml_defaults.rb</filename>
>>>>>>> 0271b6f8
      <filetype>rb</filetype>
      <usage_type>resource</usage_type>
      <checksum>A1532F79</checksum>
    </file>
    <file>
      <filename>hvac_sizing.rb</filename>
      <filetype>rb</filetype>
      <usage_type>resource</usage_type>
      <checksum>51B1E37F</checksum>
    </file>
    <file>
      <filename>test_hvac_sizing.rb</filename>
      <filetype>rb</filetype>
      <usage_type>test</usage_type>
      <checksum>35C3F156</checksum>
    </file>
    <file>
      <filename>constants.rb</filename>
      <filetype>rb</filetype>
      <usage_type>resource</usage_type>
      <checksum>E4CE9FD0</checksum>
    </file>
    <file>
      <filename>weather.rb</filename>
      <filetype>rb</filetype>
      <usage_type>resource</usage_type>
      <checksum>AC14851E</checksum>
    </file>
    <file>
      <filename>lighting.rb</filename>
      <filetype>rb</filetype>
      <usage_type>resource</usage_type>
      <checksum>FD372CD4</checksum>
    </file>
    <file>
      <filename>geometry.rb</filename>
      <filetype>rb</filetype>
      <usage_type>resource</usage_type>
      <checksum>6B904FD9</checksum>
    </file>
    <file>
      <filename>airflow.rb</filename>
      <filetype>rb</filetype>
      <usage_type>resource</usage_type>
      <checksum>C58C7B84</checksum>
    </file>
    <file>
      <filename>schedules.rb</filename>
      <filetype>rb</filetype>
      <usage_type>resource</usage_type>
      <checksum>A7896AA9</checksum>
    </file>
    <file>
      <filename>hotwater_appliances.rb</filename>
      <filetype>rb</filetype>
      <usage_type>resource</usage_type>
      <checksum>9F302346</checksum>
    </file>
    <file>
      <filename>hvac.rb</filename>
      <filetype>rb</filetype>
      <usage_type>resource</usage_type>
      <checksum>F8C410D1</checksum>
    </file>
    <file>
      <filename>hpxml_defaults.rb</filename>
      <filetype>rb</filetype>
      <usage_type>resource</usage_type>
      <checksum>2681C7AD</checksum>
    </file>
    <file>
      <filename>hpxml.rb</filename>
      <filetype>rb</filetype>
      <usage_type>resource</usage_type>
      <checksum>FF897347</checksum>
    </file>
    <file>
      <version>
        <software_program>OpenStudio</software_program>
        <identifier>2.1.1</identifier>
        <min_compatible>2.1.1</min_compatible>
      </version>
      <filename>measure.rb</filename>
      <filetype>rb</filetype>
      <usage_type>script</usage_type>
      <checksum>F5E1F737</checksum>
    </file>
    <file>
      <filename>misc_loads.rb</filename>
      <filetype>rb</filetype>
      <usage_type>resource</usage_type>
      <checksum>056D1D28</checksum>
    </file>
    <file>
      <filename>hvac.rb</filename>
      <filetype>rb</filetype>
      <usage_type>resource</usage_type>
      <checksum>BC17E0AD</checksum>
    </file>
    <file>
      <filename>waterheater.rb</filename>
      <filetype>rb</filetype>
      <usage_type>resource</usage_type>
      <checksum>8CC67A4B</checksum>
    </file>
  </files>
</measure><|MERGE_RESOLUTION|>--- conflicted
+++ resolved
@@ -3,13 +3,8 @@
   <schema_version>3.0</schema_version>
   <name>hpxm_lto_openstudio</name>
   <uid>b1543b30-9465-45ff-ba04-1d1f85e763bc</uid>
-<<<<<<< HEAD
-  <version_id>5a4c4139-8110-41b4-bd04-9d31a9f16220</version_id>
-  <version_modified>20201103T145212Z</version_modified>
-=======
-  <version_id>205f6c01-b660-4c7d-8efb-a02373f861d1</version_id>
-  <version_modified>20201109T225547Z</version_modified>
->>>>>>> 0271b6f8
+  <version_id>54344173-46df-433c-8c07-89cd27ec7814</version_id>
+  <version_modified>20201112T153632Z</version_modified>
   <xml_checksum>D8922A73</xml_checksum>
   <class_name>HPXMLtoOpenStudio</class_name>
   <display_name>HPXML to OpenStudio Translator</display_name>
@@ -399,7 +394,6 @@
       <checksum>BF4566BB</checksum>
     </file>
     <file>
-<<<<<<< HEAD
       <filename>test_defaults.rb</filename>
       <filetype>rb</filetype>
       <usage_type>test</usage_type>
@@ -413,9 +407,6 @@
     </file>
     <file>
       <filename>version.rb</filename>
-=======
-      <filename>hpxml_defaults.rb</filename>
->>>>>>> 0271b6f8
       <filetype>rb</filetype>
       <usage_type>resource</usage_type>
       <checksum>A1532F79</checksum>
@@ -439,6 +430,12 @@
       <checksum>E4CE9FD0</checksum>
     </file>
     <file>
+      <filename>waterheater.rb</filename>
+      <filetype>rb</filetype>
+      <usage_type>resource</usage_type>
+      <checksum>8CC67A4B</checksum>
+    </file>
+    <file>
       <filename>weather.rb</filename>
       <filetype>rb</filetype>
       <usage_type>resource</usage_type>
@@ -473,12 +470,6 @@
       <filetype>rb</filetype>
       <usage_type>resource</usage_type>
       <checksum>9F302346</checksum>
-    </file>
-    <file>
-      <filename>hvac.rb</filename>
-      <filetype>rb</filetype>
-      <usage_type>resource</usage_type>
-      <checksum>F8C410D1</checksum>
     </file>
     <file>
       <filename>hpxml_defaults.rb</filename>
@@ -513,13 +504,7 @@
       <filename>hvac.rb</filename>
       <filetype>rb</filetype>
       <usage_type>resource</usage_type>
-      <checksum>BC17E0AD</checksum>
-    </file>
-    <file>
-      <filename>waterheater.rb</filename>
-      <filetype>rb</filetype>
-      <usage_type>resource</usage_type>
-      <checksum>8CC67A4B</checksum>
+      <checksum>F0981610</checksum>
     </file>
   </files>
 </measure>