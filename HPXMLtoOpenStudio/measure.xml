<?xml version="1.0"?>
<measure>
  <schema_version>3.0</schema_version>
  <name>hpxm_lto_openstudio</name>
  <uid>b1543b30-9465-45ff-ba04-1d1f85e763bc</uid>
<<<<<<< HEAD
  <version_id>fc7b8dd5-792d-4e0b-934f-bb9b622488bf</version_id>
  <version_modified>20210128T212807Z</version_modified>
=======
  <version_id>35252119-cbd1-4d2d-96ee-8a78bd80e50f</version_id>
  <version_modified>20210129T174829Z</version_modified>
>>>>>>> ea91990c
  <xml_checksum>D8922A73</xml_checksum>
  <class_name>HPXMLtoOpenStudio</class_name>
  <display_name>HPXML to OpenStudio Translator</display_name>
  <description>Translates HPXML file to OpenStudio Model</description>
  <modeler_description>TODO</modeler_description>
  <arguments>
    <argument>
      <name>hpxml_path</name>
      <display_name>HPXML File Path</display_name>
      <description>Absolute/relative path of the HPXML file.</description>
      <type>String</type>
      <required>true</required>
      <model_dependent>false</model_dependent>
    </argument>
    <argument>
      <name>output_dir</name>
      <display_name>Directory for Output Files</display_name>
      <description>Absolute/relative path for the output files directory.</description>
      <type>String</type>
      <required>true</required>
      <model_dependent>false</model_dependent>
    </argument>
    <argument>
      <name>debug</name>
      <display_name>Debug Mode?</display_name>
      <description>If true: 1) Writes in.osm file, 2) Generates additional log output, and 3) Creates all EnergyPlus output files.</description>
      <type>Boolean</type>
      <required>false</required>
      <model_dependent>false</model_dependent>
      <default_value>false</default_value>
      <choices>
        <choice>
          <value>true</value>
          <display_name>true</display_name>
        </choice>
        <choice>
          <value>false</value>
          <display_name>false</display_name>
        </choice>
      </choices>
    </argument>
    <argument>
      <name>skip_validation</name>
      <display_name>Skip Validation?</display_name>
      <description>If true, bypasses HPXML input validation for faster performance. WARNING: This should only be used if the supplied HPXML file has already been validated against the Schema &amp; Schematron documents.</description>
      <type>Boolean</type>
      <required>false</required>
      <model_dependent>false</model_dependent>
      <default_value>false</default_value>
      <choices>
        <choice>
          <value>true</value>
          <display_name>true</display_name>
        </choice>
        <choice>
          <value>false</value>
          <display_name>false</display_name>
        </choice>
      </choices>
    </argument>
  </arguments>
  <outputs />
  <provenances />
  <tags>
    <tag>Whole Building.Space Types</tag>
  </tags>
  <attributes>
    <attribute>
      <name>Measure Type</name>
      <value>ModelMeasure</value>
      <datatype>string</datatype>
    </attribute>
    <attribute>
      <name>Intended Software Tool</name>
      <value>Apply Measure Now</value>
      <datatype>string</datatype>
    </attribute>
    <attribute>
      <name>Intended Software Tool</name>
      <value>OpenStudio Application</value>
      <datatype>string</datatype>
    </attribute>
    <attribute>
      <name>Intended Software Tool</name>
      <value>Parametric Analysis Tool</value>
      <datatype>string</datatype>
    </attribute>
  </attributes>
  <files>
    <file>
      <filename>minitest_helper.rb</filename>
      <filetype>rb</filetype>
      <usage_type>resource</usage_type>
      <checksum>8FA46782</checksum>
    </file>
    <file>
      <filename>psychrometrics.rb</filename>
      <filetype>rb</filetype>
      <usage_type>resource</usage_type>
      <checksum>38ED685E</checksum>
    </file>
    <file>
      <filename>util.rb</filename>
      <filetype>rb</filetype>
      <usage_type>resource</usage_type>
      <checksum>7DAA5F02</checksum>
    </file>
    <file>
      <filename>materials.rb</filename>
      <filetype>rb</filetype>
      <usage_type>resource</usage_type>
      <checksum>F39A6C6A</checksum>
    </file>
    <file>
      <filename>HPXML.xsd</filename>
      <filetype>xsd</filetype>
      <usage_type>resource</usage_type>
      <checksum>BB8F37B8</checksum>
    </file>
    <file>
      <filename>HPXML.xsd</filename>
      <filetype>xsd</filetype>
      <usage_type>resource</usage_type>
      <checksum>BB8F37B8</checksum>
    </file>
    <file>
      <filename>data_ashrae_622_wsf.csv</filename>
      <filetype>csv</filetype>
      <usage_type>resource</usage_type>
      <checksum>308F75BA</checksum>
    </file>
    <file>
      <filename>data_climate_zones.csv</filename>
      <filetype>csv</filetype>
      <usage_type>resource</usage_type>
      <checksum>63C6A1E2</checksum>
    </file>
    <file>
      <filename>data_hot_water_bath_schedule_1bed.csv</filename>
      <filetype>csv</filetype>
      <usage_type>resource</usage_type>
      <checksum>2756B8A4</checksum>
    </file>
    <file>
      <filename>data_hot_water_bath_schedule_2bed.csv</filename>
      <filetype>csv</filetype>
      <usage_type>resource</usage_type>
      <checksum>DD7631E9</checksum>
    </file>
    <file>
      <filename>data_hot_water_bath_schedule_3bed.csv</filename>
      <filetype>csv</filetype>
      <usage_type>resource</usage_type>
      <checksum>CA94B43E</checksum>
    </file>
    <file>
      <filename>data_hot_water_bath_schedule_4bed.csv</filename>
      <filetype>csv</filetype>
      <usage_type>resource</usage_type>
      <checksum>5A74968C</checksum>
    </file>
    <file>
      <filename>data_hot_water_bath_schedule_5bed.csv</filename>
      <filetype>csv</filetype>
      <usage_type>resource</usage_type>
      <checksum>61E873CD</checksum>
    </file>
    <file>
      <filename>data_hot_water_clotheswasher_schedule_1bed.csv</filename>
      <filetype>csv</filetype>
      <usage_type>resource</usage_type>
      <checksum>78DFDC72</checksum>
    </file>
    <file>
      <filename>data_hot_water_clotheswasher_schedule_2bed.csv</filename>
      <filetype>csv</filetype>
      <usage_type>resource</usage_type>
      <checksum>3BAFB696</checksum>
    </file>
    <file>
      <filename>data_hot_water_clotheswasher_schedule_3bed.csv</filename>
      <filetype>csv</filetype>
      <usage_type>resource</usage_type>
      <checksum>9289E6F2</checksum>
    </file>
    <file>
      <filename>data_hot_water_clotheswasher_schedule_4bed.csv</filename>
      <filetype>csv</filetype>
      <usage_type>resource</usage_type>
      <checksum>268D812A</checksum>
    </file>
    <file>
      <filename>data_hot_water_clotheswasher_schedule_5bed.csv</filename>
      <filetype>csv</filetype>
      <usage_type>resource</usage_type>
      <checksum>5109687D</checksum>
    </file>
    <file>
      <filename>data_hot_water_dishwasher_schedule_1bed.csv</filename>
      <filetype>csv</filetype>
      <usage_type>resource</usage_type>
      <checksum>736F23BC</checksum>
    </file>
    <file>
      <filename>data_hot_water_dishwasher_schedule_2bed.csv</filename>
      <filetype>csv</filetype>
      <usage_type>resource</usage_type>
      <checksum>ADCCC080</checksum>
    </file>
    <file>
      <filename>data_hot_water_dishwasher_schedule_3bed.csv</filename>
      <filetype>csv</filetype>
      <usage_type>resource</usage_type>
      <checksum>54BA8BB0</checksum>
    </file>
    <file>
      <filename>data_hot_water_dishwasher_schedule_4bed.csv</filename>
      <filetype>csv</filetype>
      <usage_type>resource</usage_type>
      <checksum>F34BF3A8</checksum>
    </file>
    <file>
      <filename>data_hot_water_dishwasher_schedule_5bed.csv</filename>
      <filetype>csv</filetype>
      <usage_type>resource</usage_type>
      <checksum>DAF9D44B</checksum>
    </file>
    <file>
      <filename>data_hot_water_fixtures_schedule_1bed.csv</filename>
      <filetype>csv</filetype>
      <usage_type>resource</usage_type>
      <checksum>D60D96A2</checksum>
    </file>
    <file>
      <filename>data_hot_water_fixtures_schedule_2bed.csv</filename>
      <filetype>csv</filetype>
      <usage_type>resource</usage_type>
      <checksum>85C2918F</checksum>
    </file>
    <file>
      <filename>data_hot_water_fixtures_schedule_3bed.csv</filename>
      <filetype>csv</filetype>
      <usage_type>resource</usage_type>
      <checksum>4A3F1BC5</checksum>
    </file>
    <file>
      <filename>data_hot_water_fixtures_schedule_4bed.csv</filename>
      <filetype>csv</filetype>
      <usage_type>resource</usage_type>
      <checksum>1BB9C885</checksum>
    </file>
    <file>
      <filename>data_hot_water_fixtures_schedule_5bed.csv</filename>
      <filetype>csv</filetype>
      <usage_type>resource</usage_type>
      <checksum>1A0446EE</checksum>
    </file>
    <file>
      <filename>data_hot_water_max_flows.csv</filename>
      <filetype>csv</filetype>
      <usage_type>resource</usage_type>
      <checksum>6BF095D2</checksum>
    </file>
    <file>
      <filename>energyplus.rb</filename>
      <filetype>rb</filetype>
      <usage_type>resource</usage_type>
      <checksum>00BB7C11</checksum>
    </file>
    <file>
      <filename>validator.rb</filename>
      <filetype>rb</filetype>
      <usage_type>resource</usage_type>
      <checksum>7039FF35</checksum>
    </file>
    <file>
      <filename>version.rb</filename>
      <filetype>rb</filetype>
      <usage_type>resource</usage_type>
      <checksum>A1532F79</checksum>
    </file>
    <file>
      <filename>test_hvac_sizing.rb</filename>
      <filetype>rb</filetype>
      <usage_type>test</usage_type>
      <checksum>35C3F156</checksum>
    </file>
    <file>
      <filename>location.rb</filename>
      <filetype>rb</filetype>
      <usage_type>resource</usage_type>
      <checksum>CFF8A021</checksum>
    </file>
    <file>
<<<<<<< HEAD
      <filename>test_hotwater_appliance.rb</filename>
      <filetype>rb</filetype>
      <usage_type>test</usage_type>
      <checksum>A751054A</checksum>
    </file>
    <file>
      <filename>test_airflow.rb</filename>
      <filetype>rb</filetype>
      <usage_type>test</usage_type>
      <checksum>B065BC98</checksum>
    </file>
    <file>
      <filename>test_pv.rb</filename>
      <filetype>rb</filetype>
      <usage_type>test</usage_type>
      <checksum>6EBE898A</checksum>
    </file>
    <file>
      <filename>test_water_heater.rb</filename>
      <filetype>rb</filetype>
      <usage_type>test</usage_type>
      <checksum>00FF316C</checksum>
=======
      <filename>xmlhelper.rb</filename>
      <filetype>rb</filetype>
      <usage_type>resource</usage_type>
      <checksum>1932CF82</checksum>
>>>>>>> ea91990c
    </file>
    <file>
      <filename>pv.rb</filename>
      <filetype>rb</filetype>
      <usage_type>resource</usage_type>
      <checksum>DF137AA1</checksum>
    </file>
    <file>
      <filename>generator.rb</filename>
      <filetype>rb</filetype>
      <usage_type>resource</usage_type>
      <checksum>EC9E575F</checksum>
    </file>
    <file>
      <filename>HPXMLDataTypes.xsd</filename>
      <filetype>xsd</filetype>
      <usage_type>resource</usage_type>
      <checksum>CC90A68D</checksum>
    </file>
    <file>
      <filename>BaseElements.xsd</filename>
      <filetype>xsd</filetype>
      <usage_type>resource</usage_type>
      <checksum>FDB6F8B2</checksum>
    </file>
    <file>
      <filename>simcontrols.rb</filename>
      <filetype>rb</filetype>
      <usage_type>resource</usage_type>
      <checksum>77520F9B</checksum>
    </file>
    <file>
      <filename>HPXMLvalidator.xml</filename>
      <filetype>xml</filetype>
      <usage_type>resource</usage_type>
      <checksum>B6BFAEDD</checksum>
    </file>
    <file>
      <filename>unit_conversions.rb</filename>
      <filetype>rb</filetype>
      <usage_type>resource</usage_type>
      <checksum>5E866DCA</checksum>
    </file>
    <file>
      <filename>test_validation.rb</filename>
      <filetype>rb</filetype>
      <usage_type>test</usage_type>
      <checksum>CFB46E23</checksum>
    </file>
    <file>
      <filename>waterheater.rb</filename>
      <filetype>rb</filetype>
      <usage_type>resource</usage_type>
      <checksum>7D19E7A5</checksum>
    </file>
    <file>
<<<<<<< HEAD
      <filename>test_hvac.rb</filename>
      <filetype>rb</filetype>
      <usage_type>test</usage_type>
      <checksum>5B108528</checksum>
    </file>
    <file>
      <filename>xmlhelper.rb</filename>
=======
      <filename>hvac_sizing.rb</filename>
>>>>>>> ea91990c
      <filetype>rb</filetype>
      <usage_type>resource</usage_type>
      <checksum>7DF95E45</checksum>
    </file>
    <file>
      <filename>constants.rb</filename>
      <filetype>rb</filetype>
      <usage_type>resource</usage_type>
      <checksum>5C04ADBE</checksum>
    </file>
    <file>
      <filename>test_defaults.rb</filename>
      <filetype>rb</filetype>
      <usage_type>test</usage_type>
      <checksum>7C01D029</checksum>
    </file>
    <file>
      <filename>constructions.rb</filename>
      <filetype>rb</filetype>
      <usage_type>resource</usage_type>
      <checksum>EF6880BA</checksum>
    </file>
    <file>
      <filename>test_miscloads.rb</filename>
      <filetype>rb</filetype>
      <usage_type>test</usage_type>
      <checksum>CAB25584</checksum>
    </file>
    <file>
      <filename>test_lighting.rb</filename>
      <filetype>rb</filetype>
      <usage_type>test</usage_type>
      <checksum>4E79FEBB</checksum>
    </file>
    <file>
      <filename>test_location.rb</filename>
      <filetype>rb</filetype>
      <usage_type>test</usage_type>
      <checksum>E35FFC5D</checksum>
    </file>
    <file>
      <filename>test_simcontrols.rb</filename>
      <filetype>rb</filetype>
      <usage_type>test</usage_type>
      <checksum>4548B844</checksum>
    </file>
    <file>
      <filename>test_hotwater_appliance.rb</filename>
      <filetype>rb</filetype>
      <usage_type>test</usage_type>
      <checksum>6618BA4A</checksum>
    </file>
    <file>
      <filename>test_airflow.rb</filename>
      <filetype>rb</filetype>
      <usage_type>test</usage_type>
      <checksum>F9509B93</checksum>
    </file>
    <file>
      <filename>test_pv.rb</filename>
      <filetype>rb</filetype>
      <usage_type>test</usage_type>
      <checksum>CCE7EC8C</checksum>
    </file>
    <file>
      <filename>test_water_heater.rb</filename>
      <filetype>rb</filetype>
      <usage_type>test</usage_type>
      <checksum>468A0868</checksum>
    </file>
    <file>
      <filename>test_generator.rb</filename>
      <filetype>rb</filetype>
      <usage_type>test</usage_type>
      <checksum>F67DB8C9</checksum>
    </file>
    <file>
      <filename>test_constructions.rb</filename>
      <filetype>rb</filetype>
      <usage_type>test</usage_type>
      <checksum>106158AA</checksum>
    </file>
    <file>
      <filename>test_hvac.rb</filename>
      <filetype>rb</filetype>
      <usage_type>test</usage_type>
      <checksum>A5A4BBB7</checksum>
    </file>
    <file>
      <filename>weather.rb</filename>
      <filetype>rb</filetype>
      <usage_type>resource</usage_type>
      <checksum>AC14851E</checksum>
    </file>
    <file>
      <filename>geometry.rb</filename>
      <filetype>rb</filetype>
      <usage_type>resource</usage_type>
      <checksum>6B904FD9</checksum>
    </file>
    <file>
      <filename>hotwater_appliances.rb</filename>
      <filetype>rb</filetype>
      <usage_type>resource</usage_type>
      <checksum>9F302346</checksum>
    </file>
    <file>
      <filename>lighting.rb</filename>
      <filetype>rb</filetype>
      <usage_type>resource</usage_type>
      <checksum>FD083F5C</checksum>
    </file>
    <file>
      <filename>schedules.rb</filename>
      <filetype>rb</filetype>
      <usage_type>resource</usage_type>
      <checksum>C714CC53</checksum>
    </file>
    <file>
      <filename>meta_measure.rb</filename>
      <filetype>rb</filetype>
      <usage_type>resource</usage_type>
      <checksum>789BB247</checksum>
    </file>
    <file>
      <filename>misc_loads.rb</filename>
      <filetype>rb</filetype>
      <usage_type>resource</usage_type>
      <checksum>1A9BF15B</checksum>
    </file>
    <file>
      <filename>EPvalidator.xml</filename>
      <filetype>xml</filetype>
      <usage_type>resource</usage_type>
      <checksum>4C2B3B04</checksum>
    </file>
    <file>
      <filename>airflow.rb</filename>
      <filetype>rb</filetype>
      <usage_type>resource</usage_type>
      <checksum>F2177B4B</checksum>
    </file>
    <file>
<<<<<<< HEAD
      <version>
        <software_program>OpenStudio</software_program>
        <identifier>2.1.1</identifier>
        <min_compatible>2.1.1</min_compatible>
      </version>
      <filename>measure.rb</filename>
      <filetype>rb</filetype>
      <usage_type>script</usage_type>
      <checksum>48199E1C</checksum>
    </file>
    <file>
=======
>>>>>>> ea91990c
      <filename>hpxml.rb</filename>
      <filetype>rb</filetype>
      <usage_type>resource</usage_type>
      <checksum>041ED8EC</checksum>
    </file>
    <file>
      <filename>hpxml_defaults.rb</filename>
      <filetype>rb</filetype>
      <usage_type>resource</usage_type>
      <checksum>08EE1F33</checksum>
    </file>
    <file>
      <filename>hvac_sizing.rb</filename>
      <filetype>rb</filetype>
      <usage_type>resource</usage_type>
      <checksum>E2E38524</checksum>
    </file>
    <file>
      <filename>hvac.rb</filename>
      <filetype>rb</filetype>
      <usage_type>resource</usage_type>
      <checksum>1CD95C0D</checksum>
    </file>
    <file>
      <version>
        <software_program>OpenStudio</software_program>
        <identifier>2.1.1</identifier>
        <min_compatible>2.1.1</min_compatible>
      </version>
      <filename>measure.rb</filename>
      <filetype>rb</filetype>
      <usage_type>script</usage_type>
      <checksum>AF80D8AD</checksum>
    </file>
  </files>
</measure><|MERGE_RESOLUTION|>--- conflicted
+++ resolved
@@ -3,13 +3,8 @@
   <schema_version>3.0</schema_version>
   <name>hpxm_lto_openstudio</name>
   <uid>b1543b30-9465-45ff-ba04-1d1f85e763bc</uid>
-<<<<<<< HEAD
-  <version_id>fc7b8dd5-792d-4e0b-934f-bb9b622488bf</version_id>
-  <version_modified>20210128T212807Z</version_modified>
-=======
   <version_id>35252119-cbd1-4d2d-96ee-8a78bd80e50f</version_id>
   <version_modified>20210129T174829Z</version_modified>
->>>>>>> ea91990c
   <xml_checksum>D8922A73</xml_checksum>
   <class_name>HPXMLtoOpenStudio</class_name>
   <display_name>HPXML to OpenStudio Translator</display_name>
@@ -304,35 +299,10 @@
       <checksum>CFF8A021</checksum>
     </file>
     <file>
-<<<<<<< HEAD
-      <filename>test_hotwater_appliance.rb</filename>
-      <filetype>rb</filetype>
-      <usage_type>test</usage_type>
-      <checksum>A751054A</checksum>
-    </file>
-    <file>
-      <filename>test_airflow.rb</filename>
-      <filetype>rb</filetype>
-      <usage_type>test</usage_type>
-      <checksum>B065BC98</checksum>
-    </file>
-    <file>
-      <filename>test_pv.rb</filename>
-      <filetype>rb</filetype>
-      <usage_type>test</usage_type>
-      <checksum>6EBE898A</checksum>
-    </file>
-    <file>
-      <filename>test_water_heater.rb</filename>
-      <filetype>rb</filetype>
-      <usage_type>test</usage_type>
-      <checksum>00FF316C</checksum>
-=======
       <filename>xmlhelper.rb</filename>
       <filetype>rb</filetype>
       <usage_type>resource</usage_type>
       <checksum>1932CF82</checksum>
->>>>>>> ea91990c
     </file>
     <file>
       <filename>pv.rb</filename>
@@ -359,6 +329,12 @@
       <checksum>FDB6F8B2</checksum>
     </file>
     <file>
+      <filename>constructions.rb</filename>
+      <filetype>rb</filetype>
+      <usage_type>resource</usage_type>
+      <checksum>78C8DA95</checksum>
+    </file>
+    <file>
       <filename>simcontrols.rb</filename>
       <filetype>rb</filetype>
       <usage_type>resource</usage_type>
@@ -377,158 +353,34 @@
       <checksum>5E866DCA</checksum>
     </file>
     <file>
+      <filename>constants.rb</filename>
+      <filetype>rb</filetype>
+      <usage_type>resource</usage_type>
+      <checksum>F7C004D4</checksum>
+    </file>
+    <file>
+      <filename>test_defaults.rb</filename>
+      <filetype>rb</filetype>
+      <usage_type>test</usage_type>
+      <checksum>10B29762</checksum>
+    </file>
+    <file>
       <filename>test_validation.rb</filename>
       <filetype>rb</filetype>
       <usage_type>test</usage_type>
       <checksum>CFB46E23</checksum>
     </file>
     <file>
+      <filename>hvac_sizing.rb</filename>
+      <filetype>rb</filetype>
+      <usage_type>resource</usage_type>
+      <checksum>9A5F147D</checksum>
+    </file>
+    <file>
       <filename>waterheater.rb</filename>
       <filetype>rb</filetype>
       <usage_type>resource</usage_type>
       <checksum>7D19E7A5</checksum>
-    </file>
-    <file>
-<<<<<<< HEAD
-      <filename>test_hvac.rb</filename>
-      <filetype>rb</filetype>
-      <usage_type>test</usage_type>
-      <checksum>5B108528</checksum>
-    </file>
-    <file>
-      <filename>xmlhelper.rb</filename>
-=======
-      <filename>hvac_sizing.rb</filename>
->>>>>>> ea91990c
-      <filetype>rb</filetype>
-      <usage_type>resource</usage_type>
-      <checksum>7DF95E45</checksum>
-    </file>
-    <file>
-      <filename>constants.rb</filename>
-      <filetype>rb</filetype>
-      <usage_type>resource</usage_type>
-      <checksum>5C04ADBE</checksum>
-    </file>
-    <file>
-      <filename>test_defaults.rb</filename>
-      <filetype>rb</filetype>
-      <usage_type>test</usage_type>
-      <checksum>7C01D029</checksum>
-    </file>
-    <file>
-      <filename>constructions.rb</filename>
-      <filetype>rb</filetype>
-      <usage_type>resource</usage_type>
-      <checksum>EF6880BA</checksum>
-    </file>
-    <file>
-      <filename>test_miscloads.rb</filename>
-      <filetype>rb</filetype>
-      <usage_type>test</usage_type>
-      <checksum>CAB25584</checksum>
-    </file>
-    <file>
-      <filename>test_lighting.rb</filename>
-      <filetype>rb</filetype>
-      <usage_type>test</usage_type>
-      <checksum>4E79FEBB</checksum>
-    </file>
-    <file>
-      <filename>test_location.rb</filename>
-      <filetype>rb</filetype>
-      <usage_type>test</usage_type>
-      <checksum>E35FFC5D</checksum>
-    </file>
-    <file>
-      <filename>test_simcontrols.rb</filename>
-      <filetype>rb</filetype>
-      <usage_type>test</usage_type>
-      <checksum>4548B844</checksum>
-    </file>
-    <file>
-      <filename>test_hotwater_appliance.rb</filename>
-      <filetype>rb</filetype>
-      <usage_type>test</usage_type>
-      <checksum>6618BA4A</checksum>
-    </file>
-    <file>
-      <filename>test_airflow.rb</filename>
-      <filetype>rb</filetype>
-      <usage_type>test</usage_type>
-      <checksum>F9509B93</checksum>
-    </file>
-    <file>
-      <filename>test_pv.rb</filename>
-      <filetype>rb</filetype>
-      <usage_type>test</usage_type>
-      <checksum>CCE7EC8C</checksum>
-    </file>
-    <file>
-      <filename>test_water_heater.rb</filename>
-      <filetype>rb</filetype>
-      <usage_type>test</usage_type>
-      <checksum>468A0868</checksum>
-    </file>
-    <file>
-      <filename>test_generator.rb</filename>
-      <filetype>rb</filetype>
-      <usage_type>test</usage_type>
-      <checksum>F67DB8C9</checksum>
-    </file>
-    <file>
-      <filename>test_constructions.rb</filename>
-      <filetype>rb</filetype>
-      <usage_type>test</usage_type>
-      <checksum>106158AA</checksum>
-    </file>
-    <file>
-      <filename>test_hvac.rb</filename>
-      <filetype>rb</filetype>
-      <usage_type>test</usage_type>
-      <checksum>A5A4BBB7</checksum>
-    </file>
-    <file>
-      <filename>weather.rb</filename>
-      <filetype>rb</filetype>
-      <usage_type>resource</usage_type>
-      <checksum>AC14851E</checksum>
-    </file>
-    <file>
-      <filename>geometry.rb</filename>
-      <filetype>rb</filetype>
-      <usage_type>resource</usage_type>
-      <checksum>6B904FD9</checksum>
-    </file>
-    <file>
-      <filename>hotwater_appliances.rb</filename>
-      <filetype>rb</filetype>
-      <usage_type>resource</usage_type>
-      <checksum>9F302346</checksum>
-    </file>
-    <file>
-      <filename>lighting.rb</filename>
-      <filetype>rb</filetype>
-      <usage_type>resource</usage_type>
-      <checksum>FD083F5C</checksum>
-    </file>
-    <file>
-      <filename>schedules.rb</filename>
-      <filetype>rb</filetype>
-      <usage_type>resource</usage_type>
-      <checksum>C714CC53</checksum>
-    </file>
-    <file>
-      <filename>meta_measure.rb</filename>
-      <filetype>rb</filetype>
-      <usage_type>resource</usage_type>
-      <checksum>789BB247</checksum>
-    </file>
-    <file>
-      <filename>misc_loads.rb</filename>
-      <filetype>rb</filetype>
-      <usage_type>resource</usage_type>
-      <checksum>1A9BF15B</checksum>
     </file>
     <file>
       <filename>EPvalidator.xml</filename>
@@ -537,13 +389,138 @@
       <checksum>4C2B3B04</checksum>
     </file>
     <file>
+      <filename>test_miscloads.rb</filename>
+      <filetype>rb</filetype>
+      <usage_type>test</usage_type>
+      <checksum>CAB25584</checksum>
+    </file>
+    <file>
+      <filename>test_lighting.rb</filename>
+      <filetype>rb</filetype>
+      <usage_type>test</usage_type>
+      <checksum>4E79FEBB</checksum>
+    </file>
+    <file>
+      <filename>test_location.rb</filename>
+      <filetype>rb</filetype>
+      <usage_type>test</usage_type>
+      <checksum>E35FFC5D</checksum>
+    </file>
+    <file>
+      <filename>test_simcontrols.rb</filename>
+      <filetype>rb</filetype>
+      <usage_type>test</usage_type>
+      <checksum>4548B844</checksum>
+    </file>
+    <file>
+      <filename>test_hotwater_appliance.rb</filename>
+      <filetype>rb</filetype>
+      <usage_type>test</usage_type>
+      <checksum>6618BA4A</checksum>
+    </file>
+    <file>
+      <filename>test_airflow.rb</filename>
+      <filetype>rb</filetype>
+      <usage_type>test</usage_type>
+      <checksum>F9509B93</checksum>
+    </file>
+    <file>
+      <filename>test_pv.rb</filename>
+      <filetype>rb</filetype>
+      <usage_type>test</usage_type>
+      <checksum>CCE7EC8C</checksum>
+    </file>
+    <file>
+      <filename>test_water_heater.rb</filename>
+      <filetype>rb</filetype>
+      <usage_type>test</usage_type>
+      <checksum>468A0868</checksum>
+    </file>
+    <file>
+      <filename>test_generator.rb</filename>
+      <filetype>rb</filetype>
+      <usage_type>test</usage_type>
+      <checksum>F67DB8C9</checksum>
+    </file>
+    <file>
+      <filename>test_constructions.rb</filename>
+      <filetype>rb</filetype>
+      <usage_type>test</usage_type>
+      <checksum>106158AA</checksum>
+    </file>
+    <file>
+      <filename>test_hvac.rb</filename>
+      <filetype>rb</filetype>
+      <usage_type>test</usage_type>
+      <checksum>A5A4BBB7</checksum>
+    </file>
+    <file>
+      <filename>weather.rb</filename>
+      <filetype>rb</filetype>
+      <usage_type>resource</usage_type>
+      <checksum>AC14851E</checksum>
+    </file>
+    <file>
+      <filename>geometry.rb</filename>
+      <filetype>rb</filetype>
+      <usage_type>resource</usage_type>
+      <checksum>6B904FD9</checksum>
+    </file>
+    <file>
       <filename>airflow.rb</filename>
       <filetype>rb</filetype>
       <usage_type>resource</usage_type>
-      <checksum>F2177B4B</checksum>
-    </file>
-    <file>
-<<<<<<< HEAD
+      <checksum>C58C7B84</checksum>
+    </file>
+    <file>
+      <filename>hotwater_appliances.rb</filename>
+      <filetype>rb</filetype>
+      <usage_type>resource</usage_type>
+      <checksum>9F302346</checksum>
+    </file>
+    <file>
+      <filename>lighting.rb</filename>
+      <filetype>rb</filetype>
+      <usage_type>resource</usage_type>
+      <checksum>FD083F5C</checksum>
+    </file>
+    <file>
+      <filename>schedules.rb</filename>
+      <filetype>rb</filetype>
+      <usage_type>resource</usage_type>
+      <checksum>C714CC53</checksum>
+    </file>
+    <file>
+      <filename>meta_measure.rb</filename>
+      <filetype>rb</filetype>
+      <usage_type>resource</usage_type>
+      <checksum>789BB247</checksum>
+    </file>
+    <file>
+      <filename>misc_loads.rb</filename>
+      <filetype>rb</filetype>
+      <usage_type>resource</usage_type>
+      <checksum>1A9BF15B</checksum>
+    </file>
+    <file>
+      <filename>hpxml_defaults.rb</filename>
+      <filetype>rb</filetype>
+      <usage_type>resource</usage_type>
+      <checksum>79718AC8</checksum>
+    </file>
+    <file>
+      <filename>hpxml.rb</filename>
+      <filetype>rb</filetype>
+      <usage_type>resource</usage_type>
+      <checksum>55272C3A</checksum>
+    </file>
+    <file>
+      <filename>hvac.rb</filename>
+      <filetype>rb</filetype>
+      <usage_type>resource</usage_type>
+      <checksum>EF9CDE2C</checksum>
+    </file>
+    <file>
       <version>
         <software_program>OpenStudio</software_program>
         <identifier>2.1.1</identifier>
@@ -552,43 +529,6 @@
       <filename>measure.rb</filename>
       <filetype>rb</filetype>
       <usage_type>script</usage_type>
-      <checksum>48199E1C</checksum>
-    </file>
-    <file>
-=======
->>>>>>> ea91990c
-      <filename>hpxml.rb</filename>
-      <filetype>rb</filetype>
-      <usage_type>resource</usage_type>
-      <checksum>041ED8EC</checksum>
-    </file>
-    <file>
-      <filename>hpxml_defaults.rb</filename>
-      <filetype>rb</filetype>
-      <usage_type>resource</usage_type>
-      <checksum>08EE1F33</checksum>
-    </file>
-    <file>
-      <filename>hvac_sizing.rb</filename>
-      <filetype>rb</filetype>
-      <usage_type>resource</usage_type>
-      <checksum>E2E38524</checksum>
-    </file>
-    <file>
-      <filename>hvac.rb</filename>
-      <filetype>rb</filetype>
-      <usage_type>resource</usage_type>
-      <checksum>1CD95C0D</checksum>
-    </file>
-    <file>
-      <version>
-        <software_program>OpenStudio</software_program>
-        <identifier>2.1.1</identifier>
-        <min_compatible>2.1.1</min_compatible>
-      </version>
-      <filename>measure.rb</filename>
-      <filetype>rb</filetype>
-      <usage_type>script</usage_type>
       <checksum>AF80D8AD</checksum>
     </file>
   </files>
