--- conflicted
+++ resolved
@@ -3,13 +3,8 @@
   <schema_version>3.1</schema_version>
   <name>hpxm_lto_openstudio</name>
   <uid>b1543b30-9465-45ff-ba04-1d1f85e763bc</uid>
-<<<<<<< HEAD
-  <version_id>64bfc348-896d-4186-96a8-68b756aadef3</version_id>
-  <version_modified>2025-03-31T18:56:31Z</version_modified>
-=======
-  <version_id>c48d5851-7cbd-4c8a-81d5-bbed955b49d6</version_id>
-  <version_modified>2025-03-28T22:25:17Z</version_modified>
->>>>>>> 9941f779
+  <version_id>44b5b562-b7f3-41a9-a844-183391a09d2e</version_id>
+  <version_modified>2025-03-31T18:58:38Z</version_modified>
   <xml_checksum>D8922A73</xml_checksum>
   <class_name>HPXMLtoOpenStudio</class_name>
   <display_name>HPXML to OpenStudio Translator</display_name>
@@ -368,11 +363,7 @@
       <filename>hpxml.rb</filename>
       <filetype>rb</filetype>
       <usage_type>resource</usage_type>
-<<<<<<< HEAD
-      <checksum>17AB0BF3</checksum>
-=======
-      <checksum>12014DE1</checksum>
->>>>>>> 9941f779
+      <checksum>62B7E3B6</checksum>
     </file>
     <file>
       <filename>hpxml_schema/HPXML.xsd</filename>
