<?xml version="1.0"?>
<measure>
  <schema_version>3.0</schema_version>
  <name>hpxm_lto_openstudio</name>
  <uid>b1543b30-9465-45ff-ba04-1d1f85e763bc</uid>
<<<<<<< HEAD
  <version_id>f864c1bc-a448-4f0a-9adc-990a68d322e7</version_id>
  <version_modified>20220326T010008Z</version_modified>
=======
  <version_id>8f4d3641-b18e-487d-bbcd-7d6633245f19</version_id>
  <version_modified>20220325T145404Z</version_modified>
>>>>>>> a0176f01
  <xml_checksum>D8922A73</xml_checksum>
  <class_name>HPXMLtoOpenStudio</class_name>
  <display_name>HPXML to OpenStudio Translator</display_name>
  <description>Translates HPXML file to OpenStudio Model</description>
  <modeler_description>TODO</modeler_description>
  <arguments>
    <argument>
      <name>hpxml_path</name>
      <display_name>HPXML File Path</display_name>
      <description>Absolute/relative path of the HPXML file.</description>
      <type>String</type>
      <required>true</required>
      <model_dependent>false</model_dependent>
    </argument>
    <argument>
      <name>output_dir</name>
      <display_name>Directory for Output Files</display_name>
      <description>Absolute/relative path for the output files directory.</description>
      <type>String</type>
      <required>true</required>
      <model_dependent>false</model_dependent>
    </argument>
    <argument>
      <name>debug</name>
      <display_name>Debug Mode?</display_name>
      <description>If true: 1) Writes in.osm file, 2) Generates additional log output, and 3) Creates all EnergyPlus output files.</description>
      <type>Boolean</type>
      <required>false</required>
      <model_dependent>false</model_dependent>
      <default_value>false</default_value>
      <choices>
        <choice>
          <value>true</value>
          <display_name>true</display_name>
        </choice>
        <choice>
          <value>false</value>
          <display_name>false</display_name>
        </choice>
      </choices>
    </argument>
    <argument>
      <name>add_component_loads</name>
      <display_name>Add component loads?</display_name>
      <description>If true, adds the calculation of heating/cooling component loads (not enabled by default for faster performance).</description>
      <type>Boolean</type>
      <required>false</required>
      <model_dependent>false</model_dependent>
      <default_value>false</default_value>
      <choices>
        <choice>
          <value>true</value>
          <display_name>true</display_name>
        </choice>
        <choice>
          <value>false</value>
          <display_name>false</display_name>
        </choice>
      </choices>
    </argument>
    <argument>
      <name>skip_validation</name>
      <display_name>Skip Validation?</display_name>
      <description>If true, bypasses HPXML input validation for faster performance. WARNING: This should only be used if the supplied HPXML file has already been validated against the Schema &amp; Schematron documents.</description>
      <type>Boolean</type>
      <required>false</required>
      <model_dependent>false</model_dependent>
      <default_value>false</default_value>
      <choices>
        <choice>
          <value>true</value>
          <display_name>true</display_name>
        </choice>
        <choice>
          <value>false</value>
          <display_name>false</display_name>
        </choice>
      </choices>
    </argument>
    <argument>
      <name>building_id</name>
      <display_name>BuildingID</display_name>
      <description>The ID of the HPXML Building. Only required if there are multiple Building elements in the HPXML file.</description>
      <type>String</type>
      <required>false</required>
      <model_dependent>false</model_dependent>
    </argument>
  </arguments>
  <outputs />
  <provenances />
  <tags>
    <tag>Whole Building.Space Types</tag>
  </tags>
  <attributes>
    <attribute>
      <name>Measure Type</name>
      <value>ModelMeasure</value>
      <datatype>string</datatype>
    </attribute>
    <attribute>
      <name>Intended Software Tool</name>
      <value>Apply Measure Now</value>
      <datatype>string</datatype>
    </attribute>
    <attribute>
      <name>Intended Software Tool</name>
      <value>OpenStudio Application</value>
      <datatype>string</datatype>
    </attribute>
    <attribute>
      <name>Intended Software Tool</name>
      <value>Parametric Analysis Tool</value>
      <datatype>string</datatype>
    </attribute>
  </attributes>
  <files>
    <file>
      <filename>psychrometrics.rb</filename>
      <filetype>rb</filetype>
      <usage_type>resource</usage_type>
      <checksum>38ED685E</checksum>
    </file>
    <file>
      <filename>test_hvac_sizing.rb</filename>
      <filetype>rb</filetype>
      <usage_type>test</usage_type>
      <checksum>6E466F3D</checksum>
    </file>
    <file>
      <filename>test_location.rb</filename>
      <filetype>rb</filetype>
      <usage_type>test</usage_type>
      <checksum>CD66BA0D</checksum>
    </file>
    <file>
      <filename>test_simcontrols.rb</filename>
      <filetype>rb</filetype>
      <usage_type>test</usage_type>
      <checksum>BC336934</checksum>
    </file>
    <file>
      <filename>simcontrols.rb</filename>
      <filetype>rb</filetype>
      <usage_type>resource</usage_type>
      <checksum>C18610A9</checksum>
    </file>
    <file>
      <filename>generator.rb</filename>
      <filetype>rb</filetype>
      <usage_type>resource</usage_type>
      <checksum>FC0A4F2E</checksum>
    </file>
    <file>
      <filename>validator.rb</filename>
      <filetype>rb</filetype>
      <usage_type>resource</usage_type>
      <checksum>BF53D293</checksum>
    </file>
    <file>
      <filename>test_water_heater.rb</filename>
      <filetype>rb</filetype>
      <usage_type>test</usage_type>
      <checksum>B415B698</checksum>
    </file>
    <file>
      <filename>test_lighting.rb</filename>
      <filetype>rb</filetype>
      <usage_type>test</usage_type>
      <checksum>852E38C5</checksum>
    </file>
    <file>
      <filename>xmlhelper.rb</filename>
      <filetype>rb</filetype>
      <usage_type>resource</usage_type>
      <checksum>DAFB64CF</checksum>
    </file>
    <file>
      <filename>test_airflow.rb</filename>
      <filetype>rb</filetype>
      <usage_type>test</usage_type>
      <checksum>F1FF6B39</checksum>
    </file>
    <file>
      <filename>util.rb</filename>
      <filetype>rb</filetype>
      <usage_type>test</usage_type>
      <checksum>D22025B3</checksum>
    </file>
    <file>
      <filename>meta_measure.rb</filename>
      <filetype>rb</filetype>
      <usage_type>resource</usage_type>
      <checksum>7EC12F73</checksum>
    </file>
    <file>
      <filename>schedule_files/smooth.csv</filename>
      <filetype>csv</filetype>
      <usage_type>resource</usage_type>
      <checksum>3659E63B</checksum>
    </file>
    <file>
      <filename>materials.rb</filename>
      <filetype>rb</filetype>
      <usage_type>resource</usage_type>
      <checksum>868FE0BE</checksum>
    </file>
    <file>
      <filename>energyplus.rb</filename>
      <filetype>rb</filetype>
      <usage_type>resource</usage_type>
      <checksum>64E3EB57</checksum>
    </file>
    <file>
      <filename>test_hvac.rb</filename>
      <filetype>rb</filetype>
      <usage_type>test</usage_type>
      <checksum>C267D934</checksum>
    </file>
    <file>
      <filename>test_pv.rb</filename>
      <filetype>rb</filetype>
      <usage_type>test</usage_type>
      <checksum>C5872A36</checksum>
    </file>
    <file>
      <filename>test_generator.rb</filename>
      <filetype>rb</filetype>
      <usage_type>test</usage_type>
      <checksum>61E63336</checksum>
    </file>
    <file>
      <filename>pv.rb</filename>
      <filetype>rb</filetype>
      <usage_type>resource</usage_type>
      <checksum>04E10882</checksum>
    </file>
    <file>
      <filename>version.rb</filename>
      <filetype>rb</filetype>
      <usage_type>resource</usage_type>
      <checksum>916D733E</checksum>
    </file>
    <file>
      <filename>weather.rb</filename>
      <filetype>rb</filetype>
      <usage_type>resource</usage_type>
      <checksum>BABFC9A8</checksum>
    </file>
    <file>
      <filename>data/ashrae_622_wsf.csv</filename>
      <filetype>csv</filetype>
      <usage_type>resource</usage_type>
      <checksum>308F75BA</checksum>
    </file>
    <file>
      <filename>data/climate_zones.csv</filename>
      <filetype>csv</filetype>
      <usage_type>resource</usage_type>
      <checksum>63C6A1E2</checksum>
    </file>
    <file>
      <filename>data/hvac_equipment_efficiency.csv</filename>
      <filetype>csv</filetype>
      <usage_type>resource</usage_type>
      <checksum>3765993A</checksum>
    </file>
    <file>
      <filename>data/water_heater_efficiency.csv</filename>
      <filetype>csv</filetype>
      <usage_type>resource</usage_type>
      <checksum>9EC3B4D6</checksum>
    </file>
    <file>
      <filename>misc_loads.rb</filename>
      <filetype>rb</filetype>
      <usage_type>resource</usage_type>
      <checksum>AA7FE1A7</checksum>
    </file>
    <file>
      <filename>geometry.rb</filename>
      <filetype>rb</filetype>
      <usage_type>resource</usage_type>
      <checksum>C1157897</checksum>
    </file>
    <file>
      <filename>lighting.rb</filename>
      <filetype>rb</filetype>
      <usage_type>resource</usage_type>
      <checksum>424F1127</checksum>
    </file>
    <file>
      <filename>test_schedules.rb</filename>
      <filetype>rb</filetype>
      <usage_type>test</usage_type>
      <checksum>7F56A5A9</checksum>
    </file>
    <file>
      <filename>util.rb</filename>
      <filetype>rb</filetype>
      <usage_type>resource</usage_type>
      <checksum>AE6C2F42</checksum>
    </file>
    <file>
      <filename>schedule_files/stochastic-vacancy.csv</filename>
      <filetype>csv</filetype>
      <usage_type>resource</usage_type>
      <checksum>F46D463C</checksum>
    </file>
    <file>
      <filename>schedule_files/stochastic.csv</filename>
      <filetype>csv</filetype>
      <usage_type>resource</usage_type>
      <checksum>1C142FA2</checksum>
    </file>
    <file>
      <filename>schedules.rb</filename>
      <filetype>rb</filetype>
      <usage_type>resource</usage_type>
      <checksum>415B6E65</checksum>
    </file>
    <file>
      <filename>hpxml_schema/HPXML.xsd</filename>
      <filetype>xsd</filetype>
      <usage_type>resource</usage_type>
      <checksum>F7F0EA30</checksum>
    </file>
    <file>
      <filename>hpxml_schema/HPXMLDataTypes.xsd</filename>
      <filetype>xsd</filetype>
      <usage_type>resource</usage_type>
      <checksum>698F71DC</checksum>
    </file>
    <file>
      <filename>hpxml_schema/HPXMLBaseElements.xsd</filename>
      <filetype>xsd</filetype>
      <usage_type>resource</usage_type>
      <checksum>35DA8C7E</checksum>
    </file>
    <file>
      <filename>location.rb</filename>
      <filetype>rb</filetype>
      <usage_type>resource</usage_type>
      <checksum>2C04E2BE</checksum>
    </file>
    <file>
      <filename>minitest_helper.rb</filename>
      <filetype>rb</filetype>
      <usage_type>resource</usage_type>
      <checksum>CDB0A906</checksum>
    </file>
    <file>
      <filename>data/cambium/README.md</filename>
      <filetype>md</filetype>
      <usage_type>resource</usage_type>
      <checksum>65D80BC7</checksum>
    </file>
    <file>
      <filename>data/cambium/LRMER_95DecarbBy2035.csv</filename>
      <filetype>csv</filetype>
      <usage_type>resource</usage_type>
      <checksum>5E60A9EE</checksum>
    </file>
    <file>
      <filename>data/cambium/LRMER_95DecarbBy2050.csv</filename>
      <filetype>csv</filetype>
      <usage_type>resource</usage_type>
      <checksum>01B9A892</checksum>
    </file>
    <file>
      <filename>data/cambium/LRMER_HighRECosts.csv</filename>
      <filetype>csv</filetype>
      <usage_type>resource</usage_type>
      <checksum>A46DE564</checksum>
    </file>
    <file>
      <filename>data/cambium/LRMER_LowRECosts.csv</filename>
      <filetype>csv</filetype>
      <usage_type>resource</usage_type>
      <checksum>58B8E01E</checksum>
    </file>
    <file>
      <filename>data/cambium/LRMER_MidCase.csv</filename>
      <filetype>csv</filetype>
      <usage_type>resource</usage_type>
      <checksum>4C7D519B</checksum>
    </file>
    <file>
<<<<<<< HEAD
      <filename>constants.rb</filename>
      <filetype>rb</filetype>
      <usage_type>resource</usage_type>
      <checksum>454FCA4F</checksum>
=======
      <filename>hotwater_appliances.rb</filename>
      <filetype>rb</filetype>
      <usage_type>resource</usage_type>
      <checksum>8E16E971</checksum>
>>>>>>> a0176f01
    </file>
    <file>
      <filename>test_enclosure.rb</filename>
      <filetype>rb</filetype>
      <usage_type>test</usage_type>
      <checksum>EAE40D93</checksum>
    </file>
    <file>
      <filename>hvac_sizing.rb</filename>
      <filetype>rb</filetype>
      <usage_type>resource</usage_type>
      <checksum>A0172033</checksum>
    </file>
    <file>
      <filename>schedule_files/stochastic-10-mins.csv</filename>
      <filetype>csv</filetype>
      <usage_type>resource</usage_type>
      <checksum>FAB83EF4</checksum>
    </file>
    <file>
      <filename>unit_conversions.rb</filename>
      <filetype>rb</filetype>
      <usage_type>resource</usage_type>
      <checksum>1D3AE970</checksum>
    </file>
    <file>
      <filename>test_battery.rb</filename>
      <filetype>rb</filetype>
      <usage_type>test</usage_type>
      <checksum>2CB59B38</checksum>
    </file>
    <file>
      <filename>test_defaults.rb</filename>
      <filetype>rb</filetype>
      <usage_type>test</usage_type>
      <checksum>E1E3069B</checksum>
    </file>
    <file>
      <filename>hpxml_schematron/HPXMLvalidator.xml</filename>
      <filetype>xml</filetype>
      <usage_type>resource</usage_type>
      <checksum>8ABCD77B</checksum>
    </file>
    <file>
      <filename>constructions.rb</filename>
      <filetype>rb</filetype>
      <usage_type>resource</usage_type>
      <checksum>BEFBEAD9</checksum>
    </file>
    <file>
      <filename>battery.rb</filename>
      <filetype>rb</filetype>
      <usage_type>resource</usage_type>
      <checksum>967A4807</checksum>
    </file>
    <file>
      <filename>test_miscloads.rb</filename>
      <filetype>rb</filetype>
      <usage_type>test</usage_type>
      <checksum>51A7F913</checksum>
    </file>
    <file>
      <filename>test_hotwater_appliance.rb</filename>
      <filetype>rb</filetype>
      <usage_type>test</usage_type>
      <checksum>4D7EF263</checksum>
    </file>
    <file>
      <filename>hotwater_appliances.rb</filename>
      <filetype>rb</filetype>
      <usage_type>resource</usage_type>
      <checksum>9A141315</checksum>
    </file>
    <file>
      <version>
        <software_program>OpenStudio</software_program>
        <identifier>3.3.0</identifier>
        <min_compatible>3.3.0</min_compatible>
      </version>
      <filename>measure.rb</filename>
      <filetype>rb</filetype>
      <usage_type>script</usage_type>
      <checksum>DB950F31</checksum>
    </file>
    <file>
      <filename>hpxml_defaults.rb</filename>
      <filetype>rb</filetype>
      <usage_type>resource</usage_type>
      <checksum>B10CAEEF</checksum>
    </file>
    <file>
      <filename>hpxml.rb</filename>
      <filetype>rb</filetype>
      <usage_type>resource</usage_type>
      <checksum>B41BE568</checksum>
    </file>
    <file>
      <filename>test_validation.rb</filename>
      <filetype>rb</filetype>
      <usage_type>test</usage_type>
      <checksum>0FE05582</checksum>
    </file>
    <file>
      <filename>hpxml_schematron/EPvalidator.xml</filename>
      <filetype>xml</filetype>
      <usage_type>resource</usage_type>
      <checksum>F4691FC6</checksum>
    </file>
    <file>
      <filename>airflow.rb</filename>
      <filetype>rb</filetype>
      <usage_type>resource</usage_type>
      <checksum>39CACBFE</checksum>
    </file>
    <file>
      <filename>waterheater.rb</filename>
      <filetype>rb</filetype>
      <usage_type>resource</usage_type>
      <checksum>9C3C60BB</checksum>
    </file>
    <file>
      <filename>hvac.rb</filename>
      <filetype>rb</filetype>
      <usage_type>resource</usage_type>
      <checksum>3930DFEF</checksum>
    </file>
    <file>
      <filename>constants.rb</filename>
      <filetype>rb</filetype>
      <usage_type>resource</usage_type>
      <checksum>21C16F6A</checksum>
    </file>
  </files>
</measure><|MERGE_RESOLUTION|>--- conflicted
+++ resolved
@@ -3,13 +3,8 @@
   <schema_version>3.0</schema_version>
   <name>hpxm_lto_openstudio</name>
   <uid>b1543b30-9465-45ff-ba04-1d1f85e763bc</uid>
-<<<<<<< HEAD
-  <version_id>f864c1bc-a448-4f0a-9adc-990a68d322e7</version_id>
-  <version_modified>20220326T010008Z</version_modified>
-=======
-  <version_id>8f4d3641-b18e-487d-bbcd-7d6633245f19</version_id>
-  <version_modified>20220325T145404Z</version_modified>
->>>>>>> a0176f01
+  <version_id>e4f53a7c-666a-47a5-b9de-9a6883d93f76</version_id>
+  <version_modified>20220326T160944Z</version_modified>
   <xml_checksum>D8922A73</xml_checksum>
   <class_name>HPXMLtoOpenStudio</class_name>
   <display_name>HPXML to OpenStudio Translator</display_name>
@@ -397,19 +392,6 @@
       <checksum>4C7D519B</checksum>
     </file>
     <file>
-<<<<<<< HEAD
-      <filename>constants.rb</filename>
-      <filetype>rb</filetype>
-      <usage_type>resource</usage_type>
-      <checksum>454FCA4F</checksum>
-=======
-      <filename>hotwater_appliances.rb</filename>
-      <filetype>rb</filetype>
-      <usage_type>resource</usage_type>
-      <checksum>8E16E971</checksum>
->>>>>>> a0176f01
-    </file>
-    <file>
       <filename>test_enclosure.rb</filename>
       <filetype>rb</filetype>
       <usage_type>test</usage_type>
@@ -462,6 +444,30 @@
       <filetype>rb</filetype>
       <usage_type>resource</usage_type>
       <checksum>967A4807</checksum>
+    </file>
+    <file>
+      <filename>airflow.rb</filename>
+      <filetype>rb</filetype>
+      <usage_type>resource</usage_type>
+      <checksum>39CACBFE</checksum>
+    </file>
+    <file>
+      <filename>waterheater.rb</filename>
+      <filetype>rb</filetype>
+      <usage_type>resource</usage_type>
+      <checksum>9C3C60BB</checksum>
+    </file>
+    <file>
+      <filename>hvac.rb</filename>
+      <filetype>rb</filetype>
+      <usage_type>resource</usage_type>
+      <checksum>3930DFEF</checksum>
+    </file>
+    <file>
+      <filename>constants.rb</filename>
+      <filetype>rb</filetype>
+      <usage_type>resource</usage_type>
+      <checksum>21C16F6A</checksum>
     </file>
     <file>
       <filename>test_miscloads.rb</filename>
@@ -516,29 +522,5 @@
       <usage_type>resource</usage_type>
       <checksum>F4691FC6</checksum>
     </file>
-    <file>
-      <filename>airflow.rb</filename>
-      <filetype>rb</filetype>
-      <usage_type>resource</usage_type>
-      <checksum>39CACBFE</checksum>
-    </file>
-    <file>
-      <filename>waterheater.rb</filename>
-      <filetype>rb</filetype>
-      <usage_type>resource</usage_type>
-      <checksum>9C3C60BB</checksum>
-    </file>
-    <file>
-      <filename>hvac.rb</filename>
-      <filetype>rb</filetype>
-      <usage_type>resource</usage_type>
-      <checksum>3930DFEF</checksum>
-    </file>
-    <file>
-      <filename>constants.rb</filename>
-      <filetype>rb</filetype>
-      <usage_type>resource</usage_type>
-      <checksum>21C16F6A</checksum>
-    </file>
   </files>
 </measure>