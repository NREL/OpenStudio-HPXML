<measure>
  <schema_version>3.0</schema_version>
  <name>hpxm_lto_openstudio</name>
  <uid>b1543b30-9465-45ff-ba04-1d1f85e763bc</uid>
<<<<<<< HEAD
  <version_id>76768dc2-f7be-476e-820a-4ab3aef21653</version_id>
  <version_modified>20200204T161618Z</version_modified>
=======
  <version_id>5db216f0-c08e-42e1-9ba2-0751567b959d</version_id>
  <version_modified>20200206T201707Z</version_modified>
>>>>>>> 89de38dd
  <xml_checksum>D8922A73</xml_checksum>
  <class_name>HPXMLtoOpenStudio</class_name>
  <display_name>HPXML to OpenStudio Translator</display_name>
  <description>Translates HPXML file to OpenStudio Model</description>
  <modeler_description>TODO</modeler_description>
  <arguments>
    <argument>
      <name>hpxml_path</name>
      <display_name>HPXML File Path</display_name>
      <description>Absolute/relative path of the HPXML file.</description>
      <type>String</type>
      <required>true</required>
      <model_dependent>false</model_dependent>
    </argument>
    <argument>
      <name>weather_dir</name>
      <display_name>Weather Directory</display_name>
      <description>Absolute/relative path of the weather directory.</description>
      <type>String</type>
      <required>true</required>
      <model_dependent>false</model_dependent>
      <default_value>weather</default_value>
    </argument>
    <argument>
      <name>epw_output_path</name>
      <display_name>EPW Output File Path</display_name>
      <description>Absolute/relative path of the output EPW file.</description>
      <type>String</type>
      <required>false</required>
      <model_dependent>false</model_dependent>
    </argument>
    <argument>
      <name>osm_output_path</name>
      <display_name>OSM Output File Path</display_name>
      <description>Absolute/relative path of the output OSM file.</description>
      <type>String</type>
      <required>false</required>
      <model_dependent>false</model_dependent>
    </argument>
  </arguments>
  <outputs/>
  <provenances/>
  <tags>
    <tag>Whole Building.Space Types</tag>
  </tags>
  <attributes>
    <attribute>
      <name>Measure Type</name>
      <value>ModelMeasure</value>
      <datatype>string</datatype>
    </attribute>
    <attribute>
      <name>Intended Software Tool</name>
      <value>Apply Measure Now</value>
      <datatype>string</datatype>
    </attribute>
    <attribute>
      <name>Intended Software Tool</name>
      <value>OpenStudio Application</value>
      <datatype>string</datatype>
    </attribute>
    <attribute>
      <name>Intended Software Tool</name>
      <value>Parametric Analysis Tool</value>
      <datatype>string</datatype>
    </attribute>
  </attributes>
  <files>
    <file>
      <filename>ASHRAE622WSF.csv</filename>
      <filetype>csv</filetype>
      <usage_type>resource</usage_type>
      <checksum>308F75BA</checksum>
    </file>
    <file>
      <filename>climate_zones.csv</filename>
      <filetype>csv</filetype>
      <usage_type>resource</usage_type>
      <checksum>63C6A1E2</checksum>
    </file>
    <file>
      <filename>HotWaterBathSchedule_1bed.csv</filename>
      <filetype>csv</filetype>
      <usage_type>resource</usage_type>
      <checksum>2756B8A4</checksum>
    </file>
    <file>
      <filename>HotWaterBathSchedule_2bed.csv</filename>
      <filetype>csv</filetype>
      <usage_type>resource</usage_type>
      <checksum>DD7631E9</checksum>
    </file>
    <file>
      <filename>HotWaterBathSchedule_3bed.csv</filename>
      <filetype>csv</filetype>
      <usage_type>resource</usage_type>
      <checksum>CA94B43E</checksum>
    </file>
    <file>
      <filename>HotWaterBathSchedule_4bed.csv</filename>
      <filetype>csv</filetype>
      <usage_type>resource</usage_type>
      <checksum>5A74968C</checksum>
    </file>
    <file>
      <filename>HotWaterBathSchedule_5bed.csv</filename>
      <filetype>csv</filetype>
      <usage_type>resource</usage_type>
      <checksum>61E873CD</checksum>
    </file>
    <file>
      <filename>HotWaterClothesDryerExhaustSchedule_1bed.csv</filename>
      <filetype>csv</filetype>
      <usage_type>resource</usage_type>
      <checksum>85CDD535</checksum>
    </file>
    <file>
      <filename>HotWaterClothesDryerExhaustSchedule_2bed.csv</filename>
      <filetype>csv</filetype>
      <usage_type>resource</usage_type>
      <checksum>1D475929</checksum>
    </file>
    <file>
      <filename>HotWaterClothesDryerExhaustSchedule_3bed.csv</filename>
      <filetype>csv</filetype>
      <usage_type>resource</usage_type>
      <checksum>A0F57E5A</checksum>
    </file>
    <file>
      <filename>HotWaterClothesDryerExhaustSchedule_4bed.csv</filename>
      <filetype>csv</filetype>
      <usage_type>resource</usage_type>
      <checksum>A893C107</checksum>
    </file>
    <file>
      <filename>HotWaterClothesDryerExhaustSchedule_5bed.csv</filename>
      <filetype>csv</filetype>
      <usage_type>resource</usage_type>
      <checksum>CDC5BFE0</checksum>
    </file>
    <file>
      <filename>HotWaterClothesWasherSchedule_1bed.csv</filename>
      <filetype>csv</filetype>
      <usage_type>resource</usage_type>
      <checksum>78DFDC72</checksum>
    </file>
    <file>
      <filename>HotWaterClothesWasherSchedule_2bed.csv</filename>
      <filetype>csv</filetype>
      <usage_type>resource</usage_type>
      <checksum>3BAFB696</checksum>
    </file>
    <file>
      <filename>HotWaterClothesWasherSchedule_3bed.csv</filename>
      <filetype>csv</filetype>
      <usage_type>resource</usage_type>
      <checksum>9289E6F2</checksum>
    </file>
    <file>
      <filename>HotWaterClothesWasherSchedule_4bed.csv</filename>
      <filetype>csv</filetype>
      <usage_type>resource</usage_type>
      <checksum>268D812A</checksum>
    </file>
    <file>
      <filename>HotWaterClothesWasherSchedule_5bed.csv</filename>
      <filetype>csv</filetype>
      <usage_type>resource</usage_type>
      <checksum>5109687D</checksum>
    </file>
    <file>
      <filename>HotWaterDishwasherSchedule_1bed.csv</filename>
      <filetype>csv</filetype>
      <usage_type>resource</usage_type>
      <checksum>736F23BC</checksum>
    </file>
    <file>
      <filename>HotWaterDishwasherSchedule_2bed.csv</filename>
      <filetype>csv</filetype>
      <usage_type>resource</usage_type>
      <checksum>ADCCC080</checksum>
    </file>
    <file>
      <filename>HotWaterDishwasherSchedule_3bed.csv</filename>
      <filetype>csv</filetype>
      <usage_type>resource</usage_type>
      <checksum>54BA8BB0</checksum>
    </file>
    <file>
      <filename>HotWaterDishwasherSchedule_4bed.csv</filename>
      <filetype>csv</filetype>
      <usage_type>resource</usage_type>
      <checksum>F34BF3A8</checksum>
    </file>
    <file>
      <filename>HotWaterDishwasherSchedule_5bed.csv</filename>
      <filetype>csv</filetype>
      <usage_type>resource</usage_type>
      <checksum>DAF9D44B</checksum>
    </file>
    <file>
      <filename>HotWaterShowerSchedule_1bed.csv</filename>
      <filetype>csv</filetype>
      <usage_type>resource</usage_type>
      <checksum>9222E591</checksum>
    </file>
    <file>
      <filename>HotWaterShowerSchedule_2bed.csv</filename>
      <filetype>csv</filetype>
      <usage_type>resource</usage_type>
      <checksum>4A282B1D</checksum>
    </file>
    <file>
      <filename>HotWaterShowerSchedule_3bed.csv</filename>
      <filetype>csv</filetype>
      <usage_type>resource</usage_type>
      <checksum>57187E02</checksum>
    </file>
    <file>
      <filename>HotWaterShowerSchedule_4bed.csv</filename>
      <filetype>csv</filetype>
      <usage_type>resource</usage_type>
      <checksum>63D51C5E</checksum>
    </file>
    <file>
      <filename>HotWaterShowerSchedule_5bed.csv</filename>
      <filetype>csv</filetype>
      <usage_type>resource</usage_type>
      <checksum>248E17B8</checksum>
    </file>
    <file>
      <filename>HotWaterSinkSchedule_1bed.csv</filename>
      <filetype>csv</filetype>
      <usage_type>resource</usage_type>
      <checksum>162386DA</checksum>
    </file>
    <file>
      <filename>HotWaterSinkSchedule_2bed.csv</filename>
      <filetype>csv</filetype>
      <usage_type>resource</usage_type>
      <checksum>ADC2C5DD</checksum>
    </file>
    <file>
      <filename>HotWaterSinkSchedule_3bed.csv</filename>
      <filetype>csv</filetype>
      <usage_type>resource</usage_type>
      <checksum>6828ECEE</checksum>
    </file>
    <file>
      <filename>HotWaterSinkSchedule_4bed.csv</filename>
      <filetype>csv</filetype>
      <usage_type>resource</usage_type>
      <checksum>E6D39D36</checksum>
    </file>
    <file>
      <filename>HotWaterSinkSchedule_5bed.csv</filename>
      <filetype>csv</filetype>
      <usage_type>resource</usage_type>
      <checksum>35E27F20</checksum>
    </file>
    <file>
      <filename>psychrometrics.rb</filename>
      <filetype>rb</filetype>
      <usage_type>resource</usage_type>
      <checksum>1CCE0009</checksum>
    </file>
    <file>
      <filename>HotWaterMinuteDrawProfilesMaxFlows.csv</filename>
      <filetype>csv</filetype>
      <usage_type>resource</usage_type>
      <checksum>4650FB17</checksum>
    </file>
    <file>
      <filename>pv.rb</filename>
      <filetype>rb</filetype>
      <usage_type>resource</usage_type>
      <checksum>F8E698D4</checksum>
    </file>
    <file>
      <filename>meta_measure.rb</filename>
      <filetype>rb</filetype>
      <usage_type>resource</usage_type>
      <checksum>4C70D715</checksum>
    </file>
    <file>
      <filename>location.rb</filename>
      <filetype>rb</filetype>
      <usage_type>resource</usage_type>
      <checksum>1B66BA5C</checksum>
    </file>
    <file>
      <filename>constructions.rb</filename>
      <filetype>rb</filetype>
      <usage_type>resource</usage_type>
      <checksum>389C39BE</checksum>
    </file>
    <file>
      <filename>schedules.rb</filename>
      <filetype>rb</filetype>
      <usage_type>resource</usage_type>
      <checksum>F07ACAFD</checksum>
    </file>
    <file>
      <filename>materials.rb</filename>
      <filetype>rb</filetype>
      <usage_type>resource</usage_type>
      <checksum>BF0D0E86</checksum>
    </file>
    <file>
      <filename>lighting.rb</filename>
      <filetype>rb</filetype>
      <usage_type>resource</usage_type>
      <checksum>E04EE0C7</checksum>
    </file>
    <file>
      <filename>misc_loads.rb</filename>
      <filetype>rb</filetype>
      <usage_type>resource</usage_type>
      <checksum>C174B179</checksum>
    </file>
    <file>
      <filename>geometry.rb</filename>
      <filetype>rb</filetype>
      <usage_type>resource</usage_type>
      <checksum>540D425D</checksum>
    </file>
    <file>
      <filename>hotwater_appliances.rb</filename>
      <filetype>rb</filetype>
      <usage_type>resource</usage_type>
      <checksum>EC0A4557</checksum>
    </file>
    <file>
      <filename>xmlhelper.rb</filename>
      <filetype>rb</filetype>
      <usage_type>resource</usage_type>
      <checksum>D793CB7E</checksum>
    </file>
    <file>
      <filename>weather.rb</filename>
      <filetype>rb</filetype>
      <usage_type>resource</usage_type>
      <checksum>E625529A</checksum>
    </file>
    <file>
      <filename>util.rb</filename>
      <filetype>rb</filetype>
      <usage_type>resource</usage_type>
      <checksum>5115C10B</checksum>
    </file>
    <file>
      <filename>EPvalidator.rb</filename>
      <filetype>rb</filetype>
      <usage_type>resource</usage_type>
      <checksum>2A7B4816</checksum>
    </file>
    <file>
      <filename>airflow.rb</filename>
      <filetype>rb</filetype>
      <usage_type>resource</usage_type>
      <checksum>EA96B805</checksum>
    </file>
    <file>
      <filename>HotWaterSSBSchedule_1bed.csv</filename>
      <filetype>csv</filetype>
      <usage_type>resource</usage_type>
      <checksum>D60D96A2</checksum>
    </file>
    <file>
      <filename>HotWaterSSBSchedule_2bed.csv</filename>
      <filetype>csv</filetype>
      <usage_type>resource</usage_type>
      <checksum>85C2918F</checksum>
    </file>
    <file>
      <filename>HotWaterSSBSchedule_3bed.csv</filename>
      <filetype>csv</filetype>
      <usage_type>resource</usage_type>
      <checksum>4A3F1BC5</checksum>
    </file>
    <file>
      <filename>HotWaterSSBSchedule_4bed.csv</filename>
      <filetype>csv</filetype>
      <usage_type>resource</usage_type>
      <checksum>1BB9C885</checksum>
    </file>
    <file>
      <filename>HotWaterSSBSchedule_5bed.csv</filename>
      <filetype>csv</filetype>
      <usage_type>resource</usage_type>
      <checksum>1A0446EE</checksum>
    </file>
    <file>
      <filename>unit_conversions.rb</filename>
      <filetype>rb</filetype>
      <usage_type>resource</usage_type>
      <checksum>28BD9ADB</checksum>
    </file>
    <file>
      <filename>hvac.rb</filename>
      <filetype>rb</filetype>
      <usage_type>resource</usage_type>
      <checksum>746B81DB</checksum>
    </file>
    <file>
      <filename>BaseElements.xsd</filename>
      <filetype>xsd</filetype>
      <usage_type>resource</usage_type>
      <checksum>F5B8005D</checksum>
    </file>
    <file>
      <filename>HPXML.xsd</filename>
      <filetype>xsd</filetype>
      <usage_type>resource</usage_type>
      <checksum>8B1ACB99</checksum>
    </file>
    <file>
      <filename>HPXMLDataTypes.xsd</filename>
      <filetype>xsd</filetype>
      <usage_type>resource</usage_type>
      <checksum>1932812A</checksum>
    </file>
    <file>
      <filename>hvac_sizing.rb</filename>
      <filetype>rb</filetype>
      <usage_type>resource</usage_type>
      <checksum>53F871A0</checksum>
    </file>
    <file>
      <filename>constants.rb</filename>
      <filetype>rb</filetype>
      <usage_type>resource</usage_type>
      <checksum>5BC1705E</checksum>
    </file>
    <file>
<<<<<<< HEAD
      <filename>hpxml_translator_test.rb</filename>
      <filetype>rb</filetype>
      <usage_type>test</usage_type>
      <checksum>61869CED</checksum>
=======
      <filename>hpxml.rb</filename>
      <filetype>rb</filetype>
      <usage_type>resource</usage_type>
      <checksum>5E98FAA4</checksum>
>>>>>>> 89de38dd
    </file>
    <file>
      <version>
        <software_program>OpenStudio</software_program>
        <identifier>2.1.1</identifier>
        <min_compatible>2.1.1</min_compatible>
      </version>
      <filename>measure.rb</filename>
      <filetype>rb</filetype>
      <usage_type>script</usage_type>
      <checksum>4C2DBF65</checksum>
    </file>
    <file>
<<<<<<< HEAD
      <filename>hpxml.rb</filename>
      <filetype>rb</filetype>
      <usage_type>resource</usage_type>
      <checksum>C357DCE0</checksum>
=======
      <filename>waterheater.rb</filename>
      <filetype>rb</filetype>
      <usage_type>resource</usage_type>
      <checksum>45CD0C6C</checksum>
    </file>
    <file>
      <filename>minitest_helper.rb</filename>
      <filetype>rb</filetype>
      <usage_type>resource</usage_type>
      <checksum>ED54D750</checksum>
>>>>>>> 89de38dd
    </file>
  </files>
</measure><|MERGE_RESOLUTION|>--- conflicted
+++ resolved
@@ -2,13 +2,8 @@
   <schema_version>3.0</schema_version>
   <name>hpxm_lto_openstudio</name>
   <uid>b1543b30-9465-45ff-ba04-1d1f85e763bc</uid>
-<<<<<<< HEAD
-  <version_id>76768dc2-f7be-476e-820a-4ab3aef21653</version_id>
-  <version_modified>20200204T161618Z</version_modified>
-=======
   <version_id>5db216f0-c08e-42e1-9ba2-0751567b959d</version_id>
   <version_modified>20200206T201707Z</version_modified>
->>>>>>> 89de38dd
   <xml_checksum>D8922A73</xml_checksum>
   <class_name>HPXMLtoOpenStudio</class_name>
   <display_name>HPXML to OpenStudio Translator</display_name>
@@ -444,17 +439,10 @@
       <checksum>5BC1705E</checksum>
     </file>
     <file>
-<<<<<<< HEAD
-      <filename>hpxml_translator_test.rb</filename>
-      <filetype>rb</filetype>
-      <usage_type>test</usage_type>
-      <checksum>61869CED</checksum>
-=======
       <filename>hpxml.rb</filename>
       <filetype>rb</filetype>
       <usage_type>resource</usage_type>
       <checksum>5E98FAA4</checksum>
->>>>>>> 89de38dd
     </file>
     <file>
       <version>
@@ -468,12 +456,6 @@
       <checksum>4C2DBF65</checksum>
     </file>
     <file>
-<<<<<<< HEAD
-      <filename>hpxml.rb</filename>
-      <filetype>rb</filetype>
-      <usage_type>resource</usage_type>
-      <checksum>C357DCE0</checksum>
-=======
       <filename>waterheater.rb</filename>
       <filetype>rb</filetype>
       <usage_type>resource</usage_type>
@@ -484,7 +466,6 @@
       <filetype>rb</filetype>
       <usage_type>resource</usage_type>
       <checksum>ED54D750</checksum>
->>>>>>> 89de38dd
     </file>
   </files>
 </measure>