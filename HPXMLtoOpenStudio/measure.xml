<?xml version="1.0"?>
<measure>
  <schema_version>3.0</schema_version>
  <name>hpxm_lto_openstudio</name>
  <uid>b1543b30-9465-45ff-ba04-1d1f85e763bc</uid>
<<<<<<< HEAD
  <version_id>7570d371-49dc-4bf0-be21-8e5cdbca3de1</version_id>
  <version_modified>20201201T162430Z</version_modified>
=======
  <version_id>f5a66bf1-c5f5-43f6-bd96-99f812477fe8</version_id>
  <version_modified>20201126T124238Z</version_modified>
>>>>>>> 57ace524
  <xml_checksum>D8922A73</xml_checksum>
  <class_name>HPXMLtoOpenStudio</class_name>
  <display_name>HPXML to OpenStudio Translator</display_name>
  <description>Translates HPXML file to OpenStudio Model</description>
  <modeler_description>TODO</modeler_description>
  <arguments>
    <argument>
      <name>hpxml_path</name>
      <display_name>HPXML File Path</display_name>
      <description>Absolute/relative path of the HPXML file.</description>
      <type>String</type>
      <required>true</required>
      <model_dependent>false</model_dependent>
    </argument>
    <argument>
      <name>output_dir</name>
      <display_name>Directory for Output Files</display_name>
      <description>Absolute/relative path for the output files directory.</description>
      <type>String</type>
      <required>false</required>
      <model_dependent>false</model_dependent>
    </argument>
    <argument>
      <name>debug</name>
      <display_name>Debug Mode?</display_name>
      <description>If enabled: 1) Writes in.osm file, 2) Writes in.xml HPXML file with defaults populated, 3) Generates additional log output, and 4) Creates all EnergyPlus output files. Any files written will be in the output path specified above.</description>
      <type>Boolean</type>
      <required>false</required>
      <model_dependent>false</model_dependent>
      <default_value>false</default_value>
      <choices>
        <choice>
          <value>true</value>
          <display_name>true</display_name>
        </choice>
        <choice>
          <value>false</value>
          <display_name>false</display_name>
        </choice>
      </choices>
    </argument>
  </arguments>
  <outputs />
  <provenances />
  <tags>
    <tag>Whole Building.Space Types</tag>
  </tags>
  <attributes>
    <attribute>
      <name>Measure Type</name>
      <value>ModelMeasure</value>
      <datatype>string</datatype>
    </attribute>
    <attribute>
      <name>Intended Software Tool</name>
      <value>Apply Measure Now</value>
      <datatype>string</datatype>
    </attribute>
    <attribute>
      <name>Intended Software Tool</name>
      <value>OpenStudio Application</value>
      <datatype>string</datatype>
    </attribute>
    <attribute>
      <name>Intended Software Tool</name>
      <value>Parametric Analysis Tool</value>
      <datatype>string</datatype>
    </attribute>
  </attributes>
  <files>
    <file>
      <filename>minitest_helper.rb</filename>
      <filetype>rb</filetype>
      <usage_type>resource</usage_type>
      <checksum>8FA46782</checksum>
    </file>
    <file>
      <filename>psychrometrics.rb</filename>
      <filetype>rb</filetype>
      <usage_type>resource</usage_type>
      <checksum>38ED685E</checksum>
    </file>
    <file>
      <filename>unit_conversions.rb</filename>
      <filetype>rb</filetype>
      <usage_type>resource</usage_type>
      <checksum>6F263948</checksum>
    </file>
    <file>
      <filename>unit_conversions.rb</filename>
      <filetype>rb</filetype>
      <usage_type>resource</usage_type>
      <checksum>6F263948</checksum>
    </file>
    <file>
      <filename>util.rb</filename>
      <filetype>rb</filetype>
      <usage_type>resource</usage_type>
      <checksum>7DAA5F02</checksum>
    </file>
    <file>
      <filename>materials.rb</filename>
      <filetype>rb</filetype>
      <usage_type>resource</usage_type>
      <checksum>F39A6C6A</checksum>
    </file>
    <file>
      <filename>HPXML.xsd</filename>
      <filetype>xsd</filetype>
      <usage_type>resource</usage_type>
      <checksum>BB8F37B8</checksum>
    </file>
    <file>
      <filename>pv.rb</filename>
      <filetype>rb</filetype>
      <usage_type>resource</usage_type>
      <checksum>5C352E25</checksum>
    </file>
    <file>
      <filename>HPXML.xsd</filename>
      <filetype>xsd</filetype>
      <usage_type>resource</usage_type>
      <checksum>BB8F37B8</checksum>
    </file>
    <file>
      <filename>weather.rb</filename>
      <filetype>rb</filetype>
      <usage_type>resource</usage_type>
      <checksum>A951F41D</checksum>
    </file>
    <file>
      <filename>data_ashrae_622_wsf.csv</filename>
      <filetype>csv</filetype>
      <usage_type>resource</usage_type>
      <checksum>308F75BA</checksum>
    </file>
    <file>
      <filename>data_climate_zones.csv</filename>
      <filetype>csv</filetype>
      <usage_type>resource</usage_type>
      <checksum>63C6A1E2</checksum>
    </file>
    <file>
      <filename>data_hot_water_bath_schedule_1bed.csv</filename>
      <filetype>csv</filetype>
      <usage_type>resource</usage_type>
      <checksum>2756B8A4</checksum>
    </file>
    <file>
      <filename>data_hot_water_bath_schedule_2bed.csv</filename>
      <filetype>csv</filetype>
      <usage_type>resource</usage_type>
      <checksum>DD7631E9</checksum>
    </file>
    <file>
      <filename>data_hot_water_bath_schedule_3bed.csv</filename>
      <filetype>csv</filetype>
      <usage_type>resource</usage_type>
      <checksum>CA94B43E</checksum>
    </file>
    <file>
      <filename>data_hot_water_bath_schedule_4bed.csv</filename>
      <filetype>csv</filetype>
      <usage_type>resource</usage_type>
      <checksum>5A74968C</checksum>
    </file>
    <file>
      <filename>data_hot_water_bath_schedule_5bed.csv</filename>
      <filetype>csv</filetype>
      <usage_type>resource</usage_type>
      <checksum>61E873CD</checksum>
    </file>
    <file>
      <filename>data_hot_water_clotheswasher_schedule_1bed.csv</filename>
      <filetype>csv</filetype>
      <usage_type>resource</usage_type>
      <checksum>78DFDC72</checksum>
    </file>
    <file>
      <filename>data_hot_water_clotheswasher_schedule_2bed.csv</filename>
      <filetype>csv</filetype>
      <usage_type>resource</usage_type>
      <checksum>3BAFB696</checksum>
    </file>
    <file>
      <filename>data_hot_water_clotheswasher_schedule_3bed.csv</filename>
      <filetype>csv</filetype>
      <usage_type>resource</usage_type>
      <checksum>9289E6F2</checksum>
    </file>
    <file>
      <filename>data_hot_water_clotheswasher_schedule_4bed.csv</filename>
      <filetype>csv</filetype>
      <usage_type>resource</usage_type>
      <checksum>268D812A</checksum>
    </file>
    <file>
      <filename>data_hot_water_clotheswasher_schedule_5bed.csv</filename>
      <filetype>csv</filetype>
      <usage_type>resource</usage_type>
      <checksum>5109687D</checksum>
    </file>
    <file>
      <filename>data_hot_water_dishwasher_schedule_1bed.csv</filename>
      <filetype>csv</filetype>
      <usage_type>resource</usage_type>
      <checksum>736F23BC</checksum>
    </file>
    <file>
      <filename>data_hot_water_dishwasher_schedule_2bed.csv</filename>
      <filetype>csv</filetype>
      <usage_type>resource</usage_type>
      <checksum>ADCCC080</checksum>
    </file>
    <file>
      <filename>data_hot_water_dishwasher_schedule_3bed.csv</filename>
      <filetype>csv</filetype>
      <usage_type>resource</usage_type>
      <checksum>54BA8BB0</checksum>
    </file>
    <file>
      <filename>data_hot_water_dishwasher_schedule_4bed.csv</filename>
      <filetype>csv</filetype>
      <usage_type>resource</usage_type>
      <checksum>F34BF3A8</checksum>
    </file>
    <file>
      <filename>data_hot_water_dishwasher_schedule_5bed.csv</filename>
      <filetype>csv</filetype>
      <usage_type>resource</usage_type>
      <checksum>DAF9D44B</checksum>
    </file>
    <file>
      <filename>data_hot_water_fixtures_schedule_1bed.csv</filename>
      <filetype>csv</filetype>
      <usage_type>resource</usage_type>
      <checksum>D60D96A2</checksum>
    </file>
    <file>
      <filename>data_hot_water_fixtures_schedule_2bed.csv</filename>
      <filetype>csv</filetype>
      <usage_type>resource</usage_type>
      <checksum>85C2918F</checksum>
    </file>
    <file>
      <filename>data_hot_water_fixtures_schedule_3bed.csv</filename>
      <filetype>csv</filetype>
      <usage_type>resource</usage_type>
      <checksum>4A3F1BC5</checksum>
    </file>
    <file>
      <filename>data_hot_water_fixtures_schedule_4bed.csv</filename>
      <filetype>csv</filetype>
      <usage_type>resource</usage_type>
      <checksum>1BB9C885</checksum>
    </file>
    <file>
      <filename>data_hot_water_fixtures_schedule_5bed.csv</filename>
      <filetype>csv</filetype>
      <usage_type>resource</usage_type>
      <checksum>1A0446EE</checksum>
    </file>
    <file>
      <filename>data_hot_water_max_flows.csv</filename>
      <filetype>csv</filetype>
      <usage_type>resource</usage_type>
      <checksum>6BF095D2</checksum>
    </file>
    <file>
      <filename>energyplus.rb</filename>
      <filetype>rb</filetype>
      <usage_type>resource</usage_type>
      <checksum>00BB7C11</checksum>
    </file>
    <file>
      <filename>test_miscloads.rb</filename>
      <filetype>rb</filetype>
      <usage_type>test</usage_type>
      <checksum>8FFE4973</checksum>
    </file>
    <file>
      <filename>test_lighting.rb</filename>
      <filetype>rb</filetype>
      <usage_type>test</usage_type>
      <checksum>F42143F8</checksum>
    </file>
    <file>
      <filename>test_pv.rb</filename>
      <filetype>rb</filetype>
      <usage_type>test</usage_type>
      <checksum>B01378F4</checksum>
    </file>
    <file>
      <filename>meta_measure.rb</filename>
      <filetype>rb</filetype>
      <usage_type>resource</usage_type>
      <checksum>0C040490</checksum>
    </file>
    <file>
      <filename>test_hotwater_appliance.rb</filename>
      <filetype>rb</filetype>
      <usage_type>test</usage_type>
      <checksum>7A36EAA3</checksum>
    </file>
    <file>
      <filename>geometry.rb</filename>
      <filetype>rb</filetype>
      <usage_type>resource</usage_type>
      <checksum>71BB7398</checksum>
    </file>
    <file>
      <filename>test_airflow.rb</filename>
      <filetype>rb</filetype>
      <usage_type>test</usage_type>
      <checksum>AA592D20</checksum>
    </file>
    <file>
      <filename>test_constructions.rb</filename>
      <filetype>rb</filetype>
      <usage_type>test</usage_type>
      <checksum>1DEAF026</checksum>
    </file>
    <file>
      <filename>constructions.rb</filename>
      <filetype>rb</filetype>
      <usage_type>resource</usage_type>
      <checksum>BA0409DC</checksum>
    </file>
    <file>
      <filename>airflow.rb</filename>
      <filetype>rb</filetype>
      <usage_type>resource</usage_type>
      <checksum>1A6416EF</checksum>
    </file>
    <file>
      <filename>BaseElements.xsd</filename>
      <filetype>xsd</filetype>
      <usage_type>resource</usage_type>
      <checksum>B7D212FC</checksum>
    </file>
    <file>
      <filename>HPXMLDataTypes.xsd</filename>
      <filetype>xsd</filetype>
      <usage_type>resource</usage_type>
      <checksum>C13E66F3</checksum>
    </file>
    <file>
      <filename>hotwater_appliances.rb</filename>
      <filetype>rb</filetype>
      <usage_type>resource</usage_type>
      <checksum>C4B1B51D</checksum>
    </file>
    <file>
      <filename>validator.rb</filename>
      <filetype>rb</filetype>
      <usage_type>resource</usage_type>
      <checksum>7039FF35</checksum>
    </file>
    <file>
      <filename>test_validation.rb</filename>
      <filetype>rb</filetype>
      <usage_type>test</usage_type>
      <checksum>DF4C6299</checksum>
    </file>
    <file>
      <filename>test_water_heater.rb</filename>
      <filetype>rb</filetype>
      <usage_type>test</usage_type>
      <checksum>97E9A445</checksum>
    </file>
    <file>
      <filename>test_hvac.rb</filename>
      <filetype>rb</filetype>
      <usage_type>test</usage_type>
      <checksum>BF4566BB</checksum>
    </file>
    <file>
      <filename>version.rb</filename>
      <filetype>rb</filetype>
      <usage_type>resource</usage_type>
      <checksum>A1532F79</checksum>
    </file>
    <file>
      <filename>hvac_sizing.rb</filename>
      <filetype>rb</filetype>
      <usage_type>resource</usage_type>
      <checksum>51B1E37F</checksum>
    </file>
    <file>
      <filename>test_hvac_sizing.rb</filename>
      <filetype>rb</filetype>
      <usage_type>test</usage_type>
      <checksum>35C3F156</checksum>
    </file>
    <file>
      <filename>constants.rb</filename>
      <filetype>rb</filetype>
      <usage_type>resource</usage_type>
      <checksum>E4CE9FD0</checksum>
    </file>
    <file>
      <filename>waterheater.rb</filename>
      <filetype>rb</filetype>
      <usage_type>resource</usage_type>
      <checksum>8CC67A4B</checksum>
    </file>
    <file>
      <version>
        <software_program>OpenStudio</software_program>
        <identifier>2.1.1</identifier>
        <min_compatible>2.1.1</min_compatible>
      </version>
      <filename>measure.rb</filename>
      <filetype>rb</filetype>
      <usage_type>script</usage_type>
      <checksum>A461F4D4</checksum>
    </file>
    <file>
      <filename>simcontrols.rb</filename>
      <filetype>rb</filetype>
      <usage_type>resource</usage_type>
      <checksum>1164C9B8</checksum>
    </file>
    <file>
      <filename>lighting.rb</filename>
      <filetype>rb</filetype>
      <usage_type>resource</usage_type>
      <checksum>4E69B40E</checksum>
    </file>
    <file>
      <filename>test_location.rb</filename>
      <filetype>rb</filetype>
      <usage_type>test</usage_type>
      <checksum>983025AE</checksum>
    </file>
    <file>
      <filename>test_simcontrols.rb</filename>
      <filetype>rb</filetype>
      <usage_type>test</usage_type>
      <checksum>5CEBAA1B</checksum>
    </file>
    <file>
      <filename>schedules.rb</filename>
      <filetype>rb</filetype>
      <usage_type>resource</usage_type>
      <checksum>C2B5A5E7</checksum>
    </file>
    <file>
      <filename>location.rb</filename>
      <filetype>rb</filetype>
      <usage_type>resource</usage_type>
      <checksum>CFF8A021</checksum>
    </file>
    <file>
      <filename>xmlhelper.rb</filename>
      <filetype>rb</filetype>
      <usage_type>resource</usage_type>
      <checksum>1932CF82</checksum>
    </file>
    <file>
<<<<<<< HEAD
      <filename>hpxml_defaults.rb</filename>
=======
      <filename>hvac.rb</filename>
      <filetype>rb</filetype>
      <usage_type>resource</usage_type>
      <checksum>FCCE7AC0</checksum>
    </file>
    <file>
      <filename>misc_loads.rb</filename>
>>>>>>> 57ace524
      <filetype>rb</filetype>
      <usage_type>resource</usage_type>
      <checksum>EF9CAB5E</checksum>
    </file>
    <file>
      <filename>hpxml.rb</filename>
      <filetype>rb</filetype>
      <usage_type>resource</usage_type>
      <checksum>382478CB</checksum>
    </file>
    <file>
      <filename>HPXMLvalidator.xml</filename>
      <filetype>xml</filetype>
<<<<<<< HEAD
      <usage_type>resource</usage_type>
      <checksum>A0BB814F</checksum>
    </file>
    <file>
      <filename>EPvalidator.xml</filename>
      <filetype>xml</filetype>
      <usage_type>resource</usage_type>
      <checksum>7E6A68D7</checksum>
=======
      <usage_type>resource</usage_type>
      <checksum>313082F4</checksum>
>>>>>>> 57ace524
    </file>
    <file>
      <filename>EPvalidator.xml</filename>
      <filetype>xml</filetype>
      <usage_type>resource</usage_type>
      <checksum>1782369F</checksum>
    </file>
    <file>
      <filename>hpxml_defaults.rb</filename>
      <filetype>rb</filetype>
      <usage_type>resource</usage_type>
<<<<<<< HEAD
      <checksum>416E0C37</checksum>
    </file>
    <file>
      <filename>hvac.rb</filename>
      <filetype>rb</filetype>
      <usage_type>resource</usage_type>
      <checksum>216063F8</checksum>
=======
      <checksum>02459AD2</checksum>
    </file>
    <file>
      <filename>test_defaults.rb</filename>
      <filetype>rb</filetype>
      <usage_type>test</usage_type>
      <checksum>509926C3</checksum>
>>>>>>> 57ace524
    </file>
  </files>
</measure><|MERGE_RESOLUTION|>--- conflicted
+++ resolved
@@ -3,13 +3,8 @@
   <schema_version>3.0</schema_version>
   <name>hpxm_lto_openstudio</name>
   <uid>b1543b30-9465-45ff-ba04-1d1f85e763bc</uid>
-<<<<<<< HEAD
-  <version_id>7570d371-49dc-4bf0-be21-8e5cdbca3de1</version_id>
-  <version_modified>20201201T162430Z</version_modified>
-=======
-  <version_id>f5a66bf1-c5f5-43f6-bd96-99f812477fe8</version_id>
-  <version_modified>20201126T124238Z</version_modified>
->>>>>>> 57ace524
+  <version_id>dbdc6ef7-e304-4dd2-95c1-9359216156fe</version_id>
+  <version_modified>20201201T172728Z</version_modified>
   <xml_checksum>D8922A73</xml_checksum>
   <class_name>HPXMLtoOpenStudio</class_name>
   <display_name>HPXML to OpenStudio Translator</display_name>
@@ -470,71 +465,46 @@
       <checksum>1932CF82</checksum>
     </file>
     <file>
-<<<<<<< HEAD
+      <filename>misc_loads.rb</filename>
+      <filetype>rb</filetype>
+      <usage_type>resource</usage_type>
+      <checksum>EF9CAB5E</checksum>
+    </file>
+    <file>
       <filename>hpxml_defaults.rb</filename>
-=======
+      <filetype>rb</filetype>
+      <usage_type>resource</usage_type>
+      <checksum>02459AD2</checksum>
+    </file>
+    <file>
+      <filename>test_defaults.rb</filename>
+      <filetype>rb</filetype>
+      <usage_type>test</usage_type>
+      <checksum>509926C3</checksum>
+    </file>
+    <file>
       <filename>hvac.rb</filename>
       <filetype>rb</filetype>
       <usage_type>resource</usage_type>
-      <checksum>FCCE7AC0</checksum>
-    </file>
-    <file>
-      <filename>misc_loads.rb</filename>
->>>>>>> 57ace524
-      <filetype>rb</filetype>
-      <usage_type>resource</usage_type>
-      <checksum>EF9CAB5E</checksum>
+      <checksum>216063F8</checksum>
     </file>
     <file>
       <filename>hpxml.rb</filename>
       <filetype>rb</filetype>
       <usage_type>resource</usage_type>
-      <checksum>382478CB</checksum>
+      <checksum>4A0246B8</checksum>
     </file>
     <file>
       <filename>HPXMLvalidator.xml</filename>
       <filetype>xml</filetype>
-<<<<<<< HEAD
-      <usage_type>resource</usage_type>
-      <checksum>A0BB814F</checksum>
+      <usage_type>resource</usage_type>
+      <checksum>7FDAF453</checksum>
     </file>
     <file>
       <filename>EPvalidator.xml</filename>
       <filetype>xml</filetype>
       <usage_type>resource</usage_type>
-      <checksum>7E6A68D7</checksum>
-=======
-      <usage_type>resource</usage_type>
-      <checksum>313082F4</checksum>
->>>>>>> 57ace524
-    </file>
-    <file>
-      <filename>EPvalidator.xml</filename>
-      <filetype>xml</filetype>
-      <usage_type>resource</usage_type>
-      <checksum>1782369F</checksum>
-    </file>
-    <file>
-      <filename>hpxml_defaults.rb</filename>
-      <filetype>rb</filetype>
-      <usage_type>resource</usage_type>
-<<<<<<< HEAD
-      <checksum>416E0C37</checksum>
-    </file>
-    <file>
-      <filename>hvac.rb</filename>
-      <filetype>rb</filetype>
-      <usage_type>resource</usage_type>
-      <checksum>216063F8</checksum>
-=======
-      <checksum>02459AD2</checksum>
-    </file>
-    <file>
-      <filename>test_defaults.rb</filename>
-      <filetype>rb</filetype>
-      <usage_type>test</usage_type>
-      <checksum>509926C3</checksum>
->>>>>>> 57ace524
+      <checksum>A50344F9</checksum>
     </file>
   </files>
 </measure>