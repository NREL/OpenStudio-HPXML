--- conflicted
+++ resolved
@@ -3,13 +3,8 @@
   <schema_version>3.0</schema_version>
   <name>hpxm_lto_openstudio</name>
   <uid>b1543b30-9465-45ff-ba04-1d1f85e763bc</uid>
-<<<<<<< HEAD
-  <version_id>a4a33090-b4c7-4963-8f19-eac6ba7d5836</version_id>
-  <version_modified>20210607T155557Z</version_modified>
-=======
-  <version_id>df1a3112-68ce-4e1c-9f29-a6861be40bd2</version_id>
-  <version_modified>20210610T231656Z</version_modified>
->>>>>>> 8ff9f1b4
+  <version_id>35bcd489-387d-462d-a850-26aa96b9ba4f</version_id>
+  <version_modified>20210616T193153Z</version_modified>
   <xml_checksum>D8922A73</xml_checksum>
   <class_name>HPXMLtoOpenStudio</class_name>
   <display_name>HPXML to OpenStudio Translator</display_name>
@@ -349,12 +344,6 @@
       <checksum>19007457</checksum>
     </file>
     <file>
-      <filename>test_enclosure.rb</filename>
-      <filetype>rb</filetype>
-      <usage_type>test</usage_type>
-      <checksum>2A7EF627</checksum>
-    </file>
-    <file>
       <filename>energyplus.rb</filename>
       <filetype>rb</filetype>
       <usage_type>resource</usage_type>
@@ -457,54 +446,13 @@
       <checksum>9EC3B4D6</checksum>
     </file>
     <file>
-<<<<<<< HEAD
-      <filename>test_defaults.rb</filename>
-      <filetype>rb</filetype>
-      <usage_type>test</usage_type>
-      <checksum>7063FFD3</checksum>
-=======
-      <filename>schedules.rb</filename>
-      <filetype>rb</filetype>
-      <usage_type>resource</usage_type>
-      <checksum>38A6C75D</checksum>
-    </file>
-    <file>
-      <filename>version.rb</filename>
-      <filetype>rb</filetype>
-      <usage_type>resource</usage_type>
-      <checksum>1277B716</checksum>
-    </file>
-    <file>
-      <filename>hvac_sizing.rb</filename>
-      <filetype>rb</filetype>
-      <usage_type>resource</usage_type>
-      <checksum>8F1753B9</checksum>
-    </file>
-    <file>
-      <filename>airflow.rb</filename>
-      <filetype>rb</filetype>
-      <usage_type>resource</usage_type>
-      <checksum>2D4AA46E</checksum>
->>>>>>> 8ff9f1b4
-    </file>
-    <file>
       <filename>test_hvac.rb</filename>
       <filetype>rb</filetype>
       <usage_type>test</usage_type>
       <checksum>762FA454</checksum>
     </file>
     <file>
-<<<<<<< HEAD
-      <filename>waterheater.rb</filename>
-=======
-      <filename>hvac.rb</filename>
-      <filetype>rb</filetype>
-      <usage_type>resource</usage_type>
-      <checksum>D367FDEA</checksum>
-    </file>
-    <file>
       <filename>test_airflow.rb</filename>
->>>>>>> 8ff9f1b4
       <filetype>rb</filetype>
       <usage_type>test</usage_type>
       <checksum>0E51466A</checksum>
@@ -527,12 +475,6 @@
       <checksum>F3C9BEE8</checksum>
     </file>
     <file>
-      <filename>materials.rb</filename>
-      <filetype>rb</filetype>
-      <usage_type>resource</usage_type>
-      <checksum>8179E8D2</checksum>
-    </file>
-    <file>
       <filename>constructions.rb</filename>
       <filetype>rb</filetype>
       <usage_type>resource</usage_type>
@@ -569,76 +511,82 @@
       <checksum>1E19062E</checksum>
     </file>
     <file>
+      <filename>test_defaults.rb</filename>
+      <filetype>rb</filetype>
+      <usage_type>test</usage_type>
+      <checksum>A064A3F8</checksum>
+    </file>
+    <file>
+      <filename>test_water_heater.rb</filename>
+      <filetype>rb</filetype>
+      <usage_type>test</usage_type>
+      <checksum>B415B698</checksum>
+    </file>
+    <file>
+      <filename>test_enclosure.rb</filename>
+      <filetype>rb</filetype>
+      <usage_type>test</usage_type>
+      <checksum>0ABDD35B</checksum>
+    </file>
+    <file>
+      <filename>meta_measure.rb</filename>
+      <filetype>rb</filetype>
+      <usage_type>resource</usage_type>
+      <checksum>6B409E9A</checksum>
+    </file>
+    <file>
+      <filename>minitest_helper.rb</filename>
+      <filetype>rb</filetype>
+      <usage_type>resource</usage_type>
+      <checksum>02AE0222</checksum>
+    </file>
+    <file>
+      <filename>schedules.rb</filename>
+      <filetype>rb</filetype>
+      <usage_type>resource</usage_type>
+      <checksum>13B33774</checksum>
+    </file>
+    <file>
+      <filename>version.rb</filename>
+      <filetype>rb</filetype>
+      <usage_type>resource</usage_type>
+      <checksum>9A3BAE35</checksum>
+    </file>
+    <file>
+      <filename>hvac_sizing.rb</filename>
+      <filetype>rb</filetype>
+      <usage_type>resource</usage_type>
+      <checksum>E0573F4D</checksum>
+    </file>
+    <file>
+      <filename>airflow.rb</filename>
+      <filetype>rb</filetype>
+      <usage_type>resource</usage_type>
+      <checksum>A46E38D5</checksum>
+    </file>
+    <file>
+      <filename>hvac.rb</filename>
+      <filetype>rb</filetype>
+      <usage_type>resource</usage_type>
+      <checksum>291D4757</checksum>
+    </file>
+    <file>
+      <filename>materials.rb</filename>
+      <filetype>rb</filetype>
+      <usage_type>resource</usage_type>
+      <checksum>1B917B31</checksum>
+    </file>
+    <file>
       <filename>hpxml.rb</filename>
       <filetype>rb</filetype>
       <usage_type>resource</usage_type>
-      <checksum>475EDA5A</checksum>
-    </file>
-    <file>
-      <filename>test_defaults.rb</filename>
-      <filetype>rb</filetype>
-      <usage_type>test</usage_type>
-      <checksum>A064A3F8</checksum>
+      <checksum>79F9B5D1</checksum>
     </file>
     <file>
       <filename>hpxml_defaults.rb</filename>
       <filetype>rb</filetype>
       <usage_type>resource</usage_type>
-      <checksum>8E9F6680</checksum>
-    </file>
-    <file>
-      <filename>test_water_heater.rb</filename>
-      <filetype>rb</filetype>
-      <usage_type>test</usage_type>
-      <checksum>B415B698</checksum>
-    </file>
-    <file>
-      <filename>meta_measure.rb</filename>
-      <filetype>rb</filetype>
-      <usage_type>resource</usage_type>
-      <checksum>6B409E9A</checksum>
-    </file>
-    <file>
-      <filename>minitest_helper.rb</filename>
-      <filetype>rb</filetype>
-      <usage_type>resource</usage_type>
-      <checksum>02AE0222</checksum>
-    </file>
-    <file>
-      <filename>schedules.rb</filename>
-      <filetype>rb</filetype>
-      <usage_type>resource</usage_type>
-      <checksum>13B33774</checksum>
-    </file>
-    <file>
-      <filename>hvac_sizing.rb</filename>
-      <filetype>rb</filetype>
-      <usage_type>resource</usage_type>
-      <checksum>E0573F4D</checksum>
-    </file>
-    <file>
-      <filename>airflow.rb</filename>
-      <filetype>rb</filetype>
-      <usage_type>resource</usage_type>
-      <checksum>A46E38D5</checksum>
-    </file>
-    <file>
-      <filename>hpxml_defaults.rb</filename>
-      <filetype>rb</filetype>
-      <usage_type>resource</usage_type>
-      <checksum>F24E3886</checksum>
-    </file>
-    <file>
-      <filename>hvac.rb</filename>
-      <filetype>rb</filetype>
-      <usage_type>resource</usage_type>
-      <checksum>291D4757</checksum>
-    </file>
-    <file>
-      <filename>version.rb</filename>
-      <filetype>rb</filetype>
-      <usage_type>resource</usage_type>
-      <checksum>9A3BAE35</checksum>
+      <checksum>1C42125A</checksum>
     </file>
   </files>
 </measure>