<?xml version="1.0"?>
<measure>
  <schema_version>3.1</schema_version>
  <name>hpxm_lto_openstudio</name>
  <uid>b1543b30-9465-45ff-ba04-1d1f85e763bc</uid>
<<<<<<< HEAD
  <version_id>ea1ceb4f-ae29-469a-9098-4bffc0c3b6bd</version_id>
  <version_modified>2024-03-01T00:24:57Z</version_modified>
=======
  <version_id>e32b0cdf-f75e-4b7a-8009-75d0ae221c55</version_id>
  <version_modified>2024-03-07T01:42:13Z</version_modified>
>>>>>>> 9485f91c
  <xml_checksum>D8922A73</xml_checksum>
  <class_name>HPXMLtoOpenStudio</class_name>
  <display_name>HPXML to OpenStudio Translator</display_name>
  <description>Translates HPXML file to OpenStudio Model</description>
  <modeler_description>TODO</modeler_description>
  <arguments>
    <argument>
      <name>hpxml_path</name>
      <display_name>HPXML File Path</display_name>
      <description>Absolute/relative path of the HPXML file.</description>
      <type>String</type>
      <required>true</required>
      <model_dependent>false</model_dependent>
    </argument>
    <argument>
      <name>output_dir</name>
      <display_name>Directory for Output Files</display_name>
      <description>Absolute/relative path for the output files directory.</description>
      <type>String</type>
      <required>true</required>
      <model_dependent>false</model_dependent>
    </argument>
    <argument>
      <name>debug</name>
      <display_name>Debug Mode?</display_name>
      <description>If true: 1) Writes in.osm file, 2) Generates additional log output, and 3) Creates all EnergyPlus output files.</description>
      <type>Boolean</type>
      <required>false</required>
      <model_dependent>false</model_dependent>
      <default_value>false</default_value>
      <choices>
        <choice>
          <value>true</value>
          <display_name>true</display_name>
        </choice>
        <choice>
          <value>false</value>
          <display_name>false</display_name>
        </choice>
      </choices>
    </argument>
    <argument>
      <name>add_component_loads</name>
      <display_name>Add component loads?</display_name>
      <description>If true, adds the calculation of heating/cooling component loads (not enabled by default for faster performance).</description>
      <type>Boolean</type>
      <required>false</required>
      <model_dependent>false</model_dependent>
      <default_value>false</default_value>
      <choices>
        <choice>
          <value>true</value>
          <display_name>true</display_name>
        </choice>
        <choice>
          <value>false</value>
          <display_name>false</display_name>
        </choice>
      </choices>
    </argument>
    <argument>
      <name>skip_validation</name>
      <display_name>Skip Validation?</display_name>
      <description>If true, bypasses HPXML input validation for faster performance. WARNING: This should only be used if the supplied HPXML file has already been validated against the Schema &amp; Schematron documents.</description>
      <type>Boolean</type>
      <required>false</required>
      <model_dependent>false</model_dependent>
      <default_value>false</default_value>
      <choices>
        <choice>
          <value>true</value>
          <display_name>true</display_name>
        </choice>
        <choice>
          <value>false</value>
          <display_name>false</display_name>
        </choice>
      </choices>
    </argument>
    <argument>
      <name>building_id</name>
      <display_name>BuildingID</display_name>
      <description>The ID of the HPXML Building. Only required if the HPXML has multiple Building elements and WholeSFAorMFBuildingSimulation is not true.</description>
      <type>String</type>
      <required>false</required>
      <model_dependent>false</model_dependent>
    </argument>
  </arguments>
  <outputs />
  <provenances />
  <tags>
    <tag>Whole Building.Space Types</tag>
  </tags>
  <attributes>
    <attribute>
      <name>Measure Type</name>
      <value>ModelMeasure</value>
      <datatype>string</datatype>
    </attribute>
    <attribute>
      <name>Intended Software Tool</name>
      <value>Apply Measure Now</value>
      <datatype>string</datatype>
    </attribute>
    <attribute>
      <name>Intended Software Tool</name>
      <value>OpenStudio Application</value>
      <datatype>string</datatype>
    </attribute>
    <attribute>
      <name>Intended Software Tool</name>
      <value>Parametric Analysis Tool</value>
      <datatype>string</datatype>
    </attribute>
  </attributes>
  <files>
    <file>
      <filename>README.md</filename>
      <filetype>md</filetype>
      <usage_type>readme</usage_type>
      <checksum>DCE171D6</checksum>
    </file>
    <file>
      <filename>README.md.erb</filename>
      <filetype>erb</filetype>
      <usage_type>readmeerb</usage_type>
      <checksum>513F28E9</checksum>
    </file>
    <file>
      <version>
        <software_program>OpenStudio</software_program>
        <identifier>3.3.0</identifier>
        <min_compatible>3.3.0</min_compatible>
      </version>
      <filename>measure.rb</filename>
      <filetype>rb</filetype>
      <usage_type>script</usage_type>
      <checksum>ECAF5AA7</checksum>
    </file>
    <file>
      <filename>airflow.rb</filename>
      <filetype>rb</filetype>
      <usage_type>resource</usage_type>
      <checksum>AA107999</checksum>
    </file>
    <file>
      <filename>battery.rb</filename>
      <filetype>rb</filetype>
      <usage_type>resource</usage_type>
      <checksum>E8ED081B</checksum>
    </file>
    <file>
      <filename>constants.rb</filename>
      <filetype>rb</filetype>
      <usage_type>resource</usage_type>
      <checksum>2568BDAC</checksum>
    </file>
    <file>
      <filename>constructions.rb</filename>
      <filetype>rb</filetype>
      <usage_type>resource</usage_type>
      <checksum>D9C85C3D</checksum>
    </file>
    <file>
      <filename>data/Xing_okstate_0664D_13659_Table_A-3.csv</filename>
      <filetype>csv</filetype>
      <usage_type>resource</usage_type>
      <checksum>50B7055C</checksum>
    </file>
    <file>
      <filename>data/ashrae_622_wsf.csv</filename>
      <filetype>csv</filetype>
      <usage_type>resource</usage_type>
      <checksum>308F75BA</checksum>
    </file>
    <file>
      <filename>data/cambium/LRMER_95DecarbBy2035.csv</filename>
      <filetype>csv</filetype>
      <usage_type>resource</usage_type>
      <checksum>5E60A9EE</checksum>
    </file>
    <file>
      <filename>data/cambium/LRMER_95DecarbBy2050.csv</filename>
      <filetype>csv</filetype>
      <usage_type>resource</usage_type>
      <checksum>01B9A892</checksum>
    </file>
    <file>
      <filename>data/cambium/LRMER_HighRECosts.csv</filename>
      <filetype>csv</filetype>
      <usage_type>resource</usage_type>
      <checksum>A46DE564</checksum>
    </file>
    <file>
      <filename>data/cambium/LRMER_LowRECosts.csv</filename>
      <filetype>csv</filetype>
      <usage_type>resource</usage_type>
      <checksum>58B8E01E</checksum>
    </file>
    <file>
      <filename>data/cambium/LRMER_MidCase.csv</filename>
      <filetype>csv</filetype>
      <usage_type>resource</usage_type>
      <checksum>4C7D519B</checksum>
    </file>
    <file>
      <filename>data/cambium/README.md</filename>
      <filetype>md</filetype>
      <usage_type>resource</usage_type>
      <checksum>FC171B98</checksum>
    </file>
    <file>
      <filename>data/climate_zones.csv</filename>
      <filetype>csv</filetype>
      <usage_type>resource</usage_type>
      <checksum>63C6A1E2</checksum>
    </file>
    <file>
      <filename>data/g_functions/C_configurations_5m_v1.0.json</filename>
      <filetype>json</filetype>
      <usage_type>resource</usage_type>
      <checksum>E97DCCDD</checksum>
    </file>
    <file>
      <filename>data/g_functions/L_configurations_5m_v1.0.json</filename>
      <filetype>json</filetype>
      <usage_type>resource</usage_type>
      <checksum>6B2B3787</checksum>
    </file>
    <file>
      <filename>data/g_functions/LopU_configurations_5m_v1.0.json</filename>
      <filetype>json</filetype>
      <usage_type>resource</usage_type>
      <checksum>B13FA813</checksum>
    </file>
    <file>
      <filename>data/g_functions/Open_configurations_5m_v1.0.json</filename>
      <filetype>json</filetype>
      <usage_type>resource</usage_type>
      <checksum>FF25A024</checksum>
    </file>
    <file>
      <filename>data/g_functions/README.md</filename>
      <filetype>md</filetype>
      <usage_type>resource</usage_type>
      <checksum>48D1301C</checksum>
    </file>
    <file>
      <filename>data/g_functions/U_configurations_5m_v1.0.json</filename>
      <filetype>json</filetype>
      <usage_type>resource</usage_type>
      <checksum>B5BEF270</checksum>
    </file>
    <file>
      <filename>data/g_functions/rectangle_5m_v1.0.json</filename>
      <filetype>json</filetype>
      <usage_type>resource</usage_type>
      <checksum>25FFB6A8</checksum>
    </file>
    <file>
      <filename>data/g_functions/util.rb</filename>
      <filetype>rb</filetype>
      <usage_type>resource</usage_type>
      <checksum>2BEF07FA</checksum>
    </file>
    <file>
      <filename>data/unavailable_periods.csv</filename>
      <filetype>csv</filetype>
      <usage_type>resource</usage_type>
      <checksum>73BFECE2</checksum>
    </file>
    <file>
      <filename>energyplus.rb</filename>
      <filetype>rb</filetype>
      <usage_type>resource</usage_type>
      <checksum>801A6A26</checksum>
    </file>
    <file>
      <filename>generator.rb</filename>
      <filetype>rb</filetype>
      <usage_type>resource</usage_type>
      <checksum>C0DD8C33</checksum>
    </file>
    <file>
      <filename>geometry.rb</filename>
      <filetype>rb</filetype>
      <usage_type>resource</usage_type>
      <checksum>21C2553F</checksum>
    </file>
    <file>
      <filename>hotwater_appliances.rb</filename>
      <filetype>rb</filetype>
      <usage_type>resource</usage_type>
      <checksum>525FB9DB</checksum>
    </file>
    <file>
      <filename>hpxml.rb</filename>
      <filetype>rb</filetype>
      <usage_type>resource</usage_type>
<<<<<<< HEAD
      <checksum>5034F03E</checksum>
=======
      <checksum>758D1948</checksum>
>>>>>>> 9485f91c
    </file>
    <file>
      <filename>hpxml_defaults.rb</filename>
      <filetype>rb</filetype>
      <usage_type>resource</usage_type>
      <checksum>F5FE95AC</checksum>
    </file>
    <file>
      <filename>hpxml_schema/HPXML.xsd</filename>
      <filetype>xsd</filetype>
      <usage_type>resource</usage_type>
      <checksum>5F5A5A0A</checksum>
    </file>
    <file>
      <filename>hpxml_schema/README.md</filename>
      <filetype>md</filetype>
      <usage_type>resource</usage_type>
      <checksum>D05DFB8A</checksum>
    </file>
    <file>
      <filename>hpxml_schematron/EPvalidator.xml</filename>
      <filetype>xml</filetype>
      <usage_type>resource</usage_type>
<<<<<<< HEAD
      <checksum>DADA1E5D</checksum>
=======
      <checksum>1407BC14</checksum>
>>>>>>> 9485f91c
    </file>
    <file>
      <filename>hpxml_schematron/iso-schematron.xsd</filename>
      <filetype>xsd</filetype>
      <usage_type>resource</usage_type>
      <checksum>2785B05C</checksum>
    </file>
    <file>
      <filename>hvac.rb</filename>
      <filetype>rb</filetype>
      <usage_type>resource</usage_type>
      <checksum>3C0DF198</checksum>
    </file>
    <file>
      <filename>hvac_sizing.rb</filename>
      <filetype>rb</filetype>
      <usage_type>resource</usage_type>
<<<<<<< HEAD
      <checksum>A38D6FD7</checksum>
=======
      <checksum>903730A2</checksum>
>>>>>>> 9485f91c
    </file>
    <file>
      <filename>lighting.rb</filename>
      <filetype>rb</filetype>
      <usage_type>resource</usage_type>
      <checksum>720F24C6</checksum>
    </file>
    <file>
      <filename>location.rb</filename>
      <filetype>rb</filetype>
      <usage_type>resource</usage_type>
      <checksum>AC8FD8C6</checksum>
    </file>
    <file>
      <filename>materials.rb</filename>
      <filetype>rb</filetype>
      <usage_type>resource</usage_type>
      <checksum>74EB5B1D</checksum>
    </file>
    <file>
      <filename>meta_measure.rb</filename>
      <filetype>rb</filetype>
      <usage_type>resource</usage_type>
      <checksum>3FCE13DD</checksum>
    </file>
    <file>
      <filename>minitest_helper.rb</filename>
      <filetype>rb</filetype>
      <usage_type>resource</usage_type>
      <checksum>923B05E5</checksum>
    </file>
    <file>
      <filename>misc_loads.rb</filename>
      <filetype>rb</filetype>
      <usage_type>resource</usage_type>
      <checksum>8BDAA188</checksum>
    </file>
    <file>
      <filename>output.rb</filename>
      <filetype>rb</filetype>
      <usage_type>resource</usage_type>
      <checksum>7AC7F779</checksum>
    </file>
    <file>
      <filename>psychrometrics.rb</filename>
      <filetype>rb</filetype>
      <usage_type>resource</usage_type>
      <checksum>B81E536D</checksum>
    </file>
    <file>
      <filename>pv.rb</filename>
      <filetype>rb</filetype>
      <usage_type>resource</usage_type>
      <checksum>B4742C47</checksum>
    </file>
    <file>
      <filename>schedule_files/battery.csv</filename>
      <filetype>csv</filetype>
      <usage_type>resource</usage_type>
      <checksum>C1350909</checksum>
    </file>
    <file>
      <filename>schedule_files/occupancy-non-stochastic.csv</filename>
      <filetype>csv</filetype>
      <usage_type>resource</usage_type>
      <checksum>A54803E1</checksum>
    </file>
    <file>
      <filename>schedule_files/occupancy-stochastic-10-mins.csv</filename>
      <filetype>csv</filetype>
      <usage_type>resource</usage_type>
      <checksum>D4373DC9</checksum>
    </file>
    <file>
      <filename>schedule_files/occupancy-stochastic-30-mins.csv</filename>
      <filetype>csv</filetype>
      <usage_type>resource</usage_type>
      <checksum>D4373DC9</checksum>
    </file>
    <file>
      <filename>schedule_files/occupancy-stochastic.csv</filename>
      <filetype>csv</filetype>
      <usage_type>resource</usage_type>
      <checksum>DEED74EA</checksum>
    </file>
    <file>
      <filename>schedule_files/occupancy-stochastic_2.csv</filename>
      <filetype>csv</filetype>
      <usage_type>resource</usage_type>
      <checksum>7E648862</checksum>
    </file>
    <file>
      <filename>schedule_files/occupancy-stochastic_3.csv</filename>
      <filetype>csv</filetype>
      <usage_type>resource</usage_type>
      <checksum>4DCFB9A0</checksum>
    </file>
    <file>
      <filename>schedule_files/occupancy-stochastic_4.csv</filename>
      <filetype>csv</filetype>
      <usage_type>resource</usage_type>
      <checksum>632C7CCF</checksum>
    </file>
    <file>
      <filename>schedule_files/occupancy-stochastic_5.csv</filename>
      <filetype>csv</filetype>
      <usage_type>resource</usage_type>
      <checksum>644329D0</checksum>
    </file>
    <file>
      <filename>schedule_files/occupancy-stochastic_6.csv</filename>
      <filetype>csv</filetype>
      <usage_type>resource</usage_type>
      <checksum>F4CD8AA3</checksum>
    </file>
    <file>
      <filename>schedule_files/setpoints-10-mins.csv</filename>
      <filetype>csv</filetype>
      <usage_type>resource</usage_type>
      <checksum>BC2195A6</checksum>
    </file>
    <file>
      <filename>schedule_files/setpoints-cooling-only.csv</filename>
      <filetype>csv</filetype>
      <usage_type>resource</usage_type>
      <checksum>7465D8DD</checksum>
    </file>
    <file>
      <filename>schedule_files/setpoints-daily-schedules.csv</filename>
      <filetype>csv</filetype>
      <usage_type>resource</usage_type>
      <checksum>A60258DE</checksum>
    </file>
    <file>
      <filename>schedule_files/setpoints-daily-setbacks.csv</filename>
      <filetype>csv</filetype>
      <usage_type>resource</usage_type>
      <checksum>74292B8C</checksum>
    </file>
    <file>
      <filename>schedule_files/setpoints-heating-only.csv</filename>
      <filetype>csv</filetype>
      <usage_type>resource</usage_type>
      <checksum>BD935921</checksum>
    </file>
    <file>
      <filename>schedule_files/setpoints.csv</filename>
      <filetype>csv</filetype>
      <usage_type>resource</usage_type>
      <checksum>706A63BC</checksum>
    </file>
    <file>
      <filename>schedule_files/water-heater-operating-modes.csv</filename>
      <filetype>csv</filetype>
      <usage_type>resource</usage_type>
      <checksum>86F45903</checksum>
    </file>
    <file>
      <filename>schedule_files/water-heater-setpoints-10-mins.csv</filename>
      <filetype>csv</filetype>
      <usage_type>resource</usage_type>
      <checksum>F9C90051</checksum>
    </file>
    <file>
      <filename>schedule_files/water-heater-setpoints.csv</filename>
      <filetype>csv</filetype>
      <usage_type>resource</usage_type>
      <checksum>2DFF87CD</checksum>
    </file>
    <file>
      <filename>schedules.rb</filename>
      <filetype>rb</filetype>
      <usage_type>resource</usage_type>
      <checksum>0E227CE5</checksum>
    </file>
    <file>
      <filename>simcontrols.rb</filename>
      <filetype>rb</filetype>
      <usage_type>resource</usage_type>
      <checksum>DA4D108D</checksum>
    </file>
    <file>
      <filename>unit_conversions.rb</filename>
      <filetype>rb</filetype>
      <usage_type>resource</usage_type>
      <checksum>61BEEB21</checksum>
    </file>
    <file>
      <filename>util.rb</filename>
      <filetype>rb</filetype>
      <usage_type>resource</usage_type>
      <checksum>6D409347</checksum>
    </file>
    <file>
      <filename>utility_bills.rb</filename>
      <filetype>rb</filetype>
      <usage_type>resource</usage_type>
      <checksum>07DB4C49</checksum>
    </file>
    <file>
      <filename>version.rb</filename>
      <filetype>rb</filetype>
      <usage_type>resource</usage_type>
      <checksum>6A05B3F0</checksum>
    </file>
    <file>
      <filename>waterheater.rb</filename>
      <filetype>rb</filetype>
      <usage_type>resource</usage_type>
      <checksum>70589E67</checksum>
    </file>
    <file>
      <filename>weather.rb</filename>
      <filetype>rb</filetype>
      <usage_type>resource</usage_type>
      <checksum>EA6C1204</checksum>
    </file>
    <file>
      <filename>xmlhelper.rb</filename>
      <filetype>rb</filetype>
      <usage_type>resource</usage_type>
      <checksum>17D30902</checksum>
    </file>
    <file>
      <filename>xmlvalidator.rb</filename>
      <filetype>rb</filetype>
      <usage_type>resource</usage_type>
      <checksum>87937B84</checksum>
    </file>
    <file>
      <filename>in.schedules.csv</filename>
      <filetype>csv</filetype>
      <usage_type>test</usage_type>
      <checksum>6244F711</checksum>
    </file>
    <file>
      <filename>test_airflow.rb</filename>
      <filetype>rb</filetype>
      <usage_type>test</usage_type>
      <checksum>AA475DBF</checksum>
    </file>
    <file>
      <filename>test_battery.rb</filename>
      <filetype>rb</filetype>
      <usage_type>test</usage_type>
      <checksum>06598B29</checksum>
    </file>
    <file>
      <filename>test_defaults.rb</filename>
      <filetype>rb</filetype>
      <usage_type>test</usage_type>
      <checksum>C0F759DF</checksum>
    </file>
    <file>
      <filename>test_enclosure.rb</filename>
      <filetype>rb</filetype>
      <usage_type>test</usage_type>
      <checksum>427AA4EF</checksum>
    </file>
    <file>
      <filename>test_generator.rb</filename>
      <filetype>rb</filetype>
      <usage_type>test</usage_type>
      <checksum>C4F6CF9B</checksum>
    </file>
    <file>
      <filename>test_hotwater_appliance.rb</filename>
      <filetype>rb</filetype>
      <usage_type>test</usage_type>
      <checksum>7D49C113</checksum>
    </file>
    <file>
      <filename>test_hvac.rb</filename>
      <filetype>rb</filetype>
      <usage_type>test</usage_type>
      <checksum>5AD597FF</checksum>
    </file>
    <file>
      <filename>test_hvac_sizing.rb</filename>
      <filetype>rb</filetype>
      <usage_type>test</usage_type>
      <checksum>CBBF7A06</checksum>
    </file>
    <file>
      <filename>test_lighting.rb</filename>
      <filetype>rb</filetype>
      <usage_type>test</usage_type>
      <checksum>A15B8208</checksum>
    </file>
    <file>
      <filename>test_location.rb</filename>
      <filetype>rb</filetype>
      <usage_type>test</usage_type>
      <checksum>663B10FB</checksum>
    </file>
    <file>
      <filename>test_miscloads.rb</filename>
      <filetype>rb</filetype>
      <usage_type>test</usage_type>
      <checksum>0135301B</checksum>
    </file>
    <file>
      <filename>test_pv.rb</filename>
      <filetype>rb</filetype>
      <usage_type>test</usage_type>
      <checksum>DB1DEFCF</checksum>
    </file>
    <file>
      <filename>test_schedules.rb</filename>
      <filetype>rb</filetype>
      <usage_type>test</usage_type>
      <checksum>A34141EE</checksum>
    </file>
    <file>
      <filename>test_simcontrols.rb</filename>
      <filetype>rb</filetype>
      <usage_type>test</usage_type>
      <checksum>211EB384</checksum>
    </file>
    <file>
      <filename>test_validation.rb</filename>
      <filetype>rb</filetype>
      <usage_type>test</usage_type>
<<<<<<< HEAD
      <checksum>D71662FA</checksum>
=======
      <checksum>9B783726</checksum>
>>>>>>> 9485f91c
    </file>
    <file>
      <filename>test_water_heater.rb</filename>
      <filetype>rb</filetype>
      <usage_type>test</usage_type>
      <checksum>3181EB84</checksum>
    </file>
    <file>
      <filename>test_weather.rb</filename>
      <filetype>rb</filetype>
      <usage_type>test</usage_type>
      <checksum>156AAC98</checksum>
    </file>
    <file>
      <filename>util.rb</filename>
      <filetype>rb</filetype>
      <usage_type>test</usage_type>
      <checksum>D22025B3</checksum>
    </file>
  </files>
</measure><|MERGE_RESOLUTION|>--- conflicted
+++ resolved
@@ -3,13 +3,8 @@
   <schema_version>3.1</schema_version>
   <name>hpxm_lto_openstudio</name>
   <uid>b1543b30-9465-45ff-ba04-1d1f85e763bc</uid>
-<<<<<<< HEAD
-  <version_id>ea1ceb4f-ae29-469a-9098-4bffc0c3b6bd</version_id>
-  <version_modified>2024-03-01T00:24:57Z</version_modified>
-=======
-  <version_id>e32b0cdf-f75e-4b7a-8009-75d0ae221c55</version_id>
-  <version_modified>2024-03-07T01:42:13Z</version_modified>
->>>>>>> 9485f91c
+  <version_id>6760afb5-0b2a-4324-b5e0-108b0991a557</version_id>
+  <version_modified>2024-03-07T16:57:33Z</version_modified>
   <xml_checksum>D8922A73</xml_checksum>
   <class_name>HPXMLtoOpenStudio</class_name>
   <display_name>HPXML to OpenStudio Translator</display_name>
@@ -309,11 +304,7 @@
       <filename>hpxml.rb</filename>
       <filetype>rb</filetype>
       <usage_type>resource</usage_type>
-<<<<<<< HEAD
-      <checksum>5034F03E</checksum>
-=======
-      <checksum>758D1948</checksum>
->>>>>>> 9485f91c
+      <checksum>AEB46C54</checksum>
     </file>
     <file>
       <filename>hpxml_defaults.rb</filename>
@@ -337,11 +328,7 @@
       <filename>hpxml_schematron/EPvalidator.xml</filename>
       <filetype>xml</filetype>
       <usage_type>resource</usage_type>
-<<<<<<< HEAD
-      <checksum>DADA1E5D</checksum>
-=======
-      <checksum>1407BC14</checksum>
->>>>>>> 9485f91c
+      <checksum>90762F21</checksum>
     </file>
     <file>
       <filename>hpxml_schematron/iso-schematron.xsd</filename>
@@ -359,11 +346,7 @@
       <filename>hvac_sizing.rb</filename>
       <filetype>rb</filetype>
       <usage_type>resource</usage_type>
-<<<<<<< HEAD
-      <checksum>A38D6FD7</checksum>
-=======
-      <checksum>903730A2</checksum>
->>>>>>> 9485f91c
+      <checksum>28FEE46D</checksum>
     </file>
     <file>
       <filename>lighting.rb</filename>
@@ -687,11 +670,7 @@
       <filename>test_validation.rb</filename>
       <filetype>rb</filetype>
       <usage_type>test</usage_type>
-<<<<<<< HEAD
-      <checksum>D71662FA</checksum>
-=======
-      <checksum>9B783726</checksum>
->>>>>>> 9485f91c
+      <checksum>6183CBBA</checksum>
     </file>
     <file>
       <filename>test_water_heater.rb</filename>
