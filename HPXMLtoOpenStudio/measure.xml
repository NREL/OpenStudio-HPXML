--- conflicted
+++ resolved
@@ -3,13 +3,8 @@
   <schema_version>3.0</schema_version>
   <name>hpxm_lto_openstudio</name>
   <uid>b1543b30-9465-45ff-ba04-1d1f85e763bc</uid>
-<<<<<<< HEAD
-  <version_id>9c4aa9c5-c04e-4d97-bf73-52ae7f3f45d7</version_id>
-  <version_modified>20210405T203309Z</version_modified>
-=======
-  <version_id>2d37bca4-05f1-4d66-abcf-bdf088c2707f</version_id>
-  <version_modified>20210407T191435Z</version_modified>
->>>>>>> 765cd139
+  <version_id>5b95fed3-5f95-421e-bd81-ae7109bbe797</version_id>
+  <version_modified>20210407T191851Z</version_modified>
   <xml_checksum>D8922A73</xml_checksum>
   <class_name>HPXMLtoOpenStudio</class_name>
   <display_name>HPXML to OpenStudio Translator</display_name>
@@ -549,11 +544,7 @@
       <filename>hpxml_defaults.rb</filename>
       <filetype>rb</filetype>
       <usage_type>resource</usage_type>
-<<<<<<< HEAD
-      <checksum>C990B74E</checksum>
-=======
-      <checksum>97B17FAA</checksum>
->>>>>>> 765cd139
+      <checksum>A6FF213C</checksum>
     </file>
     <file>
       <filename>hpxml.rb</filename>
@@ -565,11 +556,7 @@
       <filename>hvac.rb</filename>
       <filetype>rb</filetype>
       <usage_type>resource</usage_type>
-<<<<<<< HEAD
-      <checksum>01972D34</checksum>
-=======
-      <checksum>17D99E62</checksum>
->>>>>>> 765cd139
+      <checksum>0997333B</checksum>
     </file>
   </files>
 </measure>