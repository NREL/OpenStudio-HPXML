<?xml version="1.0"?>
<measure>
  <schema_version>3.0</schema_version>
  <name>hpxm_lto_openstudio</name>
  <uid>b1543b30-9465-45ff-ba04-1d1f85e763bc</uid>
<<<<<<< HEAD
  <version_id>b4f9da98-a666-4e33-907c-05e4727efad5</version_id>
  <version_modified>20200714T192351Z</version_modified>
=======
  <version_id>41306b5c-776a-4fff-ab7d-dfaf2f834726</version_id>
  <version_modified>20200714T193424Z</version_modified>
>>>>>>> 6a64feff
  <xml_checksum>D8922A73</xml_checksum>
  <class_name>HPXMLtoOpenStudio</class_name>
  <display_name>HPXML to OpenStudio Translator</display_name>
  <description>Translates HPXML file to OpenStudio Model</description>
  <modeler_description>TODO</modeler_description>
  <arguments>
    <argument>
      <name>hpxml_path</name>
      <display_name>HPXML File Path</display_name>
      <description>Absolute/relative path of the HPXML file.</description>
      <type>String</type>
      <required>true</required>
      <model_dependent>false</model_dependent>
    </argument>
    <argument>
      <name>weather_dir</name>
      <display_name>Weather Directory</display_name>
      <description>Absolute/relative path of the weather directory.</description>
      <type>String</type>
      <required>true</required>
      <model_dependent>false</model_dependent>
      <default_value>weather</default_value>
    </argument>
    <argument>
      <name>output_dir</name>
      <display_name>Directory for Output Files</display_name>
      <description>Absolute/relative path for the output files directory.</description>
      <type>String</type>
      <required>false</required>
      <model_dependent>false</model_dependent>
    </argument>
    <argument>
      <name>debug</name>
      <display_name>Debug Mode?</display_name>
      <description>If enabled: 1) Writes in.osm file, 2) Writes in.xml HPXML file with defaults filled, and 3) Generates additional log output. Any files written will be in the output path specified above.</description>
      <type>Boolean</type>
      <required>false</required>
      <model_dependent>false</model_dependent>
      <default_value>false</default_value>
      <choices>
        <choice>
          <value>true</value>
          <display_name>true</display_name>
        </choice>
        <choice>
          <value>false</value>
          <display_name>false</display_name>
        </choice>
      </choices>
    </argument>
  </arguments>
  <outputs />
  <provenances />
  <tags>
    <tag>Whole Building.Space Types</tag>
  </tags>
  <attributes>
    <attribute>
      <name>Measure Type</name>
      <value>ModelMeasure</value>
      <datatype>string</datatype>
    </attribute>
    <attribute>
      <name>Intended Software Tool</name>
      <value>Apply Measure Now</value>
      <datatype>string</datatype>
    </attribute>
    <attribute>
      <name>Intended Software Tool</name>
      <value>OpenStudio Application</value>
      <datatype>string</datatype>
    </attribute>
    <attribute>
      <name>Intended Software Tool</name>
      <value>Parametric Analysis Tool</value>
      <datatype>string</datatype>
    </attribute>
  </attributes>
  <files>
    <file>
      <filename>ASHRAE622WSF.csv</filename>
      <filetype>csv</filetype>
      <usage_type>resource</usage_type>
      <checksum>308F75BA</checksum>
    </file>
    <file>
      <filename>climate_zones.csv</filename>
      <filetype>csv</filetype>
      <usage_type>resource</usage_type>
      <checksum>63C6A1E2</checksum>
    </file>
    <file>
      <filename>HotWaterBathSchedule_1bed.csv</filename>
      <filetype>csv</filetype>
      <usage_type>resource</usage_type>
      <checksum>2756B8A4</checksum>
    </file>
    <file>
      <filename>HotWaterBathSchedule_2bed.csv</filename>
      <filetype>csv</filetype>
      <usage_type>resource</usage_type>
      <checksum>DD7631E9</checksum>
    </file>
    <file>
      <filename>HotWaterBathSchedule_3bed.csv</filename>
      <filetype>csv</filetype>
      <usage_type>resource</usage_type>
      <checksum>CA94B43E</checksum>
    </file>
    <file>
      <filename>HotWaterBathSchedule_4bed.csv</filename>
      <filetype>csv</filetype>
      <usage_type>resource</usage_type>
      <checksum>5A74968C</checksum>
    </file>
    <file>
      <filename>HotWaterBathSchedule_5bed.csv</filename>
      <filetype>csv</filetype>
      <usage_type>resource</usage_type>
      <checksum>61E873CD</checksum>
    </file>
    <file>
      <filename>HotWaterClothesDryerExhaustSchedule_1bed.csv</filename>
      <filetype>csv</filetype>
      <usage_type>resource</usage_type>
      <checksum>85CDD535</checksum>
    </file>
    <file>
      <filename>HotWaterClothesDryerExhaustSchedule_2bed.csv</filename>
      <filetype>csv</filetype>
      <usage_type>resource</usage_type>
      <checksum>1D475929</checksum>
    </file>
    <file>
      <filename>HotWaterClothesDryerExhaustSchedule_3bed.csv</filename>
      <filetype>csv</filetype>
      <usage_type>resource</usage_type>
      <checksum>A0F57E5A</checksum>
    </file>
    <file>
      <filename>HotWaterClothesDryerExhaustSchedule_4bed.csv</filename>
      <filetype>csv</filetype>
      <usage_type>resource</usage_type>
      <checksum>A893C107</checksum>
    </file>
    <file>
      <filename>HotWaterClothesDryerExhaustSchedule_5bed.csv</filename>
      <filetype>csv</filetype>
      <usage_type>resource</usage_type>
      <checksum>CDC5BFE0</checksum>
    </file>
    <file>
      <filename>HotWaterClothesWasherSchedule_1bed.csv</filename>
      <filetype>csv</filetype>
      <usage_type>resource</usage_type>
      <checksum>78DFDC72</checksum>
    </file>
    <file>
      <filename>HotWaterClothesWasherSchedule_2bed.csv</filename>
      <filetype>csv</filetype>
      <usage_type>resource</usage_type>
      <checksum>3BAFB696</checksum>
    </file>
    <file>
      <filename>HotWaterClothesWasherSchedule_3bed.csv</filename>
      <filetype>csv</filetype>
      <usage_type>resource</usage_type>
      <checksum>9289E6F2</checksum>
    </file>
    <file>
      <filename>HotWaterClothesWasherSchedule_4bed.csv</filename>
      <filetype>csv</filetype>
      <usage_type>resource</usage_type>
      <checksum>268D812A</checksum>
    </file>
    <file>
      <filename>HotWaterClothesWasherSchedule_5bed.csv</filename>
      <filetype>csv</filetype>
      <usage_type>resource</usage_type>
      <checksum>5109687D</checksum>
    </file>
    <file>
      <filename>HotWaterDishwasherSchedule_1bed.csv</filename>
      <filetype>csv</filetype>
      <usage_type>resource</usage_type>
      <checksum>736F23BC</checksum>
    </file>
    <file>
      <filename>HotWaterDishwasherSchedule_2bed.csv</filename>
      <filetype>csv</filetype>
      <usage_type>resource</usage_type>
      <checksum>ADCCC080</checksum>
    </file>
    <file>
      <filename>HotWaterDishwasherSchedule_3bed.csv</filename>
      <filetype>csv</filetype>
      <usage_type>resource</usage_type>
      <checksum>54BA8BB0</checksum>
    </file>
    <file>
      <filename>HotWaterDishwasherSchedule_4bed.csv</filename>
      <filetype>csv</filetype>
      <usage_type>resource</usage_type>
      <checksum>F34BF3A8</checksum>
    </file>
    <file>
      <filename>HotWaterDishwasherSchedule_5bed.csv</filename>
      <filetype>csv</filetype>
      <usage_type>resource</usage_type>
      <checksum>DAF9D44B</checksum>
    </file>
    <file>
      <filename>HotWaterShowerSchedule_1bed.csv</filename>
      <filetype>csv</filetype>
      <usage_type>resource</usage_type>
      <checksum>9222E591</checksum>
    </file>
    <file>
      <filename>HotWaterShowerSchedule_2bed.csv</filename>
      <filetype>csv</filetype>
      <usage_type>resource</usage_type>
      <checksum>4A282B1D</checksum>
    </file>
    <file>
      <filename>HotWaterShowerSchedule_3bed.csv</filename>
      <filetype>csv</filetype>
      <usage_type>resource</usage_type>
      <checksum>57187E02</checksum>
    </file>
    <file>
      <filename>HotWaterShowerSchedule_4bed.csv</filename>
      <filetype>csv</filetype>
      <usage_type>resource</usage_type>
      <checksum>63D51C5E</checksum>
    </file>
    <file>
      <filename>HotWaterShowerSchedule_5bed.csv</filename>
      <filetype>csv</filetype>
      <usage_type>resource</usage_type>
      <checksum>248E17B8</checksum>
    </file>
    <file>
      <filename>HotWaterSinkSchedule_1bed.csv</filename>
      <filetype>csv</filetype>
      <usage_type>resource</usage_type>
      <checksum>162386DA</checksum>
    </file>
    <file>
      <filename>HotWaterSinkSchedule_2bed.csv</filename>
      <filetype>csv</filetype>
      <usage_type>resource</usage_type>
      <checksum>ADC2C5DD</checksum>
    </file>
    <file>
      <filename>HotWaterSinkSchedule_3bed.csv</filename>
      <filetype>csv</filetype>
      <usage_type>resource</usage_type>
      <checksum>6828ECEE</checksum>
    </file>
    <file>
      <filename>HotWaterSinkSchedule_4bed.csv</filename>
      <filetype>csv</filetype>
      <usage_type>resource</usage_type>
      <checksum>E6D39D36</checksum>
    </file>
    <file>
      <filename>HotWaterSinkSchedule_5bed.csv</filename>
      <filetype>csv</filetype>
      <usage_type>resource</usage_type>
      <checksum>35E27F20</checksum>
    </file>
    <file>
      <filename>HotWaterMinuteDrawProfilesMaxFlows.csv</filename>
      <filetype>csv</filetype>
      <usage_type>resource</usage_type>
      <checksum>4650FB17</checksum>
    </file>
    <file>
      <filename>HotWaterSSBSchedule_1bed.csv</filename>
      <filetype>csv</filetype>
      <usage_type>resource</usage_type>
      <checksum>D60D96A2</checksum>
    </file>
    <file>
      <filename>HotWaterSSBSchedule_2bed.csv</filename>
      <filetype>csv</filetype>
      <usage_type>resource</usage_type>
      <checksum>85C2918F</checksum>
    </file>
    <file>
      <filename>HotWaterSSBSchedule_3bed.csv</filename>
      <filetype>csv</filetype>
      <usage_type>resource</usage_type>
      <checksum>4A3F1BC5</checksum>
    </file>
    <file>
      <filename>HotWaterSSBSchedule_4bed.csv</filename>
      <filetype>csv</filetype>
      <usage_type>resource</usage_type>
      <checksum>1BB9C885</checksum>
    </file>
    <file>
      <filename>HotWaterSSBSchedule_5bed.csv</filename>
      <filetype>csv</filetype>
      <usage_type>resource</usage_type>
      <checksum>1A0446EE</checksum>
    </file>
    <file>
      <filename>HPXML.xsd</filename>
      <filetype>xsd</filetype>
      <usage_type>resource</usage_type>
      <checksum>8B1ACB99</checksum>
    </file>
    <file>
      <filename>minitest_helper.rb</filename>
      <filetype>rb</filetype>
      <usage_type>resource</usage_type>
      <checksum>8FA46782</checksum>
    </file>
    <file>
      <filename>psychrometrics.rb</filename>
      <filetype>rb</filetype>
      <usage_type>resource</usage_type>
      <checksum>38ED685E</checksum>
    </file>
    <file>
      <filename>test_pv.rb</filename>
      <filetype>rb</filetype>
      <usage_type>test</usage_type>
      <checksum>E03578EA</checksum>
    </file>
    <file>
      <filename>pv.rb</filename>
      <filetype>rb</filetype>
      <usage_type>resource</usage_type>
      <checksum>5AE1EAFB</checksum>
    </file>
    <file>
      <filename>materials.rb</filename>
      <filetype>rb</filetype>
      <usage_type>resource</usage_type>
      <checksum>FC4DE789</checksum>
    </file>
    <file>
      <filename>unit_conversions.rb</filename>
      <filetype>rb</filetype>
      <usage_type>resource</usage_type>
      <checksum>6F263948</checksum>
    </file>
    <file>
      <filename>unit_conversions.rb</filename>
      <filetype>rb</filetype>
      <usage_type>resource</usage_type>
      <checksum>6F263948</checksum>
    </file>
    <file>
      <filename>HPXMLDataTypes.xsd</filename>
      <filetype>xsd</filetype>
      <usage_type>resource</usage_type>
      <checksum>0CCEC05A</checksum>
    </file>
    <file>
      <filename>airflow.rb</filename>
      <filetype>rb</filetype>
      <usage_type>resource</usage_type>
      <checksum>ACB6DDB3</checksum>
    </file>
    <file>
      <filename>simcontrols.rb</filename>
      <filetype>rb</filetype>
      <usage_type>resource</usage_type>
      <checksum>68F83651</checksum>
    </file>
    <file>
      <filename>constants.rb</filename>
      <filetype>rb</filetype>
      <usage_type>resource</usage_type>
      <checksum>495E92C2</checksum>
    </file>
    <file>
      <filename>test_miscloads.rb</filename>
      <filetype>rb</filetype>
      <usage_type>test</usage_type>
      <checksum>179766A0</checksum>
    </file>
    <file>
      <filename>test_hvac.rb</filename>
      <filetype>rb</filetype>
      <usage_type>test</usage_type>
      <checksum>C3BC236A</checksum>
    </file>
    <file>
      <filename>test_hotwater_appliance.rb</filename>
      <filetype>rb</filetype>
      <usage_type>test</usage_type>
      <checksum>4E349979</checksum>
    </file>
    <file>
      <filename>test_lighting.rb</filename>
      <filetype>rb</filetype>
      <usage_type>test</usage_type>
      <checksum>7E70B88D</checksum>
    </file>
    <file>
      <version>
        <software_program>OpenStudio</software_program>
        <identifier>2.1.1</identifier>
        <min_compatible>2.1.1</min_compatible>
      </version>
      <filename>measure.rb</filename>
      <filetype>rb</filetype>
      <usage_type>script</usage_type>
      <checksum>3889AB0C</checksum>
    </file>
    <file>
      <filename>waterheater.rb</filename>
      <filetype>rb</filetype>
      <usage_type>resource</usage_type>
      <checksum>469BD2C4</checksum>
    </file>
    <file>
      <filename>test_water_heater.rb</filename>
      <filetype>rb</filetype>
      <usage_type>test</usage_type>
      <checksum>2B6B4C0A</checksum>
    </file>
    <file>
      <filename>test_hvac.rb</filename>
      <filetype>rb</filetype>
      <usage_type>test</usage_type>
      <checksum>C3BC236A</checksum>
    </file>
    <file>
      <filename>test_defaults.rb</filename>
      <filetype>rb</filetype>
      <usage_type>test</usage_type>
      <checksum>BA52772E</checksum>
    </file>
    <file>
      <filename>BaseElements.xsd</filename>
      <filetype>xsd</filetype>
      <usage_type>resource</usage_type>
      <checksum>1268C4BC</checksum>
    </file>
    <file>
      <filename>hpxml_defaults.rb</filename>
      <filetype>rb</filetype>
      <usage_type>resource</usage_type>
      <checksum>E5D8B8DB</checksum>
    </file>
    <file>
      <filename>hpxml.rb</filename>
      <filetype>rb</filetype>
      <usage_type>resource</usage_type>
      <checksum>E2C9C449</checksum>
    </file>
    <file>
      <filename>test_airflow.rb</filename>
      <filetype>rb</filetype>
      <usage_type>test</usage_type>
      <checksum>3F3CC21D</checksum>
    </file>
    <file>
      <filename>test_location.rb</filename>
      <filetype>rb</filetype>
      <usage_type>test</usage_type>
      <checksum>F4076C68</checksum>
    </file>
    <file>
      <filename>test_simcontrols.rb</filename>
      <filetype>rb</filetype>
      <usage_type>test</usage_type>
      <checksum>80D63CDA</checksum>
    </file>
    <file>
      <filename>hotwater_appliances.rb</filename>
      <filetype>rb</filetype>
      <usage_type>resource</usage_type>
      <checksum>54D5A2D3</checksum>
    </file>
    <file>
      <filename>hvac_sizing.rb</filename>
      <filetype>rb</filetype>
      <usage_type>resource</usage_type>
      <checksum>F225CD22</checksum>
    </file>
    <file>
      <filename>location.rb</filename>
      <filetype>rb</filetype>
      <usage_type>resource</usage_type>
      <checksum>259C5309</checksum>
    </file>
    <file>
      <filename>meta_measure.rb</filename>
      <filetype>rb</filetype>
      <usage_type>resource</usage_type>
      <checksum>E6D3B53C</checksum>
    </file>
    <file>
      <filename>version.rb</filename>
      <filetype>rb</filetype>
      <usage_type>resource</usage_type>
      <checksum>9BC2008E</checksum>
    </file>
    <file>
      <filename>lighting.rb</filename>
      <filetype>rb</filetype>
      <usage_type>resource</usage_type>
      <checksum>937EBF05</checksum>
    </file>
    <file>
      <filename>weather.rb</filename>
      <filetype>rb</filetype>
      <usage_type>resource</usage_type>
      <checksum>AB31F8EF</checksum>
    </file>
    <file>
      <filename>util.rb</filename>
      <filetype>rb</filetype>
      <usage_type>resource</usage_type>
      <checksum>7DAA5F02</checksum>
    </file>
    <file>
      <filename>energyplus.rb</filename>
      <filetype>rb</filetype>
      <usage_type>resource</usage_type>
      <checksum>0C1B7A80</checksum>
    </file>
    <file>
      <filename>hvac.rb</filename>
      <filetype>rb</filetype>
      <usage_type>resource</usage_type>
      <checksum>838B8150</checksum>
    </file>
    <file>
      <filename>schedules.rb</filename>
      <filetype>rb</filetype>
      <usage_type>resource</usage_type>
      <checksum>830C5D1B</checksum>
    </file>
    <file>
      <filename>constructions.rb</filename>
      <filetype>rb</filetype>
      <usage_type>resource</usage_type>
      <checksum>4012AD47</checksum>
    </file>
    <file>
      <filename>EPvalidator.rb</filename>
      <filetype>rb</filetype>
      <usage_type>resource</usage_type>
      <checksum>F6DE04E7</checksum>
    </file>
    <file>
      <filename>geometry.rb</filename>
      <filetype>rb</filetype>
      <usage_type>resource</usage_type>
      <checksum>CB76A185</checksum>
    </file>
    <file>
      <filename>misc_loads.rb</filename>
      <filetype>rb</filetype>
      <usage_type>resource</usage_type>
      <checksum>4E587243</checksum>
    </file>
    <file>
      <filename>xmlhelper.rb</filename>
      <filetype>rb</filetype>
      <usage_type>resource</usage_type>
      <checksum>0C095A3C</checksum>
    </file>
  </files>
</measure><|MERGE_RESOLUTION|>--- conflicted
+++ resolved
@@ -3,13 +3,8 @@
   <schema_version>3.0</schema_version>
   <name>hpxm_lto_openstudio</name>
   <uid>b1543b30-9465-45ff-ba04-1d1f85e763bc</uid>
-<<<<<<< HEAD
-  <version_id>b4f9da98-a666-4e33-907c-05e4727efad5</version_id>
-  <version_modified>20200714T192351Z</version_modified>
-=======
-  <version_id>41306b5c-776a-4fff-ab7d-dfaf2f834726</version_id>
-  <version_modified>20200714T193424Z</version_modified>
->>>>>>> 6a64feff
+  <version_id>b281e43e-5efe-459d-8bb2-0d62f232829b</version_id>
+  <version_modified>20200714T223946Z</version_modified>
   <xml_checksum>D8922A73</xml_checksum>
   <class_name>HPXMLtoOpenStudio</class_name>
   <display_name>HPXML to OpenStudio Translator</display_name>
@@ -408,12 +403,6 @@
       <checksum>4E349979</checksum>
     </file>
     <file>
-      <filename>test_lighting.rb</filename>
-      <filetype>rb</filetype>
-      <usage_type>test</usage_type>
-      <checksum>7E70B88D</checksum>
-    </file>
-    <file>
       <version>
         <software_program>OpenStudio</software_program>
         <identifier>2.1.1</identifier>
@@ -580,5 +569,11 @@
       <usage_type>resource</usage_type>
       <checksum>0C095A3C</checksum>
     </file>
+    <file>
+      <filename>test_lighting.rb</filename>
+      <filetype>rb</filetype>
+      <usage_type>test</usage_type>
+      <checksum>26D7DEFB</checksum>
+    </file>
   </files>
 </measure>