--- conflicted
+++ resolved
@@ -2,13 +2,8 @@
   <schema_version>3.0</schema_version>
   <name>hpxm_lto_openstudio</name>
   <uid>b1543b30-9465-45ff-ba04-1d1f85e763bc</uid>
-<<<<<<< HEAD
-  <version_id>dd20e842-2ea3-4e91-b36d-c57bc019c5ef</version_id>
-  <version_modified>20200207T185031Z</version_modified>
-=======
-  <version_id>382c7a9a-af8f-443b-966e-d0d7def3a597</version_id>
-  <version_modified>20200228T231607Z</version_modified>
->>>>>>> 7974f322
+  <version_id>559713d0-147c-483f-8849-eb24cf9342a8</version_id>
+  <version_modified>20200302T174726Z</version_modified>
   <xml_checksum>D8922A73</xml_checksum>
   <class_name>HPXMLtoOpenStudio</class_name>
   <display_name>HPXML to OpenStudio Translator</display_name>
@@ -420,20 +415,6 @@
       <checksum>ED54D750</checksum>
     </file>
     <file>
-      <filename>airflow.rb</filename>
-      <filetype>rb</filetype>
-      <usage_type>resource</usage_type>
-      <checksum>1D3BB04C</checksum>
-    </file>
-    <file>
-<<<<<<< HEAD
-=======
-      <filename>hvac.rb</filename>
-      <filetype>rb</filetype>
-      <usage_type>resource</usage_type>
-      <checksum>C69243AA</checksum>
-    </file>
-    <file>
       <filename>BaseElements.xsd</filename>
       <filetype>xsd</filetype>
       <usage_type>resource</usage_type>
@@ -446,17 +427,34 @@
       <checksum>913AC5AE</checksum>
     </file>
     <file>
->>>>>>> 7974f322
       <filename>waterheater.rb</filename>
       <filetype>rb</filetype>
       <usage_type>resource</usage_type>
       <checksum>AC0D4F57</checksum>
     </file>
     <file>
+      <filename>EPvalidator.rb</filename>
+      <filetype>rb</filetype>
+      <usage_type>resource</usage_type>
+      <checksum>A530A125</checksum>
+    </file>
+    <file>
+      <filename>airflow.rb</filename>
+      <filetype>rb</filetype>
+      <usage_type>resource</usage_type>
+      <checksum>3E7D1C5D</checksum>
+    </file>
+    <file>
+      <filename>hvac.rb</filename>
+      <filetype>rb</filetype>
+      <usage_type>resource</usage_type>
+      <checksum>E054F7CB</checksum>
+    </file>
+    <file>
       <filename>hpxml.rb</filename>
       <filetype>rb</filetype>
       <usage_type>resource</usage_type>
-      <checksum>BDB6D89C</checksum>
+      <checksum>393D23DC</checksum>
     </file>
     <file>
       <version>
@@ -467,19 +465,7 @@
       <filename>measure.rb</filename>
       <filetype>rb</filetype>
       <usage_type>script</usage_type>
-      <checksum>435E7FDC</checksum>
-    </file>
-    <file>
-      <filename>EPvalidator.rb</filename>
-      <filetype>rb</filetype>
-      <usage_type>resource</usage_type>
-      <checksum>A530A125</checksum>
-    </file>
-    <file>
-      <filename>hpxml.rb</filename>
-      <filetype>rb</filetype>
-      <usage_type>resource</usage_type>
-      <checksum>C357DCE0</checksum>
+      <checksum>8B8267C0</checksum>
     </file>
   </files>
 </measure>