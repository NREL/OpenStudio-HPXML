<?xml version="1.0"?>
<measure>
  <schema_version>3.0</schema_version>
  <name>hpxm_lto_openstudio</name>
  <uid>b1543b30-9465-45ff-ba04-1d1f85e763bc</uid>
<<<<<<< HEAD
  <version_id>7d46232b-ad5e-4be1-b7fc-1b88b797e3a3</version_id>
  <version_modified>20210406T035953Z</version_modified>
=======
  <version_id>732d5160-fa82-43a3-ace0-4037c301b6f7</version_id>
  <version_modified>20210415T145901Z</version_modified>
>>>>>>> e8b19a43
  <xml_checksum>D8922A73</xml_checksum>
  <class_name>HPXMLtoOpenStudio</class_name>
  <display_name>HPXML to OpenStudio Translator</display_name>
  <description>Translates HPXML file to OpenStudio Model</description>
  <modeler_description>TODO</modeler_description>
  <arguments>
    <argument>
      <name>hpxml_path</name>
      <display_name>HPXML File Path</display_name>
      <description>Absolute/relative path of the HPXML file.</description>
      <type>String</type>
      <required>true</required>
      <model_dependent>false</model_dependent>
    </argument>
    <argument>
      <name>output_dir</name>
      <display_name>Directory for Output Files</display_name>
      <description>Absolute/relative path for the output files directory.</description>
      <type>String</type>
      <required>true</required>
      <model_dependent>false</model_dependent>
    </argument>
    <argument>
      <name>debug</name>
      <display_name>Debug Mode?</display_name>
      <description>If true: 1) Writes in.osm file, 2) Generates additional log output, and 3) Creates all EnergyPlus output files.</description>
      <type>Boolean</type>
      <required>false</required>
      <model_dependent>false</model_dependent>
      <default_value>false</default_value>
      <choices>
        <choice>
          <value>true</value>
          <display_name>true</display_name>
        </choice>
        <choice>
          <value>false</value>
          <display_name>false</display_name>
        </choice>
      </choices>
    </argument>
    <argument>
      <name>add_component_loads</name>
      <display_name>Add component loads?</display_name>
      <description>If true, adds the calculation of heating/cooling component loads (not enabled by default for faster performance).</description>
      <type>Boolean</type>
      <required>false</required>
      <model_dependent>false</model_dependent>
      <default_value>false</default_value>
      <choices>
        <choice>
          <value>true</value>
          <display_name>true</display_name>
        </choice>
        <choice>
          <value>false</value>
          <display_name>false</display_name>
        </choice>
      </choices>
    </argument>
    <argument>
      <name>skip_validation</name>
      <display_name>Skip Validation?</display_name>
      <description>If true, bypasses HPXML input validation for faster performance. WARNING: This should only be used if the supplied HPXML file has already been validated against the Schema &amp; Schematron documents.</description>
      <type>Boolean</type>
      <required>false</required>
      <model_dependent>false</model_dependent>
      <default_value>false</default_value>
      <choices>
        <choice>
          <value>true</value>
          <display_name>true</display_name>
        </choice>
        <choice>
          <value>false</value>
          <display_name>false</display_name>
        </choice>
      </choices>
    </argument>
    <argument>
      <name>building_id</name>
      <display_name>BuildingID</display_name>
      <description>The ID of the HPXML Building. Only required if there are multiple Building elements in the HPXML file.</description>
      <type>String</type>
      <required>false</required>
      <model_dependent>false</model_dependent>
    </argument>
  </arguments>
  <outputs />
  <provenances />
  <tags>
    <tag>Whole Building.Space Types</tag>
  </tags>
  <attributes>
    <attribute>
      <name>Measure Type</name>
      <value>ModelMeasure</value>
      <datatype>string</datatype>
    </attribute>
    <attribute>
      <name>Intended Software Tool</name>
      <value>Apply Measure Now</value>
      <datatype>string</datatype>
    </attribute>
    <attribute>
      <name>Intended Software Tool</name>
      <value>OpenStudio Application</value>
      <datatype>string</datatype>
    </attribute>
    <attribute>
      <name>Intended Software Tool</name>
      <value>Parametric Analysis Tool</value>
      <datatype>string</datatype>
    </attribute>
  </attributes>
  <files>
    <file>
      <filename>psychrometrics.rb</filename>
      <filetype>rb</filetype>
      <usage_type>resource</usage_type>
      <checksum>38ED685E</checksum>
    </file>
    <file>
      <filename>util.rb</filename>
      <filetype>rb</filetype>
      <usage_type>resource</usage_type>
      <checksum>7DAA5F02</checksum>
    </file>
    <file>
      <filename>materials.rb</filename>
      <filetype>rb</filetype>
      <usage_type>resource</usage_type>
      <checksum>F39A6C6A</checksum>
    </file>
    <file>
      <filename>HPXML.xsd</filename>
      <filetype>xsd</filetype>
      <usage_type>resource</usage_type>
      <checksum>BB8F37B8</checksum>
    </file>
    <file>
      <filename>HPXML.xsd</filename>
      <filetype>xsd</filetype>
      <usage_type>resource</usage_type>
      <checksum>BB8F37B8</checksum>
    </file>
    <file>
      <filename>weather.rb</filename>
      <filetype>rb</filetype>
      <usage_type>resource</usage_type>
      <checksum>A951F41D</checksum>
    </file>
    <file>
      <filename>data_ashrae_622_wsf.csv</filename>
      <filetype>csv</filetype>
      <usage_type>resource</usage_type>
      <checksum>308F75BA</checksum>
    </file>
    <file>
      <filename>data_climate_zones.csv</filename>
      <filetype>csv</filetype>
      <usage_type>resource</usage_type>
      <checksum>63C6A1E2</checksum>
    </file>
    <file>
      <filename>data_hot_water_bath_schedule_1bed.csv</filename>
      <filetype>csv</filetype>
      <usage_type>resource</usage_type>
      <checksum>2756B8A4</checksum>
    </file>
    <file>
      <filename>data_hot_water_bath_schedule_2bed.csv</filename>
      <filetype>csv</filetype>
      <usage_type>resource</usage_type>
      <checksum>DD7631E9</checksum>
    </file>
    <file>
      <filename>data_hot_water_bath_schedule_3bed.csv</filename>
      <filetype>csv</filetype>
      <usage_type>resource</usage_type>
      <checksum>CA94B43E</checksum>
    </file>
    <file>
      <filename>data_hot_water_bath_schedule_4bed.csv</filename>
      <filetype>csv</filetype>
      <usage_type>resource</usage_type>
      <checksum>5A74968C</checksum>
    </file>
    <file>
      <filename>data_hot_water_bath_schedule_5bed.csv</filename>
      <filetype>csv</filetype>
      <usage_type>resource</usage_type>
      <checksum>61E873CD</checksum>
    </file>
    <file>
      <filename>data_hot_water_clotheswasher_schedule_1bed.csv</filename>
      <filetype>csv</filetype>
      <usage_type>resource</usage_type>
      <checksum>78DFDC72</checksum>
    </file>
    <file>
      <filename>data_hot_water_clotheswasher_schedule_2bed.csv</filename>
      <filetype>csv</filetype>
      <usage_type>resource</usage_type>
      <checksum>3BAFB696</checksum>
    </file>
    <file>
      <filename>data_hot_water_clotheswasher_schedule_3bed.csv</filename>
      <filetype>csv</filetype>
      <usage_type>resource</usage_type>
      <checksum>9289E6F2</checksum>
    </file>
    <file>
      <filename>data_hot_water_clotheswasher_schedule_4bed.csv</filename>
      <filetype>csv</filetype>
      <usage_type>resource</usage_type>
      <checksum>268D812A</checksum>
    </file>
    <file>
      <filename>data_hot_water_clotheswasher_schedule_5bed.csv</filename>
      <filetype>csv</filetype>
      <usage_type>resource</usage_type>
      <checksum>5109687D</checksum>
    </file>
    <file>
      <filename>data_hot_water_dishwasher_schedule_1bed.csv</filename>
      <filetype>csv</filetype>
      <usage_type>resource</usage_type>
      <checksum>736F23BC</checksum>
    </file>
    <file>
      <filename>data_hot_water_dishwasher_schedule_2bed.csv</filename>
      <filetype>csv</filetype>
      <usage_type>resource</usage_type>
      <checksum>ADCCC080</checksum>
    </file>
    <file>
      <filename>data_hot_water_dishwasher_schedule_3bed.csv</filename>
      <filetype>csv</filetype>
      <usage_type>resource</usage_type>
      <checksum>54BA8BB0</checksum>
    </file>
    <file>
      <filename>data_hot_water_dishwasher_schedule_4bed.csv</filename>
      <filetype>csv</filetype>
      <usage_type>resource</usage_type>
      <checksum>F34BF3A8</checksum>
    </file>
    <file>
      <filename>data_hot_water_dishwasher_schedule_5bed.csv</filename>
      <filetype>csv</filetype>
      <usage_type>resource</usage_type>
      <checksum>DAF9D44B</checksum>
    </file>
    <file>
      <filename>data_hot_water_fixtures_schedule_1bed.csv</filename>
      <filetype>csv</filetype>
      <usage_type>resource</usage_type>
      <checksum>D60D96A2</checksum>
    </file>
    <file>
      <filename>data_hot_water_fixtures_schedule_2bed.csv</filename>
      <filetype>csv</filetype>
      <usage_type>resource</usage_type>
      <checksum>85C2918F</checksum>
    </file>
    <file>
      <filename>data_hot_water_fixtures_schedule_3bed.csv</filename>
      <filetype>csv</filetype>
      <usage_type>resource</usage_type>
      <checksum>4A3F1BC5</checksum>
    </file>
    <file>
      <filename>data_hot_water_fixtures_schedule_4bed.csv</filename>
      <filetype>csv</filetype>
      <usage_type>resource</usage_type>
      <checksum>1BB9C885</checksum>
    </file>
    <file>
      <filename>data_hot_water_fixtures_schedule_5bed.csv</filename>
      <filetype>csv</filetype>
      <usage_type>resource</usage_type>
      <checksum>1A0446EE</checksum>
    </file>
    <file>
      <filename>data_hot_water_max_flows.csv</filename>
      <filetype>csv</filetype>
      <usage_type>resource</usage_type>
      <checksum>6BF095D2</checksum>
    </file>
    <file>
      <filename>validator.rb</filename>
      <filetype>rb</filetype>
      <usage_type>resource</usage_type>
      <checksum>7039FF35</checksum>
    </file>
    <file>
      <filename>schedules.rb</filename>
      <filetype>rb</filetype>
      <usage_type>resource</usage_type>
      <checksum>C2B5A5E7</checksum>
    </file>
    <file>
      <filename>unit_conversions.rb</filename>
      <filetype>rb</filetype>
      <usage_type>resource</usage_type>
      <checksum>5E866DCA</checksum>
    </file>
    <file>
      <filename>version.rb</filename>
      <filetype>rb</filetype>
      <usage_type>resource</usage_type>
      <checksum>4F621F55</checksum>
    </file>
    <file>
      <filename>location.rb</filename>
      <filetype>rb</filetype>
      <usage_type>resource</usage_type>
      <checksum>CB27A3C5</checksum>
    </file>
    <file>
      <filename>lighting.rb</filename>
      <filetype>rb</filetype>
      <usage_type>resource</usage_type>
      <checksum>45BBD265</checksum>
    </file>
    <file>
      <filename>generator.rb</filename>
      <filetype>rb</filetype>
      <usage_type>resource</usage_type>
      <checksum>8094AEAC</checksum>
    </file>
    <file>
      <filename>meta_measure.rb</filename>
      <filetype>rb</filetype>
      <usage_type>resource</usage_type>
      <checksum>F4903119</checksum>
    </file>
    <file>
      <filename>waterheater.rb</filename>
      <filetype>rb</filetype>
      <usage_type>resource</usage_type>
      <checksum>C696219C</checksum>
    </file>
    <file>
      <filename>xmlhelper.rb</filename>
      <filetype>rb</filetype>
      <usage_type>resource</usage_type>
      <checksum>03D6C714</checksum>
    </file>
    <file>
      <filename>hotwater_appliances.rb</filename>
      <filetype>rb</filetype>
      <usage_type>resource</usage_type>
      <checksum>E5A74D5B</checksum>
    </file>
    <file>
      <filename>HPXMLvalidator.xml</filename>
      <filetype>xml</filetype>
      <usage_type>resource</usage_type>
      <checksum>BCC4746A</checksum>
    </file>
    <file>
      <filename>HPXMLDataTypes.xsd</filename>
      <filetype>xsd</filetype>
      <usage_type>resource</usage_type>
      <checksum>4F3B76D8</checksum>
    </file>
    <file>
      <filename>BaseElements.xsd</filename>
      <filetype>xsd</filetype>
      <usage_type>resource</usage_type>
      <checksum>7EA2CFE9</checksum>
    </file>
    <file>
      <filename>airflow.rb</filename>
      <filetype>rb</filetype>
      <usage_type>resource</usage_type>
      <checksum>02160BC4</checksum>
    </file>
    <file>
      <filename>constants.rb</filename>
      <filetype>rb</filetype>
      <usage_type>resource</usage_type>
      <checksum>F76E3AB7</checksum>
    </file>
    <file>
      <filename>misc_loads.rb</filename>
      <filetype>rb</filetype>
      <usage_type>resource</usage_type>
      <checksum>3A60F8A9</checksum>
    </file>
    <file>
      <filename>hpxml_defaults.rb</filename>
      <filetype>rb</filetype>
      <usage_type>resource</usage_type>
      <checksum>19849641</checksum>
    </file>
    <file>
      <filename>hpxml.rb</filename>
      <filetype>rb</filetype>
      <usage_type>resource</usage_type>
      <checksum>57762EE8</checksum>
    </file>
    <file>
      <filename>hvac.rb</filename>
      <filetype>rb</filetype>
      <usage_type>resource</usage_type>
      <checksum>BFBA0969</checksum>
    </file>
    <file>
      <filename>pv.rb</filename>
      <filetype>rb</filetype>
      <usage_type>resource</usage_type>
      <checksum>120417ED</checksum>
    </file>
    <file>
      <filename>test_hvac_sizing.rb</filename>
      <filetype>rb</filetype>
      <usage_type>test</usage_type>
      <checksum>6E466F3D</checksum>
    </file>
    <file>
      <filename>test_miscloads.rb</filename>
      <filetype>rb</filetype>
      <usage_type>test</usage_type>
      <checksum>411B7AF9</checksum>
    </file>
    <file>
<<<<<<< HEAD
      <filename>geometry.rb</filename>
=======
      <filename>test_lighting.rb</filename>
      <filetype>rb</filetype>
      <usage_type>test</usage_type>
      <checksum>CC725437</checksum>
    </file>
    <file>
      <filename>test_location.rb</filename>
>>>>>>> e8b19a43
      <filetype>rb</filetype>
      <usage_type>test</usage_type>
      <checksum>CD66BA0D</checksum>
    </file>
    <file>
      <filename>test_simcontrols.rb</filename>
      <filetype>rb</filetype>
      <usage_type>test</usage_type>
      <checksum>BC336934</checksum>
    </file>
    <file>
      <filename>test_pv.rb</filename>
      <filetype>rb</filetype>
      <usage_type>test</usage_type>
      <checksum>2BD03B80</checksum>
    </file>
    <file>
      <filename>test_water_heater.rb</filename>
      <filetype>rb</filetype>
      <usage_type>test</usage_type>
      <checksum>E507D3D1</checksum>
    </file>
    <file>
<<<<<<< HEAD
      <filename>HPXMLvalidator.xml</filename>
      <filetype>xml</filetype>
      <usage_type>resource</usage_type>
      <checksum>BCC4746A</checksum>
    </file>
    <file>
      <filename>hvac_sizing.rb</filename>
=======
      <filename>test_generator.rb</filename>
      <filetype>rb</filetype>
      <usage_type>test</usage_type>
      <checksum>19007457</checksum>
    </file>
    <file>
      <filename>test_hvac.rb</filename>
>>>>>>> e8b19a43
      <filetype>rb</filetype>
      <usage_type>test</usage_type>
      <checksum>4D5E86F7</checksum>
    </file>
    <file>
      <filename>test_hotwater_appliance.rb</filename>
      <filetype>rb</filetype>
      <usage_type>test</usage_type>
      <checksum>E962DB16</checksum>
    </file>
    <file>
      <filename>minitest_helper.rb</filename>
      <filetype>rb</filetype>
      <usage_type>resource</usage_type>
      <checksum>02EC2972</checksum>
    </file>
    <file>
      <filename>EPvalidator.xml</filename>
      <filetype>xml</filetype>
      <usage_type>resource</usage_type>
      <checksum>E88FE4FD</checksum>
    </file>
    <file>
      <filename>test_airflow.rb</filename>
      <filetype>rb</filetype>
      <usage_type>test</usage_type>
      <checksum>9F818FBE</checksum>
    </file>
    <file>
<<<<<<< HEAD
      <filename>constants.rb</filename>
=======
      <filename>test_enclosure.rb</filename>
      <filetype>rb</filetype>
      <usage_type>test</usage_type>
      <checksum>199ECD03</checksum>
    </file>
    <file>
      <filename>constructions.rb</filename>
      <filetype>rb</filetype>
      <usage_type>resource</usage_type>
      <checksum>BD3776F6</checksum>
    </file>
    <file>
      <filename>hvac_sizing.rb</filename>
>>>>>>> e8b19a43
      <filetype>rb</filetype>
      <usage_type>resource</usage_type>
      <checksum>AB9BBAC1</checksum>
    </file>
    <file>
      <filename>energyplus.rb</filename>
      <filetype>rb</filetype>
      <usage_type>resource</usage_type>
      <checksum>00BB7C11</checksum>
    </file>
    <file>
      <version>
        <software_program>OpenStudio</software_program>
        <identifier>2.1.1</identifier>
        <min_compatible>2.1.1</min_compatible>
      </version>
      <filename>measure.rb</filename>
      <filetype>rb</filetype>
      <usage_type>script</usage_type>
      <checksum>5D807AA0</checksum>
    </file>
    <file>
<<<<<<< HEAD
      <filename>lu_hvac_equipment_efficiency.csv</filename>
      <filetype>csv</filetype>
      <usage_type>resource</usage_type>
      <checksum>69BCF0A4</checksum>
    </file>
    <file>
      <filename>lu_water_heater_efficiency.csv</filename>
      <filetype>csv</filetype>
      <usage_type>resource</usage_type>
      <checksum>9EC3B4D6</checksum>
    </file>
    <file>
      <filename>EPvalidator.xml</filename>
      <filetype>xml</filetype>
      <usage_type>resource</usage_type>
      <checksum>2A974F8F</checksum>
    </file>
    <file>
      <filename>hpxml_defaults.rb</filename>
      <filetype>rb</filetype>
      <usage_type>resource</usage_type>
      <checksum>FDB57725</checksum>
=======
      <filename>simcontrols.rb</filename>
      <filetype>rb</filetype>
      <usage_type>resource</usage_type>
      <checksum>C18610A9</checksum>
>>>>>>> e8b19a43
    </file>
    <file>
      <filename>test_validation.rb</filename>
      <filetype>rb</filetype>
<<<<<<< HEAD
      <usage_type>resource</usage_type>
      <checksum>3D1ED081</checksum>
=======
      <usage_type>test</usage_type>
      <checksum>E4E8816E</checksum>
>>>>>>> e8b19a43
    </file>
    <file>
      <filename>test_defaults.rb</filename>
      <filetype>rb</filetype>
      <usage_type>test</usage_type>
      <checksum>016B3D2C</checksum>
    </file>
    <file>
      <filename>geometry.rb</filename>
      <filetype>rb</filetype>
      <usage_type>resource</usage_type>
<<<<<<< HEAD
      <checksum>E36E1607</checksum>
    </file>
    <file>
      <filename>test_defaults.rb</filename>
      <filetype>rb</filetype>
      <usage_type>test</usage_type>
      <checksum>FBD33937</checksum>
    </file>
    <file>
      <filename>waterheater.rb</filename>
      <filetype>rb</filetype>
      <usage_type>resource</usage_type>
      <checksum>BB2A7765</checksum>
=======
      <checksum>F2A35638</checksum>
>>>>>>> e8b19a43
    </file>
  </files>
</measure><|MERGE_RESOLUTION|>--- conflicted
+++ resolved
@@ -3,13 +3,8 @@
   <schema_version>3.0</schema_version>
   <name>hpxm_lto_openstudio</name>
   <uid>b1543b30-9465-45ff-ba04-1d1f85e763bc</uid>
-<<<<<<< HEAD
   <version_id>7d46232b-ad5e-4be1-b7fc-1b88b797e3a3</version_id>
   <version_modified>20210406T035953Z</version_modified>
-=======
-  <version_id>732d5160-fa82-43a3-ace0-4037c301b6f7</version_id>
-  <version_modified>20210415T145901Z</version_modified>
->>>>>>> e8b19a43
   <xml_checksum>D8922A73</xml_checksum>
   <class_name>HPXMLtoOpenStudio</class_name>
   <display_name>HPXML to OpenStudio Translator</display_name>
@@ -439,17 +434,7 @@
       <checksum>411B7AF9</checksum>
     </file>
     <file>
-<<<<<<< HEAD
-      <filename>geometry.rb</filename>
-=======
-      <filename>test_lighting.rb</filename>
-      <filetype>rb</filetype>
-      <usage_type>test</usage_type>
-      <checksum>CC725437</checksum>
-    </file>
-    <file>
       <filename>test_location.rb</filename>
->>>>>>> e8b19a43
       <filetype>rb</filetype>
       <usage_type>test</usage_type>
       <checksum>CD66BA0D</checksum>
@@ -473,23 +458,7 @@
       <checksum>E507D3D1</checksum>
     </file>
     <file>
-<<<<<<< HEAD
-      <filename>HPXMLvalidator.xml</filename>
-      <filetype>xml</filetype>
-      <usage_type>resource</usage_type>
-      <checksum>BCC4746A</checksum>
-    </file>
-    <file>
-      <filename>hvac_sizing.rb</filename>
-=======
-      <filename>test_generator.rb</filename>
-      <filetype>rb</filetype>
-      <usage_type>test</usage_type>
-      <checksum>19007457</checksum>
-    </file>
-    <file>
       <filename>test_hvac.rb</filename>
->>>>>>> e8b19a43
       <filetype>rb</filetype>
       <usage_type>test</usage_type>
       <checksum>4D5E86F7</checksum>
@@ -519,23 +488,7 @@
       <checksum>9F818FBE</checksum>
     </file>
     <file>
-<<<<<<< HEAD
-      <filename>constants.rb</filename>
-=======
-      <filename>test_enclosure.rb</filename>
-      <filetype>rb</filetype>
-      <usage_type>test</usage_type>
-      <checksum>199ECD03</checksum>
-    </file>
-    <file>
-      <filename>constructions.rb</filename>
-      <filetype>rb</filetype>
-      <usage_type>resource</usage_type>
-      <checksum>BD3776F6</checksum>
-    </file>
-    <file>
       <filename>hvac_sizing.rb</filename>
->>>>>>> e8b19a43
       <filetype>rb</filetype>
       <usage_type>resource</usage_type>
       <checksum>AB9BBAC1</checksum>
@@ -558,7 +511,6 @@
       <checksum>5D807AA0</checksum>
     </file>
     <file>
-<<<<<<< HEAD
       <filename>lu_hvac_equipment_efficiency.csv</filename>
       <filetype>csv</filetype>
       <usage_type>resource</usage_type>
@@ -581,23 +533,12 @@
       <filetype>rb</filetype>
       <usage_type>resource</usage_type>
       <checksum>FDB57725</checksum>
-=======
-      <filename>simcontrols.rb</filename>
-      <filetype>rb</filetype>
-      <usage_type>resource</usage_type>
-      <checksum>C18610A9</checksum>
->>>>>>> e8b19a43
     </file>
     <file>
       <filename>test_validation.rb</filename>
       <filetype>rb</filetype>
-<<<<<<< HEAD
       <usage_type>resource</usage_type>
       <checksum>3D1ED081</checksum>
-=======
-      <usage_type>test</usage_type>
-      <checksum>E4E8816E</checksum>
->>>>>>> e8b19a43
     </file>
     <file>
       <filename>test_defaults.rb</filename>
@@ -609,7 +550,6 @@
       <filename>geometry.rb</filename>
       <filetype>rb</filetype>
       <usage_type>resource</usage_type>
-<<<<<<< HEAD
       <checksum>E36E1607</checksum>
     </file>
     <file>
@@ -623,9 +563,6 @@
       <filetype>rb</filetype>
       <usage_type>resource</usage_type>
       <checksum>BB2A7765</checksum>
-=======
-      <checksum>F2A35638</checksum>
->>>>>>> e8b19a43
     </file>
   </files>
 </measure>