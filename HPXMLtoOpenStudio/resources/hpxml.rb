# frozen_string_literal: true

'''
Example Usage:

-----------------
Reading from file
-----------------

hpxml = HPXML.new(hpxml_path: ...)

# Singleton elements
puts hpxml.building_construction.number_of_bedrooms

# Array elements
hpxml.walls.each do |wall|
  wall.windows.each do |window|
    puts window.area
  end
end

---------------------
Creating from scratch
---------------------

hpxml = HPXML.new()

# Singleton elements
hpxml.building_construction.number_of_bedrooms = 3
hpxml.building_construction.conditioned_floor_area = 2400

# Array elements
hpxml.walls.clear
hpxml.walls.add(id: "WallNorth", area: 500)
hpxml.walls.add(id: "WallSouth", area: 500)
hpxml.walls.add
hpxml.walls[-1].id = "WallEastWest"
hpxml.walls[-1].area = 1000

# Write file
XMLHelper.write_file(hpxml.to_oga, "out.xml")

'''

require_relative 'version'
require 'ostruct'

# FUTURE: Remove all idref attributes, make object attributes instead
#         E.g., in class Window, :wall_idref => :wall

class HPXML < Object
  HPXML_ATTRS = [:header, :site, :neighbor_buildings, :building_occupancy, :building_construction,
                 :climate_and_risk_zones, :air_infiltration_measurements, :attics, :foundations,
                 :roofs, :rim_joists, :walls, :foundation_walls, :ceilings, :frame_floors, :slabs, :windows,
                 :skylights, :doors, :heating_systems, :cooling_systems, :heat_pumps, :hvac_plant,
                 :hvac_controls, :hvac_distributions, :ventilation_fans, :water_heating_systems,
                 :hot_water_distributions, :water_fixtures, :water_heating, :solar_thermal_systems,
                 :pv_systems, :generators, :clothes_washers, :clothes_dryers, :dishwashers, :refrigerators,
                 :freezers, :dehumidifiers, :cooking_ranges, :ovens, :lighting_groups, :lighting,
                 :ceiling_fans, :pools, :hot_tubs, :plug_loads, :fuel_loads]
  attr_reader(*HPXML_ATTRS, :doc, :errors, :warnings)

  # Constants
  # FUTURE: Move some of these to within child classes (e.g., HPXML::Attic class)
  AirTypeFanCoil = 'fan coil'
  AirTypeGravity = 'gravity'
  AirTypeHighVelocity = 'high velocity'
  AirTypeRegularVelocity = 'regular velocity'
  AtticTypeCathedral = 'CathedralCeiling'
  AtticTypeConditioned = 'ConditionedAttic'
  AtticTypeFlatRoof = 'FlatRoof'
  AtticTypeUnvented = 'UnventedAttic'
  AtticTypeVented = 'VentedAttic'
  CertificationEnergyStar = 'Energy Star'
  ClothesDryerControlTypeMoisture = 'moisture'
  ClothesDryerControlTypeTimer = 'timer'
  ColorDark = 'dark'
  ColorLight = 'light'
  ColorMedium = 'medium'
  ColorMediumDark = 'medium dark'
  ColorReflective = 'reflective'
  DehumidifierTypePortable = 'portable'
  DehumidifierTypeWholeHome = 'whole-home'
  DHWRecirControlTypeManual = 'manual demand control'
  DHWRecirControlTypeNone = 'no control'
  DHWRecirControlTypeSensor = 'presence sensor demand control'
  DHWRecirControlTypeTemperature = 'temperature'
  DHWRecirControlTypeTimer = 'timer'
  DHWDistTypeRecirc = 'Recirculation'
  DHWDistTypeStandard = 'Standard'
  DuctInsulationMaterialUnknown = 'Unknown'
  DuctInsulationMaterialNone = 'None'
  DuctLeakageTotal = 'total'
  DuctLeakageToOutside = 'to outside'
  DuctTypeReturn = 'return'
  DuctTypeSupply = 'supply'
  DWHRFacilitiesConnectedAll = 'all'
  DWHRFacilitiesConnectedOne = 'one'
  ExteriorShadingTypeSolarScreens = 'solar screens'
  FoundationTypeAmbient = 'Ambient'
  FoundationTypeBasementConditioned = 'ConditionedBasement'
  FoundationTypeBasementUnconditioned = 'UnconditionedBasement'
  FoundationTypeCrawlspaceUnvented = 'UnventedCrawlspace'
  FoundationTypeCrawlspaceVented = 'VentedCrawlspace'
  FoundationTypeSlab = 'SlabOnGrade'
  FuelLoadTypeGrill = 'grill'
  FuelLoadTypeLighting = 'lighting'
  FuelLoadTypeFireplace = 'fireplace'
  FuelTypeCoal = 'coal'
  FuelTypeCoalAnthracite = 'anthracite coal'
  FuelTypeCoalBituminous = 'bituminous coal'
  FuelTypeCoke = 'coke'
  FuelTypeDiesel = 'diesel'
  FuelTypeElectricity = 'electricity'
  FuelTypeKerosene = 'kerosene'
  FuelTypeNaturalGas = 'natural gas'
  FuelTypeOil = 'fuel oil'
  FuelTypeOil1 = 'fuel oil 1'
  FuelTypeOil2 = 'fuel oil 2'
  FuelTypeOil4 = 'fuel oil 4'
  FuelTypeOil5or6 = 'fuel oil 5/6'
  FuelTypePropane = 'propane'
  FuelTypeWoodCord = 'wood'
  FuelTypeWoodPellets = 'wood pellets'
  HeaterTypeElectricResistance = 'electric resistance'
  HeaterTypeGas = 'gas fired'
  HeaterTypeHeatPump = 'heat pump'
  HVACCompressorTypeSingleStage = 'single stage'
  HVACCompressorTypeTwoStage = 'two stage'
  HVACCompressorTypeVariableSpeed = 'variable speed'
  HVACControlTypeManual = 'manual thermostat'
  HVACControlTypeProgrammable = 'programmable thermostat'
  HVACDistributionTypeAir = 'AirDistribution'
  HVACDistributionTypeDSE = 'DSE'
  HVACDistributionTypeHydronic = 'HydronicDistribution'
  HVACTypeBoiler = 'Boiler'
  HVACTypeCentralAirConditioner = 'central air conditioner'
  HVACTypeChiller = 'chiller'
  HVACTypeCoolingTower = 'cooling tower'
  HVACTypeElectricResistance = 'ElectricResistance'
  HVACTypeEvaporativeCooler = 'evaporative cooler'
  HVACTypeFireplace = 'Fireplace'
  HVACTypeFixedHeater = 'FixedHeater'
  HVACTypeFloorFurnace = 'FloorFurnace'
  HVACTypeFurnace = 'Furnace'
  HVACTypeHeatPumpAirToAir = 'air-to-air'
  HVACTypeHeatPumpGroundToAir = 'ground-to-air'
  HVACTypeHeatPumpMiniSplit = 'mini-split'
  HVACTypeHeatPumpWaterLoopToAir = 'water-loop-to-air'
  HVACTypeMiniSplitAirConditioner = 'mini-split'
  HVACTypePortableHeater = 'PortableHeater'
  HVACTypeRoomAirConditioner = 'room air conditioner'
  HVACTypeStove = 'Stove'
  HVACTypeWallFurnace = 'WallFurnace'
  HydronicTypeBaseboard = 'baseboard'
  HydronicTypeRadiantCeiling = 'radiant ceiling'
  HydronicTypeRadiantFloor = 'radiant floor'
  HydronicTypeRadiator = 'radiator'
  HydronicTypeWaterLoop = 'water loop'
  InteriorFinishGypsumBoard = 'gypsum board'
  InteriorFinishGypsumCompositeBoard = 'gypsum composite board'
  InteriorFinishNone = 'none'
  InteriorFinishPlaster = 'plaster'
  InteriorFinishWood = 'wood'
  LeakinessTight = 'tight'
  LeakinessAverage = 'average'
  LightingTypeCFL = 'CompactFluorescent'
  LightingTypeLED = 'LightEmittingDiode'
  LightingTypeLFL = 'FluorescentTube'
  LocationAtticUnconditioned = 'attic - unconditioned'
  LocationAtticUnvented = 'attic - unvented'
  LocationAtticVented = 'attic - vented'
  LocationBasementConditioned = 'basement - conditioned'
  LocationBasementUnconditioned = 'basement - unconditioned'
  LocationBath = 'bath'
  LocationCrawlspaceUnvented = 'crawlspace - unvented'
  LocationCrawlspaceVented = 'crawlspace - vented'
  LocationExterior = 'exterior'
  LocationExteriorWall = 'exterior wall'
  LocationGarage = 'garage'
  LocationGround = 'ground'
  LocationInterior = 'interior'
  LocationKitchen = 'kitchen'
  LocationLivingSpace = 'living space'
  LocationOtherExterior = 'other exterior'
  LocationOtherHousingUnit = 'other housing unit'
  LocationOtherHeatedSpace = 'other heated space'
  LocationOtherMultifamilyBufferSpace = 'other multifamily buffer space'
  LocationOtherNonFreezingSpace = 'other non-freezing space'
  LocationOutside = 'outside'
  LocationRoof = 'roof'
  LocationRoofDeck = 'roof deck'
  LocationUnconditionedSpace = 'unconditioned space'
  LocationUnderSlab = 'under slab'
  MechVentTypeBalanced = 'balanced'
  MechVentTypeCFIS = 'central fan integrated supply'
  MechVentTypeERV = 'energy recovery ventilator'
  MechVentTypeExhaust = 'exhaust only'
  MechVentTypeHRV = 'heat recovery ventilator'
  MechVentTypeSupply = 'supply only'
  OrientationEast = 'east'
  OrientationNorth = 'north'
  OrientationNortheast = 'northeast'
  OrientationNorthwest = 'northwest'
  OrientationSouth = 'south'
  OrientationSoutheast = 'southeast'
  OrientationSouthwest = 'southwest'
  OrientationWest = 'west'
  PlugLoadTypeElectricVehicleCharging = 'electric vehicle charging'
  PlugLoadTypeOther = 'other'
  PlugLoadTypeTelevision = 'TV other'
  PlugLoadTypeWellPump = 'well pump'
  PVModuleTypePremium = 'premium'
  PVModuleTypeStandard = 'standard'
  PVModuleTypeThinFilm = 'thin film'
  PVTrackingTypeFixed = 'fixed'
  PVTrackingType1Axis = '1-axis'
  PVTrackingType1AxisBacktracked = '1-axis backtracked'
  PVTrackingType2Axis = '2-axis'
  ResidentialTypeApartment = 'apartment unit'
  ResidentialTypeManufactured = 'manufactured home'
  ResidentialTypeSFA = 'single-family attached'
  ResidentialTypeSFD = 'single-family detached'
  RoofTypeAsphaltShingles = 'asphalt or fiberglass shingles'
  RoofTypeConcrete = 'concrete'
  RoofTypeClayTile = 'slate or tile shingles'
  RoofTypeMetal = 'metal surfacing'
  RoofTypePlasticRubber = 'plastic/rubber/synthetic sheeting'
  RoofTypeWoodShingles = 'wood shingles or shakes'
  ShieldingExposed = 'exposed'
  ShieldingNormal = 'normal'
  ShieldingWellShielded = 'well-shielded'
  SidingTypeAluminum = 'aluminum siding'
  SidingTypeBrick = 'brick veneer'
  SidingTypeFiberCement = 'fiber cement siding'
  SidingTypeNone = 'none'
  SidingTypeStucco = 'stucco'
  SidingTypeVinyl = 'vinyl siding'
  SidingTypeWood = 'wood siding'
  SiteTypeUrban = 'urban'
  SiteTypeSuburban = 'suburban'
  SiteTypeRural = 'rural'
  SolarThermalLoopTypeDirect = 'liquid direct'
  SolarThermalLoopTypeIndirect = 'liquid indirect'
  SolarThermalLoopTypeThermosyphon = 'passive thermosyphon'
  SolarThermalTypeDoubleGlazing = 'double glazing black'
  SolarThermalTypeEvacuatedTube = 'evacuated tube'
  SolarThermalTypeICS = 'integrated collector storage'
  SolarThermalTypeSingleGlazing = 'single glazing black'
  TypeNone = 'none'
  TypeUnknown = 'unknown'
  UnitsACH = 'ACH'
  UnitsACHNatural = 'ACHnatural'
  UnitsAFUE = 'AFUE'
  UnitsCFM = 'CFM'
  UnitsCFM25 = 'CFM25'
  UnitsCOP = 'COP'
  UnitsEER = 'EER'
  UnitsCEER = 'CEER'
  UnitsHSPF = 'HSPF'
  UnitsKwhPerYear = 'kWh/year'
  UnitsKwPerTon = 'kW/ton'
  UnitsPercent = 'Percent'
  UnitsSEER = 'SEER'
  UnitsSLA = 'SLA'
  UnitsThermPerYear = 'therm/year'
  WallTypeAdobe = 'Adobe'
  WallTypeBrick = 'StructuralBrick'
  WallTypeCMU = 'ConcreteMasonryUnit'
  WallTypeConcrete = 'SolidConcrete'
  WallTypeDoubleWoodStud = 'DoubleWoodStud'
  WallTypeICF = 'InsulatedConcreteForms'
  WallTypeLog = 'LogWall'
  WallTypeSIP = 'StructurallyInsulatedPanel'
  WallTypeSteelStud = 'SteelFrame'
  WallTypeStone = 'Stone'
  WallTypeStrawBale = 'StrawBale'
  WallTypeWoodStud = 'WoodStud'
  WaterFixtureTypeFaucet = 'faucet'
  WaterFixtureTypeShowerhead = 'shower head'
  WaterHeaterTypeCombiStorage = 'space-heating boiler with storage tank'
  WaterHeaterTypeCombiTankless = 'space-heating boiler with tankless coil'
  WaterHeaterTypeHeatPump = 'heat pump water heater'
  WaterHeaterTypeTankless = 'instantaneous water heater'
  WaterHeaterTypeStorage = 'storage water heater'
  WindowFrameTypeAluminum = 'Aluminum'
  WindowFrameTypeComposite = 'Composite'
  WindowFrameTypeFiberglass = 'Fiberglass'
  WindowFrameTypeMetal = 'Metal'
  WindowFrameTypeVinyl = 'Vinyl'
  WindowFrameTypeWood = 'Wood'
  WindowGasAir = 'air'
  WindowGasArgon = 'argon'
  WindowGlazingLowE = 'low-e'
  WindowGlazingReflective = 'reflective'
  WindowGlazingTintedReflective = 'tinted/reflective'
  WindowLayersDoublePane = 'double-pane'
  WindowLayersSinglePane = 'single-pane'
  WindowLayersTriplePane = 'triple-pane'
  WindowClassArchitectural = 'architectural'
  WindowClassCommercial = 'commercial'
  WindowClassHeavyCommercial = 'heavy commercial'
  WindowClassResidential = 'residential'
  WindowClassLightCommercial = 'light commercial'

  def initialize(hpxml_path: nil, schematron_validators: [], collapse_enclosure: true, building_id: nil)
    @doc = nil
    @hpxml_path = hpxml_path
    @errors = []
    @warnings = []

    hpxml = nil
    if not hpxml_path.nil?
      @doc = XMLHelper.parse_file(hpxml_path)

      # Check HPXML version
      hpxml = XMLHelper.get_element(@doc, '/HPXML')
      Version.check_hpxml_version(XMLHelper.get_attribute_value(hpxml, 'schemaVersion'))

      # Validate against Schematron docs
      @errors, @warnings = validate_against_schematron(schematron_validators: schematron_validators)
      return unless @errors.empty?

      # Handle multiple buildings
      if XMLHelper.get_elements(hpxml, 'Building').size > 1
        if building_id.nil?
          @errors << 'Multiple Building elements defined in HPXML file; Building ID argument must be provided.'
          return unless @errors.empty?
        end

        # Discard all Building elements except the one of interest
        XMLHelper.get_elements(hpxml, 'Building').reverse_each do |building|
          next if XMLHelper.get_attribute_value(XMLHelper.get_element(building, 'BuildingID'), 'id') == building_id

          building.remove
        end
        if XMLHelper.get_elements(hpxml, 'Building').size == 0
          @errors << "Could not find Building element with ID '#{building_id}'."
          return unless @errors.empty?
        end
      end
    end

    # Create/populate child objects
    from_oga(hpxml)

    # Check for additional errors (those hard to check via Schematron)
    @errors += check_for_errors()
    return unless @errors.empty?

    # Clean up
    delete_tiny_surfaces()
    delete_adiabatic_subsurfaces()
    if collapse_enclosure
      collapse_enclosure_surfaces()
    end
  end

  def hvac_systems
    return (@heating_systems + @cooling_systems + @heat_pumps)
  end

  def has_space_type(space_type)
    # Look for surfaces attached to this space type
    (@roofs + @rim_joists + @walls + @foundation_walls + @ceilings + @frame_floors + @slabs).each do |surface|
      return true if surface.interior_adjacent_to == space_type
      return true if surface.exterior_adjacent_to == space_type
    end
    return false
  end

  def has_fuel_access
    @site.fuels.each do |fuel|
      if fuel != FuelTypeElectricity
        return true
      end
    end
    return false
  end

  def predominant_heating_fuel
    fuel_fracs = {}
    @heating_systems.each do |heating_system|
      fuel = heating_system.heating_system_fuel
      fuel_fracs[fuel] = 0.0 if fuel_fracs[fuel].nil?
      fuel_fracs[fuel] += heating_system.fraction_heat_load_served.to_f
    end
    @heat_pumps.each do |heat_pump|
      fuel = heat_pump.heat_pump_fuel
      fuel_fracs[fuel] = 0.0 if fuel_fracs[fuel].nil?
      fuel_fracs[fuel] += heat_pump.fraction_heat_load_served.to_f
    end
    return FuelTypeElectricity if fuel_fracs.empty?
    return FuelTypeElectricity if fuel_fracs[FuelTypeElectricity].to_f > 0.5

    # Choose fossil fuel
    fuel_fracs.delete FuelTypeElectricity
    return fuel_fracs.key(fuel_fracs.values.max)
  end

  def predominant_water_heating_fuel
    fuel_fracs = {}
    @water_heating_systems.each do |water_heating_system|
      fuel = water_heating_system.fuel_type
      if fuel.nil? # Combi boiler
        fuel = water_heating_system.related_hvac_system.heating_system_fuel
      end
      fuel_fracs[fuel] = 0.0 if fuel_fracs[fuel].nil?
      fuel_fracs[fuel] += water_heating_system.fraction_dhw_load_served
    end
    return FuelTypeElectricity if fuel_fracs.empty?
    return FuelTypeElectricity if fuel_fracs[FuelTypeElectricity].to_f > 0.5

    # Choose fossil fuel
    fuel_fracs.delete FuelTypeElectricity
    return fuel_fracs.key(fuel_fracs.values.max)
  end

  def fraction_of_windows_operable()
    # Calculates the fraction of windows that are operable.
    # Since we don't have quantity available, we use area as an approximation.
    window_area_total = @windows.map { |w| w.area }.sum(0.0)
    window_area_operable = @windows.map { |w| w.fraction_operable * w.area }.sum(0.0)
    if window_area_total <= 0
      return 0.0
    end

    return window_area_operable / window_area_total
  end

  def total_fraction_cool_load_served()
    return @cooling_systems.total_fraction_cool_load_served + @heat_pumps.total_fraction_cool_load_served
  end

  def total_fraction_heat_load_served()
    return @heating_systems.total_fraction_heat_load_served + @heat_pumps.total_fraction_heat_load_served
  end

  def has_walkout_basement()
    has_conditioned_basement = has_space_type(LocationBasementConditioned)
    ncfl = @building_construction.number_of_conditioned_floors
    ncfl_ag = @building_construction.number_of_conditioned_floors_above_grade
    return (has_conditioned_basement && (ncfl == ncfl_ag))
  end

  def thermal_boundary_wall_areas()
    above_grade_area = 0.0 # Thermal boundary walls not in contact with soil
    below_grade_area = 0.0 # Thermal boundary walls in contact with soil

    (@walls + @rim_joists).each do |wall|
      if wall.is_thermal_boundary
        above_grade_area += wall.area
      end
    end

    @foundation_walls.each do |foundation_wall|
      next unless foundation_wall.is_thermal_boundary

      height = foundation_wall.height
      bg_depth = foundation_wall.depth_below_grade
      above_grade_area += (height - bg_depth) / height * foundation_wall.area
      below_grade_area += bg_depth / height * foundation_wall.area
    end

    return above_grade_area, below_grade_area
  end

  def common_wall_area()
    # Wall area for walls adjacent to Unrated Conditioned Space, not including
    # foundation walls.
    area = 0.0

    (@walls + @rim_joists).each do |wall|
      if wall.exterior_adjacent_to == HPXML::LocationOtherHousingUnit
        area += wall.area
      end
    end

    return area
  end

  def compartmentalization_boundary_areas()
    # Returns the infiltration compartmentalization boundary areas
    total_area = 0.0 # Total surface area that bounds the Infiltration Volume
    exterior_area = 0.0 # Same as above excluding surfaces attached to garage or other housing units

    # Determine which spaces are within infiltration volume
    spaces_within_infil_volume = [LocationLivingSpace, LocationBasementConditioned]
    @attics.each do |attic|
      next unless [AtticTypeUnvented].include? attic.attic_type
      next unless attic.within_infiltration_volume

      spaces_within_infil_volume << attic.to_location
    end
    @foundations.each do |foundation|
      next unless [FoundationTypeBasementUnconditioned, FoundationTypeCrawlspaceUnvented].include? foundation.foundation_type
      next unless foundation.within_infiltration_volume

      spaces_within_infil_volume << foundation.to_location
    end

    # Get surfaces bounding infiltration volume
    spaces_within_infil_volume.each do |space_type|
      (@roofs + @rim_joists + @walls + @foundation_walls + @ceilings + @frame_floors + @slabs).each do |surface|
        next unless [surface.interior_adjacent_to, surface.exterior_adjacent_to].include? space_type

        # Exclude surfaces between two spaces that are both within infiltration volume
        next if spaces_within_infil_volume.include?(surface.interior_adjacent_to) && spaces_within_infil_volume.include?(surface.exterior_adjacent_to)

        # Update Compartmentalization Boundary areas
        total_area += surface.area
        if not [LocationGarage, LocationOtherHousingUnit, LocationOtherHeatedSpace,
                LocationOtherMultifamilyBufferSpace, LocationOtherNonFreezingSpace].include? surface.exterior_adjacent_to
          exterior_area += surface.area
        end
      end
    end

    return total_area, exterior_area
  end

  def inferred_infiltration_height(infil_volume)
    # Infiltration height: vertical distance between lowest and highest above-grade points within the pressure boundary.
    # Height is inferred from available HPXML properties.
    # The WithinInfiltrationVolume properties are intentionally ignored for now.
    # FUTURE: Move into AirInfiltrationMeasurement class?
    cfa = @building_construction.conditioned_floor_area
    ncfl_ag = @building_construction.number_of_conditioned_floors_above_grade
    if has_walkout_basement()
      infil_height = ncfl_ag * infil_volume / cfa
    else
      # Calculate maximum above-grade height of conditioned basement walls
      max_cond_bsmt_wall_height_ag = 0.0
      @foundation_walls.each do |foundation_wall|
        next unless foundation_wall.is_exterior && (foundation_wall.interior_adjacent_to == LocationBasementConditioned)

        height_ag = foundation_wall.height - foundation_wall.depth_below_grade
        next unless height_ag > max_cond_bsmt_wall_height_ag

        max_cond_bsmt_wall_height_ag = height_ag
      end
      # Add assumed rim joist height
      cond_bsmt_rim_joist_height = 0
      @rim_joists.each do |rim_joist|
        next unless rim_joist.is_exterior && (rim_joist.interior_adjacent_to == LocationBasementConditioned)

        cond_bsmt_rim_joist_height = UnitConversions.convert(9, 'in', 'ft')
      end
      infil_height = ncfl_ag * infil_volume / cfa + max_cond_bsmt_wall_height_ag + cond_bsmt_rim_joist_height
    end
    return infil_height
  end

  def to_oga()
    @doc = _create_oga_document()
    @header.to_oga(@doc)
    @site.to_oga(@doc)
    @neighbor_buildings.to_oga(@doc)
    @building_occupancy.to_oga(@doc)
    @building_construction.to_oga(@doc)
    @climate_and_risk_zones.to_oga(@doc)
    @air_infiltration_measurements.to_oga(@doc)
    @attics.to_oga(@doc)
    @foundations.to_oga(@doc)
    @roofs.to_oga(@doc)
    @rim_joists.to_oga(@doc)
    @walls.to_oga(@doc)
    @foundation_walls.to_oga(@doc)
    @ceilings.to_oga(@doc)
    @frame_floors.to_oga(@doc)
    @slabs.to_oga(@doc)
    @windows.to_oga(@doc)
    @skylights.to_oga(@doc)
    @doors.to_oga(@doc)
    @heating_systems.to_oga(@doc)
    @cooling_systems.to_oga(@doc)
    @heat_pumps.to_oga(@doc)
    @hvac_plant.to_oga(@doc)
    @hvac_controls.to_oga(@doc)
    @hvac_distributions.to_oga(@doc)
    @ventilation_fans.to_oga(@doc)
    @water_heating_systems.to_oga(@doc)
    @hot_water_distributions.to_oga(@doc)
    @water_fixtures.to_oga(@doc)
    @water_heating.to_oga(@doc)
    @solar_thermal_systems.to_oga(@doc)
    @pv_systems.to_oga(@doc)
    @generators.to_oga(@doc)
    @clothes_washers.to_oga(@doc)
    @clothes_dryers.to_oga(@doc)
    @dishwashers.to_oga(@doc)
    @refrigerators.to_oga(@doc)
    @freezers.to_oga(@doc)
    @dehumidifiers.to_oga(@doc)
    @cooking_ranges.to_oga(@doc)
    @ovens.to_oga(@doc)
    @lighting_groups.to_oga(@doc)
    @ceiling_fans.to_oga(@doc)
    @lighting.to_oga(@doc)
    @pools.to_oga(@doc)
    @hot_tubs.to_oga(@doc)
    @plug_loads.to_oga(@doc)
    @fuel_loads.to_oga(@doc)
    return @doc
  end

  def from_oga(hpxml)
    @header = Header.new(self, hpxml)
    @site = Site.new(self, hpxml)
    @neighbor_buildings = NeighborBuildings.new(self, hpxml)
    @building_occupancy = BuildingOccupancy.new(self, hpxml)
    @building_construction = BuildingConstruction.new(self, hpxml)
    @climate_and_risk_zones = ClimateandRiskZones.new(self, hpxml)
    @air_infiltration_measurements = AirInfiltrationMeasurements.new(self, hpxml)
    @attics = Attics.new(self, hpxml)
    @foundations = Foundations.new(self, hpxml)
    @roofs = Roofs.new(self, hpxml)
    @rim_joists = RimJoists.new(self, hpxml)
    @walls = Walls.new(self, hpxml)
    @foundation_walls = FoundationWalls.new(self, hpxml)
    @ceilings = Ceilings.new(self, hpxml)
    @frame_floors = FrameFloors.new(self, hpxml)
    @slabs = Slabs.new(self, hpxml)
    @windows = Windows.new(self, hpxml)
    @skylights = Skylights.new(self, hpxml)
    @doors = Doors.new(self, hpxml)
    @heating_systems = HeatingSystems.new(self, hpxml)
    @cooling_systems = CoolingSystems.new(self, hpxml)
    @heat_pumps = HeatPumps.new(self, hpxml)
    @hvac_plant = HVACPlant.new(self, hpxml)
    @hvac_controls = HVACControls.new(self, hpxml)
    @hvac_distributions = HVACDistributions.new(self, hpxml)
    @ventilation_fans = VentilationFans.new(self, hpxml)
    @water_heating_systems = WaterHeatingSystems.new(self, hpxml)
    @hot_water_distributions = HotWaterDistributions.new(self, hpxml)
    @water_fixtures = WaterFixtures.new(self, hpxml)
    @water_heating = WaterHeating.new(self, hpxml)
    @solar_thermal_systems = SolarThermalSystems.new(self, hpxml)
    @pv_systems = PVSystems.new(self, hpxml)
    @generators = Generators.new(self, hpxml)
    @clothes_washers = ClothesWashers.new(self, hpxml)
    @clothes_dryers = ClothesDryers.new(self, hpxml)
    @dishwashers = Dishwashers.new(self, hpxml)
    @refrigerators = Refrigerators.new(self, hpxml)
    @freezers = Freezers.new(self, hpxml)
    @dehumidifiers = Dehumidifiers.new(self, hpxml)
    @cooking_ranges = CookingRanges.new(self, hpxml)
    @ovens = Ovens.new(self, hpxml)
    @lighting_groups = LightingGroups.new(self, hpxml)
    @ceiling_fans = CeilingFans.new(self, hpxml)
    @lighting = Lighting.new(self, hpxml)
    @pools = Pools.new(self, hpxml)
    @hot_tubs = HotTubs.new(self, hpxml)
    @plug_loads = PlugLoads.new(self, hpxml)
    @fuel_loads = FuelLoads.new(self, hpxml)
  end

  # Class to store additional properties on an HPXML object that are not intended
  # to end up in the HPXML file. For example, you can store the OpenStudio::Model::Space
  # object for an appliance.
  class AdditionalProperties < OpenStruct
    def method_missing(meth, *args)
      # Complain if no value has been set rather than just returning nil
      raise NoMethodError, "undefined method '#{meth}' for #{self}" unless meth.to_s.end_with?('=')

      super
    end
  end

  # HPXML Standard Element (e.g., Roof)
  class BaseElement
    attr_accessor(:hpxml_object, :additional_properties)

    def initialize(hpxml_object, oga_element = nil, **kwargs)
      @hpxml_object = hpxml_object
      @additional_properties = AdditionalProperties.new

      # Automatically add :foo_isdefaulted attributes to class
      self.class::ATTRS.each do |attribute|
        next if attribute.to_s.end_with? '_isdefaulted'

        attr = "#{attribute}_isdefaulted".to_sym
        next if self.class::ATTRS.include? attr

        # Add attribute to ATTRS and class
        self.class::ATTRS << attr
        create_attr(attr.to_s) # From https://stackoverflow.com/a/4082937
      end

      if not oga_element.nil?
        # Set values from HPXML Oga element
        from_oga(oga_element)
      else
        # Set values from **kwargs
        kwargs.each do |k, v|
          send(k.to_s + '=', v)
        end
      end
    end

    def create_method(name, &block)
      self.class.send(:define_method, name, &block)
    end

    def create_attr(name)
      create_method("#{name}=".to_sym) { |val| instance_variable_set('@' + name, val) }
      create_method(name.to_sym) { instance_variable_get('@' + name) }
    end

    def to_h
      h = {}
      self.class::ATTRS.each do |attribute|
        h[attribute] = send(attribute)
      end
      return h
    end

    def to_s
      return to_h.to_s
    end

    def nil?
      # Returns true if all attributes are nil
      to_h.each do |k, v|
        next if k.to_s.end_with? '_isdefaulted'
        return false if not v.nil?
      end
      return true
    end
  end

  # HPXML Array Element (e.g., Roofs)
  class BaseArrayElement < Array
    attr_accessor(:hpxml_object, :additional_properties)

    def initialize(hpxml_object, oga_element = nil)
      @hpxml_object = hpxml_object
      @additional_properties = AdditionalProperties.new

      if not oga_element.nil?
        # Set values from HPXML Oga element
        from_oga(oga_element)
      end
    end

    def check_for_errors
      errors = []
      each do |child|
        if not child.respond_to? :check_for_errors
          fail "Need to add 'check_for_errors' method to #{child.class} class."
        end

        errors += child.check_for_errors
      end
      return errors
    end

    def to_oga(doc)
      each do |child|
        child.to_oga(doc)
      end
    end

    def to_s
      return map { |x| x.to_s }
    end
  end

  class Header < BaseElement
    ATTRS = [:xml_type, :xml_generated_by, :created_date_and_time, :transaction,
             :software_program_used, :software_program_version, :eri_calculation_version,
             :eri_design, :timestep, :building_id, :event_type, :state_code,
             :sim_begin_month, :sim_begin_day, :sim_end_month, :sim_end_day, :sim_calendar_year,
             :dst_enabled, :dst_begin_month, :dst_begin_day, :dst_end_month, :dst_end_day,
             :use_max_load_for_heat_pumps, :allow_increased_fixed_capacities,
             :apply_ashrae140_assumptions, :energystar_calculation_version]
    attr_accessor(*ATTRS)

    def check_for_errors
      errors = []

      if not @timestep.nil?
        valid_tsteps = [60, 30, 20, 15, 12, 10, 6, 5, 4, 3, 2, 1]
        if not valid_tsteps.include? @timestep
          errors << "Timestep (#{@timestep}) must be one of: #{valid_tsteps.join(', ')}."
        end
      end

      errors += HPXML::check_dates('Run Period', @sim_begin_month, @sim_begin_day, @sim_end_month, @sim_end_day)

      if (not @sim_begin_month.nil?) && (not @sim_end_month.nil?)
        if @sim_begin_month > @sim_end_month
          errors << "Run Period Begin Month (#{@sim_begin_month}) cannot come after Run Period End Month (#{@sim_end_month})."
        end

        if (not @sim_begin_day.nil?) && (not @sim_end_day.nil?)
          if @sim_begin_month == @sim_end_month && @sim_begin_day > @sim_end_day
            errors << "Run Period Begin Day of Month (#{@sim_begin_day}) cannot come after Run Period End Day of Month (#{@sim_end_day}) for the same month (#{begin_month})."
          end
        end
      end

      errors += HPXML::check_dates('Daylight Saving', @dst_begin_month, @dst_begin_day, @dst_end_month, @dst_end_day)

      return errors
    end

    def to_oga(doc)
      return if nil?

      hpxml = XMLHelper.get_element(doc, '/HPXML')
      header = XMLHelper.add_element(hpxml, 'XMLTransactionHeaderInformation')
      XMLHelper.add_element(header, 'XMLType', @xml_type, :string)
      XMLHelper.add_element(header, 'XMLGeneratedBy', @xml_generated_by, :string)
      if not @created_date_and_time.nil?
        XMLHelper.add_element(header, 'CreatedDateAndTime', @created_date_and_time, :string)
      else
        XMLHelper.add_element(header, 'CreatedDateAndTime', Time.now.strftime('%Y-%m-%dT%H:%M:%S%:z'), :string)
      end
      XMLHelper.add_element(header, 'Transaction', @transaction, :string)

      software_info = XMLHelper.add_element(hpxml, 'SoftwareInfo')
      XMLHelper.add_element(software_info, 'SoftwareProgramUsed', @software_program_used, :string) unless @software_program_used.nil?
      XMLHelper.add_element(software_info, 'SoftwareProgramVersion', @software_program_version, :string) unless @software_program_version.nil?
      if not @apply_ashrae140_assumptions.nil?
        extension = XMLHelper.create_elements_as_needed(software_info, ['extension'])
        XMLHelper.add_element(extension, 'ApplyASHRAE140Assumptions', @apply_ashrae140_assumptions, :boolean) unless @apply_ashrae140_assumptions.nil?
      end
      if (not @eri_calculation_version.nil?) || (not @eri_design.nil?)
        extension = XMLHelper.create_elements_as_needed(software_info, ['extension'])
        eri_calculation = XMLHelper.add_element(extension, 'ERICalculation')
        XMLHelper.add_element(eri_calculation, 'Version', @eri_calculation_version, :string) unless @eri_calculation_version.nil?
        XMLHelper.add_element(eri_calculation, 'Design', @eri_design, :string) unless @eri_design.nil?
      end
      if not @energystar_calculation_version.nil?
        extension = XMLHelper.create_elements_as_needed(software_info, ['extension'])
        energystar_calculation = XMLHelper.add_element(extension, 'EnergyStarCalculation')
        XMLHelper.add_element(energystar_calculation, 'Version', @energystar_calculation_version, :string) unless @energystar_calculation_version.nil?
      end
      if (not @timestep.nil?) || (not @sim_begin_month.nil?) || (not @sim_begin_day.nil?) || (not @sim_end_month.nil?) || (not @sim_end_day.nil?) || (not @dst_enabled.nil?) || (not @dst_begin_month.nil?) || (not @dst_begin_day.nil?) || (not @dst_end_month.nil?) || (not @dst_end_day.nil?)
        extension = XMLHelper.create_elements_as_needed(software_info, ['extension'])
        simulation_control = XMLHelper.add_element(extension, 'SimulationControl')
        XMLHelper.add_element(simulation_control, 'Timestep', @timestep, :integer, @timestep_isdefaulted) unless @timestep.nil?
        XMLHelper.add_element(simulation_control, 'BeginMonth', @sim_begin_month, :integer, @sim_begin_month_isdefaulted) unless @sim_begin_month.nil?
        XMLHelper.add_element(simulation_control, 'BeginDayOfMonth', @sim_begin_day, :integer, @sim_begin_day_isdefaulted) unless @sim_begin_day.nil?
        XMLHelper.add_element(simulation_control, 'EndMonth', @sim_end_month, :integer, @sim_end_month_isdefaulted) unless @sim_end_month.nil?
        XMLHelper.add_element(simulation_control, 'EndDayOfMonth', @sim_end_day, :integer, @sim_end_day_isdefaulted) unless @sim_end_day.nil?
        XMLHelper.add_element(simulation_control, 'CalendarYear', @sim_calendar_year, :integer, @sim_calendar_year_isdefaulted) unless @sim_calendar_year.nil?
        if (not @dst_enabled.nil?) || (not @dst_begin_month.nil?) || (not @dst_begin_day.nil?) || (not @dst_end_month.nil?) || (not @dst_end_day.nil?)
          daylight_saving = XMLHelper.add_element(simulation_control, 'DaylightSaving')
          XMLHelper.add_element(daylight_saving, 'Enabled', @dst_enabled, :boolean, @dst_enabled_isdefaulted) unless @dst_enabled.nil?
          XMLHelper.add_element(daylight_saving, 'BeginMonth', @dst_begin_month, :integer, @dst_begin_month_isdefaulted) unless @dst_begin_month.nil?
          XMLHelper.add_element(daylight_saving, 'BeginDayOfMonth', @dst_begin_day, :integer, @dst_begin_day_isdefaulted) unless @dst_begin_day.nil?
          XMLHelper.add_element(daylight_saving, 'EndMonth', @dst_end_month, :integer, @dst_end_month_isdefaulted) unless @dst_end_month.nil?
          XMLHelper.add_element(daylight_saving, 'EndDayOfMonth', @dst_end_day, :integer, @dst_end_day_isdefaulted) unless @dst_end_day.nil?
        end
      end
      if (not @use_max_load_for_heat_pumps.nil?) || (not @allow_increased_fixed_capacities.nil?)
        extension = XMLHelper.create_elements_as_needed(software_info, ['extension'])
        hvac_sizing_control = XMLHelper.add_element(extension, 'HVACSizingControl')
        XMLHelper.add_element(hvac_sizing_control, 'UseMaxLoadForHeatPumps', @use_max_load_for_heat_pumps, :boolean, @use_max_load_for_heat_pumps_isdefaulted) unless @use_max_load_for_heat_pumps.nil?
        XMLHelper.add_element(hvac_sizing_control, 'AllowIncreasedFixedCapacities', @allow_increased_fixed_capacities, :boolean, @allow_increased_fixed_capacities_isdefaulted) unless @allow_increased_fixed_capacities.nil?
      end

      building = XMLHelper.add_element(hpxml, 'Building')
      building_building_id = XMLHelper.add_element(building, 'BuildingID')
      XMLHelper.add_attribute(building_building_id, 'id', @building_id)
      if not @state_code.nil?
        site = XMLHelper.add_element(building, 'Site')
        site_id = XMLHelper.add_element(site, 'SiteID')
        XMLHelper.add_attribute(site_id, 'id', 'SiteID')
        address = XMLHelper.add_element(site, 'Address')
        XMLHelper.add_element(address, 'StateCode', @state_code, :string)
      end
      project_status = XMLHelper.add_element(building, 'ProjectStatus')
      XMLHelper.add_element(project_status, 'EventType', @event_type, :string)
    end

    def from_oga(hpxml)
      return if hpxml.nil?

      @xml_type = XMLHelper.get_value(hpxml, 'XMLTransactionHeaderInformation/XMLType', :string)
      @xml_generated_by = XMLHelper.get_value(hpxml, 'XMLTransactionHeaderInformation/XMLGeneratedBy', :string)
      @created_date_and_time = XMLHelper.get_value(hpxml, 'XMLTransactionHeaderInformation/CreatedDateAndTime', :string)
      @transaction = XMLHelper.get_value(hpxml, 'XMLTransactionHeaderInformation/Transaction', :string)
      @software_program_used = XMLHelper.get_value(hpxml, 'SoftwareInfo/SoftwareProgramUsed', :string)
      @software_program_version = XMLHelper.get_value(hpxml, 'SoftwareInfo/SoftwareProgramVersion', :string)
      @eri_calculation_version = XMLHelper.get_value(hpxml, 'SoftwareInfo/extension/ERICalculation/Version', :string)
      @eri_design = XMLHelper.get_value(hpxml, 'SoftwareInfo/extension/ERICalculation/Design', :string)
      @energystar_calculation_version = XMLHelper.get_value(hpxml, 'SoftwareInfo/extension/EnergyStarCalculation/Version', :string)
      @timestep = XMLHelper.get_value(hpxml, 'SoftwareInfo/extension/SimulationControl/Timestep', :integer)
      @sim_begin_month = XMLHelper.get_value(hpxml, 'SoftwareInfo/extension/SimulationControl/BeginMonth', :integer)
      @sim_begin_day = XMLHelper.get_value(hpxml, 'SoftwareInfo/extension/SimulationControl/BeginDayOfMonth', :integer)
      @sim_end_month = XMLHelper.get_value(hpxml, 'SoftwareInfo/extension/SimulationControl/EndMonth', :integer)
      @sim_end_day = XMLHelper.get_value(hpxml, 'SoftwareInfo/extension/SimulationControl/EndDayOfMonth', :integer)
      @sim_calendar_year = XMLHelper.get_value(hpxml, 'SoftwareInfo/extension/SimulationControl/CalendarYear', :integer)
      @dst_enabled = XMLHelper.get_value(hpxml, 'SoftwareInfo/extension/SimulationControl/DaylightSaving/Enabled', :boolean)
      @dst_begin_month = XMLHelper.get_value(hpxml, 'SoftwareInfo/extension/SimulationControl/DaylightSaving/BeginMonth', :integer)
      @dst_begin_day = XMLHelper.get_value(hpxml, 'SoftwareInfo/extension/SimulationControl/DaylightSaving/BeginDayOfMonth', :integer)
      @dst_end_month = XMLHelper.get_value(hpxml, 'SoftwareInfo/extension/SimulationControl/DaylightSaving/EndMonth', :integer)
      @dst_end_day = XMLHelper.get_value(hpxml, 'SoftwareInfo/extension/SimulationControl/DaylightSaving/EndDayOfMonth', :integer)
      @apply_ashrae140_assumptions = XMLHelper.get_value(hpxml, 'SoftwareInfo/extension/ApplyASHRAE140Assumptions', :boolean)
      @use_max_load_for_heat_pumps = XMLHelper.get_value(hpxml, 'SoftwareInfo/extension/HVACSizingControl/UseMaxLoadForHeatPumps', :boolean)
      @allow_increased_fixed_capacities = XMLHelper.get_value(hpxml, 'SoftwareInfo/extension/HVACSizingControl/AllowIncreasedFixedCapacities', :boolean)
      @building_id = HPXML::get_id(hpxml, 'Building/BuildingID')
      @event_type = XMLHelper.get_value(hpxml, 'Building/ProjectStatus/EventType', :string)
      @state_code = XMLHelper.get_value(hpxml, 'Building/Site/Address/StateCode', :string)
    end
  end

  class Site < BaseElement
    ATTRS = [:site_type, :surroundings, :shielding_of_home, :orientation_of_front_of_home, :fuels]
    attr_accessor(*ATTRS)

    def check_for_errors
      errors = []
      return errors
    end

    def to_oga(doc)
      return if nil?

      site = XMLHelper.create_elements_as_needed(doc, ['HPXML', 'Building', 'BuildingDetails', 'BuildingSummary', 'Site'])
      XMLHelper.add_element(site, 'SiteType', @site_type, :string, @site_type_isdefaulted) unless @site_type.nil?
      XMLHelper.add_element(site, 'Surroundings', @surroundings, :string) unless @surroundings.nil?
      XMLHelper.add_element(site, 'ShieldingofHome', @shielding_of_home, :string, @shielding_of_home_isdefaulted) unless @shielding_of_home.nil?
      XMLHelper.add_element(site, 'OrientationOfFrontOfHome', @orientation_of_front_of_home, :string) unless @orientation_of_front_of_home.nil?
      if (not @fuels.nil?) && (not @fuels.empty?)
        fuel_types_available = XMLHelper.add_element(site, 'FuelTypesAvailable')
        @fuels.each do |fuel|
          XMLHelper.add_element(fuel_types_available, 'Fuel', fuel, :string)
        end
      end
    end

    def from_oga(hpxml)
      return if hpxml.nil?

      site = XMLHelper.get_element(hpxml, 'Building/BuildingDetails/BuildingSummary/Site')
      return if site.nil?

      @site_type = XMLHelper.get_value(site, 'SiteType', :string)
      @surroundings = XMLHelper.get_value(site, 'Surroundings', :string)
      @shielding_of_home = XMLHelper.get_value(site, 'ShieldingofHome', :string)
      @orientation_of_front_of_home = XMLHelper.get_value(site, 'OrientationOfFrontOfHome', :string)
      @fuels = XMLHelper.get_values(site, 'FuelTypesAvailable/Fuel', :string)
    end
  end

  class NeighborBuildings < BaseArrayElement
    def add(**kwargs)
      self << NeighborBuilding.new(@hpxml_object, **kwargs)
    end

    def from_oga(hpxml)
      return if hpxml.nil?

      XMLHelper.get_elements(hpxml, 'Building/BuildingDetails/BuildingSummary/Site/extension/Neighbors/NeighborBuilding').each do |neighbor_building|
        self << NeighborBuilding.new(@hpxml_object, neighbor_building)
      end
    end
  end

  class NeighborBuilding < BaseElement
    ATTRS = [:azimuth, :distance, :height]
    attr_accessor(*ATTRS)

    def check_for_errors
      errors = []
      return errors
    end

    def to_oga(doc)
      return if nil?

      neighbors = XMLHelper.create_elements_as_needed(doc, ['HPXML', 'Building', 'BuildingDetails', 'BuildingSummary', 'Site', 'extension', 'Neighbors'])
      neighbor_building = XMLHelper.add_element(neighbors, 'NeighborBuilding')
      XMLHelper.add_element(neighbor_building, 'Azimuth', @azimuth, :integer) unless @azimuth.nil?
      XMLHelper.add_element(neighbor_building, 'Distance', @distance, :float) unless @distance.nil?
      XMLHelper.add_element(neighbor_building, 'Height', @height, :float) unless @height.nil?
    end

    def from_oga(neighbor_building)
      return if neighbor_building.nil?

      @azimuth = XMLHelper.get_value(neighbor_building, 'Azimuth', :integer)
      @distance = XMLHelper.get_value(neighbor_building, 'Distance', :float)
      @height = XMLHelper.get_value(neighbor_building, 'Height', :float)
    end
  end

  class BuildingOccupancy < BaseElement
    ATTRS = [:number_of_residents]
    attr_accessor(*ATTRS)

    def check_for_errors
      errors = []
      return errors
    end

    def to_oga(doc)
      return if nil?

      building_occupancy = XMLHelper.create_elements_as_needed(doc, ['HPXML', 'Building', 'BuildingDetails', 'BuildingSummary', 'BuildingOccupancy'])
      XMLHelper.add_element(building_occupancy, 'NumberofResidents', @number_of_residents, :float, @number_of_residents_isdefaulted) unless @number_of_residents.nil?
    end

    def from_oga(hpxml)
      return if hpxml.nil?

      building_occupancy = XMLHelper.get_element(hpxml, 'Building/BuildingDetails/BuildingSummary/BuildingOccupancy')
      return if building_occupancy.nil?

      @number_of_residents = XMLHelper.get_value(building_occupancy, 'NumberofResidents', :float)
    end
  end

  class BuildingConstruction < BaseElement
    ATTRS = [:year_built, :number_of_conditioned_floors, :number_of_conditioned_floors_above_grade,
             :average_ceiling_height, :number_of_bedrooms, :number_of_bathrooms,
             :conditioned_floor_area, :conditioned_building_volume, :residential_facility_type,
             :has_flue_or_chimney]
    attr_accessor(*ATTRS)

    def check_for_errors
      errors = []
      return errors
    end

    def to_oga(doc)
      return if nil?

      building_construction = XMLHelper.create_elements_as_needed(doc, ['HPXML', 'Building', 'BuildingDetails', 'BuildingSummary', 'BuildingConstruction'])
      XMLHelper.add_element(building_construction, 'YearBuilt', @year_built, :integer) unless @year_built.nil?
      XMLHelper.add_element(building_construction, 'ResidentialFacilityType', @residential_facility_type, :string) unless @residential_facility_type.nil?
      XMLHelper.add_element(building_construction, 'NumberofConditionedFloors', @number_of_conditioned_floors, :float) unless @number_of_conditioned_floors.nil?
      XMLHelper.add_element(building_construction, 'NumberofConditionedFloorsAboveGrade', @number_of_conditioned_floors_above_grade, :float) unless @number_of_conditioned_floors_above_grade.nil?
      XMLHelper.add_element(building_construction, 'AverageCeilingHeight', @average_ceiling_height, :float, @average_ceiling_height_isdefaulted) unless @average_ceiling_height.nil?
      XMLHelper.add_element(building_construction, 'NumberofBedrooms', @number_of_bedrooms, :integer) unless @number_of_bedrooms.nil?
      XMLHelper.add_element(building_construction, 'NumberofBathrooms', @number_of_bathrooms, :integer, @number_of_bathrooms_isdefaulted) unless @number_of_bathrooms.nil?
      XMLHelper.add_element(building_construction, 'ConditionedFloorArea', @conditioned_floor_area, :float) unless @conditioned_floor_area.nil?
      XMLHelper.add_element(building_construction, 'ConditionedBuildingVolume', @conditioned_building_volume, :float, @conditioned_building_volume_isdefaulted) unless @conditioned_building_volume.nil?
      XMLHelper.add_extension(building_construction, 'HasFlueOrChimney', @has_flue_or_chimney, :boolean, @has_flue_or_chimney_isdefaulted) unless @has_flue_or_chimney.nil?
    end

    def from_oga(hpxml)
      return if hpxml.nil?

      building_construction = XMLHelper.get_element(hpxml, 'Building/BuildingDetails/BuildingSummary/BuildingConstruction')
      return if building_construction.nil?

      @year_built = XMLHelper.get_value(building_construction, 'YearBuilt', :integer)
      @residential_facility_type = XMLHelper.get_value(building_construction, 'ResidentialFacilityType', :string)
      @number_of_conditioned_floors = XMLHelper.get_value(building_construction, 'NumberofConditionedFloors', :float)
      @number_of_conditioned_floors_above_grade = XMLHelper.get_value(building_construction, 'NumberofConditionedFloorsAboveGrade', :float)
      @average_ceiling_height = XMLHelper.get_value(building_construction, 'AverageCeilingHeight', :float)
      @number_of_bedrooms = XMLHelper.get_value(building_construction, 'NumberofBedrooms', :integer)
      @number_of_bathrooms = XMLHelper.get_value(building_construction, 'NumberofBathrooms', :integer)
      @conditioned_floor_area = XMLHelper.get_value(building_construction, 'ConditionedFloorArea', :float)
      @conditioned_building_volume = XMLHelper.get_value(building_construction, 'ConditionedBuildingVolume', :float)
      @has_flue_or_chimney = XMLHelper.get_value(building_construction, 'extension/HasFlueOrChimney', :boolean)
    end
  end

  class ClimateandRiskZones < BaseElement
    ATTRS = [:iecc_year, :iecc_zone, :weather_station_id, :weather_station_name, :weather_station_wmo,
             :weather_station_epw_filepath]
    attr_accessor(*ATTRS)

    def check_for_errors
      errors = []
      return errors
    end

    def to_oga(doc)
      return if nil?

      climate_and_risk_zones = XMLHelper.create_elements_as_needed(doc, ['HPXML', 'Building', 'BuildingDetails', 'ClimateandRiskZones'])

      if (not @iecc_year.nil?) && (not @iecc_zone.nil?)
        climate_zone_iecc = XMLHelper.add_element(climate_and_risk_zones, 'ClimateZoneIECC')
        XMLHelper.add_element(climate_zone_iecc, 'Year', @iecc_year, :integer) unless @iecc_year.nil?
        XMLHelper.add_element(climate_zone_iecc, 'ClimateZone', @iecc_zone, :string) unless @iecc_zone.nil?
      end

      if not @weather_station_id.nil?
        weather_station = XMLHelper.add_element(climate_and_risk_zones, 'WeatherStation')
        sys_id = XMLHelper.add_element(weather_station, 'SystemIdentifier')
        XMLHelper.add_attribute(sys_id, 'id', @weather_station_id)
        XMLHelper.add_element(weather_station, 'Name', @weather_station_name, :string) unless @weather_station_name.nil?
        XMLHelper.add_element(weather_station, 'WMO', @weather_station_wmo, :string) unless @weather_station_wmo.nil?
        XMLHelper.add_extension(weather_station, 'EPWFilePath', @weather_station_epw_filepath, :string) unless @weather_station_epw_filepath.nil?
      end
    end

    def from_oga(hpxml)
      return if hpxml.nil?

      climate_and_risk_zones = XMLHelper.get_element(hpxml, 'Building/BuildingDetails/ClimateandRiskZones')
      return if climate_and_risk_zones.nil?

      @iecc_year = XMLHelper.get_value(climate_and_risk_zones, 'ClimateZoneIECC/Year', :integer)
      @iecc_zone = XMLHelper.get_value(climate_and_risk_zones, 'ClimateZoneIECC/ClimateZone', :string)
      weather_station = XMLHelper.get_element(climate_and_risk_zones, 'WeatherStation')
      if not weather_station.nil?
        @weather_station_id = HPXML::get_id(weather_station)
        @weather_station_name = XMLHelper.get_value(weather_station, 'Name', :string)
        @weather_station_wmo = XMLHelper.get_value(weather_station, 'WMO', :string)
        @weather_station_epw_filepath = XMLHelper.get_value(weather_station, 'extension/EPWFilePath', :string)
      end
    end
  end

  class AirInfiltrationMeasurements < BaseArrayElement
    def add(**kwargs)
      self << AirInfiltrationMeasurement.new(@hpxml_object, **kwargs)
    end

    def from_oga(hpxml)
      return if hpxml.nil?

      XMLHelper.get_elements(hpxml, 'Building/BuildingDetails/Enclosure/AirInfiltration/AirInfiltrationMeasurement').each do |air_infiltration_measurement|
        self << AirInfiltrationMeasurement.new(@hpxml_object, air_infiltration_measurement)
      end
    end
  end

  class AirInfiltrationMeasurement < BaseElement
    ATTRS = [:id, :house_pressure, :unit_of_measure, :air_leakage, :effective_leakage_area, :type,
             :infiltration_volume, :leakiness_description, :infiltration_height, :a_ext]
    attr_accessor(*ATTRS)

    def check_for_errors
      errors = []
      return errors
    end

    def to_oga(doc)
      return if nil?

      air_infiltration = XMLHelper.create_elements_as_needed(doc, ['HPXML', 'Building', 'BuildingDetails', 'Enclosure', 'AirInfiltration'])
      air_infiltration_measurement = XMLHelper.add_element(air_infiltration, 'AirInfiltrationMeasurement')
      sys_id = XMLHelper.add_element(air_infiltration_measurement, 'SystemIdentifier')
      XMLHelper.add_attribute(sys_id, 'id', @id)
      XMLHelper.add_element(air_infiltration_measurement, 'TypeOfInfiltrationMeasurement', @type, :string) unless @type.nil?
      XMLHelper.add_element(air_infiltration_measurement, 'HousePressure', @house_pressure, :float) unless @house_pressure.nil?
      XMLHelper.add_element(air_infiltration_measurement, 'LeakinessDescription', @leakiness_description, :string) unless @leakiness_description.nil?
      if (not @unit_of_measure.nil?) && (not @air_leakage.nil?)
        building_air_leakage = XMLHelper.add_element(air_infiltration_measurement, 'BuildingAirLeakage')
        XMLHelper.add_element(building_air_leakage, 'UnitofMeasure', @unit_of_measure, :string)
        XMLHelper.add_element(building_air_leakage, 'AirLeakage', @air_leakage, :float)
      end
      XMLHelper.add_element(air_infiltration_measurement, 'EffectiveLeakageArea', @effective_leakage_area, :float) unless @effective_leakage_area.nil?
      XMLHelper.add_element(air_infiltration_measurement, 'InfiltrationVolume', @infiltration_volume, :float, @infiltration_volume_isdefaulted) unless @infiltration_volume.nil?
      XMLHelper.add_extension(air_infiltration_measurement, 'InfiltrationHeight', @infiltration_height, :float) unless @infiltration_height.nil?
      XMLHelper.add_extension(air_infiltration_measurement, 'Aext', @a_ext, :float) unless @a_ext.nil?
    end

    def from_oga(air_infiltration_measurement)
      return if air_infiltration_measurement.nil?

      @id = HPXML::get_id(air_infiltration_measurement)
      @type = XMLHelper.get_value(air_infiltration_measurement, 'TypeOfInfiltrationMeasurement', :string)
      @house_pressure = XMLHelper.get_value(air_infiltration_measurement, 'HousePressure', :float)
      @leakiness_description = XMLHelper.get_value(air_infiltration_measurement, 'LeakinessDescription', :string)
      @unit_of_measure = XMLHelper.get_value(air_infiltration_measurement, 'BuildingAirLeakage/UnitofMeasure', :string)
      @air_leakage = XMLHelper.get_value(air_infiltration_measurement, 'BuildingAirLeakage/AirLeakage', :float)
      @effective_leakage_area = XMLHelper.get_value(air_infiltration_measurement, 'EffectiveLeakageArea', :float)
      @infiltration_volume = XMLHelper.get_value(air_infiltration_measurement, 'InfiltrationVolume', :float)
      @infiltration_height = XMLHelper.get_value(air_infiltration_measurement, 'extension/InfiltrationHeight', :float)
      @a_ext = XMLHelper.get_value(air_infiltration_measurement, 'extension/Aext', :float)
    end
  end

  class Attics < BaseArrayElement
    def add(**kwargs)
      self << Attic.new(@hpxml_object, **kwargs)
    end

    def from_oga(hpxml)
      return if hpxml.nil?

      XMLHelper.get_elements(hpxml, 'Building/BuildingDetails/Enclosure/Attics/Attic').each do |attic|
        self << Attic.new(@hpxml_object, attic)
      end
    end
  end

  class Attic < BaseElement
    ATTRS = [:id, :attic_type, :vented_attic_sla, :vented_attic_ach, :within_infiltration_volume,
             :attached_to_roof_idrefs, :attached_to_ceiling_idrefs]
    attr_accessor(*ATTRS)

    def attached_roofs
      return [] if @attached_to_roof_idrefs.nil?

      list = @hpxml_object.roofs.select { |roof| @attached_to_roof_idrefs.include? roof.id }
      if @attached_to_roof_idrefs.size > list.size
        fail "Attached roof not found for attic '#{@id}'."
      end

      return list
    end

    def attached_ceilings
      return [] if @attached_to_ceiling_idrefs.nil?

      list = @hpxml_object.frame_floors.select { |frame_floor| @attached_to_ceiling_idrefs.include? frame_floor.id }
      if @attached_to_ceiling_idrefs.size > list.size
        fail "Attached ceiling not found for attic '#{@id}'."
      end

      return list
    end

    def to_location
      return if @attic_type.nil?

      if @attic_type == AtticTypeCathedral
        return LocationLivingSpace
      elsif @attic_type == AtticTypeConditioned
        return LocationLivingSpace
      elsif @attic_type == AtticTypeFlatRoof
        return LocationLivingSpace
      elsif @attic_type == AtticTypeUnvented
        return LocationAtticUnvented
      elsif @attic_type == AtticTypeVented
        return LocationAtticVented
      else
        fail "Unexpected attic type: '#{@attic_type}'."
      end
    end

    def check_for_errors
      errors = []
      begin; attached_roofs; rescue StandardError => e; errors << e.message; end
      begin; attached_ceilings; rescue StandardError => e; errors << e.message; end
      begin; to_location; rescue StandardError => e; errors << e.message; end
      return errors
    end

    def to_oga(doc)
      return if nil?

      attics = XMLHelper.create_elements_as_needed(doc, ['HPXML', 'Building', 'BuildingDetails', 'Enclosure', 'Attics'])
      attic = XMLHelper.add_element(attics, 'Attic')
      sys_id = XMLHelper.add_element(attic, 'SystemIdentifier')
      XMLHelper.add_attribute(sys_id, 'id', @id)
      if not @attic_type.nil?
        attic_type_el = XMLHelper.add_element(attic, 'AtticType')
        if @attic_type == AtticTypeUnvented
          attic_type_attic = XMLHelper.add_element(attic_type_el, 'Attic')
          XMLHelper.add_element(attic_type_attic, 'Vented', false, :boolean)
        elsif @attic_type == AtticTypeVented
          attic_type_attic = XMLHelper.add_element(attic_type_el, 'Attic')
          XMLHelper.add_element(attic_type_attic, 'Vented', true, :boolean)
          if not @vented_attic_sla.nil?
            ventilation_rate = XMLHelper.add_element(attic, 'VentilationRate')
            XMLHelper.add_element(ventilation_rate, 'UnitofMeasure', UnitsSLA, :string)
            XMLHelper.add_element(ventilation_rate, 'Value', @vented_attic_sla, :float, @vented_attic_sla_isdefaulted)
          elsif not @vented_attic_ach.nil?
            ventilation_rate = XMLHelper.add_element(attic, 'VentilationRate')
            XMLHelper.add_element(ventilation_rate, 'UnitofMeasure', UnitsACHNatural, :string)
            XMLHelper.add_element(ventilation_rate, 'Value', @vented_attic_ach, :float)
          end
        elsif @attic_type == AtticTypeConditioned
          attic_type_attic = XMLHelper.add_element(attic_type_el, 'Attic')
          XMLHelper.add_element(attic_type_attic, 'Conditioned', true, :boolean)
        elsif (@attic_type == AtticTypeFlatRoof) || (@attic_type == AtticTypeCathedral)
          XMLHelper.add_element(attic_type_el, @attic_type)
        else
          fail "Unhandled attic type '#{@attic_type}'."
        end
      end
      XMLHelper.add_element(attic, 'WithinInfiltrationVolume', within_infiltration_volume, :boolean) unless @within_infiltration_volume.nil?
    end

    def from_oga(attic)
      return if attic.nil?

      @id = HPXML::get_id(attic)
      if XMLHelper.has_element(attic, "AtticType/Attic[Vented='false']")
        @attic_type = AtticTypeUnvented
      elsif XMLHelper.has_element(attic, "AtticType/Attic[Vented='true']")
        @attic_type = AtticTypeVented
      elsif XMLHelper.has_element(attic, "AtticType/Attic[Conditioned='true']")
        @attic_type = AtticTypeConditioned
      elsif XMLHelper.has_element(attic, 'AtticType/FlatRoof')
        @attic_type = AtticTypeFlatRoof
      elsif XMLHelper.has_element(attic, 'AtticType/CathedralCeiling')
        @attic_type = AtticTypeCathedral
      end
      if @attic_type == AtticTypeVented
        @vented_attic_sla = XMLHelper.get_value(attic, "VentilationRate[UnitofMeasure='#{UnitsSLA}']/Value", :float)
        @vented_attic_ach = XMLHelper.get_value(attic, "VentilationRate[UnitofMeasure='#{UnitsACHNatural}']/Value", :float)
      end
      @within_infiltration_volume = XMLHelper.get_value(attic, 'WithinInfiltrationVolume', :boolean)
      @attached_to_roof_idrefs = []
      XMLHelper.get_elements(attic, 'AttachedToRoof').each do |roof|
        @attached_to_roof_idrefs << HPXML::get_idref(roof)
      end
      @attached_to_ceiling_idrefs = []
      XMLHelper.get_elements(attic, 'AttachedToCeiling').each do |ceiling|
        @attached_to_ceiling_idrefs << HPXML::get_idref(ceiling)
      end
    end
  end

  class Foundations < BaseArrayElement
    def add(**kwargs)
      self << Foundation.new(@hpxml_object, **kwargs)
    end

    def from_oga(hpxml)
      return if hpxml.nil?

      XMLHelper.get_elements(hpxml, 'Building/BuildingDetails/Enclosure/Foundations/Foundation').each do |foundation|
        self << Foundation.new(@hpxml_object, foundation)
      end
    end
  end

  class Foundation < BaseElement
    ATTRS = [:id, :foundation_type, :vented_crawlspace_sla, :within_infiltration_volume,
             :attached_to_slab_idrefs, :attached_to_frame_floor_idrefs, :attached_to_foundation_wall_idrefs]
    attr_accessor(*ATTRS)

    def attached_slabs
      return [] if @attached_to_slab_idrefs.nil?

      list = @hpxml_object.slabs.select { |slab| @attached_to_slab_idrefs.include? slab.id }
      if @attached_to_slab_idrefs.size > list.size
        fail "Attached slab not found for foundation '#{@id}'."
      end

      return list
    end

    def attached_frame_floors
      return [] if @attached_to_frame_floor_idrefs.nil?

      list = @hpxml_object.frame_floors.select { |frame_floor| @attached_to_frame_floor_idrefs.include? frame_floor.id }
      if @attached_to_frame_floor_idrefs.size > list.size
        fail "Attached frame floor not found for foundation '#{@id}'."
      end

      return list
    end

    def attached_foundation_walls
      return [] if @attached_to_foundation_wall_idrefs.nil?

      list = @hpxml_object.foundation_walls.select { |foundation_wall| @attached_to_foundation_wall_idrefs.include? foundation_wall.id }
      if @attached_to_foundation_wall_idrefs.size > list.size
        fail "Attached foundation wall not found for foundation '#{@id}'."
      end

      return list
    end

    def to_location
      return if @foundation_type.nil?

      if @foundation_type == FoundationTypeAmbient
        return LocationOutside
      elsif @foundation_type == FoundationTypeBasementConditioned
        return LocationBasementConditioned
      elsif @foundation_type == FoundationTypeBasementUnconditioned
        return LocationBasementUnconditioned
      elsif @foundation_type == FoundationTypeCrawlspaceUnvented
        return LocationCrawlspaceUnvented
      elsif @foundation_type == FoundationTypeCrawlspaceVented
        return LocationCrawlspaceVented
      elsif @foundation_type == FoundationTypeSlab
        return LocationLivingSpace
      else
        fail "Unexpected foundation type: '#{@foundation_type}'."
      end
    end

    def area
      sum_area = 0.0
      # Check Slabs first
      attached_slabs.each do |slab|
        sum_area += slab.area
      end
      if sum_area <= 0
        # Check FrameFloors next
        attached_frame_floors.each do |frame_floor|
          sum_area += frame_floor.area
        end
      end
      return sum_area
    end

    def check_for_errors
      errors = []
      begin; attached_slabs; rescue StandardError => e; errors << e.message; end
      begin; attached_frame_floors; rescue StandardError => e; errors << e.message; end
      begin; attached_foundation_walls; rescue StandardError => e; errors << e.message; end
      begin; to_location; rescue StandardError => e; errors << e.message; end
      return errors
    end

    def to_oga(doc)
      return if nil?

      foundations = XMLHelper.create_elements_as_needed(doc, ['HPXML', 'Building', 'BuildingDetails', 'Enclosure', 'Foundations'])
      foundation = XMLHelper.add_element(foundations, 'Foundation')
      sys_id = XMLHelper.add_element(foundation, 'SystemIdentifier')
      XMLHelper.add_attribute(sys_id, 'id', @id)
      if not @foundation_type.nil?
        foundation_type_el = XMLHelper.add_element(foundation, 'FoundationType')
        if [FoundationTypeSlab, FoundationTypeAmbient].include? @foundation_type
          XMLHelper.add_element(foundation_type_el, @foundation_type)
        elsif @foundation_type == FoundationTypeBasementConditioned
          basement = XMLHelper.add_element(foundation_type_el, 'Basement')
          XMLHelper.add_element(basement, 'Conditioned', true, :boolean)
        elsif @foundation_type == FoundationTypeBasementUnconditioned
          basement = XMLHelper.add_element(foundation_type_el, 'Basement')
          XMLHelper.add_element(basement, 'Conditioned', false, :boolean)
        elsif @foundation_type == FoundationTypeCrawlspaceVented
          crawlspace = XMLHelper.add_element(foundation_type_el, 'Crawlspace')
          XMLHelper.add_element(crawlspace, 'Vented', true, :boolean)
          if not @vented_crawlspace_sla.nil?
            ventilation_rate = XMLHelper.add_element(foundation, 'VentilationRate')
            XMLHelper.add_element(ventilation_rate, 'UnitofMeasure', UnitsSLA, :string)
            XMLHelper.add_element(ventilation_rate, 'Value', @vented_crawlspace_sla, :float, @vented_crawlspace_sla_isdefaulted)
          end
        elsif @foundation_type == FoundationTypeCrawlspaceUnvented
          crawlspace = XMLHelper.add_element(foundation_type_el, 'Crawlspace')
          XMLHelper.add_element(crawlspace, 'Vented', false, :boolean)
        else
          fail "Unhandled foundation type '#{@foundation_type}'."
        end
      end
      XMLHelper.add_element(foundation, 'WithinInfiltrationVolume', @within_infiltration_volume, :boolean) unless @within_infiltration_volume.nil?
    end

    def from_oga(foundation)
      return if foundation.nil?

      @id = HPXML::get_id(foundation)
      if XMLHelper.has_element(foundation, 'FoundationType/SlabOnGrade')
        @foundation_type = FoundationTypeSlab
      elsif XMLHelper.has_element(foundation, "FoundationType/Basement[Conditioned='false']")
        @foundation_type = FoundationTypeBasementUnconditioned
      elsif XMLHelper.has_element(foundation, "FoundationType/Basement[Conditioned='true']")
        @foundation_type = FoundationTypeBasementConditioned
      elsif XMLHelper.has_element(foundation, "FoundationType/Crawlspace[Vented='false']")
        @foundation_type = FoundationTypeCrawlspaceUnvented
      elsif XMLHelper.has_element(foundation, "FoundationType/Crawlspace[Vented='true']")
        @foundation_type = FoundationTypeCrawlspaceVented
      elsif XMLHelper.has_element(foundation, 'FoundationType/Ambient')
        @foundation_type = FoundationTypeAmbient
      end
      if @foundation_type == FoundationTypeCrawlspaceVented
        @vented_crawlspace_sla = XMLHelper.get_value(foundation, "VentilationRate[UnitofMeasure='#{UnitsSLA}']/Value", :float)
      end
      @within_infiltration_volume = XMLHelper.get_value(foundation, 'WithinInfiltrationVolume', :boolean)
      @attached_to_slab_idrefs = []
      XMLHelper.get_elements(foundation, 'AttachedToSlab').each do |slab|
        @attached_to_slab_idrefs << HPXML::get_idref(slab)
      end
      @attached_to_frame_floor_idrefs = []
      XMLHelper.get_elements(foundation, 'AttachedToFrameFloor').each do |frame_floor|
        @attached_to_frame_floor_idrefs << HPXML::get_idref(frame_floor)
      end
      @attached_to_foundation_wall_idrefs = []
      XMLHelper.get_elements(foundation, 'AttachedToFoundationWall').each do |foundation_wall|
        @attached_to_foundation_wall_idrefs << HPXML::get_idref(foundation_wall)
      end
    end
  end

  class Roofs < BaseArrayElement
    def add(**kwargs)
      self << Roof.new(@hpxml_object, **kwargs)
    end

    def from_oga(hpxml)
      return if hpxml.nil?

      XMLHelper.get_elements(hpxml, 'Building/BuildingDetails/Enclosure/Roofs/Roof').each do |roof|
        self << Roof.new(@hpxml_object, roof)
      end
    end
  end

  class Roof < BaseElement
    ATTRS = [:id, :interior_adjacent_to, :area, :azimuth, :orientation, :roof_type,
             :roof_color, :solar_absorptance, :emittance, :pitch, :radiant_barrier,
             :insulation_id, :insulation_assembly_r_value, :insulation_cavity_r_value,
             :insulation_continuous_r_value, :radiant_barrier_grade,
             :interior_finish_type, :interior_finish_thickness]
    attr_accessor(*ATTRS)

    def skylights
      return @hpxml_object.skylights.select { |skylight| skylight.roof_idref == @id }
    end

    def net_area
      return if nil?
      return if @area.nil?

      val = @area
      skylights.each do |skylight|
        val -= skylight.area
      end
      fail "Calculated a negative net surface area for surface '#{@id}'." if val < 0

      return val
    end

    def exterior_adjacent_to
      return LocationOutside
    end

    def is_exterior
      return true
    end

    def is_interior
      return !is_exterior
    end

    def is_thermal_boundary
      return HPXML::is_thermal_boundary(self)
    end

    def is_exterior_thermal_boundary
      return (is_exterior && is_thermal_boundary)
    end

    def is_conditioned
      return HPXML::is_conditioned(self)
    end

    def delete
      @hpxml_object.roofs.delete(self)
      skylights.reverse_each do |skylight|
        skylight.delete
      end
      @hpxml_object.attics.each do |attic|
        attic.attached_to_roof_idrefs.delete(@id) unless attic.attached_to_roof_idrefs.nil?
      end
    end

    def check_for_errors
      errors = []
      begin; net_area; rescue StandardError => e; errors << e.message; end
      return errors
    end

    def to_oga(doc)
      return if nil?

      roofs = XMLHelper.create_elements_as_needed(doc, ['HPXML', 'Building', 'BuildingDetails', 'Enclosure', 'Roofs'])
      roof = XMLHelper.add_element(roofs, 'Roof')
      sys_id = XMLHelper.add_element(roof, 'SystemIdentifier')
      XMLHelper.add_attribute(sys_id, 'id', @id)
      XMLHelper.add_element(roof, 'InteriorAdjacentTo', @interior_adjacent_to, :string) unless @interior_adjacent_to.nil?
      XMLHelper.add_element(roof, 'Area', @area, :float) unless @area.nil?
      XMLHelper.add_element(roof, 'Orientation', @orientation, :string) unless @orientation.nil?
      XMLHelper.add_element(roof, 'Azimuth', @azimuth, :integer) unless @azimuth.nil?
      XMLHelper.add_element(roof, 'RoofType', @roof_type, :string, @roof_type_isdefaulted) unless @roof_type.nil?
      XMLHelper.add_element(roof, 'RoofColor', @roof_color, :string, @roof_color_isdefaulted) unless @roof_color.nil?
      XMLHelper.add_element(roof, 'SolarAbsorptance', @solar_absorptance, :float, @solar_absorptance_isdefaulted) unless @solar_absorptance.nil?
      XMLHelper.add_element(roof, 'Emittance', @emittance, :float, @emittance_isdefaulted) unless @emittance.nil?
      if (not @interior_finish_type.nil?) || (not @interior_finish_thickness.nil?)
        interior_finish = XMLHelper.add_element(roof, 'InteriorFinish')
        XMLHelper.add_element(interior_finish, 'Type', @interior_finish_type, :string, @interior_finish_type_isdefaulted) unless @interior_finish_type.nil?
        XMLHelper.add_element(interior_finish, 'Thickness', @interior_finish_thickness, :float, @interior_finish_thickness_isdefaulted) unless @interior_finish_thickness.nil?
      end
      XMLHelper.add_element(roof, 'Pitch', @pitch, :float) unless @pitch.nil?
      XMLHelper.add_element(roof, 'RadiantBarrier', @radiant_barrier, :boolean, @radiant_barrier_isdefaulted) unless @radiant_barrier.nil?
      XMLHelper.add_element(roof, 'RadiantBarrierGrade', @radiant_barrier_grade, :integer) unless @radiant_barrier_grade.nil?
      insulation = XMLHelper.add_element(roof, 'Insulation')
      sys_id = XMLHelper.add_element(insulation, 'SystemIdentifier')
      if not @insulation_id.nil?
        XMLHelper.add_attribute(sys_id, 'id', @insulation_id)
      else
        XMLHelper.add_attribute(sys_id, 'id', @id + 'Insulation')
      end
      XMLHelper.add_element(insulation, 'AssemblyEffectiveRValue', @insulation_assembly_r_value, :float) unless @insulation_assembly_r_value.nil?
      if not @insulation_cavity_r_value.nil?
        layer = XMLHelper.add_element(insulation, 'Layer')
        XMLHelper.add_element(layer, 'InstallationType', 'cavity', :string)
        XMLHelper.add_element(layer, 'NominalRValue', @insulation_cavity_r_value, :float)
      end
      if not @insulation_continuous_r_value.nil?
        layer = XMLHelper.add_element(insulation, 'Layer')
        XMLHelper.add_element(layer, 'InstallationType', 'continuous', :string)
        XMLHelper.add_element(layer, 'NominalRValue', @insulation_continuous_r_value, :float)
      end
    end

    def from_oga(roof)
      return if roof.nil?

      @id = HPXML::get_id(roof)
      @interior_adjacent_to = XMLHelper.get_value(roof, 'InteriorAdjacentTo', :string)
      @area = XMLHelper.get_value(roof, 'Area', :float)
      @orientation = XMLHelper.get_value(roof, 'Orientation', :string)
      @azimuth = XMLHelper.get_value(roof, 'Azimuth', :integer)
      @roof_type = XMLHelper.get_value(roof, 'RoofType', :string)
      @roof_color = XMLHelper.get_value(roof, 'RoofColor', :string)
      @solar_absorptance = XMLHelper.get_value(roof, 'SolarAbsorptance', :float)
      @emittance = XMLHelper.get_value(roof, 'Emittance', :float)
      interior_finish = XMLHelper.get_element(roof, 'InteriorFinish')
      if not interior_finish.nil?
        @interior_finish_type = XMLHelper.get_value(interior_finish, 'Type', :string)
        @interior_finish_thickness = XMLHelper.get_value(interior_finish, 'Thickness', :float)
      end
      @pitch = XMLHelper.get_value(roof, 'Pitch', :float)
      @radiant_barrier = XMLHelper.get_value(roof, 'RadiantBarrier', :boolean)
      @radiant_barrier_grade = XMLHelper.get_value(roof, 'RadiantBarrierGrade', :integer)
      insulation = XMLHelper.get_element(roof, 'Insulation')
      if not insulation.nil?
        @insulation_id = HPXML::get_id(insulation)
        @insulation_assembly_r_value = XMLHelper.get_value(insulation, 'AssemblyEffectiveRValue', :float)
        @insulation_cavity_r_value = XMLHelper.get_value(insulation, "Layer[InstallationType='cavity']/NominalRValue", :float)
        @insulation_continuous_r_value = XMLHelper.get_value(insulation, "Layer[InstallationType='continuous']/NominalRValue", :float)
      end
    end
  end

  class RimJoists < BaseArrayElement
    def add(**kwargs)
      self << RimJoist.new(@hpxml_object, **kwargs)
    end

    def from_oga(hpxml)
      return if hpxml.nil?

      XMLHelper.get_elements(hpxml, 'Building/BuildingDetails/Enclosure/RimJoists/RimJoist').each do |rim_joist|
        self << RimJoist.new(@hpxml_object, rim_joist)
      end
    end
  end

  class RimJoist < BaseElement
    ATTRS = [:id, :exterior_adjacent_to, :interior_adjacent_to, :area, :orientation, :azimuth, :siding,
             :color, :solar_absorptance, :emittance, :insulation_id, :insulation_assembly_r_value,
             :insulation_cavity_r_value, :insulation_continuous_r_value]
    attr_accessor(*ATTRS)

    def is_exterior
      if @exterior_adjacent_to == LocationOutside
        return true
      end

      return false
    end

    def is_interior
      return !is_exterior
    end

    def is_adiabatic
      return HPXML::is_adiabatic(self)
    end

    def is_thermal_boundary
      return HPXML::is_thermal_boundary(self)
    end

    def is_exterior_thermal_boundary
      return (is_exterior && is_thermal_boundary)
    end

    def is_conditioned
      return HPXML::is_conditioned(self)
    end

    def delete
      @hpxml_object.rim_joists.delete(self)
    end

    def check_for_errors
      errors = []
      return errors
    end

    def to_oga(doc)
      return if nil?

      rim_joists = XMLHelper.create_elements_as_needed(doc, ['HPXML', 'Building', 'BuildingDetails', 'Enclosure', 'RimJoists'])
      rim_joist = XMLHelper.add_element(rim_joists, 'RimJoist')
      sys_id = XMLHelper.add_element(rim_joist, 'SystemIdentifier')
      XMLHelper.add_attribute(sys_id, 'id', @id)
      XMLHelper.add_element(rim_joist, 'ExteriorAdjacentTo', @exterior_adjacent_to, :string) unless @exterior_adjacent_to.nil?
      XMLHelper.add_element(rim_joist, 'InteriorAdjacentTo', @interior_adjacent_to, :string) unless @interior_adjacent_to.nil?
      XMLHelper.add_element(rim_joist, 'Area', @area, :float) unless @area.nil?
      XMLHelper.add_element(rim_joist, 'Orientation', @orientation, :string) unless @orientation.nil?
      XMLHelper.add_element(rim_joist, 'Azimuth', @azimuth, :integer) unless @azimuth.nil?
      XMLHelper.add_element(rim_joist, 'Siding', @siding, :string, @siding_isdefaulted) unless @siding.nil?
      XMLHelper.add_element(rim_joist, 'Color', @color, :string, @color_isdefaulted) unless @color.nil?
      XMLHelper.add_element(rim_joist, 'SolarAbsorptance', @solar_absorptance, :float, @solar_absorptance_isdefaulted) unless @solar_absorptance.nil?
      XMLHelper.add_element(rim_joist, 'Emittance', @emittance, :float, @emittance_isdefaulted) unless @emittance.nil?
      insulation = XMLHelper.add_element(rim_joist, 'Insulation')
      sys_id = XMLHelper.add_element(insulation, 'SystemIdentifier')
      if not @insulation_id.nil?
        XMLHelper.add_attribute(sys_id, 'id', @insulation_id)
      else
        XMLHelper.add_attribute(sys_id, 'id', @id + 'Insulation')
      end
      XMLHelper.add_element(insulation, 'AssemblyEffectiveRValue', @insulation_assembly_r_value, :float) unless @insulation_assembly_r_value.nil?
      if not @insulation_cavity_r_value.nil?
        layer = XMLHelper.add_element(insulation, 'Layer')
        XMLHelper.add_element(layer, 'InstallationType', 'cavity', :string)
        XMLHelper.add_element(layer, 'NominalRValue', @insulation_cavity_r_value, :float)
      end
      if not @insulation_continuous_r_value.nil?
        layer = XMLHelper.add_element(insulation, 'Layer')
        XMLHelper.add_element(layer, 'InstallationType', 'continuous', :string)
        XMLHelper.add_element(layer, 'NominalRValue', @insulation_continuous_r_value, :float)
      end
    end

    def from_oga(rim_joist)
      return if rim_joist.nil?

      @id = HPXML::get_id(rim_joist)
      @exterior_adjacent_to = XMLHelper.get_value(rim_joist, 'ExteriorAdjacentTo', :string)
      @interior_adjacent_to = XMLHelper.get_value(rim_joist, 'InteriorAdjacentTo', :string)
      @area = XMLHelper.get_value(rim_joist, 'Area', :float)
      @orientation = XMLHelper.get_value(rim_joist, 'Orientation', :string)
      @azimuth = XMLHelper.get_value(rim_joist, 'Azimuth', :integer)
      @siding = XMLHelper.get_value(rim_joist, 'Siding', :string)
      @color = XMLHelper.get_value(rim_joist, 'Color', :string)
      @solar_absorptance = XMLHelper.get_value(rim_joist, 'SolarAbsorptance', :float)
      @emittance = XMLHelper.get_value(rim_joist, 'Emittance', :float)
      insulation = XMLHelper.get_element(rim_joist, 'Insulation')
      if not insulation.nil?
        @insulation_id = HPXML::get_id(insulation)
        @insulation_assembly_r_value = XMLHelper.get_value(insulation, 'AssemblyEffectiveRValue', :float)
        @insulation_cavity_r_value = XMLHelper.get_value(insulation, "Layer[InstallationType='cavity']/NominalRValue", :float)
        @insulation_continuous_r_value = XMLHelper.get_value(insulation, "Layer[InstallationType='continuous']/NominalRValue", :float)
      end
    end
  end

  class Walls < BaseArrayElement
    def add(**kwargs)
      self << Wall.new(@hpxml_object, **kwargs)
    end

    def from_oga(hpxml)
      return if hpxml.nil?

      XMLHelper.get_elements(hpxml, 'Building/BuildingDetails/Enclosure/Walls/Wall').each do |wall|
        self << Wall.new(@hpxml_object, wall)
      end
    end
  end

  class Wall < BaseElement
    ATTRS = [:id, :exterior_adjacent_to, :interior_adjacent_to, :wall_type, :optimum_value_engineering,
             :area, :orientation, :azimuth, :siding, :color, :solar_absorptance, :emittance, :insulation_id,
             :insulation_assembly_r_value, :insulation_cavity_r_value, :insulation_continuous_r_value,
             :interior_finish_type, :interior_finish_thickness]
    attr_accessor(*ATTRS)

    def windows
      return @hpxml_object.windows.select { |window| window.wall_idref == @id }
    end

    def doors
      return @hpxml_object.doors.select { |door| door.wall_idref == @id }
    end

    def net_area
      return if nil?
      return if @area.nil?

      val = @area
      (windows + doors).each do |subsurface|
        val -= subsurface.area
      end
      fail "Calculated a negative net surface area for surface '#{@id}'." if val < 0

      return val
    end

    def is_exterior
      if @exterior_adjacent_to == LocationOutside
        return true
      end

      return false
    end

    def is_interior
      return !is_exterior
    end

    def is_adiabatic
      return HPXML::is_adiabatic(self)
    end

    def is_thermal_boundary
      return HPXML::is_thermal_boundary(self)
    end

    def is_exterior_thermal_boundary
      return (is_exterior && is_thermal_boundary)
    end

    def is_conditioned
      return HPXML::is_conditioned(self)
    end

    def delete
      @hpxml_object.walls.delete(self)
      windows.reverse_each do |window|
        window.delete
      end
      doors.reverse_each do |door|
        door.delete
      end
    end

    def check_for_errors
      errors = []
      begin; net_area; rescue StandardError => e; errors << e.message; end
      return errors
    end

    def to_oga(doc)
      return if nil?

      walls = XMLHelper.create_elements_as_needed(doc, ['HPXML', 'Building', 'BuildingDetails', 'Enclosure', 'Walls'])
      wall = XMLHelper.add_element(walls, 'Wall')
      sys_id = XMLHelper.add_element(wall, 'SystemIdentifier')
      XMLHelper.add_attribute(sys_id, 'id', @id)
      XMLHelper.add_element(wall, 'ExteriorAdjacentTo', @exterior_adjacent_to, :string) unless @exterior_adjacent_to.nil?
      XMLHelper.add_element(wall, 'InteriorAdjacentTo', @interior_adjacent_to, :string) unless @interior_adjacent_to.nil?
      if not @wall_type.nil?
        wall_type_el = XMLHelper.add_element(wall, 'WallType')
        wall_type = XMLHelper.add_element(wall_type_el, @wall_type)
        if @wall_type == HPXML::WallTypeWoodStud
          XMLHelper.add_element(wall_type, 'OptimumValueEngineering', @optimum_value_engineering, :boolean) unless @optimum_value_engineering.nil?
        end
      end
      XMLHelper.add_element(wall, 'Area', @area, :float) unless @area.nil?
      XMLHelper.add_element(wall, 'Orientation', @orientation, :string) unless @orientation.nil?
      XMLHelper.add_element(wall, 'Azimuth', @azimuth, :integer) unless @azimuth.nil?
      XMLHelper.add_element(wall, 'Siding', @siding, :string, @siding_isdefaulted) unless @siding.nil?
      XMLHelper.add_element(wall, 'Color', @color, :string, @color_isdefaulted) unless @color.nil?
      XMLHelper.add_element(wall, 'SolarAbsorptance', @solar_absorptance, :float, @solar_absorptance_isdefaulted) unless @solar_absorptance.nil?
      XMLHelper.add_element(wall, 'Emittance', @emittance, :float, @emittance_isdefaulted) unless @emittance.nil?
      if (not @interior_finish_type.nil?) || (not @interior_finish_thickness.nil?)
        interior_finish = XMLHelper.add_element(wall, 'InteriorFinish')
        XMLHelper.add_element(interior_finish, 'Type', @interior_finish_type, :string, @interior_finish_type_isdefaulted) unless @interior_finish_type.nil?
        XMLHelper.add_element(interior_finish, 'Thickness', @interior_finish_thickness, :float, @interior_finish_thickness_isdefaulted) unless @interior_finish_thickness.nil?
      end
      insulation = XMLHelper.add_element(wall, 'Insulation')
      sys_id = XMLHelper.add_element(insulation, 'SystemIdentifier')
      if not @insulation_id.nil?
        XMLHelper.add_attribute(sys_id, 'id', @insulation_id)
      else
        XMLHelper.add_attribute(sys_id, 'id', @id + 'Insulation')
      end
      XMLHelper.add_element(insulation, 'AssemblyEffectiveRValue', @insulation_assembly_r_value, :float) unless @insulation_assembly_r_value.nil?
      if not @insulation_cavity_r_value.nil?
        layer = XMLHelper.add_element(insulation, 'Layer')
        XMLHelper.add_element(layer, 'InstallationType', 'cavity', :string)
        XMLHelper.add_element(layer, 'NominalRValue', @insulation_cavity_r_value, :float)
      end
      if not @insulation_continuous_r_value.nil?
        layer = XMLHelper.add_element(insulation, 'Layer')
        XMLHelper.add_element(layer, 'InstallationType', 'continuous', :string)
        XMLHelper.add_element(layer, 'NominalRValue', @insulation_continuous_r_value, :float)
      end
    end

    def from_oga(wall)
      return if wall.nil?

      @id = HPXML::get_id(wall)
      @exterior_adjacent_to = XMLHelper.get_value(wall, 'ExteriorAdjacentTo', :string)
      @interior_adjacent_to = XMLHelper.get_value(wall, 'InteriorAdjacentTo', :string)
      @wall_type = XMLHelper.get_child_name(wall, 'WallType')
      if @wall_type == HPXML::WallTypeWoodStud
        @optimum_value_engineering = XMLHelper.get_value(wall, 'WallType/WoodStud/OptimumValueEngineering', :boolean)
      end
      @area = XMLHelper.get_value(wall, 'Area', :float)
      @orientation = XMLHelper.get_value(wall, 'Orientation', :string)
      @azimuth = XMLHelper.get_value(wall, 'Azimuth', :integer)
      @siding = XMLHelper.get_value(wall, 'Siding', :string)
      @color = XMLHelper.get_value(wall, 'Color', :string)
      @solar_absorptance = XMLHelper.get_value(wall, 'SolarAbsorptance', :float)
      @emittance = XMLHelper.get_value(wall, 'Emittance', :float)
      interior_finish = XMLHelper.get_element(wall, 'InteriorFinish')
      if not interior_finish.nil?
        @interior_finish_type = XMLHelper.get_value(interior_finish, 'Type', :string)
        @interior_finish_thickness = XMLHelper.get_value(interior_finish, 'Thickness', :float)
      end
      insulation = XMLHelper.get_element(wall, 'Insulation')
      if not insulation.nil?
        @insulation_id = HPXML::get_id(insulation)
        @insulation_assembly_r_value = XMLHelper.get_value(insulation, 'AssemblyEffectiveRValue', :float)
        @insulation_cavity_r_value = XMLHelper.get_value(insulation, "Layer[InstallationType='cavity']/NominalRValue", :float)
        @insulation_continuous_r_value = XMLHelper.get_value(insulation, "Layer[InstallationType='continuous']/NominalRValue", :float)
      end
    end
  end

  class FoundationWalls < BaseArrayElement
    def add(**kwargs)
      self << FoundationWall.new(@hpxml_object, **kwargs)
    end

    def from_oga(hpxml)
      return if hpxml.nil?

      XMLHelper.get_elements(hpxml, 'Building/BuildingDetails/Enclosure/FoundationWalls/FoundationWall').each do |foundation_wall|
        self << FoundationWall.new(@hpxml_object, foundation_wall)
      end
    end
  end

  class FoundationWall < BaseElement
    ATTRS = [:id, :exterior_adjacent_to, :interior_adjacent_to, :height, :area, :orientation, :azimuth,
             :thickness, :depth_below_grade, :insulation_id, :insulation_interior_r_value,
             :insulation_interior_distance_to_top, :insulation_interior_distance_to_bottom,
             :insulation_exterior_r_value, :insulation_exterior_distance_to_top,
             :insulation_exterior_distance_to_bottom, :insulation_assembly_r_value,
             :insulation_continuous_r_value, :interior_finish_type, :interior_finish_thickness]
    attr_accessor(*ATTRS)

    def windows
      return @hpxml_object.windows.select { |window| window.wall_idref == @id }
    end

    def doors
      return @hpxml_object.doors.select { |door| door.wall_idref == @id }
    end

    def net_area
      return if nil?
      return if @area.nil?

      val = @area
      (@hpxml_object.windows + @hpxml_object.doors).each do |subsurface|
        next unless subsurface.wall_idref == @id

        val -= subsurface.area
      end
      fail "Calculated a negative net surface area for surface '#{@id}'." if val < 0

      return val
    end

    def is_exterior
      if @exterior_adjacent_to == LocationGround
        return true
      end

      return false
    end

    def is_interior
      return !is_exterior
    end

    def is_adiabatic
      return HPXML::is_adiabatic(self)
    end

    def is_thermal_boundary
      return HPXML::is_thermal_boundary(self)
    end

    def is_exterior_thermal_boundary
      return (is_exterior && is_thermal_boundary)
    end

    def is_conditioned
      return HPXML::is_conditioned(self)
    end

    def delete
      @hpxml_object.foundation_walls.delete(self)
      windows.reverse_each do |window|
        window.delete
      end
      doors.reverse_each do |door|
        door.delete
      end
      @hpxml_object.foundations.each do |foundation|
        foundation.attached_to_foundation_wall_idrefs.delete(@id) unless foundation.attached_to_foundation_wall_idrefs.nil?
      end
    end

    def check_for_errors
      errors = []
      begin; net_area; rescue StandardError => e; errors << e.message; end
      return errors
    end

    def to_oga(doc)
      return if nil?

      foundation_walls = XMLHelper.create_elements_as_needed(doc, ['HPXML', 'Building', 'BuildingDetails', 'Enclosure', 'FoundationWalls'])
      foundation_wall = XMLHelper.add_element(foundation_walls, 'FoundationWall')
      sys_id = XMLHelper.add_element(foundation_wall, 'SystemIdentifier')
      XMLHelper.add_attribute(sys_id, 'id', @id)
      XMLHelper.add_element(foundation_wall, 'ExteriorAdjacentTo', @exterior_adjacent_to, :string) unless @exterior_adjacent_to.nil?
      XMLHelper.add_element(foundation_wall, 'InteriorAdjacentTo', @interior_adjacent_to, :string) unless @interior_adjacent_to.nil?
      XMLHelper.add_element(foundation_wall, 'Height', @height, :float) unless @height.nil?
      XMLHelper.add_element(foundation_wall, 'Area', @area, :float) unless @area.nil?
      XMLHelper.add_element(foundation_wall, 'Orientation', @orientation, :string) unless @orientation.nil?
      XMLHelper.add_element(foundation_wall, 'Azimuth', @azimuth, :integer) unless @azimuth.nil?
      XMLHelper.add_element(foundation_wall, 'Thickness', @thickness, :float, @thickness_isdefaulted) unless @thickness.nil?
      XMLHelper.add_element(foundation_wall, 'DepthBelowGrade', @depth_below_grade, :float) unless @depth_below_grade.nil?
      if (not @interior_finish_type.nil?) || (not @interior_finish_thickness.nil?)
        interior_finish = XMLHelper.add_element(foundation_wall, 'InteriorFinish')
        XMLHelper.add_element(interior_finish, 'Type', @interior_finish_type, :string, @interior_finish_type_isdefaulted) unless @interior_finish_type.nil?
        XMLHelper.add_element(interior_finish, 'Thickness', @interior_finish_thickness, :float, @interior_finish_thickness_isdefaulted) unless @interior_finish_thickness.nil?
      end
      insulation = XMLHelper.add_element(foundation_wall, 'Insulation')
      sys_id = XMLHelper.add_element(insulation, 'SystemIdentifier')
      if not @insulation_id.nil?
        XMLHelper.add_attribute(sys_id, 'id', @insulation_id)
      else
        XMLHelper.add_attribute(sys_id, 'id', @id + 'Insulation')
      end
      XMLHelper.add_element(insulation, 'AssemblyEffectiveRValue', @insulation_assembly_r_value, :float) unless @insulation_assembly_r_value.nil?
      if not @insulation_exterior_r_value.nil?
        layer = XMLHelper.add_element(insulation, 'Layer')
        XMLHelper.add_element(layer, 'InstallationType', 'continuous - exterior', :string)
        XMLHelper.add_element(layer, 'NominalRValue', @insulation_exterior_r_value, :float)
        XMLHelper.add_extension(layer, 'DistanceToTopOfInsulation', @insulation_exterior_distance_to_top, :float) unless @insulation_exterior_distance_to_top.nil?
        XMLHelper.add_extension(layer, 'DistanceToBottomOfInsulation', @insulation_exterior_distance_to_bottom, :float) unless @insulation_exterior_distance_to_bottom.nil?
      end
      if not @insulation_interior_r_value.nil?
        layer = XMLHelper.add_element(insulation, 'Layer')
        XMLHelper.add_element(layer, 'InstallationType', 'continuous - interior', :string)
        XMLHelper.add_element(layer, 'NominalRValue', @insulation_interior_r_value, :float)
        XMLHelper.add_extension(layer, 'DistanceToTopOfInsulation', @insulation_interior_distance_to_top, :float) unless @insulation_interior_distance_to_top.nil?
        XMLHelper.add_extension(layer, 'DistanceToBottomOfInsulation', @insulation_interior_distance_to_bottom, :float) unless @insulation_interior_distance_to_bottom.nil?
      end
    end

    def from_oga(foundation_wall)
      return if foundation_wall.nil?

      @id = HPXML::get_id(foundation_wall)
      @exterior_adjacent_to = XMLHelper.get_value(foundation_wall, 'ExteriorAdjacentTo', :string)
      @interior_adjacent_to = XMLHelper.get_value(foundation_wall, 'InteriorAdjacentTo', :string)
      @height = XMLHelper.get_value(foundation_wall, 'Height', :float)
      @area = XMLHelper.get_value(foundation_wall, 'Area', :float)
      @orientation = XMLHelper.get_value(foundation_wall, 'Orientation', :string)
      @azimuth = XMLHelper.get_value(foundation_wall, 'Azimuth', :integer)
      @thickness = XMLHelper.get_value(foundation_wall, 'Thickness', :float)
      @depth_below_grade = XMLHelper.get_value(foundation_wall, 'DepthBelowGrade', :float)
      interior_finish = XMLHelper.get_element(foundation_wall, 'InteriorFinish')
      if not interior_finish.nil?
        @interior_finish_type = XMLHelper.get_value(interior_finish, 'Type', :string)
        @interior_finish_thickness = XMLHelper.get_value(interior_finish, 'Thickness', :float)
      end
      insulation = XMLHelper.get_element(foundation_wall, 'Insulation')
      if not insulation.nil?
        @insulation_id = HPXML::get_id(insulation)
        @insulation_assembly_r_value = XMLHelper.get_value(insulation, 'AssemblyEffectiveRValue', :float)
        @insulation_continuous_r_value = XMLHelper.get_value(insulation, "Layer[InstallationType='continuous']/NominalRValue", :float)
        @insulation_interior_r_value = XMLHelper.get_value(insulation, "Layer[InstallationType='continuous - interior']/NominalRValue", :float)
        @insulation_interior_distance_to_top = XMLHelper.get_value(insulation, "Layer[InstallationType='continuous - interior']/extension/DistanceToTopOfInsulation", :float)
        @insulation_interior_distance_to_bottom = XMLHelper.get_value(insulation, "Layer[InstallationType='continuous - interior']/extension/DistanceToBottomOfInsulation", :float)
        @insulation_exterior_r_value = XMLHelper.get_value(insulation, "Layer[InstallationType='continuous - exterior']/NominalRValue", :float)
        @insulation_exterior_distance_to_top = XMLHelper.get_value(insulation, "Layer[InstallationType='continuous - exterior']/extension/DistanceToTopOfInsulation", :float)
        @insulation_exterior_distance_to_bottom = XMLHelper.get_value(insulation, "Layer[InstallationType='continuous - exterior']/extension/DistanceToBottomOfInsulation", :float)
      end
    end
  end

  class Ceilings < BaseArrayElement
    def add(**kwargs)
      self << Ceiling.new(@hpxml_object, **kwargs)
    end

    def from_oga(hpxml)
      return if hpxml.nil?

      XMLHelper.get_elements(hpxml, 'Building/BuildingDetails/Enclosure/Ceilings/Ceiling').each do |ceiling|
        self << Ceiling.new(@hpxml_object, ceiling)
      end
    end
  end

  class Ceiling < BaseElement
    ATTRS = [:id, :exterior_adjacent_to, :interior_adjacent_to, :area, :insulation_id,
<<<<<<< HEAD
             :insulation_assembly_r_value, :insulation_cavity_r_value, :insulation_continuous_r_value]
=======
             :insulation_assembly_r_value, :insulation_cavity_r_value, :insulation_continuous_r_value,
             :other_space_above_or_below, :interior_finish_type, :interior_finish_thickness]
>>>>>>> ce85f47b
    attr_accessor(*ATTRS)

    def is_exterior
      if @exterior_adjacent_to == LocationOutside
        return true
      end

      return false
    end

    def is_interior
      return !is_exterior
    end

    def is_adiabatic
      return HPXML::is_adiabatic(self)
    end

    def is_thermal_boundary
      return HPXML::is_thermal_boundary(self)
    end

    def is_exterior_thermal_boundary
      return (is_exterior && is_thermal_boundary)
    end

    def delete
      @hpxml_object.ceilings.delete(self)
      @hpxml_object.attics.each do |attic|
        attic.attached_to_ceiling_idrefs.delete(@id) unless attic.attached_to_ceiling_idrefs.nil?
      end
    end

    def check_for_errors
      errors = []
      return errors
    end

    def to_oga(doc)
      return if nil?

      ceilings = XMLHelper.create_elements_as_needed(doc, ['HPXML', 'Building', 'BuildingDetails', 'Enclosure', 'Ceilings'])
      ceiling = XMLHelper.add_element(ceilings, 'Ceiling')
      sys_id = XMLHelper.add_element(ceiling, 'SystemIdentifier')
      XMLHelper.add_attribute(sys_id, 'id', @id)
      XMLHelper.add_element(ceiling, 'ExteriorAdjacentTo', @exterior_adjacent_to, :string) unless @exterior_adjacent_to.nil?
      XMLHelper.add_element(ceiling, 'InteriorAdjacentTo', @interior_adjacent_to, :string) unless @interior_adjacent_to.nil?
      XMLHelper.add_element(ceiling, 'Area', @area, :float) unless @area.nil?
      insulation = XMLHelper.add_element(ceiling, 'Insulation')
      sys_id = XMLHelper.add_element(insulation, 'SystemIdentifier')
      if not @insulation_id.nil?
        XMLHelper.add_attribute(sys_id, 'id', @insulation_id)
      else
        XMLHelper.add_attribute(sys_id, 'id', @id + 'Insulation')
      end
      XMLHelper.add_element(insulation, 'AssemblyEffectiveRValue', @insulation_assembly_r_value, :float) unless @insulation_assembly_r_value.nil?
      if not @insulation_cavity_r_value.nil?
        layer = XMLHelper.add_element(insulation, 'Layer')
        XMLHelper.add_element(layer, 'InstallationType', 'cavity', :string)
        XMLHelper.add_element(layer, 'NominalRValue', @insulation_cavity_r_value, :float)
      end
      if not @insulation_continuous_r_value.nil?
        layer = XMLHelper.add_element(insulation, 'Layer')
        XMLHelper.add_element(layer, 'InstallationType', 'continuous', :string)
        XMLHelper.add_element(layer, 'NominalRValue', @insulation_continuous_r_value, :float)
      end
    end

    def from_oga(ceiling)
      return if ceiling.nil?

      @id = HPXML::get_id(ceiling)
      @exterior_adjacent_to = XMLHelper.get_value(ceiling, 'ExteriorAdjacentTo', :string)
      @interior_adjacent_to = XMLHelper.get_value(ceiling, 'InteriorAdjacentTo', :string)
      @area = XMLHelper.get_value(ceiling, 'Area', :float)
      insulation = XMLHelper.get_element(ceiling, 'Insulation')
      if not insulation.nil?
        @insulation_id = HPXML::get_id(insulation)
        @insulation_assembly_r_value = XMLHelper.get_value(insulation, 'AssemblyEffectiveRValue', :float)
        @insulation_cavity_r_value = XMLHelper.get_value(insulation, "Layer[InstallationType='cavity']/NominalRValue", :float)
        @insulation_continuous_r_value = XMLHelper.get_value(insulation, "Layer[InstallationType='continuous']/NominalRValue", :float)
      end
    end
  end

  class FrameFloors < BaseArrayElement
    def add(**kwargs)
      self << FrameFloor.new(@hpxml_object, **kwargs)
    end

    def from_oga(hpxml)
      return if hpxml.nil?

      XMLHelper.get_elements(hpxml, 'Building/BuildingDetails/Enclosure/FrameFloors/FrameFloor').each do |frame_floor|
        self << FrameFloor.new(@hpxml_object, frame_floor)
      end
    end
  end

  class FrameFloor < BaseElement
    ATTRS = [:id, :exterior_adjacent_to, :interior_adjacent_to, :area, :insulation_id,
             :insulation_assembly_r_value, :insulation_cavity_r_value, :insulation_continuous_r_value]
    attr_accessor(*ATTRS)

    def is_exterior
      if @exterior_adjacent_to == LocationOutside
        return true
      end

      return false
    end

    def is_interior
      return !is_exterior
    end

    def is_adiabatic
      return HPXML::is_adiabatic(self)
    end

    def is_thermal_boundary
      return HPXML::is_thermal_boundary(self)
    end

    def is_exterior_thermal_boundary
      return (is_exterior && is_thermal_boundary)
    end

    def is_conditioned
      return HPXML::is_conditioned(self)
    end

    def delete
      @hpxml_object.frame_floors.delete(self)
      @hpxml_object.foundations.each do |foundation|
        foundation.attached_to_frame_floor_idrefs.delete(@id) unless foundation.attached_to_frame_floor_idrefs.nil?
      end
    end

    def check_for_errors
      errors = []
      return errors
    end

    def to_oga(doc)
      return if nil?

      frame_floors = XMLHelper.create_elements_as_needed(doc, ['HPXML', 'Building', 'BuildingDetails', 'Enclosure', 'FrameFloors'])
      frame_floor = XMLHelper.add_element(frame_floors, 'FrameFloor')
      sys_id = XMLHelper.add_element(frame_floor, 'SystemIdentifier')
      XMLHelper.add_attribute(sys_id, 'id', @id)
      XMLHelper.add_element(frame_floor, 'ExteriorAdjacentTo', @exterior_adjacent_to, :string) unless @exterior_adjacent_to.nil?
      XMLHelper.add_element(frame_floor, 'InteriorAdjacentTo', @interior_adjacent_to, :string) unless @interior_adjacent_to.nil?
      XMLHelper.add_element(frame_floor, 'Area', @area, :float) unless @area.nil?
      if (not @interior_finish_type.nil?) || (not @interior_finish_thickness.nil?)
        interior_finish = XMLHelper.add_element(frame_floor, 'InteriorFinish')
        XMLHelper.add_element(interior_finish, 'Type', @interior_finish_type, :string, @interior_finish_type_isdefaulted) unless @interior_finish_type.nil?
        XMLHelper.add_element(interior_finish, 'Thickness', @interior_finish_thickness, :float, @interior_finish_thickness_isdefaulted) unless @interior_finish_thickness.nil?
      end
      insulation = XMLHelper.add_element(frame_floor, 'Insulation')
      sys_id = XMLHelper.add_element(insulation, 'SystemIdentifier')
      if not @insulation_id.nil?
        XMLHelper.add_attribute(sys_id, 'id', @insulation_id)
      else
        XMLHelper.add_attribute(sys_id, 'id', @id + 'Insulation')
      end
      XMLHelper.add_element(insulation, 'AssemblyEffectiveRValue', @insulation_assembly_r_value, :float) unless @insulation_assembly_r_value.nil?
      if not @insulation_cavity_r_value.nil?
        layer = XMLHelper.add_element(insulation, 'Layer')
        XMLHelper.add_element(layer, 'InstallationType', 'cavity', :string)
        XMLHelper.add_element(layer, 'NominalRValue', @insulation_cavity_r_value, :float)
      end
      if not @insulation_continuous_r_value.nil?
        layer = XMLHelper.add_element(insulation, 'Layer')
        XMLHelper.add_element(layer, 'InstallationType', 'continuous', :string)
        XMLHelper.add_element(layer, 'NominalRValue', @insulation_continuous_r_value, :float)
      end
    end

    def from_oga(frame_floor)
      return if frame_floor.nil?

      @id = HPXML::get_id(frame_floor)
      @exterior_adjacent_to = XMLHelper.get_value(frame_floor, 'ExteriorAdjacentTo', :string)
      @interior_adjacent_to = XMLHelper.get_value(frame_floor, 'InteriorAdjacentTo', :string)
      @area = XMLHelper.get_value(frame_floor, 'Area', :float)
      interior_finish = XMLHelper.get_element(frame_floor, 'InteriorFinish')
      if not interior_finish.nil?
        @interior_finish_type = XMLHelper.get_value(interior_finish, 'Type', :string)
        @interior_finish_thickness = XMLHelper.get_value(interior_finish, 'Thickness', :float)
      end
      insulation = XMLHelper.get_element(frame_floor, 'Insulation')
      if not insulation.nil?
        @insulation_id = HPXML::get_id(insulation)
        @insulation_assembly_r_value = XMLHelper.get_value(insulation, 'AssemblyEffectiveRValue', :float)
        @insulation_cavity_r_value = XMLHelper.get_value(insulation, "Layer[InstallationType='cavity']/NominalRValue", :float)
        @insulation_continuous_r_value = XMLHelper.get_value(insulation, "Layer[InstallationType='continuous']/NominalRValue", :float)
      end
    end
  end

  class Slabs < BaseArrayElement
    def add(**kwargs)
      self << Slab.new(@hpxml_object, **kwargs)
    end

    def from_oga(hpxml)
      return if hpxml.nil?

      XMLHelper.get_elements(hpxml, 'Building/BuildingDetails/Enclosure/Slabs/Slab').each do |slab|
        self << Slab.new(@hpxml_object, slab)
      end
    end
  end

  class Slab < BaseElement
    ATTRS = [:id, :interior_adjacent_to, :exterior_adjacent_to, :area, :thickness, :exposed_perimeter,
             :perimeter_insulation_depth, :under_slab_insulation_width,
             :under_slab_insulation_spans_entire_slab, :depth_below_grade, :carpet_fraction,
             :carpet_r_value, :perimeter_insulation_id, :perimeter_insulation_r_value,
             :under_slab_insulation_id, :under_slab_insulation_r_value]
    attr_accessor(*ATTRS)

    def exterior_adjacent_to
      return LocationGround
    end

    def is_exterior
      return true
    end

    def is_interior
      return !is_exterior
    end

    def is_thermal_boundary
      return HPXML::is_thermal_boundary(self)
    end

    def is_exterior_thermal_boundary
      return (is_exterior && is_thermal_boundary)
    end

    def is_conditioned
      return HPXML::is_conditioned(self)
    end

    def delete
      @hpxml_object.slabs.delete(self)
      @hpxml_object.foundations.each do |foundation|
        foundation.attached_to_slab_idrefs.delete(@id) unless foundation.attached_to_slab_idrefs.nil?
      end
    end

    def check_for_errors
      errors = []
      return errors
    end

    def to_oga(doc)
      return if nil?

      slabs = XMLHelper.create_elements_as_needed(doc, ['HPXML', 'Building', 'BuildingDetails', 'Enclosure', 'Slabs'])
      slab = XMLHelper.add_element(slabs, 'Slab')
      sys_id = XMLHelper.add_element(slab, 'SystemIdentifier')
      XMLHelper.add_attribute(sys_id, 'id', @id)
      XMLHelper.add_element(slab, 'InteriorAdjacentTo', @interior_adjacent_to, :string) unless @interior_adjacent_to.nil?
      XMLHelper.add_element(slab, 'Area', @area, :float) unless @area.nil?
      XMLHelper.add_element(slab, 'Thickness', @thickness, :float, @thickness_isdefaulted) unless @thickness.nil?
      XMLHelper.add_element(slab, 'ExposedPerimeter', @exposed_perimeter, :float) unless @exposed_perimeter.nil?
      XMLHelper.add_element(slab, 'PerimeterInsulationDepth', @perimeter_insulation_depth, :float) unless @perimeter_insulation_depth.nil?
      XMLHelper.add_element(slab, 'UnderSlabInsulationWidth', @under_slab_insulation_width, :float) unless @under_slab_insulation_width.nil?
      XMLHelper.add_element(slab, 'UnderSlabInsulationSpansEntireSlab', @under_slab_insulation_spans_entire_slab, :boolean) unless @under_slab_insulation_spans_entire_slab.nil?
      XMLHelper.add_element(slab, 'DepthBelowGrade', @depth_below_grade, :float) unless @depth_below_grade.nil?
      insulation = XMLHelper.add_element(slab, 'PerimeterInsulation')
      sys_id = XMLHelper.add_element(insulation, 'SystemIdentifier')
      if not @perimeter_insulation_id.nil?
        XMLHelper.add_attribute(sys_id, 'id', @perimeter_insulation_id)
      else
        XMLHelper.add_attribute(sys_id, 'id', @id + 'PerimeterInsulation')
      end
      layer = XMLHelper.add_element(insulation, 'Layer')
      XMLHelper.add_element(layer, 'NominalRValue', @perimeter_insulation_r_value, :float) unless @perimeter_insulation_r_value.nil?
      insulation = XMLHelper.add_element(slab, 'UnderSlabInsulation')
      sys_id = XMLHelper.add_element(insulation, 'SystemIdentifier')
      if not @under_slab_insulation_id.nil?
        XMLHelper.add_attribute(sys_id, 'id', @under_slab_insulation_id)
      else
        XMLHelper.add_attribute(sys_id, 'id', @id + 'UnderSlabInsulation')
      end
      layer = XMLHelper.add_element(insulation, 'Layer')
      XMLHelper.add_element(layer, 'NominalRValue', @under_slab_insulation_r_value, :float) unless @under_slab_insulation_r_value.nil?
      XMLHelper.add_extension(slab, 'CarpetFraction', @carpet_fraction, :float, @carpet_fraction_isdefaulted) unless @carpet_fraction.nil?
      XMLHelper.add_extension(slab, 'CarpetRValue', @carpet_r_value, :float, @carpet_r_value_isdefaulted) unless @carpet_r_value.nil?
    end

    def from_oga(slab)
      return if slab.nil?

      @id = HPXML::get_id(slab)
      @interior_adjacent_to = XMLHelper.get_value(slab, 'InteriorAdjacentTo', :string)
      @area = XMLHelper.get_value(slab, 'Area', :float)
      @thickness = XMLHelper.get_value(slab, 'Thickness', :float)
      @exposed_perimeter = XMLHelper.get_value(slab, 'ExposedPerimeter', :float)
      @perimeter_insulation_depth = XMLHelper.get_value(slab, 'PerimeterInsulationDepth', :float)
      @under_slab_insulation_width = XMLHelper.get_value(slab, 'UnderSlabInsulationWidth', :float)
      @under_slab_insulation_spans_entire_slab = XMLHelper.get_value(slab, 'UnderSlabInsulationSpansEntireSlab', :boolean)
      @depth_below_grade = XMLHelper.get_value(slab, 'DepthBelowGrade', :float)
      perimeter_insulation = XMLHelper.get_element(slab, 'PerimeterInsulation')
      if not perimeter_insulation.nil?
        @perimeter_insulation_id = HPXML::get_id(perimeter_insulation)
        @perimeter_insulation_r_value = XMLHelper.get_value(perimeter_insulation, 'Layer/NominalRValue', :float)
      end
      under_slab_insulation = XMLHelper.get_element(slab, 'UnderSlabInsulation')
      if not under_slab_insulation.nil?
        @under_slab_insulation_id = HPXML::get_id(under_slab_insulation)
        @under_slab_insulation_r_value = XMLHelper.get_value(under_slab_insulation, 'Layer/NominalRValue', :float)
      end
      @carpet_fraction = XMLHelper.get_value(slab, 'extension/CarpetFraction', :float)
      @carpet_r_value = XMLHelper.get_value(slab, 'extension/CarpetRValue', :float)
    end
  end

  class Windows < BaseArrayElement
    def add(**kwargs)
      self << Window.new(@hpxml_object, **kwargs)
    end

    def from_oga(hpxml)
      return if hpxml.nil?

      XMLHelper.get_elements(hpxml, 'Building/BuildingDetails/Enclosure/Windows/Window').each do |window|
        self << Window.new(@hpxml_object, window)
      end
    end
  end

  class Window < BaseElement
    ATTRS = [:id, :area, :azimuth, :orientation, :frame_type, :aluminum_thermal_break, :glass_layers,
             :glass_type, :gas_fill, :ufactor, :shgc, :interior_shading_factor_summer,
             :interior_shading_factor_winter, :interior_shading_type, :exterior_shading_factor_summer,
             :exterior_shading_factor_winter, :exterior_shading_type, :overhangs_depth,
             :overhangs_distance_to_top_of_window, :overhangs_distance_to_bottom_of_window,
             :fraction_operable, :performance_class, :wall_idref]
    attr_accessor(*ATTRS)

    def wall
      return if @wall_idref.nil?

      (@hpxml_object.walls + @hpxml_object.foundation_walls).each do |wall|
        next unless wall.id == @wall_idref

        return wall
      end
      fail "Attached wall '#{@wall_idref}' not found for window '#{@id}'."
    end

    def is_exterior
      return wall.is_exterior
    end

    def is_interior
      return !is_exterior
    end

    def is_thermal_boundary
      return HPXML::is_thermal_boundary(wall)
    end

    def is_exterior_thermal_boundary
      return (is_exterior && is_thermal_boundary)
    end

    def is_conditioned
      return HPXML::is_conditioned(self)
    end

    def delete
      @hpxml_object.windows.delete(self)
    end

    def check_for_errors
      errors = []
      begin; wall; rescue StandardError => e; errors << e.message; end
      return errors
    end

    def to_oga(doc)
      return if nil?

      windows = XMLHelper.create_elements_as_needed(doc, ['HPXML', 'Building', 'BuildingDetails', 'Enclosure', 'Windows'])
      window = XMLHelper.add_element(windows, 'Window')
      sys_id = XMLHelper.add_element(window, 'SystemIdentifier')
      XMLHelper.add_attribute(sys_id, 'id', @id)
      XMLHelper.add_element(window, 'Area', @area, :float) unless @area.nil?
      XMLHelper.add_element(window, 'Azimuth', @azimuth, :integer) unless @azimuth.nil?
      XMLHelper.add_element(window, 'Orientation', @orientation, :string) unless @orientation.nil?
      if not @frame_type.nil?
        frame_type_el = XMLHelper.add_element(window, 'FrameType')
        frame_type = XMLHelper.add_element(frame_type_el, @frame_type)
        if @frame_type == HPXML::WindowFrameTypeAluminum
          XMLHelper.add_element(frame_type, 'ThermalBreak', @aluminum_thermal_break, :boolean) unless @aluminum_thermal_break.nil?
        end
      end
      XMLHelper.add_element(window, 'GlassLayers', @glass_layers, :string) unless @glass_layers.nil?
      XMLHelper.add_element(window, 'GlassType', @glass_type, :string) unless @glass_type.nil?
      XMLHelper.add_element(window, 'GasFill', @gas_fill, :string) unless @gas_fill.nil?
      XMLHelper.add_element(window, 'UFactor', @ufactor, :float) unless @ufactor.nil?
      XMLHelper.add_element(window, 'SHGC', @shgc, :float) unless @shgc.nil?
      if (not @exterior_shading_type.nil?) || (not @exterior_shading_factor_summer.nil?) || (not @exterior_shading_factor_winter.nil?)
        exterior_shading = XMLHelper.add_element(window, 'ExteriorShading')
        sys_id = XMLHelper.add_element(exterior_shading, 'SystemIdentifier')
        XMLHelper.add_attribute(sys_id, 'id', "#{id}ExteriorShading")
        XMLHelper.add_element(exterior_shading, 'Type', @exterior_shading_type, :string) unless @exterior_shading_type.nil?
        XMLHelper.add_element(exterior_shading, 'SummerShadingCoefficient', @exterior_shading_factor_summer, :float, @exterior_shading_factor_summer_isdefaulted) unless @exterior_shading_factor_summer.nil?
        XMLHelper.add_element(exterior_shading, 'WinterShadingCoefficient', @exterior_shading_factor_winter, :float, @exterior_shading_factor_winter_isdefaulted) unless @exterior_shading_factor_winter.nil?
      end
      if (not @interior_shading_type.nil?) || (not @interior_shading_factor_summer.nil?) || (not @interior_shading_factor_winter.nil?)
        interior_shading = XMLHelper.add_element(window, 'InteriorShading')
        sys_id = XMLHelper.add_element(interior_shading, 'SystemIdentifier')
        XMLHelper.add_attribute(sys_id, 'id', "#{id}InteriorShading")
        XMLHelper.add_element(interior_shading, 'Type', @interior_shading_type, :string) unless @interior_shading_type.nil?
        XMLHelper.add_element(interior_shading, 'SummerShadingCoefficient', @interior_shading_factor_summer, :float, @interior_shading_factor_summer_isdefaulted) unless @interior_shading_factor_summer.nil?
        XMLHelper.add_element(interior_shading, 'WinterShadingCoefficient', @interior_shading_factor_winter, :float, @interior_shading_factor_winter_isdefaulted) unless @interior_shading_factor_winter.nil?
      end
      if (not @overhangs_depth.nil?) || (not @overhangs_distance_to_top_of_window.nil?) || (not @overhangs_distance_to_bottom_of_window.nil?)
        overhangs = XMLHelper.add_element(window, 'Overhangs')
        XMLHelper.add_element(overhangs, 'Depth', @overhangs_depth, :float) unless @overhangs_depth.nil?
        XMLHelper.add_element(overhangs, 'DistanceToTopOfWindow', @overhangs_distance_to_top_of_window, :float) unless @overhangs_distance_to_top_of_window.nil?
        XMLHelper.add_element(overhangs, 'DistanceToBottomOfWindow', @overhangs_distance_to_bottom_of_window, :float) unless @overhangs_distance_to_bottom_of_window.nil?
      end
      XMLHelper.add_element(window, 'FractionOperable', @fraction_operable, :float, @fraction_operable_isdefaulted) unless @fraction_operable.nil?
      XMLHelper.add_element(window, 'PerformanceClass', @performance_class, :string, @performance_class_isdefaulted) unless @performance_class.nil?
      if not @wall_idref.nil?
        attached_to_wall = XMLHelper.add_element(window, 'AttachedToWall')
        XMLHelper.add_attribute(attached_to_wall, 'idref', @wall_idref)
      end
    end

    def from_oga(window)
      return if window.nil?

      @id = HPXML::get_id(window)
      @area = XMLHelper.get_value(window, 'Area', :float)
      @azimuth = XMLHelper.get_value(window, 'Azimuth', :integer)
      @orientation = XMLHelper.get_value(window, 'Orientation', :string)
      @frame_type = XMLHelper.get_child_name(window, 'FrameType')
      if not @frame_type.nil?
        @aluminum_thermal_break = XMLHelper.get_value(window, 'FrameType/Aluminum/ThermalBreak', :boolean)
      end
      @glass_layers = XMLHelper.get_value(window, 'GlassLayers', :string)
      @glass_type = XMLHelper.get_value(window, 'GlassType', :string)
      @gas_fill = XMLHelper.get_value(window, 'GasFill', :string)
      @ufactor = XMLHelper.get_value(window, 'UFactor', :float)
      @shgc = XMLHelper.get_value(window, 'SHGC', :float)
      @exterior_shading_type = XMLHelper.get_value(window, 'ExteriorShading/Type', :string)
      @exterior_shading_factor_summer = XMLHelper.get_value(window, 'ExteriorShading/SummerShadingCoefficient', :float)
      @exterior_shading_factor_winter = XMLHelper.get_value(window, 'ExteriorShading/WinterShadingCoefficient', :float)
      @interior_shading_type = XMLHelper.get_value(window, 'InteriorShading/Type', :string)
      @interior_shading_factor_summer = XMLHelper.get_value(window, 'InteriorShading/SummerShadingCoefficient', :float)
      @interior_shading_factor_winter = XMLHelper.get_value(window, 'InteriorShading/WinterShadingCoefficient', :float)
      @overhangs_depth = XMLHelper.get_value(window, 'Overhangs/Depth', :float)
      @overhangs_distance_to_top_of_window = XMLHelper.get_value(window, 'Overhangs/DistanceToTopOfWindow', :float)
      @overhangs_distance_to_bottom_of_window = XMLHelper.get_value(window, 'Overhangs/DistanceToBottomOfWindow', :float)
      @fraction_operable = XMLHelper.get_value(window, 'FractionOperable', :float)
      @performance_class = XMLHelper.get_value(window, 'PerformanceClass', :string)
      @wall_idref = HPXML::get_idref(XMLHelper.get_element(window, 'AttachedToWall'))
    end
  end

  class Skylights < BaseArrayElement
    def add(**kwargs)
      self << Skylight.new(@hpxml_object, **kwargs)
    end

    def from_oga(hpxml)
      return if hpxml.nil?

      XMLHelper.get_elements(hpxml, 'Building/BuildingDetails/Enclosure/Skylights/Skylight').each do |skylight|
        self << Skylight.new(@hpxml_object, skylight)
      end
    end
  end

  class Skylight < BaseElement
    ATTRS = [:id, :area, :azimuth, :orientation, :frame_type, :aluminum_thermal_break, :glass_layers,
             :glass_type, :gas_fill, :ufactor, :shgc, :interior_shading_factor_summer,
             :interior_shading_factor_winter, :interior_shading_type, :exterior_shading_factor_summer,
             :exterior_shading_factor_winter, :exterior_shading_type, :roof_idref]
    attr_accessor(*ATTRS)

    def roof
      return if @roof_idref.nil?

      @hpxml_object.roofs.each do |roof|
        next unless roof.id == @roof_idref

        return roof
      end
      fail "Attached roof '#{@roof_idref}' not found for skylight '#{@id}'."
    end

    def is_exterior
      return roof.is_exterior
    end

    def is_interior
      return !is_exterior
    end

    def is_thermal_boundary
      return HPXML::is_thermal_boundary(roof)
    end

    def is_exterior_thermal_boundary
      return (is_exterior && is_thermal_boundary)
    end

    def is_conditioned
      return HPXML::is_conditioned(self)
    end

    def delete
      @hpxml_object.skylights.delete(self)
    end

    def check_for_errors
      errors = []
      begin; roof; rescue StandardError => e; errors << e.message; end
      return errors
    end

    def to_oga(doc)
      return if nil?

      skylights = XMLHelper.create_elements_as_needed(doc, ['HPXML', 'Building', 'BuildingDetails', 'Enclosure', 'Skylights'])
      skylight = XMLHelper.add_element(skylights, 'Skylight')
      sys_id = XMLHelper.add_element(skylight, 'SystemIdentifier')
      XMLHelper.add_attribute(sys_id, 'id', @id)
      XMLHelper.add_element(skylight, 'Area', @area, :float) unless @area.nil?
      XMLHelper.add_element(skylight, 'Azimuth', @azimuth, :integer) unless @azimuth.nil?
      XMLHelper.add_element(skylight, 'Orientation', @orientation, :string) unless @orientation.nil?
      if not @frame_type.nil?
        frame_type_el = XMLHelper.add_element(skylight, 'FrameType')
        frame_type = XMLHelper.add_element(frame_type_el, @frame_type)
        if @frame_type == HPXML::WindowFrameTypeAluminum
          XMLHelper.add_element(frame_type, 'ThermalBreak', @aluminum_thermal_break, :boolean) unless @aluminum_thermal_break.nil?
        end
      end
      XMLHelper.add_element(skylight, 'GlassLayers', @glass_layers, :string) unless @glass_layers.nil?
      XMLHelper.add_element(skylight, 'GlassType', @glass_type, :string) unless @glass_type.nil?
      XMLHelper.add_element(skylight, 'GasFill', @gas_fill, :string) unless @gas_fill.nil?
      XMLHelper.add_element(skylight, 'UFactor', @ufactor, :float) unless @ufactor.nil?
      XMLHelper.add_element(skylight, 'SHGC', @shgc, :float) unless @shgc.nil?
      if (not @exterior_shading_type.nil?) || (not @exterior_shading_factor_summer.nil?) || (not @exterior_shading_factor_winter.nil?)
        exterior_shading = XMLHelper.add_element(skylight, 'ExteriorShading')
        sys_id = XMLHelper.add_element(exterior_shading, 'SystemIdentifier')
        XMLHelper.add_attribute(sys_id, 'id', "#{id}ExteriorShading")
        XMLHelper.add_element(exterior_shading, 'Type', @exterior_shading_type, :string) unless @exterior_shading_type.nil?
        XMLHelper.add_element(exterior_shading, 'SummerShadingCoefficient', @exterior_shading_factor_summer, :float, @exterior_shading_factor_summer_isdefaulted) unless @exterior_shading_factor_summer.nil?
        XMLHelper.add_element(exterior_shading, 'WinterShadingCoefficient', @exterior_shading_factor_winter, :float, @exterior_shading_factor_winter_isdefaulted) unless @exterior_shading_factor_winter.nil?
      end
      if (not @interior_shading_type.nil?) || (not @interior_shading_factor_summer.nil?) || (not @interior_shading_factor_winter.nil?)
        interior_shading = XMLHelper.add_element(skylight, 'InteriorShading')
        sys_id = XMLHelper.add_element(interior_shading, 'SystemIdentifier')
        XMLHelper.add_attribute(sys_id, 'id', "#{id}InteriorShading")
        XMLHelper.add_element(interior_shading, 'Type', @interior_shading_type, :string) unless @interior_shading_type.nil?
        XMLHelper.add_element(interior_shading, 'SummerShadingCoefficient', @interior_shading_factor_summer, :float, @interior_shading_factor_summer_isdefaulted) unless @interior_shading_factor_summer.nil?
        XMLHelper.add_element(interior_shading, 'WinterShadingCoefficient', @interior_shading_factor_winter, :float, @interior_shading_factor_winter_isdefaulted) unless @interior_shading_factor_winter.nil?
      end
      if not @roof_idref.nil?
        attached_to_roof = XMLHelper.add_element(skylight, 'AttachedToRoof')
        XMLHelper.add_attribute(attached_to_roof, 'idref', @roof_idref)
      end
    end

    def from_oga(skylight)
      return if skylight.nil?

      @id = HPXML::get_id(skylight)
      @area = XMLHelper.get_value(skylight, 'Area', :float)
      @azimuth = XMLHelper.get_value(skylight, 'Azimuth', :integer)
      @orientation = XMLHelper.get_value(skylight, 'Orientation', :string)
      @frame_type = XMLHelper.get_child_name(skylight, 'FrameType')
      @aluminum_thermal_break = XMLHelper.get_value(skylight, 'FrameType/Aluminum/ThermalBreak', :boolean)
      @glass_layers = XMLHelper.get_value(skylight, 'GlassLayers', :string)
      @glass_type = XMLHelper.get_value(skylight, 'GlassType', :string)
      @gas_fill = XMLHelper.get_value(skylight, 'GasFill', :string)
      @ufactor = XMLHelper.get_value(skylight, 'UFactor', :float)
      @shgc = XMLHelper.get_value(skylight, 'SHGC', :float)
      @exterior_shading_type = XMLHelper.get_value(skylight, 'ExteriorShading/Type', :string)
      @exterior_shading_factor_summer = XMLHelper.get_value(skylight, 'ExteriorShading/SummerShadingCoefficient', :float)
      @exterior_shading_factor_winter = XMLHelper.get_value(skylight, 'ExteriorShading/WinterShadingCoefficient', :float)
      @interior_shading_type = XMLHelper.get_value(skylight, 'InteriorShading/Type', :string)
      @interior_shading_factor_summer = XMLHelper.get_value(skylight, 'InteriorShading/SummerShadingCoefficient', :float)
      @interior_shading_factor_winter = XMLHelper.get_value(skylight, 'InteriorShading/WinterShadingCoefficient', :float)
      @roof_idref = HPXML::get_idref(XMLHelper.get_element(skylight, 'AttachedToRoof'))
    end
  end

  class Doors < BaseArrayElement
    def add(**kwargs)
      self << Door.new(@hpxml_object, **kwargs)
    end

    def from_oga(hpxml)
      return if hpxml.nil?

      XMLHelper.get_elements(hpxml, 'Building/BuildingDetails/Enclosure/Doors/Door').each do |door|
        self << Door.new(@hpxml_object, door)
      end
    end
  end

  class Door < BaseElement
    ATTRS = [:id, :wall_idref, :area, :azimuth, :orientation, :r_value]
    attr_accessor(*ATTRS)

    def wall
      return if @wall_idref.nil?

      (@hpxml_object.walls + @hpxml_object.foundation_walls).each do |wall|
        next unless wall.id == @wall_idref

        return wall
      end
      fail "Attached wall '#{@wall_idref}' not found for door '#{@id}'."
    end

    def is_exterior
      return wall.is_exterior
    end

    def is_interior
      return !is_exterior
    end

    def is_thermal_boundary
      return HPXML::is_thermal_boundary(wall)
    end

    def is_exterior_thermal_boundary
      return (is_exterior && is_thermal_boundary)
    end

    def is_conditioned
      return HPXML::is_conditioned(self)
    end

    def delete
      @hpxml_object.doors.delete(self)
    end

    def check_for_errors
      errors = []
      begin; wall; rescue StandardError => e; errors << e.message; end
      return errors
    end

    def to_oga(doc)
      return if nil?

      doors = XMLHelper.create_elements_as_needed(doc, ['HPXML', 'Building', 'BuildingDetails', 'Enclosure', 'Doors'])
      door = XMLHelper.add_element(doors, 'Door')
      sys_id = XMLHelper.add_element(door, 'SystemIdentifier')
      XMLHelper.add_attribute(sys_id, 'id', @id)
      if not @wall_idref.nil?
        attached_to_wall = XMLHelper.add_element(door, 'AttachedToWall')
        XMLHelper.add_attribute(attached_to_wall, 'idref', @wall_idref)
      end
      XMLHelper.add_element(door, 'Area', @area, :float) unless @area.nil?
      XMLHelper.add_element(door, 'Azimuth', @azimuth, :integer) unless @azimuth.nil?
      XMLHelper.add_element(door, 'Orientation', @orientation, :string) unless @orientation.nil?
      XMLHelper.add_element(door, 'RValue', @r_value, :float) unless @r_value.nil?
    end

    def from_oga(door)
      return if door.nil?

      @id = HPXML::get_id(door)
      @wall_idref = HPXML::get_idref(XMLHelper.get_element(door, 'AttachedToWall'))
      @area = XMLHelper.get_value(door, 'Area', :float)
      @azimuth = XMLHelper.get_value(door, 'Azimuth', :integer)
      @orientation = XMLHelper.get_value(door, 'Orientation', :string)
      @r_value = XMLHelper.get_value(door, 'RValue', :float)
    end
  end

  class HeatingSystems < BaseArrayElement
    def add(**kwargs)
      self << HeatingSystem.new(@hpxml_object, **kwargs)
    end

    def from_oga(hpxml)
      return if hpxml.nil?

      XMLHelper.get_elements(hpxml, 'Building/BuildingDetails/Systems/HVAC/HVACPlant/HeatingSystem').each do |heating_system|
        self << HeatingSystem.new(@hpxml_object, heating_system)
      end
    end

    def total_fraction_heat_load_served
      map { |htg_sys| htg_sys.fraction_heat_load_served.to_f }.sum(0.0)
    end
  end

  class HeatingSystem < BaseElement
    ATTRS = [:id, :distribution_system_idref, :year_installed, :heating_system_type,
             :heating_system_fuel, :heating_capacity, :heating_efficiency_afue,
             :heating_efficiency_percent, :fraction_heat_load_served, :electric_auxiliary_energy,
             :third_party_certification, :seed_id, :is_shared_system, :number_of_units_served,
             :shared_loop_watts, :shared_loop_motor_efficiency, :fan_coil_watts, :fan_watts_per_cfm,
             :airflow_defect_ratio, :fan_watts, :heating_airflow_cfm, :location]
    attr_accessor(*ATTRS)

    def distribution_system
      return if @distribution_system_idref.nil?

      @hpxml_object.hvac_distributions.each do |hvac_distribution|
        next unless hvac_distribution.id == @distribution_system_idref

        return hvac_distribution
      end
      fail "Attached HVAC distribution system '#{@distribution_system_idref}' not found for HVAC system '#{@id}'."
    end

    def attached_cooling_system
      return if distribution_system.nil?

      distribution_system.hvac_systems.each do |hvac_system|
        next if hvac_system.id == @id

        return hvac_system
      end
      return
    end

    def delete
      @hpxml_object.heating_systems.delete(self)
      @hpxml_object.water_heating_systems.each do |water_heating_system|
        next unless water_heating_system.related_hvac_idref == @id

        water_heating_system.related_hvac_idref = nil
      end
    end

    def check_for_errors
      errors = []
      begin; distribution_system; rescue StandardError => e; errors << e.message; end
      return errors
    end

    def to_oga(doc)
      return if nil?

      hvac_plant = XMLHelper.create_elements_as_needed(doc, ['HPXML', 'Building', 'BuildingDetails', 'Systems', 'HVAC', 'HVACPlant'])
      heating_system = XMLHelper.add_element(hvac_plant, 'HeatingSystem')
      sys_id = XMLHelper.add_element(heating_system, 'SystemIdentifier')
      XMLHelper.add_attribute(sys_id, 'id', @id)
      XMLHelper.add_element(heating_system, 'UnitLocation', @location, :string) unless @location.nil?
      XMLHelper.add_element(heating_system, 'YearInstalled', @year_installed, :integer) unless @year_installed.nil?
      XMLHelper.add_element(heating_system, 'ThirdPartyCertification', @third_party_certification, :string) unless @third_party_certification.nil?
      if not @distribution_system_idref.nil?
        distribution_system = XMLHelper.add_element(heating_system, 'DistributionSystem')
        XMLHelper.add_attribute(distribution_system, 'idref', @distribution_system_idref)
      end
      XMLHelper.add_element(heating_system, 'IsSharedSystem', @is_shared_system, :boolean) unless @is_shared_system.nil?
      XMLHelper.add_element(heating_system, 'NumberofUnitsServed', @number_of_units_served, :integer) unless @number_of_units_served.nil?
      if not @heating_system_type.nil?
        heating_system_type_el = XMLHelper.add_element(heating_system, 'HeatingSystemType')
        XMLHelper.add_element(heating_system_type_el, @heating_system_type)
      end
      XMLHelper.add_element(heating_system, 'HeatingSystemFuel', @heating_system_fuel, :string) unless @heating_system_fuel.nil?
      XMLHelper.add_element(heating_system, 'HeatingCapacity', @heating_capacity, :float, @heating_capacity_isdefaulted) unless @heating_capacity.nil?

      efficiency_units = nil
      efficiency_value = nil
      if [HVACTypeFurnace, HVACTypeWallFurnace, HVACTypeFloorFurnace, HVACTypeBoiler].include? @heating_system_type
        efficiency_units = UnitsAFUE
        efficiency_value = @heating_efficiency_afue
        efficiency_value_isdefaulted = @heating_efficiency_afue_isdefaulted
      elsif [HVACTypeElectricResistance, HVACTypeStove, HVACTypePortableHeater, HVACTypeFixedHeater, HVACTypeFireplace].include? @heating_system_type
        efficiency_units = UnitsPercent
        efficiency_value = @heating_efficiency_percent
        efficiency_value_isdefaulted = @heating_efficiency_percent_isdefaulted
      end
      if not efficiency_value.nil?
        annual_efficiency = XMLHelper.add_element(heating_system, 'AnnualHeatingEfficiency')
        XMLHelper.add_element(annual_efficiency, 'Units', efficiency_units, :string)
        XMLHelper.add_element(annual_efficiency, 'Value', efficiency_value, :float, efficiency_value_isdefaulted)
      end
      XMLHelper.add_element(heating_system, 'FractionHeatLoadServed', @fraction_heat_load_served, :float, @fraction_heat_load_served_isdefaulted) unless @fraction_heat_load_served.nil?
      XMLHelper.add_element(heating_system, 'ElectricAuxiliaryEnergy', @electric_auxiliary_energy, :float, @electric_auxiliary_energy_isdefaulted) unless @electric_auxiliary_energy.nil?
      XMLHelper.add_extension(heating_system, 'SharedLoopWatts', @shared_loop_watts, :float) unless @shared_loop_watts.nil?
      XMLHelper.add_extension(heating_system, 'SharedLoopMotorEfficiency', @shared_loop_motor_efficiency, :float) unless @shared_loop_motor_efficiency.nil?
      XMLHelper.add_extension(heating_system, 'FanCoilWatts', @fan_coil_watts, :float) unless @fan_coil_watts.nil?
      XMLHelper.add_extension(heating_system, 'FanPowerWattsPerCFM', @fan_watts_per_cfm, :float, @fan_watts_per_cfm_isdefaulted) unless @fan_watts_per_cfm.nil?
      XMLHelper.add_extension(heating_system, 'FanPowerWatts', @fan_watts, :float, @fan_watts_isdefaulted) unless @fan_watts.nil?
      XMLHelper.add_extension(heating_system, 'AirflowDefectRatio', @airflow_defect_ratio, :float, @airflow_defect_ratio_isdefaulted) unless @airflow_defect_ratio.nil?
      XMLHelper.add_extension(heating_system, 'HeatingAirflowCFM', @heating_airflow_cfm, :float, @heating_airflow_cfm_isdefaulted) unless @heating_airflow_cfm.nil?
      XMLHelper.add_extension(heating_system, 'SeedId', @seed_id, :string) unless @seed_id.nil?
    end

    def from_oga(heating_system)
      return if heating_system.nil?

      @id = HPXML::get_id(heating_system)
      @location = XMLHelper.get_value(heating_system, 'UnitLocation', :string)
      @year_installed = XMLHelper.get_value(heating_system, 'YearInstalled', :integer)
      @third_party_certification = XMLHelper.get_value(heating_system, 'ThirdPartyCertification', :string)
      @distribution_system_idref = HPXML::get_idref(XMLHelper.get_element(heating_system, 'DistributionSystem'))
      @is_shared_system = XMLHelper.get_value(heating_system, 'IsSharedSystem', :boolean)
      @number_of_units_served = XMLHelper.get_value(heating_system, 'NumberofUnitsServed', :integer)
      @heating_system_type = XMLHelper.get_child_name(heating_system, 'HeatingSystemType')
      @heating_system_fuel = XMLHelper.get_value(heating_system, 'HeatingSystemFuel', :string)
      @heating_capacity = XMLHelper.get_value(heating_system, 'HeatingCapacity', :float)
      if [HVACTypeFurnace, HVACTypeWallFurnace, HVACTypeFloorFurnace, HVACTypeBoiler].include? @heating_system_type
        @heating_efficiency_afue = XMLHelper.get_value(heating_system, "AnnualHeatingEfficiency[Units='#{UnitsAFUE}']/Value", :float)
      elsif [HVACTypeElectricResistance, HVACTypeStove, HVACTypePortableHeater, HVACTypeFixedHeater, HVACTypeFireplace].include? @heating_system_type
        @heating_efficiency_percent = XMLHelper.get_value(heating_system, "AnnualHeatingEfficiency[Units='Percent']/Value", :float)
      end
      @fraction_heat_load_served = XMLHelper.get_value(heating_system, 'FractionHeatLoadServed', :float)
      @electric_auxiliary_energy = XMLHelper.get_value(heating_system, 'ElectricAuxiliaryEnergy', :float)
      @shared_loop_watts = XMLHelper.get_value(heating_system, 'extension/SharedLoopWatts', :float)
      @shared_loop_motor_efficiency = XMLHelper.get_value(heating_system, 'extension/SharedLoopMotorEfficiency', :float)
      @fan_coil_watts = XMLHelper.get_value(heating_system, 'extension/FanCoilWatts', :float)
      @fan_watts_per_cfm = XMLHelper.get_value(heating_system, 'extension/FanPowerWattsPerCFM', :float)
      @fan_watts = XMLHelper.get_value(heating_system, 'extension/FanPowerWatts', :float)
      @airflow_defect_ratio = XMLHelper.get_value(heating_system, 'extension/AirflowDefectRatio', :float)
      @heating_airflow_cfm = XMLHelper.get_value(heating_system, 'extension/HeatingAirflowCFM', :float)
      @seed_id = XMLHelper.get_value(heating_system, 'extension/SeedId', :string)
    end
  end

  class CoolingSystems < BaseArrayElement
    def add(**kwargs)
      self << CoolingSystem.new(@hpxml_object, **kwargs)
    end

    def from_oga(hpxml)
      return if hpxml.nil?

      XMLHelper.get_elements(hpxml, 'Building/BuildingDetails/Systems/HVAC/HVACPlant/CoolingSystem').each do |cooling_system|
        self << CoolingSystem.new(@hpxml_object, cooling_system)
      end
    end

    def total_fraction_cool_load_served
      map { |clg_sys| clg_sys.fraction_cool_load_served.to_f }.sum(0.0)
    end
  end

  class CoolingSystem < BaseElement
    ATTRS = [:id, :distribution_system_idref, :year_installed, :cooling_system_type,
             :cooling_system_fuel, :cooling_capacity, :compressor_type, :fraction_cool_load_served,
             :cooling_efficiency_seer, :cooling_efficiency_eer, :cooling_efficiency_ceer, :cooling_efficiency_kw_per_ton,
             :cooling_shr, :third_party_certification, :seed_id, :is_shared_system, :number_of_units_served,
             :shared_loop_watts, :shared_loop_motor_efficiency, :fan_coil_watts, :airflow_defect_ratio,
             :fan_watts_per_cfm, :charge_defect_ratio, :cooling_airflow_cfm, :location]
    attr_accessor(*ATTRS)

    def distribution_system
      return if @distribution_system_idref.nil?

      @hpxml_object.hvac_distributions.each do |hvac_distribution|
        next unless hvac_distribution.id == @distribution_system_idref

        return hvac_distribution
      end
      fail "Attached HVAC distribution system '#{@distribution_system_idref}' not found for HVAC system '#{@id}'."
    end

    def attached_heating_system
      return if distribution_system.nil?

      distribution_system.hvac_systems.each do |hvac_system|
        next if hvac_system.id == @id

        return hvac_system
      end
      return
    end

    def delete
      @hpxml_object.cooling_systems.delete(self)
      @hpxml_object.water_heating_systems.each do |water_heating_system|
        next unless water_heating_system.related_hvac_idref == @id

        water_heating_system.related_hvac_idref = nil
      end
    end

    def check_for_errors
      errors = []
      begin; distribution_system; rescue StandardError => e; errors << e.message; end
      return errors
    end

    def to_oga(doc)
      return if nil?

      hvac_plant = XMLHelper.create_elements_as_needed(doc, ['HPXML', 'Building', 'BuildingDetails', 'Systems', 'HVAC', 'HVACPlant'])
      cooling_system = XMLHelper.add_element(hvac_plant, 'CoolingSystem')
      sys_id = XMLHelper.add_element(cooling_system, 'SystemIdentifier')
      XMLHelper.add_attribute(sys_id, 'id', @id)
      XMLHelper.add_element(cooling_system, 'UnitLocation', @location, :string) unless @location.nil?
      XMLHelper.add_element(cooling_system, 'YearInstalled', @year_installed, :integer) unless @year_installed.nil?
      XMLHelper.add_element(cooling_system, 'ThirdPartyCertification', @third_party_certification, :string) unless @third_party_certification.nil?
      if not @distribution_system_idref.nil?
        distribution_system = XMLHelper.add_element(cooling_system, 'DistributionSystem')
        XMLHelper.add_attribute(distribution_system, 'idref', @distribution_system_idref)
      end
      XMLHelper.add_element(cooling_system, 'IsSharedSystem', @is_shared_system, :boolean) unless @is_shared_system.nil?
      XMLHelper.add_element(cooling_system, 'NumberofUnitsServed', @number_of_units_served, :integer) unless @number_of_units_served.nil?
      XMLHelper.add_element(cooling_system, 'CoolingSystemType', @cooling_system_type, :string) unless @cooling_system_type.nil?
      XMLHelper.add_element(cooling_system, 'CoolingSystemFuel', @cooling_system_fuel, :string) unless @cooling_system_fuel.nil?
      XMLHelper.add_element(cooling_system, 'CoolingCapacity', @cooling_capacity, :float, @cooling_capacity_isdefaulted) unless @cooling_capacity.nil?
      XMLHelper.add_element(cooling_system, 'CompressorType', @compressor_type, :string, @compressor_type_isdefaulted) unless @compressor_type.nil?
      XMLHelper.add_element(cooling_system, 'FractionCoolLoadServed', @fraction_cool_load_served, :float, @fraction_cool_load_served_isdefaulted) unless @fraction_cool_load_served.nil?

      efficiency_units = nil
      efficiency_value = nil
      if [HVACTypeCentralAirConditioner, HVACTypeMiniSplitAirConditioner].include? @cooling_system_type
        efficiency_units = UnitsSEER
        efficiency_value = @cooling_efficiency_seer
        efficiency_value_isdefaulted = @cooling_efficiency_seer_isdefaulted
      elsif [HVACTypeRoomAirConditioner].include? @cooling_system_type
        if not @cooling_efficiency_eer.nil?
          efficiency_units = UnitsEER
          efficiency_value = @cooling_efficiency_eer
          efficiency_value_isdefaulted = @cooling_efficiency_eer_isdefaulted
        elsif not @cooling_efficiency_ceer.nil?
          efficiency_units = UnitsCEER
          efficiency_value = @cooling_efficiency_ceer
          efficiency_value_isdefaulted = @cooling_efficiency_ceer_isdefaulted
        end
      elsif [HVACTypeChiller].include? @cooling_system_type
        efficiency_units = UnitsKwPerTon
        efficiency_value = @cooling_efficiency_kw_per_ton
        efficiency_value_isdefaulted = @cooling_efficiency_kw_per_ton_isdefaulted
      end
      if not efficiency_value.nil?
        annual_efficiency = XMLHelper.add_element(cooling_system, 'AnnualCoolingEfficiency')
        XMLHelper.add_element(annual_efficiency, 'Units', efficiency_units, :string)
        XMLHelper.add_element(annual_efficiency, 'Value', efficiency_value, :float, efficiency_value_isdefaulted)
      end
      XMLHelper.add_element(cooling_system, 'SensibleHeatFraction', @cooling_shr, :float, @cooling_shr_isdefaulted) unless @cooling_shr.nil?
      XMLHelper.add_extension(cooling_system, 'AirflowDefectRatio', @airflow_defect_ratio, :float, @airflow_defect_ratio_isdefaulted) unless @airflow_defect_ratio.nil?
      XMLHelper.add_extension(cooling_system, 'ChargeDefectRatio', @charge_defect_ratio, :float, @charge_defect_ratio_isdefaulted) unless @charge_defect_ratio.nil?
      XMLHelper.add_extension(cooling_system, 'FanPowerWattsPerCFM', @fan_watts_per_cfm, :float, @fan_watts_per_cfm_isdefaulted) unless @fan_watts_per_cfm.nil?
      XMLHelper.add_extension(cooling_system, 'CoolingAirflowCFM', @cooling_airflow_cfm, :float, @cooling_airflow_cfm_isdefaulted) unless @cooling_airflow_cfm.nil?
      XMLHelper.add_extension(cooling_system, 'SharedLoopWatts', @shared_loop_watts, :float) unless @shared_loop_watts.nil?
      XMLHelper.add_extension(cooling_system, 'SharedLoopMotorEfficiency', @shared_loop_motor_efficiency, :float) unless @shared_loop_motor_efficiency.nil?
      XMLHelper.add_extension(cooling_system, 'FanCoilWatts', @fan_coil_watts, :float) unless @fan_coil_watts.nil?
      XMLHelper.add_extension(cooling_system, 'SeedId', @seed_id, :string) unless @seed_id.nil?
    end

    def from_oga(cooling_system)
      return if cooling_system.nil?

      @id = HPXML::get_id(cooling_system)
      @location = XMLHelper.get_value(cooling_system, 'UnitLocation', :string)
      @year_installed = XMLHelper.get_value(cooling_system, 'YearInstalled', :integer)
      @third_party_certification = XMLHelper.get_value(cooling_system, 'ThirdPartyCertification', :string)
      @distribution_system_idref = HPXML::get_idref(XMLHelper.get_element(cooling_system, 'DistributionSystem'))
      @is_shared_system = XMLHelper.get_value(cooling_system, 'IsSharedSystem', :boolean)
      @number_of_units_served = XMLHelper.get_value(cooling_system, 'NumberofUnitsServed', :integer)
      @cooling_system_type = XMLHelper.get_value(cooling_system, 'CoolingSystemType', :string)
      @cooling_system_fuel = XMLHelper.get_value(cooling_system, 'CoolingSystemFuel', :string)
      @cooling_capacity = XMLHelper.get_value(cooling_system, 'CoolingCapacity', :float)
      @compressor_type = XMLHelper.get_value(cooling_system, 'CompressorType', :string)
      @fraction_cool_load_served = XMLHelper.get_value(cooling_system, 'FractionCoolLoadServed', :float)
      if [HVACTypeCentralAirConditioner, HVACTypeMiniSplitAirConditioner].include? @cooling_system_type
        @cooling_efficiency_seer = XMLHelper.get_value(cooling_system, "AnnualCoolingEfficiency[Units='#{UnitsSEER}']/Value", :float)
      elsif [HVACTypeRoomAirConditioner].include? @cooling_system_type
        @cooling_efficiency_eer = XMLHelper.get_value(cooling_system, "AnnualCoolingEfficiency[Units='#{UnitsEER}']/Value", :float)
        @cooling_efficiency_ceer = XMLHelper.get_value(cooling_system, "AnnualCoolingEfficiency[Units='#{UnitsCEER}']/Value", :float)
      elsif [HVACTypeChiller].include? @cooling_system_type
        @cooling_efficiency_kw_per_ton = XMLHelper.get_value(cooling_system, "AnnualCoolingEfficiency[Units='#{UnitsKwPerTon}']/Value", :float)
      end
      @cooling_shr = XMLHelper.get_value(cooling_system, 'SensibleHeatFraction', :float)
      @airflow_defect_ratio = XMLHelper.get_value(cooling_system, 'extension/AirflowDefectRatio', :float)
      @charge_defect_ratio = XMLHelper.get_value(cooling_system, 'extension/ChargeDefectRatio', :float)
      @fan_watts_per_cfm = XMLHelper.get_value(cooling_system, 'extension/FanPowerWattsPerCFM', :float)
      @cooling_airflow_cfm = XMLHelper.get_value(cooling_system, 'extension/CoolingAirflowCFM', :float)
      @shared_loop_watts = XMLHelper.get_value(cooling_system, 'extension/SharedLoopWatts', :float)
      @shared_loop_motor_efficiency = XMLHelper.get_value(cooling_system, 'extension/SharedLoopMotorEfficiency', :float)
      @fan_coil_watts = XMLHelper.get_value(cooling_system, 'extension/FanCoilWatts', :float)
      @seed_id = XMLHelper.get_value(cooling_system, 'extension/SeedId', :string)
    end
  end

  class HeatPumps < BaseArrayElement
    def add(**kwargs)
      self << HeatPump.new(@hpxml_object, **kwargs)
    end

    def from_oga(hpxml)
      return if hpxml.nil?

      XMLHelper.get_elements(hpxml, 'Building/BuildingDetails/Systems/HVAC/HVACPlant/HeatPump').each do |heat_pump|
        self << HeatPump.new(@hpxml_object, heat_pump)
      end
    end

    def total_fraction_heat_load_served
      map { |hp| hp.fraction_heat_load_served.to_f }.sum(0.0)
    end

    def total_fraction_cool_load_served
      map { |hp| hp.fraction_cool_load_served.to_f }.sum(0.0)
    end
  end

  class HeatPump < BaseElement
    ATTRS = [:id, :distribution_system_idref, :year_installed, :heat_pump_type, :heat_pump_fuel,
             :heating_capacity, :heating_capacity_17F, :cooling_capacity, :compressor_type,
             :cooling_shr, :backup_heating_fuel, :backup_heating_capacity,
             :backup_heating_efficiency_percent, :backup_heating_efficiency_afue,
             :backup_heating_switchover_temp, :fraction_heat_load_served, :fraction_cool_load_served,
             :cooling_efficiency_seer, :cooling_efficiency_eer, :heating_efficiency_hspf,
             :heating_efficiency_cop, :third_party_certification, :seed_id, :pump_watts_per_ton,
             :fan_watts_per_cfm, :is_shared_system, :number_of_units_served, :shared_loop_watts,
             :shared_loop_motor_efficiency, :airflow_defect_ratio, :charge_defect_ratio,
             :heating_airflow_cfm, :cooling_airflow_cfm, :location]
    attr_accessor(*ATTRS)

    def distribution_system
      return if @distribution_system_idref.nil?

      @hpxml_object.hvac_distributions.each do |hvac_distribution|
        next unless hvac_distribution.id == @distribution_system_idref

        return hvac_distribution
      end
      fail "Attached HVAC distribution system '#{@distribution_system_idref}' not found for HVAC system '#{@id}'."
    end

    def delete
      @hpxml_object.heat_pumps.delete(self)
      @hpxml_object.water_heating_systems.each do |water_heating_system|
        next unless water_heating_system.related_hvac_idref == @id

        water_heating_system.related_hvac_idref = nil
      end
    end

    def check_for_errors
      errors = []
      begin; distribution_system; rescue StandardError => e; errors << e.message; end
      return errors
    end

    def to_oga(doc)
      return if nil?

      hvac_plant = XMLHelper.create_elements_as_needed(doc, ['HPXML', 'Building', 'BuildingDetails', 'Systems', 'HVAC', 'HVACPlant'])
      heat_pump = XMLHelper.add_element(hvac_plant, 'HeatPump')
      sys_id = XMLHelper.add_element(heat_pump, 'SystemIdentifier')
      XMLHelper.add_attribute(sys_id, 'id', @id)
      XMLHelper.add_element(heat_pump, 'UnitLocation', @location, :string) unless @location.nil?
      XMLHelper.add_element(heat_pump, 'YearInstalled', @year_installed, :integer) unless @year_installed.nil?
      XMLHelper.add_element(heat_pump, 'ThirdPartyCertification', @third_party_certification, :string) unless @third_party_certification.nil?
      if not @distribution_system_idref.nil?
        distribution_system = XMLHelper.add_element(heat_pump, 'DistributionSystem')
        XMLHelper.add_attribute(distribution_system, 'idref', @distribution_system_idref)
      end
      XMLHelper.add_element(heat_pump, 'IsSharedSystem', @is_shared_system, :boolean) unless @is_shared_system.nil?
      XMLHelper.add_element(heat_pump, 'NumberofUnitsServed', @number_of_units_served, :integer) unless @number_of_units_served.nil?
      XMLHelper.add_element(heat_pump, 'HeatPumpType', @heat_pump_type, :string) unless @heat_pump_type.nil?
      XMLHelper.add_element(heat_pump, 'HeatPumpFuel', @heat_pump_fuel, :string) unless @heat_pump_fuel.nil?
      XMLHelper.add_element(heat_pump, 'HeatingCapacity', @heating_capacity, :float, @heating_capacity_isdefaulted) unless @heating_capacity.nil?
      XMLHelper.add_element(heat_pump, 'HeatingCapacity17F', @heating_capacity_17F, :float) unless @heating_capacity_17F.nil?
      XMLHelper.add_element(heat_pump, 'CoolingCapacity', @cooling_capacity, :float, @cooling_capacity_isdefaulted) unless @cooling_capacity.nil?
      XMLHelper.add_element(heat_pump, 'CompressorType', @compressor_type, :string, @compressor_type_isdefaulted) unless @compressor_type.nil?
      XMLHelper.add_element(heat_pump, 'CoolingSensibleHeatFraction', @cooling_shr, :float, @cooling_shr_isdefaulted) unless @cooling_shr.nil?
      XMLHelper.add_element(heat_pump, 'BackupSystemFuel', @backup_heating_fuel, :string) unless @backup_heating_fuel.nil?
      efficiencies = { 'Percent' => @backup_heating_efficiency_percent,
                       UnitsAFUE => @backup_heating_efficiency_afue }
      efficiencies.each do |units, value|
        next if value.nil?

        backup_eff = XMLHelper.add_element(heat_pump, 'BackupAnnualHeatingEfficiency')
        XMLHelper.add_element(backup_eff, 'Units', units, :string)
        XMLHelper.add_element(backup_eff, 'Value', value, :float)
      end
      XMLHelper.add_element(heat_pump, 'BackupHeatingCapacity', @backup_heating_capacity, :float, @backup_heating_capacity_isdefaulted) unless @backup_heating_capacity.nil?
      XMLHelper.add_element(heat_pump, 'BackupHeatingSwitchoverTemperature', @backup_heating_switchover_temp, :float) unless @backup_heating_switchover_temp.nil?
      XMLHelper.add_element(heat_pump, 'FractionHeatLoadServed', @fraction_heat_load_served, :float, @fraction_heat_load_served_isdefaulted) unless @fraction_heat_load_served.nil?
      XMLHelper.add_element(heat_pump, 'FractionCoolLoadServed', @fraction_cool_load_served, :float, @fraction_cool_load_served_isdefaulted) unless @fraction_cool_load_served.nil?

      clg_efficiency_units = nil
      clg_efficiency_value = nil
      htg_efficiency_units = nil
      htg_efficiency_value = nil
      if [HVACTypeHeatPumpAirToAir, HVACTypeHeatPumpMiniSplit].include? @heat_pump_type
        clg_efficiency_units = UnitsSEER
        clg_efficiency_value = @cooling_efficiency_seer
        clg_efficiency_value_isdefaulted = @cooling_efficiency_seer_isdefaulted
        htg_efficiency_units = UnitsHSPF
        htg_efficiency_value = @heating_efficiency_hspf
        htg_efficiency_value_isdefaulted = @heating_efficiency_hspf_isdefaulted
      elsif [HVACTypeHeatPumpGroundToAir, HVACTypeHeatPumpWaterLoopToAir].include? @heat_pump_type
        clg_efficiency_units = UnitsEER
        clg_efficiency_value = @cooling_efficiency_eer
        clg_efficiency_value_isdefaulted = @cooling_efficiency_eer_isdefaulted
        htg_efficiency_units = UnitsCOP
        htg_efficiency_value = @heating_efficiency_cop
        htg_efficiency_value_isdefaulted = @heating_efficiency_cop_isdefaulted
      end
      if not clg_efficiency_value.nil?
        annual_efficiency = XMLHelper.add_element(heat_pump, 'AnnualCoolingEfficiency')
        XMLHelper.add_element(annual_efficiency, 'Units', clg_efficiency_units, :string)
        XMLHelper.add_element(annual_efficiency, 'Value', clg_efficiency_value, :float, clg_efficiency_value_isdefaulted)
      end
      if not htg_efficiency_value.nil?
        annual_efficiency = XMLHelper.add_element(heat_pump, 'AnnualHeatingEfficiency')
        XMLHelper.add_element(annual_efficiency, 'Units', htg_efficiency_units, :string)
        XMLHelper.add_element(annual_efficiency, 'Value', htg_efficiency_value, :float, htg_efficiency_value_isdefaulted)
      end
      XMLHelper.add_extension(heat_pump, 'AirflowDefectRatio', @airflow_defect_ratio, :float, @airflow_defect_ratio_isdefaulted) unless @airflow_defect_ratio.nil?
      XMLHelper.add_extension(heat_pump, 'ChargeDefectRatio', @charge_defect_ratio, :float, @charge_defect_ratio_isdefaulted) unless @charge_defect_ratio.nil?
      XMLHelper.add_extension(heat_pump, 'FanPowerWattsPerCFM', @fan_watts_per_cfm, :float, @fan_watts_per_cfm_isdefaulted) unless @fan_watts_per_cfm.nil?
      XMLHelper.add_extension(heat_pump, 'HeatingAirflowCFM', @heating_airflow_cfm, :float, @heating_airflow_cfm_isdefaulted) unless @heating_airflow_cfm.nil?
      XMLHelper.add_extension(heat_pump, 'CoolingAirflowCFM', @cooling_airflow_cfm, :float, @cooling_airflow_cfm_isdefaulted) unless @cooling_airflow_cfm.nil?
      XMLHelper.add_extension(heat_pump, 'PumpPowerWattsPerTon', @pump_watts_per_ton, :float, @pump_watts_per_ton_isdefaulted) unless @pump_watts_per_ton.nil?
      XMLHelper.add_extension(heat_pump, 'SharedLoopWatts', @shared_loop_watts, :float) unless @shared_loop_watts.nil?
      XMLHelper.add_extension(heat_pump, 'SharedLoopMotorEfficiency', @shared_loop_motor_efficiency, :float) unless @shared_loop_motor_efficiency.nil?
      XMLHelper.add_extension(heat_pump, 'SeedId', @seed_id, :string) unless @seed_id.nil?
    end

    def from_oga(heat_pump)
      return if heat_pump.nil?

      @id = HPXML::get_id(heat_pump)
      @location = XMLHelper.get_value(heat_pump, 'UnitLocation', :string)
      @year_installed = XMLHelper.get_value(heat_pump, 'YearInstalled', :integer)
      @third_party_certification = XMLHelper.get_value(heat_pump, 'ThirdPartyCertification', :string)
      @distribution_system_idref = HPXML::get_idref(XMLHelper.get_element(heat_pump, 'DistributionSystem'))
      @is_shared_system = XMLHelper.get_value(heat_pump, 'IsSharedSystem', :boolean)
      @number_of_units_served = XMLHelper.get_value(heat_pump, 'NumberofUnitsServed', :integer)
      @heat_pump_type = XMLHelper.get_value(heat_pump, 'HeatPumpType', :string)
      @heat_pump_fuel = XMLHelper.get_value(heat_pump, 'HeatPumpFuel', :string)
      @heating_capacity = XMLHelper.get_value(heat_pump, 'HeatingCapacity', :float)
      @heating_capacity_17F = XMLHelper.get_value(heat_pump, 'HeatingCapacity17F', :float)
      @cooling_capacity = XMLHelper.get_value(heat_pump, 'CoolingCapacity', :float)
      @compressor_type = XMLHelper.get_value(heat_pump, 'CompressorType', :string)
      @cooling_shr = XMLHelper.get_value(heat_pump, 'CoolingSensibleHeatFraction', :float)
      @backup_heating_fuel = XMLHelper.get_value(heat_pump, 'BackupSystemFuel', :string)
      @backup_heating_efficiency_percent = XMLHelper.get_value(heat_pump, "BackupAnnualHeatingEfficiency[Units='Percent']/Value", :float)
      @backup_heating_efficiency_afue = XMLHelper.get_value(heat_pump, "BackupAnnualHeatingEfficiency[Units='#{UnitsAFUE}']/Value", :float)
      @backup_heating_capacity = XMLHelper.get_value(heat_pump, 'BackupHeatingCapacity', :float)
      @backup_heating_switchover_temp = XMLHelper.get_value(heat_pump, 'BackupHeatingSwitchoverTemperature', :float)
      @fraction_heat_load_served = XMLHelper.get_value(heat_pump, 'FractionHeatLoadServed', :float)
      @fraction_cool_load_served = XMLHelper.get_value(heat_pump, 'FractionCoolLoadServed', :float)
      if [HVACTypeHeatPumpAirToAir, HVACTypeHeatPumpMiniSplit].include? @heat_pump_type
        @cooling_efficiency_seer = XMLHelper.get_value(heat_pump, "AnnualCoolingEfficiency[Units='#{UnitsSEER}']/Value", :float)
      elsif [HVACTypeHeatPumpGroundToAir, HVACTypeHeatPumpWaterLoopToAir].include? @heat_pump_type
        @cooling_efficiency_eer = XMLHelper.get_value(heat_pump, "AnnualCoolingEfficiency[Units='#{UnitsEER}']/Value", :float)
      end
      if [HVACTypeHeatPumpAirToAir, HVACTypeHeatPumpMiniSplit].include? @heat_pump_type
        @heating_efficiency_hspf = XMLHelper.get_value(heat_pump, "AnnualHeatingEfficiency[Units='#{UnitsHSPF}']/Value", :float)
      elsif [HVACTypeHeatPumpGroundToAir, HVACTypeHeatPumpWaterLoopToAir].include? @heat_pump_type
        @heating_efficiency_cop = XMLHelper.get_value(heat_pump, "AnnualHeatingEfficiency[Units='#{UnitsCOP}']/Value", :float)
      end
      @airflow_defect_ratio = XMLHelper.get_value(heat_pump, 'extension/AirflowDefectRatio', :float)
      @charge_defect_ratio = XMLHelper.get_value(heat_pump, 'extension/ChargeDefectRatio', :float)
      @fan_watts_per_cfm = XMLHelper.get_value(heat_pump, 'extension/FanPowerWattsPerCFM', :float)
      @heating_airflow_cfm = XMLHelper.get_value(heat_pump, 'extension/HeatingAirflowCFM', :float)
      @cooling_airflow_cfm = XMLHelper.get_value(heat_pump, 'extension/CoolingAirflowCFM', :float)
      @pump_watts_per_ton = XMLHelper.get_value(heat_pump, 'extension/PumpPowerWattsPerTon', :float)
      @shared_loop_watts = XMLHelper.get_value(heat_pump, 'extension/SharedLoopWatts', :float)
      @shared_loop_motor_efficiency = XMLHelper.get_value(heat_pump, 'extension/SharedLoopMotorEfficiency', :float)
      @seed_id = XMLHelper.get_value(heat_pump, 'extension/SeedId', :string)
    end
  end

  class HVACPlant < BaseElement
    HDL_ATTRS = { hdl_total: 'Total',
                  hdl_ducts: 'Ducts',
                  hdl_windows: 'Windows',
                  hdl_skylights: 'Skylights',
                  hdl_doors: 'Doors',
                  hdl_walls: 'Walls',
                  hdl_roofs: 'Roofs',
                  hdl_floors: 'Floors',
                  hdl_slabs: 'Slabs',
                  hdl_ceilings: 'Ceilings',
                  hdl_infilvent: 'InfilVent' }
    CDL_SENS_ATTRS = { cdl_sens_total: 'Total',
                       cdl_sens_ducts: 'Ducts',
                       cdl_sens_windows: 'Windows',
                       cdl_sens_skylights: 'Skylights',
                       cdl_sens_doors: 'Doors',
                       cdl_sens_walls: 'Walls',
                       cdl_sens_roofs: 'Roofs',
                       cdl_sens_floors: 'Floors',
                       cdl_sens_slabs: 'Slabs',
                       cdl_sens_ceilings: 'Ceilings',
                       cdl_sens_infilvent: 'InfilVent',
                       cdl_sens_intgains: 'InternalGains' }
    CDL_LAT_ATTRS = { cdl_lat_total: 'Total',
                      cdl_lat_ducts: 'Ducts',
                      cdl_lat_infilvent: 'InfilVent',
                      cdl_lat_intgains: 'InternalGains' }
    ATTRS = HDL_ATTRS.keys + CDL_SENS_ATTRS.keys + CDL_LAT_ATTRS.keys
    attr_accessor(*ATTRS)

    def check_for_errors
      errors = []
      return errors
    end

    def to_oga(doc)
      return if nil?

      hvac_plant = XMLHelper.create_elements_as_needed(doc, ['HPXML', 'Building', 'BuildingDetails', 'Systems', 'HVAC', 'HVACPlant'])
      if not @hdl_total.nil?
        dl_extension = XMLHelper.create_elements_as_needed(hvac_plant, ['extension', 'DesignLoads'])
        XMLHelper.add_attribute(dl_extension, 'dataSource', 'software')
        hdl = XMLHelper.add_element(dl_extension, 'Heating')
        HDL_ATTRS.each do |attr, element_name|
          XMLHelper.add_element(hdl, element_name, send(attr), :float)
        end
        cdl_sens = XMLHelper.add_element(dl_extension, 'CoolingSensible')
        CDL_SENS_ATTRS.each do |attr, element_name|
          XMLHelper.add_element(cdl_sens, element_name, send(attr), :float)
        end
        cdl_lat = XMLHelper.add_element(dl_extension, 'CoolingLatent')
        CDL_LAT_ATTRS.each do |attr, element_name|
          XMLHelper.add_element(cdl_lat, element_name, send(attr), :float)
        end
      end
    end

    def from_oga(hpxml)
      return if hpxml.nil?

      hvac_plant = XMLHelper.get_element(hpxml, 'Building/BuildingDetails/Systems/HVAC/HVACPlant')
      return if hvac_plant.nil?

      HDL_ATTRS.each do |attr, element_name|
        send("#{attr.to_s}=", XMLHelper.get_value(hvac_plant, "extension/DesignLoads/Heating/#{element_name}", :float))
      end
      CDL_SENS_ATTRS.each do |attr, element_name|
        send("#{attr.to_s}=", XMLHelper.get_value(hvac_plant, "extension/DesignLoads/CoolingSensible/#{element_name}", :float))
      end
      CDL_LAT_ATTRS.each do |attr, element_name|
        send("#{attr.to_s}=", XMLHelper.get_value(hvac_plant, "extension/DesignLoads/CoolingLatent/#{element_name}", :float))
      end
    end
  end

  class HVACControls < BaseArrayElement
    def add(**kwargs)
      self << HVACControl.new(@hpxml_object, **kwargs)
    end

    def from_oga(hpxml)
      return if hpxml.nil?

      XMLHelper.get_elements(hpxml, 'Building/BuildingDetails/Systems/HVAC/HVACControl').each do |hvac_control|
        self << HVACControl.new(@hpxml_object, hvac_control)
      end
    end
  end

  class HVACControl < BaseElement
    ATTRS = [:id, :control_type, :heating_setpoint_temp, :heating_setback_temp,
             :heating_setback_hours_per_week, :heating_setback_start_hour, :cooling_setpoint_temp,
             :cooling_setup_temp, :cooling_setup_hours_per_week, :cooling_setup_start_hour,
             :ceiling_fan_cooling_setpoint_temp_offset,
             :weekday_heating_setpoints, :weekend_heating_setpoints,
             :weekday_cooling_setpoints, :weekend_cooling_setpoints,
             :seasons_heating_begin_month, :seasons_heating_begin_day, :seasons_heating_end_month, :seasons_heating_end_day,
             :seasons_cooling_begin_month, :seasons_cooling_begin_day, :seasons_cooling_end_month, :seasons_cooling_end_day]
    attr_accessor(*ATTRS)

    def delete
      @hpxml_object.hvac_controls.delete(self)
    end

    def check_for_errors
      errors = []

      errors += HPXML::check_dates('Heating Season', @seasons_heating_begin_month, @seasons_heating_begin_day, @seasons_heating_end_month, @seasons_heating_end_day)
      errors += HPXML::check_dates('Cooling Season', @seasons_cooling_begin_month, @seasons_cooling_begin_day, @seasons_cooling_end_month, @seasons_cooling_end_day)

      return errors
    end

    def to_oga(doc)
      return if nil?

      hvac = XMLHelper.create_elements_as_needed(doc, ['HPXML', 'Building', 'BuildingDetails', 'Systems', 'HVAC'])
      hvac_control = XMLHelper.add_element(hvac, 'HVACControl')
      sys_id = XMLHelper.add_element(hvac_control, 'SystemIdentifier')
      XMLHelper.add_attribute(sys_id, 'id', @id)
      XMLHelper.add_element(hvac_control, 'ControlType', @control_type, :string) unless @control_type.nil?
      XMLHelper.add_element(hvac_control, 'SetpointTempHeatingSeason', @heating_setpoint_temp, :float) unless @heating_setpoint_temp.nil?
      XMLHelper.add_element(hvac_control, 'SetbackTempHeatingSeason', @heating_setback_temp, :float) unless @heating_setback_temp.nil?
      XMLHelper.add_element(hvac_control, 'TotalSetbackHoursperWeekHeating', @heating_setback_hours_per_week, :integer) unless @heating_setback_hours_per_week.nil?
      XMLHelper.add_element(hvac_control, 'SetupTempCoolingSeason', @cooling_setup_temp, :float) unless @cooling_setup_temp.nil?
      XMLHelper.add_element(hvac_control, 'SetpointTempCoolingSeason', @cooling_setpoint_temp, :float) unless @cooling_setpoint_temp.nil?
      XMLHelper.add_element(hvac_control, 'TotalSetupHoursperWeekCooling', @cooling_setup_hours_per_week, :integer) unless @cooling_setup_hours_per_week.nil?
      if (not @seasons_heating_begin_month.nil?) || (not @seasons_heating_begin_day.nil?) || (not @seasons_heating_end_month.nil?) || (not @seasons_heating_end_day.nil?)
        heating_season = XMLHelper.add_element(hvac_control, 'HeatingSeason')
        XMLHelper.add_element(heating_season, 'BeginMonth', @seasons_heating_begin_month, :integer, @seasons_heating_begin_month_isdefaulted) unless @seasons_heating_begin_month.nil?
        XMLHelper.add_element(heating_season, 'BeginDayOfMonth', @seasons_heating_begin_day, :integer, @seasons_heating_begin_day_isdefaulted) unless @seasons_heating_begin_day.nil?
        XMLHelper.add_element(heating_season, 'EndMonth', @seasons_heating_end_month, :integer, @seasons_heating_end_month_isdefaulted) unless @seasons_heating_end_month.nil?
        XMLHelper.add_element(heating_season, 'EndDayOfMonth', @seasons_heating_end_day, :integer, @seasons_heating_end_day_isdefaulted) unless @seasons_heating_end_day.nil?
      end
      if (not @seasons_cooling_begin_month.nil?) || (not @seasons_cooling_begin_day.nil?) || (not @seasons_cooling_end_month.nil?) || (not @seasons_cooling_end_day.nil?)
        cooling_season = XMLHelper.add_element(hvac_control, 'CoolingSeason')
        XMLHelper.add_element(cooling_season, 'BeginMonth', @seasons_cooling_begin_month, :integer, @seasons_cooling_begin_month_isdefaulted) unless @seasons_cooling_begin_month.nil?
        XMLHelper.add_element(cooling_season, 'BeginDayOfMonth', @seasons_cooling_begin_day, :integer, @seasons_cooling_begin_day_isdefaulted) unless @seasons_cooling_begin_day.nil?
        XMLHelper.add_element(cooling_season, 'EndMonth', @seasons_cooling_end_month, :integer, @seasons_cooling_end_month_isdefaulted) unless @seasons_cooling_end_month.nil?
        XMLHelper.add_element(cooling_season, 'EndDayOfMonth', @seasons_cooling_end_day, :integer, @seasons_cooling_end_day_isdefaulted) unless @seasons_cooling_end_day.nil?
      end
      XMLHelper.add_extension(hvac_control, 'SetbackStartHourHeating', @heating_setback_start_hour, :integer, @heating_setback_start_hour_isdefaulted) unless @heating_setback_start_hour.nil?
      XMLHelper.add_extension(hvac_control, 'SetupStartHourCooling', @cooling_setup_start_hour, :integer, @cooling_setup_start_hour_isdefaulted) unless @cooling_setup_start_hour.nil?
      XMLHelper.add_extension(hvac_control, 'CeilingFanSetpointTempCoolingSeasonOffset', @ceiling_fan_cooling_setpoint_temp_offset, :float) unless @ceiling_fan_cooling_setpoint_temp_offset.nil?
      XMLHelper.add_extension(hvac_control, 'WeekdaySetpointTempsHeatingSeason', @weekday_heating_setpoints, :string) unless @weekday_heating_setpoints.nil?
      XMLHelper.add_extension(hvac_control, 'WeekendSetpointTempsHeatingSeason', @weekend_heating_setpoints, :string) unless @weekend_heating_setpoints.nil?
      XMLHelper.add_extension(hvac_control, 'WeekdaySetpointTempsCoolingSeason', @weekday_cooling_setpoints, :string) unless @weekday_cooling_setpoints.nil?
      XMLHelper.add_extension(hvac_control, 'WeekendSetpointTempsCoolingSeason', @weekend_cooling_setpoints, :string) unless @weekend_cooling_setpoints.nil?
    end

    def from_oga(hvac_control)
      return if hvac_control.nil?

      @id = HPXML::get_id(hvac_control)
      @control_type = XMLHelper.get_value(hvac_control, 'ControlType', :string)
      @heating_setpoint_temp = XMLHelper.get_value(hvac_control, 'SetpointTempHeatingSeason', :float)
      @heating_setback_temp = XMLHelper.get_value(hvac_control, 'SetbackTempHeatingSeason', :float)
      @heating_setback_hours_per_week = XMLHelper.get_value(hvac_control, 'TotalSetbackHoursperWeekHeating', :integer)
      @cooling_setup_temp = XMLHelper.get_value(hvac_control, 'SetupTempCoolingSeason', :float)
      @cooling_setpoint_temp = XMLHelper.get_value(hvac_control, 'SetpointTempCoolingSeason', :float)
      @cooling_setup_hours_per_week = XMLHelper.get_value(hvac_control, 'TotalSetupHoursperWeekCooling', :integer)
      @seasons_heating_begin_month = XMLHelper.get_value(hvac_control, 'HeatingSeason/BeginMonth', :integer)
      @seasons_heating_begin_day = XMLHelper.get_value(hvac_control, 'HeatingSeason/BeginDayOfMonth', :integer)
      @seasons_heating_end_month = XMLHelper.get_value(hvac_control, 'HeatingSeason/EndMonth', :integer)
      @seasons_heating_end_day = XMLHelper.get_value(hvac_control, 'HeatingSeason/EndDayOfMonth', :integer)
      @seasons_cooling_begin_month = XMLHelper.get_value(hvac_control, 'CoolingSeason/BeginMonth', :integer)
      @seasons_cooling_begin_day = XMLHelper.get_value(hvac_control, 'CoolingSeason/BeginDayOfMonth', :integer)
      @seasons_cooling_end_month = XMLHelper.get_value(hvac_control, 'CoolingSeason/EndMonth', :integer)
      @seasons_cooling_end_day = XMLHelper.get_value(hvac_control, 'CoolingSeason/EndDayOfMonth', :integer)
      @heating_setback_start_hour = XMLHelper.get_value(hvac_control, 'extension/SetbackStartHourHeating', :integer)
      @cooling_setup_start_hour = XMLHelper.get_value(hvac_control, 'extension/SetupStartHourCooling', :integer)
      @ceiling_fan_cooling_setpoint_temp_offset = XMLHelper.get_value(hvac_control, 'extension/CeilingFanSetpointTempCoolingSeasonOffset', :float)
      @weekday_heating_setpoints = XMLHelper.get_value(hvac_control, 'extension/WeekdaySetpointTempsHeatingSeason', :string)
      @weekend_heating_setpoints = XMLHelper.get_value(hvac_control, 'extension/WeekendSetpointTempsHeatingSeason', :string)
      @weekday_cooling_setpoints = XMLHelper.get_value(hvac_control, 'extension/WeekdaySetpointTempsCoolingSeason', :string)
      @weekend_cooling_setpoints = XMLHelper.get_value(hvac_control, 'extension/WeekendSetpointTempsCoolingSeason', :string)
    end
  end

  class HVACDistributions < BaseArrayElement
    def add(**kwargs)
      self << HVACDistribution.new(@hpxml_object, **kwargs)
    end

    def from_oga(hpxml)
      return if hpxml.nil?

      XMLHelper.get_elements(hpxml, 'Building/BuildingDetails/Systems/HVAC/HVACDistribution').each do |hvac_distribution|
        self << HVACDistribution.new(@hpxml_object, hvac_distribution)
      end
    end
  end

  class HVACDistribution < BaseElement
    def initialize(hpxml_object, *args)
      @duct_leakage_measurements = DuctLeakageMeasurements.new(hpxml_object)
      @ducts = Ducts.new(hpxml_object)
      super(hpxml_object, *args)
    end
    ATTRS = [:id, :distribution_system_type, :annual_heating_dse, :annual_cooling_dse,
             :duct_system_sealed, :duct_leakage_to_outside_testing_exemption, :conditioned_floor_area_served,
             :number_of_return_registers, :air_type, :hydronic_type]
    attr_accessor(*ATTRS)
    attr_reader(:duct_leakage_measurements, :ducts)

    def hvac_systems
      list = []
      @hpxml_object.hvac_systems.each do |hvac_system|
        next if hvac_system.distribution_system_idref.nil?
        next unless hvac_system.distribution_system_idref == @id

        list << hvac_system
      end

      if list.size == 0
        fail "Distribution system '#{@id}' found but no HVAC system attached to it."
      end

      num_htg = 0
      num_clg = 0
      list.each do |obj|
        if obj.respond_to? :fraction_heat_load_served
          num_htg += 1 if obj.fraction_heat_load_served.to_f > 0
        end
        if obj.respond_to? :fraction_cool_load_served
          num_clg += 1 if obj.fraction_cool_load_served.to_f > 0
        end
      end

      if num_clg > 1
        fail "Multiple cooling systems found attached to distribution system '#{@id}'."
      end
      if num_htg > 1
        fail "Multiple heating systems found attached to distribution system '#{@id}'."
      end

      return list
    end

    def total_unconditioned_duct_areas
      areas = { HPXML::DuctTypeSupply => 0,
                HPXML::DuctTypeReturn => 0 }
      @ducts.each do |duct|
        next if [HPXML::LocationLivingSpace, HPXML::LocationBasementConditioned].include? duct.duct_location
        next if duct.duct_type.nil?

        areas[duct.duct_type] += duct.duct_surface_area
      end
      return areas
    end

    def delete
      @hpxml_object.hvac_distributions.delete(self)
      @hpxml_object.hvac_systems.each do |hvac_system|
        next if hvac_system.distribution_system_idref.nil?
        next unless hvac_system.distribution_system_idref == @id

        hvac_system.distribution_system_idref = nil
      end
      @hpxml_object.ventilation_fans.each do |ventilation_fan|
        next unless ventilation_fan.distribution_system_idref == @id

        ventilation_fan.distribution_system_idref = nil
      end
    end

    def check_for_errors
      errors = []
      begin; hvac_systems; rescue StandardError => e; errors << e.message; end
      errors += @duct_leakage_measurements.check_for_errors
      errors += @ducts.check_for_errors
      return errors
    end

    def to_oga(doc)
      return if nil?

      hvac = XMLHelper.create_elements_as_needed(doc, ['HPXML', 'Building', 'BuildingDetails', 'Systems', 'HVAC'])
      hvac_distribution = XMLHelper.add_element(hvac, 'HVACDistribution')
      sys_id = XMLHelper.add_element(hvac_distribution, 'SystemIdentifier')
      XMLHelper.add_attribute(sys_id, 'id', @id)
      distribution_system_type_el = XMLHelper.add_element(hvac_distribution, 'DistributionSystemType')
      if [HVACDistributionTypeAir, HVACDistributionTypeHydronic].include? @distribution_system_type
        XMLHelper.add_element(distribution_system_type_el, @distribution_system_type)
        XMLHelper.add_element(hvac_distribution, 'ConditionedFloorAreaServed', @conditioned_floor_area_served, :float) unless @conditioned_floor_area_served.nil?
      elsif [HVACDistributionTypeDSE].include? @distribution_system_type
        XMLHelper.add_element(distribution_system_type_el, 'Other', @distribution_system_type, :string)
        XMLHelper.add_element(hvac_distribution, 'AnnualHeatingDistributionSystemEfficiency', @annual_heating_dse, :float) unless @annual_heating_dse.nil?
        XMLHelper.add_element(hvac_distribution, 'AnnualCoolingDistributionSystemEfficiency', @annual_cooling_dse, :float) unless @annual_cooling_dse.nil?
      else
        fail "Unexpected distribution_system_type '#{@distribution_system_type}'."
      end

      if [HPXML::HVACDistributionTypeHydronic].include? @distribution_system_type
        distribution = XMLHelper.get_element(hvac_distribution, 'DistributionSystemType/HydronicDistribution')
        XMLHelper.add_element(distribution, 'HydronicDistributionType', @hydronic_type, :string) unless @hydronic_type.nil?
      end
      if [HPXML::HVACDistributionTypeAir].include? @distribution_system_type
        distribution = XMLHelper.get_element(hvac_distribution, 'DistributionSystemType/AirDistribution')
        XMLHelper.add_element(distribution, 'AirDistributionType', @air_type, :string) unless @air_type.nil?
        @duct_leakage_measurements.to_oga(distribution)
        @ducts.to_oga(distribution)
        XMLHelper.add_element(distribution, 'NumberofReturnRegisters', @number_of_return_registers, :integer, @number_of_return_registers_isdefaulted) unless @number_of_return_registers.nil?
        XMLHelper.add_extension(distribution, 'DuctLeakageToOutsideTestingExemption', @duct_leakage_to_outside_testing_exemption, :boolean) unless @duct_leakage_to_outside_testing_exemption.nil?
      end

      if not @duct_system_sealed.nil?
        dist_impr_el = XMLHelper.add_element(hvac_distribution, 'HVACDistributionImprovement')
        XMLHelper.add_element(dist_impr_el, 'DuctSystemSealed', @duct_system_sealed, :boolean)
      end
    end

    def from_oga(hvac_distribution)
      return if hvac_distribution.nil?

      @id = HPXML::get_id(hvac_distribution)
      @distribution_system_type = XMLHelper.get_child_name(hvac_distribution, 'DistributionSystemType')
      if @distribution_system_type == 'Other'
        @distribution_system_type = XMLHelper.get_value(XMLHelper.get_element(hvac_distribution, 'DistributionSystemType'), 'Other', :string)
      end
      @annual_heating_dse = XMLHelper.get_value(hvac_distribution, 'AnnualHeatingDistributionSystemEfficiency', :float)
      @annual_cooling_dse = XMLHelper.get_value(hvac_distribution, 'AnnualCoolingDistributionSystemEfficiency', :float)
      @duct_system_sealed = XMLHelper.get_value(hvac_distribution, 'HVACDistributionImprovement/DuctSystemSealed', :boolean)
      @conditioned_floor_area_served = XMLHelper.get_value(hvac_distribution, 'ConditionedFloorAreaServed', :float)

      air_distribution = XMLHelper.get_element(hvac_distribution, 'DistributionSystemType/AirDistribution')
      hydronic_distribution = XMLHelper.get_element(hvac_distribution, 'DistributionSystemType/HydronicDistribution')

      if not hydronic_distribution.nil?
        @hydronic_type = XMLHelper.get_value(hydronic_distribution, 'HydronicDistributionType', :string)
      end
      if not air_distribution.nil?
        @air_type = XMLHelper.get_value(air_distribution, 'AirDistributionType', :string)
        @number_of_return_registers = XMLHelper.get_value(air_distribution, 'NumberofReturnRegisters', :integer)
        @duct_leakage_to_outside_testing_exemption = XMLHelper.get_value(air_distribution, 'extension/DuctLeakageToOutsideTestingExemption', :boolean)
        @duct_leakage_measurements.from_oga(air_distribution)
        @ducts.from_oga(air_distribution)
      end
    end
  end

  class DuctLeakageMeasurements < BaseArrayElement
    def add(**kwargs)
      self << DuctLeakageMeasurement.new(@hpxml_object, **kwargs)
    end

    def from_oga(hvac_distribution)
      return if hvac_distribution.nil?

      XMLHelper.get_elements(hvac_distribution, 'DuctLeakageMeasurement').each do |duct_leakage_measurement|
        self << DuctLeakageMeasurement.new(@hpxml_object, duct_leakage_measurement)
      end
    end
  end

  class DuctLeakageMeasurement < BaseElement
    ATTRS = [:duct_type, :duct_leakage_test_method, :duct_leakage_units, :duct_leakage_value,
             :duct_leakage_total_or_to_outside]
    attr_accessor(*ATTRS)

    def delete
      @hpxml_object.hvac_distributions.each do |hvac_distribution|
        next unless hvac_distribution.duct_leakage_measurements.include? self

        hvac_distribution.duct_leakage_measurements.delete(self)
      end
    end

    def check_for_errors
      errors = []
      return errors
    end

    def to_oga(air_distribution)
      duct_leakage_measurement_el = XMLHelper.add_element(air_distribution, 'DuctLeakageMeasurement')
      XMLHelper.add_element(duct_leakage_measurement_el, 'DuctType', @duct_type, :string) unless @duct_type.nil?
      XMLHelper.add_element(duct_leakage_measurement_el, 'DuctLeakageTestMethod', @duct_leakage_test_method, :string) unless @duct_leakage_test_method.nil?
      if not @duct_leakage_value.nil?
        duct_leakage_el = XMLHelper.add_element(duct_leakage_measurement_el, 'DuctLeakage')
        XMLHelper.add_element(duct_leakage_el, 'Units', @duct_leakage_units, :string) unless @duct_leakage_units.nil?
        XMLHelper.add_element(duct_leakage_el, 'Value', @duct_leakage_value, :float)
        XMLHelper.add_element(duct_leakage_el, 'TotalOrToOutside', @duct_leakage_total_or_to_outside, :string) unless @duct_leakage_total_or_to_outside.nil?
      end
    end

    def from_oga(duct_leakage_measurement)
      return if duct_leakage_measurement.nil?

      @duct_type = XMLHelper.get_value(duct_leakage_measurement, 'DuctType', :string)
      @duct_leakage_test_method = XMLHelper.get_value(duct_leakage_measurement, 'DuctLeakageTestMethod', :string)
      @duct_leakage_units = XMLHelper.get_value(duct_leakage_measurement, 'DuctLeakage/Units', :string)
      @duct_leakage_value = XMLHelper.get_value(duct_leakage_measurement, 'DuctLeakage/Value', :float)
      @duct_leakage_total_or_to_outside = XMLHelper.get_value(duct_leakage_measurement, 'DuctLeakage/TotalOrToOutside', :string)
    end
  end

  class Ducts < BaseArrayElement
    def add(**kwargs)
      self << Duct.new(@hpxml_object, **kwargs)
    end

    def from_oga(hvac_distribution)
      return if hvac_distribution.nil?

      XMLHelper.get_elements(hvac_distribution, 'Ducts').each do |duct|
        self << Duct.new(@hpxml_object, duct)
      end
    end
  end

  class Duct < BaseElement
    ATTRS = [:duct_type, :duct_insulation_r_value, :duct_insulation_material, :duct_location,
             :duct_fraction_area, :duct_surface_area]
    attr_accessor(*ATTRS)

    def delete
      @hpxml_object.hvac_distributions.each do |hvac_distribution|
        next unless hvac_distribution.ducts.include? self

        hvac_distribution.ducts.delete(self)
      end
    end

    def check_for_errors
      errors = []
      return errors
    end

    def to_oga(air_distribution)
      ducts_el = XMLHelper.add_element(air_distribution, 'Ducts')
      XMLHelper.add_element(ducts_el, 'DuctType', @duct_type, :string) unless @duct_type.nil?
      if not @duct_insulation_material.nil?
        ins_material_el = XMLHelper.add_element(ducts_el, 'DuctInsulationMaterial')
        XMLHelper.add_element(ins_material_el, @duct_insulation_material)
      end
      XMLHelper.add_element(ducts_el, 'DuctInsulationRValue', @duct_insulation_r_value, :float) unless @duct_insulation_r_value.nil?
      XMLHelper.add_element(ducts_el, 'DuctLocation', @duct_location, :string, @duct_location_isdefaulted) unless @duct_location.nil?
      XMLHelper.add_element(ducts_el, 'FractionDuctArea', @duct_fraction_area, :float, @duct_fraction_area_isdefaulted) unless @duct_fraction_area.nil?
      XMLHelper.add_element(ducts_el, 'DuctSurfaceArea', @duct_surface_area, :float, @duct_surface_area_isdefaulted) unless @duct_surface_area.nil?
    end

    def from_oga(duct)
      return if duct.nil?

      @duct_type = XMLHelper.get_value(duct, 'DuctType', :string)
      @duct_insulation_material = XMLHelper.get_child_name(duct, 'DuctInsulationMaterial')
      @duct_insulation_r_value = XMLHelper.get_value(duct, 'DuctInsulationRValue', :float)
      @duct_location = XMLHelper.get_value(duct, 'DuctLocation', :string)
      @duct_fraction_area = XMLHelper.get_value(duct, 'FractionDuctArea', :float)
      @duct_surface_area = XMLHelper.get_value(duct, 'DuctSurfaceArea', :float)
    end
  end

  class VentilationFans < BaseArrayElement
    def add(**kwargs)
      self << VentilationFan.new(@hpxml_object, **kwargs)
    end

    def from_oga(hpxml)
      return if hpxml.nil?

      XMLHelper.get_elements(hpxml, 'Building/BuildingDetails/Systems/MechanicalVentilation/VentilationFans/VentilationFan').each do |ventilation_fan|
        self << VentilationFan.new(@hpxml_object, ventilation_fan)
      end
    end
  end

  class VentilationFan < BaseElement
    ATTRS = [:id, :fan_type, :rated_flow_rate, :tested_flow_rate, :hours_in_operation, :flow_rate_not_tested,
             :used_for_whole_building_ventilation, :used_for_seasonal_cooling_load_reduction,
             :used_for_local_ventilation, :total_recovery_efficiency, :total_recovery_efficiency_adjusted,
             :sensible_recovery_efficiency, :sensible_recovery_efficiency_adjusted,
             :fan_power, :fan_power_defaulted, :quantity, :fan_location, :distribution_system_idref, :start_hour,
             :is_shared_system, :in_unit_flow_rate, :fraction_recirculation,
             :preheating_fuel, :preheating_efficiency_cop, :preheating_fraction_load_served, :precooling_fuel,
             :precooling_efficiency_cop, :precooling_fraction_load_served]
    attr_accessor(*ATTRS)

    def distribution_system
      return if @distribution_system_idref.nil?
      return unless @fan_type == MechVentTypeCFIS

      @hpxml_object.hvac_distributions.each do |hvac_distribution|
        next unless hvac_distribution.id == @distribution_system_idref

        if hvac_distribution.distribution_system_type == HVACDistributionTypeHydronic
          fail "Attached HVAC distribution system '#{@distribution_system_idref}' cannot be hydronic for ventilation fan '#{@id}'."
        end

        return hvac_distribution
      end
      fail "Attached HVAC distribution system '#{@distribution_system_idref}' not found for ventilation fan '#{@id}'."
    end

    def total_unit_flow_rate
      if not @is_shared_system
        if not @tested_flow_rate.nil?
          return @tested_flow_rate
        else
          return @rated_flow_rate
        end
      else
        return @in_unit_flow_rate
      end
    end

    def oa_unit_flow_rate
      return if total_unit_flow_rate.nil?
      if not @is_shared_system
        return total_unit_flow_rate
      else
        if @fan_type == HPXML::MechVentTypeExhaust && @fraction_recirculation > 0.0
          fail "Exhaust fan '#{@id}' must have the fraction recirculation set to zero."
        else
          return total_unit_flow_rate * (1 - @fraction_recirculation)
        end
      end
    end

    def average_oa_unit_flow_rate
      # Daily-average outdoor air (cfm) associated with the unit
      return if oa_unit_flow_rate.nil?
      return if @hours_in_operation.nil?

      return oa_unit_flow_rate * (@hours_in_operation / 24.0)
    end

    def average_total_unit_flow_rate
      # Daily-average total air (cfm) associated with the unit
      return if total_unit_flow_rate.nil?
      return if @hours_in_operation.nil?

      return total_unit_flow_rate * (@hours_in_operation / 24.0)
    end

    def unit_flow_rate_ratio
      return 1.0 unless @is_shared_system
      return if @in_unit_flow_rate.nil?

      if not @tested_flow_rate.nil?
        ratio = @in_unit_flow_rate / @tested_flow_rate
      elsif not @rated_flow_rate.nil?
        ratio = @in_unit_flow_rate / @rated_flow_rate
      end
      return if ratio.nil?

      return ratio
    end

    def unit_fan_power
      return if @fan_power.nil?

      if @is_shared_system
        return if unit_flow_rate_ratio.nil?

        return @fan_power * unit_flow_rate_ratio
      else
        return @fan_power
      end
    end

    def average_unit_fan_power
      return if unit_fan_power.nil?
      return if @hours_in_operation.nil?

      return unit_fan_power * (@hours_in_operation / 24.0)
    end

    def includes_supply_air?
      if [MechVentTypeSupply, MechVentTypeCFIS, MechVentTypeBalanced, MechVentTypeERV, MechVentTypeHRV].include? @fan_type
        return true
      end

      return false
    end

    def includes_exhaust_air?
      if [MechVentTypeExhaust, MechVentTypeBalanced, MechVentTypeERV, MechVentTypeHRV].include? @fan_type
        return true
      end

      return false
    end

    def is_balanced?
      if includes_supply_air? && includes_exhaust_air?
        return true
      end

      return false
    end

    def delete
      @hpxml_object.ventilation_fans.delete(self)
    end

    def check_for_errors
      errors = []
      begin; distribution_system; rescue StandardError => e; errors << e.message; end
      begin; oa_unit_flow_rate; rescue StandardError => e; errors << e.message; end
      begin; unit_flow_rate_ratio; rescue StandardError => e; errors << e.message; end
      return errors
    end

    def to_oga(doc)
      return if nil?

      ventilation_fans = XMLHelper.create_elements_as_needed(doc, ['HPXML', 'Building', 'BuildingDetails', 'Systems', 'MechanicalVentilation', 'VentilationFans'])
      ventilation_fan = XMLHelper.add_element(ventilation_fans, 'VentilationFan')
      sys_id = XMLHelper.add_element(ventilation_fan, 'SystemIdentifier')
      XMLHelper.add_attribute(sys_id, 'id', @id)
      XMLHelper.add_element(ventilation_fan, 'Quantity', @quantity, :integer, @quantity_isdefaulted) unless @quantity.nil?
      XMLHelper.add_element(ventilation_fan, 'FanType', @fan_type, :string) unless @fan_type.nil?
      XMLHelper.add_element(ventilation_fan, 'RatedFlowRate', @rated_flow_rate, :float, @rated_flow_rate_isdefaulted) unless @rated_flow_rate.nil?
      XMLHelper.add_element(ventilation_fan, 'TestedFlowRate', @tested_flow_rate, :float) unless @tested_flow_rate.nil?
      XMLHelper.add_element(ventilation_fan, 'HoursInOperation', @hours_in_operation, :float, @hours_in_operation_isdefaulted) unless @hours_in_operation.nil?
      XMLHelper.add_element(ventilation_fan, 'FanLocation', @fan_location, :string) unless @fan_location.nil?
      XMLHelper.add_element(ventilation_fan, 'UsedForLocalVentilation', @used_for_local_ventilation, :boolean) unless @used_for_local_ventilation.nil?
      XMLHelper.add_element(ventilation_fan, 'UsedForWholeBuildingVentilation', @used_for_whole_building_ventilation, :boolean) unless @used_for_whole_building_ventilation.nil?
      XMLHelper.add_element(ventilation_fan, 'UsedForSeasonalCoolingLoadReduction', @used_for_seasonal_cooling_load_reduction, :boolean) unless @used_for_seasonal_cooling_load_reduction.nil?
      XMLHelper.add_element(ventilation_fan, 'IsSharedSystem', @is_shared_system, :boolean, @is_shared_system_isdefaulted) unless @is_shared_system.nil?
      XMLHelper.add_element(ventilation_fan, 'FractionRecirculation', @fraction_recirculation, :float) unless @fraction_recirculation.nil?
      XMLHelper.add_element(ventilation_fan, 'TotalRecoveryEfficiency', @total_recovery_efficiency, :float) unless @total_recovery_efficiency.nil?
      XMLHelper.add_element(ventilation_fan, 'SensibleRecoveryEfficiency', @sensible_recovery_efficiency, :float) unless @sensible_recovery_efficiency.nil?
      XMLHelper.add_element(ventilation_fan, 'AdjustedTotalRecoveryEfficiency', @total_recovery_efficiency_adjusted, :float) unless @total_recovery_efficiency_adjusted.nil?
      XMLHelper.add_element(ventilation_fan, 'AdjustedSensibleRecoveryEfficiency', @sensible_recovery_efficiency_adjusted, :float) unless @sensible_recovery_efficiency_adjusted.nil?
      XMLHelper.add_element(ventilation_fan, 'FanPower', @fan_power, :float, @fan_power_isdefaulted) unless @fan_power.nil?
      if not @distribution_system_idref.nil?
        attached_to_hvac_distribution_system = XMLHelper.add_element(ventilation_fan, 'AttachedToHVACDistributionSystem')
        XMLHelper.add_attribute(attached_to_hvac_distribution_system, 'idref', @distribution_system_idref)
      end
      XMLHelper.add_extension(ventilation_fan, 'StartHour', @start_hour, :integer, @start_hour_isdefaulted) unless @start_hour.nil?
      XMLHelper.add_extension(ventilation_fan, 'InUnitFlowRate', @in_unit_flow_rate, :float) unless @in_unit_flow_rate.nil?
      if (not @preheating_fuel.nil?) && (not @preheating_efficiency_cop.nil?)
        precond_htg = XMLHelper.create_elements_as_needed(ventilation_fan, ['extension', 'PreHeating'])
        XMLHelper.add_element(precond_htg, 'Fuel', @preheating_fuel, :string) unless @preheating_fuel.nil?
        eff = XMLHelper.add_element(precond_htg, 'AnnualHeatingEfficiency') unless @preheating_efficiency_cop.nil?
        XMLHelper.add_element(eff, 'Value', @preheating_efficiency_cop, :float) unless eff.nil?
        XMLHelper.add_element(eff, 'Units', UnitsCOP, :string) unless eff.nil?
        XMLHelper.add_element(precond_htg, 'FractionVentilationHeatLoadServed', @preheating_fraction_load_served, :float) unless @preheating_fraction_load_served.nil?
      end
      if (not @precooling_fuel.nil?) && (not @precooling_efficiency_cop.nil?)
        precond_clg = XMLHelper.create_elements_as_needed(ventilation_fan, ['extension', 'PreCooling'])
        XMLHelper.add_element(precond_clg, 'Fuel', @precooling_fuel, :string) unless @precooling_fuel.nil?
        eff = XMLHelper.add_element(precond_clg, 'AnnualCoolingEfficiency') unless @precooling_efficiency_cop.nil?
        XMLHelper.add_element(eff, 'Value', @precooling_efficiency_cop, :float) unless eff.nil?
        XMLHelper.add_element(eff, 'Units', UnitsCOP, :string) unless eff.nil?
        XMLHelper.add_element(precond_clg, 'FractionVentilationCoolLoadServed', @precooling_fraction_load_served, :float) unless @precooling_fraction_load_served.nil?
      end
      XMLHelper.add_extension(ventilation_fan, 'FlowRateNotTested', @flow_rate_not_tested, :boolean) unless @flow_rate_not_tested.nil?
      XMLHelper.add_extension(ventilation_fan, 'FanPowerDefaulted', @fan_power_defaulted, :boolean) unless @fan_power_defaulted.nil?
    end

    def from_oga(ventilation_fan)
      return if ventilation_fan.nil?

      @id = HPXML::get_id(ventilation_fan)
      @quantity = XMLHelper.get_value(ventilation_fan, 'Quantity', :integer)
      @fan_type = XMLHelper.get_value(ventilation_fan, 'FanType', :string)
      @rated_flow_rate = XMLHelper.get_value(ventilation_fan, 'RatedFlowRate', :float)
      @tested_flow_rate = XMLHelper.get_value(ventilation_fan, 'TestedFlowRate', :float)
      @hours_in_operation = XMLHelper.get_value(ventilation_fan, 'HoursInOperation', :float)
      @fan_location = XMLHelper.get_value(ventilation_fan, 'FanLocation', :string)
      @used_for_local_ventilation = XMLHelper.get_value(ventilation_fan, 'UsedForLocalVentilation', :boolean)
      @used_for_whole_building_ventilation = XMLHelper.get_value(ventilation_fan, 'UsedForWholeBuildingVentilation', :boolean)
      @used_for_seasonal_cooling_load_reduction = XMLHelper.get_value(ventilation_fan, 'UsedForSeasonalCoolingLoadReduction', :boolean)
      @is_shared_system = XMLHelper.get_value(ventilation_fan, 'IsSharedSystem', :boolean)
      @fraction_recirculation = XMLHelper.get_value(ventilation_fan, 'FractionRecirculation', :float)
      @total_recovery_efficiency = XMLHelper.get_value(ventilation_fan, 'TotalRecoveryEfficiency', :float)
      @sensible_recovery_efficiency = XMLHelper.get_value(ventilation_fan, 'SensibleRecoveryEfficiency', :float)
      @total_recovery_efficiency_adjusted = XMLHelper.get_value(ventilation_fan, 'AdjustedTotalRecoveryEfficiency', :float)
      @sensible_recovery_efficiency_adjusted = XMLHelper.get_value(ventilation_fan, 'AdjustedSensibleRecoveryEfficiency', :float)
      @fan_power = XMLHelper.get_value(ventilation_fan, 'FanPower', :float)
      @distribution_system_idref = HPXML::get_idref(XMLHelper.get_element(ventilation_fan, 'AttachedToHVACDistributionSystem'))
      @start_hour = XMLHelper.get_value(ventilation_fan, 'extension/StartHour', :integer)
      @in_unit_flow_rate = XMLHelper.get_value(ventilation_fan, 'extension/InUnitFlowRate', :float)
      @preheating_fuel = XMLHelper.get_value(ventilation_fan, 'extension/PreHeating/Fuel', :string)
      @preheating_efficiency_cop = XMLHelper.get_value(ventilation_fan, "extension/PreHeating/AnnualHeatingEfficiency[Units='#{UnitsCOP}']/Value", :float)
      @preheating_fraction_load_served = XMLHelper.get_value(ventilation_fan, 'extension/PreHeating/FractionVentilationHeatLoadServed', :float)
      @precooling_fuel = XMLHelper.get_value(ventilation_fan, 'extension/PreCooling/Fuel', :string)
      @precooling_efficiency_cop = XMLHelper.get_value(ventilation_fan, "extension/PreCooling/AnnualCoolingEfficiency[Units='#{UnitsCOP}']/Value", :float)
      @precooling_fraction_load_served = XMLHelper.get_value(ventilation_fan, 'extension/PreCooling/FractionVentilationCoolLoadServed', :float)
      @flow_rate_not_tested = XMLHelper.get_value(ventilation_fan, 'extension/FlowRateNotTested', :boolean)
      @fan_power_defaulted = XMLHelper.get_value(ventilation_fan, 'extension/FanPowerDefaulted', :boolean)
    end
  end

  class WaterHeatingSystems < BaseArrayElement
    def add(**kwargs)
      self << WaterHeatingSystem.new(@hpxml_object, **kwargs)
    end

    def from_oga(hpxml)
      return if hpxml.nil?

      XMLHelper.get_elements(hpxml, 'Building/BuildingDetails/Systems/WaterHeating/WaterHeatingSystem').each do |water_heating_system|
        self << WaterHeatingSystem.new(@hpxml_object, water_heating_system)
      end
    end
  end

  class WaterHeatingSystem < BaseElement
    ATTRS = [:id, :year_installed, :fuel_type, :water_heater_type, :location, :performance_adjustment,
             :tank_volume, :fraction_dhw_load_served, :heating_capacity, :energy_factor,
             :uniform_energy_factor, :first_hour_rating, :recovery_efficiency, :uses_desuperheater, :jacket_r_value,
             :related_hvac_idref, :third_party_certification, :standby_loss, :temperature, :is_shared_system,
             :number_of_units_served]
    attr_accessor(*ATTRS)

    def related_hvac_system
      return if @related_hvac_idref.nil?

      @hpxml_object.hvac_systems.each do |hvac_system|
        next unless hvac_system.id == @related_hvac_idref

        return hvac_system
      end
      fail "RelatedHVACSystem '#{@related_hvac_idref}' not found for water heating system '#{@id}'."
    end

    def delete
      @hpxml_object.water_heating_systems.delete(self)
      @hpxml_object.solar_thermal_systems.each do |solar_thermal_system|
        next unless solar_thermal_system.water_heating_system_idref == @id

        solar_thermal_system.water_heating_system_idref = nil
      end
    end

    def check_for_errors
      errors = []
      begin; related_hvac_system; rescue StandardError => e; errors << e.message; end
      return errors
    end

    def to_oga(doc)
      return if nil?

      water_heating = XMLHelper.create_elements_as_needed(doc, ['HPXML', 'Building', 'BuildingDetails', 'Systems', 'WaterHeating'])
      water_heating_system = XMLHelper.add_element(water_heating, 'WaterHeatingSystem')
      sys_id = XMLHelper.add_element(water_heating_system, 'SystemIdentifier')
      XMLHelper.add_attribute(sys_id, 'id', @id)
      XMLHelper.add_element(water_heating_system, 'FuelType', @fuel_type, :string) unless @fuel_type.nil?
      XMLHelper.add_element(water_heating_system, 'WaterHeaterType', @water_heater_type, :string) unless @water_heater_type.nil?
      XMLHelper.add_element(water_heating_system, 'Location', @location, :string, @location_isdefaulted) unless @location.nil?
      XMLHelper.add_element(water_heating_system, 'YearInstalled', @year_installed, :integer) unless @year_installed.nil?
      XMLHelper.add_element(water_heating_system, 'IsSharedSystem', @is_shared_system, :boolean, @is_shared_system_isdefaulted) unless @is_shared_system.nil?
      XMLHelper.add_element(water_heating_system, 'NumberofUnitsServed', @number_of_units_served, :integer) unless @number_of_units_served.nil?
      XMLHelper.add_element(water_heating_system, 'PerformanceAdjustment', @performance_adjustment, :float, @performance_adjustment_isdefaulted) unless @performance_adjustment.nil?
      XMLHelper.add_element(water_heating_system, 'ThirdPartyCertification', @third_party_certification, :string) unless @third_party_certification.nil?
      XMLHelper.add_element(water_heating_system, 'TankVolume', @tank_volume, :float, @tank_volume_isdefaulted) unless @tank_volume.nil?
      XMLHelper.add_element(water_heating_system, 'FractionDHWLoadServed', @fraction_dhw_load_served, :float) unless @fraction_dhw_load_served.nil?
      XMLHelper.add_element(water_heating_system, 'HeatingCapacity', @heating_capacity, :float, @heating_capacity_isdefaulted) unless @heating_capacity.nil?
      XMLHelper.add_element(water_heating_system, 'EnergyFactor', @energy_factor, :float, @energy_factor_isdefaulted) unless @energy_factor.nil?
      XMLHelper.add_element(water_heating_system, 'UniformEnergyFactor', @uniform_energy_factor, :float) unless @uniform_energy_factor.nil?
      XMLHelper.add_element(water_heating_system, 'FirstHourRating', @first_hour_rating, :float) unless @first_hour_rating.nil?
      XMLHelper.add_element(water_heating_system, 'RecoveryEfficiency', @recovery_efficiency, :float, @recovery_efficiency_isdefaulted) unless @recovery_efficiency.nil?
      if not @jacket_r_value.nil?
        water_heater_insulation = XMLHelper.add_element(water_heating_system, 'WaterHeaterInsulation')
        jacket = XMLHelper.add_element(water_heater_insulation, 'Jacket')
        XMLHelper.add_element(jacket, 'JacketRValue', @jacket_r_value, :float)
      end
      XMLHelper.add_element(water_heating_system, 'StandbyLoss', @standby_loss, :float, @standby_loss_isdefaulted) unless @standby_loss.nil?
      XMLHelper.add_element(water_heating_system, 'HotWaterTemperature', @temperature, :float, @temperature_isdefaulted) unless @temperature.nil?
      XMLHelper.add_element(water_heating_system, 'UsesDesuperheater', @uses_desuperheater, :boolean) unless @uses_desuperheater.nil?
      if not @related_hvac_idref.nil?
        related_hvac_idref_el = XMLHelper.add_element(water_heating_system, 'RelatedHVACSystem')
        XMLHelper.add_attribute(related_hvac_idref_el, 'idref', @related_hvac_idref)
      end
    end

    def from_oga(water_heating_system)
      return if water_heating_system.nil?

      @id = HPXML::get_id(water_heating_system)
      @fuel_type = XMLHelper.get_value(water_heating_system, 'FuelType', :string)
      @water_heater_type = XMLHelper.get_value(water_heating_system, 'WaterHeaterType', :string)
      @location = XMLHelper.get_value(water_heating_system, 'Location', :string)
      @year_installed = XMLHelper.get_value(water_heating_system, 'YearInstalled', :integer)
      @is_shared_system = XMLHelper.get_value(water_heating_system, 'IsSharedSystem', :boolean)
      @number_of_units_served = XMLHelper.get_value(water_heating_system, 'NumberofUnitsServed', :integer)
      @performance_adjustment = XMLHelper.get_value(water_heating_system, 'PerformanceAdjustment', :float)
      @third_party_certification = XMLHelper.get_value(water_heating_system, 'ThirdPartyCertification', :string)
      @tank_volume = XMLHelper.get_value(water_heating_system, 'TankVolume', :float)
      @fraction_dhw_load_served = XMLHelper.get_value(water_heating_system, 'FractionDHWLoadServed', :float)
      @heating_capacity = XMLHelper.get_value(water_heating_system, 'HeatingCapacity', :float)
      @energy_factor = XMLHelper.get_value(water_heating_system, 'EnergyFactor', :float)
      @uniform_energy_factor = XMLHelper.get_value(water_heating_system, 'UniformEnergyFactor', :float)
      @first_hour_rating = XMLHelper.get_value(water_heating_system, 'FirstHourRating', :float)
      @recovery_efficiency = XMLHelper.get_value(water_heating_system, 'RecoveryEfficiency', :float)
      @jacket_r_value = XMLHelper.get_value(water_heating_system, 'WaterHeaterInsulation/Jacket/JacketRValue', :float)
      @standby_loss = XMLHelper.get_value(water_heating_system, 'StandbyLoss', :float)
      @temperature = XMLHelper.get_value(water_heating_system, 'HotWaterTemperature', :float)
      @uses_desuperheater = XMLHelper.get_value(water_heating_system, 'UsesDesuperheater', :boolean)
      @related_hvac_idref = HPXML::get_idref(XMLHelper.get_element(water_heating_system, 'RelatedHVACSystem'))
    end
  end

  class HotWaterDistributions < BaseArrayElement
    def add(**kwargs)
      self << HotWaterDistribution.new(@hpxml_object, **kwargs)
    end

    def from_oga(hpxml)
      return if hpxml.nil?

      XMLHelper.get_elements(hpxml, 'Building/BuildingDetails/Systems/WaterHeating/HotWaterDistribution').each do |hot_water_distribution|
        self << HotWaterDistribution.new(@hpxml_object, hot_water_distribution)
      end
    end
  end

  class HotWaterDistribution < BaseElement
    ATTRS = [:id, :system_type, :pipe_r_value, :standard_piping_length, :recirculation_control_type,
             :recirculation_piping_length, :recirculation_branch_piping_length,
             :recirculation_pump_power, :dwhr_facilities_connected, :dwhr_equal_flow,
             :dwhr_efficiency, :has_shared_recirculation, :shared_recirculation_number_of_units_served,
             :shared_recirculation_pump_power, :shared_recirculation_control_type,
             :shared_recirculation_motor_efficiency]
    attr_accessor(*ATTRS)

    def delete
      @hpxml_object.hot_water_distributions.delete(self)
    end

    def check_for_errors
      errors = []
      return errors
    end

    def to_oga(doc)
      return if nil?

      water_heating = XMLHelper.create_elements_as_needed(doc, ['HPXML', 'Building', 'BuildingDetails', 'Systems', 'WaterHeating'])
      hot_water_distribution = XMLHelper.add_element(water_heating, 'HotWaterDistribution')
      sys_id = XMLHelper.add_element(hot_water_distribution, 'SystemIdentifier')
      XMLHelper.add_attribute(sys_id, 'id', @id)
      if not @system_type.nil?
        system_type_el = XMLHelper.add_element(hot_water_distribution, 'SystemType')
        if @system_type == DHWDistTypeStandard
          standard = XMLHelper.add_element(system_type_el, @system_type)
          XMLHelper.add_element(standard, 'PipingLength', @standard_piping_length, :float, @standard_piping_length_isdefaulted) unless @standard_piping_length.nil?
        elsif system_type == DHWDistTypeRecirc
          recirculation = XMLHelper.add_element(system_type_el, @system_type)
          XMLHelper.add_element(recirculation, 'ControlType', @recirculation_control_type, :string) unless @recirculation_control_type.nil?
          XMLHelper.add_element(recirculation, 'RecirculationPipingLoopLength', @recirculation_piping_length, :float, @recirculation_piping_length_isdefaulted) unless @recirculation_piping_length.nil?
          XMLHelper.add_element(recirculation, 'BranchPipingLoopLength', @recirculation_branch_piping_length, :float, @recirculation_branch_piping_length_isdefaulted) unless @recirculation_branch_piping_length.nil?
          XMLHelper.add_element(recirculation, 'PumpPower', @recirculation_pump_power, :float, @recirculation_pump_power_isdefaulted) unless @recirculation_pump_power.nil?
        else
          fail "Unhandled hot water distribution type '#{@system_type}'."
        end
      end
      if not @pipe_r_value.nil?
        pipe_insulation = XMLHelper.add_element(hot_water_distribution, 'PipeInsulation')
        XMLHelper.add_element(pipe_insulation, 'PipeRValue', @pipe_r_value, :float, @pipe_r_value_isdefaulted)
      end
      if (not @dwhr_facilities_connected.nil?) || (not @dwhr_equal_flow.nil?) || (not @dwhr_efficiency.nil?)
        drain_water_heat_recovery = XMLHelper.add_element(hot_water_distribution, 'DrainWaterHeatRecovery')
        XMLHelper.add_element(drain_water_heat_recovery, 'FacilitiesConnected', @dwhr_facilities_connected, :string) unless @dwhr_facilities_connected.nil?
        XMLHelper.add_element(drain_water_heat_recovery, 'EqualFlow', @dwhr_equal_flow, :boolean) unless @dwhr_equal_flow.nil?
        XMLHelper.add_element(drain_water_heat_recovery, 'Efficiency', @dwhr_efficiency, :float) unless @dwhr_efficiency.nil?
      end
      if @has_shared_recirculation
        extension = XMLHelper.create_elements_as_needed(hot_water_distribution, ['extension'])
        shared_recirculation = XMLHelper.add_element(extension, 'SharedRecirculation')
        XMLHelper.add_element(shared_recirculation, 'NumberofUnitsServed', @shared_recirculation_number_of_units_served, :integer) unless @shared_recirculation_number_of_units_served.nil?
        XMLHelper.add_element(shared_recirculation, 'PumpPower', @shared_recirculation_pump_power, :float, @shared_recirculation_pump_power_isdefaulted) unless @shared_recirculation_pump_power.nil?
        XMLHelper.add_element(shared_recirculation, 'MotorEfficiency', @shared_recirculation_motor_efficiency, :float) unless @shared_recirculation_motor_efficiency.nil?
        XMLHelper.add_element(shared_recirculation, 'ControlType', @shared_recirculation_control_type, :string) unless @shared_recirculation_control_type.nil?
      end
    end

    def from_oga(hot_water_distribution)
      return if hot_water_distribution.nil?

      @id = HPXML::get_id(hot_water_distribution)
      @system_type = XMLHelper.get_child_name(hot_water_distribution, 'SystemType')
      if @system_type == 'Standard'
        @standard_piping_length = XMLHelper.get_value(hot_water_distribution, 'SystemType/Standard/PipingLength', :float)
      elsif @system_type == 'Recirculation'
        @recirculation_control_type = XMLHelper.get_value(hot_water_distribution, 'SystemType/Recirculation/ControlType', :string)
        @recirculation_piping_length = XMLHelper.get_value(hot_water_distribution, 'SystemType/Recirculation/RecirculationPipingLoopLength', :float)
        @recirculation_branch_piping_length = XMLHelper.get_value(hot_water_distribution, 'SystemType/Recirculation/BranchPipingLoopLength', :float)
        @recirculation_pump_power = XMLHelper.get_value(hot_water_distribution, 'SystemType/Recirculation/PumpPower', :float)
      end
      @pipe_r_value = XMLHelper.get_value(hot_water_distribution, 'PipeInsulation/PipeRValue', :float)
      @dwhr_facilities_connected = XMLHelper.get_value(hot_water_distribution, 'DrainWaterHeatRecovery/FacilitiesConnected', :string)
      @dwhr_equal_flow = XMLHelper.get_value(hot_water_distribution, 'DrainWaterHeatRecovery/EqualFlow', :boolean)
      @dwhr_efficiency = XMLHelper.get_value(hot_water_distribution, 'DrainWaterHeatRecovery/Efficiency', :float)
      @has_shared_recirculation = XMLHelper.has_element(hot_water_distribution, 'extension/SharedRecirculation')
      if @has_shared_recirculation
        @shared_recirculation_number_of_units_served = XMLHelper.get_value(hot_water_distribution, 'extension/SharedRecirculation/NumberofUnitsServed', :integer)
        @shared_recirculation_pump_power = XMLHelper.get_value(hot_water_distribution, 'extension/SharedRecirculation/PumpPower', :float)
        @shared_recirculation_motor_efficiency = XMLHelper.get_value(hot_water_distribution, 'extension/SharedRecirculation/MotorEfficiency', :float)
        @shared_recirculation_control_type = XMLHelper.get_value(hot_water_distribution, 'extension/SharedRecirculation/ControlType', :string)
      end
    end
  end

  class WaterFixtures < BaseArrayElement
    def add(**kwargs)
      self << WaterFixture.new(@hpxml_object, **kwargs)
    end

    def from_oga(hpxml)
      return if hpxml.nil?

      XMLHelper.get_elements(hpxml, 'Building/BuildingDetails/Systems/WaterHeating/WaterFixture').each do |water_fixture|
        self << WaterFixture.new(@hpxml_object, water_fixture)
      end
    end
  end

  class WaterFixture < BaseElement
    ATTRS = [:id, :water_fixture_type, :low_flow]
    attr_accessor(*ATTRS)

    def delete
      @hpxml_object.water_fixtures.delete(self)
    end

    def check_for_errors
      errors = []
      return errors
    end

    def to_oga(doc)
      return if nil?

      water_heating = XMLHelper.create_elements_as_needed(doc, ['HPXML', 'Building', 'BuildingDetails', 'Systems', 'WaterHeating'])
      water_fixture = XMLHelper.add_element(water_heating, 'WaterFixture')
      sys_id = XMLHelper.add_element(water_fixture, 'SystemIdentifier')
      XMLHelper.add_attribute(sys_id, 'id', @id)
      XMLHelper.add_element(water_fixture, 'WaterFixtureType', @water_fixture_type, :string) unless @water_fixture_type.nil?
      XMLHelper.add_element(water_fixture, 'LowFlow', @low_flow, :boolean) unless @low_flow.nil?
    end

    def from_oga(water_fixture)
      return if water_fixture.nil?

      @id = HPXML::get_id(water_fixture)
      @water_fixture_type = XMLHelper.get_value(water_fixture, 'WaterFixtureType', :string)
      @low_flow = XMLHelper.get_value(water_fixture, 'LowFlow', :boolean)
    end
  end

  class WaterHeating < BaseElement
    ATTRS = [:water_fixtures_usage_multiplier]
    attr_accessor(*ATTRS)

    def check_for_errors
      errors = []
      return errors
    end

    def to_oga(doc)
      return if nil?

      water_heating = XMLHelper.create_elements_as_needed(doc, ['HPXML', 'Building', 'BuildingDetails', 'Systems', 'WaterHeating'])
      XMLHelper.add_extension(water_heating, 'WaterFixturesUsageMultiplier', @water_fixtures_usage_multiplier, :float, @water_fixtures_usage_multiplier_isdefaulted) unless @water_fixtures_usage_multiplier.nil?
    end

    def from_oga(hpxml)
      return if hpxml.nil?

      water_heating = XMLHelper.get_element(hpxml, 'Building/BuildingDetails/Systems/WaterHeating')
      return if water_heating.nil?

      @water_fixtures_usage_multiplier = XMLHelper.get_value(water_heating, 'extension/WaterFixturesUsageMultiplier', :float)
    end
  end

  class SolarThermalSystems < BaseArrayElement
    def add(**kwargs)
      self << SolarThermalSystem.new(@hpxml_object, **kwargs)
    end

    def from_oga(hpxml)
      return if hpxml.nil?

      XMLHelper.get_elements(hpxml, 'Building/BuildingDetails/Systems/SolarThermal/SolarThermalSystem').each do |solar_thermal_system|
        self << SolarThermalSystem.new(@hpxml_object, solar_thermal_system)
      end
    end
  end

  class SolarThermalSystem < BaseElement
    ATTRS = [:id, :system_type, :collector_area, :collector_loop_type, :collector_azimuth,
             :collector_type, :collector_tilt, :collector_frta, :collector_frul, :storage_volume,
             :water_heating_system_idref, :solar_fraction]
    attr_accessor(*ATTRS)

    def water_heating_system
      return if @water_heating_system_idref.nil?

      @hpxml_object.water_heating_systems.each do |water_heater|
        next unless water_heater.id == @water_heating_system_idref

        return water_heater
      end
      fail "Attached water heating system '#{@water_heating_system_idref}' not found for solar thermal system '#{@id}'."
    end

    def delete
      @hpxml_object.solar_thermal_systems.delete(self)
    end

    def check_for_errors
      errors = []
      begin; water_heating_system; rescue StandardError => e; errors << e.message; end
      return errors
    end

    def to_oga(doc)
      return if nil?

      solar_thermal = XMLHelper.create_elements_as_needed(doc, ['HPXML', 'Building', 'BuildingDetails', 'Systems', 'SolarThermal'])
      solar_thermal_system = XMLHelper.add_element(solar_thermal, 'SolarThermalSystem')
      sys_id = XMLHelper.add_element(solar_thermal_system, 'SystemIdentifier')
      XMLHelper.add_attribute(sys_id, 'id', @id)
      XMLHelper.add_element(solar_thermal_system, 'SystemType', @system_type, :string) unless @system_type.nil?
      XMLHelper.add_element(solar_thermal_system, 'CollectorArea', @collector_area, :float) unless @collector_area.nil?
      XMLHelper.add_element(solar_thermal_system, 'CollectorLoopType', @collector_loop_type, :string) unless @collector_loop_type.nil?
      XMLHelper.add_element(solar_thermal_system, 'CollectorType', @collector_type, :string) unless @collector_type.nil?
      XMLHelper.add_element(solar_thermal_system, 'CollectorAzimuth', @collector_azimuth, :integer) unless @collector_azimuth.nil?
      XMLHelper.add_element(solar_thermal_system, 'CollectorTilt', @collector_tilt, :float) unless @collector_tilt.nil?
      XMLHelper.add_element(solar_thermal_system, 'CollectorRatedOpticalEfficiency', @collector_frta, :float) unless @collector_frta.nil?
      XMLHelper.add_element(solar_thermal_system, 'CollectorRatedThermalLosses', @collector_frul, :float) unless @collector_frul.nil?
      XMLHelper.add_element(solar_thermal_system, 'StorageVolume', @storage_volume, :float, @storage_volume_isdefaulted) unless @storage_volume.nil?
      if not @water_heating_system_idref.nil?
        connected_to = XMLHelper.add_element(solar_thermal_system, 'ConnectedTo')
        XMLHelper.add_attribute(connected_to, 'idref', @water_heating_system_idref)
      end
      XMLHelper.add_element(solar_thermal_system, 'SolarFraction', @solar_fraction, :float) unless @solar_fraction.nil?
    end

    def from_oga(solar_thermal_system)
      return if solar_thermal_system.nil?

      @id = HPXML::get_id(solar_thermal_system)
      @system_type = XMLHelper.get_value(solar_thermal_system, 'SystemType', :string)
      @collector_area = XMLHelper.get_value(solar_thermal_system, 'CollectorArea', :float)
      @collector_loop_type = XMLHelper.get_value(solar_thermal_system, 'CollectorLoopType', :string)
      @collector_type = XMLHelper.get_value(solar_thermal_system, 'CollectorType', :string)
      @collector_azimuth = XMLHelper.get_value(solar_thermal_system, 'CollectorAzimuth', :integer)
      @collector_tilt = XMLHelper.get_value(solar_thermal_system, 'CollectorTilt', :float)
      @collector_frta = XMLHelper.get_value(solar_thermal_system, 'CollectorRatedOpticalEfficiency', :float)
      @collector_frul = XMLHelper.get_value(solar_thermal_system, 'CollectorRatedThermalLosses', :float)
      @storage_volume = XMLHelper.get_value(solar_thermal_system, 'StorageVolume', :float)
      @water_heating_system_idref = HPXML::get_idref(XMLHelper.get_element(solar_thermal_system, 'ConnectedTo'))
      @solar_fraction = XMLHelper.get_value(solar_thermal_system, 'SolarFraction', :float)
    end
  end

  class PVSystems < BaseArrayElement
    def add(**kwargs)
      self << PVSystem.new(@hpxml_object, **kwargs)
    end

    def from_oga(hpxml)
      return if hpxml.nil?

      XMLHelper.get_elements(hpxml, 'Building/BuildingDetails/Systems/Photovoltaics/PVSystem').each do |pv_system|
        self << PVSystem.new(@hpxml_object, pv_system)
      end
    end
  end

  class PVSystem < BaseElement
    ATTRS = [:id, :location, :module_type, :tracking, :array_orientation, :array_azimuth, :array_tilt,
             :max_power_output, :inverter_efficiency, :system_losses_fraction, :number_of_panels,
             :year_modules_manufactured, :is_shared_system, :number_of_bedrooms_served]
    attr_accessor(*ATTRS)

    def delete
      @hpxml_object.pv_systems.delete(self)
    end

    def check_for_errors
      errors = []
      return errors
    end

    def to_oga(doc)
      return if nil?

      photovoltaics = XMLHelper.create_elements_as_needed(doc, ['HPXML', 'Building', 'BuildingDetails', 'Systems', 'Photovoltaics'])
      pv_system = XMLHelper.add_element(photovoltaics, 'PVSystem')
      sys_id = XMLHelper.add_element(pv_system, 'SystemIdentifier')
      XMLHelper.add_attribute(sys_id, 'id', @id)
      XMLHelper.add_element(pv_system, 'IsSharedSystem', @is_shared_system, :boolean, @is_shared_system_isdefaulted) unless @is_shared_system.nil?
      XMLHelper.add_element(pv_system, 'Location', @location, :string, @location_isdefaulted) unless @location.nil?
      XMLHelper.add_element(pv_system, 'ModuleType', @module_type, :string, @module_type_isdefaulted) unless @module_type.nil?
      XMLHelper.add_element(pv_system, 'Tracking', @tracking, :string, @tracking_isdefaulted) unless @tracking.nil?
      XMLHelper.add_element(pv_system, 'ArrayOrientation', @array_orientation, :string) unless @array_orientation.nil?
      XMLHelper.add_element(pv_system, 'ArrayAzimuth', @array_azimuth, :integer) unless @array_azimuth.nil?
      XMLHelper.add_element(pv_system, 'ArrayTilt', @array_tilt, :float) unless @array_tilt.nil?
      XMLHelper.add_element(pv_system, 'MaxPowerOutput', @max_power_output, :float) unless @max_power_output.nil?
      XMLHelper.add_element(pv_system, 'NumberOfPanels', @number_of_panels, :integer) unless @number_of_panels.nil?
      XMLHelper.add_element(pv_system, 'InverterEfficiency', @inverter_efficiency, :float, @inverter_efficiency_isdefaulted) unless @inverter_efficiency.nil?
      XMLHelper.add_element(pv_system, 'SystemLossesFraction', @system_losses_fraction, :float, @system_losses_fraction_isdefaulted) unless @system_losses_fraction.nil?
      XMLHelper.add_element(pv_system, 'YearModulesManufactured', @year_modules_manufactured, :integer) unless @year_modules_manufactured.nil?
      XMLHelper.add_extension(pv_system, 'NumberofBedroomsServed', @number_of_bedrooms_served, :integer) unless @number_of_bedrooms_served.nil?
    end

    def from_oga(pv_system)
      return if pv_system.nil?

      @id = HPXML::get_id(pv_system)
      @is_shared_system = XMLHelper.get_value(pv_system, 'IsSharedSystem', :boolean)
      @location = XMLHelper.get_value(pv_system, 'Location', :string)
      @module_type = XMLHelper.get_value(pv_system, 'ModuleType', :string)
      @tracking = XMLHelper.get_value(pv_system, 'Tracking', :string)
      @array_orientation = XMLHelper.get_value(pv_system, 'ArrayOrientation', :string)
      @array_azimuth = XMLHelper.get_value(pv_system, 'ArrayAzimuth', :integer)
      @array_tilt = XMLHelper.get_value(pv_system, 'ArrayTilt', :float)
      @max_power_output = XMLHelper.get_value(pv_system, 'MaxPowerOutput', :float)
      @number_of_panels = XMLHelper.get_value(pv_system, 'NumberOfPanels', :integer)
      @inverter_efficiency = XMLHelper.get_value(pv_system, 'InverterEfficiency', :float)
      @system_losses_fraction = XMLHelper.get_value(pv_system, 'SystemLossesFraction', :float)
      @year_modules_manufactured = XMLHelper.get_value(pv_system, 'YearModulesManufactured', :integer)
      @number_of_bedrooms_served = XMLHelper.get_value(pv_system, 'extension/NumberofBedroomsServed', :integer)
    end
  end

  class Generators < BaseArrayElement
    def add(**kwargs)
      self << Generator.new(@hpxml_object, **kwargs)
    end

    def from_oga(hpxml)
      return if hpxml.nil?

      XMLHelper.get_elements(hpxml, 'Building/BuildingDetails/Systems/extension/Generators/Generator').each do |generator|
        self << Generator.new(@hpxml_object, generator)
      end
    end
  end

  class Generator < BaseElement
    ATTRS = [:id, :fuel_type, :annual_consumption_kbtu, :annual_output_kwh, :is_shared_system, :number_of_bedrooms_served]
    attr_accessor(*ATTRS)

    def delete
      @hpxml_object.generators.delete(self)
    end

    def check_for_errors
      errors = []
      return errors
    end

    def to_oga(doc)
      return if nil?

      generators = XMLHelper.create_elements_as_needed(doc, ['HPXML', 'Building', 'BuildingDetails', 'Systems', 'extension', 'Generators'])
      generator = XMLHelper.add_element(generators, 'Generator')
      sys_id = XMLHelper.add_element(generator, 'SystemIdentifier')
      XMLHelper.add_attribute(sys_id, 'id', @id)
      XMLHelper.add_element(generator, 'IsSharedSystem', @is_shared_system, :boolean, @is_shared_system_isdefaulted) unless @is_shared_system.nil?
      XMLHelper.add_element(generator, 'FuelType', @fuel_type, :string) unless @fuel_type.nil?
      XMLHelper.add_element(generator, 'AnnualConsumptionkBtu', @annual_consumption_kbtu, :float) unless @annual_consumption_kbtu.nil?
      XMLHelper.add_element(generator, 'AnnualOutputkWh', @annual_output_kwh, :float) unless @annual_output_kwh.nil?
      XMLHelper.add_element(generator, 'NumberofBedroomsServed', @number_of_bedrooms_served, :integer) unless @number_of_bedrooms_served.nil?
    end

    def from_oga(generator)
      return if generator.nil?

      @id = HPXML::get_id(generator)
      @is_shared_system = XMLHelper.get_value(generator, 'IsSharedSystem', :boolean)
      @fuel_type = XMLHelper.get_value(generator, 'FuelType', :string)
      @annual_consumption_kbtu = XMLHelper.get_value(generator, 'AnnualConsumptionkBtu', :float)
      @annual_output_kwh = XMLHelper.get_value(generator, 'AnnualOutputkWh', :float)
      @number_of_bedrooms_served = XMLHelper.get_value(generator, 'NumberofBedroomsServed', :integer)
    end
  end

  class ClothesWashers < BaseArrayElement
    def add(**kwargs)
      self << ClothesWasher.new(@hpxml_object, **kwargs)
    end

    def from_oga(hpxml)
      return if hpxml.nil?

      XMLHelper.get_elements(hpxml, 'Building/BuildingDetails/Appliances/ClothesWasher').each do |clothes_washer|
        self << ClothesWasher.new(@hpxml_object, clothes_washer)
      end
    end
  end

  class ClothesWasher < BaseElement
    ATTRS = [:id, :location, :modified_energy_factor, :integrated_modified_energy_factor,
             :rated_annual_kwh, :label_electric_rate, :label_gas_rate, :label_annual_gas_cost,
             :capacity, :label_usage, :usage_multiplier, :is_shared_appliance,
             :number_of_units, :number_of_units_served, :water_heating_system_idref]
    attr_accessor(*ATTRS)

    def water_heating_system
      return if @water_heating_system_idref.nil?

      @hpxml_object.water_heating_systems.each do |water_heater|
        next unless water_heater.id == @water_heating_system_idref

        return water_heater
      end
      fail "Attached water heating system '#{@water_heating_system_idref}' not found for clothes washer '#{@id}'."
    end

    def delete
      @hpxml_object.clothes_washers.delete(self)
    end

    def check_for_errors
      errors = []
      begin; water_heating_system; rescue StandardError => e; errors << e.message; end
      return errors
    end

    def to_oga(doc)
      return if nil?

      appliances = XMLHelper.create_elements_as_needed(doc, ['HPXML', 'Building', 'BuildingDetails', 'Appliances'])
      clothes_washer = XMLHelper.add_element(appliances, 'ClothesWasher')
      sys_id = XMLHelper.add_element(clothes_washer, 'SystemIdentifier')
      XMLHelper.add_attribute(sys_id, 'id', @id)
      XMLHelper.add_element(clothes_washer, 'NumberofUnits', @number_of_units, :integer) unless @number_of_units.nil?
      XMLHelper.add_element(clothes_washer, 'IsSharedAppliance', @is_shared_appliance, :boolean, @is_shared_appliance_isdefaulted) unless @is_shared_appliance.nil?
      XMLHelper.add_element(clothes_washer, 'NumberofUnitsServed', @number_of_units_served, :integer) unless @number_of_units_served.nil?
      if not @water_heating_system_idref.nil?
        attached_water_heater = XMLHelper.add_element(clothes_washer, 'AttachedToWaterHeatingSystem')
        XMLHelper.add_attribute(attached_water_heater, 'idref', @water_heating_system_idref)
      end
      XMLHelper.add_element(clothes_washer, 'Location', @location, :string, @location_isdefaulted) unless @location.nil?
      XMLHelper.add_element(clothes_washer, 'ModifiedEnergyFactor', @modified_energy_factor, :float) unless @modified_energy_factor.nil?
      XMLHelper.add_element(clothes_washer, 'IntegratedModifiedEnergyFactor', @integrated_modified_energy_factor, :float, @integrated_modified_energy_factor_isdefaulted) unless @integrated_modified_energy_factor.nil?
      XMLHelper.add_element(clothes_washer, 'RatedAnnualkWh', @rated_annual_kwh, :float, @rated_annual_kwh_isdefaulted) unless @rated_annual_kwh.nil?
      XMLHelper.add_element(clothes_washer, 'LabelElectricRate', @label_electric_rate, :float, @label_electric_rate_isdefaulted) unless @label_electric_rate.nil?
      XMLHelper.add_element(clothes_washer, 'LabelGasRate', @label_gas_rate, :float, @label_gas_rate_isdefaulted) unless @label_gas_rate.nil?
      XMLHelper.add_element(clothes_washer, 'LabelAnnualGasCost', @label_annual_gas_cost, :float, @label_annual_gas_cost_isdefaulted) unless @label_annual_gas_cost.nil?
      XMLHelper.add_element(clothes_washer, 'LabelUsage', @label_usage, :float, @label_usage_isdefaulted) unless @label_usage.nil?
      XMLHelper.add_element(clothes_washer, 'Capacity', @capacity, :float, @capacity_isdefaulted) unless @capacity.nil?
      XMLHelper.add_extension(clothes_washer, 'UsageMultiplier', @usage_multiplier, :float, @usage_multiplier_isdefaulted) unless @usage_multiplier.nil?
    end

    def from_oga(clothes_washer)
      return if clothes_washer.nil?

      @id = HPXML::get_id(clothes_washer)
      @number_of_units = XMLHelper.get_value(clothes_washer, 'NumberofUnits', :integer)
      @is_shared_appliance = XMLHelper.get_value(clothes_washer, 'IsSharedAppliance', :boolean)
      @number_of_units_served = XMLHelper.get_value(clothes_washer, 'NumberofUnitsServed', :integer)
      @water_heating_system_idref = HPXML::get_idref(XMLHelper.get_element(clothes_washer, 'AttachedToWaterHeatingSystem'))
      @location = XMLHelper.get_value(clothes_washer, 'Location', :string)
      @modified_energy_factor = XMLHelper.get_value(clothes_washer, 'ModifiedEnergyFactor', :float)
      @integrated_modified_energy_factor = XMLHelper.get_value(clothes_washer, 'IntegratedModifiedEnergyFactor', :float)
      @rated_annual_kwh = XMLHelper.get_value(clothes_washer, 'RatedAnnualkWh', :float)
      @label_electric_rate = XMLHelper.get_value(clothes_washer, 'LabelElectricRate', :float)
      @label_gas_rate = XMLHelper.get_value(clothes_washer, 'LabelGasRate', :float)
      @label_annual_gas_cost = XMLHelper.get_value(clothes_washer, 'LabelAnnualGasCost', :float)
      @label_usage = XMLHelper.get_value(clothes_washer, 'LabelUsage', :float)
      @capacity = XMLHelper.get_value(clothes_washer, 'Capacity', :float)
      @usage_multiplier = XMLHelper.get_value(clothes_washer, 'extension/UsageMultiplier', :float)
    end
  end

  class ClothesDryers < BaseArrayElement
    def add(**kwargs)
      self << ClothesDryer.new(@hpxml_object, **kwargs)
    end

    def from_oga(hpxml)
      return if hpxml.nil?

      XMLHelper.get_elements(hpxml, 'Building/BuildingDetails/Appliances/ClothesDryer').each do |clothes_dryer|
        self << ClothesDryer.new(@hpxml_object, clothes_dryer)
      end
    end
  end

  class ClothesDryer < BaseElement
    ATTRS = [:id, :location, :fuel_type, :energy_factor, :combined_energy_factor, :control_type,
             :usage_multiplier, :is_shared_appliance, :number_of_units, :number_of_units_served,
             :is_vented, :vented_flow_rate]
    attr_accessor(*ATTRS)

    def delete
      @hpxml_object.clothes_dryers.delete(self)
    end

    def check_for_errors
      errors = []
      return errors
    end

    def to_oga(doc)
      return if nil?

      appliances = XMLHelper.create_elements_as_needed(doc, ['HPXML', 'Building', 'BuildingDetails', 'Appliances'])
      clothes_dryer = XMLHelper.add_element(appliances, 'ClothesDryer')
      sys_id = XMLHelper.add_element(clothes_dryer, 'SystemIdentifier')
      XMLHelper.add_attribute(sys_id, 'id', @id)
      XMLHelper.add_element(clothes_dryer, 'NumberofUnits', @number_of_units, :integer) unless @number_of_units.nil?
      XMLHelper.add_element(clothes_dryer, 'IsSharedAppliance', @is_shared_appliance, :boolean, @is_shared_appliance_isdefaulted) unless @is_shared_appliance.nil?
      XMLHelper.add_element(clothes_dryer, 'NumberofUnitsServed', @number_of_units_served, :integer) unless @number_of_units_served.nil?
      XMLHelper.add_element(clothes_dryer, 'Location', @location, :string, @location_isdefaulted) unless @location.nil?
      XMLHelper.add_element(clothes_dryer, 'FuelType', @fuel_type, :string) unless @fuel_type.nil?
      XMLHelper.add_element(clothes_dryer, 'EnergyFactor', @energy_factor, :float) unless @energy_factor.nil?
      XMLHelper.add_element(clothes_dryer, 'CombinedEnergyFactor', @combined_energy_factor, :float, @combined_energy_factor_isdefaulted) unless @combined_energy_factor.nil?
      XMLHelper.add_element(clothes_dryer, 'ControlType', @control_type, :string, @control_type_isdefaulted) unless @control_type.nil?
      XMLHelper.add_element(clothes_dryer, 'Vented', @is_vented, :boolean, @is_vented_isdefaulted) unless @is_vented.nil?
      XMLHelper.add_element(clothes_dryer, 'VentedFlowRate', @vented_flow_rate, :float, @vented_flow_rate_isdefaulted) unless @vented_flow_rate.nil?
      XMLHelper.add_extension(clothes_dryer, 'UsageMultiplier', @usage_multiplier, :float, @usage_multiplier_isdefaulted) unless @usage_multiplier.nil?
    end

    def from_oga(clothes_dryer)
      return if clothes_dryer.nil?

      @id = HPXML::get_id(clothes_dryer)
      @number_of_units = XMLHelper.get_value(clothes_dryer, 'NumberofUnits', :integer)
      @is_shared_appliance = XMLHelper.get_value(clothes_dryer, 'IsSharedAppliance', :boolean)
      @number_of_units_served = XMLHelper.get_value(clothes_dryer, 'NumberofUnitsServed', :integer)
      @location = XMLHelper.get_value(clothes_dryer, 'Location', :string)
      @fuel_type = XMLHelper.get_value(clothes_dryer, 'FuelType', :string)
      @energy_factor = XMLHelper.get_value(clothes_dryer, 'EnergyFactor', :float)
      @combined_energy_factor = XMLHelper.get_value(clothes_dryer, 'CombinedEnergyFactor', :float)
      @control_type = XMLHelper.get_value(clothes_dryer, 'ControlType', :string)
      @is_vented = XMLHelper.get_value(clothes_dryer, 'Vented', :boolean)
      @vented_flow_rate = XMLHelper.get_value(clothes_dryer, 'VentedFlowRate', :float)
      @usage_multiplier = XMLHelper.get_value(clothes_dryer, 'extension/UsageMultiplier', :float)
    end
  end

  class Dishwashers < BaseArrayElement
    def add(**kwargs)
      self << Dishwasher.new(@hpxml_object, **kwargs)
    end

    def from_oga(hpxml)
      return if hpxml.nil?

      XMLHelper.get_elements(hpxml, 'Building/BuildingDetails/Appliances/Dishwasher').each do |dishwasher|
        self << Dishwasher.new(@hpxml_object, dishwasher)
      end
    end
  end

  class Dishwasher < BaseElement
    ATTRS = [:id, :location, :energy_factor, :rated_annual_kwh, :place_setting_capacity,
             :label_electric_rate, :label_gas_rate, :label_annual_gas_cost,
             :label_usage, :usage_multiplier, :is_shared_appliance, :water_heating_system_idref]
    attr_accessor(*ATTRS)

    def water_heating_system
      return if @water_heating_system_idref.nil?

      @hpxml_object.water_heating_systems.each do |water_heater|
        next unless water_heater.id == @water_heating_system_idref

        return water_heater
      end
      fail "Attached water heating system '#{@water_heating_system_idref}' not found for dishwasher '#{@id}'."
    end

    def delete
      @hpxml_object.dishwashers.delete(self)
    end

    def check_for_errors
      errors = []
      begin; water_heating_system; rescue StandardError => e; errors << e.message; end
      return errors
    end

    def to_oga(doc)
      return if nil?

      appliances = XMLHelper.create_elements_as_needed(doc, ['HPXML', 'Building', 'BuildingDetails', 'Appliances'])
      dishwasher = XMLHelper.add_element(appliances, 'Dishwasher')
      sys_id = XMLHelper.add_element(dishwasher, 'SystemIdentifier')
      XMLHelper.add_attribute(sys_id, 'id', @id)
      XMLHelper.add_element(dishwasher, 'IsSharedAppliance', @is_shared_appliance, :boolean, @is_shared_appliance_isdefaulted) unless @is_shared_appliance.nil?
      if not @water_heating_system_idref.nil?
        attached_water_heater = XMLHelper.add_element(dishwasher, 'AttachedToWaterHeatingSystem')
        XMLHelper.add_attribute(attached_water_heater, 'idref', @water_heating_system_idref)
      end
      XMLHelper.add_element(dishwasher, 'Location', @location, :string, @location_isdefaulted) unless @location.nil?
      XMLHelper.add_element(dishwasher, 'RatedAnnualkWh', @rated_annual_kwh, :float, @rated_annual_kwh_isdefaulted) unless @rated_annual_kwh.nil?
      XMLHelper.add_element(dishwasher, 'EnergyFactor', @energy_factor, :float) unless @energy_factor.nil?
      XMLHelper.add_element(dishwasher, 'PlaceSettingCapacity', @place_setting_capacity, :integer, @place_setting_capacity_isdefaulted) unless @place_setting_capacity.nil?
      XMLHelper.add_element(dishwasher, 'LabelElectricRate', @label_electric_rate, :float, @label_electric_rate_isdefaulted) unless @label_electric_rate.nil?
      XMLHelper.add_element(dishwasher, 'LabelGasRate', @label_gas_rate, :float, @label_gas_rate_isdefaulted) unless @label_gas_rate.nil?
      XMLHelper.add_element(dishwasher, 'LabelAnnualGasCost', @label_annual_gas_cost, :float, @label_annual_gas_cost_isdefaulted) unless @label_annual_gas_cost.nil?
      XMLHelper.add_element(dishwasher, 'LabelUsage', @label_usage, :float, @label_usage_isdefaulted) unless @label_usage.nil?
      XMLHelper.add_extension(dishwasher, 'UsageMultiplier', @usage_multiplier, :float, @usage_multiplier_isdefaulted) unless @usage_multiplier.nil?
    end

    def from_oga(dishwasher)
      return if dishwasher.nil?

      @id = HPXML::get_id(dishwasher)
      @is_shared_appliance = XMLHelper.get_value(dishwasher, 'IsSharedAppliance', :boolean)
      @water_heating_system_idref = HPXML::get_idref(XMLHelper.get_element(dishwasher, 'AttachedToWaterHeatingSystem'))
      @location = XMLHelper.get_value(dishwasher, 'Location', :string)
      @rated_annual_kwh = XMLHelper.get_value(dishwasher, 'RatedAnnualkWh', :float)
      @energy_factor = XMLHelper.get_value(dishwasher, 'EnergyFactor', :float)
      @place_setting_capacity = XMLHelper.get_value(dishwasher, 'PlaceSettingCapacity', :integer)
      @label_electric_rate = XMLHelper.get_value(dishwasher, 'LabelElectricRate', :float)
      @label_gas_rate = XMLHelper.get_value(dishwasher, 'LabelGasRate', :float)
      @label_annual_gas_cost = XMLHelper.get_value(dishwasher, 'LabelAnnualGasCost', :float)
      @label_usage = XMLHelper.get_value(dishwasher, 'LabelUsage', :float)
      @usage_multiplier = XMLHelper.get_value(dishwasher, 'extension/UsageMultiplier', :float)
    end
  end

  class Refrigerators < BaseArrayElement
    def add(**kwargs)
      self << Refrigerator.new(@hpxml_object, **kwargs)
    end

    def from_oga(hpxml)
      return if hpxml.nil?

      XMLHelper.get_elements(hpxml, 'Building/BuildingDetails/Appliances/Refrigerator').each do |refrigerator|
        self << Refrigerator.new(@hpxml_object, refrigerator)
      end
    end
  end

  class Refrigerator < BaseElement
    ATTRS = [:id, :location, :rated_annual_kwh, :adjusted_annual_kwh, :usage_multiplier, :primary_indicator,
             :weekday_fractions, :weekend_fractions, :monthly_multipliers]
    attr_accessor(*ATTRS)

    def delete
      @hpxml_object.refrigerators.delete(self)
    end

    def check_for_errors
      errors = []
      return errors
    end

    def to_oga(doc)
      return if nil?

      appliances = XMLHelper.create_elements_as_needed(doc, ['HPXML', 'Building', 'BuildingDetails', 'Appliances'])
      refrigerator = XMLHelper.add_element(appliances, 'Refrigerator')
      sys_id = XMLHelper.add_element(refrigerator, 'SystemIdentifier')
      XMLHelper.add_attribute(sys_id, 'id', @id)
      XMLHelper.add_element(refrigerator, 'Location', @location, :string, @location_isdefaulted) unless @location.nil?
      XMLHelper.add_element(refrigerator, 'RatedAnnualkWh', @rated_annual_kwh, :float, @rated_annual_kwh_isdefaulted) unless @rated_annual_kwh.nil?
      XMLHelper.add_element(refrigerator, 'PrimaryIndicator', @primary_indicator, :boolean, @primary_indicator_isdefaulted) unless @primary_indicator.nil?
      XMLHelper.add_extension(refrigerator, 'AdjustedAnnualkWh', @adjusted_annual_kwh, :float) unless @adjusted_annual_kwh.nil?
      XMLHelper.add_extension(refrigerator, 'UsageMultiplier', @usage_multiplier, :float, @usage_multiplier_isdefaulted) unless @usage_multiplier.nil?
      XMLHelper.add_extension(refrigerator, 'WeekdayScheduleFractions', @weekday_fractions, :string, @weekday_fractions_isdefaulted) unless @weekday_fractions.nil?
      XMLHelper.add_extension(refrigerator, 'WeekendScheduleFractions', @weekend_fractions, :string, @weekend_fractions_isdefaulted) unless @weekend_fractions.nil?
      XMLHelper.add_extension(refrigerator, 'MonthlyScheduleMultipliers', @monthly_multipliers, :string, @monthly_multipliers_isdefaulted) unless @monthly_multipliers.nil?
    end

    def from_oga(refrigerator)
      return if refrigerator.nil?

      @id = HPXML::get_id(refrigerator)
      @location = XMLHelper.get_value(refrigerator, 'Location', :string)
      @rated_annual_kwh = XMLHelper.get_value(refrigerator, 'RatedAnnualkWh', :float)
      @primary_indicator = XMLHelper.get_value(refrigerator, 'PrimaryIndicator', :boolean)
      @adjusted_annual_kwh = XMLHelper.get_value(refrigerator, 'extension/AdjustedAnnualkWh', :float)
      @usage_multiplier = XMLHelper.get_value(refrigerator, 'extension/UsageMultiplier', :float)
      @weekday_fractions = XMLHelper.get_value(refrigerator, 'extension/WeekdayScheduleFractions', :string)
      @weekend_fractions = XMLHelper.get_value(refrigerator, 'extension/WeekendScheduleFractions', :string)
      @monthly_multipliers = XMLHelper.get_value(refrigerator, 'extension/MonthlyScheduleMultipliers', :string)
    end
  end

  class Freezers < BaseArrayElement
    def add(**kwargs)
      self << Freezer.new(@hpxml_object, **kwargs)
    end

    def from_oga(hpxml)
      return if hpxml.nil?

      XMLHelper.get_elements(hpxml, 'Building/BuildingDetails/Appliances/Freezer').each do |freezer|
        self << Freezer.new(@hpxml_object, freezer)
      end
    end
  end

  class Freezer < BaseElement
    ATTRS = [:id, :location, :rated_annual_kwh, :adjusted_annual_kwh, :usage_multiplier,
             :weekday_fractions, :weekend_fractions, :monthly_multipliers]
    attr_accessor(*ATTRS)

    def delete
      @hpxml_object.freezers.delete(self)
    end

    def check_for_errors
      errors = []
      return errors
    end

    def to_oga(doc)
      return if nil?

      appliances = XMLHelper.create_elements_as_needed(doc, ['HPXML', 'Building', 'BuildingDetails', 'Appliances'])
      freezer = XMLHelper.add_element(appliances, 'Freezer')
      sys_id = XMLHelper.add_element(freezer, 'SystemIdentifier')
      XMLHelper.add_attribute(sys_id, 'id', @id)
      XMLHelper.add_element(freezer, 'Location', @location, :string, @location_isdefaulted) unless @location.nil?
      XMLHelper.add_element(freezer, 'RatedAnnualkWh', @rated_annual_kwh, :float, @rated_annual_kwh_isdefaulted) unless @rated_annual_kwh.nil?
      XMLHelper.add_extension(freezer, 'AdjustedAnnualkWh', @adjusted_annual_kwh, :float) unless @adjusted_annual_kwh.nil?
      XMLHelper.add_extension(freezer, 'UsageMultiplier', @usage_multiplier, :float, @usage_multiplier_isdefaulted) unless @usage_multiplier.nil?
      XMLHelper.add_extension(freezer, 'WeekdayScheduleFractions', @weekday_fractions, :string, @weekday_fractions_isdefaulted) unless @weekday_fractions.nil?
      XMLHelper.add_extension(freezer, 'WeekendScheduleFractions', @weekend_fractions, :string, @weekend_fractions_isdefaulted) unless @weekend_fractions.nil?
      XMLHelper.add_extension(freezer, 'MonthlyScheduleMultipliers', @monthly_multipliers, :string, @monthly_multipliers_isdefaulted) unless @monthly_multipliers.nil?
    end

    def from_oga(freezer)
      return if freezer.nil?

      @id = HPXML::get_id(freezer)
      @location = XMLHelper.get_value(freezer, 'Location', :string)
      @rated_annual_kwh = XMLHelper.get_value(freezer, 'RatedAnnualkWh', :float)
      @adjusted_annual_kwh = XMLHelper.get_value(freezer, 'extension/AdjustedAnnualkWh', :float)
      @usage_multiplier = XMLHelper.get_value(freezer, 'extension/UsageMultiplier', :float)
      @weekday_fractions = XMLHelper.get_value(freezer, 'extension/WeekdayScheduleFractions', :string)
      @weekend_fractions = XMLHelper.get_value(freezer, 'extension/WeekendScheduleFractions', :string)
      @monthly_multipliers = XMLHelper.get_value(freezer, 'extension/MonthlyScheduleMultipliers', :string)
    end
  end

  class Dehumidifiers < BaseArrayElement
    def add(**kwargs)
      self << Dehumidifier.new(@hpxml_object, **kwargs)
    end

    def from_oga(hpxml)
      return if hpxml.nil?

      XMLHelper.get_elements(hpxml, 'Building/BuildingDetails/Appliances/Dehumidifier').each do |dehumidifier|
        self << Dehumidifier.new(@hpxml_object, dehumidifier)
      end
    end
  end

  class Dehumidifier < BaseElement
    ATTRS = [:id, :type, :capacity, :energy_factor, :integrated_energy_factor, :rh_setpoint, :fraction_served,
             :location]
    attr_accessor(*ATTRS)

    def delete
      @hpxml_object.dehumidifiers.delete(self)
    end

    def check_for_errors
      errors = []
      return errors
    end

    def to_oga(doc)
      return if nil?

      appliances = XMLHelper.create_elements_as_needed(doc, ['HPXML', 'Building', 'BuildingDetails', 'Appliances'])
      dehumidifier = XMLHelper.add_element(appliances, 'Dehumidifier')
      sys_id = XMLHelper.add_element(dehumidifier, 'SystemIdentifier')
      XMLHelper.add_attribute(sys_id, 'id', @id)
      XMLHelper.add_element(dehumidifier, 'Type', @type, :string) unless @type.nil?
      XMLHelper.add_element(dehumidifier, 'Location', @location, :string) unless @location.nil?
      XMLHelper.add_element(dehumidifier, 'Capacity', @capacity, :float) unless @capacity.nil?
      XMLHelper.add_element(dehumidifier, 'EnergyFactor', @energy_factor, :float) unless @energy_factor.nil?
      XMLHelper.add_element(dehumidifier, 'IntegratedEnergyFactor', @integrated_energy_factor, :float) unless @integrated_energy_factor.nil?
      XMLHelper.add_element(dehumidifier, 'DehumidistatSetpoint', @rh_setpoint, :float) unless @rh_setpoint.nil?
      XMLHelper.add_element(dehumidifier, 'FractionDehumidificationLoadServed', @fraction_served, :float) unless @fraction_served.nil?
    end

    def from_oga(dehumidifier)
      return if dehumidifier.nil?

      @id = HPXML::get_id(dehumidifier)
      @type = XMLHelper.get_value(dehumidifier, 'Type', :string)
      @location = XMLHelper.get_value(dehumidifier, 'Location', :string)
      @capacity = XMLHelper.get_value(dehumidifier, 'Capacity', :float)
      @energy_factor = XMLHelper.get_value(dehumidifier, 'EnergyFactor', :float)
      @integrated_energy_factor = XMLHelper.get_value(dehumidifier, 'IntegratedEnergyFactor', :float)
      @rh_setpoint = XMLHelper.get_value(dehumidifier, 'DehumidistatSetpoint', :float)
      @fraction_served = XMLHelper.get_value(dehumidifier, 'FractionDehumidificationLoadServed', :float)
    end
  end

  class CookingRanges < BaseArrayElement
    def add(**kwargs)
      self << CookingRange.new(@hpxml_object, **kwargs)
    end

    def from_oga(hpxml)
      return if hpxml.nil?

      XMLHelper.get_elements(hpxml, 'Building/BuildingDetails/Appliances/CookingRange').each do |cooking_range|
        self << CookingRange.new(@hpxml_object, cooking_range)
      end
    end
  end

  class CookingRange < BaseElement
    ATTRS = [:id, :location, :fuel_type, :is_induction, :usage_multiplier,
             :weekday_fractions, :weekend_fractions, :monthly_multipliers]
    attr_accessor(*ATTRS)

    def delete
      @hpxml_object.cooking_ranges.delete(self)
    end

    def check_for_errors
      errors = []
      return errors
    end

    def to_oga(doc)
      return if nil?

      appliances = XMLHelper.create_elements_as_needed(doc, ['HPXML', 'Building', 'BuildingDetails', 'Appliances'])
      cooking_range = XMLHelper.add_element(appliances, 'CookingRange')
      sys_id = XMLHelper.add_element(cooking_range, 'SystemIdentifier')
      XMLHelper.add_attribute(sys_id, 'id', @id)
      XMLHelper.add_element(cooking_range, 'Location', @location, :string, @location_isdefaulted) unless @location.nil?
      XMLHelper.add_element(cooking_range, 'FuelType', @fuel_type, :string) unless @fuel_type.nil?
      XMLHelper.add_element(cooking_range, 'IsInduction', @is_induction, :boolean, @is_induction_isdefaulted) unless @is_induction.nil?
      XMLHelper.add_extension(cooking_range, 'UsageMultiplier', @usage_multiplier, :float, @usage_multiplier_isdefaulted) unless @usage_multiplier.nil?
      XMLHelper.add_extension(cooking_range, 'WeekdayScheduleFractions', @weekday_fractions, :string, @weekday_fractions_isdefaulted) unless @weekday_fractions.nil?
      XMLHelper.add_extension(cooking_range, 'WeekendScheduleFractions', @weekend_fractions, :string, @weekend_fractions_isdefaulted) unless @weekend_fractions.nil?
      XMLHelper.add_extension(cooking_range, 'MonthlyScheduleMultipliers', @monthly_multipliers, :string, @monthly_multipliers_isdefaulted) unless @monthly_multipliers.nil?
    end

    def from_oga(cooking_range)
      return if cooking_range.nil?

      @id = HPXML::get_id(cooking_range)
      @location = XMLHelper.get_value(cooking_range, 'Location', :string)
      @fuel_type = XMLHelper.get_value(cooking_range, 'FuelType', :string)
      @is_induction = XMLHelper.get_value(cooking_range, 'IsInduction', :boolean)
      @usage_multiplier = XMLHelper.get_value(cooking_range, 'extension/UsageMultiplier', :float)
      @weekday_fractions = XMLHelper.get_value(cooking_range, 'extension/WeekdayScheduleFractions', :string)
      @weekend_fractions = XMLHelper.get_value(cooking_range, 'extension/WeekendScheduleFractions', :string)
      @monthly_multipliers = XMLHelper.get_value(cooking_range, 'extension/MonthlyScheduleMultipliers', :string)
    end
  end

  class Ovens < BaseArrayElement
    def add(**kwargs)
      self << Oven.new(@hpxml_object, **kwargs)
    end

    def from_oga(hpxml)
      return if hpxml.nil?

      XMLHelper.get_elements(hpxml, 'Building/BuildingDetails/Appliances/Oven').each do |oven|
        self << Oven.new(@hpxml_object, oven)
      end
    end
  end

  class Oven < BaseElement
    ATTRS = [:id, :is_convection]
    attr_accessor(*ATTRS)

    def delete
      @hpxml_object.ovens.delete(self)
    end

    def check_for_errors
      errors = []
      return errors
    end

    def to_oga(doc)
      return if nil?

      appliances = XMLHelper.create_elements_as_needed(doc, ['HPXML', 'Building', 'BuildingDetails', 'Appliances'])
      oven = XMLHelper.add_element(appliances, 'Oven')
      sys_id = XMLHelper.add_element(oven, 'SystemIdentifier')
      XMLHelper.add_attribute(sys_id, 'id', @id)
      XMLHelper.add_element(oven, 'IsConvection', @is_convection, :boolean, @is_convection_isdefaulted) unless @is_convection.nil?
    end

    def from_oga(oven)
      return if oven.nil?

      @id = HPXML::get_id(oven)
      @is_convection = XMLHelper.get_value(oven, 'IsConvection', :boolean)
    end
  end

  class LightingGroups < BaseArrayElement
    def add(**kwargs)
      self << LightingGroup.new(@hpxml_object, **kwargs)
    end

    def from_oga(hpxml)
      return if hpxml.nil?

      XMLHelper.get_elements(hpxml, 'Building/BuildingDetails/Lighting/LightingGroup').each do |lighting_group|
        self << LightingGroup.new(@hpxml_object, lighting_group)
      end
    end
  end

  class LightingGroup < BaseElement
    ATTRS = [:id, :location, :fraction_of_units_in_location, :lighting_type]
    attr_accessor(*ATTRS)

    def delete
      @hpxml_object.lighting_groups.delete(self)
    end

    def check_for_errors
      errors = []
      return errors
    end

    def to_oga(doc)
      return if nil?

      lighting = XMLHelper.create_elements_as_needed(doc, ['HPXML', 'Building', 'BuildingDetails', 'Lighting'])
      lighting_group = XMLHelper.add_element(lighting, 'LightingGroup')
      sys_id = XMLHelper.add_element(lighting_group, 'SystemIdentifier')
      XMLHelper.add_attribute(sys_id, 'id', @id)
      XMLHelper.add_element(lighting_group, 'Location', @location, :string) unless @location.nil?
      XMLHelper.add_element(lighting_group, 'FractionofUnitsInLocation', @fraction_of_units_in_location, :float) unless @fraction_of_units_in_location.nil?
      if not @lighting_type.nil?
        lighting_type = XMLHelper.add_element(lighting_group, 'LightingType')
        XMLHelper.add_element(lighting_type, @lighting_type)
      end
    end

    def from_oga(lighting_group)
      return if lighting_group.nil?

      @id = HPXML::get_id(lighting_group)
      @location = XMLHelper.get_value(lighting_group, 'Location', :string)
      @fraction_of_units_in_location = XMLHelper.get_value(lighting_group, 'FractionofUnitsInLocation', :float)
      @lighting_type = XMLHelper.get_child_name(lighting_group, 'LightingType')
    end
  end

  class Lighting < BaseElement
    ATTRS = [:interior_usage_multiplier, :garage_usage_multiplier, :exterior_usage_multiplier,
             :interior_weekday_fractions, :interior_weekend_fractions, :interior_monthly_multipliers,
             :garage_weekday_fractions, :garage_weekend_fractions, :garage_monthly_multipliers,
             :exterior_weekday_fractions, :exterior_weekend_fractions, :exterior_monthly_multipliers,
             :holiday_exists, :holiday_kwh_per_day, :holiday_period_begin_month, :holiday_period_begin_day,
             :holiday_period_end_month, :holiday_period_end_day, :holiday_weekday_fractions, :holiday_weekend_fractions]
    attr_accessor(*ATTRS)

    def check_for_errors
      errors = []
      return errors
    end

    def to_oga(doc)
      return if nil?

      lighting = XMLHelper.create_elements_as_needed(doc, ['HPXML', 'Building', 'BuildingDetails', 'Lighting'])
      XMLHelper.add_extension(lighting, 'InteriorUsageMultiplier', @interior_usage_multiplier, :float, @interior_usage_multiplier_isdefaulted) unless @interior_usage_multiplier.nil?
      XMLHelper.add_extension(lighting, 'GarageUsageMultiplier', @garage_usage_multiplier, :float, @garage_usage_multiplier_isdefaulted) unless @garage_usage_multiplier.nil?
      XMLHelper.add_extension(lighting, 'ExteriorUsageMultiplier', @exterior_usage_multiplier, :float, @exterior_usage_multiplier_isdefaulted) unless @exterior_usage_multiplier.nil?
      XMLHelper.add_extension(lighting, 'InteriorWeekdayScheduleFractions', @interior_weekday_fractions, :string, @interior_weekday_fractions_isdefaulted) unless @interior_weekday_fractions.nil?
      XMLHelper.add_extension(lighting, 'InteriorWeekendScheduleFractions', @interior_weekend_fractions, :string, @interior_weekend_fractions_isdefaulted) unless @interior_weekend_fractions.nil?
      XMLHelper.add_extension(lighting, 'InteriorMonthlyScheduleMultipliers', @interior_monthly_multipliers, :string, @interior_monthly_multipliers_isdefaulted) unless @interior_monthly_multipliers.nil?
      XMLHelper.add_extension(lighting, 'GarageWeekdayScheduleFractions', @garage_weekday_fractions, :string, @garage_weekday_fractions_isdefaulted) unless @garage_weekday_fractions.nil?
      XMLHelper.add_extension(lighting, 'GarageWeekendScheduleFractions', @garage_weekend_fractions, :string, @garage_weekend_fractions_isdefaulted) unless @garage_weekend_fractions.nil?
      XMLHelper.add_extension(lighting, 'GarageMonthlyScheduleMultipliers', @garage_monthly_multipliers, :string, @garage_monthly_multipliers_isdefaulted) unless @garage_monthly_multipliers.nil?
      XMLHelper.add_extension(lighting, 'ExteriorWeekdayScheduleFractions', @exterior_weekday_fractions, :string, @exterior_weekday_fractions_isdefaulted) unless @exterior_weekday_fractions.nil?
      XMLHelper.add_extension(lighting, 'ExteriorWeekendScheduleFractions', @exterior_weekend_fractions, :string, @exterior_weekend_fractions_isdefaulted) unless @exterior_weekend_fractions.nil?
      XMLHelper.add_extension(lighting, 'ExteriorMonthlyScheduleMultipliers', @exterior_monthly_multipliers, :string, @exterior_monthly_multipliers_isdefaulted) unless @exterior_monthly_multipliers.nil?
      if @holiday_exists
        exterior_holiday_lighting = XMLHelper.create_elements_as_needed(doc, ['HPXML', 'Building', 'BuildingDetails', 'Lighting', 'extension', 'ExteriorHolidayLighting'])
        if not @holiday_kwh_per_day.nil?
          holiday_lighting_load = XMLHelper.add_element(exterior_holiday_lighting, 'Load')
          XMLHelper.add_element(holiday_lighting_load, 'Units', 'kWh/day', :string)
          XMLHelper.add_element(holiday_lighting_load, 'Value', @holiday_kwh_per_day, :float, @holiday_kwh_per_day_isdefaulted)
        end
        XMLHelper.add_element(exterior_holiday_lighting, 'PeriodBeginMonth', @holiday_period_begin_month, :integer, @holiday_period_begin_month_isdefaulted) unless @holiday_period_begin_month.nil?
        XMLHelper.add_element(exterior_holiday_lighting, 'PeriodBeginDayOfMonth', @holiday_period_begin_day, :integer, @holiday_period_begin_day_isdefaulted) unless @holiday_period_begin_day.nil?
        XMLHelper.add_element(exterior_holiday_lighting, 'PeriodEndMonth', @holiday_period_end_month, :integer, @holiday_period_end_month_isdefaulted) unless @holiday_period_end_month.nil?
        XMLHelper.add_element(exterior_holiday_lighting, 'PeriodEndDayOfMonth', @holiday_period_end_day, :integer, @holiday_period_end_day_isdefaulted) unless @holiday_period_end_day.nil?
        XMLHelper.add_element(exterior_holiday_lighting, 'WeekdayScheduleFractions', @holiday_weekday_fractions, :string, @holiday_weekday_fractions_isdefaulted) unless @holiday_weekday_fractions.nil?
        XMLHelper.add_element(exterior_holiday_lighting, 'WeekendScheduleFractions', @holiday_weekend_fractions, :string, @holiday_weekend_fractions_isdefaulted) unless @holiday_weekend_fractions.nil?
      end
    end

    def from_oga(hpxml)
      return if hpxml.nil?

      lighting = XMLHelper.get_element(hpxml, 'Building/BuildingDetails/Lighting')
      return if lighting.nil?

      @interior_usage_multiplier = XMLHelper.get_value(lighting, 'extension/InteriorUsageMultiplier', :float)
      @garage_usage_multiplier = XMLHelper.get_value(lighting, 'extension/GarageUsageMultiplier', :float)
      @exterior_usage_multiplier = XMLHelper.get_value(lighting, 'extension/ExteriorUsageMultiplier', :float)
      @interior_weekday_fractions = XMLHelper.get_value(lighting, 'extension/InteriorWeekdayScheduleFractions', :string)
      @interior_weekend_fractions = XMLHelper.get_value(lighting, 'extension/InteriorWeekendScheduleFractions', :string)
      @interior_monthly_multipliers = XMLHelper.get_value(lighting, 'extension/InteriorMonthlyScheduleMultipliers', :string)
      @garage_weekday_fractions = XMLHelper.get_value(lighting, 'extension/GarageWeekdayScheduleFractions', :string)
      @garage_weekend_fractions = XMLHelper.get_value(lighting, 'extension/GarageWeekendScheduleFractions', :string)
      @garage_monthly_multipliers = XMLHelper.get_value(lighting, 'extension/GarageMonthlyScheduleMultipliers', :string)
      @exterior_weekday_fractions = XMLHelper.get_value(lighting, 'extension/ExteriorWeekdayScheduleFractions', :string)
      @exterior_weekend_fractions = XMLHelper.get_value(lighting, 'extension/ExteriorWeekendScheduleFractions', :string)
      @exterior_monthly_multipliers = XMLHelper.get_value(lighting, 'extension/ExteriorMonthlyScheduleMultipliers', :string)
      if not XMLHelper.get_element(hpxml, 'Building/BuildingDetails/Lighting/extension/ExteriorHolidayLighting').nil?
        @holiday_exists = true
        @holiday_kwh_per_day = XMLHelper.get_value(lighting, 'extension/ExteriorHolidayLighting/Load[Units="kWh/day"]/Value', :float)
        @holiday_period_begin_month = XMLHelper.get_value(lighting, 'extension/ExteriorHolidayLighting/PeriodBeginMonth', :integer)
        @holiday_period_begin_day = XMLHelper.get_value(lighting, 'extension/ExteriorHolidayLighting/PeriodBeginDayOfMonth', :integer)
        @holiday_period_end_month = XMLHelper.get_value(lighting, 'extension/ExteriorHolidayLighting/PeriodEndMonth', :integer)
        @holiday_period_end_day = XMLHelper.get_value(lighting, 'extension/ExteriorHolidayLighting/PeriodEndDayOfMonth', :integer)
        @holiday_weekday_fractions = XMLHelper.get_value(lighting, 'extension/ExteriorHolidayLighting/WeekdayScheduleFractions', :string)
        @holiday_weekend_fractions = XMLHelper.get_value(lighting, 'extension/ExteriorHolidayLighting/WeekendScheduleFractions', :string)
      else
        @holiday_exists = false
      end
    end
  end

  class CeilingFans < BaseArrayElement
    def add(**kwargs)
      self << CeilingFan.new(@hpxml_object, **kwargs)
    end

    def from_oga(hpxml)
      return if hpxml.nil?

      XMLHelper.get_elements(hpxml, 'Building/BuildingDetails/Lighting/CeilingFan').each do |ceiling_fan|
        self << CeilingFan.new(@hpxml_object, ceiling_fan)
      end
    end
  end

  class CeilingFan < BaseElement
    ATTRS = [:id, :efficiency, :quantity]
    attr_accessor(*ATTRS)

    def delete
      @hpxml_object.ceiling_fans.delete(self)
    end

    def check_for_errors
      errors = []
      return errors
    end

    def to_oga(doc)
      return if nil?

      lighting = XMLHelper.create_elements_as_needed(doc, ['HPXML', 'Building', 'BuildingDetails', 'Lighting'])
      ceiling_fan = XMLHelper.add_element(lighting, 'CeilingFan')
      sys_id = XMLHelper.add_element(ceiling_fan, 'SystemIdentifier')
      XMLHelper.add_attribute(sys_id, 'id', @id)
      if not @efficiency.nil?
        airflow = XMLHelper.add_element(ceiling_fan, 'Airflow')
        XMLHelper.add_element(airflow, 'FanSpeed', 'medium', :string)
        XMLHelper.add_element(airflow, 'Efficiency', @efficiency, :float, @efficiency_isdefaulted)
      end
      XMLHelper.add_element(ceiling_fan, 'Quantity', @quantity, :integer, @quantity_isdefaulted) unless @quantity.nil?
    end

    def from_oga(ceiling_fan)
      @id = HPXML::get_id(ceiling_fan)
      @efficiency = XMLHelper.get_value(ceiling_fan, "Airflow[FanSpeed='medium']/Efficiency", :float)
      @quantity = XMLHelper.get_value(ceiling_fan, 'Quantity', :integer)
    end
  end

  class Pools < BaseArrayElement
    def add(**kwargs)
      self << Pool.new(@hpxml_object, **kwargs)
    end

    def from_oga(hpxml)
      return if hpxml.nil?

      XMLHelper.get_elements(hpxml, 'Building/BuildingDetails/Pools/Pool').each do |pool|
        self << Pool.new(@hpxml_object, pool)
      end
    end
  end

  class Pool < BaseElement
    ATTRS = [:id, :type, :heater_id, :heater_type, :heater_load_units, :heater_load_value, :heater_usage_multiplier,
             :pump_id, :pump_type, :pump_kwh_per_year, :pump_usage_multiplier,
             :heater_weekday_fractions, :heater_weekend_fractions, :heater_monthly_multipliers,
             :pump_weekday_fractions, :pump_weekend_fractions, :pump_monthly_multipliers]
    attr_accessor(*ATTRS)

    def delete
      @hpxml_object.pools.delete(self)
    end

    def check_for_errors
      errors = []
      return errors
    end

    def to_oga(doc)
      return if nil?

      pools = XMLHelper.create_elements_as_needed(doc, ['HPXML', 'Building', 'BuildingDetails', 'Pools'])
      pool = XMLHelper.add_element(pools, 'Pool')
      sys_id = XMLHelper.add_element(pool, 'SystemIdentifier')
      XMLHelper.add_attribute(sys_id, 'id', @id)
      XMLHelper.add_element(pool, 'Type', @type, :string) unless @type.nil?
      if @type != HPXML::TypeNone
        pumps = XMLHelper.add_element(pool, 'PoolPumps')
        pool_pump = XMLHelper.add_element(pumps, 'PoolPump')
        sys_id = XMLHelper.add_element(pool_pump, 'SystemIdentifier')
        if not @pump_id.nil?
          XMLHelper.add_attribute(sys_id, 'id', @pump_id)
        else
          XMLHelper.add_attribute(sys_id, 'id', @id + 'Pump')
        end
        XMLHelper.add_element(pool_pump, 'Type', @pump_type, :string)
        if @pump_type != HPXML::TypeNone
          if not @pump_kwh_per_year.nil?
            load = XMLHelper.add_element(pool_pump, 'Load')
            XMLHelper.add_element(load, 'Units', UnitsKwhPerYear, :string)
            XMLHelper.add_element(load, 'Value', @pump_kwh_per_year, :float, @pump_kwh_per_year_isdefaulted)
          end
          XMLHelper.add_extension(pool_pump, 'UsageMultiplier', @pump_usage_multiplier, :float, @pump_usage_multiplier_isdefaulted) unless @pump_usage_multiplier.nil?
          XMLHelper.add_extension(pool_pump, 'WeekdayScheduleFractions', @pump_weekday_fractions, :string, @pump_weekday_fractions_isdefaulted) unless @pump_weekday_fractions.nil?
          XMLHelper.add_extension(pool_pump, 'WeekendScheduleFractions', @pump_weekend_fractions, :string, @pump_weekend_fractions_isdefaulted) unless @pump_weekend_fractions.nil?
          XMLHelper.add_extension(pool_pump, 'MonthlyScheduleMultipliers', @pump_monthly_multipliers, :string, @pump_monthly_multipliers_isdefaulted) unless @pump_monthly_multipliers.nil?
        end
        heater = XMLHelper.add_element(pool, 'Heater')
        sys_id = XMLHelper.add_element(heater, 'SystemIdentifier')
        if not @heater_id.nil?
          XMLHelper.add_attribute(sys_id, 'id', @heater_id)
        else
          XMLHelper.add_attribute(sys_id, 'id', @id + 'Heater')
        end
        XMLHelper.add_element(heater, 'Type', @heater_type, :string)
        if @heater_type != HPXML::TypeNone
          if (not @heater_load_units.nil?) && (not @heater_load_value.nil?)
            load = XMLHelper.add_element(heater, 'Load')
            XMLHelper.add_element(load, 'Units', @heater_load_units, :string)
            XMLHelper.add_element(load, 'Value', @heater_load_value, :float, @heater_load_value_isdefaulted)
          end
          XMLHelper.add_extension(heater, 'UsageMultiplier', @heater_usage_multiplier, :float, @heater_usage_multiplier_isdefaulted) unless @heater_usage_multiplier.nil?
          XMLHelper.add_extension(heater, 'WeekdayScheduleFractions', @heater_weekday_fractions, :string, @heater_weekday_fractions_isdefaulted) unless @heater_weekday_fractions.nil?
          XMLHelper.add_extension(heater, 'WeekendScheduleFractions', @heater_weekend_fractions, :string, @heater_weekend_fractions_isdefaulted) unless @heater_weekend_fractions.nil?
          XMLHelper.add_extension(heater, 'MonthlyScheduleMultipliers', @heater_monthly_multipliers, :string, @heater_monthly_multipliers_isdefaulted) unless @heater_monthly_multipliers.nil?
        end
      end
    end

    def from_oga(pool)
      @id = HPXML::get_id(pool)
      @type = XMLHelper.get_value(pool, 'Type', :string)
      pool_pump = XMLHelper.get_element(pool, 'PoolPumps/PoolPump')
      if not pool_pump.nil?
        @pump_id = HPXML::get_id(pool_pump)
        @pump_type = XMLHelper.get_value(pool_pump, 'Type', :string)
        @pump_kwh_per_year = XMLHelper.get_value(pool_pump, "Load[Units='#{UnitsKwhPerYear}']/Value", :float)
        @pump_usage_multiplier = XMLHelper.get_value(pool_pump, 'extension/UsageMultiplier', :float)
        @pump_weekday_fractions = XMLHelper.get_value(pool_pump, 'extension/WeekdayScheduleFractions', :string)
        @pump_weekend_fractions = XMLHelper.get_value(pool_pump, 'extension/WeekendScheduleFractions', :string)
        @pump_monthly_multipliers = XMLHelper.get_value(pool_pump, 'extension/MonthlyScheduleMultipliers', :string)
      end
      heater = XMLHelper.get_element(pool, 'Heater')
      if not heater.nil?
        @heater_id = HPXML::get_id(heater)
        @heater_type = XMLHelper.get_value(heater, 'Type', :string)
        @heater_load_units = XMLHelper.get_value(heater, 'Load/Units', :string)
        @heater_load_value = XMLHelper.get_value(heater, 'Load/Value', :float)
        @heater_usage_multiplier = XMLHelper.get_value(heater, 'extension/UsageMultiplier', :float)
        @heater_weekday_fractions = XMLHelper.get_value(heater, 'extension/WeekdayScheduleFractions', :string)
        @heater_weekend_fractions = XMLHelper.get_value(heater, 'extension/WeekendScheduleFractions', :string)
        @heater_monthly_multipliers = XMLHelper.get_value(heater, 'extension/MonthlyScheduleMultipliers', :string)
      end
    end
  end

  class HotTubs < BaseArrayElement
    def add(**kwargs)
      self << HotTub.new(@hpxml_object, **kwargs)
    end

    def from_oga(hpxml)
      return if hpxml.nil?

      XMLHelper.get_elements(hpxml, 'Building/BuildingDetails/HotTubs/HotTub').each do |hot_tub|
        self << HotTub.new(@hpxml_object, hot_tub)
      end
    end
  end

  class HotTub < BaseElement
    ATTRS = [:id, :type, :heater_id, :heater_type, :heater_load_units, :heater_load_value, :heater_usage_multiplier,
             :pump_id, :pump_type, :pump_kwh_per_year, :pump_usage_multiplier,
             :heater_weekday_fractions, :heater_weekend_fractions, :heater_monthly_multipliers,
             :pump_weekday_fractions, :pump_weekend_fractions, :pump_monthly_multipliers]
    attr_accessor(*ATTRS)

    def delete
      @hpxml_object.hot_tubs.delete(self)
    end

    def check_for_errors
      errors = []
      return errors
    end

    def to_oga(doc)
      return if nil?

      hot_tubs = XMLHelper.create_elements_as_needed(doc, ['HPXML', 'Building', 'BuildingDetails', 'HotTubs'])
      hot_tub = XMLHelper.add_element(hot_tubs, 'HotTub')
      sys_id = XMLHelper.add_element(hot_tub, 'SystemIdentifier')
      XMLHelper.add_attribute(sys_id, 'id', @id)
      XMLHelper.add_element(hot_tub, 'Type', @type, :string) unless @type.nil?
      if @type != HPXML::TypeNone
        pumps = XMLHelper.add_element(hot_tub, 'HotTubPumps')
        hot_tub_pump = XMLHelper.add_element(pumps, 'HotTubPump')
        sys_id = XMLHelper.add_element(hot_tub_pump, 'SystemIdentifier')
        if not @pump_id.nil?
          XMLHelper.add_attribute(sys_id, 'id', @pump_id)
        else
          XMLHelper.add_attribute(sys_id, 'id', @id + 'Pump')
        end
        XMLHelper.add_element(hot_tub_pump, 'Type', @pump_type, :string)
        if @pump_type != HPXML::TypeNone
          if not @pump_kwh_per_year.nil?
            load = XMLHelper.add_element(hot_tub_pump, 'Load')
            XMLHelper.add_element(load, 'Units', UnitsKwhPerYear, :string)
            XMLHelper.add_element(load, 'Value', @pump_kwh_per_year, :float, @pump_kwh_per_year_isdefaulted)
          end
          XMLHelper.add_extension(hot_tub_pump, 'UsageMultiplier', @pump_usage_multiplier, :float, @pump_usage_multiplier_isdefaulted) unless @pump_usage_multiplier.nil?
          XMLHelper.add_extension(hot_tub_pump, 'WeekdayScheduleFractions', @pump_weekday_fractions, :string, @pump_weekday_fractions_isdefaulted) unless @pump_weekday_fractions.nil?
          XMLHelper.add_extension(hot_tub_pump, 'WeekendScheduleFractions', @pump_weekend_fractions, :string, @pump_weekend_fractions_isdefaulted) unless @pump_weekend_fractions.nil?
          XMLHelper.add_extension(hot_tub_pump, 'MonthlyScheduleMultipliers', @pump_monthly_multipliers, :string, @pump_monthly_multipliers_isdefaulted) unless @pump_monthly_multipliers.nil?
        end
        heater = XMLHelper.add_element(hot_tub, 'Heater')
        sys_id = XMLHelper.add_element(heater, 'SystemIdentifier')
        if not @heater_id.nil?
          XMLHelper.add_attribute(sys_id, 'id', @heater_id)
        else
          XMLHelper.add_attribute(sys_id, 'id', @id + 'Heater')
        end
        XMLHelper.add_element(heater, 'Type', @heater_type, :string)
        if @heater_type != HPXML::TypeNone
          if (not @heater_load_units.nil?) && (not @heater_load_value.nil?)
            load = XMLHelper.add_element(heater, 'Load')
            XMLHelper.add_element(load, 'Units', @heater_load_units, :string)
            XMLHelper.add_element(load, 'Value', @heater_load_value, :float, @heater_load_value_isdefaulted)
          end
          XMLHelper.add_extension(heater, 'UsageMultiplier', @heater_usage_multiplier, :float, @heater_usage_multiplier_isdefaulted) unless @heater_usage_multiplier.nil?
          XMLHelper.add_extension(heater, 'WeekdayScheduleFractions', @heater_weekday_fractions, :string, @heater_weekday_fractions_isdefaulted) unless @heater_weekday_fractions.nil?
          XMLHelper.add_extension(heater, 'WeekendScheduleFractions', @heater_weekend_fractions, :string, @heater_weekend_fractions_isdefaulted) unless @heater_weekend_fractions.nil?
          XMLHelper.add_extension(heater, 'MonthlyScheduleMultipliers', @heater_monthly_multipliers, :string, @heater_monthly_multipliers_isdefaulted) unless @heater_monthly_multipliers.nil?
        end
      end
    end

    def from_oga(hot_tub)
      @id = HPXML::get_id(hot_tub)
      @type = XMLHelper.get_value(hot_tub, 'Type', :string)
      hot_tub_pump = XMLHelper.get_element(hot_tub, 'HotTubPumps/HotTubPump')
      if not hot_tub_pump.nil?
        @pump_id = HPXML::get_id(hot_tub_pump)
        @pump_type = XMLHelper.get_value(hot_tub_pump, 'Type', :string)
        @pump_kwh_per_year = XMLHelper.get_value(hot_tub_pump, "Load[Units='#{UnitsKwhPerYear}']/Value", :float)
        @pump_usage_multiplier = XMLHelper.get_value(hot_tub_pump, 'extension/UsageMultiplier', :float)
        @pump_weekday_fractions = XMLHelper.get_value(hot_tub_pump, 'extension/WeekdayScheduleFractions', :string)
        @pump_weekend_fractions = XMLHelper.get_value(hot_tub_pump, 'extension/WeekendScheduleFractions', :string)
        @pump_monthly_multipliers = XMLHelper.get_value(hot_tub_pump, 'extension/MonthlyScheduleMultipliers', :string)
      end
      heater = XMLHelper.get_element(hot_tub, 'Heater')
      if not heater.nil?
        @heater_id = HPXML::get_id(heater)
        @heater_type = XMLHelper.get_value(heater, 'Type', :string)
        @heater_load_units = XMLHelper.get_value(heater, 'Load/Units', :string)
        @heater_load_value = XMLHelper.get_value(heater, 'Load/Value', :float)
        @heater_usage_multiplier = XMLHelper.get_value(heater, 'extension/UsageMultiplier', :float)
        @heater_weekday_fractions = XMLHelper.get_value(heater, 'extension/WeekdayScheduleFractions', :string)
        @heater_weekend_fractions = XMLHelper.get_value(heater, 'extension/WeekendScheduleFractions', :string)
        @heater_monthly_multipliers = XMLHelper.get_value(heater, 'extension/MonthlyScheduleMultipliers', :string)
      end
    end
  end

  class PlugLoads < BaseArrayElement
    def add(**kwargs)
      self << PlugLoad.new(@hpxml_object, **kwargs)
    end

    def from_oga(hpxml)
      return if hpxml.nil?

      XMLHelper.get_elements(hpxml, 'Building/BuildingDetails/MiscLoads/PlugLoad').each do |plug_load|
        self << PlugLoad.new(@hpxml_object, plug_load)
      end
    end
  end

  class PlugLoad < BaseElement
    ATTRS = [:id, :plug_load_type, :kWh_per_year, :frac_sensible, :frac_latent, :usage_multiplier,
             :weekday_fractions, :weekend_fractions, :monthly_multipliers]
    attr_accessor(*ATTRS)

    def delete
      @hpxml_object.plug_loads.delete(self)
    end

    def check_for_errors
      errors = []
      return errors
    end

    def to_oga(doc)
      return if nil?

      misc_loads = XMLHelper.create_elements_as_needed(doc, ['HPXML', 'Building', 'BuildingDetails', 'MiscLoads'])
      plug_load = XMLHelper.add_element(misc_loads, 'PlugLoad')
      sys_id = XMLHelper.add_element(plug_load, 'SystemIdentifier')
      XMLHelper.add_attribute(sys_id, 'id', @id)
      XMLHelper.add_element(plug_load, 'PlugLoadType', @plug_load_type, :string) unless @plug_load_type.nil?
      if not @kWh_per_year.nil?
        load = XMLHelper.add_element(plug_load, 'Load')
        XMLHelper.add_element(load, 'Units', UnitsKwhPerYear, :string)
        XMLHelper.add_element(load, 'Value', @kWh_per_year, :float, @kWh_per_year_isdefaulted)
      end
      XMLHelper.add_extension(plug_load, 'FracSensible', @frac_sensible, :float, @frac_sensible_isdefaulted) unless @frac_sensible.nil?
      XMLHelper.add_extension(plug_load, 'FracLatent', @frac_latent, :float, @frac_latent_isdefaulted) unless @frac_latent.nil?
      XMLHelper.add_extension(plug_load, 'UsageMultiplier', @usage_multiplier, :float, @usage_multiplier_isdefaulted) unless @usage_multiplier.nil?
      XMLHelper.add_extension(plug_load, 'WeekdayScheduleFractions', @weekday_fractions, :string, @weekday_fractions_isdefaulted) unless @weekday_fractions.nil?
      XMLHelper.add_extension(plug_load, 'WeekendScheduleFractions', @weekend_fractions, :string, @weekend_fractions_isdefaulted) unless @weekend_fractions.nil?
      XMLHelper.add_extension(plug_load, 'MonthlyScheduleMultipliers', @monthly_multipliers, :string, @monthly_multipliers_isdefaulted) unless @monthly_multipliers.nil?
    end

    def from_oga(plug_load)
      @id = HPXML::get_id(plug_load)
      @plug_load_type = XMLHelper.get_value(plug_load, 'PlugLoadType', :string)
      @kWh_per_year = XMLHelper.get_value(plug_load, "Load[Units='#{UnitsKwhPerYear}']/Value", :float)
      @frac_sensible = XMLHelper.get_value(plug_load, 'extension/FracSensible', :float)
      @frac_latent = XMLHelper.get_value(plug_load, 'extension/FracLatent', :float)
      @usage_multiplier = XMLHelper.get_value(plug_load, 'extension/UsageMultiplier', :float)
      @weekday_fractions = XMLHelper.get_value(plug_load, 'extension/WeekdayScheduleFractions', :string)
      @weekend_fractions = XMLHelper.get_value(plug_load, 'extension/WeekendScheduleFractions', :string)
      @monthly_multipliers = XMLHelper.get_value(plug_load, 'extension/MonthlyScheduleMultipliers', :string)
    end
  end

  class FuelLoads < BaseArrayElement
    def add(**kwargs)
      self << FuelLoad.new(@hpxml_object, **kwargs)
    end

    def from_oga(hpxml)
      return if hpxml.nil?

      XMLHelper.get_elements(hpxml, 'Building/BuildingDetails/MiscLoads/FuelLoad').each do |fuel_load|
        self << FuelLoad.new(@hpxml_object, fuel_load)
      end
    end
  end

  class FuelLoad < BaseElement
    ATTRS = [:id, :fuel_load_type, :fuel_type, :therm_per_year, :frac_sensible, :frac_latent, :usage_multiplier,
             :weekday_fractions, :weekend_fractions, :monthly_multipliers]
    attr_accessor(*ATTRS)

    def delete
      @hpxml_object.fuel_loads.delete(self)
    end

    def check_for_errors
      errors = []
      return errors
    end

    def to_oga(doc)
      return if nil?

      misc_loads = XMLHelper.create_elements_as_needed(doc, ['HPXML', 'Building', 'BuildingDetails', 'MiscLoads'])
      fuel_load = XMLHelper.add_element(misc_loads, 'FuelLoad')
      sys_id = XMLHelper.add_element(fuel_load, 'SystemIdentifier')
      XMLHelper.add_attribute(sys_id, 'id', @id)
      XMLHelper.add_element(fuel_load, 'FuelLoadType', @fuel_load_type, :string) unless @fuel_load_type.nil?
      if not @therm_per_year.nil?
        load = XMLHelper.add_element(fuel_load, 'Load')
        XMLHelper.add_element(load, 'Units', UnitsThermPerYear, :string)
        XMLHelper.add_element(load, 'Value', @therm_per_year, :float, @therm_per_year_isdefaulted)
      end
      XMLHelper.add_element(fuel_load, 'FuelType', @fuel_type, :string) unless @fuel_type.nil?
      XMLHelper.add_extension(fuel_load, 'FracSensible', @frac_sensible, :float, @frac_sensible_isdefaulted) unless @frac_sensible.nil?
      XMLHelper.add_extension(fuel_load, 'FracLatent', @frac_latent, :float, @frac_latent_isdefaulted) unless @frac_latent.nil?
      XMLHelper.add_extension(fuel_load, 'UsageMultiplier', @usage_multiplier, :float, @usage_multiplier_isdefaulted) unless @usage_multiplier.nil?
      XMLHelper.add_extension(fuel_load, 'WeekdayScheduleFractions', @weekday_fractions, :string, @weekday_fractions_isdefaulted) unless @weekday_fractions.nil?
      XMLHelper.add_extension(fuel_load, 'WeekendScheduleFractions', @weekend_fractions, :string, @weekend_fractions_isdefaulted) unless @weekend_fractions.nil?
      XMLHelper.add_extension(fuel_load, 'MonthlyScheduleMultipliers', @monthly_multipliers, :string, @monthly_multipliers_isdefaulted) unless @monthly_multipliers.nil?
    end

    def from_oga(fuel_load)
      @id = HPXML::get_id(fuel_load)
      @fuel_load_type = XMLHelper.get_value(fuel_load, 'FuelLoadType', :string)
      @therm_per_year = XMLHelper.get_value(fuel_load, "Load[Units='#{UnitsThermPerYear}']/Value", :float)
      @fuel_type = XMLHelper.get_value(fuel_load, 'FuelType', :string)
      @frac_sensible = XMLHelper.get_value(fuel_load, 'extension/FracSensible', :float)
      @frac_latent = XMLHelper.get_value(fuel_load, 'extension/FracLatent', :float)
      @usage_multiplier = XMLHelper.get_value(fuel_load, 'extension/UsageMultiplier', :float)
      @weekday_fractions = XMLHelper.get_value(fuel_load, 'extension/WeekdayScheduleFractions', :string)
      @weekend_fractions = XMLHelper.get_value(fuel_load, 'extension/WeekendScheduleFractions', :string)
      @monthly_multipliers = XMLHelper.get_value(fuel_load, 'extension/MonthlyScheduleMultipliers', :string)
    end
  end

  def _create_oga_document()
    doc = XMLHelper.create_doc(version = '1.0', encoding = 'UTF-8')
    hpxml = XMLHelper.add_element(doc, 'HPXML')
    XMLHelper.add_attribute(hpxml, 'xmlns', 'http://hpxmlonline.com/2019/10')
    XMLHelper.add_attribute(hpxml, 'xmlns:xsi', 'http://www.w3.org/2001/XMLSchema-instance')
    XMLHelper.add_attribute(hpxml, 'xsi:schemaLocation', 'http://hpxmlonline.com/2019/10')
    XMLHelper.add_attribute(hpxml, 'schemaVersion', '3.0')
    return doc
  end

  def collapse_enclosure_surfaces()
    # Collapses like surfaces into a single surface with, e.g., aggregate surface area.
    # This can significantly speed up performance for HPXML files with lots of individual
    # surfaces (e.g., windows).

    surf_types = { roofs: @roofs,
                   walls: @walls,
                   rim_joists: @rim_joists,
                   foundation_walls: @foundation_walls,
                   ceilings: @ceilings,
                   frame_floors: @frame_floors,
                   slabs: @slabs,
                   windows: @windows,
                   skylights: @skylights,
                   doors: @doors }

    attrs_to_ignore = [:id,
                       :insulation_id,
                       :perimeter_insulation_id,
                       :under_slab_insulation_id,
                       :area,
                       :exposed_perimeter]

    # Look for pairs of surfaces that can be collapsed
    surf_types.each do |surf_type, surfaces|
      for i in 0..surfaces.size - 1
        surf = surfaces[i]
        next if surf.nil?

        for j in (surfaces.size - 1).downto(i + 1)
          surf2 = surfaces[j]
          next if surf2.nil?

          match = true
          surf.class::ATTRS.each do |attribute|
            next if attribute.to_s.end_with? '_isdefaulted'
            next if attrs_to_ignore.include? attribute
            next if (surf_type == :foundation_walls) && (attribute == :azimuth) # Azimuth of foundation walls is irrelevant
            next if surf.send(attribute) == surf2.send(attribute)

            match = false
            break
          end
          next unless match

          # Update values
          if (not surf.area.nil?) && (not surf2.area.nil?)
            surf.area += surf2.area
          end
          if (surf_type == :slabs) && (not surf.exposed_perimeter.nil?) && (not surf2.exposed_perimeter.nil?)
            surf.exposed_perimeter += surf2.exposed_perimeter
          end

          # Update subsurface idrefs as appropriate
          (@windows + @doors).each do |subsurf|
            next unless subsurf.wall_idref == surf2.id

            subsurf.wall_idref = surf.id
          end
          @skylights.each do |subsurf|
            next unless subsurf.roof_idref == surf2.id

            subsurf.roof_idref = surf.id
          end

          # Remove old surface
          surfaces[j].delete
        end
      end
    end
  end

  def delete_tiny_surfaces()
    (@rim_joists + @walls + @foundation_walls + @ceilings + @frame_floors + @roofs + @windows + @skylights + @doors + @slabs).reverse_each do |surface|
      next if surface.area.nil? || (surface.area > 1.0)

      surface.delete
    end
  end

  def delete_adiabatic_subsurfaces()
    @doors.reverse_each do |door|
      next if door.wall.nil?
      next if door.wall.exterior_adjacent_to != HPXML::LocationOtherHousingUnit

      door.delete
    end
    @windows.reverse_each do |window|
      next if window.wall.nil?
      next if window.wall.exterior_adjacent_to != HPXML::LocationOtherHousingUnit

      window.delete
    end
  end

  def validate_against_schematron(schematron_validators: [])
    # ----------------------------- #
    # Perform Schematron validation #
    # ----------------------------- #

    if not schematron_validators.empty?
      errors, warnings = Validator.run_validators(@doc, schematron_validators)
    else
      errors = []
      warnings = []
    end

    errors.map! { |e| "#{@hpxml_path}: #{e}" }
    warnings.map! { |w| "#{@hpxml_path}: #{w}" }

    return errors, warnings
  end

  def check_for_errors()
    errors = []

    # ------------------------------- #
    # Check for errors within objects #
    # ------------------------------- #

    # Ask objects to check for errors
    self.class::HPXML_ATTRS.each do |attribute|
      hpxml_obj = send(attribute)
      if not hpxml_obj.respond_to? :check_for_errors
        fail "Need to add 'check_for_errors' method to #{hpxml_obj.class} class."
      end

      errors += hpxml_obj.check_for_errors
    end

    # ------------------------------- #
    # Check for errors across objects #
    # ------------------------------- #

    # Check for globally unique SystemIdentifier IDs and empty IDs
    sys_ids = {}
    self.class::HPXML_ATTRS.each do |attribute|
      hpxml_obj = send(attribute)
      next unless hpxml_obj.is_a? HPXML::BaseArrayElement

      hpxml_obj.each do |obj|
        next unless obj.respond_to? :id

        sys_ids[obj.id] = 0 if sys_ids[obj.id].nil?
        sys_ids[obj.id] += 1

        errors << "Empty SystemIdentifier ID ('#{obj.id}') detected for #{attribute}." if !obj.id || obj.id.size == 0
      end
    end
    sys_ids.each do |sys_id, cnt|
      errors << "Duplicate SystemIdentifier IDs detected for '#{sys_id}'." if cnt > 1
    end

    # Check sum of HVAC FractionCoolLoadServeds <= 1
    if total_fraction_cool_load_served > 1.01 # Use 1.01 in case of rounding
      errors << "Expected FractionCoolLoadServed to sum to <= 1, but calculated sum is #{total_fraction_cool_load_served.round(2)}."
    end

    # Check sum of HVAC FractionHeatLoadServeds <= 1
    if total_fraction_heat_load_served > 1.01 # Use 1.01 in case of rounding
      errors << "Expected FractionHeatLoadServed to sum to <= 1, but calculated sum is #{total_fraction_heat_load_served.round(2)}."
    end

    # Check sum of dehumidifier FractionDehumidificationLoadServed <= 1
    total_fraction_dehum_load_served = @dehumidifiers.map { |d| d.fraction_served }.sum(0.0)
    if total_fraction_dehum_load_served > 1.01 # Use 1.01 in case of rounding
      errors << "Expected FractionDehumidificationLoadServed to sum to <= 1, but calculated sum is #{total_fraction_dehum_load_served.round(2)}."
    end

    # Check sum of HVAC FractionDHWLoadServed == 1
    frac_dhw_load = @water_heating_systems.map { |dhw| dhw.fraction_dhw_load_served.to_f }.sum(0.0)
    if (frac_dhw_load > 0) && ((frac_dhw_load < 0.99) || (frac_dhw_load > 1.01)) # Use 0.99/1.01 in case of rounding
      errors << "Expected FractionDHWLoadServed to sum to 1, but calculated sum is #{frac_dhw_load.round(2)}."
    end

    # Check sum of lighting fractions in a location <= 1
    ltg_fracs = {}
    @lighting_groups.each do |lighting_group|
      next if lighting_group.location.nil? || lighting_group.fraction_of_units_in_location.nil?

      ltg_fracs[lighting_group.location] = 0 if ltg_fracs[lighting_group.location].nil?
      ltg_fracs[lighting_group.location] += lighting_group.fraction_of_units_in_location
    end
    ltg_fracs.each do |location, sum|
      next if sum <= 1.01 # Use 1.01 in case of rounding

      errors << "Sum of fractions of #{location} lighting (#{sum}) is greater than 1."
    end

    # Check for HVAC systems referenced by multiple water heating systems
    hvac_systems.each do |hvac_system|
      num_attached = 0
      @water_heating_systems.each do |water_heating_system|
        next if water_heating_system.related_hvac_idref.nil?
        next unless hvac_system.id == water_heating_system.related_hvac_idref

        num_attached += 1
      end
      next if num_attached <= 1

      errors << "RelatedHVACSystem '#{hvac_system.id}' is attached to multiple water heating systems."
    end

    # Check for the sum of CFA served by distribution systems <= CFA
    if not @building_construction.conditioned_floor_area.nil?
      air_distributions = @hvac_distributions.select { |dist| dist if HPXML::HVACDistributionTypeAir == dist.distribution_system_type }
      heating_dist = []
      cooling_dist = []
      air_distributions.each do |dist|
        heating_systems = dist.hvac_systems.select { |sys| sys if (sys.respond_to? :fraction_heat_load_served) && (sys.fraction_heat_load_served.to_f > 0) }
        cooling_systems = dist.hvac_systems.select { |sys| sys if (sys.respond_to? :fraction_cool_load_served) && (sys.fraction_cool_load_served.to_f > 0) }
        if heating_systems.size > 0
          heating_dist << dist
        end
        if cooling_systems.size > 0
          cooling_dist << dist
        end
      end
      heating_total_dist_cfa_served = heating_dist.map { |htg_dist| htg_dist.conditioned_floor_area_served.to_f }.sum(0.0)
      cooling_total_dist_cfa_served = cooling_dist.map { |clg_dist| clg_dist.conditioned_floor_area_served.to_f }.sum(0.0)
      if (heating_total_dist_cfa_served > @building_construction.conditioned_floor_area + 1.0) # Allow 1 ft2 of tolerance
        errors << 'The total conditioned floor area served by the HVAC distribution system(s) for heating is larger than the conditioned floor area of the building.'
      end
      if (cooling_total_dist_cfa_served > @building_construction.conditioned_floor_area + 1.0) # Allow 1 ft2 of tolerance
        errors << 'The total conditioned floor area served by the HVAC distribution system(s) for cooling is larger than the conditioned floor area of the building.'
      end
    end

    # Check for objects referencing SFA/MF spaces where the building type is not SFA/MF
    if [ResidentialTypeSFD, ResidentialTypeManufactured].include? @building_construction.residential_facility_type
      mf_spaces = [LocationOtherHeatedSpace, LocationOtherHousingUnit, LocationOtherMultifamilyBufferSpace, LocationOtherNonFreezingSpace]
      (@roofs + @rim_joists + @walls + @foundation_walls + @ceilings + @frame_floors + @slabs).each do |surface|
        if mf_spaces.include? surface.interior_adjacent_to
          errors << "The building is of type '#{@building_construction.residential_facility_type}' but the surface '#{surface.id}' is adjacent to Attached/Multifamily space '#{surface.interior_adjacent_to}'."
        end
        if mf_spaces.include? surface.exterior_adjacent_to
          errors << "The building is of type '#{@building_construction.residential_facility_type}' but the surface '#{surface.id}' is adjacent to Attached/Multifamily space '#{surface.exterior_adjacent_to}'."
        end
      end
      (@water_heating_systems + @clothes_washers + @clothes_dryers + @dishwashers + @refrigerators + @cooking_ranges).each do |object|
        if mf_spaces.include? object.location
          errors << "The building is of type '#{@building_construction.residential_facility_type}' but the object '#{object.id}' is located in Attached/Multifamily space '#{object.location}'."
        end
      end
      @hvac_distributions.each do |hvac_distribution|
        hvac_distribution.ducts.each do |duct|
          if mf_spaces.include? duct.duct_location
            errors << "The building is of type '#{@building_construction.residential_facility_type}' but the HVAC distribution '#{hvac_distribution.id}' has a duct located in Attached/Multifamily space '#{duct.duct_location}'."
          end
        end
      end
    end

    # Check for correct PrimaryIndicator values across all refrigerators
    if @refrigerators.size > 1
      primary_indicators = @refrigerators.select { |r| r.primary_indicator }.size
      if primary_indicators > 1
        errors << 'More than one refrigerator designated as the primary.'
      elsif primary_indicators == 0
        errors << 'Could not find a primary refrigerator.'
      end
    end

    # Check for at most 1 shared heating system and 1 shared cooling system
    num_htg_shared = 0
    num_clg_shared = 0
    (@heating_systems + @heat_pumps).each do |hvac_system|
      next unless hvac_system.is_shared_system

      num_htg_shared += 1
    end
    (@cooling_systems + @heat_pumps).each do |hvac_system|
      next unless hvac_system.is_shared_system

      num_clg_shared += 1
    end
    if num_htg_shared > 1
      errors << 'More than one shared heating system found.'
    end
    if num_clg_shared > 1
      errors << 'More than one shared cooling system found.'
    end

    errors.map! { |e| "#{@hpxml_path}: #{e}" }

    return errors
  end

  def self.conditioned_locations
    return [HPXML::LocationLivingSpace,
            HPXML::LocationBasementConditioned,
            HPXML::LocationOtherHousingUnit]
  end

  def self.is_conditioned(surface)
    return conditioned_locations.include?(surface.interior_adjacent_to)
  end

  def self.is_adiabatic(surface)
    if surface.exterior_adjacent_to == surface.interior_adjacent_to
      # E.g., wall between unit crawlspace and neighboring unit crawlspace
      return true
    elsif conditioned_locations.include?(surface.interior_adjacent_to) &&
          conditioned_locations.include?(surface.exterior_adjacent_to)
      # E.g., frame floor between living space and conditioned basement, or
      # wall between living space and "other housing unit"
      return true
    end

    return false
  end

  def self.is_thermal_boundary(surface)
    # Returns true if the surface is between conditioned space and outside/ground/unconditioned space.
    # Note: The location of insulation is not considered here, so an insulated foundation wall of an
    # unconditioned basement, for example, returns false.
    interior_conditioned = conditioned_locations.include? surface.interior_adjacent_to
    exterior_conditioned = conditioned_locations.include? surface.exterior_adjacent_to
    return (interior_conditioned != exterior_conditioned)
  end

  def self.get_id(parent, element_name = 'SystemIdentifier')
    return XMLHelper.get_attribute_value(XMLHelper.get_element(parent, element_name), 'id')
  end

  def self.get_idref(element)
    return XMLHelper.get_attribute_value(element, 'idref')
  end

  def self.check_dates(str, begin_month, begin_day, end_month, end_day)
    errors = []

    # Check for valid months
    valid_months = (1..12).to_a

    if not begin_month.nil?
      if not valid_months.include? begin_month
        errors << "#{str} Begin Month (#{begin_month}) must be one of: #{valid_months.join(', ')}."
      end
    end

    if not end_month.nil?
      if not valid_months.include? end_month
        errors << "#{str} End Month (#{end_month}) must be one of: #{valid_months.join(', ')}."
      end
    end

    # Check for valid days
    months_days = { [1, 3, 5, 7, 8, 10, 12] => (1..31).to_a, [4, 6, 9, 11] => (1..30).to_a, [2] => (1..28).to_a }
    months_days.each do |months, valid_days|
      if (not begin_day.nil?) && (months.include? begin_month)
        if not valid_days.include? begin_day
          errors << "#{str} Begin Day of Month (#{begin_day}) must be one of: #{valid_days.join(', ')}."
        end
      end
      next unless (not end_day.nil?) && (months.include? end_month)

      if not valid_days.include? end_day
        errors << "#{str} End Day of Month (#{end_day}) must be one of: #{valid_days.join(', ')}."
      end
    end

    return errors
  end
end<|MERGE_RESOLUTION|>--- conflicted
+++ resolved
@@ -2092,12 +2092,8 @@
 
   class Ceiling < BaseElement
     ATTRS = [:id, :exterior_adjacent_to, :interior_adjacent_to, :area, :insulation_id,
-<<<<<<< HEAD
-             :insulation_assembly_r_value, :insulation_cavity_r_value, :insulation_continuous_r_value]
-=======
              :insulation_assembly_r_value, :insulation_cavity_r_value, :insulation_continuous_r_value,
              :other_space_above_or_below, :interior_finish_type, :interior_finish_thickness]
->>>>>>> ce85f47b
     attr_accessor(*ATTRS)
 
     def is_exterior
@@ -2122,6 +2118,10 @@
 
     def is_exterior_thermal_boundary
       return (is_exterior && is_thermal_boundary)
+    end
+
+    def is_conditioned
+      return HPXML::is_conditioned(self)
     end
 
     def delete
@@ -2146,6 +2146,11 @@
       XMLHelper.add_element(ceiling, 'ExteriorAdjacentTo', @exterior_adjacent_to, :string) unless @exterior_adjacent_to.nil?
       XMLHelper.add_element(ceiling, 'InteriorAdjacentTo', @interior_adjacent_to, :string) unless @interior_adjacent_to.nil?
       XMLHelper.add_element(ceiling, 'Area', @area, :float) unless @area.nil?
+      if (not @interior_finish_type.nil?) || (not @interior_finish_thickness.nil?)
+        interior_finish = XMLHelper.add_element(ceiling, 'InteriorFinish')
+        XMLHelper.add_element(interior_finish, 'Type', @interior_finish_type, :string, @interior_finish_type_isdefaulted) unless @interior_finish_type.nil?
+        XMLHelper.add_element(interior_finish, 'Thickness', @interior_finish_thickness, :float, @interior_finish_thickness_isdefaulted) unless @interior_finish_thickness.nil?
+      end
       insulation = XMLHelper.add_element(ceiling, 'Insulation')
       sys_id = XMLHelper.add_element(insulation, 'SystemIdentifier')
       if not @insulation_id.nil?
@@ -2173,6 +2178,11 @@
       @exterior_adjacent_to = XMLHelper.get_value(ceiling, 'ExteriorAdjacentTo', :string)
       @interior_adjacent_to = XMLHelper.get_value(ceiling, 'InteriorAdjacentTo', :string)
       @area = XMLHelper.get_value(ceiling, 'Area', :float)
+      interior_finish = XMLHelper.get_element(ceiling, 'InteriorFinish')
+      if not interior_finish.nil?
+        @interior_finish_type = XMLHelper.get_value(interior_finish, 'Type', :string)
+        @interior_finish_thickness = XMLHelper.get_value(interior_finish, 'Thickness', :float)
+      end
       insulation = XMLHelper.get_element(ceiling, 'Insulation')
       if not insulation.nil?
         @insulation_id = HPXML::get_id(insulation)
@@ -2252,11 +2262,6 @@
       XMLHelper.add_element(frame_floor, 'ExteriorAdjacentTo', @exterior_adjacent_to, :string) unless @exterior_adjacent_to.nil?
       XMLHelper.add_element(frame_floor, 'InteriorAdjacentTo', @interior_adjacent_to, :string) unless @interior_adjacent_to.nil?
       XMLHelper.add_element(frame_floor, 'Area', @area, :float) unless @area.nil?
-      if (not @interior_finish_type.nil?) || (not @interior_finish_thickness.nil?)
-        interior_finish = XMLHelper.add_element(frame_floor, 'InteriorFinish')
-        XMLHelper.add_element(interior_finish, 'Type', @interior_finish_type, :string, @interior_finish_type_isdefaulted) unless @interior_finish_type.nil?
-        XMLHelper.add_element(interior_finish, 'Thickness', @interior_finish_thickness, :float, @interior_finish_thickness_isdefaulted) unless @interior_finish_thickness.nil?
-      end
       insulation = XMLHelper.add_element(frame_floor, 'Insulation')
       sys_id = XMLHelper.add_element(insulation, 'SystemIdentifier')
       if not @insulation_id.nil?
@@ -2284,11 +2289,6 @@
       @exterior_adjacent_to = XMLHelper.get_value(frame_floor, 'ExteriorAdjacentTo', :string)
       @interior_adjacent_to = XMLHelper.get_value(frame_floor, 'InteriorAdjacentTo', :string)
       @area = XMLHelper.get_value(frame_floor, 'Area', :float)
-      interior_finish = XMLHelper.get_element(frame_floor, 'InteriorFinish')
-      if not interior_finish.nil?
-        @interior_finish_type = XMLHelper.get_value(interior_finish, 'Type', :string)
-        @interior_finish_thickness = XMLHelper.get_value(interior_finish, 'Thickness', :float)
-      end
       insulation = XMLHelper.get_element(frame_floor, 'Insulation')
       if not insulation.nil?
         @insulation_id = HPXML::get_id(insulation)
