--- conflicted
+++ resolved
@@ -372,12 +372,8 @@
 
         # Update Compartmentalization Boundary areas
         total_area += surface.area
-<<<<<<< HEAD
-        if not [LocationOtherHousingUnit, LocationOtherHeatedSpace, LocationOtherMultifamilyBufferSpace, LocationOtherNonFreezingSpace, LocationGarage].include? surface.exterior_adjacent_to # FIXME: Need to add additional "other" spaces?
-=======
         if not [LocationGarage, LocationOtherHousingUnit, LocationOtherHeatedSpace,
-                LocationOtherMultifamilyBufferSpace, LocationOtherNonFreezingSpace].include? surface.exterior_adjacent_to # FIXME: Need to add additional "other" spaces?
->>>>>>> 87824060
+                LocationOtherMultifamilyBufferSpace, LocationOtherNonFreezingSpace].include? surface.exterior_adjacent_to
           exterior_area += surface.area
         end
       end
