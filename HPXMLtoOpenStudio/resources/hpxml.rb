# frozen_string_literal: true

'''
Example Usage:

-----------------
Reading from file
-----------------

hpxml = HPXML.new(hpxml_path: ...)

# Singleton elements
puts hpxml.building_construction.number_of_bedrooms

# Array elements
hpxml.walls.each do |wall|
  wall.windows.each do |window|
    puts window.area
  end
end

---------------------
Creating from scratch
---------------------

hpxml = HPXML.new()

# Singleton elements
hpxml.building_construction.number_of_bedrooms = 3
hpxml.building_construction.conditioned_floor_area = 2400

# Array elements
hpxml.walls.clear
hpxml.walls.add(id: "WallNorth", area: 500)
hpxml.walls.add(id: "WallSouth", area: 500)
hpxml.walls.add
hpxml.walls[-1].id = "WallEastWest"
hpxml.walls[-1].area = 1000

# Write file
XMLHelper.write_file(hpxml.to_oga, "out.xml")

'''

# FUTURE: Remove all idref attributes, make object attributes instead
#         E.g., in class Window, :wall_idref => :wall

class HPXML < Object
  HPXML_ATTRS = [:header, :site, :neighbor_buildings, :building_occupancy, :building_construction,
                 :climate_and_risk_zones, :air_infiltration_measurements, :attics, :foundations,
                 :roofs, :rim_joists, :walls, :foundation_walls, :frame_floors, :slabs, :windows,
                 :skylights, :doors, :heating_systems, :cooling_systems, :heat_pumps, :hvac_controls,
                 :hvac_distributions, :ventilation_fans, :water_heating_systems, :hot_water_distributions,
                 :water_fixtures, :water_heating, :solar_thermal_systems, :pv_systems, :clothes_washers,
                 :clothes_dryers, :dishwashers, :refrigerators, :freezers, :dehumidifiers, :cooking_ranges, :ovens,
                 :lighting_groups, :lighting, :ceiling_fans, :pools, :hot_tubs, :plug_loads, :fuel_loads]
  attr_reader(*HPXML_ATTRS, :doc)

  # Constants
  AtticTypeCathedral = 'CathedralCeiling'
  AtticTypeConditioned = 'ConditionedAttic'
  AtticTypeFlatRoof = 'FlatRoof'
  AtticTypeUnvented = 'UnventedAttic'
  AtticTypeVented = 'VentedAttic'
  ClothesDryerControlTypeMoisture = 'moisture'
  ClothesDryerControlTypeTimer = 'timer'
  ColorDark = 'dark'
  ColorLight = 'light'
  ColorMedium = 'medium'
  ColorMediumDark = 'medium dark'
  ColorReflective = 'reflective'
  DHWRecirControlTypeManual = 'manual demand control'
  DHWRecirControlTypeNone = 'no control'
  DHWRecirControlTypeSensor = 'presence sensor demand control'
  DHWRecirControlTypeTemperature = 'temperature'
  DHWRecirControlTypeTimer = 'timer'
  DHWDistTypeRecirc = 'Recirculation'
  DHWDistTypeStandard = 'Standard'
  DuctInsulationMaterialUnknown = 'Unknown'
  DuctInsulationMaterialNone = 'None'
  DuctLeakageTotal = 'total'
  DuctLeakageToOutside = 'to outside'
  DuctTypeReturn = 'return'
  DuctTypeSupply = 'supply'
  DWHRFacilitiesConnectedAll = 'all'
  DWHRFacilitiesConnectedOne = 'one'
  FoundationThermalBoundaryFloor = 'frame floor'
  FoundationThermalBoundaryWall = 'foundation wall'
  FoundationTypeAmbient = 'Ambient'
  FoundationTypeBasementConditioned = 'ConditionedBasement'
  FoundationTypeBasementUnconditioned = 'UnconditionedBasement'
  FoundationTypeCrawlspaceUnvented = 'UnventedCrawlspace'
  FoundationTypeCrawlspaceVented = 'VentedCrawlspace'
  FoundationTypeSlab = 'SlabOnGrade'
  FrameFloorOtherSpaceAbove = 'above'
  FrameFloorOtherSpaceBelow = 'below'
  FuelLoadTypeGrill = 'grill'
  FuelLoadTypeLighting = 'lighting'
  FuelLoadTypeFireplace = 'fireplace'
  FuelTypeCoal = 'coal'
  FuelTypeCoalAnthracite = 'anthracite coal'
  FuelTypeCoalBituminous = 'bituminous coal'
  FuelTypeCoke = 'coke'
  FuelTypeDiesel = 'diesel'
  FuelTypeElectricity = 'electricity'
  FuelTypeKerosene = 'kerosene'
  FuelTypeNaturalGas = 'natural gas'
  FuelTypeOil = 'fuel oil'
  FuelTypeOil1 = 'fuel oil 1'
  FuelTypeOil2 = 'fuel oil 2'
  FuelTypeOil4 = 'fuel oil 4'
  FuelTypeOil5or6 = 'fuel oil 5/6'
  FuelTypePropane = 'propane'
  FuelTypeWoodCord = 'wood'
  FuelTypeWoodPellets = 'wood pellets'
  HVACCompressorTypeSingleStage = 'single stage'
  HVACCompressorTypeTwoStage = 'two stage'
  HVACCompressorTypeVariableSpeed = 'variable speed'
  HVACControlTypeManual = 'manual thermostat'
  HVACControlTypeProgrammable = 'programmable thermostat'
  HVACDistributionTypeAir = 'AirDistribution'
  HVACDistributionTypeDSE = 'DSE'
  HVACDistributionTypeHydronic = 'HydronicDistribution'
  HVACTypeBoiler = 'Boiler'
  HVACTypeCentralAirConditioner = 'central air conditioner'
  HVACTypeElectricResistance = 'ElectricResistance'
  HVACTypeEvaporativeCooler = 'evaporative cooler'
  HVACTypeFireplace = 'Fireplace'
  HVACTypeFixedHeater = 'FixedHeater'
  HVACTypeFloorFurnace = 'FloorFurnace'
  HVACTypeFurnace = 'Furnace'
  HVACTypeHeatPumpAirToAir = 'air-to-air'
  HVACTypeHeatPumpGroundToAir = 'ground-to-air'
  HVACTypeHeatPumpMiniSplit = 'mini-split'
  HVACTypeMiniSplitAirConditioner = 'mini-split'
  HVACTypePortableHeater = 'PortableHeater'
  HVACTypeRoomAirConditioner = 'room air conditioner'
  HVACTypeStove = 'Stove'
  HVACTypeWallFurnace = 'WallFurnace'
  InputModeAssemblyRValue = 'AssemblyRValue'
  InputModeQuickFill = 'QuickFill'
  InsulationMaterialBatt = 'Batt'
  InsulationMaterialLooseFill = 'LooseFill'
  InsulationMaterialRigid = 'Rigid'
  InsulationMaterialSprayFoam = 'SprayFoam'
  InsulationMaterialOther = 'Other'
  LeakinessTight = 'tight'
  LeakinessAverage = 'average'
  LightingTypeCFL = 'CompactFluorescent'
  LightingTypeLED = 'LightEmittingDiode'
  LightingTypeLFL = 'FluorescentTube'
  LocationAtticUnconditioned = 'attic - unconditioned'
  LocationAtticUnvented = 'attic - unvented'
  LocationAtticVented = 'attic - vented'
  LocationBasementConditioned = 'basement - conditioned'
  LocationBasementUnconditioned = 'basement - unconditioned'
  LocationBath = 'bath'
  LocationCrawlspaceUnvented = 'crawlspace - unvented'
  LocationCrawlspaceVented = 'crawlspace - vented'
  LocationExterior = 'exterior'
  LocationExteriorWall = 'exterior wall'
  LocationGarage = 'garage'
  LocationGround = 'ground'
  LocationInterior = 'interior'
  LocationKitchen = 'kitchen'
  LocationLivingSpace = 'living space'
  LocationOtherExterior = 'other exterior'
  LocationOtherHousingUnit = 'other housing unit'
  LocationOtherHeatedSpace = 'other heated space'
  LocationOtherMultifamilyBufferSpace = 'other multifamily buffer space'
  LocationOtherNonFreezingSpace = 'other non-freezing space'
  LocationOutside = 'outside'
  LocationRoof = 'roof'
  LocationRoofDeck = 'roof deck'
  LocationUnderSlab = 'under slab'
  MechVentTypeBalanced = 'balanced'
  MechVentTypeCFIS = 'central fan integrated supply'
  MechVentTypeERV = 'energy recovery ventilator'
  MechVentTypeExhaust = 'exhaust only'
  MechVentTypeHRV = 'heat recovery ventilator'
  MechVentTypeSupply = 'supply only'
  OrientationEast = 'east'
  OrientationNorth = 'north'
  OrientationNortheast = 'northeast'
  OrientationNorthwest = 'northwest'
  OrientationSouth = 'south'
  OrientationSoutheast = 'southeast'
  OrientationSouthwest = 'southwest'
  OrientationWest = 'west'
  PlugLoadTypeElectricVehicleCharging = 'electric vehicle charging'
  PlugLoadTypeOther = 'other'
  PlugLoadTypeTelevision = 'TV other'
  PlugLoadTypeWellPump = 'well pump'
  HeaterTypeElectricResistance = 'electric resistance'
  HeaterTypeGas = 'gas fired'
  HeaterTypeHeatPump = 'heat pump'
  PVModuleTypePremium = 'premium'
  PVModuleTypeStandard = 'standard'
  PVModuleTypeThinFilm = 'thin film'
  PVTrackingTypeFixed = 'fixed'
  PVTrackingType1Axis = '1-axis'
  PVTrackingType1AxisBacktracked = '1-axis backtracked'
  PVTrackingType2Axis = '2-axis'
  ResidentialTypeApartment = 'apartment unit'
  ResidentialTypeManufactured = 'manufactured home'
  ResidentialTypeSFA = 'single-family attached'
  ResidentialTypeSFD = 'single-family detached'
  RoofTypeAsphaltShingles = 'asphalt or fiberglass shingles'
  RoofTypeConcrete = 'concrete'
  RoofTypeClayTile = 'slate or tile shingles'
  RoofTypeMetal = 'metal surfacing'
  RoofTypePlasticRubber = 'plastic/rubber/synthetic sheeting'
  RoofTypeWoodShingles = 'wood shingles or shakes'
  SidingTypeAluminum = 'aluminum siding'
  SidingTypeBrick = 'brick veneer'
  SidingTypeFiberCement = 'fiber cement siding'
  SidingTypeStucco = 'stucco'
  SidingTypeVinyl = 'vinyl siding'
  SidingTypeWood = 'wood siding'
  SiteTypeUrban = 'urban'
  SiteTypeSuburban = 'suburban'
  SiteTypeRural = 'rural'
  SolarThermalLoopTypeDirect = 'liquid direct'
  SolarThermalLoopTypeIndirect = 'liquid indirect'
  SolarThermalLoopTypeThermosyphon = 'passive thermosyphon'
  SolarThermalTypeDoubleGlazing = 'double glazing black'
  SolarThermalTypeEvacuatedTube = 'evacuated tube'
  SolarThermalTypeICS = 'integrated collector storage'
  SolarThermalTypeSingleGlazing = 'single glazing black'
  UnitsACH = 'ACH'
  UnitsACHNatural = 'ACHnatural'
  UnitsCFM = 'CFM'
  UnitsCFM25 = 'CFM25'
  UnitsKwhPerYear = 'kWh/year'
  UnitsPercent = 'Percent'
  UnitsThermPerYear = 'therm/year'
  WallTypeAdobe = 'Adobe'
  WallTypeBrick = 'StructuralBrick'
  WallTypeCMU = 'ConcreteMasonryUnit'
  WallTypeConcrete = 'SolidConcrete'
  WallTypeDoubleWoodStud = 'DoubleWoodStud'
  WallTypeICF = 'InsulatedConcreteForms'
  WallTypeLog = 'LogWall'
  WallTypeSIP = 'StructurallyInsulatedPanel'
  WallTypeSteelStud = 'SteelFrame'
  WallTypeStone = 'Stone'
  WallTypeStrawBale = 'StrawBale'
  WallTypeWoodStud = 'WoodStud'
  WaterFixtureTypeFaucet = 'faucet'
  WaterFixtureTypeShowerhead = 'shower head'
  WaterHeaterTypeCombiStorage = 'space-heating boiler with storage tank'
  WaterHeaterTypeCombiTankless = 'space-heating boiler with tankless coil'
  WaterHeaterTypeHeatPump = 'heat pump water heater'
  WaterHeaterTypeTankless = 'instantaneous water heater'
  WaterHeaterTypeStorage = 'storage water heater'
  WindowFrameTypeAluminum = 'Aluminum'
  WindowFrameTypeWood = 'Wood'
  WindowGasAir = 'air'
  WindowGasArgon = 'argon'
  WindowGlazingLowE = 'low-e'
  WindowGlazingReflective = 'reflective'
  WindowGlazingTintedReflective = 'tinted/reflective'
  WindowLayersDoublePane = 'double-pane'
  WindowLayersSinglePane = 'single-pane'
  WindowLayersTriplePane = 'triple-pane'

  def initialize(hpxml_path: nil, collapse_enclosure: true)
    @doc = nil
    @hpxml_path = hpxml_path

    # Create/populate child objects
    hpxml = nil
    if not hpxml_path.nil?
      @doc = XMLHelper.parse_file(hpxml_path)
      hpxml = XMLHelper.get_element(@doc, '/HPXML')
    end
    from_oga(hpxml)

    # Clean up
    delete_partition_surfaces()
    delete_tiny_surfaces()
    delete_adiabatic_subsurfaces()
    if collapse_enclosure
      collapse_enclosure_surfaces()
    end
  end

  def has_space_type(space_type)
    # Look for surfaces attached to this space type
    (@roofs + @rim_joists + @walls + @foundation_walls + @frame_floors + @slabs).each do |surface|
      return true if surface.interior_adjacent_to == space_type
      return true if surface.exterior_adjacent_to == space_type
    end
    return false
  end

  def has_fuel_access
    @site.fuels.each do |fuel|
      if fuel != FuelTypeElectricity
        return true
      end
    end
    return false
  end

  def predominant_heating_fuel
    fuel_fracs = {}
    @heating_systems.each do |heating_system|
      fuel = heating_system.heating_system_fuel
      fuel_fracs[fuel] = 0.0 if fuel_fracs[fuel].nil?
      fuel_fracs[fuel] += heating_system.fraction_heat_load_served
    end
    @heat_pumps.each do |heat_pump|
      fuel = heat_pump.heat_pump_fuel
      fuel_fracs[fuel] = 0.0 if fuel_fracs[fuel].nil?
      fuel_fracs[fuel] += heat_pump.fraction_heat_load_served
    end
    return FuelTypeElectricity if fuel_fracs.empty?

    return fuel_fracs.key(fuel_fracs.values.max)
  end

  def fraction_of_windows_operable()
    # Calculates the fraction of windows that are operable.
    # Since we don't have quantity available, we use area as an approximation.
    window_area_total = @windows.map { |w| w.area }.sum(0.0)
    window_area_operable = @windows.map { |w| w.fraction_operable * w.area }.sum(0.0)
    if window_area_total <= 0
      return 0.0
    end

    return window_area_operable / window_area_total
  end

  def total_fraction_cool_load_served()
    return @cooling_systems.total_fraction_cool_load_served + @heat_pumps.total_fraction_cool_load_served
  end

  def total_fraction_heat_load_served()
    return @heating_systems.total_fraction_heat_load_served + @heat_pumps.total_fraction_heat_load_served
  end

  def has_walkout_basement()
    has_conditioned_basement = has_space_type(LocationBasementConditioned)
    ncfl = @building_construction.number_of_conditioned_floors
    ncfl_ag = @building_construction.number_of_conditioned_floors_above_grade
    return (has_conditioned_basement && (ncfl == ncfl_ag))
  end

  def thermal_boundary_wall_areas()
    above_grade_area = 0.0 # Thermal boundary walls not in contact with soil
    below_grade_area = 0.0 # Thermal boundary walls in contact with soil

    (@walls + @rim_joists).each do |wall|
      if wall.is_thermal_boundary
        above_grade_area += wall.area
      end
    end

    @foundation_walls.each do |foundation_wall|
      next unless foundation_wall.is_thermal_boundary

      height = foundation_wall.height
      bg_depth = foundation_wall.depth_below_grade
      above_grade_area += (height - bg_depth) / height * foundation_wall.area
      below_grade_area += bg_depth / height * foundation_wall.area
    end

    return above_grade_area, below_grade_area
  end

  def common_wall_area()
    # Wall area for walls adjacent to Unrated Conditioned Space, not including
    # foundation walls.
    area = 0.0

    (@walls + @rim_joists).each do |wall|
      if wall.exterior_adjacent_to == HPXML::LocationOtherHousingUnit
        area += wall.area
      end
    end

    return area
  end

  def compartmentalization_boundary_areas()
    # Returns the infiltration compartmentalization boundary areas
    total_area = 0.0 # Total surface area that bounds the Infiltration Volume
    exterior_area = 0.0 # Same as above excluding surfaces attached to garage or other housing units

    # Determine which spaces are within infiltration volume
    spaces_within_infil_volume = [LocationLivingSpace, LocationBasementConditioned]
    @attics.each do |attic|
      next unless [AtticTypeUnvented].include? attic.attic_type
      next unless attic.within_infiltration_volume

      spaces_within_infil_volume << attic.to_location
    end
    @foundations.each do |foundation|
      next unless [FoundationTypeBasementUnconditioned, FoundationTypeCrawlspaceUnvented].include? foundation.foundation_type
      next unless foundation.within_infiltration_volume

      spaces_within_infil_volume << foundation.to_location
    end

    # Get surfaces bounding infiltration volume
    spaces_within_infil_volume.each do |space_type|
      (@roofs + @rim_joists + @walls + @foundation_walls + @frame_floors + @slabs).each do |surface|
        next unless [surface.interior_adjacent_to, surface.exterior_adjacent_to].include? space_type

        # Exclude surfaces between two spaces that are both within infiltration volume
        next if spaces_within_infil_volume.include?(surface.interior_adjacent_to) && spaces_within_infil_volume.include?(surface.exterior_adjacent_to)

        # Update Compartmentalization Boundary areas
        total_area += surface.area
        if not [LocationGarage, LocationOtherHousingUnit, LocationOtherHeatedSpace,
                LocationOtherMultifamilyBufferSpace, LocationOtherNonFreezingSpace].include? surface.exterior_adjacent_to
          exterior_area += surface.area
        end
      end
    end

    return total_area, exterior_area
  end

  def inferred_infiltration_height(infil_volume)
    # Infiltration height: vertical distance between lowest and highest above-grade points within the pressure boundary.
    # Height is inferred from available HPXML properties.
    # The WithinInfiltrationVolume properties are intentionally ignored for now.
    # FUTURE: Move into AirInfiltrationMeasurement class?
    cfa = @building_construction.conditioned_floor_area
    ncfl = @building_construction.number_of_conditioned_floors
    ncfl_ag = @building_construction.number_of_conditioned_floors_above_grade
    if has_walkout_basement()
      infil_height = Float(ncfl_ag) * infil_volume / cfa
    else
      # Calculate maximum above-grade height of conditioned basement walls
      max_cond_bsmt_wall_height_ag = 0.0
      @foundation_walls.each do |foundation_wall|
        next unless foundation_wall.is_exterior && (foundation_wall.interior_adjacent_to == LocationBasementConditioned)

        height_ag = foundation_wall.height - foundation_wall.depth_below_grade
        next unless height_ag > max_cond_bsmt_wall_height_ag

        max_cond_bsmt_wall_height_ag = height_ag
      end
      # Add assumed rim joist height
      cond_bsmt_rim_joist_height = 0
      @rim_joists.each do |rim_joist|
        next unless rim_joist.is_exterior && (rim_joist.interior_adjacent_to == LocationBasementConditioned)

        cond_bsmt_rim_joist_height = UnitConversions.convert(9, 'in', 'ft')
      end
      infil_height = Float(ncfl_ag) * infil_volume / cfa + max_cond_bsmt_wall_height_ag + cond_bsmt_rim_joist_height
    end
    return infil_height
  end

  def to_oga()
    @doc = _create_oga_document()
    @header.to_oga(@doc)
    @site.to_oga(@doc)
    @neighbor_buildings.to_oga(@doc)
    @building_occupancy.to_oga(@doc)
    @building_construction.to_oga(@doc)
    @climate_and_risk_zones.to_oga(@doc)
    @air_infiltration_measurements.to_oga(@doc)
    @attics.to_oga(@doc)
    @foundations.to_oga(@doc)
    @roofs.to_oga(@doc)
    @rim_joists.to_oga(@doc)
    @walls.to_oga(@doc)
    @foundation_walls.to_oga(@doc)
    @frame_floors.to_oga(@doc)
    @slabs.to_oga(@doc)
    @windows.to_oga(@doc)
    @skylights.to_oga(@doc)
    @doors.to_oga(@doc)
    @heating_systems.to_oga(@doc)
    @cooling_systems.to_oga(@doc)
    @heat_pumps.to_oga(@doc)
    @hvac_controls.to_oga(@doc)
    @hvac_distributions.to_oga(@doc)
    @ventilation_fans.to_oga(@doc)
    @water_heating_systems.to_oga(@doc)
    @hot_water_distributions.to_oga(@doc)
    @water_fixtures.to_oga(@doc)
    @water_heating.to_oga(@doc)
    @solar_thermal_systems.to_oga(@doc)
    @pv_systems.to_oga(@doc)
    @clothes_washers.to_oga(@doc)
    @clothes_dryers.to_oga(@doc)
    @dishwashers.to_oga(@doc)
    @refrigerators.to_oga(@doc)
    @freezers.to_oga(@doc)
    @dehumidifiers.to_oga(@doc)
    @cooking_ranges.to_oga(@doc)
    @ovens.to_oga(@doc)
    @lighting_groups.to_oga(@doc)
    @ceiling_fans.to_oga(@doc)
    @lighting.to_oga(@doc)
    @pools.to_oga(@doc)
    @hot_tubs.to_oga(@doc)
    @plug_loads.to_oga(@doc)
    @fuel_loads.to_oga(@doc)
    return @doc
  end

  def from_oga(hpxml)
    @header = Header.new(self, hpxml)
    @site = Site.new(self, hpxml)
    @neighbor_buildings = NeighborBuildings.new(self, hpxml)
    @building_occupancy = BuildingOccupancy.new(self, hpxml)
    @building_construction = BuildingConstruction.new(self, hpxml)
    @climate_and_risk_zones = ClimateandRiskZones.new(self, hpxml)
    @air_infiltration_measurements = AirInfiltrationMeasurements.new(self, hpxml)
    @attics = Attics.new(self, hpxml)
    @foundations = Foundations.new(self, hpxml)
    @roofs = Roofs.new(self, hpxml)
    @rim_joists = RimJoists.new(self, hpxml)
    @walls = Walls.new(self, hpxml)
    @foundation_walls = FoundationWalls.new(self, hpxml)
    @frame_floors = FrameFloors.new(self, hpxml)
    @slabs = Slabs.new(self, hpxml)
    @windows = Windows.new(self, hpxml)
    @skylights = Skylights.new(self, hpxml)
    @doors = Doors.new(self, hpxml)
    @heating_systems = HeatingSystems.new(self, hpxml)
    @cooling_systems = CoolingSystems.new(self, hpxml)
    @heat_pumps = HeatPumps.new(self, hpxml)
    @hvac_controls = HVACControls.new(self, hpxml)
    @hvac_distributions = HVACDistributions.new(self, hpxml)
    @ventilation_fans = VentilationFans.new(self, hpxml)
    @water_heating_systems = WaterHeatingSystems.new(self, hpxml)
    @hot_water_distributions = HotWaterDistributions.new(self, hpxml)
    @water_fixtures = WaterFixtures.new(self, hpxml)
    @water_heating = WaterHeating.new(self, hpxml)
    @solar_thermal_systems = SolarThermalSystems.new(self, hpxml)
    @pv_systems = PVSystems.new(self, hpxml)
    @clothes_washers = ClothesWashers.new(self, hpxml)
    @clothes_dryers = ClothesDryers.new(self, hpxml)
    @dishwashers = Dishwashers.new(self, hpxml)
    @refrigerators = Refrigerators.new(self, hpxml)
    @freezers = Freezers.new(self, hpxml)
    @dehumidifiers = Dehumidifiers.new(self, hpxml)
    @cooking_ranges = CookingRanges.new(self, hpxml)
    @ovens = Ovens.new(self, hpxml)
    @lighting_groups = LightingGroups.new(self, hpxml)
    @ceiling_fans = CeilingFans.new(self, hpxml)
    @lighting = Lighting.new(self, hpxml)
    @pools = Pools.new(self, hpxml)
    @hot_tubs = HotTubs.new(self, hpxml)
    @plug_loads = PlugLoads.new(self, hpxml)
    @fuel_loads = FuelLoads.new(self, hpxml)
  end

  # Class to store additional properties on an HPXML object that are not intended
  # to end up in the HPXML file. For example, you can store the OpenStudio::Model::Space
  # object for an appliance.
  class AdditionalProperties < OpenStruct
    def method_missing(meth, *args)
      # Complain if no value has been set rather than just returning nil
      raise NoMethodError, "undefined method '#{meth}' for #{self}" unless meth.to_s.end_with?('=')

      super
    end
  end

  # HPXML Standard Element (e.g., Roof)
  class BaseElement
    attr_accessor(:hpxml_object, :additional_properties)

    def initialize(hpxml_object, oga_element = nil, **kwargs)
      @hpxml_object = hpxml_object
      @additional_properties = AdditionalProperties.new
      if not oga_element.nil?
        # Set values from HPXML Oga element
        from_oga(oga_element)
      else
        # Set values from **kwargs
        kwargs.each do |k, v|
          send(k.to_s + '=', v)
        end
      end
    end

    def to_h
      h = {}
      self.class::ATTRS.each do |attribute|
        h[attribute] = send(attribute)
      end
      return h
    end

    def to_s
      return to_h.to_s
    end

    def nil?
      # Returns true if all attributes are nil
      to_h.each do |k, v|
        return false if not v.nil?
      end
      return true
    end
  end

  # HPXML Array Element (e.g., Roofs)
  class BaseArrayElement < Array
    attr_accessor(:hpxml_object, :additional_properties)

    def initialize(hpxml_object, oga_element = nil)
      @hpxml_object = hpxml_object
      @additional_properties = AdditionalProperties.new
      if not oga_element.nil?
        # Set values from HPXML Oga element
        from_oga(oga_element)
      end
    end

    def check_for_errors
      errors = []
      each do |child|
        if not child.respond_to? :check_for_errors
          fail "Need to add 'check_for_errors' method to #{child.class} class."
        end

        errors += child.check_for_errors
      end
      return errors
    end

    def to_oga(doc)
      each do |child|
        child.to_oga(doc)
      end
    end

    def to_s
      return map { |x| x.to_s }
    end
  end

  class Header < BaseElement
    ATTRS = [:xml_type, :xml_generated_by, :created_date_and_time, :transaction,
             :software_program_used, :software_program_version, :eri_calculation_version,
             :eri_design, :timestep, :building_id, :event_type, :state_code,
             :sim_begin_month, :sim_begin_day_of_month, :sim_end_month, :sim_end_day_of_month,
             :dst_enabled, :dst_begin_month, :dst_begin_day_of_month, :dst_end_month, :dst_end_day_of_month,
             :apply_ashrae140_assumptions]
    attr_accessor(*ATTRS)

    def check_for_errors
      errors = []

      if not @timestep.nil?
        valid_tsteps = [60, 30, 20, 15, 12, 10, 6, 5, 4, 3, 2, 1]
        if not valid_tsteps.include? @timestep
          fail "Timestep (#{@timestep}) must be one of: #{valid_tsteps.join(', ')}."
        end
      end

      { 'Run Period' => @sim_begin_month, 'Daylight Saving' => @dst_begin_month }.each do |sim_ctl, begin_month|
        next unless not begin_month.nil?

        valid_months = (1..12).to_a
        if not valid_months.include? begin_month
          fail "#{sim_ctl} Begin Month (#{begin_month}) must be one of: #{valid_months.join(', ')}."
        end
      end

      { 'Run Period' => @sim_end_month, 'Daylight Saving' => @dst_end_month }.each do |sim_ctl, end_month|
        next unless not end_month.nil?

        valid_months = (1..12).to_a
        if not valid_months.include? end_month
          fail "#{sim_ctl} End Month (#{end_month}) must be one of: #{valid_months.join(', ')}."
        end
      end

      months_days = { [1, 3, 5, 7, 8, 10, 12] => (1..31).to_a, [4, 6, 9, 11] => (1..30).to_a, [2] => (1..28).to_a }
      months_days.each do |months, valid_days|
        { 'Run Period' => [@sim_begin_month, @sim_begin_day_of_month, @sim_end_month, @sim_end_day_of_month], 'Daylight Saving' => [@dst_begin_month, @dst_begin_day_of_month, @dst_end_month, @dst_end_day_of_month] }.each do |sim_ctl, months_and_days|
          begin_month, begin_day_of_month, end_month, end_day_of_month = months_and_days
          if (not begin_day_of_month.nil?) && (months.include? begin_month)
            if not valid_days.include? begin_day_of_month
              fail "#{sim_ctl} Begin Day of Month (#{begin_day_of_month}) must be one of: #{valid_days.join(', ')}."
            end
          end
          next unless (not end_day_of_month.nil?) && (months.include? end_month)
          if not valid_days.include? end_day_of_month
            fail "#{sim_ctl} End Day of Month (#{end_day_of_month}) must be one of: #{valid_days.join(', ')}."
          end
        end
      end

      { 'Run Period' => [@sim_begin_month, @sim_begin_day_of_month, @sim_end_month, @sim_end_day_of_month] }.each do |sim_ctl, months_and_days|
        begin_month, begin_day_of_month, end_month, end_day_of_month = months_and_days
        next unless (not begin_month.nil?) && (not end_month.nil?)
        if begin_month > end_month
          fail "#{sim_ctl} Begin Month (#{begin_month}) cannot come after #{sim_ctl} End Month (#{end_month})."
        end

        next unless (not begin_day_of_month.nil?) && (not end_day_of_month.nil?)
        next unless begin_month == end_month
        if begin_day_of_month > end_day_of_month
          fail "#{sim_ctl} Begin Day of Month (#{begin_day_of_month}) cannot come after #{sim_ctl} End Day of Month (#{end_day_of_month}) for the same month (#{begin_month})."
        end
      end

      return errors
    end

    def to_oga(doc)
      return if nil?

      hpxml = XMLHelper.get_element(doc, '/HPXML')
      header = XMLHelper.add_element(hpxml, 'XMLTransactionHeaderInformation')
      XMLHelper.add_element(header, 'XMLType', @xml_type)
      XMLHelper.add_element(header, 'XMLGeneratedBy', @xml_generated_by)
      if not @created_date_and_time.nil?
        XMLHelper.add_element(header, 'CreatedDateAndTime', @created_date_and_time)
      else
        XMLHelper.add_element(header, 'CreatedDateAndTime', Time.now.strftime('%Y-%m-%dT%H:%M:%S%:z'))
      end
      XMLHelper.add_element(header, 'Transaction', @transaction)

      software_info = XMLHelper.add_element(hpxml, 'SoftwareInfo')
      XMLHelper.add_element(software_info, 'SoftwareProgramUsed', @software_program_used) unless @software_program_used.nil?
      XMLHelper.add_element(software_info, 'SoftwareProgramVersion', software_program_version) unless software_program_version.nil?
      extension = XMLHelper.add_element(software_info, 'extension')
      XMLHelper.add_element(extension, 'ApplyASHRAE140Assumptions', to_boolean(@apply_ashrae140_assumptions)) unless @apply_ashrae140_assumptions.nil?
      if (not @eri_calculation_version.nil?) || (not @eri_design.nil?)
        eri_calculation = XMLHelper.add_element(extension, 'ERICalculation')
        XMLHelper.add_element(eri_calculation, 'Version', @eri_calculation_version) unless @eri_calculation_version.nil?
        XMLHelper.add_element(eri_calculation, 'Design', @eri_design) unless @eri_design.nil?
      end
      if (not @timestep.nil?) || (not @sim_begin_month.nil?) || (not @sim_begin_day_of_month.nil?) || (not @sim_end_month.nil?) || (not @sim_end_day_of_month.nil?) || (not @dst_enabled.nil?) || (not @dst_begin_month.nil?) || (not @dst_begin_day_of_month.nil?) || (not @dst_end_month.nil?) || (not @dst_end_day_of_month.nil?)
        simulation_control = XMLHelper.add_element(extension, 'SimulationControl')
        XMLHelper.add_element(simulation_control, 'Timestep', to_integer(@timestep)) unless @timestep.nil?
        XMLHelper.add_element(simulation_control, 'BeginMonth', to_integer(@sim_begin_month)) unless @sim_begin_month.nil?
        XMLHelper.add_element(simulation_control, 'BeginDayOfMonth', to_integer(@sim_begin_day_of_month)) unless @sim_begin_day_of_month.nil?
        XMLHelper.add_element(simulation_control, 'EndMonth', to_integer(@sim_end_month)) unless @sim_end_month.nil?
        XMLHelper.add_element(simulation_control, 'EndDayOfMonth', to_integer(@sim_end_day_of_month)) unless @sim_end_day_of_month.nil?
        if (not @dst_enabled.nil?) || (not @dst_begin_month.nil?) || (not @dst_begin_day_of_month.nil?) || (not @dst_end_month.nil?) || (not @dst_end_day_of_month.nil?)
          daylight_saving = XMLHelper.add_element(simulation_control, 'DaylightSaving')
          XMLHelper.add_element(daylight_saving, 'Enabled', to_boolean(@dst_enabled)) unless @dst_enabled.nil?
          XMLHelper.add_element(daylight_saving, 'BeginMonth', to_integer(@dst_begin_month)) unless @dst_begin_month.nil?
          XMLHelper.add_element(daylight_saving, 'BeginDayOfMonth', to_integer(@dst_begin_day_of_month)) unless @dst_begin_day_of_month.nil?
          XMLHelper.add_element(daylight_saving, 'EndMonth', to_integer(@dst_end_month)) unless @dst_end_month.nil?
          XMLHelper.add_element(daylight_saving, 'EndDayOfMonth', to_integer(@dst_end_day_of_month)) unless @dst_end_day_of_month.nil?
        end
      end
      if XMLHelper.get_element(extension, 'ERICalculation').nil? && XMLHelper.get_element(extension, 'SimulationControl').nil? && @apply_ashrae140_assumptions.nil?
        extension.remove
      end

      building = XMLHelper.add_element(hpxml, 'Building')
      building_building_id = XMLHelper.add_element(building, 'BuildingID')
      XMLHelper.add_attribute(building_building_id, 'id', @building_id)
      if not @state_code.nil?
        site = XMLHelper.add_element(building, 'Site')
        site_id = XMLHelper.add_element(site, 'SiteID')
        XMLHelper.add_attribute(site_id, 'id', 'SiteID')
        address = XMLHelper.add_element(site, 'Address')
        XMLHelper.add_element(address, 'StateCode', @state_code)
      end
      project_status = XMLHelper.add_element(building, 'ProjectStatus')
      XMLHelper.add_element(project_status, 'EventType', @event_type)
    end

    def from_oga(hpxml)
      return if hpxml.nil?

      @xml_type = XMLHelper.get_value(hpxml, 'XMLTransactionHeaderInformation/XMLType')
      @xml_generated_by = XMLHelper.get_value(hpxml, 'XMLTransactionHeaderInformation/XMLGeneratedBy')
      @created_date_and_time = XMLHelper.get_value(hpxml, 'XMLTransactionHeaderInformation/CreatedDateAndTime')
      @transaction = XMLHelper.get_value(hpxml, 'XMLTransactionHeaderInformation/Transaction')
      @software_program_used = XMLHelper.get_value(hpxml, 'SoftwareInfo/SoftwareProgramUsed')
      @software_program_version = XMLHelper.get_value(hpxml, 'SoftwareInfo/SoftwareProgramVersion')
      @eri_calculation_version = XMLHelper.get_value(hpxml, 'SoftwareInfo/extension/ERICalculation/Version')
      @eri_design = XMLHelper.get_value(hpxml, 'SoftwareInfo/extension/ERICalculation/Design')
      @timestep = to_integer_or_nil(XMLHelper.get_value(hpxml, 'SoftwareInfo/extension/SimulationControl/Timestep'))
      @sim_begin_month = to_integer_or_nil(XMLHelper.get_value(hpxml, 'SoftwareInfo/extension/SimulationControl/BeginMonth'))
      @sim_begin_day_of_month = to_integer_or_nil(XMLHelper.get_value(hpxml, 'SoftwareInfo/extension/SimulationControl/BeginDayOfMonth'))
      @sim_end_month = to_integer_or_nil(XMLHelper.get_value(hpxml, 'SoftwareInfo/extension/SimulationControl/EndMonth'))
      @sim_end_day_of_month = to_integer_or_nil(XMLHelper.get_value(hpxml, 'SoftwareInfo/extension/SimulationControl/EndDayOfMonth'))
      @dst_enabled = to_boolean_or_nil(XMLHelper.get_value(hpxml, 'SoftwareInfo/extension/SimulationControl/DaylightSaving/Enabled'))
      @dst_begin_month = to_integer_or_nil(XMLHelper.get_value(hpxml, 'SoftwareInfo/extension/SimulationControl/DaylightSaving/BeginMonth'))
      @dst_begin_day_of_month = to_integer_or_nil(XMLHelper.get_value(hpxml, 'SoftwareInfo/extension/SimulationControl/DaylightSaving/BeginDayOfMonth'))
      @dst_end_month = to_integer_or_nil(XMLHelper.get_value(hpxml, 'SoftwareInfo/extension/SimulationControl/DaylightSaving/EndMonth'))
      @dst_end_day_of_month = to_integer_or_nil(XMLHelper.get_value(hpxml, 'SoftwareInfo/extension/SimulationControl/DaylightSaving/EndDayOfMonth'))
      @apply_ashrae140_assumptions = to_boolean_or_nil(XMLHelper.get_value(hpxml, 'SoftwareInfo/extension/ApplyASHRAE140Assumptions'))
      @building_id = HPXML::get_id(hpxml, 'Building/BuildingID')
      @event_type = XMLHelper.get_value(hpxml, 'Building/ProjectStatus/EventType')
      @state_code = XMLHelper.get_value(hpxml, 'Building/Site/Address/StateCode')
    end
  end

  class Site < BaseElement
    ATTRS = [:site_type, :surroundings, :orientation_of_front_of_home, :fuels, :shelter_coefficient]
    attr_accessor(*ATTRS)

    def check_for_errors
      errors = []
      return errors
    end

    def to_oga(doc)
      return if nil?

      site = XMLHelper.create_elements_as_needed(doc, ['HPXML', 'Building', 'BuildingDetails', 'BuildingSummary', 'Site'])
      XMLHelper.add_element(site, 'SiteType', @site_type) unless @site_type.nil?
      XMLHelper.add_element(site, 'Surroundings', @surroundings) unless @surroundings.nil?
      XMLHelper.add_element(site, 'OrientationOfFrontOfHome', @orientation_of_front_of_home) unless @orientation_of_front_of_home.nil?
      if (not @fuels.nil?) && (not @fuels.empty?)
        fuel_types_available = XMLHelper.add_element(site, 'FuelTypesAvailable')
        @fuels.each do |fuel|
          XMLHelper.add_element(fuel_types_available, 'Fuel', fuel)
        end
      end
      HPXML::add_extension(parent: site,
                           extensions: { 'ShelterCoefficient' => to_float_or_nil(@shelter_coefficient) })
    end

    def from_oga(hpxml)
      return if hpxml.nil?

      site = XMLHelper.get_element(hpxml, 'Building/BuildingDetails/BuildingSummary/Site')
      return if site.nil?

      @site_type = XMLHelper.get_value(site, 'SiteType')
      @surroundings = XMLHelper.get_value(site, 'Surroundings')
      @orientation_of_front_of_home = XMLHelper.get_value(site, 'OrientationOfFrontOfHome')
      @fuels = XMLHelper.get_values(site, 'FuelTypesAvailable/Fuel')
      @shelter_coefficient = to_float_or_nil(XMLHelper.get_value(site, 'extension/ShelterCoefficient'))
    end
  end

  class NeighborBuildings < BaseArrayElement
    def add(**kwargs)
      self << NeighborBuilding.new(@hpxml_object, **kwargs)
    end

    def from_oga(hpxml)
      return if hpxml.nil?

      XMLHelper.get_elements(hpxml, 'Building/BuildingDetails/BuildingSummary/Site/extension/Neighbors/NeighborBuilding').each do |neighbor_building|
        self << NeighborBuilding.new(@hpxml_object, neighbor_building)
      end
    end
  end

  class NeighborBuilding < BaseElement
    ATTRS = [:azimuth, :distance, :height]
    attr_accessor(*ATTRS)

    def check_for_errors
      errors = []
      return errors
    end

    def to_oga(doc)
      return if nil?

      neighbors = XMLHelper.create_elements_as_needed(doc, ['HPXML', 'Building', 'BuildingDetails', 'BuildingSummary', 'Site', 'extension', 'Neighbors'])
      neighbor_building = XMLHelper.add_element(neighbors, 'NeighborBuilding')
      XMLHelper.add_element(neighbor_building, 'Azimuth', to_integer(@azimuth)) unless @azimuth.nil?
      XMLHelper.add_element(neighbor_building, 'Distance', to_float(@distance)) unless @distance.nil?
      XMLHelper.add_element(neighbor_building, 'Height', to_float(@height)) unless @height.nil?
    end

    def from_oga(neighbor_building)
      return if neighbor_building.nil?

      @azimuth = to_integer_or_nil(XMLHelper.get_value(neighbor_building, 'Azimuth'))
      @distance = to_float_or_nil(XMLHelper.get_value(neighbor_building, 'Distance'))
      @height = to_float_or_nil(XMLHelper.get_value(neighbor_building, 'Height'))
    end
  end

  class BuildingOccupancy < BaseElement
    ATTRS = [:number_of_residents]
    attr_accessor(*ATTRS)

    def check_for_errors
      errors = []
      return errors
    end

    def to_oga(doc)
      return if nil?

      building_occupancy = XMLHelper.create_elements_as_needed(doc, ['HPXML', 'Building', 'BuildingDetails', 'BuildingSummary', 'BuildingOccupancy'])
      XMLHelper.add_element(building_occupancy, 'NumberofResidents', to_float(@number_of_residents)) unless @number_of_residents.nil?
    end

    def from_oga(hpxml)
      return if hpxml.nil?

      building_occupancy = XMLHelper.get_element(hpxml, 'Building/BuildingDetails/BuildingSummary/BuildingOccupancy')
      return if building_occupancy.nil?

      @number_of_residents = to_float_or_nil(XMLHelper.get_value(building_occupancy, 'NumberofResidents'))
    end
  end

  class BuildingConstruction < BaseElement
    ATTRS = [:year_built, :number_of_conditioned_floors, :number_of_conditioned_floors_above_grade,
             :average_ceiling_height, :number_of_bedrooms, :number_of_bathrooms,
             :conditioned_floor_area, :conditioned_building_volume, :use_only_ideal_air_system,
             :residential_facility_type, :has_flue_or_chimney]
    attr_accessor(*ATTRS)

    def check_for_errors
      errors = []
      return errors
    end

    def to_oga(doc)
      return if nil?

      building_construction = XMLHelper.create_elements_as_needed(doc, ['HPXML', 'Building', 'BuildingDetails', 'BuildingSummary', 'BuildingConstruction'])
      XMLHelper.add_element(building_construction, 'ResidentialFacilityType', @residential_facility_type) unless @residential_facility_type.nil?
      XMLHelper.add_element(building_construction, 'NumberofConditionedFloors', to_integer(@number_of_conditioned_floors)) unless @number_of_conditioned_floors.nil?
      XMLHelper.add_element(building_construction, 'NumberofConditionedFloorsAboveGrade', to_integer(@number_of_conditioned_floors_above_grade)) unless @number_of_conditioned_floors_above_grade.nil?
      XMLHelper.add_element(building_construction, 'AverageCeilingHeight', to_float(@average_ceiling_height)) unless @average_ceiling_height.nil?
      XMLHelper.add_element(building_construction, 'NumberofBedrooms', to_integer(@number_of_bedrooms)) unless @number_of_bedrooms.nil?
      XMLHelper.add_element(building_construction, 'NumberofBathrooms', to_integer(@number_of_bathrooms)) unless @number_of_bathrooms.nil?
      XMLHelper.add_element(building_construction, 'ConditionedFloorArea', to_float(@conditioned_floor_area)) unless @conditioned_floor_area.nil?
      XMLHelper.add_element(building_construction, 'ConditionedBuildingVolume', to_float(@conditioned_building_volume)) unless @conditioned_building_volume.nil?
      HPXML::add_extension(parent: building_construction,
                           extensions: { 'UseOnlyIdealAirSystem' => to_boolean_or_nil(@use_only_ideal_air_system),
                                         'HasFlueOrChimney' => to_boolean_or_nil(@has_flue_or_chimney) })
    end

    def from_oga(hpxml)
      return if hpxml.nil?

      building_construction = XMLHelper.get_element(hpxml, 'Building/BuildingDetails/BuildingSummary/BuildingConstruction')
      return if building_construction.nil?

      @year_built = to_integer_or_nil(XMLHelper.get_value(building_construction, 'YearBuilt'))
      @number_of_conditioned_floors = to_integer_or_nil(XMLHelper.get_value(building_construction, 'NumberofConditionedFloors'))
      @number_of_conditioned_floors_above_grade = to_integer_or_nil(XMLHelper.get_value(building_construction, 'NumberofConditionedFloorsAboveGrade'))
      @average_ceiling_height = to_float_or_nil(XMLHelper.get_value(building_construction, 'AverageCeilingHeight'))
      @number_of_bedrooms = to_integer_or_nil(XMLHelper.get_value(building_construction, 'NumberofBedrooms'))
      @number_of_bathrooms = to_integer_or_nil(XMLHelper.get_value(building_construction, 'NumberofBathrooms'))
      @conditioned_floor_area = to_float_or_nil(XMLHelper.get_value(building_construction, 'ConditionedFloorArea'))
      @conditioned_building_volume = to_float_or_nil(XMLHelper.get_value(building_construction, 'ConditionedBuildingVolume'))
      @use_only_ideal_air_system = to_boolean_or_nil(XMLHelper.get_value(building_construction, 'extension/UseOnlyIdealAirSystem'))
      @residential_facility_type = XMLHelper.get_value(building_construction, 'ResidentialFacilityType')
      @has_flue_or_chimney = to_boolean_or_nil(XMLHelper.get_value(building_construction, 'extension/HasFlueOrChimney'))
    end
  end

  class ClimateandRiskZones < BaseElement
    ATTRS = [:iecc_year, :iecc_zone, :weather_station_id, :weather_station_name, :weather_station_wmo,
             :weather_station_epw_filepath]
    attr_accessor(*ATTRS)

    def check_for_errors
      errors = []
      return errors
    end

    def to_oga(doc)
      return if nil?

      climate_and_risk_zones = XMLHelper.create_elements_as_needed(doc, ['HPXML', 'Building', 'BuildingDetails', 'ClimateandRiskZones'])

      if (not @iecc_year.nil?) && (not @iecc_zone.nil?)
        climate_zone_iecc = XMLHelper.add_element(climate_and_risk_zones, 'ClimateZoneIECC')
        XMLHelper.add_element(climate_zone_iecc, 'Year', to_integer(@iecc_year)) unless @iecc_year.nil?
        XMLHelper.add_element(climate_zone_iecc, 'ClimateZone', @iecc_zone) unless @iecc_zone.nil?
      end

      if not @weather_station_id.nil?
        weather_station = XMLHelper.add_element(climate_and_risk_zones, 'WeatherStation')
        sys_id = XMLHelper.add_element(weather_station, 'SystemIdentifier')
        XMLHelper.add_attribute(sys_id, 'id', @weather_station_id)
        XMLHelper.add_element(weather_station, 'Name', @weather_station_name) unless @weather_station_name.nil?
        XMLHelper.add_element(weather_station, 'WMO', @weather_station_wmo) unless @weather_station_wmo.nil?
        HPXML::add_extension(parent: weather_station,
                             extensions: { 'EPWFilePath' => @weather_station_epw_filepath })
      end
    end

    def from_oga(hpxml)
      return if hpxml.nil?

      climate_and_risk_zones = XMLHelper.get_element(hpxml, 'Building/BuildingDetails/ClimateandRiskZones')
      return if climate_and_risk_zones.nil?

      @iecc_year = XMLHelper.get_value(climate_and_risk_zones, 'ClimateZoneIECC/Year')
      @iecc_zone = XMLHelper.get_value(climate_and_risk_zones, 'ClimateZoneIECC/ClimateZone')
      weather_station = XMLHelper.get_element(climate_and_risk_zones, 'WeatherStation')
      if not weather_station.nil?
        @weather_station_id = HPXML::get_id(weather_station)
        @weather_station_name = XMLHelper.get_value(weather_station, 'Name')
        @weather_station_wmo = XMLHelper.get_value(weather_station, 'WMO')
        @weather_station_epw_filepath = XMLHelper.get_value(weather_station, 'extension/EPWFilePath')
      end
    end
  end

  class AirInfiltrationMeasurements < BaseArrayElement
    def add(**kwargs)
      self << AirInfiltrationMeasurement.new(@hpxml_object, **kwargs)
    end

    def from_oga(hpxml)
      return if hpxml.nil?

      XMLHelper.get_elements(hpxml, 'Building/BuildingDetails/Enclosure/AirInfiltration/AirInfiltrationMeasurement').each do |air_infiltration_measurement|
        self << AirInfiltrationMeasurement.new(@hpxml_object, air_infiltration_measurement)
      end
    end
  end

  class AirInfiltrationMeasurement < BaseElement
    ATTRS = [:id, :house_pressure, :unit_of_measure, :air_leakage, :effective_leakage_area,
             :infiltration_volume, :leakiness_description, :infiltration_height, :a_ext]
    attr_accessor(*ATTRS)

    def check_for_errors
      errors = []
      return errors
    end

    def to_oga(doc)
      return if nil?

      air_infiltration = XMLHelper.create_elements_as_needed(doc, ['HPXML', 'Building', 'BuildingDetails', 'Enclosure', 'AirInfiltration'])
      air_infiltration_measurement = XMLHelper.add_element(air_infiltration, 'AirInfiltrationMeasurement')
      sys_id = XMLHelper.add_element(air_infiltration_measurement, 'SystemIdentifier')
      XMLHelper.add_attribute(sys_id, 'id', @id)
      XMLHelper.add_element(air_infiltration_measurement, 'HousePressure', to_float(@house_pressure)) unless @house_pressure.nil?
      if (not @unit_of_measure.nil?) && (not @air_leakage.nil?)
        building_air_leakage = XMLHelper.add_element(air_infiltration_measurement, 'BuildingAirLeakage')
        XMLHelper.add_element(building_air_leakage, 'UnitofMeasure', @unit_of_measure)
        XMLHelper.add_element(building_air_leakage, 'AirLeakage', to_float(@air_leakage))
      end
      XMLHelper.add_element(air_infiltration_measurement, 'EffectiveLeakageArea', to_float(@effective_leakage_area)) unless @effective_leakage_area.nil?
      XMLHelper.add_element(air_infiltration_measurement, 'InfiltrationVolume', to_float(@infiltration_volume)) unless @infiltration_volume.nil?
      HPXML::add_extension(parent: air_infiltration_measurement,
                           extensions: { 'InfiltrationHeight' => to_float_or_nil(@infiltration_height),
                                         'Aext' => to_float_or_nil(@a_ext) })
    end

    def from_oga(air_infiltration_measurement)
      return if air_infiltration_measurement.nil?

      @id = HPXML::get_id(air_infiltration_measurement)
      @house_pressure = to_float_or_nil(XMLHelper.get_value(air_infiltration_measurement, 'HousePressure'))
      @unit_of_measure = XMLHelper.get_value(air_infiltration_measurement, 'BuildingAirLeakage/UnitofMeasure')
      @air_leakage = to_float_or_nil(XMLHelper.get_value(air_infiltration_measurement, 'BuildingAirLeakage/AirLeakage'))
      @effective_leakage_area = to_float_or_nil(XMLHelper.get_value(air_infiltration_measurement, 'EffectiveLeakageArea'))
      @infiltration_volume = to_float_or_nil(XMLHelper.get_value(air_infiltration_measurement, 'InfiltrationVolume'))
      @leakiness_description = XMLHelper.get_value(air_infiltration_measurement, 'LeakinessDescription')
      @infiltration_height = to_float_or_nil(XMLHelper.get_value(air_infiltration_measurement, 'extension/InfiltrationHeight'))
      @a_ext = to_float_or_nil(XMLHelper.get_value(air_infiltration_measurement, 'extension/Aext'))
    end
  end

  class Attics < BaseArrayElement
    def add(**kwargs)
      self << Attic.new(@hpxml_object, **kwargs)
    end

    def from_oga(hpxml)
      return if hpxml.nil?

      XMLHelper.get_elements(hpxml, 'Building/BuildingDetails/Enclosure/Attics/Attic').each do |attic|
        self << Attic.new(@hpxml_object, attic)
      end
    end
  end

  class Attic < BaseElement
    ATTRS = [:id, :attic_type, :vented_attic_sla, :vented_attic_ach, :within_infiltration_volume,
             :attached_to_roof_idrefs, :attached_to_frame_floor_idrefs]
    attr_accessor(*ATTRS)

    def attached_roofs
      return [] if @attached_to_roof_idrefs.nil?

      list = @hpxml_object.roofs.select { |roof| @attached_to_roof_idrefs.include? roof.id }
      if @attached_to_roof_idrefs.size > list.size
        fail "Attached roof not found for attic '#{@id}'."
      end

      return list
    end

    def attached_frame_floors
      return [] if @attached_to_frame_floor_idrefs.nil?

      list = @hpxml_object.frame_floors.select { |frame_floor| @attached_to_frame_floor_idrefs.include? frame_floor.id }
      if @attached_to_frame_floor_idrefs.size > list.size
        fail "Attached frame floor not found for attic '#{@id}'."
      end

      return list
    end

    def to_location
      return if @attic_type.nil?

      if @attic_type == AtticTypeCathedral
        return LocationLivingSpace
      elsif @attic_type == AtticTypeConditioned
        return LocationLivingSpace
      elsif @attic_type == AtticTypeFlatRoof
        return LocationLivingSpace
      elsif @attic_type == AtticTypeUnvented
        return LocationAtticUnvented
      elsif @attic_type == AtticTypeVented
        return LocationAtticVented
      else
        fail "Unexpected attic type: '#{@attic_type}'."
      end
    end

    def check_for_errors
      errors = []
      begin; attached_roofs; rescue StandardError => e; errors << e.message; end
      begin; attached_frame_floors; rescue StandardError => e; errors << e.message; end
      begin; to_location; rescue StandardError => e; errors << e.message; end
      return errors
    end

    def to_oga(doc)
      return if nil?

      attics = XMLHelper.create_elements_as_needed(doc, ['HPXML', 'Building', 'BuildingDetails', 'Enclosure', 'Attics'])
      attic = XMLHelper.add_element(attics, 'Attic')
      sys_id = XMLHelper.add_element(attic, 'SystemIdentifier')
      XMLHelper.add_attribute(sys_id, 'id', @id)
      if not @attic_type.nil?
        attic_type_e = XMLHelper.add_element(attic, 'AtticType')
        if @attic_type == AtticTypeUnvented
          attic_type_attic = XMLHelper.add_element(attic_type_e, 'Attic')
          XMLHelper.add_element(attic_type_attic, 'Vented', false)
        elsif @attic_type == AtticTypeVented
          attic_type_attic = XMLHelper.add_element(attic_type_e, 'Attic')
          XMLHelper.add_element(attic_type_attic, 'Vented', true)
          if not @vented_attic_sla.nil?
            ventilation_rate = XMLHelper.add_element(attic, 'VentilationRate')
            XMLHelper.add_element(ventilation_rate, 'UnitofMeasure', 'SLA')
            XMLHelper.add_element(ventilation_rate, 'Value', to_float(@vented_attic_sla))
          elsif not @vented_attic_ach.nil?
            ventilation_rate = XMLHelper.add_element(attic, 'VentilationRate')
            XMLHelper.add_element(ventilation_rate, 'UnitofMeasure', 'ACHnatural')
            XMLHelper.add_element(ventilation_rate, 'Value', to_float(@vented_attic_ach))
          end
        elsif @attic_type == AtticTypeConditioned
          attic_type_attic = XMLHelper.add_element(attic_type_e, 'Attic')
          XMLHelper.add_element(attic_type_attic, 'Conditioned', true)
        elsif (@attic_type == AtticTypeFlatRoof) || (@attic_type == AtticTypeCathedral)
          XMLHelper.add_element(attic_type_e, @attic_type)
        else
          fail "Unhandled attic type '#{@attic_type}'."
        end
      end
      XMLHelper.add_element(attic, 'WithinInfiltrationVolume', to_boolean(@within_infiltration_volume)) unless @within_infiltration_volume.nil?
    end

    def from_oga(attic)
      return if attic.nil?

      @id = HPXML::get_id(attic)
      if XMLHelper.has_element(attic, "AtticType/Attic[Vented='false']")
        @attic_type = AtticTypeUnvented
      elsif XMLHelper.has_element(attic, "AtticType/Attic[Vented='true']")
        @attic_type = AtticTypeVented
      elsif XMLHelper.has_element(attic, "AtticType/Attic[Conditioned='true']")
        @attic_type = AtticTypeConditioned
      elsif XMLHelper.has_element(attic, 'AtticType/FlatRoof')
        @attic_type = AtticTypeFlatRoof
      elsif XMLHelper.has_element(attic, 'AtticType/CathedralCeiling')
        @attic_type = AtticTypeCathedral
      end
      if @attic_type == AtticTypeVented
        @vented_attic_sla = to_float_or_nil(XMLHelper.get_value(attic, "VentilationRate[UnitofMeasure='SLA']/Value"))
        @vented_attic_ach = to_float_or_nil(XMLHelper.get_value(attic, "VentilationRate[UnitofMeasure='ACHnatural']/Value"))
      end
      @within_infiltration_volume = to_boolean_or_nil(XMLHelper.get_value(attic, 'WithinInfiltrationVolume'))
      @attached_to_roof_idrefs = []
      XMLHelper.get_elements(attic, 'AttachedToRoof').each do |roof|
        @attached_to_roof_idrefs << HPXML::get_idref(roof)
      end
      @attached_to_frame_floor_idrefs = []
      XMLHelper.get_elements(attic, 'AttachedToFrameFloor').each do |frame_floor|
        @attached_to_frame_floor_idrefs << HPXML::get_idref(frame_floor)
      end
    end
  end

  class Foundations < BaseArrayElement
    def add(**kwargs)
      self << Foundation.new(@hpxml_object, **kwargs)
    end

    def from_oga(hpxml)
      return if hpxml.nil?

      XMLHelper.get_elements(hpxml, 'Building/BuildingDetails/Enclosure/Foundations/Foundation').each do |foundation|
        self << Foundation.new(@hpxml_object, foundation)
      end
    end
  end

  class Foundation < BaseElement
    ATTRS = [:id, :foundation_type, :vented_crawlspace_sla, :unconditioned_basement_thermal_boundary, :within_infiltration_volume,
             :attached_to_slab_idrefs, :attached_to_frame_floor_idrefs, :attached_to_foundation_wall_idrefs]
    attr_accessor(*ATTRS)

    def attached_slabs
      return [] if @attached_to_slab_idrefs.nil?

      list = @hpxml_object.slabs.select { |slab| @attached_to_slab_idrefs.include? slab.id }
      if @attached_to_slab_idrefs.size > list.size
        fail "Attached slab not found for foundation '#{@id}'."
      end

      return list
    end

    def attached_frame_floors
      return [] if @attached_to_frame_floor_idrefs.nil?

      list = @hpxml_object.frame_floors.select { |frame_floor| @attached_to_frame_floor_idrefs.include? frame_floor.id }
      if @attached_to_frame_floor_idrefs.size > list.size
        fail "Attached frame floor not found for foundation '#{@id}'."
      end

      return list
    end

    def attached_foundation_walls
      return [] if @attached_to_foundation_wall_idrefs.nil?

      list = @hpxml_object.foundation_walls.select { |foundation_wall| @attached_to_foundation_wall_idrefs.include? foundation_wall.id }
      if @attached_to_foundation_wall_idrefs.size > list.size
        fail "Attached foundation wall not found for foundation '#{@id}'."
      end

      return list
    end

    def to_location
      return if @foundation_type.nil?

      if @foundation_type == FoundationTypeAmbient
        return LocationOutside
      elsif @foundation_type == FoundationTypeBasementConditioned
        return LocationBasementConditioned
      elsif @foundation_type == FoundationTypeBasementUnconditioned
        return LocationBasementUnconditioned
      elsif @foundation_type == FoundationTypeCrawlspaceUnvented
        return LocationCrawlspaceUnvented
      elsif @foundation_type == FoundationTypeCrawlspaceVented
        return LocationCrawlspaceVented
      elsif @foundation_type == FoundationTypeSlab
        return LocationLivingSpace
      else
        fail "Unexpected foundation type: '#{@foundation_type}'."
      end
    end

    def area
      sum_area = 0.0
      # Check Slabs first
      attached_slabs.each do |slab|
        sum_area += slab.area
      end
      if sum_area <= 0
        # Check FrameFloors next
        attached_frame_floors.each do |frame_floor|
          sum_area += frame_floor.area
        end
      end
      return sum_area
    end

    def check_for_errors
      errors = []
      begin; attached_slabs; rescue StandardError => e; errors << e.message; end
      begin; attached_frame_floors; rescue StandardError => e; errors << e.message; end
      begin; attached_foundation_walls; rescue StandardError => e; errors << e.message; end
      begin; to_location; rescue StandardError => e; errors << e.message; end
      return errors
    end

    def to_oga(doc)
      return if nil?

      foundations = XMLHelper.create_elements_as_needed(doc, ['HPXML', 'Building', 'BuildingDetails', 'Enclosure', 'Foundations'])
      foundation = XMLHelper.add_element(foundations, 'Foundation')
      sys_id = XMLHelper.add_element(foundation, 'SystemIdentifier')
      XMLHelper.add_attribute(sys_id, 'id', @id)
      if not @foundation_type.nil?
        foundation_type_e = XMLHelper.add_element(foundation, 'FoundationType')
        if [FoundationTypeSlab, FoundationTypeAmbient].include? @foundation_type
          XMLHelper.add_element(foundation_type_e, @foundation_type)
        elsif @foundation_type == FoundationTypeBasementConditioned
          basement = XMLHelper.add_element(foundation_type_e, 'Basement')
          XMLHelper.add_element(basement, 'Conditioned', true)
        elsif @foundation_type == FoundationTypeBasementUnconditioned
          basement = XMLHelper.add_element(foundation_type_e, 'Basement')
          XMLHelper.add_element(basement, 'Conditioned', false)
          XMLHelper.add_element(foundation, 'ThermalBoundary', @unconditioned_basement_thermal_boundary) unless @unconditioned_basement_thermal_boundary.nil?
        elsif @foundation_type == FoundationTypeCrawlspaceVented
          crawlspace = XMLHelper.add_element(foundation_type_e, 'Crawlspace')
          XMLHelper.add_element(crawlspace, 'Vented', true)
          if not @vented_crawlspace_sla.nil?
            ventilation_rate = XMLHelper.add_element(foundation, 'VentilationRate')
            XMLHelper.add_element(ventilation_rate, 'UnitofMeasure', 'SLA')
            XMLHelper.add_element(ventilation_rate, 'Value', to_float(@vented_crawlspace_sla))
          end
        elsif @foundation_type == FoundationTypeCrawlspaceUnvented
          crawlspace = XMLHelper.add_element(foundation_type_e, 'Crawlspace')
          XMLHelper.add_element(crawlspace, 'Vented', false)
        else
          fail "Unhandled foundation type '#{@foundation_type}'."
        end
      end
      XMLHelper.add_element(foundation, 'WithinInfiltrationVolume', to_boolean(@within_infiltration_volume)) unless @within_infiltration_volume.nil?
    end

    def from_oga(foundation)
      return if foundation.nil?

      @id = HPXML::get_id(foundation)
      if XMLHelper.has_element(foundation, 'FoundationType/SlabOnGrade')
        @foundation_type = FoundationTypeSlab
      elsif XMLHelper.has_element(foundation, "FoundationType/Basement[Conditioned='false']")
        @foundation_type = FoundationTypeBasementUnconditioned
      elsif XMLHelper.has_element(foundation, "FoundationType/Basement[Conditioned='true']")
        @foundation_type = FoundationTypeBasementConditioned
      elsif XMLHelper.has_element(foundation, "FoundationType/Crawlspace[Vented='false']")
        @foundation_type = FoundationTypeCrawlspaceUnvented
      elsif XMLHelper.has_element(foundation, "FoundationType/Crawlspace[Vented='true']")
        @foundation_type = FoundationTypeCrawlspaceVented
      elsif XMLHelper.has_element(foundation, 'FoundationType/Ambient')
        @foundation_type = FoundationTypeAmbient
      end
      if @foundation_type == FoundationTypeCrawlspaceVented
        @vented_crawlspace_sla = to_float_or_nil(XMLHelper.get_value(foundation, "VentilationRate[UnitofMeasure='SLA']/Value"))
      elsif @foundation_type == FoundationTypeBasementUnconditioned
        @unconditioned_basement_thermal_boundary = XMLHelper.get_value(foundation, 'ThermalBoundary')
      end
      @within_infiltration_volume = to_boolean_or_nil(XMLHelper.get_value(foundation, 'WithinInfiltrationVolume'))
      @attached_to_slab_idrefs = []
      XMLHelper.get_elements(foundation, 'AttachedToSlab').each do |slab|
        @attached_to_slab_idrefs << HPXML::get_idref(slab)
      end
      @attached_to_frame_floor_idrefs = []
      XMLHelper.get_elements(foundation, 'AttachedToFrameFloor').each do |frame_floor|
        @attached_to_frame_floor_idrefs << HPXML::get_idref(frame_floor)
      end
      @attached_to_foundation_wall_idrefs = []
      XMLHelper.get_elements(foundation, 'AttachedToFoundationWall').each do |foundation_wall|
        @attached_to_foundation_wall_idrefs << HPXML::get_idref(foundation_wall)
      end
    end
  end

  class Roofs < BaseArrayElement
    def add(**kwargs)
      self << Roof.new(@hpxml_object, **kwargs)
    end

    def from_oga(hpxml)
      return if hpxml.nil?

      XMLHelper.get_elements(hpxml, 'Building/BuildingDetails/Enclosure/Roofs/Roof').each do |roof|
        self << Roof.new(@hpxml_object, roof)
      end
    end
  end

  class Roof < BaseElement
<<<<<<< HEAD
    ATTRS = [:id, :quick_fill, :interior_adjacent_to, :area, :azimuth, :roof_type,
             :ufactor, :roof_color, :solar_absorptance, :emittance, :pitch, :radiant_barrier,
             :insulation_id, :insulation_assembly_r_value,
             :insulation_cavity_r_value, :insulation_cavity_thickness, :insulation_continuous_r_value,
             :insulation_cavity_material, :insulation_continuous_material,
             :rafters_size, :insulation_grade, :framing_factor, :inside_drywall_thickness, :osb_thickness]
=======
    ATTRS = [:id, :interior_adjacent_to, :area, :azimuth, :roof_type,
             :roof_color, :solar_absorptance, :emittance, :pitch, :radiant_barrier,
             :insulation_id, :insulation_assembly_r_value, :insulation_cavity_r_value,
             :insulation_continuous_r_value, :radiant_barrier_grade]
>>>>>>> bcc00035
    attr_accessor(*ATTRS)

    def skylights
      return @hpxml_object.skylights.select { |skylight| skylight.roof_idref == @id }
    end

    def net_area
      return if nil?

      val = @area
      skylights.each do |skylight|
        val -= skylight.area
      end
      fail "Calculated a negative net surface area for surface '#{@id}'." if val < 0

      return val
    end

    def exterior_adjacent_to
      return LocationOutside
    end

    def is_exterior
      return true
    end

    def is_interior
      return !is_exterior
    end

    def is_thermal_boundary
      return HPXML::is_thermal_boundary(self)
    end

    def is_exterior_thermal_boundary
      return (is_exterior && is_thermal_boundary)
    end

    def delete
      @hpxml_object.roofs.delete(self)
      skylights.reverse_each do |skylight|
        skylight.delete
      end
      @hpxml_object.attics.each do |attic|
        attic.attached_to_roof_idrefs.delete(@id) unless attic.attached_to_roof_idrefs.nil?
      end
    end

    def check_for_errors
      errors = []
      begin; net_area; rescue StandardError => e; errors << e.message; end
      return errors
    end

    def to_oga(doc)
      return if nil?

      roofs = XMLHelper.create_elements_as_needed(doc, ['HPXML', 'Building', 'BuildingDetails', 'Enclosure', 'Roofs'])
      roof = XMLHelper.add_element(roofs, 'Roof')
      sys_id = XMLHelper.add_element(roof, 'SystemIdentifier')
      XMLHelper.add_attribute(sys_id, 'id', @id)
      XMLHelper.add_element(roof, 'InteriorAdjacentTo', @interior_adjacent_to) unless @interior_adjacent_to.nil?
      XMLHelper.add_element(roof, 'Area', to_float(@area)) unless @area.nil?
      XMLHelper.add_element(roof, 'Azimuth', to_integer(@azimuth)) unless @azimuth.nil?
      XMLHelper.add_element(roof, 'RoofType', @roof_type) unless @roof_type.nil?
      XMLHelper.add_element(roof, 'RoofColor', @roof_color) unless @roof_color.nil?
      XMLHelper.add_element(roof, 'SolarAbsorptance', to_float(@solar_absorptance)) unless @solar_absorptance.nil?
      XMLHelper.add_element(roof, 'Emittance', to_float(@emittance)) unless @emittance.nil?
      XMLHelper.add_element(roof, 'Pitch', to_float(@pitch)) unless @pitch.nil?
      XMLHelper.add_element(roof, 'RadiantBarrier', to_boolean(@radiant_barrier)) unless @radiant_barrier.nil?
      XMLHelper.add_element(roof, 'RadiantBarrierGrade', to_integer(@radiant_barrier_grade)) unless @radiant_barrier_grade.nil?
      insulation = XMLHelper.add_element(roof, 'Insulation')
      sys_id = XMLHelper.add_element(insulation, 'SystemIdentifier')
      if not @insulation_id.nil?
        XMLHelper.add_attribute(sys_id, 'id', @insulation_id)
      else
        XMLHelper.add_attribute(sys_id, 'id', @id + 'Insulation')
      end
      XMLHelper.add_element(insulation, 'AssemblyEffectiveRValue', to_float(@insulation_assembly_r_value)) unless @insulation_assembly_r_value.nil?
      XMLHelper.add_element(insulation, 'InsulationGrade', to_integer(@insulation_grade)) unless @insulation_grade.nil?
      if @quick_fill
        if not @insulation_cavity_r_value.nil?
          layer = XMLHelper.add_element(insulation, 'Layer')
          XMLHelper.add_element(layer, 'InstallationType', 'cavity')
          XMLHelper.add_element(layer, 'InsulationMaterial', @insulation_cavity_material) unless @insulation_cavity_material.nil?
          XMLHelper.add_element(layer, 'NominalRValue', to_float(@insulation_cavity_r_value))
          XMLHelper.add_element(layer, 'Thickness', @insulation_cavity_thickness) unless @insulation_cavity_thickness.nil?
        end
        rafters = XMLHelper.add_element(roof, 'Rafters')
        XMLHelper.add_element(rafters, 'Size', @rafters_size) unless @rafters_size.nil?
        XMLHelper.add_element(rafters, 'FramingFactor', to_float(@framing_factor)) unless @framing_factor.nil?
        if not @insulation_continuous_r_value.nil?
          layer = XMLHelper.add_element(insulation, 'Layer')
          XMLHelper.add_element(layer, 'InstallationType', 'continuous')
          XMLHelper.add_element(layer, 'InsulationMaterial', @insulation_continuous_material) unless @insulation_continuous_material.nil?
          XMLHelper.add_element(layer, 'NominalRValue', to_float(@insulation_continuous_r_value))
        end
      end
      if not @osb_thickness.nil?
        osb = XMLHelper.create_elements_as_needed(doc, ['HPXML', 'Building', 'BuildingDetails', 'Enclosure', 'Roofs', 'Roof', 'extension', 'OrientedStrandBoard'])
        XMLHelper.add_element(osb, 'Thickness', to_float(@osb_thickness))
      end
    end

    def from_oga(roof)
      return if roof.nil?

      @id = HPXML::get_id(roof)
      @interior_adjacent_to = XMLHelper.get_value(roof, 'InteriorAdjacentTo')
      @area = to_float_or_nil(XMLHelper.get_value(roof, 'Area'))
      @azimuth = to_integer_or_nil(XMLHelper.get_value(roof, 'Azimuth'))
      @roof_type = XMLHelper.get_value(roof, 'RoofType')
      @roof_color = XMLHelper.get_value(roof, 'RoofColor')
      @solar_absorptance = to_float_or_nil(XMLHelper.get_value(roof, 'SolarAbsorptance'))
      @emittance = to_float_or_nil(XMLHelper.get_value(roof, 'Emittance'))
      @pitch = to_float_or_nil(XMLHelper.get_value(roof, 'Pitch'))
      @radiant_barrier = to_boolean_or_nil(XMLHelper.get_value(roof, 'RadiantBarrier'))
      @radiant_barrier_grade = to_integer_or_nil(XMLHelper.get_value(roof, 'RadiantBarrierGrade'))
      insulation = XMLHelper.get_element(roof, 'Insulation')
      if not insulation.nil?
        @insulation_id = HPXML::get_id(insulation)
      end
      if not XMLHelper.get_element(roof, 'Insulation/Layer').nil?
        @quick_fill = true
      end
      if not @quick_fill
        @insulation_assembly_r_value = to_float_or_nil(XMLHelper.get_value(insulation, 'AssemblyEffectiveRValue'))
      else
        @insulation_cavity_r_value = to_float_or_nil(XMLHelper.get_value(insulation, "Layer[InstallationType='cavity']/NominalRValue"))
        @insulation_cavity_material = XMLHelper.get_value(insulation, "Layer[InstallationType='cavity']/InsulationMaterial")
        @insulation_cavity_thickness = to_float_or_nil(XMLHelper.get_value(insulation, "Layer[InstallationType='cavity']/Thickness"))
        @insulation_continuous_r_value = to_float_or_nil(XMLHelper.get_value(insulation, "Layer[InstallationType='continuous']/NominalRValue"))
        @insulation_continuous_material = XMLHelper.get_value(insulation, "Layer[InstallationType='continuous']/InsulationMaterial")
        @insulation_grade = to_integer_or_nil(XMLHelper.get_value(insulation, 'InsulationGrade'))
        @rafters_size = XMLHelper.get_value(roof, 'Rafters/Size')
        @framing_factor = to_float_or_nil(XMLHelper.get_value(roof, 'Rafters/FramingFactor'))
        @osb_thickness = to_float_or_nil(XMLHelper.get_value(roof, 'extension/OrientedStrandBoard/Thickness'))
        @inside_drywall_thickness = to_float_or_nil(XMLHelper.get_value(roof, 'extension/InsideDryWall/Thickness'))
      end
    end
  end

  class RimJoists < BaseArrayElement
    def add(**kwargs)
      self << RimJoist.new(@hpxml_object, **kwargs)
    end

    def from_oga(hpxml)
      return if hpxml.nil?

      XMLHelper.get_elements(hpxml, 'Building/BuildingDetails/Enclosure/RimJoists/RimJoist').each do |rim_joist|
        self << RimJoist.new(@hpxml_object, rim_joist)
      end
    end
  end

  class RimJoist < BaseElement
    ATTRS = [:id,  :quick_fill, :exterior_adjacent_to, :interior_adjacent_to, :area, :azimuth, :siding, :color,
             :solar_absorptance, :emittance, :insulation_id, :insulation_assembly_r_value,
             :ufactor, :insulation_assembly_r_value, :insulation_cavity_r_value, :insulation_cavity_thickness, :insulation_continuous_r_value,
             :insulation_grade, :insulation_cavity_material, :insulation_continuous_material,
             :joist_size, :joist_spacing, :framing_factor, :osb_thickness]
    attr_accessor(*ATTRS)

    def is_exterior
      if @exterior_adjacent_to == LocationOutside
        return true
      end

      return false
    end

    def is_interior
      return !is_exterior
    end

    def is_thermal_boundary
      return HPXML::is_thermal_boundary(self)
    end

    def is_exterior_thermal_boundary
      return (is_exterior && is_thermal_boundary)
    end

    def delete
      @hpxml_object.rim_joists.delete(self)
    end

    def check_for_errors
      errors = []
      return errors
    end

    def to_oga(doc)
      return if nil?

      rim_joists = XMLHelper.create_elements_as_needed(doc, ['HPXML', 'Building', 'BuildingDetails', 'Enclosure', 'RimJoists'])
      rim_joist = XMLHelper.add_element(rim_joists, 'RimJoist')
      sys_id = XMLHelper.add_element(rim_joist, 'SystemIdentifier')
      XMLHelper.add_attribute(sys_id, 'id', @id)
      XMLHelper.add_element(rim_joist, 'ExteriorAdjacentTo', @exterior_adjacent_to) unless @exterior_adjacent_to.nil?
      XMLHelper.add_element(rim_joist, 'InteriorAdjacentTo', @interior_adjacent_to) unless @interior_adjacent_to.nil?
      XMLHelper.add_element(rim_joist, 'Area', to_float(@area)) unless @area.nil?
      XMLHelper.add_element(rim_joist, 'Azimuth', to_integer(@azimuth)) unless @azimuth.nil?
      XMLHelper.add_element(rim_joist, 'Siding', @siding) unless @siding.nil?
      XMLHelper.add_element(rim_joist, 'Color', @color) unless @color.nil?
      XMLHelper.add_element(rim_joist, 'SolarAbsorptance', to_float(@solar_absorptance)) unless @solar_absorptance.nil?
      XMLHelper.add_element(rim_joist, 'Emittance', to_float(@emittance)) unless @emittance.nil?
      insulation = XMLHelper.add_element(rim_joist, 'Insulation')
      sys_id = XMLHelper.add_element(insulation, 'SystemIdentifier')
      if not @insulation_id.nil?
        XMLHelper.add_attribute(sys_id, 'id', @insulation_id)
      else
        XMLHelper.add_attribute(sys_id, 'id', @id + 'Insulation')
      end
      XMLHelper.add_element(insulation, 'AssemblyEffectiveRValue', to_float(@insulation_assembly_r_value)) unless @insulation_assembly_r_value.nil?
      XMLHelper.add_element(insulation, 'InsulationGrade', to_integer(@insulation_grade)) unless @insulation_grade.nil?
      if @quick_fill
        if not @insulation_cavity_r_value.nil?
          layer = XMLHelper.add_element(insulation, 'Layer')
          XMLHelper.add_element(layer, 'InstallationType', 'cavity')
          XMLHelper.add_element(layer, 'InsulationMaterial', @insulation_cavity_material) unless @insulation_cavity_material.nil?
          XMLHelper.add_element(layer, 'NominalRValue', to_float(@insulation_cavity_r_value))
          XMLHelper.add_element(layer, 'Thickness', @insulation_cavity_thickness) unless @insulation_cavity_thickness.nil?
        end
        floor_joists = XMLHelper.add_element(rim_joist, 'FloorJoists')
        XMLHelper.add_element(floor_joists, 'Size', @joist_size) unless @joist_size.nil?
        XMLHelper.add_element(floor_joists, 'Spacing', to_float(@joist_spacing)) unless @joist_spacing.nil?
        XMLHelper.add_element(floor_joists, 'FramingFactor', to_float(@framing_factor)) unless @framing_factor.nil?
        if not @insulation_continuous_r_value.nil?
          layer = XMLHelper.add_element(insulation, 'Layer')
          XMLHelper.add_element(layer, 'InstallationType', 'continuous')
          XMLHelper.add_element(layer, 'InsulationMaterial', @insulation_continuous_material) unless @insulation_continuous_material.nil?
          XMLHelper.add_element(layer, 'NominalRValue', to_float(@insulation_continuous_r_value))
        end
      end
      if not @osb_thickness.nil?
        osb = XMLHelper.create_elements_as_needed(doc, ['HPXML', 'Building', 'BuildingDetails', 'Enclosure', 'RimJoists', 'RimJoist', 'extension', 'OrientedStrandBoard'])
        XMLHelper.add_element(osb, 'Thickness', to_float(@osb_thickness))
      end
    end

    def from_oga(rim_joist)
      return if rim_joist.nil?

      @id = HPXML::get_id(rim_joist)
      @exterior_adjacent_to = XMLHelper.get_value(rim_joist, 'ExteriorAdjacentTo')
      @interior_adjacent_to = XMLHelper.get_value(rim_joist, 'InteriorAdjacentTo')
      @area = to_float_or_nil(XMLHelper.get_value(rim_joist, 'Area'))
      @azimuth = to_integer_or_nil(XMLHelper.get_value(rim_joist, 'Azimuth'))
      @siding = XMLHelper.get_value(rim_joist, 'Siding')
      @color = XMLHelper.get_value(rim_joist, 'Color')
      @solar_absorptance = to_float_or_nil(XMLHelper.get_value(rim_joist, 'SolarAbsorptance'))
      @emittance = to_float_or_nil(XMLHelper.get_value(rim_joist, 'Emittance'))
      insulation = XMLHelper.get_element(rim_joist, 'Insulation')
      if not insulation.nil?
        @insulation_id = HPXML::get_id(insulation)
      end
      if not XMLHelper.get_element(rim_joist, 'Insulation/Layer').nil?
        @quick_fill = true
      end
      if not @quick_fill
        @insulation_assembly_r_value = to_float_or_nil(XMLHelper.get_value(insulation, 'AssemblyEffectiveRValue'))
      else
        @insulation_cavity_r_value = to_float_or_nil(XMLHelper.get_value(insulation, "Layer[InstallationType='cavity']/NominalRValue"))
        @insulation_cavity_material = XMLHelper.get_value(insulation, "Layer[InstallationType='cavity']/InsulationMaterial")
        @insulation_cavity_thickness = to_float_or_nil(XMLHelper.get_value(insulation, "Layer[InstallationType='cavity']/Thickness"))
        @insulation_continuous_r_value = to_float_or_nil(XMLHelper.get_value(insulation, "Layer[InstallationType='continuous']/NominalRValue"))
        @insulation_continuous_material = XMLHelper.get_value(insulation, "Layer[InstallationType='continuous']/InsulationMaterial")
        @insulation_grade = to_integer_or_nil(XMLHelper.get_value(insulation, 'InsulationGrade'))
        @joist_size = XMLHelper.get_value(rim_joist, 'FloorJoists/Size')
        @joist_spacing = to_float_or_nil(XMLHelper.get_value(rim_joist, 'FloorJoists/Spacing'))
        @framing_factor = to_float_or_nil(XMLHelper.get_value(rim_joist, 'FloorJoists/FramingFactor'))
        @osb_thickness = to_float_or_nil(XMLHelper.get_value(rim_joist, 'extension/OrientedStrandBoard/Thickness'))
      end
    end
  end

  class Walls < BaseArrayElement
    def add(**kwargs)
      self << Wall.new(@hpxml_object, **kwargs)
    end

    def from_oga(hpxml)
      return if hpxml.nil?

      XMLHelper.get_elements(hpxml, 'Building/BuildingDetails/Enclosure/Walls/Wall').each do |wall|
        self << Wall.new(@hpxml_object, wall)
      end
    end
  end

  class Wall < BaseElement
    ATTRS = [:id, :exterior_adjacent_to, :interior_adjacent_to, :wall_type, :optimum_value_engineering, :quick_fill,
             :area, :orientation, :azimuth, :siding, :color, :solar_absorptance, :emittance, :insulation_id,
             :ufactor, :insulation_assembly_r_value, :insulation_cavity_r_value, :insulation_continuous_r_value,
             :insulation_cavity_thickness, :insulation_grade, :insulation_cavity_material, :insulation_continuous_material,
             :stud_size, :stud_spacing, :framing_factor, :osb_thickness, :steel_frame_correction_factor,
             :double_stud_is_staggered, :double_stud_gap_depth,
             :cmu_thickness, :cmu_conductivity, :cmu_density,
             :icf_r_value, :icf_ins_thickness, :icf_concrete_thickness,
             :sip_r_value, :sip_thickness, :sip_sheathing_thickness,
             :conc_thickness_list, :conc_cond_list, :conc_den_list, :conc_spec_heat_list,
             :brick_thickness_list, :brick_cond_list, :brick_den_list, :brick_spec_heat_list,
             :strawbale_thickness_list, :strawbale_cond_list, :strawbale_den_list, :strawbale_spec_heat_list,
             :stone_thickness_list, :stone_cond_list, :stone_den_list, :stone_spec_heat_list,
             :logwall_thickness_list, :logwall_cond_list, :logwall_den_list, :logwall_spec_heat_list,
             :adobe_thickness_list, :adobe_cond_list, :adobe_den_list, :adobe_spec_heat_list]
    attr_accessor(*ATTRS)

    def windows
      return @hpxml_object.windows.select { |window| window.wall_idref == @id }
    end

    def doors
      return @hpxml_object.doors.select { |door| door.wall_idref == @id }
    end

    def net_area
      return if nil?

      val = @area
      (windows + doors).each do |subsurface|
        val -= subsurface.area
      end
      fail "Calculated a negative net surface area for surface '#{@id}'." if val < 0

      return val
    end

    def is_exterior
      if @exterior_adjacent_to == LocationOutside
        return true
      end

      return false
    end

    def is_interior
      return !is_exterior
    end

    def is_thermal_boundary
      return HPXML::is_thermal_boundary(self)
    end

    def is_exterior_thermal_boundary
      return (is_exterior && is_thermal_boundary)
    end

    def delete
      @hpxml_object.walls.delete(self)
      windows.reverse_each do |window|
        window.delete
      end
      doors.reverse_each do |door|
        door.delete
      end
    end

    def check_for_errors
      errors = []
      begin; net_area; rescue StandardError => e; errors << e.message; end
      return errors
    end

    def to_oga(doc)
      return if nil?

      walls = XMLHelper.create_elements_as_needed(doc, ['HPXML', 'Building', 'BuildingDetails', 'Enclosure', 'Walls'])
      wall = XMLHelper.add_element(walls, 'Wall')
      sys_id = XMLHelper.add_element(wall, 'SystemIdentifier')
      XMLHelper.add_attribute(sys_id, 'id', @id)
      XMLHelper.add_element(wall, 'ExteriorAdjacentTo', @exterior_adjacent_to) unless @exterior_adjacent_to.nil?
      XMLHelper.add_element(wall, 'InteriorAdjacentTo', @interior_adjacent_to) unless @interior_adjacent_to.nil?
      if not @wall_type.nil?
        wall_type_e = XMLHelper.add_element(wall, 'WallType')
        XMLHelper.add_element(wall_type_e, @wall_type)
      end
      if @quick_fill
        if @wall_type == HPXML::WallTypeDoubleWoodStud
          double_stud_wall = XMLHelper.create_elements_as_needed(wall, ['WallType', 'DoubleWoodStud'])
          XMLHelper.add_element(double_stud_wall, 'Staggered', @double_stud_is_staggered) unless @double_stud_is_staggered.nil?
          extension = XMLHelper.add_element(double_stud_wall, 'extension')
          XMLHelper.add_element(extension, 'GapDepth', @double_stud_gap_depth) unless @double_stud_gap_depth.nil?
        elsif @wall_type == HPXML::WallTypeSteelStud
          steel_frame_wall_extension = XMLHelper.create_elements_as_needed(wall, ['WallType', 'SteelFrame', 'extension'])
          XMLHelper.add_element(steel_frame_wall_extension, 'CorrectionFactor', @steel_frame_correction_factor) unless @steel_frame_correction_factor.nil?
        elsif @wall_type == HPXML::WallTypeCMU
          cmu_wall_extension = XMLHelper.create_elements_as_needed(wall, ['WallType', 'ConcreteMasonryUnit', 'extension'])
          XMLHelper.add_element(cmu_wall_extension, 'Thickness', @cmu_thickness) unless @cmu_thickness.nil?
          XMLHelper.add_element(cmu_wall_extension, 'Conductivity', @cmu_conductivity) unless @cmu_conductivity.nil?
          XMLHelper.add_element(cmu_wall_extension, 'Density', @cmu_density) unless @cmu_density.nil?
        elsif @wall_type == HPXML::WallTypeICF
          icf_wall_extension = XMLHelper.create_elements_as_needed(wall, ['WallType', 'InsulatedConcreteForms', 'extension'])
          XMLHelper.add_element(icf_wall_extension, 'NominalRValue', @icf_r_value) unless @icf_r_value.nil?
          XMLHelper.add_element(icf_wall_extension, 'InsulationThickness', @icf_ins_thickness) unless @icf_ins_thickness.nil?
          XMLHelper.add_element(icf_wall_extension, 'ConcreteThickness', @icf_concrete_thickness) unless @icf_concrete_thickness.nil?
        elsif @wall_type == HPXML::WallTypeSIP
          sip_wall_extension = XMLHelper.create_elements_as_needed(wall, ['WallType', 'StructurallyInsulatedPanel', 'extension'])
          XMLHelper.add_element(sip_wall_extension, 'NominalRValue', @sip_r_value) unless @sip_r_value.nil?
          XMLHelper.add_element(sip_wall_extension, 'Thickness', @sip_thickness) unless @sip_thickness.nil?
          XMLHelper.add_element(sip_wall_extension, 'SheathingThickness', @sip_sheathing_thickness) unless @sip_sheathing_thickness.nil?
        elsif @wall_type == HPXML::WallTypeConcrete
          conc_wall_extension = XMLHelper.create_elements_as_needed(wall, ['WallType', 'SolidConcrete', 'extension'])
          @conc_thickness_list.each do |conc_thickness|
            XMLHelper.add_element(conc_wall_extension, 'Thickness', conc_thickness)
          end
          @conc_cond_list.each do |conc_cond|
            XMLHelper.add_element(conc_wall_extension, 'Conductivity', conc_cond)
          end
          @conc_den_list.each do |conc_den|
            XMLHelper.add_element(conc_wall_extension, 'Density', conc_den)
          end
          @conc_spec_heat_list.each do |conc_spec_heat|
            XMLHelper.add_element(conc_wall_extension, 'SpecificHeat', conc_spec_heat)
          end
        elsif @wall_type == HPXML::WallTypeBrick
          brick_wall_extension = XMLHelper.create_elements_as_needed(wall, ['WallType', 'StructuralBrick', 'extension'])
          @brick_thickness_list.each do |brick_thickness|
            XMLHelper.add_element(brick_wall_extension, 'Thickness', brick_thickness)
          end
          @brick_cond_list.each do |brick_cond|
            XMLHelper.add_element(brick_wall_extension, 'Conductivity', brick_cond)
          end
          @brick_den_list.each do |brick_den|
            XMLHelper.add_element(brick_wall_extension, 'Density', brick_den)
          end
          @brick_spec_heat_list.each do |brick_spec_heat|
            XMLHelper.add_element(brick_wall_extension, 'SpecificHeat', brick_spec_heat)
          end
        elsif @wall_type == HPXML::WallTypeStrawBale
          strawbale_wall_extension = XMLHelper.create_elements_as_needed(wall, ['WallType', 'StrawBale', 'extension'])
          @strawbale_thickness_list.each do |strawbale_thickness|
            XMLHelper.add_element(strawbale_wall_extension, 'Thickness', strawbale_thickness)
          end
          @strawbale_cond_list.each do |strawbale_cond|
            XMLHelper.add_element(strawbale_wall_extension, 'Conductivity', strawbale_cond)
          end
          @strawbale_den_list.each do |strawbale_den|
            XMLHelper.add_element(strawbale_wall_extension, 'Density', strawbale_den)
          end
          @strawbale_spec_heat_list.each do |strawbale_spec_heat|
            XMLHelper.add_element(strawbale_wall_extension, 'SpecificHeat', strawbale_spec_heat)
          end
        elsif @wall_type == HPXML::WallTypeStone
          stone_wall_extension = XMLHelper.create_elements_as_needed(wall, ['WallType', 'Stone', 'extension'])
          @stone_thickness_list.each do |stone_thickness|
            XMLHelper.add_element(stone_wall_extension, 'Thickness', stone_thickness)
          end
          @stone_cond_list.each do |stone_cond|
            XMLHelper.add_element(stone_wall_extension, 'Conductivity', stone_cond)
          end
          @stone_den_list.each do |stone_den|
            XMLHelper.add_element(stone_wall_extension, 'Density', stone_den)
          end
          @stone_spec_heat_list.each do |stone_spec_heat|
            XMLHelper.add_element(stone_wall_extension, 'SpecificHeat', stone_spec_heat)
          end
        elsif @wall_type == HPXML::WallTypeLog
          logwall_wall_extension = XMLHelper.create_elements_as_needed(wall, ['WallType', 'LogWall', 'extension'])
          @logwall_thickness_list.each do |logwall_thickness|
            XMLHelper.add_element(logwall_wall_extension, 'Thickness', logwall_thickness)
          end
          @logwall_cond_list.each do |logwall_cond|
            XMLHelper.add_element(logwall_wall_extension, 'Conductivity', logwall_cond)
          end
          @logwall_den_list.each do |logwall_den|
            XMLHelper.add_element(logwall_wall_extension, 'Density', logwall_den)
          end
          @logwall_spec_heat_list.each do |logwall_spec_heat|
            XMLHelper.add_element(logwall_wall_extension, 'SpecificHeat', logwall_spec_heat)
          end
        elsif @wall_type == HPXML::WallTypeAdobe
          adobe_wall_extension = XMLHelper.create_elements_as_needed(wall, ['WallType', 'Adobe', 'extension'])
          @adobe_thickness_list.each do |adobe_thickness|
            XMLHelper.add_element(adobe_wall_extension, 'Thickness', adobe_thickness)
          end
          @adobe_cond_list.each do |adobe_cond|
            XMLHelper.add_element(adobe_wall_extension, 'Conductivity', adobe_cond)
          end
          @adobe_den_list.each do |adobe_den|
            XMLHelper.add_element(adobe_wall_extension, 'Density', adobe_den)
          end
          @adobe_spec_heat_list.each do |adobe_spec_heat|
            XMLHelper.add_element(adobe_wall_extension, 'SpecificHeat', adobe_spec_heat)
          end
        end
      end
      XMLHelper.add_element(wall, 'Area', to_float(@area)) unless @area.nil?
      XMLHelper.add_element(wall, 'Azimuth', to_integer(@azimuth)) unless @azimuth.nil?
      if @quick_fill
        stud = XMLHelper.add_element(wall, 'Studs')
        XMLHelper.add_element(stud, 'Size', @stud_size) unless @stud_size.nil?
        XMLHelper.add_element(stud, 'Spacing', to_float(@stud_spacing)) unless @stud_spacing.nil?
        XMLHelper.add_element(stud, 'FramingFactor', to_float(@framing_factor)) unless @framing_factor.nil?
      end
      XMLHelper.add_element(wall, 'Siding', @siding) unless @siding.nil?
      XMLHelper.add_element(wall, 'Color', @color) unless @color.nil?
      XMLHelper.add_element(wall, 'SolarAbsorptance', to_float(@solar_absorptance)) unless @solar_absorptance.nil?
      XMLHelper.add_element(wall, 'Emittance', to_float(@emittance)) unless @emittance.nil?
      insulation = XMLHelper.add_element(wall, 'Insulation')
      sys_id = XMLHelper.add_element(insulation, 'SystemIdentifier')
      if not @insulation_id.nil?
        XMLHelper.add_attribute(sys_id, 'id', @insulation_id)
      else
        XMLHelper.add_attribute(sys_id, 'id', @id + 'Insulation')
      end
      XMLHelper.add_element(insulation, 'AssemblyEffectiveRValue', to_float(@insulation_assembly_r_value)) unless @insulation_assembly_r_value.nil?
      XMLHelper.add_element(insulation, 'InsulationGrade', to_integer(@insulation_grade)) unless @insulation_grade.nil?
      if not @insulation_cavity_r_value.nil?
        layer = XMLHelper.add_element(insulation, 'Layer')
        XMLHelper.add_element(layer, 'InstallationType', 'cavity')
        XMLHelper.add_element(layer, 'InsulationMaterial', @insulation_cavity_material) unless @insulation_cavity_material.nil?
        XMLHelper.add_element(layer, 'NominalRValue', to_float(@insulation_cavity_r_value))
        XMLHelper.add_element(layer, 'Thickness', to_float(@insulation_cavity_thickness)) unless @insulation_cavity_thickness.nil?
      end
      if not @insulation_continuous_r_value.nil?
        layer = XMLHelper.add_element(insulation, 'Layer')
        XMLHelper.add_element(layer, 'InstallationType', 'continuous')
        XMLHelper.add_element(layer, 'InsulationMaterial', @insulation_continuous_material) unless @insulation_continuous_material.nil?
        XMLHelper.add_element(layer, 'NominalRValue', to_float(@insulation_continuous_r_value))
      end
      if not @osb_thickness.nil?
        osb = XMLHelper.create_elements_as_needed(wall, ['extension', 'OrientedStrandBoard'])
        XMLHelper.add_element(osb, 'Thickness', to_float(@osb_thickness))
      end
    end

    def from_oga(wall)
      return if wall.nil?

      @id = HPXML::get_id(wall)
      @exterior_adjacent_to = XMLHelper.get_value(wall, 'ExteriorAdjacentTo')
      @interior_adjacent_to = XMLHelper.get_value(wall, 'InteriorAdjacentTo')
      @wall_type = XMLHelper.get_child_name(wall, 'WallType')
      @optimum_value_engineering = to_boolean_or_nil(XMLHelper.get_value(wall, 'WallType/WoodStud/OptimumValueEngineering'))
      @area = to_float_or_nil(XMLHelper.get_value(wall, 'Area'))
      @orientation = XMLHelper.get_value(wall, 'Orientation')
      @azimuth = to_integer_or_nil(XMLHelper.get_value(wall, 'Azimuth'))
      @siding = XMLHelper.get_value(wall, 'Siding')
      @color = XMLHelper.get_value(wall, 'Color')
      @solar_absorptance = to_float_or_nil(XMLHelper.get_value(wall, 'SolarAbsorptance'))
      @emittance = to_float_or_nil(XMLHelper.get_value(wall, 'Emittance'))
      insulation = XMLHelper.get_element(wall, 'Insulation')
      if not insulation.nil?
        @insulation_id = HPXML::get_id(insulation)
      end
      if not XMLHelper.get_element(wall, 'Insulation/Layer').nil?
        @quick_fill = true
      end
      if not @quick_fill
        @insulation_assembly_r_value = to_float_or_nil(XMLHelper.get_value(insulation, 'AssemblyEffectiveRValue'))
      else
        @insulation_cavity_r_value = to_float_or_nil(XMLHelper.get_value(insulation, "Layer[InstallationType='cavity']/NominalRValue"))
        @insulation_cavity_thickness = to_float_or_nil(XMLHelper.get_value(insulation, "Layer[InstallationType='cavity']/Thickness"))
        @insulation_cavity_material = XMLHelper.get_value(insulation, "Layer[InstallationType='cavity']/InsulationMaterial")
        @insulation_continuous_r_value = to_float_or_nil(XMLHelper.get_value(insulation, "Layer[InstallationType='continuous']/NominalRValue"))
        @insulation_continuous_material = XMLHelper.get_value(insulation, "Layer[InstallationType='continuous']/InsulationMaterial")
        @insulation_grade = to_integer_or_nil(XMLHelper.get_value(insulation, 'InsulationGrade'))
        @stud_size = XMLHelper.get_value(wall, 'Studs/Size')
        @stud_spacing = to_float_or_nil(XMLHelper.get_value(wall, 'Studs/Spacing'))
        @framing_factor = to_float_or_nil(XMLHelper.get_value(wall, 'Studs/FramingFactor'))
        @osb_thickness = to_float_or_nil(XMLHelper.get_value(wall, 'extension/OrientedStrandBoard/Thickness'))
        @steel_frame_correction_factor = to_float_or_nil(XMLHelper.get_value(wall, 'WallType/SteelFrame/extension/CorrectionFactor'))
        @double_stud_is_staggered = to_bool_or_nil(XMLHelper.get_value(wall, 'WallType/DoubleWoodStud/Staggered'))
        @double_stud_gap_depth = to_float_or_nil(XMLHelper.get_value(wall, 'WallType/DoubleWoodStud/extension/GapDepth'))
        @cmu_thickness = to_float_or_nil(XMLHelper.get_value(wall, 'WallType/ConcreteMasonryUnit/extension/Thickness'))
        @cmu_conductivity = to_float_or_nil(XMLHelper.get_value(wall, 'WallType/ConcreteMasonryUnit/extension/Conductivity'))
        @cmu_density = to_float_or_nil(XMLHelper.get_value(wall, 'WallType/ConcreteMasonryUnit/extension/Density'))
        @icf_r_value = to_float_or_nil(XMLHelper.get_value(wall, 'WallType/InsulatedConcreteForms/extension/NominalRValue'))
        @icf_ins_thickness = to_float_or_nil(XMLHelper.get_value(wall, 'WallType/InsulatedConcreteForms/extension/InsulationThickness'))
        @icf_concrete_thickness = to_float_or_nil(XMLHelper.get_value(wall, 'WallType/InsulatedConcreteForms/extension/ConcreteThickness'))
        @sip_r_value = to_float_or_nil(XMLHelper.get_value(wall, 'WallType/StructurallyInsulatedPanel/extension/NominalRValue'))
        @sip_thickness = to_float_or_nil(XMLHelper.get_value(wall, 'WallType/StructurallyInsulatedPanel/extension/Thickness'))
        @sip_sheathing_thickness = to_float_or_nil(XMLHelper.get_value(wall, 'WallType/StructurallyInsulatedPanel/extension/SheathingThickness'))
        @conc_thickness_list = XMLHelper.get_values(wall, 'WallType/SolidConcrete/extension/Thickness').collect { |i| i.to_f }
        @conc_cond_list = XMLHelper.get_values(wall, 'WallType/SolidConcrete/extension/Conductivity').collect { |i| i.to_f }
        @conc_den_list = XMLHelper.get_values(wall, 'WallType/SolidConcrete/extension/Density').collect { |i| i.to_f }
        @conc_spec_heat_list = XMLHelper.get_values(wall, 'WallType/SolidConcrete/extension/SpecificHeat').collect { |i| i.to_f }
        @brick_thickness_list = XMLHelper.get_values(wall, 'WallType/StructuralBrick/extension/Thickness').collect { |i| i.to_f }
        @brick_cond_list = XMLHelper.get_values(wall, 'WallType/StructuralBrick/extension/Conductivity').collect { |i| i.to_f }
        @brick_den_list = XMLHelper.get_values(wall, 'WallType/StructuralBrick/extension/Density').collect { |i| i.to_f }
        @brick_spec_heat_list = XMLHelper.get_values(wall, 'WallType/StructuralBrick/extension/SpecificHeat').collect { |i| i.to_f }
        @strawbale_thickness_list = XMLHelper.get_values(wall, 'WallType/StrawBale/extension/Thickness').collect { |i| i.to_f }
        @strawbale_cond_list = XMLHelper.get_values(wall, 'WallType/StrawBale/extension/Conductivity').collect { |i| i.to_f }
        @strawbale_den_list = XMLHelper.get_values(wall, 'WallType/StrawBale/extension/Density').collect { |i| i.to_f }
        @strawbale_spec_heat_list = XMLHelper.get_values(wall, 'WallType/StrawBale/extension/SpecificHeat').collect { |i| i.to_f }
        @stone_thickness_list = XMLHelper.get_values(wall, 'WallType/Stone/extension/Thickness').collect { |i| i.to_f }
        @stone_cond_list = XMLHelper.get_values(wall, 'WallType/Stone/extension/Conductivity').collect { |i| i.to_f }
        @stone_den_list = XMLHelper.get_values(wall, 'WallType/Stone/extension/Density').collect { |i| i.to_f }
        @stone_spec_heat_list = XMLHelper.get_values(wall, 'WallType/Stone/extension/SpecificHeat').collect { |i| i.to_f }
        @logwall_thickness_list = XMLHelper.get_values(wall, 'WallType/LogWall/extension/Thickness').collect { |i| i.to_f }
        @logwall_cond_list = XMLHelper.get_values(wall, 'WallType/LogWall/extension/Conductivity').collect { |i| i.to_f }
        @logwall_den_list = XMLHelper.get_values(wall, 'WallType/LogWall/extension/Density').collect { |i| i.to_f }
        @logwall_spec_heat_list = XMLHelper.get_values(wall, 'WallType/LogWall/extension/SpecificHeat').collect { |i| i.to_f }
        @adobe_thickness_list = XMLHelper.get_values(wall, 'WallType/Adobe/extension/Thickness').collect { |i| i.to_f }
        @adobe_cond_list = XMLHelper.get_values(wall, 'WallType/Adobe/extension/Conductivity').collect { |i| i.to_f }
        @adobe_den_list = XMLHelper.get_values(wall, 'WallType/Adobe/extension/Density').collect { |i| i.to_f }
        @adobe_spec_heat_list = XMLHelper.get_values(wall, 'WallType/Adobe/extension/SpecificHeat').collect { |i| i.to_f }
      end
    end
  end

  class FoundationWalls < BaseArrayElement
    def add(**kwargs)
      self << FoundationWall.new(@hpxml_object, **kwargs)
    end

    def from_oga(hpxml)
      return if hpxml.nil?

      XMLHelper.get_elements(hpxml, 'Building/BuildingDetails/Enclosure/FoundationWalls/FoundationWall').each do |foundation_wall|
        self << FoundationWall.new(@hpxml_object, foundation_wall)
      end
    end
  end

  class FoundationWall < BaseElement
    ATTRS = [:id, :exterior_adjacent_to, :interior_adjacent_to, :height, :area, :azimuth, :thickness,
             :ufactor, :depth_below_grade, :insulation_id, :insulation_r_value, :insulation_interior_r_value,
             :insulation_interior_distance_to_top, :insulation_interior_distance_to_bottom,
             :insulation_exterior_r_value, :insulation_exterior_distance_to_top,
             :insulation_exterior_distance_to_bottom, :insulation_assembly_r_value,
             :insulation_continuous_r_value]
    attr_accessor(*ATTRS)

    def windows
      return @hpxml_object.windows.select { |window| window.wall_idref == @id }
    end

    def doors
      return @hpxml_object.doors.select { |door| door.wall_idref == @id }
    end

    def net_area
      return if nil?

      val = @area
      (@hpxml_object.windows + @hpxml_object.doors).each do |subsurface|
        next unless subsurface.wall_idref == @id

        val -= subsurface.area
      end
      fail "Calculated a negative net surface area for surface '#{@id}'." if val < 0

      return val
    end

    def is_exterior
      if @exterior_adjacent_to == LocationGround
        return true
      end

      return false
    end

    def is_interior
      return !is_exterior
    end

    def is_thermal_boundary
      return HPXML::is_thermal_boundary(self)
    end

    def is_exterior_thermal_boundary
      return (is_exterior && is_thermal_boundary)
    end

    def delete
      @hpxml_object.foundation_walls.delete(self)
      windows.reverse_each do |window|
        window.delete
      end
      doors.reverse_each do |door|
        door.delete
      end
      @hpxml_object.foundations.each do |foundation|
        foundation.attached_to_foundation_wall_idrefs.delete(@id) unless foundation.attached_to_foundation_wall_idrefs.nil?
      end
    end

    def check_for_errors
      errors = []
      begin; net_area; rescue StandardError => e; errors << e.message; end
      return errors
    end

    def to_oga(doc)
      return if nil?

      foundation_walls = XMLHelper.create_elements_as_needed(doc, ['HPXML', 'Building', 'BuildingDetails', 'Enclosure', 'FoundationWalls'])
      foundation_wall = XMLHelper.add_element(foundation_walls, 'FoundationWall')
      sys_id = XMLHelper.add_element(foundation_wall, 'SystemIdentifier')
      XMLHelper.add_attribute(sys_id, 'id', @id)
      XMLHelper.add_element(foundation_wall, 'ExteriorAdjacentTo', @exterior_adjacent_to) unless @exterior_adjacent_to.nil?
      XMLHelper.add_element(foundation_wall, 'InteriorAdjacentTo', @interior_adjacent_to) unless @interior_adjacent_to.nil?
      XMLHelper.add_element(foundation_wall, 'Height', to_float(@height)) unless @height.nil?
      XMLHelper.add_element(foundation_wall, 'Area', to_float(@area)) unless @area.nil?
      XMLHelper.add_element(foundation_wall, 'Azimuth', to_integer(@azimuth)) unless @azimuth.nil?
      XMLHelper.add_element(foundation_wall, 'Thickness', to_float(@thickness)) unless @thickness.nil?
      XMLHelper.add_element(foundation_wall, 'DepthBelowGrade', to_float(@depth_below_grade)) unless @depth_below_grade.nil?
      insulation = XMLHelper.add_element(foundation_wall, 'Insulation')
      sys_id = XMLHelper.add_element(insulation, 'SystemIdentifier')
      if not @insulation_id.nil?
        XMLHelper.add_attribute(sys_id, 'id', @insulation_id)
      else
        XMLHelper.add_attribute(sys_id, 'id', @id + 'Insulation')
      end
      XMLHelper.add_element(insulation, 'AssemblyEffectiveRValue', to_float(@insulation_assembly_r_value)) unless @insulation_assembly_r_value.nil?
      if not @insulation_exterior_r_value.nil?
        layer = XMLHelper.add_element(insulation, 'Layer')
        XMLHelper.add_element(layer, 'InstallationType', 'continuous - exterior')
        XMLHelper.add_element(layer, 'NominalRValue', to_float(@insulation_exterior_r_value))
        HPXML::add_extension(parent: layer,
                             extensions: { 'DistanceToTopOfInsulation' => to_float_or_nil(@insulation_exterior_distance_to_top),
                                           'DistanceToBottomOfInsulation' => to_float_or_nil(@insulation_exterior_distance_to_bottom) })
      end
      if not @insulation_interior_r_value.nil?
        layer = XMLHelper.add_element(insulation, 'Layer')
        XMLHelper.add_element(layer, 'InstallationType', 'continuous - interior')
        XMLHelper.add_element(layer, 'NominalRValue', to_float(@insulation_interior_r_value))
        HPXML::add_extension(parent: layer,
                             extensions: { 'DistanceToTopOfInsulation' => to_float_or_nil(@insulation_interior_distance_to_top),
                                           'DistanceToBottomOfInsulation' => to_float_or_nil(@insulation_interior_distance_to_bottom) })
      end
    end

    def from_oga(foundation_wall)
      return if foundation_wall.nil?

      @id = HPXML::get_id(foundation_wall)
      @exterior_adjacent_to = XMLHelper.get_value(foundation_wall, 'ExteriorAdjacentTo')
      @interior_adjacent_to = XMLHelper.get_value(foundation_wall, 'InteriorAdjacentTo')
      @height = to_float_or_nil(XMLHelper.get_value(foundation_wall, 'Height'))
      @area = to_float_or_nil(XMLHelper.get_value(foundation_wall, 'Area'))
      @azimuth = to_integer_or_nil(XMLHelper.get_value(foundation_wall, 'Azimuth'))
      @thickness = to_float_or_nil(XMLHelper.get_value(foundation_wall, 'Thickness'))
      @depth_below_grade = to_float_or_nil(XMLHelper.get_value(foundation_wall, 'DepthBelowGrade'))
      insulation = XMLHelper.get_element(foundation_wall, 'Insulation')
      if not insulation.nil?
        @insulation_id = HPXML::get_id(insulation)
        @insulation_r_value = to_float_or_nil(XMLHelper.get_value(insulation, "Layer[InstallationType='continuous']/NominalRValue"))
        @insulation_interior_r_value = to_float_or_nil(XMLHelper.get_value(insulation, "Layer[InstallationType='continuous - interior']/NominalRValue"))
        @insulation_interior_distance_to_top = to_float_or_nil(XMLHelper.get_value(insulation, "Layer[InstallationType='continuous - interior']/extension/DistanceToTopOfInsulation"))
        @insulation_interior_distance_to_bottom = to_float_or_nil(XMLHelper.get_value(insulation, "Layer[InstallationType='continuous - interior']/extension/DistanceToBottomOfInsulation"))
        @insulation_exterior_r_value = to_float_or_nil(XMLHelper.get_value(insulation, "Layer[InstallationType='continuous - exterior']/NominalRValue"))
        @insulation_exterior_distance_to_top = to_float_or_nil(XMLHelper.get_value(insulation, "Layer[InstallationType='continuous - exterior']/extension/DistanceToTopOfInsulation"))
        @insulation_exterior_distance_to_bottom = to_float_or_nil(XMLHelper.get_value(insulation, "Layer[InstallationType='continuous - exterior']/extension/DistanceToBottomOfInsulation"))
        @insulation_continuous_r_value = to_float_or_nil(XMLHelper.get_value(insulation, "Layer[InstallationType='continuous']/NominalRValue"))
        @insulation_assembly_r_value = to_float_or_nil(XMLHelper.get_value(insulation, 'AssemblyEffectiveRValue'))
      end
    end
  end

  class FrameFloors < BaseArrayElement
    def add(**kwargs)
      self << FrameFloor.new(@hpxml_object, **kwargs)
    end

    def from_oga(hpxml)
      return if hpxml.nil?

      XMLHelper.get_elements(hpxml, 'Building/BuildingDetails/Enclosure/FrameFloors/FrameFloor').each do |frame_floor|
        self << FrameFloor.new(@hpxml_object, frame_floor)
      end
    end
  end

  class FrameFloor < BaseElement
    ATTRS = [:id, :exterior_adjacent_to, :interior_adjacent_to, :area, :insulation_id, :quick_fill,
             :ufactor, :insulation_assembly_r_value, :insulation_cavity_r_value, :insulation_continuous_r_value,
             :insulation_grade, :insulation_cavity_thickness, :insulation_cavity_material, :insulation_continuous_material,
             :floor_joists_size, :framing_factor, :plywood_thickness, :inside_drywall_thickness, :floor_covering,
             :other_space_above_or_below]
    attr_accessor(*ATTRS)

    def is_ceiling
      if [LocationAtticVented, LocationAtticUnvented].include? @interior_adjacent_to
        return true
      elsif [LocationAtticVented, LocationAtticUnvented].include? @exterior_adjacent_to
        return true
      elsif [LocationOtherHousingUnit, LocationOtherHeatedSpace, LocationOtherMultifamilyBufferSpace, LocationOtherNonFreezingSpace].include?(@exterior_adjacent_to) && (@other_space_above_or_below == FrameFloorOtherSpaceAbove)
        return true
      end

      return false
    end

    def is_floor
      !is_ceiling
    end

    def is_exterior
      if @exterior_adjacent_to == LocationOutside
        return true
      end

      return false
    end

    def is_interior
      return !is_exterior
    end

    def is_thermal_boundary
      return HPXML::is_thermal_boundary(self)
    end

    def is_exterior_thermal_boundary
      return (is_exterior && is_thermal_boundary)
    end

    def delete
      @hpxml_object.frame_floors.delete(self)
      @hpxml_object.attics.each do |attic|
        attic.attached_to_frame_floor_idrefs.delete(@id) unless attic.attached_to_frame_floor_idrefs.nil?
      end
      @hpxml_object.foundations.each do |foundation|
        foundation.attached_to_frame_floor_idrefs.delete(@id) unless foundation.attached_to_frame_floor_idrefs.nil?
      end
    end

    def check_for_errors
      errors = []
      return errors
    end

    def to_oga(doc)
      return if nil?

      frame_floors = XMLHelper.create_elements_as_needed(doc, ['HPXML', 'Building', 'BuildingDetails', 'Enclosure', 'FrameFloors'])
      frame_floor = XMLHelper.add_element(frame_floors, 'FrameFloor')
      sys_id = XMLHelper.add_element(frame_floor, 'SystemIdentifier')
      XMLHelper.add_attribute(sys_id, 'id', @id)
      XMLHelper.add_element(frame_floor, 'ExteriorAdjacentTo', @exterior_adjacent_to) unless @exterior_adjacent_to.nil?
      XMLHelper.add_element(frame_floor, 'InteriorAdjacentTo', @interior_adjacent_to) unless @interior_adjacent_to.nil?
      if @quick_fill
        floor_joists = XMLHelper.create_elements_as_needed(frame_floor, ['FloorJoists'])
        XMLHelper.add_element(floor_joists, 'Size', @floor_joists_size) unless @floor_joists_size.nil?
        XMLHelper.add_element(floor_joists, 'FramingFactor', @framing_factor) unless @framing_factor.nil?
        XMLHelper.add_element(frame_floor, 'FloorCovering', @floor_covering) unless @floor_covering.nil?
      end
      XMLHelper.add_element(frame_floor, 'Area', to_float(@area)) unless @area.nil?
      insulation = XMLHelper.add_element(frame_floor, 'Insulation')
      sys_id = XMLHelper.add_element(insulation, 'SystemIdentifier')
      if not @insulation_id.nil?
        XMLHelper.add_attribute(sys_id, 'id', @insulation_id)
      else
        XMLHelper.add_attribute(sys_id, 'id', @id + 'Insulation')
      end
      XMLHelper.add_element(insulation, 'AssemblyEffectiveRValue', to_float(@insulation_assembly_r_value)) unless @insulation_assembly_r_value.nil?
      XMLHelper.add_element(insulation, 'InsulationGrade', to_integer(@insulation_grade)) unless @insulation_grade.nil?
      if not @insulation_cavity_r_value.nil?
        layer = XMLHelper.add_element(insulation, 'Layer')
        XMLHelper.add_element(layer, 'InstallationType', 'cavity')
        XMLHelper.add_element(layer, 'InsulationMaterial', @insulation_cavity_material) unless @insulation_cavity_material.nil?
        XMLHelper.add_element(layer, 'NominalRValue', to_float(@insulation_cavity_r_value))
        XMLHelper.add_element(layer, 'Thickness', to_float(@insulation_cavity_thickness)) unless @insulation_cavity_thickness.nil?
      end
      if not @insulation_continuous_r_value.nil?
        layer = XMLHelper.add_element(insulation, 'Layer')
        XMLHelper.add_element(layer, 'InstallationType', 'continuous')
        XMLHelper.add_element(layer, 'InsulationMaterial', @insulation_continuous_material) unless @insulation_continuous_material.nil?
        XMLHelper.add_element(layer, 'NominalRValue', to_float(@insulation_continuous_r_value))
      end
      if not @plywood_thickness.nil?
        plywood = XMLHelper.create_elements_as_needed(frame_floor, ['extension', 'Plywood'])
        XMLHelper.add_element(plywood, 'Thickness', to_float(@plywood_thickness))
      end
      if not @inside_drywall_thickness.nil?
        inside_drywall = XMLHelper.create_elements_as_needed(frame_floor, ['extension', 'InsideDryWall'])
        XMLHelper.add_element(inside_drywall, 'Thickness', to_float(@inside_drywall_thickness))
      end
      HPXML::add_extension(parent: frame_floor,
                           extensions: { 'OtherSpaceAboveOrBelow' => @other_space_above_or_below })
    end

    def from_oga(frame_floor)
      return if frame_floor.nil?

      @id = HPXML::get_id(frame_floor)
      @exterior_adjacent_to = XMLHelper.get_value(frame_floor, 'ExteriorAdjacentTo')
      @interior_adjacent_to = XMLHelper.get_value(frame_floor, 'InteriorAdjacentTo')
      @area = to_float_or_nil(XMLHelper.get_value(frame_floor, 'Area'))
      insulation = XMLHelper.get_element(frame_floor, 'Insulation')
      if not insulation.nil?
        @insulation_id = HPXML::get_id(insulation)
      end
      if not XMLHelper.get_element(frame_floor, 'Insulation/Layer').nil?
        @quick_fill = true
      end
      if not @quick_fill
        @insulation_assembly_r_value = to_float_or_nil(XMLHelper.get_value(insulation, 'AssemblyEffectiveRValue'))
      else
        @insulation_cavity_r_value = to_float_or_nil(XMLHelper.get_value(insulation, "Layer[InstallationType='cavity']/NominalRValue"))
        @insulation_cavity_thickness = to_float_or_nil(XMLHelper.get_value(insulation, "Layer[InstallationType='cavity']/Thickness"))
        @insulation_cavity_material = XMLHelper.get_value(insulation, "Layer[InstallationType='cavity']/InsulationMaterial")
        @insulation_continuous_r_value = to_float_or_nil(XMLHelper.get_value(insulation, "Layer[InstallationType='continuous']/NominalRValue"))
        @insulation_continuous_material = XMLHelper.get_value(insulation, "Layer[InstallationType='continuous']/InsulationMaterial")
        @insulation_grade = to_integer_or_nil(XMLHelper.get_value(insulation, 'InsulationGrade'))
        @floor_joists_size = XMLHelper.get_value(frame_floor, 'FloorJoists/Size')
        @framing_factor = to_float_or_nil(XMLHelper.get_value(frame_floor, 'FloorJoists/FramingFactor'))
        @floor_covering = XMLHelper.get_value(frame_floor, 'FloorCovering')
        @plywood_thickness = to_float_or_nil(XMLHelper.get_value(frame_floor, 'extension/Plywood/Thickness'))
        @inside_drywall_thickness = to_float_or_nil(XMLHelper.get_value(frame_floor, 'extension/InsideDryWall/Thickness'))
      end
      @other_space_above_or_below = XMLHelper.get_value(frame_floor, 'extension/OtherSpaceAboveOrBelow')
    end
  end

  class Slabs < BaseArrayElement
    def add(**kwargs)
      self << Slab.new(@hpxml_object, **kwargs)
    end

    def from_oga(hpxml)
      return if hpxml.nil?

      XMLHelper.get_elements(hpxml, 'Building/BuildingDetails/Enclosure/Slabs/Slab').each do |slab|
        self << Slab.new(@hpxml_object, slab)
      end
    end
  end

  class Slab < BaseElement
    ATTRS = [:id, :interior_adjacent_to, :exterior_adjacent_to, :area, :thickness, :exposed_perimeter,
             :perimeter_insulation_depth, :under_slab_insulation_width,
             :under_slab_insulation_spans_entire_slab, :depth_below_grade, :carpet_fraction,
             :carpet_r_value, :perimeter_insulation_id, :perimeter_insulation_r_value,
             :under_slab_insulation_id, :under_slab_insulation_r_value]
    attr_accessor(*ATTRS)

    def exterior_adjacent_to
      return LocationGround
    end

    def is_exterior
      return true
    end

    def is_interior
      return !is_exterior
    end

    def is_thermal_boundary
      return HPXML::is_thermal_boundary(self)
    end

    def is_exterior_thermal_boundary
      return (is_exterior && is_thermal_boundary)
    end

    def delete
      @hpxml_object.slabs.delete(self)
      @hpxml_object.foundations.each do |foundation|
        foundation.attached_to_slab_idrefs.delete(@id) unless foundation.attached_to_slab_idrefs.nil?
      end
    end

    def check_for_errors
      errors = []

      if not @exposed_perimeter.nil?
        if @exposed_perimeter <= 0
          fail "Exposed perimeter for Slab '#{@id}' must be greater than zero."
        end
      end

      return errors
    end

    def to_oga(doc)
      return if nil?

      slabs = XMLHelper.create_elements_as_needed(doc, ['HPXML', 'Building', 'BuildingDetails', 'Enclosure', 'Slabs'])
      slab = XMLHelper.add_element(slabs, 'Slab')
      sys_id = XMLHelper.add_element(slab, 'SystemIdentifier')
      XMLHelper.add_attribute(sys_id, 'id', @id)
      XMLHelper.add_element(slab, 'InteriorAdjacentTo', @interior_adjacent_to) unless @interior_adjacent_to.nil?
      XMLHelper.add_element(slab, 'Area', to_float(@area)) unless @area.nil?
      XMLHelper.add_element(slab, 'Thickness', to_float(@thickness)) unless @thickness.nil?
      XMLHelper.add_element(slab, 'ExposedPerimeter', to_float(@exposed_perimeter)) unless @exposed_perimeter.nil?
      XMLHelper.add_element(slab, 'PerimeterInsulationDepth', to_float(@perimeter_insulation_depth)) unless @perimeter_insulation_depth.nil?
      XMLHelper.add_element(slab, 'UnderSlabInsulationWidth', to_float(@under_slab_insulation_width)) unless @under_slab_insulation_width.nil?
      XMLHelper.add_element(slab, 'UnderSlabInsulationSpansEntireSlab', to_boolean(@under_slab_insulation_spans_entire_slab)) unless @under_slab_insulation_spans_entire_slab.nil?
      XMLHelper.add_element(slab, 'DepthBelowGrade', to_float(@depth_below_grade)) unless @depth_below_grade.nil?
      insulation = XMLHelper.add_element(slab, 'PerimeterInsulation')
      sys_id = XMLHelper.add_element(insulation, 'SystemIdentifier')
      if not @perimeter_insulation_id.nil?
        XMLHelper.add_attribute(sys_id, 'id', @perimeter_insulation_id)
      else
        XMLHelper.add_attribute(sys_id, 'id', @id + 'PerimeterInsulation')
      end
      layer = XMLHelper.add_element(insulation, 'Layer')
      XMLHelper.add_element(layer, 'InstallationType', 'continuous')
      XMLHelper.add_element(layer, 'NominalRValue', to_float(@perimeter_insulation_r_value)) unless @perimeter_insulation_r_value.nil?
      insulation = XMLHelper.add_element(slab, 'UnderSlabInsulation')
      sys_id = XMLHelper.add_element(insulation, 'SystemIdentifier')
      if not @under_slab_insulation_id.nil?
        XMLHelper.add_attribute(sys_id, 'id', @under_slab_insulation_id)
      else
        XMLHelper.add_attribute(sys_id, 'id', @id + 'UnderSlabInsulation')
      end
      layer = XMLHelper.add_element(insulation, 'Layer')
      XMLHelper.add_element(layer, 'InstallationType', 'continuous')
      XMLHelper.add_element(layer, 'NominalRValue', to_float(@under_slab_insulation_r_value)) unless @under_slab_insulation_r_value.nil?
      HPXML::add_extension(parent: slab,
                           extensions: { 'CarpetFraction' => to_float_or_nil(@carpet_fraction),
                                         'CarpetRValue' => to_float_or_nil(@carpet_r_value) })
    end

    def from_oga(slab)
      return if slab.nil?

      @id = HPXML::get_id(slab)
      @interior_adjacent_to = XMLHelper.get_value(slab, 'InteriorAdjacentTo')
      @area = to_float_or_nil(XMLHelper.get_value(slab, 'Area'))
      @thickness = to_float_or_nil(XMLHelper.get_value(slab, 'Thickness'))
      @exposed_perimeter = to_float_or_nil(XMLHelper.get_value(slab, 'ExposedPerimeter'))
      @perimeter_insulation_depth = to_float_or_nil(XMLHelper.get_value(slab, 'PerimeterInsulationDepth'))
      @under_slab_insulation_width = to_float_or_nil(XMLHelper.get_value(slab, 'UnderSlabInsulationWidth'))
      @under_slab_insulation_spans_entire_slab = to_boolean_or_nil(XMLHelper.get_value(slab, 'UnderSlabInsulationSpansEntireSlab'))
      @depth_below_grade = to_float_or_nil(XMLHelper.get_value(slab, 'DepthBelowGrade'))
      @carpet_fraction = to_float_or_nil(XMLHelper.get_value(slab, 'extension/CarpetFraction'))
      @carpet_r_value = to_float_or_nil(XMLHelper.get_value(slab, 'extension/CarpetRValue'))
      perimeter_insulation = XMLHelper.get_element(slab, 'PerimeterInsulation')
      if not perimeter_insulation.nil?
        @perimeter_insulation_id = HPXML::get_id(perimeter_insulation)
        @perimeter_insulation_r_value = to_float_or_nil(XMLHelper.get_value(perimeter_insulation, "Layer[InstallationType='continuous']/NominalRValue"))
      end
      under_slab_insulation = XMLHelper.get_element(slab, 'UnderSlabInsulation')
      if not under_slab_insulation.nil?
        @under_slab_insulation_id = HPXML::get_id(under_slab_insulation)
        @under_slab_insulation_r_value = to_float_or_nil(XMLHelper.get_value(under_slab_insulation, "Layer[InstallationType='continuous']/NominalRValue"))
      end
    end
  end

  class Windows < BaseArrayElement
    def add(**kwargs)
      self << Window.new(@hpxml_object, **kwargs)
    end

    def from_oga(hpxml)
      return if hpxml.nil?

      XMLHelper.get_elements(hpxml, 'Building/BuildingDetails/Enclosure/Windows/Window').each do |window|
        self << Window.new(@hpxml_object, window)
      end
    end
  end

  class Window < BaseElement
    ATTRS = [:id, :area, :azimuth, :orientation, :frame_type, :aluminum_thermal_break, :glass_layers,
             :glass_type, :gas_fill, :ufactor, :shgc, :interior_shading_factor_summer,
             :interior_shading_factor_winter, :exterior_shading, :overhangs_depth,
             :overhangs_distance_to_top_of_window, :overhangs_distance_to_bottom_of_window,
             :fraction_operable, :wall_idref]
    attr_accessor(*ATTRS)

    def wall
      return if @wall_idref.nil?

      (@hpxml_object.walls + @hpxml_object.foundation_walls).each do |wall|
        next unless wall.id == @wall_idref

        return wall
      end
      fail "Attached wall '#{@wall_idref}' not found for window '#{@id}'."
    end

    def is_exterior
      return wall.is_exterior
    end

    def is_interior
      return !is_exterior
    end

    def is_thermal_boundary
      return HPXML::is_thermal_boundary(wall)
    end

    def is_exterior_thermal_boundary
      return (is_exterior && is_thermal_boundary)
    end

    def delete
      @hpxml_object.windows.delete(self)
    end

    def check_for_errors
      errors = []
      begin; wall; rescue StandardError => e; errors << e.message; end
      if (not @overhangs_distance_to_top_of_window.nil?) && (not @overhangs_distance_to_bottom_of_window.nil?)
        if @overhangs_distance_to_bottom_of_window <= @overhangs_distance_to_top_of_window
          fail "For Window '#{@id}', overhangs distance to bottom (#{@overhangs_distance_to_bottom_of_window}) must be greater than distance to top (#{@overhangs_distance_to_top_of_window})."
        end
      end
      # TODO: Remove this error when we can support it w/ EnergyPlus
      if (not @interior_shading_factor_summer.nil?) && (not @interior_shading_factor_winter.nil?)
        if @interior_shading_factor_summer > @interior_shading_factor_winter
          fail "SummerShadingCoefficient (#{interior_shading_factor_summer}) must be less than or equal to WinterShadingCoefficient (#{interior_shading_factor_winter}) for window '#{@id}'."
        end
      end

      return errors
    end

    def to_oga(doc)
      return if nil?

      windows = XMLHelper.create_elements_as_needed(doc, ['HPXML', 'Building', 'BuildingDetails', 'Enclosure', 'Windows'])
      window = XMLHelper.add_element(windows, 'Window')
      sys_id = XMLHelper.add_element(window, 'SystemIdentifier')
      XMLHelper.add_attribute(sys_id, 'id', @id)
      XMLHelper.add_element(window, 'Area', to_float(@area)) unless @area.nil?
      XMLHelper.add_element(window, 'Azimuth', to_integer(@azimuth)) unless @azimuth.nil?
      XMLHelper.add_element(window, 'UFactor', to_float(@ufactor)) unless @ufactor.nil?
      XMLHelper.add_element(window, 'SHGC', to_float(@shgc)) unless @shgc.nil?
      if (not @interior_shading_factor_summer.nil?) || (not @interior_shading_factor_winter.nil?)
        interior_shading = XMLHelper.add_element(window, 'InteriorShading')
        sys_id = XMLHelper.add_element(interior_shading, 'SystemIdentifier')
        XMLHelper.add_attribute(sys_id, 'id', "#{id}InteriorShading")
        XMLHelper.add_element(interior_shading, 'SummerShadingCoefficient', to_float(@interior_shading_factor_summer)) unless @interior_shading_factor_summer.nil?
        XMLHelper.add_element(interior_shading, 'WinterShadingCoefficient', to_float(@interior_shading_factor_winter)) unless @interior_shading_factor_winter.nil?
      end
      if (not @overhangs_depth.nil?) || (not @overhangs_distance_to_top_of_window.nil?) || (not @overhangs_distance_to_bottom_of_window.nil?)
        overhangs = XMLHelper.add_element(window, 'Overhangs')
        XMLHelper.add_element(overhangs, 'Depth', to_float(@overhangs_depth)) unless @overhangs_depth.nil?
        XMLHelper.add_element(overhangs, 'DistanceToTopOfWindow', to_float(@overhangs_distance_to_top_of_window)) unless @overhangs_distance_to_top_of_window.nil?
        XMLHelper.add_element(overhangs, 'DistanceToBottomOfWindow', to_float(@overhangs_distance_to_bottom_of_window)) unless @overhangs_distance_to_bottom_of_window.nil?
      end
      XMLHelper.add_element(window, 'FractionOperable', to_float(@fraction_operable)) unless @fraction_operable.nil?
      if not @wall_idref.nil?
        attached_to_wall = XMLHelper.add_element(window, 'AttachedToWall')
        XMLHelper.add_attribute(attached_to_wall, 'idref', @wall_idref)
      end
    end

    def from_oga(window)
      return if window.nil?

      @id = HPXML::get_id(window)
      @area = to_float_or_nil(XMLHelper.get_value(window, 'Area'))
      @azimuth = to_integer_or_nil(XMLHelper.get_value(window, 'Azimuth'))
      @orientation = XMLHelper.get_value(window, 'Orientation')
      @frame_type = XMLHelper.get_child_name(window, 'FrameType')
      @aluminum_thermal_break = to_boolean_or_nil(XMLHelper.get_value(window, 'FrameType/Aluminum/ThermalBreak'))
      @glass_layers = XMLHelper.get_value(window, 'GlassLayers')
      @glass_type = XMLHelper.get_value(window, 'GlassType')
      @gas_fill = XMLHelper.get_value(window, 'GasFill')
      @ufactor = to_float_or_nil(XMLHelper.get_value(window, 'UFactor'))
      @shgc = to_float_or_nil(XMLHelper.get_value(window, 'SHGC'))
      @interior_shading_factor_summer = to_float_or_nil(XMLHelper.get_value(window, 'InteriorShading/SummerShadingCoefficient'))
      @interior_shading_factor_winter = to_float_or_nil(XMLHelper.get_value(window, 'InteriorShading/WinterShadingCoefficient'))
      @exterior_shading = XMLHelper.get_value(window, 'ExteriorShading/Type')
      @overhangs_depth = to_float_or_nil(XMLHelper.get_value(window, 'Overhangs/Depth'))
      @overhangs_distance_to_top_of_window = to_float_or_nil(XMLHelper.get_value(window, 'Overhangs/DistanceToTopOfWindow'))
      @overhangs_distance_to_bottom_of_window = to_float_or_nil(XMLHelper.get_value(window, 'Overhangs/DistanceToBottomOfWindow'))
      @fraction_operable = to_float_or_nil(XMLHelper.get_value(window, 'FractionOperable'))
      @wall_idref = HPXML::get_idref(XMLHelper.get_element(window, 'AttachedToWall'))
    end
  end

  class Skylights < BaseArrayElement
    def add(**kwargs)
      self << Skylight.new(@hpxml_object, **kwargs)
    end

    def from_oga(hpxml)
      return if hpxml.nil?

      XMLHelper.get_elements(hpxml, 'Building/BuildingDetails/Enclosure/Skylights/Skylight').each do |skylight|
        self << Skylight.new(@hpxml_object, skylight)
      end
    end
  end

  class Skylight < BaseElement
    ATTRS = [:id, :area, :azimuth, :orientation, :frame_type, :aluminum_thermal_break, :glass_layers,
             :glass_type, :gas_fill, :ufactor, :shgc, :interior_shading_factor_summer,
             :interior_shading_factor_winter, :exterior_shading, :roof_idref]
    attr_accessor(*ATTRS)

    def roof
      return if @roof_idref.nil?

      @hpxml_object.roofs.each do |roof|
        next unless roof.id == @roof_idref

        return roof
      end
      fail "Attached roof '#{@roof_idref}' not found for skylight '#{@id}'."
    end

    def is_exterior
      return roof.is_exterior
    end

    def is_interior
      return !is_exterior
    end

    def is_thermal_boundary
      return HPXML::is_thermal_boundary(roof)
    end

    def is_exterior_thermal_boundary
      return (is_exterior && is_thermal_boundary)
    end

    def delete
      @hpxml_object.skylights.delete(self)
    end

    def check_for_errors
      errors = []
      begin; roof; rescue StandardError => e; errors << e.message; end
      return errors
    end

    def to_oga(doc)
      return if nil?

      skylights = XMLHelper.create_elements_as_needed(doc, ['HPXML', 'Building', 'BuildingDetails', 'Enclosure', 'Skylights'])
      skylight = XMLHelper.add_element(skylights, 'Skylight')
      sys_id = XMLHelper.add_element(skylight, 'SystemIdentifier')
      XMLHelper.add_attribute(sys_id, 'id', @id)
      XMLHelper.add_element(skylight, 'Area', to_float(@area)) unless @area.nil?
      XMLHelper.add_element(skylight, 'Azimuth', to_integer(@azimuth)) unless @azimuth.nil?
      XMLHelper.add_element(skylight, 'UFactor', to_float(@ufactor)) unless @ufactor.nil?
      XMLHelper.add_element(skylight, 'SHGC', to_float(@shgc)) unless @shgc.nil?
      if (not @interior_shading_factor_summer.nil?) || (not @interior_shading_factor_winter.nil?)
        interior_shading = XMLHelper.add_element(skylight, 'InteriorShading')
        sys_id = XMLHelper.add_element(interior_shading, 'SystemIdentifier')
        XMLHelper.add_attribute(sys_id, 'id', "#{id}InteriorShading")
        XMLHelper.add_element(interior_shading, 'SummerShadingCoefficient', to_float(@interior_shading_factor_summer)) unless @interior_shading_factor_summer.nil?
        XMLHelper.add_element(interior_shading, 'WinterShadingCoefficient', to_float(@interior_shading_factor_winter)) unless @interior_shading_factor_winter.nil?
      end
      if not @roof_idref.nil?
        attached_to_roof = XMLHelper.add_element(skylight, 'AttachedToRoof')
        XMLHelper.add_attribute(attached_to_roof, 'idref', @roof_idref)
      end
    end

    def from_oga(skylight)
      return if skylight.nil?

      @id = HPXML::get_id(skylight)
      @area = to_float_or_nil(XMLHelper.get_value(skylight, 'Area'))
      @azimuth = to_integer_or_nil(XMLHelper.get_value(skylight, 'Azimuth'))
      @orientation = XMLHelper.get_value(skylight, 'Orientation')
      @frame_type = XMLHelper.get_child_name(skylight, 'FrameType')
      @aluminum_thermal_break = to_boolean_or_nil(XMLHelper.get_value(skylight, 'FrameType/Aluminum/ThermalBreak'))
      @glass_layers = XMLHelper.get_value(skylight, 'GlassLayers')
      @glass_type = XMLHelper.get_value(skylight, 'GlassType')
      @gas_fill = XMLHelper.get_value(skylight, 'GasFill')
      @ufactor = to_float_or_nil(XMLHelper.get_value(skylight, 'UFactor'))
      @shgc = to_float_or_nil(XMLHelper.get_value(skylight, 'SHGC'))
      @interior_shading_factor_summer = to_float_or_nil(XMLHelper.get_value(skylight, 'InteriorShading/SummerShadingCoefficient'))
      @interior_shading_factor_winter = to_float_or_nil(XMLHelper.get_value(skylight, 'InteriorShading/WinterShadingCoefficient'))
      @exterior_shading = XMLHelper.get_value(skylight, 'ExteriorShading/Type')
      @roof_idref = HPXML::get_idref(XMLHelper.get_element(skylight, 'AttachedToRoof'))
    end
  end

  class Doors < BaseArrayElement
    def add(**kwargs)
      self << Door.new(@hpxml_object, **kwargs)
    end

    def from_oga(hpxml)
      return if hpxml.nil?

      XMLHelper.get_elements(hpxml, 'Building/BuildingDetails/Enclosure/Doors/Door').each do |door|
        self << Door.new(@hpxml_object, door)
      end
    end
  end

  class Door < BaseElement
    ATTRS = [:id, :wall_idref, :area, :azimuth, :r_value]
    attr_accessor(*ATTRS)

    def wall
      return if @wall_idref.nil?

      (@hpxml_object.walls + @hpxml_object.foundation_walls).each do |wall|
        next unless wall.id == @wall_idref

        return wall
      end
      fail "Attached wall '#{@wall_idref}' not found for door '#{@id}'."
    end

    def is_exterior
      return wall.is_exterior
    end

    def is_interior
      return !is_exterior
    end

    def is_thermal_boundary
      return HPXML::is_thermal_boundary(wall)
    end

    def is_exterior_thermal_boundary
      return (is_exterior && is_thermal_boundary)
    end

    def delete
      @hpxml_object.doors.delete(self)
    end

    def check_for_errors
      errors = []
      begin; wall; rescue StandardError => e; errors << e.message; end
      return errors
    end

    def to_oga(doc)
      return if nil?

      doors = XMLHelper.create_elements_as_needed(doc, ['HPXML', 'Building', 'BuildingDetails', 'Enclosure', 'Doors'])
      door = XMLHelper.add_element(doors, 'Door')
      sys_id = XMLHelper.add_element(door, 'SystemIdentifier')
      XMLHelper.add_attribute(sys_id, 'id', @id)
      if not @wall_idref.nil?
        attached_to_wall = XMLHelper.add_element(door, 'AttachedToWall')
        XMLHelper.add_attribute(attached_to_wall, 'idref', @wall_idref)
      end
      XMLHelper.add_element(door, 'Area', to_float(@area)) unless @area.nil?
      XMLHelper.add_element(door, 'Azimuth', to_integer(@azimuth)) unless @azimuth.nil?
      XMLHelper.add_element(door, 'RValue', to_float(@r_value)) unless @r_value.nil?
    end

    def from_oga(door)
      return if door.nil?

      @id = HPXML::get_id(door)
      @wall_idref = HPXML::get_idref(XMLHelper.get_element(door, 'AttachedToWall'))
      @area = to_float_or_nil(XMLHelper.get_value(door, 'Area'))
      @azimuth = to_integer_or_nil(XMLHelper.get_value(door, 'Azimuth'))
      @r_value = to_float_or_nil(XMLHelper.get_value(door, 'RValue'))
    end
  end

  class HeatingSystems < BaseArrayElement
    def add(**kwargs)
      self << HeatingSystem.new(@hpxml_object, **kwargs)
    end

    def from_oga(hpxml)
      return if hpxml.nil?

      XMLHelper.get_elements(hpxml, 'Building/BuildingDetails/Systems/HVAC/HVACPlant/HeatingSystem').each do |heating_system|
        self << HeatingSystem.new(@hpxml_object, heating_system)
      end
    end

    def total_fraction_heat_load_served
      map { |htg_sys| htg_sys.fraction_heat_load_served }.sum(0.0)
    end
  end

  class HeatingSystem < BaseElement
    ATTRS = [:id, :distribution_system_idref, :year_installed, :heating_system_type,
             :heating_system_fuel, :heating_capacity, :heating_efficiency_afue,
             :heating_efficiency_percent, :fraction_heat_load_served, :electric_auxiliary_energy,
             :heating_cfm, :energy_star, :seed_id]
    attr_accessor(*ATTRS)

    def distribution_system
      return if @distribution_system_idref.nil?

      @hpxml_object.hvac_distributions.each do |hvac_distribution|
        next unless hvac_distribution.id == @distribution_system_idref

        return hvac_distribution
      end
      fail "Attached HVAC distribution system '#{@distribution_system_idref}' not found for HVAC system '#{@id}'."
    end

    def attached_cooling_system
      return if distribution_system.nil?

      distribution_system.hvac_systems.each do |hvac_system|
        next if hvac_system.id == @id

        return hvac_system
      end
      return
    end

    def delete
      @hpxml_object.heating_systems.delete(self)
      @hpxml_object.water_heating_systems.each do |water_heating_system|
        next unless water_heating_system.related_hvac_idref == @id

        water_heating_system.related_hvac_idref = nil
      end
    end

    def check_for_errors
      errors = []
      begin; distribution_system; rescue StandardError => e; errors << e.message; end
      return errors
    end

    def to_oga(doc)
      return if nil?

      hvac_plant = XMLHelper.create_elements_as_needed(doc, ['HPXML', 'Building', 'BuildingDetails', 'Systems', 'HVAC', 'HVACPlant'])
      heating_system = XMLHelper.add_element(hvac_plant, 'HeatingSystem')
      sys_id = XMLHelper.add_element(heating_system, 'SystemIdentifier')
      XMLHelper.add_attribute(sys_id, 'id', @id)
      if not @distribution_system_idref.nil?
        distribution_system = XMLHelper.add_element(heating_system, 'DistributionSystem')
        XMLHelper.add_attribute(distribution_system, 'idref', @distribution_system_idref)
      end
      if not @heating_system_type.nil?
        heating_system_type_e = XMLHelper.add_element(heating_system, 'HeatingSystemType')
        XMLHelper.add_element(heating_system_type_e, @heating_system_type)
      end
      XMLHelper.add_element(heating_system, 'HeatingSystemFuel', @heating_system_fuel) unless @heating_system_fuel.nil?
      XMLHelper.add_element(heating_system, 'HeatingCapacity', to_float(@heating_capacity)) unless @heating_capacity.nil?

      efficiency_units = nil
      efficiency_value = nil
      if [HVACTypeFurnace, HVACTypeWallFurnace, HVACTypeFloorFurnace, HVACTypeBoiler].include? @heating_system_type
        efficiency_units = 'AFUE'
        efficiency_value = @heating_efficiency_afue
      elsif [HVACTypeElectricResistance, HVACTypeStove, HVACTypePortableHeater, HVACTypeFixedHeater, HVACTypeFireplace].include? @heating_system_type
        efficiency_units = UnitsPercent
        efficiency_value = @heating_efficiency_percent
      end
      if not efficiency_value.nil?
        annual_efficiency = XMLHelper.add_element(heating_system, 'AnnualHeatingEfficiency')
        XMLHelper.add_element(annual_efficiency, 'Units', efficiency_units)
        XMLHelper.add_element(annual_efficiency, 'Value', to_float(efficiency_value))
      end

      XMLHelper.add_element(heating_system, 'FractionHeatLoadServed', to_float(@fraction_heat_load_served)) unless @fraction_heat_load_served.nil?
      XMLHelper.add_element(heating_system, 'ElectricAuxiliaryEnergy', to_float(@electric_auxiliary_energy)) unless @electric_auxiliary_energy.nil?
      HPXML::add_extension(parent: heating_system,
                           extensions: { 'HeatingFlowRate' => to_float_or_nil(@heating_cfm),
                                         'SeedId' => @seed_id })
    end

    def from_oga(heating_system)
      return if heating_system.nil?

      @id = HPXML::get_id(heating_system)
      @distribution_system_idref = HPXML::get_idref(XMLHelper.get_element(heating_system, 'DistributionSystem'))
      @year_installed = to_integer_or_nil(XMLHelper.get_value(heating_system, 'YearInstalled'))
      @heating_system_type = XMLHelper.get_child_name(heating_system, 'HeatingSystemType')
      @heating_system_fuel = XMLHelper.get_value(heating_system, 'HeatingSystemFuel')
      @heating_capacity = to_float_or_nil(XMLHelper.get_value(heating_system, 'HeatingCapacity'))
      if [HVACTypeFurnace, HVACTypeWallFurnace, HVACTypeFloorFurnace, HVACTypeBoiler].include? @heating_system_type
        @heating_efficiency_afue = to_float_or_nil(XMLHelper.get_value(heating_system, "AnnualHeatingEfficiency[Units='AFUE']/Value"))
      elsif [HVACTypeElectricResistance, HVACTypeStove, HVACTypePortableHeater, HVACTypeFixedHeater, HVACTypeFireplace].include? @heating_system_type
        @heating_efficiency_percent = to_float_or_nil(XMLHelper.get_value(heating_system, "AnnualHeatingEfficiency[Units='Percent']/Value"))
      end
      @fraction_heat_load_served = to_float_or_nil(XMLHelper.get_value(heating_system, 'FractionHeatLoadServed'))
      @electric_auxiliary_energy = to_float_or_nil(XMLHelper.get_value(heating_system, 'ElectricAuxiliaryEnergy'))
      @heating_cfm = to_float_or_nil(XMLHelper.get_value(heating_system, 'extension/HeatingFlowRate'))
      @energy_star = XMLHelper.get_values(heating_system, 'ThirdPartyCertification').include?('Energy Star')
      @seed_id = XMLHelper.get_value(heating_system, 'extension/SeedId')
    end
  end

  class CoolingSystems < BaseArrayElement
    def add(**kwargs)
      self << CoolingSystem.new(@hpxml_object, **kwargs)
    end

    def from_oga(hpxml)
      return if hpxml.nil?

      XMLHelper.get_elements(hpxml, 'Building/BuildingDetails/Systems/HVAC/HVACPlant/CoolingSystem').each do |cooling_system|
        self << CoolingSystem.new(@hpxml_object, cooling_system)
      end
    end

    def total_fraction_cool_load_served
      map { |clg_sys| clg_sys.fraction_cool_load_served }.sum(0.0)
    end
  end

  class CoolingSystem < BaseElement
    ATTRS = [:id, :distribution_system_idref, :year_installed, :cooling_system_type,
             :cooling_system_fuel, :cooling_capacity, :compressor_type, :fraction_cool_load_served,
             :cooling_efficiency_seer, :cooling_efficiency_eer, :cooling_shr, :cooling_cfm,
             :energy_star, :seed_id]
    attr_accessor(*ATTRS)

    def distribution_system
      return if @distribution_system_idref.nil?

      @hpxml_object.hvac_distributions.each do |hvac_distribution|
        next unless hvac_distribution.id == @distribution_system_idref

        return hvac_distribution
      end
      fail "Attached HVAC distribution system '#{@distribution_system_idref}' not found for HVAC system '#{@id}'."
    end

    def attached_heating_system
      return if distribution_system.nil?

      distribution_system.hvac_systems.each do |hvac_system|
        next if hvac_system.id == @id

        return hvac_system
      end
      return
    end

    def delete
      @hpxml_object.cooling_systems.delete(self)
      @hpxml_object.water_heating_systems.each do |water_heating_system|
        next unless water_heating_system.related_hvac_idref == @id

        water_heating_system.related_hvac_idref = nil
      end
    end

    def check_for_errors
      errors = []
      begin; distribution_system; rescue StandardError => e; errors << e.message; end
      return errors
    end

    def to_oga(doc)
      return if nil?

      hvac_plant = XMLHelper.create_elements_as_needed(doc, ['HPXML', 'Building', 'BuildingDetails', 'Systems', 'HVAC', 'HVACPlant'])
      cooling_system = XMLHelper.add_element(hvac_plant, 'CoolingSystem')
      sys_id = XMLHelper.add_element(cooling_system, 'SystemIdentifier')
      XMLHelper.add_attribute(sys_id, 'id', @id)
      if not @distribution_system_idref.nil?
        distribution_system = XMLHelper.add_element(cooling_system, 'DistributionSystem')
        XMLHelper.add_attribute(distribution_system, 'idref', @distribution_system_idref)
      end
      XMLHelper.add_element(cooling_system, 'CoolingSystemType', @cooling_system_type) unless @cooling_system_type.nil?
      XMLHelper.add_element(cooling_system, 'CoolingSystemFuel', @cooling_system_fuel) unless @cooling_system_fuel.nil?
      XMLHelper.add_element(cooling_system, 'CoolingCapacity', to_float(@cooling_capacity)) unless @cooling_capacity.nil?
      XMLHelper.add_element(cooling_system, 'CompressorType', @compressor_type) unless @compressor_type.nil?
      XMLHelper.add_element(cooling_system, 'FractionCoolLoadServed', to_float(@fraction_cool_load_served)) unless @fraction_cool_load_served.nil?

      efficiency_units = nil
      efficiency_value = nil
      if [HVACTypeCentralAirConditioner, HVACTypeMiniSplitAirConditioner].include? @cooling_system_type
        efficiency_units = 'SEER'
        efficiency_value = @cooling_efficiency_seer
      elsif [HVACTypeRoomAirConditioner].include? @cooling_system_type
        efficiency_units = 'EER'
        efficiency_value = @cooling_efficiency_eer
      end
      if not efficiency_value.nil?
        annual_efficiency = XMLHelper.add_element(cooling_system, 'AnnualCoolingEfficiency')
        XMLHelper.add_element(annual_efficiency, 'Units', efficiency_units)
        XMLHelper.add_element(annual_efficiency, 'Value', to_float(efficiency_value))
      end

      XMLHelper.add_element(cooling_system, 'SensibleHeatFraction', to_float(@cooling_shr)) unless @cooling_shr.nil?
      HPXML::add_extension(parent: cooling_system,
                           extensions: { 'CoolingFlowRate' => to_float_or_nil(@cooling_cfm),
                                         'SeedId' => @seed_id })
    end

    def from_oga(cooling_system)
      return if cooling_system.nil?

      @id = HPXML::get_id(cooling_system)
      @distribution_system_idref = HPXML::get_idref(XMLHelper.get_element(cooling_system, 'DistributionSystem'))
      @year_installed = to_integer_or_nil(XMLHelper.get_value(cooling_system, 'YearInstalled'))
      @cooling_system_type = XMLHelper.get_value(cooling_system, 'CoolingSystemType')
      @cooling_system_fuel = XMLHelper.get_value(cooling_system, 'CoolingSystemFuel')
      @cooling_capacity = to_float_or_nil(XMLHelper.get_value(cooling_system, 'CoolingCapacity'))
      @compressor_type = XMLHelper.get_value(cooling_system, 'CompressorType')
      @fraction_cool_load_served = to_float_or_nil(XMLHelper.get_value(cooling_system, 'FractionCoolLoadServed'))
      if [HVACTypeCentralAirConditioner, HVACTypeMiniSplitAirConditioner].include? @cooling_system_type
        @cooling_efficiency_seer = to_float_or_nil(XMLHelper.get_value(cooling_system, "AnnualCoolingEfficiency[Units='SEER']/Value"))
      elsif [HVACTypeRoomAirConditioner].include? @cooling_system_type
        @cooling_efficiency_eer = to_float_or_nil(XMLHelper.get_value(cooling_system, "AnnualCoolingEfficiency[Units='EER']/Value"))
      end
      @cooling_shr = to_float_or_nil(XMLHelper.get_value(cooling_system, 'SensibleHeatFraction'))
      @cooling_cfm = to_float_or_nil(XMLHelper.get_value(cooling_system, 'extension/CoolingFlowRate'))
      @energy_star = XMLHelper.get_values(cooling_system, 'ThirdPartyCertification').include?('Energy Star')
      @seed_id = XMLHelper.get_value(cooling_system, 'extension/SeedId')
    end
  end

  class HeatPumps < BaseArrayElement
    def add(**kwargs)
      self << HeatPump.new(@hpxml_object, **kwargs)
    end

    def from_oga(hpxml)
      return if hpxml.nil?

      XMLHelper.get_elements(hpxml, 'Building/BuildingDetails/Systems/HVAC/HVACPlant/HeatPump').each do |heat_pump|
        self << HeatPump.new(@hpxml_object, heat_pump)
      end
    end

    def total_fraction_heat_load_served
      map { |hp| hp.fraction_heat_load_served }.sum(0.0)
    end

    def total_fraction_cool_load_served
      map { |hp| hp.fraction_cool_load_served }.sum(0.0)
    end
  end

  class HeatPump < BaseElement
    ATTRS = [:id, :distribution_system_idref, :year_installed, :heat_pump_type, :heat_pump_fuel,
             :heating_capacity, :heating_capacity_17F, :cooling_capacity, :compressor_type,
             :cooling_shr, :backup_heating_fuel, :backup_heating_capacity,
             :backup_heating_efficiency_percent, :backup_heating_efficiency_afue,
             :backup_heating_switchover_temp, :fraction_heat_load_served, :fraction_cool_load_served,
             :cooling_efficiency_seer, :cooling_efficiency_eer, :heating_efficiency_hspf,
             :heating_efficiency_cop, :energy_star, :seed_id]
    attr_accessor(*ATTRS)

    def distribution_system
      return if @distribution_system_idref.nil?

      @hpxml_object.hvac_distributions.each do |hvac_distribution|
        next unless hvac_distribution.id == @distribution_system_idref

        return hvac_distribution
      end
      fail "Attached HVAC distribution system '#{@distribution_system_idref}' not found for HVAC system '#{@id}'."
    end

    def delete
      @hpxml_object.heat_pumps.delete(self)
      @hpxml_object.water_heating_systems.each do |water_heating_system|
        next unless water_heating_system.related_hvac_idref == @id

        water_heating_system.related_hvac_idref = nil
      end
    end

    def check_for_errors
      errors = []
      begin; distribution_system; rescue StandardError => e; errors << e.message; end
      return errors
    end

    def to_oga(doc)
      return if nil?

      hvac_plant = XMLHelper.create_elements_as_needed(doc, ['HPXML', 'Building', 'BuildingDetails', 'Systems', 'HVAC', 'HVACPlant'])
      heat_pump = XMLHelper.add_element(hvac_plant, 'HeatPump')
      sys_id = XMLHelper.add_element(heat_pump, 'SystemIdentifier')
      XMLHelper.add_attribute(sys_id, 'id', @id)
      if not @distribution_system_idref.nil?
        distribution_system = XMLHelper.add_element(heat_pump, 'DistributionSystem')
        XMLHelper.add_attribute(distribution_system, 'idref', @distribution_system_idref)
      end
      XMLHelper.add_element(heat_pump, 'HeatPumpType', @heat_pump_type) unless @heat_pump_type.nil?
      XMLHelper.add_element(heat_pump, 'HeatPumpFuel', @heat_pump_fuel) unless @heat_pump_fuel.nil?
      XMLHelper.add_element(heat_pump, 'HeatingCapacity', to_float(@heating_capacity)) unless @heating_capacity.nil?
      XMLHelper.add_element(heat_pump, 'HeatingCapacity17F', to_float(@heating_capacity_17F)) unless @heating_capacity_17F.nil?
      XMLHelper.add_element(heat_pump, 'CoolingCapacity', to_float(@cooling_capacity)) unless @cooling_capacity.nil?
      XMLHelper.add_element(heat_pump, 'CompressorType', @compressor_type) unless @compressor_type.nil?
      XMLHelper.add_element(heat_pump, 'CoolingSensibleHeatFraction', to_float(@cooling_shr)) unless @cooling_shr.nil?
      if not @backup_heating_fuel.nil?
        XMLHelper.add_element(heat_pump, 'BackupSystemFuel', @backup_heating_fuel)
        efficiencies = { 'Percent' => @backup_heating_efficiency_percent,
                         'AFUE' => @backup_heating_efficiency_afue }
        efficiencies.each do |units, value|
          next if value.nil?

          backup_eff = XMLHelper.add_element(heat_pump, 'BackupAnnualHeatingEfficiency')
          XMLHelper.add_element(backup_eff, 'Units', units)
          XMLHelper.add_element(backup_eff, 'Value', to_float(value))
        end
        XMLHelper.add_element(heat_pump, 'BackupHeatingCapacity', to_float(@backup_heating_capacity)) unless @backup_heating_capacity.nil?
        XMLHelper.add_element(heat_pump, 'BackupHeatingSwitchoverTemperature', to_float(@backup_heating_switchover_temp)) unless @backup_heating_switchover_temp.nil?
      end
      XMLHelper.add_element(heat_pump, 'FractionHeatLoadServed', to_float(@fraction_heat_load_served)) unless @fraction_heat_load_served.nil?
      XMLHelper.add_element(heat_pump, 'FractionCoolLoadServed', to_float(@fraction_cool_load_served)) unless @fraction_cool_load_served.nil?

      clg_efficiency_units = nil
      clg_efficiency_value = nil
      htg_efficiency_units = nil
      htg_efficiency_value = nil
      if [HVACTypeHeatPumpAirToAir, HVACTypeHeatPumpMiniSplit].include? @heat_pump_type
        clg_efficiency_units = 'SEER'
        clg_efficiency_value = @cooling_efficiency_seer
        htg_efficiency_units = 'HSPF'
        htg_efficiency_value = @heating_efficiency_hspf
      elsif [HVACTypeHeatPumpGroundToAir].include? @heat_pump_type
        clg_efficiency_units = 'EER'
        clg_efficiency_value = @cooling_efficiency_eer
        htg_efficiency_units = 'COP'
        htg_efficiency_value = @heating_efficiency_cop
      end
      if not clg_efficiency_value.nil?
        annual_efficiency = XMLHelper.add_element(heat_pump, 'AnnualCoolingEfficiency')
        XMLHelper.add_element(annual_efficiency, 'Units', clg_efficiency_units)
        XMLHelper.add_element(annual_efficiency, 'Value', to_float(clg_efficiency_value))
      end
      if not htg_efficiency_value.nil?
        annual_efficiency = XMLHelper.add_element(heat_pump, 'AnnualHeatingEfficiency')
        XMLHelper.add_element(annual_efficiency, 'Units', htg_efficiency_units)
        XMLHelper.add_element(annual_efficiency, 'Value', to_float(htg_efficiency_value))
      end

      HPXML::add_extension(parent: heat_pump,
                           extensions: { 'SeedId' => @seed_id })
    end

    def from_oga(heat_pump)
      return if heat_pump.nil?

      @id = HPXML::get_id(heat_pump)
      @distribution_system_idref = HPXML::get_idref(XMLHelper.get_element(heat_pump, 'DistributionSystem'))
      @year_installed = to_integer_or_nil(XMLHelper.get_value(heat_pump, 'YearInstalled'))
      @heat_pump_type = XMLHelper.get_value(heat_pump, 'HeatPumpType')
      @heat_pump_fuel = XMLHelper.get_value(heat_pump, 'HeatPumpFuel')
      @heating_capacity = to_float_or_nil(XMLHelper.get_value(heat_pump, 'HeatingCapacity'))
      @heating_capacity_17F = to_float_or_nil(XMLHelper.get_value(heat_pump, 'HeatingCapacity17F'))
      @cooling_capacity = to_float_or_nil(XMLHelper.get_value(heat_pump, 'CoolingCapacity'))
      @compressor_type = XMLHelper.get_value(heat_pump, 'CompressorType')
      @cooling_shr = to_float_or_nil(XMLHelper.get_value(heat_pump, 'CoolingSensibleHeatFraction'))
      @backup_heating_fuel = XMLHelper.get_value(heat_pump, 'BackupSystemFuel')
      @backup_heating_capacity = to_float_or_nil(XMLHelper.get_value(heat_pump, 'BackupHeatingCapacity'))
      @backup_heating_efficiency_percent = to_float_or_nil(XMLHelper.get_value(heat_pump, "BackupAnnualHeatingEfficiency[Units='Percent']/Value"))
      @backup_heating_efficiency_afue = to_float_or_nil(XMLHelper.get_value(heat_pump, "BackupAnnualHeatingEfficiency[Units='AFUE']/Value"))
      @backup_heating_switchover_temp = to_float_or_nil(XMLHelper.get_value(heat_pump, 'BackupHeatingSwitchoverTemperature'))
      @fraction_heat_load_served = to_float_or_nil(XMLHelper.get_value(heat_pump, 'FractionHeatLoadServed'))
      @fraction_cool_load_served = to_float_or_nil(XMLHelper.get_value(heat_pump, 'FractionCoolLoadServed'))
      if [HVACTypeHeatPumpAirToAir, HVACTypeHeatPumpMiniSplit].include? @heat_pump_type
        @cooling_efficiency_seer = to_float_or_nil(XMLHelper.get_value(heat_pump, "AnnualCoolingEfficiency[Units='SEER']/Value"))
      elsif [HVACTypeHeatPumpGroundToAir].include? @heat_pump_type
        @cooling_efficiency_eer = to_float_or_nil(XMLHelper.get_value(heat_pump, "AnnualCoolingEfficiency[Units='EER']/Value"))
      end
      if [HVACTypeHeatPumpAirToAir, HVACTypeHeatPumpMiniSplit].include? @heat_pump_type
        @heating_efficiency_hspf = to_float_or_nil(XMLHelper.get_value(heat_pump, "AnnualHeatingEfficiency[Units='HSPF']/Value"))
      elsif [HVACTypeHeatPumpGroundToAir].include? @heat_pump_type
        @heating_efficiency_cop = to_float_or_nil(XMLHelper.get_value(heat_pump, "AnnualHeatingEfficiency[Units='COP']/Value"))
      end
      @energy_star = XMLHelper.get_values(heat_pump, 'ThirdPartyCertification').include?('Energy Star')
      @seed_id = XMLHelper.get_value(heat_pump, 'extension/SeedId')
    end
  end

  class HVACControls < BaseArrayElement
    def add(**kwargs)
      self << HVACControl.new(@hpxml_object, **kwargs)
    end

    def from_oga(hpxml)
      return if hpxml.nil?

      XMLHelper.get_elements(hpxml, 'Building/BuildingDetails/Systems/HVAC/HVACControl').each do |hvac_control|
        self << HVACControl.new(@hpxml_object, hvac_control)
      end
    end
  end

  class HVACControl < BaseElement
    ATTRS = [:id, :control_type, :heating_setpoint_temp, :heating_setback_temp,
             :heating_setback_hours_per_week, :heating_setback_start_hour, :cooling_setpoint_temp,
             :cooling_setup_temp, :cooling_setup_hours_per_week, :cooling_setup_start_hour,
             :ceiling_fan_cooling_setpoint_temp_offset]
    attr_accessor(*ATTRS)

    def delete
      @hpxml_object.hvac_controls.delete(self)
    end

    def check_for_errors
      errors = []
      return errors
    end

    def to_oga(doc)
      return if nil?

      hvac = XMLHelper.create_elements_as_needed(doc, ['HPXML', 'Building', 'BuildingDetails', 'Systems', 'HVAC'])
      hvac_control = XMLHelper.add_element(hvac, 'HVACControl')
      sys_id = XMLHelper.add_element(hvac_control, 'SystemIdentifier')
      XMLHelper.add_attribute(sys_id, 'id', @id)
      XMLHelper.add_element(hvac_control, 'ControlType', @control_type) unless @control_type.nil?
      XMLHelper.add_element(hvac_control, 'SetpointTempHeatingSeason', to_float(@heating_setpoint_temp)) unless @heating_setpoint_temp.nil?
      XMLHelper.add_element(hvac_control, 'SetbackTempHeatingSeason', to_float(@heating_setback_temp)) unless @heating_setback_temp.nil?
      XMLHelper.add_element(hvac_control, 'TotalSetbackHoursperWeekHeating', to_integer(@heating_setback_hours_per_week)) unless @heating_setback_hours_per_week.nil?
      XMLHelper.add_element(hvac_control, 'SetupTempCoolingSeason', to_float(@cooling_setup_temp)) unless @cooling_setup_temp.nil?
      XMLHelper.add_element(hvac_control, 'SetpointTempCoolingSeason', to_float(@cooling_setpoint_temp)) unless @cooling_setpoint_temp.nil?
      XMLHelper.add_element(hvac_control, 'TotalSetupHoursperWeekCooling', to_integer(@cooling_setup_hours_per_week)) unless @cooling_setup_hours_per_week.nil?
      HPXML::add_extension(parent: hvac_control,
                           extensions: { 'SetbackStartHourHeating' => to_integer_or_nil(@heating_setback_start_hour),
                                         'SetupStartHourCooling' => to_integer_or_nil(@cooling_setup_start_hour),
                                         'CeilingFanSetpointTempCoolingSeasonOffset' => to_float_or_nil(@ceiling_fan_cooling_setpoint_temp_offset) })
    end

    def from_oga(hvac_control)
      return if hvac_control.nil?

      @id = HPXML::get_id(hvac_control)
      @control_type = XMLHelper.get_value(hvac_control, 'ControlType')
      @heating_setpoint_temp = to_float_or_nil(XMLHelper.get_value(hvac_control, 'SetpointTempHeatingSeason'))
      @heating_setback_temp = to_float_or_nil(XMLHelper.get_value(hvac_control, 'SetbackTempHeatingSeason'))
      @heating_setback_hours_per_week = to_integer_or_nil(XMLHelper.get_value(hvac_control, 'TotalSetbackHoursperWeekHeating'))
      @heating_setback_start_hour = to_integer_or_nil(XMLHelper.get_value(hvac_control, 'extension/SetbackStartHourHeating'))
      @cooling_setpoint_temp = to_float_or_nil(XMLHelper.get_value(hvac_control, 'SetpointTempCoolingSeason'))
      @cooling_setup_temp = to_float_or_nil(XMLHelper.get_value(hvac_control, 'SetupTempCoolingSeason'))
      @cooling_setup_hours_per_week = to_integer_or_nil(XMLHelper.get_value(hvac_control, 'TotalSetupHoursperWeekCooling'))
      @cooling_setup_start_hour = to_integer_or_nil(XMLHelper.get_value(hvac_control, 'extension/SetupStartHourCooling'))
      @ceiling_fan_cooling_setpoint_temp_offset = to_float_or_nil(XMLHelper.get_value(hvac_control, 'extension/CeilingFanSetpointTempCoolingSeasonOffset'))
    end
  end

  class HVACDistributions < BaseArrayElement
    def add(**kwargs)
      self << HVACDistribution.new(@hpxml_object, **kwargs)
    end

    def from_oga(hpxml)
      return if hpxml.nil?

      XMLHelper.get_elements(hpxml, 'Building/BuildingDetails/Systems/HVAC/HVACDistribution').each do |hvac_distribution|
        self << HVACDistribution.new(@hpxml_object, hvac_distribution)
      end
    end
  end

  class HVACDistribution < BaseElement
    def initialize(hpxml_object, *args)
      @duct_leakage_measurements = DuctLeakageMeasurements.new(hpxml_object)
      @ducts = Ducts.new(hpxml_object)
      super(hpxml_object, *args)
    end
    ATTRS = [:id, :distribution_system_type, :annual_heating_dse,
             :annual_cooling_dse, :duct_system_sealed, :duct_leakage_testing_exemption,
             :conditioned_floor_area_served, :number_of_return_registers]
    attr_accessor(*ATTRS)
    attr_reader(:duct_leakage_measurements, :ducts)

    def hvac_systems
      list = []
      (@hpxml_object.heating_systems + @hpxml_object.cooling_systems + @hpxml_object.heat_pumps).each do |hvac_system|
        next if hvac_system.distribution_system_idref.nil?
        next unless hvac_system.distribution_system_idref == @id

        list << hvac_system
      end

      if list.size == 0
        fail "Distribution system '#{@id}' found but no HVAC system attached to it."
      end

      num_htg = 0
      num_clg = 0
      list.each do |obj|
        if obj.respond_to? :fraction_heat_load_served
          num_htg += 1 if obj.fraction_heat_load_served > 0
        end
        if obj.respond_to? :fraction_cool_load_served
          num_clg += 1 if obj.fraction_cool_load_served > 0
        end
      end

      if num_clg > 1
        fail "Multiple cooling systems found attached to distribution system '#{@id}'."
      end
      if num_htg > 1
        fail "Multiple heating systems found attached to distribution system '#{@id}'."
      end

      return list
    end

    def delete
      @hpxml_object.hvac_distributions.delete(self)
      hvac_systems.each do |hvac|
        hvac.distribution_system_idref = nil
      end
      @hpxml_object.ventilation_fans.each do |ventilation_fan|
        next unless ventilation_fan.distribution_system_idref == @id

        ventilation_fan.distribution_system_idref = nil
      end
    end

    def check_for_errors
      errors = []
      begin; hvac_systems; rescue StandardError => e; errors << e.message; end
      errors += @duct_leakage_measurements.check_for_errors
      errors += @ducts.check_for_errors
      return errors
    end

    def to_oga(doc)
      return if nil?

      hvac = XMLHelper.create_elements_as_needed(doc, ['HPXML', 'Building', 'BuildingDetails', 'Systems', 'HVAC'])
      hvac_distribution = XMLHelper.add_element(hvac, 'HVACDistribution')
      sys_id = XMLHelper.add_element(hvac_distribution, 'SystemIdentifier')
      XMLHelper.add_attribute(sys_id, 'id', @id)
      distribution_system_type_e = XMLHelper.add_element(hvac_distribution, 'DistributionSystemType')
      if [HVACDistributionTypeAir, HVACDistributionTypeHydronic].include? @distribution_system_type
        XMLHelper.add_element(distribution_system_type_e, @distribution_system_type)
        XMLHelper.add_element(hvac_distribution, 'ConditionedFloorAreaServed', Float(@conditioned_floor_area_served)) unless @conditioned_floor_area_served.nil?
      elsif [HVACDistributionTypeDSE].include? @distribution_system_type
        XMLHelper.add_element(distribution_system_type_e, 'Other', @distribution_system_type)
        XMLHelper.add_element(hvac_distribution, 'AnnualHeatingDistributionSystemEfficiency', to_float(@annual_heating_dse)) unless @annual_heating_dse.nil?
        XMLHelper.add_element(hvac_distribution, 'AnnualCoolingDistributionSystemEfficiency', to_float(@annual_cooling_dse)) unless @annual_cooling_dse.nil?
      else
        fail "Unexpected distribution_system_type '#{@distribution_system_type}'."
      end

      air_distribution = XMLHelper.get_element(hvac_distribution, 'DistributionSystemType/AirDistribution')
      return if air_distribution.nil?

      @duct_leakage_measurements.to_oga(air_distribution)
      @ducts.to_oga(air_distribution)
      XMLHelper.add_element(air_distribution, 'NumberofReturnRegisters', Integer(@number_of_return_registers)) unless @number_of_return_registers.nil?

      HPXML::add_extension(parent: air_distribution,
                           extensions: { 'DuctLeakageTestingExemption' => to_boolean_or_nil(@duct_leakage_testing_exemption) })
    end

    def from_oga(hvac_distribution)
      return if hvac_distribution.nil?

      @id = HPXML::get_id(hvac_distribution)
      @distribution_system_type = XMLHelper.get_child_name(hvac_distribution, 'DistributionSystemType')
      if @distribution_system_type == 'Other'
        @distribution_system_type = XMLHelper.get_value(XMLHelper.get_element(hvac_distribution, 'DistributionSystemType'), 'Other')
      end
      @annual_heating_dse = to_float_or_nil(XMLHelper.get_value(hvac_distribution, 'AnnualHeatingDistributionSystemEfficiency'))
      @annual_cooling_dse = to_float_or_nil(XMLHelper.get_value(hvac_distribution, 'AnnualCoolingDistributionSystemEfficiency'))
      @duct_system_sealed = to_boolean_or_nil(XMLHelper.get_value(hvac_distribution, 'HVACDistributionImprovement/DuctSystemSealed'))
      @conditioned_floor_area_served = to_float_or_nil(XMLHelper.get_value(hvac_distribution, 'ConditionedFloorAreaServed'))
      @number_of_return_registers = to_integer_or_nil(XMLHelper.get_value(hvac_distribution, 'DistributionSystemType/AirDistribution/NumberofReturnRegisters'))
      @duct_leakage_testing_exemption = to_boolean_or_nil(XMLHelper.get_value(hvac_distribution, 'DistributionSystemType/AirDistribution/extension/DuctLeakageTestingExemption'))

      @duct_leakage_measurements.from_oga(hvac_distribution)
      @ducts.from_oga(hvac_distribution)
    end
  end

  class DuctLeakageMeasurements < BaseArrayElement
    def add(**kwargs)
      self << DuctLeakageMeasurement.new(@hpxml_object, **kwargs)
    end

    def from_oga(hvac_distribution)
      return if hvac_distribution.nil?

      XMLHelper.get_elements(hvac_distribution, 'DistributionSystemType/AirDistribution/DuctLeakageMeasurement').each do |duct_leakage_measurement|
        self << DuctLeakageMeasurement.new(@hpxml_object, duct_leakage_measurement)
      end
    end
  end

  class DuctLeakageMeasurement < BaseElement
    ATTRS = [:duct_type, :duct_leakage_test_method, :duct_leakage_units, :duct_leakage_value,
             :duct_leakage_total_or_to_outside]
    attr_accessor(*ATTRS)

    def delete
      @hpxml_object.hvac_distributions.each do |hvac_distribution|
        next unless hvac_distribution.duct_leakage_measurements.include? self

        hvac_distribution.duct_leakage_measurements.delete(self)
      end
    end

    def check_for_errors
      errors = []
      return errors
    end

    def to_oga(air_distribution)
      duct_leakage_measurement_el = XMLHelper.add_element(air_distribution, 'DuctLeakageMeasurement')
      XMLHelper.add_element(duct_leakage_measurement_el, 'DuctType', @duct_type) unless @duct_type.nil?
      if not @duct_leakage_value.nil?
        duct_leakage_el = XMLHelper.add_element(duct_leakage_measurement_el, 'DuctLeakage')
        XMLHelper.add_element(duct_leakage_el, 'Units', @duct_leakage_units) unless @duct_leakage_units.nil?
        XMLHelper.add_element(duct_leakage_el, 'Value', to_float(@duct_leakage_value))
        XMLHelper.add_element(duct_leakage_el, 'TotalOrToOutside', @duct_leakage_total_or_to_outside) unless @duct_leakage_total_or_to_outside.nil?
      end
    end

    def from_oga(duct_leakage_measurement)
      return if duct_leakage_measurement.nil?

      @duct_type = XMLHelper.get_value(duct_leakage_measurement, 'DuctType')
      @duct_leakage_test_method = XMLHelper.get_value(duct_leakage_measurement, 'DuctLeakageTestMethod')
      @duct_leakage_units = XMLHelper.get_value(duct_leakage_measurement, 'DuctLeakage/Units')
      @duct_leakage_value = to_float_or_nil(XMLHelper.get_value(duct_leakage_measurement, 'DuctLeakage/Value'))
      @duct_leakage_total_or_to_outside = XMLHelper.get_value(duct_leakage_measurement, 'DuctLeakage/TotalOrToOutside')
    end
  end

  class Ducts < BaseArrayElement
    def add(**kwargs)
      self << Duct.new(@hpxml_object, **kwargs)
    end

    def from_oga(hvac_distribution)
      return if hvac_distribution.nil?

      XMLHelper.get_elements(hvac_distribution, 'DistributionSystemType/AirDistribution/Ducts').each do |duct|
        self << Duct.new(@hpxml_object, duct)
      end
    end
  end

  class Duct < BaseElement
    ATTRS = [:duct_type, :duct_insulation_r_value, :duct_insulation_material, :duct_location,
             :duct_fraction_area, :duct_surface_area]
    attr_accessor(*ATTRS)

    def delete
      @hpxml_object.hvac_distributions.each do |hvac_distribution|
        next unless hvac_distribution.ducts.include? self

        hvac_distribution.ducts.delete(self)
      end
    end

    def check_for_errors
      errors = []
      return errors
    end

    def to_oga(air_distribution)
      ducts_el = XMLHelper.add_element(air_distribution, 'Ducts')
      XMLHelper.add_element(ducts_el, 'DuctType', @duct_type) unless @duct_type.nil?
      XMLHelper.add_element(ducts_el, 'DuctInsulationRValue', to_float(@duct_insulation_r_value)) unless @duct_insulation_r_value.nil?
      XMLHelper.add_element(ducts_el, 'DuctLocation', @duct_location) unless @duct_location.nil?
      XMLHelper.add_element(ducts_el, 'DuctSurfaceArea', to_float(@duct_surface_area)) unless @duct_surface_area.nil?
    end

    def from_oga(duct)
      return if duct.nil?

      @duct_type = XMLHelper.get_value(duct, 'DuctType')
      @duct_insulation_r_value = to_float_or_nil(XMLHelper.get_value(duct, 'DuctInsulationRValue'))
      @duct_insulation_material = XMLHelper.get_child_name(duct, 'DuctInsulationMaterial')
      @duct_location = XMLHelper.get_value(duct, 'DuctLocation')
      @duct_fraction_area = to_float_or_nil(XMLHelper.get_value(duct, 'FractionDuctArea'))
      @duct_surface_area = to_float_or_nil(XMLHelper.get_value(duct, 'DuctSurfaceArea'))
    end
  end

  class VentilationFans < BaseArrayElement
    def add(**kwargs)
      self << VentilationFan.new(@hpxml_object, **kwargs)
    end

    def from_oga(hpxml)
      return if hpxml.nil?

      XMLHelper.get_elements(hpxml, 'Building/BuildingDetails/Systems/MechanicalVentilation/VentilationFans/VentilationFan').each do |ventilation_fan|
        self << VentilationFan.new(@hpxml_object, ventilation_fan)
      end
    end
  end

  class VentilationFan < BaseElement
    ATTRS = [:id, :fan_type, :rated_flow_rate, :tested_flow_rate, :hours_in_operation,
             :used_for_whole_building_ventilation, :used_for_seasonal_cooling_load_reduction,
             :used_for_local_ventilation, :total_recovery_efficiency, :total_recovery_efficiency_adjusted,
             :sensible_recovery_efficiency, :sensible_recovery_efficiency_adjusted,
             :fan_power, :quantity, :fan_location, :distribution_system_idref, :start_hour]
    attr_accessor(*ATTRS)

    def distribution_system
      return if @distribution_system_idref.nil?
      return unless @fan_type == MechVentTypeCFIS

      @hpxml_object.hvac_distributions.each do |hvac_distribution|
        next unless hvac_distribution.id == @distribution_system_idref

        if hvac_distribution.distribution_system_type == HVACDistributionTypeHydronic
          fail "Attached HVAC distribution system '#{@distribution_system_idref}' cannot be hydronic for ventilation fan '#{@id}'."
        end

        return hvac_distribution
      end
      fail "Attached HVAC distribution system '#{@distribution_system_idref}' not found for ventilation fan '#{@id}'."
    end

    def flow_rate
      if not @tested_flow_rate.nil?
        return @tested_flow_rate
      else
        return @rated_flow_rate
      end
    end

    def average_flow_rate
      if (not flow_rate.nil?) && (not @hours_in_operation.nil?)
        return flow_rate * (@hours_in_operation / 24.0)
      end
    end

    def average_fan_power
      if (not @fan_power.nil?) && (not @hours_in_operation.nil?)
        return @fan_power * (@hours_in_operation / 24.0)
      end
    end

    def includes_supply_air?
      if [MechVentTypeSupply, MechVentTypeCFIS, MechVentTypeBalanced, MechVentTypeERV, MechVentTypeHRV].include? @fan_type
        return true
      end
      return false
    end

    def includes_exhaust_air?
      if [MechVentTypeExhaust, MechVentTypeBalanced, MechVentTypeERV, MechVentTypeHRV].include? @fan_type
        return true
      end
      return false
    end

    def is_balanced?
      if includes_supply_air? && includes_exhaust_air?
        return true
      end
      return false
    end

    def delete
      @hpxml_object.ventilation_fans.delete(self)
    end

    def check_for_errors
      errors = []
      begin; distribution_system; rescue StandardError => e; errors << e.message; end
      return errors
    end

    def to_oga(doc)
      return if nil?

      ventilation_fans = XMLHelper.create_elements_as_needed(doc, ['HPXML', 'Building', 'BuildingDetails', 'Systems', 'MechanicalVentilation', 'VentilationFans'])
      ventilation_fan = XMLHelper.add_element(ventilation_fans, 'VentilationFan')
      sys_id = XMLHelper.add_element(ventilation_fan, 'SystemIdentifier')
      XMLHelper.add_attribute(sys_id, 'id', @id)
      XMLHelper.add_element(ventilation_fan, 'Quantity', to_integer(@quantity)) unless @quantity.nil?
      XMLHelper.add_element(ventilation_fan, 'FanType', @fan_type) unless @fan_type.nil?
      XMLHelper.add_element(ventilation_fan, 'RatedFlowRate', to_float(@rated_flow_rate)) unless @rated_flow_rate.nil?
      XMLHelper.add_element(ventilation_fan, 'TestedFlowRate', to_float(@tested_flow_rate)) unless @tested_flow_rate.nil?
      XMLHelper.add_element(ventilation_fan, 'HoursInOperation', to_float(@hours_in_operation)) unless @hours_in_operation.nil?
      XMLHelper.add_element(ventilation_fan, 'FanLocation', @fan_location) unless @fan_location.nil?
      XMLHelper.add_element(ventilation_fan, 'UsedForLocalVentilation', to_boolean(@used_for_local_ventilation)) unless @used_for_local_ventilation.nil?
      XMLHelper.add_element(ventilation_fan, 'UsedForWholeBuildingVentilation', to_boolean(@used_for_whole_building_ventilation)) unless @used_for_whole_building_ventilation.nil?
      XMLHelper.add_element(ventilation_fan, 'UsedForSeasonalCoolingLoadReduction', to_boolean(@used_for_seasonal_cooling_load_reduction)) unless @used_for_seasonal_cooling_load_reduction.nil?
      XMLHelper.add_element(ventilation_fan, 'TotalRecoveryEfficiency', to_float(@total_recovery_efficiency)) unless @total_recovery_efficiency.nil?
      XMLHelper.add_element(ventilation_fan, 'SensibleRecoveryEfficiency', to_float(@sensible_recovery_efficiency)) unless @sensible_recovery_efficiency.nil?
      XMLHelper.add_element(ventilation_fan, 'AdjustedTotalRecoveryEfficiency', to_float(@total_recovery_efficiency_adjusted)) unless @total_recovery_efficiency_adjusted.nil?
      XMLHelper.add_element(ventilation_fan, 'AdjustedSensibleRecoveryEfficiency', to_float(@sensible_recovery_efficiency_adjusted)) unless @sensible_recovery_efficiency_adjusted.nil?
      XMLHelper.add_element(ventilation_fan, 'FanPower', to_float(@fan_power)) unless @fan_power.nil?
      if not @distribution_system_idref.nil?
        attached_to_hvac_distribution_system = XMLHelper.add_element(ventilation_fan, 'AttachedToHVACDistributionSystem')
        XMLHelper.add_attribute(attached_to_hvac_distribution_system, 'idref', @distribution_system_idref)
      end
      HPXML::add_extension(parent: ventilation_fan,
                           extensions: { 'StartHour' => to_integer_or_nil(@start_hour) })
    end

    def from_oga(ventilation_fan)
      return if ventilation_fan.nil?

      @id = HPXML::get_id(ventilation_fan)
      @quantity = to_integer_or_nil(XMLHelper.get_value(ventilation_fan, 'Quantity'))
      @fan_type = XMLHelper.get_value(ventilation_fan, 'FanType')
      @rated_flow_rate = to_float_or_nil(XMLHelper.get_value(ventilation_fan, 'RatedFlowRate'))
      @tested_flow_rate = to_float_or_nil(XMLHelper.get_value(ventilation_fan, 'TestedFlowRate'))
      @hours_in_operation = to_float_or_nil(XMLHelper.get_value(ventilation_fan, 'HoursInOperation'))
      @fan_location = XMLHelper.get_value(ventilation_fan, 'FanLocation')
      @used_for_local_ventilation = to_boolean_or_nil(XMLHelper.get_value(ventilation_fan, 'UsedForLocalVentilation'))
      @used_for_whole_building_ventilation = to_boolean_or_nil(XMLHelper.get_value(ventilation_fan, 'UsedForWholeBuildingVentilation'))
      @used_for_seasonal_cooling_load_reduction = to_boolean_or_nil(XMLHelper.get_value(ventilation_fan, 'UsedForSeasonalCoolingLoadReduction'))
      @total_recovery_efficiency = to_float_or_nil(XMLHelper.get_value(ventilation_fan, 'TotalRecoveryEfficiency'))
      @total_recovery_efficiency_adjusted = to_float_or_nil(XMLHelper.get_value(ventilation_fan, 'AdjustedTotalRecoveryEfficiency'))
      @sensible_recovery_efficiency = to_float_or_nil(XMLHelper.get_value(ventilation_fan, 'SensibleRecoveryEfficiency'))
      @sensible_recovery_efficiency_adjusted = to_float_or_nil(XMLHelper.get_value(ventilation_fan, 'AdjustedSensibleRecoveryEfficiency'))
      @fan_power = to_float_or_nil(XMLHelper.get_value(ventilation_fan, 'FanPower'))
      @distribution_system_idref = HPXML::get_idref(XMLHelper.get_element(ventilation_fan, 'AttachedToHVACDistributionSystem'))
      @start_hour = to_integer_or_nil(XMLHelper.get_value(ventilation_fan, 'extension/StartHour'))
    end
  end

  class WaterHeatingSystems < BaseArrayElement
    def add(**kwargs)
      self << WaterHeatingSystem.new(@hpxml_object, **kwargs)
    end

    def from_oga(hpxml)
      return if hpxml.nil?

      XMLHelper.get_elements(hpxml, 'Building/BuildingDetails/Systems/WaterHeating/WaterHeatingSystem').each do |water_heating_system|
        self << WaterHeatingSystem.new(@hpxml_object, water_heating_system)
      end
    end
  end

  class WaterHeatingSystem < BaseElement
    ATTRS = [:id, :year_installed, :fuel_type, :water_heater_type, :location, :performance_adjustment,
             :tank_volume, :fraction_dhw_load_served, :heating_capacity, :energy_factor,
             :uniform_energy_factor, :recovery_efficiency, :uses_desuperheater, :jacket_r_value,
             :related_hvac_idref, :energy_star, :standby_loss, :temperature, :is_shared_system,
             :number_of_units_served]
    attr_accessor(*ATTRS)

    def related_hvac_system
      return if @related_hvac_idref.nil?

      (@hpxml_object.heating_systems + @hpxml_object.cooling_systems + @hpxml_object.heat_pumps).each do |hvac_system|
        next unless hvac_system.id == @related_hvac_idref

        return hvac_system
      end
      fail "RelatedHVACSystem '#{@related_hvac_idref}' not found for water heating system '#{@id}'."
    end

    def delete
      @hpxml_object.water_heating_systems.delete(self)
      @hpxml_object.solar_thermal_systems.each do |solar_thermal_system|
        next unless solar_thermal_system.water_heating_system_idref == @id

        solar_thermal_system.water_heating_system_idref = nil
      end
    end

    def check_for_errors
      errors = []
      begin; related_hvac_system; rescue StandardError => e; errors << e.message; end
      return errors
    end

    def to_oga(doc)
      return if nil?

      water_heating = XMLHelper.create_elements_as_needed(doc, ['HPXML', 'Building', 'BuildingDetails', 'Systems', 'WaterHeating'])
      water_heating_system = XMLHelper.add_element(water_heating, 'WaterHeatingSystem')
      sys_id = XMLHelper.add_element(water_heating_system, 'SystemIdentifier')
      XMLHelper.add_attribute(sys_id, 'id', @id)
      XMLHelper.add_element(water_heating_system, 'FuelType', @fuel_type) unless @fuel_type.nil?
      XMLHelper.add_element(water_heating_system, 'WaterHeaterType', @water_heater_type) unless @water_heater_type.nil?
      XMLHelper.add_element(water_heating_system, 'Location', @location) unless @location.nil?
      XMLHelper.add_element(water_heating_system, 'IsSharedSystem', to_boolean(@is_shared_system)) unless @is_shared_system.nil?
      XMLHelper.add_element(water_heating_system, 'NumberofUnitsServed', to_integer(@number_of_units_served)) unless @number_of_units_served.nil?
      XMLHelper.add_element(water_heating_system, 'PerformanceAdjustment', to_float(@performance_adjustment)) unless @performance_adjustment.nil?
      XMLHelper.add_element(water_heating_system, 'TankVolume', to_float(@tank_volume)) unless @tank_volume.nil?
      XMLHelper.add_element(water_heating_system, 'FractionDHWLoadServed', to_float(@fraction_dhw_load_served)) unless @fraction_dhw_load_served.nil?
      XMLHelper.add_element(water_heating_system, 'HeatingCapacity', to_float(@heating_capacity)) unless @heating_capacity.nil?
      XMLHelper.add_element(water_heating_system, 'EnergyFactor', to_float(@energy_factor)) unless @energy_factor.nil?
      XMLHelper.add_element(water_heating_system, 'UniformEnergyFactor', to_float(@uniform_energy_factor)) unless @uniform_energy_factor.nil?
      XMLHelper.add_element(water_heating_system, 'RecoveryEfficiency', to_float(@recovery_efficiency)) unless @recovery_efficiency.nil?
      if not @jacket_r_value.nil?
        water_heater_insulation = XMLHelper.add_element(water_heating_system, 'WaterHeaterInsulation')
        jacket = XMLHelper.add_element(water_heater_insulation, 'Jacket')
        XMLHelper.add_element(jacket, 'JacketRValue', @jacket_r_value)
      end
      XMLHelper.add_element(water_heating_system, 'StandbyLoss', to_float(@standby_loss)) unless @standby_loss.nil?
      XMLHelper.add_element(water_heating_system, 'HotWaterTemperature', to_float(@temperature)) unless @temperature.nil?
      XMLHelper.add_element(water_heating_system, 'UsesDesuperheater', to_boolean(@uses_desuperheater)) unless @uses_desuperheater.nil?
      if not @related_hvac_idref.nil?
        related_hvac_idref_el = XMLHelper.add_element(water_heating_system, 'RelatedHVACSystem')
        XMLHelper.add_attribute(related_hvac_idref_el, 'idref', @related_hvac_idref)
      end
    end

    def from_oga(water_heating_system)
      return if water_heating_system.nil?

      @id = HPXML::get_id(water_heating_system)
      @year_installed = to_integer_or_nil(XMLHelper.get_value(water_heating_system, 'YearInstalled'))
      @fuel_type = XMLHelper.get_value(water_heating_system, 'FuelType')
      @water_heater_type = XMLHelper.get_value(water_heating_system, 'WaterHeaterType')
      @location = XMLHelper.get_value(water_heating_system, 'Location')
      @is_shared_system = to_boolean_or_nil(XMLHelper.get_value(water_heating_system, 'IsSharedSystem'))
      @number_of_units_served = to_integer_or_nil(XMLHelper.get_value(water_heating_system, 'NumberofUnitsServed'))
      @performance_adjustment = to_float_or_nil(XMLHelper.get_value(water_heating_system, 'PerformanceAdjustment'))
      @tank_volume = to_float_or_nil(XMLHelper.get_value(water_heating_system, 'TankVolume'))
      @fraction_dhw_load_served = to_float_or_nil(XMLHelper.get_value(water_heating_system, 'FractionDHWLoadServed'))
      @heating_capacity = to_float_or_nil(XMLHelper.get_value(water_heating_system, 'HeatingCapacity'))
      @energy_factor = to_float_or_nil(XMLHelper.get_value(water_heating_system, 'EnergyFactor'))
      @uniform_energy_factor = to_float_or_nil(XMLHelper.get_value(water_heating_system, 'UniformEnergyFactor'))
      @recovery_efficiency = to_float_or_nil(XMLHelper.get_value(water_heating_system, 'RecoveryEfficiency'))
      @uses_desuperheater = to_boolean_or_nil(XMLHelper.get_value(water_heating_system, 'UsesDesuperheater'))
      @jacket_r_value = to_float_or_nil(XMLHelper.get_value(water_heating_system, 'WaterHeaterInsulation/Jacket/JacketRValue'))
      @related_hvac_idref = HPXML::get_idref(XMLHelper.get_element(water_heating_system, 'RelatedHVACSystem'))
      @energy_star = XMLHelper.get_values(water_heating_system, 'ThirdPartyCertification').include?('Energy Star')
      @standby_loss = to_float_or_nil(XMLHelper.get_value(water_heating_system, 'StandbyLoss'))
      @temperature = to_float_or_nil(XMLHelper.get_value(water_heating_system, 'HotWaterTemperature'))
    end
  end

  class HotWaterDistributions < BaseArrayElement
    def add(**kwargs)
      self << HotWaterDistribution.new(@hpxml_object, **kwargs)
    end

    def from_oga(hpxml)
      return if hpxml.nil?

      XMLHelper.get_elements(hpxml, 'Building/BuildingDetails/Systems/WaterHeating/HotWaterDistribution').each do |hot_water_distribution|
        self << HotWaterDistribution.new(@hpxml_object, hot_water_distribution)
      end
    end
  end

  class HotWaterDistribution < BaseElement
    ATTRS = [:id, :system_type, :pipe_r_value, :standard_piping_length, :recirculation_control_type,
             :recirculation_piping_length, :recirculation_branch_piping_length,
             :recirculation_pump_power, :dwhr_facilities_connected, :dwhr_equal_flow,
             :dwhr_efficiency, :has_shared_recirculation, :shared_recirculation_number_of_units_served,
             :shared_recirculation_pump_power, :shared_recirculation_control_type]
    attr_accessor(*ATTRS)

    def delete
      @hpxml_object.hot_water_distributions.delete(self)
    end

    def check_for_errors
      errors = []
      return errors
    end

    def to_oga(doc)
      return if nil?

      water_heating = XMLHelper.create_elements_as_needed(doc, ['HPXML', 'Building', 'BuildingDetails', 'Systems', 'WaterHeating'])
      hot_water_distribution = XMLHelper.add_element(water_heating, 'HotWaterDistribution')
      sys_id = XMLHelper.add_element(hot_water_distribution, 'SystemIdentifier')
      XMLHelper.add_attribute(sys_id, 'id', @id)
      if not @system_type.nil?
        system_type_e = XMLHelper.add_element(hot_water_distribution, 'SystemType')
        if @system_type == DHWDistTypeStandard
          standard = XMLHelper.add_element(system_type_e, @system_type)
          XMLHelper.add_element(standard, 'PipingLength', to_float(@standard_piping_length)) unless @standard_piping_length.nil?
        elsif system_type == DHWDistTypeRecirc
          recirculation = XMLHelper.add_element(system_type_e, @system_type)
          XMLHelper.add_element(recirculation, 'ControlType', @recirculation_control_type) unless @recirculation_control_type.nil?
          XMLHelper.add_element(recirculation, 'RecirculationPipingLoopLength', to_float(@recirculation_piping_length)) unless @recirculation_piping_length.nil?
          XMLHelper.add_element(recirculation, 'BranchPipingLoopLength', to_float(@recirculation_branch_piping_length)) unless @recirculation_branch_piping_length.nil?
          XMLHelper.add_element(recirculation, 'PumpPower', to_float(@recirculation_pump_power)) unless @recirculation_pump_power.nil?
        else
          fail "Unhandled hot water distribution type '#{@system_type}'."
        end
      end
      if not @pipe_r_value.nil?
        pipe_insulation = XMLHelper.add_element(hot_water_distribution, 'PipeInsulation')
        XMLHelper.add_element(pipe_insulation, 'PipeRValue', to_float(@pipe_r_value))
      end
      if (not @dwhr_facilities_connected.nil?) || (not @dwhr_equal_flow.nil?) || (not @dwhr_efficiency.nil?)
        drain_water_heat_recovery = XMLHelper.add_element(hot_water_distribution, 'DrainWaterHeatRecovery')
        XMLHelper.add_element(drain_water_heat_recovery, 'FacilitiesConnected', @dwhr_facilities_connected) unless @dwhr_facilities_connected.nil?
        XMLHelper.add_element(drain_water_heat_recovery, 'EqualFlow', to_boolean(@dwhr_equal_flow)) unless @dwhr_equal_flow.nil?
        XMLHelper.add_element(drain_water_heat_recovery, 'Efficiency', to_float(@dwhr_efficiency)) unless @dwhr_efficiency.nil?
      end
      if @has_shared_recirculation
        extension = XMLHelper.add_element(hot_water_distribution, 'extension')
        shared_recirculation = XMLHelper.add_element(extension, 'SharedRecirculation')
        XMLHelper.add_element(shared_recirculation, 'NumberofUnitsServed', to_integer(@shared_recirculation_number_of_units_served)) unless @shared_recirculation_number_of_units_served.nil?
        XMLHelper.add_element(shared_recirculation, 'PumpPower', to_float(@shared_recirculation_pump_power)) unless @shared_recirculation_pump_power.nil?
        XMLHelper.add_element(shared_recirculation, 'ControlType', @shared_recirculation_control_type) unless @shared_recirculation_control_type.nil?
      end
    end

    def from_oga(hot_water_distribution)
      return if hot_water_distribution.nil?

      @id = HPXML::get_id(hot_water_distribution)
      @system_type = XMLHelper.get_child_name(hot_water_distribution, 'SystemType')
      @pipe_r_value = to_float_or_nil(XMLHelper.get_value(hot_water_distribution, 'PipeInsulation/PipeRValue'))
      if @system_type == 'Standard'
        @standard_piping_length = to_float_or_nil(XMLHelper.get_value(hot_water_distribution, 'SystemType/Standard/PipingLength'))
      elsif @system_type == 'Recirculation'
        @recirculation_control_type = XMLHelper.get_value(hot_water_distribution, 'SystemType/Recirculation/ControlType')
        @recirculation_piping_length = to_float_or_nil(XMLHelper.get_value(hot_water_distribution, 'SystemType/Recirculation/RecirculationPipingLoopLength'))
        @recirculation_branch_piping_length = to_float_or_nil(XMLHelper.get_value(hot_water_distribution, 'SystemType/Recirculation/BranchPipingLoopLength'))
        @recirculation_pump_power = to_float_or_nil(XMLHelper.get_value(hot_water_distribution, 'SystemType/Recirculation/PumpPower'))
      end
      @dwhr_facilities_connected = XMLHelper.get_value(hot_water_distribution, 'DrainWaterHeatRecovery/FacilitiesConnected')
      @dwhr_equal_flow = to_boolean_or_nil(XMLHelper.get_value(hot_water_distribution, 'DrainWaterHeatRecovery/EqualFlow'))
      @dwhr_efficiency = to_float_or_nil(XMLHelper.get_value(hot_water_distribution, 'DrainWaterHeatRecovery/Efficiency'))
      @has_shared_recirculation = XMLHelper.has_element(hot_water_distribution, 'extension/SharedRecirculation')
      if @has_shared_recirculation
        @shared_recirculation_number_of_units_served = to_integer_or_nil(XMLHelper.get_value(hot_water_distribution, 'extension/SharedRecirculation/NumberofUnitsServed'))
        @shared_recirculation_pump_power = to_float_or_nil(XMLHelper.get_value(hot_water_distribution, 'extension/SharedRecirculation/PumpPower'))
        @shared_recirculation_control_type = XMLHelper.get_value(hot_water_distribution, 'extension/SharedRecirculation/ControlType')
      end
    end
  end

  class WaterFixtures < BaseArrayElement
    def add(**kwargs)
      self << WaterFixture.new(@hpxml_object, **kwargs)
    end

    def from_oga(hpxml)
      return if hpxml.nil?

      XMLHelper.get_elements(hpxml, 'Building/BuildingDetails/Systems/WaterHeating/WaterFixture').each do |water_fixture|
        self << WaterFixture.new(@hpxml_object, water_fixture)
      end
    end
  end

  class WaterFixture < BaseElement
    ATTRS = [:id, :water_fixture_type, :low_flow]
    attr_accessor(*ATTRS)

    def delete
      @hpxml_object.water_fixtures.delete(self)
    end

    def check_for_errors
      errors = []
      return errors
    end

    def to_oga(doc)
      return if nil?

      water_heating = XMLHelper.create_elements_as_needed(doc, ['HPXML', 'Building', 'BuildingDetails', 'Systems', 'WaterHeating'])
      water_fixture = XMLHelper.add_element(water_heating, 'WaterFixture')
      sys_id = XMLHelper.add_element(water_fixture, 'SystemIdentifier')
      XMLHelper.add_attribute(sys_id, 'id', @id)
      XMLHelper.add_element(water_fixture, 'WaterFixtureType', @water_fixture_type) unless @water_fixture_type.nil?
      XMLHelper.add_element(water_fixture, 'LowFlow', to_boolean(@low_flow)) unless @low_flow.nil?
    end

    def from_oga(water_fixture)
      return if water_fixture.nil?

      @id = HPXML::get_id(water_fixture)
      @water_fixture_type = XMLHelper.get_value(water_fixture, 'WaterFixtureType')
      @low_flow = to_boolean_or_nil(XMLHelper.get_value(water_fixture, 'LowFlow'))
    end
  end

  class WaterHeating < BaseElement
    ATTRS = [:water_fixtures_usage_multiplier]
    attr_accessor(*ATTRS)

    def check_for_errors
      errors = []
      return errors
    end

    def to_oga(doc)
      return if nil?

      water_heating = XMLHelper.create_elements_as_needed(doc, ['HPXML', 'Building', 'BuildingDetails', 'Systems', 'WaterHeating'])
      HPXML::add_extension(parent: water_heating,
                           extensions: { 'WaterFixturesUsageMultiplier' => to_float_or_nil(@water_fixtures_usage_multiplier) })
    end

    def from_oga(hpxml)
      return if hpxml.nil?

      water_heating = XMLHelper.get_element(hpxml, 'Building/BuildingDetails/Systems/WaterHeating')
      return if water_heating.nil?

      @water_fixtures_usage_multiplier = to_float_or_nil(XMLHelper.get_value(water_heating, 'extension/WaterFixturesUsageMultiplier'))
    end
  end

  class SolarThermalSystems < BaseArrayElement
    def add(**kwargs)
      self << SolarThermalSystem.new(@hpxml_object, **kwargs)
    end

    def from_oga(hpxml)
      return if hpxml.nil?

      XMLHelper.get_elements(hpxml, 'Building/BuildingDetails/Systems/SolarThermal/SolarThermalSystem').each do |solar_thermal_system|
        self << SolarThermalSystem.new(@hpxml_object, solar_thermal_system)
      end
    end
  end

  class SolarThermalSystem < BaseElement
    ATTRS = [:id, :system_type, :collector_area, :collector_loop_type, :collector_azimuth,
             :collector_type, :collector_tilt, :collector_frta, :collector_frul, :storage_volume,
             :water_heating_system_idref, :solar_fraction]
    attr_accessor(*ATTRS)

    def water_heating_system
      return if @water_heating_system_idref.nil?

      @hpxml_object.water_heating_systems.each do |water_heater|
        next unless water_heater.id == @water_heating_system_idref

        return water_heater
      end
      fail "Attached water heating system '#{@water_heating_system_idref}' not found for solar thermal system '#{@id}'."
    end

    def delete
      @hpxml_object.solar_thermal_systems.delete(self)
    end

    def check_for_errors
      errors = []
      begin; water_heating_system; rescue StandardError => e; errors << e.message; end
      return errors
    end

    def to_oga(doc)
      return if nil?

      solar_thermal = XMLHelper.create_elements_as_needed(doc, ['HPXML', 'Building', 'BuildingDetails', 'Systems', 'SolarThermal'])
      solar_thermal_system = XMLHelper.add_element(solar_thermal, 'SolarThermalSystem')
      sys_id = XMLHelper.add_element(solar_thermal_system, 'SystemIdentifier')
      XMLHelper.add_attribute(sys_id, 'id', @id)
      XMLHelper.add_element(solar_thermal_system, 'SystemType', @system_type) unless @system_type.nil?
      XMLHelper.add_element(solar_thermal_system, 'CollectorArea', to_float(@collector_area)) unless @collector_area.nil?
      XMLHelper.add_element(solar_thermal_system, 'CollectorLoopType', @collector_loop_type) unless @collector_loop_type.nil?
      XMLHelper.add_element(solar_thermal_system, 'CollectorType', @collector_type) unless @collector_type.nil?
      XMLHelper.add_element(solar_thermal_system, 'CollectorAzimuth', to_integer(@collector_azimuth)) unless @collector_azimuth.nil?
      XMLHelper.add_element(solar_thermal_system, 'CollectorTilt', to_float(@collector_tilt)) unless @collector_tilt.nil?
      XMLHelper.add_element(solar_thermal_system, 'CollectorRatedOpticalEfficiency', to_float(@collector_frta)) unless @collector_frta.nil?
      XMLHelper.add_element(solar_thermal_system, 'CollectorRatedThermalLosses', to_float(@collector_frul)) unless @collector_frul.nil?
      XMLHelper.add_element(solar_thermal_system, 'StorageVolume', to_float(@storage_volume)) unless @storage_volume.nil?
      if not @water_heating_system_idref.nil?
        connected_to = XMLHelper.add_element(solar_thermal_system, 'ConnectedTo')
        XMLHelper.add_attribute(connected_to, 'idref', @water_heating_system_idref)
      end
      XMLHelper.add_element(solar_thermal_system, 'SolarFraction', to_float(@solar_fraction)) unless @solar_fraction.nil?
    end

    def from_oga(solar_thermal_system)
      return if solar_thermal_system.nil?

      @id = HPXML::get_id(solar_thermal_system)
      @system_type = XMLHelper.get_value(solar_thermal_system, 'SystemType')
      @collector_area = to_float_or_nil(XMLHelper.get_value(solar_thermal_system, 'CollectorArea'))
      @collector_loop_type = XMLHelper.get_value(solar_thermal_system, 'CollectorLoopType')
      @collector_azimuth = to_integer_or_nil(XMLHelper.get_value(solar_thermal_system, 'CollectorAzimuth'))
      @collector_type = XMLHelper.get_value(solar_thermal_system, 'CollectorType')
      @collector_tilt = to_float_or_nil(XMLHelper.get_value(solar_thermal_system, 'CollectorTilt'))
      @collector_frta = to_float_or_nil(XMLHelper.get_value(solar_thermal_system, 'CollectorRatedOpticalEfficiency'))
      @collector_frul = to_float_or_nil(XMLHelper.get_value(solar_thermal_system, 'CollectorRatedThermalLosses'))
      @storage_volume = to_float_or_nil(XMLHelper.get_value(solar_thermal_system, 'StorageVolume'))
      @water_heating_system_idref = HPXML::get_idref(XMLHelper.get_element(solar_thermal_system, 'ConnectedTo'))
      @solar_fraction = to_float_or_nil(XMLHelper.get_value(solar_thermal_system, 'SolarFraction'))
    end
  end

  class PVSystems < BaseArrayElement
    def add(**kwargs)
      self << PVSystem.new(@hpxml_object, **kwargs)
    end

    def from_oga(hpxml)
      return if hpxml.nil?

      XMLHelper.get_elements(hpxml, 'Building/BuildingDetails/Systems/Photovoltaics/PVSystem').each do |pv_system|
        self << PVSystem.new(@hpxml_object, pv_system)
      end
    end
  end

  class PVSystem < BaseElement
    ATTRS = [:id, :location, :module_type, :tracking, :array_orientation, :array_azimuth, :array_tilt,
             :max_power_output, :inverter_efficiency, :system_losses_fraction, :number_of_panels,
             :year_modules_manufactured, :is_shared_system, :building_max_power_output,
             :number_of_bedrooms_served]
    attr_accessor(*ATTRS)

    def delete
      @hpxml_object.pv_systems.delete(self)
    end

    def check_for_errors
      errors = []
      return errors
    end

    def to_oga(doc)
      return if nil?

      photovoltaics = XMLHelper.create_elements_as_needed(doc, ['HPXML', 'Building', 'BuildingDetails', 'Systems', 'Photovoltaics'])
      pv_system = XMLHelper.add_element(photovoltaics, 'PVSystem')
      sys_id = XMLHelper.add_element(pv_system, 'SystemIdentifier')
      XMLHelper.add_attribute(sys_id, 'id', @id)
      XMLHelper.add_element(pv_system, 'IsSharedSystem', to_boolean(@is_shared_system)) unless @is_shared_system.nil?
      XMLHelper.add_element(pv_system, 'Location', @location) unless @location.nil?
      XMLHelper.add_element(pv_system, 'ModuleType', @module_type) unless @module_type.nil?
      XMLHelper.add_element(pv_system, 'Tracking', @tracking) unless @tracking.nil?
      XMLHelper.add_element(pv_system, 'ArrayAzimuth', to_integer(@array_azimuth)) unless @array_azimuth.nil?
      XMLHelper.add_element(pv_system, 'ArrayTilt', to_float(@array_tilt)) unless @array_tilt.nil?
      if not @is_shared_system
        XMLHelper.add_element(pv_system, 'MaxPowerOutput', to_float(@max_power_output)) unless @max_power_output.nil?
      else
        if not @max_power_output.nil?
          power = XMLHelper.add_element(pv_system, 'MaxPowerOutput', to_float(@max_power_output))
          XMLHelper.add_attribute(power, 'scope', 'single unit')
        end
        if not @building_max_power_output.nil?
          power = XMLHelper.add_element(pv_system, 'MaxPowerOutput', to_float(@building_max_power_output))
          XMLHelper.add_attribute(power, 'scope', 'multiple units')
        end
      end
      XMLHelper.add_element(pv_system, 'InverterEfficiency', to_float(@inverter_efficiency)) unless @inverter_efficiency.nil?
      XMLHelper.add_element(pv_system, 'SystemLossesFraction', to_float(@system_losses_fraction)) unless @system_losses_fraction.nil?
      XMLHelper.add_element(pv_system, 'YearModulesManufactured', to_integer(@year_modules_manufactured)) unless @year_modules_manufactured.nil?
      HPXML::add_extension(parent: pv_system,
                           extensions: { 'NumberofBedroomsServed' => to_integer_or_nil(@number_of_bedrooms_served) })
    end

    def from_oga(pv_system)
      return if pv_system.nil?

      @id = HPXML::get_id(pv_system)
      @is_shared_system = to_boolean_or_nil(XMLHelper.get_value(pv_system, 'IsSharedSystem'))
      @location = XMLHelper.get_value(pv_system, 'Location')
      @module_type = XMLHelper.get_value(pv_system, 'ModuleType')
      @tracking = XMLHelper.get_value(pv_system, 'Tracking')
      @array_orientation = XMLHelper.get_value(pv_system, 'ArrayOrientation')
      @array_azimuth = to_integer_or_nil(XMLHelper.get_value(pv_system, 'ArrayAzimuth'))
      @array_tilt = to_float_or_nil(XMLHelper.get_value(pv_system, 'ArrayTilt'))
      if not @is_shared_system
        @max_power_output = to_float_or_nil(XMLHelper.get_value(pv_system, 'MaxPowerOutput'))
      else
        @max_power_output = to_float_or_nil(XMLHelper.get_value(pv_system, 'MaxPowerOutput[@scope="single unit"]'))
        @building_max_power_output = to_float_or_nil(XMLHelper.get_value(pv_system, 'MaxPowerOutput[@scope="multiple units"]'))
      end
      @inverter_efficiency = to_float_or_nil(XMLHelper.get_value(pv_system, 'InverterEfficiency'))
      @system_losses_fraction = to_float_or_nil(XMLHelper.get_value(pv_system, 'SystemLossesFraction'))
      @number_of_panels = to_integer_or_nil(XMLHelper.get_value(pv_system, 'NumberOfPanels'))
      @year_modules_manufactured = to_integer_or_nil(XMLHelper.get_value(pv_system, 'YearModulesManufactured'))
      @number_of_bedrooms_served = to_integer_or_nil(XMLHelper.get_value(pv_system, 'extension/NumberofBedroomsServed'))
    end
  end

  class ClothesWashers < BaseArrayElement
    def add(**kwargs)
      self << ClothesWasher.new(@hpxml_object, **kwargs)
    end

    def from_oga(hpxml)
      return if hpxml.nil?

      XMLHelper.get_elements(hpxml, 'Building/BuildingDetails/Appliances/ClothesWasher').each do |clothes_washer|
        self << ClothesWasher.new(@hpxml_object, clothes_washer)
      end
    end
  end

  class ClothesWasher < BaseElement
    ATTRS = [:id, :location, :modified_energy_factor, :integrated_modified_energy_factor,
             :rated_annual_kwh, :label_electric_rate, :label_gas_rate, :label_annual_gas_cost,
             :capacity, :label_usage, :usage_multiplier, :is_shared_appliance,
             :number_of_units, :number_of_units_served, :water_heating_system_idref]
    attr_accessor(*ATTRS)

    def water_heating_system
      return if @water_heating_system_idref.nil?

      @hpxml_object.water_heating_systems.each do |water_heater|
        next unless water_heater.id == @water_heating_system_idref

        return water_heater
      end
      fail "Attached water heating system '#{@water_heating_system_idref}' not found for clothes washer '#{@id}'."
    end

    def delete
      @hpxml_object.clothes_washers.delete(self)
    end

    def check_for_errors
      errors = []
      begin; water_heating_system; rescue StandardError => e; errors << e.message; end
      return errors
    end

    def to_oga(doc)
      return if nil?

      appliances = XMLHelper.create_elements_as_needed(doc, ['HPXML', 'Building', 'BuildingDetails', 'Appliances'])
      clothes_washer = XMLHelper.add_element(appliances, 'ClothesWasher')
      sys_id = XMLHelper.add_element(clothes_washer, 'SystemIdentifier')
      XMLHelper.add_attribute(sys_id, 'id', @id)
      XMLHelper.add_element(clothes_washer, 'NumberofUnits', to_integer(@number_of_units)) unless @number_of_units.nil?
      XMLHelper.add_element(clothes_washer, 'IsSharedAppliance', to_boolean(@is_shared_appliance)) unless @is_shared_appliance.nil?
      XMLHelper.add_element(clothes_washer, 'NumberofUnitsServed', to_integer(@number_of_units_served)) unless @number_of_units_served.nil?
      if not @water_heating_system_idref.nil?
        attached_water_heater = XMLHelper.add_element(clothes_washer, 'AttachedToWaterHeatingSystem')
        XMLHelper.add_attribute(attached_water_heater, 'idref', @water_heating_system_idref)
      end
      XMLHelper.add_element(clothes_washer, 'Location', @location) unless @location.nil?
      XMLHelper.add_element(clothes_washer, 'ModifiedEnergyFactor', to_float(@modified_energy_factor)) unless @modified_energy_factor.nil?
      XMLHelper.add_element(clothes_washer, 'IntegratedModifiedEnergyFactor', to_float(@integrated_modified_energy_factor)) unless @integrated_modified_energy_factor.nil?
      XMLHelper.add_element(clothes_washer, 'RatedAnnualkWh', to_float(@rated_annual_kwh)) unless @rated_annual_kwh.nil?
      XMLHelper.add_element(clothes_washer, 'LabelElectricRate', to_float(@label_electric_rate)) unless @label_electric_rate.nil?
      XMLHelper.add_element(clothes_washer, 'LabelGasRate', to_float(@label_gas_rate)) unless @label_gas_rate.nil?
      XMLHelper.add_element(clothes_washer, 'LabelAnnualGasCost', to_float(@label_annual_gas_cost)) unless @label_annual_gas_cost.nil?
      XMLHelper.add_element(clothes_washer, 'LabelUsage', to_float(@label_usage)) unless @label_usage.nil?
      XMLHelper.add_element(clothes_washer, 'Capacity', to_float(@capacity)) unless @capacity.nil?
      HPXML::add_extension(parent: clothes_washer,
                           extensions: { 'UsageMultiplier' => to_float_or_nil(@usage_multiplier) })
    end

    def from_oga(clothes_washer)
      return if clothes_washer.nil?

      @id = HPXML::get_id(clothes_washer)
      @number_of_units = to_integer_or_nil(XMLHelper.get_value(clothes_washer, 'NumberofUnits'))
      @is_shared_appliance = to_boolean_or_nil(XMLHelper.get_value(clothes_washer, 'IsSharedAppliance'))
      @number_of_units_served = to_integer_or_nil(XMLHelper.get_value(clothes_washer, 'NumberofUnitsServed'))
      @location = XMLHelper.get_value(clothes_washer, 'Location')
      @modified_energy_factor = to_float_or_nil(XMLHelper.get_value(clothes_washer, 'ModifiedEnergyFactor'))
      @integrated_modified_energy_factor = to_float_or_nil(XMLHelper.get_value(clothes_washer, 'IntegratedModifiedEnergyFactor'))
      @rated_annual_kwh = to_float_or_nil(XMLHelper.get_value(clothes_washer, 'RatedAnnualkWh'))
      @label_electric_rate = to_float_or_nil(XMLHelper.get_value(clothes_washer, 'LabelElectricRate'))
      @label_gas_rate = to_float_or_nil(XMLHelper.get_value(clothes_washer, 'LabelGasRate'))
      @label_annual_gas_cost = to_float_or_nil(XMLHelper.get_value(clothes_washer, 'LabelAnnualGasCost'))
      @label_usage = to_float_or_nil(XMLHelper.get_value(clothes_washer, 'LabelUsage'))
      @capacity = to_float_or_nil(XMLHelper.get_value(clothes_washer, 'Capacity'))
      @usage_multiplier = to_float_or_nil(XMLHelper.get_value(clothes_washer, 'extension/UsageMultiplier'))
      @water_heating_system_idref = HPXML::get_idref(XMLHelper.get_element(clothes_washer, 'AttachedToWaterHeatingSystem'))
    end
  end

  class ClothesDryers < BaseArrayElement
    def add(**kwargs)
      self << ClothesDryer.new(@hpxml_object, **kwargs)
    end

    def from_oga(hpxml)
      return if hpxml.nil?

      XMLHelper.get_elements(hpxml, 'Building/BuildingDetails/Appliances/ClothesDryer').each do |clothes_dryer|
        self << ClothesDryer.new(@hpxml_object, clothes_dryer)
      end
    end
  end

  class ClothesDryer < BaseElement
    ATTRS = [:id, :location, :fuel_type, :energy_factor, :combined_energy_factor, :control_type,
             :usage_multiplier, :is_shared_appliance, :number_of_units, :number_of_units_served]
    attr_accessor(*ATTRS)

    def delete
      @hpxml_object.clothes_dryers.delete(self)
    end

    def check_for_errors
      errors = []
      return errors
    end

    def to_oga(doc)
      return if nil?

      appliances = XMLHelper.create_elements_as_needed(doc, ['HPXML', 'Building', 'BuildingDetails', 'Appliances'])
      clothes_dryer = XMLHelper.add_element(appliances, 'ClothesDryer')
      sys_id = XMLHelper.add_element(clothes_dryer, 'SystemIdentifier')
      XMLHelper.add_attribute(sys_id, 'id', @id)
      XMLHelper.add_element(clothes_dryer, 'NumberofUnits', to_integer(@number_of_units)) unless @number_of_units.nil?
      XMLHelper.add_element(clothes_dryer, 'IsSharedAppliance', to_boolean(@is_shared_appliance)) unless @is_shared_appliance.nil?
      XMLHelper.add_element(clothes_dryer, 'NumberofUnitsServed', to_integer(@number_of_units_served)) unless @number_of_units_served.nil?
      XMLHelper.add_element(clothes_dryer, 'Location', @location) unless @location.nil?
      XMLHelper.add_element(clothes_dryer, 'FuelType', @fuel_type) unless @fuel_type.nil?
      XMLHelper.add_element(clothes_dryer, 'EnergyFactor', to_float(@energy_factor)) unless @energy_factor.nil?
      XMLHelper.add_element(clothes_dryer, 'CombinedEnergyFactor', to_float(@combined_energy_factor)) unless @combined_energy_factor.nil?
      XMLHelper.add_element(clothes_dryer, 'ControlType', @control_type) unless @control_type.nil?
      HPXML::add_extension(parent: clothes_dryer,
                           extensions: { 'UsageMultiplier' => to_float_or_nil(@usage_multiplier) })
    end

    def from_oga(clothes_dryer)
      return if clothes_dryer.nil?

      @id = HPXML::get_id(clothes_dryer)
      @number_of_units = to_integer_or_nil(XMLHelper.get_value(clothes_dryer, 'NumberofUnits'))
      @is_shared_appliance = to_boolean_or_nil(XMLHelper.get_value(clothes_dryer, 'IsSharedAppliance'))
      @number_of_units_served = to_integer_or_nil(XMLHelper.get_value(clothes_dryer, 'NumberofUnitsServed'))
      @location = XMLHelper.get_value(clothes_dryer, 'Location')
      @fuel_type = XMLHelper.get_value(clothes_dryer, 'FuelType')
      @energy_factor = to_float_or_nil(XMLHelper.get_value(clothes_dryer, 'EnergyFactor'))
      @combined_energy_factor = to_float_or_nil(XMLHelper.get_value(clothes_dryer, 'CombinedEnergyFactor'))
      @control_type = XMLHelper.get_value(clothes_dryer, 'ControlType')
      @usage_multiplier = to_float_or_nil(XMLHelper.get_value(clothes_dryer, 'extension/UsageMultiplier'))
    end
  end

  class Dishwashers < BaseArrayElement
    def add(**kwargs)
      self << Dishwasher.new(@hpxml_object, **kwargs)
    end

    def from_oga(hpxml)
      return if hpxml.nil?

      XMLHelper.get_elements(hpxml, 'Building/BuildingDetails/Appliances/Dishwasher').each do |dishwasher|
        self << Dishwasher.new(@hpxml_object, dishwasher)
      end
    end
  end

  class Dishwasher < BaseElement
    ATTRS = [:id, :location, :energy_factor, :rated_annual_kwh, :place_setting_capacity,
             :label_electric_rate, :label_gas_rate, :label_annual_gas_cost,
             :label_usage, :usage_multiplier, :is_shared_appliance, :water_heating_system_idref]
    attr_accessor(*ATTRS)

    def water_heating_system
      return if @water_heating_system_idref.nil?

      @hpxml_object.water_heating_systems.each do |water_heater|
        next unless water_heater.id == @water_heating_system_idref

        return water_heater
      end
      fail "Attached water heating system '#{@water_heating_system_idref}' not found for dishwasher '#{@id}'."
    end

    def delete
      @hpxml_object.dishwashers.delete(self)
    end

    def check_for_errors
      errors = []
      begin; water_heating_system; rescue StandardError => e; errors << e.message; end
      return errors
    end

    def to_oga(doc)
      return if nil?

      appliances = XMLHelper.create_elements_as_needed(doc, ['HPXML', 'Building', 'BuildingDetails', 'Appliances'])
      dishwasher = XMLHelper.add_element(appliances, 'Dishwasher')
      sys_id = XMLHelper.add_element(dishwasher, 'SystemIdentifier')
      XMLHelper.add_attribute(sys_id, 'id', @id)
      XMLHelper.add_element(dishwasher, 'IsSharedAppliance', to_boolean(@is_shared_appliance)) unless @is_shared_appliance.nil?
      if not @water_heating_system_idref.nil?
        attached_water_heater = XMLHelper.add_element(dishwasher, 'AttachedToWaterHeatingSystem')
        XMLHelper.add_attribute(attached_water_heater, 'idref', @water_heating_system_idref)
      end
      XMLHelper.add_element(dishwasher, 'Location', @location) unless @location.nil?
      XMLHelper.add_element(dishwasher, 'RatedAnnualkWh', to_float(@rated_annual_kwh)) unless @rated_annual_kwh.nil?
      XMLHelper.add_element(dishwasher, 'EnergyFactor', to_float(@energy_factor)) unless @energy_factor.nil?
      XMLHelper.add_element(dishwasher, 'PlaceSettingCapacity', to_integer(@place_setting_capacity)) unless @place_setting_capacity.nil?
      XMLHelper.add_element(dishwasher, 'LabelElectricRate', to_float(@label_electric_rate)) unless @label_electric_rate.nil?
      XMLHelper.add_element(dishwasher, 'LabelGasRate', to_float(@label_gas_rate)) unless @label_gas_rate.nil?
      XMLHelper.add_element(dishwasher, 'LabelAnnualGasCost', to_float(@label_annual_gas_cost)) unless @label_annual_gas_cost.nil?
      XMLHelper.add_element(dishwasher, 'LabelUsage', to_float(@label_usage)) unless @label_usage.nil?
      HPXML::add_extension(parent: dishwasher,
                           extensions: { 'UsageMultiplier' => to_float_or_nil(@usage_multiplier) })
    end

    def from_oga(dishwasher)
      return if dishwasher.nil?

      @id = HPXML::get_id(dishwasher)
      @is_shared_appliance = to_boolean_or_nil(XMLHelper.get_value(dishwasher, 'IsSharedAppliance'))
      @location = XMLHelper.get_value(dishwasher, 'Location')
      @rated_annual_kwh = to_float_or_nil(XMLHelper.get_value(dishwasher, 'RatedAnnualkWh'))
      @energy_factor = to_float_or_nil(XMLHelper.get_value(dishwasher, 'EnergyFactor'))
      @place_setting_capacity = to_integer_or_nil(XMLHelper.get_value(dishwasher, 'PlaceSettingCapacity'))
      @label_electric_rate = to_float_or_nil(XMLHelper.get_value(dishwasher, 'LabelElectricRate'))
      @label_gas_rate = to_float_or_nil(XMLHelper.get_value(dishwasher, 'LabelGasRate'))
      @label_annual_gas_cost = to_float_or_nil(XMLHelper.get_value(dishwasher, 'LabelAnnualGasCost'))
      @label_usage = to_float_or_nil(XMLHelper.get_value(dishwasher, 'LabelUsage'))
      @usage_multiplier = to_float_or_nil(XMLHelper.get_value(dishwasher, 'extension/UsageMultiplier'))
      @water_heating_system_idref = HPXML::get_idref(XMLHelper.get_element(dishwasher, 'AttachedToWaterHeatingSystem'))
    end
  end

  class Refrigerators < BaseArrayElement
    def add(**kwargs)
      self << Refrigerator.new(@hpxml_object, **kwargs)
    end

    def from_oga(hpxml)
      return if hpxml.nil?

      XMLHelper.get_elements(hpxml, 'Building/BuildingDetails/Appliances/Refrigerator').each do |refrigerator|
        self << Refrigerator.new(@hpxml_object, refrigerator)
      end
    end
  end

  class Refrigerator < BaseElement
    ATTRS = [:id, :location, :rated_annual_kwh, :adjusted_annual_kwh, :usage_multiplier, :primary_indicator,
             :weekday_fractions, :weekend_fractions, :monthly_multipliers]
    attr_accessor(*ATTRS)

    def delete
      @hpxml_object.refrigerators.delete(self)
    end

    def check_for_errors
      errors = []

      if @hpxml_object.refrigerators.size > 1
        primary_indicator = false
        @hpxml_object.refrigerators.each do |refrigerator|
          next unless not refrigerator.primary_indicator.nil?
          fail 'More than one refrigerator designated as the primary.' if refrigerator.primary_indicator && primary_indicator

          primary_indicator = true if refrigerator.primary_indicator
        end
        fail 'Could not find a primary refrigerator.' if not primary_indicator
      end

      return errors
    end

    def to_oga(doc)
      return if nil?

      appliances = XMLHelper.create_elements_as_needed(doc, ['HPXML', 'Building', 'BuildingDetails', 'Appliances'])
      refrigerator = XMLHelper.add_element(appliances, 'Refrigerator')
      sys_id = XMLHelper.add_element(refrigerator, 'SystemIdentifier')
      XMLHelper.add_attribute(sys_id, 'id', @id)
      XMLHelper.add_element(refrigerator, 'Location', @location) unless @location.nil?
      XMLHelper.add_element(refrigerator, 'RatedAnnualkWh', to_float(@rated_annual_kwh)) unless @rated_annual_kwh.nil?
      XMLHelper.add_element(refrigerator, 'PrimaryIndicator', to_boolean(@primary_indicator)) unless @primary_indicator.nil?
      HPXML::add_extension(parent: refrigerator,
                           extensions: { 'AdjustedAnnualkWh' => to_float_or_nil(@adjusted_annual_kwh),
                                         'UsageMultiplier' => to_float_or_nil(@usage_multiplier),
                                         'WeekdayScheduleFractions' => @weekday_fractions,
                                         'WeekendScheduleFractions' => @weekend_fractions,
                                         'MonthlyScheduleMultipliers' => @monthly_multipliers })
    end

    def from_oga(refrigerator)
      return if refrigerator.nil?

      @id = HPXML::get_id(refrigerator)
      @location = XMLHelper.get_value(refrigerator, 'Location')
      @rated_annual_kwh = to_float_or_nil(XMLHelper.get_value(refrigerator, 'RatedAnnualkWh'))
      @primary_indicator = to_boolean_or_nil(XMLHelper.get_value(refrigerator, 'PrimaryIndicator'))
      @adjusted_annual_kwh = to_float_or_nil(XMLHelper.get_value(refrigerator, 'extension/AdjustedAnnualkWh'))
      @usage_multiplier = to_float_or_nil(XMLHelper.get_value(refrigerator, 'extension/UsageMultiplier'))
      @weekday_fractions = XMLHelper.get_value(refrigerator, 'extension/WeekdayScheduleFractions')
      @weekend_fractions = XMLHelper.get_value(refrigerator, 'extension/WeekendScheduleFractions')
      @monthly_multipliers = XMLHelper.get_value(refrigerator, 'extension/MonthlyScheduleMultipliers')
    end
  end

  class Freezers < BaseArrayElement
    def add(**kwargs)
      self << Freezer.new(@hpxml_object, **kwargs)
    end

    def from_oga(hpxml)
      return if hpxml.nil?

      XMLHelper.get_elements(hpxml, 'Building/BuildingDetails/Appliances/Freezer').each do |freezer|
        self << Freezer.new(@hpxml_object, freezer)
      end
    end
  end

  class Freezer < BaseElement
    ATTRS = [:id, :location, :rated_annual_kwh, :adjusted_annual_kwh, :usage_multiplier,
             :weekday_fractions, :weekend_fractions, :monthly_multipliers]
    attr_accessor(*ATTRS)

    def delete
      @hpxml_object.freezers.delete(self)
    end

    def check_for_errors
      errors = []
      return errors
    end

    def to_oga(doc)
      return if nil?

      appliances = XMLHelper.create_elements_as_needed(doc, ['HPXML', 'Building', 'BuildingDetails', 'Appliances'])
      freezer = XMLHelper.add_element(appliances, 'Freezer')
      sys_id = XMLHelper.add_element(freezer, 'SystemIdentifier')
      XMLHelper.add_attribute(sys_id, 'id', @id)
      XMLHelper.add_element(freezer, 'Location', @location) unless @location.nil?
      XMLHelper.add_element(freezer, 'RatedAnnualkWh', to_float(@rated_annual_kwh)) unless @rated_annual_kwh.nil?
      HPXML::add_extension(parent: freezer,
                           extensions: { 'AdjustedAnnualkWh' => to_float_or_nil(@adjusted_annual_kwh),
                                         'UsageMultiplier' => to_float_or_nil(@usage_multiplier),
                                         'WeekdayScheduleFractions' => @weekday_fractions,
                                         'WeekendScheduleFractions' => @weekend_fractions,
                                         'MonthlyScheduleMultipliers' => @monthly_multipliers })
    end

    def from_oga(freezer)
      return if freezer.nil?

      @id = HPXML::get_id(freezer)
      @location = XMLHelper.get_value(freezer, 'Location')
      @rated_annual_kwh = to_float_or_nil(XMLHelper.get_value(freezer, 'RatedAnnualkWh'))
      @adjusted_annual_kwh = to_float_or_nil(XMLHelper.get_value(freezer, 'extension/AdjustedAnnualkWh'))
      @usage_multiplier = to_float_or_nil(XMLHelper.get_value(freezer, 'extension/UsageMultiplier'))
      @weekday_fractions = XMLHelper.get_value(freezer, 'extension/WeekdayScheduleFractions')
      @weekend_fractions = XMLHelper.get_value(freezer, 'extension/WeekendScheduleFractions')
      @monthly_multipliers = XMLHelper.get_value(freezer, 'extension/MonthlyScheduleMultipliers')
    end
  end

  class Dehumidifiers < BaseArrayElement
    def add(**kwargs)
      self << Dehumidifier.new(@hpxml_object, **kwargs)
    end

    def from_oga(hpxml)
      return if hpxml.nil?

      XMLHelper.get_elements(hpxml, 'Building/BuildingDetails/Appliances/Dehumidifier').each do |dehumidifier|
        self << Dehumidifier.new(@hpxml_object, dehumidifier)
      end
    end
  end

  class Dehumidifier < BaseElement
    ATTRS = [:id, :capacity, :energy_factor, :integrated_energy_factor, :rh_setpoint, :fraction_served]
    attr_accessor(*ATTRS)

    def delete
      @hpxml_object.dehumidifiers.delete(self)
    end

    def check_for_errors
      errors = []
      return errors
    end

    def to_oga(doc)
      return if nil?

      appliances = XMLHelper.create_elements_as_needed(doc, ['HPXML', 'Building', 'BuildingDetails', 'Appliances'])
      dehumidifier = XMLHelper.add_element(appliances, 'Dehumidifier')
      sys_id = XMLHelper.add_element(dehumidifier, 'SystemIdentifier')
      XMLHelper.add_attribute(sys_id, 'id', @id)
      XMLHelper.add_element(dehumidifier, 'Capacity', to_float(@capacity)) unless @capacity.nil?
      XMLHelper.add_element(dehumidifier, 'EnergyFactor', to_float(@energy_factor)) unless @energy_factor.nil?
      XMLHelper.add_element(dehumidifier, 'IntegratedEnergyFactor', to_float(@integrated_energy_factor)) unless @integrated_energy_factor.nil?
      XMLHelper.add_element(dehumidifier, 'DehumidistatSetpoint', to_float(@rh_setpoint)) unless @rh_setpoint.nil?
      XMLHelper.add_element(dehumidifier, 'FractionDehumidificationLoadServed', to_float(@fraction_served)) unless @fraction_served.nil?
    end

    def from_oga(dehumidifier)
      return if dehumidifier.nil?

      @id = HPXML::get_id(dehumidifier)
      @capacity = to_float_or_nil(XMLHelper.get_value(dehumidifier, 'Capacity'))
      @energy_factor = to_float_or_nil(XMLHelper.get_value(dehumidifier, 'EnergyFactor'))
      @integrated_energy_factor = to_float_or_nil(XMLHelper.get_value(dehumidifier, 'IntegratedEnergyFactor'))
      @rh_setpoint = to_float_or_nil(XMLHelper.get_value(dehumidifier, 'DehumidistatSetpoint'))
      @fraction_served = to_float_or_nil(XMLHelper.get_value(dehumidifier, 'FractionDehumidificationLoadServed'))
    end
  end

  class CookingRanges < BaseArrayElement
    def add(**kwargs)
      self << CookingRange.new(@hpxml_object, **kwargs)
    end

    def from_oga(hpxml)
      return if hpxml.nil?

      XMLHelper.get_elements(hpxml, 'Building/BuildingDetails/Appliances/CookingRange').each do |cooking_range|
        self << CookingRange.new(@hpxml_object, cooking_range)
      end
    end
  end

  class CookingRange < BaseElement
    ATTRS = [:id, :location, :fuel_type, :is_induction, :usage_multiplier,
             :weekday_fractions, :weekend_fractions, :monthly_multipliers]
    attr_accessor(*ATTRS)

    def delete
      @hpxml_object.cooking_ranges.delete(self)
    end

    def check_for_errors
      errors = []
      return errors
    end

    def to_oga(doc)
      return if nil?

      appliances = XMLHelper.create_elements_as_needed(doc, ['HPXML', 'Building', 'BuildingDetails', 'Appliances'])
      cooking_range = XMLHelper.add_element(appliances, 'CookingRange')
      sys_id = XMLHelper.add_element(cooking_range, 'SystemIdentifier')
      XMLHelper.add_attribute(sys_id, 'id', @id)
      XMLHelper.add_element(cooking_range, 'Location', @location) unless @location.nil?
      XMLHelper.add_element(cooking_range, 'FuelType', @fuel_type) unless @fuel_type.nil?
      XMLHelper.add_element(cooking_range, 'IsInduction', to_boolean(@is_induction)) unless @is_induction.nil?
      HPXML::add_extension(parent: cooking_range,
                           extensions: { 'UsageMultiplier' => to_float_or_nil(@usage_multiplier),
                                         'WeekdayScheduleFractions' => @weekday_fractions,
                                         'WeekendScheduleFractions' => @weekend_fractions,
                                         'MonthlyScheduleMultipliers' => @monthly_multipliers })
    end

    def from_oga(cooking_range)
      return if cooking_range.nil?

      @id = HPXML::get_id(cooking_range)
      @location = XMLHelper.get_value(cooking_range, 'Location')
      @fuel_type = XMLHelper.get_value(cooking_range, 'FuelType')
      @is_induction = to_boolean_or_nil(XMLHelper.get_value(cooking_range, 'IsInduction'))
      @usage_multiplier = to_float_or_nil(XMLHelper.get_value(cooking_range, 'extension/UsageMultiplier'))
      @weekday_fractions = XMLHelper.get_value(cooking_range, 'extension/WeekdayScheduleFractions')
      @weekend_fractions = XMLHelper.get_value(cooking_range, 'extension/WeekendScheduleFractions')
      @monthly_multipliers = XMLHelper.get_value(cooking_range, 'extension/MonthlyScheduleMultipliers')
    end
  end

  class Ovens < BaseArrayElement
    def add(**kwargs)
      self << Oven.new(@hpxml_object, **kwargs)
    end

    def from_oga(hpxml)
      return if hpxml.nil?

      XMLHelper.get_elements(hpxml, 'Building/BuildingDetails/Appliances/Oven').each do |oven|
        self << Oven.new(@hpxml_object, oven)
      end
    end
  end

  class Oven < BaseElement
    ATTRS = [:id, :is_convection]
    attr_accessor(*ATTRS)

    def delete
      @hpxml_object.ovens.delete(self)
    end

    def check_for_errors
      errors = []
      return errors
    end

    def to_oga(doc)
      return if nil?

      appliances = XMLHelper.create_elements_as_needed(doc, ['HPXML', 'Building', 'BuildingDetails', 'Appliances'])
      oven = XMLHelper.add_element(appliances, 'Oven')
      sys_id = XMLHelper.add_element(oven, 'SystemIdentifier')
      XMLHelper.add_attribute(sys_id, 'id', @id)
      XMLHelper.add_element(oven, 'IsConvection', to_boolean(@is_convection)) unless @is_convection.nil?
    end

    def from_oga(oven)
      return if oven.nil?

      @id = HPXML::get_id(oven)
      @is_convection = to_boolean_or_nil(XMLHelper.get_value(oven, 'IsConvection'))
    end
  end

  class LightingGroups < BaseArrayElement
    def add(**kwargs)
      self << LightingGroup.new(@hpxml_object, **kwargs)
    end

    def from_oga(hpxml)
      return if hpxml.nil?

      XMLHelper.get_elements(hpxml, 'Building/BuildingDetails/Lighting/LightingGroup').each do |lighting_group|
        self << LightingGroup.new(@hpxml_object, lighting_group)
      end
    end
  end

  class LightingGroup < BaseElement
    ATTRS = [:id, :location, :fraction_of_units_in_location, :lighting_type]
    attr_accessor(*ATTRS)

    def delete
      @hpxml_object.lighting_groups.delete(self)
    end

    def check_for_errors
      errors = []
      return errors
    end

    def to_oga(doc)
      return if nil?

      lighting = XMLHelper.create_elements_as_needed(doc, ['HPXML', 'Building', 'BuildingDetails', 'Lighting'])
      lighting_group = XMLHelper.add_element(lighting, 'LightingGroup')
      sys_id = XMLHelper.add_element(lighting_group, 'SystemIdentifier')
      XMLHelper.add_attribute(sys_id, 'id', @id)
      XMLHelper.add_element(lighting_group, 'Location', @location) unless @location.nil?
      XMLHelper.add_element(lighting_group, 'FractionofUnitsInLocation', to_float(@fraction_of_units_in_location)) unless @fraction_of_units_in_location.nil?
      if not @lighting_type.nil?
        lighting_type = XMLHelper.add_element(lighting_group, 'LightingType')
        XMLHelper.add_element(lighting_type, @lighting_type)
      end
    end

    def from_oga(lighting_group)
      return if lighting_group.nil?

      @id = HPXML::get_id(lighting_group)
      @location = XMLHelper.get_value(lighting_group, 'Location')
      @fraction_of_units_in_location = to_float_or_nil(XMLHelper.get_value(lighting_group, 'FractionofUnitsInLocation'))
      @lighting_type = XMLHelper.get_child_name(lighting_group, 'LightingType')
    end
  end

  class Lighting < BaseElement
    ATTRS = [:interior_usage_multiplier, :garage_usage_multiplier, :exterior_usage_multiplier,
             :interior_weekday_fractions, :interior_weekend_fractions, :interior_monthly_multipliers,
             :garage_weekday_fractions, :garage_weekend_fractions, :garage_monthly_multipliers,
             :exterior_weekday_fractions, :exterior_weekend_fractions, :exterior_monthly_multipliers,
             :holiday_exists, :holiday_kwh_per_day, :holiday_period_begin_month, :holiday_period_begin_day_of_month,
             :holiday_period_end_month, :holiday_period_end_day_of_month, :holiday_weekday_fractions, :holiday_weekend_fractions]
    attr_accessor(*ATTRS)

    def check_for_errors
      errors = []
      return errors
    end

    def to_oga(doc)
      return if nil?

      lighting = XMLHelper.create_elements_as_needed(doc, ['HPXML', 'Building', 'BuildingDetails', 'Lighting'])
      HPXML::add_extension(parent: lighting,
                           extensions: { 'InteriorUsageMultiplier' => to_float_or_nil(@interior_usage_multiplier),
                                         'GarageUsageMultiplier' => to_float_or_nil(@garage_usage_multiplier),
                                         'ExteriorUsageMultiplier' => to_float_or_nil(@exterior_usage_multiplier),
                                         'InteriorWeekdayScheduleFractions' => @interior_weekday_fractions,
                                         'InteriorWeekendScheduleFractions' => @interior_weekend_fractions,
                                         'InteriorMonthlyScheduleMultipliers' => @interior_monthly_multipliers,
                                         'GarageWeekdayScheduleFractions' => @garage_weekday_fractions,
                                         'GarageWeekendScheduleFractions' => @garage_weekend_fractions,
                                         'GarageMonthlyScheduleMultipliers' => @garage_monthly_multipliers,
                                         'ExteriorWeekdayScheduleFractions' => @exterior_weekday_fractions,
                                         'ExteriorWeekendScheduleFractions' => @exterior_weekend_fractions,
                                         'ExteriorMonthlyScheduleMultipliers' => @exterior_monthly_multipliers })
      if @holiday_exists
        exterior_holiday_lighting = XMLHelper.create_elements_as_needed(doc, ['HPXML', 'Building', 'BuildingDetails', 'Lighting', 'extension', 'ExteriorHolidayLighting'])
        if not @holiday_kwh_per_day.nil?
          holiday_lighting_load = XMLHelper.add_element(exterior_holiday_lighting, 'Load')
          XMLHelper.add_element(holiday_lighting_load, 'Units', 'kWh/day')
          XMLHelper.add_element(holiday_lighting_load, 'Value', to_float(@holiday_kwh_per_day))
        end
        XMLHelper.add_element(exterior_holiday_lighting, 'PeriodBeginMonth', to_integer(@holiday_period_begin_month)) unless @holiday_period_begin_month.nil?
        XMLHelper.add_element(exterior_holiday_lighting, 'PeriodBeginDayOfMonth', to_integer(@holiday_period_begin_day_of_month)) unless @holiday_period_begin_day_of_month.nil?
        XMLHelper.add_element(exterior_holiday_lighting, 'PeriodEndMonth', to_integer(@holiday_period_end_month)) unless @holiday_period_end_month.nil?
        XMLHelper.add_element(exterior_holiday_lighting, 'PeriodEndDayOfMonth', to_integer(@holiday_period_end_day_of_month)) unless @holiday_period_end_day_of_month.nil?
        XMLHelper.add_element(exterior_holiday_lighting, 'WeekdayScheduleFractions', @holiday_weekday_fractions) unless @holiday_weekday_fractions.nil?
        XMLHelper.add_element(exterior_holiday_lighting, 'WeekendScheduleFractions', @holiday_weekend_fractions) unless @holiday_weekend_fractions.nil?
      end
    end

    def from_oga(hpxml)
      return if hpxml.nil?

      lighting = XMLHelper.get_element(hpxml, 'Building/BuildingDetails/Lighting')
      return if lighting.nil?

      @interior_usage_multiplier = to_float_or_nil(XMLHelper.get_value(lighting, 'extension/InteriorUsageMultiplier'))
      @garage_usage_multiplier = to_float_or_nil(XMLHelper.get_value(lighting, 'extension/GarageUsageMultiplier'))
      @exterior_usage_multiplier = to_float_or_nil(XMLHelper.get_value(lighting, 'extension/ExteriorUsageMultiplier'))
      @interior_weekday_fractions = XMLHelper.get_value(lighting, 'extension/InteriorWeekdayScheduleFractions')
      @interior_weekend_fractions = XMLHelper.get_value(lighting, 'extension/InteriorWeekendScheduleFractions')
      @interior_monthly_multipliers = XMLHelper.get_value(lighting, 'extension/InteriorMonthlyScheduleMultipliers')
      @garage_weekday_fractions = XMLHelper.get_value(lighting, 'extension/GarageWeekdayScheduleFractions')
      @garage_weekend_fractions = XMLHelper.get_value(lighting, 'extension/GarageWeekendScheduleFractions')
      @garage_monthly_multipliers = XMLHelper.get_value(lighting, 'extension/GarageMonthlyScheduleMultipliers')
      @exterior_weekday_fractions = XMLHelper.get_value(lighting, 'extension/ExteriorWeekdayScheduleFractions')
      @exterior_weekend_fractions = XMLHelper.get_value(lighting, 'extension/ExteriorWeekendScheduleFractions')
      @exterior_monthly_multipliers = XMLHelper.get_value(lighting, 'extension/ExteriorMonthlyScheduleMultipliers')
      if not XMLHelper.get_element(hpxml, 'Building/BuildingDetails/Lighting/extension/ExteriorHolidayLighting').nil?
        @holiday_exists = true
        @holiday_kwh_per_day = to_float_or_nil(XMLHelper.get_value(lighting, 'extension/ExteriorHolidayLighting/Load[Units="kWh/day"]/Value'))
        @holiday_period_begin_month = to_integer_or_nil(XMLHelper.get_value(lighting, 'extension/ExteriorHolidayLighting/PeriodBeginMonth'))
        @holiday_period_begin_day_of_month = to_integer_or_nil(XMLHelper.get_value(lighting, 'extension/ExteriorHolidayLighting/PeriodBeginDayOfMonth'))
        @holiday_period_end_month = to_integer_or_nil(XMLHelper.get_value(lighting, 'extension/ExteriorHolidayLighting/PeriodEndMonth'))
        @holiday_period_end_day_of_month = to_integer_or_nil(XMLHelper.get_value(lighting, 'extension/ExteriorHolidayLighting/PeriodEndDayOfMonth'))
        @holiday_weekday_fractions = XMLHelper.get_value(lighting, 'extension/ExteriorHolidayLighting/WeekdayScheduleFractions')
        @holiday_weekend_fractions = XMLHelper.get_value(lighting, 'extension/ExteriorHolidayLighting/WeekendScheduleFractions')
      else
        @holiday_exists = false
      end
    end
  end

  class CeilingFans < BaseArrayElement
    def add(**kwargs)
      self << CeilingFan.new(@hpxml_object, **kwargs)
    end

    def from_oga(hpxml)
      return if hpxml.nil?

      XMLHelper.get_elements(hpxml, 'Building/BuildingDetails/Lighting/CeilingFan').each do |ceiling_fan|
        self << CeilingFan.new(@hpxml_object, ceiling_fan)
      end
    end
  end

  class CeilingFan < BaseElement
    ATTRS = [:id, :efficiency, :quantity]
    attr_accessor(*ATTRS)

    def delete
      @hpxml_object.ceiling_fans.delete(self)
    end

    def check_for_errors
      errors = []
      return errors
    end

    def to_oga(doc)
      return if nil?

      lighting = XMLHelper.create_elements_as_needed(doc, ['HPXML', 'Building', 'BuildingDetails', 'Lighting'])
      ceiling_fan = XMLHelper.add_element(lighting, 'CeilingFan')
      sys_id = XMLHelper.add_element(ceiling_fan, 'SystemIdentifier')
      XMLHelper.add_attribute(sys_id, 'id', @id)
      if not @efficiency.nil?
        airflow = XMLHelper.add_element(ceiling_fan, 'Airflow')
        XMLHelper.add_element(airflow, 'FanSpeed', 'medium')
        XMLHelper.add_element(airflow, 'Efficiency', to_float(@efficiency))
      end
      XMLHelper.add_element(ceiling_fan, 'Quantity', to_integer(@quantity)) unless @quantity.nil?
    end

    def from_oga(ceiling_fan)
      @id = HPXML::get_id(ceiling_fan)
      @efficiency = to_float_or_nil(XMLHelper.get_value(ceiling_fan, "Airflow[FanSpeed='medium']/Efficiency"))
      @quantity = to_integer_or_nil(XMLHelper.get_value(ceiling_fan, 'Quantity'))
    end
  end

  class Pools < BaseArrayElement
    def add(**kwargs)
      self << Pool.new(@hpxml_object, **kwargs)
    end

    def from_oga(hpxml)
      return if hpxml.nil?

      XMLHelper.get_elements(hpxml, 'Building/BuildingDetails/Pools/Pool').each do |pool|
        self << Pool.new(@hpxml_object, pool)
      end
    end
  end

  class Pool < BaseElement
    ATTRS = [:id, :heater_id, :heater_type, :heater_load_units, :heater_load_value, :heater_usage_multiplier,
             :pump_id, :pump_kwh_per_year, :pump_usage_multiplier,
             :heater_weekday_fractions, :heater_weekend_fractions, :heater_monthly_multipliers,
             :pump_weekday_fractions, :pump_weekend_fractions, :pump_monthly_multipliers]
    attr_accessor(*ATTRS)

    def delete
      @hpxml_object.pools.delete(self)
    end

    def check_for_errors
      errors = []
      return errors
    end

    def to_oga(doc)
      return if nil?

      pools = XMLHelper.create_elements_as_needed(doc, ['HPXML', 'Building', 'BuildingDetails', 'Pools'])
      pool = XMLHelper.add_element(pools, 'Pool')
      sys_id = XMLHelper.add_element(pool, 'SystemIdentifier')
      XMLHelper.add_attribute(sys_id, 'id', @id)
      pumps = XMLHelper.add_element(pool, 'PoolPumps')
      pool_pump = XMLHelper.add_element(pumps, 'PoolPump')
      sys_id = XMLHelper.add_element(pool_pump, 'SystemIdentifier')
      if not @pump_id.nil?
        XMLHelper.add_attribute(sys_id, 'id', @pump_id)
      else
        XMLHelper.add_attribute(sys_id, 'id', @id + 'Pump')
      end
      if not @pump_kwh_per_year.nil?
        load = XMLHelper.add_element(pool_pump, 'Load')
        XMLHelper.add_element(load, 'Units', UnitsKwhPerYear)
        XMLHelper.add_element(load, 'Value', to_float(@pump_kwh_per_year))
        HPXML::add_extension(parent: pool_pump,
                             extensions: { 'UsageMultiplier' => to_float_or_nil(@pump_usage_multiplier),
                                           'WeekdayScheduleFractions' => @pump_weekday_fractions,
                                           'WeekendScheduleFractions' => @pump_weekend_fractions,
                                           'MonthlyScheduleMultipliers' => @pump_monthly_multipliers })
      end
      if not @heater_type.nil?
        heater = XMLHelper.add_element(pool, 'Heater')
        sys_id = XMLHelper.add_element(heater, 'SystemIdentifier')
        if not @heater_id.nil?
          XMLHelper.add_attribute(sys_id, 'id', @heater_id)
        else
          XMLHelper.add_attribute(sys_id, 'id', @id + 'Heater')
        end
        XMLHelper.add_element(heater, 'Type', @heater_type)
        if (not @heater_load_units.nil?) && (not @heater_load_value.nil?)
          load = XMLHelper.add_element(heater, 'Load')
          XMLHelper.add_element(load, 'Units', @heater_load_units)
          XMLHelper.add_element(load, 'Value', to_float(@heater_load_value))
        end
        HPXML::add_extension(parent: heater,
                             extensions: { 'UsageMultiplier' => to_float_or_nil(@heater_usage_multiplier),
                                           'WeekdayScheduleFractions' => @heater_weekday_fractions,
                                           'WeekendScheduleFractions' => @heater_weekend_fractions,
                                           'MonthlyScheduleMultipliers' => @heater_monthly_multipliers })
      end
    end

    def from_oga(pool)
      @id = HPXML::get_id(pool)
      pool_pump = XMLHelper.get_element(pool, 'PoolPumps/PoolPump')
      @pump_id = HPXML::get_id(pool_pump)
      @pump_kwh_per_year = to_float_or_nil(XMLHelper.get_value(pool_pump, "Load[Units='#{UnitsKwhPerYear}']/Value"))
      @pump_usage_multiplier = to_float_or_nil(XMLHelper.get_value(pool_pump, 'extension/UsageMultiplier'))
      @pump_weekday_fractions = XMLHelper.get_value(pool_pump, 'extension/WeekdayScheduleFractions')
      @pump_weekend_fractions = XMLHelper.get_value(pool_pump, 'extension/WeekendScheduleFractions')
      @pump_monthly_multipliers = XMLHelper.get_value(pool_pump, 'extension/MonthlyScheduleMultipliers')
      heater = XMLHelper.get_element(pool, 'Heater')
      if not heater.nil?
        @heater_id = HPXML::get_id(heater)
        @heater_type = XMLHelper.get_value(heater, 'Type')
        @heater_load_units = XMLHelper.get_value(heater, 'Load/Units')
        @heater_load_value = to_float_or_nil(XMLHelper.get_value(heater, 'Load/Value'))
        @heater_usage_multiplier = to_float_or_nil(XMLHelper.get_value(heater, 'extension/UsageMultiplier'))
        @heater_weekday_fractions = XMLHelper.get_value(heater, 'extension/WeekdayScheduleFractions')
        @heater_weekend_fractions = XMLHelper.get_value(heater, 'extension/WeekendScheduleFractions')
        @heater_monthly_multipliers = XMLHelper.get_value(heater, 'extension/MonthlyScheduleMultipliers')
      end
    end
  end

  class HotTubs < BaseArrayElement
    def add(**kwargs)
      self << HotTub.new(@hpxml_object, **kwargs)
    end

    def from_oga(hpxml)
      return if hpxml.nil?

      XMLHelper.get_elements(hpxml, 'Building/BuildingDetails/HotTubs/HotTub').each do |hot_tub|
        self << HotTub.new(@hpxml_object, hot_tub)
      end
    end
  end

  class HotTub < BaseElement
    ATTRS = [:id, :heater_id, :heater_type, :heater_load_units, :heater_load_value, :heater_usage_multiplier,
             :pump_id, :pump_kwh_per_year, :pump_usage_multiplier,
             :heater_weekday_fractions, :heater_weekend_fractions, :heater_monthly_multipliers,
             :pump_weekday_fractions, :pump_weekend_fractions, :pump_monthly_multipliers]
    attr_accessor(*ATTRS)

    def delete
      @hpxml_object.hot_tubs.delete(self)
    end

    def check_for_errors
      errors = []
      return errors
    end

    def to_oga(doc)
      return if nil?

      hot_tubs = XMLHelper.create_elements_as_needed(doc, ['HPXML', 'Building', 'BuildingDetails', 'HotTubs'])
      hot_tub = XMLHelper.add_element(hot_tubs, 'HotTub')
      sys_id = XMLHelper.add_element(hot_tub, 'SystemIdentifier')
      XMLHelper.add_attribute(sys_id, 'id', @id)
      pumps = XMLHelper.add_element(hot_tub, 'HotTubPumps')
      hot_tub_pump = XMLHelper.add_element(pumps, 'HotTubPump')
      sys_id = XMLHelper.add_element(hot_tub_pump, 'SystemIdentifier')
      if not @pump_id.nil?
        XMLHelper.add_attribute(sys_id, 'id', @pump_id)
      else
        XMLHelper.add_attribute(sys_id, 'id', @id + 'Pump')
      end
      if not @pump_kwh_per_year.nil?
        load = XMLHelper.add_element(hot_tub_pump, 'Load')
        XMLHelper.add_element(load, 'Units', UnitsKwhPerYear)
        XMLHelper.add_element(load, 'Value', to_float(@pump_kwh_per_year))
        HPXML::add_extension(parent: hot_tub_pump,
                             extensions: { 'UsageMultiplier' => to_float_or_nil(@pump_usage_multiplier),
                                           'WeekdayScheduleFractions' => @pump_weekday_fractions,
                                           'WeekendScheduleFractions' => @pump_weekend_fractions,
                                           'MonthlyScheduleMultipliers' => @pump_monthly_multipliers })
      end
      if not @heater_type.nil?
        heater = XMLHelper.add_element(hot_tub, 'Heater')
        sys_id = XMLHelper.add_element(heater, 'SystemIdentifier')
        if not @heater_id.nil?
          XMLHelper.add_attribute(sys_id, 'id', @heater_id)
        else
          XMLHelper.add_attribute(sys_id, 'id', @id + 'Heater')
        end
        XMLHelper.add_element(heater, 'Type', @heater_type)
        if (not @heater_load_units.nil?) && (not @heater_load_value.nil?)
          load = XMLHelper.add_element(heater, 'Load')
          XMLHelper.add_element(load, 'Units', @heater_load_units)
          XMLHelper.add_element(load, 'Value', to_float(@heater_load_value))
        end
        HPXML::add_extension(parent: heater,
                             extensions: { 'UsageMultiplier' => to_float_or_nil(@heater_usage_multiplier),
                                           'WeekdayScheduleFractions' => @heater_weekday_fractions,
                                           'WeekendScheduleFractions' => @heater_weekend_fractions,
                                           'MonthlyScheduleMultipliers' => @heater_monthly_multipliers })
      end
    end

    def from_oga(hot_tub)
      @id = HPXML::get_id(hot_tub)
      hot_tub_pump = XMLHelper.get_element(hot_tub, 'HotTubPumps/HotTubPump')
      @pump_id = HPXML::get_id(hot_tub_pump)
      @pump_kwh_per_year = to_float_or_nil(XMLHelper.get_value(hot_tub_pump, "Load[Units='#{UnitsKwhPerYear}']/Value"))
      @pump_usage_multiplier = to_float_or_nil(XMLHelper.get_value(hot_tub_pump, 'extension/UsageMultiplier'))
      @pump_weekday_fractions = XMLHelper.get_value(hot_tub_pump, 'extension/WeekdayScheduleFractions')
      @pump_weekend_fractions = XMLHelper.get_value(hot_tub_pump, 'extension/WeekendScheduleFractions')
      @pump_monthly_multipliers = XMLHelper.get_value(hot_tub_pump, 'extension/MonthlyScheduleMultipliers')
      heater = XMLHelper.get_element(hot_tub, 'Heater')
      if not heater.nil?
        @heater_id = HPXML::get_id(heater)
        @heater_type = XMLHelper.get_value(heater, 'Type')
        @heater_load_units = XMLHelper.get_value(heater, 'Load/Units')
        @heater_load_value = to_float_or_nil(XMLHelper.get_value(heater, 'Load/Value'))
        @heater_usage_multiplier = to_float_or_nil(XMLHelper.get_value(heater, 'extension/UsageMultiplier'))
        @heater_weekday_fractions = XMLHelper.get_value(heater, 'extension/WeekdayScheduleFractions')
        @heater_weekend_fractions = XMLHelper.get_value(heater, 'extension/WeekendScheduleFractions')
        @heater_monthly_multipliers = XMLHelper.get_value(heater, 'extension/MonthlyScheduleMultipliers')
      end
    end
  end

  class PlugLoads < BaseArrayElement
    def add(**kwargs)
      self << PlugLoad.new(@hpxml_object, **kwargs)
    end

    def from_oga(hpxml)
      return if hpxml.nil?

      XMLHelper.get_elements(hpxml, 'Building/BuildingDetails/MiscLoads/PlugLoad').each do |plug_load|
        self << PlugLoad.new(@hpxml_object, plug_load)
      end
    end
  end

  class PlugLoad < BaseElement
    ATTRS = [:id, :plug_load_type, :kWh_per_year, :frac_sensible, :frac_latent, :usage_multiplier,
             :weekday_fractions, :weekend_fractions, :monthly_multipliers, :location]
    attr_accessor(*ATTRS)

    def delete
      @hpxml_object.plug_loads.delete(self)
    end

    def check_for_errors
      errors = []
      return errors
    end

    def to_oga(doc)
      return if nil?

      misc_loads = XMLHelper.create_elements_as_needed(doc, ['HPXML', 'Building', 'BuildingDetails', 'MiscLoads'])
      plug_load = XMLHelper.add_element(misc_loads, 'PlugLoad')
      sys_id = XMLHelper.add_element(plug_load, 'SystemIdentifier')
      XMLHelper.add_attribute(sys_id, 'id', @id)
      XMLHelper.add_element(plug_load, 'PlugLoadType', @plug_load_type) unless @plug_load_type.nil?
      XMLHelper.add_element(plug_load, 'Location', @location) unless @location.nil?
      if not @kWh_per_year.nil?
        load = XMLHelper.add_element(plug_load, 'Load')
        XMLHelper.add_element(load, 'Units', UnitsKwhPerYear)
        XMLHelper.add_element(load, 'Value', to_float(@kWh_per_year))
      end
      HPXML::add_extension(parent: plug_load,
                           extensions: { 'FracSensible' => to_float_or_nil(@frac_sensible),
                                         'FracLatent' => to_float_or_nil(@frac_latent),
                                         'UsageMultiplier' => to_float_or_nil(@usage_multiplier),
                                         'WeekdayScheduleFractions' => @weekday_fractions,
                                         'WeekendScheduleFractions' => @weekend_fractions,
                                         'MonthlyScheduleMultipliers' => @monthly_multipliers })
    end

    def from_oga(plug_load)
      @id = HPXML::get_id(plug_load)
      @plug_load_type = XMLHelper.get_value(plug_load, 'PlugLoadType')
      @location = XMLHelper.get_value(plug_load, 'Location')
      @kWh_per_year = to_float_or_nil(XMLHelper.get_value(plug_load, "Load[Units='#{UnitsKwhPerYear}']/Value"))
      @frac_sensible = to_float_or_nil(XMLHelper.get_value(plug_load, 'extension/FracSensible'))
      @frac_latent = to_float_or_nil(XMLHelper.get_value(plug_load, 'extension/FracLatent'))
      @usage_multiplier = to_float_or_nil(XMLHelper.get_value(plug_load, 'extension/UsageMultiplier'))
      @weekday_fractions = XMLHelper.get_value(plug_load, 'extension/WeekdayScheduleFractions')
      @weekend_fractions = XMLHelper.get_value(plug_load, 'extension/WeekendScheduleFractions')
      @monthly_multipliers = XMLHelper.get_value(plug_load, 'extension/MonthlyScheduleMultipliers')
    end
  end

  class FuelLoads < BaseArrayElement
    def add(**kwargs)
      self << FuelLoad.new(@hpxml_object, **kwargs)
    end

    def from_oga(hpxml)
      return if hpxml.nil?

      XMLHelper.get_elements(hpxml, 'Building/BuildingDetails/MiscLoads/FuelLoad').each do |fuel_load|
        self << FuelLoad.new(@hpxml_object, fuel_load)
      end
    end
  end

  class FuelLoad < BaseElement
    ATTRS = [:id, :fuel_load_type, :fuel_type, :therm_per_year, :frac_sensible, :frac_latent, :usage_multiplier,
             :weekday_fractions, :weekend_fractions, :monthly_multipliers, :location]
    attr_accessor(*ATTRS)

    def delete
      @hpxml_object.fuel_loads.delete(self)
    end

    def check_for_errors
      errors = []
      return errors
    end

    def to_oga(doc)
      return if nil?

      misc_loads = XMLHelper.create_elements_as_needed(doc, ['HPXML', 'Building', 'BuildingDetails', 'MiscLoads'])
      fuel_load = XMLHelper.add_element(misc_loads, 'FuelLoad')
      sys_id = XMLHelper.add_element(fuel_load, 'SystemIdentifier')
      XMLHelper.add_attribute(sys_id, 'id', @id)
      XMLHelper.add_element(fuel_load, 'FuelLoadType', @fuel_load_type) unless @fuel_load_type.nil?
      XMLHelper.add_element(fuel_load, 'Location', @location) unless @location.nil?
      if not @therm_per_year.nil?
        load = XMLHelper.add_element(fuel_load, 'Load')
        XMLHelper.add_element(load, 'Units', UnitsThermPerYear)
        XMLHelper.add_element(load, 'Value', to_float(@therm_per_year))
      end
      XMLHelper.add_element(fuel_load, 'FuelType', @fuel_type) unless @fuel_type.nil?
      HPXML::add_extension(parent: fuel_load,
                           extensions: { 'FracSensible' => to_float_or_nil(@frac_sensible),
                                         'FracLatent' => to_float_or_nil(@frac_latent),
                                         'UsageMultiplier' => to_float_or_nil(@usage_multiplier),
                                         'WeekdayScheduleFractions' => @weekday_fractions,
                                         'WeekendScheduleFractions' => @weekend_fractions,
                                         'MonthlyScheduleMultipliers' => @monthly_multipliers })
    end

    def from_oga(fuel_load)
      @id = HPXML::get_id(fuel_load)
      @fuel_load_type = XMLHelper.get_value(fuel_load, 'FuelLoadType')
      @location = XMLHelper.get_value(fuel_load, 'Location')
      @therm_per_year = to_float_or_nil(XMLHelper.get_value(fuel_load, "Load[Units='#{UnitsThermPerYear}']/Value"))
      @fuel_type = XMLHelper.get_value(fuel_load, 'FuelType')
      @frac_sensible = to_float_or_nil(XMLHelper.get_value(fuel_load, 'extension/FracSensible'))
      @frac_latent = to_float_or_nil(XMLHelper.get_value(fuel_load, 'extension/FracLatent'))
      @usage_multiplier = to_float_or_nil(XMLHelper.get_value(fuel_load, 'extension/UsageMultiplier'))
      @weekday_fractions = XMLHelper.get_value(fuel_load, 'extension/WeekdayScheduleFractions')
      @weekend_fractions = XMLHelper.get_value(fuel_load, 'extension/WeekendScheduleFractions')
      @monthly_multipliers = XMLHelper.get_value(fuel_load, 'extension/MonthlyScheduleMultipliers')
    end
  end

  def _create_oga_document()
    doc = XMLHelper.create_doc(version = '1.0', encoding = 'UTF-8')
    hpxml = XMLHelper.add_element(doc, 'HPXML')
    XMLHelper.add_attribute(hpxml, 'xmlns', 'http://hpxmlonline.com/2019/10')
    XMLHelper.add_attribute(hpxml, 'xmlns:xsi', 'http://www.w3.org/2001/XMLSchema-instance')
    XMLHelper.add_attribute(hpxml, 'xsi:schemaLocation', 'http://hpxmlonline.com/2019/10')
    XMLHelper.add_attribute(hpxml, 'schemaVersion', '3.0')
    return doc
  end

  def collapse_enclosure_surfaces()
    # Collapses like surfaces into a single surface with, e.g., aggregate surface area.
    # This can significantly speed up performance for HPXML files with lots of individual
    # surfaces (e.g., windows).

    surf_types = { roofs: @roofs,
                   walls: @walls,
                   rim_joists: @rim_joists,
                   foundation_walls: @foundation_walls,
                   frame_floors: @frame_floors,
                   slabs: @slabs,
                   windows: @windows,
                   skylights: @skylights,
                   doors: @doors }

    attrs_to_ignore = [:id,
                       :insulation_id,
                       :perimeter_insulation_id,
                       :under_slab_insulation_id,
                       :area,
                       :exposed_perimeter]

    # Look for pairs of surfaces that can be collapsed
    surf_types.each do |surf_type, surfaces|
      for i in 0..surfaces.size - 1
        surf = surfaces[i]
        next if surf.nil?

        for j in (surfaces.size - 1).downto(i + 1)
          surf2 = surfaces[j]
          next if surf2.nil?

          match = true
          surf.class::ATTRS.each do |attribute|
            next if attrs_to_ignore.include? attribute
            next if (surf_type == :foundation_walls) && (attribute == :azimuth) # Azimuth of foundation walls is irrelevant
            next if surf.send(attribute) == surf2.send(attribute)

            match = false
          end
          next unless match

          # Update values
          if (not surf.area.nil?) && (not surf2.area.nil?)
            surf.area += surf2.area
          end
          if (surf_type == :slabs) && (not surf.exposed_perimeter.nil?) && (not surf2.exposed_perimeter.nil?)
            surf.exposed_perimeter += surf2.exposed_perimeter
          end

          # Update subsurface idrefs as appropriate
          (@windows + @doors).each do |subsurf|
            next unless subsurf.wall_idref == surf2.id

            subsurf.wall_idref = surf.id
          end
          @skylights.each do |subsurf|
            next unless subsurf.roof_idref == surf2.id

            subsurf.roof_idref = surf.id
          end

          # Remove old surface
          surfaces[j].delete
        end
      end
    end
  end

  def delete_partition_surfaces()
    (@rim_joists + @walls + @foundation_walls + @frame_floors).reverse_each do |surface|
      next if surface.interior_adjacent_to.nil? || surface.exterior_adjacent_to.nil?

      if surface.interior_adjacent_to == surface.exterior_adjacent_to
        surface.delete
      elsif [surface.interior_adjacent_to, surface.exterior_adjacent_to].sort == [HPXML::LocationLivingSpace, HPXML::LocationBasementConditioned].sort
        surface.delete
      end
    end
  end

  def delete_tiny_surfaces()
    (@rim_joists + @walls + @foundation_walls + @frame_floors + @roofs + @windows + @skylights + @doors + @slabs).reverse_each do |surface|
      next if surface.area.nil? || (surface.area > 0.1)

      surface.delete
    end
  end

  def delete_adiabatic_subsurfaces()
    @doors.reverse_each do |door|
      next if door.wall.exterior_adjacent_to != HPXML::LocationOtherHousingUnit

      door.delete
    end
    @windows.reverse_each do |window|
      next if window.wall.exterior_adjacent_to != HPXML::LocationOtherHousingUnit

      window.delete
    end
  end

  def check_for_errors()
    errors = []

    # ------------------------------- #
    # Check for errors across objects #
    # ------------------------------- #

    # Check for globally unique SystemIdentifier IDs
    sys_ids = {}
    self.class::HPXML_ATTRS.each do |attribute|
      hpxml_obj = send(attribute)
      next unless hpxml_obj.is_a? HPXML::BaseArrayElement

      hpxml_obj.each do |obj|
        next unless obj.respond_to? :id

        sys_ids[obj.id] = 0 if sys_ids[obj.id].nil?
        sys_ids[obj.id] += 1
      end
    end
    sys_ids.each do |sys_id, cnt|
      errors << "Duplicate SystemIdentifier IDs detected for '#{sys_id}'." if cnt > 1
    end

    # Check sum of HVAC FractionCoolLoadServeds <= 1
    if total_fraction_cool_load_served > 1.01 # Use 1.01 in case of rounding
      errors << "Expected FractionCoolLoadServed to sum to <= 1, but calculated sum is #{total_fraction_cool_load_served.round(2)}."
    end

    # Check sum of HVAC FractionHeatLoadServeds <= 1
    if total_fraction_heat_load_served > 1.01 # Use 1.01 in case of rounding
      errors << "Expected FractionHeatLoadServed to sum to <= 1, but calculated sum is #{total_fraction_heat_load_served.round(2)}."
    end

    # Check sum of HVAC FractionDHWLoadServed == 1
    frac_dhw_load = @water_heating_systems.map { |dhw| dhw.fraction_dhw_load_served.to_f }.sum(0.0)
    if (frac_dhw_load > 0) && ((frac_dhw_load < 0.99) || (frac_dhw_load > 1.01)) # Use 0.99/1.01 in case of rounding
      errors << "Expected FractionDHWLoadServed to sum to 1, but calculated sum is #{frac_dhw_load.round(2)}."
    end

    # Check sum of lighting fractions in a location <= 1
    ltg_fracs = {}
    @lighting_groups.each do |lighting_group|
      next if lighting_group.location.nil? || lighting_group.fraction_of_units_in_location.nil?

      ltg_fracs[lighting_group.location] = 0 if ltg_fracs[lighting_group.location].nil?
      ltg_fracs[lighting_group.location] += lighting_group.fraction_of_units_in_location
    end
    ltg_fracs.each do |location, sum|
      next if sum <= 1

      fail "Sum of fractions of #{location} lighting (#{sum}) is greater than 1."
    end

    # Check for HVAC systems referenced by multiple water heating systems
    (@heating_systems + @cooling_systems + @heat_pumps).each do |hvac_system|
      num_attached = 0
      @water_heating_systems.each do |water_heating_system|
        next if water_heating_system.related_hvac_idref.nil?
        next unless hvac_system.id == water_heating_system.related_hvac_idref

        num_attached += 1
      end
      next if num_attached <= 1

      errors << "RelatedHVACSystem '#{hvac_system.id}' is attached to multiple water heating systems."
    end

    # Check for the sum of CFA served by distribution systems <= CFA
    air_distributions = @hvac_distributions.select { |dist| dist if dist.distribution_system_type == HPXML::HVACDistributionTypeAir }
    heating_dist = []
    cooling_dist = []
    air_distributions.each do |dist|
      heating_systems = dist.hvac_systems.select { |sys| sys if (sys.respond_to? :fraction_heat_load_served) && (sys.fraction_heat_load_served > 0) }
      cooling_systems = dist.hvac_systems.select { |sys| sys if (sys.respond_to? :fraction_cool_load_served) && (sys.fraction_cool_load_served > 0) }
      if heating_systems.size > 0
        heating_dist << dist
      end
      if cooling_systems.size > 0
        cooling_dist << dist
      end
    end
    heating_total_dist_cfa_served = heating_dist.map { |htg_dist| htg_dist.conditioned_floor_area_served.to_f }.sum(0.0)
    cooling_total_dist_cfa_served = cooling_dist.map { |clg_dist| clg_dist.conditioned_floor_area_served.to_f }.sum(0.0)
    if (heating_total_dist_cfa_served > @building_construction.conditioned_floor_area.to_f)
      errors << 'The total conditioned floor area served by the HVAC distribution system(s) for heating is larger than the conditioned floor area of the building.'
    end
    if (cooling_total_dist_cfa_served > @building_construction.conditioned_floor_area.to_f)
      errors << 'The total conditioned floor area served by the HVAC distribution system(s) for cooling is larger than the conditioned floor area of the building.'
    end

    # Check for objects referencing SFA/MF spaces where the building type is not SFA/MF
    if [ResidentialTypeSFD, ResidentialTypeManufactured].include? @building_construction.residential_facility_type
      mf_spaces = [LocationOtherHeatedSpace, LocationOtherHousingUnit, LocationOtherMultifamilyBufferSpace, LocationOtherNonFreezingSpace]
      (@roofs + @rim_joists + @walls + @foundation_walls + @frame_floors + @slabs).each do |surface|
        if mf_spaces.include? surface.interior_adjacent_to
          errors << "The building is of type '#{@building_construction.residential_facility_type}' but the surface '#{surface.id}' is adjacent to Attached/Multifamily space '#{surface.interior_adjacent_to}'."
        end
        if mf_spaces.include? surface.exterior_adjacent_to
          errors << "The building is of type '#{@building_construction.residential_facility_type}' but the surface '#{surface.id}' is adjacent to Attached/Multifamily space '#{surface.exterior_adjacent_to}'."
        end
      end
      (@water_heating_systems + @clothes_washers + @clothes_dryers + @dishwashers + @refrigerators + @cooking_ranges).each do |object|
        if mf_spaces.include? object.location
          errors << "The building is of type '#{@building_construction.residential_facility_type}' but the object '#{object.id}' is located in Attached/Multifamily space '#{object.location}'."
        end
      end
      @hvac_distributions.each do |hvac_distribution|
        hvac_distribution.ducts.each do |duct|
          if mf_spaces.include? duct.duct_location
            errors << "The building is of type '#{@building_construction.residential_facility_type}' but the HVAC distribution '#{hvac_distribution.id}' has a duct located in Attached/Multifamily space '#{duct.duct_location}'."
          end
        end
      end
    end

    # ------------------------------- #
    # Check for errors within objects #
    # ------------------------------- #

    # Ask objects to check for errors
    self.class::HPXML_ATTRS.each do |attribute|
      hpxml_obj = send(attribute)
      if not hpxml_obj.respond_to? :check_for_errors
        fail "Need to add 'check_for_errors' method to #{hpxml_obj.class} class."
      end

      errors += hpxml_obj.check_for_errors
    end

    return errors
  end

  def self.is_thermal_boundary(surface)
    # Returns true if the surface is between conditioned space and outside/ground/unconditioned space.
    # Note: Insulated foundation walls of, e.g., unconditioned spaces return false.
    def self.is_adjacent_to_conditioned(adjacent_to)
      if [HPXML::LocationLivingSpace,
          HPXML::LocationBasementConditioned,
          HPXML::LocationOtherHousingUnit,
          HPXML::LocationOtherHeatedSpace].include? adjacent_to
        return true
      else
        return false
      end
    end

    interior_conditioned = is_adjacent_to_conditioned(surface.interior_adjacent_to)
    exterior_conditioned = is_adjacent_to_conditioned(surface.exterior_adjacent_to)
    return (interior_conditioned != exterior_conditioned)
  end

  def self.get_id(parent, element_name = 'SystemIdentifier')
    return XMLHelper.get_attribute_value(XMLHelper.get_element(parent, element_name), 'id')
  end

  def self.get_idref(element)
    return XMLHelper.get_attribute_value(element, 'idref')
  end

  def self.add_extension(parent:,
                         extensions: {})
    extension = nil
    if not extensions.empty?
      extensions.each do |name, value|
        next if value.nil?

        extension = XMLHelper.get_element(parent, 'extension')
        if extension.nil?
          extension = XMLHelper.add_element(parent, 'extension')
        end
        XMLHelper.add_element(extension, "#{name}", value) unless value.nil?
      end
    end

    return extension
  end
end

def to_float(value)
  begin
    return Float(value)
  rescue
    fail "Cannot convert '#{value}' to float."
  end
end

def to_integer(value)
  begin
    value = Float(value)
  rescue
    fail "Cannot convert '#{value}' to integer."
  end
  if value % 1 == 0
    return Integer(value)
  else
    fail "Cannot convert '#{value}' to integer."
  end
end

def to_boolean(value)
  if value.is_a? TrueClass
    return true
  elsif value.is_a? FalseClass
    return false
  elsif (value.downcase.to_s == 'true') || (value == '1') || (value == 1)
    return true
  elsif (value.downcase.to_s == 'false') || (value == '0') || (value == 0)
    return false
  end

  fail "Cannot convert '#{value}' to boolean."
end

def to_float_or_nil(value)
  return if value.nil?

  return to_float(value)
end

def to_integer_or_nil(value)
  return if value.nil?

  return to_integer(value)
end

def to_boolean_or_nil(value)
  return if value.nil?

  return to_boolean(value)
end<|MERGE_RESOLUTION|>--- conflicted
+++ resolved
@@ -1382,19 +1382,12 @@
   end
 
   class Roof < BaseElement
-<<<<<<< HEAD
     ATTRS = [:id, :quick_fill, :interior_adjacent_to, :area, :azimuth, :roof_type,
              :ufactor, :roof_color, :solar_absorptance, :emittance, :pitch, :radiant_barrier,
              :insulation_id, :insulation_assembly_r_value,
              :insulation_cavity_r_value, :insulation_cavity_thickness, :insulation_continuous_r_value,
              :insulation_cavity_material, :insulation_continuous_material,
-             :rafters_size, :insulation_grade, :framing_factor, :inside_drywall_thickness, :osb_thickness]
-=======
-    ATTRS = [:id, :interior_adjacent_to, :area, :azimuth, :roof_type,
-             :roof_color, :solar_absorptance, :emittance, :pitch, :radiant_barrier,
-             :insulation_id, :insulation_assembly_r_value, :insulation_cavity_r_value,
-             :insulation_continuous_r_value, :radiant_barrier_grade]
->>>>>>> bcc00035
+             :rafters_size, :insulation_grade, :framing_factor, :inside_drywall_thickness, :osb_thickness, :radiant_barrier_grade]
     attr_accessor(*ATTRS)
 
     def skylights
@@ -1960,7 +1953,7 @@
         @framing_factor = to_float_or_nil(XMLHelper.get_value(wall, 'Studs/FramingFactor'))
         @osb_thickness = to_float_or_nil(XMLHelper.get_value(wall, 'extension/OrientedStrandBoard/Thickness'))
         @steel_frame_correction_factor = to_float_or_nil(XMLHelper.get_value(wall, 'WallType/SteelFrame/extension/CorrectionFactor'))
-        @double_stud_is_staggered = to_bool_or_nil(XMLHelper.get_value(wall, 'WallType/DoubleWoodStud/Staggered'))
+        @double_stud_is_staggered = to_boolean_or_nil(XMLHelper.get_value(wall, 'WallType/DoubleWoodStud/Staggered'))
         @double_stud_gap_depth = to_float_or_nil(XMLHelper.get_value(wall, 'WallType/DoubleWoodStud/extension/GapDepth'))
         @cmu_thickness = to_float_or_nil(XMLHelper.get_value(wall, 'WallType/ConcreteMasonryUnit/extension/Thickness'))
         @cmu_conductivity = to_float_or_nil(XMLHelper.get_value(wall, 'WallType/ConcreteMasonryUnit/extension/Conductivity'))
@@ -3515,6 +3508,7 @@
       if [MechVentTypeSupply, MechVentTypeCFIS, MechVentTypeBalanced, MechVentTypeERV, MechVentTypeHRV].include? @fan_type
         return true
       end
+
       return false
     end
 
@@ -3522,6 +3516,7 @@
       if [MechVentTypeExhaust, MechVentTypeBalanced, MechVentTypeERV, MechVentTypeHRV].include? @fan_type
         return true
       end
+
       return false
     end
 
@@ -3529,6 +3524,7 @@
       if includes_supply_air? && includes_exhaust_air?
         return true
       end
+
       return false
     end
 
