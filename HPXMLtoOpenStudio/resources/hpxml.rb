# frozen_string_literal: true

require 'ostruct'

'''
Example Usage:

-----------------
Reading from file
-----------------

hpxml = HPXML.new(hpxml_path: ...)

# Singleton elements
puts hpxml.building_construction.number_of_bedrooms

# Array elements
hpxml.walls.each do |wall|
  wall.windows.each do |window|
    puts window.area
  end
end

---------------------
Creating from scratch
---------------------

hpxml = HPXML.new()

# Singleton elements
hpxml.building_construction.number_of_bedrooms = 3
hpxml.building_construction.conditioned_floor_area = 2400

# Array elements
hpxml.walls.clear
hpxml.walls.add(id: "WallNorth", area: 500)
hpxml.walls.add(id: "WallSouth", area: 500)
hpxml.walls.add
hpxml.walls[-1].id = "WallEastWest"
hpxml.walls[-1].area = 1000

# Write file
XMLHelper.write_file(hpxml.to_oga, "out.xml")

'''

# FUTURE: Remove all idref attributes, make object attributes instead
#         E.g., in class Window, :wall_idref => :wall

class HPXML < Object
  HPXML_ATTRS = [:header, :site, :neighbor_buildings, :building_occupancy, :building_construction,
                 :climate_and_risk_zones, :air_infiltration_measurements, :attics, :foundations,
                 :roofs, :rim_joists, :walls, :foundation_walls, :floors, :slabs, :windows,
                 :skylights, :doors, :partition_wall_mass, :furniture_mass, :heating_systems,
                 :cooling_systems, :heat_pumps, :hvac_plant, :hvac_controls, :hvac_distributions,
                 :ventilation_fans, :water_heating_systems, :hot_water_distributions, :water_fixtures,
                 :water_heating, :solar_thermal_systems, :pv_systems, :inverters, :generators,
                 :batteries, :clothes_washers, :clothes_dryers, :dishwashers, :refrigerators,
                 :freezers, :dehumidifiers, :cooking_ranges, :ovens, :lighting_groups, :lighting,
                 :ceiling_fans, :pools, :hot_tubs, :plug_loads, :fuel_loads]
  attr_reader(*HPXML_ATTRS, :doc, :errors, :warnings, :hpxml_path)

  NameSpace = 'http://hpxmlonline.com/2019/10'

  # Constants
  # FUTURE: Move some of these to within child classes (e.g., HPXML::Attic class)
  AirTypeFanCoil = 'fan coil'
  AirTypeGravity = 'gravity'
  AirTypeHighVelocity = 'high velocity'
  AirTypeRegularVelocity = 'regular velocity'
  AtticTypeBelowApartment = 'BelowApartment'
  AtticTypeCathedral = 'CathedralCeiling'
  AtticTypeConditioned = 'ConditionedAttic'
  AtticTypeFlatRoof = 'FlatRoof'
  AtticTypeUnvented = 'UnventedAttic'
  AtticTypeVented = 'VentedAttic'
  AtticWallTypeGable = 'gable'
  AtticWallTypeKneeWall = 'knee wall'
  BatteryTypeLithiumIon = 'Li-ion'
  BatteryLifetimeModelNone = 'None'
  BatteryLifetimeModelKandlerSmith = 'KandlerSmith'
  BuildingAmerica = 'BuildingAmerica'
  CertificationEnergyStar = 'Energy Star'
  ClothesDryerControlTypeMoisture = 'moisture'
  ClothesDryerControlTypeTimer = 'timer'
  CFISModeAirHandler = 'air handler fan'
  CFISModeNone = 'none'
  CFISModeSupplementalFan = 'supplemental fan'
  ColorDark = 'dark'
  ColorLight = 'light'
  ColorMedium = 'medium'
  ColorMediumDark = 'medium dark'
  ColorReflective = 'reflective'
  DehumidifierTypePortable = 'portable'
  DehumidifierTypeWholeHome = 'whole-home'
  DHWRecirControlTypeManual = 'manual demand control'
  DHWRecirControlTypeNone = 'no control'
  DHWRecirControlTypeSensor = 'presence sensor demand control'
  DHWRecirControlTypeTemperature = 'temperature'
  DHWRecirControlTypeTimer = 'timer'
  DHWDistTypeRecirc = 'Recirculation'
  DHWDistTypeStandard = 'Standard'
  DuctInsulationMaterialUnknown = 'Unknown'
  DuctInsulationMaterialNone = 'None'
  DuctLeakageTotal = 'total'
  DuctLeakageToOutside = 'to outside'
  DuctTypeReturn = 'return'
  DuctTypeSupply = 'supply'
  DWHRFacilitiesConnectedAll = 'all'
  DWHRFacilitiesConnectedOne = 'one'
  ExteriorShadingTypeSolarScreens = 'solar screens'
  FoundationTypeAboveApartment = 'AboveApartment'
  FoundationTypeAmbient = 'Ambient'
  FoundationTypeBasementConditioned = 'ConditionedBasement'
  FoundationTypeBasementUnconditioned = 'UnconditionedBasement'
  FoundationTypeCrawlspaceConditioned = 'ConditionedCrawlspace'
  FoundationTypeCrawlspaceUnvented = 'UnventedCrawlspace'
  FoundationTypeCrawlspaceVented = 'VentedCrawlspace'
  FoundationTypeSlab = 'SlabOnGrade'
  FoundationWallTypeConcreteBlock = 'concrete block'
  FoundationWallTypeConcreteBlockFoamCore = 'concrete block foam core'
  FoundationWallTypeConcreteBlockPerliteCore = 'concrete block perlite core'
  FoundationWallTypeConcreteBlockSolidCore = 'concrete block solid core'
  FoundationWallTypeConcreteBlockVermiculiteCore = 'concrete block vermiculite core'
  FoundationWallTypeDoubleBrick = 'double brick'
  FoundationWallTypeSolidConcrete = 'solid concrete'
  FoundationWallTypeWood = 'wood'
  FloorOrCeilingCeiling = 'ceiling'
  FloorOrCeilingFloor = 'floor'
  FloorTypeWoodFrame = 'WoodFrame'
  FloorTypeSIP = 'StructuralInsulatedPanel'
  FloorTypeSteelFrame = 'SteelFrame'
  FloorTypeConcrete = 'SolidConcrete'
  FuelLoadTypeGrill = 'grill'
  FuelLoadTypeLighting = 'lighting'
  FuelLoadTypeFireplace = 'fireplace'
  FuelTypeCoal = 'coal'
  FuelTypeCoalAnthracite = 'anthracite coal'
  FuelTypeCoalBituminous = 'bituminous coal'
  FuelTypeCoke = 'coke'
  FuelTypeDiesel = 'diesel'
  FuelTypeElectricity = 'electricity'
  FuelTypeKerosene = 'kerosene'
  FuelTypeNaturalGas = 'natural gas'
  FuelTypeOil = 'fuel oil'
  FuelTypeOil1 = 'fuel oil 1'
  FuelTypeOil2 = 'fuel oil 2'
  FuelTypeOil4 = 'fuel oil 4'
  FuelTypeOil5or6 = 'fuel oil 5/6'
  FuelTypePropane = 'propane'
  FuelTypeWoodCord = 'wood'
  FuelTypeWoodPellets = 'wood pellets'
  FurnitureMassTypeLightWeight = 'light-weight'
  FurnitureMassTypeHeavyWeight = 'heavy-weight'
  HeaterTypeElectricResistance = 'electric resistance'
  HeaterTypeGas = 'gas fired'
  HeaterTypeHeatPump = 'heat pump'
  HeatPumpBackupTypeIntegrated = 'integrated'
  HeatPumpBackupTypeSeparate = 'separate'
  HeatPumpSizingACCA = 'ACCA'
  HeatPumpSizingHERS = 'HERS'
  HeatPumpSizingMaxLoad = 'MaxLoad'
  HVACCompressorTypeSingleStage = 'single stage'
  HVACCompressorTypeTwoStage = 'two stage'
  HVACCompressorTypeVariableSpeed = 'variable speed'
  HVACControlTypeManual = 'manual thermostat'
  HVACControlTypeProgrammable = 'programmable thermostat'
  HVACDistributionTypeAir = 'AirDistribution'
  HVACDistributionTypeDSE = 'DSE'
  HVACDistributionTypeHydronic = 'HydronicDistribution'
  HVACTypeBoiler = 'Boiler'
  HVACTypeCentralAirConditioner = 'central air conditioner'
  HVACTypeChiller = 'chiller'
  HVACTypeCoolingTower = 'cooling tower'
  HVACTypeElectricResistance = 'ElectricResistance'
  HVACTypeEvaporativeCooler = 'evaporative cooler'
  HVACTypeFireplace = 'Fireplace'
  HVACTypeFixedHeater = 'FixedHeater'
  HVACTypeFloorFurnace = 'FloorFurnace'
  HVACTypeFurnace = 'Furnace'
  HVACTypeHeatPumpAirToAir = 'air-to-air'
  HVACTypeHeatPumpGroundToAir = 'ground-to-air'
  HVACTypeHeatPumpMiniSplit = 'mini-split'
  HVACTypeHeatPumpWaterLoopToAir = 'water-loop-to-air'
  HVACTypeHeatPumpPTHP = 'packaged terminal heat pump'
  HVACTypeHeatPumpRoom = 'room air conditioner with reverse cycle'
  HVACTypeMiniSplitAirConditioner = 'mini-split'
  HVACTypePortableHeater = 'PortableHeater'
  HVACTypeRoomAirConditioner = 'room air conditioner'
  HVACTypePTAC = 'packaged terminal air conditioner'
  HVACTypeStove = 'Stove'
  HVACTypeWallFurnace = 'WallFurnace'
  HydronicTypeBaseboard = 'baseboard'
  HydronicTypeRadiantCeiling = 'radiant ceiling'
  HydronicTypeRadiantFloor = 'radiant floor'
  HydronicTypeRadiator = 'radiator'
  HydronicTypeWaterLoop = 'water loop'
  InteriorFinishGypsumBoard = 'gypsum board'
  InteriorFinishGypsumCompositeBoard = 'gypsum composite board'
  InteriorFinishNone = 'none'
  InteriorFinishPlaster = 'plaster'
  InteriorFinishWood = 'wood'
  InfiltrationTestCompartmentalization = 'compartmentalization test'
  InfiltrationTestGuarded = 'guarded test'
  LeakinessTight = 'tight'
  LeakinessAverage = 'average'
  LightingTypeCFL = 'CompactFluorescent'
  LightingTypeLED = 'LightEmittingDiode'
  LightingTypeLFL = 'FluorescentTube'
  LocationAtticUnconditioned = 'attic - unconditioned'
  LocationAtticUnvented = 'attic - unvented'
  LocationAtticVented = 'attic - vented'
  LocationBasementConditioned = 'basement - conditioned'
  LocationBasementUnconditioned = 'basement - unconditioned'
  LocationBath = 'bath'
  LocationCrawlspaceConditioned = 'crawlspace - conditioned'
  LocationCrawlspaceUnvented = 'crawlspace - unvented'
  LocationCrawlspaceVented = 'crawlspace - vented'
  LocationExterior = 'exterior'
  LocationExteriorWall = 'exterior wall'
  LocationGarage = 'garage'
  LocationGround = 'ground'
  LocationInterior = 'interior'
  LocationKitchen = 'kitchen'
  LocationLivingSpace = 'living space'
  LocationOtherExterior = 'other exterior'
  LocationOtherHousingUnit = 'other housing unit'
  LocationOtherHeatedSpace = 'other heated space'
  LocationOtherMultifamilyBufferSpace = 'other multifamily buffer space'
  LocationOtherNonFreezingSpace = 'other non-freezing space'
  LocationOutside = 'outside'
  LocationRoof = 'roof'
  LocationRoofDeck = 'roof deck'
  LocationUnconditionedSpace = 'unconditioned space'
  LocationUnderSlab = 'under slab'
  MechVentTypeBalanced = 'balanced'
  MechVentTypeCFIS = 'central fan integrated supply'
  MechVentTypeERV = 'energy recovery ventilator'
  MechVentTypeExhaust = 'exhaust only'
  MechVentTypeHRV = 'heat recovery ventilator'
  MechVentTypeSupply = 'supply only'
  OccupancyCalculationTypeAsset = 'asset'
  OccupancyCalculationTypeOperational = 'operational'
  OrientationEast = 'east'
  OrientationNorth = 'north'
  OrientationNortheast = 'northeast'
  OrientationNorthwest = 'northwest'
  OrientationSouth = 'south'
  OrientationSoutheast = 'southeast'
  OrientationSouthwest = 'southwest'
  OrientationWest = 'west'
  PlugLoadTypeElectricVehicleCharging = 'electric vehicle charging'
  PlugLoadTypeOther = 'other'
  PlugLoadTypeTelevision = 'TV other'
  PlugLoadTypeWellPump = 'well pump'
  PVAnnualExcessSellbackRateTypeRetailElectricityCost = 'Retail Electricity Cost'
  PVAnnualExcessSellbackRateTypeUserSpecified = 'User-Specified'
  PVCompensationTypeFeedInTariff = 'FeedInTariff'
  PVCompensationTypeNetMetering = 'NetMetering'
  PVModuleTypePremium = 'premium'
  PVModuleTypeStandard = 'standard'
  PVModuleTypeThinFilm = 'thin film'
  PVTrackingTypeFixed = 'fixed'
  PVTrackingType1Axis = '1-axis'
  PVTrackingType1AxisBacktracked = '1-axis backtracked'
  PVTrackingType2Axis = '2-axis'
  ResidentialTypeApartment = 'apartment unit'
  ResidentialTypeManufactured = 'manufactured home'
  ResidentialTypeSFA = 'single-family attached'
  ResidentialTypeSFD = 'single-family detached'
  RoofTypeAsphaltShingles = 'asphalt or fiberglass shingles'
  RoofTypeConcrete = 'concrete'
  RoofTypeCool = 'cool roof'
  RoofTypeClayTile = 'slate or tile shingles'
  RoofTypeEPS = 'expanded polystyrene sheathing'
  RoofTypeMetal = 'metal surfacing'
  RoofTypePlasticRubber = 'plastic/rubber/synthetic sheeting'
  RoofTypeShingles = 'shingles'
  RoofTypeWoodShingles = 'wood shingles or shakes'
  ScheduleRegular = 'regular schedule'
  ScheduleAvailable = 'always available'
  ScheduleUnavailable = 'always unavailable'
  ShieldingExposed = 'exposed'
  ShieldingNormal = 'normal'
  ShieldingWellShielded = 'well-shielded'
  SidingTypeAluminum = 'aluminum siding'
  SidingTypeAsbestos = 'asbestos siding'
  SidingTypeBrick = 'brick veneer'
  SidingTypeCompositeShingle = 'composite shingle siding'
  SidingTypeFiberCement = 'fiber cement siding'
  SidingTypeMasonite = 'masonite siding'
  SidingTypeNone = 'none'
  SidingTypeStucco = 'stucco'
  SidingTypeSyntheticStucco = 'synthetic stucco'
  SidingTypeVinyl = 'vinyl siding'
  SidingTypeWood = 'wood siding'
  SiteTypeUrban = 'urban'
  SiteTypeSuburban = 'suburban'
  SiteTypeRural = 'rural'
  SolarThermalLoopTypeDirect = 'liquid direct'
  SolarThermalLoopTypeIndirect = 'liquid indirect'
  SolarThermalLoopTypeThermosyphon = 'passive thermosyphon'
  SolarThermalSystemType = 'hot water'
  SolarThermalTypeDoubleGlazing = 'double glazing black'
  SolarThermalTypeEvacuatedTube = 'evacuated tube'
  SolarThermalTypeICS = 'integrated collector storage'
  SolarThermalTypeSingleGlazing = 'single glazing black'
  SurroundingsOneSide = 'attached on one side'
  SurroundingsTwoSides = 'attached on two sides'
  SurroundingsThreeSides = 'attached on three sides'
  SurroundingsStandAlone = 'stand-alone'
  TypeNone = 'none'
  TypeUnknown = 'unknown'
  UnitsACH = 'ACH'
  UnitsACHNatural = 'ACHnatural'
  UnitsAFUE = 'AFUE'
  UnitsAh = 'Ah'
  UnitsBtuPerHour = 'Btu/hr'
  UnitsCFM = 'CFM'
  UnitsCFM25 = 'CFM25'
  UnitsCFM50 = 'CFM50'
  UnitsCFMNatural = 'CFMnatural'
  UnitsCOP = 'COP'
  UnitsDegFPerHour = 'F/hr'
  UnitsDollars = '$'
  UnitsDollarsPerkW = '$/kW'
  UnitsEER = 'EER'
  UnitsELA = 'EffectiveLeakageArea'
  UnitsCEER = 'CEER'
  UnitsHSPF = 'HSPF'
  UnitsHSPF2 = 'HSPF2'
  UnitsKwh = 'kWh'
  UnitsKwhPerYear = 'kWh/year'
  UnitsKwhPerDay = 'kWh/day'
  UnitsKwPerTon = 'kW/ton'
  UnitsPercent = 'Percent'
  UnitsPercentPerHour = '%/hr'
  UnitsSEER = 'SEER'
  UnitsSEER2 = 'SEER2'
  UnitsSLA = 'SLA'
  UnitsThermPerYear = 'therm/year'
  VerticalSurroundingsNoAboveOrBelow = 'no units above or below'
  VerticalSurroundingsAboveAndBelow = 'unit above and below'
  VerticalSurroundingsBelow = 'unit below'
  VerticalSurroundingsAbove = 'unit above'
  WallTypeAdobe = 'Adobe'
  WallTypeBrick = 'StructuralBrick'
  WallTypeCMU = 'ConcreteMasonryUnit'
  WallTypeConcrete = 'SolidConcrete'
  WallTypeDoubleWoodStud = 'DoubleWoodStud'
  WallTypeICF = 'InsulatedConcreteForms'
  WallTypeLog = 'LogWall'
  WallTypeSIP = 'StructuralInsulatedPanel'
  WallTypeSteelStud = 'SteelFrame'
  WallTypeStone = 'Stone'
  WallTypeStrawBale = 'StrawBale'
  WallTypeWoodStud = 'WoodStud'
  WaterFixtureTypeFaucet = 'faucet'
  WaterFixtureTypeShowerhead = 'shower head'
  WaterHeaterOperatingModeHybridAuto = 'hybrid/auto'
  WaterHeaterOperatingModeHeatPumpOnly = 'heat pump only'
  WaterHeaterTankModelTypeMixed = 'mixed'
  WaterHeaterTankModelTypeStratified = 'stratified'
  WaterHeaterTypeCombiStorage = 'space-heating boiler with storage tank'
  WaterHeaterTypeCombiTankless = 'space-heating boiler with tankless coil'
  WaterHeaterTypeHeatPump = 'heat pump water heater'
  WaterHeaterTypeTankless = 'instantaneous water heater'
  WaterHeaterTypeStorage = 'storage water heater'
  WaterHeaterUsageBinVerySmall = 'very small'
  WaterHeaterUsageBinLow = 'low'
  WaterHeaterUsageBinMedium = 'medium'
  WaterHeaterUsageBinHigh = 'high'
  WindowFrameTypeAluminum = 'Aluminum'
  WindowFrameTypeComposite = 'Composite'
  WindowFrameTypeFiberglass = 'Fiberglass'
  WindowFrameTypeMetal = 'Metal'
  WindowFrameTypeVinyl = 'Vinyl'
  WindowFrameTypeWood = 'Wood'
  WindowGasAir = 'air'
  WindowGasArgon = 'argon'
  WindowGasKrypton = 'krypton'
  WindowGasNitrogen = 'nitrogen'
  WindowGasOther = 'other'
  WindowGasXenon = 'xenon'
  WindowGlassTypeClear = 'clear'
  WindowGlassTypeLowE = 'low-e'
  WindowGlassTypeReflective = 'reflective'
  WindowGlassTypeTinted = 'tinted'
  WindowGlassTypeTintedReflective = 'tinted/reflective'
  WindowLayersDoublePane = 'double-pane'
  WindowLayersGlassBlock = 'glass block'
  WindowLayersSinglePane = 'single-pane'
  WindowLayersTriplePane = 'triple-pane'
  WindowClassArchitectural = 'architectural'
  WindowClassCommercial = 'commercial'
  WindowClassHeavyCommercial = 'heavy commercial'
  WindowClassResidential = 'residential'
  WindowClassLightCommercial = 'light commercial'

  def initialize(hpxml_path: nil, schema_path: nil, schematron_path: nil, building_id: nil)
    @doc = nil
    @hpxml_path = hpxml_path
    @errors = []
    @warnings = []

    hpxml = nil
    if not hpxml_path.nil?
      @doc = XMLHelper.parse_file(hpxml_path)

      # Validate against XSD schema
      if not schema_path.nil?
        xsd_errors, xsd_warnings = XMLValidator.validate_against_schema(hpxml_path, schema_path)
        @errors += xsd_errors
        @warnings += xsd_warnings
        return unless @errors.empty?
      end

      # Check HPXML version
      hpxml = XMLHelper.get_element(@doc, '/HPXML')
      Version.check_hpxml_version(XMLHelper.get_attribute_value(hpxml, 'schemaVersion'))

      # Handle multiple buildings
      # Do this before schematron validation so that:
      # 1. We don't give schematron warnings for Building elements that are not of interest.
      # 2. The schematron validation occurs faster (as we're only validating one Building).
      if XMLHelper.get_elements(hpxml, 'Building').size > 1
        if building_id.nil?
          @errors << 'Multiple Building elements defined in HPXML file; Building ID argument must be provided.'
          return unless @errors.empty?
        end

        # Discard all Building elements except the one of interest
        XMLHelper.get_elements(hpxml, 'Building').reverse_each do |building|
          next if XMLHelper.get_attribute_value(XMLHelper.get_element(building, 'BuildingID'), 'id') == building_id

          building.remove
        end
        if XMLHelper.get_elements(hpxml, 'Building').size == 0
          @errors << "Could not find Building element with ID '#{building_id}'."
          return unless @errors.empty?
        end

        # Write new HPXML file with all other Building elements removed
        hpxml_path = Tempfile.new(['hpxml', '.xml']).path.to_s
        XMLHelper.write_file(hpxml, hpxml_path)
      end

      # Validate against Schematron
      if not schematron_path.nil?
        sct_errors, sct_warnings = XMLValidator.validate_against_schematron(hpxml_path, schematron_path, hpxml)
        @errors += sct_errors
        @warnings += sct_warnings
        return unless @errors.empty?
      end
    end

    # Create/populate child objects
    from_oga(hpxml)

    # Check for additional errors (those hard to check via Schematron)
    @errors += check_for_errors()
    return unless @errors.empty?
  end

  def hvac_systems
    return (@heating_systems + @cooling_systems + @heat_pumps)
  end

  def has_location(location)
    # Search for surfaces attached to this location
    (@roofs + @rim_joists + @walls + @foundation_walls + @floors + @slabs).each do |surface|
      return true if surface.interior_adjacent_to == location
      return true if surface.exterior_adjacent_to == location
    end
    return false
  end

  def has_fuel_access
    @site.fuels.each do |fuel|
      if fuel != FuelTypeElectricity
        return true
      end
    end
    return false
  end

  def has_fuel(fuel, hpxml_doc = nil)
    # If calling multiple times, pass in hpxml_doc for better performance
    if hpxml_doc.nil?
      hpxml_doc = to_oga
    end
    ['HeatingSystemFuel',
     'CoolingSystemFuel',
     'HeatPumpFuel',
     'BackupSystemFuel',
     'FuelType',
     'IntegratedHeatingSystemFuel'].each do |fuel_name|
      if XMLHelper.has_element(hpxml_doc, "//#{fuel_name}[text() = '#{fuel}']")
        return true
      end
    end

    return false
  end

  def predominant_heating_fuel
    fuel_fracs = {}
    @heating_systems.each do |heating_system|
      fuel = heating_system.heating_system_fuel
      fuel_fracs[fuel] = 0.0 if fuel_fracs[fuel].nil?
      fuel_fracs[fuel] += heating_system.fraction_heat_load_served.to_f
    end
    @heat_pumps.each do |heat_pump|
      fuel = heat_pump.heat_pump_fuel
      fuel_fracs[fuel] = 0.0 if fuel_fracs[fuel].nil?
      fuel_fracs[fuel] += heat_pump.fraction_heat_load_served.to_f
    end
    return FuelTypeElectricity if fuel_fracs.empty?
    return FuelTypeElectricity if fuel_fracs[FuelTypeElectricity].to_f > 0.5

    # Choose fossil fuel
    fuel_fracs.delete FuelTypeElectricity
    return fuel_fracs.key(fuel_fracs.values.max)
  end

  def predominant_water_heating_fuel
    fuel_fracs = {}
    @water_heating_systems.each do |water_heating_system|
      fuel = water_heating_system.fuel_type
      if fuel.nil? # Combi boiler
        fuel = water_heating_system.related_hvac_system.heating_system_fuel
      end
      fuel_fracs[fuel] = 0.0 if fuel_fracs[fuel].nil?
      fuel_fracs[fuel] += water_heating_system.fraction_dhw_load_served
    end
    return FuelTypeElectricity if fuel_fracs.empty?
    return FuelTypeElectricity if fuel_fracs[FuelTypeElectricity].to_f > 0.5

    # Choose fossil fuel
    fuel_fracs.delete FuelTypeElectricity
    return fuel_fracs.key(fuel_fracs.values.max)
  end

  def fraction_of_windows_operable()
    # Calculates the fraction of windows that are operable.
    # Since we don't have count available, we use area as an approximation.
    window_area_total = @windows.map { |w| w.area }.sum(0.0)
    window_area_operable = @windows.map { |w| w.fraction_operable * w.area }.sum(0.0)
    if window_area_total <= 0
      return 0.0
    end

    return window_area_operable / window_area_total
  end

  def primary_hvac_systems()
    return hvac_systems.select { |h| h.primary_system }
  end

  def total_fraction_cool_load_served()
    return @cooling_systems.total_fraction_cool_load_served + @heat_pumps.total_fraction_cool_load_served
  end

  def total_fraction_heat_load_served()
    return @heating_systems.total_fraction_heat_load_served + @heat_pumps.total_fraction_heat_load_served + @cooling_systems.total_fraction_heat_load_served
  end

  def has_walkout_basement()
    has_conditioned_basement = has_location(LocationBasementConditioned)
    ncfl = @building_construction.number_of_conditioned_floors
    ncfl_ag = @building_construction.number_of_conditioned_floors_above_grade
    return (has_conditioned_basement && (ncfl == ncfl_ag))
  end

  def thermal_boundary_wall_areas()
    above_grade_area = 0.0 # Thermal boundary walls not in contact with soil
    below_grade_area = 0.0 # Thermal boundary walls in contact with soil

    (@walls + @rim_joists).each do |wall|
      if wall.is_thermal_boundary
        above_grade_area += wall.area
      end
    end

    @foundation_walls.each do |foundation_wall|
      next unless foundation_wall.is_thermal_boundary

      height = foundation_wall.height
      bg_depth = foundation_wall.depth_below_grade
      above_grade_area += (height - bg_depth) / height * foundation_wall.area
      below_grade_area += bg_depth / height * foundation_wall.area
    end

    return above_grade_area, below_grade_area
  end

  def common_wall_area()
    # Wall area for walls adjacent to Unrated Conditioned Space, not including
    # foundation walls.
    area = 0.0

    (@walls + @rim_joists).each do |wall|
      next unless HPXML::conditioned_locations_this_unit.include? wall.interior_adjacent_to

      if wall.exterior_adjacent_to == HPXML::LocationOtherHousingUnit
        area += wall.area
      elsif wall.exterior_adjacent_to == wall.interior_adjacent_to
        area += wall.area
      end
    end

    return area
  end

  def compartmentalization_boundary_areas()
    # Returns the infiltration compartmentalization boundary areas
    total_area = 0.0 # Total surface area that bounds the Infiltration Volume
    exterior_area = 0.0 # Same as above excluding surfaces attached to garage or other housing units

    # Determine which spaces are within infiltration volume
    spaces_within_infil_volume = HPXML::conditioned_locations_this_unit
    @attics.each do |attic|
      next unless [AtticTypeUnvented].include? attic.attic_type
      next unless attic.within_infiltration_volume

      spaces_within_infil_volume << attic.to_location
    end
    @foundations.each do |foundation|
      next unless [FoundationTypeBasementUnconditioned,
                   FoundationTypeCrawlspaceUnvented].include? foundation.foundation_type
      next unless foundation.within_infiltration_volume

      spaces_within_infil_volume << foundation.to_location
    end

    # Get surfaces bounding infiltration volume
    spaces_within_infil_volume.each do |location|
      (@roofs + @rim_joists + @walls + @foundation_walls + @floors + @slabs).each do |surface|
        is_adiabatic_surface = (surface.interior_adjacent_to == surface.exterior_adjacent_to)
        next unless [surface.interior_adjacent_to,
                     surface.exterior_adjacent_to].include? location

        if not is_adiabatic_surface
          # Exclude surfaces between two different spaces that are both within infiltration volume
          next if spaces_within_infil_volume.include?(surface.interior_adjacent_to) && spaces_within_infil_volume.include?(surface.exterior_adjacent_to)
        end

        # Update Compartmentalization Boundary areas
        total_area += surface.area
        next unless (not [LocationGarage,
                          LocationOtherHousingUnit,
                          LocationOtherHeatedSpace,
                          LocationOtherMultifamilyBufferSpace,
                          LocationOtherNonFreezingSpace].include? surface.exterior_adjacent_to) &&
                    (not is_adiabatic_surface)

        exterior_area += surface.area
      end
    end

    return total_area, exterior_area
  end

  def inferred_infiltration_height(infil_volume)
    # Infiltration height: vertical distance between lowest and highest above-grade points within the pressure boundary.
    # Height is inferred from available HPXML properties.
    # The WithinInfiltrationVolume properties are intentionally ignored for now.
    cfa = @building_construction.conditioned_floor_area

    ncfl_ag = @building_construction.number_of_conditioned_floors_above_grade
    if has_walkout_basement()
      infil_height = ncfl_ag * infil_volume / cfa
    else
      infil_volume -= inferred_conditioned_crawlspace_volume()

      # Calculate maximum above-grade height of conditioned foundation walls
      max_cond_fnd_wall_height_ag = 0.0
      @foundation_walls.each do |foundation_wall|
        next unless foundation_wall.is_exterior && HPXML::conditioned_below_grade_locations.include?(foundation_wall.interior_adjacent_to)

        height_ag = foundation_wall.height - foundation_wall.depth_below_grade
        next unless height_ag > max_cond_fnd_wall_height_ag

        max_cond_fnd_wall_height_ag = height_ag
      end

      # Add assumed rim joist height
      cond_fnd_rim_joist_height = 0
      @rim_joists.each do |rim_joist|
        next unless rim_joist.is_exterior && HPXML::conditioned_below_grade_locations.include?(rim_joist.interior_adjacent_to)

        cond_fnd_rim_joist_height = UnitConversions.convert(9, 'in', 'ft')
      end

      infil_height = ncfl_ag * infil_volume / cfa + max_cond_fnd_wall_height_ag + cond_fnd_rim_joist_height
    end
    return infil_height
  end

  def inferred_conditioned_crawlspace_volume
    if has_location(HPXML::LocationCrawlspaceConditioned)
      conditioned_crawl_area = @slabs.select { |s| s.interior_adjacent_to == HPXML::LocationCrawlspaceConditioned }.map { |s| s.area }.sum
      conditioned_crawl_height = @foundation_walls.select { |w| w.interior_adjacent_to == HPXML::LocationCrawlspaceConditioned }.map { |w| w.height }.max
      return conditioned_crawl_area * conditioned_crawl_height
    end
    return 0.0
  end

  def to_oga()
    @doc = _create_oga_document()
    @header.to_oga(@doc)
    @site.to_oga(@doc)
    @neighbor_buildings.to_oga(@doc)
    @building_occupancy.to_oga(@doc)
    @building_construction.to_oga(@doc)
    @climate_and_risk_zones.to_oga(@doc)
    @air_infiltration_measurements.to_oga(@doc)
    @attics.to_oga(@doc)
    @foundations.to_oga(@doc)
    @roofs.to_oga(@doc)
    @rim_joists.to_oga(@doc)
    @walls.to_oga(@doc)
    @foundation_walls.to_oga(@doc)
    @floors.to_oga(@doc)
    @slabs.to_oga(@doc)
    @windows.to_oga(@doc)
    @skylights.to_oga(@doc)
    @doors.to_oga(@doc)
    @partition_wall_mass.to_oga(@doc)
    @furniture_mass.to_oga(@doc)
    @heating_systems.to_oga(@doc)
    @cooling_systems.to_oga(@doc)
    @heat_pumps.to_oga(@doc)
    @hvac_plant.to_oga(@doc)
    @hvac_controls.to_oga(@doc)
    @hvac_distributions.to_oga(@doc)
    @ventilation_fans.to_oga(@doc)
    @water_heating_systems.to_oga(@doc)
    @hot_water_distributions.to_oga(@doc)
    @water_fixtures.to_oga(@doc)
    @water_heating.to_oga(@doc)
    @solar_thermal_systems.to_oga(@doc)
    @pv_systems.to_oga(@doc)
    @inverters.to_oga(@doc)
    @batteries.to_oga(@doc)
    @generators.to_oga(@doc)
    @clothes_washers.to_oga(@doc)
    @clothes_dryers.to_oga(@doc)
    @dishwashers.to_oga(@doc)
    @refrigerators.to_oga(@doc)
    @freezers.to_oga(@doc)
    @dehumidifiers.to_oga(@doc)
    @cooking_ranges.to_oga(@doc)
    @ovens.to_oga(@doc)
    @lighting_groups.to_oga(@doc)
    @ceiling_fans.to_oga(@doc)
    @lighting.to_oga(@doc)
    @pools.to_oga(@doc)
    @hot_tubs.to_oga(@doc)
    @plug_loads.to_oga(@doc)
    @fuel_loads.to_oga(@doc)
    return @doc
  end

  def from_oga(hpxml)
    @header = Header.new(self, hpxml)
    @site = Site.new(self, hpxml)
    @neighbor_buildings = NeighborBuildings.new(self, hpxml)
    @building_occupancy = BuildingOccupancy.new(self, hpxml)
    @building_construction = BuildingConstruction.new(self, hpxml)
    @climate_and_risk_zones = ClimateandRiskZones.new(self, hpxml)
    @air_infiltration_measurements = AirInfiltrationMeasurements.new(self, hpxml)
    @attics = Attics.new(self, hpxml)
    @foundations = Foundations.new(self, hpxml)
    @roofs = Roofs.new(self, hpxml)
    @rim_joists = RimJoists.new(self, hpxml)
    @walls = Walls.new(self, hpxml)
    @foundation_walls = FoundationWalls.new(self, hpxml)
    @floors = Floors.new(self, hpxml)
    @slabs = Slabs.new(self, hpxml)
    @windows = Windows.new(self, hpxml)
    @skylights = Skylights.new(self, hpxml)
    @doors = Doors.new(self, hpxml)
    @partition_wall_mass = PartitionWallMass.new(self, hpxml)
    @furniture_mass = FurnitureMass.new(self, hpxml)
    @heating_systems = HeatingSystems.new(self, hpxml)
    @cooling_systems = CoolingSystems.new(self, hpxml)
    @heat_pumps = HeatPumps.new(self, hpxml)
    @hvac_plant = HVACPlant.new(self, hpxml)
    @hvac_controls = HVACControls.new(self, hpxml)
    @hvac_distributions = HVACDistributions.new(self, hpxml)
    @ventilation_fans = VentilationFans.new(self, hpxml)
    @water_heating_systems = WaterHeatingSystems.new(self, hpxml)
    @hot_water_distributions = HotWaterDistributions.new(self, hpxml)
    @water_fixtures = WaterFixtures.new(self, hpxml)
    @water_heating = WaterHeating.new(self, hpxml)
    @solar_thermal_systems = SolarThermalSystems.new(self, hpxml)
    @pv_systems = PVSystems.new(self, hpxml)
    @inverters = Inverters.new(self, hpxml)
    @batteries = Batteries.new(self, hpxml)
    @generators = Generators.new(self, hpxml)
    @clothes_washers = ClothesWashers.new(self, hpxml)
    @clothes_dryers = ClothesDryers.new(self, hpxml)
    @dishwashers = Dishwashers.new(self, hpxml)
    @refrigerators = Refrigerators.new(self, hpxml)
    @freezers = Freezers.new(self, hpxml)
    @dehumidifiers = Dehumidifiers.new(self, hpxml)
    @cooking_ranges = CookingRanges.new(self, hpxml)
    @ovens = Ovens.new(self, hpxml)
    @lighting_groups = LightingGroups.new(self, hpxml)
    @ceiling_fans = CeilingFans.new(self, hpxml)
    @lighting = Lighting.new(self, hpxml)
    @pools = Pools.new(self, hpxml)
    @hot_tubs = HotTubs.new(self, hpxml)
    @plug_loads = PlugLoads.new(self, hpxml)
    @fuel_loads = FuelLoads.new(self, hpxml)
  end

  # Class to store additional properties on an HPXML object that are not intended
  # to end up in the HPXML file. For example, you can store the OpenStudio::Model::Space
  # object for an appliance.
  class AdditionalProperties < OpenStruct
    def method_missing(meth, *args)
      # Complain if no value has been set rather than just returning nil
      raise NoMethodError, "undefined method '#{meth}' for #{self}" unless meth.to_s.end_with?('=')

      super
    end
  end

  # HPXML Standard Element (e.g., Roof)
  class BaseElement
    attr_accessor(:hpxml_object, :additional_properties)

    def initialize(hpxml_object, oga_element = nil, **kwargs)
      @hpxml_object = hpxml_object
      @additional_properties = AdditionalProperties.new

      # Automatically add :foo_isdefaulted attributes to class
      self.class::ATTRS.each do |attribute|
        next if attribute.to_s.end_with? '_isdefaulted'

        attr = "#{attribute}_isdefaulted".to_sym
        next if self.class::ATTRS.include? attr

        # Add attribute to ATTRS and class
        self.class::ATTRS << attr
        create_attr(attr.to_s) # From https://stackoverflow.com/a/4082937
      end

      if not oga_element.nil?
        # Set values from HPXML Oga element
        from_oga(oga_element)
      else
        # Set values from **kwargs
        kwargs.each do |k, v|
          send(k.to_s + '=', v)
        end
      end
    end

    def create_method(name, &block)
      self.class.send(:define_method, name, &block)
    end

    def create_attr(name)
      create_method("#{name}=".to_sym) { |val| instance_variable_set('@' + name, val) }
      create_method(name.to_sym) { instance_variable_get('@' + name) }
    end

    def to_h
      h = {}
      self.class::ATTRS.each do |attribute|
        h[attribute] = send(attribute)
      end
      return h
    end

    def to_s
      return to_h.to_s
    end

    def nil?
      # Returns true if all attributes are nil
      to_h.each do |k, v|
        next if k.to_s.end_with? '_isdefaulted'
        return false if not v.nil?
      end
      return true
    end
  end

  # HPXML Array Element (e.g., Roofs)
  class BaseArrayElement < Array
    attr_accessor(:hpxml_object, :additional_properties)

    def initialize(hpxml_object, oga_element = nil)
      @hpxml_object = hpxml_object
      @additional_properties = AdditionalProperties.new

      if not oga_element.nil?
        # Set values from HPXML Oga element
        from_oga(oga_element)
      end
    end

    def check_for_errors
      errors = []
      each do |child|
        if not child.respond_to? :check_for_errors
          fail "Need to add 'check_for_errors' method to #{child.class} class."
        end

        errors += child.check_for_errors
      end
      return errors
    end

    def to_oga(doc)
      each do |child|
        child.to_oga(doc)
      end
    end

    def to_s
      return map { |x| x.to_s }
    end
  end

  class Header < BaseElement
    def initialize(hpxml_object, *args)
      @emissions_scenarios = EmissionsScenarios.new(hpxml_object)
      @utility_bill_scenarios = UtilityBillScenarios.new(hpxml_object)
      @unavailable_periods = UnavailablePeriods.new(hpxml_object)
      super(hpxml_object, *args)
    end
    ATTRS = [:xml_type, :xml_generated_by, :created_date_and_time, :transaction,
             :software_program_used, :software_program_version, :eri_calculation_version,
             :timestep, :building_id, :event_type, :state_code, :zip_code,
             :egrid_region, :egrid_subregion, :cambium_region_gea, :time_zone_utc_offset,
             :sim_begin_month, :sim_begin_day, :sim_end_month, :sim_end_day, :sim_calendar_year,
             :dst_enabled, :dst_begin_month, :dst_begin_day, :dst_end_month, :dst_end_day,
             :heat_pump_sizing_methodology, :allow_increased_fixed_capacities,
             :apply_ashrae140_assumptions, :energystar_calculation_version, :schedules_filepaths,
             :occupancy_calculation_type, :extension_properties, :iecc_eri_calculation_version,
             :zerh_calculation_version, :temperature_capacitance_multiplier, :natvent_days_per_week,
             :shading_summer_begin_month, :shading_summer_begin_day, :shading_summer_end_month,
             :shading_summer_end_day, :manualj_heating_design_temp, :manualj_cooling_design_temp,
             :manualj_heating_setpoint, :manualj_cooling_setpoint, :manualj_humidity_setpoint,
             :manualj_internal_loads_sensible, :manualj_internal_loads_latent, :manualj_num_occupants]
    attr_accessor(*ATTRS)
    attr_reader(:emissions_scenarios)
    attr_reader(:utility_bill_scenarios)
    attr_reader(:unavailable_periods)

    def check_for_errors
      errors = []

      errors += HPXML::check_dates('Run Period', @sim_begin_month, @sim_begin_day, @sim_end_month, @sim_end_day)

      if (not @sim_begin_month.nil?) && (not @sim_end_month.nil?)
        if @sim_begin_month > @sim_end_month
          errors << "Run Period Begin Month (#{@sim_begin_month}) cannot come after Run Period End Month (#{@sim_end_month})."
        end

        if (not @sim_begin_day.nil?) && (not @sim_end_day.nil?)
          if @sim_begin_month == @sim_end_month && @sim_begin_day > @sim_end_day
            errors << "Run Period Begin Day of Month (#{@sim_begin_day}) cannot come after Run Period End Day of Month (#{@sim_end_day}) for the same month (#{begin_month})."
          end
        end
      end

      errors += HPXML::check_dates('Daylight Saving', @dst_begin_month, @dst_begin_day, @dst_end_month, @dst_end_day)
      errors += HPXML::check_dates('Shading Summer Season', @shading_summer_begin_month, @shading_summer_begin_day, @shading_summer_end_month, @shading_summer_end_day)
      errors += @emissions_scenarios.check_for_errors
      errors += @utility_bill_scenarios.check_for_errors
      errors += @unavailable_periods.check_for_errors

      return errors
    end

    def to_oga(doc)
      return if nil?

      hpxml = XMLHelper.get_element(doc, '/HPXML')
      header = XMLHelper.add_element(hpxml, 'XMLTransactionHeaderInformation')
      XMLHelper.add_element(header, 'XMLType', @xml_type, :string)
      XMLHelper.add_element(header, 'XMLGeneratedBy', @xml_generated_by, :string)
      if not @created_date_and_time.nil?
        XMLHelper.add_element(header, 'CreatedDateAndTime', @created_date_and_time, :string)
      else
        XMLHelper.add_element(header, 'CreatedDateAndTime', Time.now.strftime('%Y-%m-%dT%H:%M:%S%:z'), :string)
      end
      XMLHelper.add_element(header, 'Transaction', @transaction, :string)

      software_info = XMLHelper.add_element(hpxml, 'SoftwareInfo')
      XMLHelper.add_element(software_info, 'SoftwareProgramUsed', @software_program_used, :string) unless @software_program_used.nil?
      XMLHelper.add_element(software_info, 'SoftwareProgramVersion', @software_program_version, :string) unless @software_program_version.nil?
      XMLHelper.add_extension(software_info, 'OccupancyCalculationType', @occupancy_calculation_type, :string, @occupancy_calculation_type_isdefaulted) unless @occupancy_calculation_type.nil?
      XMLHelper.add_extension(software_info, 'ApplyASHRAE140Assumptions', @apply_ashrae140_assumptions, :boolean) unless @apply_ashrae140_assumptions.nil?
      { @eri_calculation_version => 'ERICalculation',
        @energystar_calculation_version => 'EnergyStarCalculation',
        @iecc_eri_calculation_version => 'IECCERICalculation',
        @zerh_calculation_version => 'ZERHCalculation' }.each do |calculation_version, element_name|
        next if calculation_version.nil?

        extension = XMLHelper.create_elements_as_needed(software_info, ['extension'])
        calculation = XMLHelper.add_element(extension, element_name)
        XMLHelper.add_element(calculation, 'Version', calculation_version, :string)
      end
      if (not @timestep.nil?) || (not @sim_begin_month.nil?) || (not @sim_begin_day.nil?) || (not @sim_end_month.nil?) || (not @sim_end_day.nil?) || (not @temperature_capacitance_multiplier.nil?)
        extension = XMLHelper.create_elements_as_needed(software_info, ['extension'])
        simulation_control = XMLHelper.add_element(extension, 'SimulationControl')
        XMLHelper.add_element(simulation_control, 'Timestep', @timestep, :integer, @timestep_isdefaulted) unless @timestep.nil?
        XMLHelper.add_element(simulation_control, 'BeginMonth', @sim_begin_month, :integer, @sim_begin_month_isdefaulted) unless @sim_begin_month.nil?
        XMLHelper.add_element(simulation_control, 'BeginDayOfMonth', @sim_begin_day, :integer, @sim_begin_day_isdefaulted) unless @sim_begin_day.nil?
        XMLHelper.add_element(simulation_control, 'EndMonth', @sim_end_month, :integer, @sim_end_month_isdefaulted) unless @sim_end_month.nil?
        XMLHelper.add_element(simulation_control, 'EndDayOfMonth', @sim_end_day, :integer, @sim_end_day_isdefaulted) unless @sim_end_day.nil?
        XMLHelper.add_element(simulation_control, 'CalendarYear', @sim_calendar_year, :integer, @sim_calendar_year_isdefaulted) unless @sim_calendar_year.nil?
        XMLHelper.add_element(simulation_control, 'TemperatureCapacitanceMultiplier', @temperature_capacitance_multiplier, :float, @temperature_capacitance_multiplier_isdefaulted) unless @temperature_capacitance_multiplier.nil?
      end
      if (not @heat_pump_sizing_methodology.nil?) || (not @allow_increased_fixed_capacities.nil?)
        hvac_sizing_control = XMLHelper.create_elements_as_needed(software_info, ['extension', 'HVACSizingControl'])
        XMLHelper.add_element(hvac_sizing_control, 'HeatPumpSizingMethodology', @heat_pump_sizing_methodology, :string, @heat_pump_sizing_methodology_isdefaulted) unless @heat_pump_sizing_methodology.nil?
        XMLHelper.add_element(hvac_sizing_control, 'AllowIncreasedFixedCapacities', @allow_increased_fixed_capacities, :boolean, @allow_increased_fixed_capacities_isdefaulted) unless @allow_increased_fixed_capacities.nil?
      end
      if (not @manualj_heating_design_temp.nil?) || (not @manualj_cooling_design_temp.nil?) || (not @manualj_heating_setpoint.nil?) || (not @manualj_cooling_setpoint.nil?) || (not @manualj_humidity_setpoint.nil?) || (not @manualj_internal_loads_sensible.nil?) || (not @manualj_internal_loads_latent.nil?) || (not @manualj_num_occupants.nil?)
        manualj_sizing_inputs = XMLHelper.create_elements_as_needed(software_info, ['extension', 'HVACSizingControl', 'ManualJInputs'])
        XMLHelper.add_element(manualj_sizing_inputs, 'HeatingDesignTemperature', @manualj_heating_design_temp, :float, @manualj_heating_design_temp_isdefaulted) unless @manualj_heating_design_temp.nil?
        XMLHelper.add_element(manualj_sizing_inputs, 'CoolingDesignTemperature', @manualj_cooling_design_temp, :float, @manualj_cooling_design_temp_isdefaulted) unless @manualj_cooling_design_temp.nil?
        XMLHelper.add_element(manualj_sizing_inputs, 'HeatingSetpoint', @manualj_heating_setpoint, :float, @manualj_heating_setpoint_isdefaulted) unless @manualj_heating_setpoint.nil?
        XMLHelper.add_element(manualj_sizing_inputs, 'CoolingSetpoint', @manualj_cooling_setpoint, :float, @manualj_cooling_setpoint_isdefaulted) unless @manualj_cooling_setpoint.nil?
        XMLHelper.add_element(manualj_sizing_inputs, 'HumiditySetpoint', @manualj_humidity_setpoint, :float, @manualj_humidity_setpoint_isdefaulted) unless @manualj_humidity_setpoint.nil?
        XMLHelper.add_element(manualj_sizing_inputs, 'InternalLoadsSensible', @manualj_internal_loads_sensible, :float, @manualj_internal_loads_sensible_isdefaulted) unless @manualj_internal_loads_sensible.nil?
        XMLHelper.add_element(manualj_sizing_inputs, 'InternalLoadsLatent', @manualj_internal_loads_latent, :float, @manualj_internal_loads_latent_isdefaulted) unless @manualj_internal_loads_latent.nil?
        XMLHelper.add_element(manualj_sizing_inputs, 'NumberofOccupants', @manualj_num_occupants, :integer, @manualj_num_occupants_isdefaulted) unless @manualj_num_occupants.nil?
      end
      XMLHelper.add_extension(software_info, 'NaturalVentilationAvailabilityDaysperWeek', @natvent_days_per_week, :integer, @natvent_days_per_week_isdefaulted) unless @natvent_days_per_week.nil?
      if (not @schedules_filepaths.nil?) && (not @schedules_filepaths.empty?)
        extension = XMLHelper.create_elements_as_needed(software_info, ['extension'])
        @schedules_filepaths.each do |schedules_filepath|
          XMLHelper.add_element(extension, 'SchedulesFilePath', schedules_filepath, :string)
        end
      end
      if (not @shading_summer_begin_month.nil?) || (not @shading_summer_begin_day.nil?) || (not @shading_summer_end_month.nil?) || (not @shading_summer_end_day.nil?)
        window_shading_season = XMLHelper.create_elements_as_needed(software_info, ['extension', 'ShadingControl'])
        XMLHelper.add_element(window_shading_season, 'SummerBeginMonth', @shading_summer_begin_month, :integer, @shading_summer_begin_month_isdefaulted) unless @shading_summer_begin_month.nil?
        XMLHelper.add_element(window_shading_season, 'SummerBeginDayOfMonth', @shading_summer_begin_day, :integer, @shading_summer_begin_day_isdefaulted) unless @shading_summer_begin_day.nil?
        XMLHelper.add_element(window_shading_season, 'SummerEndMonth', @shading_summer_end_month, :integer, @shading_summer_end_month_isdefaulted) unless @shading_summer_end_month.nil?
        XMLHelper.add_element(window_shading_season, 'SummerEndDayOfMonth', @shading_summer_end_day, :integer, @shading_summer_end_day_isdefaulted) unless @shading_summer_end_day.nil?
      end
      if (not @extension_properties.nil?) && (not @extension_properties.empty?)
        properties = XMLHelper.create_elements_as_needed(software_info, ['extension', 'AdditionalProperties'])
        @extension_properties.each do |key, value|
          XMLHelper.add_element(properties, key, value, :string)
        end
      end
      @emissions_scenarios.to_oga(software_info)
      @utility_bill_scenarios.to_oga(software_info)
      @unavailable_periods.to_oga(software_info)

      building = XMLHelper.add_element(hpxml, 'Building')
      building_building_id = XMLHelper.add_element(building, 'BuildingID')
      XMLHelper.add_attribute(building_building_id, 'id', @building_id)
      if (not @state_code.nil?) || (not @zip_code.nil?) || (not @time_zone_utc_offset.nil?) || (not @egrid_region.nil?) || (not @egrid_subregion.nil?) || (not @cambium_region_gea.nil?) || (not @dst_enabled.nil?) || (not @dst_begin_month.nil?) || (not @dst_begin_day.nil?) || (not @dst_end_month.nil?) || (not @dst_end_day.nil?)
        site = XMLHelper.add_element(building, 'Site')
        site_id = XMLHelper.add_element(site, 'SiteID')
        XMLHelper.add_attribute(site_id, 'id', 'SiteID')
        if (not @state_code.nil?) || (not @zip_code.nil?)
          address = XMLHelper.add_element(site, 'Address')
          XMLHelper.add_element(address, 'StateCode', @state_code, :string, @state_code_isdefaulted) unless @state_code.nil?
          XMLHelper.add_element(address, 'ZipCode', @zip_code, :string) unless @zip_code.nil?
        end
        if not @egrid_region.nil?
          XMLHelper.add_element(site, 'eGridRegion', @egrid_region, :string, @egrid_region_isdefaulted)
        end
        if not @egrid_subregion.nil?
          XMLHelper.add_element(site, 'eGridSubregion', @egrid_subregion, :string, @egrid_subregion_isdefaulted)
        end
        if not @cambium_region_gea.nil?
          XMLHelper.add_element(site, 'CambiumRegionGEA', @cambium_region_gea, :string, @cambium_region_gea_isdefaulted)
        end
        if (not @time_zone_utc_offset.nil?) || (not @dst_enabled.nil?) || (not @dst_begin_month.nil?) || (not @dst_begin_day.nil?) || (not @dst_end_month.nil?) || (not @dst_end_day.nil?)
          time_zone = XMLHelper.add_element(site, 'TimeZone')
          XMLHelper.add_element(time_zone, 'UTCOffset', @time_zone_utc_offset, :float, @time_zone_utc_offset_isdefaulted) unless @time_zone_utc_offset.nil?
          XMLHelper.add_element(time_zone, 'DSTObserved', @dst_enabled, :boolean, @dst_enabled_isdefaulted) unless @dst_enabled.nil?
          XMLHelper.add_extension(time_zone, 'DSTBeginMonth', @dst_begin_month, :integer, @dst_begin_month_isdefaulted) unless @dst_begin_month.nil?
          XMLHelper.add_extension(time_zone, 'DSTBeginDayOfMonth', @dst_begin_day, :integer, @dst_begin_day_isdefaulted) unless @dst_begin_day.nil?
          XMLHelper.add_extension(time_zone, 'DSTEndMonth', @dst_end_month, :integer, @dst_end_month_isdefaulted) unless @dst_end_month.nil?
          XMLHelper.add_extension(time_zone, 'DSTEndDayOfMonth', @dst_end_day, :integer, @dst_end_day_isdefaulted) unless @dst_end_day.nil?
        end
      end
      project_status = XMLHelper.add_element(building, 'ProjectStatus')
      XMLHelper.add_element(project_status, 'EventType', @event_type, :string)
    end

    def from_oga(hpxml)
      return if hpxml.nil?

      @xml_type = XMLHelper.get_value(hpxml, 'XMLTransactionHeaderInformation/XMLType', :string)
      @xml_generated_by = XMLHelper.get_value(hpxml, 'XMLTransactionHeaderInformation/XMLGeneratedBy', :string)
      @created_date_and_time = XMLHelper.get_value(hpxml, 'XMLTransactionHeaderInformation/CreatedDateAndTime', :string)
      @transaction = XMLHelper.get_value(hpxml, 'XMLTransactionHeaderInformation/Transaction', :string)
      @software_program_used = XMLHelper.get_value(hpxml, 'SoftwareInfo/SoftwareProgramUsed', :string)
      @software_program_version = XMLHelper.get_value(hpxml, 'SoftwareInfo/SoftwareProgramVersion', :string)
      @eri_calculation_version = XMLHelper.get_value(hpxml, 'SoftwareInfo/extension/ERICalculation/Version', :string)
      @iecc_eri_calculation_version = XMLHelper.get_value(hpxml, 'SoftwareInfo/extension/IECCERICalculation/Version', :string)
      @energystar_calculation_version = XMLHelper.get_value(hpxml, 'SoftwareInfo/extension/EnergyStarCalculation/Version', :string)
      @zerh_calculation_version = XMLHelper.get_value(hpxml, 'SoftwareInfo/extension/ZERHCalculation/Version', :string)
      @timestep = XMLHelper.get_value(hpxml, 'SoftwareInfo/extension/SimulationControl/Timestep', :integer)
      @sim_begin_month = XMLHelper.get_value(hpxml, 'SoftwareInfo/extension/SimulationControl/BeginMonth', :integer)
      @sim_begin_day = XMLHelper.get_value(hpxml, 'SoftwareInfo/extension/SimulationControl/BeginDayOfMonth', :integer)
      @sim_end_month = XMLHelper.get_value(hpxml, 'SoftwareInfo/extension/SimulationControl/EndMonth', :integer)
      @sim_end_day = XMLHelper.get_value(hpxml, 'SoftwareInfo/extension/SimulationControl/EndDayOfMonth', :integer)
      @sim_calendar_year = XMLHelper.get_value(hpxml, 'SoftwareInfo/extension/SimulationControl/CalendarYear', :integer)
      @temperature_capacitance_multiplier = XMLHelper.get_value(hpxml, 'SoftwareInfo/extension/SimulationControl/TemperatureCapacitanceMultiplier', :float)
      @occupancy_calculation_type = XMLHelper.get_value(hpxml, 'SoftwareInfo/extension/OccupancyCalculationType', :string)
      @natvent_days_per_week = XMLHelper.get_value(hpxml, 'SoftwareInfo/extension/NaturalVentilationAvailabilityDaysperWeek', :integer)
      @shading_summer_begin_month = XMLHelper.get_value(hpxml, 'SoftwareInfo/extension/ShadingControl/SummerBeginMonth', :integer)
      @shading_summer_begin_day = XMLHelper.get_value(hpxml, 'SoftwareInfo/extension/ShadingControl/SummerBeginDayOfMonth', :integer)
      @shading_summer_end_month = XMLHelper.get_value(hpxml, 'SoftwareInfo/extension/ShadingControl/SummerEndMonth', :integer)
      @shading_summer_end_day = XMLHelper.get_value(hpxml, 'SoftwareInfo/extension/ShadingControl/SummerEndDayOfMonth', :integer)
      @apply_ashrae140_assumptions = XMLHelper.get_value(hpxml, 'SoftwareInfo/extension/ApplyASHRAE140Assumptions', :boolean)
      @heat_pump_sizing_methodology = XMLHelper.get_value(hpxml, 'SoftwareInfo/extension/HVACSizingControl/HeatPumpSizingMethodology', :string)
      @allow_increased_fixed_capacities = XMLHelper.get_value(hpxml, 'SoftwareInfo/extension/HVACSizingControl/AllowIncreasedFixedCapacities', :boolean)
      @manualj_heating_design_temp = XMLHelper.get_value(hpxml, 'SoftwareInfo/extension/HVACSizingControl/ManualJInputs/HeatingDesignTemperature', :float)
      @manualj_cooling_design_temp = XMLHelper.get_value(hpxml, 'SoftwareInfo/extension/HVACSizingControl/ManualJInputs/CoolingDesignTemperature', :float)
      @manualj_heating_setpoint = XMLHelper.get_value(hpxml, 'SoftwareInfo/extension/HVACSizingControl/ManualJInputs/HeatingSetpoint', :float)
      @manualj_cooling_setpoint = XMLHelper.get_value(hpxml, 'SoftwareInfo/extension/HVACSizingControl/ManualJInputs/CoolingSetpoint', :float)
      @manualj_humidity_setpoint = XMLHelper.get_value(hpxml, 'SoftwareInfo/extension/HVACSizingControl/ManualJInputs/HumiditySetpoint', :float)
      @manualj_internal_loads_sensible = XMLHelper.get_value(hpxml, 'SoftwareInfo/extension/HVACSizingControl/ManualJInputs/InternalLoadsSensible', :float)
      @manualj_internal_loads_latent = XMLHelper.get_value(hpxml, 'SoftwareInfo/extension/HVACSizingControl/ManualJInputs/InternalLoadsLatent', :float)
      @manualj_num_occupants = XMLHelper.get_value(hpxml, 'SoftwareInfo/extension/HVACSizingControl/ManualJInputs/NumberofOccupants', :integer)
      @schedules_filepaths = XMLHelper.get_values(hpxml, 'SoftwareInfo/extension/SchedulesFilePath', :string)
      @extension_properties = {}
      XMLHelper.get_elements(hpxml, 'SoftwareInfo/extension/AdditionalProperties').each do |property|
        property.children.each do |child|
          next unless child.is_a? Oga::XML::Element

          @extension_properties[child.name] = child.text
          @extension_properties[child.name] = nil if @extension_properties[child.name].empty?
        end
      end
      @emissions_scenarios.from_oga(XMLHelper.get_element(hpxml, 'SoftwareInfo'))
      @utility_bill_scenarios.from_oga(XMLHelper.get_element(hpxml, 'SoftwareInfo'))
      @unavailable_periods.from_oga(XMLHelper.get_element(hpxml, 'SoftwareInfo'))
      @building_id = HPXML::get_id(hpxml, 'Building/BuildingID')
      @event_type = XMLHelper.get_value(hpxml, 'Building/ProjectStatus/EventType', :string)
      @state_code = XMLHelper.get_value(hpxml, 'Building/Site/Address/StateCode', :string)
      @zip_code = XMLHelper.get_value(hpxml, 'Building/Site/Address/ZipCode', :string)
      @egrid_region = XMLHelper.get_value(hpxml, 'Building/Site/eGridRegion', :string)
      @egrid_subregion = XMLHelper.get_value(hpxml, 'Building/Site/eGridSubregion', :string)
      @cambium_region_gea = XMLHelper.get_value(hpxml, 'Building/Site/CambiumRegionGEA', :string)
      @time_zone_utc_offset = XMLHelper.get_value(hpxml, 'Building/Site/TimeZone/UTCOffset', :float)
      @dst_enabled = XMLHelper.get_value(hpxml, 'Building/Site/TimeZone/DSTObserved', :boolean)
      @dst_begin_month = XMLHelper.get_value(hpxml, 'Building/Site/TimeZone/extension/DSTBeginMonth', :integer)
      @dst_begin_day = XMLHelper.get_value(hpxml, 'Building/Site/TimeZone/extension/DSTBeginDayOfMonth', :integer)
      @dst_end_month = XMLHelper.get_value(hpxml, 'Building/Site/TimeZone/extension/DSTEndMonth', :integer)
      @dst_end_day = XMLHelper.get_value(hpxml, 'Building/Site/TimeZone/extension/DSTEndDayOfMonth', :integer)
    end
  end

  class EmissionsScenarios < BaseArrayElement
    def add(**kwargs)
      self << EmissionsScenario.new(@hpxml_object, **kwargs)
    end

    def from_oga(software_info)
      return if software_info.nil?

      XMLHelper.get_elements(software_info, 'extension/EmissionsScenarios/EmissionsScenario').each do |emissions_scenario|
        self << EmissionsScenario.new(@hpxml_object, emissions_scenario)
      end
    end
  end

  class EmissionsScenario < BaseElement
    UnitsKgPerMWh = 'kg/MWh'
    UnitsKgPerMBtu = 'kg/MBtu'
    UnitsLbPerMWh = 'lb/MWh'
    UnitsLbPerMBtu = 'lb/MBtu'

    ATTRS = [:name, :emissions_type, :elec_units, :elec_value, :elec_schedule_filepath,
             :elec_schedule_number_of_header_rows, :elec_schedule_column_number,
             :natural_gas_units, :natural_gas_value, :propane_units, :propane_value,
             :fuel_oil_units, :fuel_oil_value, :coal_units, :coal_value,
             :wood_units, :wood_value, :wood_pellets_units, :wood_pellets_value]
    attr_accessor(*ATTRS)

    def delete
      @hpxml_object.header.emissions_scenarios.delete(self)
    end

    def check_for_errors
      errors = []
      return errors
    end

    def to_oga(software_info)
      emissions_scenarios = XMLHelper.create_elements_as_needed(software_info, ['extension', 'EmissionsScenarios'])
      emissions_scenario = XMLHelper.add_element(emissions_scenarios, 'EmissionsScenario')
      XMLHelper.add_element(emissions_scenario, 'Name', @name, :string) unless @name.nil?
      XMLHelper.add_element(emissions_scenario, 'EmissionsType', @emissions_type, :string) unless @emissions_type.nil?
      if not @elec_schedule_filepath.nil?
        emissions_factor = XMLHelper.add_element(emissions_scenario, 'EmissionsFactor')
        XMLHelper.add_element(emissions_factor, 'FuelType', HPXML::FuelTypeElectricity, :string)
        XMLHelper.add_element(emissions_factor, 'Units', @elec_units, :string)
        XMLHelper.add_element(emissions_factor, 'ScheduleFilePath', @elec_schedule_filepath, :string)
        XMLHelper.add_element(emissions_factor, 'NumberofHeaderRows', @elec_schedule_number_of_header_rows, :integer, @elec_schedule_number_of_header_rows_isdefaulted) unless @elec_schedule_number_of_header_rows.nil?
        XMLHelper.add_element(emissions_factor, 'ColumnNumber', @elec_schedule_column_number, :integer, @elec_schedule_column_number_isdefaulted) unless @elec_schedule_column_number.nil?
      end
      { HPXML::FuelTypeElectricity => [@elec_units, @elec_units_isdefaulted,
                                       @elec_value, @elec_value_isdefaulted],
        HPXML::FuelTypeNaturalGas => [@natural_gas_units, @natural_gas_units_isdefaulted,
                                      @natural_gas_value, @natural_gas_value_isdefaulted],
        HPXML::FuelTypePropane => [@propane_units, @propane_units_isdefaulted,
                                   @propane_value, @propane_value_isdefaulted],
        HPXML::FuelTypeOil => [@fuel_oil_units, @fuel_oil_units_isdefaulted,
                               @fuel_oil_value, @fuel_oil_value_isdefaulted],
        HPXML::FuelTypeCoal => [@coal_units, @coal_units_isdefaulted,
                                @coal_value, @coal_value_isdefaulted],
        HPXML::FuelTypeWoodCord => [@wood_units, @wood_units_isdefaulted,
                                    @wood_value, @wood_value_isdefaulted],
        HPXML::FuelTypeWoodPellets => [@wood_pellets_units, @wood_pellets_units_isdefaulted,
                                       @wood_pellets_value, @wood_pellets_value_isdefaulted] }.each do |fuel, vals|
        units, units_isdefaulted, value, value_isdefaulted = vals
        next if value.nil?

        emissions_factor = XMLHelper.add_element(emissions_scenario, 'EmissionsFactor')
        XMLHelper.add_element(emissions_factor, 'FuelType', fuel, :string)
        XMLHelper.add_element(emissions_factor, 'Units', units, :string, units_isdefaulted)
        XMLHelper.add_element(emissions_factor, 'Value', value, :float, value_isdefaulted)
      end
    end

    def from_oga(emissions_scenario)
      return if emissions_scenario.nil?

      @name = XMLHelper.get_value(emissions_scenario, 'Name', :string)
      @emissions_type = XMLHelper.get_value(emissions_scenario, 'EmissionsType', :string)
      @elec_units = XMLHelper.get_value(emissions_scenario, "EmissionsFactor[FuelType='#{HPXML::FuelTypeElectricity}']/Units", :string)
      @elec_value = XMLHelper.get_value(emissions_scenario, "EmissionsFactor[FuelType='#{HPXML::FuelTypeElectricity}']/Value", :float)
      @elec_schedule_filepath = XMLHelper.get_value(emissions_scenario, "EmissionsFactor[FuelType='#{HPXML::FuelTypeElectricity}']/ScheduleFilePath", :string)
      @elec_schedule_number_of_header_rows = XMLHelper.get_value(emissions_scenario, "EmissionsFactor[FuelType='#{HPXML::FuelTypeElectricity}']/NumberofHeaderRows", :integer)
      @elec_schedule_column_number = XMLHelper.get_value(emissions_scenario, "EmissionsFactor[FuelType='#{HPXML::FuelTypeElectricity}']/ColumnNumber", :integer)
      @natural_gas_units = XMLHelper.get_value(emissions_scenario, "EmissionsFactor[FuelType='#{HPXML::FuelTypeNaturalGas}']/Units", :string)
      @natural_gas_value = XMLHelper.get_value(emissions_scenario, "EmissionsFactor[FuelType='#{HPXML::FuelTypeNaturalGas}']/Value", :float)
      @propane_units = XMLHelper.get_value(emissions_scenario, "EmissionsFactor[FuelType='#{HPXML::FuelTypePropane}']/Units", :string)
      @propane_value = XMLHelper.get_value(emissions_scenario, "EmissionsFactor[FuelType='#{HPXML::FuelTypePropane}']/Value", :float)
      @fuel_oil_units = XMLHelper.get_value(emissions_scenario, "EmissionsFactor[FuelType='#{HPXML::FuelTypeOil}']/Units", :string)
      @fuel_oil_value = XMLHelper.get_value(emissions_scenario, "EmissionsFactor[FuelType='#{HPXML::FuelTypeOil}']/Value", :float)
      @coal_units = XMLHelper.get_value(emissions_scenario, "EmissionsFactor[FuelType='#{HPXML::FuelTypeCoal}']/Units", :string)
      @coal_value = XMLHelper.get_value(emissions_scenario, "EmissionsFactor[FuelType='#{HPXML::FuelTypeCoal}']/Value", :float)
      @wood_units = XMLHelper.get_value(emissions_scenario, "EmissionsFactor[FuelType='#{HPXML::FuelTypeWoodCord}']/Units", :string)
      @wood_value = XMLHelper.get_value(emissions_scenario, "EmissionsFactor[FuelType='#{HPXML::FuelTypeWoodCord}']/Value", :float)
      @wood_pellets_units = XMLHelper.get_value(emissions_scenario, "EmissionsFactor[FuelType='#{HPXML::FuelTypeWoodPellets}']/Units", :string)
      @wood_pellets_value = XMLHelper.get_value(emissions_scenario, "EmissionsFactor[FuelType='#{HPXML::FuelTypeWoodPellets}']/Value", :float)
    end
  end

  class UtilityBillScenarios < BaseArrayElement
    def add(**kwargs)
      self << UtilityBillScenario.new(@hpxml_object, **kwargs)
    end

    def from_oga(software_info)
      return if software_info.nil?

      XMLHelper.get_elements(software_info, 'extension/UtilityBillScenarios/UtilityBillScenario').each do |utility_bill_scenario|
        self << UtilityBillScenario.new(@hpxml_object, utility_bill_scenario)
      end
    end

    def has_simple_electric_rates
      any? { |bill_scen| !bill_scen.elec_fixed_charge.nil? || !bill_scen.elec_marginal_rate.nil? }
    end

    def has_detailed_electric_rates
      any? { |bill_scen| !bill_scen.elec_tariff_filepath.nil? }
    end
  end

  class UtilityBillScenario < BaseElement
    ATTRS = [:name,
             :elec_tariff_filepath,
             :elec_fixed_charge, :natural_gas_fixed_charge, :propane_fixed_charge, :fuel_oil_fixed_charge,
             :coal_fixed_charge, :wood_fixed_charge, :wood_pellets_fixed_charge,
             :elec_marginal_rate, :natural_gas_marginal_rate, :propane_marginal_rate, :fuel_oil_marginal_rate,
             :coal_marginal_rate, :wood_marginal_rate, :wood_pellets_marginal_rate,
             :pv_compensation_type,
             :pv_net_metering_annual_excess_sellback_rate_type, :pv_net_metering_annual_excess_sellback_rate,
             :pv_feed_in_tariff_rate,
             :pv_monthly_grid_connection_fee_dollars_per_kw, :pv_monthly_grid_connection_fee_dollars]
    attr_accessor(*ATTRS)

    def delete
      @hpxml_object.header.utility_bill_scenarios.delete(self)
    end

    def check_for_errors
      errors = []
      return errors
    end

    def to_oga(software_info)
      utility_bill_scenarios = XMLHelper.create_elements_as_needed(software_info, ['extension', 'UtilityBillScenarios'])
      utility_bill_scenario = XMLHelper.add_element(utility_bill_scenarios, 'UtilityBillScenario')
      XMLHelper.add_element(utility_bill_scenario, 'Name', @name, :string) unless @name.nil?
      { HPXML::FuelTypeElectricity => [@elec_fixed_charge, @elec_fixed_charge_isdefaulted, @elec_marginal_rate, @elec_marginal_rate_isdefaulted, @elec_tariff_filepath],
        HPXML::FuelTypeNaturalGas => [@natural_gas_fixed_charge, @natural_gas_fixed_charge_isdefaulted, @natural_gas_marginal_rate, @natural_gas_marginal_rate_isdefaulted, nil],
        HPXML::FuelTypePropane => [@propane_fixed_charge, @propane_fixed_charge_isdefaulted, @propane_marginal_rate, @propane_marginal_rate_isdefaulted, nil],
        HPXML::FuelTypeOil => [@fuel_oil_fixed_charge, @fuel_oil_fixed_charge_isdefaulted, @fuel_oil_marginal_rate, @fuel_oil_marginal_rate_isdefaulted, nil],
        HPXML::FuelTypeCoal => [@coal_fixed_charge, @coal_fixed_charge_isdefaulted, @coal_marginal_rate, @coal_marginal_rate_isdefaulted, nil],
        HPXML::FuelTypeWoodCord => [@wood_fixed_charge, @wood_fixed_charge_isdefaulted, @wood_marginal_rate, @wood_marginal_rate_isdefaulted, nil],
        HPXML::FuelTypeWoodPellets => [@wood_pellets_fixed_charge, @wood_pellets_fixed_charge_isdefaulted, @wood_pellets_marginal_rate, @wood_pellets_marginal_rate_isdefaulted, nil] }.each do |fuel, vals|
        fixed_charge, fixed_charge_isdefaulted, marginal_rate, marginal_rate_isdefaulted, tariff_filepath = vals
        next if fixed_charge.nil? && marginal_rate.nil? && tariff_filepath.nil?

        utility_rate = XMLHelper.add_element(utility_bill_scenario, 'UtilityRate')
        XMLHelper.add_element(utility_rate, 'FuelType', fuel, :string)
        XMLHelper.add_element(utility_rate, 'TariffFilePath', tariff_filepath, :string) unless tariff_filepath.nil?
        XMLHelper.add_element(utility_rate, 'FixedCharge', fixed_charge, :float, fixed_charge_isdefaulted) unless fixed_charge.nil?
        XMLHelper.add_element(utility_rate, 'MarginalRate', marginal_rate, :float, marginal_rate_isdefaulted) unless marginal_rate.nil?
      end
      if not @pv_compensation_type.nil?
        pv = XMLHelper.add_element(utility_bill_scenario, 'PVCompensation')
        pc_compensation_type = XMLHelper.add_element(pv, 'CompensationType')
        pv_compensation_type_el = XMLHelper.add_element(pc_compensation_type, @pv_compensation_type, nil, nil, pv_compensation_type_isdefaulted)
        if @pv_compensation_type == HPXML::PVCompensationTypeNetMetering
          XMLHelper.add_element(pv_compensation_type_el, 'AnnualExcessSellbackRateType', @pv_net_metering_annual_excess_sellback_rate_type, :string, pv_net_metering_annual_excess_sellback_rate_type_isdefaulted) unless @pv_net_metering_annual_excess_sellback_rate_type.nil?
          if @pv_net_metering_annual_excess_sellback_rate_type == HPXML::PVAnnualExcessSellbackRateTypeUserSpecified
            XMLHelper.add_element(pv_compensation_type_el, 'AnnualExcessSellbackRate', @pv_net_metering_annual_excess_sellback_rate, :float, pv_net_metering_annual_excess_sellback_rate_isdefaulted) unless @pv_net_metering_annual_excess_sellback_rate.nil?
          end
        elsif @pv_compensation_type == HPXML::PVCompensationTypeFeedInTariff
          XMLHelper.add_element(pv_compensation_type_el, 'FeedInTariffRate', @pv_feed_in_tariff_rate, :float, pv_feed_in_tariff_rate_isdefaulted) unless @pv_feed_in_tariff_rate.nil?
        end
        if not @pv_monthly_grid_connection_fee_dollars_per_kw.nil?
          monthly_grid_connection_fee = XMLHelper.add_element(pv, 'MonthlyGridConnectionFee')
          XMLHelper.add_element(monthly_grid_connection_fee, 'Units', UnitsDollarsPerkW, :string)
          XMLHelper.add_element(monthly_grid_connection_fee, 'Value', @pv_monthly_grid_connection_fee_dollars_per_kw, :float, pv_monthly_grid_connection_fee_dollars_per_kw_isdefaulted)
        end
        if not @pv_monthly_grid_connection_fee_dollars.nil?
          monthly_grid_connection_fee = XMLHelper.add_element(pv, 'MonthlyGridConnectionFee')
          XMLHelper.add_element(monthly_grid_connection_fee, 'Units', UnitsDollars, :string)
          XMLHelper.add_element(monthly_grid_connection_fee, 'Value', @pv_monthly_grid_connection_fee_dollars, :float, pv_monthly_grid_connection_fee_dollars_isdefaulted)
        end
      end
    end

    def from_oga(utility_bill_scenario)
      return if utility_bill_scenario.nil?

      @name = XMLHelper.get_value(utility_bill_scenario, 'Name', :string)
      @elec_fixed_charge = XMLHelper.get_value(utility_bill_scenario, "UtilityRate[FuelType='#{HPXML::FuelTypeElectricity}']/FixedCharge", :float)
      @elec_marginal_rate = XMLHelper.get_value(utility_bill_scenario, "UtilityRate[FuelType='#{HPXML::FuelTypeElectricity}']/MarginalRate", :float)
      @elec_tariff_filepath = XMLHelper.get_value(utility_bill_scenario, "UtilityRate[FuelType='#{HPXML::FuelTypeElectricity}']/TariffFilePath", :string)
      @natural_gas_fixed_charge = XMLHelper.get_value(utility_bill_scenario, "UtilityRate[FuelType='#{HPXML::FuelTypeNaturalGas}']/FixedCharge", :float)
      @natural_gas_marginal_rate = XMLHelper.get_value(utility_bill_scenario, "UtilityRate[FuelType='#{HPXML::FuelTypeNaturalGas}']/MarginalRate", :float)
      @propane_fixed_charge = XMLHelper.get_value(utility_bill_scenario, "UtilityRate[FuelType='#{HPXML::FuelTypePropane}']/FixedCharge", :float)
      @propane_marginal_rate = XMLHelper.get_value(utility_bill_scenario, "UtilityRate[FuelType='#{HPXML::FuelTypePropane}']/MarginalRate", :float)
      @fuel_oil_fixed_charge = XMLHelper.get_value(utility_bill_scenario, "UtilityRate[FuelType='#{HPXML::FuelTypeOil}']/FixedCharge", :float)
      @fuel_oil_marginal_rate = XMLHelper.get_value(utility_bill_scenario, "UtilityRate[FuelType='#{HPXML::FuelTypeOil}']/MarginalRate", :float)
      @coal_fixed_charge = XMLHelper.get_value(utility_bill_scenario, "UtilityRate[FuelType='#{HPXML::FuelTypeCoal}']/FixedCharge", :float)
      @coal_marginal_rate = XMLHelper.get_value(utility_bill_scenario, "UtilityRate[FuelType='#{HPXML::FuelTypeCoal}']/MarginalRate", :float)
      @wood_fixed_charge = XMLHelper.get_value(utility_bill_scenario, "UtilityRate[FuelType='#{HPXML::FuelTypeWoodCord}']/FixedCharge", :float)
      @wood_marginal_rate = XMLHelper.get_value(utility_bill_scenario, "UtilityRate[FuelType='#{HPXML::FuelTypeWoodCord}']/MarginalRate", :float)
      @wood_pellets_fixed_charge = XMLHelper.get_value(utility_bill_scenario, "UtilityRate[FuelType='#{HPXML::FuelTypeWoodPellets}']/FixedCharge", :float)
      @wood_pellets_marginal_rate = XMLHelper.get_value(utility_bill_scenario, "UtilityRate[FuelType='#{HPXML::FuelTypeWoodPellets}']/MarginalRate", :float)
      @pv_compensation_type = XMLHelper.get_child_name(utility_bill_scenario, 'PVCompensation/CompensationType')
      if @pv_compensation_type == HPXML::PVCompensationTypeNetMetering
        @pv_net_metering_annual_excess_sellback_rate_type = XMLHelper.get_value(utility_bill_scenario, "PVCompensation/CompensationType/#{HPXML::PVCompensationTypeNetMetering}/AnnualExcessSellbackRateType", :string)
        if @pv_net_metering_annual_excess_sellback_rate_type == HPXML::PVAnnualExcessSellbackRateTypeUserSpecified
          @pv_net_metering_annual_excess_sellback_rate = XMLHelper.get_value(utility_bill_scenario, "PVCompensation/CompensationType/#{HPXML::PVCompensationTypeNetMetering}/AnnualExcessSellbackRate", :float)
        end
      elsif @pv_compensation_type == HPXML::PVCompensationTypeFeedInTariff
        @pv_feed_in_tariff_rate = XMLHelper.get_value(utility_bill_scenario, "PVCompensation/CompensationType/#{HPXML::PVCompensationTypeFeedInTariff}/FeedInTariffRate", :float)
      end
      @pv_monthly_grid_connection_fee_dollars_per_kw = XMLHelper.get_value(utility_bill_scenario, "PVCompensation/MonthlyGridConnectionFee[Units='#{UnitsDollarsPerkW}']/Value", :float)
      @pv_monthly_grid_connection_fee_dollars = XMLHelper.get_value(utility_bill_scenario, "PVCompensation/MonthlyGridConnectionFee[Units='#{UnitsDollars}']/Value", :float)
    end
  end

  class UnavailablePeriods < BaseArrayElement
    def add(**kwargs)
      self << UnavailablePeriod.new(@hpxml_object, **kwargs)
    end

    def from_oga(software_info)
      return if software_info.nil?

      XMLHelper.get_elements(software_info, 'extension/UnavailablePeriods/UnavailablePeriod').each do |unavailable_period|
        self << UnavailablePeriod.new(@hpxml_object, unavailable_period)
      end
    end
  end

  class UnavailablePeriod < BaseElement
    ATTRS = [:column_name, :begin_month, :begin_day, :begin_hour, :end_month, :end_day, :end_hour, :natvent_availability]
    attr_accessor(*ATTRS)

    def delete
      @hpxml_object.header.unavailable_periods.delete(self)
    end

    def check_for_errors
      errors = []
      errors += HPXML::check_dates('Unavailable Period', @begin_month, @begin_day, @end_month, @end_day)
      return errors
    end

    def to_oga(software_info)
      unavailable_periods = XMLHelper.create_elements_as_needed(software_info, ['extension', 'UnavailablePeriods'])
      unavailable_period = XMLHelper.add_element(unavailable_periods, 'UnavailablePeriod')
      XMLHelper.add_element(unavailable_period, 'ColumnName', @column_name, :string) unless @column_name.nil?
      XMLHelper.add_element(unavailable_period, 'BeginMonth', @begin_month, :integer, @begin_month_isdefaulted) unless @begin_month.nil?
      XMLHelper.add_element(unavailable_period, 'BeginDayOfMonth', @begin_day, :integer, @begin_day_isdefaulted) unless @begin_day.nil?
      XMLHelper.add_element(unavailable_period, 'BeginHourOfDay', @begin_hour, :integer, @begin_hour_isdefaulted) unless @begin_hour.nil?
      XMLHelper.add_element(unavailable_period, 'EndMonth', @end_month, :integer, @end_month_isdefaulted) unless @end_month.nil?
      XMLHelper.add_element(unavailable_period, 'EndDayOfMonth', @end_day, :integer, @end_day_isdefaulted) unless @end_day.nil?
      XMLHelper.add_element(unavailable_period, 'EndHourOfDay', @end_hour, :integer, @end_hour_isdefaulted) unless @end_hour.nil?
      XMLHelper.add_element(unavailable_period, 'NaturalVentilation', @natvent_availability, :string, @natvent_availability_isdefaulted) unless @natvent_availability.nil?
    end

    def from_oga(unavailable_period)
      return if unavailable_period.nil?

      @column_name = XMLHelper.get_value(unavailable_period, 'ColumnName', :string)
      @begin_month = XMLHelper.get_value(unavailable_period, 'BeginMonth', :integer)
      @begin_day = XMLHelper.get_value(unavailable_period, 'BeginDayOfMonth', :integer)
      @begin_hour = XMLHelper.get_value(unavailable_period, 'BeginHourOfDay', :integer)
      @end_month = XMLHelper.get_value(unavailable_period, 'EndMonth', :integer)
      @end_day = XMLHelper.get_value(unavailable_period, 'EndDayOfMonth', :integer)
      @end_hour = XMLHelper.get_value(unavailable_period, 'EndHourOfDay', :integer)
      @natvent_availability = XMLHelper.get_value(unavailable_period, 'NaturalVentilation', :string)
    end
  end

  class Site < BaseElement
    ATTRS = [:site_type, :surroundings, :vertical_surroundings, :shielding_of_home, :orientation_of_front_of_home, :azimuth_of_front_of_home, :fuels,
             :ground_conductivity]
    attr_accessor(*ATTRS)

    def check_for_errors
      errors = []
      return errors
    end

    def to_oga(doc)
      return if nil?

      site = XMLHelper.create_elements_as_needed(doc, ['HPXML', 'Building', 'BuildingDetails', 'BuildingSummary', 'Site'])
      XMLHelper.add_element(site, 'SiteType', @site_type, :string, @site_type_isdefaulted) unless @site_type.nil?
      XMLHelper.add_element(site, 'Surroundings', @surroundings, :string) unless @surroundings.nil?
      XMLHelper.add_element(site, 'VerticalSurroundings', @vertical_surroundings, :string) unless @vertical_surroundings.nil?
      XMLHelper.add_element(site, 'ShieldingofHome', @shielding_of_home, :string, @shielding_of_home_isdefaulted) unless @shielding_of_home.nil?
      XMLHelper.add_element(site, 'OrientationOfFrontOfHome', @orientation_of_front_of_home, :string) unless @orientation_of_front_of_home.nil?
      XMLHelper.add_element(site, 'AzimuthOfFrontOfHome', @azimuth_of_front_of_home, :integer) unless @azimuth_of_front_of_home.nil?
      if (not @fuels.nil?) && (not @fuels.empty?)
        fuel_types_available = XMLHelper.add_element(site, 'FuelTypesAvailable')
        @fuels.each do |fuel|
          XMLHelper.add_element(fuel_types_available, 'Fuel', fuel, :string)
        end
      end
      XMLHelper.add_extension(site, 'GroundConductivity', @ground_conductivity, :float, @ground_conductivity_isdefaulted) unless @ground_conductivity.nil?

      if site.children.size == 0
        bldg_summary = XMLHelper.get_element(doc, '/HPXML/Building/BuildingDetails/BuildingSummary')
        XMLHelper.delete_element(bldg_summary, 'Site')
      end
    end

    def from_oga(hpxml)
      return if hpxml.nil?

      site = XMLHelper.get_element(hpxml, 'Building/BuildingDetails/BuildingSummary/Site')
      return if site.nil?

      @site_type = XMLHelper.get_value(site, 'SiteType', :string)
      @surroundings = XMLHelper.get_value(site, 'Surroundings', :string)
      @vertical_surroundings = XMLHelper.get_value(site, 'VerticalSurroundings', :string)
      @shielding_of_home = XMLHelper.get_value(site, 'ShieldingofHome', :string)
      @orientation_of_front_of_home = XMLHelper.get_value(site, 'OrientationOfFrontOfHome', :string)
      @azimuth_of_front_of_home = XMLHelper.get_value(site, 'AzimuthOfFrontOfHome', :integer)
      @fuels = XMLHelper.get_values(site, 'FuelTypesAvailable/Fuel', :string)
      @ground_conductivity = XMLHelper.get_value(site, 'extension/GroundConductivity', :float)
    end
  end

  class NeighborBuildings < BaseArrayElement
    def add(**kwargs)
      self << NeighborBuilding.new(@hpxml_object, **kwargs)
    end

    def from_oga(hpxml)
      return if hpxml.nil?

      XMLHelper.get_elements(hpxml, 'Building/BuildingDetails/BuildingSummary/Site/extension/Neighbors/NeighborBuilding').each do |neighbor_building|
        self << NeighborBuilding.new(@hpxml_object, neighbor_building)
      end
    end
  end

  class NeighborBuilding < BaseElement
    ATTRS = [:azimuth, :orientation, :distance, :height]
    attr_accessor(*ATTRS)

    def check_for_errors
      errors = []
      return errors
    end

    def to_oga(doc)
      return if nil?

      neighbors = XMLHelper.create_elements_as_needed(doc, ['HPXML', 'Building', 'BuildingDetails', 'BuildingSummary', 'Site', 'extension', 'Neighbors'])
      neighbor_building = XMLHelper.add_element(neighbors, 'NeighborBuilding')
      XMLHelper.add_element(neighbor_building, 'Orientation', @orientation, :string, @orientation_isdefaulted) unless @orientation.nil?
      XMLHelper.add_element(neighbor_building, 'Azimuth', @azimuth, :integer, @azimuth_isdefaulted) unless @azimuth.nil?
      XMLHelper.add_element(neighbor_building, 'Distance', @distance, :float) unless @distance.nil?
      XMLHelper.add_element(neighbor_building, 'Height', @height, :float) unless @height.nil?
    end

    def from_oga(neighbor_building)
      return if neighbor_building.nil?

      @orientation = XMLHelper.get_value(neighbor_building, 'Orientation', :string)
      @azimuth = XMLHelper.get_value(neighbor_building, 'Azimuth', :integer)
      @distance = XMLHelper.get_value(neighbor_building, 'Distance', :float)
      @height = XMLHelper.get_value(neighbor_building, 'Height', :float)
    end
  end

  class BuildingOccupancy < BaseElement
    ATTRS = [:number_of_residents, :weekday_fractions, :weekend_fractions, :monthly_multipliers]
    attr_accessor(*ATTRS)

    def check_for_errors
      errors = []
      return errors
    end

    def to_oga(doc)
      return if nil?

      building_occupancy = XMLHelper.create_elements_as_needed(doc, ['HPXML', 'Building', 'BuildingDetails', 'BuildingSummary', 'BuildingOccupancy'])
      XMLHelper.add_element(building_occupancy, 'NumberofResidents', @number_of_residents, :float, @number_of_residents_isdefaulted) unless @number_of_residents.nil?
      XMLHelper.add_extension(building_occupancy, 'WeekdayScheduleFractions', @weekday_fractions, :string, @weekday_fractions_isdefaulted) unless @weekday_fractions.nil?
      XMLHelper.add_extension(building_occupancy, 'WeekendScheduleFractions', @weekend_fractions, :string, @weekend_fractions_isdefaulted) unless @weekend_fractions.nil?
      XMLHelper.add_extension(building_occupancy, 'MonthlyScheduleMultipliers', @monthly_multipliers, :string, @monthly_multipliers_isdefaulted) unless @monthly_multipliers.nil?
    end

    def from_oga(hpxml)
      return if hpxml.nil?

      building_occupancy = XMLHelper.get_element(hpxml, 'Building/BuildingDetails/BuildingSummary/BuildingOccupancy')
      return if building_occupancy.nil?

      @number_of_residents = XMLHelper.get_value(building_occupancy, 'NumberofResidents', :float)
      @weekday_fractions = XMLHelper.get_value(building_occupancy, 'extension/WeekdayScheduleFractions', :string)
      @weekend_fractions = XMLHelper.get_value(building_occupancy, 'extension/WeekendScheduleFractions', :string)
      @monthly_multipliers = XMLHelper.get_value(building_occupancy, 'extension/MonthlyScheduleMultipliers', :string)
    end
  end

  class BuildingConstruction < BaseElement
    ATTRS = [:year_built, :number_of_conditioned_floors, :number_of_conditioned_floors_above_grade,
             :average_ceiling_height, :number_of_bedrooms, :number_of_bathrooms,
             :conditioned_floor_area, :conditioned_building_volume, :residential_facility_type,
             :building_footprint_area, :has_flue_or_chimney]
    attr_accessor(*ATTRS)

    def check_for_errors
      errors = []
      return errors
    end

    def to_oga(doc)
      return if nil?

      building_construction = XMLHelper.create_elements_as_needed(doc, ['HPXML', 'Building', 'BuildingDetails', 'BuildingSummary', 'BuildingConstruction'])
      XMLHelper.add_element(building_construction, 'YearBuilt', @year_built, :integer) unless @year_built.nil?
      XMLHelper.add_element(building_construction, 'ResidentialFacilityType', @residential_facility_type, :string) unless @residential_facility_type.nil?
      XMLHelper.add_element(building_construction, 'NumberofConditionedFloors', @number_of_conditioned_floors, :float) unless @number_of_conditioned_floors.nil?
      XMLHelper.add_element(building_construction, 'NumberofConditionedFloorsAboveGrade', @number_of_conditioned_floors_above_grade, :float) unless @number_of_conditioned_floors_above_grade.nil?
      XMLHelper.add_element(building_construction, 'AverageCeilingHeight', @average_ceiling_height, :float, @average_ceiling_height_isdefaulted) unless @average_ceiling_height.nil?
      XMLHelper.add_element(building_construction, 'NumberofBedrooms', @number_of_bedrooms, :integer) unless @number_of_bedrooms.nil?
      XMLHelper.add_element(building_construction, 'NumberofBathrooms', @number_of_bathrooms, :integer, @number_of_bathrooms_isdefaulted) unless @number_of_bathrooms.nil?
      XMLHelper.add_element(building_construction, 'BuildingFootprintArea', @building_footprint_area, :float, @building_footprint_area_isdefaulted) unless @building_footprint_area.nil?
      XMLHelper.add_element(building_construction, 'ConditionedFloorArea', @conditioned_floor_area, :float) unless @conditioned_floor_area.nil?
      XMLHelper.add_element(building_construction, 'ConditionedBuildingVolume', @conditioned_building_volume, :float, @conditioned_building_volume_isdefaulted) unless @conditioned_building_volume.nil?
      XMLHelper.add_extension(building_construction, 'HasFlueOrChimney', @has_flue_or_chimney, :boolean, @has_flue_or_chimney_isdefaulted) unless @has_flue_or_chimney.nil?
    end

    def from_oga(hpxml)
      return if hpxml.nil?

      building_construction = XMLHelper.get_element(hpxml, 'Building/BuildingDetails/BuildingSummary/BuildingConstruction')
      return if building_construction.nil?

      @year_built = XMLHelper.get_value(building_construction, 'YearBuilt', :integer)
      @residential_facility_type = XMLHelper.get_value(building_construction, 'ResidentialFacilityType', :string)
      @number_of_conditioned_floors = XMLHelper.get_value(building_construction, 'NumberofConditionedFloors', :float)
      @number_of_conditioned_floors_above_grade = XMLHelper.get_value(building_construction, 'NumberofConditionedFloorsAboveGrade', :float)
      @average_ceiling_height = XMLHelper.get_value(building_construction, 'AverageCeilingHeight', :float)
      @number_of_bedrooms = XMLHelper.get_value(building_construction, 'NumberofBedrooms', :integer)
      @number_of_bathrooms = XMLHelper.get_value(building_construction, 'NumberofBathrooms', :integer)
      @building_footprint_area = XMLHelper.get_value(building_construction, 'BuildingFootprintArea', :float)
      @conditioned_floor_area = XMLHelper.get_value(building_construction, 'ConditionedFloorArea', :float)
      @conditioned_building_volume = XMLHelper.get_value(building_construction, 'ConditionedBuildingVolume', :float)
      @has_flue_or_chimney = XMLHelper.get_value(building_construction, 'extension/HasFlueOrChimney', :boolean)
    end
  end

  class ClimateandRiskZones < BaseElement
    def initialize(hpxml_object, *args)
      @climate_zone_ieccs = ClimateZoneIECCs.new(hpxml_object)
      super(hpxml_object, *args)
    end
    ATTRS = [:weather_station_id, :weather_station_name, :weather_station_wmo, :weather_station_epw_filepath]
    attr_accessor(*ATTRS)
    attr_reader(:climate_zone_ieccs)

    def check_for_errors
      errors = []
      errors += @climate_zone_ieccs.check_for_errors
      return errors
    end

    def to_oga(doc)
      return if nil?

      climate_and_risk_zones = XMLHelper.create_elements_as_needed(doc, ['HPXML', 'Building', 'BuildingDetails', 'ClimateandRiskZones'])

      @climate_zone_ieccs.to_oga(climate_and_risk_zones)

      if not @weather_station_id.nil?
        weather_station = XMLHelper.add_element(climate_and_risk_zones, 'WeatherStation')
        sys_id = XMLHelper.add_element(weather_station, 'SystemIdentifier')
        XMLHelper.add_attribute(sys_id, 'id', @weather_station_id)
        XMLHelper.add_element(weather_station, 'Name', @weather_station_name, :string) unless @weather_station_name.nil?
        XMLHelper.add_element(weather_station, 'WMO', @weather_station_wmo, :string) unless @weather_station_wmo.nil?
        XMLHelper.add_extension(weather_station, 'EPWFilePath', @weather_station_epw_filepath, :string) unless @weather_station_epw_filepath.nil?
      end
    end

    def from_oga(hpxml)
      return if hpxml.nil?

      climate_and_risk_zones = XMLHelper.get_element(hpxml, 'Building/BuildingDetails/ClimateandRiskZones')
      return if climate_and_risk_zones.nil?

      @climate_zone_ieccs.from_oga(climate_and_risk_zones)

      weather_station = XMLHelper.get_element(climate_and_risk_zones, 'WeatherStation')
      if not weather_station.nil?
        @weather_station_id = HPXML::get_id(weather_station)
        @weather_station_name = XMLHelper.get_value(weather_station, 'Name', :string)
        @weather_station_wmo = XMLHelper.get_value(weather_station, 'WMO', :string)
        @weather_station_epw_filepath = XMLHelper.get_value(weather_station, 'extension/EPWFilePath', :string)
      end
    end
  end

  class ClimateZoneIECCs < BaseArrayElement
    def add(**kwargs)
      self << ClimateZoneIECC.new(@hpxml_object, **kwargs)
    end

    def from_oga(climate_and_risk_zones)
      return if climate_and_risk_zones.nil?

      XMLHelper.get_elements(climate_and_risk_zones, 'ClimateZoneIECC').each do |climate_zone_iecc|
        self << ClimateZoneIECC.new(@hpxml_object, climate_zone_iecc)
      end
    end
  end

  class ClimateZoneIECC < BaseElement
    ATTRS = [:year, :zone]
    attr_accessor(*ATTRS)

    def delete
      @hpxml_object.climate_and_risk_zones.climate_zone_ieccs.delete(self)
    end

    def check_for_errors
      errors = []
      return errors
    end

    def to_oga(climate_and_risk_zones)
      climate_zone_iecc = XMLHelper.add_element(climate_and_risk_zones, 'ClimateZoneIECC')
      XMLHelper.add_element(climate_zone_iecc, 'Year', @year, :integer, @year_isdefaulted) unless @year.nil?
      XMLHelper.add_element(climate_zone_iecc, 'ClimateZone', @zone, :string, @zone_isdefaulted) unless @zone.nil?
    end

    def from_oga(climate_zone_iecc)
      return if climate_zone_iecc.nil?

      @year = XMLHelper.get_value(climate_zone_iecc, 'Year', :integer)
      @zone = XMLHelper.get_value(climate_zone_iecc, 'ClimateZone', :string)
    end
  end

  class AirInfiltrationMeasurements < BaseArrayElement
    def add(**kwargs)
      self << AirInfiltrationMeasurement.new(@hpxml_object, **kwargs)
    end

    def from_oga(hpxml)
      return if hpxml.nil?

      XMLHelper.get_elements(hpxml, 'Building/BuildingDetails/Enclosure/AirInfiltration/AirInfiltrationMeasurement').each do |air_infiltration_measurement|
        self << AirInfiltrationMeasurement.new(@hpxml_object, air_infiltration_measurement)
      end
    end
  end

  class AirInfiltrationMeasurement < BaseElement
    ATTRS = [:id, :house_pressure, :unit_of_measure, :air_leakage, :effective_leakage_area, :type_of_measurement,
             :infiltration_volume, :leakiness_description, :infiltration_height, :a_ext, :type_of_test]
    attr_accessor(*ATTRS)

    def check_for_errors
      errors = []
      return errors
    end

    def to_oga(doc)
      return if nil?

      air_infiltration = XMLHelper.create_elements_as_needed(doc, ['HPXML', 'Building', 'BuildingDetails', 'Enclosure', 'AirInfiltration'])
      air_infiltration_measurement = XMLHelper.add_element(air_infiltration, 'AirInfiltrationMeasurement')
      sys_id = XMLHelper.add_element(air_infiltration_measurement, 'SystemIdentifier')
      XMLHelper.add_attribute(sys_id, 'id', @id)
      XMLHelper.add_element(air_infiltration_measurement, 'TypeOfInfiltrationMeasurement', @type_of_measurement, :string) unless @type_of_measurement.nil?
      XMLHelper.add_element(air_infiltration_measurement, 'TypeOfInfiltrationTest', @type_of_test, :string) unless @type_of_test.nil?
      XMLHelper.add_element(air_infiltration_measurement, 'HousePressure', @house_pressure, :float) unless @house_pressure.nil?
      XMLHelper.add_element(air_infiltration_measurement, 'LeakinessDescription', @leakiness_description, :string) unless @leakiness_description.nil?
      if (not @unit_of_measure.nil?) && (not @air_leakage.nil?)
        building_air_leakage = XMLHelper.add_element(air_infiltration_measurement, 'BuildingAirLeakage')
        XMLHelper.add_element(building_air_leakage, 'UnitofMeasure', @unit_of_measure, :string)
        XMLHelper.add_element(building_air_leakage, 'AirLeakage', @air_leakage, :float)
      end
      XMLHelper.add_element(air_infiltration_measurement, 'EffectiveLeakageArea', @effective_leakage_area, :float) unless @effective_leakage_area.nil?
      XMLHelper.add_element(air_infiltration_measurement, 'InfiltrationVolume', @infiltration_volume, :float, @infiltration_volume_isdefaulted) unless @infiltration_volume.nil?
      XMLHelper.add_element(air_infiltration_measurement, 'InfiltrationHeight', @infiltration_height, :float, @infiltration_height_isdefaulted) unless @infiltration_height.nil?
      XMLHelper.add_extension(air_infiltration_measurement, 'Aext', @a_ext, :float, @a_ext_isdefaulted) unless @a_ext.nil?
    end

    def from_oga(air_infiltration_measurement)
      return if air_infiltration_measurement.nil?

      @id = HPXML::get_id(air_infiltration_measurement)
      @type_of_measurement = XMLHelper.get_value(air_infiltration_measurement, 'TypeOfInfiltrationMeasurement', :string)
      @type_of_test = XMLHelper.get_value(air_infiltration_measurement, 'TypeOfInfiltrationTest', :string)
      @house_pressure = XMLHelper.get_value(air_infiltration_measurement, 'HousePressure', :float)
      @leakiness_description = XMLHelper.get_value(air_infiltration_measurement, 'LeakinessDescription', :string)
      @unit_of_measure = XMLHelper.get_value(air_infiltration_measurement, 'BuildingAirLeakage/UnitofMeasure', :string)
      @air_leakage = XMLHelper.get_value(air_infiltration_measurement, 'BuildingAirLeakage/AirLeakage', :float)
      @effective_leakage_area = XMLHelper.get_value(air_infiltration_measurement, 'EffectiveLeakageArea', :float)
      @infiltration_volume = XMLHelper.get_value(air_infiltration_measurement, 'InfiltrationVolume', :float)
      @infiltration_height = XMLHelper.get_value(air_infiltration_measurement, 'InfiltrationHeight', :float)
      @a_ext = XMLHelper.get_value(air_infiltration_measurement, 'extension/Aext', :float)
    end
  end

  class Attics < BaseArrayElement
    def add(**kwargs)
      self << Attic.new(@hpxml_object, **kwargs)
    end

    def from_oga(hpxml)
      return if hpxml.nil?

      XMLHelper.get_elements(hpxml, 'Building/BuildingDetails/Enclosure/Attics/Attic').each do |attic|
        self << Attic.new(@hpxml_object, attic)
      end
    end
  end

  class Attic < BaseElement
    ATTRS = [:id, :attic_type, :vented_attic_sla, :vented_attic_ach, :within_infiltration_volume,
             :attached_to_roof_idrefs, :attached_to_wall_idrefs, :attached_to_floor_idrefs]
    attr_accessor(*ATTRS)

    def attached_roofs
      return [] if @attached_to_roof_idrefs.nil?

      list = @hpxml_object.roofs.select { |roof| @attached_to_roof_idrefs.include? roof.id }
      if @attached_to_roof_idrefs.size > list.size
        fail "Attached roof not found for attic '#{@id}'."
      end

      return list
    end

    def attached_walls
      return [] if @attached_to_wall_idrefs.nil?

      list = @hpxml_object.walls.select { |wall| @attached_to_wall_idrefs.include? wall.id }
      if @attached_to_wall_idrefs.size > list.size
        fail "Attached wall not found for attic '#{@id}'."
      end

      return list
    end

    def attached_floors
      return [] if @attached_to_floor_idrefs.nil?

      list = @hpxml_object.floors.select { |floor| @attached_to_floor_idrefs.include? floor.id }
      if @attached_to_floor_idrefs.size > list.size
        fail "Attached floor not found for attic '#{@id}'."
      end

      return list
    end

    def to_location
      return if @attic_type.nil?

      if [AtticTypeCathedral, AtticTypeConditioned, AtticTypeFlatRoof, AtticTypeBelowApartment].include? @attic_type
        return LocationLivingSpace
      elsif [AtticTypeUnvented].include? @attic_type
        return LocationAtticUnvented
      elsif [AtticTypeVented].include? @attic_type
        return LocationAtticVented
      else
        fail "Unexpected attic type: '#{@attic_type}'."
      end
    end

    def delete
      @hpxml_object.attics.delete(self)
    end

    def check_for_errors
      errors = []
      begin; attached_roofs; rescue StandardError => e; errors << e.message; end
      begin; attached_walls; rescue StandardError => e; errors << e.message; end
      begin; attached_floors; rescue StandardError => e; errors << e.message; end
      begin; to_location; rescue StandardError => e; errors << e.message; end
      return errors
    end

    def to_oga(doc)
      return if nil?

      attics = XMLHelper.create_elements_as_needed(doc, ['HPXML', 'Building', 'BuildingDetails', 'Enclosure', 'Attics'])
      attic = XMLHelper.add_element(attics, 'Attic')
      sys_id = XMLHelper.add_element(attic, 'SystemIdentifier')
      XMLHelper.add_attribute(sys_id, 'id', @id)
      if not @attic_type.nil?
        attic_type_el = XMLHelper.add_element(attic, 'AtticType')
        if [AtticTypeFlatRoof, AtticTypeCathedral, AtticTypeBelowApartment].include? @attic_type
          XMLHelper.add_element(attic_type_el, @attic_type)
        elsif [AtticTypeUnvented].include? @attic_type
          attic_type_attic = XMLHelper.add_element(attic_type_el, 'Attic')
          XMLHelper.add_element(attic_type_attic, 'Vented', false, :boolean)
        elsif [AtticTypeVented].include? @attic_type
          attic_type_attic = XMLHelper.add_element(attic_type_el, 'Attic')
          XMLHelper.add_element(attic_type_attic, 'Vented', true, :boolean)
          if not @vented_attic_sla.nil?
            ventilation_rate = XMLHelper.add_element(attic, 'VentilationRate')
            XMLHelper.add_element(ventilation_rate, 'UnitofMeasure', UnitsSLA, :string)
            XMLHelper.add_element(ventilation_rate, 'Value', @vented_attic_sla, :float, @vented_attic_sla_isdefaulted)
          elsif not @vented_attic_ach.nil?
            ventilation_rate = XMLHelper.add_element(attic, 'VentilationRate')
            XMLHelper.add_element(ventilation_rate, 'UnitofMeasure', UnitsACHNatural, :string)
            XMLHelper.add_element(ventilation_rate, 'Value', @vented_attic_ach, :float)
          end
        elsif [AtticTypeConditioned].include? @attic_type
          attic_type_attic = XMLHelper.add_element(attic_type_el, 'Attic')
          XMLHelper.add_element(attic_type_attic, 'Conditioned', true, :boolean)
        else
          fail "Unhandled attic type '#{@attic_type}'."
        end
      end
      XMLHelper.add_element(attic, 'WithinInfiltrationVolume', within_infiltration_volume, :boolean) unless @within_infiltration_volume.nil?
      if not @attached_to_roof_idrefs.nil?
        @attached_to_roof_idrefs.each do |roof|
          roof_attached = XMLHelper.add_element(attic, 'AttachedToRoof')
          XMLHelper.add_attribute(roof_attached, 'idref', roof)
        end
      end
      if not @attached_to_wall_idrefs.nil?
        @attached_to_wall_idrefs.each do |wall|
          wall_attached = XMLHelper.add_element(attic, 'AttachedToWall')
          XMLHelper.add_attribute(wall_attached, 'idref', wall)
        end
      end
      if not @attached_to_floor_idrefs.nil?
        @attached_to_floor_idrefs.each do |floor|
          floor_attached = XMLHelper.add_element(attic, 'AttachedToFloor')
          XMLHelper.add_attribute(floor_attached, 'idref', floor)
        end
      end
    end

    def from_oga(attic)
      return if attic.nil?

      @id = HPXML::get_id(attic)
      if XMLHelper.has_element(attic, "AtticType/Attic[Vented='false']")
        @attic_type = AtticTypeUnvented
      elsif XMLHelper.has_element(attic, "AtticType/Attic[Vented='true']")
        @attic_type = AtticTypeVented
      elsif XMLHelper.has_element(attic, "AtticType/Attic[Conditioned='true']")
        @attic_type = AtticTypeConditioned
      elsif XMLHelper.has_element(attic, 'AtticType/FlatRoof')
        @attic_type = AtticTypeFlatRoof
      elsif XMLHelper.has_element(attic, 'AtticType/CathedralCeiling')
        @attic_type = AtticTypeCathedral
      elsif XMLHelper.has_element(attic, 'AtticType/BelowApartment')
        @attic_type = AtticTypeBelowApartment
      end
      if @attic_type == AtticTypeVented
        @vented_attic_sla = XMLHelper.get_value(attic, "VentilationRate[UnitofMeasure='#{UnitsSLA}']/Value", :float)
        @vented_attic_ach = XMLHelper.get_value(attic, "VentilationRate[UnitofMeasure='#{UnitsACHNatural}']/Value", :float)
      end
      @within_infiltration_volume = XMLHelper.get_value(attic, 'WithinInfiltrationVolume', :boolean)
      @attached_to_roof_idrefs = []
      XMLHelper.get_elements(attic, 'AttachedToRoof').each do |roof|
        @attached_to_roof_idrefs << HPXML::get_idref(roof)
      end
      @attached_to_wall_idrefs = []
      XMLHelper.get_elements(attic, 'AttachedToWall').each do |wall|
        @attached_to_wall_idrefs << HPXML::get_idref(wall)
      end
      @attached_to_floor_idrefs = []
      XMLHelper.get_elements(attic, 'AttachedToFloor').each do |floor|
        @attached_to_floor_idrefs << HPXML::get_idref(floor)
      end
    end
  end

  class Foundations < BaseArrayElement
    def add(**kwargs)
      self << Foundation.new(@hpxml_object, **kwargs)
    end

    def from_oga(hpxml)
      return if hpxml.nil?

      XMLHelper.get_elements(hpxml, 'Building/BuildingDetails/Enclosure/Foundations/Foundation').each do |foundation|
        self << Foundation.new(@hpxml_object, foundation)
      end
    end
  end

  class Foundation < BaseElement
    ATTRS = [:id, :foundation_type, :vented_crawlspace_sla, :within_infiltration_volume,
             :attached_to_slab_idrefs, :attached_to_floor_idrefs, :attached_to_foundation_wall_idrefs,
             :attached_to_wall_idrefs, :attached_to_rim_joist_idrefs]
    attr_accessor(*ATTRS)

    def attached_slabs
      return [] if @attached_to_slab_idrefs.nil?

      list = @hpxml_object.slabs.select { |slab| @attached_to_slab_idrefs.include? slab.id }
      if @attached_to_slab_idrefs.size > list.size
        fail "Attached slab not found for foundation '#{@id}'."
      end

      return list
    end

    def attached_floors
      return [] if @attached_to_floor_idrefs.nil?

      list = @hpxml_object.floors.select { |floor| @attached_to_floor_idrefs.include? floor.id }
      if @attached_to_floor_idrefs.size > list.size
        fail "Attached floor not found for foundation '#{@id}'."
      end

      return list
    end

    def attached_foundation_walls
      return [] if @attached_to_foundation_wall_idrefs.nil?

      list = @hpxml_object.foundation_walls.select { |foundation_wall| @attached_to_foundation_wall_idrefs.include? foundation_wall.id }
      if @attached_to_foundation_wall_idrefs.size > list.size
        fail "Attached foundation wall not found for foundation '#{@id}'."
      end

      return list
    end

    def attached_walls
      return [] if @attached_to_wall_idrefs.nil?

      list = @hpxml_object.walls.select { |wall| @attached_to_wall_idrefs.include? wall.id }
      if @attached_to_wall_idrefs.size > list.size
        fail "Attached wall not found for foundation '#{@id}'."
      end

      return list
    end

    def attached_rim_joists
      return [] if @attached_to_rim_joist_idrefs.nil?

      list = @hpxml_object.rim_joists.select { |rim_joist| @attached_to_rim_joist_idrefs.include? rim_joist.id }
      if @attached_to_rim_joist_idrefs.size > list.size
        fail "Attached rim joist not found for foundation '#{@id}'."
      end

      return list
    end

    def to_location
      return if @foundation_type.nil?

      if [FoundationTypeSlab, FoundationTypeAboveApartment].include? @foundation_type
        return LocationLivingSpace
      elsif [FoundationTypeAmbient].include? @foundation_type
        return LocationOutside
      elsif [FoundationTypeBasementConditioned].include? @foundation_type
        return LocationBasementConditioned
      elsif [FoundationTypeBasementUnconditioned].include? @foundation_type
        return LocationBasementUnconditioned
      elsif [FoundationTypeCrawlspaceUnvented].include? @foundation_type
        return LocationCrawlspaceUnvented
      elsif [FoundationTypeCrawlspaceVented].include? @foundation_type
        return LocationCrawlspaceVented
      elsif @foundation_type == FoundationTypeCrawlspaceConditioned
        return LocationCrawlspaceConditioned
      elsif @foundation_type == FoundationTypeSlab
        return LocationLivingSpace
      else
        fail "Unexpected foundation type: '#{@foundation_type}'."
      end
    end

    def area
      sum_area = 0.0
      # Check Slabs first
      attached_slabs.each do |slab|
        sum_area += slab.area
      end
      if sum_area <= 0
        # Check Floors next
        attached_floors.each do |floor|
          sum_area += floor.area
        end
      end
      return sum_area
    end

    def delete
      @hpxml_object.foundations.delete(self)
    end

    def check_for_errors
      errors = []
      begin; attached_slabs; rescue StandardError => e; errors << e.message; end
      begin; attached_floors; rescue StandardError => e; errors << e.message; end
      begin; attached_foundation_walls; rescue StandardError => e; errors << e.message; end
      begin; attached_walls; rescue StandardError => e; errors << e.message; end
      begin; attached_rim_joists; rescue StandardError => e; errors << e.message; end
      begin; to_location; rescue StandardError => e; errors << e.message; end
      return errors
    end

    def to_oga(doc)
      return if nil?

      foundations = XMLHelper.create_elements_as_needed(doc, ['HPXML', 'Building', 'BuildingDetails', 'Enclosure', 'Foundations'])
      foundation = XMLHelper.add_element(foundations, 'Foundation')
      sys_id = XMLHelper.add_element(foundation, 'SystemIdentifier')
      XMLHelper.add_attribute(sys_id, 'id', @id)
      if not @foundation_type.nil?
        foundation_type_el = XMLHelper.add_element(foundation, 'FoundationType')
        if [FoundationTypeSlab, FoundationTypeAmbient, FoundationTypeAboveApartment].include? @foundation_type
          XMLHelper.add_element(foundation_type_el, @foundation_type)
        elsif [FoundationTypeBasementConditioned].include? @foundation_type
          basement = XMLHelper.add_element(foundation_type_el, 'Basement')
          XMLHelper.add_element(basement, 'Conditioned', true, :boolean)
        elsif [FoundationTypeBasementUnconditioned].include? @foundation_type
          basement = XMLHelper.add_element(foundation_type_el, 'Basement')
          XMLHelper.add_element(basement, 'Conditioned', false, :boolean)
        elsif [FoundationTypeCrawlspaceVented].include? @foundation_type
          crawlspace = XMLHelper.add_element(foundation_type_el, 'Crawlspace')
          XMLHelper.add_element(crawlspace, 'Vented', true, :boolean)
          if not @vented_crawlspace_sla.nil?
            ventilation_rate = XMLHelper.add_element(foundation, 'VentilationRate')
            XMLHelper.add_element(ventilation_rate, 'UnitofMeasure', UnitsSLA, :string)
            XMLHelper.add_element(ventilation_rate, 'Value', @vented_crawlspace_sla, :float, @vented_crawlspace_sla_isdefaulted)
          end
        elsif [FoundationTypeCrawlspaceUnvented].include? @foundation_type
          crawlspace = XMLHelper.add_element(foundation_type_el, 'Crawlspace')
          XMLHelper.add_element(crawlspace, 'Vented', false, :boolean)
        elsif @foundation_type == FoundationTypeCrawlspaceConditioned
          crawlspace = XMLHelper.add_element(foundation_type_el, 'Crawlspace')
          XMLHelper.add_element(crawlspace, 'Conditioned', true, :boolean)
        else
          fail "Unhandled foundation type '#{@foundation_type}'."
        end
      end
      XMLHelper.add_element(foundation, 'WithinInfiltrationVolume', @within_infiltration_volume, :boolean) unless @within_infiltration_volume.nil?
      if not @attached_to_rim_joist_idrefs.nil?
        @attached_to_rim_joist_idrefs.each do |rim_joist|
          rim_joist_attached = XMLHelper.add_element(foundation, 'AttachedToRimJoist')
          XMLHelper.add_attribute(rim_joist_attached, 'idref', rim_joist)
        end
      end
      if not @attached_to_wall_idrefs.nil?
        @attached_to_wall_idrefs.each do |wall|
          wall_attached = XMLHelper.add_element(foundation, 'AttachedToWall')
          XMLHelper.add_attribute(wall_attached, 'idref', wall)
        end
      end
      if not @attached_to_foundation_wall_idrefs.nil?
        @attached_to_foundation_wall_idrefs.each do |foundation_wall|
          foundation_wall_attached = XMLHelper.add_element(foundation, 'AttachedToFoundationWall')
          XMLHelper.add_attribute(foundation_wall_attached, 'idref', foundation_wall)
        end
      end
      if not @attached_to_floor_idrefs.nil?
        @attached_to_floor_idrefs.each do |floor|
          floor_attached = XMLHelper.add_element(foundation, 'AttachedToFloor')
          XMLHelper.add_attribute(floor_attached, 'idref', floor)
        end
      end
      if not @attached_to_slab_idrefs.nil?
        @attached_to_slab_idrefs.each do |slab|
          slab_attached = XMLHelper.add_element(foundation, 'AttachedToSlab')
          XMLHelper.add_attribute(slab_attached, 'idref', slab)
        end
      end
    end

    def from_oga(foundation)
      return if foundation.nil?

      @id = HPXML::get_id(foundation)
      if XMLHelper.has_element(foundation, 'FoundationType/SlabOnGrade')
        @foundation_type = FoundationTypeSlab
      elsif XMLHelper.has_element(foundation, "FoundationType/Basement[Conditioned='false']")
        @foundation_type = FoundationTypeBasementUnconditioned
      elsif XMLHelper.has_element(foundation, "FoundationType/Basement[Conditioned='true']")
        @foundation_type = FoundationTypeBasementConditioned
      elsif XMLHelper.has_element(foundation, "FoundationType/Crawlspace[Vented='false']")
        @foundation_type = FoundationTypeCrawlspaceUnvented
      elsif XMLHelper.has_element(foundation, "FoundationType/Crawlspace[Vented='true']")
        @foundation_type = FoundationTypeCrawlspaceVented
      elsif XMLHelper.has_element(foundation, "FoundationType/Crawlspace[Conditioned='true']")
        @foundation_type = FoundationTypeCrawlspaceConditioned
      elsif XMLHelper.has_element(foundation, 'FoundationType/Ambient')
        @foundation_type = FoundationTypeAmbient
      elsif XMLHelper.has_element(foundation, 'FoundationType/AboveApartment')
        @foundation_type = FoundationTypeAboveApartment
      end
      if @foundation_type == FoundationTypeCrawlspaceVented
        @vented_crawlspace_sla = XMLHelper.get_value(foundation, "VentilationRate[UnitofMeasure='#{UnitsSLA}']/Value", :float)
      end
      @within_infiltration_volume = XMLHelper.get_value(foundation, 'WithinInfiltrationVolume', :boolean)
      @attached_to_rim_joist_idrefs = []
      XMLHelper.get_elements(foundation, 'AttachedToRimJoist').each do |rim_joist|
        @attached_to_rim_joist_idrefs << HPXML::get_idref(rim_joist)
      end
      @attached_to_wall_idrefs = []
      XMLHelper.get_elements(foundation, 'AttachedToWall').each do |wall|
        @attached_to_wall_idrefs << HPXML::get_idref(wall)
      end
      @attached_to_slab_idrefs = []
      XMLHelper.get_elements(foundation, 'AttachedToSlab').each do |slab|
        @attached_to_slab_idrefs << HPXML::get_idref(slab)
      end
      @attached_to_floor_idrefs = []
      XMLHelper.get_elements(foundation, 'AttachedToFloor').each do |floor|
        @attached_to_floor_idrefs << HPXML::get_idref(floor)
      end
      @attached_to_foundation_wall_idrefs = []
      XMLHelper.get_elements(foundation, 'AttachedToFoundationWall').each do |foundation_wall|
        @attached_to_foundation_wall_idrefs << HPXML::get_idref(foundation_wall)
      end
    end
  end

  class Roofs < BaseArrayElement
    def add(**kwargs)
      self << Roof.new(@hpxml_object, **kwargs)
    end

    def from_oga(hpxml)
      return if hpxml.nil?

      XMLHelper.get_elements(hpxml, 'Building/BuildingDetails/Enclosure/Roofs/Roof').each do |roof|
        self << Roof.new(@hpxml_object, roof)
      end
    end
  end

  class Roof < BaseElement
    ATTRS = [:id, :interior_adjacent_to, :area, :azimuth, :orientation, :roof_type,
             :roof_color, :solar_absorptance, :emittance, :pitch, :radiant_barrier,
             :insulation_id, :insulation_assembly_r_value, :insulation_cavity_r_value,
             :insulation_continuous_r_value, :radiant_barrier_grade, :insulation_grade,
             :interior_finish_type, :interior_finish_thickness, :framing_factor,
             :framing_size, :framing_spacing]
    attr_accessor(*ATTRS)

    def skylights
      return @hpxml_object.skylights.select { |skylight| skylight.roof_idref == @id }
    end

    def net_area
      return if nil?
      return if @area.nil?

      val = @area
      skylights.each do |skylight|
        val -= skylight.area
      end
      fail "Calculated a negative net surface area for surface '#{@id}'." if val < 0

      return val
    end

    def exterior_adjacent_to
      return LocationOutside
    end

    def is_exterior
      return true
    end

    def is_interior
      return !is_exterior
    end

    def is_thermal_boundary
      return HPXML::is_thermal_boundary(self)
    end

    def is_exterior_thermal_boundary
      return (is_exterior && is_thermal_boundary)
    end

    def is_conditioned
      return HPXML::is_conditioned(self)
    end

    def delete
      @hpxml_object.roofs.delete(self)
      skylights.reverse_each do |skylight|
        skylight.delete
      end
      @hpxml_object.attics.each do |attic|
        attic.attached_to_roof_idrefs.delete(@id) unless attic.attached_to_roof_idrefs.nil?
      end
    end

    def check_for_errors
      errors = []
      begin; net_area; rescue StandardError => e; errors << e.message; end
      return errors
    end

    def to_oga(doc)
      return if nil?

      roofs = XMLHelper.create_elements_as_needed(doc, ['HPXML', 'Building', 'BuildingDetails', 'Enclosure', 'Roofs'])
      roof = XMLHelper.add_element(roofs, 'Roof')
      sys_id = XMLHelper.add_element(roof, 'SystemIdentifier')
      XMLHelper.add_attribute(sys_id, 'id', @id)
      XMLHelper.add_element(roof, 'InteriorAdjacentTo', @interior_adjacent_to, :string) unless @interior_adjacent_to.nil?
      XMLHelper.add_element(roof, 'Area', @area, :float) unless @area.nil?
      XMLHelper.add_element(roof, 'Orientation', @orientation, :string, @orientation_isdefaulted) unless @orientation.nil?
      XMLHelper.add_element(roof, 'Azimuth', @azimuth, :integer, @azimuth_isdefaulted) unless @azimuth.nil?
      XMLHelper.add_element(roof, 'RoofType', @roof_type, :string, @roof_type_isdefaulted) unless @roof_type.nil?
      XMLHelper.add_element(roof, 'RoofColor', @roof_color, :string, @roof_color_isdefaulted) unless @roof_color.nil?
      XMLHelper.add_element(roof, 'SolarAbsorptance', @solar_absorptance, :float, @solar_absorptance_isdefaulted) unless @solar_absorptance.nil?
      XMLHelper.add_element(roof, 'Emittance', @emittance, :float, @emittance_isdefaulted) unless @emittance.nil?
      if (not @interior_finish_type.nil?) || (not @interior_finish_thickness.nil?)
        interior_finish = XMLHelper.add_element(roof, 'InteriorFinish')
        XMLHelper.add_element(interior_finish, 'Type', @interior_finish_type, :string, @interior_finish_type_isdefaulted) unless @interior_finish_type.nil?
        XMLHelper.add_element(interior_finish, 'Thickness', @interior_finish_thickness, :float, @interior_finish_thickness_isdefaulted) unless @interior_finish_thickness.nil?
      end
      if (not @framing_factor.nil?) || (not @framing_size.nil?) || (not @framing_spacing.nil?)
        rafters = XMLHelper.add_element(roof, 'Rafters')
        XMLHelper.add_element(rafters, 'Size', @framing_size, :string) unless @framing_size.nil?
        XMLHelper.add_element(rafters, 'Spacing', @framing_spacing, :float) unless @framing_spacing.nil?
        XMLHelper.add_element(rafters, 'FramingFactor', @framing_factor, :float) unless @framing_factor.nil?
      end
      XMLHelper.add_element(roof, 'Pitch', @pitch, :float) unless @pitch.nil?
      XMLHelper.add_element(roof, 'RadiantBarrier', @radiant_barrier, :boolean, @radiant_barrier_isdefaulted) unless @radiant_barrier.nil?
      XMLHelper.add_element(roof, 'RadiantBarrierGrade', @radiant_barrier_grade, :integer, @radiant_barrier_grade_isdefaulted) unless @radiant_barrier_grade.nil?
      insulation = XMLHelper.add_element(roof, 'Insulation')
      sys_id = XMLHelper.add_element(insulation, 'SystemIdentifier')
      if not @insulation_id.nil?
        XMLHelper.add_attribute(sys_id, 'id', @insulation_id)
      else
        XMLHelper.add_attribute(sys_id, 'id', @id + 'Insulation')
      end
      XMLHelper.add_element(insulation, 'InsulationGrade', @insulation_grade, :integer) unless @insulation_grade.nil?
      XMLHelper.add_element(insulation, 'AssemblyEffectiveRValue', @insulation_assembly_r_value, :float) unless @insulation_assembly_r_value.nil?
      if not @insulation_cavity_r_value.nil?
        layer = XMLHelper.add_element(insulation, 'Layer')
        XMLHelper.add_element(layer, 'InstallationType', 'cavity', :string)
        XMLHelper.add_element(layer, 'NominalRValue', @insulation_cavity_r_value, :float)
      end
      if not @insulation_continuous_r_value.nil?
        layer = XMLHelper.add_element(insulation, 'Layer')
        XMLHelper.add_element(layer, 'InstallationType', 'continuous', :string)
        XMLHelper.add_element(layer, 'NominalRValue', @insulation_continuous_r_value, :float)
      end
    end

    def from_oga(roof)
      return if roof.nil?

      @id = HPXML::get_id(roof)
      @interior_adjacent_to = XMLHelper.get_value(roof, 'InteriorAdjacentTo', :string)
      @area = XMLHelper.get_value(roof, 'Area', :float)
      @orientation = XMLHelper.get_value(roof, 'Orientation', :string)
      @azimuth = XMLHelper.get_value(roof, 'Azimuth', :integer)
      @roof_type = XMLHelper.get_value(roof, 'RoofType', :string)
      @roof_color = XMLHelper.get_value(roof, 'RoofColor', :string)
      @solar_absorptance = XMLHelper.get_value(roof, 'SolarAbsorptance', :float)
      @emittance = XMLHelper.get_value(roof, 'Emittance', :float)
      interior_finish = XMLHelper.get_element(roof, 'InteriorFinish')
      if not interior_finish.nil?
        @interior_finish_type = XMLHelper.get_value(interior_finish, 'Type', :string)
        @interior_finish_thickness = XMLHelper.get_value(interior_finish, 'Thickness', :float)
      end
      @framing_factor = XMLHelper.get_value(roof, 'Rafters/FramingFactor', :float)
      @framing_size = XMLHelper.get_value(roof, 'Rafters/Size', :string)
      @framing_spacing = XMLHelper.get_value(roof, 'Rafters/Spacing', :float)
      @pitch = XMLHelper.get_value(roof, 'Pitch', :float)
      @radiant_barrier = XMLHelper.get_value(roof, 'RadiantBarrier', :boolean)
      @radiant_barrier_grade = XMLHelper.get_value(roof, 'RadiantBarrierGrade', :integer)
      insulation = XMLHelper.get_element(roof, 'Insulation')
      if not insulation.nil?
        @insulation_id = HPXML::get_id(insulation)
        @insulation_grade = XMLHelper.get_value(insulation, 'InsulationGrade', :integer)
        @insulation_assembly_r_value = XMLHelper.get_value(insulation, 'AssemblyEffectiveRValue', :float)
        @insulation_cavity_r_value = XMLHelper.get_value(insulation, "Layer[InstallationType='cavity']/NominalRValue", :float)
        @insulation_continuous_r_value = XMLHelper.get_value(insulation, "Layer[InstallationType='continuous']/NominalRValue", :float)
      end
    end
  end

  class RimJoists < BaseArrayElement
    def add(**kwargs)
      self << RimJoist.new(@hpxml_object, **kwargs)
    end

    def from_oga(hpxml)
      return if hpxml.nil?

      XMLHelper.get_elements(hpxml, 'Building/BuildingDetails/Enclosure/RimJoists/RimJoist').each do |rim_joist|
        self << RimJoist.new(@hpxml_object, rim_joist)
      end
    end
  end

  class RimJoist < BaseElement
    ATTRS = [:id, :exterior_adjacent_to, :interior_adjacent_to, :area, :orientation, :azimuth, :siding,
             :color, :solar_absorptance, :emittance, :insulation_id, :insulation_assembly_r_value,
             :insulation_cavity_r_value, :insulation_continuous_r_value, :framing_size]
    attr_accessor(*ATTRS)

    def is_exterior
      if @exterior_adjacent_to == LocationOutside
        return true
      end

      return false
    end

    def is_interior
      return !is_exterior
    end

    def is_adiabatic
      return HPXML::is_adiabatic(self)
    end

    def is_thermal_boundary
      return HPXML::is_thermal_boundary(self)
    end

    def is_exterior_thermal_boundary
      return (is_exterior && is_thermal_boundary)
    end

    def is_conditioned
      return HPXML::is_conditioned(self)
    end

    def delete
      @hpxml_object.rim_joists.delete(self)
      @hpxml_object.foundations.each do |foundation|
        foundation.attached_to_rim_joist_idrefs.delete(@id) unless foundation.attached_to_rim_joist_idrefs.nil?
      end
    end

    def check_for_errors
      errors = []
      return errors
    end

    def to_oga(doc)
      return if nil?

      rim_joists = XMLHelper.create_elements_as_needed(doc, ['HPXML', 'Building', 'BuildingDetails', 'Enclosure', 'RimJoists'])
      rim_joist = XMLHelper.add_element(rim_joists, 'RimJoist')
      sys_id = XMLHelper.add_element(rim_joist, 'SystemIdentifier')
      XMLHelper.add_attribute(sys_id, 'id', @id)
      XMLHelper.add_element(rim_joist, 'ExteriorAdjacentTo', @exterior_adjacent_to, :string) unless @exterior_adjacent_to.nil?
      XMLHelper.add_element(rim_joist, 'InteriorAdjacentTo', @interior_adjacent_to, :string) unless @interior_adjacent_to.nil?
      XMLHelper.add_element(rim_joist, 'Area', @area, :float) unless @area.nil?
      XMLHelper.add_element(rim_joist, 'Orientation', @orientation, :string, @orientation_isdefaulted) unless @orientation.nil?
      XMLHelper.add_element(rim_joist, 'Azimuth', @azimuth, :integer, @azimuth_isdefaulted) unless @azimuth.nil?
      XMLHelper.add_element(rim_joist, 'Siding', @siding, :string, @siding_isdefaulted) unless @siding.nil?
      XMLHelper.add_element(rim_joist, 'Color', @color, :string, @color_isdefaulted) unless @color.nil?
      XMLHelper.add_element(rim_joist, 'SolarAbsorptance', @solar_absorptance, :float, @solar_absorptance_isdefaulted) unless @solar_absorptance.nil?
      XMLHelper.add_element(rim_joist, 'Emittance', @emittance, :float, @emittance_isdefaulted) unless @emittance.nil?
      insulation = XMLHelper.add_element(rim_joist, 'Insulation')
      sys_id = XMLHelper.add_element(insulation, 'SystemIdentifier')
      if not @insulation_id.nil?
        XMLHelper.add_attribute(sys_id, 'id', @insulation_id)
      else
        XMLHelper.add_attribute(sys_id, 'id', @id + 'Insulation')
      end
      XMLHelper.add_element(insulation, 'AssemblyEffectiveRValue', @insulation_assembly_r_value, :float) unless @insulation_assembly_r_value.nil?
      if not @insulation_cavity_r_value.nil?
        layer = XMLHelper.add_element(insulation, 'Layer')
        XMLHelper.add_element(layer, 'InstallationType', 'cavity', :string)
        XMLHelper.add_element(layer, 'NominalRValue', @insulation_cavity_r_value, :float)
      end
      if not @insulation_continuous_r_value.nil?
        layer = XMLHelper.add_element(insulation, 'Layer')
        XMLHelper.add_element(layer, 'InstallationType', 'continuous', :string)
        XMLHelper.add_element(layer, 'NominalRValue', @insulation_continuous_r_value, :float)
      end
      if not @framing_size.nil?
        floor_joists = XMLHelper.add_element(rim_joist, 'FloorJoists')
        XMLHelper.add_element(floor_joists, 'Size', @framing_size, :string) unless @framing_size.nil?
      end
    end

    def from_oga(rim_joist)
      return if rim_joist.nil?

      @id = HPXML::get_id(rim_joist)
      @exterior_adjacent_to = XMLHelper.get_value(rim_joist, 'ExteriorAdjacentTo', :string)
      @interior_adjacent_to = XMLHelper.get_value(rim_joist, 'InteriorAdjacentTo', :string)
      @area = XMLHelper.get_value(rim_joist, 'Area', :float)
      @orientation = XMLHelper.get_value(rim_joist, 'Orientation', :string)
      @azimuth = XMLHelper.get_value(rim_joist, 'Azimuth', :integer)
      @siding = XMLHelper.get_value(rim_joist, 'Siding', :string)
      @color = XMLHelper.get_value(rim_joist, 'Color', :string)
      @solar_absorptance = XMLHelper.get_value(rim_joist, 'SolarAbsorptance', :float)
      @emittance = XMLHelper.get_value(rim_joist, 'Emittance', :float)
      insulation = XMLHelper.get_element(rim_joist, 'Insulation')
      if not insulation.nil?
        @insulation_id = HPXML::get_id(insulation)
        @insulation_assembly_r_value = XMLHelper.get_value(insulation, 'AssemblyEffectiveRValue', :float)
        @insulation_cavity_r_value = XMLHelper.get_value(insulation, "Layer[InstallationType='cavity']/NominalRValue", :float)
        @insulation_continuous_r_value = XMLHelper.get_value(insulation, "Layer[InstallationType='continuous']/NominalRValue", :float)
      end
      @framing_size = XMLHelper.get_value(rim_joist, 'FloorJoists/Size', :string)
    end
  end

  class Walls < BaseArrayElement
    def add(**kwargs)
      self << Wall.new(@hpxml_object, **kwargs)
    end

    def from_oga(hpxml)
      return if hpxml.nil?

      XMLHelper.get_elements(hpxml, 'Building/BuildingDetails/Enclosure/Walls/Wall').each do |wall|
        self << Wall.new(@hpxml_object, wall)
      end
    end
  end

  class Wall < BaseElement
    ATTRS = [:id, :exterior_adjacent_to, :interior_adjacent_to, :wall_type, :optimum_value_engineering,
             :area, :orientation, :azimuth, :siding, :color, :solar_absorptance, :emittance, :insulation_id,
             :insulation_assembly_r_value, :insulation_cavity_r_value, :insulation_continuous_r_value,
             :interior_finish_type, :interior_finish_thickness, :attic_wall_type, :framing_factor,
             :framing_size, :framing_spacing, :insulation_grade]
    attr_accessor(*ATTRS)

    def windows
      return @hpxml_object.windows.select { |window| window.wall_idref == @id }
    end

    def doors
      return @hpxml_object.doors.select { |door| door.wall_idref == @id }
    end

    def net_area
      return if nil?
      return if @area.nil?

      val = @area
      (windows + doors).each do |subsurface|
        val -= subsurface.area
      end
      fail "Calculated a negative net surface area for surface '#{@id}'." if val < 0

      return val
    end

    def is_exterior
      if @exterior_adjacent_to == LocationOutside
        return true
      end

      return false
    end

    def is_interior
      return !is_exterior
    end

    def is_adiabatic
      return HPXML::is_adiabatic(self)
    end

    def is_thermal_boundary
      return HPXML::is_thermal_boundary(self)
    end

    def is_exterior_thermal_boundary
      return (is_exterior && is_thermal_boundary)
    end

    def is_conditioned
      return HPXML::is_conditioned(self)
    end

    def delete
      @hpxml_object.walls.delete(self)
      windows.reverse_each do |window|
        window.delete
      end
      doors.reverse_each do |door|
        door.delete
      end
      @hpxml_object.attics.each do |attic|
        attic.attached_to_wall_idrefs.delete(@id) unless attic.attached_to_wall_idrefs.nil?
      end
      @hpxml_object.foundations.each do |foundation|
        foundation.attached_to_wall_idrefs.delete(@id) unless foundation.attached_to_wall_idrefs.nil?
      end
    end

    def check_for_errors
      errors = []
      begin; net_area; rescue StandardError => e; errors << e.message; end
      return errors
    end

    def to_oga(doc)
      return if nil?

      walls = XMLHelper.create_elements_as_needed(doc, ['HPXML', 'Building', 'BuildingDetails', 'Enclosure', 'Walls'])
      wall = XMLHelper.add_element(walls, 'Wall')
      sys_id = XMLHelper.add_element(wall, 'SystemIdentifier')
      XMLHelper.add_attribute(sys_id, 'id', @id)
      XMLHelper.add_element(wall, 'ExteriorAdjacentTo', @exterior_adjacent_to, :string) unless @exterior_adjacent_to.nil?
      XMLHelper.add_element(wall, 'InteriorAdjacentTo', @interior_adjacent_to, :string) unless @interior_adjacent_to.nil?
      XMLHelper.add_element(wall, 'AtticWallType', @attic_wall_type, :string) unless @attic_wall_type.nil?
      if not @wall_type.nil?
        wall_type_el = XMLHelper.add_element(wall, 'WallType')
        wall_type = XMLHelper.add_element(wall_type_el, @wall_type)
        if @wall_type == HPXML::WallTypeWoodStud
          XMLHelper.add_element(wall_type, 'OptimumValueEngineering', @optimum_value_engineering, :boolean) unless @optimum_value_engineering.nil?
        end
      end
      XMLHelper.add_element(wall, 'Area', @area, :float) unless @area.nil?
      XMLHelper.add_element(wall, 'Orientation', @orientation, :string, @orientation_isdefaulted) unless @orientation.nil?
      XMLHelper.add_element(wall, 'Azimuth', @azimuth, :integer, @azimuth_isdefaulted) unless @azimuth.nil?
      if (not @framing_factor.nil?) || (not @framing_size.nil?) || (not @framing_spacing.nil?)
        studs = XMLHelper.add_element(wall, 'Studs')
        XMLHelper.add_element(studs, 'Size', @framing_size, :string) unless @framing_size.nil?
        XMLHelper.add_element(studs, 'Spacing', @framing_spacing, :float) unless @framing_spacing.nil?
        XMLHelper.add_element(studs, 'FramingFactor', @framing_factor, :float) unless @framing_factor.nil?
      end
      XMLHelper.add_element(wall, 'Siding', @siding, :string, @siding_isdefaulted) unless @siding.nil?
      XMLHelper.add_element(wall, 'Color', @color, :string, @color_isdefaulted) unless @color.nil?
      XMLHelper.add_element(wall, 'SolarAbsorptance', @solar_absorptance, :float, @solar_absorptance_isdefaulted) unless @solar_absorptance.nil?
      XMLHelper.add_element(wall, 'Emittance', @emittance, :float, @emittance_isdefaulted) unless @emittance.nil?
      if (not @interior_finish_type.nil?) || (not @interior_finish_thickness.nil?)
        interior_finish = XMLHelper.add_element(wall, 'InteriorFinish')
        XMLHelper.add_element(interior_finish, 'Type', @interior_finish_type, :string, @interior_finish_type_isdefaulted) unless @interior_finish_type.nil?
        XMLHelper.add_element(interior_finish, 'Thickness', @interior_finish_thickness, :float, @interior_finish_thickness_isdefaulted) unless @interior_finish_thickness.nil?
      end
      insulation = XMLHelper.add_element(wall, 'Insulation')
      sys_id = XMLHelper.add_element(insulation, 'SystemIdentifier')
      if not @insulation_id.nil?
        XMLHelper.add_attribute(sys_id, 'id', @insulation_id)
      else
        XMLHelper.add_attribute(sys_id, 'id', @id + 'Insulation')
      end
      XMLHelper.add_element(insulation, 'InsulationGrade', @insulation_grade, :integer) unless @insulation_grade.nil?
      XMLHelper.add_element(insulation, 'AssemblyEffectiveRValue', @insulation_assembly_r_value, :float) unless @insulation_assembly_r_value.nil?
      if not @insulation_cavity_r_value.nil?
        layer = XMLHelper.add_element(insulation, 'Layer')
        XMLHelper.add_element(layer, 'InstallationType', 'cavity', :string)
        XMLHelper.add_element(layer, 'NominalRValue', @insulation_cavity_r_value, :float)
      end
      if not @insulation_continuous_r_value.nil?
        layer = XMLHelper.add_element(insulation, 'Layer')
        XMLHelper.add_element(layer, 'InstallationType', 'continuous', :string)
        XMLHelper.add_element(layer, 'NominalRValue', @insulation_continuous_r_value, :float)
      end
    end

    def from_oga(wall)
      return if wall.nil?

      @id = HPXML::get_id(wall)
      @exterior_adjacent_to = XMLHelper.get_value(wall, 'ExteriorAdjacentTo', :string)
      @interior_adjacent_to = XMLHelper.get_value(wall, 'InteriorAdjacentTo', :string)
      @attic_wall_type = XMLHelper.get_value(wall, 'AtticWallType', :string)
      @wall_type = XMLHelper.get_child_name(wall, 'WallType')
      if @wall_type == HPXML::WallTypeWoodStud
        @optimum_value_engineering = XMLHelper.get_value(wall, 'WallType/WoodStud/OptimumValueEngineering', :boolean)
      end
      @area = XMLHelper.get_value(wall, 'Area', :float)
      @orientation = XMLHelper.get_value(wall, 'Orientation', :string)
      @azimuth = XMLHelper.get_value(wall, 'Azimuth', :integer)
      @framing_size = XMLHelper.get_value(wall, 'Studs/Size', :string)
      @framing_spacing = XMLHelper.get_value(wall, 'Studs/Spacing', :float)
      @framing_factor = XMLHelper.get_value(wall, 'Studs/FramingFactor', :float)
      @siding = XMLHelper.get_value(wall, 'Siding', :string)
      @color = XMLHelper.get_value(wall, 'Color', :string)
      @solar_absorptance = XMLHelper.get_value(wall, 'SolarAbsorptance', :float)
      @emittance = XMLHelper.get_value(wall, 'Emittance', :float)
      interior_finish = XMLHelper.get_element(wall, 'InteriorFinish')
      if not interior_finish.nil?
        @interior_finish_type = XMLHelper.get_value(interior_finish, 'Type', :string)
        @interior_finish_thickness = XMLHelper.get_value(interior_finish, 'Thickness', :float)
      end
      insulation = XMLHelper.get_element(wall, 'Insulation')
      if not insulation.nil?
        @insulation_id = HPXML::get_id(insulation)
        @insulation_grade = XMLHelper.get_value(insulation, 'InsulationGrade', :integer)
        @insulation_assembly_r_value = XMLHelper.get_value(insulation, 'AssemblyEffectiveRValue', :float)
        @insulation_cavity_r_value = XMLHelper.get_value(insulation, "Layer[InstallationType='cavity']/NominalRValue", :float)
        @insulation_continuous_r_value = XMLHelper.get_value(insulation, "Layer[InstallationType='continuous']/NominalRValue", :float)
      end
    end
  end

  class FoundationWalls < BaseArrayElement
    def add(**kwargs)
      self << FoundationWall.new(@hpxml_object, **kwargs)
    end

    def from_oga(hpxml)
      return if hpxml.nil?

      XMLHelper.get_elements(hpxml, 'Building/BuildingDetails/Enclosure/FoundationWalls/FoundationWall').each do |foundation_wall|
        self << FoundationWall.new(@hpxml_object, foundation_wall)
      end
    end
  end

  class FoundationWall < BaseElement
    ATTRS = [:id, :exterior_adjacent_to, :interior_adjacent_to, :length, :height, :area, :orientation,
             :type, :azimuth, :thickness, :depth_below_grade, :insulation_id, :insulation_interior_r_value,
             :insulation_interior_distance_to_top, :insulation_interior_distance_to_bottom,
             :insulation_exterior_r_value, :insulation_exterior_distance_to_top,
             :insulation_exterior_distance_to_bottom, :insulation_assembly_r_value,
             :insulation_continuous_r_value, :interior_finish_type, :interior_finish_thickness]
    attr_accessor(*ATTRS)

    def windows
      return @hpxml_object.windows.select { |window| window.wall_idref == @id }
    end

    def doors
      return @hpxml_object.doors.select { |door| door.wall_idref == @id }
    end

    def net_area
      return if nil?
      return if @area.nil?

      val = @area
      (@hpxml_object.windows + @hpxml_object.doors).each do |subsurface|
        next unless subsurface.wall_idref == @id

        val -= subsurface.area
      end
      fail "Calculated a negative net surface area for surface '#{@id}'." if val < 0

      return val
    end

    def is_exterior
      if @exterior_adjacent_to == LocationGround
        return true
      end

      return false
    end

    def is_interior
      return !is_exterior
    end

    def is_adiabatic
      return HPXML::is_adiabatic(self)
    end

    def is_thermal_boundary
      return HPXML::is_thermal_boundary(self)
    end

    def is_exterior_thermal_boundary
      return (is_exterior && is_thermal_boundary)
    end

    def is_conditioned
      return HPXML::is_conditioned(self)
    end

    def delete
      @hpxml_object.foundation_walls.delete(self)
      windows.reverse_each do |window|
        window.delete
      end
      doors.reverse_each do |door|
        door.delete
      end
      @hpxml_object.foundations.each do |foundation|
        foundation.attached_to_foundation_wall_idrefs.delete(@id) unless foundation.attached_to_foundation_wall_idrefs.nil?
      end
    end

    def check_for_errors
      errors = []
      begin; net_area; rescue StandardError => e; errors << e.message; end
      return errors
    end

    def to_oga(doc)
      return if nil?

      foundation_walls = XMLHelper.create_elements_as_needed(doc, ['HPXML', 'Building', 'BuildingDetails', 'Enclosure', 'FoundationWalls'])
      foundation_wall = XMLHelper.add_element(foundation_walls, 'FoundationWall')
      sys_id = XMLHelper.add_element(foundation_wall, 'SystemIdentifier')
      XMLHelper.add_attribute(sys_id, 'id', @id)
      XMLHelper.add_element(foundation_wall, 'ExteriorAdjacentTo', @exterior_adjacent_to, :string) unless @exterior_adjacent_to.nil?
      XMLHelper.add_element(foundation_wall, 'InteriorAdjacentTo', @interior_adjacent_to, :string) unless @interior_adjacent_to.nil?
      XMLHelper.add_element(foundation_wall, 'Type', @type, :string, @type_isdefaulted) unless @type.nil?
      XMLHelper.add_element(foundation_wall, 'Length', @length, :float) unless @length.nil?
      XMLHelper.add_element(foundation_wall, 'Height', @height, :float) unless @height.nil?
      XMLHelper.add_element(foundation_wall, 'Area', @area, :float, @area_isdefaulted) unless @area.nil?
      XMLHelper.add_element(foundation_wall, 'Orientation', @orientation, :string, @orientation_isdefaulted) unless @orientation.nil?
      XMLHelper.add_element(foundation_wall, 'Azimuth', @azimuth, :integer, @azimuth_isdefaulted) unless @azimuth.nil?
      XMLHelper.add_element(foundation_wall, 'Thickness', @thickness, :float, @thickness_isdefaulted) unless @thickness.nil?
      XMLHelper.add_element(foundation_wall, 'DepthBelowGrade', @depth_below_grade, :float) unless @depth_below_grade.nil?
      if (not @interior_finish_type.nil?) || (not @interior_finish_thickness.nil?)
        interior_finish = XMLHelper.add_element(foundation_wall, 'InteriorFinish')
        XMLHelper.add_element(interior_finish, 'Type', @interior_finish_type, :string, @interior_finish_type_isdefaulted) unless @interior_finish_type.nil?
        XMLHelper.add_element(interior_finish, 'Thickness', @interior_finish_thickness, :float, @interior_finish_thickness_isdefaulted) unless @interior_finish_thickness.nil?
      end
      insulation = XMLHelper.add_element(foundation_wall, 'Insulation')
      sys_id = XMLHelper.add_element(insulation, 'SystemIdentifier')
      if not @insulation_id.nil?
        XMLHelper.add_attribute(sys_id, 'id', @insulation_id)
      else
        XMLHelper.add_attribute(sys_id, 'id', @id + 'Insulation')
      end
      XMLHelper.add_element(insulation, 'AssemblyEffectiveRValue', @insulation_assembly_r_value, :float) unless @insulation_assembly_r_value.nil?
      if not @insulation_exterior_r_value.nil?
        layer = XMLHelper.add_element(insulation, 'Layer')
        XMLHelper.add_element(layer, 'InstallationType', 'continuous - exterior', :string)
        XMLHelper.add_element(layer, 'NominalRValue', @insulation_exterior_r_value, :float)
        XMLHelper.add_element(layer, 'DistanceToTopOfInsulation', @insulation_exterior_distance_to_top, :float, @insulation_exterior_distance_to_top_isdefaulted) unless @insulation_exterior_distance_to_top.nil?
        XMLHelper.add_element(layer, 'DistanceToBottomOfInsulation', @insulation_exterior_distance_to_bottom, :float, @insulation_exterior_distance_to_bottom_isdefaulted) unless @insulation_exterior_distance_to_bottom.nil?
      end
      if not @insulation_interior_r_value.nil?
        layer = XMLHelper.add_element(insulation, 'Layer')
        XMLHelper.add_element(layer, 'InstallationType', 'continuous - interior', :string)
        XMLHelper.add_element(layer, 'NominalRValue', @insulation_interior_r_value, :float)
        XMLHelper.add_element(layer, 'DistanceToTopOfInsulation', @insulation_interior_distance_to_top, :float, @insulation_interior_distance_to_top_isdefaulted) unless @insulation_interior_distance_to_top.nil?
        XMLHelper.add_element(layer, 'DistanceToBottomOfInsulation', @insulation_interior_distance_to_bottom, :float, @insulation_interior_distance_to_bottom_isdefaulted) unless @insulation_interior_distance_to_bottom.nil?
      end
    end

    def from_oga(foundation_wall)
      return if foundation_wall.nil?

      @id = HPXML::get_id(foundation_wall)
      @exterior_adjacent_to = XMLHelper.get_value(foundation_wall, 'ExteriorAdjacentTo', :string)
      @interior_adjacent_to = XMLHelper.get_value(foundation_wall, 'InteriorAdjacentTo', :string)
      @type = XMLHelper.get_value(foundation_wall, 'Type', :string)
      @length = XMLHelper.get_value(foundation_wall, 'Length', :float)
      @height = XMLHelper.get_value(foundation_wall, 'Height', :float)
      @area = XMLHelper.get_value(foundation_wall, 'Area', :float)
      @orientation = XMLHelper.get_value(foundation_wall, 'Orientation', :string)
      @azimuth = XMLHelper.get_value(foundation_wall, 'Azimuth', :integer)
      @thickness = XMLHelper.get_value(foundation_wall, 'Thickness', :float)
      @depth_below_grade = XMLHelper.get_value(foundation_wall, 'DepthBelowGrade', :float)
      interior_finish = XMLHelper.get_element(foundation_wall, 'InteriorFinish')
      if not interior_finish.nil?
        @interior_finish_type = XMLHelper.get_value(interior_finish, 'Type', :string)
        @interior_finish_thickness = XMLHelper.get_value(interior_finish, 'Thickness', :float)
      end
      insulation = XMLHelper.get_element(foundation_wall, 'Insulation')
      if not insulation.nil?
        @insulation_id = HPXML::get_id(insulation)
        @insulation_assembly_r_value = XMLHelper.get_value(insulation, 'AssemblyEffectiveRValue', :float)
        @insulation_continuous_r_value = XMLHelper.get_value(insulation, "Layer[InstallationType='continuous']/NominalRValue", :float)
        @insulation_interior_r_value = XMLHelper.get_value(insulation, "Layer[InstallationType='continuous - interior']/NominalRValue", :float)
        @insulation_interior_distance_to_top = XMLHelper.get_value(insulation, "Layer[InstallationType='continuous - interior']/DistanceToTopOfInsulation", :float)
        @insulation_interior_distance_to_bottom = XMLHelper.get_value(insulation, "Layer[InstallationType='continuous - interior']/DistanceToBottomOfInsulation", :float)
        @insulation_exterior_r_value = XMLHelper.get_value(insulation, "Layer[InstallationType='continuous - exterior']/NominalRValue", :float)
        @insulation_exterior_distance_to_top = XMLHelper.get_value(insulation, "Layer[InstallationType='continuous - exterior']/DistanceToTopOfInsulation", :float)
        @insulation_exterior_distance_to_bottom = XMLHelper.get_value(insulation, "Layer[InstallationType='continuous - exterior']/DistanceToBottomOfInsulation", :float)
      end
    end
  end

  class Floors < BaseArrayElement
    def add(**kwargs)
      self << Floor.new(@hpxml_object, **kwargs)
    end

    def from_oga(hpxml)
      return if hpxml.nil?

      XMLHelper.get_elements(hpxml, 'Building/BuildingDetails/Enclosure/Floors/Floor').each do |floor|
        self << Floor.new(@hpxml_object, floor)
      end
    end
  end

  class Floor < BaseElement
    ATTRS = [:id, :exterior_adjacent_to, :interior_adjacent_to, :floor_type, :area, :insulation_id,
             :insulation_assembly_r_value, :insulation_cavity_r_value, :insulation_continuous_r_value,
             :floor_or_ceiling, :interior_finish_type, :interior_finish_thickness, :insulation_grade,
             :framing_factor, :framing_size, :framing_spacing]
    attr_accessor(*ATTRS)

    def is_ceiling
      # From the perspective of the living space
      if @floor_or_ceiling.nil?
        ceiling_locations = [LocationAtticUnconditioned,
                             LocationAtticVented,
                             LocationAtticUnvented]
        if (ceiling_locations.include? @interior_adjacent_to) || (ceiling_locations.include? @exterior_adjacent_to)
          return true
        else # If we don't explicitly know that it's a ceiling, assume a floor
          return false
        end
      else
        return @floor_or_ceiling == FloorOrCeilingCeiling
      end
    end

    def is_floor
      return !is_ceiling
    end

    def is_exterior
      if @exterior_adjacent_to == LocationOutside
        return true
      end

      return false
    end

    def is_interior
      return !is_exterior
    end

    def is_adiabatic
      return HPXML::is_adiabatic(self)
    end

    def is_thermal_boundary
      return HPXML::is_thermal_boundary(self)
    end

    def is_exterior_thermal_boundary
      return (is_exterior && is_thermal_boundary)
    end

    def is_conditioned
      return HPXML::is_conditioned(self)
    end

    def delete
      @hpxml_object.floors.delete(self)
      @hpxml_object.attics.each do |attic|
        attic.attached_to_floor_idrefs.delete(@id) unless attic.attached_to_floor_idrefs.nil?
      end
      @hpxml_object.foundations.each do |foundation|
        foundation.attached_to_floor_idrefs.delete(@id) unless foundation.attached_to_floor_idrefs.nil?
      end
      @hpxml_object.attics.each do |attic|
        attic.attached_to_floor_idrefs.delete(@id) unless attic.attached_to_floor_idrefs.nil?
      end
    end

    def check_for_errors
      errors = []
      return errors
    end

    def to_oga(doc)
      return if nil?

      floors = XMLHelper.create_elements_as_needed(doc, ['HPXML', 'Building', 'BuildingDetails', 'Enclosure', 'Floors'])
      floor = XMLHelper.add_element(floors, 'Floor')
      sys_id = XMLHelper.add_element(floor, 'SystemIdentifier')
      XMLHelper.add_attribute(sys_id, 'id', @id)
      XMLHelper.add_element(floor, 'ExteriorAdjacentTo', @exterior_adjacent_to, :string) unless @exterior_adjacent_to.nil?
      XMLHelper.add_element(floor, 'InteriorAdjacentTo', @interior_adjacent_to, :string) unless @interior_adjacent_to.nil?
      XMLHelper.add_element(floor, 'FloorOrCeiling', @floor_or_ceiling, :string, @floor_or_ceiling_isdefaulted) unless @floor_or_ceiling.nil?
      if not @floor_type.nil?
        floor_type_el = XMLHelper.add_element(floor, 'FloorType')
        XMLHelper.add_element(floor_type_el, @floor_type)
      end
      if (not @framing_factor.nil?) || (not @framing_size.nil?) || (not @framing_spacing.nil?)
        joists = XMLHelper.add_element(floor, 'FloorJoists')
        XMLHelper.add_element(joists, 'Size', @framing_size, :string) unless @framing_size.nil?
        XMLHelper.add_element(joists, 'Spacing', @framing_spacing, :float) unless @framing_spacing.nil?
        XMLHelper.add_element(joists, 'FramingFactor', @framing_factor, :float) unless @framing_factor.nil?
      end
      XMLHelper.add_element(floor, 'Area', @area, :float) unless @area.nil?
      if (not @interior_finish_type.nil?) || (not @interior_finish_thickness.nil?)
        interior_finish = XMLHelper.add_element(floor, 'InteriorFinish')
        XMLHelper.add_element(interior_finish, 'Type', @interior_finish_type, :string, @interior_finish_type_isdefaulted) unless @interior_finish_type.nil?
        XMLHelper.add_element(interior_finish, 'Thickness', @interior_finish_thickness, :float, @interior_finish_thickness_isdefaulted) unless @interior_finish_thickness.nil?
      end
      insulation = XMLHelper.add_element(floor, 'Insulation')
      sys_id = XMLHelper.add_element(insulation, 'SystemIdentifier')
      if not @insulation_id.nil?
        XMLHelper.add_attribute(sys_id, 'id', @insulation_id)
      else
        XMLHelper.add_attribute(sys_id, 'id', @id + 'Insulation')
      end
      XMLHelper.add_element(insulation, 'InsulationGrade', @insulation_grade, :integer) unless @insulation_grade.nil?
      XMLHelper.add_element(insulation, 'AssemblyEffectiveRValue', @insulation_assembly_r_value, :float) unless @insulation_assembly_r_value.nil?
      if not @insulation_cavity_r_value.nil?
        layer = XMLHelper.add_element(insulation, 'Layer')
        XMLHelper.add_element(layer, 'InstallationType', 'cavity', :string)
        XMLHelper.add_element(layer, 'NominalRValue', @insulation_cavity_r_value, :float)
      end
      if not @insulation_continuous_r_value.nil?
        layer = XMLHelper.add_element(insulation, 'Layer')
        XMLHelper.add_element(layer, 'InstallationType', 'continuous', :string)
        XMLHelper.add_element(layer, 'NominalRValue', @insulation_continuous_r_value, :float)
      end
    end

    def from_oga(floor)
      return if floor.nil?

      @id = HPXML::get_id(floor)
      @exterior_adjacent_to = XMLHelper.get_value(floor, 'ExteriorAdjacentTo', :string)
      @interior_adjacent_to = XMLHelper.get_value(floor, 'InteriorAdjacentTo', :string)
      @floor_or_ceiling = XMLHelper.get_value(floor, 'FloorOrCeiling', :string)
      @floor_type = XMLHelper.get_child_name(floor, 'FloorType')
      @framing_size = XMLHelper.get_value(floor, 'FloorJoists/Size', :string)
      @framing_spacing = XMLHelper.get_value(floor, 'FloorJoists/Spacing', :float)
      @framing_factor = XMLHelper.get_value(floor, 'FloorJoists/FramingFactor', :float)
      @area = XMLHelper.get_value(floor, 'Area', :float)
      interior_finish = XMLHelper.get_element(floor, 'InteriorFinish')
      if not interior_finish.nil?
        @interior_finish_type = XMLHelper.get_value(interior_finish, 'Type', :string)
        @interior_finish_thickness = XMLHelper.get_value(interior_finish, 'Thickness', :float)
      end
      insulation = XMLHelper.get_element(floor, 'Insulation')
      if not insulation.nil?
        @insulation_id = HPXML::get_id(insulation)
        @insulation_grade = XMLHelper.get_value(insulation, 'InsulationGrade', :float)
        @insulation_assembly_r_value = XMLHelper.get_value(insulation, 'AssemblyEffectiveRValue', :float)
        @insulation_cavity_r_value = XMLHelper.get_value(insulation, "Layer[InstallationType='cavity']/NominalRValue", :float)
        @insulation_continuous_r_value = XMLHelper.get_value(insulation, "Layer[InstallationType='continuous']/NominalRValue", :float)
      end
    end
  end

  class Slabs < BaseArrayElement
    def add(**kwargs)
      self << Slab.new(@hpxml_object, **kwargs)
    end

    def from_oga(hpxml)
      return if hpxml.nil?

      XMLHelper.get_elements(hpxml, 'Building/BuildingDetails/Enclosure/Slabs/Slab').each do |slab|
        self << Slab.new(@hpxml_object, slab)
      end
    end
  end

  class Slab < BaseElement
    ATTRS = [:id, :interior_adjacent_to, :exterior_adjacent_to, :area, :thickness, :exposed_perimeter,
             :perimeter_insulation_depth, :under_slab_insulation_width,
             :under_slab_insulation_spans_entire_slab, :depth_below_grade, :carpet_fraction,
             :carpet_r_value, :perimeter_insulation_id, :perimeter_insulation_r_value,
             :under_slab_insulation_id, :under_slab_insulation_r_value]
    attr_accessor(*ATTRS)

    def exterior_adjacent_to
      return LocationGround
    end

    def is_exterior
      return true
    end

    def is_interior
      return !is_exterior
    end

    def is_thermal_boundary
      return HPXML::is_thermal_boundary(self)
    end

    def is_exterior_thermal_boundary
      return (is_exterior && is_thermal_boundary)
    end

    def is_conditioned
      return HPXML::is_conditioned(self)
    end

    def delete
      @hpxml_object.slabs.delete(self)
      @hpxml_object.foundations.each do |foundation|
        foundation.attached_to_slab_idrefs.delete(@id) unless foundation.attached_to_slab_idrefs.nil?
      end
    end

    def check_for_errors
      errors = []
      return errors
    end

    def to_oga(doc)
      return if nil?

      slabs = XMLHelper.create_elements_as_needed(doc, ['HPXML', 'Building', 'BuildingDetails', 'Enclosure', 'Slabs'])
      slab = XMLHelper.add_element(slabs, 'Slab')
      sys_id = XMLHelper.add_element(slab, 'SystemIdentifier')
      XMLHelper.add_attribute(sys_id, 'id', @id)
      XMLHelper.add_element(slab, 'InteriorAdjacentTo', @interior_adjacent_to, :string) unless @interior_adjacent_to.nil?
      XMLHelper.add_element(slab, 'Area', @area, :float) unless @area.nil?
      XMLHelper.add_element(slab, 'Thickness', @thickness, :float, @thickness_isdefaulted) unless @thickness.nil?
      XMLHelper.add_element(slab, 'ExposedPerimeter', @exposed_perimeter, :float) unless @exposed_perimeter.nil?
      XMLHelper.add_element(slab, 'DepthBelowGrade', @depth_below_grade, :float) unless @depth_below_grade.nil?
      insulation = XMLHelper.add_element(slab, 'PerimeterInsulation')
      sys_id = XMLHelper.add_element(insulation, 'SystemIdentifier')
      if not @perimeter_insulation_id.nil?
        XMLHelper.add_attribute(sys_id, 'id', @perimeter_insulation_id)
      else
        XMLHelper.add_attribute(sys_id, 'id', @id + 'PerimeterInsulation')
      end
      layer = XMLHelper.add_element(insulation, 'Layer')
      XMLHelper.add_element(layer, 'NominalRValue', @perimeter_insulation_r_value, :float) unless @perimeter_insulation_r_value.nil?
      XMLHelper.add_element(layer, 'InsulationDepth', @perimeter_insulation_depth, :float) unless @perimeter_insulation_depth.nil?
      insulation = XMLHelper.add_element(slab, 'UnderSlabInsulation')
      sys_id = XMLHelper.add_element(insulation, 'SystemIdentifier')
      if not @under_slab_insulation_id.nil?
        XMLHelper.add_attribute(sys_id, 'id', @under_slab_insulation_id)
      else
        XMLHelper.add_attribute(sys_id, 'id', @id + 'UnderSlabInsulation')
      end
      layer = XMLHelper.add_element(insulation, 'Layer')
      XMLHelper.add_element(layer, 'NominalRValue', @under_slab_insulation_r_value, :float) unless @under_slab_insulation_r_value.nil?
      XMLHelper.add_element(layer, 'InsulationWidth', @under_slab_insulation_width, :float) unless @under_slab_insulation_width.nil?
      XMLHelper.add_element(layer, 'InsulationSpansEntireSlab', @under_slab_insulation_spans_entire_slab, :boolean) unless @under_slab_insulation_spans_entire_slab.nil?
      XMLHelper.add_extension(slab, 'CarpetFraction', @carpet_fraction, :float, @carpet_fraction_isdefaulted) unless @carpet_fraction.nil?
      XMLHelper.add_extension(slab, 'CarpetRValue', @carpet_r_value, :float, @carpet_r_value_isdefaulted) unless @carpet_r_value.nil?
    end

    def from_oga(slab)
      return if slab.nil?

      @id = HPXML::get_id(slab)
      @interior_adjacent_to = XMLHelper.get_value(slab, 'InteriorAdjacentTo', :string)
      @area = XMLHelper.get_value(slab, 'Area', :float)
      @thickness = XMLHelper.get_value(slab, 'Thickness', :float)
      @exposed_perimeter = XMLHelper.get_value(slab, 'ExposedPerimeter', :float)
      @depth_below_grade = XMLHelper.get_value(slab, 'DepthBelowGrade', :float)
      perimeter_insulation = XMLHelper.get_element(slab, 'PerimeterInsulation')
      if not perimeter_insulation.nil?
        @perimeter_insulation_id = HPXML::get_id(perimeter_insulation)
        @perimeter_insulation_r_value = XMLHelper.get_value(perimeter_insulation, 'Layer/NominalRValue', :float)
        @perimeter_insulation_depth = XMLHelper.get_value(perimeter_insulation, 'Layer/InsulationDepth', :float)
      end
      under_slab_insulation = XMLHelper.get_element(slab, 'UnderSlabInsulation')
      if not under_slab_insulation.nil?
        @under_slab_insulation_id = HPXML::get_id(under_slab_insulation)
        @under_slab_insulation_r_value = XMLHelper.get_value(under_slab_insulation, 'Layer/NominalRValue', :float)
        @under_slab_insulation_width = XMLHelper.get_value(under_slab_insulation, 'Layer/InsulationWidth', :float)
        @under_slab_insulation_spans_entire_slab = XMLHelper.get_value(under_slab_insulation, 'Layer/InsulationSpansEntireSlab', :boolean)
      end
      @carpet_fraction = XMLHelper.get_value(slab, 'extension/CarpetFraction', :float)
      @carpet_r_value = XMLHelper.get_value(slab, 'extension/CarpetRValue', :float)
    end
  end

  class Windows < BaseArrayElement
    def add(**kwargs)
      self << Window.new(@hpxml_object, **kwargs)
    end

    def from_oga(hpxml)
      return if hpxml.nil?

      XMLHelper.get_elements(hpxml, 'Building/BuildingDetails/Enclosure/Windows/Window').each do |window|
        self << Window.new(@hpxml_object, window)
      end
    end
  end

  class Window < BaseElement
    ATTRS = [:id, :area, :azimuth, :orientation, :frame_type, :thermal_break, :glass_layers,
             :glass_type, :gas_fill, :ufactor, :shgc, :interior_shading_factor_summer,
             :interior_shading_factor_winter, :interior_shading_type, :exterior_shading_factor_summer,
             :exterior_shading_factor_winter, :exterior_shading_type, :storm_type, :overhangs_depth,
             :overhangs_distance_to_top_of_window, :overhangs_distance_to_bottom_of_window,
             :fraction_operable, :performance_class, :wall_idref]
    attr_accessor(*ATTRS)

    def wall
      return if @wall_idref.nil?

      (@hpxml_object.walls + @hpxml_object.foundation_walls).each do |wall|
        next unless wall.id == @wall_idref

        return wall
      end
      fail "Attached wall '#{@wall_idref}' not found for window '#{@id}'."
    end

    def is_exterior
      return wall.is_exterior
    end

    def is_interior
      return !is_exterior
    end

    def is_thermal_boundary
      return HPXML::is_thermal_boundary(wall)
    end

    def is_exterior_thermal_boundary
      return (is_exterior && is_thermal_boundary)
    end

    def is_conditioned
      return HPXML::is_conditioned(self)
    end

    def delete
      @hpxml_object.windows.delete(self)
    end

    def check_for_errors
      errors = []
      begin; wall; rescue StandardError => e; errors << e.message; end
      return errors
    end

    def to_oga(doc)
      return if nil?

      windows = XMLHelper.create_elements_as_needed(doc, ['HPXML', 'Building', 'BuildingDetails', 'Enclosure', 'Windows'])
      window = XMLHelper.add_element(windows, 'Window')
      sys_id = XMLHelper.add_element(window, 'SystemIdentifier')
      XMLHelper.add_attribute(sys_id, 'id', @id)
      XMLHelper.add_element(window, 'Area', @area, :float) unless @area.nil?
      XMLHelper.add_element(window, 'Azimuth', @azimuth, :integer, @azimuth_isdefaulted) unless @azimuth.nil?
      XMLHelper.add_element(window, 'Orientation', @orientation, :string, @orientation_isdefaulted) unless @orientation.nil?
      if not @frame_type.nil?
        frame_type_el = XMLHelper.add_element(window, 'FrameType')
        frame_type = XMLHelper.add_element(frame_type_el, @frame_type)
        if [HPXML::WindowFrameTypeAluminum, HPXML::WindowFrameTypeMetal].include? @frame_type
          XMLHelper.add_element(frame_type, 'ThermalBreak', @thermal_break, :boolean, @thermal_break_isdefaulted) unless @thermal_break.nil?
        end
      end
      XMLHelper.add_element(window, 'GlassLayers', @glass_layers, :string, @glass_layers_isdefaulted) unless @glass_layers.nil?
      XMLHelper.add_element(window, 'GlassType', @glass_type, :string, @glass_type_isdefaulted) unless @glass_type.nil?
      XMLHelper.add_element(window, 'GasFill', @gas_fill, :string, @gas_fill_isdefaulted) unless @gas_fill.nil?
      XMLHelper.add_element(window, 'UFactor', @ufactor, :float, @ufactor_isdefaulted) unless @ufactor.nil?
      XMLHelper.add_element(window, 'SHGC', @shgc, :float, @shgc_isdefaulted) unless @shgc.nil?
      if (not @exterior_shading_type.nil?) || (not @exterior_shading_factor_summer.nil?) || (not @exterior_shading_factor_winter.nil?)
        exterior_shading = XMLHelper.add_element(window, 'ExteriorShading')
        sys_id = XMLHelper.add_element(exterior_shading, 'SystemIdentifier')
        XMLHelper.add_attribute(sys_id, 'id', "#{id}ExteriorShading")
        XMLHelper.add_element(exterior_shading, 'Type', @exterior_shading_type, :string) unless @exterior_shading_type.nil?
        XMLHelper.add_element(exterior_shading, 'SummerShadingCoefficient', @exterior_shading_factor_summer, :float, @exterior_shading_factor_summer_isdefaulted) unless @exterior_shading_factor_summer.nil?
        XMLHelper.add_element(exterior_shading, 'WinterShadingCoefficient', @exterior_shading_factor_winter, :float, @exterior_shading_factor_winter_isdefaulted) unless @exterior_shading_factor_winter.nil?
      end
      if (not @interior_shading_type.nil?) || (not @interior_shading_factor_summer.nil?) || (not @interior_shading_factor_winter.nil?)
        interior_shading = XMLHelper.add_element(window, 'InteriorShading')
        sys_id = XMLHelper.add_element(interior_shading, 'SystemIdentifier')
        XMLHelper.add_attribute(sys_id, 'id', "#{id}InteriorShading")
        XMLHelper.add_element(interior_shading, 'Type', @interior_shading_type, :string) unless @interior_shading_type.nil?
        XMLHelper.add_element(interior_shading, 'SummerShadingCoefficient', @interior_shading_factor_summer, :float, @interior_shading_factor_summer_isdefaulted) unless @interior_shading_factor_summer.nil?
        XMLHelper.add_element(interior_shading, 'WinterShadingCoefficient', @interior_shading_factor_winter, :float, @interior_shading_factor_winter_isdefaulted) unless @interior_shading_factor_winter.nil?
      end
      if not @storm_type.nil?
        storm_window = XMLHelper.add_element(window, 'StormWindow')
        sys_id = XMLHelper.add_element(storm_window, 'SystemIdentifier')
        XMLHelper.add_attribute(sys_id, 'id', "#{id}StormWindow")
        XMLHelper.add_element(storm_window, 'GlassType', @storm_type, :string) unless @storm_type.nil?
      end
      if (not @overhangs_depth.nil?) || (not @overhangs_distance_to_top_of_window.nil?) || (not @overhangs_distance_to_bottom_of_window.nil?)
        overhangs = XMLHelper.add_element(window, 'Overhangs')
        XMLHelper.add_element(overhangs, 'Depth', @overhangs_depth, :float) unless @overhangs_depth.nil?
        XMLHelper.add_element(overhangs, 'DistanceToTopOfWindow', @overhangs_distance_to_top_of_window, :float) unless @overhangs_distance_to_top_of_window.nil?
        XMLHelper.add_element(overhangs, 'DistanceToBottomOfWindow', @overhangs_distance_to_bottom_of_window, :float) unless @overhangs_distance_to_bottom_of_window.nil?
      end
      XMLHelper.add_element(window, 'FractionOperable', @fraction_operable, :float, @fraction_operable_isdefaulted) unless @fraction_operable.nil?
      XMLHelper.add_element(window, 'PerformanceClass', @performance_class, :string, @performance_class_isdefaulted) unless @performance_class.nil?
      if not @wall_idref.nil?
        attached_to_wall = XMLHelper.add_element(window, 'AttachedToWall')
        XMLHelper.add_attribute(attached_to_wall, 'idref', @wall_idref)
      end
    end

    def from_oga(window)
      return if window.nil?

      @id = HPXML::get_id(window)
      @area = XMLHelper.get_value(window, 'Area', :float)
      @azimuth = XMLHelper.get_value(window, 'Azimuth', :integer)
      @orientation = XMLHelper.get_value(window, 'Orientation', :string)
      @frame_type = XMLHelper.get_child_name(window, 'FrameType')
      if @frame_type == HPXML::WindowFrameTypeAluminum
        @thermal_break = XMLHelper.get_value(window, 'FrameType/Aluminum/ThermalBreak', :boolean)
      elsif @frame_type == HPXML::WindowFrameTypeMetal
        @thermal_break = XMLHelper.get_value(window, 'FrameType/Metal/ThermalBreak', :boolean)
      end
      @glass_layers = XMLHelper.get_value(window, 'GlassLayers', :string)
      @glass_type = XMLHelper.get_value(window, 'GlassType', :string)
      @gas_fill = XMLHelper.get_value(window, 'GasFill', :string)
      @ufactor = XMLHelper.get_value(window, 'UFactor', :float)
      @shgc = XMLHelper.get_value(window, 'SHGC', :float)
      @exterior_shading_type = XMLHelper.get_value(window, 'ExteriorShading/Type', :string)
      @exterior_shading_factor_summer = XMLHelper.get_value(window, 'ExteriorShading/SummerShadingCoefficient', :float)
      @exterior_shading_factor_winter = XMLHelper.get_value(window, 'ExteriorShading/WinterShadingCoefficient', :float)
      @interior_shading_type = XMLHelper.get_value(window, 'InteriorShading/Type', :string)
      @interior_shading_factor_summer = XMLHelper.get_value(window, 'InteriorShading/SummerShadingCoefficient', :float)
      @interior_shading_factor_winter = XMLHelper.get_value(window, 'InteriorShading/WinterShadingCoefficient', :float)
      @overhangs_depth = XMLHelper.get_value(window, 'Overhangs/Depth', :float)
      @overhangs_distance_to_top_of_window = XMLHelper.get_value(window, 'Overhangs/DistanceToTopOfWindow', :float)
      @overhangs_distance_to_bottom_of_window = XMLHelper.get_value(window, 'Overhangs/DistanceToBottomOfWindow', :float)
      @fraction_operable = XMLHelper.get_value(window, 'FractionOperable', :float)
      @performance_class = XMLHelper.get_value(window, 'PerformanceClass', :string)
      @wall_idref = HPXML::get_idref(XMLHelper.get_element(window, 'AttachedToWall'))
      @storm_type = XMLHelper.get_value(window, 'StormWindow/GlassType', :string)
    end
  end

  class Skylights < BaseArrayElement
    def add(**kwargs)
      self << Skylight.new(@hpxml_object, **kwargs)
    end

    def from_oga(hpxml)
      return if hpxml.nil?

      XMLHelper.get_elements(hpxml, 'Building/BuildingDetails/Enclosure/Skylights/Skylight').each do |skylight|
        self << Skylight.new(@hpxml_object, skylight)
      end
    end
  end

  class Skylight < BaseElement
    ATTRS = [:id, :area, :azimuth, :orientation, :frame_type, :thermal_break, :glass_layers,
             :glass_type, :gas_fill, :ufactor, :shgc, :interior_shading_factor_summer,
             :interior_shading_factor_winter, :interior_shading_type, :exterior_shading_factor_summer,
             :exterior_shading_factor_winter, :exterior_shading_type, :storm_type, :roof_idref]
    attr_accessor(*ATTRS)

    def roof
      return if @roof_idref.nil?

      @hpxml_object.roofs.each do |roof|
        next unless roof.id == @roof_idref

        return roof
      end
      fail "Attached roof '#{@roof_idref}' not found for skylight '#{@id}'."
    end

    def is_exterior
      return roof.is_exterior
    end

    def is_interior
      return !is_exterior
    end

    def is_thermal_boundary
      return HPXML::is_thermal_boundary(roof)
    end

    def is_exterior_thermal_boundary
      return (is_exterior && is_thermal_boundary)
    end

    def is_conditioned
      return HPXML::is_conditioned(self)
    end

    def delete
      @hpxml_object.skylights.delete(self)
    end

    def check_for_errors
      errors = []
      begin; roof; rescue StandardError => e; errors << e.message; end
      return errors
    end

    def to_oga(doc)
      return if nil?

      skylights = XMLHelper.create_elements_as_needed(doc, ['HPXML', 'Building', 'BuildingDetails', 'Enclosure', 'Skylights'])
      skylight = XMLHelper.add_element(skylights, 'Skylight')
      sys_id = XMLHelper.add_element(skylight, 'SystemIdentifier')
      XMLHelper.add_attribute(sys_id, 'id', @id)
      XMLHelper.add_element(skylight, 'Area', @area, :float) unless @area.nil?
      XMLHelper.add_element(skylight, 'Azimuth', @azimuth, :integer, @azimuth_isdefaulted) unless @azimuth.nil?
      XMLHelper.add_element(skylight, 'Orientation', @orientation, :string, @orientation_isdefaulted) unless @orientation.nil?
      if not @frame_type.nil?
        frame_type_el = XMLHelper.add_element(skylight, 'FrameType')
        frame_type = XMLHelper.add_element(frame_type_el, @frame_type)
        if [HPXML::WindowFrameTypeAluminum, HPXML::WindowFrameTypeMetal].include? @frame_type
          XMLHelper.add_element(frame_type, 'ThermalBreak', @thermal_break, :boolean, @thermal_break_isdefaulted) unless @thermal_break.nil?
        end
      end
      XMLHelper.add_element(skylight, 'GlassLayers', @glass_layers, :string, @glass_layers_isdefaulted) unless @glass_layers.nil?
      XMLHelper.add_element(skylight, 'GlassType', @glass_type, :string, @glass_type_isdefaulted) unless @glass_type.nil?
      XMLHelper.add_element(skylight, 'GasFill', @gas_fill, :string, @gas_fill_isdefaulted) unless @gas_fill.nil?
      XMLHelper.add_element(skylight, 'UFactor', @ufactor, :float, @ufactor_isdefaulted) unless @ufactor.nil?
      XMLHelper.add_element(skylight, 'SHGC', @shgc, :float, @shgc_isdefaulted) unless @shgc.nil?
      if (not @exterior_shading_type.nil?) || (not @exterior_shading_factor_summer.nil?) || (not @exterior_shading_factor_winter.nil?)
        exterior_shading = XMLHelper.add_element(skylight, 'ExteriorShading')
        sys_id = XMLHelper.add_element(exterior_shading, 'SystemIdentifier')
        XMLHelper.add_attribute(sys_id, 'id', "#{id}ExteriorShading")
        XMLHelper.add_element(exterior_shading, 'Type', @exterior_shading_type, :string) unless @exterior_shading_type.nil?
        XMLHelper.add_element(exterior_shading, 'SummerShadingCoefficient', @exterior_shading_factor_summer, :float, @exterior_shading_factor_summer_isdefaulted) unless @exterior_shading_factor_summer.nil?
        XMLHelper.add_element(exterior_shading, 'WinterShadingCoefficient', @exterior_shading_factor_winter, :float, @exterior_shading_factor_winter_isdefaulted) unless @exterior_shading_factor_winter.nil?
      end
      if (not @interior_shading_type.nil?) || (not @interior_shading_factor_summer.nil?) || (not @interior_shading_factor_winter.nil?)
        interior_shading = XMLHelper.add_element(skylight, 'InteriorShading')
        sys_id = XMLHelper.add_element(interior_shading, 'SystemIdentifier')
        XMLHelper.add_attribute(sys_id, 'id', "#{id}InteriorShading")
        XMLHelper.add_element(interior_shading, 'Type', @interior_shading_type, :string) unless @interior_shading_type.nil?
        XMLHelper.add_element(interior_shading, 'SummerShadingCoefficient', @interior_shading_factor_summer, :float, @interior_shading_factor_summer_isdefaulted) unless @interior_shading_factor_summer.nil?
        XMLHelper.add_element(interior_shading, 'WinterShadingCoefficient', @interior_shading_factor_winter, :float, @interior_shading_factor_winter_isdefaulted) unless @interior_shading_factor_winter.nil?
      end
      if not @storm_type.nil?
        storm_window = XMLHelper.add_element(skylight, 'StormWindow')
        sys_id = XMLHelper.add_element(storm_window, 'SystemIdentifier')
        XMLHelper.add_attribute(sys_id, 'id', "#{id}StormWindow")
        XMLHelper.add_element(storm_window, 'GlassType', @storm_type, :string) unless @storm_type.nil?
      end
      if not @roof_idref.nil?
        attached_to_roof = XMLHelper.add_element(skylight, 'AttachedToRoof')
        XMLHelper.add_attribute(attached_to_roof, 'idref', @roof_idref)
      end
    end

    def from_oga(skylight)
      return if skylight.nil?

      @id = HPXML::get_id(skylight)
      @area = XMLHelper.get_value(skylight, 'Area', :float)
      @azimuth = XMLHelper.get_value(skylight, 'Azimuth', :integer)
      @orientation = XMLHelper.get_value(skylight, 'Orientation', :string)
      @frame_type = XMLHelper.get_child_name(skylight, 'FrameType')
      if @frame_type == HPXML::WindowFrameTypeAluminum
        @thermal_break = XMLHelper.get_value(skylight, 'FrameType/Aluminum/ThermalBreak', :boolean)
      elsif @frame_type == HPXML::WindowFrameTypeMetal
        @thermal_break = XMLHelper.get_value(skylight, 'FrameType/Metal/ThermalBreak', :boolean)
      end
      @glass_layers = XMLHelper.get_value(skylight, 'GlassLayers', :string)
      @glass_type = XMLHelper.get_value(skylight, 'GlassType', :string)
      @gas_fill = XMLHelper.get_value(skylight, 'GasFill', :string)
      @ufactor = XMLHelper.get_value(skylight, 'UFactor', :float)
      @shgc = XMLHelper.get_value(skylight, 'SHGC', :float)
      @exterior_shading_type = XMLHelper.get_value(skylight, 'ExteriorShading/Type', :string)
      @exterior_shading_factor_summer = XMLHelper.get_value(skylight, 'ExteriorShading/SummerShadingCoefficient', :float)
      @exterior_shading_factor_winter = XMLHelper.get_value(skylight, 'ExteriorShading/WinterShadingCoefficient', :float)
      @interior_shading_type = XMLHelper.get_value(skylight, 'InteriorShading/Type', :string)
      @interior_shading_factor_summer = XMLHelper.get_value(skylight, 'InteriorShading/SummerShadingCoefficient', :float)
      @interior_shading_factor_winter = XMLHelper.get_value(skylight, 'InteriorShading/WinterShadingCoefficient', :float)
      @roof_idref = HPXML::get_idref(XMLHelper.get_element(skylight, 'AttachedToRoof'))
      @storm_type = XMLHelper.get_value(skylight, 'StormWindow/GlassType', :string)
    end
  end

  class Doors < BaseArrayElement
    def add(**kwargs)
      self << Door.new(@hpxml_object, **kwargs)
    end

    def from_oga(hpxml)
      return if hpxml.nil?

      XMLHelper.get_elements(hpxml, 'Building/BuildingDetails/Enclosure/Doors/Door').each do |door|
        self << Door.new(@hpxml_object, door)
      end
    end
  end

  class Door < BaseElement
    ATTRS = [:id, :wall_idref, :area, :azimuth, :orientation, :r_value]
    attr_accessor(*ATTRS)

    def wall
      return if @wall_idref.nil?

      (@hpxml_object.walls + @hpxml_object.foundation_walls).each do |wall|
        next unless wall.id == @wall_idref

        return wall
      end
      fail "Attached wall '#{@wall_idref}' not found for door '#{@id}'."
    end

    def is_exterior
      return wall.is_exterior
    end

    def is_interior
      return !is_exterior
    end

    def is_thermal_boundary
      return HPXML::is_thermal_boundary(wall)
    end

    def is_exterior_thermal_boundary
      return (is_exterior && is_thermal_boundary)
    end

    def is_conditioned
      return HPXML::is_conditioned(self)
    end

    def delete
      @hpxml_object.doors.delete(self)
    end

    def check_for_errors
      errors = []
      begin; wall; rescue StandardError => e; errors << e.message; end
      return errors
    end

    def to_oga(doc)
      return if nil?

      doors = XMLHelper.create_elements_as_needed(doc, ['HPXML', 'Building', 'BuildingDetails', 'Enclosure', 'Doors'])
      door = XMLHelper.add_element(doors, 'Door')
      sys_id = XMLHelper.add_element(door, 'SystemIdentifier')
      XMLHelper.add_attribute(sys_id, 'id', @id)
      if not @wall_idref.nil?
        attached_to_wall = XMLHelper.add_element(door, 'AttachedToWall')
        XMLHelper.add_attribute(attached_to_wall, 'idref', @wall_idref)
      end
      XMLHelper.add_element(door, 'Area', @area, :float) unless @area.nil?
      XMLHelper.add_element(door, 'Azimuth', @azimuth, :integer, @azimuth_isdefaulted) unless @azimuth.nil?
      XMLHelper.add_element(door, 'Orientation', @orientation, :string, @orientation_isdefaulted) unless @orientation.nil?
      XMLHelper.add_element(door, 'RValue', @r_value, :float) unless @r_value.nil?
    end

    def from_oga(door)
      return if door.nil?

      @id = HPXML::get_id(door)
      @wall_idref = HPXML::get_idref(XMLHelper.get_element(door, 'AttachedToWall'))
      @area = XMLHelper.get_value(door, 'Area', :float)
      @azimuth = XMLHelper.get_value(door, 'Azimuth', :integer)
      @orientation = XMLHelper.get_value(door, 'Orientation', :string)
      @r_value = XMLHelper.get_value(door, 'RValue', :float)
    end
  end

  class PartitionWallMass < BaseElement
    ATTRS = [:area_fraction, :interior_finish_type, :interior_finish_thickness]
    attr_accessor(*ATTRS)

    def check_for_errors
      errors = []
      return errors
    end

    def to_oga(doc)
      return if nil?

      partition_wall_mass = XMLHelper.create_elements_as_needed(doc, ['HPXML', 'Building', 'BuildingDetails', 'Enclosure', 'extension', 'PartitionWallMass'])
      XMLHelper.add_element(partition_wall_mass, 'AreaFraction', @area_fraction, :float, @area_fraction_isdefaulted) unless @area_fraction.nil?
      if (not @interior_finish_type.nil?) || (not @interior_finish_thickness.nil?)
        interior_finish = XMLHelper.add_element(partition_wall_mass, 'InteriorFinish')
        XMLHelper.add_element(interior_finish, 'Type', @interior_finish_type, :string, @interior_finish_type_isdefaulted) unless @interior_finish_type.nil?
        XMLHelper.add_element(interior_finish, 'Thickness', @interior_finish_thickness, :float, @interior_finish_thickness_isdefaulted) unless @interior_finish_thickness.nil?
      end
    end

    def from_oga(hpxml)
      return if hpxml.nil?

      partition_wall_mass = XMLHelper.get_element(hpxml, 'Building/BuildingDetails/Enclosure/extension/PartitionWallMass')
      return if partition_wall_mass.nil?

      @area_fraction = XMLHelper.get_value(partition_wall_mass, 'AreaFraction', :float)
      interior_finish = XMLHelper.get_element(partition_wall_mass, 'InteriorFinish')
      if not interior_finish.nil?
        @interior_finish_type = XMLHelper.get_value(interior_finish, 'Type', :string)
        @interior_finish_thickness = XMLHelper.get_value(interior_finish, 'Thickness', :float)
      end
    end
  end

  class FurnitureMass < BaseElement
    ATTRS = [:area_fraction, :type]
    attr_accessor(*ATTRS)

    def check_for_errors
      errors = []
      return errors
    end

    def to_oga(doc)
      return if nil?

      furniture_mass = XMLHelper.create_elements_as_needed(doc, ['HPXML', 'Building', 'BuildingDetails', 'Enclosure', 'extension', 'FurnitureMass'])
      XMLHelper.add_element(furniture_mass, 'AreaFraction', @area_fraction, :float, @area_fraction_isdefaulted) unless @area_fraction.nil?
      XMLHelper.add_element(furniture_mass, 'Type', @type, :string, @type_isdefaulted) unless @type.nil?
    end

    def from_oga(hpxml)
      return if hpxml.nil?

      furniture_mass = XMLHelper.get_element(hpxml, 'Building/BuildingDetails/Enclosure/extension/FurnitureMass')
      return if furniture_mass.nil?

      @area_fraction = XMLHelper.get_value(furniture_mass, 'AreaFraction', :float)
      @type = XMLHelper.get_value(furniture_mass, 'Type', :string)
    end
  end

  class HeatingSystems < BaseArrayElement
    def add(**kwargs)
      self << HeatingSystem.new(@hpxml_object, **kwargs)
    end

    def from_oga(hpxml)
      return if hpxml.nil?

      XMLHelper.get_elements(hpxml, 'Building/BuildingDetails/Systems/HVAC/HVACPlant/HeatingSystem').each do |heating_system|
        self << HeatingSystem.new(@hpxml_object, heating_system)
      end
    end

    def total_fraction_heat_load_served
      map { |htg_sys| htg_sys.fraction_heat_load_served.to_f }.sum(0.0)
    end
  end

  class HeatingSystem < BaseElement
    ATTRS = [:id, :distribution_system_idref, :year_installed, :heating_system_type,
             :heating_system_fuel, :heating_capacity, :heating_efficiency_afue,
             :heating_efficiency_percent, :fraction_heat_load_served, :electric_auxiliary_energy,
             :third_party_certification, :htg_seed_id, :is_shared_system, :number_of_units_served,
             :shared_loop_watts, :shared_loop_motor_efficiency, :fan_coil_watts, :fan_watts_per_cfm,
             :airflow_defect_ratio, :fan_watts, :heating_airflow_cfm, :location, :primary_system,
             :pilot_light, :pilot_light_btuh]
    attr_accessor(*ATTRS)

    def distribution_system
      return if @distribution_system_idref.nil?

      @hpxml_object.hvac_distributions.each do |hvac_distribution|
        next unless hvac_distribution.id == @distribution_system_idref

        return hvac_distribution
      end
      fail "Attached HVAC distribution system '#{@distribution_system_idref}' not found for HVAC system '#{@id}'."
    end

    def attached_cooling_system
      return if distribution_system.nil?

      # by distribution system
      distribution_system.hvac_systems.each do |hvac_system|
        next if hvac_system.id == @id

        return hvac_system
      end

      return
    end

    def related_water_heating_system
      @hpxml_object.water_heating_systems.each do |water_heating_system|
        next unless water_heating_system.related_hvac_idref == @id

        return water_heating_system
      end
      return
    end

    def primary_heat_pump
      # Returns the HP for which this heating system is backup
      @hpxml_object.heat_pumps.each do |heat_pump|
        next if heat_pump.backup_system_idref.nil?
        next if heat_pump.backup_system_idref != @id

        return heat_pump
      end
      return
    end

    def is_heat_pump_backup_system
      return !primary_heat_pump.nil?
    end

    def delete
      @hpxml_object.heating_systems.delete(self)
      @hpxml_object.water_heating_systems.each do |water_heating_system|
        next unless water_heating_system.related_hvac_idref == @id

        water_heating_system.related_hvac_idref = nil
      end
    end

    def check_for_errors
      errors = []
      begin; distribution_system; rescue StandardError => e; errors << e.message; end
      return errors
    end

    def to_oga(doc)
      return if nil?

      hvac_plant = XMLHelper.create_elements_as_needed(doc, ['HPXML', 'Building', 'BuildingDetails', 'Systems', 'HVAC', 'HVACPlant'])
      primary_systems = XMLHelper.create_elements_as_needed(doc, ['HPXML', 'Building', 'BuildingDetails', 'Systems', 'HVAC', 'HVACPlant', 'PrimarySystems']) unless @hpxml_object.primary_hvac_systems.empty?
      heating_system = XMLHelper.add_element(hvac_plant, 'HeatingSystem')
      sys_id = XMLHelper.add_element(heating_system, 'SystemIdentifier')
      XMLHelper.add_attribute(sys_id, 'id', @id)
      XMLHelper.add_element(heating_system, 'UnitLocation', @location, :string) unless @location.nil?
      XMLHelper.add_element(heating_system, 'YearInstalled', @year_installed, :integer) unless @year_installed.nil?
      XMLHelper.add_element(heating_system, 'ThirdPartyCertification', @third_party_certification, :string) unless @third_party_certification.nil?
      if not @distribution_system_idref.nil?
        distribution_system = XMLHelper.add_element(heating_system, 'DistributionSystem')
        XMLHelper.add_attribute(distribution_system, 'idref', @distribution_system_idref)
      end
      XMLHelper.add_element(heating_system, 'IsSharedSystem', @is_shared_system, :boolean) unless @is_shared_system.nil?
      XMLHelper.add_element(heating_system, 'NumberofUnitsServed', @number_of_units_served, :integer) unless @number_of_units_served.nil?
      if not @heating_system_type.nil?
        heating_system_type_el = XMLHelper.add_element(heating_system, 'HeatingSystemType')
        type_el = XMLHelper.add_element(heating_system_type_el, @heating_system_type)
        if [HPXML::HVACTypeFurnace,
            HPXML::HVACTypeWallFurnace,
            HPXML::HVACTypeFloorFurnace,
            HPXML::HVACTypeFireplace,
            HPXML::HVACTypeStove,
            HPXML::HVACTypeBoiler].include? @heating_system_type
          XMLHelper.add_element(type_el, 'PilotLight', @pilot_light, :boolean, @pilot_light_isdefaulted) unless @pilot_light.nil?
          if @pilot_light
            XMLHelper.add_extension(type_el, 'PilotLightBtuh', @pilot_light_btuh, :float, @pilot_light_btuh_isdefaulted) unless @pilot_light_btuh.nil?
          end
        end
      end
      XMLHelper.add_element(heating_system, 'HeatingSystemFuel', @heating_system_fuel, :string) unless @heating_system_fuel.nil?
      XMLHelper.add_element(heating_system, 'HeatingCapacity', @heating_capacity, :float, @heating_capacity_isdefaulted) unless @heating_capacity.nil?
      if not @heating_efficiency_afue.nil?
        annual_efficiency = XMLHelper.add_element(heating_system, 'AnnualHeatingEfficiency')
        XMLHelper.add_element(annual_efficiency, 'Units', UnitsAFUE, :string)
        XMLHelper.add_element(annual_efficiency, 'Value', @heating_efficiency_afue, :float, @heating_efficiency_afue_isdefaulted)
      end
      if not @heating_efficiency_percent.nil?
        annual_efficiency = XMLHelper.add_element(heating_system, 'AnnualHeatingEfficiency')
        XMLHelper.add_element(annual_efficiency, 'Units', UnitsPercent, :string)
        XMLHelper.add_element(annual_efficiency, 'Value', @heating_efficiency_percent, :float, @heating_efficiency_percent_isdefaulted)
      end
      XMLHelper.add_element(heating_system, 'FractionHeatLoadServed', @fraction_heat_load_served, :float, @fraction_heat_load_served_isdefaulted) unless @fraction_heat_load_served.nil?
      XMLHelper.add_element(heating_system, 'ElectricAuxiliaryEnergy', @electric_auxiliary_energy, :float, @electric_auxiliary_energy_isdefaulted) unless @electric_auxiliary_energy.nil?
      XMLHelper.add_extension(heating_system, 'SharedLoopWatts', @shared_loop_watts, :float) unless @shared_loop_watts.nil?
      XMLHelper.add_extension(heating_system, 'SharedLoopMotorEfficiency', @shared_loop_motor_efficiency, :float) unless @shared_loop_motor_efficiency.nil?
      XMLHelper.add_extension(heating_system, 'FanCoilWatts', @fan_coil_watts, :float) unless @fan_coil_watts.nil?
      XMLHelper.add_extension(heating_system, 'FanPowerWattsPerCFM', @fan_watts_per_cfm, :float, @fan_watts_per_cfm_isdefaulted) unless @fan_watts_per_cfm.nil?
      XMLHelper.add_extension(heating_system, 'FanPowerWatts', @fan_watts, :float, @fan_watts_isdefaulted) unless @fan_watts.nil?
      XMLHelper.add_extension(heating_system, 'AirflowDefectRatio', @airflow_defect_ratio, :float, @airflow_defect_ratio_isdefaulted) unless @airflow_defect_ratio.nil?
      XMLHelper.add_extension(heating_system, 'HeatingAirflowCFM', @heating_airflow_cfm, :float, @heating_airflow_cfm_isdefaulted) unless @heating_airflow_cfm.nil?
      XMLHelper.add_extension(heating_system, 'HeatingSeedId', @htg_seed_id, :string) unless @htg_seed_id.nil?
      if @primary_system
        primary_heating_system = XMLHelper.insert_element(primary_systems, 'PrimaryHeatingSystem')
        XMLHelper.add_attribute(primary_heating_system, 'idref', @id)
      end
    end

    def from_oga(heating_system)
      return if heating_system.nil?

      @id = HPXML::get_id(heating_system)
      @location = XMLHelper.get_value(heating_system, 'UnitLocation', :string)
      @year_installed = XMLHelper.get_value(heating_system, 'YearInstalled', :integer)
      @third_party_certification = XMLHelper.get_value(heating_system, 'ThirdPartyCertification', :string)
      @distribution_system_idref = HPXML::get_idref(XMLHelper.get_element(heating_system, 'DistributionSystem'))
      @is_shared_system = XMLHelper.get_value(heating_system, 'IsSharedSystem', :boolean)
      @number_of_units_served = XMLHelper.get_value(heating_system, 'NumberofUnitsServed', :integer)
      @heating_system_type = XMLHelper.get_child_name(heating_system, 'HeatingSystemType')
      @heating_system_fuel = XMLHelper.get_value(heating_system, 'HeatingSystemFuel', :string)
      @pilot_light = XMLHelper.get_value(heating_system, "HeatingSystemType/#{@heating_system_type}/PilotLight", :boolean)
      if @pilot_light
        @pilot_light_btuh = XMLHelper.get_value(heating_system, "HeatingSystemType/#{@heating_system_type}/extension/PilotLightBtuh", :float)
      end
      @heating_capacity = XMLHelper.get_value(heating_system, 'HeatingCapacity', :float)
      @heating_efficiency_afue = XMLHelper.get_value(heating_system, "AnnualHeatingEfficiency[Units='#{UnitsAFUE}']/Value", :float)
      @heating_efficiency_percent = XMLHelper.get_value(heating_system, "AnnualHeatingEfficiency[Units='Percent']/Value", :float)
      @fraction_heat_load_served = XMLHelper.get_value(heating_system, 'FractionHeatLoadServed', :float)
      @electric_auxiliary_energy = XMLHelper.get_value(heating_system, 'ElectricAuxiliaryEnergy', :float)
      @shared_loop_watts = XMLHelper.get_value(heating_system, 'extension/SharedLoopWatts', :float)
      @shared_loop_motor_efficiency = XMLHelper.get_value(heating_system, 'extension/SharedLoopMotorEfficiency', :float)
      @fan_coil_watts = XMLHelper.get_value(heating_system, 'extension/FanCoilWatts', :float)
      @fan_watts_per_cfm = XMLHelper.get_value(heating_system, 'extension/FanPowerWattsPerCFM', :float)
      @fan_watts = XMLHelper.get_value(heating_system, 'extension/FanPowerWatts', :float)
      @airflow_defect_ratio = XMLHelper.get_value(heating_system, 'extension/AirflowDefectRatio', :float)
      @heating_airflow_cfm = XMLHelper.get_value(heating_system, 'extension/HeatingAirflowCFM', :float)
      @htg_seed_id = XMLHelper.get_value(heating_system, 'extension/HeatingSeedId', :string)
      primary_heating_system = HPXML::get_idref(XMLHelper.get_element(heating_system, '../PrimarySystems/PrimaryHeatingSystem'))
      if primary_heating_system == @id
        @primary_system = true
      else
        @primary_system = false
      end
    end
  end

  class CoolingSystems < BaseArrayElement
    def add(**kwargs)
      self << CoolingSystem.new(@hpxml_object, **kwargs)
    end

    def from_oga(hpxml)
      return if hpxml.nil?

      XMLHelper.get_elements(hpxml, 'Building/BuildingDetails/Systems/HVAC/HVACPlant/CoolingSystem').each do |cooling_system|
        self << CoolingSystem.new(@hpxml_object, cooling_system)
      end
    end

    def total_fraction_cool_load_served
      map { |clg_sys| clg_sys.fraction_cool_load_served.to_f }.sum(0.0)
    end

    def total_fraction_heat_load_served
      map { |clg_sys| clg_sys.integrated_heating_system_fraction_heat_load_served.to_f }.sum(0.0)
    end
  end

  class CoolingSystem < BaseElement
    ATTRS = [:id, :distribution_system_idref, :year_installed, :cooling_system_type, :cooling_system_fuel,
             :cooling_capacity, :compressor_type, :fraction_cool_load_served, :cooling_efficiency_seer,
             :cooling_efficiency_seer2, :cooling_efficiency_eer, :cooling_efficiency_ceer, :cooling_efficiency_kw_per_ton,
             :cooling_shr, :third_party_certification, :clg_seed_id, :is_shared_system, :number_of_units_served,
             :shared_loop_watts, :shared_loop_motor_efficiency, :fan_coil_watts, :airflow_defect_ratio,
             :fan_watts_per_cfm, :charge_defect_ratio, :cooling_airflow_cfm, :location, :primary_system, :integrated_heating_system_fuel,
             :integrated_heating_system_capacity, :integrated_heating_system_efficiency_percent, :integrated_heating_system_fraction_heat_load_served,
             :integrated_heating_system_airflow_cfm, :htg_seed_id, :crankcase_watts]
    attr_accessor(*ATTRS)

    def distribution_system
      return if @distribution_system_idref.nil?

      @hpxml_object.hvac_distributions.each do |hvac_distribution|
        next unless hvac_distribution.id == @distribution_system_idref

        return hvac_distribution
      end
      fail "Attached HVAC distribution system '#{@distribution_system_idref}' not found for HVAC system '#{@id}'."
    end

    def attached_heating_system
      # by distribution system
      return if distribution_system.nil?

      distribution_system.hvac_systems.each do |hvac_system|
        next if hvac_system.id == @id

        return hvac_system
      end
      return
    end

    def has_integrated_heating
      return false unless [HVACTypePTAC, HVACTypeRoomAirConditioner].include? @cooling_system_type
      return false if @integrated_heating_system_fuel.nil?

      return true
    end

    def delete
      @hpxml_object.cooling_systems.delete(self)
      @hpxml_object.water_heating_systems.each do |water_heating_system|
        next unless water_heating_system.related_hvac_idref == @id

        water_heating_system.related_hvac_idref = nil
      end
    end

    def check_for_errors
      errors = []
      begin; distribution_system; rescue StandardError => e; errors << e.message; end
      return errors
    end

    def to_oga(doc)
      return if nil?

      hvac_plant = XMLHelper.create_elements_as_needed(doc, ['HPXML', 'Building', 'BuildingDetails', 'Systems', 'HVAC', 'HVACPlant'])
      primary_systems = XMLHelper.create_elements_as_needed(doc, ['HPXML', 'Building', 'BuildingDetails', 'Systems', 'HVAC', 'HVACPlant', 'PrimarySystems']) unless @hpxml_object.primary_hvac_systems.empty?
      cooling_system = XMLHelper.add_element(hvac_plant, 'CoolingSystem')
      sys_id = XMLHelper.add_element(cooling_system, 'SystemIdentifier')
      XMLHelper.add_attribute(sys_id, 'id', @id)
      XMLHelper.add_element(cooling_system, 'UnitLocation', @location, :string) unless @location.nil?
      XMLHelper.add_element(cooling_system, 'YearInstalled', @year_installed, :integer) unless @year_installed.nil?
      XMLHelper.add_element(cooling_system, 'ThirdPartyCertification', @third_party_certification, :string) unless @third_party_certification.nil?
      if not @distribution_system_idref.nil?
        distribution_system = XMLHelper.add_element(cooling_system, 'DistributionSystem')
        XMLHelper.add_attribute(distribution_system, 'idref', @distribution_system_idref)
      end
      XMLHelper.add_element(cooling_system, 'IsSharedSystem', @is_shared_system, :boolean) unless @is_shared_system.nil?
      XMLHelper.add_element(cooling_system, 'NumberofUnitsServed', @number_of_units_served, :integer) unless @number_of_units_served.nil?
      XMLHelper.add_element(cooling_system, 'CoolingSystemType', @cooling_system_type, :string) unless @cooling_system_type.nil?
      XMLHelper.add_element(cooling_system, 'CoolingSystemFuel', @cooling_system_fuel, :string) unless @cooling_system_fuel.nil?
      XMLHelper.add_element(cooling_system, 'CoolingCapacity', @cooling_capacity, :float, @cooling_capacity_isdefaulted) unless @cooling_capacity.nil?
      XMLHelper.add_element(cooling_system, 'CompressorType', @compressor_type, :string, @compressor_type_isdefaulted) unless @compressor_type.nil?
      XMLHelper.add_element(cooling_system, 'FractionCoolLoadServed', @fraction_cool_load_served, :float, @fraction_cool_load_served_isdefaulted) unless @fraction_cool_load_served.nil?
      if not @cooling_efficiency_seer.nil?
        annual_efficiency = XMLHelper.add_element(cooling_system, 'AnnualCoolingEfficiency')
        XMLHelper.add_element(annual_efficiency, 'Units', UnitsSEER, :string)
        XMLHelper.add_element(annual_efficiency, 'Value', @cooling_efficiency_seer, :float, @cooling_efficiency_seer_isdefaulted)
      end
      if not @cooling_efficiency_seer2.nil?
        annual_efficiency = XMLHelper.add_element(cooling_system, 'AnnualCoolingEfficiency')
        XMLHelper.add_element(annual_efficiency, 'Units', UnitsSEER2, :string)
        XMLHelper.add_element(annual_efficiency, 'Value', @cooling_efficiency_seer2, :float, @cooling_efficiency_seer2_isdefaulted)
      end
      if not @cooling_efficiency_eer.nil?
        annual_efficiency = XMLHelper.add_element(cooling_system, 'AnnualCoolingEfficiency')
        XMLHelper.add_element(annual_efficiency, 'Units', UnitsEER, :string)
        XMLHelper.add_element(annual_efficiency, 'Value', @cooling_efficiency_eer, :float, @cooling_efficiency_eer_isdefaulted)
      end
      if not @cooling_efficiency_ceer.nil?
        annual_efficiency = XMLHelper.add_element(cooling_system, 'AnnualCoolingEfficiency')
        XMLHelper.add_element(annual_efficiency, 'Units', UnitsCEER, :string)
        XMLHelper.add_element(annual_efficiency, 'Value', @cooling_efficiency_ceer, :float, @cooling_efficiency_ceer_isdefaulted)
      end
      if not @cooling_efficiency_kw_per_ton.nil?
        annual_efficiency = XMLHelper.add_element(cooling_system, 'AnnualCoolingEfficiency')
        XMLHelper.add_element(annual_efficiency, 'Units', UnitsKwPerTon, :string)
        XMLHelper.add_element(annual_efficiency, 'Value', @cooling_efficiency_kw_per_ton, :float, @cooling_efficiency_kw_per_ton_isdefaulted)
      end
      XMLHelper.add_element(cooling_system, 'SensibleHeatFraction', @cooling_shr, :float, @cooling_shr_isdefaulted) unless @cooling_shr.nil?
      XMLHelper.add_element(cooling_system, 'IntegratedHeatingSystemFuel', @integrated_heating_system_fuel, :string) unless @integrated_heating_system_fuel.nil?
      XMLHelper.add_element(cooling_system, 'IntegratedHeatingSystemCapacity', @integrated_heating_system_capacity, :float, @integrated_heating_system_capacity_isdefaulted) unless @integrated_heating_system_capacity.nil?
      if not @integrated_heating_system_efficiency_percent.nil?
        annual_efficiency = XMLHelper.add_element(cooling_system, 'IntegratedHeatingSystemAnnualEfficiency')
        XMLHelper.add_element(annual_efficiency, 'Units', UnitsPercent, :string)
        XMLHelper.add_element(annual_efficiency, 'Value', @integrated_heating_system_efficiency_percent, :float, @integrated_heating_system_efficiency_percent_isdefaulted)
      end
      XMLHelper.add_element(cooling_system, 'IntegratedHeatingSystemFractionHeatLoadServed', @integrated_heating_system_fraction_heat_load_served, :float) unless @integrated_heating_system_fraction_heat_load_served.nil?
      XMLHelper.add_extension(cooling_system, 'AirflowDefectRatio', @airflow_defect_ratio, :float, @airflow_defect_ratio_isdefaulted) unless @airflow_defect_ratio.nil?
      XMLHelper.add_extension(cooling_system, 'ChargeDefectRatio', @charge_defect_ratio, :float, @charge_defect_ratio_isdefaulted) unless @charge_defect_ratio.nil?
      XMLHelper.add_extension(cooling_system, 'FanPowerWattsPerCFM', @fan_watts_per_cfm, :float, @fan_watts_per_cfm_isdefaulted) unless @fan_watts_per_cfm.nil?
      XMLHelper.add_extension(cooling_system, 'CoolingAirflowCFM', @cooling_airflow_cfm, :float, @cooling_airflow_cfm_isdefaulted) unless @cooling_airflow_cfm.nil?
      XMLHelper.add_extension(cooling_system, 'HeatingAirflowCFM', @integrated_heating_system_airflow_cfm, :float, @integrated_heating_system_airflow_cfm_isdefaulted) unless @integrated_heating_system_airflow_cfm.nil?
      XMLHelper.add_extension(cooling_system, 'SharedLoopWatts', @shared_loop_watts, :float) unless @shared_loop_watts.nil?
      XMLHelper.add_extension(cooling_system, 'SharedLoopMotorEfficiency', @shared_loop_motor_efficiency, :float) unless @shared_loop_motor_efficiency.nil?
      XMLHelper.add_extension(cooling_system, 'FanCoilWatts', @fan_coil_watts, :float) unless @fan_coil_watts.nil?
      XMLHelper.add_extension(cooling_system, 'CoolingSeedId', @clg_seed_id, :string) unless @clg_seed_id.nil?
<<<<<<< HEAD
      XMLHelper.add_extension(cooling_system, 'CrankcasePowerWatts', @crankcase_watts, :float, @crankcase_watts_isdefaulted) unless @crankcase_watts.nil?
=======
      XMLHelper.add_extension(cooling_system, 'HeatingSeedId', @htg_seed_id, :string) unless @htg_seed_id.nil?
>>>>>>> a7a86bc0
      if @primary_system
        primary_cooling_system = XMLHelper.add_element(primary_systems, 'PrimaryCoolingSystem')
        XMLHelper.add_attribute(primary_cooling_system, 'idref', @id)
      end
    end

    def from_oga(cooling_system)
      return if cooling_system.nil?

      @id = HPXML::get_id(cooling_system)
      @location = XMLHelper.get_value(cooling_system, 'UnitLocation', :string)
      @year_installed = XMLHelper.get_value(cooling_system, 'YearInstalled', :integer)
      @third_party_certification = XMLHelper.get_value(cooling_system, 'ThirdPartyCertification', :string)
      @distribution_system_idref = HPXML::get_idref(XMLHelper.get_element(cooling_system, 'DistributionSystem'))
      @is_shared_system = XMLHelper.get_value(cooling_system, 'IsSharedSystem', :boolean)
      @number_of_units_served = XMLHelper.get_value(cooling_system, 'NumberofUnitsServed', :integer)
      @cooling_system_type = XMLHelper.get_value(cooling_system, 'CoolingSystemType', :string)
      @cooling_system_fuel = XMLHelper.get_value(cooling_system, 'CoolingSystemFuel', :string)
      @cooling_capacity = XMLHelper.get_value(cooling_system, 'CoolingCapacity', :float)
      @compressor_type = XMLHelper.get_value(cooling_system, 'CompressorType', :string)
      @fraction_cool_load_served = XMLHelper.get_value(cooling_system, 'FractionCoolLoadServed', :float)
      @cooling_efficiency_seer = XMLHelper.get_value(cooling_system, "AnnualCoolingEfficiency[Units='#{UnitsSEER}']/Value", :float)
      @cooling_efficiency_seer2 = XMLHelper.get_value(cooling_system, "AnnualCoolingEfficiency[Units='#{UnitsSEER2}']/Value", :float)
      @cooling_efficiency_eer = XMLHelper.get_value(cooling_system, "AnnualCoolingEfficiency[Units='#{UnitsEER}']/Value", :float)
      @cooling_efficiency_ceer = XMLHelper.get_value(cooling_system, "AnnualCoolingEfficiency[Units='#{UnitsCEER}']/Value", :float)
      @cooling_efficiency_kw_per_ton = XMLHelper.get_value(cooling_system, "AnnualCoolingEfficiency[Units='#{UnitsKwPerTon}']/Value", :float)
      @cooling_shr = XMLHelper.get_value(cooling_system, 'SensibleHeatFraction', :float)
      @integrated_heating_system_fuel = XMLHelper.get_value(cooling_system, 'IntegratedHeatingSystemFuel', :string)
      @integrated_heating_system_capacity = XMLHelper.get_value(cooling_system, 'IntegratedHeatingSystemCapacity', :float)
      @integrated_heating_system_efficiency_percent = XMLHelper.get_value(cooling_system, "IntegratedHeatingSystemAnnualEfficiency[Units='#{UnitsPercent}']/Value", :float)
      @integrated_heating_system_fraction_heat_load_served = XMLHelper.get_value(cooling_system, 'IntegratedHeatingSystemFractionHeatLoadServed', :float)
      @airflow_defect_ratio = XMLHelper.get_value(cooling_system, 'extension/AirflowDefectRatio', :float)
      @charge_defect_ratio = XMLHelper.get_value(cooling_system, 'extension/ChargeDefectRatio', :float)
      @fan_watts_per_cfm = XMLHelper.get_value(cooling_system, 'extension/FanPowerWattsPerCFM', :float)
      @cooling_airflow_cfm = XMLHelper.get_value(cooling_system, 'extension/CoolingAirflowCFM', :float)
      @integrated_heating_system_airflow_cfm = XMLHelper.get_value(cooling_system, 'extension/HeatingAirflowCFM', :float)
      @shared_loop_watts = XMLHelper.get_value(cooling_system, 'extension/SharedLoopWatts', :float)
      @shared_loop_motor_efficiency = XMLHelper.get_value(cooling_system, 'extension/SharedLoopMotorEfficiency', :float)
      @fan_coil_watts = XMLHelper.get_value(cooling_system, 'extension/FanCoilWatts', :float)
      @clg_seed_id = XMLHelper.get_value(cooling_system, 'extension/CoolingSeedId', :string)
<<<<<<< HEAD
      @crankcase_watts = XMLHelper.get_value(cooling_system, 'extension/CrankcasePowerWatts', :float)
=======
      @htg_seed_id = XMLHelper.get_value(cooling_system, 'extension/HeatingSeedId', :string)
>>>>>>> a7a86bc0
      primary_cooling_system = HPXML::get_idref(XMLHelper.get_element(cooling_system, '../PrimarySystems/PrimaryCoolingSystem'))
      if primary_cooling_system == @id
        @primary_system = true
      else
        @primary_system = false
      end
    end
  end

  class HeatPumps < BaseArrayElement
    def add(**kwargs)
      self << HeatPump.new(@hpxml_object, **kwargs)
    end

    def from_oga(hpxml)
      return if hpxml.nil?

      XMLHelper.get_elements(hpxml, 'Building/BuildingDetails/Systems/HVAC/HVACPlant/HeatPump').each do |heat_pump|
        self << HeatPump.new(@hpxml_object, heat_pump)
      end
    end

    def total_fraction_heat_load_served
      map { |hp| hp.fraction_heat_load_served.to_f }.sum(0.0)
    end

    def total_fraction_cool_load_served
      map { |hp| hp.fraction_cool_load_served.to_f }.sum(0.0)
    end
  end

  class HeatPump < BaseElement
    ATTRS = [:id, :distribution_system_idref, :year_installed, :heat_pump_type, :heat_pump_fuel,
             :heating_capacity, :heating_capacity_17F, :cooling_capacity, :compressor_type, :compressor_lockout_temp,
             :cooling_shr, :backup_type, :backup_system_idref, :backup_heating_fuel, :backup_heating_capacity,
             :backup_heating_efficiency_percent, :backup_heating_efficiency_afue, :backup_heating_lockout_temp,
             :backup_heating_switchover_temp, :fraction_heat_load_served, :fraction_cool_load_served, :cooling_efficiency_seer,
             :cooling_efficiency_seer2, :cooling_efficiency_eer, :cooling_efficiency_ceer, :heating_efficiency_hspf,
             :heating_efficiency_hspf2, :heating_efficiency_cop, :third_party_certification, :htg_seed_id, :clg_seed_id,
             :pump_watts_per_ton, :fan_watts_per_cfm, :is_shared_system, :number_of_units_served, :shared_loop_watts,
             :shared_loop_motor_efficiency, :airflow_defect_ratio, :charge_defect_ratio,
             :heating_airflow_cfm, :cooling_airflow_cfm, :location, :primary_heating_system, :primary_cooling_system, :crankcase_watts]
    attr_accessor(*ATTRS)

    def distribution_system
      return if @distribution_system_idref.nil?

      @hpxml_object.hvac_distributions.each do |hvac_distribution|
        next unless hvac_distribution.id == @distribution_system_idref

        return hvac_distribution
      end
      fail "Attached HVAC distribution system '#{@distribution_system_idref}' not found for HVAC system '#{@id}'."
    end

    def is_dual_fuel
      if @backup_heating_fuel.nil?
        return false
      end
      if @backup_heating_fuel.to_s == @heat_pump_fuel.to_s
        return false
      end

      return true
    end

    def primary_system
      return true if @primary_heating_system || @primary_cooling_system

      return false
    end

    def backup_system
      return if @backup_system_idref.nil?

      @hpxml_object.heating_systems.each do |heating_system|
        next unless heating_system.id == @backup_system_idref

        return heating_system
      end
    end

    def delete
      @hpxml_object.heat_pumps.delete(self)
      @hpxml_object.water_heating_systems.each do |water_heating_system|
        next unless water_heating_system.related_hvac_idref == @id

        water_heating_system.related_hvac_idref = nil
      end
    end

    def check_for_errors
      errors = []
      begin; distribution_system; rescue StandardError => e; errors << e.message; end
      return errors
    end

    def to_oga(doc)
      return if nil?

      hvac_plant = XMLHelper.create_elements_as_needed(doc, ['HPXML', 'Building', 'BuildingDetails', 'Systems', 'HVAC', 'HVACPlant'])
      primary_systems = XMLHelper.create_elements_as_needed(doc, ['HPXML', 'Building', 'BuildingDetails', 'Systems', 'HVAC', 'HVACPlant', 'PrimarySystems']) unless @hpxml_object.primary_hvac_systems.empty?
      heat_pump = XMLHelper.add_element(hvac_plant, 'HeatPump')
      sys_id = XMLHelper.add_element(heat_pump, 'SystemIdentifier')
      XMLHelper.add_attribute(sys_id, 'id', @id)
      XMLHelper.add_element(heat_pump, 'UnitLocation', @location, :string) unless @location.nil?
      XMLHelper.add_element(heat_pump, 'YearInstalled', @year_installed, :integer) unless @year_installed.nil?
      XMLHelper.add_element(heat_pump, 'ThirdPartyCertification', @third_party_certification, :string) unless @third_party_certification.nil?
      if not @distribution_system_idref.nil?
        distribution_system = XMLHelper.add_element(heat_pump, 'DistributionSystem')
        XMLHelper.add_attribute(distribution_system, 'idref', @distribution_system_idref)
      end
      XMLHelper.add_element(heat_pump, 'IsSharedSystem', @is_shared_system, :boolean) unless @is_shared_system.nil?
      XMLHelper.add_element(heat_pump, 'NumberofUnitsServed', @number_of_units_served, :integer) unless @number_of_units_served.nil?
      XMLHelper.add_element(heat_pump, 'HeatPumpType', @heat_pump_type, :string) unless @heat_pump_type.nil?
      XMLHelper.add_element(heat_pump, 'HeatPumpFuel', @heat_pump_fuel, :string) unless @heat_pump_fuel.nil?
      XMLHelper.add_element(heat_pump, 'HeatingCapacity', @heating_capacity, :float, @heating_capacity_isdefaulted) unless @heating_capacity.nil?
      XMLHelper.add_element(heat_pump, 'HeatingCapacity17F', @heating_capacity_17F, :float) unless @heating_capacity_17F.nil?
      XMLHelper.add_element(heat_pump, 'CoolingCapacity', @cooling_capacity, :float, @cooling_capacity_isdefaulted) unless @cooling_capacity.nil?
      XMLHelper.add_element(heat_pump, 'CompressorType', @compressor_type, :string, @compressor_type_isdefaulted) unless @compressor_type.nil?
      XMLHelper.add_element(heat_pump, 'CompressorLockoutTemperature', @compressor_lockout_temp, :float, @compressor_lockout_temp_isdefaulted) unless @compressor_lockout_temp.nil?
      XMLHelper.add_element(heat_pump, 'CoolingSensibleHeatFraction', @cooling_shr, :float, @cooling_shr_isdefaulted) unless @cooling_shr.nil?
      XMLHelper.add_element(heat_pump, 'BackupType', @backup_type, :string, @backup_type_isdefaulted) unless @backup_type.nil?
      if not @backup_system_idref.nil?
        backup_system = XMLHelper.add_element(heat_pump, 'BackupSystem')
        XMLHelper.add_attribute(backup_system, 'idref', @backup_system_idref)
      end
      XMLHelper.add_element(heat_pump, 'BackupSystemFuel', @backup_heating_fuel, :string, @backup_heating_fuel_isdefaulted) unless @backup_heating_fuel.nil?
      if not @backup_heating_efficiency_percent.nil?
        backup_eff = XMLHelper.add_element(heat_pump, 'BackupAnnualHeatingEfficiency')
        XMLHelper.add_element(backup_eff, 'Units', UnitsPercent, :string)
        XMLHelper.add_element(backup_eff, 'Value', @backup_heating_efficiency_percent, :float)
      end
      if not @backup_heating_efficiency_afue.nil?
        backup_eff = XMLHelper.add_element(heat_pump, 'BackupAnnualHeatingEfficiency')
        XMLHelper.add_element(backup_eff, 'Units', UnitsAFUE, :string)
        XMLHelper.add_element(backup_eff, 'Value', @backup_heating_efficiency_afue, :float)
      end
      XMLHelper.add_element(heat_pump, 'BackupHeatingCapacity', @backup_heating_capacity, :float, @backup_heating_capacity_isdefaulted) unless @backup_heating_capacity.nil?
      XMLHelper.add_element(heat_pump, 'BackupHeatingSwitchoverTemperature', @backup_heating_switchover_temp, :float, @backup_heating_switchover_temp_isdefaulted) unless @backup_heating_switchover_temp.nil?
      XMLHelper.add_element(heat_pump, 'BackupHeatingLockoutTemperature', @backup_heating_lockout_temp, :float, @backup_heating_lockout_temp_isdefaulted) unless @backup_heating_lockout_temp.nil?
      XMLHelper.add_element(heat_pump, 'FractionHeatLoadServed', @fraction_heat_load_served, :float, @fraction_heat_load_served_isdefaulted) unless @fraction_heat_load_served.nil?
      XMLHelper.add_element(heat_pump, 'FractionCoolLoadServed', @fraction_cool_load_served, :float, @fraction_cool_load_served_isdefaulted) unless @fraction_cool_load_served.nil?
      if not @cooling_efficiency_seer.nil?
        annual_efficiency = XMLHelper.add_element(heat_pump, 'AnnualCoolingEfficiency')
        XMLHelper.add_element(annual_efficiency, 'Units', UnitsSEER, :string)
        XMLHelper.add_element(annual_efficiency, 'Value', @cooling_efficiency_seer, :float, @cooling_efficiency_seer_isdefaulted)
      end
      if not @cooling_efficiency_seer2.nil?
        annual_efficiency = XMLHelper.add_element(heat_pump, 'AnnualCoolingEfficiency')
        XMLHelper.add_element(annual_efficiency, 'Units', UnitsSEER2, :string)
        XMLHelper.add_element(annual_efficiency, 'Value', @cooling_efficiency_seer2, :float, @cooling_efficiency_seer2_isdefaulted)
      end
      if not @cooling_efficiency_ceer.nil?
        annual_efficiency = XMLHelper.add_element(heat_pump, 'AnnualCoolingEfficiency')
        XMLHelper.add_element(annual_efficiency, 'Units', UnitsCEER, :string)
        XMLHelper.add_element(annual_efficiency, 'Value', @cooling_efficiency_ceer, :float, @cooling_efficiency_ceer_isdefaulted)
      end
      if not @cooling_efficiency_eer.nil?
        annual_efficiency = XMLHelper.add_element(heat_pump, 'AnnualCoolingEfficiency')
        XMLHelper.add_element(annual_efficiency, 'Units', UnitsEER, :string)
        XMLHelper.add_element(annual_efficiency, 'Value', @cooling_efficiency_eer, :float, @cooling_efficiency_eer_isdefaulted)
      end
      if not @heating_efficiency_hspf.nil?
        annual_efficiency = XMLHelper.add_element(heat_pump, 'AnnualHeatingEfficiency')
        XMLHelper.add_element(annual_efficiency, 'Units', UnitsHSPF, :string)
        XMLHelper.add_element(annual_efficiency, 'Value', @heating_efficiency_hspf, :float, @heating_efficiency_hspf_isdefaulted)
      end
      if not @heating_efficiency_hspf2.nil?
        annual_efficiency = XMLHelper.add_element(heat_pump, 'AnnualHeatingEfficiency')
        XMLHelper.add_element(annual_efficiency, 'Units', UnitsHSPF2, :string)
        XMLHelper.add_element(annual_efficiency, 'Value', @heating_efficiency_hspf2, :float, @heating_efficiency_hspf2_isdefaulted)
      end
      if not @heating_efficiency_cop.nil?
        annual_efficiency = XMLHelper.add_element(heat_pump, 'AnnualHeatingEfficiency')
        XMLHelper.add_element(annual_efficiency, 'Units', UnitsCOP, :string)
        XMLHelper.add_element(annual_efficiency, 'Value', @heating_efficiency_cop, :float, @heating_efficiency_cop_isdefaulted)
      end
      XMLHelper.add_extension(heat_pump, 'AirflowDefectRatio', @airflow_defect_ratio, :float, @airflow_defect_ratio_isdefaulted) unless @airflow_defect_ratio.nil?
      XMLHelper.add_extension(heat_pump, 'ChargeDefectRatio', @charge_defect_ratio, :float, @charge_defect_ratio_isdefaulted) unless @charge_defect_ratio.nil?
      XMLHelper.add_extension(heat_pump, 'FanPowerWattsPerCFM', @fan_watts_per_cfm, :float, @fan_watts_per_cfm_isdefaulted) unless @fan_watts_per_cfm.nil?
      XMLHelper.add_extension(heat_pump, 'HeatingAirflowCFM', @heating_airflow_cfm, :float, @heating_airflow_cfm_isdefaulted) unless @heating_airflow_cfm.nil?
      XMLHelper.add_extension(heat_pump, 'CoolingAirflowCFM', @cooling_airflow_cfm, :float, @cooling_airflow_cfm_isdefaulted) unless @cooling_airflow_cfm.nil?
      XMLHelper.add_extension(heat_pump, 'PumpPowerWattsPerTon', @pump_watts_per_ton, :float, @pump_watts_per_ton_isdefaulted) unless @pump_watts_per_ton.nil?
      XMLHelper.add_extension(heat_pump, 'SharedLoopWatts', @shared_loop_watts, :float) unless @shared_loop_watts.nil?
      XMLHelper.add_extension(heat_pump, 'SharedLoopMotorEfficiency', @shared_loop_motor_efficiency, :float) unless @shared_loop_motor_efficiency.nil?
      XMLHelper.add_extension(heat_pump, 'HeatingSeedId', @htg_seed_id, :string) unless @htg_seed_id.nil?
      XMLHelper.add_extension(heat_pump, 'CoolingSeedId', @clg_seed_id, :string) unless @clg_seed_id.nil?
      XMLHelper.add_extension(heat_pump, 'CrankcasePowerWatts', @crankcase_watts, :float, @crankcase_watts_isdefaulted) unless @crankcase_watts.nil?
      if @primary_heating_system
        primary_heating_system = XMLHelper.insert_element(primary_systems, 'PrimaryHeatingSystem')
        XMLHelper.add_attribute(primary_heating_system, 'idref', @id)
      end
      if @primary_cooling_system
        primary_cooling_system = XMLHelper.add_element(primary_systems, 'PrimaryCoolingSystem')
        XMLHelper.add_attribute(primary_cooling_system, 'idref', @id)
      end
    end

    def from_oga(heat_pump)
      return if heat_pump.nil?

      @id = HPXML::get_id(heat_pump)
      @location = XMLHelper.get_value(heat_pump, 'UnitLocation', :string)
      @year_installed = XMLHelper.get_value(heat_pump, 'YearInstalled', :integer)
      @third_party_certification = XMLHelper.get_value(heat_pump, 'ThirdPartyCertification', :string)
      @distribution_system_idref = HPXML::get_idref(XMLHelper.get_element(heat_pump, 'DistributionSystem'))
      @is_shared_system = XMLHelper.get_value(heat_pump, 'IsSharedSystem', :boolean)
      @number_of_units_served = XMLHelper.get_value(heat_pump, 'NumberofUnitsServed', :integer)
      @heat_pump_type = XMLHelper.get_value(heat_pump, 'HeatPumpType', :string)
      @heat_pump_fuel = XMLHelper.get_value(heat_pump, 'HeatPumpFuel', :string)
      @heating_capacity = XMLHelper.get_value(heat_pump, 'HeatingCapacity', :float)
      @heating_capacity_17F = XMLHelper.get_value(heat_pump, 'HeatingCapacity17F', :float)
      @cooling_capacity = XMLHelper.get_value(heat_pump, 'CoolingCapacity', :float)
      @compressor_type = XMLHelper.get_value(heat_pump, 'CompressorType', :string)
      @compressor_lockout_temp = XMLHelper.get_value(heat_pump, 'CompressorLockoutTemperature', :float)
      @cooling_shr = XMLHelper.get_value(heat_pump, 'CoolingSensibleHeatFraction', :float)
      @backup_type = XMLHelper.get_value(heat_pump, 'BackupType', :string)
      @backup_system_idref = HPXML::get_idref(XMLHelper.get_element(heat_pump, 'BackupSystem'))
      @backup_heating_fuel = XMLHelper.get_value(heat_pump, 'BackupSystemFuel', :string)
      @backup_heating_efficiency_percent = XMLHelper.get_value(heat_pump, "BackupAnnualHeatingEfficiency[Units='Percent']/Value", :float)
      @backup_heating_efficiency_afue = XMLHelper.get_value(heat_pump, "BackupAnnualHeatingEfficiency[Units='#{UnitsAFUE}']/Value", :float)
      @backup_heating_capacity = XMLHelper.get_value(heat_pump, 'BackupHeatingCapacity', :float)
      @backup_heating_switchover_temp = XMLHelper.get_value(heat_pump, 'BackupHeatingSwitchoverTemperature', :float)
      @backup_heating_lockout_temp = XMLHelper.get_value(heat_pump, 'BackupHeatingLockoutTemperature', :float)
      @fraction_heat_load_served = XMLHelper.get_value(heat_pump, 'FractionHeatLoadServed', :float)
      @fraction_cool_load_served = XMLHelper.get_value(heat_pump, 'FractionCoolLoadServed', :float)
      @cooling_efficiency_seer = XMLHelper.get_value(heat_pump, "AnnualCoolingEfficiency[Units='#{UnitsSEER}']/Value", :float)
      @cooling_efficiency_seer2 = XMLHelper.get_value(heat_pump, "AnnualCoolingEfficiency[Units='#{UnitsSEER2}']/Value", :float)
      @cooling_efficiency_ceer = XMLHelper.get_value(heat_pump, "AnnualCoolingEfficiency[Units='#{UnitsCEER}']/Value", :float)
      @cooling_efficiency_eer = XMLHelper.get_value(heat_pump, "AnnualCoolingEfficiency[Units='#{UnitsEER}']/Value", :float)
      @heating_efficiency_hspf = XMLHelper.get_value(heat_pump, "AnnualHeatingEfficiency[Units='#{UnitsHSPF}']/Value", :float)
      @heating_efficiency_hspf2 = XMLHelper.get_value(heat_pump, "AnnualHeatingEfficiency[Units='#{UnitsHSPF2}']/Value", :float)
      @heating_efficiency_cop = XMLHelper.get_value(heat_pump, "AnnualHeatingEfficiency[Units='#{UnitsCOP}']/Value", :float)
      @airflow_defect_ratio = XMLHelper.get_value(heat_pump, 'extension/AirflowDefectRatio', :float)
      @charge_defect_ratio = XMLHelper.get_value(heat_pump, 'extension/ChargeDefectRatio', :float)
      @fan_watts_per_cfm = XMLHelper.get_value(heat_pump, 'extension/FanPowerWattsPerCFM', :float)
      @heating_airflow_cfm = XMLHelper.get_value(heat_pump, 'extension/HeatingAirflowCFM', :float)
      @cooling_airflow_cfm = XMLHelper.get_value(heat_pump, 'extension/CoolingAirflowCFM', :float)
      @pump_watts_per_ton = XMLHelper.get_value(heat_pump, 'extension/PumpPowerWattsPerTon', :float)
      @shared_loop_watts = XMLHelper.get_value(heat_pump, 'extension/SharedLoopWatts', :float)
      @shared_loop_motor_efficiency = XMLHelper.get_value(heat_pump, 'extension/SharedLoopMotorEfficiency', :float)
      @htg_seed_id = XMLHelper.get_value(heat_pump, 'extension/HeatingSeedId', :string)
      @clg_seed_id = XMLHelper.get_value(heat_pump, 'extension/CoolingSeedId', :string)
      @crankcase_watts = XMLHelper.get_value(heat_pump, 'extension/CrankcasePowerWatts', :float)
      primary_heating_system = HPXML::get_idref(XMLHelper.get_element(heat_pump, '../PrimarySystems/PrimaryHeatingSystem'))
      if primary_heating_system == @id
        @primary_heating_system = true
      else
        @primary_heating_system = false
      end
      primary_cooling_system = HPXML::get_idref(XMLHelper.get_element(heat_pump, '../PrimarySystems/PrimaryCoolingSystem'))
      if primary_cooling_system == @id
        @primary_cooling_system = true
      else
        @primary_cooling_system = false
      end
    end
  end

  class HVACPlant < BaseElement
    HDL_ATTRS = { hdl_total: 'Total',
                  hdl_ducts: 'Ducts',
                  hdl_windows: 'Windows',
                  hdl_skylights: 'Skylights',
                  hdl_doors: 'Doors',
                  hdl_walls: 'Walls',
                  hdl_roofs: 'Roofs',
                  hdl_floors: 'Floors',
                  hdl_slabs: 'Slabs',
                  hdl_ceilings: 'Ceilings',
                  hdl_infilvent: 'InfilVent' }
    CDL_SENS_ATTRS = { cdl_sens_total: 'Total',
                       cdl_sens_ducts: 'Ducts',
                       cdl_sens_windows: 'Windows',
                       cdl_sens_skylights: 'Skylights',
                       cdl_sens_doors: 'Doors',
                       cdl_sens_walls: 'Walls',
                       cdl_sens_roofs: 'Roofs',
                       cdl_sens_floors: 'Floors',
                       cdl_sens_slabs: 'Slabs',
                       cdl_sens_ceilings: 'Ceilings',
                       cdl_sens_infilvent: 'InfilVent',
                       cdl_sens_intgains: 'InternalLoads' }
    CDL_LAT_ATTRS = { cdl_lat_total: 'Total',
                      cdl_lat_ducts: 'Ducts',
                      cdl_lat_infilvent: 'InfilVent',
                      cdl_lat_intgains: 'InternalLoads' }
    ATTRS = HDL_ATTRS.keys + CDL_SENS_ATTRS.keys + CDL_LAT_ATTRS.keys
    attr_accessor(*ATTRS)

    def check_for_errors
      errors = []
      return errors
    end

    def to_oga(doc)
      return if nil?

      hvac_plant = XMLHelper.create_elements_as_needed(doc, ['HPXML', 'Building', 'BuildingDetails', 'Systems', 'HVAC', 'HVACPlant'])
      if not @hdl_total.nil?
        dl_extension = XMLHelper.create_elements_as_needed(hvac_plant, ['extension', 'DesignLoads'])
        XMLHelper.add_attribute(dl_extension, 'dataSource', 'software')
        hdl = XMLHelper.add_element(dl_extension, 'Heating')
        HDL_ATTRS.each do |attr, element_name|
          XMLHelper.add_element(hdl, element_name, send(attr), :float)
        end
        cdl_sens = XMLHelper.add_element(dl_extension, 'CoolingSensible')
        CDL_SENS_ATTRS.each do |attr, element_name|
          XMLHelper.add_element(cdl_sens, element_name, send(attr), :float)
        end
        cdl_lat = XMLHelper.add_element(dl_extension, 'CoolingLatent')
        CDL_LAT_ATTRS.each do |attr, element_name|
          XMLHelper.add_element(cdl_lat, element_name, send(attr), :float)
        end
      end
    end

    def from_oga(hpxml)
      return if hpxml.nil?

      hvac_plant = XMLHelper.get_element(hpxml, 'Building/BuildingDetails/Systems/HVAC/HVACPlant')
      return if hvac_plant.nil?

      HDL_ATTRS.each do |attr, element_name|
        send("#{attr}=", XMLHelper.get_value(hvac_plant, "extension/DesignLoads/Heating/#{element_name}", :float))
      end
      CDL_SENS_ATTRS.each do |attr, element_name|
        send("#{attr}=", XMLHelper.get_value(hvac_plant, "extension/DesignLoads/CoolingSensible/#{element_name}", :float))
      end
      CDL_LAT_ATTRS.each do |attr, element_name|
        send("#{attr}=", XMLHelper.get_value(hvac_plant, "extension/DesignLoads/CoolingLatent/#{element_name}", :float))
      end
    end
  end

  class HVACControls < BaseArrayElement
    def add(**kwargs)
      self << HVACControl.new(@hpxml_object, **kwargs)
    end

    def from_oga(hpxml)
      return if hpxml.nil?

      XMLHelper.get_elements(hpxml, 'Building/BuildingDetails/Systems/HVAC/HVACControl').each do |hvac_control|
        self << HVACControl.new(@hpxml_object, hvac_control)
      end
    end
  end

  class HVACControl < BaseElement
    ATTRS = [:id, :control_type, :heating_setpoint_temp, :heating_setback_temp,
             :heating_setback_hours_per_week, :heating_setback_start_hour, :cooling_setpoint_temp,
             :cooling_setup_temp, :cooling_setup_hours_per_week, :cooling_setup_start_hour,
             :ceiling_fan_cooling_setpoint_temp_offset,
             :weekday_heating_setpoints, :weekend_heating_setpoints,
             :weekday_cooling_setpoints, :weekend_cooling_setpoints,
             :seasons_heating_begin_month, :seasons_heating_begin_day, :seasons_heating_end_month, :seasons_heating_end_day,
             :seasons_cooling_begin_month, :seasons_cooling_begin_day, :seasons_cooling_end_month, :seasons_cooling_end_day]
    attr_accessor(*ATTRS)

    def delete
      @hpxml_object.hvac_controls.delete(self)
    end

    def check_for_errors
      errors = []

      errors += HPXML::check_dates('Heating Season', @seasons_heating_begin_month, @seasons_heating_begin_day, @seasons_heating_end_month, @seasons_heating_end_day)
      errors += HPXML::check_dates('Cooling Season', @seasons_cooling_begin_month, @seasons_cooling_begin_day, @seasons_cooling_end_month, @seasons_cooling_end_day)

      return errors
    end

    def to_oga(doc)
      return if nil?

      hvac = XMLHelper.create_elements_as_needed(doc, ['HPXML', 'Building', 'BuildingDetails', 'Systems', 'HVAC'])
      hvac_control = XMLHelper.add_element(hvac, 'HVACControl')
      sys_id = XMLHelper.add_element(hvac_control, 'SystemIdentifier')
      XMLHelper.add_attribute(sys_id, 'id', @id)
      XMLHelper.add_element(hvac_control, 'ControlType', @control_type, :string) unless @control_type.nil?
      XMLHelper.add_element(hvac_control, 'SetpointTempHeatingSeason', @heating_setpoint_temp, :float, @heating_setpoint_temp_isdefaulted) unless @heating_setpoint_temp.nil?
      XMLHelper.add_element(hvac_control, 'SetbackTempHeatingSeason', @heating_setback_temp, :float) unless @heating_setback_temp.nil?
      XMLHelper.add_element(hvac_control, 'TotalSetbackHoursperWeekHeating', @heating_setback_hours_per_week, :integer) unless @heating_setback_hours_per_week.nil?
      XMLHelper.add_element(hvac_control, 'SetupTempCoolingSeason', @cooling_setup_temp, :float) unless @cooling_setup_temp.nil?
      XMLHelper.add_element(hvac_control, 'SetpointTempCoolingSeason', @cooling_setpoint_temp, :float, @cooling_setpoint_temp_isdefaulted) unless @cooling_setpoint_temp.nil?
      XMLHelper.add_element(hvac_control, 'TotalSetupHoursperWeekCooling', @cooling_setup_hours_per_week, :integer) unless @cooling_setup_hours_per_week.nil?
      if (not @seasons_heating_begin_month.nil?) || (not @seasons_heating_begin_day.nil?) || (not @seasons_heating_end_month.nil?) || (not @seasons_heating_end_day.nil?)
        heating_season = XMLHelper.add_element(hvac_control, 'HeatingSeason')
        XMLHelper.add_element(heating_season, 'BeginMonth', @seasons_heating_begin_month, :integer, @seasons_heating_begin_month_isdefaulted) unless @seasons_heating_begin_month.nil?
        XMLHelper.add_element(heating_season, 'BeginDayOfMonth', @seasons_heating_begin_day, :integer, @seasons_heating_begin_day_isdefaulted) unless @seasons_heating_begin_day.nil?
        XMLHelper.add_element(heating_season, 'EndMonth', @seasons_heating_end_month, :integer, @seasons_heating_end_month_isdefaulted) unless @seasons_heating_end_month.nil?
        XMLHelper.add_element(heating_season, 'EndDayOfMonth', @seasons_heating_end_day, :integer, @seasons_heating_end_day_isdefaulted) unless @seasons_heating_end_day.nil?
      end
      if (not @seasons_cooling_begin_month.nil?) || (not @seasons_cooling_begin_day.nil?) || (not @seasons_cooling_end_month.nil?) || (not @seasons_cooling_end_day.nil?)
        cooling_season = XMLHelper.add_element(hvac_control, 'CoolingSeason')
        XMLHelper.add_element(cooling_season, 'BeginMonth', @seasons_cooling_begin_month, :integer, @seasons_cooling_begin_month_isdefaulted) unless @seasons_cooling_begin_month.nil?
        XMLHelper.add_element(cooling_season, 'BeginDayOfMonth', @seasons_cooling_begin_day, :integer, @seasons_cooling_begin_day_isdefaulted) unless @seasons_cooling_begin_day.nil?
        XMLHelper.add_element(cooling_season, 'EndMonth', @seasons_cooling_end_month, :integer, @seasons_cooling_end_month_isdefaulted) unless @seasons_cooling_end_month.nil?
        XMLHelper.add_element(cooling_season, 'EndDayOfMonth', @seasons_cooling_end_day, :integer, @seasons_cooling_end_day_isdefaulted) unless @seasons_cooling_end_day.nil?
      end
      XMLHelper.add_extension(hvac_control, 'SetbackStartHourHeating', @heating_setback_start_hour, :integer, @heating_setback_start_hour_isdefaulted) unless @heating_setback_start_hour.nil?
      XMLHelper.add_extension(hvac_control, 'SetupStartHourCooling', @cooling_setup_start_hour, :integer, @cooling_setup_start_hour_isdefaulted) unless @cooling_setup_start_hour.nil?
      XMLHelper.add_extension(hvac_control, 'CeilingFanSetpointTempCoolingSeasonOffset', @ceiling_fan_cooling_setpoint_temp_offset, :float) unless @ceiling_fan_cooling_setpoint_temp_offset.nil?
      XMLHelper.add_extension(hvac_control, 'WeekdaySetpointTempsHeatingSeason', @weekday_heating_setpoints, :string) unless @weekday_heating_setpoints.nil?
      XMLHelper.add_extension(hvac_control, 'WeekendSetpointTempsHeatingSeason', @weekend_heating_setpoints, :string) unless @weekend_heating_setpoints.nil?
      XMLHelper.add_extension(hvac_control, 'WeekdaySetpointTempsCoolingSeason', @weekday_cooling_setpoints, :string) unless @weekday_cooling_setpoints.nil?
      XMLHelper.add_extension(hvac_control, 'WeekendSetpointTempsCoolingSeason', @weekend_cooling_setpoints, :string) unless @weekend_cooling_setpoints.nil?
    end

    def from_oga(hvac_control)
      return if hvac_control.nil?

      @id = HPXML::get_id(hvac_control)
      @control_type = XMLHelper.get_value(hvac_control, 'ControlType', :string)
      @heating_setpoint_temp = XMLHelper.get_value(hvac_control, 'SetpointTempHeatingSeason', :float)
      @heating_setback_temp = XMLHelper.get_value(hvac_control, 'SetbackTempHeatingSeason', :float)
      @heating_setback_hours_per_week = XMLHelper.get_value(hvac_control, 'TotalSetbackHoursperWeekHeating', :integer)
      @cooling_setup_temp = XMLHelper.get_value(hvac_control, 'SetupTempCoolingSeason', :float)
      @cooling_setpoint_temp = XMLHelper.get_value(hvac_control, 'SetpointTempCoolingSeason', :float)
      @cooling_setup_hours_per_week = XMLHelper.get_value(hvac_control, 'TotalSetupHoursperWeekCooling', :integer)
      @seasons_heating_begin_month = XMLHelper.get_value(hvac_control, 'HeatingSeason/BeginMonth', :integer)
      @seasons_heating_begin_day = XMLHelper.get_value(hvac_control, 'HeatingSeason/BeginDayOfMonth', :integer)
      @seasons_heating_end_month = XMLHelper.get_value(hvac_control, 'HeatingSeason/EndMonth', :integer)
      @seasons_heating_end_day = XMLHelper.get_value(hvac_control, 'HeatingSeason/EndDayOfMonth', :integer)
      @seasons_cooling_begin_month = XMLHelper.get_value(hvac_control, 'CoolingSeason/BeginMonth', :integer)
      @seasons_cooling_begin_day = XMLHelper.get_value(hvac_control, 'CoolingSeason/BeginDayOfMonth', :integer)
      @seasons_cooling_end_month = XMLHelper.get_value(hvac_control, 'CoolingSeason/EndMonth', :integer)
      @seasons_cooling_end_day = XMLHelper.get_value(hvac_control, 'CoolingSeason/EndDayOfMonth', :integer)
      @heating_setback_start_hour = XMLHelper.get_value(hvac_control, 'extension/SetbackStartHourHeating', :integer)
      @cooling_setup_start_hour = XMLHelper.get_value(hvac_control, 'extension/SetupStartHourCooling', :integer)
      @ceiling_fan_cooling_setpoint_temp_offset = XMLHelper.get_value(hvac_control, 'extension/CeilingFanSetpointTempCoolingSeasonOffset', :float)
      @weekday_heating_setpoints = XMLHelper.get_value(hvac_control, 'extension/WeekdaySetpointTempsHeatingSeason', :string)
      @weekend_heating_setpoints = XMLHelper.get_value(hvac_control, 'extension/WeekendSetpointTempsHeatingSeason', :string)
      @weekday_cooling_setpoints = XMLHelper.get_value(hvac_control, 'extension/WeekdaySetpointTempsCoolingSeason', :string)
      @weekend_cooling_setpoints = XMLHelper.get_value(hvac_control, 'extension/WeekendSetpointTempsCoolingSeason', :string)
    end
  end

  class HVACDistributions < BaseArrayElement
    def add(**kwargs)
      self << HVACDistribution.new(@hpxml_object, **kwargs)
    end

    def from_oga(hpxml)
      return if hpxml.nil?

      XMLHelper.get_elements(hpxml, 'Building/BuildingDetails/Systems/HVAC/HVACDistribution').each do |hvac_distribution|
        self << HVACDistribution.new(@hpxml_object, hvac_distribution)
      end
    end
  end

  class HVACDistribution < BaseElement
    def initialize(hpxml_object, *args)
      @duct_leakage_measurements = DuctLeakageMeasurements.new(hpxml_object)
      @ducts = Ducts.new(hpxml_object)
      super(hpxml_object, *args)
    end
    ATTRS = [:id, :distribution_system_type, :annual_heating_dse, :annual_cooling_dse, :duct_system_sealed,
             :conditioned_floor_area_served, :number_of_return_registers, :air_type, :hydronic_type]
    attr_accessor(*ATTRS)
    attr_reader(:duct_leakage_measurements, :ducts)

    def hvac_systems
      list = []
      @hpxml_object.hvac_systems.each do |hvac_system|
        next if hvac_system.distribution_system_idref.nil?
        next unless hvac_system.distribution_system_idref == @id

        list << hvac_system
      end

      if list.size == 0
        fail "Distribution system '#{@id}' found but no HVAC system attached to it."
      end

      num_htg = 0
      num_clg = 0
      list.each do |obj|
        if obj.respond_to? :fraction_heat_load_served
          num_htg += 1 if obj.fraction_heat_load_served.to_f > 0
        end
        if obj.respond_to? :fraction_cool_load_served
          num_clg += 1 if obj.fraction_cool_load_served.to_f > 0
        end
      end

      if num_clg > 1
        fail "Multiple cooling systems found attached to distribution system '#{@id}'."
      end
      if num_htg > 1
        fail "Multiple heating systems found attached to distribution system '#{@id}'."
      end

      return list
    end

    def total_unconditioned_duct_areas
      areas = { HPXML::DuctTypeSupply => 0,
                HPXML::DuctTypeReturn => 0 }
      @ducts.each do |duct|
        next if HPXML::conditioned_locations.include? duct.duct_location
        next if duct.duct_type.nil?

        areas[duct.duct_type] += duct.duct_surface_area
      end
      return areas
    end

    def delete
      @hpxml_object.hvac_distributions.delete(self)
      @hpxml_object.hvac_systems.each do |hvac_system|
        next if hvac_system.distribution_system_idref.nil?
        next unless hvac_system.distribution_system_idref == @id

        hvac_system.distribution_system_idref = nil
      end
      @hpxml_object.ventilation_fans.each do |ventilation_fan|
        next unless ventilation_fan.distribution_system_idref == @id

        ventilation_fan.distribution_system_idref = nil
      end
    end

    def check_for_errors
      errors = []
      begin; hvac_systems; rescue StandardError => e; errors << e.message; end
      errors += @duct_leakage_measurements.check_for_errors
      errors += @ducts.check_for_errors
      return errors
    end

    def to_oga(doc)
      return if nil?

      hvac = XMLHelper.create_elements_as_needed(doc, ['HPXML', 'Building', 'BuildingDetails', 'Systems', 'HVAC'])
      hvac_distribution = XMLHelper.add_element(hvac, 'HVACDistribution')
      sys_id = XMLHelper.add_element(hvac_distribution, 'SystemIdentifier')
      XMLHelper.add_attribute(sys_id, 'id', @id)
      distribution_system_type_el = XMLHelper.add_element(hvac_distribution, 'DistributionSystemType')
      if [HVACDistributionTypeAir, HVACDistributionTypeHydronic].include? @distribution_system_type
        XMLHelper.add_element(distribution_system_type_el, @distribution_system_type)
        XMLHelper.add_element(hvac_distribution, 'ConditionedFloorAreaServed', @conditioned_floor_area_served, :float) unless @conditioned_floor_area_served.nil?
      elsif [HVACDistributionTypeDSE].include? @distribution_system_type
        XMLHelper.add_element(distribution_system_type_el, 'Other', @distribution_system_type, :string)
        XMLHelper.add_element(hvac_distribution, 'AnnualHeatingDistributionSystemEfficiency', @annual_heating_dse, :float) unless @annual_heating_dse.nil?
        XMLHelper.add_element(hvac_distribution, 'AnnualCoolingDistributionSystemEfficiency', @annual_cooling_dse, :float) unless @annual_cooling_dse.nil?
      else
        fail "Unexpected distribution_system_type '#{@distribution_system_type}'."
      end

      if [HPXML::HVACDistributionTypeHydronic].include? @distribution_system_type
        distribution = XMLHelper.get_element(hvac_distribution, 'DistributionSystemType/HydronicDistribution')
        XMLHelper.add_element(distribution, 'HydronicDistributionType', @hydronic_type, :string) unless @hydronic_type.nil?
      end
      if [HPXML::HVACDistributionTypeAir].include? @distribution_system_type
        distribution = XMLHelper.get_element(hvac_distribution, 'DistributionSystemType/AirDistribution')
        XMLHelper.add_element(distribution, 'AirDistributionType', @air_type, :string) unless @air_type.nil?
        @duct_leakage_measurements.to_oga(distribution)
        @ducts.to_oga(distribution)
        XMLHelper.add_element(distribution, 'NumberofReturnRegisters', @number_of_return_registers, :integer, @number_of_return_registers_isdefaulted) unless @number_of_return_registers.nil?
      end

      if not @duct_system_sealed.nil?
        dist_impr_el = XMLHelper.add_element(hvac_distribution, 'HVACDistributionImprovement')
        XMLHelper.add_element(dist_impr_el, 'DuctSystemSealed', @duct_system_sealed, :boolean)
      end
    end

    def from_oga(hvac_distribution)
      return if hvac_distribution.nil?

      @id = HPXML::get_id(hvac_distribution)
      @distribution_system_type = XMLHelper.get_child_name(hvac_distribution, 'DistributionSystemType')
      if @distribution_system_type == 'Other'
        @distribution_system_type = XMLHelper.get_value(XMLHelper.get_element(hvac_distribution, 'DistributionSystemType'), 'Other', :string)
      end
      @annual_heating_dse = XMLHelper.get_value(hvac_distribution, 'AnnualHeatingDistributionSystemEfficiency', :float)
      @annual_cooling_dse = XMLHelper.get_value(hvac_distribution, 'AnnualCoolingDistributionSystemEfficiency', :float)
      @duct_system_sealed = XMLHelper.get_value(hvac_distribution, 'HVACDistributionImprovement/DuctSystemSealed', :boolean)
      @conditioned_floor_area_served = XMLHelper.get_value(hvac_distribution, 'ConditionedFloorAreaServed', :float)

      air_distribution = XMLHelper.get_element(hvac_distribution, 'DistributionSystemType/AirDistribution')
      hydronic_distribution = XMLHelper.get_element(hvac_distribution, 'DistributionSystemType/HydronicDistribution')

      if not hydronic_distribution.nil?
        @hydronic_type = XMLHelper.get_value(hydronic_distribution, 'HydronicDistributionType', :string)
      end
      if not air_distribution.nil?
        @air_type = XMLHelper.get_value(air_distribution, 'AirDistributionType', :string)
        @number_of_return_registers = XMLHelper.get_value(air_distribution, 'NumberofReturnRegisters', :integer)
        @duct_leakage_measurements.from_oga(air_distribution)
        @ducts.from_oga(air_distribution)
      end
    end
  end

  class DuctLeakageMeasurements < BaseArrayElement
    def add(**kwargs)
      self << DuctLeakageMeasurement.new(@hpxml_object, **kwargs)
    end

    def from_oga(hvac_distribution)
      return if hvac_distribution.nil?

      XMLHelper.get_elements(hvac_distribution, 'DuctLeakageMeasurement').each do |duct_leakage_measurement|
        self << DuctLeakageMeasurement.new(@hpxml_object, duct_leakage_measurement)
      end
    end
  end

  class DuctLeakageMeasurement < BaseElement
    ATTRS = [:duct_type, :duct_leakage_test_method, :duct_leakage_units, :duct_leakage_value,
             :duct_leakage_total_or_to_outside]
    attr_accessor(*ATTRS)

    def delete
      @hpxml_object.hvac_distributions.each do |hvac_distribution|
        next unless hvac_distribution.duct_leakage_measurements.include? self

        hvac_distribution.duct_leakage_measurements.delete(self)
      end
    end

    def check_for_errors
      errors = []
      return errors
    end

    def to_oga(air_distribution)
      duct_leakage_measurement_el = XMLHelper.add_element(air_distribution, 'DuctLeakageMeasurement')
      XMLHelper.add_element(duct_leakage_measurement_el, 'DuctType', @duct_type, :string) unless @duct_type.nil?
      XMLHelper.add_element(duct_leakage_measurement_el, 'DuctLeakageTestMethod', @duct_leakage_test_method, :string) unless @duct_leakage_test_method.nil?
      if not @duct_leakage_value.nil?
        duct_leakage_el = XMLHelper.add_element(duct_leakage_measurement_el, 'DuctLeakage')
        XMLHelper.add_element(duct_leakage_el, 'Units', @duct_leakage_units, :string) unless @duct_leakage_units.nil?
        XMLHelper.add_element(duct_leakage_el, 'Value', @duct_leakage_value, :float)
        XMLHelper.add_element(duct_leakage_el, 'TotalOrToOutside', @duct_leakage_total_or_to_outside, :string) unless @duct_leakage_total_or_to_outside.nil?
      end
    end

    def from_oga(duct_leakage_measurement)
      return if duct_leakage_measurement.nil?

      @duct_type = XMLHelper.get_value(duct_leakage_measurement, 'DuctType', :string)
      @duct_leakage_test_method = XMLHelper.get_value(duct_leakage_measurement, 'DuctLeakageTestMethod', :string)
      @duct_leakage_units = XMLHelper.get_value(duct_leakage_measurement, 'DuctLeakage/Units', :string)
      @duct_leakage_value = XMLHelper.get_value(duct_leakage_measurement, 'DuctLeakage/Value', :float)
      @duct_leakage_total_or_to_outside = XMLHelper.get_value(duct_leakage_measurement, 'DuctLeakage/TotalOrToOutside', :string)
    end
  end

  class Ducts < BaseArrayElement
    def add(**kwargs)
      self << Duct.new(@hpxml_object, **kwargs)
    end

    def from_oga(hvac_distribution)
      return if hvac_distribution.nil?

      XMLHelper.get_elements(hvac_distribution, 'Ducts').each do |duct|
        self << Duct.new(@hpxml_object, duct)
      end
    end
  end

  class Duct < BaseElement
    ATTRS = [:id, :duct_type, :duct_insulation_r_value, :duct_insulation_material, :duct_location,
             :duct_fraction_area, :duct_surface_area, :duct_surface_area_multiplier]
    attr_accessor(*ATTRS)

    def delete
      @hpxml_object.hvac_distributions.each do |hvac_distribution|
        next unless hvac_distribution.ducts.include? self

        hvac_distribution.ducts.delete(self)
      end
    end

    def check_for_errors
      errors = []
      return errors
    end

    def to_oga(air_distribution)
      ducts_el = XMLHelper.add_element(air_distribution, 'Ducts')
      sys_id = XMLHelper.add_element(ducts_el, 'SystemIdentifier')
      XMLHelper.add_attribute(sys_id, 'id', @id)
      XMLHelper.add_element(ducts_el, 'DuctType', @duct_type, :string) unless @duct_type.nil?
      if not @duct_insulation_material.nil?
        ins_material_el = XMLHelper.add_element(ducts_el, 'DuctInsulationMaterial')
        XMLHelper.add_element(ins_material_el, @duct_insulation_material)
      end
      XMLHelper.add_element(ducts_el, 'DuctInsulationRValue', @duct_insulation_r_value, :float) unless @duct_insulation_r_value.nil?
      XMLHelper.add_element(ducts_el, 'DuctLocation', @duct_location, :string, @duct_location_isdefaulted) unless @duct_location.nil?
      XMLHelper.add_element(ducts_el, 'FractionDuctArea', @duct_fraction_area, :float, @duct_fraction_area_isdefaulted) unless @duct_fraction_area.nil?
      XMLHelper.add_element(ducts_el, 'DuctSurfaceArea', @duct_surface_area, :float, @duct_surface_area_isdefaulted) unless @duct_surface_area.nil?
      XMLHelper.add_extension(ducts_el, 'DuctSurfaceAreaMultiplier', @duct_surface_area_multiplier, :float, @duct_surface_area_multiplier_isdefaulted) unless @duct_surface_area_multiplier.nil?
    end

    def from_oga(duct)
      return if duct.nil?

      @id = HPXML::get_id(duct)
      @duct_type = XMLHelper.get_value(duct, 'DuctType', :string)
      @duct_insulation_material = XMLHelper.get_child_name(duct, 'DuctInsulationMaterial')
      @duct_insulation_r_value = XMLHelper.get_value(duct, 'DuctInsulationRValue', :float)
      @duct_location = XMLHelper.get_value(duct, 'DuctLocation', :string)
      @duct_fraction_area = XMLHelper.get_value(duct, 'FractionDuctArea', :float)
      @duct_surface_area = XMLHelper.get_value(duct, 'DuctSurfaceArea', :float)
      @duct_surface_area_multiplier = XMLHelper.get_value(duct, 'extension/DuctSurfaceAreaMultiplier', :float)
    end
  end

  class VentilationFans < BaseArrayElement
    def add(**kwargs)
      self << VentilationFan.new(@hpxml_object, **kwargs)
    end

    def from_oga(hpxml)
      return if hpxml.nil?

      XMLHelper.get_elements(hpxml, 'Building/BuildingDetails/Systems/MechanicalVentilation/VentilationFans/VentilationFan').each do |ventilation_fan|
        self << VentilationFan.new(@hpxml_object, ventilation_fan)
      end
    end
  end

  class VentilationFan < BaseElement
    ATTRS = [:id, :fan_type, :rated_flow_rate, :tested_flow_rate, :hours_in_operation, :flow_rate_not_tested,
             :used_for_whole_building_ventilation, :used_for_seasonal_cooling_load_reduction,
             :used_for_local_ventilation, :total_recovery_efficiency, :total_recovery_efficiency_adjusted,
             :sensible_recovery_efficiency, :sensible_recovery_efficiency_adjusted,
             :fan_power, :fan_power_defaulted, :count, :fan_location, :distribution_system_idref, :start_hour,
             :is_shared_system, :in_unit_flow_rate, :fraction_recirculation, :used_for_garage_ventilation,
             :preheating_fuel, :preheating_efficiency_cop, :preheating_fraction_load_served, :precooling_fuel,
             :precooling_efficiency_cop, :precooling_fraction_load_served, :calculated_flow_rate,
             :delivered_ventilation, :cfis_vent_mode_airflow_fraction, :cfis_addtl_runtime_operating_mode,
             :cfis_supplemental_fan_idref]
    attr_accessor(*ATTRS)

    def distribution_system
      return if @distribution_system_idref.nil?
      return unless @fan_type == MechVentTypeCFIS

      @hpxml_object.hvac_distributions.each do |hvac_distribution|
        next unless hvac_distribution.id == @distribution_system_idref

        if hvac_distribution.distribution_system_type == HVACDistributionTypeHydronic
          fail "Attached HVAC distribution system '#{@distribution_system_idref}' cannot be hydronic for ventilation fan '#{@id}'."
        end

        return hvac_distribution
      end
      fail "Attached HVAC distribution system '#{@distribution_system_idref}' not found for ventilation fan '#{@id}'."
    end

    def flow_rate
      [@tested_flow_rate, @delivered_ventilation, @calculated_flow_rate, @rated_flow_rate].each do |fr|
        return fr unless fr.nil?
      end
      return
    end

    def total_unit_flow_rate
      if not @is_shared_system
        return flow_rate
      else
        return @in_unit_flow_rate
      end
    end

    def oa_unit_flow_rate
      return if total_unit_flow_rate.nil?
      if not @is_shared_system
        return total_unit_flow_rate
      else
        if @fan_type == HPXML::MechVentTypeExhaust && @fraction_recirculation > 0.0
          fail "Exhaust fan '#{@id}' must have the fraction recirculation set to zero."
        else
          return total_unit_flow_rate * (1 - @fraction_recirculation)
        end
      end
    end

    def average_oa_unit_flow_rate
      # Daily-average outdoor air (cfm) associated with the unit
      return if oa_unit_flow_rate.nil?
      return if @hours_in_operation.nil?

      return oa_unit_flow_rate * (@hours_in_operation / 24.0)
    end

    def average_total_unit_flow_rate
      # Daily-average total air (cfm) associated with the unit
      return if total_unit_flow_rate.nil?
      return if @hours_in_operation.nil?

      return total_unit_flow_rate * (@hours_in_operation / 24.0)
    end

    def unit_flow_rate_ratio
      return 1.0 unless @is_shared_system
      return if @in_unit_flow_rate.nil?

      if not flow_rate.nil?
        ratio = @in_unit_flow_rate / flow_rate
      end
      return ratio
    end

    def unit_fan_power
      return if @fan_power.nil?

      if @is_shared_system
        return if unit_flow_rate_ratio.nil?

        return @fan_power * unit_flow_rate_ratio
      else
        return @fan_power
      end
    end

    def average_unit_fan_power
      return if unit_fan_power.nil?
      return if @hours_in_operation.nil?

      return unit_fan_power * (@hours_in_operation / 24.0)
    end

    def includes_supply_air?
      if [MechVentTypeSupply, MechVentTypeCFIS, MechVentTypeBalanced, MechVentTypeERV, MechVentTypeHRV].include? @fan_type
        return true
      end

      return false
    end

    def includes_exhaust_air?
      if [MechVentTypeExhaust, MechVentTypeBalanced, MechVentTypeERV, MechVentTypeHRV].include? @fan_type
        return true
      end

      return false
    end

    def is_balanced?
      if includes_supply_air? && includes_exhaust_air?
        return true
      end

      return false
    end

    def cfis_supplemental_fan
      return if @cfis_supplemental_fan_idref.nil?
      return unless @fan_type == MechVentTypeCFIS

      @hpxml_object.ventilation_fans.each do |ventilation_fan|
        next unless ventilation_fan.id == @cfis_supplemental_fan_idref

        if not [MechVentTypeSupply, MechVentTypeExhaust].include? ventilation_fan.fan_type
          fail "CFIS supplemental fan '#{ventilation_fan.id}' must be of type '#{MechVentTypeSupply}' or '#{MechVentTypeExhaust}'."
        end
        if not ventilation_fan.used_for_whole_building_ventilation
          fail "CFIS supplemental fan '#{ventilation_fan.id}' must be set as used for whole building ventilation."
        end
        if ventilation_fan.is_shared_system
          fail "CFIS supplemental fan '#{ventilation_fan.id}' cannot be a shared system."
        end
        if not ventilation_fan.hours_in_operation.nil?
          fail "CFIS supplemental fan '#{ventilation_fan.id}' cannot have HoursInOperation specified."
        end

        return ventilation_fan
      end
      fail "CFIS Supplemental Fan '#{@cfis_supplemental_fan_idref}' not found for ventilation fan '#{@id}'."
    end

    def is_cfis_supplemental_fan?
      @hpxml_object.ventilation_fans.each do |ventilation_fan|
        next unless ventilation_fan.fan_type == MechVentTypeCFIS
        next unless ventilation_fan.cfis_supplemental_fan_idref == @id

        return true
      end
      return false
    end

    def delete
      @hpxml_object.ventilation_fans.delete(self)
    end

    def check_for_errors
      errors = []
      begin; distribution_system; rescue StandardError => e; errors << e.message; end
      begin; oa_unit_flow_rate; rescue StandardError => e; errors << e.message; end
      begin; unit_flow_rate_ratio; rescue StandardError => e; errors << e.message; end
      begin; cfis_supplemental_fan; rescue StandardError => e; errors << e.message; end
      return errors
    end

    def to_oga(doc)
      return if nil?

      ventilation_fans = XMLHelper.create_elements_as_needed(doc, ['HPXML', 'Building', 'BuildingDetails', 'Systems', 'MechanicalVentilation', 'VentilationFans'])
      ventilation_fan = XMLHelper.add_element(ventilation_fans, 'VentilationFan')
      sys_id = XMLHelper.add_element(ventilation_fan, 'SystemIdentifier')
      XMLHelper.add_attribute(sys_id, 'id', @id)
      XMLHelper.add_element(ventilation_fan, 'Count', @count, :integer, @count_isdefaulted) unless @count.nil?
      XMLHelper.add_element(ventilation_fan, 'FanType', @fan_type, :string) unless @fan_type.nil?
      if (not @cfis_addtl_runtime_operating_mode.nil?) || (not @cfis_supplemental_fan_idref.nil?)
        cfis_controls = XMLHelper.add_element(ventilation_fan, 'CFISControls')
        XMLHelper.add_element(cfis_controls, 'AdditionalRuntimeOperatingMode', @cfis_addtl_runtime_operating_mode, :string, @cfis_addtl_runtime_operating_mode_isdefaulted) unless @cfis_addtl_runtime_operating_mode.nil?
        if not @cfis_supplemental_fan_idref.nil?
          supplemental_fan = XMLHelper.add_element(cfis_controls, 'SupplementalFan')
          XMLHelper.add_attribute(supplemental_fan, 'idref', @cfis_supplemental_fan_idref)
        end
      end
      XMLHelper.add_element(ventilation_fan, 'RatedFlowRate', @rated_flow_rate, :float, @rated_flow_rate_isdefaulted) unless @rated_flow_rate.nil?
      XMLHelper.add_element(ventilation_fan, 'CalculatedFlowRate', @calculated_flow_rate, :float, @calculated_flow_rate_isdefaulted) unless @calculated_flow_rate.nil?
      XMLHelper.add_element(ventilation_fan, 'TestedFlowRate', @tested_flow_rate, :float, @tested_flow_rate_isdefaulted) unless @tested_flow_rate.nil?
      XMLHelper.add_element(ventilation_fan, 'HoursInOperation', @hours_in_operation, :float, @hours_in_operation_isdefaulted) unless @hours_in_operation.nil?
      XMLHelper.add_element(ventilation_fan, 'DeliveredVentilation', @delivered_ventilation, :float, @delivered_ventilation_isdefaulted) unless @delivered_ventilation.nil?
      XMLHelper.add_element(ventilation_fan, 'FanLocation', @fan_location, :string) unless @fan_location.nil?
      XMLHelper.add_element(ventilation_fan, 'UsedForLocalVentilation', @used_for_local_ventilation, :boolean) unless @used_for_local_ventilation.nil?
      XMLHelper.add_element(ventilation_fan, 'UsedForWholeBuildingVentilation', @used_for_whole_building_ventilation, :boolean) unless @used_for_whole_building_ventilation.nil?
      XMLHelper.add_element(ventilation_fan, 'UsedForSeasonalCoolingLoadReduction', @used_for_seasonal_cooling_load_reduction, :boolean) unless @used_for_seasonal_cooling_load_reduction.nil?
      XMLHelper.add_element(ventilation_fan, 'UsedForGarageVentilation', @used_for_garage_ventilation, :boolean) unless @used_for_garage_ventilation.nil?
      XMLHelper.add_element(ventilation_fan, 'IsSharedSystem', @is_shared_system, :boolean, @is_shared_system_isdefaulted) unless @is_shared_system.nil?
      XMLHelper.add_element(ventilation_fan, 'FractionRecirculation', @fraction_recirculation, :float) unless @fraction_recirculation.nil?
      XMLHelper.add_element(ventilation_fan, 'TotalRecoveryEfficiency', @total_recovery_efficiency, :float) unless @total_recovery_efficiency.nil?
      XMLHelper.add_element(ventilation_fan, 'SensibleRecoveryEfficiency', @sensible_recovery_efficiency, :float) unless @sensible_recovery_efficiency.nil?
      XMLHelper.add_element(ventilation_fan, 'AdjustedTotalRecoveryEfficiency', @total_recovery_efficiency_adjusted, :float) unless @total_recovery_efficiency_adjusted.nil?
      XMLHelper.add_element(ventilation_fan, 'AdjustedSensibleRecoveryEfficiency', @sensible_recovery_efficiency_adjusted, :float) unless @sensible_recovery_efficiency_adjusted.nil?
      XMLHelper.add_element(ventilation_fan, 'FanPower', @fan_power, :float, @fan_power_isdefaulted) unless @fan_power.nil?
      if not @distribution_system_idref.nil?
        attached_to_hvac_distribution_system = XMLHelper.add_element(ventilation_fan, 'AttachedToHVACDistributionSystem')
        XMLHelper.add_attribute(attached_to_hvac_distribution_system, 'idref', @distribution_system_idref)
      end
      XMLHelper.add_extension(ventilation_fan, 'StartHour', @start_hour, :integer, @start_hour_isdefaulted) unless @start_hour.nil?
      XMLHelper.add_extension(ventilation_fan, 'InUnitFlowRate', @in_unit_flow_rate, :float) unless @in_unit_flow_rate.nil?
      if (not @preheating_fuel.nil?) && (not @preheating_efficiency_cop.nil?)
        precond_htg = XMLHelper.create_elements_as_needed(ventilation_fan, ['extension', 'PreHeating'])
        XMLHelper.add_element(precond_htg, 'Fuel', @preheating_fuel, :string) unless @preheating_fuel.nil?
        eff = XMLHelper.add_element(precond_htg, 'AnnualHeatingEfficiency') unless @preheating_efficiency_cop.nil?
        XMLHelper.add_element(eff, 'Value', @preheating_efficiency_cop, :float) unless eff.nil?
        XMLHelper.add_element(eff, 'Units', UnitsCOP, :string) unless eff.nil?
        XMLHelper.add_element(precond_htg, 'FractionVentilationHeatLoadServed', @preheating_fraction_load_served, :float) unless @preheating_fraction_load_served.nil?
      end
      if (not @precooling_fuel.nil?) && (not @precooling_efficiency_cop.nil?)
        precond_clg = XMLHelper.create_elements_as_needed(ventilation_fan, ['extension', 'PreCooling'])
        XMLHelper.add_element(precond_clg, 'Fuel', @precooling_fuel, :string) unless @precooling_fuel.nil?
        eff = XMLHelper.add_element(precond_clg, 'AnnualCoolingEfficiency') unless @precooling_efficiency_cop.nil?
        XMLHelper.add_element(eff, 'Value', @precooling_efficiency_cop, :float) unless eff.nil?
        XMLHelper.add_element(eff, 'Units', UnitsCOP, :string) unless eff.nil?
        XMLHelper.add_element(precond_clg, 'FractionVentilationCoolLoadServed', @precooling_fraction_load_served, :float) unless @precooling_fraction_load_served.nil?
      end
      XMLHelper.add_extension(ventilation_fan, 'FlowRateNotTested', @flow_rate_not_tested, :boolean) unless @flow_rate_not_tested.nil?
      XMLHelper.add_extension(ventilation_fan, 'FanPowerDefaulted', @fan_power_defaulted, :boolean) unless @fan_power_defaulted.nil?
      XMLHelper.add_extension(ventilation_fan, 'VentilationOnlyModeAirflowFraction', @cfis_vent_mode_airflow_fraction, :float, @cfis_vent_mode_airflow_fraction_isdefaulted) unless @cfis_vent_mode_airflow_fraction.nil?
    end

    def from_oga(ventilation_fan)
      return if ventilation_fan.nil?

      @id = HPXML::get_id(ventilation_fan)
      @count = XMLHelper.get_value(ventilation_fan, 'Count', :integer)
      @fan_type = XMLHelper.get_value(ventilation_fan, 'FanType', :string)
      @rated_flow_rate = XMLHelper.get_value(ventilation_fan, 'RatedFlowRate', :float)
      @calculated_flow_rate = XMLHelper.get_value(ventilation_fan, 'CalculatedFlowRate', :float)
      @tested_flow_rate = XMLHelper.get_value(ventilation_fan, 'TestedFlowRate', :float)
      @hours_in_operation = XMLHelper.get_value(ventilation_fan, 'HoursInOperation', :float)
      @delivered_ventilation = XMLHelper.get_value(ventilation_fan, 'DeliveredVentilation', :float)
      @fan_location = XMLHelper.get_value(ventilation_fan, 'FanLocation', :string)
      @used_for_local_ventilation = XMLHelper.get_value(ventilation_fan, 'UsedForLocalVentilation', :boolean)
      @used_for_whole_building_ventilation = XMLHelper.get_value(ventilation_fan, 'UsedForWholeBuildingVentilation', :boolean)
      @used_for_seasonal_cooling_load_reduction = XMLHelper.get_value(ventilation_fan, 'UsedForSeasonalCoolingLoadReduction', :boolean)
      @used_for_garage_ventilation = XMLHelper.get_value(ventilation_fan, 'UsedForGarageVentilation', :boolean)
      @is_shared_system = XMLHelper.get_value(ventilation_fan, 'IsSharedSystem', :boolean)
      @fraction_recirculation = XMLHelper.get_value(ventilation_fan, 'FractionRecirculation', :float)
      @total_recovery_efficiency = XMLHelper.get_value(ventilation_fan, 'TotalRecoveryEfficiency', :float)
      @sensible_recovery_efficiency = XMLHelper.get_value(ventilation_fan, 'SensibleRecoveryEfficiency', :float)
      @total_recovery_efficiency_adjusted = XMLHelper.get_value(ventilation_fan, 'AdjustedTotalRecoveryEfficiency', :float)
      @sensible_recovery_efficiency_adjusted = XMLHelper.get_value(ventilation_fan, 'AdjustedSensibleRecoveryEfficiency', :float)
      @fan_power = XMLHelper.get_value(ventilation_fan, 'FanPower', :float)
      @distribution_system_idref = HPXML::get_idref(XMLHelper.get_element(ventilation_fan, 'AttachedToHVACDistributionSystem'))
      @start_hour = XMLHelper.get_value(ventilation_fan, 'extension/StartHour', :integer)
      @in_unit_flow_rate = XMLHelper.get_value(ventilation_fan, 'extension/InUnitFlowRate', :float)
      @preheating_fuel = XMLHelper.get_value(ventilation_fan, 'extension/PreHeating/Fuel', :string)
      @preheating_efficiency_cop = XMLHelper.get_value(ventilation_fan, "extension/PreHeating/AnnualHeatingEfficiency[Units='#{UnitsCOP}']/Value", :float)
      @preheating_fraction_load_served = XMLHelper.get_value(ventilation_fan, 'extension/PreHeating/FractionVentilationHeatLoadServed', :float)
      @precooling_fuel = XMLHelper.get_value(ventilation_fan, 'extension/PreCooling/Fuel', :string)
      @precooling_efficiency_cop = XMLHelper.get_value(ventilation_fan, "extension/PreCooling/AnnualCoolingEfficiency[Units='#{UnitsCOP}']/Value", :float)
      @precooling_fraction_load_served = XMLHelper.get_value(ventilation_fan, 'extension/PreCooling/FractionVentilationCoolLoadServed', :float)
      @flow_rate_not_tested = XMLHelper.get_value(ventilation_fan, 'extension/FlowRateNotTested', :boolean)
      @fan_power_defaulted = XMLHelper.get_value(ventilation_fan, 'extension/FanPowerDefaulted', :boolean)
      @cfis_vent_mode_airflow_fraction = XMLHelper.get_value(ventilation_fan, 'extension/VentilationOnlyModeAirflowFraction', :float)
      @cfis_addtl_runtime_operating_mode = XMLHelper.get_value(ventilation_fan, 'CFISControls/AdditionalRuntimeOperatingMode', :string)
      @cfis_supplemental_fan_idref = HPXML::get_idref(XMLHelper.get_element(ventilation_fan, 'CFISControls/SupplementalFan'))
    end
  end

  class WaterHeatingSystems < BaseArrayElement
    def add(**kwargs)
      self << WaterHeatingSystem.new(@hpxml_object, **kwargs)
    end

    def from_oga(hpxml)
      return if hpxml.nil?

      XMLHelper.get_elements(hpxml, 'Building/BuildingDetails/Systems/WaterHeating/WaterHeatingSystem').each do |water_heating_system|
        self << WaterHeatingSystem.new(@hpxml_object, water_heating_system)
      end
    end
  end

  class WaterHeatingSystem < BaseElement
    ATTRS = [:id, :year_installed, :fuel_type, :water_heater_type, :location, :performance_adjustment,
             :tank_volume, :fraction_dhw_load_served, :heating_capacity, :energy_factor, :usage_bin,
             :uniform_energy_factor, :first_hour_rating, :recovery_efficiency, :uses_desuperheater, :jacket_r_value,
             :related_hvac_idref, :third_party_certification, :standby_loss_units, :standby_loss_value,
             :temperature, :is_shared_system, :number_of_units_served, :tank_model_type, :operating_mode]
    attr_accessor(*ATTRS)

    def related_hvac_system
      return if @related_hvac_idref.nil?

      @hpxml_object.hvac_systems.each do |hvac_system|
        next unless hvac_system.id == @related_hvac_idref

        return hvac_system
      end
      fail "RelatedHVACSystem '#{@related_hvac_idref}' not found for water heating system '#{@id}'."
    end

    def delete
      @hpxml_object.water_heating_systems.delete(self)
      @hpxml_object.solar_thermal_systems.each do |solar_thermal_system|
        next unless solar_thermal_system.water_heating_system_idref == @id

        solar_thermal_system.water_heating_system_idref = nil
      end
    end

    def check_for_errors
      errors = []
      begin; related_hvac_system; rescue StandardError => e; errors << e.message; end
      return errors
    end

    def to_oga(doc)
      return if nil?

      water_heating = XMLHelper.create_elements_as_needed(doc, ['HPXML', 'Building', 'BuildingDetails', 'Systems', 'WaterHeating'])
      water_heating_system = XMLHelper.add_element(water_heating, 'WaterHeatingSystem')
      sys_id = XMLHelper.add_element(water_heating_system, 'SystemIdentifier')
      XMLHelper.add_attribute(sys_id, 'id', @id)
      XMLHelper.add_element(water_heating_system, 'FuelType', @fuel_type, :string) unless @fuel_type.nil?
      XMLHelper.add_element(water_heating_system, 'WaterHeaterType', @water_heater_type, :string) unless @water_heater_type.nil?
      XMLHelper.add_element(water_heating_system, 'Location', @location, :string, @location_isdefaulted) unless @location.nil?
      XMLHelper.add_element(water_heating_system, 'YearInstalled', @year_installed, :integer) unless @year_installed.nil?
      XMLHelper.add_element(water_heating_system, 'IsSharedSystem', @is_shared_system, :boolean, @is_shared_system_isdefaulted) unless @is_shared_system.nil?
      XMLHelper.add_element(water_heating_system, 'NumberofUnitsServed', @number_of_units_served, :integer) unless @number_of_units_served.nil?
      XMLHelper.add_element(water_heating_system, 'PerformanceAdjustment', @performance_adjustment, :float, @performance_adjustment_isdefaulted) unless @performance_adjustment.nil?
      XMLHelper.add_element(water_heating_system, 'ThirdPartyCertification', @third_party_certification, :string) unless @third_party_certification.nil?
      XMLHelper.add_element(water_heating_system, 'TankVolume', @tank_volume, :float, @tank_volume_isdefaulted) unless @tank_volume.nil?
      XMLHelper.add_element(water_heating_system, 'FractionDHWLoadServed', @fraction_dhw_load_served, :float) unless @fraction_dhw_load_served.nil?
      XMLHelper.add_element(water_heating_system, 'HeatingCapacity', @heating_capacity, :float, @heating_capacity_isdefaulted) unless @heating_capacity.nil?
      XMLHelper.add_element(water_heating_system, 'EnergyFactor', @energy_factor, :float, @energy_factor_isdefaulted) unless @energy_factor.nil?
      XMLHelper.add_element(water_heating_system, 'UniformEnergyFactor', @uniform_energy_factor, :float) unless @uniform_energy_factor.nil?
      XMLHelper.add_element(water_heating_system, 'HPWHOperatingMode', @operating_mode, :string, @operating_mode_isdefaulted) unless @operating_mode.nil?
      XMLHelper.add_element(water_heating_system, 'FirstHourRating', @first_hour_rating, :float) unless @first_hour_rating.nil?
      XMLHelper.add_element(water_heating_system, 'UsageBin', @usage_bin, :string, @usage_bin_isdefaulted) unless @usage_bin.nil?
      XMLHelper.add_element(water_heating_system, 'RecoveryEfficiency', @recovery_efficiency, :float, @recovery_efficiency_isdefaulted) unless @recovery_efficiency.nil?
      if not @jacket_r_value.nil?
        water_heater_insulation = XMLHelper.add_element(water_heating_system, 'WaterHeaterInsulation')
        jacket = XMLHelper.add_element(water_heater_insulation, 'Jacket')
        XMLHelper.add_element(jacket, 'JacketRValue', @jacket_r_value, :float)
      end
      if (not @standby_loss_units.nil?) && (not @standby_loss_value.nil?)
        standby_loss = XMLHelper.add_element(water_heating_system, 'StandbyLoss')
        XMLHelper.add_element(standby_loss, 'Units', @standby_loss_units, :string, @standby_loss_units_isdefaulted)
        XMLHelper.add_element(standby_loss, 'Value', @standby_loss_value, :float, @standby_loss_value_isdefaulted)
      end
      XMLHelper.add_element(water_heating_system, 'HotWaterTemperature', @temperature, :float, @temperature_isdefaulted) unless @temperature.nil?
      XMLHelper.add_element(water_heating_system, 'UsesDesuperheater', @uses_desuperheater, :boolean) unless @uses_desuperheater.nil?
      if not @related_hvac_idref.nil?
        related_hvac_idref_el = XMLHelper.add_element(water_heating_system, 'RelatedHVACSystem')
        XMLHelper.add_attribute(related_hvac_idref_el, 'idref', @related_hvac_idref)
      end
      if not @tank_model_type.nil?
        extension = XMLHelper.create_elements_as_needed(water_heating_system, ['extension'])
        XMLHelper.add_element(extension, 'TankModelType', @tank_model_type, :string, @tank_model_type_isdefaulted) unless @tank_model_type.nil?
      end
    end

    def from_oga(water_heating_system)
      return if water_heating_system.nil?

      @id = HPXML::get_id(water_heating_system)
      @fuel_type = XMLHelper.get_value(water_heating_system, 'FuelType', :string)
      @water_heater_type = XMLHelper.get_value(water_heating_system, 'WaterHeaterType', :string)
      @location = XMLHelper.get_value(water_heating_system, 'Location', :string)
      @year_installed = XMLHelper.get_value(water_heating_system, 'YearInstalled', :integer)
      @is_shared_system = XMLHelper.get_value(water_heating_system, 'IsSharedSystem', :boolean)
      @number_of_units_served = XMLHelper.get_value(water_heating_system, 'NumberofUnitsServed', :integer)
      @performance_adjustment = XMLHelper.get_value(water_heating_system, 'PerformanceAdjustment', :float)
      @third_party_certification = XMLHelper.get_value(water_heating_system, 'ThirdPartyCertification', :string)
      @tank_volume = XMLHelper.get_value(water_heating_system, 'TankVolume', :float)
      @fraction_dhw_load_served = XMLHelper.get_value(water_heating_system, 'FractionDHWLoadServed', :float)
      @heating_capacity = XMLHelper.get_value(water_heating_system, 'HeatingCapacity', :float)
      @energy_factor = XMLHelper.get_value(water_heating_system, 'EnergyFactor', :float)
      @uniform_energy_factor = XMLHelper.get_value(water_heating_system, 'UniformEnergyFactor', :float)
      @operating_mode = XMLHelper.get_value(water_heating_system, 'HPWHOperatingMode', :string)
      @first_hour_rating = XMLHelper.get_value(water_heating_system, 'FirstHourRating', :float)
      @usage_bin = XMLHelper.get_value(water_heating_system, 'UsageBin', :string)
      @recovery_efficiency = XMLHelper.get_value(water_heating_system, 'RecoveryEfficiency', :float)
      @jacket_r_value = XMLHelper.get_value(water_heating_system, 'WaterHeaterInsulation/Jacket/JacketRValue', :float)
      @standby_loss_units = XMLHelper.get_value(water_heating_system, 'StandbyLoss/Units', :string)
      @standby_loss_value = XMLHelper.get_value(water_heating_system, 'StandbyLoss/Value', :float)
      @temperature = XMLHelper.get_value(water_heating_system, 'HotWaterTemperature', :float)
      @uses_desuperheater = XMLHelper.get_value(water_heating_system, 'UsesDesuperheater', :boolean)
      @related_hvac_idref = HPXML::get_idref(XMLHelper.get_element(water_heating_system, 'RelatedHVACSystem'))
      @tank_model_type = XMLHelper.get_value(water_heating_system, 'extension/TankModelType', :string)
    end
  end

  class HotWaterDistributions < BaseArrayElement
    def add(**kwargs)
      self << HotWaterDistribution.new(@hpxml_object, **kwargs)
    end

    def from_oga(hpxml)
      return if hpxml.nil?

      XMLHelper.get_elements(hpxml, 'Building/BuildingDetails/Systems/WaterHeating/HotWaterDistribution').each do |hot_water_distribution|
        self << HotWaterDistribution.new(@hpxml_object, hot_water_distribution)
      end
    end
  end

  class HotWaterDistribution < BaseElement
    ATTRS = [:id, :system_type, :pipe_r_value, :standard_piping_length, :recirculation_control_type,
             :recirculation_piping_length, :recirculation_branch_piping_length,
             :recirculation_pump_power, :dwhr_facilities_connected, :dwhr_equal_flow,
             :dwhr_efficiency, :has_shared_recirculation, :shared_recirculation_number_of_units_served,
             :shared_recirculation_pump_power, :shared_recirculation_control_type,
             :shared_recirculation_motor_efficiency]
    attr_accessor(*ATTRS)

    def delete
      @hpxml_object.hot_water_distributions.delete(self)
    end

    def check_for_errors
      errors = []
      return errors
    end

    def to_oga(doc)
      return if nil?

      water_heating = XMLHelper.create_elements_as_needed(doc, ['HPXML', 'Building', 'BuildingDetails', 'Systems', 'WaterHeating'])
      hot_water_distribution = XMLHelper.add_element(water_heating, 'HotWaterDistribution')
      sys_id = XMLHelper.add_element(hot_water_distribution, 'SystemIdentifier')
      XMLHelper.add_attribute(sys_id, 'id', @id)
      if not @system_type.nil?
        system_type_el = XMLHelper.add_element(hot_water_distribution, 'SystemType')
        if @system_type == DHWDistTypeStandard
          standard = XMLHelper.add_element(system_type_el, @system_type)
          XMLHelper.add_element(standard, 'PipingLength', @standard_piping_length, :float, @standard_piping_length_isdefaulted) unless @standard_piping_length.nil?
        elsif system_type == DHWDistTypeRecirc
          recirculation = XMLHelper.add_element(system_type_el, @system_type)
          XMLHelper.add_element(recirculation, 'ControlType', @recirculation_control_type, :string) unless @recirculation_control_type.nil?
          XMLHelper.add_element(recirculation, 'RecirculationPipingLoopLength', @recirculation_piping_length, :float, @recirculation_piping_length_isdefaulted) unless @recirculation_piping_length.nil?
          XMLHelper.add_element(recirculation, 'BranchPipingLength', @recirculation_branch_piping_length, :float, @recirculation_branch_piping_length_isdefaulted) unless @recirculation_branch_piping_length.nil?
          XMLHelper.add_element(recirculation, 'PumpPower', @recirculation_pump_power, :float, @recirculation_pump_power_isdefaulted) unless @recirculation_pump_power.nil?
        else
          fail "Unhandled hot water distribution type '#{@system_type}'."
        end
      end
      if not @pipe_r_value.nil?
        pipe_insulation = XMLHelper.add_element(hot_water_distribution, 'PipeInsulation')
        XMLHelper.add_element(pipe_insulation, 'PipeRValue', @pipe_r_value, :float, @pipe_r_value_isdefaulted)
      end
      if (not @dwhr_facilities_connected.nil?) || (not @dwhr_equal_flow.nil?) || (not @dwhr_efficiency.nil?)
        drain_water_heat_recovery = XMLHelper.add_element(hot_water_distribution, 'DrainWaterHeatRecovery')
        XMLHelper.add_element(drain_water_heat_recovery, 'FacilitiesConnected', @dwhr_facilities_connected, :string) unless @dwhr_facilities_connected.nil?
        XMLHelper.add_element(drain_water_heat_recovery, 'EqualFlow', @dwhr_equal_flow, :boolean) unless @dwhr_equal_flow.nil?
        XMLHelper.add_element(drain_water_heat_recovery, 'Efficiency', @dwhr_efficiency, :float) unless @dwhr_efficiency.nil?
      end
      if @has_shared_recirculation
        extension = XMLHelper.create_elements_as_needed(hot_water_distribution, ['extension'])
        shared_recirculation = XMLHelper.add_element(extension, 'SharedRecirculation')
        XMLHelper.add_element(shared_recirculation, 'NumberofUnitsServed', @shared_recirculation_number_of_units_served, :integer) unless @shared_recirculation_number_of_units_served.nil?
        XMLHelper.add_element(shared_recirculation, 'PumpPower', @shared_recirculation_pump_power, :float, @shared_recirculation_pump_power_isdefaulted) unless @shared_recirculation_pump_power.nil?
        XMLHelper.add_element(shared_recirculation, 'MotorEfficiency', @shared_recirculation_motor_efficiency, :float) unless @shared_recirculation_motor_efficiency.nil?
        XMLHelper.add_element(shared_recirculation, 'ControlType', @shared_recirculation_control_type, :string) unless @shared_recirculation_control_type.nil?
      end
    end

    def from_oga(hot_water_distribution)
      return if hot_water_distribution.nil?

      @id = HPXML::get_id(hot_water_distribution)
      @system_type = XMLHelper.get_child_name(hot_water_distribution, 'SystemType')
      if @system_type == 'Standard'
        @standard_piping_length = XMLHelper.get_value(hot_water_distribution, 'SystemType/Standard/PipingLength', :float)
      elsif @system_type == 'Recirculation'
        @recirculation_control_type = XMLHelper.get_value(hot_water_distribution, 'SystemType/Recirculation/ControlType', :string)
        @recirculation_piping_length = XMLHelper.get_value(hot_water_distribution, 'SystemType/Recirculation/RecirculationPipingLoopLength', :float)
        @recirculation_branch_piping_length = XMLHelper.get_value(hot_water_distribution, 'SystemType/Recirculation/BranchPipingLength', :float)
        @recirculation_pump_power = XMLHelper.get_value(hot_water_distribution, 'SystemType/Recirculation/PumpPower', :float)
      end
      @pipe_r_value = XMLHelper.get_value(hot_water_distribution, 'PipeInsulation/PipeRValue', :float)
      @dwhr_facilities_connected = XMLHelper.get_value(hot_water_distribution, 'DrainWaterHeatRecovery/FacilitiesConnected', :string)
      @dwhr_equal_flow = XMLHelper.get_value(hot_water_distribution, 'DrainWaterHeatRecovery/EqualFlow', :boolean)
      @dwhr_efficiency = XMLHelper.get_value(hot_water_distribution, 'DrainWaterHeatRecovery/Efficiency', :float)
      @has_shared_recirculation = XMLHelper.has_element(hot_water_distribution, 'extension/SharedRecirculation')
      if @has_shared_recirculation
        @shared_recirculation_number_of_units_served = XMLHelper.get_value(hot_water_distribution, 'extension/SharedRecirculation/NumberofUnitsServed', :integer)
        @shared_recirculation_pump_power = XMLHelper.get_value(hot_water_distribution, 'extension/SharedRecirculation/PumpPower', :float)
        @shared_recirculation_motor_efficiency = XMLHelper.get_value(hot_water_distribution, 'extension/SharedRecirculation/MotorEfficiency', :float)
        @shared_recirculation_control_type = XMLHelper.get_value(hot_water_distribution, 'extension/SharedRecirculation/ControlType', :string)
      end
    end
  end

  class WaterFixtures < BaseArrayElement
    def add(**kwargs)
      self << WaterFixture.new(@hpxml_object, **kwargs)
    end

    def from_oga(hpxml)
      return if hpxml.nil?

      XMLHelper.get_elements(hpxml, 'Building/BuildingDetails/Systems/WaterHeating/WaterFixture').each do |water_fixture|
        self << WaterFixture.new(@hpxml_object, water_fixture)
      end
    end
  end

  class WaterFixture < BaseElement
    ATTRS = [:id, :water_fixture_type, :low_flow]
    attr_accessor(*ATTRS)

    def delete
      @hpxml_object.water_fixtures.delete(self)
    end

    def check_for_errors
      errors = []
      return errors
    end

    def to_oga(doc)
      return if nil?

      water_heating = XMLHelper.create_elements_as_needed(doc, ['HPXML', 'Building', 'BuildingDetails', 'Systems', 'WaterHeating'])
      water_fixture = XMLHelper.add_element(water_heating, 'WaterFixture')
      sys_id = XMLHelper.add_element(water_fixture, 'SystemIdentifier')
      XMLHelper.add_attribute(sys_id, 'id', @id)
      XMLHelper.add_element(water_fixture, 'WaterFixtureType', @water_fixture_type, :string) unless @water_fixture_type.nil?
      XMLHelper.add_element(water_fixture, 'LowFlow', @low_flow, :boolean) unless @low_flow.nil?
    end

    def from_oga(water_fixture)
      return if water_fixture.nil?

      @id = HPXML::get_id(water_fixture)
      @water_fixture_type = XMLHelper.get_value(water_fixture, 'WaterFixtureType', :string)
      @low_flow = XMLHelper.get_value(water_fixture, 'LowFlow', :boolean)
    end
  end

  class WaterHeating < BaseElement
    ATTRS = [:water_fixtures_usage_multiplier, :water_fixtures_weekday_fractions, :water_fixtures_weekend_fractions,
             :water_fixtures_monthly_multipliers]
    attr_accessor(*ATTRS)

    def check_for_errors
      errors = []
      return errors
    end

    def to_oga(doc)
      return if nil?

      water_heating = XMLHelper.create_elements_as_needed(doc, ['HPXML', 'Building', 'BuildingDetails', 'Systems', 'WaterHeating'])
      XMLHelper.add_extension(water_heating, 'WaterFixturesUsageMultiplier', @water_fixtures_usage_multiplier, :float, @water_fixtures_usage_multiplier_isdefaulted) unless @water_fixtures_usage_multiplier.nil?
      XMLHelper.add_extension(water_heating, 'WaterFixturesWeekdayScheduleFractions', @water_fixtures_weekday_fractions, :string, @water_fixtures_weekday_fractions_isdefaulted) unless @water_fixtures_weekday_fractions.nil?
      XMLHelper.add_extension(water_heating, 'WaterFixturesWeekendScheduleFractions', @water_fixtures_weekend_fractions, :string, @water_fixtures_weekend_fractions_isdefaulted) unless @water_fixtures_weekend_fractions.nil?
      XMLHelper.add_extension(water_heating, 'WaterFixturesMonthlyScheduleMultipliers', @water_fixtures_monthly_multipliers, :string, @water_fixtures_monthly_multipliers_isdefaulted) unless @water_fixtures_monthly_multipliers.nil?
    end

    def from_oga(hpxml)
      return if hpxml.nil?

      water_heating = XMLHelper.get_element(hpxml, 'Building/BuildingDetails/Systems/WaterHeating')
      return if water_heating.nil?

      @water_fixtures_usage_multiplier = XMLHelper.get_value(water_heating, 'extension/WaterFixturesUsageMultiplier', :float)
      @water_fixtures_weekday_fractions = XMLHelper.get_value(water_heating, 'extension/WaterFixturesWeekdayScheduleFractions', :string)
      @water_fixtures_weekend_fractions = XMLHelper.get_value(water_heating, 'extension/WaterFixturesWeekendScheduleFractions', :string)
      @water_fixtures_monthly_multipliers = XMLHelper.get_value(water_heating, 'extension/WaterFixturesMonthlyScheduleMultipliers', :string)
    end
  end

  class SolarThermalSystems < BaseArrayElement
    def add(**kwargs)
      self << SolarThermalSystem.new(@hpxml_object, **kwargs)
    end

    def from_oga(hpxml)
      return if hpxml.nil?

      XMLHelper.get_elements(hpxml, 'Building/BuildingDetails/Systems/SolarThermal/SolarThermalSystem').each do |solar_thermal_system|
        self << SolarThermalSystem.new(@hpxml_object, solar_thermal_system)
      end
    end
  end

  class SolarThermalSystem < BaseElement
    ATTRS = [:id, :system_type, :collector_area, :collector_loop_type, :collector_orientation, :collector_azimuth,
             :collector_type, :collector_tilt, :collector_frta, :collector_frul, :storage_volume,
             :water_heating_system_idref, :solar_fraction]
    attr_accessor(*ATTRS)

    def water_heating_system
      return if @water_heating_system_idref.nil?

      @hpxml_object.water_heating_systems.each do |water_heater|
        next unless water_heater.id == @water_heating_system_idref

        return water_heater
      end
      fail "Attached water heating system '#{@water_heating_system_idref}' not found for solar thermal system '#{@id}'."
    end

    def delete
      @hpxml_object.solar_thermal_systems.delete(self)
    end

    def check_for_errors
      errors = []
      begin; water_heating_system; rescue StandardError => e; errors << e.message; end
      return errors
    end

    def to_oga(doc)
      return if nil?

      solar_thermal = XMLHelper.create_elements_as_needed(doc, ['HPXML', 'Building', 'BuildingDetails', 'Systems', 'SolarThermal'])
      solar_thermal_system = XMLHelper.add_element(solar_thermal, 'SolarThermalSystem')
      sys_id = XMLHelper.add_element(solar_thermal_system, 'SystemIdentifier')
      XMLHelper.add_attribute(sys_id, 'id', @id)
      XMLHelper.add_element(solar_thermal_system, 'SystemType', @system_type, :string) unless @system_type.nil?
      XMLHelper.add_element(solar_thermal_system, 'CollectorArea', @collector_area, :float) unless @collector_area.nil?
      XMLHelper.add_element(solar_thermal_system, 'CollectorLoopType', @collector_loop_type, :string) unless @collector_loop_type.nil?
      XMLHelper.add_element(solar_thermal_system, 'CollectorType', @collector_type, :string) unless @collector_type.nil?
      XMLHelper.add_element(solar_thermal_system, 'CollectorOrientation', @collector_orientation, :string, @collector_orientation_isdefaulted) unless @collector_orientation.nil?
      XMLHelper.add_element(solar_thermal_system, 'CollectorAzimuth', @collector_azimuth, :integer, @collector_azimuth_isdefaulted) unless @collector_azimuth.nil?
      XMLHelper.add_element(solar_thermal_system, 'CollectorTilt', @collector_tilt, :float) unless @collector_tilt.nil?
      XMLHelper.add_element(solar_thermal_system, 'CollectorRatedOpticalEfficiency', @collector_frta, :float) unless @collector_frta.nil?
      XMLHelper.add_element(solar_thermal_system, 'CollectorRatedThermalLosses', @collector_frul, :float) unless @collector_frul.nil?
      XMLHelper.add_element(solar_thermal_system, 'StorageVolume', @storage_volume, :float, @storage_volume_isdefaulted) unless @storage_volume.nil?
      if not @water_heating_system_idref.nil?
        connected_to = XMLHelper.add_element(solar_thermal_system, 'ConnectedTo')
        XMLHelper.add_attribute(connected_to, 'idref', @water_heating_system_idref)
      end
      XMLHelper.add_element(solar_thermal_system, 'SolarFraction', @solar_fraction, :float) unless @solar_fraction.nil?
    end

    def from_oga(solar_thermal_system)
      return if solar_thermal_system.nil?

      @id = HPXML::get_id(solar_thermal_system)
      @system_type = XMLHelper.get_value(solar_thermal_system, 'SystemType', :string)
      @collector_area = XMLHelper.get_value(solar_thermal_system, 'CollectorArea', :float)
      @collector_loop_type = XMLHelper.get_value(solar_thermal_system, 'CollectorLoopType', :string)
      @collector_type = XMLHelper.get_value(solar_thermal_system, 'CollectorType', :string)
      @collector_orientation = XMLHelper.get_value(solar_thermal_system, 'CollectorOrientation', :string)
      @collector_azimuth = XMLHelper.get_value(solar_thermal_system, 'CollectorAzimuth', :integer)
      @collector_tilt = XMLHelper.get_value(solar_thermal_system, 'CollectorTilt', :float)
      @collector_frta = XMLHelper.get_value(solar_thermal_system, 'CollectorRatedOpticalEfficiency', :float)
      @collector_frul = XMLHelper.get_value(solar_thermal_system, 'CollectorRatedThermalLosses', :float)
      @storage_volume = XMLHelper.get_value(solar_thermal_system, 'StorageVolume', :float)
      @water_heating_system_idref = HPXML::get_idref(XMLHelper.get_element(solar_thermal_system, 'ConnectedTo'))
      @solar_fraction = XMLHelper.get_value(solar_thermal_system, 'SolarFraction', :float)
    end
  end

  class PVSystems < BaseArrayElement
    def add(**kwargs)
      self << PVSystem.new(@hpxml_object, **kwargs)
    end

    def from_oga(hpxml)
      return if hpxml.nil?

      XMLHelper.get_elements(hpxml, 'Building/BuildingDetails/Systems/Photovoltaics/PVSystem').each do |pv_system|
        self << PVSystem.new(@hpxml_object, pv_system)
      end
    end
  end

  class PVSystem < BaseElement
    ATTRS = [:id, :location, :module_type, :tracking, :array_orientation, :array_azimuth, :array_tilt,
             :max_power_output, :inverter_idref, :system_losses_fraction, :number_of_panels,
             :year_modules_manufactured, :is_shared_system, :number_of_bedrooms_served]
    attr_accessor(*ATTRS)

    def inverter
      return if @inverter_idref.nil?

      @hpxml_object.inverters.each do |inv|
        next unless inv.id == @inverter_idref

        return inv
      end
      fail "Attached inverter '#{@inverter_idref}' not found for pv system '#{@id}'."
    end

    def delete
      @hpxml_object.pv_systems.delete(self)
    end

    def check_for_errors
      errors = []
      begin; inverter; rescue StandardError => e; errors << e.message; end
      return errors
    end

    def to_oga(doc)
      return if nil?

      photovoltaics = XMLHelper.create_elements_as_needed(doc, ['HPXML', 'Building', 'BuildingDetails', 'Systems', 'Photovoltaics'])
      pv_system = XMLHelper.add_element(photovoltaics, 'PVSystem')
      sys_id = XMLHelper.add_element(pv_system, 'SystemIdentifier')
      XMLHelper.add_attribute(sys_id, 'id', @id)
      XMLHelper.add_element(pv_system, 'IsSharedSystem', @is_shared_system, :boolean, @is_shared_system_isdefaulted) unless @is_shared_system.nil?
      XMLHelper.add_element(pv_system, 'Location', @location, :string, @location_isdefaulted) unless @location.nil?
      XMLHelper.add_element(pv_system, 'ModuleType', @module_type, :string, @module_type_isdefaulted) unless @module_type.nil?
      XMLHelper.add_element(pv_system, 'Tracking', @tracking, :string, @tracking_isdefaulted) unless @tracking.nil?
      XMLHelper.add_element(pv_system, 'ArrayOrientation', @array_orientation, :string, @array_orientation_isdefaulted) unless @array_orientation.nil?
      XMLHelper.add_element(pv_system, 'ArrayAzimuth', @array_azimuth, :integer, @array_azimuth_isdefaulted) unless @array_azimuth.nil?
      XMLHelper.add_element(pv_system, 'ArrayTilt', @array_tilt, :float) unless @array_tilt.nil?
      XMLHelper.add_element(pv_system, 'MaxPowerOutput', @max_power_output, :float) unless @max_power_output.nil?
      XMLHelper.add_element(pv_system, 'NumberOfPanels', @number_of_panels, :integer) unless @number_of_panels.nil?
      XMLHelper.add_element(pv_system, 'SystemLossesFraction', @system_losses_fraction, :float, @system_losses_fraction_isdefaulted) unless @system_losses_fraction.nil?
      XMLHelper.add_element(pv_system, 'YearModulesManufactured', @year_modules_manufactured, :integer) unless @year_modules_manufactured.nil?
      if not @inverter_idref.nil?
        attached_to_inverter = XMLHelper.add_element(pv_system, 'AttachedToInverter')
        XMLHelper.add_attribute(attached_to_inverter, 'idref', @inverter_idref)
      end
      XMLHelper.add_extension(pv_system, 'NumberofBedroomsServed', @number_of_bedrooms_served, :integer) unless @number_of_bedrooms_served.nil?
    end

    def from_oga(pv_system)
      return if pv_system.nil?

      @id = HPXML::get_id(pv_system)
      @is_shared_system = XMLHelper.get_value(pv_system, 'IsSharedSystem', :boolean)
      @location = XMLHelper.get_value(pv_system, 'Location', :string)
      @module_type = XMLHelper.get_value(pv_system, 'ModuleType', :string)
      @tracking = XMLHelper.get_value(pv_system, 'Tracking', :string)
      @array_orientation = XMLHelper.get_value(pv_system, 'ArrayOrientation', :string)
      @array_azimuth = XMLHelper.get_value(pv_system, 'ArrayAzimuth', :integer)
      @array_tilt = XMLHelper.get_value(pv_system, 'ArrayTilt', :float)
      @max_power_output = XMLHelper.get_value(pv_system, 'MaxPowerOutput', :float)
      @number_of_panels = XMLHelper.get_value(pv_system, 'NumberOfPanels', :integer)
      @system_losses_fraction = XMLHelper.get_value(pv_system, 'SystemLossesFraction', :float)
      @year_modules_manufactured = XMLHelper.get_value(pv_system, 'YearModulesManufactured', :integer)
      @inverter_idref = HPXML::get_idref(XMLHelper.get_element(pv_system, 'AttachedToInverter'))
      @number_of_bedrooms_served = XMLHelper.get_value(pv_system, 'extension/NumberofBedroomsServed', :integer)
    end
  end

  class Inverters < BaseArrayElement
    def add(**kwargs)
      self << Inverter.new(@hpxml_object, **kwargs)
    end

    def from_oga(hpxml)
      return if hpxml.nil?

      XMLHelper.get_elements(hpxml, 'Building/BuildingDetails/Systems/Photovoltaics/Inverter').each do |inverter|
        self << Inverter.new(@hpxml_object, inverter)
      end
    end
  end

  class Inverter < BaseElement
    ATTRS = [:id, :inverter_efficiency]
    attr_accessor(*ATTRS)

    def pv_system
      return if @id.nil?

      @hpxml_object.pv_systems.each do |pv|
        next unless @id == pv.inverter_idref

        return pv
      end
    end

    def delete
      @hpxml_object.inverters.delete(self)
    end

    def check_for_errors
      errors = []
      begin; pv_system; rescue StandardError => e; errors << e.message; end
      return errors
    end

    def to_oga(doc)
      return if nil?

      photovoltaics = XMLHelper.create_elements_as_needed(doc, ['HPXML', 'Building', 'BuildingDetails', 'Systems', 'Photovoltaics'])
      inverter = XMLHelper.add_element(photovoltaics, 'Inverter')
      sys_id = XMLHelper.add_element(inverter, 'SystemIdentifier')
      XMLHelper.add_attribute(sys_id, 'id', @id)
      XMLHelper.add_element(inverter, 'InverterEfficiency', @inverter_efficiency, :float, @inverter_efficiency_isdefaulted) unless @inverter_efficiency.nil?
    end

    def from_oga(inverter)
      return if inverter.nil?

      @id = HPXML::get_id(inverter)
      @inverter_efficiency = XMLHelper.get_value(inverter, 'InverterEfficiency', :float)
    end
  end

  class Generators < BaseArrayElement
    def add(**kwargs)
      self << Generator.new(@hpxml_object, **kwargs)
    end

    def from_oga(hpxml)
      return if hpxml.nil?

      XMLHelper.get_elements(hpxml, 'Building/BuildingDetails/Systems/extension/Generators/Generator').each do |generator|
        self << Generator.new(@hpxml_object, generator)
      end
    end
  end

  class Generator < BaseElement
    ATTRS = [:id, :fuel_type, :annual_consumption_kbtu, :annual_output_kwh, :is_shared_system, :number_of_bedrooms_served]
    attr_accessor(*ATTRS)

    def delete
      @hpxml_object.generators.delete(self)
    end

    def check_for_errors
      errors = []
      return errors
    end

    def to_oga(doc)
      return if nil?

      generators = XMLHelper.create_elements_as_needed(doc, ['HPXML', 'Building', 'BuildingDetails', 'Systems', 'extension', 'Generators'])
      generator = XMLHelper.add_element(generators, 'Generator')
      sys_id = XMLHelper.add_element(generator, 'SystemIdentifier')
      XMLHelper.add_attribute(sys_id, 'id', @id)
      XMLHelper.add_element(generator, 'IsSharedSystem', @is_shared_system, :boolean, @is_shared_system_isdefaulted) unless @is_shared_system.nil?
      XMLHelper.add_element(generator, 'FuelType', @fuel_type, :string) unless @fuel_type.nil?
      XMLHelper.add_element(generator, 'AnnualConsumptionkBtu', @annual_consumption_kbtu, :float) unless @annual_consumption_kbtu.nil?
      XMLHelper.add_element(generator, 'AnnualOutputkWh', @annual_output_kwh, :float) unless @annual_output_kwh.nil?
      XMLHelper.add_element(generator, 'NumberofBedroomsServed', @number_of_bedrooms_served, :integer) unless @number_of_bedrooms_served.nil?
    end

    def from_oga(generator)
      return if generator.nil?

      @id = HPXML::get_id(generator)
      @is_shared_system = XMLHelper.get_value(generator, 'IsSharedSystem', :boolean)
      @fuel_type = XMLHelper.get_value(generator, 'FuelType', :string)
      @annual_consumption_kbtu = XMLHelper.get_value(generator, 'AnnualConsumptionkBtu', :float)
      @annual_output_kwh = XMLHelper.get_value(generator, 'AnnualOutputkWh', :float)
      @number_of_bedrooms_served = XMLHelper.get_value(generator, 'NumberofBedroomsServed', :integer)
    end
  end

  class Batteries < BaseArrayElement
    def add(**kwargs)
      self << Battery.new(@hpxml_object, **kwargs)
    end

    def from_oga(hpxml)
      return if hpxml.nil?

      XMLHelper.get_elements(hpxml, 'Building/BuildingDetails/Systems/Batteries/Battery').each do |battery|
        self << Battery.new(@hpxml_object, battery)
      end
    end
  end

  class Battery < BaseElement
    ATTRS = [:id, :type, :location, :lifetime_model, :rated_power_output,
             :nominal_capacity_kwh, :nominal_capacity_ah, :nominal_voltage,
             :round_trip_efficiency, :usable_capacity_kwh, :usable_capacity_ah]
    attr_accessor(*ATTRS)

    def delete
      @hpxml_object.batteries.delete(self)
    end

    def check_for_errors
      errors = []
      return errors
    end

    def to_oga(doc)
      return if nil?

      batteries = XMLHelper.create_elements_as_needed(doc, ['HPXML', 'Building', 'BuildingDetails', 'Systems', 'Batteries'])
      battery = XMLHelper.add_element(batteries, 'Battery')
      sys_id = XMLHelper.add_element(battery, 'SystemIdentifier')
      XMLHelper.add_attribute(sys_id, 'id', @id)
      XMLHelper.add_element(battery, 'Location', @location, :string, @location_isdefaulted) unless @location.nil?
      XMLHelper.add_element(battery, 'BatteryType', @type, :string) unless @type.nil?
      if not @nominal_capacity_kwh.nil?
        nominal_capacity = XMLHelper.add_element(battery, 'NominalCapacity')
        XMLHelper.add_element(nominal_capacity, 'Units', UnitsKwh, :string)
        XMLHelper.add_element(nominal_capacity, 'Value', @nominal_capacity_kwh, :float, @nominal_capacity_kwh_isdefaulted)
      end
      if not @nominal_capacity_ah.nil?
        nominal_capacity = XMLHelper.add_element(battery, 'NominalCapacity')
        XMLHelper.add_element(nominal_capacity, 'Units', UnitsAh, :string)
        XMLHelper.add_element(nominal_capacity, 'Value', @nominal_capacity_ah, :float, @nominal_capacity_ah_isdefaulted)
      end
      if not @usable_capacity_kwh.nil?
        nominal_capacity = XMLHelper.add_element(battery, 'UsableCapacity')
        XMLHelper.add_element(nominal_capacity, 'Units', UnitsKwh, :string)
        XMLHelper.add_element(nominal_capacity, 'Value', @usable_capacity_kwh, :float, @usable_capacity_kwh_isdefaulted)
      end
      if not @usable_capacity_ah.nil?
        nominal_capacity = XMLHelper.add_element(battery, 'UsableCapacity')
        XMLHelper.add_element(nominal_capacity, 'Units', UnitsAh, :string)
        XMLHelper.add_element(nominal_capacity, 'Value', @usable_capacity_ah, :float, @usable_capacity_ah_isdefaulted)
      end
      XMLHelper.add_element(battery, 'RatedPowerOutput', @rated_power_output, :float, @rated_power_output_isdefaulted) unless @rated_power_output.nil?
      XMLHelper.add_element(battery, 'NominalVoltage', @nominal_voltage, :float, @nominal_voltage_isdefaulted) unless @nominal_voltage.nil?
      XMLHelper.add_element(battery, 'RoundTripEfficiency', @round_trip_efficiency, :float, @round_trip_efficiency_isdefaulted) unless @round_trip_efficiency.nil?
      XMLHelper.add_extension(battery, 'LifetimeModel', @lifetime_model, :string, @lifetime_model_isdefaulted) unless @lifetime_model.nil?
    end

    def from_oga(battery)
      return if battery.nil?

      @id = HPXML::get_id(battery)
      @location = XMLHelper.get_value(battery, 'Location', :string)
      @type = XMLHelper.get_value(battery, 'BatteryType', :string)
      @nominal_capacity_kwh = XMLHelper.get_value(battery, "NominalCapacity[Units='#{UnitsKwh}']/Value", :float)
      @nominal_capacity_ah = XMLHelper.get_value(battery, "NominalCapacity[Units='#{UnitsAh}']/Value", :float)
      @usable_capacity_kwh = XMLHelper.get_value(battery, "UsableCapacity[Units='#{UnitsKwh}']/Value", :float)
      @usable_capacity_ah = XMLHelper.get_value(battery, "UsableCapacity[Units='#{UnitsAh}']/Value", :float)
      @rated_power_output = XMLHelper.get_value(battery, 'RatedPowerOutput', :float)
      @nominal_voltage = XMLHelper.get_value(battery, 'NominalVoltage', :float)
      @round_trip_efficiency = XMLHelper.get_value(battery, 'RoundTripEFficiency', :float)
      @lifetime_model = XMLHelper.get_value(battery, 'extension/LifetimeModel', :string)
    end
  end

  class ClothesWashers < BaseArrayElement
    def add(**kwargs)
      self << ClothesWasher.new(@hpxml_object, **kwargs)
    end

    def from_oga(hpxml)
      return if hpxml.nil?

      XMLHelper.get_elements(hpxml, 'Building/BuildingDetails/Appliances/ClothesWasher').each do |clothes_washer|
        self << ClothesWasher.new(@hpxml_object, clothes_washer)
      end
    end
  end

  class ClothesWasher < BaseElement
    ATTRS = [:id, :location, :modified_energy_factor, :integrated_modified_energy_factor,
             :rated_annual_kwh, :label_electric_rate, :label_gas_rate, :label_annual_gas_cost,
             :capacity, :label_usage, :usage_multiplier, :is_shared_appliance, :count,
             :number_of_units_served, :water_heating_system_idref, :hot_water_distribution_idref,
             :weekday_fractions, :weekend_fractions, :monthly_multipliers]

    attr_accessor(*ATTRS)

    def water_heating_system
      return if @water_heating_system_idref.nil?

      @hpxml_object.water_heating_systems.each do |water_heater|
        next unless water_heater.id == @water_heating_system_idref

        return water_heater
      end
      fail "Attached water heating system '#{@water_heating_system_idref}' not found for clothes washer '#{@id}'."
    end

    def hot_water_distribution
      return if @hot_water_distribution_idref.nil?

      @hpxml_object.hot_water_distributions.each do |hot_water_distribution|
        next unless hot_water_distribution.id == @hot_water_distribution_idref

        return hot_water_distribution
      end
      fail "Attached hot water distribution '#{@hot_water_distribution_idref}' not found for clothes washer '#{@id}'."
    end

    def delete
      @hpxml_object.clothes_washers.delete(self)
    end

    def check_for_errors
      errors = []
      begin; water_heating_system; rescue StandardError => e; errors << e.message; end
      begin; hot_water_distribution; rescue StandardError => e; errors << e.message; end
      return errors
    end

    def to_oga(doc)
      return if nil?

      appliances = XMLHelper.create_elements_as_needed(doc, ['HPXML', 'Building', 'BuildingDetails', 'Appliances'])
      clothes_washer = XMLHelper.add_element(appliances, 'ClothesWasher')
      sys_id = XMLHelper.add_element(clothes_washer, 'SystemIdentifier')
      XMLHelper.add_attribute(sys_id, 'id', @id)
      XMLHelper.add_element(clothes_washer, 'Count', @count, :integer) unless @count.nil?
      XMLHelper.add_element(clothes_washer, 'IsSharedAppliance', @is_shared_appliance, :boolean, @is_shared_appliance_isdefaulted) unless @is_shared_appliance.nil?
      XMLHelper.add_element(clothes_washer, 'NumberofUnitsServed', @number_of_units_served, :integer) unless @number_of_units_served.nil?
      if not @water_heating_system_idref.nil?
        attached_water_heater = XMLHelper.add_element(clothes_washer, 'AttachedToWaterHeatingSystem')
        XMLHelper.add_attribute(attached_water_heater, 'idref', @water_heating_system_idref)
      elsif not @hot_water_distribution_idref.nil?
        attached_hot_water_dist = XMLHelper.add_element(clothes_washer, 'AttachedToHotWaterDistribution')
        XMLHelper.add_attribute(attached_hot_water_dist, 'idref', @hot_water_distribution_idref)
      end
      XMLHelper.add_element(clothes_washer, 'Location', @location, :string, @location_isdefaulted) unless @location.nil?
      XMLHelper.add_element(clothes_washer, 'ModifiedEnergyFactor', @modified_energy_factor, :float) unless @modified_energy_factor.nil?
      XMLHelper.add_element(clothes_washer, 'IntegratedModifiedEnergyFactor', @integrated_modified_energy_factor, :float, @integrated_modified_energy_factor_isdefaulted) unless @integrated_modified_energy_factor.nil?
      XMLHelper.add_element(clothes_washer, 'RatedAnnualkWh', @rated_annual_kwh, :float, @rated_annual_kwh_isdefaulted) unless @rated_annual_kwh.nil?
      XMLHelper.add_element(clothes_washer, 'LabelElectricRate', @label_electric_rate, :float, @label_electric_rate_isdefaulted) unless @label_electric_rate.nil?
      XMLHelper.add_element(clothes_washer, 'LabelGasRate', @label_gas_rate, :float, @label_gas_rate_isdefaulted) unless @label_gas_rate.nil?
      XMLHelper.add_element(clothes_washer, 'LabelAnnualGasCost', @label_annual_gas_cost, :float, @label_annual_gas_cost_isdefaulted) unless @label_annual_gas_cost.nil?
      XMLHelper.add_element(clothes_washer, 'LabelUsage', @label_usage, :float, @label_usage_isdefaulted) unless @label_usage.nil?
      XMLHelper.add_element(clothes_washer, 'Capacity', @capacity, :float, @capacity_isdefaulted) unless @capacity.nil?
      XMLHelper.add_extension(clothes_washer, 'UsageMultiplier', @usage_multiplier, :float, @usage_multiplier_isdefaulted) unless @usage_multiplier.nil?
      XMLHelper.add_extension(clothes_washer, 'WeekdayScheduleFractions', @weekday_fractions, :string, @weekday_fractions_isdefaulted) unless @weekday_fractions.nil?
      XMLHelper.add_extension(clothes_washer, 'WeekendScheduleFractions', @weekend_fractions, :string, @weekend_fractions_isdefaulted) unless @weekend_fractions.nil?
      XMLHelper.add_extension(clothes_washer, 'MonthlyScheduleMultipliers', @monthly_multipliers, :string, @monthly_multipliers_isdefaulted) unless @monthly_multipliers.nil?
    end

    def from_oga(clothes_washer)
      return if clothes_washer.nil?

      @id = HPXML::get_id(clothes_washer)
      @count = XMLHelper.get_value(clothes_washer, 'Count', :integer)
      @is_shared_appliance = XMLHelper.get_value(clothes_washer, 'IsSharedAppliance', :boolean)
      @number_of_units_served = XMLHelper.get_value(clothes_washer, 'NumberofUnitsServed', :integer)
      @water_heating_system_idref = HPXML::get_idref(XMLHelper.get_element(clothes_washer, 'AttachedToWaterHeatingSystem'))
      @hot_water_distribution_idref = HPXML::get_idref(XMLHelper.get_element(clothes_washer, 'AttachedToHotWaterDistribution'))
      @location = XMLHelper.get_value(clothes_washer, 'Location', :string)
      @modified_energy_factor = XMLHelper.get_value(clothes_washer, 'ModifiedEnergyFactor', :float)
      @integrated_modified_energy_factor = XMLHelper.get_value(clothes_washer, 'IntegratedModifiedEnergyFactor', :float)
      @rated_annual_kwh = XMLHelper.get_value(clothes_washer, 'RatedAnnualkWh', :float)
      @label_electric_rate = XMLHelper.get_value(clothes_washer, 'LabelElectricRate', :float)
      @label_gas_rate = XMLHelper.get_value(clothes_washer, 'LabelGasRate', :float)
      @label_annual_gas_cost = XMLHelper.get_value(clothes_washer, 'LabelAnnualGasCost', :float)
      @label_usage = XMLHelper.get_value(clothes_washer, 'LabelUsage', :float)
      @capacity = XMLHelper.get_value(clothes_washer, 'Capacity', :float)
      @usage_multiplier = XMLHelper.get_value(clothes_washer, 'extension/UsageMultiplier', :float)
      @weekday_fractions = XMLHelper.get_value(clothes_washer, 'extension/WeekdayScheduleFractions', :string)
      @weekend_fractions = XMLHelper.get_value(clothes_washer, 'extension/WeekendScheduleFractions', :string)
      @monthly_multipliers = XMLHelper.get_value(clothes_washer, 'extension/MonthlyScheduleMultipliers', :string)
    end
  end

  class ClothesDryers < BaseArrayElement
    def add(**kwargs)
      self << ClothesDryer.new(@hpxml_object, **kwargs)
    end

    def from_oga(hpxml)
      return if hpxml.nil?

      XMLHelper.get_elements(hpxml, 'Building/BuildingDetails/Appliances/ClothesDryer').each do |clothes_dryer|
        self << ClothesDryer.new(@hpxml_object, clothes_dryer)
      end
    end
  end

  class ClothesDryer < BaseElement
    ATTRS = [:id, :location, :fuel_type, :energy_factor, :combined_energy_factor, :control_type,
             :usage_multiplier, :is_shared_appliance, :count, :number_of_units_served,
             :is_vented, :vented_flow_rate, :weekday_fractions, :weekend_fractions,
             :monthly_multipliers]
    attr_accessor(*ATTRS)

    def delete
      @hpxml_object.clothes_dryers.delete(self)
    end

    def check_for_errors
      errors = []
      return errors
    end

    def to_oga(doc)
      return if nil?

      appliances = XMLHelper.create_elements_as_needed(doc, ['HPXML', 'Building', 'BuildingDetails', 'Appliances'])
      clothes_dryer = XMLHelper.add_element(appliances, 'ClothesDryer')
      sys_id = XMLHelper.add_element(clothes_dryer, 'SystemIdentifier')
      XMLHelper.add_attribute(sys_id, 'id', @id)
      XMLHelper.add_element(clothes_dryer, 'Count', @count, :integer) unless @count.nil?
      XMLHelper.add_element(clothes_dryer, 'IsSharedAppliance', @is_shared_appliance, :boolean, @is_shared_appliance_isdefaulted) unless @is_shared_appliance.nil?
      XMLHelper.add_element(clothes_dryer, 'NumberofUnitsServed', @number_of_units_served, :integer) unless @number_of_units_served.nil?
      XMLHelper.add_element(clothes_dryer, 'Location', @location, :string, @location_isdefaulted) unless @location.nil?
      XMLHelper.add_element(clothes_dryer, 'FuelType', @fuel_type, :string) unless @fuel_type.nil?
      XMLHelper.add_element(clothes_dryer, 'EnergyFactor', @energy_factor, :float) unless @energy_factor.nil?
      XMLHelper.add_element(clothes_dryer, 'CombinedEnergyFactor', @combined_energy_factor, :float, @combined_energy_factor_isdefaulted) unless @combined_energy_factor.nil?
      XMLHelper.add_element(clothes_dryer, 'ControlType', @control_type, :string, @control_type_isdefaulted) unless @control_type.nil?
      XMLHelper.add_element(clothes_dryer, 'Vented', @is_vented, :boolean, @is_vented_isdefaulted) unless @is_vented.nil?
      XMLHelper.add_element(clothes_dryer, 'VentedFlowRate', @vented_flow_rate, :float, @vented_flow_rate_isdefaulted) unless @vented_flow_rate.nil?
      XMLHelper.add_extension(clothes_dryer, 'UsageMultiplier', @usage_multiplier, :float, @usage_multiplier_isdefaulted) unless @usage_multiplier.nil?
      XMLHelper.add_extension(clothes_dryer, 'WeekdayScheduleFractions', @weekday_fractions, :string, @weekday_fractions_isdefaulted) unless @weekday_fractions.nil?
      XMLHelper.add_extension(clothes_dryer, 'WeekendScheduleFractions', @weekend_fractions, :string, @weekend_fractions_isdefaulted) unless @weekend_fractions.nil?
      XMLHelper.add_extension(clothes_dryer, 'MonthlyScheduleMultipliers', @monthly_multipliers, :string, @monthly_multipliers_isdefaulted) unless @monthly_multipliers.nil?
    end

    def from_oga(clothes_dryer)
      return if clothes_dryer.nil?

      @id = HPXML::get_id(clothes_dryer)
      @count = XMLHelper.get_value(clothes_dryer, 'Count', :integer)
      @is_shared_appliance = XMLHelper.get_value(clothes_dryer, 'IsSharedAppliance', :boolean)
      @number_of_units_served = XMLHelper.get_value(clothes_dryer, 'NumberofUnitsServed', :integer)
      @location = XMLHelper.get_value(clothes_dryer, 'Location', :string)
      @fuel_type = XMLHelper.get_value(clothes_dryer, 'FuelType', :string)
      @energy_factor = XMLHelper.get_value(clothes_dryer, 'EnergyFactor', :float)
      @combined_energy_factor = XMLHelper.get_value(clothes_dryer, 'CombinedEnergyFactor', :float)
      @control_type = XMLHelper.get_value(clothes_dryer, 'ControlType', :string)
      @is_vented = XMLHelper.get_value(clothes_dryer, 'Vented', :boolean)
      @vented_flow_rate = XMLHelper.get_value(clothes_dryer, 'VentedFlowRate', :float)
      @usage_multiplier = XMLHelper.get_value(clothes_dryer, 'extension/UsageMultiplier', :float)
      @weekday_fractions = XMLHelper.get_value(clothes_dryer, 'extension/WeekdayScheduleFractions', :string)
      @weekend_fractions = XMLHelper.get_value(clothes_dryer, 'extension/WeekendScheduleFractions', :string)
      @monthly_multipliers = XMLHelper.get_value(clothes_dryer, 'extension/MonthlyScheduleMultipliers', :string)
    end
  end

  class Dishwashers < BaseArrayElement
    def add(**kwargs)
      self << Dishwasher.new(@hpxml_object, **kwargs)
    end

    def from_oga(hpxml)
      return if hpxml.nil?

      XMLHelper.get_elements(hpxml, 'Building/BuildingDetails/Appliances/Dishwasher').each do |dishwasher|
        self << Dishwasher.new(@hpxml_object, dishwasher)
      end
    end
  end

  class Dishwasher < BaseElement
    ATTRS = [:id, :location, :energy_factor, :rated_annual_kwh, :place_setting_capacity,
             :label_electric_rate, :label_gas_rate, :label_annual_gas_cost, :label_usage,
             :usage_multiplier, :is_shared_appliance, :water_heating_system_idref,
             :hot_water_distribution_idref, :weekday_fractions, :weekend_fractions, :monthly_multipliers]
    attr_accessor(*ATTRS)

    def water_heating_system
      return if @water_heating_system_idref.nil?

      @hpxml_object.water_heating_systems.each do |water_heater|
        next unless water_heater.id == @water_heating_system_idref

        return water_heater
      end
      fail "Attached water heating system '#{@water_heating_system_idref}' not found for dishwasher '#{@id}'."
    end

    def hot_water_distribution
      return if @hot_water_distribution_idref.nil?

      @hpxml_object.hot_water_distributions.each do |hot_water_distribution|
        next unless hot_water_distribution.id == @hot_water_distribution_idref

        return hot_water_distribution
      end
      fail "Attached hot water distribution '#{@hot_water_distribution_idref}' not found for dishwasher '#{@id}'."
    end

    def delete
      @hpxml_object.dishwashers.delete(self)
    end

    def check_for_errors
      errors = []
      begin; water_heating_system; rescue StandardError => e; errors << e.message; end
      begin; hot_water_distribution; rescue StandardError => e; errors << e.message; end
      return errors
    end

    def to_oga(doc)
      return if nil?

      appliances = XMLHelper.create_elements_as_needed(doc, ['HPXML', 'Building', 'BuildingDetails', 'Appliances'])
      dishwasher = XMLHelper.add_element(appliances, 'Dishwasher')
      sys_id = XMLHelper.add_element(dishwasher, 'SystemIdentifier')
      XMLHelper.add_attribute(sys_id, 'id', @id)
      XMLHelper.add_element(dishwasher, 'IsSharedAppliance', @is_shared_appliance, :boolean, @is_shared_appliance_isdefaulted) unless @is_shared_appliance.nil?
      if not @water_heating_system_idref.nil?
        attached_water_heater = XMLHelper.add_element(dishwasher, 'AttachedToWaterHeatingSystem')
        XMLHelper.add_attribute(attached_water_heater, 'idref', @water_heating_system_idref)
      elsif not @hot_water_distribution_idref.nil?
        attached_hot_water_dist = XMLHelper.add_element(dishwasher, 'AttachedToHotWaterDistribution')
        XMLHelper.add_attribute(attached_hot_water_dist, 'idref', @hot_water_distribution_idref)
      end
      XMLHelper.add_element(dishwasher, 'Location', @location, :string, @location_isdefaulted) unless @location.nil?
      XMLHelper.add_element(dishwasher, 'RatedAnnualkWh', @rated_annual_kwh, :float, @rated_annual_kwh_isdefaulted) unless @rated_annual_kwh.nil?
      XMLHelper.add_element(dishwasher, 'EnergyFactor', @energy_factor, :float) unless @energy_factor.nil?
      XMLHelper.add_element(dishwasher, 'PlaceSettingCapacity', @place_setting_capacity, :integer, @place_setting_capacity_isdefaulted) unless @place_setting_capacity.nil?
      XMLHelper.add_element(dishwasher, 'LabelElectricRate', @label_electric_rate, :float, @label_electric_rate_isdefaulted) unless @label_electric_rate.nil?
      XMLHelper.add_element(dishwasher, 'LabelGasRate', @label_gas_rate, :float, @label_gas_rate_isdefaulted) unless @label_gas_rate.nil?
      XMLHelper.add_element(dishwasher, 'LabelAnnualGasCost', @label_annual_gas_cost, :float, @label_annual_gas_cost_isdefaulted) unless @label_annual_gas_cost.nil?
      XMLHelper.add_element(dishwasher, 'LabelUsage', @label_usage, :float, @label_usage_isdefaulted) unless @label_usage.nil?
      XMLHelper.add_extension(dishwasher, 'UsageMultiplier', @usage_multiplier, :float, @usage_multiplier_isdefaulted) unless @usage_multiplier.nil?
      XMLHelper.add_extension(dishwasher, 'WeekdayScheduleFractions', @weekday_fractions, :string, @weekday_fractions_isdefaulted) unless @weekday_fractions.nil?
      XMLHelper.add_extension(dishwasher, 'WeekendScheduleFractions', @weekend_fractions, :string, @weekend_fractions_isdefaulted) unless @weekend_fractions.nil?
      XMLHelper.add_extension(dishwasher, 'MonthlyScheduleMultipliers', @monthly_multipliers, :string, @monthly_multipliers_isdefaulted) unless @monthly_multipliers.nil?
    end

    def from_oga(dishwasher)
      return if dishwasher.nil?

      @id = HPXML::get_id(dishwasher)
      @is_shared_appliance = XMLHelper.get_value(dishwasher, 'IsSharedAppliance', :boolean)
      @water_heating_system_idref = HPXML::get_idref(XMLHelper.get_element(dishwasher, 'AttachedToWaterHeatingSystem'))
      @hot_water_distribution_idref = HPXML::get_idref(XMLHelper.get_element(dishwasher, 'AttachedToHotWaterDistribution'))
      @location = XMLHelper.get_value(dishwasher, 'Location', :string)
      @rated_annual_kwh = XMLHelper.get_value(dishwasher, 'RatedAnnualkWh', :float)
      @energy_factor = XMLHelper.get_value(dishwasher, 'EnergyFactor', :float)
      @place_setting_capacity = XMLHelper.get_value(dishwasher, 'PlaceSettingCapacity', :integer)
      @label_electric_rate = XMLHelper.get_value(dishwasher, 'LabelElectricRate', :float)
      @label_gas_rate = XMLHelper.get_value(dishwasher, 'LabelGasRate', :float)
      @label_annual_gas_cost = XMLHelper.get_value(dishwasher, 'LabelAnnualGasCost', :float)
      @label_usage = XMLHelper.get_value(dishwasher, 'LabelUsage', :float)
      @usage_multiplier = XMLHelper.get_value(dishwasher, 'extension/UsageMultiplier', :float)
      @weekday_fractions = XMLHelper.get_value(dishwasher, 'extension/WeekdayScheduleFractions', :string)
      @weekend_fractions = XMLHelper.get_value(dishwasher, 'extension/WeekendScheduleFractions', :string)
      @monthly_multipliers = XMLHelper.get_value(dishwasher, 'extension/MonthlyScheduleMultipliers', :string)
    end
  end

  class Refrigerators < BaseArrayElement
    def add(**kwargs)
      self << Refrigerator.new(@hpxml_object, **kwargs)
    end

    def from_oga(hpxml)
      return if hpxml.nil?

      XMLHelper.get_elements(hpxml, 'Building/BuildingDetails/Appliances/Refrigerator').each do |refrigerator|
        self << Refrigerator.new(@hpxml_object, refrigerator)
      end
    end
  end

  class Refrigerator < BaseElement
    ATTRS = [:id, :location, :rated_annual_kwh, :usage_multiplier, :primary_indicator,
             :weekday_fractions, :weekend_fractions, :monthly_multipliers]
    attr_accessor(*ATTRS)

    def delete
      @hpxml_object.refrigerators.delete(self)
    end

    def check_for_errors
      errors = []
      return errors
    end

    def to_oga(doc)
      return if nil?

      appliances = XMLHelper.create_elements_as_needed(doc, ['HPXML', 'Building', 'BuildingDetails', 'Appliances'])
      refrigerator = XMLHelper.add_element(appliances, 'Refrigerator')
      sys_id = XMLHelper.add_element(refrigerator, 'SystemIdentifier')
      XMLHelper.add_attribute(sys_id, 'id', @id)
      XMLHelper.add_element(refrigerator, 'Location', @location, :string, @location_isdefaulted) unless @location.nil?
      XMLHelper.add_element(refrigerator, 'RatedAnnualkWh', @rated_annual_kwh, :float, @rated_annual_kwh_isdefaulted) unless @rated_annual_kwh.nil?
      XMLHelper.add_element(refrigerator, 'PrimaryIndicator', @primary_indicator, :boolean, @primary_indicator_isdefaulted) unless @primary_indicator.nil?
      XMLHelper.add_extension(refrigerator, 'UsageMultiplier', @usage_multiplier, :float, @usage_multiplier_isdefaulted) unless @usage_multiplier.nil?
      XMLHelper.add_extension(refrigerator, 'WeekdayScheduleFractions', @weekday_fractions, :string, @weekday_fractions_isdefaulted) unless @weekday_fractions.nil?
      XMLHelper.add_extension(refrigerator, 'WeekendScheduleFractions', @weekend_fractions, :string, @weekend_fractions_isdefaulted) unless @weekend_fractions.nil?
      XMLHelper.add_extension(refrigerator, 'MonthlyScheduleMultipliers', @monthly_multipliers, :string, @monthly_multipliers_isdefaulted) unless @monthly_multipliers.nil?
    end

    def from_oga(refrigerator)
      return if refrigerator.nil?

      @id = HPXML::get_id(refrigerator)
      @location = XMLHelper.get_value(refrigerator, 'Location', :string)
      @rated_annual_kwh = XMLHelper.get_value(refrigerator, 'RatedAnnualkWh', :float)
      @primary_indicator = XMLHelper.get_value(refrigerator, 'PrimaryIndicator', :boolean)
      @usage_multiplier = XMLHelper.get_value(refrigerator, 'extension/UsageMultiplier', :float)
      @weekday_fractions = XMLHelper.get_value(refrigerator, 'extension/WeekdayScheduleFractions', :string)
      @weekend_fractions = XMLHelper.get_value(refrigerator, 'extension/WeekendScheduleFractions', :string)
      @monthly_multipliers = XMLHelper.get_value(refrigerator, 'extension/MonthlyScheduleMultipliers', :string)
    end
  end

  class Freezers < BaseArrayElement
    def add(**kwargs)
      self << Freezer.new(@hpxml_object, **kwargs)
    end

    def from_oga(hpxml)
      return if hpxml.nil?

      XMLHelper.get_elements(hpxml, 'Building/BuildingDetails/Appliances/Freezer').each do |freezer|
        self << Freezer.new(@hpxml_object, freezer)
      end
    end
  end

  class Freezer < BaseElement
    ATTRS = [:id, :location, :rated_annual_kwh, :usage_multiplier,
             :weekday_fractions, :weekend_fractions, :monthly_multipliers]
    attr_accessor(*ATTRS)

    def delete
      @hpxml_object.freezers.delete(self)
    end

    def check_for_errors
      errors = []
      return errors
    end

    def to_oga(doc)
      return if nil?

      appliances = XMLHelper.create_elements_as_needed(doc, ['HPXML', 'Building', 'BuildingDetails', 'Appliances'])
      freezer = XMLHelper.add_element(appliances, 'Freezer')
      sys_id = XMLHelper.add_element(freezer, 'SystemIdentifier')
      XMLHelper.add_attribute(sys_id, 'id', @id)
      XMLHelper.add_element(freezer, 'Location', @location, :string, @location_isdefaulted) unless @location.nil?
      XMLHelper.add_element(freezer, 'RatedAnnualkWh', @rated_annual_kwh, :float, @rated_annual_kwh_isdefaulted) unless @rated_annual_kwh.nil?
      XMLHelper.add_extension(freezer, 'UsageMultiplier', @usage_multiplier, :float, @usage_multiplier_isdefaulted) unless @usage_multiplier.nil?
      XMLHelper.add_extension(freezer, 'WeekdayScheduleFractions', @weekday_fractions, :string, @weekday_fractions_isdefaulted) unless @weekday_fractions.nil?
      XMLHelper.add_extension(freezer, 'WeekendScheduleFractions', @weekend_fractions, :string, @weekend_fractions_isdefaulted) unless @weekend_fractions.nil?
      XMLHelper.add_extension(freezer, 'MonthlyScheduleMultipliers', @monthly_multipliers, :string, @monthly_multipliers_isdefaulted) unless @monthly_multipliers.nil?
    end

    def from_oga(freezer)
      return if freezer.nil?

      @id = HPXML::get_id(freezer)
      @location = XMLHelper.get_value(freezer, 'Location', :string)
      @rated_annual_kwh = XMLHelper.get_value(freezer, 'RatedAnnualkWh', :float)
      @usage_multiplier = XMLHelper.get_value(freezer, 'extension/UsageMultiplier', :float)
      @weekday_fractions = XMLHelper.get_value(freezer, 'extension/WeekdayScheduleFractions', :string)
      @weekend_fractions = XMLHelper.get_value(freezer, 'extension/WeekendScheduleFractions', :string)
      @monthly_multipliers = XMLHelper.get_value(freezer, 'extension/MonthlyScheduleMultipliers', :string)
    end
  end

  class Dehumidifiers < BaseArrayElement
    def add(**kwargs)
      self << Dehumidifier.new(@hpxml_object, **kwargs)
    end

    def from_oga(hpxml)
      return if hpxml.nil?

      XMLHelper.get_elements(hpxml, 'Building/BuildingDetails/Appliances/Dehumidifier').each do |dehumidifier|
        self << Dehumidifier.new(@hpxml_object, dehumidifier)
      end
    end
  end

  class Dehumidifier < BaseElement
    ATTRS = [:id, :type, :capacity, :energy_factor, :integrated_energy_factor, :rh_setpoint, :fraction_served,
             :location]
    attr_accessor(*ATTRS)

    def delete
      @hpxml_object.dehumidifiers.delete(self)
    end

    def check_for_errors
      errors = []
      return errors
    end

    def to_oga(doc)
      return if nil?

      appliances = XMLHelper.create_elements_as_needed(doc, ['HPXML', 'Building', 'BuildingDetails', 'Appliances'])
      dehumidifier = XMLHelper.add_element(appliances, 'Dehumidifier')
      sys_id = XMLHelper.add_element(dehumidifier, 'SystemIdentifier')
      XMLHelper.add_attribute(sys_id, 'id', @id)
      XMLHelper.add_element(dehumidifier, 'Type', @type, :string) unless @type.nil?
      XMLHelper.add_element(dehumidifier, 'Location', @location, :string) unless @location.nil?
      XMLHelper.add_element(dehumidifier, 'Capacity', @capacity, :float) unless @capacity.nil?
      XMLHelper.add_element(dehumidifier, 'EnergyFactor', @energy_factor, :float) unless @energy_factor.nil?
      XMLHelper.add_element(dehumidifier, 'IntegratedEnergyFactor', @integrated_energy_factor, :float) unless @integrated_energy_factor.nil?
      XMLHelper.add_element(dehumidifier, 'DehumidistatSetpoint', @rh_setpoint, :float) unless @rh_setpoint.nil?
      XMLHelper.add_element(dehumidifier, 'FractionDehumidificationLoadServed', @fraction_served, :float) unless @fraction_served.nil?
    end

    def from_oga(dehumidifier)
      return if dehumidifier.nil?

      @id = HPXML::get_id(dehumidifier)
      @type = XMLHelper.get_value(dehumidifier, 'Type', :string)
      @location = XMLHelper.get_value(dehumidifier, 'Location', :string)
      @capacity = XMLHelper.get_value(dehumidifier, 'Capacity', :float)
      @energy_factor = XMLHelper.get_value(dehumidifier, 'EnergyFactor', :float)
      @integrated_energy_factor = XMLHelper.get_value(dehumidifier, 'IntegratedEnergyFactor', :float)
      @rh_setpoint = XMLHelper.get_value(dehumidifier, 'DehumidistatSetpoint', :float)
      @fraction_served = XMLHelper.get_value(dehumidifier, 'FractionDehumidificationLoadServed', :float)
    end
  end

  class CookingRanges < BaseArrayElement
    def add(**kwargs)
      self << CookingRange.new(@hpxml_object, **kwargs)
    end

    def from_oga(hpxml)
      return if hpxml.nil?

      XMLHelper.get_elements(hpxml, 'Building/BuildingDetails/Appliances/CookingRange').each do |cooking_range|
        self << CookingRange.new(@hpxml_object, cooking_range)
      end
    end
  end

  class CookingRange < BaseElement
    ATTRS = [:id, :location, :fuel_type, :is_induction, :usage_multiplier,
             :weekday_fractions, :weekend_fractions, :monthly_multipliers]
    attr_accessor(*ATTRS)

    def delete
      @hpxml_object.cooking_ranges.delete(self)
    end

    def check_for_errors
      errors = []
      return errors
    end

    def to_oga(doc)
      return if nil?

      appliances = XMLHelper.create_elements_as_needed(doc, ['HPXML', 'Building', 'BuildingDetails', 'Appliances'])
      cooking_range = XMLHelper.add_element(appliances, 'CookingRange')
      sys_id = XMLHelper.add_element(cooking_range, 'SystemIdentifier')
      XMLHelper.add_attribute(sys_id, 'id', @id)
      XMLHelper.add_element(cooking_range, 'Location', @location, :string, @location_isdefaulted) unless @location.nil?
      XMLHelper.add_element(cooking_range, 'FuelType', @fuel_type, :string) unless @fuel_type.nil?
      XMLHelper.add_element(cooking_range, 'IsInduction', @is_induction, :boolean, @is_induction_isdefaulted) unless @is_induction.nil?
      XMLHelper.add_extension(cooking_range, 'UsageMultiplier', @usage_multiplier, :float, @usage_multiplier_isdefaulted) unless @usage_multiplier.nil?
      XMLHelper.add_extension(cooking_range, 'WeekdayScheduleFractions', @weekday_fractions, :string, @weekday_fractions_isdefaulted) unless @weekday_fractions.nil?
      XMLHelper.add_extension(cooking_range, 'WeekendScheduleFractions', @weekend_fractions, :string, @weekend_fractions_isdefaulted) unless @weekend_fractions.nil?
      XMLHelper.add_extension(cooking_range, 'MonthlyScheduleMultipliers', @monthly_multipliers, :string, @monthly_multipliers_isdefaulted) unless @monthly_multipliers.nil?
    end

    def from_oga(cooking_range)
      return if cooking_range.nil?

      @id = HPXML::get_id(cooking_range)
      @location = XMLHelper.get_value(cooking_range, 'Location', :string)
      @fuel_type = XMLHelper.get_value(cooking_range, 'FuelType', :string)
      @is_induction = XMLHelper.get_value(cooking_range, 'IsInduction', :boolean)
      @usage_multiplier = XMLHelper.get_value(cooking_range, 'extension/UsageMultiplier', :float)
      @weekday_fractions = XMLHelper.get_value(cooking_range, 'extension/WeekdayScheduleFractions', :string)
      @weekend_fractions = XMLHelper.get_value(cooking_range, 'extension/WeekendScheduleFractions', :string)
      @monthly_multipliers = XMLHelper.get_value(cooking_range, 'extension/MonthlyScheduleMultipliers', :string)
    end
  end

  class Ovens < BaseArrayElement
    def add(**kwargs)
      self << Oven.new(@hpxml_object, **kwargs)
    end

    def from_oga(hpxml)
      return if hpxml.nil?

      XMLHelper.get_elements(hpxml, 'Building/BuildingDetails/Appliances/Oven').each do |oven|
        self << Oven.new(@hpxml_object, oven)
      end
    end
  end

  class Oven < BaseElement
    ATTRS = [:id, :is_convection]
    attr_accessor(*ATTRS)

    def delete
      @hpxml_object.ovens.delete(self)
    end

    def check_for_errors
      errors = []
      return errors
    end

    def to_oga(doc)
      return if nil?

      appliances = XMLHelper.create_elements_as_needed(doc, ['HPXML', 'Building', 'BuildingDetails', 'Appliances'])
      oven = XMLHelper.add_element(appliances, 'Oven')
      sys_id = XMLHelper.add_element(oven, 'SystemIdentifier')
      XMLHelper.add_attribute(sys_id, 'id', @id)
      XMLHelper.add_element(oven, 'IsConvection', @is_convection, :boolean, @is_convection_isdefaulted) unless @is_convection.nil?
    end

    def from_oga(oven)
      return if oven.nil?

      @id = HPXML::get_id(oven)
      @is_convection = XMLHelper.get_value(oven, 'IsConvection', :boolean)
    end
  end

  class LightingGroups < BaseArrayElement
    def add(**kwargs)
      self << LightingGroup.new(@hpxml_object, **kwargs)
    end

    def from_oga(hpxml)
      return if hpxml.nil?

      XMLHelper.get_elements(hpxml, 'Building/BuildingDetails/Lighting/LightingGroup').each do |lighting_group|
        self << LightingGroup.new(@hpxml_object, lighting_group)
      end
    end
  end

  class LightingGroup < BaseElement
    ATTRS = [:id, :location, :fraction_of_units_in_location, :lighting_type, :kwh_per_year]
    attr_accessor(*ATTRS)

    def delete
      @hpxml_object.lighting_groups.delete(self)
    end

    def check_for_errors
      errors = []
      return errors
    end

    def to_oga(doc)
      return if nil?

      lighting = XMLHelper.create_elements_as_needed(doc, ['HPXML', 'Building', 'BuildingDetails', 'Lighting'])
      lighting_group = XMLHelper.add_element(lighting, 'LightingGroup')
      sys_id = XMLHelper.add_element(lighting_group, 'SystemIdentifier')
      XMLHelper.add_attribute(sys_id, 'id', @id)
      XMLHelper.add_element(lighting_group, 'Location', @location, :string) unless @location.nil?
      XMLHelper.add_element(lighting_group, 'FractionofUnitsInLocation', @fraction_of_units_in_location, :float) unless @fraction_of_units_in_location.nil?
      if not @lighting_type.nil?
        lighting_type = XMLHelper.add_element(lighting_group, 'LightingType')
        XMLHelper.add_element(lighting_type, @lighting_type)
      end
      if not @kwh_per_year.nil?
        lighting_load = XMLHelper.add_element(lighting_group, 'Load')
        XMLHelper.add_element(lighting_load, 'Units', UnitsKwhPerYear, :string)
        XMLHelper.add_element(lighting_load, 'Value', @kwh_per_year, :float, @kwh_per_year_isdefaulted)
      end
    end

    def from_oga(lighting_group)
      return if lighting_group.nil?

      @id = HPXML::get_id(lighting_group)
      @location = XMLHelper.get_value(lighting_group, 'Location', :string)
      @fraction_of_units_in_location = XMLHelper.get_value(lighting_group, 'FractionofUnitsInLocation', :float)
      @lighting_type = XMLHelper.get_child_name(lighting_group, 'LightingType')
      @kwh_per_year = XMLHelper.get_value(lighting_group, "Load[Units='#{UnitsKwhPerYear}']/Value", :float)
    end
  end

  class Lighting < BaseElement
    ATTRS = [:interior_usage_multiplier, :garage_usage_multiplier, :exterior_usage_multiplier,
             :interior_weekday_fractions, :interior_weekend_fractions, :interior_monthly_multipliers,
             :garage_weekday_fractions, :garage_weekend_fractions, :garage_monthly_multipliers,
             :exterior_weekday_fractions, :exterior_weekend_fractions, :exterior_monthly_multipliers,
             :holiday_exists, :holiday_kwh_per_day, :holiday_period_begin_month, :holiday_period_begin_day,
             :holiday_period_end_month, :holiday_period_end_day, :holiday_weekday_fractions, :holiday_weekend_fractions]
    attr_accessor(*ATTRS)

    def check_for_errors
      errors = []
      return errors
    end

    def to_oga(doc)
      return if nil?

      lighting = XMLHelper.create_elements_as_needed(doc, ['HPXML', 'Building', 'BuildingDetails', 'Lighting'])
      XMLHelper.add_extension(lighting, 'InteriorUsageMultiplier', @interior_usage_multiplier, :float, @interior_usage_multiplier_isdefaulted) unless @interior_usage_multiplier.nil?
      XMLHelper.add_extension(lighting, 'GarageUsageMultiplier', @garage_usage_multiplier, :float, @garage_usage_multiplier_isdefaulted) unless @garage_usage_multiplier.nil?
      XMLHelper.add_extension(lighting, 'ExteriorUsageMultiplier', @exterior_usage_multiplier, :float, @exterior_usage_multiplier_isdefaulted) unless @exterior_usage_multiplier.nil?
      XMLHelper.add_extension(lighting, 'InteriorWeekdayScheduleFractions', @interior_weekday_fractions, :string, @interior_weekday_fractions_isdefaulted) unless @interior_weekday_fractions.nil?
      XMLHelper.add_extension(lighting, 'InteriorWeekendScheduleFractions', @interior_weekend_fractions, :string, @interior_weekend_fractions_isdefaulted) unless @interior_weekend_fractions.nil?
      XMLHelper.add_extension(lighting, 'InteriorMonthlyScheduleMultipliers', @interior_monthly_multipliers, :string, @interior_monthly_multipliers_isdefaulted) unless @interior_monthly_multipliers.nil?
      XMLHelper.add_extension(lighting, 'GarageWeekdayScheduleFractions', @garage_weekday_fractions, :string, @garage_weekday_fractions_isdefaulted) unless @garage_weekday_fractions.nil?
      XMLHelper.add_extension(lighting, 'GarageWeekendScheduleFractions', @garage_weekend_fractions, :string, @garage_weekend_fractions_isdefaulted) unless @garage_weekend_fractions.nil?
      XMLHelper.add_extension(lighting, 'GarageMonthlyScheduleMultipliers', @garage_monthly_multipliers, :string, @garage_monthly_multipliers_isdefaulted) unless @garage_monthly_multipliers.nil?
      XMLHelper.add_extension(lighting, 'ExteriorWeekdayScheduleFractions', @exterior_weekday_fractions, :string, @exterior_weekday_fractions_isdefaulted) unless @exterior_weekday_fractions.nil?
      XMLHelper.add_extension(lighting, 'ExteriorWeekendScheduleFractions', @exterior_weekend_fractions, :string, @exterior_weekend_fractions_isdefaulted) unless @exterior_weekend_fractions.nil?
      XMLHelper.add_extension(lighting, 'ExteriorMonthlyScheduleMultipliers', @exterior_monthly_multipliers, :string, @exterior_monthly_multipliers_isdefaulted) unless @exterior_monthly_multipliers.nil?
      if @holiday_exists
        exterior_holiday_lighting = XMLHelper.create_elements_as_needed(doc, ['HPXML', 'Building', 'BuildingDetails', 'Lighting', 'extension', 'ExteriorHolidayLighting'])
        if not @holiday_kwh_per_day.nil?
          holiday_lighting_load = XMLHelper.add_element(exterior_holiday_lighting, 'Load')
          XMLHelper.add_element(holiday_lighting_load, 'Units', UnitsKwhPerDay, :string)
          XMLHelper.add_element(holiday_lighting_load, 'Value', @holiday_kwh_per_day, :float, @holiday_kwh_per_day_isdefaulted)
        end
        XMLHelper.add_element(exterior_holiday_lighting, 'PeriodBeginMonth', @holiday_period_begin_month, :integer, @holiday_period_begin_month_isdefaulted) unless @holiday_period_begin_month.nil?
        XMLHelper.add_element(exterior_holiday_lighting, 'PeriodBeginDayOfMonth', @holiday_period_begin_day, :integer, @holiday_period_begin_day_isdefaulted) unless @holiday_period_begin_day.nil?
        XMLHelper.add_element(exterior_holiday_lighting, 'PeriodEndMonth', @holiday_period_end_month, :integer, @holiday_period_end_month_isdefaulted) unless @holiday_period_end_month.nil?
        XMLHelper.add_element(exterior_holiday_lighting, 'PeriodEndDayOfMonth', @holiday_period_end_day, :integer, @holiday_period_end_day_isdefaulted) unless @holiday_period_end_day.nil?
        XMLHelper.add_element(exterior_holiday_lighting, 'WeekdayScheduleFractions', @holiday_weekday_fractions, :string, @holiday_weekday_fractions_isdefaulted) unless @holiday_weekday_fractions.nil?
        XMLHelper.add_element(exterior_holiday_lighting, 'WeekendScheduleFractions', @holiday_weekend_fractions, :string, @holiday_weekend_fractions_isdefaulted) unless @holiday_weekend_fractions.nil?
      end
    end

    def from_oga(hpxml)
      return if hpxml.nil?

      lighting = XMLHelper.get_element(hpxml, 'Building/BuildingDetails/Lighting')
      return if lighting.nil?

      @interior_usage_multiplier = XMLHelper.get_value(lighting, 'extension/InteriorUsageMultiplier', :float)
      @garage_usage_multiplier = XMLHelper.get_value(lighting, 'extension/GarageUsageMultiplier', :float)
      @exterior_usage_multiplier = XMLHelper.get_value(lighting, 'extension/ExteriorUsageMultiplier', :float)
      @interior_weekday_fractions = XMLHelper.get_value(lighting, 'extension/InteriorWeekdayScheduleFractions', :string)
      @interior_weekend_fractions = XMLHelper.get_value(lighting, 'extension/InteriorWeekendScheduleFractions', :string)
      @interior_monthly_multipliers = XMLHelper.get_value(lighting, 'extension/InteriorMonthlyScheduleMultipliers', :string)
      @garage_weekday_fractions = XMLHelper.get_value(lighting, 'extension/GarageWeekdayScheduleFractions', :string)
      @garage_weekend_fractions = XMLHelper.get_value(lighting, 'extension/GarageWeekendScheduleFractions', :string)
      @garage_monthly_multipliers = XMLHelper.get_value(lighting, 'extension/GarageMonthlyScheduleMultipliers', :string)
      @exterior_weekday_fractions = XMLHelper.get_value(lighting, 'extension/ExteriorWeekdayScheduleFractions', :string)
      @exterior_weekend_fractions = XMLHelper.get_value(lighting, 'extension/ExteriorWeekendScheduleFractions', :string)
      @exterior_monthly_multipliers = XMLHelper.get_value(lighting, 'extension/ExteriorMonthlyScheduleMultipliers', :string)
      if not XMLHelper.get_element(hpxml, 'Building/BuildingDetails/Lighting/extension/ExteriorHolidayLighting').nil?
        @holiday_exists = true
        @holiday_kwh_per_day = XMLHelper.get_value(lighting, "extension/ExteriorHolidayLighting/Load[Units='#{UnitsKwhPerDay}']/Value", :float)
        @holiday_period_begin_month = XMLHelper.get_value(lighting, 'extension/ExteriorHolidayLighting/PeriodBeginMonth', :integer)
        @holiday_period_begin_day = XMLHelper.get_value(lighting, 'extension/ExteriorHolidayLighting/PeriodBeginDayOfMonth', :integer)
        @holiday_period_end_month = XMLHelper.get_value(lighting, 'extension/ExteriorHolidayLighting/PeriodEndMonth', :integer)
        @holiday_period_end_day = XMLHelper.get_value(lighting, 'extension/ExteriorHolidayLighting/PeriodEndDayOfMonth', :integer)
        @holiday_weekday_fractions = XMLHelper.get_value(lighting, 'extension/ExteriorHolidayLighting/WeekdayScheduleFractions', :string)
        @holiday_weekend_fractions = XMLHelper.get_value(lighting, 'extension/ExteriorHolidayLighting/WeekendScheduleFractions', :string)
      else
        @holiday_exists = false
      end
    end
  end

  class CeilingFans < BaseArrayElement
    def add(**kwargs)
      self << CeilingFan.new(@hpxml_object, **kwargs)
    end

    def from_oga(hpxml)
      return if hpxml.nil?

      XMLHelper.get_elements(hpxml, 'Building/BuildingDetails/Lighting/CeilingFan').each do |ceiling_fan|
        self << CeilingFan.new(@hpxml_object, ceiling_fan)
      end
    end
  end

  class CeilingFan < BaseElement
    ATTRS = [:id, :efficiency, :count, :weekday_fractions, :weekend_fractions, :monthly_multipliers]
    attr_accessor(*ATTRS)

    def delete
      @hpxml_object.ceiling_fans.delete(self)
    end

    def check_for_errors
      errors = []
      return errors
    end

    def to_oga(doc)
      return if nil?

      lighting = XMLHelper.create_elements_as_needed(doc, ['HPXML', 'Building', 'BuildingDetails', 'Lighting'])
      ceiling_fan = XMLHelper.add_element(lighting, 'CeilingFan')
      sys_id = XMLHelper.add_element(ceiling_fan, 'SystemIdentifier')
      XMLHelper.add_attribute(sys_id, 'id', @id)
      if not @efficiency.nil?
        airflow = XMLHelper.add_element(ceiling_fan, 'Airflow')
        XMLHelper.add_element(airflow, 'FanSpeed', 'medium', :string)
        XMLHelper.add_element(airflow, 'Efficiency', @efficiency, :float, @efficiency_isdefaulted)
      end
      XMLHelper.add_element(ceiling_fan, 'Count', @count, :integer, @count_isdefaulted) unless @count.nil?
      XMLHelper.add_extension(ceiling_fan, 'WeekdayScheduleFractions', @weekday_fractions, :string, @weekday_fractions_isdefaulted) unless @weekday_fractions.nil?
      XMLHelper.add_extension(ceiling_fan, 'WeekendScheduleFractions', @weekend_fractions, :string, @weekend_fractions_isdefaulted) unless @weekend_fractions.nil?
      XMLHelper.add_extension(ceiling_fan, 'MonthlyScheduleMultipliers', @monthly_multipliers, :string, @monthly_multipliers_isdefaulted) unless @monthly_multipliers.nil?
    end

    def from_oga(ceiling_fan)
      @id = HPXML::get_id(ceiling_fan)
      @efficiency = XMLHelper.get_value(ceiling_fan, "Airflow[FanSpeed='medium']/Efficiency", :float)
      @count = XMLHelper.get_value(ceiling_fan, 'Count', :integer)
      @weekday_fractions = XMLHelper.get_value(ceiling_fan, 'extension/WeekdayScheduleFractions', :string)
      @weekend_fractions = XMLHelper.get_value(ceiling_fan, 'extension/WeekendScheduleFractions', :string)
      @monthly_multipliers = XMLHelper.get_value(ceiling_fan, 'extension/MonthlyScheduleMultipliers', :string)
    end
  end

  class Pools < BaseArrayElement
    def add(**kwargs)
      self << Pool.new(@hpxml_object, **kwargs)
    end

    def from_oga(hpxml)
      return if hpxml.nil?

      XMLHelper.get_elements(hpxml, 'Building/BuildingDetails/Pools/Pool').each do |pool|
        self << Pool.new(@hpxml_object, pool)
      end
    end
  end

  class Pool < BaseElement
    ATTRS = [:id, :type, :heater_id, :heater_type, :heater_load_units, :heater_load_value, :heater_usage_multiplier,
             :pump_id, :pump_type, :pump_kwh_per_year, :pump_usage_multiplier,
             :heater_weekday_fractions, :heater_weekend_fractions, :heater_monthly_multipliers,
             :pump_weekday_fractions, :pump_weekend_fractions, :pump_monthly_multipliers]
    attr_accessor(*ATTRS)

    def delete
      @hpxml_object.pools.delete(self)
    end

    def check_for_errors
      errors = []
      return errors
    end

    def to_oga(doc)
      return if nil?

      pools = XMLHelper.create_elements_as_needed(doc, ['HPXML', 'Building', 'BuildingDetails', 'Pools'])
      pool = XMLHelper.add_element(pools, 'Pool')
      sys_id = XMLHelper.add_element(pool, 'SystemIdentifier')
      XMLHelper.add_attribute(sys_id, 'id', @id)
      XMLHelper.add_element(pool, 'Type', @type, :string) unless @type.nil?
      if @type != HPXML::TypeNone
        pumps = XMLHelper.add_element(pool, 'PoolPumps')
        pool_pump = XMLHelper.add_element(pumps, 'PoolPump')
        sys_id = XMLHelper.add_element(pool_pump, 'SystemIdentifier')
        if not @pump_id.nil?
          XMLHelper.add_attribute(sys_id, 'id', @pump_id)
        else
          XMLHelper.add_attribute(sys_id, 'id', @id + 'Pump')
        end
        XMLHelper.add_element(pool_pump, 'Type', @pump_type, :string)
        if @pump_type != HPXML::TypeNone
          if not @pump_kwh_per_year.nil?
            load = XMLHelper.add_element(pool_pump, 'Load')
            XMLHelper.add_element(load, 'Units', UnitsKwhPerYear, :string)
            XMLHelper.add_element(load, 'Value', @pump_kwh_per_year, :float, @pump_kwh_per_year_isdefaulted)
          end
          XMLHelper.add_extension(pool_pump, 'UsageMultiplier', @pump_usage_multiplier, :float, @pump_usage_multiplier_isdefaulted) unless @pump_usage_multiplier.nil?
          XMLHelper.add_extension(pool_pump, 'WeekdayScheduleFractions', @pump_weekday_fractions, :string, @pump_weekday_fractions_isdefaulted) unless @pump_weekday_fractions.nil?
          XMLHelper.add_extension(pool_pump, 'WeekendScheduleFractions', @pump_weekend_fractions, :string, @pump_weekend_fractions_isdefaulted) unless @pump_weekend_fractions.nil?
          XMLHelper.add_extension(pool_pump, 'MonthlyScheduleMultipliers', @pump_monthly_multipliers, :string, @pump_monthly_multipliers_isdefaulted) unless @pump_monthly_multipliers.nil?
        end
        heater = XMLHelper.add_element(pool, 'Heater')
        sys_id = XMLHelper.add_element(heater, 'SystemIdentifier')
        if not @heater_id.nil?
          XMLHelper.add_attribute(sys_id, 'id', @heater_id)
        else
          XMLHelper.add_attribute(sys_id, 'id', @id + 'Heater')
        end
        XMLHelper.add_element(heater, 'Type', @heater_type, :string)
        if @heater_type != HPXML::TypeNone
          if (not @heater_load_units.nil?) && (not @heater_load_value.nil?)
            load = XMLHelper.add_element(heater, 'Load')
            XMLHelper.add_element(load, 'Units', @heater_load_units, :string)
            XMLHelper.add_element(load, 'Value', @heater_load_value, :float, @heater_load_value_isdefaulted)
          end
          XMLHelper.add_extension(heater, 'UsageMultiplier', @heater_usage_multiplier, :float, @heater_usage_multiplier_isdefaulted) unless @heater_usage_multiplier.nil?
          XMLHelper.add_extension(heater, 'WeekdayScheduleFractions', @heater_weekday_fractions, :string, @heater_weekday_fractions_isdefaulted) unless @heater_weekday_fractions.nil?
          XMLHelper.add_extension(heater, 'WeekendScheduleFractions', @heater_weekend_fractions, :string, @heater_weekend_fractions_isdefaulted) unless @heater_weekend_fractions.nil?
          XMLHelper.add_extension(heater, 'MonthlyScheduleMultipliers', @heater_monthly_multipliers, :string, @heater_monthly_multipliers_isdefaulted) unless @heater_monthly_multipliers.nil?
        end
      end
    end

    def from_oga(pool)
      @id = HPXML::get_id(pool)
      @type = XMLHelper.get_value(pool, 'Type', :string)
      pool_pump = XMLHelper.get_element(pool, 'PoolPumps/PoolPump')
      if not pool_pump.nil?
        @pump_id = HPXML::get_id(pool_pump)
        @pump_type = XMLHelper.get_value(pool_pump, 'Type', :string)
        @pump_kwh_per_year = XMLHelper.get_value(pool_pump, "Load[Units='#{UnitsKwhPerYear}']/Value", :float)
        @pump_usage_multiplier = XMLHelper.get_value(pool_pump, 'extension/UsageMultiplier', :float)
        @pump_weekday_fractions = XMLHelper.get_value(pool_pump, 'extension/WeekdayScheduleFractions', :string)
        @pump_weekend_fractions = XMLHelper.get_value(pool_pump, 'extension/WeekendScheduleFractions', :string)
        @pump_monthly_multipliers = XMLHelper.get_value(pool_pump, 'extension/MonthlyScheduleMultipliers', :string)
      end
      heater = XMLHelper.get_element(pool, 'Heater')
      if not heater.nil?
        @heater_id = HPXML::get_id(heater)
        @heater_type = XMLHelper.get_value(heater, 'Type', :string)
        @heater_load_units = XMLHelper.get_value(heater, 'Load/Units', :string)
        @heater_load_value = XMLHelper.get_value(heater, 'Load/Value', :float)
        @heater_usage_multiplier = XMLHelper.get_value(heater, 'extension/UsageMultiplier', :float)
        @heater_weekday_fractions = XMLHelper.get_value(heater, 'extension/WeekdayScheduleFractions', :string)
        @heater_weekend_fractions = XMLHelper.get_value(heater, 'extension/WeekendScheduleFractions', :string)
        @heater_monthly_multipliers = XMLHelper.get_value(heater, 'extension/MonthlyScheduleMultipliers', :string)
      end
    end
  end

  class HotTubs < BaseArrayElement
    def add(**kwargs)
      self << HotTub.new(@hpxml_object, **kwargs)
    end

    def from_oga(hpxml)
      return if hpxml.nil?

      XMLHelper.get_elements(hpxml, 'Building/BuildingDetails/HotTubs/HotTub').each do |hot_tub|
        self << HotTub.new(@hpxml_object, hot_tub)
      end
    end
  end

  class HotTub < BaseElement
    ATTRS = [:id, :type, :heater_id, :heater_type, :heater_load_units, :heater_load_value, :heater_usage_multiplier,
             :pump_id, :pump_type, :pump_kwh_per_year, :pump_usage_multiplier,
             :heater_weekday_fractions, :heater_weekend_fractions, :heater_monthly_multipliers,
             :pump_weekday_fractions, :pump_weekend_fractions, :pump_monthly_multipliers]
    attr_accessor(*ATTRS)

    def delete
      @hpxml_object.hot_tubs.delete(self)
    end

    def check_for_errors
      errors = []
      return errors
    end

    def to_oga(doc)
      return if nil?

      hot_tubs = XMLHelper.create_elements_as_needed(doc, ['HPXML', 'Building', 'BuildingDetails', 'HotTubs'])
      hot_tub = XMLHelper.add_element(hot_tubs, 'HotTub')
      sys_id = XMLHelper.add_element(hot_tub, 'SystemIdentifier')
      XMLHelper.add_attribute(sys_id, 'id', @id)
      XMLHelper.add_element(hot_tub, 'Type', @type, :string) unless @type.nil?
      if @type != HPXML::TypeNone
        pumps = XMLHelper.add_element(hot_tub, 'HotTubPumps')
        hot_tub_pump = XMLHelper.add_element(pumps, 'HotTubPump')
        sys_id = XMLHelper.add_element(hot_tub_pump, 'SystemIdentifier')
        if not @pump_id.nil?
          XMLHelper.add_attribute(sys_id, 'id', @pump_id)
        else
          XMLHelper.add_attribute(sys_id, 'id', @id + 'Pump')
        end
        XMLHelper.add_element(hot_tub_pump, 'Type', @pump_type, :string)
        if @pump_type != HPXML::TypeNone
          if not @pump_kwh_per_year.nil?
            load = XMLHelper.add_element(hot_tub_pump, 'Load')
            XMLHelper.add_element(load, 'Units', UnitsKwhPerYear, :string)
            XMLHelper.add_element(load, 'Value', @pump_kwh_per_year, :float, @pump_kwh_per_year_isdefaulted)
          end
          XMLHelper.add_extension(hot_tub_pump, 'UsageMultiplier', @pump_usage_multiplier, :float, @pump_usage_multiplier_isdefaulted) unless @pump_usage_multiplier.nil?
          XMLHelper.add_extension(hot_tub_pump, 'WeekdayScheduleFractions', @pump_weekday_fractions, :string, @pump_weekday_fractions_isdefaulted) unless @pump_weekday_fractions.nil?
          XMLHelper.add_extension(hot_tub_pump, 'WeekendScheduleFractions', @pump_weekend_fractions, :string, @pump_weekend_fractions_isdefaulted) unless @pump_weekend_fractions.nil?
          XMLHelper.add_extension(hot_tub_pump, 'MonthlyScheduleMultipliers', @pump_monthly_multipliers, :string, @pump_monthly_multipliers_isdefaulted) unless @pump_monthly_multipliers.nil?
        end
        heater = XMLHelper.add_element(hot_tub, 'Heater')
        sys_id = XMLHelper.add_element(heater, 'SystemIdentifier')
        if not @heater_id.nil?
          XMLHelper.add_attribute(sys_id, 'id', @heater_id)
        else
          XMLHelper.add_attribute(sys_id, 'id', @id + 'Heater')
        end
        XMLHelper.add_element(heater, 'Type', @heater_type, :string)
        if @heater_type != HPXML::TypeNone
          if (not @heater_load_units.nil?) && (not @heater_load_value.nil?)
            load = XMLHelper.add_element(heater, 'Load')
            XMLHelper.add_element(load, 'Units', @heater_load_units, :string)
            XMLHelper.add_element(load, 'Value', @heater_load_value, :float, @heater_load_value_isdefaulted)
          end
          XMLHelper.add_extension(heater, 'UsageMultiplier', @heater_usage_multiplier, :float, @heater_usage_multiplier_isdefaulted) unless @heater_usage_multiplier.nil?
          XMLHelper.add_extension(heater, 'WeekdayScheduleFractions', @heater_weekday_fractions, :string, @heater_weekday_fractions_isdefaulted) unless @heater_weekday_fractions.nil?
          XMLHelper.add_extension(heater, 'WeekendScheduleFractions', @heater_weekend_fractions, :string, @heater_weekend_fractions_isdefaulted) unless @heater_weekend_fractions.nil?
          XMLHelper.add_extension(heater, 'MonthlyScheduleMultipliers', @heater_monthly_multipliers, :string, @heater_monthly_multipliers_isdefaulted) unless @heater_monthly_multipliers.nil?
        end
      end
    end

    def from_oga(hot_tub)
      @id = HPXML::get_id(hot_tub)
      @type = XMLHelper.get_value(hot_tub, 'Type', :string)
      hot_tub_pump = XMLHelper.get_element(hot_tub, 'HotTubPumps/HotTubPump')
      if not hot_tub_pump.nil?
        @pump_id = HPXML::get_id(hot_tub_pump)
        @pump_type = XMLHelper.get_value(hot_tub_pump, 'Type', :string)
        @pump_kwh_per_year = XMLHelper.get_value(hot_tub_pump, "Load[Units='#{UnitsKwhPerYear}']/Value", :float)
        @pump_usage_multiplier = XMLHelper.get_value(hot_tub_pump, 'extension/UsageMultiplier', :float)
        @pump_weekday_fractions = XMLHelper.get_value(hot_tub_pump, 'extension/WeekdayScheduleFractions', :string)
        @pump_weekend_fractions = XMLHelper.get_value(hot_tub_pump, 'extension/WeekendScheduleFractions', :string)
        @pump_monthly_multipliers = XMLHelper.get_value(hot_tub_pump, 'extension/MonthlyScheduleMultipliers', :string)
      end
      heater = XMLHelper.get_element(hot_tub, 'Heater')
      if not heater.nil?
        @heater_id = HPXML::get_id(heater)
        @heater_type = XMLHelper.get_value(heater, 'Type', :string)
        @heater_load_units = XMLHelper.get_value(heater, 'Load/Units', :string)
        @heater_load_value = XMLHelper.get_value(heater, 'Load/Value', :float)
        @heater_usage_multiplier = XMLHelper.get_value(heater, 'extension/UsageMultiplier', :float)
        @heater_weekday_fractions = XMLHelper.get_value(heater, 'extension/WeekdayScheduleFractions', :string)
        @heater_weekend_fractions = XMLHelper.get_value(heater, 'extension/WeekendScheduleFractions', :string)
        @heater_monthly_multipliers = XMLHelper.get_value(heater, 'extension/MonthlyScheduleMultipliers', :string)
      end
    end
  end

  class PlugLoads < BaseArrayElement
    def add(**kwargs)
      self << PlugLoad.new(@hpxml_object, **kwargs)
    end

    def from_oga(hpxml)
      return if hpxml.nil?

      XMLHelper.get_elements(hpxml, 'Building/BuildingDetails/MiscLoads/PlugLoad').each do |plug_load|
        self << PlugLoad.new(@hpxml_object, plug_load)
      end
    end
  end

  class PlugLoad < BaseElement
    ATTRS = [:id, :plug_load_type, :kwh_per_year, :frac_sensible, :frac_latent, :usage_multiplier,
             :weekday_fractions, :weekend_fractions, :monthly_multipliers]
    attr_accessor(*ATTRS)

    def delete
      @hpxml_object.plug_loads.delete(self)
    end

    def check_for_errors
      errors = []
      return errors
    end

    def to_oga(doc)
      return if nil?

      misc_loads = XMLHelper.create_elements_as_needed(doc, ['HPXML', 'Building', 'BuildingDetails', 'MiscLoads'])
      plug_load = XMLHelper.add_element(misc_loads, 'PlugLoad')
      sys_id = XMLHelper.add_element(plug_load, 'SystemIdentifier')
      XMLHelper.add_attribute(sys_id, 'id', @id)
      XMLHelper.add_element(plug_load, 'PlugLoadType', @plug_load_type, :string) unless @plug_load_type.nil?
      if not @kwh_per_year.nil?
        load = XMLHelper.add_element(plug_load, 'Load')
        XMLHelper.add_element(load, 'Units', UnitsKwhPerYear, :string)
        XMLHelper.add_element(load, 'Value', @kwh_per_year, :float, @kwh_per_year_isdefaulted)
      end
      XMLHelper.add_extension(plug_load, 'FracSensible', @frac_sensible, :float, @frac_sensible_isdefaulted) unless @frac_sensible.nil?
      XMLHelper.add_extension(plug_load, 'FracLatent', @frac_latent, :float, @frac_latent_isdefaulted) unless @frac_latent.nil?
      XMLHelper.add_extension(plug_load, 'UsageMultiplier', @usage_multiplier, :float, @usage_multiplier_isdefaulted) unless @usage_multiplier.nil?
      XMLHelper.add_extension(plug_load, 'WeekdayScheduleFractions', @weekday_fractions, :string, @weekday_fractions_isdefaulted) unless @weekday_fractions.nil?
      XMLHelper.add_extension(plug_load, 'WeekendScheduleFractions', @weekend_fractions, :string, @weekend_fractions_isdefaulted) unless @weekend_fractions.nil?
      XMLHelper.add_extension(plug_load, 'MonthlyScheduleMultipliers', @monthly_multipliers, :string, @monthly_multipliers_isdefaulted) unless @monthly_multipliers.nil?
    end

    def from_oga(plug_load)
      @id = HPXML::get_id(plug_load)
      @plug_load_type = XMLHelper.get_value(plug_load, 'PlugLoadType', :string)
      @kwh_per_year = XMLHelper.get_value(plug_load, "Load[Units='#{UnitsKwhPerYear}']/Value", :float)
      @frac_sensible = XMLHelper.get_value(plug_load, 'extension/FracSensible', :float)
      @frac_latent = XMLHelper.get_value(plug_load, 'extension/FracLatent', :float)
      @usage_multiplier = XMLHelper.get_value(plug_load, 'extension/UsageMultiplier', :float)
      @weekday_fractions = XMLHelper.get_value(plug_load, 'extension/WeekdayScheduleFractions', :string)
      @weekend_fractions = XMLHelper.get_value(plug_load, 'extension/WeekendScheduleFractions', :string)
      @monthly_multipliers = XMLHelper.get_value(plug_load, 'extension/MonthlyScheduleMultipliers', :string)
    end
  end

  class FuelLoads < BaseArrayElement
    def add(**kwargs)
      self << FuelLoad.new(@hpxml_object, **kwargs)
    end

    def from_oga(hpxml)
      return if hpxml.nil?

      XMLHelper.get_elements(hpxml, 'Building/BuildingDetails/MiscLoads/FuelLoad').each do |fuel_load|
        self << FuelLoad.new(@hpxml_object, fuel_load)
      end
    end
  end

  class FuelLoad < BaseElement
    ATTRS = [:id, :fuel_load_type, :fuel_type, :therm_per_year, :frac_sensible, :frac_latent, :usage_multiplier,
             :weekday_fractions, :weekend_fractions, :monthly_multipliers]
    attr_accessor(*ATTRS)

    def delete
      @hpxml_object.fuel_loads.delete(self)
    end

    def check_for_errors
      errors = []
      return errors
    end

    def to_oga(doc)
      return if nil?

      misc_loads = XMLHelper.create_elements_as_needed(doc, ['HPXML', 'Building', 'BuildingDetails', 'MiscLoads'])
      fuel_load = XMLHelper.add_element(misc_loads, 'FuelLoad')
      sys_id = XMLHelper.add_element(fuel_load, 'SystemIdentifier')
      XMLHelper.add_attribute(sys_id, 'id', @id)
      XMLHelper.add_element(fuel_load, 'FuelLoadType', @fuel_load_type, :string) unless @fuel_load_type.nil?
      if not @therm_per_year.nil?
        load = XMLHelper.add_element(fuel_load, 'Load')
        XMLHelper.add_element(load, 'Units', UnitsThermPerYear, :string)
        XMLHelper.add_element(load, 'Value', @therm_per_year, :float, @therm_per_year_isdefaulted)
      end
      XMLHelper.add_element(fuel_load, 'FuelType', @fuel_type, :string) unless @fuel_type.nil?
      XMLHelper.add_extension(fuel_load, 'FracSensible', @frac_sensible, :float, @frac_sensible_isdefaulted) unless @frac_sensible.nil?
      XMLHelper.add_extension(fuel_load, 'FracLatent', @frac_latent, :float, @frac_latent_isdefaulted) unless @frac_latent.nil?
      XMLHelper.add_extension(fuel_load, 'UsageMultiplier', @usage_multiplier, :float, @usage_multiplier_isdefaulted) unless @usage_multiplier.nil?
      XMLHelper.add_extension(fuel_load, 'WeekdayScheduleFractions', @weekday_fractions, :string, @weekday_fractions_isdefaulted) unless @weekday_fractions.nil?
      XMLHelper.add_extension(fuel_load, 'WeekendScheduleFractions', @weekend_fractions, :string, @weekend_fractions_isdefaulted) unless @weekend_fractions.nil?
      XMLHelper.add_extension(fuel_load, 'MonthlyScheduleMultipliers', @monthly_multipliers, :string, @monthly_multipliers_isdefaulted) unless @monthly_multipliers.nil?
    end

    def from_oga(fuel_load)
      @id = HPXML::get_id(fuel_load)
      @fuel_load_type = XMLHelper.get_value(fuel_load, 'FuelLoadType', :string)
      @therm_per_year = XMLHelper.get_value(fuel_load, "Load[Units='#{UnitsThermPerYear}']/Value", :float)
      @fuel_type = XMLHelper.get_value(fuel_load, 'FuelType', :string)
      @frac_sensible = XMLHelper.get_value(fuel_load, 'extension/FracSensible', :float)
      @frac_latent = XMLHelper.get_value(fuel_load, 'extension/FracLatent', :float)
      @usage_multiplier = XMLHelper.get_value(fuel_load, 'extension/UsageMultiplier', :float)
      @weekday_fractions = XMLHelper.get_value(fuel_load, 'extension/WeekdayScheduleFractions', :string)
      @weekend_fractions = XMLHelper.get_value(fuel_load, 'extension/WeekendScheduleFractions', :string)
      @monthly_multipliers = XMLHelper.get_value(fuel_load, 'extension/MonthlyScheduleMultipliers', :string)
    end
  end

  def _create_oga_document()
    doc = XMLHelper.create_doc('1.0', 'UTF-8')
    hpxml = XMLHelper.add_element(doc, 'HPXML')
    XMLHelper.add_attribute(hpxml, 'xmlns', NameSpace)
    XMLHelper.add_attribute(hpxml, 'xmlns:xsi', 'http://www.w3.org/2001/XMLSchema-instance')
    XMLHelper.add_attribute(hpxml, 'xsi:schemaLocation', NameSpace)
    XMLHelper.add_attribute(hpxml, 'schemaVersion', Version::HPXML_Version)
    return doc
  end

  def collapse_enclosure_surfaces(surf_types_of_interest = nil)
    # Collapses like surfaces into a single surface with, e.g., aggregate surface area.
    # This can significantly speed up performance for HPXML files with lots of individual
    # surfaces (e.g., windows).

    surf_types = { roofs: @roofs,
                   walls: @walls,
                   rim_joists: @rim_joists,
                   foundation_walls: @foundation_walls,
                   floors: @floors,
                   slabs: @slabs,
                   windows: @windows,
                   skylights: @skylights,
                   doors: @doors }

    attrs_to_ignore = [:id,
                       :insulation_id,
                       :perimeter_insulation_id,
                       :under_slab_insulation_id,
                       :area,
                       :length,
                       :exposed_perimeter]

    # Look for pairs of surfaces that can be collapsed
    surf_types.each do |surf_type, surfaces|
      next unless surf_types_of_interest.nil? || surf_types_of_interest.include?(surf_type)

      for i in 0..surfaces.size - 1
        surf = surfaces[i]
        next if surf.nil?

        for j in (surfaces.size - 1).downto(i + 1)
          surf2 = surfaces[j]
          next if surf2.nil?

          match = true
          surf.class::ATTRS.each do |attribute|
            next if attribute.to_s.end_with? '_isdefaulted'
            next if attrs_to_ignore.include? attribute
            next if (surf_type == :foundation_walls) && ([:azimuth, :orientation].include? attribute) # Azimuth of foundation walls is irrelevant
            next if surf.send(attribute) == surf2.send(attribute)

            match = false
            break
          end
          next unless match

          # Update values
          if (not surf.area.nil?) && (not surf2.area.nil?)
            surf.area += surf2.area
          end
          if (surf_type == :slabs) && (not surf.exposed_perimeter.nil?) && (not surf2.exposed_perimeter.nil?)
            surf.exposed_perimeter += surf2.exposed_perimeter
          end
          if (surf_type == :foundation_walls) && (not surf.length.nil?) && (not surf2.length.nil?)
            surf.length += surf2.length
          end

          # Update subsurface idrefs as appropriate
          (@windows + @doors).each do |subsurf|
            next unless subsurf.wall_idref == surf2.id

            subsurf.wall_idref = surf.id
          end
          @skylights.each do |subsurf|
            next unless subsurf.roof_idref == surf2.id

            subsurf.roof_idref = surf.id
          end

          # Remove old surface
          surfaces[j].delete
        end
      end
    end
  end

  def delete_adiabatic_subsurfaces()
    @doors.reverse_each do |door|
      next if door.wall.nil?
      next if door.wall.exterior_adjacent_to != HPXML::LocationOtherHousingUnit

      door.delete
    end
    @windows.reverse_each do |window|
      next if window.wall.nil?
      next if window.wall.exterior_adjacent_to != HPXML::LocationOtherHousingUnit

      window.delete
    end
  end

  def check_for_errors()
    errors = []

    # ------------------------------- #
    # Check for errors within objects #
    # ------------------------------- #

    # Ask objects to check for errors
    self.class::HPXML_ATTRS.each do |attribute|
      hpxml_obj = send(attribute)
      if not hpxml_obj.respond_to? :check_for_errors
        fail "Need to add 'check_for_errors' method to #{hpxml_obj.class} class."
      end

      errors += hpxml_obj.check_for_errors
    end

    # ------------------------------- #
    # Check for errors across objects #
    # ------------------------------- #

    # Check for HVAC systems referenced by multiple water heating systems
    hvac_systems.each do |hvac_system|
      num_attached = 0
      @water_heating_systems.each do |water_heating_system|
        next if water_heating_system.related_hvac_idref.nil?
        next unless hvac_system.id == water_heating_system.related_hvac_idref

        num_attached += 1
      end
      next if num_attached <= 1

      errors << "RelatedHVACSystem '#{hvac_system.id}' is attached to multiple water heating systems."
    end

    # Check for the sum of CFA served by distribution systems <= CFA
    if not @building_construction.conditioned_floor_area.nil?
      air_distributions = @hvac_distributions.select { |dist| dist if HPXML::HVACDistributionTypeAir == dist.distribution_system_type }
      heating_dist = []
      cooling_dist = []
      air_distributions.each do |dist|
        heating_systems = dist.hvac_systems.select { |sys| sys if (sys.respond_to? :fraction_heat_load_served) && (sys.fraction_heat_load_served.to_f > 0) }
        cooling_systems = dist.hvac_systems.select { |sys| sys if (sys.respond_to? :fraction_cool_load_served) && (sys.fraction_cool_load_served.to_f > 0) }
        if heating_systems.size > 0
          heating_dist << dist
        end
        if cooling_systems.size > 0
          cooling_dist << dist
        end
      end
      heating_total_dist_cfa_served = heating_dist.map { |htg_dist| htg_dist.conditioned_floor_area_served.to_f }.sum(0.0)
      cooling_total_dist_cfa_served = cooling_dist.map { |clg_dist| clg_dist.conditioned_floor_area_served.to_f }.sum(0.0)
      if (heating_total_dist_cfa_served > @building_construction.conditioned_floor_area + 1.0) # Allow 1 ft2 of tolerance
        errors << 'The total conditioned floor area served by the HVAC distribution system(s) for heating is larger than the conditioned floor area of the building.'
      end
      if (cooling_total_dist_cfa_served > @building_construction.conditioned_floor_area + 1.0) # Allow 1 ft2 of tolerance
        errors << 'The total conditioned floor area served by the HVAC distribution system(s) for cooling is larger than the conditioned floor area of the building.'
      end
    end

    # Check for correct PrimaryIndicator values across all refrigerators
    if @refrigerators.size > 1
      primary_indicators = @refrigerators.select { |r| r.primary_indicator }.size
      if primary_indicators > 1
        errors << 'More than one refrigerator designated as the primary.'
      elsif primary_indicators == 0
        errors << 'Could not find a primary refrigerator.'
      end
    end

    # Check for correct PrimaryHeatingSystem values across all HVAC systems
    n_primary_heating = @heating_systems.select { |h| h.primary_system }.size +
                        @heat_pumps.select { |h| h.primary_heating_system }.size
    if n_primary_heating > 1
      errors << 'More than one heating system designated as the primary.'
    end

    # Check for correct PrimaryCoolingSystem values across all HVAC systems
    n_primary_cooling = @cooling_systems.select { |c| c.primary_system }.size +
                        @heat_pumps.select { |c| c.primary_cooling_system }.size
    if n_primary_cooling > 1
      errors << 'More than one cooling system designated as the primary.'
    end

    # Check for at most 1 shared heating system and 1 shared cooling system
    num_htg_shared = 0
    num_clg_shared = 0
    (@heating_systems + @heat_pumps).each do |hvac_system|
      next unless hvac_system.is_shared_system

      num_htg_shared += 1
    end
    (@cooling_systems + @heat_pumps).each do |hvac_system|
      next unless hvac_system.is_shared_system

      num_clg_shared += 1
    end
    if num_htg_shared > 1
      errors << 'More than one shared heating system found.'
    end
    if num_clg_shared > 1
      errors << 'More than one shared cooling system found.'
    end

    errors.map! { |e| "#{@hpxml_path}: #{e}" }

    return errors
  end

  def self.conditioned_locations
    return [HPXML::LocationLivingSpace,
            HPXML::LocationBasementConditioned,
            HPXML::LocationCrawlspaceConditioned,
            HPXML::LocationOtherHousingUnit]
  end

  def self.conditioned_locations_this_unit
    return [HPXML::LocationLivingSpace,
            HPXML::LocationBasementConditioned,
            HPXML::LocationCrawlspaceConditioned]
  end

  def self.conditioned_finished_locations
    return [HPXML::LocationLivingSpace,
            HPXML::LocationBasementConditioned]
  end

  def self.conditioned_below_grade_locations
    return [HPXML::LocationBasementConditioned,
            HPXML::LocationCrawlspaceConditioned]
  end

  def self.is_conditioned(surface)
    return conditioned_locations.include?(surface.interior_adjacent_to)
  end

  def self.is_adiabatic(surface)
    if surface.exterior_adjacent_to == surface.interior_adjacent_to
      # E.g., wall between unit crawlspace and neighboring unit crawlspace
      return true
    elsif conditioned_locations.include?(surface.interior_adjacent_to) &&
          conditioned_locations.include?(surface.exterior_adjacent_to)
      # E.g., floor between living space and conditioned basement, or
      # wall between living space and "other housing unit"
      return true
    end

    return false
  end

  def self.is_thermal_boundary(surface)
    # Returns true if the surface is between conditioned space and outside/ground/unconditioned space.
    # Note: The location of insulation is not considered here, so an insulated foundation wall of an
    # unconditioned basement, for example, returns false.
    interior_conditioned = conditioned_locations.include? surface.interior_adjacent_to
    exterior_conditioned = conditioned_locations.include? surface.exterior_adjacent_to
    return (interior_conditioned != exterior_conditioned)
  end

  def self.get_id(parent, element_name = 'SystemIdentifier')
    return XMLHelper.get_attribute_value(XMLHelper.get_element(parent, element_name), 'id')
  end

  def self.get_idref(element)
    return XMLHelper.get_attribute_value(element, 'idref')
  end

  def self.check_dates(str, begin_month, begin_day, end_month, end_day)
    errors = []

    # Check for valid months
    valid_months = (1..12).to_a

    if not begin_month.nil?
      if not valid_months.include? begin_month
        errors << "#{str} Begin Month (#{begin_month}) must be one of: #{valid_months.join(', ')}."
      end
    end

    if not end_month.nil?
      if not valid_months.include? end_month
        errors << "#{str} End Month (#{end_month}) must be one of: #{valid_months.join(', ')}."
      end
    end

    # Check for valid days
    months_days = { [1, 3, 5, 7, 8, 10, 12] => (1..31).to_a, [4, 6, 9, 11] => (1..30).to_a, [2] => (1..28).to_a }
    months_days.each do |months, valid_days|
      if (not begin_day.nil?) && (months.include? begin_month)
        if not valid_days.include? begin_day
          errors << "#{str} Begin Day of Month (#{begin_day}) must be one of: #{valid_days.join(', ')}."
        end
      end
      next unless (not end_day.nil?) && (months.include? end_month)

      if not valid_days.include? end_day
        errors << "#{str} End Day of Month (#{end_day}) must be one of: #{valid_days.join(', ')}."
      end
    end

    return errors
  end
end<|MERGE_RESOLUTION|>--- conflicted
+++ resolved
@@ -3892,11 +3892,8 @@
       XMLHelper.add_extension(cooling_system, 'SharedLoopMotorEfficiency', @shared_loop_motor_efficiency, :float) unless @shared_loop_motor_efficiency.nil?
       XMLHelper.add_extension(cooling_system, 'FanCoilWatts', @fan_coil_watts, :float) unless @fan_coil_watts.nil?
       XMLHelper.add_extension(cooling_system, 'CoolingSeedId', @clg_seed_id, :string) unless @clg_seed_id.nil?
-<<<<<<< HEAD
       XMLHelper.add_extension(cooling_system, 'CrankcasePowerWatts', @crankcase_watts, :float, @crankcase_watts_isdefaulted) unless @crankcase_watts.nil?
-=======
       XMLHelper.add_extension(cooling_system, 'HeatingSeedId', @htg_seed_id, :string) unless @htg_seed_id.nil?
->>>>>>> a7a86bc0
       if @primary_system
         primary_cooling_system = XMLHelper.add_element(primary_systems, 'PrimaryCoolingSystem')
         XMLHelper.add_attribute(primary_cooling_system, 'idref', @id)
@@ -3937,11 +3934,8 @@
       @shared_loop_motor_efficiency = XMLHelper.get_value(cooling_system, 'extension/SharedLoopMotorEfficiency', :float)
       @fan_coil_watts = XMLHelper.get_value(cooling_system, 'extension/FanCoilWatts', :float)
       @clg_seed_id = XMLHelper.get_value(cooling_system, 'extension/CoolingSeedId', :string)
-<<<<<<< HEAD
       @crankcase_watts = XMLHelper.get_value(cooling_system, 'extension/CrankcasePowerWatts', :float)
-=======
       @htg_seed_id = XMLHelper.get_value(cooling_system, 'extension/HeatingSeedId', :string)
->>>>>>> a7a86bc0
       primary_cooling_system = HPXML::get_idref(XMLHelper.get_element(cooling_system, '../PrimarySystems/PrimaryCoolingSystem'))
       if primary_cooling_system == @id
         @primary_system = true
