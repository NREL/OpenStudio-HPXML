--- conflicted
+++ resolved
@@ -47,126 +47,6 @@
               :plug_loads, :misc_loads_schedule, :doc)
 
   # Constants
-<<<<<<< HEAD
-  AtticTypeCathedral = "CathedralCeiling"
-  AtticTypeConditioned = "ConditionedAttic"
-  AtticTypeFlatRoof = "FlatRoof"
-  AtticTypeUnvented = "UnventedAttic"
-  AtticTypeVented = "VentedAttic"
-  ClothesDryerControlTypeMoisture = "moisture"
-  ClothesDryerControlTypeTimer = "timer"
-  DHWRecirControlTypeManual = "manual demand control"
-  DHWRecirControlTypeNone = "no control"
-  DHWRecirControlTypeSensor = "presence sensor demand control"
-  DHWRecirControlTypeTemperature = "temperature"
-  DHWRecirControlTypeTimer = "timer"
-  DHWDistTypeRecirc = "Recirculation"
-  DHWDistTypeStandard = "Standard"
-  DuctTypeReturn = "return"
-  DuctTypeSupply = "supply"
-  DWHRFacilitiesConnectedAll = "all"
-  DWHRFacilitiesConnectedOne = "one"
-  FoundationThermalBoundaryFloor = "frame floor"
-  FoundationThermalBoundaryWall = "foundation wall"
-  FoundationTypeAmbient = "Ambient"
-  FoundationTypeBasementConditioned = "ConditionedBasement"
-  FoundationTypeBasementUnconditioned = "UnconditionedBasement"
-  FoundationTypeCrawlspaceUnvented = "UnventedCrawlspace"
-  FoundationTypeCrawlspaceVented = "VentedCrawlspace"
-  FoundationTypeSlab = "SlabOnGrade"
-  FuelTypeElectricity = "electricity"
-  FuelTypeNaturalGas = "natural gas"
-  FuelTypeOil = "fuel oil"
-  FuelTypePropane = "propane"
-  FuelTypeWood = "wood"
-  FuelTypeWoodPellets = "wood pellets"
-  HVACCompressorTypeSingleStage = "single stage"
-  HVACCompressorTypeTwoStage = "two stage"
-  HVACCompressorTypeVariableSpeed = "variable speed"
-  HVACControlTypeManual = "manual thermostat"
-  HVACControlTypeProgrammable = "programmable thermostat"
-  HVACDistributionTypeAir = "AirDistribution"
-  HVACDistributionTypeDSE = "DSE"
-  HVACDistributionTypeHydronic = "HydronicDistribution"
-  HVACTypeBoiler = "Boiler"
-  HVACTypeCentralAirConditioner = "central air conditioner"
-  HVACTypeElectricResistance = "ElectricResistance"
-  HVACTypeEvaporativeCooler = "evaporative cooler"
-  HVACTypeFurnace = "Furnace"
-  HVACTypeHeatPumpAirToAir = "air-to-air"
-  HVACTypeHeatPumpGroundToAir = "ground-to-air"
-  HVACTypeHeatPumpMiniSplit = "mini-split"
-  HVACTypePortableHeater = "PortableHeater"
-  HVACTypeRoomAirConditioner = "room air conditioner"
-  HVACTypeStove = "Stove"
-  HVACTypeWallFurnace = "WallFurnace"
-  LightingTypeTierI = "ERI Tier I"
-  LightingTypeTierII = "ERI Tier II"
-  LocationAtticUnvented = "attic - unvented"
-  LocationAtticVented = "attic - vented"
-  LocationBasementConditioned = "basement - conditioned"
-  LocationBasementUnconditioned = "basement - unconditioned"
-  LocationCrawlspaceUnvented = "crawlspace - unvented"
-  LocationCrawlspaceVented = "crawlspace - vented"
-  LocationExterior = "exterior"
-  LocationGarage = "garage"
-  LocationGround = "ground"
-  LocationInterior = "interior"
-  LocationLivingSpace = "living space"
-  LocationOtherExterior = "other exterior"
-  LocationOtherHousingUnit = "other housing unit"
-  LocationOtherHousingUnitAbove = "other housing unit above"
-  LocationOtherHousingUnitBelow = "other housing unit below"
-  LocationOutside = "outside"
-  LocationRoof = "roof"
-  MechVentTypeBalanced = "balanced"
-  MechVentTypeCFIS = "central fan integrated supply"
-  MechVentTypeERV = "energy recovery ventilator"
-  MechVentTypeExhaust = "exhaust only"
-  MechVentTypeHRV = "heat recovery ventilator"
-  MechVentTypeSupply = "supply only"
-  PlugLoadTypeOther = "other"
-  PlugLoadTypeTelevision = "TV other"
-  PVModuleTypePremium = "premium"
-  PVModuleTypeStandard = "standard"
-  PVModuleTypeThinFilm = "thin film"
-  PVTrackingTypeFixed = "fixed"
-  PVTrackingType1Axis = "1-axis"
-  PVTrackingType1AxisBacktracked = "1-axis backtracked"
-  PVTrackingType2Axis = "2-axis"
-  SolarThermalLoopTypeDirect = "liquid direct"
-  SolarThermalLoopTypeIndirect = "liquid indirect"
-  SolarThermalLoopTypeThermosyphon = "passive thermosyphon"
-  SolarThermalTypeDoubleGlazing = "double glazing black"
-  SolarThermalTypeEvacuatedTube = "evacuated tube"
-  SolarThermalTypeICS = "integrated collector storage"
-  SolarThermalTypeSingleGlazing = "single glazing black"
-  UnitsACH = "ACH"
-  UnitsACH50 = "ACH50"
-  UnitsACHNatural = "ACHnatural"
-  UnitsCFM = "CFM"
-  UnitsCFM25 = "CFM25"
-  UnitsCFM50 = "CFM50"
-  UnitsPercent = "Percent"
-  WallTypeBrick = "StructuralBrick"
-  WallTypeCMU = "ConcreteMasonryUnit"
-  WallTypeConcrete = "SolidConcrete"
-  WallTypeDoubleWoodStud = "DoubleWoodStud"
-  WallTypeICF = "InsulatedConcreteForms"
-  WallTypeLog = "LogWall"
-  WallTypeSIP = "StructurallyInsulatedPanel"
-  WallTypeSteelStud = "SteelFrame"
-  WallTypeStone = "Stone"
-  WallTypeStrawBale = "StrawBale"
-  WallTypeWoodStud = "WoodStud"
-  WaterFixtureTypeFaucet = "faucet"
-  WaterFixtureTypeShowerhead = "shower head"
-  WaterHeaterTypeCombiStorage = "space-heating boiler with storage tank"
-  WaterHeaterTypeCombiTankless = "space-heating boiler with tankless coil"
-  WaterHeaterTypeHeatPump = "heat pump water heater"
-  WaterHeaterTypeTankless = "instantaneous water heater"
-  WaterHeaterTypeStorage = "storage water heater"
-=======
   AtticTypeCathedral = 'CathedralCeiling'
   AtticTypeConditioned = 'ConditionedAttic'
   AtticTypeFlatRoof = 'FlatRoof'
@@ -261,9 +141,11 @@
   SolarThermalTypeICS = 'integrated collector storage'
   SolarThermalTypeSingleGlazing = 'single glazing black'
   UnitsACH = 'ACH'
+  UnitsACH50 = 'ACH50'
   UnitsACHNatural = 'ACHnatural'
   UnitsCFM = 'CFM'
   UnitsCFM25 = 'CFM25'
+  UnitsCFM50 = 'CFM50'
   UnitsPercent = 'Percent'
   WallTypeBrick = 'StructuralBrick'
   WallTypeCMU = 'ConcreteMasonryUnit'
@@ -283,7 +165,6 @@
   WaterHeaterTypeHeatPump = 'heat pump water heater'
   WaterHeaterTypeTankless = 'instantaneous water heater'
   WaterHeaterTypeStorage = 'storage water heater'
->>>>>>> 392eefc3
 
   def initialize(hpxml_path: nil, collapse_enclosure: true)
     @doc = nil
@@ -364,13 +245,13 @@
     elsif foundation_or_attic_type == FoundationTypeCrawlspaceVented
       return LocationCrawlspaceVented
     elsif foundation_or_attic_type == FoundationTypeSlab
-      return nil
+      return
     elsif foundation_or_attic_type == AtticTypeCathedral
       return LocationLivingSpace
     elsif foundation_or_attic_type == AtticTypeConditioned
       return LocationLivingSpace
     elsif foundation_or_attic_type == AtticTypeFlatRoof
-      return nil
+      return
     elsif foundation_or_attic_type == AtticTypeUnvented
       return LocationAtticUnvented
     elsif foundation_or_attic_type == AtticTypeVented
@@ -656,16 +537,11 @@
     def to_rexml(doc)
       return if nil?
 
-<<<<<<< HEAD
-      building_occupancy = XMLHelper.create_elements_as_needed(doc, ["HPXML", "Building", "BuildingDetails", "BuildingSummary", "BuildingOccupancy"])
-      XMLHelper.add_element(building_occupancy, "NumberofResidents", Float(@number_of_residents)) unless @number_of_residents.nil?
+      building_occupancy = XMLHelper.create_elements_as_needed(doc, ['HPXML', 'Building', 'BuildingDetails', 'BuildingSummary', 'BuildingOccupancy'])
+      XMLHelper.add_element(building_occupancy, 'NumberofResidents', Float(@number_of_residents)) unless @number_of_residents.nil?
       _add_extension(parent: building_occupancy,
                      extensions: { "SchedulesOutputPath": schedules_output_path,
                                    "SchedulesColumnName": schedules_column_name })
-=======
-      building_occupancy = XMLHelper.create_elements_as_needed(doc, ['HPXML', 'Building', 'BuildingDetails', 'BuildingSummary', 'BuildingOccupancy'])
-      XMLHelper.add_element(building_occupancy, 'NumberofResidents', Float(@number_of_residents)) unless @number_of_residents.nil?
->>>>>>> 392eefc3
     end
 
     def from_rexml(hpxml)
@@ -674,13 +550,7 @@
       building_occupancy = hpxml.elements['Building/BuildingDetails/BuildingSummary/BuildingOccupancy']
       return if building_occupancy.nil?
 
-<<<<<<< HEAD
-      @number_of_residents = _to_float_or_nil(XMLHelper.get_value(building_occupancy, "NumberofResidents"))
-      @schedules_output_path = XMLHelper.get_value(building_occupancy, "extension/SchedulesOutputPath")
-      @schedules_column_name = XMLHelper.get_value(building_occupancy, "extension/SchedulesColumnName")
-=======
       @number_of_residents = _to_float_or_nil(XMLHelper.get_value(building_occupancy, 'NumberofResidents'))
->>>>>>> 392eefc3
     end
   end
 
@@ -2815,30 +2685,20 @@
       XMLHelper.add_element(refrigerator, 'Location', @location) unless @location.nil?
       XMLHelper.add_element(refrigerator, 'RatedAnnualkWh', Float(@rated_annual_kwh)) unless @rated_annual_kwh.nil?
       _add_extension(parent: refrigerator,
-<<<<<<< HEAD
-                     extensions: { "AdjustedAnnualkWh" => _to_float_or_nil(@adjusted_annual_kwh),
+                     extensions: { 'AdjustedAnnualkWh' => _to_float_or_nil(@adjusted_annual_kwh),
                                    "SchedulesOutputPath": schedules_output_path,
                                    "SchedulesColumnName": schedules_column_name })
-=======
-                     extensions: { 'AdjustedAnnualkWh' => _to_float_or_nil(@adjusted_annual_kwh) })
->>>>>>> 392eefc3
     end
 
     def from_rexml(refrigerator)
       return if refrigerator.nil?
 
       @id = _get_id(refrigerator)
-<<<<<<< HEAD
-      @location = XMLHelper.get_value(refrigerator, "Location")
-      @rated_annual_kwh = _to_float_or_nil(XMLHelper.get_value(refrigerator, "RatedAnnualkWh"))
-      @adjusted_annual_kwh = _to_float_or_nil(XMLHelper.get_value(refrigerator, "extension/AdjustedAnnualkWh"))
-      @schedules_output_path = XMLHelper.get_value(refrigerator, "extension/SchedulesOutputPath")
-      @schedules_column_name = XMLHelper.get_value(refrigerator, "extension/SchedulesColumnName")
-=======
       @location = XMLHelper.get_value(refrigerator, 'Location')
       @rated_annual_kwh = _to_float_or_nil(XMLHelper.get_value(refrigerator, 'RatedAnnualkWh'))
       @adjusted_annual_kwh = _to_float_or_nil(XMLHelper.get_value(refrigerator, 'extension/AdjustedAnnualkWh'))
->>>>>>> 392eefc3
+      @schedules_output_path = XMLHelper.get_value(refrigerator, 'extension/SchedulesOutputPath')
+      @schedules_column_name = XMLHelper.get_value(refrigerator, 'extension/SchedulesColumnName')
     end
   end
 
