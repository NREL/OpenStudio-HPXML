--- conflicted
+++ resolved
@@ -2862,19 +2862,15 @@
         efficiency_value = @cooling_efficiency_seer
         efficiency_value_isdefaulted = @cooling_efficiency_seer_isdefaulted
       elsif [HVACTypeRoomAirConditioner].include? @cooling_system_type
-<<<<<<< HEAD
         if not @cooling_efficiency_eer.nil?
           efficiency_units = UnitsEER
           efficiency_value = @cooling_efficiency_eer
+          efficiency_value_isdefaulted = @cooling_efficiency_eer_isdefaulted
         else
           efficiency_units = UnitsCEER
           efficiency_value = @cooling_efficiency_ceer
+          efficiency_value_isdefaulted = @cooling_efficiency_ceer_isdefaulted
         end
-=======
-        efficiency_units = UnitsEER
-        efficiency_value = @cooling_efficiency_eer
-        efficiency_value_isdefaulted = @cooling_efficiency_eer_isdefaulted
->>>>>>> e6e5c15e
       elsif [HVACTypeChiller].include? @cooling_system_type
         efficiency_units = UnitsKwPerTon
         efficiency_value = @cooling_efficiency_kw_per_ton
