--- conflicted
+++ resolved
@@ -784,11 +784,7 @@
              :sim_begin_month, :sim_begin_day, :sim_end_month, :sim_end_day, :sim_calendar_year,
              :dst_enabled, :dst_begin_month, :dst_begin_day, :dst_end_month, :dst_end_day,
              :use_max_load_for_heat_pumps, :allow_increased_fixed_capacities,
-<<<<<<< HEAD
-             :apply_ashrae140_assumptions, :energystar_calculation_version, :schedules_path]
-=======
              :apply_ashrae140_assumptions, :energystar_calculation_version, :schedules_filepath]
->>>>>>> c92479db
     attr_accessor(*ATTRS)
 
     def check_for_errors
@@ -882,15 +878,9 @@
         XMLHelper.add_element(hvac_sizing_control, 'UseMaxLoadForHeatPumps', @use_max_load_for_heat_pumps, :boolean, @use_max_load_for_heat_pumps_isdefaulted) unless @use_max_load_for_heat_pumps.nil?
         XMLHelper.add_element(hvac_sizing_control, 'AllowIncreasedFixedCapacities', @allow_increased_fixed_capacities, :boolean, @allow_increased_fixed_capacities_isdefaulted) unless @allow_increased_fixed_capacities.nil?
       end
-<<<<<<< HEAD
-      if not @schedules_path.nil?
-        extension = XMLHelper.create_elements_as_needed(software_info, ['extension'])
-        XMLHelper.add_element(extension, 'OccupancySchedulesCSVPath', @schedules_path, :string) unless @schedules_path.nil?
-=======
       if not @schedules_filepath.nil?
         extension = XMLHelper.create_elements_as_needed(software_info, ['extension'])
         XMLHelper.add_element(extension, 'SchedulesFilePath', @schedules_filepath, :string) unless @schedules_filepath.nil?
->>>>>>> c92479db
       end
 
       building = XMLHelper.add_element(hpxml, 'Building')
@@ -933,11 +923,7 @@
       @apply_ashrae140_assumptions = XMLHelper.get_value(hpxml, 'SoftwareInfo/extension/ApplyASHRAE140Assumptions', :boolean)
       @use_max_load_for_heat_pumps = XMLHelper.get_value(hpxml, 'SoftwareInfo/extension/HVACSizingControl/UseMaxLoadForHeatPumps', :boolean)
       @allow_increased_fixed_capacities = XMLHelper.get_value(hpxml, 'SoftwareInfo/extension/HVACSizingControl/AllowIncreasedFixedCapacities', :boolean)
-<<<<<<< HEAD
-      @schedules_path = XMLHelper.get_value(hpxml, 'SoftwareInfo/extension/OccupancySchedulesCSVPath', :string)
-=======
       @schedules_filepath = XMLHelper.get_value(hpxml, 'SoftwareInfo/extension/SchedulesFilePath', :string)
->>>>>>> c92479db
       @building_id = HPXML::get_id(hpxml, 'Building/BuildingID')
       @event_type = XMLHelper.get_value(hpxml, 'Building/ProjectStatus/EventType', :string)
       @state_code = XMLHelper.get_value(hpxml, 'Building/Site/Address/StateCode', :string)
