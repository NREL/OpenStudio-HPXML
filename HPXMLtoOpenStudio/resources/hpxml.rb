# frozen_string_literal: true

require 'ostruct'

'''
Example Usage:

-----------------
Reading from file
-----------------

hpxml = HPXML.new(hpxml_path: ...)

# Singleton elements
puts hpxml.building_construction.number_of_bedrooms

# Array elements
hpxml.walls.each do |wall|
  wall.windows.each do |window|
    puts window.area
  end
end

---------------------
Creating from scratch
---------------------

hpxml = HPXML.new()

# Singleton elements
hpxml.building_construction.number_of_bedrooms = 3
hpxml.building_construction.conditioned_floor_area = 2400

# Array elements
hpxml.walls.clear
hpxml.walls.add(id: "WallNorth", area: 500)
hpxml.walls.add(id: "WallSouth", area: 500)
hpxml.walls.add
hpxml.walls[-1].id = "WallEastWest"
hpxml.walls[-1].area = 1000

# Write file
XMLHelper.write_file(hpxml.to_oga, "out.xml")

'''

# FUTURE: Remove all idref attributes, make object attributes instead
#         E.g., in class Window, :wall_idref => :wall

class HPXML < Object
  HPXML_ATTRS = [:header, :site, :neighbor_buildings, :building_occupancy, :building_construction,
                 :climate_and_risk_zones, :air_infiltration_measurements, :attics, :foundations,
                 :roofs, :rim_joists, :walls, :foundation_walls, :floors, :slabs, :windows,
                 :skylights, :doors, :partition_wall_mass, :furniture_mass, :heating_systems,
                 :cooling_systems, :heat_pumps, :hvac_plant, :hvac_controls, :hvac_distributions,
                 :ventilation_fans, :water_heating_systems, :hot_water_distributions, :water_fixtures,
                 :water_heating, :solar_thermal_systems, :pv_systems, :inverters, :generators,
                 :batteries, :clothes_washers, :clothes_dryers, :dishwashers, :refrigerators,
                 :freezers, :dehumidifiers, :cooking_ranges, :ovens, :lighting_groups, :lighting,
                 :ceiling_fans, :pools, :hot_tubs, :plug_loads, :fuel_loads]
  attr_reader(*HPXML_ATTRS, :doc, :errors, :warnings, :hpxml_path)

  NameSpace = 'http://hpxmlonline.com/2019/10'

  # Constants
  # FUTURE: Move some of these to within child classes (e.g., HPXML::Attic class)
  AirTypeFanCoil = 'fan coil'
  AirTypeGravity = 'gravity'
  AirTypeHighVelocity = 'high velocity'
  AirTypeRegularVelocity = 'regular velocity'
  AtticTypeBelowApartment = 'BelowApartment'
  AtticTypeCathedral = 'CathedralCeiling'
  AtticTypeConditioned = 'ConditionedAttic'
  AtticTypeFlatRoof = 'FlatRoof'
  AtticTypeUnvented = 'UnventedAttic'
  AtticTypeVented = 'VentedAttic'
  AtticWallTypeGable = 'gable'
  AtticWallTypeKneeWall = 'knee wall'
  BatteryTypeLithiumIon = 'Li-ion'
  BatteryLifetimeModelNone = 'None'
  BatteryLifetimeModelKandlerSmith = 'KandlerSmith'
  BuildingAmerica = 'BuildingAmerica'
  CertificationEnergyStar = 'Energy Star'
  ClothesDryerControlTypeMoisture = 'moisture'
  ClothesDryerControlTypeTimer = 'timer'
  CFISModeAirHandler = 'air handler fan'
  CFISModeNone = 'none'
  CFISModeSupplementalFan = 'supplemental fan'
  ColorDark = 'dark'
  ColorLight = 'light'
  ColorMedium = 'medium'
  ColorMediumDark = 'medium dark'
  ColorReflective = 'reflective'
  DehumidifierTypePortable = 'portable'
  DehumidifierTypeWholeHome = 'whole-home'
  DHWRecirControlTypeManual = 'manual demand control'
  DHWRecirControlTypeNone = 'no control'
  DHWRecirControlTypeSensor = 'presence sensor demand control'
  DHWRecirControlTypeTemperature = 'temperature'
  DHWRecirControlTypeTimer = 'timer'
  DHWDistTypeRecirc = 'Recirculation'
  DHWDistTypeStandard = 'Standard'
  DuctInsulationMaterialUnknown = 'Unknown'
  DuctInsulationMaterialNone = 'None'
  DuctLeakageTotal = 'total'
  DuctLeakageToOutside = 'to outside'
  DuctTypeReturn = 'return'
  DuctTypeSupply = 'supply'
  DWHRFacilitiesConnectedAll = 'all'
  DWHRFacilitiesConnectedOne = 'one'
  ExteriorShadingTypeSolarScreens = 'solar screens'
  FoundationTypeAboveApartment = 'AboveApartment'
  FoundationTypeAmbient = 'Ambient'
  FoundationTypeBasementConditioned = 'ConditionedBasement'
  FoundationTypeBasementUnconditioned = 'UnconditionedBasement'
  FoundationTypeCrawlspaceConditioned = 'ConditionedCrawlspace'
  FoundationTypeCrawlspaceUnvented = 'UnventedCrawlspace'
  FoundationTypeCrawlspaceVented = 'VentedCrawlspace'
  FoundationTypeSlab = 'SlabOnGrade'
  FoundationWallTypeConcreteBlock = 'concrete block'
  FoundationWallTypeConcreteBlockFoamCore = 'concrete block foam core'
  FoundationWallTypeConcreteBlockPerliteCore = 'concrete block perlite core'
  FoundationWallTypeConcreteBlockSolidCore = 'concrete block solid core'
  FoundationWallTypeConcreteBlockVermiculiteCore = 'concrete block vermiculite core'
  FoundationWallTypeDoubleBrick = 'double brick'
  FoundationWallTypeSolidConcrete = 'solid concrete'
  FoundationWallTypeWood = 'wood'
  FloorOrCeilingCeiling = 'ceiling'
  FloorOrCeilingFloor = 'floor'
  FloorTypeWoodFrame = 'WoodFrame'
  FloorTypeSIP = 'StructuralInsulatedPanel'
  FloorTypeSteelFrame = 'SteelFrame'
  FloorTypeConcrete = 'SolidConcrete'
  FuelLoadTypeGrill = 'grill'
  FuelLoadTypeLighting = 'lighting'
  FuelLoadTypeFireplace = 'fireplace'
  FuelTypeCoal = 'coal'
  FuelTypeCoalAnthracite = 'anthracite coal'
  FuelTypeCoalBituminous = 'bituminous coal'
  FuelTypeCoke = 'coke'
  FuelTypeDiesel = 'diesel'
  FuelTypeElectricity = 'electricity'
  FuelTypeKerosene = 'kerosene'
  FuelTypeNaturalGas = 'natural gas'
  FuelTypeOil = 'fuel oil'
  FuelTypeOil1 = 'fuel oil 1'
  FuelTypeOil2 = 'fuel oil 2'
  FuelTypeOil4 = 'fuel oil 4'
  FuelTypeOil5or6 = 'fuel oil 5/6'
  FuelTypePropane = 'propane'
  FuelTypeWoodCord = 'wood'
  FuelTypeWoodPellets = 'wood pellets'
  FurnitureMassTypeLightWeight = 'light-weight'
  FurnitureMassTypeHeavyWeight = 'heavy-weight'
  HeaterTypeElectricResistance = 'electric resistance'
  HeaterTypeGas = 'gas fired'
  HeaterTypeHeatPump = 'heat pump'
  HeatPumpBackupTypeIntegrated = 'integrated'
  HeatPumpBackupTypeSeparate = 'separate'
  HeatPumpSizingACCA = 'ACCA'
  HeatPumpSizingHERS = 'HERS'
  HeatPumpSizingMaxLoad = 'MaxLoad'
  HVACCompressorTypeSingleStage = 'single stage'
  HVACCompressorTypeTwoStage = 'two stage'
  HVACCompressorTypeVariableSpeed = 'variable speed'
  HVACControlTypeManual = 'manual thermostat'
  HVACControlTypeProgrammable = 'programmable thermostat'
  HVACDistributionTypeAir = 'AirDistribution'
  HVACDistributionTypeDSE = 'DSE'
  HVACDistributionTypeHydronic = 'HydronicDistribution'
  HVACTypeBoiler = 'Boiler'
  HVACTypeCentralAirConditioner = 'central air conditioner'
  HVACTypeChiller = 'chiller'
  HVACTypeCoolingTower = 'cooling tower'
  HVACTypeElectricResistance = 'ElectricResistance'
  HVACTypeEvaporativeCooler = 'evaporative cooler'
  HVACTypeFireplace = 'Fireplace'
  HVACTypeFixedHeater = 'FixedHeater'
  HVACTypeFloorFurnace = 'FloorFurnace'
  HVACTypeFurnace = 'Furnace'
  HVACTypeHeatPumpAirToAir = 'air-to-air'
  HVACTypeHeatPumpGroundToAir = 'ground-to-air'
  HVACTypeHeatPumpMiniSplit = 'mini-split'
  HVACTypeHeatPumpWaterLoopToAir = 'water-loop-to-air'
  HVACTypeHeatPumpPTHP = 'packaged terminal heat pump'
  HVACTypeHeatPumpRoom = 'room air conditioner with reverse cycle'
  HVACTypeMiniSplitAirConditioner = 'mini-split'
  HVACTypePortableHeater = 'PortableHeater'
  HVACTypeRoomAirConditioner = 'room air conditioner'
  HVACTypePTAC = 'packaged terminal air conditioner'
  HVACTypeStove = 'Stove'
  HVACTypeWallFurnace = 'WallFurnace'
  HydronicTypeBaseboard = 'baseboard'
  HydronicTypeRadiantCeiling = 'radiant ceiling'
  HydronicTypeRadiantFloor = 'radiant floor'
  HydronicTypeRadiator = 'radiator'
  HydronicTypeWaterLoop = 'water loop'
  InteriorFinishGypsumBoard = 'gypsum board'
  InteriorFinishGypsumCompositeBoard = 'gypsum composite board'
  InteriorFinishNone = 'none'
  InteriorFinishPlaster = 'plaster'
  InteriorFinishWood = 'wood'
  InfiltrationTestCompartmentalization = 'compartmentalization test'
  InfiltrationTestGuarded = 'guarded test'
  LeakinessTight = 'tight'
  LeakinessAverage = 'average'
  LightingTypeCFL = 'CompactFluorescent'
  LightingTypeLED = 'LightEmittingDiode'
  LightingTypeLFL = 'FluorescentTube'
  LocationAtticUnconditioned = 'attic - unconditioned'
  LocationAtticUnvented = 'attic - unvented'
  LocationAtticVented = 'attic - vented'
  LocationBasementConditioned = 'basement - conditioned'
  LocationBasementUnconditioned = 'basement - unconditioned'
  LocationBath = 'bath'
  LocationCrawlspaceConditioned = 'crawlspace - conditioned'
  LocationCrawlspaceUnvented = 'crawlspace - unvented'
  LocationCrawlspaceVented = 'crawlspace - vented'
  LocationExterior = 'exterior'
  LocationExteriorWall = 'exterior wall'
  LocationGarage = 'garage'
  LocationGround = 'ground'
  LocationInterior = 'interior'
  LocationKitchen = 'kitchen'
  LocationLivingSpace = 'living space'
  LocationOtherExterior = 'other exterior'
  LocationOtherHousingUnit = 'other housing unit'
  LocationOtherHeatedSpace = 'other heated space'
  LocationOtherMultifamilyBufferSpace = 'other multifamily buffer space'
  LocationOtherNonFreezingSpace = 'other non-freezing space'
  LocationOutside = 'outside'
  LocationRoof = 'roof'
  LocationRoofDeck = 'roof deck'
  LocationUnconditionedSpace = 'unconditioned space'
  LocationUnderSlab = 'under slab'
  MechVentTypeBalanced = 'balanced'
  MechVentTypeCFIS = 'central fan integrated supply'
  MechVentTypeERV = 'energy recovery ventilator'
  MechVentTypeExhaust = 'exhaust only'
  MechVentTypeHRV = 'heat recovery ventilator'
  MechVentTypeSupply = 'supply only'
  OccupancyCalculationTypeAsset = 'asset'
  OccupancyCalculationTypeOperational = 'operational'
  OrientationEast = 'east'
  OrientationNorth = 'north'
  OrientationNortheast = 'northeast'
  OrientationNorthwest = 'northwest'
  OrientationSouth = 'south'
  OrientationSoutheast = 'southeast'
  OrientationSouthwest = 'southwest'
  OrientationWest = 'west'
  PlugLoadTypeElectricVehicleCharging = 'electric vehicle charging'
  PlugLoadTypeOther = 'other'
  PlugLoadTypeTelevision = 'TV other'
  PlugLoadTypeWellPump = 'well pump'
  PVAnnualExcessSellbackRateTypeRetailElectricityCost = 'Retail Electricity Cost'
  PVAnnualExcessSellbackRateTypeUserSpecified = 'User-Specified'
  PVCompensationTypeFeedInTariff = 'FeedInTariff'
  PVCompensationTypeNetMetering = 'NetMetering'
  PVModuleTypePremium = 'premium'
  PVModuleTypeStandard = 'standard'
  PVModuleTypeThinFilm = 'thin film'
  PVTrackingTypeFixed = 'fixed'
  PVTrackingType1Axis = '1-axis'
  PVTrackingType1AxisBacktracked = '1-axis backtracked'
  PVTrackingType2Axis = '2-axis'
  ResidentialTypeApartment = 'apartment unit'
  ResidentialTypeManufactured = 'manufactured home'
  ResidentialTypeSFA = 'single-family attached'
  ResidentialTypeSFD = 'single-family detached'
  RoofTypeAsphaltShingles = 'asphalt or fiberglass shingles'
  RoofTypeConcrete = 'concrete'
  RoofTypeCool = 'cool roof'
  RoofTypeClayTile = 'slate or tile shingles'
  RoofTypeEPS = 'expanded polystyrene sheathing'
  RoofTypeMetal = 'metal surfacing'
  RoofTypePlasticRubber = 'plastic/rubber/synthetic sheeting'
  RoofTypeShingles = 'shingles'
  RoofTypeWoodShingles = 'wood shingles or shakes'
  ScheduleRegular = 'regular schedule'
  ScheduleAvailable = 'always available'
  ScheduleUnavailable = 'always unavailable'
  ShieldingExposed = 'exposed'
  ShieldingNormal = 'normal'
  ShieldingWellShielded = 'well-shielded'
  SidingTypeAluminum = 'aluminum siding'
  SidingTypeAsbestos = 'asbestos siding'
  SidingTypeBrick = 'brick veneer'
  SidingTypeCompositeShingle = 'composite shingle siding'
  SidingTypeFiberCement = 'fiber cement siding'
  SidingTypeMasonite = 'masonite siding'
  SidingTypeNone = 'none'
  SidingTypeStucco = 'stucco'
  SidingTypeSyntheticStucco = 'synthetic stucco'
  SidingTypeVinyl = 'vinyl siding'
  SidingTypeWood = 'wood siding'
  SiteTypeUrban = 'urban'
  SiteTypeSuburban = 'suburban'
  SiteTypeRural = 'rural'
  SolarThermalLoopTypeDirect = 'liquid direct'
  SolarThermalLoopTypeIndirect = 'liquid indirect'
  SolarThermalLoopTypeThermosyphon = 'passive thermosyphon'
  SolarThermalSystemType = 'hot water'
  SolarThermalTypeDoubleGlazing = 'double glazing black'
  SolarThermalTypeEvacuatedTube = 'evacuated tube'
  SolarThermalTypeICS = 'integrated collector storage'
  SolarThermalTypeSingleGlazing = 'single glazing black'
  SurroundingsOneSide = 'attached on one side'
  SurroundingsTwoSides = 'attached on two sides'
  SurroundingsThreeSides = 'attached on three sides'
  SurroundingsStandAlone = 'stand-alone'
  TypeNone = 'none'
  TypeUnknown = 'unknown'
  UnitsACH = 'ACH'
  UnitsACHNatural = 'ACHnatural'
  UnitsAFUE = 'AFUE'
  UnitsAh = 'Ah'
  UnitsBtuPerHour = 'Btu/hr'
  UnitsCFM = 'CFM'
  UnitsCFM25 = 'CFM25'
  UnitsCFM50 = 'CFM50'
  UnitsCFMNatural = 'CFMnatural'
  UnitsCOP = 'COP'
  UnitsDegFPerHour = 'F/hr'
  UnitsDollars = '$'
  UnitsDollarsPerkW = '$/kW'
  UnitsEER = 'EER'
  UnitsELA = 'EffectiveLeakageArea'
  UnitsCEER = 'CEER'
  UnitsHSPF = 'HSPF'
  UnitsHSPF2 = 'HSPF2'
  UnitsKwh = 'kWh'
  UnitsKwhPerYear = 'kWh/year'
  UnitsKwhPerDay = 'kWh/day'
  UnitsKwPerTon = 'kW/ton'
  UnitsPercent = 'Percent'
  UnitsPercentPerHour = '%/hr'
  UnitsSEER = 'SEER'
  UnitsSEER2 = 'SEER2'
  UnitsSLA = 'SLA'
  UnitsThermPerYear = 'therm/year'
  VerticalSurroundingsNoAboveOrBelow = 'no units above or below'
  VerticalSurroundingsAboveAndBelow = 'unit above and below'
  VerticalSurroundingsBelow = 'unit below'
  VerticalSurroundingsAbove = 'unit above'
  WallTypeAdobe = 'Adobe'
  WallTypeBrick = 'StructuralBrick'
  WallTypeCMU = 'ConcreteMasonryUnit'
  WallTypeConcrete = 'SolidConcrete'
  WallTypeDoubleWoodStud = 'DoubleWoodStud'
  WallTypeICF = 'InsulatedConcreteForms'
  WallTypeLog = 'LogWall'
  WallTypeSIP = 'StructuralInsulatedPanel'
  WallTypeSteelStud = 'SteelFrame'
  WallTypeStone = 'Stone'
  WallTypeStrawBale = 'StrawBale'
  WallTypeWoodStud = 'WoodStud'
  WaterFixtureTypeFaucet = 'faucet'
  WaterFixtureTypeShowerhead = 'shower head'
  WaterHeaterOperatingModeHybridAuto = 'hybrid/auto'
  WaterHeaterOperatingModeHeatPumpOnly = 'heat pump only'
  WaterHeaterTankModelTypeMixed = 'mixed'
  WaterHeaterTankModelTypeStratified = 'stratified'
  WaterHeaterTypeCombiStorage = 'space-heating boiler with storage tank'
  WaterHeaterTypeCombiTankless = 'space-heating boiler with tankless coil'
  WaterHeaterTypeHeatPump = 'heat pump water heater'
  WaterHeaterTypeTankless = 'instantaneous water heater'
  WaterHeaterTypeStorage = 'storage water heater'
  WaterHeaterUsageBinVerySmall = 'very small'
  WaterHeaterUsageBinLow = 'low'
  WaterHeaterUsageBinMedium = 'medium'
  WaterHeaterUsageBinHigh = 'high'
  WindowFrameTypeAluminum = 'Aluminum'
  WindowFrameTypeComposite = 'Composite'
  WindowFrameTypeFiberglass = 'Fiberglass'
  WindowFrameTypeMetal = 'Metal'
  WindowFrameTypeVinyl = 'Vinyl'
  WindowFrameTypeWood = 'Wood'
  WindowGasAir = 'air'
  WindowGasArgon = 'argon'
  WindowGasKrypton = 'krypton'
  WindowGasNitrogen = 'nitrogen'
  WindowGasOther = 'other'
  WindowGasXenon = 'xenon'
  WindowGlassTypeClear = 'clear'
  WindowGlassTypeLowE = 'low-e'
  WindowGlassTypeReflective = 'reflective'
  WindowGlassTypeTinted = 'tinted'
  WindowGlassTypeTintedReflective = 'tinted/reflective'
  WindowLayersDoublePane = 'double-pane'
  WindowLayersGlassBlock = 'glass block'
  WindowLayersSinglePane = 'single-pane'
  WindowLayersTriplePane = 'triple-pane'
  WindowClassArchitectural = 'architectural'
  WindowClassCommercial = 'commercial'
  WindowClassHeavyCommercial = 'heavy commercial'
  WindowClassResidential = 'residential'
  WindowClassLightCommercial = 'light commercial'

  def initialize(hpxml_path: nil, schema_path: nil, schematron_path: nil, building_id: nil)
    @doc = nil
    @hpxml_path = hpxml_path
    @errors = []
    @warnings = []

    hpxml = nil
    if not hpxml_path.nil?
      @doc = XMLHelper.parse_file(hpxml_path)

      # Validate against XSD schema
      if not schema_path.nil?
        xsd_errors, xsd_warnings = XMLValidator.validate_against_schema(hpxml_path, schema_path)
        @errors += xsd_errors
        @warnings += xsd_warnings
        return unless @errors.empty?
      end

      # Check HPXML version
      hpxml = XMLHelper.get_element(@doc, '/HPXML')
      Version.check_hpxml_version(XMLHelper.get_attribute_value(hpxml, 'schemaVersion'))

      # Handle multiple buildings
      # Do this before schematron validation so that:
      # 1. We don't give schematron warnings for Building elements that are not of interest.
      # 2. The schematron validation occurs faster (as we're only validating one Building).
      if XMLHelper.get_elements(hpxml, 'Building').size > 1
        if building_id.nil?
          @errors << 'Multiple Building elements defined in HPXML file; Building ID argument must be provided.'
          return unless @errors.empty?
        end

        # Discard all Building elements except the one of interest
        XMLHelper.get_elements(hpxml, 'Building').reverse_each do |building|
          next if XMLHelper.get_attribute_value(XMLHelper.get_element(building, 'BuildingID'), 'id') == building_id

          building.remove
        end
        if XMLHelper.get_elements(hpxml, 'Building').size == 0
          @errors << "Could not find Building element with ID '#{building_id}'."
          return unless @errors.empty?
        end

        # Write new HPXML file with all other Building elements removed
        hpxml_path = Tempfile.new(['hpxml', '.xml']).path.to_s
        XMLHelper.write_file(hpxml, hpxml_path)
      end

      # Validate against Schematron
      if not schematron_path.nil?
        sct_errors, sct_warnings = XMLValidator.validate_against_schematron(hpxml_path, schematron_path, hpxml)
        @errors += sct_errors
        @warnings += sct_warnings
        return unless @errors.empty?
      end
    end

    # Create/populate child objects
    from_oga(hpxml)

    # Check for additional errors (those hard to check via Schematron)
    @errors += check_for_errors()
    return unless @errors.empty?
  end

  def hvac_systems
    return (@heating_systems + @cooling_systems + @heat_pumps)
  end

  def has_location(location)
    # Search for surfaces attached to this location
    (@roofs + @rim_joists + @walls + @foundation_walls + @floors + @slabs).each do |surface|
      return true if surface.interior_adjacent_to == location
      return true if surface.exterior_adjacent_to == location
    end
    return false
  end

  def has_fuel_access
    @site.fuels.each do |fuel|
      if fuel != FuelTypeElectricity
        return true
      end
    end
    return false
  end

  def has_fuel(fuel, hpxml_doc = nil)
    # If calling multiple times, pass in hpxml_doc for better performance
    if hpxml_doc.nil?
      hpxml_doc = to_oga
    end
    ['HeatingSystemFuel',
     'CoolingSystemFuel',
     'HeatPumpFuel',
     'BackupSystemFuel',
     'FuelType',
     'IntegratedHeatingSystemFuel'].each do |fuel_name|
      if XMLHelper.has_element(hpxml_doc, "//#{fuel_name}[text() = '#{fuel}']")
        return true
      end
    end

    return false
  end

  def predominant_heating_fuel
    fuel_fracs = {}
    @heating_systems.each do |heating_system|
      fuel = heating_system.heating_system_fuel
      fuel_fracs[fuel] = 0.0 if fuel_fracs[fuel].nil?
      fuel_fracs[fuel] += heating_system.fraction_heat_load_served.to_f
    end
    @heat_pumps.each do |heat_pump|
      fuel = heat_pump.heat_pump_fuel
      fuel_fracs[fuel] = 0.0 if fuel_fracs[fuel].nil?
      fuel_fracs[fuel] += heat_pump.fraction_heat_load_served.to_f
    end
    return FuelTypeElectricity if fuel_fracs.empty?
    return FuelTypeElectricity if fuel_fracs[FuelTypeElectricity].to_f > 0.5

    # Choose fossil fuel
    fuel_fracs.delete FuelTypeElectricity
    return fuel_fracs.key(fuel_fracs.values.max)
  end

  def predominant_water_heating_fuel
    fuel_fracs = {}
    @water_heating_systems.each do |water_heating_system|
      fuel = water_heating_system.fuel_type
      if fuel.nil? # Combi boiler
        fuel = water_heating_system.related_hvac_system.heating_system_fuel
      end
      fuel_fracs[fuel] = 0.0 if fuel_fracs[fuel].nil?
      fuel_fracs[fuel] += water_heating_system.fraction_dhw_load_served
    end
    return FuelTypeElectricity if fuel_fracs.empty?
    return FuelTypeElectricity if fuel_fracs[FuelTypeElectricity].to_f > 0.5

    # Choose fossil fuel
    fuel_fracs.delete FuelTypeElectricity
    return fuel_fracs.key(fuel_fracs.values.max)
  end

  def fraction_of_windows_operable()
    # Calculates the fraction of windows that are operable.
    # Since we don't have count available, we use area as an approximation.
    window_area_total = @windows.map { |w| w.area }.sum(0.0)
    window_area_operable = @windows.map { |w| w.fraction_operable * w.area }.sum(0.0)
    if window_area_total <= 0
      return 0.0
    end

    return window_area_operable / window_area_total
  end

  def primary_hvac_systems()
    return hvac_systems.select { |h| h.primary_system }
  end

  def total_fraction_cool_load_served()
    return @cooling_systems.total_fraction_cool_load_served + @heat_pumps.total_fraction_cool_load_served
  end

  def total_fraction_heat_load_served()
    return @heating_systems.total_fraction_heat_load_served + @heat_pumps.total_fraction_heat_load_served + @cooling_systems.total_fraction_heat_load_served
  end

  def has_walkout_basement()
    has_conditioned_basement = has_location(LocationBasementConditioned)
    ncfl = @building_construction.number_of_conditioned_floors
    ncfl_ag = @building_construction.number_of_conditioned_floors_above_grade
    return (has_conditioned_basement && (ncfl == ncfl_ag))
  end

  def thermal_boundary_wall_areas()
    above_grade_area = 0.0 # Thermal boundary walls not in contact with soil
    below_grade_area = 0.0 # Thermal boundary walls in contact with soil

    (@walls + @rim_joists).each do |wall|
      if wall.is_thermal_boundary
        above_grade_area += wall.area
      end
    end

    @foundation_walls.each do |foundation_wall|
      next unless foundation_wall.is_thermal_boundary

      height = foundation_wall.height
      bg_depth = foundation_wall.depth_below_grade
      above_grade_area += (height - bg_depth) / height * foundation_wall.area
      below_grade_area += bg_depth / height * foundation_wall.area
    end

    return above_grade_area, below_grade_area
  end

  def common_wall_area()
    # Wall area for walls adjacent to Unrated Conditioned Space, not including
    # foundation walls.
    area = 0.0

    (@walls + @rim_joists).each do |wall|
      next unless HPXML::conditioned_locations_this_unit.include? wall.interior_adjacent_to

      if wall.exterior_adjacent_to == HPXML::LocationOtherHousingUnit
        area += wall.area
      elsif wall.exterior_adjacent_to == wall.interior_adjacent_to
        area += wall.area
      end
    end

    return area
  end

  def compartmentalization_boundary_areas()
    # Returns the infiltration compartmentalization boundary areas
    total_area = 0.0 # Total surface area that bounds the Infiltration Volume
    exterior_area = 0.0 # Same as above excluding surfaces attached to garage or other housing units

    # Determine which spaces are within infiltration volume
    spaces_within_infil_volume = HPXML::conditioned_locations_this_unit
    @attics.each do |attic|
      next unless [AtticTypeUnvented].include? attic.attic_type
      next unless attic.within_infiltration_volume

      spaces_within_infil_volume << attic.to_location
    end
    @foundations.each do |foundation|
      next unless [FoundationTypeBasementUnconditioned,
                   FoundationTypeCrawlspaceUnvented].include? foundation.foundation_type
      next unless foundation.within_infiltration_volume

      spaces_within_infil_volume << foundation.to_location
    end

    # Get surfaces bounding infiltration volume
    spaces_within_infil_volume.each do |location|
      (@roofs + @rim_joists + @walls + @foundation_walls + @floors + @slabs).each do |surface|
        is_adiabatic_surface = (surface.interior_adjacent_to == surface.exterior_adjacent_to)
        next unless [surface.interior_adjacent_to,
                     surface.exterior_adjacent_to].include? location

        if not is_adiabatic_surface
          # Exclude surfaces between two different spaces that are both within infiltration volume
          next if spaces_within_infil_volume.include?(surface.interior_adjacent_to) && spaces_within_infil_volume.include?(surface.exterior_adjacent_to)
        end

        # Update Compartmentalization Boundary areas
        total_area += surface.area
        next unless (not [LocationGarage,
                          LocationOtherHousingUnit,
                          LocationOtherHeatedSpace,
                          LocationOtherMultifamilyBufferSpace,
                          LocationOtherNonFreezingSpace].include? surface.exterior_adjacent_to) &&
                    (not is_adiabatic_surface)

        exterior_area += surface.area
      end
    end

    return total_area, exterior_area
  end

  def inferred_infiltration_height(infil_volume)
    # Infiltration height: vertical distance between lowest and highest above-grade points within the pressure boundary.
    # Height is inferred from available HPXML properties.
    # The WithinInfiltrationVolume properties are intentionally ignored for now.
    cfa = @building_construction.conditioned_floor_area

    ncfl_ag = @building_construction.number_of_conditioned_floors_above_grade
    if has_walkout_basement()
      infil_height = ncfl_ag * infil_volume / cfa
    else
      infil_volume -= inferred_conditioned_crawlspace_volume()

      # Calculate maximum above-grade height of conditioned foundation walls
      max_cond_fnd_wall_height_ag = 0.0
      @foundation_walls.each do |foundation_wall|
        next unless foundation_wall.is_exterior && HPXML::conditioned_below_grade_locations.include?(foundation_wall.interior_adjacent_to)

        height_ag = foundation_wall.height - foundation_wall.depth_below_grade
        next unless height_ag > max_cond_fnd_wall_height_ag

        max_cond_fnd_wall_height_ag = height_ag
      end

      # Add assumed rim joist height
      cond_fnd_rim_joist_height = 0
      @rim_joists.each do |rim_joist|
        next unless rim_joist.is_exterior && HPXML::conditioned_below_grade_locations.include?(rim_joist.interior_adjacent_to)

        cond_fnd_rim_joist_height = UnitConversions.convert(9, 'in', 'ft')
      end

      infil_height = ncfl_ag * infil_volume / cfa + max_cond_fnd_wall_height_ag + cond_fnd_rim_joist_height
    end
    return infil_height
  end

  def inferred_conditioned_crawlspace_volume
    if has_location(HPXML::LocationCrawlspaceConditioned)
      conditioned_crawl_area = @slabs.select { |s| s.interior_adjacent_to == HPXML::LocationCrawlspaceConditioned }.map { |s| s.area }.sum
      conditioned_crawl_height = @foundation_walls.select { |w| w.interior_adjacent_to == HPXML::LocationCrawlspaceConditioned }.map { |w| w.height }.max
      return conditioned_crawl_area * conditioned_crawl_height
    end
    return 0.0
  end

  def to_oga()
    @doc = _create_oga_document()
    @header.to_oga(@doc)
    @site.to_oga(@doc)
    @neighbor_buildings.to_oga(@doc)
    @building_occupancy.to_oga(@doc)
    @building_construction.to_oga(@doc)
    @climate_and_risk_zones.to_oga(@doc)
    @air_infiltration_measurements.to_oga(@doc)
    @attics.to_oga(@doc)
    @foundations.to_oga(@doc)
    @roofs.to_oga(@doc)
    @rim_joists.to_oga(@doc)
    @walls.to_oga(@doc)
    @foundation_walls.to_oga(@doc)
    @floors.to_oga(@doc)
    @slabs.to_oga(@doc)
    @windows.to_oga(@doc)
    @skylights.to_oga(@doc)
    @doors.to_oga(@doc)
    @partition_wall_mass.to_oga(@doc)
    @furniture_mass.to_oga(@doc)
    @heating_systems.to_oga(@doc)
    @cooling_systems.to_oga(@doc)
    @heat_pumps.to_oga(@doc)
    @hvac_plant.to_oga(@doc)
    @hvac_controls.to_oga(@doc)
    @hvac_distributions.to_oga(@doc)
    @ventilation_fans.to_oga(@doc)
    @water_heating_systems.to_oga(@doc)
    @hot_water_distributions.to_oga(@doc)
    @water_fixtures.to_oga(@doc)
    @water_heating.to_oga(@doc)
    @solar_thermal_systems.to_oga(@doc)
    @pv_systems.to_oga(@doc)
    @inverters.to_oga(@doc)
    @batteries.to_oga(@doc)
    @generators.to_oga(@doc)
    @clothes_washers.to_oga(@doc)
    @clothes_dryers.to_oga(@doc)
    @dishwashers.to_oga(@doc)
    @refrigerators.to_oga(@doc)
    @freezers.to_oga(@doc)
    @dehumidifiers.to_oga(@doc)
    @cooking_ranges.to_oga(@doc)
    @ovens.to_oga(@doc)
    @lighting_groups.to_oga(@doc)
    @ceiling_fans.to_oga(@doc)
    @lighting.to_oga(@doc)
    @pools.to_oga(@doc)
    @hot_tubs.to_oga(@doc)
    @plug_loads.to_oga(@doc)
    @fuel_loads.to_oga(@doc)
    return @doc
  end

  def from_oga(hpxml)
    @header = Header.new(self, hpxml)
    @site = Site.new(self, hpxml)
    @neighbor_buildings = NeighborBuildings.new(self, hpxml)
    @building_occupancy = BuildingOccupancy.new(self, hpxml)
    @building_construction = BuildingConstruction.new(self, hpxml)
    @climate_and_risk_zones = ClimateandRiskZones.new(self, hpxml)
    @air_infiltration_measurements = AirInfiltrationMeasurements.new(self, hpxml)
    @attics = Attics.new(self, hpxml)
    @foundations = Foundations.new(self, hpxml)
    @roofs = Roofs.new(self, hpxml)
    @rim_joists = RimJoists.new(self, hpxml)
    @walls = Walls.new(self, hpxml)
    @foundation_walls = FoundationWalls.new(self, hpxml)
    @floors = Floors.new(self, hpxml)
    @slabs = Slabs.new(self, hpxml)
    @windows = Windows.new(self, hpxml)
    @skylights = Skylights.new(self, hpxml)
    @doors = Doors.new(self, hpxml)
    @partition_wall_mass = PartitionWallMass.new(self, hpxml)
    @furniture_mass = FurnitureMass.new(self, hpxml)
    @heating_systems = HeatingSystems.new(self, hpxml)
    @cooling_systems = CoolingSystems.new(self, hpxml)
    @heat_pumps = HeatPumps.new(self, hpxml)
    @hvac_plant = HVACPlant.new(self, hpxml)
    @hvac_controls = HVACControls.new(self, hpxml)
    @hvac_distributions = HVACDistributions.new(self, hpxml)
    @ventilation_fans = VentilationFans.new(self, hpxml)
    @water_heating_systems = WaterHeatingSystems.new(self, hpxml)
    @hot_water_distributions = HotWaterDistributions.new(self, hpxml)
    @water_fixtures = WaterFixtures.new(self, hpxml)
    @water_heating = WaterHeating.new(self, hpxml)
    @solar_thermal_systems = SolarThermalSystems.new(self, hpxml)
    @pv_systems = PVSystems.new(self, hpxml)
    @inverters = Inverters.new(self, hpxml)
    @batteries = Batteries.new(self, hpxml)
    @generators = Generators.new(self, hpxml)
    @clothes_washers = ClothesWashers.new(self, hpxml)
    @clothes_dryers = ClothesDryers.new(self, hpxml)
    @dishwashers = Dishwashers.new(self, hpxml)
    @refrigerators = Refrigerators.new(self, hpxml)
    @freezers = Freezers.new(self, hpxml)
    @dehumidifiers = Dehumidifiers.new(self, hpxml)
    @cooking_ranges = CookingRanges.new(self, hpxml)
    @ovens = Ovens.new(self, hpxml)
    @lighting_groups = LightingGroups.new(self, hpxml)
    @ceiling_fans = CeilingFans.new(self, hpxml)
    @lighting = Lighting.new(self, hpxml)
    @pools = Pools.new(self, hpxml)
    @hot_tubs = HotTubs.new(self, hpxml)
    @plug_loads = PlugLoads.new(self, hpxml)
    @fuel_loads = FuelLoads.new(self, hpxml)
  end

  # Class to store additional properties on an HPXML object that are not intended
  # to end up in the HPXML file. For example, you can store the OpenStudio::Model::Space
  # object for an appliance.
  class AdditionalProperties < OpenStruct
    def method_missing(meth, *args)
      # Complain if no value has been set rather than just returning nil
      raise NoMethodError, "undefined method '#{meth}' for #{self}" unless meth.to_s.end_with?('=')

      super
    end
  end

  # HPXML Standard Element (e.g., Roof)
  class BaseElement
    attr_accessor(:hpxml_object, :additional_properties)

    def initialize(hpxml_object, oga_element = nil, **kwargs)
      @hpxml_object = hpxml_object
      @additional_properties = AdditionalProperties.new

      # Automatically add :foo_isdefaulted attributes to class
      self.class::ATTRS.each do |attribute|
        next if attribute.to_s.end_with? '_isdefaulted'

        attr = "#{attribute}_isdefaulted".to_sym
        next if self.class::ATTRS.include? attr

        # Add attribute to ATTRS and class
        self.class::ATTRS << attr
        create_attr(attr.to_s) # From https://stackoverflow.com/a/4082937
      end

      if not oga_element.nil?
        # Set values from HPXML Oga element
        from_oga(oga_element)
      else
        # Set values from **kwargs
        kwargs.each do |k, v|
          send(k.to_s + '=', v)
        end
      end
    end

    def create_method(name, &block)
      self.class.send(:define_method, name, &block)
    end

    def create_attr(name)
      create_method("#{name}=".to_sym) { |val| instance_variable_set('@' + name, val) }
      create_method(name.to_sym) { instance_variable_get('@' + name) }
    end

    def to_h
      h = {}
      self.class::ATTRS.each do |attribute|
        h[attribute] = send(attribute)
      end
      return h
    end

    def to_s
      return to_h.to_s
    end

    def nil?
      # Returns true if all attributes are nil
      to_h.each do |k, v|
        next if k.to_s.end_with? '_isdefaulted'
        return false if not v.nil?
      end
      return true
    end
  end

  # HPXML Array Element (e.g., Roofs)
  class BaseArrayElement < Array
    attr_accessor(:hpxml_object, :additional_properties)

    def initialize(hpxml_object, oga_element = nil)
      @hpxml_object = hpxml_object
      @additional_properties = AdditionalProperties.new

      if not oga_element.nil?
        # Set values from HPXML Oga element
        from_oga(oga_element)
      end
    end

    def check_for_errors
      errors = []
      each do |child|
        if not child.respond_to? :check_for_errors
          fail "Need to add 'check_for_errors' method to #{child.class} class."
        end

        errors += child.check_for_errors
      end
      return errors
    end

    def to_oga(doc)
      each do |child|
        child.to_oga(doc)
      end
    end

    def to_s
      return map { |x| x.to_s }
    end
  end

  class Header < BaseElement
    def initialize(hpxml_object, *args)
      @emissions_scenarios = EmissionsScenarios.new(hpxml_object)
      @utility_bill_scenarios = UtilityBillScenarios.new(hpxml_object)
      @unavailable_periods = UnavailablePeriods.new(hpxml_object)
      super(hpxml_object, *args)
    end
    ATTRS = [:xml_type, :xml_generated_by, :created_date_and_time, :transaction,
             :software_program_used, :software_program_version, :eri_calculation_version,
             :timestep, :building_id, :event_type, :state_code, :zip_code,
             :egrid_region, :egrid_subregion, :cambium_region_gea, :time_zone_utc_offset,
             :sim_begin_month, :sim_begin_day, :sim_end_month, :sim_end_day, :sim_calendar_year,
             :dst_enabled, :dst_begin_month, :dst_begin_day, :dst_end_month, :dst_end_day,
             :heat_pump_sizing_methodology, :allow_increased_fixed_capacities,
             :apply_ashrae140_assumptions, :energystar_calculation_version, :schedules_filepaths,
             :occupancy_calculation_type, :extension_properties, :iecc_eri_calculation_version,
             :zerh_calculation_version, :temperature_capacitance_multiplier, :natvent_days_per_week,
             :shading_summer_begin_month, :shading_summer_begin_day, :shading_summer_end_month,
             :shading_summer_end_day, :manualj_heating_design_temp, :manualj_cooling_design_temp,
             :manualj_heating_setpoint, :manualj_cooling_setpoint, :manualj_humidity_setpoint,
             :manualj_internal_loads_sensible, :manualj_internal_loads_latent, :manualj_num_occupants]
    attr_accessor(*ATTRS)
    attr_reader(:emissions_scenarios)
    attr_reader(:utility_bill_scenarios)
    attr_reader(:unavailable_periods)

    def check_for_errors
      errors = []

      errors += HPXML::check_dates('Run Period', @sim_begin_month, @sim_begin_day, @sim_end_month, @sim_end_day)

      if (not @sim_begin_month.nil?) && (not @sim_end_month.nil?)
        if @sim_begin_month > @sim_end_month
          errors << "Run Period Begin Month (#{@sim_begin_month}) cannot come after Run Period End Month (#{@sim_end_month})."
        end

        if (not @sim_begin_day.nil?) && (not @sim_end_day.nil?)
          if @sim_begin_month == @sim_end_month && @sim_begin_day > @sim_end_day
            errors << "Run Period Begin Day of Month (#{@sim_begin_day}) cannot come after Run Period End Day of Month (#{@sim_end_day}) for the same month (#{begin_month})."
          end
        end
      end

      errors += HPXML::check_dates('Daylight Saving', @dst_begin_month, @dst_begin_day, @dst_end_month, @dst_end_day)
      errors += HPXML::check_dates('Shading Summer Season', @shading_summer_begin_month, @shading_summer_begin_day, @shading_summer_end_month, @shading_summer_end_day)
      errors += @emissions_scenarios.check_for_errors
      errors += @utility_bill_scenarios.check_for_errors
      errors += @unavailable_periods.check_for_errors

      return errors
    end

    def to_oga(doc)
      return if nil?

      hpxml = XMLHelper.get_element(doc, '/HPXML')
      header = XMLHelper.add_element(hpxml, 'XMLTransactionHeaderInformation')
      XMLHelper.add_element(header, 'XMLType', @xml_type, :string)
      XMLHelper.add_element(header, 'XMLGeneratedBy', @xml_generated_by, :string)
      if not @created_date_and_time.nil?
        XMLHelper.add_element(header, 'CreatedDateAndTime', @created_date_and_time, :string)
      else
        XMLHelper.add_element(header, 'CreatedDateAndTime', Time.now.strftime('%Y-%m-%dT%H:%M:%S%:z'), :string)
      end
      XMLHelper.add_element(header, 'Transaction', @transaction, :string)

      software_info = XMLHelper.add_element(hpxml, 'SoftwareInfo')
      XMLHelper.add_element(software_info, 'SoftwareProgramUsed', @software_program_used, :string) unless @software_program_used.nil?
      XMLHelper.add_element(software_info, 'SoftwareProgramVersion', @software_program_version, :string) unless @software_program_version.nil?
      XMLHelper.add_extension(software_info, 'OccupancyCalculationType', @occupancy_calculation_type, :string, @occupancy_calculation_type_isdefaulted) unless @occupancy_calculation_type.nil?
      XMLHelper.add_extension(software_info, 'ApplyASHRAE140Assumptions', @apply_ashrae140_assumptions, :boolean) unless @apply_ashrae140_assumptions.nil?
      { @eri_calculation_version => 'ERICalculation',
        @energystar_calculation_version => 'EnergyStarCalculation',
        @iecc_eri_calculation_version => 'IECCERICalculation',
        @zerh_calculation_version => 'ZERHCalculation' }.each do |calculation_version, element_name|
        next if calculation_version.nil?

        extension = XMLHelper.create_elements_as_needed(software_info, ['extension'])
        calculation = XMLHelper.add_element(extension, element_name)
        XMLHelper.add_element(calculation, 'Version', calculation_version, :string)
      end
      if (not @timestep.nil?) || (not @sim_begin_month.nil?) || (not @sim_begin_day.nil?) || (not @sim_end_month.nil?) || (not @sim_end_day.nil?) || (not @temperature_capacitance_multiplier.nil?)
        extension = XMLHelper.create_elements_as_needed(software_info, ['extension'])
        simulation_control = XMLHelper.add_element(extension, 'SimulationControl')
        XMLHelper.add_element(simulation_control, 'Timestep', @timestep, :integer, @timestep_isdefaulted) unless @timestep.nil?
        XMLHelper.add_element(simulation_control, 'BeginMonth', @sim_begin_month, :integer, @sim_begin_month_isdefaulted) unless @sim_begin_month.nil?
        XMLHelper.add_element(simulation_control, 'BeginDayOfMonth', @sim_begin_day, :integer, @sim_begin_day_isdefaulted) unless @sim_begin_day.nil?
        XMLHelper.add_element(simulation_control, 'EndMonth', @sim_end_month, :integer, @sim_end_month_isdefaulted) unless @sim_end_month.nil?
        XMLHelper.add_element(simulation_control, 'EndDayOfMonth', @sim_end_day, :integer, @sim_end_day_isdefaulted) unless @sim_end_day.nil?
        XMLHelper.add_element(simulation_control, 'CalendarYear', @sim_calendar_year, :integer, @sim_calendar_year_isdefaulted) unless @sim_calendar_year.nil?
        XMLHelper.add_element(simulation_control, 'TemperatureCapacitanceMultiplier', @temperature_capacitance_multiplier, :float, @temperature_capacitance_multiplier_isdefaulted) unless @temperature_capacitance_multiplier.nil?
      end
      if (not @heat_pump_sizing_methodology.nil?) || (not @allow_increased_fixed_capacities.nil?)
        hvac_sizing_control = XMLHelper.create_elements_as_needed(software_info, ['extension', 'HVACSizingControl'])
        XMLHelper.add_element(hvac_sizing_control, 'HeatPumpSizingMethodology', @heat_pump_sizing_methodology, :string, @heat_pump_sizing_methodology_isdefaulted) unless @heat_pump_sizing_methodology.nil?
        XMLHelper.add_element(hvac_sizing_control, 'AllowIncreasedFixedCapacities', @allow_increased_fixed_capacities, :boolean, @allow_increased_fixed_capacities_isdefaulted) unless @allow_increased_fixed_capacities.nil?
      end
      if (not @manualj_heating_design_temp.nil?) || (not @manualj_cooling_design_temp.nil?) || (not @manualj_heating_setpoint.nil?) || (not @manualj_cooling_setpoint.nil?) || (not @manualj_humidity_setpoint.nil?) || (not @manualj_internal_loads_sensible.nil?) || (not @manualj_internal_loads_latent.nil?) || (not @manualj_num_occupants.nil?)
        manualj_sizing_inputs = XMLHelper.create_elements_as_needed(software_info, ['extension', 'HVACSizingControl', 'ManualJInputs'])
        XMLHelper.add_element(manualj_sizing_inputs, 'HeatingDesignTemperature', @manualj_heating_design_temp, :float, @manualj_heating_design_temp_isdefaulted) unless @manualj_heating_design_temp.nil?
        XMLHelper.add_element(manualj_sizing_inputs, 'CoolingDesignTemperature', @manualj_cooling_design_temp, :float, @manualj_cooling_design_temp_isdefaulted) unless @manualj_cooling_design_temp.nil?
        XMLHelper.add_element(manualj_sizing_inputs, 'HeatingSetpoint', @manualj_heating_setpoint, :float, @manualj_heating_setpoint_isdefaulted) unless @manualj_heating_setpoint.nil?
        XMLHelper.add_element(manualj_sizing_inputs, 'CoolingSetpoint', @manualj_cooling_setpoint, :float, @manualj_cooling_setpoint_isdefaulted) unless @manualj_cooling_setpoint.nil?
        XMLHelper.add_element(manualj_sizing_inputs, 'HumiditySetpoint', @manualj_humidity_setpoint, :float, @manualj_humidity_setpoint_isdefaulted) unless @manualj_humidity_setpoint.nil?
        XMLHelper.add_element(manualj_sizing_inputs, 'InternalLoadsSensible', @manualj_internal_loads_sensible, :float, @manualj_internal_loads_sensible_isdefaulted) unless @manualj_internal_loads_sensible.nil?
        XMLHelper.add_element(manualj_sizing_inputs, 'InternalLoadsLatent', @manualj_internal_loads_latent, :float, @manualj_internal_loads_latent_isdefaulted) unless @manualj_internal_loads_latent.nil?
        XMLHelper.add_element(manualj_sizing_inputs, 'NumberofOccupants', @manualj_num_occupants, :integer, @manualj_num_occupants_isdefaulted) unless @manualj_num_occupants.nil?
      end
      XMLHelper.add_extension(software_info, 'NaturalVentilationAvailabilityDaysperWeek', @natvent_days_per_week, :integer, @natvent_days_per_week_isdefaulted) unless @natvent_days_per_week.nil?
      if (not @schedules_filepaths.nil?) && (not @schedules_filepaths.empty?)
        extension = XMLHelper.create_elements_as_needed(software_info, ['extension'])
        @schedules_filepaths.each do |schedules_filepath|
          XMLHelper.add_element(extension, 'SchedulesFilePath', schedules_filepath, :string)
        end
      end
      if (not @shading_summer_begin_month.nil?) || (not @shading_summer_begin_day.nil?) || (not @shading_summer_end_month.nil?) || (not @shading_summer_end_day.nil?)
        window_shading_season = XMLHelper.create_elements_as_needed(software_info, ['extension', 'ShadingControl'])
        XMLHelper.add_element(window_shading_season, 'SummerBeginMonth', @shading_summer_begin_month, :integer, @shading_summer_begin_month_isdefaulted) unless @shading_summer_begin_month.nil?
        XMLHelper.add_element(window_shading_season, 'SummerBeginDayOfMonth', @shading_summer_begin_day, :integer, @shading_summer_begin_day_isdefaulted) unless @shading_summer_begin_day.nil?
        XMLHelper.add_element(window_shading_season, 'SummerEndMonth', @shading_summer_end_month, :integer, @shading_summer_end_month_isdefaulted) unless @shading_summer_end_month.nil?
        XMLHelper.add_element(window_shading_season, 'SummerEndDayOfMonth', @shading_summer_end_day, :integer, @shading_summer_end_day_isdefaulted) unless @shading_summer_end_day.nil?
      end
      if (not @extension_properties.nil?) && (not @extension_properties.empty?)
        properties = XMLHelper.create_elements_as_needed(software_info, ['extension', 'AdditionalProperties'])
        @extension_properties.each do |key, value|
          XMLHelper.add_element(properties, key, value, :string)
        end
      end
      @emissions_scenarios.to_oga(software_info)
      @utility_bill_scenarios.to_oga(software_info)
      @unavailable_periods.to_oga(software_info)

      building = XMLHelper.add_element(hpxml, 'Building')
      building_building_id = XMLHelper.add_element(building, 'BuildingID')
      XMLHelper.add_attribute(building_building_id, 'id', @building_id)
      if (not @state_code.nil?) || (not @zip_code.nil?) || (not @time_zone_utc_offset.nil?) || (not @egrid_region.nil?) || (not @egrid_subregion.nil?) || (not @cambium_region_gea.nil?) || (not @dst_enabled.nil?) || (not @dst_begin_month.nil?) || (not @dst_begin_day.nil?) || (not @dst_end_month.nil?) || (not @dst_end_day.nil?)
        site = XMLHelper.add_element(building, 'Site')
        site_id = XMLHelper.add_element(site, 'SiteID')
        XMLHelper.add_attribute(site_id, 'id', 'SiteID')
        if (not @state_code.nil?) || (not @zip_code.nil?)
          address = XMLHelper.add_element(site, 'Address')
          XMLHelper.add_element(address, 'StateCode', @state_code, :string, @state_code_isdefaulted) unless @state_code.nil?
          XMLHelper.add_element(address, 'ZipCode', @zip_code, :string) unless @zip_code.nil?
        end
        if not @egrid_region.nil?
          XMLHelper.add_element(site, 'eGridRegion', @egrid_region, :string, @egrid_region_isdefaulted)
        end
        if not @egrid_subregion.nil?
          XMLHelper.add_element(site, 'eGridSubregion', @egrid_subregion, :string, @egrid_subregion_isdefaulted)
        end
        if not @cambium_region_gea.nil?
          XMLHelper.add_element(site, 'CambiumRegionGEA', @cambium_region_gea, :string, @cambium_region_gea_isdefaulted)
        end
        if (not @time_zone_utc_offset.nil?) || (not @dst_enabled.nil?) || (not @dst_begin_month.nil?) || (not @dst_begin_day.nil?) || (not @dst_end_month.nil?) || (not @dst_end_day.nil?)
          time_zone = XMLHelper.add_element(site, 'TimeZone')
          XMLHelper.add_element(time_zone, 'UTCOffset', @time_zone_utc_offset, :float, @time_zone_utc_offset_isdefaulted) unless @time_zone_utc_offset.nil?
          XMLHelper.add_element(time_zone, 'DSTObserved', @dst_enabled, :boolean, @dst_enabled_isdefaulted) unless @dst_enabled.nil?
          XMLHelper.add_extension(time_zone, 'DSTBeginMonth', @dst_begin_month, :integer, @dst_begin_month_isdefaulted) unless @dst_begin_month.nil?
          XMLHelper.add_extension(time_zone, 'DSTBeginDayOfMonth', @dst_begin_day, :integer, @dst_begin_day_isdefaulted) unless @dst_begin_day.nil?
          XMLHelper.add_extension(time_zone, 'DSTEndMonth', @dst_end_month, :integer, @dst_end_month_isdefaulted) unless @dst_end_month.nil?
          XMLHelper.add_extension(time_zone, 'DSTEndDayOfMonth', @dst_end_day, :integer, @dst_end_day_isdefaulted) unless @dst_end_day.nil?
        end
      end
      project_status = XMLHelper.add_element(building, 'ProjectStatus')
      XMLHelper.add_element(project_status, 'EventType', @event_type, :string)
    end

    def from_oga(hpxml)
      return if hpxml.nil?

      @xml_type = XMLHelper.get_value(hpxml, 'XMLTransactionHeaderInformation/XMLType', :string)
      @xml_generated_by = XMLHelper.get_value(hpxml, 'XMLTransactionHeaderInformation/XMLGeneratedBy', :string)
      @created_date_and_time = XMLHelper.get_value(hpxml, 'XMLTransactionHeaderInformation/CreatedDateAndTime', :string)
      @transaction = XMLHelper.get_value(hpxml, 'XMLTransactionHeaderInformation/Transaction', :string)
      @software_program_used = XMLHelper.get_value(hpxml, 'SoftwareInfo/SoftwareProgramUsed', :string)
      @software_program_version = XMLHelper.get_value(hpxml, 'SoftwareInfo/SoftwareProgramVersion', :string)
      @eri_calculation_version = XMLHelper.get_value(hpxml, 'SoftwareInfo/extension/ERICalculation/Version', :string)
      @iecc_eri_calculation_version = XMLHelper.get_value(hpxml, 'SoftwareInfo/extension/IECCERICalculation/Version', :string)
      @energystar_calculation_version = XMLHelper.get_value(hpxml, 'SoftwareInfo/extension/EnergyStarCalculation/Version', :string)
      @zerh_calculation_version = XMLHelper.get_value(hpxml, 'SoftwareInfo/extension/ZERHCalculation/Version', :string)
      @timestep = XMLHelper.get_value(hpxml, 'SoftwareInfo/extension/SimulationControl/Timestep', :integer)
      @sim_begin_month = XMLHelper.get_value(hpxml, 'SoftwareInfo/extension/SimulationControl/BeginMonth', :integer)
      @sim_begin_day = XMLHelper.get_value(hpxml, 'SoftwareInfo/extension/SimulationControl/BeginDayOfMonth', :integer)
      @sim_end_month = XMLHelper.get_value(hpxml, 'SoftwareInfo/extension/SimulationControl/EndMonth', :integer)
      @sim_end_day = XMLHelper.get_value(hpxml, 'SoftwareInfo/extension/SimulationControl/EndDayOfMonth', :integer)
      @sim_calendar_year = XMLHelper.get_value(hpxml, 'SoftwareInfo/extension/SimulationControl/CalendarYear', :integer)
      @temperature_capacitance_multiplier = XMLHelper.get_value(hpxml, 'SoftwareInfo/extension/SimulationControl/TemperatureCapacitanceMultiplier', :float)
      @occupancy_calculation_type = XMLHelper.get_value(hpxml, 'SoftwareInfo/extension/OccupancyCalculationType', :string)
      @natvent_days_per_week = XMLHelper.get_value(hpxml, 'SoftwareInfo/extension/NaturalVentilationAvailabilityDaysperWeek', :integer)
      @shading_summer_begin_month = XMLHelper.get_value(hpxml, 'SoftwareInfo/extension/ShadingControl/SummerBeginMonth', :integer)
      @shading_summer_begin_day = XMLHelper.get_value(hpxml, 'SoftwareInfo/extension/ShadingControl/SummerBeginDayOfMonth', :integer)
      @shading_summer_end_month = XMLHelper.get_value(hpxml, 'SoftwareInfo/extension/ShadingControl/SummerEndMonth', :integer)
      @shading_summer_end_day = XMLHelper.get_value(hpxml, 'SoftwareInfo/extension/ShadingControl/SummerEndDayOfMonth', :integer)
      @apply_ashrae140_assumptions = XMLHelper.get_value(hpxml, 'SoftwareInfo/extension/ApplyASHRAE140Assumptions', :boolean)
      @heat_pump_sizing_methodology = XMLHelper.get_value(hpxml, 'SoftwareInfo/extension/HVACSizingControl/HeatPumpSizingMethodology', :string)
      @allow_increased_fixed_capacities = XMLHelper.get_value(hpxml, 'SoftwareInfo/extension/HVACSizingControl/AllowIncreasedFixedCapacities', :boolean)
      @manualj_heating_design_temp = XMLHelper.get_value(hpxml, 'SoftwareInfo/extension/HVACSizingControl/ManualJInputs/HeatingDesignTemperature', :float)
      @manualj_cooling_design_temp = XMLHelper.get_value(hpxml, 'SoftwareInfo/extension/HVACSizingControl/ManualJInputs/CoolingDesignTemperature', :float)
      @manualj_heating_setpoint = XMLHelper.get_value(hpxml, 'SoftwareInfo/extension/HVACSizingControl/ManualJInputs/HeatingSetpoint', :float)
      @manualj_cooling_setpoint = XMLHelper.get_value(hpxml, 'SoftwareInfo/extension/HVACSizingControl/ManualJInputs/CoolingSetpoint', :float)
      @manualj_humidity_setpoint = XMLHelper.get_value(hpxml, 'SoftwareInfo/extension/HVACSizingControl/ManualJInputs/HumiditySetpoint', :float)
      @manualj_internal_loads_sensible = XMLHelper.get_value(hpxml, 'SoftwareInfo/extension/HVACSizingControl/ManualJInputs/InternalLoadsSensible', :float)
      @manualj_internal_loads_latent = XMLHelper.get_value(hpxml, 'SoftwareInfo/extension/HVACSizingControl/ManualJInputs/InternalLoadsLatent', :float)
      @manualj_num_occupants = XMLHelper.get_value(hpxml, 'SoftwareInfo/extension/HVACSizingControl/ManualJInputs/NumberofOccupants', :integer)
      @schedules_filepaths = XMLHelper.get_values(hpxml, 'SoftwareInfo/extension/SchedulesFilePath', :string)
      @extension_properties = {}
      XMLHelper.get_elements(hpxml, 'SoftwareInfo/extension/AdditionalProperties').each do |property|
        property.children.each do |child|
          next unless child.is_a? Oga::XML::Element

          @extension_properties[child.name] = child.text
          @extension_properties[child.name] = nil if @extension_properties[child.name].empty?
        end
      end
      @emissions_scenarios.from_oga(XMLHelper.get_element(hpxml, 'SoftwareInfo'))
      @utility_bill_scenarios.from_oga(XMLHelper.get_element(hpxml, 'SoftwareInfo'))
      @unavailable_periods.from_oga(XMLHelper.get_element(hpxml, 'SoftwareInfo'))
      @building_id = HPXML::get_id(hpxml, 'Building/BuildingID')
      @event_type = XMLHelper.get_value(hpxml, 'Building/ProjectStatus/EventType', :string)
      @state_code = XMLHelper.get_value(hpxml, 'Building/Site/Address/StateCode', :string)
      @zip_code = XMLHelper.get_value(hpxml, 'Building/Site/Address/ZipCode', :string)
      @egrid_region = XMLHelper.get_value(hpxml, 'Building/Site/eGridRegion', :string)
      @egrid_subregion = XMLHelper.get_value(hpxml, 'Building/Site/eGridSubregion', :string)
      @cambium_region_gea = XMLHelper.get_value(hpxml, 'Building/Site/CambiumRegionGEA', :string)
      @time_zone_utc_offset = XMLHelper.get_value(hpxml, 'Building/Site/TimeZone/UTCOffset', :float)
      @dst_enabled = XMLHelper.get_value(hpxml, 'Building/Site/TimeZone/DSTObserved', :boolean)
      @dst_begin_month = XMLHelper.get_value(hpxml, 'Building/Site/TimeZone/extension/DSTBeginMonth', :integer)
      @dst_begin_day = XMLHelper.get_value(hpxml, 'Building/Site/TimeZone/extension/DSTBeginDayOfMonth', :integer)
      @dst_end_month = XMLHelper.get_value(hpxml, 'Building/Site/TimeZone/extension/DSTEndMonth', :integer)
      @dst_end_day = XMLHelper.get_value(hpxml, 'Building/Site/TimeZone/extension/DSTEndDayOfMonth', :integer)
    end
  end

  class EmissionsScenarios < BaseArrayElement
    def add(**kwargs)
      self << EmissionsScenario.new(@hpxml_object, **kwargs)
    end

    def from_oga(software_info)
      return if software_info.nil?

      XMLHelper.get_elements(software_info, 'extension/EmissionsScenarios/EmissionsScenario').each do |emissions_scenario|
        self << EmissionsScenario.new(@hpxml_object, emissions_scenario)
      end
    end
  end

  class EmissionsScenario < BaseElement
    UnitsKgPerMWh = 'kg/MWh'
    UnitsKgPerMBtu = 'kg/MBtu'
    UnitsLbPerMWh = 'lb/MWh'
    UnitsLbPerMBtu = 'lb/MBtu'

    ATTRS = [:name, :emissions_type, :elec_units, :elec_value, :elec_schedule_filepath,
             :elec_schedule_number_of_header_rows, :elec_schedule_column_number,
             :natural_gas_units, :natural_gas_value, :propane_units, :propane_value,
             :fuel_oil_units, :fuel_oil_value, :coal_units, :coal_value,
             :wood_units, :wood_value, :wood_pellets_units, :wood_pellets_value]
    attr_accessor(*ATTRS)

    def delete
      @hpxml_object.header.emissions_scenarios.delete(self)
    end

    def check_for_errors
      errors = []
      return errors
    end

    def to_oga(software_info)
      emissions_scenarios = XMLHelper.create_elements_as_needed(software_info, ['extension', 'EmissionsScenarios'])
      emissions_scenario = XMLHelper.add_element(emissions_scenarios, 'EmissionsScenario')
      XMLHelper.add_element(emissions_scenario, 'Name', @name, :string) unless @name.nil?
      XMLHelper.add_element(emissions_scenario, 'EmissionsType', @emissions_type, :string) unless @emissions_type.nil?
      if not @elec_schedule_filepath.nil?
        emissions_factor = XMLHelper.add_element(emissions_scenario, 'EmissionsFactor')
        XMLHelper.add_element(emissions_factor, 'FuelType', HPXML::FuelTypeElectricity, :string)
        XMLHelper.add_element(emissions_factor, 'Units', @elec_units, :string)
        XMLHelper.add_element(emissions_factor, 'ScheduleFilePath', @elec_schedule_filepath, :string)
        XMLHelper.add_element(emissions_factor, 'NumberofHeaderRows', @elec_schedule_number_of_header_rows, :integer, @elec_schedule_number_of_header_rows_isdefaulted) unless @elec_schedule_number_of_header_rows.nil?
        XMLHelper.add_element(emissions_factor, 'ColumnNumber', @elec_schedule_column_number, :integer, @elec_schedule_column_number_isdefaulted) unless @elec_schedule_column_number.nil?
      end
      { HPXML::FuelTypeElectricity => [@elec_units, @elec_units_isdefaulted,
                                       @elec_value, @elec_value_isdefaulted],
        HPXML::FuelTypeNaturalGas => [@natural_gas_units, @natural_gas_units_isdefaulted,
                                      @natural_gas_value, @natural_gas_value_isdefaulted],
        HPXML::FuelTypePropane => [@propane_units, @propane_units_isdefaulted,
                                   @propane_value, @propane_value_isdefaulted],
        HPXML::FuelTypeOil => [@fuel_oil_units, @fuel_oil_units_isdefaulted,
                               @fuel_oil_value, @fuel_oil_value_isdefaulted],
        HPXML::FuelTypeCoal => [@coal_units, @coal_units_isdefaulted,
                                @coal_value, @coal_value_isdefaulted],
        HPXML::FuelTypeWoodCord => [@wood_units, @wood_units_isdefaulted,
                                    @wood_value, @wood_value_isdefaulted],
        HPXML::FuelTypeWoodPellets => [@wood_pellets_units, @wood_pellets_units_isdefaulted,
                                       @wood_pellets_value, @wood_pellets_value_isdefaulted] }.each do |fuel, vals|
        units, units_isdefaulted, value, value_isdefaulted = vals
        next if value.nil?

        emissions_factor = XMLHelper.add_element(emissions_scenario, 'EmissionsFactor')
        XMLHelper.add_element(emissions_factor, 'FuelType', fuel, :string)
        XMLHelper.add_element(emissions_factor, 'Units', units, :string, units_isdefaulted)
        XMLHelper.add_element(emissions_factor, 'Value', value, :float, value_isdefaulted)
      end
    end

    def from_oga(emissions_scenario)
      return if emissions_scenario.nil?

      @name = XMLHelper.get_value(emissions_scenario, 'Name', :string)
      @emissions_type = XMLHelper.get_value(emissions_scenario, 'EmissionsType', :string)
      @elec_units = XMLHelper.get_value(emissions_scenario, "EmissionsFactor[FuelType='#{HPXML::FuelTypeElectricity}']/Units", :string)
      @elec_value = XMLHelper.get_value(emissions_scenario, "EmissionsFactor[FuelType='#{HPXML::FuelTypeElectricity}']/Value", :float)
      @elec_schedule_filepath = XMLHelper.get_value(emissions_scenario, "EmissionsFactor[FuelType='#{HPXML::FuelTypeElectricity}']/ScheduleFilePath", :string)
      @elec_schedule_number_of_header_rows = XMLHelper.get_value(emissions_scenario, "EmissionsFactor[FuelType='#{HPXML::FuelTypeElectricity}']/NumberofHeaderRows", :integer)
      @elec_schedule_column_number = XMLHelper.get_value(emissions_scenario, "EmissionsFactor[FuelType='#{HPXML::FuelTypeElectricity}']/ColumnNumber", :integer)
      @natural_gas_units = XMLHelper.get_value(emissions_scenario, "EmissionsFactor[FuelType='#{HPXML::FuelTypeNaturalGas}']/Units", :string)
      @natural_gas_value = XMLHelper.get_value(emissions_scenario, "EmissionsFactor[FuelType='#{HPXML::FuelTypeNaturalGas}']/Value", :float)
      @propane_units = XMLHelper.get_value(emissions_scenario, "EmissionsFactor[FuelType='#{HPXML::FuelTypePropane}']/Units", :string)
      @propane_value = XMLHelper.get_value(emissions_scenario, "EmissionsFactor[FuelType='#{HPXML::FuelTypePropane}']/Value", :float)
      @fuel_oil_units = XMLHelper.get_value(emissions_scenario, "EmissionsFactor[FuelType='#{HPXML::FuelTypeOil}']/Units", :string)
      @fuel_oil_value = XMLHelper.get_value(emissions_scenario, "EmissionsFactor[FuelType='#{HPXML::FuelTypeOil}']/Value", :float)
      @coal_units = XMLHelper.get_value(emissions_scenario, "EmissionsFactor[FuelType='#{HPXML::FuelTypeCoal}']/Units", :string)
      @coal_value = XMLHelper.get_value(emissions_scenario, "EmissionsFactor[FuelType='#{HPXML::FuelTypeCoal}']/Value", :float)
      @wood_units = XMLHelper.get_value(emissions_scenario, "EmissionsFactor[FuelType='#{HPXML::FuelTypeWoodCord}']/Units", :string)
      @wood_value = XMLHelper.get_value(emissions_scenario, "EmissionsFactor[FuelType='#{HPXML::FuelTypeWoodCord}']/Value", :float)
      @wood_pellets_units = XMLHelper.get_value(emissions_scenario, "EmissionsFactor[FuelType='#{HPXML::FuelTypeWoodPellets}']/Units", :string)
      @wood_pellets_value = XMLHelper.get_value(emissions_scenario, "EmissionsFactor[FuelType='#{HPXML::FuelTypeWoodPellets}']/Value", :float)
    end
  end

  class UtilityBillScenarios < BaseArrayElement
    def add(**kwargs)
      self << UtilityBillScenario.new(@hpxml_object, **kwargs)
    end

    def from_oga(software_info)
      return if software_info.nil?

      XMLHelper.get_elements(software_info, 'extension/UtilityBillScenarios/UtilityBillScenario').each do |utility_bill_scenario|
        self << UtilityBillScenario.new(@hpxml_object, utility_bill_scenario)
      end
    end

    def has_simple_electric_rates
      any? { |bill_scen| !bill_scen.elec_fixed_charge.nil? || !bill_scen.elec_marginal_rate.nil? }
    end

    def has_detailed_electric_rates
      any? { |bill_scen| !bill_scen.elec_tariff_filepath.nil? }
    end
  end

  class UtilityBillScenario < BaseElement
    ATTRS = [:name,
             :elec_tariff_filepath,
             :elec_fixed_charge, :natural_gas_fixed_charge, :propane_fixed_charge, :fuel_oil_fixed_charge,
             :coal_fixed_charge, :wood_fixed_charge, :wood_pellets_fixed_charge,
             :elec_marginal_rate, :natural_gas_marginal_rate, :propane_marginal_rate, :fuel_oil_marginal_rate,
             :coal_marginal_rate, :wood_marginal_rate, :wood_pellets_marginal_rate,
             :pv_compensation_type,
             :pv_net_metering_annual_excess_sellback_rate_type, :pv_net_metering_annual_excess_sellback_rate,
             :pv_feed_in_tariff_rate,
             :pv_monthly_grid_connection_fee_dollars_per_kw, :pv_monthly_grid_connection_fee_dollars]
    attr_accessor(*ATTRS)

    def delete
      @hpxml_object.header.utility_bill_scenarios.delete(self)
    end

    def check_for_errors
      errors = []
      return errors
    end

    def to_oga(software_info)
      utility_bill_scenarios = XMLHelper.create_elements_as_needed(software_info, ['extension', 'UtilityBillScenarios'])
      utility_bill_scenario = XMLHelper.add_element(utility_bill_scenarios, 'UtilityBillScenario')
      XMLHelper.add_element(utility_bill_scenario, 'Name', @name, :string) unless @name.nil?
      { HPXML::FuelTypeElectricity => [@elec_fixed_charge, @elec_fixed_charge_isdefaulted, @elec_marginal_rate, @elec_marginal_rate_isdefaulted, @elec_tariff_filepath],
        HPXML::FuelTypeNaturalGas => [@natural_gas_fixed_charge, @natural_gas_fixed_charge_isdefaulted, @natural_gas_marginal_rate, @natural_gas_marginal_rate_isdefaulted, nil],
        HPXML::FuelTypePropane => [@propane_fixed_charge, @propane_fixed_charge_isdefaulted, @propane_marginal_rate, @propane_marginal_rate_isdefaulted, nil],
        HPXML::FuelTypeOil => [@fuel_oil_fixed_charge, @fuel_oil_fixed_charge_isdefaulted, @fuel_oil_marginal_rate, @fuel_oil_marginal_rate_isdefaulted, nil],
        HPXML::FuelTypeCoal => [@coal_fixed_charge, @coal_fixed_charge_isdefaulted, @coal_marginal_rate, @coal_marginal_rate_isdefaulted, nil],
        HPXML::FuelTypeWoodCord => [@wood_fixed_charge, @wood_fixed_charge_isdefaulted, @wood_marginal_rate, @wood_marginal_rate_isdefaulted, nil],
        HPXML::FuelTypeWoodPellets => [@wood_pellets_fixed_charge, @wood_pellets_fixed_charge_isdefaulted, @wood_pellets_marginal_rate, @wood_pellets_marginal_rate_isdefaulted, nil] }.each do |fuel, vals|
        fixed_charge, fixed_charge_isdefaulted, marginal_rate, marginal_rate_isdefaulted, tariff_filepath = vals
        next if fixed_charge.nil? && marginal_rate.nil? && tariff_filepath.nil?

        utility_rate = XMLHelper.add_element(utility_bill_scenario, 'UtilityRate')
        XMLHelper.add_element(utility_rate, 'FuelType', fuel, :string)
        XMLHelper.add_element(utility_rate, 'TariffFilePath', tariff_filepath, :string) unless tariff_filepath.nil?
        XMLHelper.add_element(utility_rate, 'FixedCharge', fixed_charge, :float, fixed_charge_isdefaulted) unless fixed_charge.nil?
        XMLHelper.add_element(utility_rate, 'MarginalRate', marginal_rate, :float, marginal_rate_isdefaulted) unless marginal_rate.nil?
      end
      if not @pv_compensation_type.nil?
        pv = XMLHelper.add_element(utility_bill_scenario, 'PVCompensation')
        pc_compensation_type = XMLHelper.add_element(pv, 'CompensationType')
        pv_compensation_type_el = XMLHelper.add_element(pc_compensation_type, @pv_compensation_type, nil, nil, pv_compensation_type_isdefaulted)
        if @pv_compensation_type == HPXML::PVCompensationTypeNetMetering
          XMLHelper.add_element(pv_compensation_type_el, 'AnnualExcessSellbackRateType', @pv_net_metering_annual_excess_sellback_rate_type, :string, pv_net_metering_annual_excess_sellback_rate_type_isdefaulted) unless @pv_net_metering_annual_excess_sellback_rate_type.nil?
          if @pv_net_metering_annual_excess_sellback_rate_type == HPXML::PVAnnualExcessSellbackRateTypeUserSpecified
            XMLHelper.add_element(pv_compensation_type_el, 'AnnualExcessSellbackRate', @pv_net_metering_annual_excess_sellback_rate, :float, pv_net_metering_annual_excess_sellback_rate_isdefaulted) unless @pv_net_metering_annual_excess_sellback_rate.nil?
          end
        elsif @pv_compensation_type == HPXML::PVCompensationTypeFeedInTariff
          XMLHelper.add_element(pv_compensation_type_el, 'FeedInTariffRate', @pv_feed_in_tariff_rate, :float, pv_feed_in_tariff_rate_isdefaulted) unless @pv_feed_in_tariff_rate.nil?
        end
        if not @pv_monthly_grid_connection_fee_dollars_per_kw.nil?
          monthly_grid_connection_fee = XMLHelper.add_element(pv, 'MonthlyGridConnectionFee')
          XMLHelper.add_element(monthly_grid_connection_fee, 'Units', UnitsDollarsPerkW, :string)
          XMLHelper.add_element(monthly_grid_connection_fee, 'Value', @pv_monthly_grid_connection_fee_dollars_per_kw, :float, pv_monthly_grid_connection_fee_dollars_per_kw_isdefaulted)
        end
        if not @pv_monthly_grid_connection_fee_dollars.nil?
          monthly_grid_connection_fee = XMLHelper.add_element(pv, 'MonthlyGridConnectionFee')
          XMLHelper.add_element(monthly_grid_connection_fee, 'Units', UnitsDollars, :string)
          XMLHelper.add_element(monthly_grid_connection_fee, 'Value', @pv_monthly_grid_connection_fee_dollars, :float, pv_monthly_grid_connection_fee_dollars_isdefaulted)
        end
      end
    end

    def from_oga(utility_bill_scenario)
      return if utility_bill_scenario.nil?

      @name = XMLHelper.get_value(utility_bill_scenario, 'Name', :string)
      @elec_fixed_charge = XMLHelper.get_value(utility_bill_scenario, "UtilityRate[FuelType='#{HPXML::FuelTypeElectricity}']/FixedCharge", :float)
      @elec_marginal_rate = XMLHelper.get_value(utility_bill_scenario, "UtilityRate[FuelType='#{HPXML::FuelTypeElectricity}']/MarginalRate", :float)
      @elec_tariff_filepath = XMLHelper.get_value(utility_bill_scenario, "UtilityRate[FuelType='#{HPXML::FuelTypeElectricity}']/TariffFilePath", :string)
      @natural_gas_fixed_charge = XMLHelper.get_value(utility_bill_scenario, "UtilityRate[FuelType='#{HPXML::FuelTypeNaturalGas}']/FixedCharge", :float)
      @natural_gas_marginal_rate = XMLHelper.get_value(utility_bill_scenario, "UtilityRate[FuelType='#{HPXML::FuelTypeNaturalGas}']/MarginalRate", :float)
      @propane_fixed_charge = XMLHelper.get_value(utility_bill_scenario, "UtilityRate[FuelType='#{HPXML::FuelTypePropane}']/FixedCharge", :float)
      @propane_marginal_rate = XMLHelper.get_value(utility_bill_scenario, "UtilityRate[FuelType='#{HPXML::FuelTypePropane}']/MarginalRate", :float)
      @fuel_oil_fixed_charge = XMLHelper.get_value(utility_bill_scenario, "UtilityRate[FuelType='#{HPXML::FuelTypeOil}']/FixedCharge", :float)
      @fuel_oil_marginal_rate = XMLHelper.get_value(utility_bill_scenario, "UtilityRate[FuelType='#{HPXML::FuelTypeOil}']/MarginalRate", :float)
      @coal_fixed_charge = XMLHelper.get_value(utility_bill_scenario, "UtilityRate[FuelType='#{HPXML::FuelTypeCoal}']/FixedCharge", :float)
      @coal_marginal_rate = XMLHelper.get_value(utility_bill_scenario, "UtilityRate[FuelType='#{HPXML::FuelTypeCoal}']/MarginalRate", :float)
      @wood_fixed_charge = XMLHelper.get_value(utility_bill_scenario, "UtilityRate[FuelType='#{HPXML::FuelTypeWoodCord}']/FixedCharge", :float)
      @wood_marginal_rate = XMLHelper.get_value(utility_bill_scenario, "UtilityRate[FuelType='#{HPXML::FuelTypeWoodCord}']/MarginalRate", :float)
      @wood_pellets_fixed_charge = XMLHelper.get_value(utility_bill_scenario, "UtilityRate[FuelType='#{HPXML::FuelTypeWoodPellets}']/FixedCharge", :float)
      @wood_pellets_marginal_rate = XMLHelper.get_value(utility_bill_scenario, "UtilityRate[FuelType='#{HPXML::FuelTypeWoodPellets}']/MarginalRate", :float)
      @pv_compensation_type = XMLHelper.get_child_name(utility_bill_scenario, 'PVCompensation/CompensationType')
      if @pv_compensation_type == HPXML::PVCompensationTypeNetMetering
        @pv_net_metering_annual_excess_sellback_rate_type = XMLHelper.get_value(utility_bill_scenario, "PVCompensation/CompensationType/#{HPXML::PVCompensationTypeNetMetering}/AnnualExcessSellbackRateType", :string)
        if @pv_net_metering_annual_excess_sellback_rate_type == HPXML::PVAnnualExcessSellbackRateTypeUserSpecified
          @pv_net_metering_annual_excess_sellback_rate = XMLHelper.get_value(utility_bill_scenario, "PVCompensation/CompensationType/#{HPXML::PVCompensationTypeNetMetering}/AnnualExcessSellbackRate", :float)
        end
      elsif @pv_compensation_type == HPXML::PVCompensationTypeFeedInTariff
        @pv_feed_in_tariff_rate = XMLHelper.get_value(utility_bill_scenario, "PVCompensation/CompensationType/#{HPXML::PVCompensationTypeFeedInTariff}/FeedInTariffRate", :float)
      end
      @pv_monthly_grid_connection_fee_dollars_per_kw = XMLHelper.get_value(utility_bill_scenario, "PVCompensation/MonthlyGridConnectionFee[Units='#{UnitsDollarsPerkW}']/Value", :float)
      @pv_monthly_grid_connection_fee_dollars = XMLHelper.get_value(utility_bill_scenario, "PVCompensation/MonthlyGridConnectionFee[Units='#{UnitsDollars}']/Value", :float)
    end
  end

  class UnavailablePeriods < BaseArrayElement
    def add(**kwargs)
      self << UnavailablePeriod.new(@hpxml_object, **kwargs)
    end

    def from_oga(software_info)
      return if software_info.nil?

      XMLHelper.get_elements(software_info, 'extension/UnavailablePeriods/UnavailablePeriod').each do |unavailable_period|
        self << UnavailablePeriod.new(@hpxml_object, unavailable_period)
      end
    end
  end

  class UnavailablePeriod < BaseElement
    ATTRS = [:column_name, :begin_month, :begin_day, :begin_hour, :end_month, :end_day, :end_hour, :natvent_availability]
    attr_accessor(*ATTRS)

    def delete
      @hpxml_object.header.unavailable_periods.delete(self)
    end

    def check_for_errors
      errors = []
      errors += HPXML::check_dates('Unavailable Period', @begin_month, @begin_day, @end_month, @end_day)
      return errors
    end

    def to_oga(software_info)
      unavailable_periods = XMLHelper.create_elements_as_needed(software_info, ['extension', 'UnavailablePeriods'])
      unavailable_period = XMLHelper.add_element(unavailable_periods, 'UnavailablePeriod')
      XMLHelper.add_element(unavailable_period, 'ColumnName', @column_name, :string) unless @column_name.nil?
      XMLHelper.add_element(unavailable_period, 'BeginMonth', @begin_month, :integer, @begin_month_isdefaulted) unless @begin_month.nil?
      XMLHelper.add_element(unavailable_period, 'BeginDayOfMonth', @begin_day, :integer, @begin_day_isdefaulted) unless @begin_day.nil?
      XMLHelper.add_element(unavailable_period, 'BeginHourOfDay', @begin_hour, :integer, @begin_hour_isdefaulted) unless @begin_hour.nil?
      XMLHelper.add_element(unavailable_period, 'EndMonth', @end_month, :integer, @end_month_isdefaulted) unless @end_month.nil?
      XMLHelper.add_element(unavailable_period, 'EndDayOfMonth', @end_day, :integer, @end_day_isdefaulted) unless @end_day.nil?
      XMLHelper.add_element(unavailable_period, 'EndHourOfDay', @end_hour, :integer, @end_hour_isdefaulted) unless @end_hour.nil?
      XMLHelper.add_element(unavailable_period, 'NaturalVentilation', @natvent_availability, :string, @natvent_availability_isdefaulted) unless @natvent_availability.nil?
    end

    def from_oga(unavailable_period)
      return if unavailable_period.nil?

      @column_name = XMLHelper.get_value(unavailable_period, 'ColumnName', :string)
      @begin_month = XMLHelper.get_value(unavailable_period, 'BeginMonth', :integer)
      @begin_day = XMLHelper.get_value(unavailable_period, 'BeginDayOfMonth', :integer)
      @begin_hour = XMLHelper.get_value(unavailable_period, 'BeginHourOfDay', :integer)
      @end_month = XMLHelper.get_value(unavailable_period, 'EndMonth', :integer)
      @end_day = XMLHelper.get_value(unavailable_period, 'EndDayOfMonth', :integer)
      @end_hour = XMLHelper.get_value(unavailable_period, 'EndHourOfDay', :integer)
      @natvent_availability = XMLHelper.get_value(unavailable_period, 'NaturalVentilation', :string)
    end
  end

  class Site < BaseElement
    ATTRS = [:site_type, :surroundings, :vertical_surroundings, :shielding_of_home, :orientation_of_front_of_home, :azimuth_of_front_of_home, :fuels,
             :ground_conductivity]
    attr_accessor(*ATTRS)

    def check_for_errors
      errors = []
      return errors
    end

    def to_oga(doc)
      return if nil?

      site = XMLHelper.create_elements_as_needed(doc, ['HPXML', 'Building', 'BuildingDetails', 'BuildingSummary', 'Site'])
      XMLHelper.add_element(site, 'SiteType', @site_type, :string, @site_type_isdefaulted) unless @site_type.nil?
      XMLHelper.add_element(site, 'Surroundings', @surroundings, :string) unless @surroundings.nil?
      XMLHelper.add_element(site, 'VerticalSurroundings', @vertical_surroundings, :string) unless @vertical_surroundings.nil?
      XMLHelper.add_element(site, 'ShieldingofHome', @shielding_of_home, :string, @shielding_of_home_isdefaulted) unless @shielding_of_home.nil?
      XMLHelper.add_element(site, 'OrientationOfFrontOfHome', @orientation_of_front_of_home, :string) unless @orientation_of_front_of_home.nil?
      XMLHelper.add_element(site, 'AzimuthOfFrontOfHome', @azimuth_of_front_of_home, :integer) unless @azimuth_of_front_of_home.nil?
      if (not @fuels.nil?) && (not @fuels.empty?)
        fuel_types_available = XMLHelper.add_element(site, 'FuelTypesAvailable')
        @fuels.each do |fuel|
          XMLHelper.add_element(fuel_types_available, 'Fuel', fuel, :string)
        end
      end
      XMLHelper.add_extension(site, 'GroundConductivity', @ground_conductivity, :float, @ground_conductivity_isdefaulted) unless @ground_conductivity.nil?

      if site.children.size == 0
        bldg_summary = XMLHelper.get_element(doc, '/HPXML/Building/BuildingDetails/BuildingSummary')
        XMLHelper.delete_element(bldg_summary, 'Site')
      end
    end

    def from_oga(hpxml)
      return if hpxml.nil?

      site = XMLHelper.get_element(hpxml, 'Building/BuildingDetails/BuildingSummary/Site')
      return if site.nil?

      @site_type = XMLHelper.get_value(site, 'SiteType', :string)
      @surroundings = XMLHelper.get_value(site, 'Surroundings', :string)
      @vertical_surroundings = XMLHelper.get_value(site, 'VerticalSurroundings', :string)
      @shielding_of_home = XMLHelper.get_value(site, 'ShieldingofHome', :string)
      @orientation_of_front_of_home = XMLHelper.get_value(site, 'OrientationOfFrontOfHome', :string)
      @azimuth_of_front_of_home = XMLHelper.get_value(site, 'AzimuthOfFrontOfHome', :integer)
      @fuels = XMLHelper.get_values(site, 'FuelTypesAvailable/Fuel', :string)
      @ground_conductivity = XMLHelper.get_value(site, 'extension/GroundConductivity', :float)
    end
  end

  class NeighborBuildings < BaseArrayElement
    def add(**kwargs)
      self << NeighborBuilding.new(@hpxml_object, **kwargs)
    end

    def from_oga(hpxml)
      return if hpxml.nil?

      XMLHelper.get_elements(hpxml, 'Building/BuildingDetails/BuildingSummary/Site/extension/Neighbors/NeighborBuilding').each do |neighbor_building|
        self << NeighborBuilding.new(@hpxml_object, neighbor_building)
      end
    end
  end

  class NeighborBuilding < BaseElement
    ATTRS = [:azimuth, :orientation, :distance, :height]
    attr_accessor(*ATTRS)

    def check_for_errors
      errors = []
      return errors
    end

    def to_oga(doc)
      return if nil?

      neighbors = XMLHelper.create_elements_as_needed(doc, ['HPXML', 'Building', 'BuildingDetails', 'BuildingSummary', 'Site', 'extension', 'Neighbors'])
      neighbor_building = XMLHelper.add_element(neighbors, 'NeighborBuilding')
      XMLHelper.add_element(neighbor_building, 'Orientation', @orientation, :string, @orientation_isdefaulted) unless @orientation.nil?
      XMLHelper.add_element(neighbor_building, 'Azimuth', @azimuth, :integer, @azimuth_isdefaulted) unless @azimuth.nil?
      XMLHelper.add_element(neighbor_building, 'Distance', @distance, :float) unless @distance.nil?
      XMLHelper.add_element(neighbor_building, 'Height', @height, :float) unless @height.nil?
    end

    def from_oga(neighbor_building)
      return if neighbor_building.nil?

      @orientation = XMLHelper.get_value(neighbor_building, 'Orientation', :string)
      @azimuth = XMLHelper.get_value(neighbor_building, 'Azimuth', :integer)
      @distance = XMLHelper.get_value(neighbor_building, 'Distance', :float)
      @height = XMLHelper.get_value(neighbor_building, 'Height', :float)
    end
  end

  class BuildingOccupancy < BaseElement
    ATTRS = [:number_of_residents, :weekday_fractions, :weekend_fractions, :monthly_multipliers]
    attr_accessor(*ATTRS)

    def check_for_errors
      errors = []
      return errors
    end

    def to_oga(doc)
      return if nil?

      building_occupancy = XMLHelper.create_elements_as_needed(doc, ['HPXML', 'Building', 'BuildingDetails', 'BuildingSummary', 'BuildingOccupancy'])
      XMLHelper.add_element(building_occupancy, 'NumberofResidents', @number_of_residents, :float, @number_of_residents_isdefaulted) unless @number_of_residents.nil?
      XMLHelper.add_extension(building_occupancy, 'WeekdayScheduleFractions', @weekday_fractions, :string, @weekday_fractions_isdefaulted) unless @weekday_fractions.nil?
      XMLHelper.add_extension(building_occupancy, 'WeekendScheduleFractions', @weekend_fractions, :string, @weekend_fractions_isdefaulted) unless @weekend_fractions.nil?
      XMLHelper.add_extension(building_occupancy, 'MonthlyScheduleMultipliers', @monthly_multipliers, :string, @monthly_multipliers_isdefaulted) unless @monthly_multipliers.nil?
    end

    def from_oga(hpxml)
      return if hpxml.nil?

      building_occupancy = XMLHelper.get_element(hpxml, 'Building/BuildingDetails/BuildingSummary/BuildingOccupancy')
      return if building_occupancy.nil?

      @number_of_residents = XMLHelper.get_value(building_occupancy, 'NumberofResidents', :float)
      @weekday_fractions = XMLHelper.get_value(building_occupancy, 'extension/WeekdayScheduleFractions', :string)
      @weekend_fractions = XMLHelper.get_value(building_occupancy, 'extension/WeekendScheduleFractions', :string)
      @monthly_multipliers = XMLHelper.get_value(building_occupancy, 'extension/MonthlyScheduleMultipliers', :string)
    end
  end

  class BuildingConstruction < BaseElement
    ATTRS = [:year_built, :number_of_conditioned_floors, :number_of_conditioned_floors_above_grade,
             :average_ceiling_height, :number_of_bedrooms, :number_of_bathrooms,
             :conditioned_floor_area, :conditioned_building_volume, :residential_facility_type,
             :building_footprint_area, :has_flue_or_chimney]
    attr_accessor(*ATTRS)

    def check_for_errors
      errors = []
      return errors
    end

    def to_oga(doc)
      return if nil?

      building_construction = XMLHelper.create_elements_as_needed(doc, ['HPXML', 'Building', 'BuildingDetails', 'BuildingSummary', 'BuildingConstruction'])
      XMLHelper.add_element(building_construction, 'YearBuilt', @year_built, :integer) unless @year_built.nil?
      XMLHelper.add_element(building_construction, 'ResidentialFacilityType', @residential_facility_type, :string) unless @residential_facility_type.nil?
      XMLHelper.add_element(building_construction, 'NumberofConditionedFloors', @number_of_conditioned_floors, :float) unless @number_of_conditioned_floors.nil?
      XMLHelper.add_element(building_construction, 'NumberofConditionedFloorsAboveGrade', @number_of_conditioned_floors_above_grade, :float) unless @number_of_conditioned_floors_above_grade.nil?
      XMLHelper.add_element(building_construction, 'AverageCeilingHeight', @average_ceiling_height, :float, @average_ceiling_height_isdefaulted) unless @average_ceiling_height.nil?
      XMLHelper.add_element(building_construction, 'NumberofBedrooms', @number_of_bedrooms, :integer) unless @number_of_bedrooms.nil?
      XMLHelper.add_element(building_construction, 'NumberofBathrooms', @number_of_bathrooms, :integer, @number_of_bathrooms_isdefaulted) unless @number_of_bathrooms.nil?
      XMLHelper.add_element(building_construction, 'BuildingFootprintArea', @building_footprint_area, :float, @building_footprint_area_isdefaulted) unless @building_footprint_area.nil?
      XMLHelper.add_element(building_construction, 'ConditionedFloorArea', @conditioned_floor_area, :float) unless @conditioned_floor_area.nil?
      XMLHelper.add_element(building_construction, 'ConditionedBuildingVolume', @conditioned_building_volume, :float, @conditioned_building_volume_isdefaulted) unless @conditioned_building_volume.nil?
      XMLHelper.add_extension(building_construction, 'HasFlueOrChimney', @has_flue_or_chimney, :boolean, @has_flue_or_chimney_isdefaulted) unless @has_flue_or_chimney.nil?
    end

    def from_oga(hpxml)
      return if hpxml.nil?

      building_construction = XMLHelper.get_element(hpxml, 'Building/BuildingDetails/BuildingSummary/BuildingConstruction')
      return if building_construction.nil?

      @year_built = XMLHelper.get_value(building_construction, 'YearBuilt', :integer)
      @residential_facility_type = XMLHelper.get_value(building_construction, 'ResidentialFacilityType', :string)
      @number_of_conditioned_floors = XMLHelper.get_value(building_construction, 'NumberofConditionedFloors', :float)
      @number_of_conditioned_floors_above_grade = XMLHelper.get_value(building_construction, 'NumberofConditionedFloorsAboveGrade', :float)
      @average_ceiling_height = XMLHelper.get_value(building_construction, 'AverageCeilingHeight', :float)
      @number_of_bedrooms = XMLHelper.get_value(building_construction, 'NumberofBedrooms', :integer)
      @number_of_bathrooms = XMLHelper.get_value(building_construction, 'NumberofBathrooms', :integer)
      @building_footprint_area = XMLHelper.get_value(building_construction, 'BuildingFootprintArea', :float)
      @conditioned_floor_area = XMLHelper.get_value(building_construction, 'ConditionedFloorArea', :float)
      @conditioned_building_volume = XMLHelper.get_value(building_construction, 'ConditionedBuildingVolume', :float)
      @has_flue_or_chimney = XMLHelper.get_value(building_construction, 'extension/HasFlueOrChimney', :boolean)
    end
  end

  class ClimateandRiskZones < BaseElement
    def initialize(hpxml_object, *args)
      @climate_zone_ieccs = ClimateZoneIECCs.new(hpxml_object)
      super(hpxml_object, *args)
    end
    ATTRS = [:weather_station_id, :weather_station_name, :weather_station_wmo, :weather_station_epw_filepath]
    attr_accessor(*ATTRS)
    attr_reader(:climate_zone_ieccs)

    def check_for_errors
      errors = []
      errors += @climate_zone_ieccs.check_for_errors
      return errors
    end

    def to_oga(doc)
      return if nil?

      climate_and_risk_zones = XMLHelper.create_elements_as_needed(doc, ['HPXML', 'Building', 'BuildingDetails', 'ClimateandRiskZones'])

      @climate_zone_ieccs.to_oga(climate_and_risk_zones)

      if not @weather_station_id.nil?
        weather_station = XMLHelper.add_element(climate_and_risk_zones, 'WeatherStation')
        sys_id = XMLHelper.add_element(weather_station, 'SystemIdentifier')
        XMLHelper.add_attribute(sys_id, 'id', @weather_station_id)
        XMLHelper.add_element(weather_station, 'Name', @weather_station_name, :string) unless @weather_station_name.nil?
        XMLHelper.add_element(weather_station, 'WMO', @weather_station_wmo, :string) unless @weather_station_wmo.nil?
        XMLHelper.add_extension(weather_station, 'EPWFilePath', @weather_station_epw_filepath, :string) unless @weather_station_epw_filepath.nil?
      end
    end

    def from_oga(hpxml)
      return if hpxml.nil?

      climate_and_risk_zones = XMLHelper.get_element(hpxml, 'Building/BuildingDetails/ClimateandRiskZones')
      return if climate_and_risk_zones.nil?

      @climate_zone_ieccs.from_oga(climate_and_risk_zones)

      weather_station = XMLHelper.get_element(climate_and_risk_zones, 'WeatherStation')
      if not weather_station.nil?
        @weather_station_id = HPXML::get_id(weather_station)
        @weather_station_name = XMLHelper.get_value(weather_station, 'Name', :string)
        @weather_station_wmo = XMLHelper.get_value(weather_station, 'WMO', :string)
        @weather_station_epw_filepath = XMLHelper.get_value(weather_station, 'extension/EPWFilePath', :string)
      end
    end
  end

  class ClimateZoneIECCs < BaseArrayElement
    def add(**kwargs)
      self << ClimateZoneIECC.new(@hpxml_object, **kwargs)
    end

    def from_oga(climate_and_risk_zones)
      return if climate_and_risk_zones.nil?

      XMLHelper.get_elements(climate_and_risk_zones, 'ClimateZoneIECC').each do |climate_zone_iecc|
        self << ClimateZoneIECC.new(@hpxml_object, climate_zone_iecc)
      end
    end
  end

  class ClimateZoneIECC < BaseElement
    ATTRS = [:year, :zone]
    attr_accessor(*ATTRS)

    def delete
      @hpxml_object.climate_and_risk_zones.climate_zone_ieccs.delete(self)
    end

    def check_for_errors
      errors = []
      return errors
    end

    def to_oga(climate_and_risk_zones)
      climate_zone_iecc = XMLHelper.add_element(climate_and_risk_zones, 'ClimateZoneIECC')
      XMLHelper.add_element(climate_zone_iecc, 'Year', @year, :integer, @year_isdefaulted) unless @year.nil?
      XMLHelper.add_element(climate_zone_iecc, 'ClimateZone', @zone, :string, @zone_isdefaulted) unless @zone.nil?
    end

    def from_oga(climate_zone_iecc)
      return if climate_zone_iecc.nil?

      @year = XMLHelper.get_value(climate_zone_iecc, 'Year', :integer)
      @zone = XMLHelper.get_value(climate_zone_iecc, 'ClimateZone', :string)
    end
  end

  class AirInfiltrationMeasurements < BaseArrayElement
    def add(**kwargs)
      self << AirInfiltrationMeasurement.new(@hpxml_object, **kwargs)
    end

    def from_oga(hpxml)
      return if hpxml.nil?

      XMLHelper.get_elements(hpxml, 'Building/BuildingDetails/Enclosure/AirInfiltration/AirInfiltrationMeasurement').each do |air_infiltration_measurement|
        self << AirInfiltrationMeasurement.new(@hpxml_object, air_infiltration_measurement)
      end
    end
  end

  class AirInfiltrationMeasurement < BaseElement
    ATTRS = [:id, :house_pressure, :unit_of_measure, :air_leakage, :effective_leakage_area, :type_of_measurement,
             :infiltration_volume, :leakiness_description, :infiltration_height, :a_ext, :type_of_test]
    attr_accessor(*ATTRS)

    def check_for_errors
      errors = []
      return errors
    end

    def to_oga(doc)
      return if nil?

      air_infiltration = XMLHelper.create_elements_as_needed(doc, ['HPXML', 'Building', 'BuildingDetails', 'Enclosure', 'AirInfiltration'])
      air_infiltration_measurement = XMLHelper.add_element(air_infiltration, 'AirInfiltrationMeasurement')
      sys_id = XMLHelper.add_element(air_infiltration_measurement, 'SystemIdentifier')
      XMLHelper.add_attribute(sys_id, 'id', @id)
      XMLHelper.add_element(air_infiltration_measurement, 'TypeOfInfiltrationMeasurement', @type_of_measurement, :string) unless @type_of_measurement.nil?
      XMLHelper.add_element(air_infiltration_measurement, 'TypeOfInfiltrationTest', @type_of_test, :string) unless @type_of_test.nil?
      XMLHelper.add_element(air_infiltration_measurement, 'HousePressure', @house_pressure, :float) unless @house_pressure.nil?
      XMLHelper.add_element(air_infiltration_measurement, 'LeakinessDescription', @leakiness_description, :string) unless @leakiness_description.nil?
      if (not @unit_of_measure.nil?) && (not @air_leakage.nil?)
        building_air_leakage = XMLHelper.add_element(air_infiltration_measurement, 'BuildingAirLeakage')
        XMLHelper.add_element(building_air_leakage, 'UnitofMeasure', @unit_of_measure, :string)
        XMLHelper.add_element(building_air_leakage, 'AirLeakage', @air_leakage, :float)
      end
      XMLHelper.add_element(air_infiltration_measurement, 'EffectiveLeakageArea', @effective_leakage_area, :float) unless @effective_leakage_area.nil?
      XMLHelper.add_element(air_infiltration_measurement, 'InfiltrationVolume', @infiltration_volume, :float, @infiltration_volume_isdefaulted) unless @infiltration_volume.nil?
      XMLHelper.add_element(air_infiltration_measurement, 'InfiltrationHeight', @infiltration_height, :float, @infiltration_height_isdefaulted) unless @infiltration_height.nil?
      XMLHelper.add_extension(air_infiltration_measurement, 'Aext', @a_ext, :float, @a_ext_isdefaulted) unless @a_ext.nil?
    end

    def from_oga(air_infiltration_measurement)
      return if air_infiltration_measurement.nil?

      @id = HPXML::get_id(air_infiltration_measurement)
      @type_of_measurement = XMLHelper.get_value(air_infiltration_measurement, 'TypeOfInfiltrationMeasurement', :string)
      @type_of_test = XMLHelper.get_value(air_infiltration_measurement, 'TypeOfInfiltrationTest', :string)
      @house_pressure = XMLHelper.get_value(air_infiltration_measurement, 'HousePressure', :float)
      @leakiness_description = XMLHelper.get_value(air_infiltration_measurement, 'LeakinessDescription', :string)
      @unit_of_measure = XMLHelper.get_value(air_infiltration_measurement, 'BuildingAirLeakage/UnitofMeasure', :string)
      @air_leakage = XMLHelper.get_value(air_infiltration_measurement, 'BuildingAirLeakage/AirLeakage', :float)
      @effective_leakage_area = XMLHelper.get_value(air_infiltration_measurement, 'EffectiveLeakageArea', :float)
      @infiltration_volume = XMLHelper.get_value(air_infiltration_measurement, 'InfiltrationVolume', :float)
      @infiltration_height = XMLHelper.get_value(air_infiltration_measurement, 'InfiltrationHeight', :float)
      @a_ext = XMLHelper.get_value(air_infiltration_measurement, 'extension/Aext', :float)
    end
  end

  class Attics < BaseArrayElement
    def add(**kwargs)
      self << Attic.new(@hpxml_object, **kwargs)
    end

    def from_oga(hpxml)
      return if hpxml.nil?

      XMLHelper.get_elements(hpxml, 'Building/BuildingDetails/Enclosure/Attics/Attic').each do |attic|
        self << Attic.new(@hpxml_object, attic)
      end
    end
  end

  class Attic < BaseElement
    ATTRS = [:id, :attic_type, :vented_attic_sla, :vented_attic_ach, :within_infiltration_volume,
             :attached_to_roof_idrefs, :attached_to_wall_idrefs, :attached_to_floor_idrefs]
    attr_accessor(*ATTRS)

    def attached_roofs
      return [] if @attached_to_roof_idrefs.nil?

      list = @hpxml_object.roofs.select { |roof| @attached_to_roof_idrefs.include? roof.id }
      if @attached_to_roof_idrefs.size > list.size
        fail "Attached roof not found for attic '#{@id}'."
      end

      return list
    end

    def attached_walls
      return [] if @attached_to_wall_idrefs.nil?

      list = @hpxml_object.walls.select { |wall| @attached_to_wall_idrefs.include? wall.id }
      if @attached_to_wall_idrefs.size > list.size
        fail "Attached wall not found for attic '#{@id}'."
      end

      return list
    end

    def attached_floors
      return [] if @attached_to_floor_idrefs.nil?

      list = @hpxml_object.floors.select { |floor| @attached_to_floor_idrefs.include? floor.id }
      if @attached_to_floor_idrefs.size > list.size
        fail "Attached floor not found for attic '#{@id}'."
      end

      return list
    end

    def to_location
      return if @attic_type.nil?

      if [AtticTypeCathedral, AtticTypeConditioned, AtticTypeFlatRoof, AtticTypeBelowApartment].include? @attic_type
        return LocationLivingSpace
      elsif [AtticTypeUnvented].include? @attic_type
        return LocationAtticUnvented
      elsif [AtticTypeVented].include? @attic_type
        return LocationAtticVented
      else
        fail "Unexpected attic type: '#{@attic_type}'."
      end
    end

    def delete
      @hpxml_object.attics.delete(self)
    end

    def check_for_errors
      errors = []
      begin; attached_roofs; rescue StandardError => e; errors << e.message; end
      begin; attached_walls; rescue StandardError => e; errors << e.message; end
      begin; attached_floors; rescue StandardError => e; errors << e.message; end
      begin; to_location; rescue StandardError => e; errors << e.message; end
      return errors
    end

    def to_oga(doc)
      return if nil?

      attics = XMLHelper.create_elements_as_needed(doc, ['HPXML', 'Building', 'BuildingDetails', 'Enclosure', 'Attics'])
      attic = XMLHelper.add_element(attics, 'Attic')
      sys_id = XMLHelper.add_element(attic, 'SystemIdentifier')
      XMLHelper.add_attribute(sys_id, 'id', @id)
      if not @attic_type.nil?
        attic_type_el = XMLHelper.add_element(attic, 'AtticType')
        if [AtticTypeFlatRoof, AtticTypeCathedral, AtticTypeBelowApartment].include? @attic_type
          XMLHelper.add_element(attic_type_el, @attic_type)
        elsif [AtticTypeUnvented].include? @attic_type
          attic_type_attic = XMLHelper.add_element(attic_type_el, 'Attic')
          XMLHelper.add_element(attic_type_attic, 'Vented', false, :boolean)
        elsif [AtticTypeVented].include? @attic_type
          attic_type_attic = XMLHelper.add_element(attic_type_el, 'Attic')
          XMLHelper.add_element(attic_type_attic, 'Vented', true, :boolean)
          if not @vented_attic_sla.nil?
            ventilation_rate = XMLHelper.add_element(attic, 'VentilationRate')
            XMLHelper.add_element(ventilation_rate, 'UnitofMeasure', UnitsSLA, :string)
            XMLHelper.add_element(ventilation_rate, 'Value', @vented_attic_sla, :float, @vented_attic_sla_isdefaulted)
          elsif not @vented_attic_ach.nil?
            ventilation_rate = XMLHelper.add_element(attic, 'VentilationRate')
            XMLHelper.add_element(ventilation_rate, 'UnitofMeasure', UnitsACHNatural, :string)
            XMLHelper.add_element(ventilation_rate, 'Value', @vented_attic_ach, :float)
          end
        elsif [AtticTypeConditioned].include? @attic_type
          attic_type_attic = XMLHelper.add_element(attic_type_el, 'Attic')
          XMLHelper.add_element(attic_type_attic, 'Conditioned', true, :boolean)
        else
          fail "Unhandled attic type '#{@attic_type}'."
        end
      end
      XMLHelper.add_element(attic, 'WithinInfiltrationVolume', within_infiltration_volume, :boolean) unless @within_infiltration_volume.nil?
      if not @attached_to_roof_idrefs.nil?
        @attached_to_roof_idrefs.each do |roof|
          roof_attached = XMLHelper.add_element(attic, 'AttachedToRoof')
          XMLHelper.add_attribute(roof_attached, 'idref', roof)
        end
      end
      if not @attached_to_wall_idrefs.nil?
        @attached_to_wall_idrefs.each do |wall|
          wall_attached = XMLHelper.add_element(attic, 'AttachedToWall')
          XMLHelper.add_attribute(wall_attached, 'idref', wall)
        end
      end
      if not @attached_to_floor_idrefs.nil?
        @attached_to_floor_idrefs.each do |floor|
          floor_attached = XMLHelper.add_element(attic, 'AttachedToFloor')
          XMLHelper.add_attribute(floor_attached, 'idref', floor)
        end
      end
    end

    def from_oga(attic)
      return if attic.nil?

      @id = HPXML::get_id(attic)
      if XMLHelper.has_element(attic, "AtticType/Attic[Vented='false']")
        @attic_type = AtticTypeUnvented
      elsif XMLHelper.has_element(attic, "AtticType/Attic[Vented='true']")
        @attic_type = AtticTypeVented
      elsif XMLHelper.has_element(attic, "AtticType/Attic[Conditioned='true']")
        @attic_type = AtticTypeConditioned
      elsif XMLHelper.has_element(attic, 'AtticType/FlatRoof')
        @attic_type = AtticTypeFlatRoof
      elsif XMLHelper.has_element(attic, 'AtticType/CathedralCeiling')
        @attic_type = AtticTypeCathedral
      elsif XMLHelper.has_element(attic, 'AtticType/BelowApartment')
        @attic_type = AtticTypeBelowApartment
      end
      if @attic_type == AtticTypeVented
        @vented_attic_sla = XMLHelper.get_value(attic, "VentilationRate[UnitofMeasure='#{UnitsSLA}']/Value", :float)
        @vented_attic_ach = XMLHelper.get_value(attic, "VentilationRate[UnitofMeasure='#{UnitsACHNatural}']/Value", :float)
      end
      @within_infiltration_volume = XMLHelper.get_value(attic, 'WithinInfiltrationVolume', :boolean)
      @attached_to_roof_idrefs = []
      XMLHelper.get_elements(attic, 'AttachedToRoof').each do |roof|
        @attached_to_roof_idrefs << HPXML::get_idref(roof)
      end
      @attached_to_wall_idrefs = []
      XMLHelper.get_elements(attic, 'AttachedToWall').each do |wall|
        @attached_to_wall_idrefs << HPXML::get_idref(wall)
      end
      @attached_to_floor_idrefs = []
      XMLHelper.get_elements(attic, 'AttachedToFloor').each do |floor|
        @attached_to_floor_idrefs << HPXML::get_idref(floor)
      end
    end
  end

  class Foundations < BaseArrayElement
    def add(**kwargs)
      self << Foundation.new(@hpxml_object, **kwargs)
    end

    def from_oga(hpxml)
      return if hpxml.nil?

      XMLHelper.get_elements(hpxml, 'Building/BuildingDetails/Enclosure/Foundations/Foundation').each do |foundation|
        self << Foundation.new(@hpxml_object, foundation)
      end
    end
  end

  class Foundation < BaseElement
    ATTRS = [:id, :foundation_type, :vented_crawlspace_sla, :within_infiltration_volume,
             :attached_to_slab_idrefs, :attached_to_floor_idrefs, :attached_to_foundation_wall_idrefs,
             :attached_to_wall_idrefs, :attached_to_rim_joist_idrefs]
    attr_accessor(*ATTRS)

    def attached_slabs
      return [] if @attached_to_slab_idrefs.nil?

      list = @hpxml_object.slabs.select { |slab| @attached_to_slab_idrefs.include? slab.id }
      if @attached_to_slab_idrefs.size > list.size
        fail "Attached slab not found for foundation '#{@id}'."
      end

      return list
    end

    def attached_floors
      return [] if @attached_to_floor_idrefs.nil?

      list = @hpxml_object.floors.select { |floor| @attached_to_floor_idrefs.include? floor.id }
      if @attached_to_floor_idrefs.size > list.size
        fail "Attached floor not found for foundation '#{@id}'."
      end

      return list
    end

    def attached_foundation_walls
      return [] if @attached_to_foundation_wall_idrefs.nil?

      list = @hpxml_object.foundation_walls.select { |foundation_wall| @attached_to_foundation_wall_idrefs.include? foundation_wall.id }
      if @attached_to_foundation_wall_idrefs.size > list.size
        fail "Attached foundation wall not found for foundation '#{@id}'."
      end

      return list
    end

    def attached_walls
      return [] if @attached_to_wall_idrefs.nil?

      list = @hpxml_object.walls.select { |wall| @attached_to_wall_idrefs.include? wall.id }
      if @attached_to_wall_idrefs.size > list.size
        fail "Attached wall not found for foundation '#{@id}'."
      end

      return list
    end

    def attached_rim_joists
      return [] if @attached_to_rim_joist_idrefs.nil?

      list = @hpxml_object.rim_joists.select { |rim_joist| @attached_to_rim_joist_idrefs.include? rim_joist.id }
      if @attached_to_rim_joist_idrefs.size > list.size
        fail "Attached rim joist not found for foundation '#{@id}'."
      end

      return list
    end

    def to_location
      return if @foundation_type.nil?

      if [FoundationTypeSlab, FoundationTypeAboveApartment].include? @foundation_type
        return LocationLivingSpace
      elsif [FoundationTypeAmbient].include? @foundation_type
        return LocationOutside
      elsif [FoundationTypeBasementConditioned].include? @foundation_type
        return LocationBasementConditioned
      elsif [FoundationTypeBasementUnconditioned].include? @foundation_type
        return LocationBasementUnconditioned
      elsif [FoundationTypeCrawlspaceUnvented].include? @foundation_type
        return LocationCrawlspaceUnvented
      elsif [FoundationTypeCrawlspaceVented].include? @foundation_type
        return LocationCrawlspaceVented
      elsif @foundation_type == FoundationTypeCrawlspaceConditioned
        return LocationCrawlspaceConditioned
      elsif @foundation_type == FoundationTypeSlab
        return LocationLivingSpace
      else
        fail "Unexpected foundation type: '#{@foundation_type}'."
      end
    end

    def area
      sum_area = 0.0
      # Check Slabs first
      attached_slabs.each do |slab|
        sum_area += slab.area
      end
      if sum_area <= 0
        # Check Floors next
        attached_floors.each do |floor|
          sum_area += floor.area
        end
      end
      return sum_area
    end

    def delete
      @hpxml_object.foundations.delete(self)
    end

    def check_for_errors
      errors = []
      begin; attached_slabs; rescue StandardError => e; errors << e.message; end
      begin; attached_floors; rescue StandardError => e; errors << e.message; end
      begin; attached_foundation_walls; rescue StandardError => e; errors << e.message; end
      begin; attached_walls; rescue StandardError => e; errors << e.message; end
      begin; attached_rim_joists; rescue StandardError => e; errors << e.message; end
      begin; to_location; rescue StandardError => e; errors << e.message; end
      return errors
    end

    def to_oga(doc)
      return if nil?

      foundations = XMLHelper.create_elements_as_needed(doc, ['HPXML', 'Building', 'BuildingDetails', 'Enclosure', 'Foundations'])
      foundation = XMLHelper.add_element(foundations, 'Foundation')
      sys_id = XMLHelper.add_element(foundation, 'SystemIdentifier')
      XMLHelper.add_attribute(sys_id, 'id', @id)
      if not @foundation_type.nil?
        foundation_type_el = XMLHelper.add_element(foundation, 'FoundationType')
        if [FoundationTypeSlab, FoundationTypeAmbient, FoundationTypeAboveApartment].include? @foundation_type
          XMLHelper.add_element(foundation_type_el, @foundation_type)
        elsif [FoundationTypeBasementConditioned].include? @foundation_type
          basement = XMLHelper.add_element(foundation_type_el, 'Basement')
          XMLHelper.add_element(basement, 'Conditioned', true, :boolean)
        elsif [FoundationTypeBasementUnconditioned].include? @foundation_type
          basement = XMLHelper.add_element(foundation_type_el, 'Basement')
          XMLHelper.add_element(basement, 'Conditioned', false, :boolean)
        elsif [FoundationTypeCrawlspaceVented].include? @foundation_type
          crawlspace = XMLHelper.add_element(foundation_type_el, 'Crawlspace')
          XMLHelper.add_element(crawlspace, 'Vented', true, :boolean)
          if not @vented_crawlspace_sla.nil?
            ventilation_rate = XMLHelper.add_element(foundation, 'VentilationRate')
            XMLHelper.add_element(ventilation_rate, 'UnitofMeasure', UnitsSLA, :string)
            XMLHelper.add_element(ventilation_rate, 'Value', @vented_crawlspace_sla, :float, @vented_crawlspace_sla_isdefaulted)
          end
        elsif [FoundationTypeCrawlspaceUnvented].include? @foundation_type
          crawlspace = XMLHelper.add_element(foundation_type_el, 'Crawlspace')
          XMLHelper.add_element(crawlspace, 'Vented', false, :boolean)
        elsif @foundation_type == FoundationTypeCrawlspaceConditioned
          crawlspace = XMLHelper.add_element(foundation_type_el, 'Crawlspace')
          XMLHelper.add_element(crawlspace, 'Conditioned', true, :boolean)
        else
          fail "Unhandled foundation type '#{@foundation_type}'."
        end
      end
      XMLHelper.add_element(foundation, 'WithinInfiltrationVolume', @within_infiltration_volume, :boolean) unless @within_infiltration_volume.nil?
      if not @attached_to_rim_joist_idrefs.nil?
        @attached_to_rim_joist_idrefs.each do |rim_joist|
          rim_joist_attached = XMLHelper.add_element(foundation, 'AttachedToRimJoist')
          XMLHelper.add_attribute(rim_joist_attached, 'idref', rim_joist)
        end
      end
      if not @attached_to_wall_idrefs.nil?
        @attached_to_wall_idrefs.each do |wall|
          wall_attached = XMLHelper.add_element(foundation, 'AttachedToWall')
          XMLHelper.add_attribute(wall_attached, 'idref', wall)
        end
      end
      if not @attached_to_foundation_wall_idrefs.nil?
        @attached_to_foundation_wall_idrefs.each do |foundation_wall|
          foundation_wall_attached = XMLHelper.add_element(foundation, 'AttachedToFoundationWall')
          XMLHelper.add_attribute(foundation_wall_attached, 'idref', foundation_wall)
        end
      end
      if not @attached_to_floor_idrefs.nil?
        @attached_to_floor_idrefs.each do |floor|
          floor_attached = XMLHelper.add_element(foundation, 'AttachedToFloor')
          XMLHelper.add_attribute(floor_attached, 'idref', floor)
        end
      end
      if not @attached_to_slab_idrefs.nil?
        @attached_to_slab_idrefs.each do |slab|
          slab_attached = XMLHelper.add_element(foundation, 'AttachedToSlab')
          XMLHelper.add_attribute(slab_attached, 'idref', slab)
        end
      end
    end

    def from_oga(foundation)
      return if foundation.nil?

      @id = HPXML::get_id(foundation)
      if XMLHelper.has_element(foundation, 'FoundationType/SlabOnGrade')
        @foundation_type = FoundationTypeSlab
      elsif XMLHelper.has_element(foundation, "FoundationType/Basement[Conditioned='false']")
        @foundation_type = FoundationTypeBasementUnconditioned
      elsif XMLHelper.has_element(foundation, "FoundationType/Basement[Conditioned='true']")
        @foundation_type = FoundationTypeBasementConditioned
      elsif XMLHelper.has_element(foundation, "FoundationType/Crawlspace[Vented='false']")
        @foundation_type = FoundationTypeCrawlspaceUnvented
      elsif XMLHelper.has_element(foundation, "FoundationType/Crawlspace[Vented='true']")
        @foundation_type = FoundationTypeCrawlspaceVented
      elsif XMLHelper.has_element(foundation, "FoundationType/Crawlspace[Conditioned='true']")
        @foundation_type = FoundationTypeCrawlspaceConditioned
      elsif XMLHelper.has_element(foundation, 'FoundationType/Ambient')
        @foundation_type = FoundationTypeAmbient
      elsif XMLHelper.has_element(foundation, 'FoundationType/AboveApartment')
        @foundation_type = FoundationTypeAboveApartment
      end
      if @foundation_type == FoundationTypeCrawlspaceVented
        @vented_crawlspace_sla = XMLHelper.get_value(foundation, "VentilationRate[UnitofMeasure='#{UnitsSLA}']/Value", :float)
      end
      @within_infiltration_volume = XMLHelper.get_value(foundation, 'WithinInfiltrationVolume', :boolean)
      @attached_to_rim_joist_idrefs = []
      XMLHelper.get_elements(foundation, 'AttachedToRimJoist').each do |rim_joist|
        @attached_to_rim_joist_idrefs << HPXML::get_idref(rim_joist)
      end
      @attached_to_wall_idrefs = []
      XMLHelper.get_elements(foundation, 'AttachedToWall').each do |wall|
        @attached_to_wall_idrefs << HPXML::get_idref(wall)
      end
      @attached_to_slab_idrefs = []
      XMLHelper.get_elements(foundation, 'AttachedToSlab').each do |slab|
        @attached_to_slab_idrefs << HPXML::get_idref(slab)
      end
      @attached_to_floor_idrefs = []
      XMLHelper.get_elements(foundation, 'AttachedToFloor').each do |floor|
        @attached_to_floor_idrefs << HPXML::get_idref(floor)
      end
      @attached_to_foundation_wall_idrefs = []
      XMLHelper.get_elements(foundation, 'AttachedToFoundationWall').each do |foundation_wall|
        @attached_to_foundation_wall_idrefs << HPXML::get_idref(foundation_wall)
      end
    end
  end

  class Roofs < BaseArrayElement
    def add(**kwargs)
      self << Roof.new(@hpxml_object, **kwargs)
    end

    def from_oga(hpxml)
      return if hpxml.nil?

      XMLHelper.get_elements(hpxml, 'Building/BuildingDetails/Enclosure/Roofs/Roof').each do |roof|
        self << Roof.new(@hpxml_object, roof)
      end
    end
  end

  class Roof < BaseElement
    ATTRS = [:id, :interior_adjacent_to, :area, :azimuth, :orientation, :roof_type,
             :roof_color, :solar_absorptance, :emittance, :pitch, :radiant_barrier,
             :insulation_id, :insulation_assembly_r_value, :insulation_cavity_r_value,
             :insulation_continuous_r_value, :radiant_barrier_grade, :insulation_grade,
             :interior_finish_type, :interior_finish_thickness, :framing_factor,
             :framing_size, :framing_spacing]
    attr_accessor(*ATTRS)

    def skylights
      return @hpxml_object.skylights.select { |skylight| skylight.roof_idref == @id }
    end

    def net_area
      return if nil?
      return if @area.nil?

      val = @area
      skylights.each do |skylight|
        val -= skylight.area
      end
      fail "Calculated a negative net surface area for surface '#{@id}'." if val < 0

      return val
    end

    def exterior_adjacent_to
      return LocationOutside
    end

    def is_exterior
      return true
    end

    def is_interior
      return !is_exterior
    end

    def is_thermal_boundary
      return HPXML::is_thermal_boundary(self)
    end

    def is_exterior_thermal_boundary
      return (is_exterior && is_thermal_boundary)
    end

    def is_conditioned
      return HPXML::is_conditioned(self)
    end

    def delete
      @hpxml_object.roofs.delete(self)
      skylights.reverse_each do |skylight|
        skylight.delete
      end
      @hpxml_object.attics.each do |attic|
        attic.attached_to_roof_idrefs.delete(@id) unless attic.attached_to_roof_idrefs.nil?
      end
    end

    def check_for_errors
      errors = []
      begin; net_area; rescue StandardError => e; errors << e.message; end
      return errors
    end

    def to_oga(doc)
      return if nil?

      roofs = XMLHelper.create_elements_as_needed(doc, ['HPXML', 'Building', 'BuildingDetails', 'Enclosure', 'Roofs'])
      roof = XMLHelper.add_element(roofs, 'Roof')
      sys_id = XMLHelper.add_element(roof, 'SystemIdentifier')
      XMLHelper.add_attribute(sys_id, 'id', @id)
      XMLHelper.add_element(roof, 'InteriorAdjacentTo', @interior_adjacent_to, :string) unless @interior_adjacent_to.nil?
      XMLHelper.add_element(roof, 'Area', @area, :float) unless @area.nil?
      XMLHelper.add_element(roof, 'Orientation', @orientation, :string, @orientation_isdefaulted) unless @orientation.nil?
      XMLHelper.add_element(roof, 'Azimuth', @azimuth, :integer, @azimuth_isdefaulted) unless @azimuth.nil?
      XMLHelper.add_element(roof, 'RoofType', @roof_type, :string, @roof_type_isdefaulted) unless @roof_type.nil?
      XMLHelper.add_element(roof, 'RoofColor', @roof_color, :string, @roof_color_isdefaulted) unless @roof_color.nil?
      XMLHelper.add_element(roof, 'SolarAbsorptance', @solar_absorptance, :float, @solar_absorptance_isdefaulted) unless @solar_absorptance.nil?
      XMLHelper.add_element(roof, 'Emittance', @emittance, :float, @emittance_isdefaulted) unless @emittance.nil?
      if (not @interior_finish_type.nil?) || (not @interior_finish_thickness.nil?)
        interior_finish = XMLHelper.add_element(roof, 'InteriorFinish')
        XMLHelper.add_element(interior_finish, 'Type', @interior_finish_type, :string, @interior_finish_type_isdefaulted) unless @interior_finish_type.nil?
        XMLHelper.add_element(interior_finish, 'Thickness', @interior_finish_thickness, :float, @interior_finish_thickness_isdefaulted) unless @interior_finish_thickness.nil?
      end
      if (not @framing_factor.nil?) || (not @framing_size.nil?) || (not @framing_spacing.nil?)
        rafters = XMLHelper.add_element(roof, 'Rafters')
        XMLHelper.add_element(rafters, 'Size', @framing_size, :string) unless @framing_size.nil?
        XMLHelper.add_element(rafters, 'Spacing', @framing_spacing, :float) unless @framing_spacing.nil?
        XMLHelper.add_element(rafters, 'FramingFactor', @framing_factor, :float) unless @framing_factor.nil?
      end
      XMLHelper.add_element(roof, 'Pitch', @pitch, :float) unless @pitch.nil?
      XMLHelper.add_element(roof, 'RadiantBarrier', @radiant_barrier, :boolean, @radiant_barrier_isdefaulted) unless @radiant_barrier.nil?
      XMLHelper.add_element(roof, 'RadiantBarrierGrade', @radiant_barrier_grade, :integer, @radiant_barrier_grade_isdefaulted) unless @radiant_barrier_grade.nil?
      insulation = XMLHelper.add_element(roof, 'Insulation')
      sys_id = XMLHelper.add_element(insulation, 'SystemIdentifier')
      if not @insulation_id.nil?
        XMLHelper.add_attribute(sys_id, 'id', @insulation_id)
      else
        XMLHelper.add_attribute(sys_id, 'id', @id + 'Insulation')
      end
      XMLHelper.add_element(insulation, 'InsulationGrade', @insulation_grade, :integer) unless @insulation_grade.nil?
      XMLHelper.add_element(insulation, 'AssemblyEffectiveRValue', @insulation_assembly_r_value, :float) unless @insulation_assembly_r_value.nil?
      if not @insulation_cavity_r_value.nil?
        layer = XMLHelper.add_element(insulation, 'Layer')
        XMLHelper.add_element(layer, 'InstallationType', 'cavity', :string)
        XMLHelper.add_element(layer, 'NominalRValue', @insulation_cavity_r_value, :float)
      end
      if not @insulation_continuous_r_value.nil?
        layer = XMLHelper.add_element(insulation, 'Layer')
        XMLHelper.add_element(layer, 'InstallationType', 'continuous', :string)
        XMLHelper.add_element(layer, 'NominalRValue', @insulation_continuous_r_value, :float)
      end
    end

    def from_oga(roof)
      return if roof.nil?

      @id = HPXML::get_id(roof)
      @interior_adjacent_to = XMLHelper.get_value(roof, 'InteriorAdjacentTo', :string)
      @area = XMLHelper.get_value(roof, 'Area', :float)
      @orientation = XMLHelper.get_value(roof, 'Orientation', :string)
      @azimuth = XMLHelper.get_value(roof, 'Azimuth', :integer)
      @roof_type = XMLHelper.get_value(roof, 'RoofType', :string)
      @roof_color = XMLHelper.get_value(roof, 'RoofColor', :string)
      @solar_absorptance = XMLHelper.get_value(roof, 'SolarAbsorptance', :float)
      @emittance = XMLHelper.get_value(roof, 'Emittance', :float)
      interior_finish = XMLHelper.get_element(roof, 'InteriorFinish')
      if not interior_finish.nil?
        @interior_finish_type = XMLHelper.get_value(interior_finish, 'Type', :string)
        @interior_finish_thickness = XMLHelper.get_value(interior_finish, 'Thickness', :float)
      end
      @framing_factor = XMLHelper.get_value(roof, 'Rafters/FramingFactor', :float)
      @framing_size = XMLHelper.get_value(roof, 'Rafters/Size', :string)
      @framing_spacing = XMLHelper.get_value(roof, 'Rafters/Spacing', :float)
      @pitch = XMLHelper.get_value(roof, 'Pitch', :float)
      @radiant_barrier = XMLHelper.get_value(roof, 'RadiantBarrier', :boolean)
      @radiant_barrier_grade = XMLHelper.get_value(roof, 'RadiantBarrierGrade', :integer)
      insulation = XMLHelper.get_element(roof, 'Insulation')
      if not insulation.nil?
        @insulation_id = HPXML::get_id(insulation)
        @insulation_grade = XMLHelper.get_value(insulation, 'InsulationGrade', :integer)
        @insulation_assembly_r_value = XMLHelper.get_value(insulation, 'AssemblyEffectiveRValue', :float)
        @insulation_cavity_r_value = XMLHelper.get_value(insulation, "Layer[InstallationType='cavity']/NominalRValue", :float)
        @insulation_continuous_r_value = XMLHelper.get_value(insulation, "Layer[InstallationType='continuous']/NominalRValue", :float)
      end
    end
  end

  class RimJoists < BaseArrayElement
    def add(**kwargs)
      self << RimJoist.new(@hpxml_object, **kwargs)
    end

    def from_oga(hpxml)
      return if hpxml.nil?

      XMLHelper.get_elements(hpxml, 'Building/BuildingDetails/Enclosure/RimJoists/RimJoist').each do |rim_joist|
        self << RimJoist.new(@hpxml_object, rim_joist)
      end
    end
  end

  class RimJoist < BaseElement
    ATTRS = [:id, :exterior_adjacent_to, :interior_adjacent_to, :area, :orientation, :azimuth, :siding,
             :color, :solar_absorptance, :emittance, :insulation_id, :insulation_assembly_r_value,
             :insulation_cavity_r_value, :insulation_continuous_r_value, :framing_size]
    attr_accessor(*ATTRS)

    def is_exterior
      if @exterior_adjacent_to == LocationOutside
        return true
      end

      return false
    end

    def is_interior
      return !is_exterior
    end

    def is_adiabatic
      return HPXML::is_adiabatic(self)
    end

    def is_thermal_boundary
      return HPXML::is_thermal_boundary(self)
    end

    def is_exterior_thermal_boundary
      return (is_exterior && is_thermal_boundary)
    end

    def is_conditioned
      return HPXML::is_conditioned(self)
    end

    def delete
      @hpxml_object.rim_joists.delete(self)
      @hpxml_object.foundations.each do |foundation|
        foundation.attached_to_rim_joist_idrefs.delete(@id) unless foundation.attached_to_rim_joist_idrefs.nil?
      end
    end

    def check_for_errors
      errors = []
      return errors
    end

    def to_oga(doc)
      return if nil?

      rim_joists = XMLHelper.create_elements_as_needed(doc, ['HPXML', 'Building', 'BuildingDetails', 'Enclosure', 'RimJoists'])
      rim_joist = XMLHelper.add_element(rim_joists, 'RimJoist')
      sys_id = XMLHelper.add_element(rim_joist, 'SystemIdentifier')
      XMLHelper.add_attribute(sys_id, 'id', @id)
      XMLHelper.add_element(rim_joist, 'ExteriorAdjacentTo', @exterior_adjacent_to, :string) unless @exterior_adjacent_to.nil?
      XMLHelper.add_element(rim_joist, 'InteriorAdjacentTo', @interior_adjacent_to, :string) unless @interior_adjacent_to.nil?
      XMLHelper.add_element(rim_joist, 'Area', @area, :float) unless @area.nil?
      XMLHelper.add_element(rim_joist, 'Orientation', @orientation, :string, @orientation_isdefaulted) unless @orientation.nil?
      XMLHelper.add_element(rim_joist, 'Azimuth', @azimuth, :integer, @azimuth_isdefaulted) unless @azimuth.nil?
      XMLHelper.add_element(rim_joist, 'Siding', @siding, :string, @siding_isdefaulted) unless @siding.nil?
      XMLHelper.add_element(rim_joist, 'Color', @color, :string, @color_isdefaulted) unless @color.nil?
      XMLHelper.add_element(rim_joist, 'SolarAbsorptance', @solar_absorptance, :float, @solar_absorptance_isdefaulted) unless @solar_absorptance.nil?
      XMLHelper.add_element(rim_joist, 'Emittance', @emittance, :float, @emittance_isdefaulted) unless @emittance.nil?
      insulation = XMLHelper.add_element(rim_joist, 'Insulation')
      sys_id = XMLHelper.add_element(insulation, 'SystemIdentifier')
      if not @insulation_id.nil?
        XMLHelper.add_attribute(sys_id, 'id', @insulation_id)
      else
        XMLHelper.add_attribute(sys_id, 'id', @id + 'Insulation')
      end
      XMLHelper.add_element(insulation, 'AssemblyEffectiveRValue', @insulation_assembly_r_value, :float) unless @insulation_assembly_r_value.nil?
      if not @insulation_cavity_r_value.nil?
        layer = XMLHelper.add_element(insulation, 'Layer')
        XMLHelper.add_element(layer, 'InstallationType', 'cavity', :string)
        XMLHelper.add_element(layer, 'NominalRValue', @insulation_cavity_r_value, :float)
      end
      if not @insulation_continuous_r_value.nil?
        layer = XMLHelper.add_element(insulation, 'Layer')
        XMLHelper.add_element(layer, 'InstallationType', 'continuous', :string)
        XMLHelper.add_element(layer, 'NominalRValue', @insulation_continuous_r_value, :float)
      end
      if not @framing_size.nil?
        floor_joists = XMLHelper.add_element(rim_joist, 'FloorJoists')
        XMLHelper.add_element(floor_joists, 'Size', @framing_size, :string) unless @framing_size.nil?
      end
    end

    def from_oga(rim_joist)
      return if rim_joist.nil?

      @id = HPXML::get_id(rim_joist)
      @exterior_adjacent_to = XMLHelper.get_value(rim_joist, 'ExteriorAdjacentTo', :string)
      @interior_adjacent_to = XMLHelper.get_value(rim_joist, 'InteriorAdjacentTo', :string)
      @area = XMLHelper.get_value(rim_joist, 'Area', :float)
      @orientation = XMLHelper.get_value(rim_joist, 'Orientation', :string)
      @azimuth = XMLHelper.get_value(rim_joist, 'Azimuth', :integer)
      @siding = XMLHelper.get_value(rim_joist, 'Siding', :string)
      @color = XMLHelper.get_value(rim_joist, 'Color', :string)
      @solar_absorptance = XMLHelper.get_value(rim_joist, 'SolarAbsorptance', :float)
      @emittance = XMLHelper.get_value(rim_joist, 'Emittance', :float)
      insulation = XMLHelper.get_element(rim_joist, 'Insulation')
      if not insulation.nil?
        @insulation_id = HPXML::get_id(insulation)
        @insulation_assembly_r_value = XMLHelper.get_value(insulation, 'AssemblyEffectiveRValue', :float)
        @insulation_cavity_r_value = XMLHelper.get_value(insulation, "Layer[InstallationType='cavity']/NominalRValue", :float)
        @insulation_continuous_r_value = XMLHelper.get_value(insulation, "Layer[InstallationType='continuous']/NominalRValue", :float)
      end
      @framing_size = XMLHelper.get_value(rim_joist, 'FloorJoists/Size', :string)
    end
  end

  class Walls < BaseArrayElement
    def add(**kwargs)
      self << Wall.new(@hpxml_object, **kwargs)
    end

    def from_oga(hpxml)
      return if hpxml.nil?

      XMLHelper.get_elements(hpxml, 'Building/BuildingDetails/Enclosure/Walls/Wall').each do |wall|
        self << Wall.new(@hpxml_object, wall)
      end
    end
  end

  class Wall < BaseElement
    ATTRS = [:id, :exterior_adjacent_to, :interior_adjacent_to, :wall_type, :optimum_value_engineering,
             :area, :orientation, :azimuth, :siding, :color, :solar_absorptance, :emittance, :insulation_id,
             :insulation_assembly_r_value, :insulation_cavity_r_value, :insulation_continuous_r_value,
             :interior_finish_type, :interior_finish_thickness, :attic_wall_type, :framing_factor,
             :framing_size, :framing_spacing, :insulation_grade]
    attr_accessor(*ATTRS)

    def windows
      return @hpxml_object.windows.select { |window| window.wall_idref == @id }
    end

    def doors
      return @hpxml_object.doors.select { |door| door.wall_idref == @id }
    end

    def net_area
      return if nil?
      return if @area.nil?

      val = @area
      (windows + doors).each do |subsurface|
        val -= subsurface.area
      end
      fail "Calculated a negative net surface area for surface '#{@id}'." if val < 0

      return val
    end

    def is_exterior
      if @exterior_adjacent_to == LocationOutside
        return true
      end

      return false
    end

    def is_interior
      return !is_exterior
    end

    def is_adiabatic
      return HPXML::is_adiabatic(self)
    end

    def is_thermal_boundary
      return HPXML::is_thermal_boundary(self)
    end

    def is_exterior_thermal_boundary
      return (is_exterior && is_thermal_boundary)
    end

    def is_conditioned
      return HPXML::is_conditioned(self)
    end

    def delete
      @hpxml_object.walls.delete(self)
      windows.reverse_each do |window|
        window.delete
      end
      doors.reverse_each do |door|
        door.delete
      end
      @hpxml_object.attics.each do |attic|
        attic.attached_to_wall_idrefs.delete(@id) unless attic.attached_to_wall_idrefs.nil?
      end
      @hpxml_object.foundations.each do |foundation|
        foundation.attached_to_wall_idrefs.delete(@id) unless foundation.attached_to_wall_idrefs.nil?
      end
    end

    def check_for_errors
      errors = []
      begin; net_area; rescue StandardError => e; errors << e.message; end
      return errors
    end

    def to_oga(doc)
      return if nil?

      walls = XMLHelper.create_elements_as_needed(doc, ['HPXML', 'Building', 'BuildingDetails', 'Enclosure', 'Walls'])
      wall = XMLHelper.add_element(walls, 'Wall')
      sys_id = XMLHelper.add_element(wall, 'SystemIdentifier')
      XMLHelper.add_attribute(sys_id, 'id', @id)
      XMLHelper.add_element(wall, 'ExteriorAdjacentTo', @exterior_adjacent_to, :string) unless @exterior_adjacent_to.nil?
      XMLHelper.add_element(wall, 'InteriorAdjacentTo', @interior_adjacent_to, :string) unless @interior_adjacent_to.nil?
      XMLHelper.add_element(wall, 'AtticWallType', @attic_wall_type, :string) unless @attic_wall_type.nil?
      if not @wall_type.nil?
        wall_type_el = XMLHelper.add_element(wall, 'WallType')
        wall_type = XMLHelper.add_element(wall_type_el, @wall_type)
        if @wall_type == HPXML::WallTypeWoodStud
          XMLHelper.add_element(wall_type, 'OptimumValueEngineering', @optimum_value_engineering, :boolean) unless @optimum_value_engineering.nil?
        end
      end
      XMLHelper.add_element(wall, 'Area', @area, :float) unless @area.nil?
      XMLHelper.add_element(wall, 'Orientation', @orientation, :string, @orientation_isdefaulted) unless @orientation.nil?
      XMLHelper.add_element(wall, 'Azimuth', @azimuth, :integer, @azimuth_isdefaulted) unless @azimuth.nil?
      if (not @framing_factor.nil?) || (not @framing_size.nil?) || (not @framing_spacing.nil?)
        studs = XMLHelper.add_element(wall, 'Studs')
        XMLHelper.add_element(studs, 'Size', @framing_size, :string) unless @framing_size.nil?
        XMLHelper.add_element(studs, 'Spacing', @framing_spacing, :float) unless @framing_spacing.nil?
        XMLHelper.add_element(studs, 'FramingFactor', @framing_factor, :float) unless @framing_factor.nil?
      end
      XMLHelper.add_element(wall, 'Siding', @siding, :string, @siding_isdefaulted) unless @siding.nil?
      XMLHelper.add_element(wall, 'Color', @color, :string, @color_isdefaulted) unless @color.nil?
      XMLHelper.add_element(wall, 'SolarAbsorptance', @solar_absorptance, :float, @solar_absorptance_isdefaulted) unless @solar_absorptance.nil?
      XMLHelper.add_element(wall, 'Emittance', @emittance, :float, @emittance_isdefaulted) unless @emittance.nil?
      if (not @interior_finish_type.nil?) || (not @interior_finish_thickness.nil?)
        interior_finish = XMLHelper.add_element(wall, 'InteriorFinish')
        XMLHelper.add_element(interior_finish, 'Type', @interior_finish_type, :string, @interior_finish_type_isdefaulted) unless @interior_finish_type.nil?
        XMLHelper.add_element(interior_finish, 'Thickness', @interior_finish_thickness, :float, @interior_finish_thickness_isdefaulted) unless @interior_finish_thickness.nil?
      end
      insulation = XMLHelper.add_element(wall, 'Insulation')
      sys_id = XMLHelper.add_element(insulation, 'SystemIdentifier')
      if not @insulation_id.nil?
        XMLHelper.add_attribute(sys_id, 'id', @insulation_id)
      else
        XMLHelper.add_attribute(sys_id, 'id', @id + 'Insulation')
      end
      XMLHelper.add_element(insulation, 'InsulationGrade', @insulation_grade, :integer) unless @insulation_grade.nil?
      XMLHelper.add_element(insulation, 'AssemblyEffectiveRValue', @insulation_assembly_r_value, :float) unless @insulation_assembly_r_value.nil?
      if not @insulation_cavity_r_value.nil?
        layer = XMLHelper.add_element(insulation, 'Layer')
        XMLHelper.add_element(layer, 'InstallationType', 'cavity', :string)
        XMLHelper.add_element(layer, 'NominalRValue', @insulation_cavity_r_value, :float)
      end
      if not @insulation_continuous_r_value.nil?
        layer = XMLHelper.add_element(insulation, 'Layer')
        XMLHelper.add_element(layer, 'InstallationType', 'continuous', :string)
        XMLHelper.add_element(layer, 'NominalRValue', @insulation_continuous_r_value, :float)
      end
    end

    def from_oga(wall)
      return if wall.nil?

      @id = HPXML::get_id(wall)
      @exterior_adjacent_to = XMLHelper.get_value(wall, 'ExteriorAdjacentTo', :string)
      @interior_adjacent_to = XMLHelper.get_value(wall, 'InteriorAdjacentTo', :string)
      @attic_wall_type = XMLHelper.get_value(wall, 'AtticWallType', :string)
      @wall_type = XMLHelper.get_child_name(wall, 'WallType')
      if @wall_type == HPXML::WallTypeWoodStud
        @optimum_value_engineering = XMLHelper.get_value(wall, 'WallType/WoodStud/OptimumValueEngineering', :boolean)
      end
      @area = XMLHelper.get_value(wall, 'Area', :float)
      @orientation = XMLHelper.get_value(wall, 'Orientation', :string)
      @azimuth = XMLHelper.get_value(wall, 'Azimuth', :integer)
      @framing_size = XMLHelper.get_value(wall, 'Studs/Size', :string)
      @framing_spacing = XMLHelper.get_value(wall, 'Studs/Spacing', :float)
      @framing_factor = XMLHelper.get_value(wall, 'Studs/FramingFactor', :float)
      @siding = XMLHelper.get_value(wall, 'Siding', :string)
      @color = XMLHelper.get_value(wall, 'Color', :string)
      @solar_absorptance = XMLHelper.get_value(wall, 'SolarAbsorptance', :float)
      @emittance = XMLHelper.get_value(wall, 'Emittance', :float)
      interior_finish = XMLHelper.get_element(wall, 'InteriorFinish')
      if not interior_finish.nil?
        @interior_finish_type = XMLHelper.get_value(interior_finish, 'Type', :string)
        @interior_finish_thickness = XMLHelper.get_value(interior_finish, 'Thickness', :float)
      end
      insulation = XMLHelper.get_element(wall, 'Insulation')
      if not insulation.nil?
        @insulation_id = HPXML::get_id(insulation)
        @insulation_grade = XMLHelper.get_value(insulation, 'InsulationGrade', :integer)
        @insulation_assembly_r_value = XMLHelper.get_value(insulation, 'AssemblyEffectiveRValue', :float)
        @insulation_cavity_r_value = XMLHelper.get_value(insulation, "Layer[InstallationType='cavity']/NominalRValue", :float)
        @insulation_continuous_r_value = XMLHelper.get_value(insulation, "Layer[InstallationType='continuous']/NominalRValue", :float)
      end
    end
  end

  class FoundationWalls < BaseArrayElement
    def add(**kwargs)
      self << FoundationWall.new(@hpxml_object, **kwargs)
    end

    def from_oga(hpxml)
      return if hpxml.nil?

      XMLHelper.get_elements(hpxml, 'Building/BuildingDetails/Enclosure/FoundationWalls/FoundationWall').each do |foundation_wall|
        self << FoundationWall.new(@hpxml_object, foundation_wall)
      end
    end
  end

  class FoundationWall < BaseElement
    ATTRS = [:id, :exterior_adjacent_to, :interior_adjacent_to, :length, :height, :area, :orientation,
             :type, :azimuth, :thickness, :depth_below_grade, :insulation_id, :insulation_interior_r_value,
             :insulation_interior_distance_to_top, :insulation_interior_distance_to_bottom,
             :insulation_exterior_r_value, :insulation_exterior_distance_to_top,
             :insulation_exterior_distance_to_bottom, :insulation_assembly_r_value,
             :insulation_continuous_r_value, :interior_finish_type, :interior_finish_thickness]
    attr_accessor(*ATTRS)

    def windows
      return @hpxml_object.windows.select { |window| window.wall_idref == @id }
    end

    def doors
      return @hpxml_object.doors.select { |door| door.wall_idref == @id }
    end

    def net_area
      return if nil?
      return if @area.nil?

      val = @area
      (@hpxml_object.windows + @hpxml_object.doors).each do |subsurface|
        next unless subsurface.wall_idref == @id

        val -= subsurface.area
      end
      fail "Calculated a negative net surface area for surface '#{@id}'." if val < 0

      return val
    end

    def is_exterior
      if @exterior_adjacent_to == LocationGround
        return true
      end

      return false
    end

    def is_interior
      return !is_exterior
    end

    def is_adiabatic
      return HPXML::is_adiabatic(self)
    end

    def is_thermal_boundary
      return HPXML::is_thermal_boundary(self)
    end

    def is_exterior_thermal_boundary
      return (is_exterior && is_thermal_boundary)
    end

    def is_conditioned
      return HPXML::is_conditioned(self)
    end

    def delete
      @hpxml_object.foundation_walls.delete(self)
      windows.reverse_each do |window|
        window.delete
      end
      doors.reverse_each do |door|
        door.delete
      end
      @hpxml_object.foundations.each do |foundation|
        foundation.attached_to_foundation_wall_idrefs.delete(@id) unless foundation.attached_to_foundation_wall_idrefs.nil?
      end
    end

    def check_for_errors
      errors = []
      begin; net_area; rescue StandardError => e; errors << e.message; end
      return errors
    end

    def to_oga(doc)
      return if nil?

      foundation_walls = XMLHelper.create_elements_as_needed(doc, ['HPXML', 'Building', 'BuildingDetails', 'Enclosure', 'FoundationWalls'])
      foundation_wall = XMLHelper.add_element(foundation_walls, 'FoundationWall')
      sys_id = XMLHelper.add_element(foundation_wall, 'SystemIdentifier')
      XMLHelper.add_attribute(sys_id, 'id', @id)
      XMLHelper.add_element(foundation_wall, 'ExteriorAdjacentTo', @exterior_adjacent_to, :string) unless @exterior_adjacent_to.nil?
      XMLHelper.add_element(foundation_wall, 'InteriorAdjacentTo', @interior_adjacent_to, :string) unless @interior_adjacent_to.nil?
      XMLHelper.add_element(foundation_wall, 'Type', @type, :string, @type_isdefaulted) unless @type.nil?
      XMLHelper.add_element(foundation_wall, 'Length', @length, :float) unless @length.nil?
      XMLHelper.add_element(foundation_wall, 'Height', @height, :float) unless @height.nil?
      XMLHelper.add_element(foundation_wall, 'Area', @area, :float, @area_isdefaulted) unless @area.nil?
      XMLHelper.add_element(foundation_wall, 'Orientation', @orientation, :string, @orientation_isdefaulted) unless @orientation.nil?
      XMLHelper.add_element(foundation_wall, 'Azimuth', @azimuth, :integer, @azimuth_isdefaulted) unless @azimuth.nil?
      XMLHelper.add_element(foundation_wall, 'Thickness', @thickness, :float, @thickness_isdefaulted) unless @thickness.nil?
      XMLHelper.add_element(foundation_wall, 'DepthBelowGrade', @depth_below_grade, :float) unless @depth_below_grade.nil?
      if (not @interior_finish_type.nil?) || (not @interior_finish_thickness.nil?)
        interior_finish = XMLHelper.add_element(foundation_wall, 'InteriorFinish')
        XMLHelper.add_element(interior_finish, 'Type', @interior_finish_type, :string, @interior_finish_type_isdefaulted) unless @interior_finish_type.nil?
        XMLHelper.add_element(interior_finish, 'Thickness', @interior_finish_thickness, :float, @interior_finish_thickness_isdefaulted) unless @interior_finish_thickness.nil?
      end
      insulation = XMLHelper.add_element(foundation_wall, 'Insulation')
      sys_id = XMLHelper.add_element(insulation, 'SystemIdentifier')
      if not @insulation_id.nil?
        XMLHelper.add_attribute(sys_id, 'id', @insulation_id)
      else
        XMLHelper.add_attribute(sys_id, 'id', @id + 'Insulation')
      end
      XMLHelper.add_element(insulation, 'AssemblyEffectiveRValue', @insulation_assembly_r_value, :float) unless @insulation_assembly_r_value.nil?
      if not @insulation_exterior_r_value.nil?
        layer = XMLHelper.add_element(insulation, 'Layer')
        XMLHelper.add_element(layer, 'InstallationType', 'continuous - exterior', :string)
        XMLHelper.add_element(layer, 'NominalRValue', @insulation_exterior_r_value, :float)
        XMLHelper.add_element(layer, 'DistanceToTopOfInsulation', @insulation_exterior_distance_to_top, :float, @insulation_exterior_distance_to_top_isdefaulted) unless @insulation_exterior_distance_to_top.nil?
        XMLHelper.add_element(layer, 'DistanceToBottomOfInsulation', @insulation_exterior_distance_to_bottom, :float, @insulation_exterior_distance_to_bottom_isdefaulted) unless @insulation_exterior_distance_to_bottom.nil?
      end
      if not @insulation_interior_r_value.nil?
        layer = XMLHelper.add_element(insulation, 'Layer')
        XMLHelper.add_element(layer, 'InstallationType', 'continuous - interior', :string)
        XMLHelper.add_element(layer, 'NominalRValue', @insulation_interior_r_value, :float)
        XMLHelper.add_element(layer, 'DistanceToTopOfInsulation', @insulation_interior_distance_to_top, :float, @insulation_interior_distance_to_top_isdefaulted) unless @insulation_interior_distance_to_top.nil?
        XMLHelper.add_element(layer, 'DistanceToBottomOfInsulation', @insulation_interior_distance_to_bottom, :float, @insulation_interior_distance_to_bottom_isdefaulted) unless @insulation_interior_distance_to_bottom.nil?
      end
    end

    def from_oga(foundation_wall)
      return if foundation_wall.nil?

      @id = HPXML::get_id(foundation_wall)
      @exterior_adjacent_to = XMLHelper.get_value(foundation_wall, 'ExteriorAdjacentTo', :string)
      @interior_adjacent_to = XMLHelper.get_value(foundation_wall, 'InteriorAdjacentTo', :string)
      @type = XMLHelper.get_value(foundation_wall, 'Type', :string)
      @length = XMLHelper.get_value(foundation_wall, 'Length', :float)
      @height = XMLHelper.get_value(foundation_wall, 'Height', :float)
      @area = XMLHelper.get_value(foundation_wall, 'Area', :float)
      @orientation = XMLHelper.get_value(foundation_wall, 'Orientation', :string)
      @azimuth = XMLHelper.get_value(foundation_wall, 'Azimuth', :integer)
      @thickness = XMLHelper.get_value(foundation_wall, 'Thickness', :float)
      @depth_below_grade = XMLHelper.get_value(foundation_wall, 'DepthBelowGrade', :float)
      interior_finish = XMLHelper.get_element(foundation_wall, 'InteriorFinish')
      if not interior_finish.nil?
        @interior_finish_type = XMLHelper.get_value(interior_finish, 'Type', :string)
        @interior_finish_thickness = XMLHelper.get_value(interior_finish, 'Thickness', :float)
      end
      insulation = XMLHelper.get_element(foundation_wall, 'Insulation')
      if not insulation.nil?
        @insulation_id = HPXML::get_id(insulation)
        @insulation_assembly_r_value = XMLHelper.get_value(insulation, 'AssemblyEffectiveRValue', :float)
        @insulation_continuous_r_value = XMLHelper.get_value(insulation, "Layer[InstallationType='continuous']/NominalRValue", :float)
        @insulation_interior_r_value = XMLHelper.get_value(insulation, "Layer[InstallationType='continuous - interior']/NominalRValue", :float)
        @insulation_interior_distance_to_top = XMLHelper.get_value(insulation, "Layer[InstallationType='continuous - interior']/DistanceToTopOfInsulation", :float)
        @insulation_interior_distance_to_bottom = XMLHelper.get_value(insulation, "Layer[InstallationType='continuous - interior']/DistanceToBottomOfInsulation", :float)
        @insulation_exterior_r_value = XMLHelper.get_value(insulation, "Layer[InstallationType='continuous - exterior']/NominalRValue", :float)
        @insulation_exterior_distance_to_top = XMLHelper.get_value(insulation, "Layer[InstallationType='continuous - exterior']/DistanceToTopOfInsulation", :float)
        @insulation_exterior_distance_to_bottom = XMLHelper.get_value(insulation, "Layer[InstallationType='continuous - exterior']/DistanceToBottomOfInsulation", :float)
      end
    end
  end

  class Floors < BaseArrayElement
    def add(**kwargs)
      self << Floor.new(@hpxml_object, **kwargs)
    end

    def from_oga(hpxml)
      return if hpxml.nil?

      XMLHelper.get_elements(hpxml, 'Building/BuildingDetails/Enclosure/Floors/Floor').each do |floor|
        self << Floor.new(@hpxml_object, floor)
      end
    end
  end

  class Floor < BaseElement
    ATTRS = [:id, :exterior_adjacent_to, :interior_adjacent_to, :floor_type, :area, :insulation_id,
             :insulation_assembly_r_value, :insulation_cavity_r_value, :insulation_continuous_r_value,
             :floor_or_ceiling, :interior_finish_type, :interior_finish_thickness, :insulation_grade,
             :framing_factor, :framing_size, :framing_spacing]
    attr_accessor(*ATTRS)

    def is_ceiling
      # From the perspective of the living space
      if @floor_or_ceiling.nil?
        ceiling_locations = [LocationAtticUnconditioned,
                             LocationAtticVented,
                             LocationAtticUnvented]
        if (ceiling_locations.include? @interior_adjacent_to) || (ceiling_locations.include? @exterior_adjacent_to)
          return true
        else # If we don't explicitly know that it's a ceiling, assume a floor
          return false
        end
      else
        return @floor_or_ceiling == FloorOrCeilingCeiling
      end
    end

    def is_floor
      return !is_ceiling
    end

    def is_exterior
      if @exterior_adjacent_to == LocationOutside
        return true
      end

      return false
    end

    def is_interior
      return !is_exterior
    end

    def is_adiabatic
      return HPXML::is_adiabatic(self)
    end

    def is_thermal_boundary
      return HPXML::is_thermal_boundary(self)
    end

    def is_exterior_thermal_boundary
      return (is_exterior && is_thermal_boundary)
    end

    def is_conditioned
      return HPXML::is_conditioned(self)
    end

    def delete
      @hpxml_object.floors.delete(self)
      @hpxml_object.attics.each do |attic|
        attic.attached_to_floor_idrefs.delete(@id) unless attic.attached_to_floor_idrefs.nil?
      end
      @hpxml_object.foundations.each do |foundation|
        foundation.attached_to_floor_idrefs.delete(@id) unless foundation.attached_to_floor_idrefs.nil?
      end
      @hpxml_object.attics.each do |attic|
        attic.attached_to_floor_idrefs.delete(@id) unless attic.attached_to_floor_idrefs.nil?
      end
    end

    def check_for_errors
      errors = []
      return errors
    end

    def to_oga(doc)
      return if nil?

      floors = XMLHelper.create_elements_as_needed(doc, ['HPXML', 'Building', 'BuildingDetails', 'Enclosure', 'Floors'])
      floor = XMLHelper.add_element(floors, 'Floor')
      sys_id = XMLHelper.add_element(floor, 'SystemIdentifier')
      XMLHelper.add_attribute(sys_id, 'id', @id)
      XMLHelper.add_element(floor, 'ExteriorAdjacentTo', @exterior_adjacent_to, :string) unless @exterior_adjacent_to.nil?
      XMLHelper.add_element(floor, 'InteriorAdjacentTo', @interior_adjacent_to, :string) unless @interior_adjacent_to.nil?
      XMLHelper.add_element(floor, 'FloorOrCeiling', @floor_or_ceiling, :string, @floor_or_ceiling_isdefaulted) unless @floor_or_ceiling.nil?
      if not @floor_type.nil?
        floor_type_el = XMLHelper.add_element(floor, 'FloorType')
        XMLHelper.add_element(floor_type_el, @floor_type)
      end
      if (not @framing_factor.nil?) || (not @framing_size.nil?) || (not @framing_spacing.nil?)
        joists = XMLHelper.add_element(floor, 'FloorJoists')
        XMLHelper.add_element(joists, 'Size', @framing_size, :string) unless @framing_size.nil?
        XMLHelper.add_element(joists, 'Spacing', @framing_spacing, :float) unless @framing_spacing.nil?
        XMLHelper.add_element(joists, 'FramingFactor', @framing_factor, :float) unless @framing_factor.nil?
      end
      XMLHelper.add_element(floor, 'Area', @area, :float) unless @area.nil?
      if (not @interior_finish_type.nil?) || (not @interior_finish_thickness.nil?)
        interior_finish = XMLHelper.add_element(floor, 'InteriorFinish')
        XMLHelper.add_element(interior_finish, 'Type', @interior_finish_type, :string, @interior_finish_type_isdefaulted) unless @interior_finish_type.nil?
        XMLHelper.add_element(interior_finish, 'Thickness', @interior_finish_thickness, :float, @interior_finish_thickness_isdefaulted) unless @interior_finish_thickness.nil?
      end
      insulation = XMLHelper.add_element(floor, 'Insulation')
      sys_id = XMLHelper.add_element(insulation, 'SystemIdentifier')
      if not @insulation_id.nil?
        XMLHelper.add_attribute(sys_id, 'id', @insulation_id)
      else
        XMLHelper.add_attribute(sys_id, 'id', @id + 'Insulation')
      end
      XMLHelper.add_element(insulation, 'InsulationGrade', @insulation_grade, :integer) unless @insulation_grade.nil?
      XMLHelper.add_element(insulation, 'AssemblyEffectiveRValue', @insulation_assembly_r_value, :float) unless @insulation_assembly_r_value.nil?
      if not @insulation_cavity_r_value.nil?
        layer = XMLHelper.add_element(insulation, 'Layer')
        XMLHelper.add_element(layer, 'InstallationType', 'cavity', :string)
        XMLHelper.add_element(layer, 'NominalRValue', @insulation_cavity_r_value, :float)
      end
      if not @insulation_continuous_r_value.nil?
        layer = XMLHelper.add_element(insulation, 'Layer')
        XMLHelper.add_element(layer, 'InstallationType', 'continuous', :string)
        XMLHelper.add_element(layer, 'NominalRValue', @insulation_continuous_r_value, :float)
      end
    end

    def from_oga(floor)
      return if floor.nil?

      @id = HPXML::get_id(floor)
      @exterior_adjacent_to = XMLHelper.get_value(floor, 'ExteriorAdjacentTo', :string)
      @interior_adjacent_to = XMLHelper.get_value(floor, 'InteriorAdjacentTo', :string)
      @floor_or_ceiling = XMLHelper.get_value(floor, 'FloorOrCeiling', :string)
      @floor_type = XMLHelper.get_child_name(floor, 'FloorType')
      @framing_size = XMLHelper.get_value(floor, 'FloorJoists/Size', :string)
      @framing_spacing = XMLHelper.get_value(floor, 'FloorJoists/Spacing', :float)
      @framing_factor = XMLHelper.get_value(floor, 'FloorJoists/FramingFactor', :float)
      @area = XMLHelper.get_value(floor, 'Area', :float)
      interior_finish = XMLHelper.get_element(floor, 'InteriorFinish')
      if not interior_finish.nil?
        @interior_finish_type = XMLHelper.get_value(interior_finish, 'Type', :string)
        @interior_finish_thickness = XMLHelper.get_value(interior_finish, 'Thickness', :float)
      end
      insulation = XMLHelper.get_element(floor, 'Insulation')
      if not insulation.nil?
        @insulation_id = HPXML::get_id(insulation)
        @insulation_grade = XMLHelper.get_value(insulation, 'InsulationGrade', :float)
        @insulation_assembly_r_value = XMLHelper.get_value(insulation, 'AssemblyEffectiveRValue', :float)
        @insulation_cavity_r_value = XMLHelper.get_value(insulation, "Layer[InstallationType='cavity']/NominalRValue", :float)
        @insulation_continuous_r_value = XMLHelper.get_value(insulation, "Layer[InstallationType='continuous']/NominalRValue", :float)
      end
    end
  end

  class Slabs < BaseArrayElement
    def add(**kwargs)
      self << Slab.new(@hpxml_object, **kwargs)
    end

    def from_oga(hpxml)
      return if hpxml.nil?

      XMLHelper.get_elements(hpxml, 'Building/BuildingDetails/Enclosure/Slabs/Slab').each do |slab|
        self << Slab.new(@hpxml_object, slab)
      end
    end
  end

  class Slab < BaseElement
    ATTRS = [:id, :interior_adjacent_to, :exterior_adjacent_to, :area, :thickness, :exposed_perimeter,
             :perimeter_insulation_depth, :under_slab_insulation_width,
             :under_slab_insulation_spans_entire_slab, :depth_below_grade, :carpet_fraction,
             :carpet_r_value, :perimeter_insulation_id, :perimeter_insulation_r_value,
             :under_slab_insulation_id, :under_slab_insulation_r_value]
    attr_accessor(*ATTRS)

    def exterior_adjacent_to
      return LocationGround
    end

    def is_exterior
      return true
    end

    def is_interior
      return !is_exterior
    end

    def is_thermal_boundary
      return HPXML::is_thermal_boundary(self)
    end

    def is_exterior_thermal_boundary
      return (is_exterior && is_thermal_boundary)
    end

    def is_conditioned
      return HPXML::is_conditioned(self)
    end

    def delete
      @hpxml_object.slabs.delete(self)
      @hpxml_object.foundations.each do |foundation|
        foundation.attached_to_slab_idrefs.delete(@id) unless foundation.attached_to_slab_idrefs.nil?
      end
    end

    def check_for_errors
      errors = []
      return errors
    end

    def to_oga(doc)
      return if nil?

      slabs = XMLHelper.create_elements_as_needed(doc, ['HPXML', 'Building', 'BuildingDetails', 'Enclosure', 'Slabs'])
      slab = XMLHelper.add_element(slabs, 'Slab')
      sys_id = XMLHelper.add_element(slab, 'SystemIdentifier')
      XMLHelper.add_attribute(sys_id, 'id', @id)
      XMLHelper.add_element(slab, 'InteriorAdjacentTo', @interior_adjacent_to, :string) unless @interior_adjacent_to.nil?
      XMLHelper.add_element(slab, 'Area', @area, :float) unless @area.nil?
      XMLHelper.add_element(slab, 'Thickness', @thickness, :float, @thickness_isdefaulted) unless @thickness.nil?
      XMLHelper.add_element(slab, 'ExposedPerimeter', @exposed_perimeter, :float) unless @exposed_perimeter.nil?
      XMLHelper.add_element(slab, 'DepthBelowGrade', @depth_below_grade, :float) unless @depth_below_grade.nil?
      insulation = XMLHelper.add_element(slab, 'PerimeterInsulation')
      sys_id = XMLHelper.add_element(insulation, 'SystemIdentifier')
      if not @perimeter_insulation_id.nil?
        XMLHelper.add_attribute(sys_id, 'id', @perimeter_insulation_id)
      else
        XMLHelper.add_attribute(sys_id, 'id', @id + 'PerimeterInsulation')
      end
      layer = XMLHelper.add_element(insulation, 'Layer')
      XMLHelper.add_element(layer, 'NominalRValue', @perimeter_insulation_r_value, :float) unless @perimeter_insulation_r_value.nil?
      XMLHelper.add_element(layer, 'InsulationDepth', @perimeter_insulation_depth, :float) unless @perimeter_insulation_depth.nil?
      insulation = XMLHelper.add_element(slab, 'UnderSlabInsulation')
      sys_id = XMLHelper.add_element(insulation, 'SystemIdentifier')
      if not @under_slab_insulation_id.nil?
        XMLHelper.add_attribute(sys_id, 'id', @under_slab_insulation_id)
      else
        XMLHelper.add_attribute(sys_id, 'id', @id + 'UnderSlabInsulation')
      end
      layer = XMLHelper.add_element(insulation, 'Layer')
      XMLHelper.add_element(layer, 'NominalRValue', @under_slab_insulation_r_value, :float) unless @under_slab_insulation_r_value.nil?
      XMLHelper.add_element(layer, 'InsulationWidth', @under_slab_insulation_width, :float) unless @under_slab_insulation_width.nil?
      XMLHelper.add_element(layer, 'InsulationSpansEntireSlab', @under_slab_insulation_spans_entire_slab, :boolean) unless @under_slab_insulation_spans_entire_slab.nil?
      XMLHelper.add_extension(slab, 'CarpetFraction', @carpet_fraction, :float, @carpet_fraction_isdefaulted) unless @carpet_fraction.nil?
      XMLHelper.add_extension(slab, 'CarpetRValue', @carpet_r_value, :float, @carpet_r_value_isdefaulted) unless @carpet_r_value.nil?
    end

    def from_oga(slab)
      return if slab.nil?

      @id = HPXML::get_id(slab)
      @interior_adjacent_to = XMLHelper.get_value(slab, 'InteriorAdjacentTo', :string)
      @area = XMLHelper.get_value(slab, 'Area', :float)
      @thickness = XMLHelper.get_value(slab, 'Thickness', :float)
      @exposed_perimeter = XMLHelper.get_value(slab, 'ExposedPerimeter', :float)
      @depth_below_grade = XMLHelper.get_value(slab, 'DepthBelowGrade', :float)
      perimeter_insulation = XMLHelper.get_element(slab, 'PerimeterInsulation')
      if not perimeter_insulation.nil?
        @perimeter_insulation_id = HPXML::get_id(perimeter_insulation)
        @perimeter_insulation_r_value = XMLHelper.get_value(perimeter_insulation, 'Layer/NominalRValue', :float)
        @perimeter_insulation_depth = XMLHelper.get_value(perimeter_insulation, 'Layer/InsulationDepth', :float)
      end
      under_slab_insulation = XMLHelper.get_element(slab, 'UnderSlabInsulation')
      if not under_slab_insulation.nil?
        @under_slab_insulation_id = HPXML::get_id(under_slab_insulation)
        @under_slab_insulation_r_value = XMLHelper.get_value(under_slab_insulation, 'Layer/NominalRValue', :float)
        @under_slab_insulation_width = XMLHelper.get_value(under_slab_insulation, 'Layer/InsulationWidth', :float)
        @under_slab_insulation_spans_entire_slab = XMLHelper.get_value(under_slab_insulation, 'Layer/InsulationSpansEntireSlab', :boolean)
      end
      @carpet_fraction = XMLHelper.get_value(slab, 'extension/CarpetFraction', :float)
      @carpet_r_value = XMLHelper.get_value(slab, 'extension/CarpetRValue', :float)
    end
  end

  class Windows < BaseArrayElement
    def add(**kwargs)
      self << Window.new(@hpxml_object, **kwargs)
    end

    def from_oga(hpxml)
      return if hpxml.nil?

      XMLHelper.get_elements(hpxml, 'Building/BuildingDetails/Enclosure/Windows/Window').each do |window|
        self << Window.new(@hpxml_object, window)
      end
    end
  end

  class Window < BaseElement
    ATTRS = [:id, :area, :azimuth, :orientation, :frame_type, :thermal_break, :glass_layers,
             :glass_type, :gas_fill, :ufactor, :shgc, :interior_shading_factor_summer,
             :interior_shading_factor_winter, :interior_shading_type, :exterior_shading_factor_summer,
             :exterior_shading_factor_winter, :exterior_shading_type, :storm_type, :overhangs_depth,
             :overhangs_distance_to_top_of_window, :overhangs_distance_to_bottom_of_window,
             :fraction_operable, :performance_class, :wall_idref]
    attr_accessor(*ATTRS)

    def wall
      return if @wall_idref.nil?

      (@hpxml_object.walls + @hpxml_object.foundation_walls).each do |wall|
        next unless wall.id == @wall_idref

        return wall
      end
      fail "Attached wall '#{@wall_idref}' not found for window '#{@id}'."
    end

    def is_exterior
      return wall.is_exterior
    end

    def is_interior
      return !is_exterior
    end

    def is_thermal_boundary
      return HPXML::is_thermal_boundary(wall)
    end

    def is_exterior_thermal_boundary
      return (is_exterior && is_thermal_boundary)
    end

    def is_conditioned
      return HPXML::is_conditioned(self)
    end

    def delete
      @hpxml_object.windows.delete(self)
    end

    def check_for_errors
      errors = []
      begin; wall; rescue StandardError => e; errors << e.message; end
      return errors
    end

    def to_oga(doc)
      return if nil?

      windows = XMLHelper.create_elements_as_needed(doc, ['HPXML', 'Building', 'BuildingDetails', 'Enclosure', 'Windows'])
      window = XMLHelper.add_element(windows, 'Window')
      sys_id = XMLHelper.add_element(window, 'SystemIdentifier')
      XMLHelper.add_attribute(sys_id, 'id', @id)
      XMLHelper.add_element(window, 'Area', @area, :float) unless @area.nil?
      XMLHelper.add_element(window, 'Azimuth', @azimuth, :integer, @azimuth_isdefaulted) unless @azimuth.nil?
      XMLHelper.add_element(window, 'Orientation', @orientation, :string, @orientation_isdefaulted) unless @orientation.nil?
      if not @frame_type.nil?
        frame_type_el = XMLHelper.add_element(window, 'FrameType')
        frame_type = XMLHelper.add_element(frame_type_el, @frame_type)
        if [HPXML::WindowFrameTypeAluminum, HPXML::WindowFrameTypeMetal].include? @frame_type
          XMLHelper.add_element(frame_type, 'ThermalBreak', @thermal_break, :boolean, @thermal_break_isdefaulted) unless @thermal_break.nil?
        end
      end
      XMLHelper.add_element(window, 'GlassLayers', @glass_layers, :string, @glass_layers_isdefaulted) unless @glass_layers.nil?
      XMLHelper.add_element(window, 'GlassType', @glass_type, :string, @glass_type_isdefaulted) unless @glass_type.nil?
      XMLHelper.add_element(window, 'GasFill', @gas_fill, :string, @gas_fill_isdefaulted) unless @gas_fill.nil?
      XMLHelper.add_element(window, 'UFactor', @ufactor, :float, @ufactor_isdefaulted) unless @ufactor.nil?
      XMLHelper.add_element(window, 'SHGC', @shgc, :float, @shgc_isdefaulted) unless @shgc.nil?
      if (not @exterior_shading_type.nil?) || (not @exterior_shading_factor_summer.nil?) || (not @exterior_shading_factor_winter.nil?)
        exterior_shading = XMLHelper.add_element(window, 'ExteriorShading')
        sys_id = XMLHelper.add_element(exterior_shading, 'SystemIdentifier')
        XMLHelper.add_attribute(sys_id, 'id', "#{id}ExteriorShading")
        XMLHelper.add_element(exterior_shading, 'Type', @exterior_shading_type, :string) unless @exterior_shading_type.nil?
        XMLHelper.add_element(exterior_shading, 'SummerShadingCoefficient', @exterior_shading_factor_summer, :float, @exterior_shading_factor_summer_isdefaulted) unless @exterior_shading_factor_summer.nil?
        XMLHelper.add_element(exterior_shading, 'WinterShadingCoefficient', @exterior_shading_factor_winter, :float, @exterior_shading_factor_winter_isdefaulted) unless @exterior_shading_factor_winter.nil?
      end
      if (not @interior_shading_type.nil?) || (not @interior_shading_factor_summer.nil?) || (not @interior_shading_factor_winter.nil?)
        interior_shading = XMLHelper.add_element(window, 'InteriorShading')
        sys_id = XMLHelper.add_element(interior_shading, 'SystemIdentifier')
        XMLHelper.add_attribute(sys_id, 'id', "#{id}InteriorShading")
        XMLHelper.add_element(interior_shading, 'Type', @interior_shading_type, :string) unless @interior_shading_type.nil?
        XMLHelper.add_element(interior_shading, 'SummerShadingCoefficient', @interior_shading_factor_summer, :float, @interior_shading_factor_summer_isdefaulted) unless @interior_shading_factor_summer.nil?
        XMLHelper.add_element(interior_shading, 'WinterShadingCoefficient', @interior_shading_factor_winter, :float, @interior_shading_factor_winter_isdefaulted) unless @interior_shading_factor_winter.nil?
      end
      if not @storm_type.nil?
        storm_window = XMLHelper.add_element(window, 'StormWindow')
        sys_id = XMLHelper.add_element(storm_window, 'SystemIdentifier')
        XMLHelper.add_attribute(sys_id, 'id', "#{id}StormWindow")
        XMLHelper.add_element(storm_window, 'GlassType', @storm_type, :string) unless @storm_type.nil?
      end
      if (not @overhangs_depth.nil?) || (not @overhangs_distance_to_top_of_window.nil?) || (not @overhangs_distance_to_bottom_of_window.nil?)
        overhangs = XMLHelper.add_element(window, 'Overhangs')
        XMLHelper.add_element(overhangs, 'Depth', @overhangs_depth, :float) unless @overhangs_depth.nil?
        XMLHelper.add_element(overhangs, 'DistanceToTopOfWindow', @overhangs_distance_to_top_of_window, :float) unless @overhangs_distance_to_top_of_window.nil?
        XMLHelper.add_element(overhangs, 'DistanceToBottomOfWindow', @overhangs_distance_to_bottom_of_window, :float) unless @overhangs_distance_to_bottom_of_window.nil?
      end
      XMLHelper.add_element(window, 'FractionOperable', @fraction_operable, :float, @fraction_operable_isdefaulted) unless @fraction_operable.nil?
      XMLHelper.add_element(window, 'PerformanceClass', @performance_class, :string, @performance_class_isdefaulted) unless @performance_class.nil?
      if not @wall_idref.nil?
        attached_to_wall = XMLHelper.add_element(window, 'AttachedToWall')
        XMLHelper.add_attribute(attached_to_wall, 'idref', @wall_idref)
      end
    end

    def from_oga(window)
      return if window.nil?

      @id = HPXML::get_id(window)
      @area = XMLHelper.get_value(window, 'Area', :float)
      @azimuth = XMLHelper.get_value(window, 'Azimuth', :integer)
      @orientation = XMLHelper.get_value(window, 'Orientation', :string)
      @frame_type = XMLHelper.get_child_name(window, 'FrameType')
      if @frame_type == HPXML::WindowFrameTypeAluminum
        @thermal_break = XMLHelper.get_value(window, 'FrameType/Aluminum/ThermalBreak', :boolean)
      elsif @frame_type == HPXML::WindowFrameTypeMetal
        @thermal_break = XMLHelper.get_value(window, 'FrameType/Metal/ThermalBreak', :boolean)
      end
      @glass_layers = XMLHelper.get_value(window, 'GlassLayers', :string)
      @glass_type = XMLHelper.get_value(window, 'GlassType', :string)
      @gas_fill = XMLHelper.get_value(window, 'GasFill', :string)
      @ufactor = XMLHelper.get_value(window, 'UFactor', :float)
      @shgc = XMLHelper.get_value(window, 'SHGC', :float)
      @exterior_shading_type = XMLHelper.get_value(window, 'ExteriorShading/Type', :string)
      @exterior_shading_factor_summer = XMLHelper.get_value(window, 'ExteriorShading/SummerShadingCoefficient', :float)
      @exterior_shading_factor_winter = XMLHelper.get_value(window, 'ExteriorShading/WinterShadingCoefficient', :float)
      @interior_shading_type = XMLHelper.get_value(window, 'InteriorShading/Type', :string)
      @interior_shading_factor_summer = XMLHelper.get_value(window, 'InteriorShading/SummerShadingCoefficient', :float)
      @interior_shading_factor_winter = XMLHelper.get_value(window, 'InteriorShading/WinterShadingCoefficient', :float)
      @overhangs_depth = XMLHelper.get_value(window, 'Overhangs/Depth', :float)
      @overhangs_distance_to_top_of_window = XMLHelper.get_value(window, 'Overhangs/DistanceToTopOfWindow', :float)
      @overhangs_distance_to_bottom_of_window = XMLHelper.get_value(window, 'Overhangs/DistanceToBottomOfWindow', :float)
      @fraction_operable = XMLHelper.get_value(window, 'FractionOperable', :float)
      @performance_class = XMLHelper.get_value(window, 'PerformanceClass', :string)
      @wall_idref = HPXML::get_idref(XMLHelper.get_element(window, 'AttachedToWall'))
      @storm_type = XMLHelper.get_value(window, 'StormWindow/GlassType', :string)
    end
  end

  class Skylights < BaseArrayElement
    def add(**kwargs)
      self << Skylight.new(@hpxml_object, **kwargs)
    end

    def from_oga(hpxml)
      return if hpxml.nil?

      XMLHelper.get_elements(hpxml, 'Building/BuildingDetails/Enclosure/Skylights/Skylight').each do |skylight|
        self << Skylight.new(@hpxml_object, skylight)
      end
    end
  end

  class Skylight < BaseElement
    ATTRS = [:id, :area, :azimuth, :orientation, :frame_type, :thermal_break, :glass_layers,
             :glass_type, :gas_fill, :ufactor, :shgc, :interior_shading_factor_summer,
             :interior_shading_factor_winter, :interior_shading_type, :exterior_shading_factor_summer,
             :exterior_shading_factor_winter, :exterior_shading_type, :storm_type, :roof_idref]
    attr_accessor(*ATTRS)

    def roof
      return if @roof_idref.nil?

      @hpxml_object.roofs.each do |roof|
        next unless roof.id == @roof_idref

        return roof
      end
      fail "Attached roof '#{@roof_idref}' not found for skylight '#{@id}'."
    end

    def is_exterior
      return roof.is_exterior
    end

    def is_interior
      return !is_exterior
    end

    def is_thermal_boundary
      return HPXML::is_thermal_boundary(roof)
    end

    def is_exterior_thermal_boundary
      return (is_exterior && is_thermal_boundary)
    end

    def is_conditioned
      return HPXML::is_conditioned(self)
    end

    def delete
      @hpxml_object.skylights.delete(self)
    end

    def check_for_errors
      errors = []
      begin; roof; rescue StandardError => e; errors << e.message; end
      return errors
    end

    def to_oga(doc)
      return if nil?

      skylights = XMLHelper.create_elements_as_needed(doc, ['HPXML', 'Building', 'BuildingDetails', 'Enclosure', 'Skylights'])
      skylight = XMLHelper.add_element(skylights, 'Skylight')
      sys_id = XMLHelper.add_element(skylight, 'SystemIdentifier')
      XMLHelper.add_attribute(sys_id, 'id', @id)
      XMLHelper.add_element(skylight, 'Area', @area, :float) unless @area.nil?
      XMLHelper.add_element(skylight, 'Azimuth', @azimuth, :integer, @azimuth_isdefaulted) unless @azimuth.nil?
      XMLHelper.add_element(skylight, 'Orientation', @orientation, :string, @orientation_isdefaulted) unless @orientation.nil?
      if not @frame_type.nil?
        frame_type_el = XMLHelper.add_element(skylight, 'FrameType')
        frame_type = XMLHelper.add_element(frame_type_el, @frame_type)
        if [HPXML::WindowFrameTypeAluminum, HPXML::WindowFrameTypeMetal].include? @frame_type
          XMLHelper.add_element(frame_type, 'ThermalBreak', @thermal_break, :boolean, @thermal_break_isdefaulted) unless @thermal_break.nil?
        end
      end
      XMLHelper.add_element(skylight, 'GlassLayers', @glass_layers, :string, @glass_layers_isdefaulted) unless @glass_layers.nil?
      XMLHelper.add_element(skylight, 'GlassType', @glass_type, :string, @glass_type_isdefaulted) unless @glass_type.nil?
      XMLHelper.add_element(skylight, 'GasFill', @gas_fill, :string, @gas_fill_isdefaulted) unless @gas_fill.nil?
      XMLHelper.add_element(skylight, 'UFactor', @ufactor, :float, @ufactor_isdefaulted) unless @ufactor.nil?
      XMLHelper.add_element(skylight, 'SHGC', @shgc, :float, @shgc_isdefaulted) unless @shgc.nil?
      if (not @exterior_shading_type.nil?) || (not @exterior_shading_factor_summer.nil?) || (not @exterior_shading_factor_winter.nil?)
        exterior_shading = XMLHelper.add_element(skylight, 'ExteriorShading')
        sys_id = XMLHelper.add_element(exterior_shading, 'SystemIdentifier')
        XMLHelper.add_attribute(sys_id, 'id', "#{id}ExteriorShading")
        XMLHelper.add_element(exterior_shading, 'Type', @exterior_shading_type, :string) unless @exterior_shading_type.nil?
        XMLHelper.add_element(exterior_shading, 'SummerShadingCoefficient', @exterior_shading_factor_summer, :float, @exterior_shading_factor_summer_isdefaulted) unless @exterior_shading_factor_summer.nil?
        XMLHelper.add_element(exterior_shading, 'WinterShadingCoefficient', @exterior_shading_factor_winter, :float, @exterior_shading_factor_winter_isdefaulted) unless @exterior_shading_factor_winter.nil?
      end
      if (not @interior_shading_type.nil?) || (not @interior_shading_factor_summer.nil?) || (not @interior_shading_factor_winter.nil?)
        interior_shading = XMLHelper.add_element(skylight, 'InteriorShading')
        sys_id = XMLHelper.add_element(interior_shading, 'SystemIdentifier')
        XMLHelper.add_attribute(sys_id, 'id', "#{id}InteriorShading")
        XMLHelper.add_element(interior_shading, 'Type', @interior_shading_type, :string) unless @interior_shading_type.nil?
        XMLHelper.add_element(interior_shading, 'SummerShadingCoefficient', @interior_shading_factor_summer, :float, @interior_shading_factor_summer_isdefaulted) unless @interior_shading_factor_summer.nil?
        XMLHelper.add_element(interior_shading, 'WinterShadingCoefficient', @interior_shading_factor_winter, :float, @interior_shading_factor_winter_isdefaulted) unless @interior_shading_factor_winter.nil?
      end
      if not @storm_type.nil?
        storm_window = XMLHelper.add_element(skylight, 'StormWindow')
        sys_id = XMLHelper.add_element(storm_window, 'SystemIdentifier')
        XMLHelper.add_attribute(sys_id, 'id', "#{id}StormWindow")
        XMLHelper.add_element(storm_window, 'GlassType', @storm_type, :string) unless @storm_type.nil?
      end
      if not @roof_idref.nil?
        attached_to_roof = XMLHelper.add_element(skylight, 'AttachedToRoof')
        XMLHelper.add_attribute(attached_to_roof, 'idref', @roof_idref)
      end
    end

    def from_oga(skylight)
      return if skylight.nil?

      @id = HPXML::get_id(skylight)
      @area = XMLHelper.get_value(skylight, 'Area', :float)
      @azimuth = XMLHelper.get_value(skylight, 'Azimuth', :integer)
      @orientation = XMLHelper.get_value(skylight, 'Orientation', :string)
      @frame_type = XMLHelper.get_child_name(skylight, 'FrameType')
      if @frame_type == HPXML::WindowFrameTypeAluminum
        @thermal_break = XMLHelper.get_value(skylight, 'FrameType/Aluminum/ThermalBreak', :boolean)
      elsif @frame_type == HPXML::WindowFrameTypeMetal
        @thermal_break = XMLHelper.get_value(skylight, 'FrameType/Metal/ThermalBreak', :boolean)
      end
      @glass_layers = XMLHelper.get_value(skylight, 'GlassLayers', :string)
      @glass_type = XMLHelper.get_value(skylight, 'GlassType', :string)
      @gas_fill = XMLHelper.get_value(skylight, 'GasFill', :string)
      @ufactor = XMLHelper.get_value(skylight, 'UFactor', :float)
      @shgc = XMLHelper.get_value(skylight, 'SHGC', :float)
      @exterior_shading_type = XMLHelper.get_value(skylight, 'ExteriorShading/Type', :string)
      @exterior_shading_factor_summer = XMLHelper.get_value(skylight, 'ExteriorShading/SummerShadingCoefficient', :float)
      @exterior_shading_factor_winter = XMLHelper.get_value(skylight, 'ExteriorShading/WinterShadingCoefficient', :float)
      @interior_shading_type = XMLHelper.get_value(skylight, 'InteriorShading/Type', :string)
      @interior_shading_factor_summer = XMLHelper.get_value(skylight, 'InteriorShading/SummerShadingCoefficient', :float)
      @interior_shading_factor_winter = XMLHelper.get_value(skylight, 'InteriorShading/WinterShadingCoefficient', :float)
      @roof_idref = HPXML::get_idref(XMLHelper.get_element(skylight, 'AttachedToRoof'))
      @storm_type = XMLHelper.get_value(skylight, 'StormWindow/GlassType', :string)
    end
  end

  class Doors < BaseArrayElement
    def add(**kwargs)
      self << Door.new(@hpxml_object, **kwargs)
    end

    def from_oga(hpxml)
      return if hpxml.nil?

      XMLHelper.get_elements(hpxml, 'Building/BuildingDetails/Enclosure/Doors/Door').each do |door|
        self << Door.new(@hpxml_object, door)
      end
    end
  end

  class Door < BaseElement
    ATTRS = [:id, :wall_idref, :area, :azimuth, :orientation, :r_value]
    attr_accessor(*ATTRS)

    def wall
      return if @wall_idref.nil?

      (@hpxml_object.walls + @hpxml_object.foundation_walls).each do |wall|
        next unless wall.id == @wall_idref

        return wall
      end
      fail "Attached wall '#{@wall_idref}' not found for door '#{@id}'."
    end

    def is_exterior
      return wall.is_exterior
    end

    def is_interior
      return !is_exterior
    end

    def is_thermal_boundary
      return HPXML::is_thermal_boundary(wall)
    end

    def is_exterior_thermal_boundary
      return (is_exterior && is_thermal_boundary)
    end

    def is_conditioned
      return HPXML::is_conditioned(self)
    end

    def delete
      @hpxml_object.doors.delete(self)
    end

    def check_for_errors
      errors = []
      begin; wall; rescue StandardError => e; errors << e.message; end
      return errors
    end

    def to_oga(doc)
      return if nil?

      doors = XMLHelper.create_elements_as_needed(doc, ['HPXML', 'Building', 'BuildingDetails', 'Enclosure', 'Doors'])
      door = XMLHelper.add_element(doors, 'Door')
      sys_id = XMLHelper.add_element(door, 'SystemIdentifier')
      XMLHelper.add_attribute(sys_id, 'id', @id)
      if not @wall_idref.nil?
        attached_to_wall = XMLHelper.add_element(door, 'AttachedToWall')
        XMLHelper.add_attribute(attached_to_wall, 'idref', @wall_idref)
      end
      XMLHelper.add_element(door, 'Area', @area, :float) unless @area.nil?
      XMLHelper.add_element(door, 'Azimuth', @azimuth, :integer, @azimuth_isdefaulted) unless @azimuth.nil?
      XMLHelper.add_element(door, 'Orientation', @orientation, :string, @orientation_isdefaulted) unless @orientation.nil?
      XMLHelper.add_element(door, 'RValue', @r_value, :float) unless @r_value.nil?
    end

    def from_oga(door)
      return if door.nil?

      @id = HPXML::get_id(door)
      @wall_idref = HPXML::get_idref(XMLHelper.get_element(door, 'AttachedToWall'))
      @area = XMLHelper.get_value(door, 'Area', :float)
      @azimuth = XMLHelper.get_value(door, 'Azimuth', :integer)
      @orientation = XMLHelper.get_value(door, 'Orientation', :string)
      @r_value = XMLHelper.get_value(door, 'RValue', :float)
    end
  end

  class PartitionWallMass < BaseElement
    ATTRS = [:area_fraction, :interior_finish_type, :interior_finish_thickness]
    attr_accessor(*ATTRS)

    def check_for_errors
      errors = []
      return errors
    end

    def to_oga(doc)
      return if nil?

      partition_wall_mass = XMLHelper.create_elements_as_needed(doc, ['HPXML', 'Building', 'BuildingDetails', 'Enclosure', 'extension', 'PartitionWallMass'])
      XMLHelper.add_element(partition_wall_mass, 'AreaFraction', @area_fraction, :float, @area_fraction_isdefaulted) unless @area_fraction.nil?
      if (not @interior_finish_type.nil?) || (not @interior_finish_thickness.nil?)
        interior_finish = XMLHelper.add_element(partition_wall_mass, 'InteriorFinish')
        XMLHelper.add_element(interior_finish, 'Type', @interior_finish_type, :string, @interior_finish_type_isdefaulted) unless @interior_finish_type.nil?
        XMLHelper.add_element(interior_finish, 'Thickness', @interior_finish_thickness, :float, @interior_finish_thickness_isdefaulted) unless @interior_finish_thickness.nil?
      end
    end

    def from_oga(hpxml)
      return if hpxml.nil?

      partition_wall_mass = XMLHelper.get_element(hpxml, 'Building/BuildingDetails/Enclosure/extension/PartitionWallMass')
      return if partition_wall_mass.nil?

      @area_fraction = XMLHelper.get_value(partition_wall_mass, 'AreaFraction', :float)
      interior_finish = XMLHelper.get_element(partition_wall_mass, 'InteriorFinish')
      if not interior_finish.nil?
        @interior_finish_type = XMLHelper.get_value(interior_finish, 'Type', :string)
        @interior_finish_thickness = XMLHelper.get_value(interior_finish, 'Thickness', :float)
      end
    end
  end

  class FurnitureMass < BaseElement
    ATTRS = [:area_fraction, :type]
    attr_accessor(*ATTRS)

    def check_for_errors
      errors = []
      return errors
    end

    def to_oga(doc)
      return if nil?

      furniture_mass = XMLHelper.create_elements_as_needed(doc, ['HPXML', 'Building', 'BuildingDetails', 'Enclosure', 'extension', 'FurnitureMass'])
      XMLHelper.add_element(furniture_mass, 'AreaFraction', @area_fraction, :float, @area_fraction_isdefaulted) unless @area_fraction.nil?
      XMLHelper.add_element(furniture_mass, 'Type', @type, :string, @type_isdefaulted) unless @type.nil?
    end

    def from_oga(hpxml)
      return if hpxml.nil?

      furniture_mass = XMLHelper.get_element(hpxml, 'Building/BuildingDetails/Enclosure/extension/FurnitureMass')
      return if furniture_mass.nil?

      @area_fraction = XMLHelper.get_value(furniture_mass, 'AreaFraction', :float)
      @type = XMLHelper.get_value(furniture_mass, 'Type', :string)
    end
  end

  class HeatingSystems < BaseArrayElement
    def add(**kwargs)
      self << HeatingSystem.new(@hpxml_object, **kwargs)
    end

    def from_oga(hpxml)
      return if hpxml.nil?

      XMLHelper.get_elements(hpxml, 'Building/BuildingDetails/Systems/HVAC/HVACPlant/HeatingSystem').each do |heating_system|
        self << HeatingSystem.new(@hpxml_object, heating_system)
      end
    end

    def total_fraction_heat_load_served
      map { |htg_sys| htg_sys.fraction_heat_load_served.to_f }.sum(0.0)
    end
  end

  class HeatingSystem < BaseElement
    ATTRS = [:id, :distribution_system_idref, :year_installed, :heating_system_type,
             :heating_system_fuel, :heating_capacity, :heating_efficiency_afue,
             :heating_efficiency_percent, :fraction_heat_load_served, :electric_auxiliary_energy,
             :third_party_certification, :htg_seed_id, :is_shared_system, :number_of_units_served,
             :shared_loop_watts, :shared_loop_motor_efficiency, :fan_coil_watts, :fan_watts_per_cfm,
             :airflow_defect_ratio, :fan_watts, :heating_airflow_cfm, :location, :primary_system,
             :pilot_light, :pilot_light_btuh]
    attr_accessor(*ATTRS)

    def distribution_system
      return if @distribution_system_idref.nil?

      @hpxml_object.hvac_distributions.each do |hvac_distribution|
        next unless hvac_distribution.id == @distribution_system_idref

        return hvac_distribution
      end
      fail "Attached HVAC distribution system '#{@distribution_system_idref}' not found for HVAC system '#{@id}'."
    end

    def attached_cooling_system
      return if distribution_system.nil?

      # by distribution system
      distribution_system.hvac_systems.each do |hvac_system|
        next if hvac_system.id == @id

        return hvac_system
      end

      return
    end

    def related_water_heating_system
      @hpxml_object.water_heating_systems.each do |water_heating_system|
        next unless water_heating_system.related_hvac_idref == @id

        return water_heating_system
      end
      return
    end

    def primary_heat_pump
      # Returns the HP for which this heating system is backup
      @hpxml_object.heat_pumps.each do |heat_pump|
        next if heat_pump.backup_system_idref.nil?
        next if heat_pump.backup_system_idref != @id

        return heat_pump
      end
      return
    end

    def is_heat_pump_backup_system
      return !primary_heat_pump.nil?
    end

    def delete
      @hpxml_object.heating_systems.delete(self)
      @hpxml_object.water_heating_systems.each do |water_heating_system|
        next unless water_heating_system.related_hvac_idref == @id

        water_heating_system.related_hvac_idref = nil
      end
    end

    def check_for_errors
      errors = []
      begin; distribution_system; rescue StandardError => e; errors << e.message; end
      return errors
    end

    def to_oga(doc)
      return if nil?

      hvac_plant = XMLHelper.create_elements_as_needed(doc, ['HPXML', 'Building', 'BuildingDetails', 'Systems', 'HVAC', 'HVACPlant'])
      primary_systems = XMLHelper.create_elements_as_needed(doc, ['HPXML', 'Building', 'BuildingDetails', 'Systems', 'HVAC', 'HVACPlant', 'PrimarySystems']) unless @hpxml_object.primary_hvac_systems.empty?
      heating_system = XMLHelper.add_element(hvac_plant, 'HeatingSystem')
      sys_id = XMLHelper.add_element(heating_system, 'SystemIdentifier')
      XMLHelper.add_attribute(sys_id, 'id', @id)
      XMLHelper.add_element(heating_system, 'UnitLocation', @location, :string) unless @location.nil?
      XMLHelper.add_element(heating_system, 'YearInstalled', @year_installed, :integer) unless @year_installed.nil?
      XMLHelper.add_element(heating_system, 'ThirdPartyCertification', @third_party_certification, :string) unless @third_party_certification.nil?
      if not @distribution_system_idref.nil?
        distribution_system = XMLHelper.add_element(heating_system, 'DistributionSystem')
        XMLHelper.add_attribute(distribution_system, 'idref', @distribution_system_idref)
      end
      XMLHelper.add_element(heating_system, 'IsSharedSystem', @is_shared_system, :boolean) unless @is_shared_system.nil?
      XMLHelper.add_element(heating_system, 'NumberofUnitsServed', @number_of_units_served, :integer) unless @number_of_units_served.nil?
      if not @heating_system_type.nil?
        heating_system_type_el = XMLHelper.add_element(heating_system, 'HeatingSystemType')
        type_el = XMLHelper.add_element(heating_system_type_el, @heating_system_type)
        if [HPXML::HVACTypeFurnace,
            HPXML::HVACTypeWallFurnace,
            HPXML::HVACTypeFloorFurnace,
            HPXML::HVACTypeFireplace,
            HPXML::HVACTypeStove,
            HPXML::HVACTypeBoiler].include? @heating_system_type
          XMLHelper.add_element(type_el, 'PilotLight', @pilot_light, :boolean, @pilot_light_isdefaulted) unless @pilot_light.nil?
          if @pilot_light
            XMLHelper.add_extension(type_el, 'PilotLightBtuh', @pilot_light_btuh, :float, @pilot_light_btuh_isdefaulted) unless @pilot_light_btuh.nil?
          end
        end
      end
      XMLHelper.add_element(heating_system, 'HeatingSystemFuel', @heating_system_fuel, :string) unless @heating_system_fuel.nil?
      XMLHelper.add_element(heating_system, 'HeatingCapacity', @heating_capacity, :float, @heating_capacity_isdefaulted) unless @heating_capacity.nil?
      if not @heating_efficiency_afue.nil?
        annual_efficiency = XMLHelper.add_element(heating_system, 'AnnualHeatingEfficiency')
        XMLHelper.add_element(annual_efficiency, 'Units', UnitsAFUE, :string)
        XMLHelper.add_element(annual_efficiency, 'Value', @heating_efficiency_afue, :float, @heating_efficiency_afue_isdefaulted)
      end
      if not @heating_efficiency_percent.nil?
        annual_efficiency = XMLHelper.add_element(heating_system, 'AnnualHeatingEfficiency')
        XMLHelper.add_element(annual_efficiency, 'Units', UnitsPercent, :string)
        XMLHelper.add_element(annual_efficiency, 'Value', @heating_efficiency_percent, :float, @heating_efficiency_percent_isdefaulted)
      end
      XMLHelper.add_element(heating_system, 'FractionHeatLoadServed', @fraction_heat_load_served, :float, @fraction_heat_load_served_isdefaulted) unless @fraction_heat_load_served.nil?
      XMLHelper.add_element(heating_system, 'ElectricAuxiliaryEnergy', @electric_auxiliary_energy, :float, @electric_auxiliary_energy_isdefaulted) unless @electric_auxiliary_energy.nil?
      XMLHelper.add_extension(heating_system, 'SharedLoopWatts', @shared_loop_watts, :float) unless @shared_loop_watts.nil?
      XMLHelper.add_extension(heating_system, 'SharedLoopMotorEfficiency', @shared_loop_motor_efficiency, :float) unless @shared_loop_motor_efficiency.nil?
      XMLHelper.add_extension(heating_system, 'FanCoilWatts', @fan_coil_watts, :float) unless @fan_coil_watts.nil?
      XMLHelper.add_extension(heating_system, 'FanPowerWattsPerCFM', @fan_watts_per_cfm, :float, @fan_watts_per_cfm_isdefaulted) unless @fan_watts_per_cfm.nil?
      XMLHelper.add_extension(heating_system, 'FanPowerWatts', @fan_watts, :float, @fan_watts_isdefaulted) unless @fan_watts.nil?
      XMLHelper.add_extension(heating_system, 'AirflowDefectRatio', @airflow_defect_ratio, :float, @airflow_defect_ratio_isdefaulted) unless @airflow_defect_ratio.nil?
      XMLHelper.add_extension(heating_system, 'HeatingAirflowCFM', @heating_airflow_cfm, :float, @heating_airflow_cfm_isdefaulted) unless @heating_airflow_cfm.nil?
      XMLHelper.add_extension(heating_system, 'HeatingSeedId', @htg_seed_id, :string) unless @htg_seed_id.nil?
      if @primary_system
        primary_heating_system = XMLHelper.insert_element(primary_systems, 'PrimaryHeatingSystem')
        XMLHelper.add_attribute(primary_heating_system, 'idref', @id)
      end
    end

    def from_oga(heating_system)
      return if heating_system.nil?

      @id = HPXML::get_id(heating_system)
      @location = XMLHelper.get_value(heating_system, 'UnitLocation', :string)
      @year_installed = XMLHelper.get_value(heating_system, 'YearInstalled', :integer)
      @third_party_certification = XMLHelper.get_value(heating_system, 'ThirdPartyCertification', :string)
      @distribution_system_idref = HPXML::get_idref(XMLHelper.get_element(heating_system, 'DistributionSystem'))
      @is_shared_system = XMLHelper.get_value(heating_system, 'IsSharedSystem', :boolean)
      @number_of_units_served = XMLHelper.get_value(heating_system, 'NumberofUnitsServed', :integer)
      @heating_system_type = XMLHelper.get_child_name(heating_system, 'HeatingSystemType')
      @heating_system_fuel = XMLHelper.get_value(heating_system, 'HeatingSystemFuel', :string)
      @pilot_light = XMLHelper.get_value(heating_system, "HeatingSystemType/#{@heating_system_type}/PilotLight", :boolean)
      if @pilot_light
        @pilot_light_btuh = XMLHelper.get_value(heating_system, "HeatingSystemType/#{@heating_system_type}/extension/PilotLightBtuh", :float)
      end
      @heating_capacity = XMLHelper.get_value(heating_system, 'HeatingCapacity', :float)
      @heating_efficiency_afue = XMLHelper.get_value(heating_system, "AnnualHeatingEfficiency[Units='#{UnitsAFUE}']/Value", :float)
      @heating_efficiency_percent = XMLHelper.get_value(heating_system, "AnnualHeatingEfficiency[Units='Percent']/Value", :float)
      @fraction_heat_load_served = XMLHelper.get_value(heating_system, 'FractionHeatLoadServed', :float)
      @electric_auxiliary_energy = XMLHelper.get_value(heating_system, 'ElectricAuxiliaryEnergy', :float)
      @shared_loop_watts = XMLHelper.get_value(heating_system, 'extension/SharedLoopWatts', :float)
      @shared_loop_motor_efficiency = XMLHelper.get_value(heating_system, 'extension/SharedLoopMotorEfficiency', :float)
      @fan_coil_watts = XMLHelper.get_value(heating_system, 'extension/FanCoilWatts', :float)
      @fan_watts_per_cfm = XMLHelper.get_value(heating_system, 'extension/FanPowerWattsPerCFM', :float)
      @fan_watts = XMLHelper.get_value(heating_system, 'extension/FanPowerWatts', :float)
      @airflow_defect_ratio = XMLHelper.get_value(heating_system, 'extension/AirflowDefectRatio', :float)
      @heating_airflow_cfm = XMLHelper.get_value(heating_system, 'extension/HeatingAirflowCFM', :float)
      @htg_seed_id = XMLHelper.get_value(heating_system, 'extension/HeatingSeedId', :string)
      primary_heating_system = HPXML::get_idref(XMLHelper.get_element(heating_system, '../PrimarySystems/PrimaryHeatingSystem'))
      if primary_heating_system == @id
        @primary_system = true
      else
        @primary_system = false
      end
    end
  end

  class CoolingSystems < BaseArrayElement
    def add(**kwargs)
      self << CoolingSystem.new(@hpxml_object, **kwargs)
    end

    def from_oga(hpxml)
      return if hpxml.nil?

      XMLHelper.get_elements(hpxml, 'Building/BuildingDetails/Systems/HVAC/HVACPlant/CoolingSystem').each do |cooling_system|
        self << CoolingSystem.new(@hpxml_object, cooling_system)
      end
    end

    def total_fraction_cool_load_served
      map { |clg_sys| clg_sys.fraction_cool_load_served.to_f }.sum(0.0)
    end

    def total_fraction_heat_load_served
      map { |clg_sys| clg_sys.integrated_heating_system_fraction_heat_load_served.to_f }.sum(0.0)
    end
  end

  class CoolingSystem < BaseElement
    ATTRS = [:id, :distribution_system_idref, :year_installed, :cooling_system_type, :cooling_system_fuel,
             :cooling_capacity, :compressor_type, :fraction_cool_load_served, :cooling_efficiency_seer,
             :cooling_efficiency_seer2, :cooling_efficiency_eer, :cooling_efficiency_ceer, :cooling_efficiency_kw_per_ton,
             :cooling_shr, :third_party_certification, :clg_seed_id, :is_shared_system, :number_of_units_served,
             :shared_loop_watts, :shared_loop_motor_efficiency, :fan_coil_watts, :airflow_defect_ratio,
             :fan_watts_per_cfm, :charge_defect_ratio, :cooling_airflow_cfm, :location, :primary_system, :integrated_heating_system_fuel,
             :integrated_heating_system_capacity, :integrated_heating_system_efficiency_percent, :integrated_heating_system_fraction_heat_load_served,
             :integrated_heating_system_airflow_cfm, :htg_seed_id, :crankcase_watts]
    attr_accessor(*ATTRS)

    def distribution_system
      return if @distribution_system_idref.nil?

      @hpxml_object.hvac_distributions.each do |hvac_distribution|
        next unless hvac_distribution.id == @distribution_system_idref

        return hvac_distribution
      end
      fail "Attached HVAC distribution system '#{@distribution_system_idref}' not found for HVAC system '#{@id}'."
    end

    def attached_heating_system
      # by distribution system
      return if distribution_system.nil?

      distribution_system.hvac_systems.each do |hvac_system|
        next if hvac_system.id == @id

        return hvac_system
      end
      return
    end

    def has_integrated_heating
      return false unless [HVACTypePTAC, HVACTypeRoomAirConditioner].include? @cooling_system_type
      return false if @integrated_heating_system_fuel.nil?

      return true
    end

    def delete
      @hpxml_object.cooling_systems.delete(self)
      @hpxml_object.water_heating_systems.each do |water_heating_system|
        next unless water_heating_system.related_hvac_idref == @id

        water_heating_system.related_hvac_idref = nil
      end
    end

    def check_for_errors
      errors = []
      begin; distribution_system; rescue StandardError => e; errors << e.message; end
      return errors
    end

    def to_oga(doc)
      return if nil?

      hvac_plant = XMLHelper.create_elements_as_needed(doc, ['HPXML', 'Building', 'BuildingDetails', 'Systems', 'HVAC', 'HVACPlant'])
      primary_systems = XMLHelper.create_elements_as_needed(doc, ['HPXML', 'Building', 'BuildingDetails', 'Systems', 'HVAC', 'HVACPlant', 'PrimarySystems']) unless @hpxml_object.primary_hvac_systems.empty?
      cooling_system = XMLHelper.add_element(hvac_plant, 'CoolingSystem')
      sys_id = XMLHelper.add_element(cooling_system, 'SystemIdentifier')
      XMLHelper.add_attribute(sys_id, 'id', @id)
      XMLHelper.add_element(cooling_system, 'UnitLocation', @location, :string) unless @location.nil?
      XMLHelper.add_element(cooling_system, 'YearInstalled', @year_installed, :integer) unless @year_installed.nil?
      XMLHelper.add_element(cooling_system, 'ThirdPartyCertification', @third_party_certification, :string) unless @third_party_certification.nil?
      if not @distribution_system_idref.nil?
        distribution_system = XMLHelper.add_element(cooling_system, 'DistributionSystem')
        XMLHelper.add_attribute(distribution_system, 'idref', @distribution_system_idref)
      end
      XMLHelper.add_element(cooling_system, 'IsSharedSystem', @is_shared_system, :boolean) unless @is_shared_system.nil?
      XMLHelper.add_element(cooling_system, 'NumberofUnitsServed', @number_of_units_served, :integer) unless @number_of_units_served.nil?
      XMLHelper.add_element(cooling_system, 'CoolingSystemType', @cooling_system_type, :string) unless @cooling_system_type.nil?
      XMLHelper.add_element(cooling_system, 'CoolingSystemFuel', @cooling_system_fuel, :string) unless @cooling_system_fuel.nil?
      XMLHelper.add_element(cooling_system, 'CoolingCapacity', @cooling_capacity, :float, @cooling_capacity_isdefaulted) unless @cooling_capacity.nil?
      XMLHelper.add_element(cooling_system, 'CompressorType', @compressor_type, :string, @compressor_type_isdefaulted) unless @compressor_type.nil?
      XMLHelper.add_element(cooling_system, 'FractionCoolLoadServed', @fraction_cool_load_served, :float, @fraction_cool_load_served_isdefaulted) unless @fraction_cool_load_served.nil?
      if not @cooling_efficiency_seer.nil?
        annual_efficiency = XMLHelper.add_element(cooling_system, 'AnnualCoolingEfficiency')
        XMLHelper.add_element(annual_efficiency, 'Units', UnitsSEER, :string)
        XMLHelper.add_element(annual_efficiency, 'Value', @cooling_efficiency_seer, :float, @cooling_efficiency_seer_isdefaulted)
      end
      if not @cooling_efficiency_seer2.nil?
        annual_efficiency = XMLHelper.add_element(cooling_system, 'AnnualCoolingEfficiency')
        XMLHelper.add_element(annual_efficiency, 'Units', UnitsSEER2, :string)
        XMLHelper.add_element(annual_efficiency, 'Value', @cooling_efficiency_seer2, :float, @cooling_efficiency_seer2_isdefaulted)
      end
      if not @cooling_efficiency_eer.nil?
        annual_efficiency = XMLHelper.add_element(cooling_system, 'AnnualCoolingEfficiency')
        XMLHelper.add_element(annual_efficiency, 'Units', UnitsEER, :string)
        XMLHelper.add_element(annual_efficiency, 'Value', @cooling_efficiency_eer, :float, @cooling_efficiency_eer_isdefaulted)
      end
      if not @cooling_efficiency_ceer.nil?
        annual_efficiency = XMLHelper.add_element(cooling_system, 'AnnualCoolingEfficiency')
        XMLHelper.add_element(annual_efficiency, 'Units', UnitsCEER, :string)
        XMLHelper.add_element(annual_efficiency, 'Value', @cooling_efficiency_ceer, :float, @cooling_efficiency_ceer_isdefaulted)
      end
      if not @cooling_efficiency_kw_per_ton.nil?
        annual_efficiency = XMLHelper.add_element(cooling_system, 'AnnualCoolingEfficiency')
        XMLHelper.add_element(annual_efficiency, 'Units', UnitsKwPerTon, :string)
        XMLHelper.add_element(annual_efficiency, 'Value', @cooling_efficiency_kw_per_ton, :float, @cooling_efficiency_kw_per_ton_isdefaulted)
      end
      XMLHelper.add_element(cooling_system, 'SensibleHeatFraction', @cooling_shr, :float, @cooling_shr_isdefaulted) unless @cooling_shr.nil?
      XMLHelper.add_element(cooling_system, 'IntegratedHeatingSystemFuel', @integrated_heating_system_fuel, :string) unless @integrated_heating_system_fuel.nil?
      XMLHelper.add_element(cooling_system, 'IntegratedHeatingSystemCapacity', @integrated_heating_system_capacity, :float, @integrated_heating_system_capacity_isdefaulted) unless @integrated_heating_system_capacity.nil?
      if not @integrated_heating_system_efficiency_percent.nil?
        annual_efficiency = XMLHelper.add_element(cooling_system, 'IntegratedHeatingSystemAnnualEfficiency')
        XMLHelper.add_element(annual_efficiency, 'Units', UnitsPercent, :string)
        XMLHelper.add_element(annual_efficiency, 'Value', @integrated_heating_system_efficiency_percent, :float, @integrated_heating_system_efficiency_percent_isdefaulted)
      end
      XMLHelper.add_element(cooling_system, 'IntegratedHeatingSystemFractionHeatLoadServed', @integrated_heating_system_fraction_heat_load_served, :float) unless @integrated_heating_system_fraction_heat_load_served.nil?
      XMLHelper.add_extension(cooling_system, 'AirflowDefectRatio', @airflow_defect_ratio, :float, @airflow_defect_ratio_isdefaulted) unless @airflow_defect_ratio.nil?
      XMLHelper.add_extension(cooling_system, 'ChargeDefectRatio', @charge_defect_ratio, :float, @charge_defect_ratio_isdefaulted) unless @charge_defect_ratio.nil?
      XMLHelper.add_extension(cooling_system, 'FanPowerWattsPerCFM', @fan_watts_per_cfm, :float, @fan_watts_per_cfm_isdefaulted) unless @fan_watts_per_cfm.nil?
      XMLHelper.add_extension(cooling_system, 'CoolingAirflowCFM', @cooling_airflow_cfm, :float, @cooling_airflow_cfm_isdefaulted) unless @cooling_airflow_cfm.nil?
      XMLHelper.add_extension(cooling_system, 'HeatingAirflowCFM', @integrated_heating_system_airflow_cfm, :float, @integrated_heating_system_airflow_cfm_isdefaulted) unless @integrated_heating_system_airflow_cfm.nil?
      XMLHelper.add_extension(cooling_system, 'SharedLoopWatts', @shared_loop_watts, :float) unless @shared_loop_watts.nil?
      XMLHelper.add_extension(cooling_system, 'SharedLoopMotorEfficiency', @shared_loop_motor_efficiency, :float) unless @shared_loop_motor_efficiency.nil?
      XMLHelper.add_extension(cooling_system, 'FanCoilWatts', @fan_coil_watts, :float) unless @fan_coil_watts.nil?
      XMLHelper.add_extension(cooling_system, 'CoolingSeedId', @clg_seed_id, :string) unless @clg_seed_id.nil?
      XMLHelper.add_extension(cooling_system, 'CrankcasePowerWatts', @crankcase_watts, :float, @crankcase_watts_isdefaulted) unless @crankcase_watts.nil?
<<<<<<< HEAD
=======
      XMLHelper.add_extension(cooling_system, 'HeatingSeedId', @htg_seed_id, :string) unless @htg_seed_id.nil?
>>>>>>> 1286f3c6
      if @primary_system
        primary_cooling_system = XMLHelper.add_element(primary_systems, 'PrimaryCoolingSystem')
        XMLHelper.add_attribute(primary_cooling_system, 'idref', @id)
      end
    end

    def from_oga(cooling_system)
      return if cooling_system.nil?

      @id = HPXML::get_id(cooling_system)
      @location = XMLHelper.get_value(cooling_system, 'UnitLocation', :string)
      @year_installed = XMLHelper.get_value(cooling_system, 'YearInstalled', :integer)
      @third_party_certification = XMLHelper.get_value(cooling_system, 'ThirdPartyCertification', :string)
      @distribution_system_idref = HPXML::get_idref(XMLHelper.get_element(cooling_system, 'DistributionSystem'))
      @is_shared_system = XMLHelper.get_value(cooling_system, 'IsSharedSystem', :boolean)
      @number_of_units_served = XMLHelper.get_value(cooling_system, 'NumberofUnitsServed', :integer)
      @cooling_system_type = XMLHelper.get_value(cooling_system, 'CoolingSystemType', :string)
      @cooling_system_fuel = XMLHelper.get_value(cooling_system, 'CoolingSystemFuel', :string)
      @cooling_capacity = XMLHelper.get_value(cooling_system, 'CoolingCapacity', :float)
      @compressor_type = XMLHelper.get_value(cooling_system, 'CompressorType', :string)
      @fraction_cool_load_served = XMLHelper.get_value(cooling_system, 'FractionCoolLoadServed', :float)
      @cooling_efficiency_seer = XMLHelper.get_value(cooling_system, "AnnualCoolingEfficiency[Units='#{UnitsSEER}']/Value", :float)
      @cooling_efficiency_seer2 = XMLHelper.get_value(cooling_system, "AnnualCoolingEfficiency[Units='#{UnitsSEER2}']/Value", :float)
      @cooling_efficiency_eer = XMLHelper.get_value(cooling_system, "AnnualCoolingEfficiency[Units='#{UnitsEER}']/Value", :float)
      @cooling_efficiency_ceer = XMLHelper.get_value(cooling_system, "AnnualCoolingEfficiency[Units='#{UnitsCEER}']/Value", :float)
      @cooling_efficiency_kw_per_ton = XMLHelper.get_value(cooling_system, "AnnualCoolingEfficiency[Units='#{UnitsKwPerTon}']/Value", :float)
      @cooling_shr = XMLHelper.get_value(cooling_system, 'SensibleHeatFraction', :float)
      @integrated_heating_system_fuel = XMLHelper.get_value(cooling_system, 'IntegratedHeatingSystemFuel', :string)
      @integrated_heating_system_capacity = XMLHelper.get_value(cooling_system, 'IntegratedHeatingSystemCapacity', :float)
      @integrated_heating_system_efficiency_percent = XMLHelper.get_value(cooling_system, "IntegratedHeatingSystemAnnualEfficiency[Units='#{UnitsPercent}']/Value", :float)
      @integrated_heating_system_fraction_heat_load_served = XMLHelper.get_value(cooling_system, 'IntegratedHeatingSystemFractionHeatLoadServed', :float)
      @airflow_defect_ratio = XMLHelper.get_value(cooling_system, 'extension/AirflowDefectRatio', :float)
      @charge_defect_ratio = XMLHelper.get_value(cooling_system, 'extension/ChargeDefectRatio', :float)
      @fan_watts_per_cfm = XMLHelper.get_value(cooling_system, 'extension/FanPowerWattsPerCFM', :float)
      @cooling_airflow_cfm = XMLHelper.get_value(cooling_system, 'extension/CoolingAirflowCFM', :float)
      @integrated_heating_system_airflow_cfm = XMLHelper.get_value(cooling_system, 'extension/HeatingAirflowCFM', :float)
      @shared_loop_watts = XMLHelper.get_value(cooling_system, 'extension/SharedLoopWatts', :float)
      @shared_loop_motor_efficiency = XMLHelper.get_value(cooling_system, 'extension/SharedLoopMotorEfficiency', :float)
      @fan_coil_watts = XMLHelper.get_value(cooling_system, 'extension/FanCoilWatts', :float)
      @clg_seed_id = XMLHelper.get_value(cooling_system, 'extension/CoolingSeedId', :string)
      @crankcase_watts = XMLHelper.get_value(cooling_system, 'extension/CrankcasePowerWatts', :float)
<<<<<<< HEAD
=======
      @htg_seed_id = XMLHelper.get_value(cooling_system, 'extension/HeatingSeedId', :string)
>>>>>>> 1286f3c6
      primary_cooling_system = HPXML::get_idref(XMLHelper.get_element(cooling_system, '../PrimarySystems/PrimaryCoolingSystem'))
      if primary_cooling_system == @id
        @primary_system = true
      else
        @primary_system = false
      end
    end
  end

  class HeatPumps < BaseArrayElement
    def add(**kwargs)
      self << HeatPump.new(@hpxml_object, **kwargs)
    end

    def from_oga(hpxml)
      return if hpxml.nil?

      XMLHelper.get_elements(hpxml, 'Building/BuildingDetails/Systems/HVAC/HVACPlant/HeatPump').each do |heat_pump|
        self << HeatPump.new(@hpxml_object, heat_pump)
      end
    end

    def total_fraction_heat_load_served
      map { |hp| hp.fraction_heat_load_served.to_f }.sum(0.0)
    end

    def total_fraction_cool_load_served
      map { |hp| hp.fraction_cool_load_served.to_f }.sum(0.0)
    end
  end

  class HeatPump < BaseElement
    ATTRS = [:id, :distribution_system_idref, :year_installed, :heat_pump_type, :heat_pump_fuel,
             :heating_capacity, :heating_capacity_17F, :cooling_capacity, :compressor_type, :compressor_lockout_temp,
             :cooling_shr, :backup_type, :backup_system_idref, :backup_heating_fuel, :backup_heating_capacity,
             :backup_heating_efficiency_percent, :backup_heating_efficiency_afue, :backup_heating_lockout_temp,
             :backup_heating_switchover_temp, :fraction_heat_load_served, :fraction_cool_load_served, :cooling_efficiency_seer,
             :cooling_efficiency_seer2, :cooling_efficiency_eer, :cooling_efficiency_ceer, :heating_efficiency_hspf,
             :heating_efficiency_hspf2, :heating_efficiency_cop, :third_party_certification, :htg_seed_id, :clg_seed_id,
             :pump_watts_per_ton, :fan_watts_per_cfm, :is_shared_system, :number_of_units_served, :shared_loop_watts,
             :shared_loop_motor_efficiency, :airflow_defect_ratio, :charge_defect_ratio,
             :heating_airflow_cfm, :cooling_airflow_cfm, :location, :primary_heating_system, :primary_cooling_system, :crankcase_watts]
    attr_accessor(*ATTRS)

    def distribution_system
      return if @distribution_system_idref.nil?

      @hpxml_object.hvac_distributions.each do |hvac_distribution|
        next unless hvac_distribution.id == @distribution_system_idref

        return hvac_distribution
      end
      fail "Attached HVAC distribution system '#{@distribution_system_idref}' not found for HVAC system '#{@id}'."
    end

    def is_dual_fuel
      if @backup_heating_fuel.nil?
        return false
      end
      if @backup_heating_fuel.to_s == @heat_pump_fuel.to_s
        return false
      end

      return true
    end

    def primary_system
      return true if @primary_heating_system || @primary_cooling_system

      return false
    end

    def backup_system
      return if @backup_system_idref.nil?

      @hpxml_object.heating_systems.each do |heating_system|
        next unless heating_system.id == @backup_system_idref

        return heating_system
      end
    end

    def delete
      @hpxml_object.heat_pumps.delete(self)
      @hpxml_object.water_heating_systems.each do |water_heating_system|
        next unless water_heating_system.related_hvac_idref == @id

        water_heating_system.related_hvac_idref = nil
      end
    end

    def check_for_errors
      errors = []
      begin; distribution_system; rescue StandardError => e; errors << e.message; end
      return errors
    end

    def to_oga(doc)
      return if nil?

      hvac_plant = XMLHelper.create_elements_as_needed(doc, ['HPXML', 'Building', 'BuildingDetails', 'Systems', 'HVAC', 'HVACPlant'])
      primary_systems = XMLHelper.create_elements_as_needed(doc, ['HPXML', 'Building', 'BuildingDetails', 'Systems', 'HVAC', 'HVACPlant', 'PrimarySystems']) unless @hpxml_object.primary_hvac_systems.empty?
      heat_pump = XMLHelper.add_element(hvac_plant, 'HeatPump')
      sys_id = XMLHelper.add_element(heat_pump, 'SystemIdentifier')
      XMLHelper.add_attribute(sys_id, 'id', @id)
      XMLHelper.add_element(heat_pump, 'UnitLocation', @location, :string) unless @location.nil?
      XMLHelper.add_element(heat_pump, 'YearInstalled', @year_installed, :integer) unless @year_installed.nil?
      XMLHelper.add_element(heat_pump, 'ThirdPartyCertification', @third_party_certification, :string) unless @third_party_certification.nil?
      if not @distribution_system_idref.nil?
        distribution_system = XMLHelper.add_element(heat_pump, 'DistributionSystem')
        XMLHelper.add_attribute(distribution_system, 'idref', @distribution_system_idref)
      end
      XMLHelper.add_element(heat_pump, 'IsSharedSystem', @is_shared_system, :boolean) unless @is_shared_system.nil?
      XMLHelper.add_element(heat_pump, 'NumberofUnitsServed', @number_of_units_served, :integer) unless @number_of_units_served.nil?
      XMLHelper.add_element(heat_pump, 'HeatPumpType', @heat_pump_type, :string) unless @heat_pump_type.nil?
      XMLHelper.add_element(heat_pump, 'HeatPumpFuel', @heat_pump_fuel, :string) unless @heat_pump_fuel.nil?
      XMLHelper.add_element(heat_pump, 'HeatingCapacity', @heating_capacity, :float, @heating_capacity_isdefaulted) unless @heating_capacity.nil?
      XMLHelper.add_element(heat_pump, 'HeatingCapacity17F', @heating_capacity_17F, :float) unless @heating_capacity_17F.nil?
      XMLHelper.add_element(heat_pump, 'CoolingCapacity', @cooling_capacity, :float, @cooling_capacity_isdefaulted) unless @cooling_capacity.nil?
      XMLHelper.add_element(heat_pump, 'CompressorType', @compressor_type, :string, @compressor_type_isdefaulted) unless @compressor_type.nil?
      XMLHelper.add_element(heat_pump, 'CompressorLockoutTemperature', @compressor_lockout_temp, :float, @compressor_lockout_temp_isdefaulted) unless @compressor_lockout_temp.nil?
      XMLHelper.add_element(heat_pump, 'CoolingSensibleHeatFraction', @cooling_shr, :float, @cooling_shr_isdefaulted) unless @cooling_shr.nil?
      XMLHelper.add_element(heat_pump, 'BackupType', @backup_type, :string, @backup_type_isdefaulted) unless @backup_type.nil?
      if not @backup_system_idref.nil?
        backup_system = XMLHelper.add_element(heat_pump, 'BackupSystem')
        XMLHelper.add_attribute(backup_system, 'idref', @backup_system_idref)
      end
      XMLHelper.add_element(heat_pump, 'BackupSystemFuel', @backup_heating_fuel, :string, @backup_heating_fuel_isdefaulted) unless @backup_heating_fuel.nil?
      if not @backup_heating_efficiency_percent.nil?
        backup_eff = XMLHelper.add_element(heat_pump, 'BackupAnnualHeatingEfficiency')
        XMLHelper.add_element(backup_eff, 'Units', UnitsPercent, :string)
        XMLHelper.add_element(backup_eff, 'Value', @backup_heating_efficiency_percent, :float)
      end
      if not @backup_heating_efficiency_afue.nil?
        backup_eff = XMLHelper.add_element(heat_pump, 'BackupAnnualHeatingEfficiency')
        XMLHelper.add_element(backup_eff, 'Units', UnitsAFUE, :string)
        XMLHelper.add_element(backup_eff, 'Value', @backup_heating_efficiency_afue, :float)
      end
      XMLHelper.add_element(heat_pump, 'BackupHeatingCapacity', @backup_heating_capacity, :float, @backup_heating_capacity_isdefaulted) unless @backup_heating_capacity.nil?
      XMLHelper.add_element(heat_pump, 'BackupHeatingSwitchoverTemperature', @backup_heating_switchover_temp, :float, @backup_heating_switchover_temp_isdefaulted) unless @backup_heating_switchover_temp.nil?
      XMLHelper.add_element(heat_pump, 'BackupHeatingLockoutTemperature', @backup_heating_lockout_temp, :float, @backup_heating_lockout_temp_isdefaulted) unless @backup_heating_lockout_temp.nil?
      XMLHelper.add_element(heat_pump, 'FractionHeatLoadServed', @fraction_heat_load_served, :float, @fraction_heat_load_served_isdefaulted) unless @fraction_heat_load_served.nil?
      XMLHelper.add_element(heat_pump, 'FractionCoolLoadServed', @fraction_cool_load_served, :float, @fraction_cool_load_served_isdefaulted) unless @fraction_cool_load_served.nil?
      if not @cooling_efficiency_seer.nil?
        annual_efficiency = XMLHelper.add_element(heat_pump, 'AnnualCoolingEfficiency')
        XMLHelper.add_element(annual_efficiency, 'Units', UnitsSEER, :string)
        XMLHelper.add_element(annual_efficiency, 'Value', @cooling_efficiency_seer, :float, @cooling_efficiency_seer_isdefaulted)
      end
      if not @cooling_efficiency_seer2.nil?
        annual_efficiency = XMLHelper.add_element(heat_pump, 'AnnualCoolingEfficiency')
        XMLHelper.add_element(annual_efficiency, 'Units', UnitsSEER2, :string)
        XMLHelper.add_element(annual_efficiency, 'Value', @cooling_efficiency_seer2, :float, @cooling_efficiency_seer2_isdefaulted)
      end
      if not @cooling_efficiency_ceer.nil?
        annual_efficiency = XMLHelper.add_element(heat_pump, 'AnnualCoolingEfficiency')
        XMLHelper.add_element(annual_efficiency, 'Units', UnitsCEER, :string)
        XMLHelper.add_element(annual_efficiency, 'Value', @cooling_efficiency_ceer, :float, @cooling_efficiency_ceer_isdefaulted)
      end
      if not @cooling_efficiency_eer.nil?
        annual_efficiency = XMLHelper.add_element(heat_pump, 'AnnualCoolingEfficiency')
        XMLHelper.add_element(annual_efficiency, 'Units', UnitsEER, :string)
        XMLHelper.add_element(annual_efficiency, 'Value', @cooling_efficiency_eer, :float, @cooling_efficiency_eer_isdefaulted)
      end
      if not @heating_efficiency_hspf.nil?
        annual_efficiency = XMLHelper.add_element(heat_pump, 'AnnualHeatingEfficiency')
        XMLHelper.add_element(annual_efficiency, 'Units', UnitsHSPF, :string)
        XMLHelper.add_element(annual_efficiency, 'Value', @heating_efficiency_hspf, :float, @heating_efficiency_hspf_isdefaulted)
      end
      if not @heating_efficiency_hspf2.nil?
        annual_efficiency = XMLHelper.add_element(heat_pump, 'AnnualHeatingEfficiency')
        XMLHelper.add_element(annual_efficiency, 'Units', UnitsHSPF2, :string)
        XMLHelper.add_element(annual_efficiency, 'Value', @heating_efficiency_hspf2, :float, @heating_efficiency_hspf2_isdefaulted)
      end
      if not @heating_efficiency_cop.nil?
        annual_efficiency = XMLHelper.add_element(heat_pump, 'AnnualHeatingEfficiency')
        XMLHelper.add_element(annual_efficiency, 'Units', UnitsCOP, :string)
        XMLHelper.add_element(annual_efficiency, 'Value', @heating_efficiency_cop, :float, @heating_efficiency_cop_isdefaulted)
      end
      XMLHelper.add_extension(heat_pump, 'AirflowDefectRatio', @airflow_defect_ratio, :float, @airflow_defect_ratio_isdefaulted) unless @airflow_defect_ratio.nil?
      XMLHelper.add_extension(heat_pump, 'ChargeDefectRatio', @charge_defect_ratio, :float, @charge_defect_ratio_isdefaulted) unless @charge_defect_ratio.nil?
      XMLHelper.add_extension(heat_pump, 'FanPowerWattsPerCFM', @fan_watts_per_cfm, :float, @fan_watts_per_cfm_isdefaulted) unless @fan_watts_per_cfm.nil?
      XMLHelper.add_extension(heat_pump, 'HeatingAirflowCFM', @heating_airflow_cfm, :float, @heating_airflow_cfm_isdefaulted) unless @heating_airflow_cfm.nil?
      XMLHelper.add_extension(heat_pump, 'CoolingAirflowCFM', @cooling_airflow_cfm, :float, @cooling_airflow_cfm_isdefaulted) unless @cooling_airflow_cfm.nil?
      XMLHelper.add_extension(heat_pump, 'PumpPowerWattsPerTon', @pump_watts_per_ton, :float, @pump_watts_per_ton_isdefaulted) unless @pump_watts_per_ton.nil?
      XMLHelper.add_extension(heat_pump, 'SharedLoopWatts', @shared_loop_watts, :float) unless @shared_loop_watts.nil?
      XMLHelper.add_extension(heat_pump, 'SharedLoopMotorEfficiency', @shared_loop_motor_efficiency, :float) unless @shared_loop_motor_efficiency.nil?
      XMLHelper.add_extension(heat_pump, 'HeatingSeedId', @htg_seed_id, :string) unless @htg_seed_id.nil?
      XMLHelper.add_extension(heat_pump, 'CoolingSeedId', @clg_seed_id, :string) unless @clg_seed_id.nil?
      XMLHelper.add_extension(heat_pump, 'CrankcasePowerWatts', @crankcase_watts, :float, @crankcase_watts_isdefaulted) unless @crankcase_watts.nil?
      if @primary_heating_system
        primary_heating_system = XMLHelper.insert_element(primary_systems, 'PrimaryHeatingSystem')
        XMLHelper.add_attribute(primary_heating_system, 'idref', @id)
      end
      if @primary_cooling_system
        primary_cooling_system = XMLHelper.add_element(primary_systems, 'PrimaryCoolingSystem')
        XMLHelper.add_attribute(primary_cooling_system, 'idref', @id)
      end
    end

    def from_oga(heat_pump)
      return if heat_pump.nil?

      @id = HPXML::get_id(heat_pump)
      @location = XMLHelper.get_value(heat_pump, 'UnitLocation', :string)
      @year_installed = XMLHelper.get_value(heat_pump, 'YearInstalled', :integer)
      @third_party_certification = XMLHelper.get_value(heat_pump, 'ThirdPartyCertification', :string)
      @distribution_system_idref = HPXML::get_idref(XMLHelper.get_element(heat_pump, 'DistributionSystem'))
      @is_shared_system = XMLHelper.get_value(heat_pump, 'IsSharedSystem', :boolean)
      @number_of_units_served = XMLHelper.get_value(heat_pump, 'NumberofUnitsServed', :integer)
      @heat_pump_type = XMLHelper.get_value(heat_pump, 'HeatPumpType', :string)
      @heat_pump_fuel = XMLHelper.get_value(heat_pump, 'HeatPumpFuel', :string)
      @heating_capacity = XMLHelper.get_value(heat_pump, 'HeatingCapacity', :float)
      @heating_capacity_17F = XMLHelper.get_value(heat_pump, 'HeatingCapacity17F', :float)
      @cooling_capacity = XMLHelper.get_value(heat_pump, 'CoolingCapacity', :float)
      @compressor_type = XMLHelper.get_value(heat_pump, 'CompressorType', :string)
      @compressor_lockout_temp = XMLHelper.get_value(heat_pump, 'CompressorLockoutTemperature', :float)
      @cooling_shr = XMLHelper.get_value(heat_pump, 'CoolingSensibleHeatFraction', :float)
      @backup_type = XMLHelper.get_value(heat_pump, 'BackupType', :string)
      @backup_system_idref = HPXML::get_idref(XMLHelper.get_element(heat_pump, 'BackupSystem'))
      @backup_heating_fuel = XMLHelper.get_value(heat_pump, 'BackupSystemFuel', :string)
      @backup_heating_efficiency_percent = XMLHelper.get_value(heat_pump, "BackupAnnualHeatingEfficiency[Units='Percent']/Value", :float)
      @backup_heating_efficiency_afue = XMLHelper.get_value(heat_pump, "BackupAnnualHeatingEfficiency[Units='#{UnitsAFUE}']/Value", :float)
      @backup_heating_capacity = XMLHelper.get_value(heat_pump, 'BackupHeatingCapacity', :float)
      @backup_heating_switchover_temp = XMLHelper.get_value(heat_pump, 'BackupHeatingSwitchoverTemperature', :float)
      @backup_heating_lockout_temp = XMLHelper.get_value(heat_pump, 'BackupHeatingLockoutTemperature', :float)
      @fraction_heat_load_served = XMLHelper.get_value(heat_pump, 'FractionHeatLoadServed', :float)
      @fraction_cool_load_served = XMLHelper.get_value(heat_pump, 'FractionCoolLoadServed', :float)
      @cooling_efficiency_seer = XMLHelper.get_value(heat_pump, "AnnualCoolingEfficiency[Units='#{UnitsSEER}']/Value", :float)
      @cooling_efficiency_seer2 = XMLHelper.get_value(heat_pump, "AnnualCoolingEfficiency[Units='#{UnitsSEER2}']/Value", :float)
      @cooling_efficiency_ceer = XMLHelper.get_value(heat_pump, "AnnualCoolingEfficiency[Units='#{UnitsCEER}']/Value", :float)
      @cooling_efficiency_eer = XMLHelper.get_value(heat_pump, "AnnualCoolingEfficiency[Units='#{UnitsEER}']/Value", :float)
      @heating_efficiency_hspf = XMLHelper.get_value(heat_pump, "AnnualHeatingEfficiency[Units='#{UnitsHSPF}']/Value", :float)
      @heating_efficiency_hspf2 = XMLHelper.get_value(heat_pump, "AnnualHeatingEfficiency[Units='#{UnitsHSPF2}']/Value", :float)
      @heating_efficiency_cop = XMLHelper.get_value(heat_pump, "AnnualHeatingEfficiency[Units='#{UnitsCOP}']/Value", :float)
      @airflow_defect_ratio = XMLHelper.get_value(heat_pump, 'extension/AirflowDefectRatio', :float)
      @charge_defect_ratio = XMLHelper.get_value(heat_pump, 'extension/ChargeDefectRatio', :float)
      @fan_watts_per_cfm = XMLHelper.get_value(heat_pump, 'extension/FanPowerWattsPerCFM', :float)
      @heating_airflow_cfm = XMLHelper.get_value(heat_pump, 'extension/HeatingAirflowCFM', :float)
      @cooling_airflow_cfm = XMLHelper.get_value(heat_pump, 'extension/CoolingAirflowCFM', :float)
      @pump_watts_per_ton = XMLHelper.get_value(heat_pump, 'extension/PumpPowerWattsPerTon', :float)
      @shared_loop_watts = XMLHelper.get_value(heat_pump, 'extension/SharedLoopWatts', :float)
      @shared_loop_motor_efficiency = XMLHelper.get_value(heat_pump, 'extension/SharedLoopMotorEfficiency', :float)
      @htg_seed_id = XMLHelper.get_value(heat_pump, 'extension/HeatingSeedId', :string)
      @clg_seed_id = XMLHelper.get_value(heat_pump, 'extension/CoolingSeedId', :string)
      @crankcase_watts = XMLHelper.get_value(heat_pump, 'extension/CrankcasePowerWatts', :float)
      primary_heating_system = HPXML::get_idref(XMLHelper.get_element(heat_pump, '../PrimarySystems/PrimaryHeatingSystem'))
      if primary_heating_system == @id
        @primary_heating_system = true
      else
        @primary_heating_system = false
      end
      primary_cooling_system = HPXML::get_idref(XMLHelper.get_element(heat_pump, '../PrimarySystems/PrimaryCoolingSystem'))
      if primary_cooling_system == @id
        @primary_cooling_system = true
      else
        @primary_cooling_system = false
      end
    end
  end

  class HVACPlant < BaseElement
    HDL_ATTRS = { hdl_total: 'Total',
                  hdl_ducts: 'Ducts',
                  hdl_windows: 'Windows',
                  hdl_skylights: 'Skylights',
                  hdl_doors: 'Doors',
                  hdl_walls: 'Walls',
                  hdl_roofs: 'Roofs',
                  hdl_floors: 'Floors',
                  hdl_slabs: 'Slabs',
                  hdl_ceilings: 'Ceilings',
                  hdl_infilvent: 'InfilVent' }
    CDL_SENS_ATTRS = { cdl_sens_total: 'Total',
                       cdl_sens_ducts: 'Ducts',
                       cdl_sens_windows: 'Windows',
                       cdl_sens_skylights: 'Skylights',
                       cdl_sens_doors: 'Doors',
                       cdl_sens_walls: 'Walls',
                       cdl_sens_roofs: 'Roofs',
                       cdl_sens_floors: 'Floors',
                       cdl_sens_slabs: 'Slabs',
                       cdl_sens_ceilings: 'Ceilings',
                       cdl_sens_infilvent: 'InfilVent',
                       cdl_sens_intgains: 'InternalLoads' }
    CDL_LAT_ATTRS = { cdl_lat_total: 'Total',
                      cdl_lat_ducts: 'Ducts',
                      cdl_lat_infilvent: 'InfilVent',
                      cdl_lat_intgains: 'InternalLoads' }
    ATTRS = HDL_ATTRS.keys + CDL_SENS_ATTRS.keys + CDL_LAT_ATTRS.keys
    attr_accessor(*ATTRS)

    def check_for_errors
      errors = []
      return errors
    end

    def to_oga(doc)
      return if nil?

      hvac_plant = XMLHelper.create_elements_as_needed(doc, ['HPXML', 'Building', 'BuildingDetails', 'Systems', 'HVAC', 'HVACPlant'])
      if not @hdl_total.nil?
        dl_extension = XMLHelper.create_elements_as_needed(hvac_plant, ['extension', 'DesignLoads'])
        XMLHelper.add_attribute(dl_extension, 'dataSource', 'software')
        hdl = XMLHelper.add_element(dl_extension, 'Heating')
        HDL_ATTRS.each do |attr, element_name|
          XMLHelper.add_element(hdl, element_name, send(attr), :float)
        end
        cdl_sens = XMLHelper.add_element(dl_extension, 'CoolingSensible')
        CDL_SENS_ATTRS.each do |attr, element_name|
          XMLHelper.add_element(cdl_sens, element_name, send(attr), :float)
        end
        cdl_lat = XMLHelper.add_element(dl_extension, 'CoolingLatent')
        CDL_LAT_ATTRS.each do |attr, element_name|
          XMLHelper.add_element(cdl_lat, element_name, send(attr), :float)
        end
      end
    end

    def from_oga(hpxml)
      return if hpxml.nil?

      hvac_plant = XMLHelper.get_element(hpxml, 'Building/BuildingDetails/Systems/HVAC/HVACPlant')
      return if hvac_plant.nil?

      HDL_ATTRS.each do |attr, element_name|
        send("#{attr}=", XMLHelper.get_value(hvac_plant, "extension/DesignLoads/Heating/#{element_name}", :float))
      end
      CDL_SENS_ATTRS.each do |attr, element_name|
        send("#{attr}=", XMLHelper.get_value(hvac_plant, "extension/DesignLoads/CoolingSensible/#{element_name}", :float))
      end
      CDL_LAT_ATTRS.each do |attr, element_name|
        send("#{attr}=", XMLHelper.get_value(hvac_plant, "extension/DesignLoads/CoolingLatent/#{element_name}", :float))
      end
    end
  end

  class HVACControls < BaseArrayElement
    def add(**kwargs)
      self << HVACControl.new(@hpxml_object, **kwargs)
    end

    def from_oga(hpxml)
      return if hpxml.nil?

      XMLHelper.get_elements(hpxml, 'Building/BuildingDetails/Systems/HVAC/HVACControl').each do |hvac_control|
        self << HVACControl.new(@hpxml_object, hvac_control)
      end
    end
  end

  class HVACControl < BaseElement
    ATTRS = [:id, :control_type, :heating_setpoint_temp, :heating_setback_temp,
             :heating_setback_hours_per_week, :heating_setback_start_hour, :cooling_setpoint_temp,
             :cooling_setup_temp, :cooling_setup_hours_per_week, :cooling_setup_start_hour,
             :ceiling_fan_cooling_setpoint_temp_offset,
             :weekday_heating_setpoints, :weekend_heating_setpoints,
             :weekday_cooling_setpoints, :weekend_cooling_setpoints,
             :seasons_heating_begin_month, :seasons_heating_begin_day, :seasons_heating_end_month, :seasons_heating_end_day,
             :seasons_cooling_begin_month, :seasons_cooling_begin_day, :seasons_cooling_end_month, :seasons_cooling_end_day]
    attr_accessor(*ATTRS)

    def delete
      @hpxml_object.hvac_controls.delete(self)
    end

    def check_for_errors
      errors = []

      errors += HPXML::check_dates('Heating Season', @seasons_heating_begin_month, @seasons_heating_begin_day, @seasons_heating_end_month, @seasons_heating_end_day)
      errors += HPXML::check_dates('Cooling Season', @seasons_cooling_begin_month, @seasons_cooling_begin_day, @seasons_cooling_end_month, @seasons_cooling_end_day)

      return errors
    end

    def to_oga(doc)
      return if nil?

      hvac = XMLHelper.create_elements_as_needed(doc, ['HPXML', 'Building', 'BuildingDetails', 'Systems', 'HVAC'])
      hvac_control = XMLHelper.add_element(hvac, 'HVACControl')
      sys_id = XMLHelper.add_element(hvac_control, 'SystemIdentifier')
      XMLHelper.add_attribute(sys_id, 'id', @id)
      XMLHelper.add_element(hvac_control, 'ControlType', @control_type, :string) unless @control_type.nil?
      XMLHelper.add_element(hvac_control, 'SetpointTempHeatingSeason', @heating_setpoint_temp, :float, @heating_setpoint_temp_isdefaulted) unless @heating_setpoint_temp.nil?
      XMLHelper.add_element(hvac_control, 'SetbackTempHeatingSeason', @heating_setback_temp, :float) unless @heating_setback_temp.nil?
      XMLHelper.add_element(hvac_control, 'TotalSetbackHoursperWeekHeating', @heating_setback_hours_per_week, :integer) unless @heating_setback_hours_per_week.nil?
      XMLHelper.add_element(hvac_control, 'SetupTempCoolingSeason', @cooling_setup_temp, :float) unless @cooling_setup_temp.nil?
      XMLHelper.add_element(hvac_control, 'SetpointTempCoolingSeason', @cooling_setpoint_temp, :float, @cooling_setpoint_temp_isdefaulted) unless @cooling_setpoint_temp.nil?
      XMLHelper.add_element(hvac_control, 'TotalSetupHoursperWeekCooling', @cooling_setup_hours_per_week, :integer) unless @cooling_setup_hours_per_week.nil?
      if (not @seasons_heating_begin_month.nil?) || (not @seasons_heating_begin_day.nil?) || (not @seasons_heating_end_month.nil?) || (not @seasons_heating_end_day.nil?)
        heating_season = XMLHelper.add_element(hvac_control, 'HeatingSeason')
        XMLHelper.add_element(heating_season, 'BeginMonth', @seasons_heating_begin_month, :integer, @seasons_heating_begin_month_isdefaulted) unless @seasons_heating_begin_month.nil?
        XMLHelper.add_element(heating_season, 'BeginDayOfMonth', @seasons_heating_begin_day, :integer, @seasons_heating_begin_day_isdefaulted) unless @seasons_heating_begin_day.nil?
        XMLHelper.add_element(heating_season, 'EndMonth', @seasons_heating_end_month, :integer, @seasons_heating_end_month_isdefaulted) unless @seasons_heating_end_month.nil?
        XMLHelper.add_element(heating_season, 'EndDayOfMonth', @seasons_heating_end_day, :integer, @seasons_heating_end_day_isdefaulted) unless @seasons_heating_end_day.nil?
      end
      if (not @seasons_cooling_begin_month.nil?) || (not @seasons_cooling_begin_day.nil?) || (not @seasons_cooling_end_month.nil?) || (not @seasons_cooling_end_day.nil?)
        cooling_season = XMLHelper.add_element(hvac_control, 'CoolingSeason')
        XMLHelper.add_element(cooling_season, 'BeginMonth', @seasons_cooling_begin_month, :integer, @seasons_cooling_begin_month_isdefaulted) unless @seasons_cooling_begin_month.nil?
        XMLHelper.add_element(cooling_season, 'BeginDayOfMonth', @seasons_cooling_begin_day, :integer, @seasons_cooling_begin_day_isdefaulted) unless @seasons_cooling_begin_day.nil?
        XMLHelper.add_element(cooling_season, 'EndMonth', @seasons_cooling_end_month, :integer, @seasons_cooling_end_month_isdefaulted) unless @seasons_cooling_end_month.nil?
        XMLHelper.add_element(cooling_season, 'EndDayOfMonth', @seasons_cooling_end_day, :integer, @seasons_cooling_end_day_isdefaulted) unless @seasons_cooling_end_day.nil?
      end
      XMLHelper.add_extension(hvac_control, 'SetbackStartHourHeating', @heating_setback_start_hour, :integer, @heating_setback_start_hour_isdefaulted) unless @heating_setback_start_hour.nil?
      XMLHelper.add_extension(hvac_control, 'SetupStartHourCooling', @cooling_setup_start_hour, :integer, @cooling_setup_start_hour_isdefaulted) unless @cooling_setup_start_hour.nil?
      XMLHelper.add_extension(hvac_control, 'CeilingFanSetpointTempCoolingSeasonOffset', @ceiling_fan_cooling_setpoint_temp_offset, :float) unless @ceiling_fan_cooling_setpoint_temp_offset.nil?
      XMLHelper.add_extension(hvac_control, 'WeekdaySetpointTempsHeatingSeason', @weekday_heating_setpoints, :string) unless @weekday_heating_setpoints.nil?
      XMLHelper.add_extension(hvac_control, 'WeekendSetpointTempsHeatingSeason', @weekend_heating_setpoints, :string) unless @weekend_heating_setpoints.nil?
      XMLHelper.add_extension(hvac_control, 'WeekdaySetpointTempsCoolingSeason', @weekday_cooling_setpoints, :string) unless @weekday_cooling_setpoints.nil?
      XMLHelper.add_extension(hvac_control, 'WeekendSetpointTempsCoolingSeason', @weekend_cooling_setpoints, :string) unless @weekend_cooling_setpoints.nil?
    end

    def from_oga(hvac_control)
      return if hvac_control.nil?

      @id = HPXML::get_id(hvac_control)
      @control_type = XMLHelper.get_value(hvac_control, 'ControlType', :string)
      @heating_setpoint_temp = XMLHelper.get_value(hvac_control, 'SetpointTempHeatingSeason', :float)
      @heating_setback_temp = XMLHelper.get_value(hvac_control, 'SetbackTempHeatingSeason', :float)
      @heating_setback_hours_per_week = XMLHelper.get_value(hvac_control, 'TotalSetbackHoursperWeekHeating', :integer)
      @cooling_setup_temp = XMLHelper.get_value(hvac_control, 'SetupTempCoolingSeason', :float)
      @cooling_setpoint_temp = XMLHelper.get_value(hvac_control, 'SetpointTempCoolingSeason', :float)
      @cooling_setup_hours_per_week = XMLHelper.get_value(hvac_control, 'TotalSetupHoursperWeekCooling', :integer)
      @seasons_heating_begin_month = XMLHelper.get_value(hvac_control, 'HeatingSeason/BeginMonth', :integer)
      @seasons_heating_begin_day = XMLHelper.get_value(hvac_control, 'HeatingSeason/BeginDayOfMonth', :integer)
      @seasons_heating_end_month = XMLHelper.get_value(hvac_control, 'HeatingSeason/EndMonth', :integer)
      @seasons_heating_end_day = XMLHelper.get_value(hvac_control, 'HeatingSeason/EndDayOfMonth', :integer)
      @seasons_cooling_begin_month = XMLHelper.get_value(hvac_control, 'CoolingSeason/BeginMonth', :integer)
      @seasons_cooling_begin_day = XMLHelper.get_value(hvac_control, 'CoolingSeason/BeginDayOfMonth', :integer)
      @seasons_cooling_end_month = XMLHelper.get_value(hvac_control, 'CoolingSeason/EndMonth', :integer)
      @seasons_cooling_end_day = XMLHelper.get_value(hvac_control, 'CoolingSeason/EndDayOfMonth', :integer)
      @heating_setback_start_hour = XMLHelper.get_value(hvac_control, 'extension/SetbackStartHourHeating', :integer)
      @cooling_setup_start_hour = XMLHelper.get_value(hvac_control, 'extension/SetupStartHourCooling', :integer)
      @ceiling_fan_cooling_setpoint_temp_offset = XMLHelper.get_value(hvac_control, 'extension/CeilingFanSetpointTempCoolingSeasonOffset', :float)
      @weekday_heating_setpoints = XMLHelper.get_value(hvac_control, 'extension/WeekdaySetpointTempsHeatingSeason', :string)
      @weekend_heating_setpoints = XMLHelper.get_value(hvac_control, 'extension/WeekendSetpointTempsHeatingSeason', :string)
      @weekday_cooling_setpoints = XMLHelper.get_value(hvac_control, 'extension/WeekdaySetpointTempsCoolingSeason', :string)
      @weekend_cooling_setpoints = XMLHelper.get_value(hvac_control, 'extension/WeekendSetpointTempsCoolingSeason', :string)
    end
  end

  class HVACDistributions < BaseArrayElement
    def add(**kwargs)
      self << HVACDistribution.new(@hpxml_object, **kwargs)
    end

    def from_oga(hpxml)
      return if hpxml.nil?

      XMLHelper.get_elements(hpxml, 'Building/BuildingDetails/Systems/HVAC/HVACDistribution').each do |hvac_distribution|
        self << HVACDistribution.new(@hpxml_object, hvac_distribution)
      end
    end
  end

  class HVACDistribution < BaseElement
    def initialize(hpxml_object, *args)
      @duct_leakage_measurements = DuctLeakageMeasurements.new(hpxml_object)
      @ducts = Ducts.new(hpxml_object)
      super(hpxml_object, *args)
    end
    ATTRS = [:id, :distribution_system_type, :annual_heating_dse, :annual_cooling_dse, :duct_system_sealed,
             :conditioned_floor_area_served, :number_of_return_registers, :air_type, :hydronic_type]
    attr_accessor(*ATTRS)
    attr_reader(:duct_leakage_measurements, :ducts)

    def hvac_systems
      list = []
      @hpxml_object.hvac_systems.each do |hvac_system|
        next if hvac_system.distribution_system_idref.nil?
        next unless hvac_system.distribution_system_idref == @id

        list << hvac_system
      end

      if list.size == 0
        fail "Distribution system '#{@id}' found but no HVAC system attached to it."
      end

      num_htg = 0
      num_clg = 0
      list.each do |obj|
        if obj.respond_to? :fraction_heat_load_served
          num_htg += 1 if obj.fraction_heat_load_served.to_f > 0
        end
        if obj.respond_to? :fraction_cool_load_served
          num_clg += 1 if obj.fraction_cool_load_served.to_f > 0
        end
      end

      if num_clg > 1
        fail "Multiple cooling systems found attached to distribution system '#{@id}'."
      end
      if num_htg > 1
        fail "Multiple heating systems found attached to distribution system '#{@id}'."
      end

      return list
    end

    def total_unconditioned_duct_areas
      areas = { HPXML::DuctTypeSupply => 0,
                HPXML::DuctTypeReturn => 0 }
      @ducts.each do |duct|
        next if HPXML::conditioned_locations.include? duct.duct_location
        next if duct.duct_type.nil?

        areas[duct.duct_type] += duct.duct_surface_area
      end
      return areas
    end

    def delete
      @hpxml_object.hvac_distributions.delete(self)
      @hpxml_object.hvac_systems.each do |hvac_system|
        next if hvac_system.distribution_system_idref.nil?
        next unless hvac_system.distribution_system_idref == @id

        hvac_system.distribution_system_idref = nil
      end
      @hpxml_object.ventilation_fans.each do |ventilation_fan|
        next unless ventilation_fan.distribution_system_idref == @id

        ventilation_fan.distribution_system_idref = nil
      end
    end

    def check_for_errors
      errors = []
      begin; hvac_systems; rescue StandardError => e; errors << e.message; end
      errors += @duct_leakage_measurements.check_for_errors
      errors += @ducts.check_for_errors
      return errors
    end

    def to_oga(doc)
      return if nil?

      hvac = XMLHelper.create_elements_as_needed(doc, ['HPXML', 'Building', 'BuildingDetails', 'Systems', 'HVAC'])
      hvac_distribution = XMLHelper.add_element(hvac, 'HVACDistribution')
      sys_id = XMLHelper.add_element(hvac_distribution, 'SystemIdentifier')
      XMLHelper.add_attribute(sys_id, 'id', @id)
      distribution_system_type_el = XMLHelper.add_element(hvac_distribution, 'DistributionSystemType')
      if [HVACDistributionTypeAir, HVACDistributionTypeHydronic].include? @distribution_system_type
        XMLHelper.add_element(distribution_system_type_el, @distribution_system_type)
        XMLHelper.add_element(hvac_distribution, 'ConditionedFloorAreaServed', @conditioned_floor_area_served, :float) unless @conditioned_floor_area_served.nil?
      elsif [HVACDistributionTypeDSE].include? @distribution_system_type
        XMLHelper.add_element(distribution_system_type_el, 'Other', @distribution_system_type, :string)
        XMLHelper.add_element(hvac_distribution, 'AnnualHeatingDistributionSystemEfficiency', @annual_heating_dse, :float) unless @annual_heating_dse.nil?
        XMLHelper.add_element(hvac_distribution, 'AnnualCoolingDistributionSystemEfficiency', @annual_cooling_dse, :float) unless @annual_cooling_dse.nil?
      else
        fail "Unexpected distribution_system_type '#{@distribution_system_type}'."
      end

      if [HPXML::HVACDistributionTypeHydronic].include? @distribution_system_type
        distribution = XMLHelper.get_element(hvac_distribution, 'DistributionSystemType/HydronicDistribution')
        XMLHelper.add_element(distribution, 'HydronicDistributionType', @hydronic_type, :string) unless @hydronic_type.nil?
      end
      if [HPXML::HVACDistributionTypeAir].include? @distribution_system_type
        distribution = XMLHelper.get_element(hvac_distribution, 'DistributionSystemType/AirDistribution')
        XMLHelper.add_element(distribution, 'AirDistributionType', @air_type, :string) unless @air_type.nil?
        @duct_leakage_measurements.to_oga(distribution)
        @ducts.to_oga(distribution)
        XMLHelper.add_element(distribution, 'NumberofReturnRegisters', @number_of_return_registers, :integer, @number_of_return_registers_isdefaulted) unless @number_of_return_registers.nil?
      end

      if not @duct_system_sealed.nil?
        dist_impr_el = XMLHelper.add_element(hvac_distribution, 'HVACDistributionImprovement')
        XMLHelper.add_element(dist_impr_el, 'DuctSystemSealed', @duct_system_sealed, :boolean)
      end
    end

    def from_oga(hvac_distribution)
      return if hvac_distribution.nil?

      @id = HPXML::get_id(hvac_distribution)
      @distribution_system_type = XMLHelper.get_child_name(hvac_distribution, 'DistributionSystemType')
      if @distribution_system_type == 'Other'
        @distribution_system_type = XMLHelper.get_value(XMLHelper.get_element(hvac_distribution, 'DistributionSystemType'), 'Other', :string)
      end
      @annual_heating_dse = XMLHelper.get_value(hvac_distribution, 'AnnualHeatingDistributionSystemEfficiency', :float)
      @annual_cooling_dse = XMLHelper.get_value(hvac_distribution, 'AnnualCoolingDistributionSystemEfficiency', :float)
      @duct_system_sealed = XMLHelper.get_value(hvac_distribution, 'HVACDistributionImprovement/DuctSystemSealed', :boolean)
      @conditioned_floor_area_served = XMLHelper.get_value(hvac_distribution, 'ConditionedFloorAreaServed', :float)

      air_distribution = XMLHelper.get_element(hvac_distribution, 'DistributionSystemType/AirDistribution')
      hydronic_distribution = XMLHelper.get_element(hvac_distribution, 'DistributionSystemType/HydronicDistribution')

      if not hydronic_distribution.nil?
        @hydronic_type = XMLHelper.get_value(hydronic_distribution, 'HydronicDistributionType', :string)
      end
      if not air_distribution.nil?
        @air_type = XMLHelper.get_value(air_distribution, 'AirDistributionType', :string)
        @number_of_return_registers = XMLHelper.get_value(air_distribution, 'NumberofReturnRegisters', :integer)
        @duct_leakage_measurements.from_oga(air_distribution)
        @ducts.from_oga(air_distribution)
      end
    end
  end

  class DuctLeakageMeasurements < BaseArrayElement
    def add(**kwargs)
      self << DuctLeakageMeasurement.new(@hpxml_object, **kwargs)
    end

    def from_oga(hvac_distribution)
      return if hvac_distribution.nil?

      XMLHelper.get_elements(hvac_distribution, 'DuctLeakageMeasurement').each do |duct_leakage_measurement|
        self << DuctLeakageMeasurement.new(@hpxml_object, duct_leakage_measurement)
      end
    end
  end

  class DuctLeakageMeasurement < BaseElement
    ATTRS = [:duct_type, :duct_leakage_test_method, :duct_leakage_units, :duct_leakage_value,
             :duct_leakage_total_or_to_outside]
    attr_accessor(*ATTRS)

    def delete
      @hpxml_object.hvac_distributions.each do |hvac_distribution|
        next unless hvac_distribution.duct_leakage_measurements.include? self

        hvac_distribution.duct_leakage_measurements.delete(self)
      end
    end

    def check_for_errors
      errors = []
      return errors
    end

    def to_oga(air_distribution)
      duct_leakage_measurement_el = XMLHelper.add_element(air_distribution, 'DuctLeakageMeasurement')
      XMLHelper.add_element(duct_leakage_measurement_el, 'DuctType', @duct_type, :string) unless @duct_type.nil?
      XMLHelper.add_element(duct_leakage_measurement_el, 'DuctLeakageTestMethod', @duct_leakage_test_method, :string) unless @duct_leakage_test_method.nil?
      if not @duct_leakage_value.nil?
        duct_leakage_el = XMLHelper.add_element(duct_leakage_measurement_el, 'DuctLeakage')
        XMLHelper.add_element(duct_leakage_el, 'Units', @duct_leakage_units, :string) unless @duct_leakage_units.nil?
        XMLHelper.add_element(duct_leakage_el, 'Value', @duct_leakage_value, :float)
        XMLHelper.add_element(duct_leakage_el, 'TotalOrToOutside', @duct_leakage_total_or_to_outside, :string) unless @duct_leakage_total_or_to_outside.nil?
      end
    end

    def from_oga(duct_leakage_measurement)
      return if duct_leakage_measurement.nil?

      @duct_type = XMLHelper.get_value(duct_leakage_measurement, 'DuctType', :string)
      @duct_leakage_test_method = XMLHelper.get_value(duct_leakage_measurement, 'DuctLeakageTestMethod', :string)
      @duct_leakage_units = XMLHelper.get_value(duct_leakage_measurement, 'DuctLeakage/Units', :string)
      @duct_leakage_value = XMLHelper.get_value(duct_leakage_measurement, 'DuctLeakage/Value', :float)
      @duct_leakage_total_or_to_outside = XMLHelper.get_value(duct_leakage_measurement, 'DuctLeakage/TotalOrToOutside', :string)
    end
  end

  class Ducts < BaseArrayElement
    def add(**kwargs)
      self << Duct.new(@hpxml_object, **kwargs)
    end

    def from_oga(hvac_distribution)
      return if hvac_distribution.nil?

      XMLHelper.get_elements(hvac_distribution, 'Ducts').each do |duct|
        self << Duct.new(@hpxml_object, duct)
      end
    end
  end

  class Duct < BaseElement
    ATTRS = [:id, :duct_type, :duct_insulation_r_value, :duct_insulation_material, :duct_location,
             :duct_fraction_area, :duct_surface_area, :duct_surface_area_multiplier]
    attr_accessor(*ATTRS)

    def delete
      @hpxml_object.hvac_distributions.each do |hvac_distribution|
        next unless hvac_distribution.ducts.include? self

        hvac_distribution.ducts.delete(self)
      end
    end

    def check_for_errors
      errors = []
      return errors
    end

    def to_oga(air_distribution)
      ducts_el = XMLHelper.add_element(air_distribution, 'Ducts')
      sys_id = XMLHelper.add_element(ducts_el, 'SystemIdentifier')
      XMLHelper.add_attribute(sys_id, 'id', @id)
      XMLHelper.add_element(ducts_el, 'DuctType', @duct_type, :string) unless @duct_type.nil?
      if not @duct_insulation_material.nil?
        ins_material_el = XMLHelper.add_element(ducts_el, 'DuctInsulationMaterial')
        XMLHelper.add_element(ins_material_el, @duct_insulation_material)
      end
      XMLHelper.add_element(ducts_el, 'DuctInsulationRValue', @duct_insulation_r_value, :float) unless @duct_insulation_r_value.nil?
      XMLHelper.add_element(ducts_el, 'DuctLocation', @duct_location, :string, @duct_location_isdefaulted) unless @duct_location.nil?
      XMLHelper.add_element(ducts_el, 'FractionDuctArea', @duct_fraction_area, :float, @duct_fraction_area_isdefaulted) unless @duct_fraction_area.nil?
      XMLHelper.add_element(ducts_el, 'DuctSurfaceArea', @duct_surface_area, :float, @duct_surface_area_isdefaulted) unless @duct_surface_area.nil?
      XMLHelper.add_extension(ducts_el, 'DuctSurfaceAreaMultiplier', @duct_surface_area_multiplier, :float, @duct_surface_area_multiplier_isdefaulted) unless @duct_surface_area_multiplier.nil?
    end

    def from_oga(duct)
      return if duct.nil?

      @id = HPXML::get_id(duct)
      @duct_type = XMLHelper.get_value(duct, 'DuctType', :string)
      @duct_insulation_material = XMLHelper.get_child_name(duct, 'DuctInsulationMaterial')
      @duct_insulation_r_value = XMLHelper.get_value(duct, 'DuctInsulationRValue', :float)
      @duct_location = XMLHelper.get_value(duct, 'DuctLocation', :string)
      @duct_fraction_area = XMLHelper.get_value(duct, 'FractionDuctArea', :float)
      @duct_surface_area = XMLHelper.get_value(duct, 'DuctSurfaceArea', :float)
      @duct_surface_area_multiplier = XMLHelper.get_value(duct, 'extension/DuctSurfaceAreaMultiplier', :float)
    end
  end

  class VentilationFans < BaseArrayElement
    def add(**kwargs)
      self << VentilationFan.new(@hpxml_object, **kwargs)
    end

    def from_oga(hpxml)
      return if hpxml.nil?

      XMLHelper.get_elements(hpxml, 'Building/BuildingDetails/Systems/MechanicalVentilation/VentilationFans/VentilationFan').each do |ventilation_fan|
        self << VentilationFan.new(@hpxml_object, ventilation_fan)
      end
    end
  end

  class VentilationFan < BaseElement
    ATTRS = [:id, :fan_type, :rated_flow_rate, :tested_flow_rate, :hours_in_operation, :flow_rate_not_tested,
             :used_for_whole_building_ventilation, :used_for_seasonal_cooling_load_reduction,
             :used_for_local_ventilation, :total_recovery_efficiency, :total_recovery_efficiency_adjusted,
             :sensible_recovery_efficiency, :sensible_recovery_efficiency_adjusted,
             :fan_power, :fan_power_defaulted, :count, :fan_location, :distribution_system_idref, :start_hour,
             :is_shared_system, :in_unit_flow_rate, :fraction_recirculation, :used_for_garage_ventilation,
             :preheating_fuel, :preheating_efficiency_cop, :preheating_fraction_load_served, :precooling_fuel,
             :precooling_efficiency_cop, :precooling_fraction_load_served, :calculated_flow_rate,
             :delivered_ventilation, :cfis_vent_mode_airflow_fraction, :cfis_addtl_runtime_operating_mode,
             :cfis_supplemental_fan_idref]
    attr_accessor(*ATTRS)

    def distribution_system
      return if @distribution_system_idref.nil?
      return unless @fan_type == MechVentTypeCFIS

      @hpxml_object.hvac_distributions.each do |hvac_distribution|
        next unless hvac_distribution.id == @distribution_system_idref

        if hvac_distribution.distribution_system_type == HVACDistributionTypeHydronic
          fail "Attached HVAC distribution system '#{@distribution_system_idref}' cannot be hydronic for ventilation fan '#{@id}'."
        end

        return hvac_distribution
      end
      fail "Attached HVAC distribution system '#{@distribution_system_idref}' not found for ventilation fan '#{@id}'."
    end

    def flow_rate
      [@tested_flow_rate, @delivered_ventilation, @calculated_flow_rate, @rated_flow_rate].each do |fr|
        return fr unless fr.nil?
      end
      return
    end

    def total_unit_flow_rate
      if not @is_shared_system
        return flow_rate
      else
        return @in_unit_flow_rate
      end
    end

    def oa_unit_flow_rate
      return if total_unit_flow_rate.nil?
      if not @is_shared_system
        return total_unit_flow_rate
      else
        if @fan_type == HPXML::MechVentTypeExhaust && @fraction_recirculation > 0.0
          fail "Exhaust fan '#{@id}' must have the fraction recirculation set to zero."
        else
          return total_unit_flow_rate * (1 - @fraction_recirculation)
        end
      end
    end

    def average_oa_unit_flow_rate
      # Daily-average outdoor air (cfm) associated with the unit
      return if oa_unit_flow_rate.nil?
      return if @hours_in_operation.nil?

      return oa_unit_flow_rate * (@hours_in_operation / 24.0)
    end

    def average_total_unit_flow_rate
      # Daily-average total air (cfm) associated with the unit
      return if total_unit_flow_rate.nil?
      return if @hours_in_operation.nil?

      return total_unit_flow_rate * (@hours_in_operation / 24.0)
    end

    def unit_flow_rate_ratio
      return 1.0 unless @is_shared_system
      return if @in_unit_flow_rate.nil?

      if not flow_rate.nil?
        ratio = @in_unit_flow_rate / flow_rate
      end
      return ratio
    end

    def unit_fan_power
      return if @fan_power.nil?

      if @is_shared_system
        return if unit_flow_rate_ratio.nil?

        return @fan_power * unit_flow_rate_ratio
      else
        return @fan_power
      end
    end

    def average_unit_fan_power
      return if unit_fan_power.nil?
      return if @hours_in_operation.nil?

      return unit_fan_power * (@hours_in_operation / 24.0)
    end

    def includes_supply_air?
      if [MechVentTypeSupply, MechVentTypeCFIS, MechVentTypeBalanced, MechVentTypeERV, MechVentTypeHRV].include? @fan_type
        return true
      end

      return false
    end

    def includes_exhaust_air?
      if [MechVentTypeExhaust, MechVentTypeBalanced, MechVentTypeERV, MechVentTypeHRV].include? @fan_type
        return true
      end

      return false
    end

    def is_balanced?
      if includes_supply_air? && includes_exhaust_air?
        return true
      end

      return false
    end

    def cfis_supplemental_fan
      return if @cfis_supplemental_fan_idref.nil?
      return unless @fan_type == MechVentTypeCFIS

      @hpxml_object.ventilation_fans.each do |ventilation_fan|
        next unless ventilation_fan.id == @cfis_supplemental_fan_idref

        if not [MechVentTypeSupply, MechVentTypeExhaust].include? ventilation_fan.fan_type
          fail "CFIS supplemental fan '#{ventilation_fan.id}' must be of type '#{MechVentTypeSupply}' or '#{MechVentTypeExhaust}'."
        end
        if not ventilation_fan.used_for_whole_building_ventilation
          fail "CFIS supplemental fan '#{ventilation_fan.id}' must be set as used for whole building ventilation."
        end
        if ventilation_fan.is_shared_system
          fail "CFIS supplemental fan '#{ventilation_fan.id}' cannot be a shared system."
        end
        if not ventilation_fan.hours_in_operation.nil?
          fail "CFIS supplemental fan '#{ventilation_fan.id}' cannot have HoursInOperation specified."
        end

        return ventilation_fan
      end
      fail "CFIS Supplemental Fan '#{@cfis_supplemental_fan_idref}' not found for ventilation fan '#{@id}'."
    end

    def is_cfis_supplemental_fan?
      @hpxml_object.ventilation_fans.each do |ventilation_fan|
        next unless ventilation_fan.fan_type == MechVentTypeCFIS
        next unless ventilation_fan.cfis_supplemental_fan_idref == @id

        return true
      end
      return false
    end

    def delete
      @hpxml_object.ventilation_fans.delete(self)
    end

    def check_for_errors
      errors = []
      begin; distribution_system; rescue StandardError => e; errors << e.message; end
      begin; oa_unit_flow_rate; rescue StandardError => e; errors << e.message; end
      begin; unit_flow_rate_ratio; rescue StandardError => e; errors << e.message; end
      begin; cfis_supplemental_fan; rescue StandardError => e; errors << e.message; end
      return errors
    end

    def to_oga(doc)
      return if nil?

      ventilation_fans = XMLHelper.create_elements_as_needed(doc, ['HPXML', 'Building', 'BuildingDetails', 'Systems', 'MechanicalVentilation', 'VentilationFans'])
      ventilation_fan = XMLHelper.add_element(ventilation_fans, 'VentilationFan')
      sys_id = XMLHelper.add_element(ventilation_fan, 'SystemIdentifier')
      XMLHelper.add_attribute(sys_id, 'id', @id)
      XMLHelper.add_element(ventilation_fan, 'Count', @count, :integer, @count_isdefaulted) unless @count.nil?
      XMLHelper.add_element(ventilation_fan, 'FanType', @fan_type, :string) unless @fan_type.nil?
      if (not @cfis_addtl_runtime_operating_mode.nil?) || (not @cfis_supplemental_fan_idref.nil?)
        cfis_controls = XMLHelper.add_element(ventilation_fan, 'CFISControls')
        XMLHelper.add_element(cfis_controls, 'AdditionalRuntimeOperatingMode', @cfis_addtl_runtime_operating_mode, :string, @cfis_addtl_runtime_operating_mode_isdefaulted) unless @cfis_addtl_runtime_operating_mode.nil?
        if not @cfis_supplemental_fan_idref.nil?
          supplemental_fan = XMLHelper.add_element(cfis_controls, 'SupplementalFan')
          XMLHelper.add_attribute(supplemental_fan, 'idref', @cfis_supplemental_fan_idref)
        end
      end
      XMLHelper.add_element(ventilation_fan, 'RatedFlowRate', @rated_flow_rate, :float, @rated_flow_rate_isdefaulted) unless @rated_flow_rate.nil?
      XMLHelper.add_element(ventilation_fan, 'CalculatedFlowRate', @calculated_flow_rate, :float, @calculated_flow_rate_isdefaulted) unless @calculated_flow_rate.nil?
      XMLHelper.add_element(ventilation_fan, 'TestedFlowRate', @tested_flow_rate, :float, @tested_flow_rate_isdefaulted) unless @tested_flow_rate.nil?
      XMLHelper.add_element(ventilation_fan, 'HoursInOperation', @hours_in_operation, :float, @hours_in_operation_isdefaulted) unless @hours_in_operation.nil?
      XMLHelper.add_element(ventilation_fan, 'DeliveredVentilation', @delivered_ventilation, :float, @delivered_ventilation_isdefaulted) unless @delivered_ventilation.nil?
      XMLHelper.add_element(ventilation_fan, 'FanLocation', @fan_location, :string) unless @fan_location.nil?
      XMLHelper.add_element(ventilation_fan, 'UsedForLocalVentilation', @used_for_local_ventilation, :boolean) unless @used_for_local_ventilation.nil?
      XMLHelper.add_element(ventilation_fan, 'UsedForWholeBuildingVentilation', @used_for_whole_building_ventilation, :boolean) unless @used_for_whole_building_ventilation.nil?
      XMLHelper.add_element(ventilation_fan, 'UsedForSeasonalCoolingLoadReduction', @used_for_seasonal_cooling_load_reduction, :boolean) unless @used_for_seasonal_cooling_load_reduction.nil?
      XMLHelper.add_element(ventilation_fan, 'UsedForGarageVentilation', @used_for_garage_ventilation, :boolean) unless @used_for_garage_ventilation.nil?
      XMLHelper.add_element(ventilation_fan, 'IsSharedSystem', @is_shared_system, :boolean, @is_shared_system_isdefaulted) unless @is_shared_system.nil?
      XMLHelper.add_element(ventilation_fan, 'FractionRecirculation', @fraction_recirculation, :float) unless @fraction_recirculation.nil?
      XMLHelper.add_element(ventilation_fan, 'TotalRecoveryEfficiency', @total_recovery_efficiency, :float) unless @total_recovery_efficiency.nil?
      XMLHelper.add_element(ventilation_fan, 'SensibleRecoveryEfficiency', @sensible_recovery_efficiency, :float) unless @sensible_recovery_efficiency.nil?
      XMLHelper.add_element(ventilation_fan, 'AdjustedTotalRecoveryEfficiency', @total_recovery_efficiency_adjusted, :float) unless @total_recovery_efficiency_adjusted.nil?
      XMLHelper.add_element(ventilation_fan, 'AdjustedSensibleRecoveryEfficiency', @sensible_recovery_efficiency_adjusted, :float) unless @sensible_recovery_efficiency_adjusted.nil?
      XMLHelper.add_element(ventilation_fan, 'FanPower', @fan_power, :float, @fan_power_isdefaulted) unless @fan_power.nil?
      if not @distribution_system_idref.nil?
        attached_to_hvac_distribution_system = XMLHelper.add_element(ventilation_fan, 'AttachedToHVACDistributionSystem')
        XMLHelper.add_attribute(attached_to_hvac_distribution_system, 'idref', @distribution_system_idref)
      end
      XMLHelper.add_extension(ventilation_fan, 'StartHour', @start_hour, :integer, @start_hour_isdefaulted) unless @start_hour.nil?
      XMLHelper.add_extension(ventilation_fan, 'InUnitFlowRate', @in_unit_flow_rate, :float) unless @in_unit_flow_rate.nil?
      if (not @preheating_fuel.nil?) && (not @preheating_efficiency_cop.nil?)
        precond_htg = XMLHelper.create_elements_as_needed(ventilation_fan, ['extension', 'PreHeating'])
        XMLHelper.add_element(precond_htg, 'Fuel', @preheating_fuel, :string) unless @preheating_fuel.nil?
        eff = XMLHelper.add_element(precond_htg, 'AnnualHeatingEfficiency') unless @preheating_efficiency_cop.nil?
        XMLHelper.add_element(eff, 'Value', @preheating_efficiency_cop, :float) unless eff.nil?
        XMLHelper.add_element(eff, 'Units', UnitsCOP, :string) unless eff.nil?
        XMLHelper.add_element(precond_htg, 'FractionVentilationHeatLoadServed', @preheating_fraction_load_served, :float) unless @preheating_fraction_load_served.nil?
      end
      if (not @precooling_fuel.nil?) && (not @precooling_efficiency_cop.nil?)
        precond_clg = XMLHelper.create_elements_as_needed(ventilation_fan, ['extension', 'PreCooling'])
        XMLHelper.add_element(precond_clg, 'Fuel', @precooling_fuel, :string) unless @precooling_fuel.nil?
        eff = XMLHelper.add_element(precond_clg, 'AnnualCoolingEfficiency') unless @precooling_efficiency_cop.nil?
        XMLHelper.add_element(eff, 'Value', @precooling_efficiency_cop, :float) unless eff.nil?
        XMLHelper.add_element(eff, 'Units', UnitsCOP, :string) unless eff.nil?
        XMLHelper.add_element(precond_clg, 'FractionVentilationCoolLoadServed', @precooling_fraction_load_served, :float) unless @precooling_fraction_load_served.nil?
      end
      XMLHelper.add_extension(ventilation_fan, 'FlowRateNotTested', @flow_rate_not_tested, :boolean) unless @flow_rate_not_tested.nil?
      XMLHelper.add_extension(ventilation_fan, 'FanPowerDefaulted', @fan_power_defaulted, :boolean) unless @fan_power_defaulted.nil?
      XMLHelper.add_extension(ventilation_fan, 'VentilationOnlyModeAirflowFraction', @cfis_vent_mode_airflow_fraction, :float, @cfis_vent_mode_airflow_fraction_isdefaulted) unless @cfis_vent_mode_airflow_fraction.nil?
    end

    def from_oga(ventilation_fan)
      return if ventilation_fan.nil?

      @id = HPXML::get_id(ventilation_fan)
      @count = XMLHelper.get_value(ventilation_fan, 'Count', :integer)
      @fan_type = XMLHelper.get_value(ventilation_fan, 'FanType', :string)
      @rated_flow_rate = XMLHelper.get_value(ventilation_fan, 'RatedFlowRate', :float)
      @calculated_flow_rate = XMLHelper.get_value(ventilation_fan, 'CalculatedFlowRate', :float)
      @tested_flow_rate = XMLHelper.get_value(ventilation_fan, 'TestedFlowRate', :float)
      @hours_in_operation = XMLHelper.get_value(ventilation_fan, 'HoursInOperation', :float)
      @delivered_ventilation = XMLHelper.get_value(ventilation_fan, 'DeliveredVentilation', :float)
      @fan_location = XMLHelper.get_value(ventilation_fan, 'FanLocation', :string)
      @used_for_local_ventilation = XMLHelper.get_value(ventilation_fan, 'UsedForLocalVentilation', :boolean)
      @used_for_whole_building_ventilation = XMLHelper.get_value(ventilation_fan, 'UsedForWholeBuildingVentilation', :boolean)
      @used_for_seasonal_cooling_load_reduction = XMLHelper.get_value(ventilation_fan, 'UsedForSeasonalCoolingLoadReduction', :boolean)
      @used_for_garage_ventilation = XMLHelper.get_value(ventilation_fan, 'UsedForGarageVentilation', :boolean)
      @is_shared_system = XMLHelper.get_value(ventilation_fan, 'IsSharedSystem', :boolean)
      @fraction_recirculation = XMLHelper.get_value(ventilation_fan, 'FractionRecirculation', :float)
      @total_recovery_efficiency = XMLHelper.get_value(ventilation_fan, 'TotalRecoveryEfficiency', :float)
      @sensible_recovery_efficiency = XMLHelper.get_value(ventilation_fan, 'SensibleRecoveryEfficiency', :float)
      @total_recovery_efficiency_adjusted = XMLHelper.get_value(ventilation_fan, 'AdjustedTotalRecoveryEfficiency', :float)
      @sensible_recovery_efficiency_adjusted = XMLHelper.get_value(ventilation_fan, 'AdjustedSensibleRecoveryEfficiency', :float)
      @fan_power = XMLHelper.get_value(ventilation_fan, 'FanPower', :float)
      @distribution_system_idref = HPXML::get_idref(XMLHelper.get_element(ventilation_fan, 'AttachedToHVACDistributionSystem'))
      @start_hour = XMLHelper.get_value(ventilation_fan, 'extension/StartHour', :integer)
      @in_unit_flow_rate = XMLHelper.get_value(ventilation_fan, 'extension/InUnitFlowRate', :float)
      @preheating_fuel = XMLHelper.get_value(ventilation_fan, 'extension/PreHeating/Fuel', :string)
      @preheating_efficiency_cop = XMLHelper.get_value(ventilation_fan, "extension/PreHeating/AnnualHeatingEfficiency[Units='#{UnitsCOP}']/Value", :float)
      @preheating_fraction_load_served = XMLHelper.get_value(ventilation_fan, 'extension/PreHeating/FractionVentilationHeatLoadServed', :float)
      @precooling_fuel = XMLHelper.get_value(ventilation_fan, 'extension/PreCooling/Fuel', :string)
      @precooling_efficiency_cop = XMLHelper.get_value(ventilation_fan, "extension/PreCooling/AnnualCoolingEfficiency[Units='#{UnitsCOP}']/Value", :float)
      @precooling_fraction_load_served = XMLHelper.get_value(ventilation_fan, 'extension/PreCooling/FractionVentilationCoolLoadServed', :float)
      @flow_rate_not_tested = XMLHelper.get_value(ventilation_fan, 'extension/FlowRateNotTested', :boolean)
      @fan_power_defaulted = XMLHelper.get_value(ventilation_fan, 'extension/FanPowerDefaulted', :boolean)
      @cfis_vent_mode_airflow_fraction = XMLHelper.get_value(ventilation_fan, 'extension/VentilationOnlyModeAirflowFraction', :float)
      @cfis_addtl_runtime_operating_mode = XMLHelper.get_value(ventilation_fan, 'CFISControls/AdditionalRuntimeOperatingMode', :string)
      @cfis_supplemental_fan_idref = HPXML::get_idref(XMLHelper.get_element(ventilation_fan, 'CFISControls/SupplementalFan'))
    end
  end

  class WaterHeatingSystems < BaseArrayElement
    def add(**kwargs)
      self << WaterHeatingSystem.new(@hpxml_object, **kwargs)
    end

    def from_oga(hpxml)
      return if hpxml.nil?

      XMLHelper.get_elements(hpxml, 'Building/BuildingDetails/Systems/WaterHeating/WaterHeatingSystem').each do |water_heating_system|
        self << WaterHeatingSystem.new(@hpxml_object, water_heating_system)
      end
    end
  end

  class WaterHeatingSystem < BaseElement
    ATTRS = [:id, :year_installed, :fuel_type, :water_heater_type, :location, :performance_adjustment,
             :tank_volume, :fraction_dhw_load_served, :heating_capacity, :energy_factor, :usage_bin,
             :uniform_energy_factor, :first_hour_rating, :recovery_efficiency, :uses_desuperheater, :jacket_r_value,
             :related_hvac_idref, :third_party_certification, :standby_loss_units, :standby_loss_value,
             :temperature, :is_shared_system, :number_of_units_served, :tank_model_type, :operating_mode]
    attr_accessor(*ATTRS)

    def related_hvac_system
      return if @related_hvac_idref.nil?

      @hpxml_object.hvac_systems.each do |hvac_system|
        next unless hvac_system.id == @related_hvac_idref

        return hvac_system
      end
      fail "RelatedHVACSystem '#{@related_hvac_idref}' not found for water heating system '#{@id}'."
    end

    def delete
      @hpxml_object.water_heating_systems.delete(self)
      @hpxml_object.solar_thermal_systems.each do |solar_thermal_system|
        next unless solar_thermal_system.water_heating_system_idref == @id

        solar_thermal_system.water_heating_system_idref = nil
      end
    end

    def check_for_errors
      errors = []
      begin; related_hvac_system; rescue StandardError => e; errors << e.message; end
      return errors
    end

    def to_oga(doc)
      return if nil?

      water_heating = XMLHelper.create_elements_as_needed(doc, ['HPXML', 'Building', 'BuildingDetails', 'Systems', 'WaterHeating'])
      water_heating_system = XMLHelper.add_element(water_heating, 'WaterHeatingSystem')
      sys_id = XMLHelper.add_element(water_heating_system, 'SystemIdentifier')
      XMLHelper.add_attribute(sys_id, 'id', @id)
      XMLHelper.add_element(water_heating_system, 'FuelType', @fuel_type, :string) unless @fuel_type.nil?
      XMLHelper.add_element(water_heating_system, 'WaterHeaterType', @water_heater_type, :string) unless @water_heater_type.nil?
      XMLHelper.add_element(water_heating_system, 'Location', @location, :string, @location_isdefaulted) unless @location.nil?
      XMLHelper.add_element(water_heating_system, 'YearInstalled', @year_installed, :integer) unless @year_installed.nil?
      XMLHelper.add_element(water_heating_system, 'IsSharedSystem', @is_shared_system, :boolean, @is_shared_system_isdefaulted) unless @is_shared_system.nil?
      XMLHelper.add_element(water_heating_system, 'NumberofUnitsServed', @number_of_units_served, :integer) unless @number_of_units_served.nil?
      XMLHelper.add_element(water_heating_system, 'PerformanceAdjustment', @performance_adjustment, :float, @performance_adjustment_isdefaulted) unless @performance_adjustment.nil?
      XMLHelper.add_element(water_heating_system, 'ThirdPartyCertification', @third_party_certification, :string) unless @third_party_certification.nil?
      XMLHelper.add_element(water_heating_system, 'TankVolume', @tank_volume, :float, @tank_volume_isdefaulted) unless @tank_volume.nil?
      XMLHelper.add_element(water_heating_system, 'FractionDHWLoadServed', @fraction_dhw_load_served, :float) unless @fraction_dhw_load_served.nil?
      XMLHelper.add_element(water_heating_system, 'HeatingCapacity', @heating_capacity, :float, @heating_capacity_isdefaulted) unless @heating_capacity.nil?
      XMLHelper.add_element(water_heating_system, 'EnergyFactor', @energy_factor, :float, @energy_factor_isdefaulted) unless @energy_factor.nil?
      XMLHelper.add_element(water_heating_system, 'UniformEnergyFactor', @uniform_energy_factor, :float) unless @uniform_energy_factor.nil?
      XMLHelper.add_element(water_heating_system, 'HPWHOperatingMode', @operating_mode, :string, @operating_mode_isdefaulted) unless @operating_mode.nil?
      XMLHelper.add_element(water_heating_system, 'FirstHourRating', @first_hour_rating, :float) unless @first_hour_rating.nil?
      XMLHelper.add_element(water_heating_system, 'UsageBin', @usage_bin, :string, @usage_bin_isdefaulted) unless @usage_bin.nil?
      XMLHelper.add_element(water_heating_system, 'RecoveryEfficiency', @recovery_efficiency, :float, @recovery_efficiency_isdefaulted) unless @recovery_efficiency.nil?
      if not @jacket_r_value.nil?
        water_heater_insulation = XMLHelper.add_element(water_heating_system, 'WaterHeaterInsulation')
        jacket = XMLHelper.add_element(water_heater_insulation, 'Jacket')
        XMLHelper.add_element(jacket, 'JacketRValue', @jacket_r_value, :float)
      end
      if (not @standby_loss_units.nil?) && (not @standby_loss_value.nil?)
        standby_loss = XMLHelper.add_element(water_heating_system, 'StandbyLoss')
        XMLHelper.add_element(standby_loss, 'Units', @standby_loss_units, :string, @standby_loss_units_isdefaulted)
        XMLHelper.add_element(standby_loss, 'Value', @standby_loss_value, :float, @standby_loss_value_isdefaulted)
      end
      XMLHelper.add_element(water_heating_system, 'HotWaterTemperature', @temperature, :float, @temperature_isdefaulted) unless @temperature.nil?
      XMLHelper.add_element(water_heating_system, 'UsesDesuperheater', @uses_desuperheater, :boolean) unless @uses_desuperheater.nil?
      if not @related_hvac_idref.nil?
        related_hvac_idref_el = XMLHelper.add_element(water_heating_system, 'RelatedHVACSystem')
        XMLHelper.add_attribute(related_hvac_idref_el, 'idref', @related_hvac_idref)
      end
      if not @tank_model_type.nil?
        extension = XMLHelper.create_elements_as_needed(water_heating_system, ['extension'])
        XMLHelper.add_element(extension, 'TankModelType', @tank_model_type, :string, @tank_model_type_isdefaulted) unless @tank_model_type.nil?
      end
    end

    def from_oga(water_heating_system)
      return if water_heating_system.nil?

      @id = HPXML::get_id(water_heating_system)
      @fuel_type = XMLHelper.get_value(water_heating_system, 'FuelType', :string)
      @water_heater_type = XMLHelper.get_value(water_heating_system, 'WaterHeaterType', :string)
      @location = XMLHelper.get_value(water_heating_system, 'Location', :string)
      @year_installed = XMLHelper.get_value(water_heating_system, 'YearInstalled', :integer)
      @is_shared_system = XMLHelper.get_value(water_heating_system, 'IsSharedSystem', :boolean)
      @number_of_units_served = XMLHelper.get_value(water_heating_system, 'NumberofUnitsServed', :integer)
      @performance_adjustment = XMLHelper.get_value(water_heating_system, 'PerformanceAdjustment', :float)
      @third_party_certification = XMLHelper.get_value(water_heating_system, 'ThirdPartyCertification', :string)
      @tank_volume = XMLHelper.get_value(water_heating_system, 'TankVolume', :float)
      @fraction_dhw_load_served = XMLHelper.get_value(water_heating_system, 'FractionDHWLoadServed', :float)
      @heating_capacity = XMLHelper.get_value(water_heating_system, 'HeatingCapacity', :float)
      @energy_factor = XMLHelper.get_value(water_heating_system, 'EnergyFactor', :float)
      @uniform_energy_factor = XMLHelper.get_value(water_heating_system, 'UniformEnergyFactor', :float)
      @operating_mode = XMLHelper.get_value(water_heating_system, 'HPWHOperatingMode', :string)
      @first_hour_rating = XMLHelper.get_value(water_heating_system, 'FirstHourRating', :float)
      @usage_bin = XMLHelper.get_value(water_heating_system, 'UsageBin', :string)
      @recovery_efficiency = XMLHelper.get_value(water_heating_system, 'RecoveryEfficiency', :float)
      @jacket_r_value = XMLHelper.get_value(water_heating_system, 'WaterHeaterInsulation/Jacket/JacketRValue', :float)
      @standby_loss_units = XMLHelper.get_value(water_heating_system, 'StandbyLoss/Units', :string)
      @standby_loss_value = XMLHelper.get_value(water_heating_system, 'StandbyLoss/Value', :float)
      @temperature = XMLHelper.get_value(water_heating_system, 'HotWaterTemperature', :float)
      @uses_desuperheater = XMLHelper.get_value(water_heating_system, 'UsesDesuperheater', :boolean)
      @related_hvac_idref = HPXML::get_idref(XMLHelper.get_element(water_heating_system, 'RelatedHVACSystem'))
      @tank_model_type = XMLHelper.get_value(water_heating_system, 'extension/TankModelType', :string)
    end
  end

  class HotWaterDistributions < BaseArrayElement
    def add(**kwargs)
      self << HotWaterDistribution.new(@hpxml_object, **kwargs)
    end

    def from_oga(hpxml)
      return if hpxml.nil?

      XMLHelper.get_elements(hpxml, 'Building/BuildingDetails/Systems/WaterHeating/HotWaterDistribution').each do |hot_water_distribution|
        self << HotWaterDistribution.new(@hpxml_object, hot_water_distribution)
      end
    end
  end

  class HotWaterDistribution < BaseElement
    ATTRS = [:id, :system_type, :pipe_r_value, :standard_piping_length, :recirculation_control_type,
             :recirculation_piping_length, :recirculation_branch_piping_length,
             :recirculation_pump_power, :dwhr_facilities_connected, :dwhr_equal_flow,
             :dwhr_efficiency, :has_shared_recirculation, :shared_recirculation_number_of_units_served,
             :shared_recirculation_pump_power, :shared_recirculation_control_type,
             :shared_recirculation_motor_efficiency]
    attr_accessor(*ATTRS)

    def delete
      @hpxml_object.hot_water_distributions.delete(self)
    end

    def check_for_errors
      errors = []
      return errors
    end

    def to_oga(doc)
      return if nil?

      water_heating = XMLHelper.create_elements_as_needed(doc, ['HPXML', 'Building', 'BuildingDetails', 'Systems', 'WaterHeating'])
      hot_water_distribution = XMLHelper.add_element(water_heating, 'HotWaterDistribution')
      sys_id = XMLHelper.add_element(hot_water_distribution, 'SystemIdentifier')
      XMLHelper.add_attribute(sys_id, 'id', @id)
      if not @system_type.nil?
        system_type_el = XMLHelper.add_element(hot_water_distribution, 'SystemType')
        if @system_type == DHWDistTypeStandard
          standard = XMLHelper.add_element(system_type_el, @system_type)
          XMLHelper.add_element(standard, 'PipingLength', @standard_piping_length, :float, @standard_piping_length_isdefaulted) unless @standard_piping_length.nil?
        elsif system_type == DHWDistTypeRecirc
          recirculation = XMLHelper.add_element(system_type_el, @system_type)
          XMLHelper.add_element(recirculation, 'ControlType', @recirculation_control_type, :string) unless @recirculation_control_type.nil?
          XMLHelper.add_element(recirculation, 'RecirculationPipingLoopLength', @recirculation_piping_length, :float, @recirculation_piping_length_isdefaulted) unless @recirculation_piping_length.nil?
          XMLHelper.add_element(recirculation, 'BranchPipingLength', @recirculation_branch_piping_length, :float, @recirculation_branch_piping_length_isdefaulted) unless @recirculation_branch_piping_length.nil?
          XMLHelper.add_element(recirculation, 'PumpPower', @recirculation_pump_power, :float, @recirculation_pump_power_isdefaulted) unless @recirculation_pump_power.nil?
        else
          fail "Unhandled hot water distribution type '#{@system_type}'."
        end
      end
      if not @pipe_r_value.nil?
        pipe_insulation = XMLHelper.add_element(hot_water_distribution, 'PipeInsulation')
        XMLHelper.add_element(pipe_insulation, 'PipeRValue', @pipe_r_value, :float, @pipe_r_value_isdefaulted)
      end
      if (not @dwhr_facilities_connected.nil?) || (not @dwhr_equal_flow.nil?) || (not @dwhr_efficiency.nil?)
        drain_water_heat_recovery = XMLHelper.add_element(hot_water_distribution, 'DrainWaterHeatRecovery')
        XMLHelper.add_element(drain_water_heat_recovery, 'FacilitiesConnected', @dwhr_facilities_connected, :string) unless @dwhr_facilities_connected.nil?
        XMLHelper.add_element(drain_water_heat_recovery, 'EqualFlow', @dwhr_equal_flow, :boolean) unless @dwhr_equal_flow.nil?
        XMLHelper.add_element(drain_water_heat_recovery, 'Efficiency', @dwhr_efficiency, :float) unless @dwhr_efficiency.nil?
      end
      if @has_shared_recirculation
        extension = XMLHelper.create_elements_as_needed(hot_water_distribution, ['extension'])
        shared_recirculation = XMLHelper.add_element(extension, 'SharedRecirculation')
        XMLHelper.add_element(shared_recirculation, 'NumberofUnitsServed', @shared_recirculation_number_of_units_served, :integer) unless @shared_recirculation_number_of_units_served.nil?
        XMLHelper.add_element(shared_recirculation, 'PumpPower', @shared_recirculation_pump_power, :float, @shared_recirculation_pump_power_isdefaulted) unless @shared_recirculation_pump_power.nil?
        XMLHelper.add_element(shared_recirculation, 'MotorEfficiency', @shared_recirculation_motor_efficiency, :float) unless @shared_recirculation_motor_efficiency.nil?
        XMLHelper.add_element(shared_recirculation, 'ControlType', @shared_recirculation_control_type, :string) unless @shared_recirculation_control_type.nil?
      end
    end

    def from_oga(hot_water_distribution)
      return if hot_water_distribution.nil?

      @id = HPXML::get_id(hot_water_distribution)
      @system_type = XMLHelper.get_child_name(hot_water_distribution, 'SystemType')
      if @system_type == 'Standard'
        @standard_piping_length = XMLHelper.get_value(hot_water_distribution, 'SystemType/Standard/PipingLength', :float)
      elsif @system_type == 'Recirculation'
        @recirculation_control_type = XMLHelper.get_value(hot_water_distribution, 'SystemType/Recirculation/ControlType', :string)
        @recirculation_piping_length = XMLHelper.get_value(hot_water_distribution, 'SystemType/Recirculation/RecirculationPipingLoopLength', :float)
        @recirculation_branch_piping_length = XMLHelper.get_value(hot_water_distribution, 'SystemType/Recirculation/BranchPipingLength', :float)
        @recirculation_pump_power = XMLHelper.get_value(hot_water_distribution, 'SystemType/Recirculation/PumpPower', :float)
      end
      @pipe_r_value = XMLHelper.get_value(hot_water_distribution, 'PipeInsulation/PipeRValue', :float)
      @dwhr_facilities_connected = XMLHelper.get_value(hot_water_distribution, 'DrainWaterHeatRecovery/FacilitiesConnected', :string)
      @dwhr_equal_flow = XMLHelper.get_value(hot_water_distribution, 'DrainWaterHeatRecovery/EqualFlow', :boolean)
      @dwhr_efficiency = XMLHelper.get_value(hot_water_distribution, 'DrainWaterHeatRecovery/Efficiency', :float)
      @has_shared_recirculation = XMLHelper.has_element(hot_water_distribution, 'extension/SharedRecirculation')
      if @has_shared_recirculation
        @shared_recirculation_number_of_units_served = XMLHelper.get_value(hot_water_distribution, 'extension/SharedRecirculation/NumberofUnitsServed', :integer)
        @shared_recirculation_pump_power = XMLHelper.get_value(hot_water_distribution, 'extension/SharedRecirculation/PumpPower', :float)
        @shared_recirculation_motor_efficiency = XMLHelper.get_value(hot_water_distribution, 'extension/SharedRecirculation/MotorEfficiency', :float)
        @shared_recirculation_control_type = XMLHelper.get_value(hot_water_distribution, 'extension/SharedRecirculation/ControlType', :string)
      end
    end
  end

  class WaterFixtures < BaseArrayElement
    def add(**kwargs)
      self << WaterFixture.new(@hpxml_object, **kwargs)
    end

    def from_oga(hpxml)
      return if hpxml.nil?

      XMLHelper.get_elements(hpxml, 'Building/BuildingDetails/Systems/WaterHeating/WaterFixture').each do |water_fixture|
        self << WaterFixture.new(@hpxml_object, water_fixture)
      end
    end
  end

  class WaterFixture < BaseElement
    ATTRS = [:id, :water_fixture_type, :low_flow]
    attr_accessor(*ATTRS)

    def delete
      @hpxml_object.water_fixtures.delete(self)
    end

    def check_for_errors
      errors = []
      return errors
    end

    def to_oga(doc)
      return if nil?

      water_heating = XMLHelper.create_elements_as_needed(doc, ['HPXML', 'Building', 'BuildingDetails', 'Systems', 'WaterHeating'])
      water_fixture = XMLHelper.add_element(water_heating, 'WaterFixture')
      sys_id = XMLHelper.add_element(water_fixture, 'SystemIdentifier')
      XMLHelper.add_attribute(sys_id, 'id', @id)
      XMLHelper.add_element(water_fixture, 'WaterFixtureType', @water_fixture_type, :string) unless @water_fixture_type.nil?
      XMLHelper.add_element(water_fixture, 'LowFlow', @low_flow, :boolean) unless @low_flow.nil?
    end

    def from_oga(water_fixture)
      return if water_fixture.nil?

      @id = HPXML::get_id(water_fixture)
      @water_fixture_type = XMLHelper.get_value(water_fixture, 'WaterFixtureType', :string)
      @low_flow = XMLHelper.get_value(water_fixture, 'LowFlow', :boolean)
    end
  end

  class WaterHeating < BaseElement
    ATTRS = [:water_fixtures_usage_multiplier, :water_fixtures_weekday_fractions, :water_fixtures_weekend_fractions,
             :water_fixtures_monthly_multipliers]
    attr_accessor(*ATTRS)

    def check_for_errors
      errors = []
      return errors
    end

    def to_oga(doc)
      return if nil?

      water_heating = XMLHelper.create_elements_as_needed(doc, ['HPXML', 'Building', 'BuildingDetails', 'Systems', 'WaterHeating'])
      XMLHelper.add_extension(water_heating, 'WaterFixturesUsageMultiplier', @water_fixtures_usage_multiplier, :float, @water_fixtures_usage_multiplier_isdefaulted) unless @water_fixtures_usage_multiplier.nil?
      XMLHelper.add_extension(water_heating, 'WaterFixturesWeekdayScheduleFractions', @water_fixtures_weekday_fractions, :string, @water_fixtures_weekday_fractions_isdefaulted) unless @water_fixtures_weekday_fractions.nil?
      XMLHelper.add_extension(water_heating, 'WaterFixturesWeekendScheduleFractions', @water_fixtures_weekend_fractions, :string, @water_fixtures_weekend_fractions_isdefaulted) unless @water_fixtures_weekend_fractions.nil?
      XMLHelper.add_extension(water_heating, 'WaterFixturesMonthlyScheduleMultipliers', @water_fixtures_monthly_multipliers, :string, @water_fixtures_monthly_multipliers_isdefaulted) unless @water_fixtures_monthly_multipliers.nil?
    end

    def from_oga(hpxml)
      return if hpxml.nil?

      water_heating = XMLHelper.get_element(hpxml, 'Building/BuildingDetails/Systems/WaterHeating')
      return if water_heating.nil?

      @water_fixtures_usage_multiplier = XMLHelper.get_value(water_heating, 'extension/WaterFixturesUsageMultiplier', :float)
      @water_fixtures_weekday_fractions = XMLHelper.get_value(water_heating, 'extension/WaterFixturesWeekdayScheduleFractions', :string)
      @water_fixtures_weekend_fractions = XMLHelper.get_value(water_heating, 'extension/WaterFixturesWeekendScheduleFractions', :string)
      @water_fixtures_monthly_multipliers = XMLHelper.get_value(water_heating, 'extension/WaterFixturesMonthlyScheduleMultipliers', :string)
    end
  end

  class SolarThermalSystems < BaseArrayElement
    def add(**kwargs)
      self << SolarThermalSystem.new(@hpxml_object, **kwargs)
    end

    def from_oga(hpxml)
      return if hpxml.nil?

      XMLHelper.get_elements(hpxml, 'Building/BuildingDetails/Systems/SolarThermal/SolarThermalSystem').each do |solar_thermal_system|
        self << SolarThermalSystem.new(@hpxml_object, solar_thermal_system)
      end
    end
  end

  class SolarThermalSystem < BaseElement
    ATTRS = [:id, :system_type, :collector_area, :collector_loop_type, :collector_orientation, :collector_azimuth,
             :collector_type, :collector_tilt, :collector_frta, :collector_frul, :storage_volume,
             :water_heating_system_idref, :solar_fraction]
    attr_accessor(*ATTRS)

    def water_heating_system
      return if @water_heating_system_idref.nil?

      @hpxml_object.water_heating_systems.each do |water_heater|
        next unless water_heater.id == @water_heating_system_idref

        return water_heater
      end
      fail "Attached water heating system '#{@water_heating_system_idref}' not found for solar thermal system '#{@id}'."
    end

    def delete
      @hpxml_object.solar_thermal_systems.delete(self)
    end

    def check_for_errors
      errors = []
      begin; water_heating_system; rescue StandardError => e; errors << e.message; end
      return errors
    end

    def to_oga(doc)
      return if nil?

      solar_thermal = XMLHelper.create_elements_as_needed(doc, ['HPXML', 'Building', 'BuildingDetails', 'Systems', 'SolarThermal'])
      solar_thermal_system = XMLHelper.add_element(solar_thermal, 'SolarThermalSystem')
      sys_id = XMLHelper.add_element(solar_thermal_system, 'SystemIdentifier')
      XMLHelper.add_attribute(sys_id, 'id', @id)
      XMLHelper.add_element(solar_thermal_system, 'SystemType', @system_type, :string) unless @system_type.nil?
      XMLHelper.add_element(solar_thermal_system, 'CollectorArea', @collector_area, :float) unless @collector_area.nil?
      XMLHelper.add_element(solar_thermal_system, 'CollectorLoopType', @collector_loop_type, :string) unless @collector_loop_type.nil?
      XMLHelper.add_element(solar_thermal_system, 'CollectorType', @collector_type, :string) unless @collector_type.nil?
      XMLHelper.add_element(solar_thermal_system, 'CollectorOrientation', @collector_orientation, :string, @collector_orientation_isdefaulted) unless @collector_orientation.nil?
      XMLHelper.add_element(solar_thermal_system, 'CollectorAzimuth', @collector_azimuth, :integer, @collector_azimuth_isdefaulted) unless @collector_azimuth.nil?
      XMLHelper.add_element(solar_thermal_system, 'CollectorTilt', @collector_tilt, :float) unless @collector_tilt.nil?
      XMLHelper.add_element(solar_thermal_system, 'CollectorRatedOpticalEfficiency', @collector_frta, :float) unless @collector_frta.nil?
      XMLHelper.add_element(solar_thermal_system, 'CollectorRatedThermalLosses', @collector_frul, :float) unless @collector_frul.nil?
      XMLHelper.add_element(solar_thermal_system, 'StorageVolume', @storage_volume, :float, @storage_volume_isdefaulted) unless @storage_volume.nil?
      if not @water_heating_system_idref.nil?
        connected_to = XMLHelper.add_element(solar_thermal_system, 'ConnectedTo')
        XMLHelper.add_attribute(connected_to, 'idref', @water_heating_system_idref)
      end
      XMLHelper.add_element(solar_thermal_system, 'SolarFraction', @solar_fraction, :float) unless @solar_fraction.nil?
    end

    def from_oga(solar_thermal_system)
      return if solar_thermal_system.nil?

      @id = HPXML::get_id(solar_thermal_system)
      @system_type = XMLHelper.get_value(solar_thermal_system, 'SystemType', :string)
      @collector_area = XMLHelper.get_value(solar_thermal_system, 'CollectorArea', :float)
      @collector_loop_type = XMLHelper.get_value(solar_thermal_system, 'CollectorLoopType', :string)
      @collector_type = XMLHelper.get_value(solar_thermal_system, 'CollectorType', :string)
      @collector_orientation = XMLHelper.get_value(solar_thermal_system, 'CollectorOrientation', :string)
      @collector_azimuth = XMLHelper.get_value(solar_thermal_system, 'CollectorAzimuth', :integer)
      @collector_tilt = XMLHelper.get_value(solar_thermal_system, 'CollectorTilt', :float)
      @collector_frta = XMLHelper.get_value(solar_thermal_system, 'CollectorRatedOpticalEfficiency', :float)
      @collector_frul = XMLHelper.get_value(solar_thermal_system, 'CollectorRatedThermalLosses', :float)
      @storage_volume = XMLHelper.get_value(solar_thermal_system, 'StorageVolume', :float)
      @water_heating_system_idref = HPXML::get_idref(XMLHelper.get_element(solar_thermal_system, 'ConnectedTo'))
      @solar_fraction = XMLHelper.get_value(solar_thermal_system, 'SolarFraction', :float)
    end
  end

  class PVSystems < BaseArrayElement
    def add(**kwargs)
      self << PVSystem.new(@hpxml_object, **kwargs)
    end

    def from_oga(hpxml)
      return if hpxml.nil?

      XMLHelper.get_elements(hpxml, 'Building/BuildingDetails/Systems/Photovoltaics/PVSystem').each do |pv_system|
        self << PVSystem.new(@hpxml_object, pv_system)
      end
    end
  end

  class PVSystem < BaseElement
    ATTRS = [:id, :location, :module_type, :tracking, :array_orientation, :array_azimuth, :array_tilt,
             :max_power_output, :inverter_idref, :system_losses_fraction, :number_of_panels,
             :year_modules_manufactured, :is_shared_system, :number_of_bedrooms_served]
    attr_accessor(*ATTRS)

    def inverter
      return if @inverter_idref.nil?

      @hpxml_object.inverters.each do |inv|
        next unless inv.id == @inverter_idref

        return inv
      end
      fail "Attached inverter '#{@inverter_idref}' not found for pv system '#{@id}'."
    end

    def delete
      @hpxml_object.pv_systems.delete(self)
    end

    def check_for_errors
      errors = []
      begin; inverter; rescue StandardError => e; errors << e.message; end
      return errors
    end

    def to_oga(doc)
      return if nil?

      photovoltaics = XMLHelper.create_elements_as_needed(doc, ['HPXML', 'Building', 'BuildingDetails', 'Systems', 'Photovoltaics'])
      pv_system = XMLHelper.add_element(photovoltaics, 'PVSystem')
      sys_id = XMLHelper.add_element(pv_system, 'SystemIdentifier')
      XMLHelper.add_attribute(sys_id, 'id', @id)
      XMLHelper.add_element(pv_system, 'IsSharedSystem', @is_shared_system, :boolean, @is_shared_system_isdefaulted) unless @is_shared_system.nil?
      XMLHelper.add_element(pv_system, 'Location', @location, :string, @location_isdefaulted) unless @location.nil?
      XMLHelper.add_element(pv_system, 'ModuleType', @module_type, :string, @module_type_isdefaulted) unless @module_type.nil?
      XMLHelper.add_element(pv_system, 'Tracking', @tracking, :string, @tracking_isdefaulted) unless @tracking.nil?
      XMLHelper.add_element(pv_system, 'ArrayOrientation', @array_orientation, :string, @array_orientation_isdefaulted) unless @array_orientation.nil?
      XMLHelper.add_element(pv_system, 'ArrayAzimuth', @array_azimuth, :integer, @array_azimuth_isdefaulted) unless @array_azimuth.nil?
      XMLHelper.add_element(pv_system, 'ArrayTilt', @array_tilt, :float) unless @array_tilt.nil?
      XMLHelper.add_element(pv_system, 'MaxPowerOutput', @max_power_output, :float) unless @max_power_output.nil?
      XMLHelper.add_element(pv_system, 'NumberOfPanels', @number_of_panels, :integer) unless @number_of_panels.nil?
      XMLHelper.add_element(pv_system, 'SystemLossesFraction', @system_losses_fraction, :float, @system_losses_fraction_isdefaulted) unless @system_losses_fraction.nil?
      XMLHelper.add_element(pv_system, 'YearModulesManufactured', @year_modules_manufactured, :integer) unless @year_modules_manufactured.nil?
      if not @inverter_idref.nil?
        attached_to_inverter = XMLHelper.add_element(pv_system, 'AttachedToInverter')
        XMLHelper.add_attribute(attached_to_inverter, 'idref', @inverter_idref)
      end
      XMLHelper.add_extension(pv_system, 'NumberofBedroomsServed', @number_of_bedrooms_served, :integer) unless @number_of_bedrooms_served.nil?
    end

    def from_oga(pv_system)
      return if pv_system.nil?

      @id = HPXML::get_id(pv_system)
      @is_shared_system = XMLHelper.get_value(pv_system, 'IsSharedSystem', :boolean)
      @location = XMLHelper.get_value(pv_system, 'Location', :string)
      @module_type = XMLHelper.get_value(pv_system, 'ModuleType', :string)
      @tracking = XMLHelper.get_value(pv_system, 'Tracking', :string)
      @array_orientation = XMLHelper.get_value(pv_system, 'ArrayOrientation', :string)
      @array_azimuth = XMLHelper.get_value(pv_system, 'ArrayAzimuth', :integer)
      @array_tilt = XMLHelper.get_value(pv_system, 'ArrayTilt', :float)
      @max_power_output = XMLHelper.get_value(pv_system, 'MaxPowerOutput', :float)
      @number_of_panels = XMLHelper.get_value(pv_system, 'NumberOfPanels', :integer)
      @system_losses_fraction = XMLHelper.get_value(pv_system, 'SystemLossesFraction', :float)
      @year_modules_manufactured = XMLHelper.get_value(pv_system, 'YearModulesManufactured', :integer)
      @inverter_idref = HPXML::get_idref(XMLHelper.get_element(pv_system, 'AttachedToInverter'))
      @number_of_bedrooms_served = XMLHelper.get_value(pv_system, 'extension/NumberofBedroomsServed', :integer)
    end
  end

  class Inverters < BaseArrayElement
    def add(**kwargs)
      self << Inverter.new(@hpxml_object, **kwargs)
    end

    def from_oga(hpxml)
      return if hpxml.nil?

      XMLHelper.get_elements(hpxml, 'Building/BuildingDetails/Systems/Photovoltaics/Inverter').each do |inverter|
        self << Inverter.new(@hpxml_object, inverter)
      end
    end
  end

  class Inverter < BaseElement
    ATTRS = [:id, :inverter_efficiency]
    attr_accessor(*ATTRS)

    def pv_system
      return if @id.nil?

      @hpxml_object.pv_systems.each do |pv|
        next unless @id == pv.inverter_idref

        return pv
      end
    end

    def delete
      @hpxml_object.inverters.delete(self)
    end

    def check_for_errors
      errors = []
      begin; pv_system; rescue StandardError => e; errors << e.message; end
      return errors
    end

    def to_oga(doc)
      return if nil?

      photovoltaics = XMLHelper.create_elements_as_needed(doc, ['HPXML', 'Building', 'BuildingDetails', 'Systems', 'Photovoltaics'])
      inverter = XMLHelper.add_element(photovoltaics, 'Inverter')
      sys_id = XMLHelper.add_element(inverter, 'SystemIdentifier')
      XMLHelper.add_attribute(sys_id, 'id', @id)
      XMLHelper.add_element(inverter, 'InverterEfficiency', @inverter_efficiency, :float, @inverter_efficiency_isdefaulted) unless @inverter_efficiency.nil?
    end

    def from_oga(inverter)
      return if inverter.nil?

      @id = HPXML::get_id(inverter)
      @inverter_efficiency = XMLHelper.get_value(inverter, 'InverterEfficiency', :float)
    end
  end

  class Generators < BaseArrayElement
    def add(**kwargs)
      self << Generator.new(@hpxml_object, **kwargs)
    end

    def from_oga(hpxml)
      return if hpxml.nil?

      XMLHelper.get_elements(hpxml, 'Building/BuildingDetails/Systems/extension/Generators/Generator').each do |generator|
        self << Generator.new(@hpxml_object, generator)
      end
    end
  end

  class Generator < BaseElement
    ATTRS = [:id, :fuel_type, :annual_consumption_kbtu, :annual_output_kwh, :is_shared_system, :number_of_bedrooms_served]
    attr_accessor(*ATTRS)

    def delete
      @hpxml_object.generators.delete(self)
    end

    def check_for_errors
      errors = []
      return errors
    end

    def to_oga(doc)
      return if nil?

      generators = XMLHelper.create_elements_as_needed(doc, ['HPXML', 'Building', 'BuildingDetails', 'Systems', 'extension', 'Generators'])
      generator = XMLHelper.add_element(generators, 'Generator')
      sys_id = XMLHelper.add_element(generator, 'SystemIdentifier')
      XMLHelper.add_attribute(sys_id, 'id', @id)
      XMLHelper.add_element(generator, 'IsSharedSystem', @is_shared_system, :boolean, @is_shared_system_isdefaulted) unless @is_shared_system.nil?
      XMLHelper.add_element(generator, 'FuelType', @fuel_type, :string) unless @fuel_type.nil?
      XMLHelper.add_element(generator, 'AnnualConsumptionkBtu', @annual_consumption_kbtu, :float) unless @annual_consumption_kbtu.nil?
      XMLHelper.add_element(generator, 'AnnualOutputkWh', @annual_output_kwh, :float) unless @annual_output_kwh.nil?
      XMLHelper.add_element(generator, 'NumberofBedroomsServed', @number_of_bedrooms_served, :integer) unless @number_of_bedrooms_served.nil?
    end

    def from_oga(generator)
      return if generator.nil?

      @id = HPXML::get_id(generator)
      @is_shared_system = XMLHelper.get_value(generator, 'IsSharedSystem', :boolean)
      @fuel_type = XMLHelper.get_value(generator, 'FuelType', :string)
      @annual_consumption_kbtu = XMLHelper.get_value(generator, 'AnnualConsumptionkBtu', :float)
      @annual_output_kwh = XMLHelper.get_value(generator, 'AnnualOutputkWh', :float)
      @number_of_bedrooms_served = XMLHelper.get_value(generator, 'NumberofBedroomsServed', :integer)
    end
  end

  class Batteries < BaseArrayElement
    def add(**kwargs)
      self << Battery.new(@hpxml_object, **kwargs)
    end

    def from_oga(hpxml)
      return if hpxml.nil?

      XMLHelper.get_elements(hpxml, 'Building/BuildingDetails/Systems/Batteries/Battery').each do |battery|
        self << Battery.new(@hpxml_object, battery)
      end
    end
  end

  class Battery < BaseElement
    ATTRS = [:id, :type, :location, :lifetime_model, :rated_power_output,
             :nominal_capacity_kwh, :nominal_capacity_ah, :nominal_voltage,
             :round_trip_efficiency, :usable_capacity_kwh, :usable_capacity_ah]
    attr_accessor(*ATTRS)

    def delete
      @hpxml_object.batteries.delete(self)
    end

    def check_for_errors
      errors = []
      return errors
    end

    def to_oga(doc)
      return if nil?

      batteries = XMLHelper.create_elements_as_needed(doc, ['HPXML', 'Building', 'BuildingDetails', 'Systems', 'Batteries'])
      battery = XMLHelper.add_element(batteries, 'Battery')
      sys_id = XMLHelper.add_element(battery, 'SystemIdentifier')
      XMLHelper.add_attribute(sys_id, 'id', @id)
      XMLHelper.add_element(battery, 'Location', @location, :string, @location_isdefaulted) unless @location.nil?
      XMLHelper.add_element(battery, 'BatteryType', @type, :string) unless @type.nil?
      if not @nominal_capacity_kwh.nil?
        nominal_capacity = XMLHelper.add_element(battery, 'NominalCapacity')
        XMLHelper.add_element(nominal_capacity, 'Units', UnitsKwh, :string)
        XMLHelper.add_element(nominal_capacity, 'Value', @nominal_capacity_kwh, :float, @nominal_capacity_kwh_isdefaulted)
      end
      if not @nominal_capacity_ah.nil?
        nominal_capacity = XMLHelper.add_element(battery, 'NominalCapacity')
        XMLHelper.add_element(nominal_capacity, 'Units', UnitsAh, :string)
        XMLHelper.add_element(nominal_capacity, 'Value', @nominal_capacity_ah, :float, @nominal_capacity_ah_isdefaulted)
      end
      if not @usable_capacity_kwh.nil?
        nominal_capacity = XMLHelper.add_element(battery, 'UsableCapacity')
        XMLHelper.add_element(nominal_capacity, 'Units', UnitsKwh, :string)
        XMLHelper.add_element(nominal_capacity, 'Value', @usable_capacity_kwh, :float, @usable_capacity_kwh_isdefaulted)
      end
      if not @usable_capacity_ah.nil?
        nominal_capacity = XMLHelper.add_element(battery, 'UsableCapacity')
        XMLHelper.add_element(nominal_capacity, 'Units', UnitsAh, :string)
        XMLHelper.add_element(nominal_capacity, 'Value', @usable_capacity_ah, :float, @usable_capacity_ah_isdefaulted)
      end
      XMLHelper.add_element(battery, 'RatedPowerOutput', @rated_power_output, :float, @rated_power_output_isdefaulted) unless @rated_power_output.nil?
      XMLHelper.add_element(battery, 'NominalVoltage', @nominal_voltage, :float, @nominal_voltage_isdefaulted) unless @nominal_voltage.nil?
      XMLHelper.add_element(battery, 'RoundTripEfficiency', @round_trip_efficiency, :float, @round_trip_efficiency_isdefaulted) unless @round_trip_efficiency.nil?
      XMLHelper.add_extension(battery, 'LifetimeModel', @lifetime_model, :string, @lifetime_model_isdefaulted) unless @lifetime_model.nil?
    end

    def from_oga(battery)
      return if battery.nil?

      @id = HPXML::get_id(battery)
      @location = XMLHelper.get_value(battery, 'Location', :string)
      @type = XMLHelper.get_value(battery, 'BatteryType', :string)
      @nominal_capacity_kwh = XMLHelper.get_value(battery, "NominalCapacity[Units='#{UnitsKwh}']/Value", :float)
      @nominal_capacity_ah = XMLHelper.get_value(battery, "NominalCapacity[Units='#{UnitsAh}']/Value", :float)
      @usable_capacity_kwh = XMLHelper.get_value(battery, "UsableCapacity[Units='#{UnitsKwh}']/Value", :float)
      @usable_capacity_ah = XMLHelper.get_value(battery, "UsableCapacity[Units='#{UnitsAh}']/Value", :float)
      @rated_power_output = XMLHelper.get_value(battery, 'RatedPowerOutput', :float)
      @nominal_voltage = XMLHelper.get_value(battery, 'NominalVoltage', :float)
      @round_trip_efficiency = XMLHelper.get_value(battery, 'RoundTripEFficiency', :float)
      @lifetime_model = XMLHelper.get_value(battery, 'extension/LifetimeModel', :string)
    end
  end

  class ClothesWashers < BaseArrayElement
    def add(**kwargs)
      self << ClothesWasher.new(@hpxml_object, **kwargs)
    end

    def from_oga(hpxml)
      return if hpxml.nil?

      XMLHelper.get_elements(hpxml, 'Building/BuildingDetails/Appliances/ClothesWasher').each do |clothes_washer|
        self << ClothesWasher.new(@hpxml_object, clothes_washer)
      end
    end
  end

  class ClothesWasher < BaseElement
    ATTRS = [:id, :location, :modified_energy_factor, :integrated_modified_energy_factor,
             :rated_annual_kwh, :label_electric_rate, :label_gas_rate, :label_annual_gas_cost,
             :capacity, :label_usage, :usage_multiplier, :is_shared_appliance, :count,
             :number_of_units_served, :water_heating_system_idref, :hot_water_distribution_idref,
             :weekday_fractions, :weekend_fractions, :monthly_multipliers]

    attr_accessor(*ATTRS)

    def water_heating_system
      return if @water_heating_system_idref.nil?

      @hpxml_object.water_heating_systems.each do |water_heater|
        next unless water_heater.id == @water_heating_system_idref

        return water_heater
      end
      fail "Attached water heating system '#{@water_heating_system_idref}' not found for clothes washer '#{@id}'."
    end

    def hot_water_distribution
      return if @hot_water_distribution_idref.nil?

      @hpxml_object.hot_water_distributions.each do |hot_water_distribution|
        next unless hot_water_distribution.id == @hot_water_distribution_idref

        return hot_water_distribution
      end
      fail "Attached hot water distribution '#{@hot_water_distribution_idref}' not found for clothes washer '#{@id}'."
    end

    def delete
      @hpxml_object.clothes_washers.delete(self)
    end

    def check_for_errors
      errors = []
      begin; water_heating_system; rescue StandardError => e; errors << e.message; end
      begin; hot_water_distribution; rescue StandardError => e; errors << e.message; end
      return errors
    end

    def to_oga(doc)
      return if nil?

      appliances = XMLHelper.create_elements_as_needed(doc, ['HPXML', 'Building', 'BuildingDetails', 'Appliances'])
      clothes_washer = XMLHelper.add_element(appliances, 'ClothesWasher')
      sys_id = XMLHelper.add_element(clothes_washer, 'SystemIdentifier')
      XMLHelper.add_attribute(sys_id, 'id', @id)
      XMLHelper.add_element(clothes_washer, 'Count', @count, :integer) unless @count.nil?
      XMLHelper.add_element(clothes_washer, 'IsSharedAppliance', @is_shared_appliance, :boolean, @is_shared_appliance_isdefaulted) unless @is_shared_appliance.nil?
      XMLHelper.add_element(clothes_washer, 'NumberofUnitsServed', @number_of_units_served, :integer) unless @number_of_units_served.nil?
      if not @water_heating_system_idref.nil?
        attached_water_heater = XMLHelper.add_element(clothes_washer, 'AttachedToWaterHeatingSystem')
        XMLHelper.add_attribute(attached_water_heater, 'idref', @water_heating_system_idref)
      elsif not @hot_water_distribution_idref.nil?
        attached_hot_water_dist = XMLHelper.add_element(clothes_washer, 'AttachedToHotWaterDistribution')
        XMLHelper.add_attribute(attached_hot_water_dist, 'idref', @hot_water_distribution_idref)
      end
      XMLHelper.add_element(clothes_washer, 'Location', @location, :string, @location_isdefaulted) unless @location.nil?
      XMLHelper.add_element(clothes_washer, 'ModifiedEnergyFactor', @modified_energy_factor, :float) unless @modified_energy_factor.nil?
      XMLHelper.add_element(clothes_washer, 'IntegratedModifiedEnergyFactor', @integrated_modified_energy_factor, :float, @integrated_modified_energy_factor_isdefaulted) unless @integrated_modified_energy_factor.nil?
      XMLHelper.add_element(clothes_washer, 'RatedAnnualkWh', @rated_annual_kwh, :float, @rated_annual_kwh_isdefaulted) unless @rated_annual_kwh.nil?
      XMLHelper.add_element(clothes_washer, 'LabelElectricRate', @label_electric_rate, :float, @label_electric_rate_isdefaulted) unless @label_electric_rate.nil?
      XMLHelper.add_element(clothes_washer, 'LabelGasRate', @label_gas_rate, :float, @label_gas_rate_isdefaulted) unless @label_gas_rate.nil?
      XMLHelper.add_element(clothes_washer, 'LabelAnnualGasCost', @label_annual_gas_cost, :float, @label_annual_gas_cost_isdefaulted) unless @label_annual_gas_cost.nil?
      XMLHelper.add_element(clothes_washer, 'LabelUsage', @label_usage, :float, @label_usage_isdefaulted) unless @label_usage.nil?
      XMLHelper.add_element(clothes_washer, 'Capacity', @capacity, :float, @capacity_isdefaulted) unless @capacity.nil?
      XMLHelper.add_extension(clothes_washer, 'UsageMultiplier', @usage_multiplier, :float, @usage_multiplier_isdefaulted) unless @usage_multiplier.nil?
      XMLHelper.add_extension(clothes_washer, 'WeekdayScheduleFractions', @weekday_fractions, :string, @weekday_fractions_isdefaulted) unless @weekday_fractions.nil?
      XMLHelper.add_extension(clothes_washer, 'WeekendScheduleFractions', @weekend_fractions, :string, @weekend_fractions_isdefaulted) unless @weekend_fractions.nil?
      XMLHelper.add_extension(clothes_washer, 'MonthlyScheduleMultipliers', @monthly_multipliers, :string, @monthly_multipliers_isdefaulted) unless @monthly_multipliers.nil?
    end

    def from_oga(clothes_washer)
      return if clothes_washer.nil?

      @id = HPXML::get_id(clothes_washer)
      @count = XMLHelper.get_value(clothes_washer, 'Count', :integer)
      @is_shared_appliance = XMLHelper.get_value(clothes_washer, 'IsSharedAppliance', :boolean)
      @number_of_units_served = XMLHelper.get_value(clothes_washer, 'NumberofUnitsServed', :integer)
      @water_heating_system_idref = HPXML::get_idref(XMLHelper.get_element(clothes_washer, 'AttachedToWaterHeatingSystem'))
      @hot_water_distribution_idref = HPXML::get_idref(XMLHelper.get_element(clothes_washer, 'AttachedToHotWaterDistribution'))
      @location = XMLHelper.get_value(clothes_washer, 'Location', :string)
      @modified_energy_factor = XMLHelper.get_value(clothes_washer, 'ModifiedEnergyFactor', :float)
      @integrated_modified_energy_factor = XMLHelper.get_value(clothes_washer, 'IntegratedModifiedEnergyFactor', :float)
      @rated_annual_kwh = XMLHelper.get_value(clothes_washer, 'RatedAnnualkWh', :float)
      @label_electric_rate = XMLHelper.get_value(clothes_washer, 'LabelElectricRate', :float)
      @label_gas_rate = XMLHelper.get_value(clothes_washer, 'LabelGasRate', :float)
      @label_annual_gas_cost = XMLHelper.get_value(clothes_washer, 'LabelAnnualGasCost', :float)
      @label_usage = XMLHelper.get_value(clothes_washer, 'LabelUsage', :float)
      @capacity = XMLHelper.get_value(clothes_washer, 'Capacity', :float)
      @usage_multiplier = XMLHelper.get_value(clothes_washer, 'extension/UsageMultiplier', :float)
      @weekday_fractions = XMLHelper.get_value(clothes_washer, 'extension/WeekdayScheduleFractions', :string)
      @weekend_fractions = XMLHelper.get_value(clothes_washer, 'extension/WeekendScheduleFractions', :string)
      @monthly_multipliers = XMLHelper.get_value(clothes_washer, 'extension/MonthlyScheduleMultipliers', :string)
    end
  end

  class ClothesDryers < BaseArrayElement
    def add(**kwargs)
      self << ClothesDryer.new(@hpxml_object, **kwargs)
    end

    def from_oga(hpxml)
      return if hpxml.nil?

      XMLHelper.get_elements(hpxml, 'Building/BuildingDetails/Appliances/ClothesDryer').each do |clothes_dryer|
        self << ClothesDryer.new(@hpxml_object, clothes_dryer)
      end
    end
  end

  class ClothesDryer < BaseElement
    ATTRS = [:id, :location, :fuel_type, :energy_factor, :combined_energy_factor, :control_type,
             :usage_multiplier, :is_shared_appliance, :count, :number_of_units_served,
             :is_vented, :vented_flow_rate, :weekday_fractions, :weekend_fractions,
             :monthly_multipliers]
    attr_accessor(*ATTRS)

    def delete
      @hpxml_object.clothes_dryers.delete(self)
    end

    def check_for_errors
      errors = []
      return errors
    end

    def to_oga(doc)
      return if nil?

      appliances = XMLHelper.create_elements_as_needed(doc, ['HPXML', 'Building', 'BuildingDetails', 'Appliances'])
      clothes_dryer = XMLHelper.add_element(appliances, 'ClothesDryer')
      sys_id = XMLHelper.add_element(clothes_dryer, 'SystemIdentifier')
      XMLHelper.add_attribute(sys_id, 'id', @id)
      XMLHelper.add_element(clothes_dryer, 'Count', @count, :integer) unless @count.nil?
      XMLHelper.add_element(clothes_dryer, 'IsSharedAppliance', @is_shared_appliance, :boolean, @is_shared_appliance_isdefaulted) unless @is_shared_appliance.nil?
      XMLHelper.add_element(clothes_dryer, 'NumberofUnitsServed', @number_of_units_served, :integer) unless @number_of_units_served.nil?
      XMLHelper.add_element(clothes_dryer, 'Location', @location, :string, @location_isdefaulted) unless @location.nil?
      XMLHelper.add_element(clothes_dryer, 'FuelType', @fuel_type, :string) unless @fuel_type.nil?
      XMLHelper.add_element(clothes_dryer, 'EnergyFactor', @energy_factor, :float) unless @energy_factor.nil?
      XMLHelper.add_element(clothes_dryer, 'CombinedEnergyFactor', @combined_energy_factor, :float, @combined_energy_factor_isdefaulted) unless @combined_energy_factor.nil?
      XMLHelper.add_element(clothes_dryer, 'ControlType', @control_type, :string, @control_type_isdefaulted) unless @control_type.nil?
      XMLHelper.add_element(clothes_dryer, 'Vented', @is_vented, :boolean, @is_vented_isdefaulted) unless @is_vented.nil?
      XMLHelper.add_element(clothes_dryer, 'VentedFlowRate', @vented_flow_rate, :float, @vented_flow_rate_isdefaulted) unless @vented_flow_rate.nil?
      XMLHelper.add_extension(clothes_dryer, 'UsageMultiplier', @usage_multiplier, :float, @usage_multiplier_isdefaulted) unless @usage_multiplier.nil?
      XMLHelper.add_extension(clothes_dryer, 'WeekdayScheduleFractions', @weekday_fractions, :string, @weekday_fractions_isdefaulted) unless @weekday_fractions.nil?
      XMLHelper.add_extension(clothes_dryer, 'WeekendScheduleFractions', @weekend_fractions, :string, @weekend_fractions_isdefaulted) unless @weekend_fractions.nil?
      XMLHelper.add_extension(clothes_dryer, 'MonthlyScheduleMultipliers', @monthly_multipliers, :string, @monthly_multipliers_isdefaulted) unless @monthly_multipliers.nil?
    end

    def from_oga(clothes_dryer)
      return if clothes_dryer.nil?

      @id = HPXML::get_id(clothes_dryer)
      @count = XMLHelper.get_value(clothes_dryer, 'Count', :integer)
      @is_shared_appliance = XMLHelper.get_value(clothes_dryer, 'IsSharedAppliance', :boolean)
      @number_of_units_served = XMLHelper.get_value(clothes_dryer, 'NumberofUnitsServed', :integer)
      @location = XMLHelper.get_value(clothes_dryer, 'Location', :string)
      @fuel_type = XMLHelper.get_value(clothes_dryer, 'FuelType', :string)
      @energy_factor = XMLHelper.get_value(clothes_dryer, 'EnergyFactor', :float)
      @combined_energy_factor = XMLHelper.get_value(clothes_dryer, 'CombinedEnergyFactor', :float)
      @control_type = XMLHelper.get_value(clothes_dryer, 'ControlType', :string)
      @is_vented = XMLHelper.get_value(clothes_dryer, 'Vented', :boolean)
      @vented_flow_rate = XMLHelper.get_value(clothes_dryer, 'VentedFlowRate', :float)
      @usage_multiplier = XMLHelper.get_value(clothes_dryer, 'extension/UsageMultiplier', :float)
      @weekday_fractions = XMLHelper.get_value(clothes_dryer, 'extension/WeekdayScheduleFractions', :string)
      @weekend_fractions = XMLHelper.get_value(clothes_dryer, 'extension/WeekendScheduleFractions', :string)
      @monthly_multipliers = XMLHelper.get_value(clothes_dryer, 'extension/MonthlyScheduleMultipliers', :string)
    end
  end

  class Dishwashers < BaseArrayElement
    def add(**kwargs)
      self << Dishwasher.new(@hpxml_object, **kwargs)
    end

    def from_oga(hpxml)
      return if hpxml.nil?

      XMLHelper.get_elements(hpxml, 'Building/BuildingDetails/Appliances/Dishwasher').each do |dishwasher|
        self << Dishwasher.new(@hpxml_object, dishwasher)
      end
    end
  end

  class Dishwasher < BaseElement
    ATTRS = [:id, :location, :energy_factor, :rated_annual_kwh, :place_setting_capacity,
             :label_electric_rate, :label_gas_rate, :label_annual_gas_cost, :label_usage,
             :usage_multiplier, :is_shared_appliance, :water_heating_system_idref,
             :hot_water_distribution_idref, :weekday_fractions, :weekend_fractions, :monthly_multipliers]
    attr_accessor(*ATTRS)

    def water_heating_system
      return if @water_heating_system_idref.nil?

      @hpxml_object.water_heating_systems.each do |water_heater|
        next unless water_heater.id == @water_heating_system_idref

        return water_heater
      end
      fail "Attached water heating system '#{@water_heating_system_idref}' not found for dishwasher '#{@id}'."
    end

    def hot_water_distribution
      return if @hot_water_distribution_idref.nil?

      @hpxml_object.hot_water_distributions.each do |hot_water_distribution|
        next unless hot_water_distribution.id == @hot_water_distribution_idref

        return hot_water_distribution
      end
      fail "Attached hot water distribution '#{@hot_water_distribution_idref}' not found for dishwasher '#{@id}'."
    end

    def delete
      @hpxml_object.dishwashers.delete(self)
    end

    def check_for_errors
      errors = []
      begin; water_heating_system; rescue StandardError => e; errors << e.message; end
      begin; hot_water_distribution; rescue StandardError => e; errors << e.message; end
      return errors
    end

    def to_oga(doc)
      return if nil?

      appliances = XMLHelper.create_elements_as_needed(doc, ['HPXML', 'Building', 'BuildingDetails', 'Appliances'])
      dishwasher = XMLHelper.add_element(appliances, 'Dishwasher')
      sys_id = XMLHelper.add_element(dishwasher, 'SystemIdentifier')
      XMLHelper.add_attribute(sys_id, 'id', @id)
      XMLHelper.add_element(dishwasher, 'IsSharedAppliance', @is_shared_appliance, :boolean, @is_shared_appliance_isdefaulted) unless @is_shared_appliance.nil?
      if not @water_heating_system_idref.nil?
        attached_water_heater = XMLHelper.add_element(dishwasher, 'AttachedToWaterHeatingSystem')
        XMLHelper.add_attribute(attached_water_heater, 'idref', @water_heating_system_idref)
      elsif not @hot_water_distribution_idref.nil?
        attached_hot_water_dist = XMLHelper.add_element(dishwasher, 'AttachedToHotWaterDistribution')
        XMLHelper.add_attribute(attached_hot_water_dist, 'idref', @hot_water_distribution_idref)
      end
      XMLHelper.add_element(dishwasher, 'Location', @location, :string, @location_isdefaulted) unless @location.nil?
      XMLHelper.add_element(dishwasher, 'RatedAnnualkWh', @rated_annual_kwh, :float, @rated_annual_kwh_isdefaulted) unless @rated_annual_kwh.nil?
      XMLHelper.add_element(dishwasher, 'EnergyFactor', @energy_factor, :float) unless @energy_factor.nil?
      XMLHelper.add_element(dishwasher, 'PlaceSettingCapacity', @place_setting_capacity, :integer, @place_setting_capacity_isdefaulted) unless @place_setting_capacity.nil?
      XMLHelper.add_element(dishwasher, 'LabelElectricRate', @label_electric_rate, :float, @label_electric_rate_isdefaulted) unless @label_electric_rate.nil?
      XMLHelper.add_element(dishwasher, 'LabelGasRate', @label_gas_rate, :float, @label_gas_rate_isdefaulted) unless @label_gas_rate.nil?
      XMLHelper.add_element(dishwasher, 'LabelAnnualGasCost', @label_annual_gas_cost, :float, @label_annual_gas_cost_isdefaulted) unless @label_annual_gas_cost.nil?
      XMLHelper.add_element(dishwasher, 'LabelUsage', @label_usage, :float, @label_usage_isdefaulted) unless @label_usage.nil?
      XMLHelper.add_extension(dishwasher, 'UsageMultiplier', @usage_multiplier, :float, @usage_multiplier_isdefaulted) unless @usage_multiplier.nil?
      XMLHelper.add_extension(dishwasher, 'WeekdayScheduleFractions', @weekday_fractions, :string, @weekday_fractions_isdefaulted) unless @weekday_fractions.nil?
      XMLHelper.add_extension(dishwasher, 'WeekendScheduleFractions', @weekend_fractions, :string, @weekend_fractions_isdefaulted) unless @weekend_fractions.nil?
      XMLHelper.add_extension(dishwasher, 'MonthlyScheduleMultipliers', @monthly_multipliers, :string, @monthly_multipliers_isdefaulted) unless @monthly_multipliers.nil?
    end

    def from_oga(dishwasher)
      return if dishwasher.nil?

      @id = HPXML::get_id(dishwasher)
      @is_shared_appliance = XMLHelper.get_value(dishwasher, 'IsSharedAppliance', :boolean)
      @water_heating_system_idref = HPXML::get_idref(XMLHelper.get_element(dishwasher, 'AttachedToWaterHeatingSystem'))
      @hot_water_distribution_idref = HPXML::get_idref(XMLHelper.get_element(dishwasher, 'AttachedToHotWaterDistribution'))
      @location = XMLHelper.get_value(dishwasher, 'Location', :string)
      @rated_annual_kwh = XMLHelper.get_value(dishwasher, 'RatedAnnualkWh', :float)
      @energy_factor = XMLHelper.get_value(dishwasher, 'EnergyFactor', :float)
      @place_setting_capacity = XMLHelper.get_value(dishwasher, 'PlaceSettingCapacity', :integer)
      @label_electric_rate = XMLHelper.get_value(dishwasher, 'LabelElectricRate', :float)
      @label_gas_rate = XMLHelper.get_value(dishwasher, 'LabelGasRate', :float)
      @label_annual_gas_cost = XMLHelper.get_value(dishwasher, 'LabelAnnualGasCost', :float)
      @label_usage = XMLHelper.get_value(dishwasher, 'LabelUsage', :float)
      @usage_multiplier = XMLHelper.get_value(dishwasher, 'extension/UsageMultiplier', :float)
      @weekday_fractions = XMLHelper.get_value(dishwasher, 'extension/WeekdayScheduleFractions', :string)
      @weekend_fractions = XMLHelper.get_value(dishwasher, 'extension/WeekendScheduleFractions', :string)
      @monthly_multipliers = XMLHelper.get_value(dishwasher, 'extension/MonthlyScheduleMultipliers', :string)
    end
  end

  class Refrigerators < BaseArrayElement
    def add(**kwargs)
      self << Refrigerator.new(@hpxml_object, **kwargs)
    end

    def from_oga(hpxml)
      return if hpxml.nil?

      XMLHelper.get_elements(hpxml, 'Building/BuildingDetails/Appliances/Refrigerator').each do |refrigerator|
        self << Refrigerator.new(@hpxml_object, refrigerator)
      end
    end
  end

  class Refrigerator < BaseElement
    ATTRS = [:id, :location, :rated_annual_kwh, :usage_multiplier, :primary_indicator,
             :weekday_fractions, :weekend_fractions, :monthly_multipliers]
    attr_accessor(*ATTRS)

    def delete
      @hpxml_object.refrigerators.delete(self)
    end

    def check_for_errors
      errors = []
      return errors
    end

    def to_oga(doc)
      return if nil?

      appliances = XMLHelper.create_elements_as_needed(doc, ['HPXML', 'Building', 'BuildingDetails', 'Appliances'])
      refrigerator = XMLHelper.add_element(appliances, 'Refrigerator')
      sys_id = XMLHelper.add_element(refrigerator, 'SystemIdentifier')
      XMLHelper.add_attribute(sys_id, 'id', @id)
      XMLHelper.add_element(refrigerator, 'Location', @location, :string, @location_isdefaulted) unless @location.nil?
      XMLHelper.add_element(refrigerator, 'RatedAnnualkWh', @rated_annual_kwh, :float, @rated_annual_kwh_isdefaulted) unless @rated_annual_kwh.nil?
      XMLHelper.add_element(refrigerator, 'PrimaryIndicator', @primary_indicator, :boolean, @primary_indicator_isdefaulted) unless @primary_indicator.nil?
      XMLHelper.add_extension(refrigerator, 'UsageMultiplier', @usage_multiplier, :float, @usage_multiplier_isdefaulted) unless @usage_multiplier.nil?
      XMLHelper.add_extension(refrigerator, 'WeekdayScheduleFractions', @weekday_fractions, :string, @weekday_fractions_isdefaulted) unless @weekday_fractions.nil?
      XMLHelper.add_extension(refrigerator, 'WeekendScheduleFractions', @weekend_fractions, :string, @weekend_fractions_isdefaulted) unless @weekend_fractions.nil?
      XMLHelper.add_extension(refrigerator, 'MonthlyScheduleMultipliers', @monthly_multipliers, :string, @monthly_multipliers_isdefaulted) unless @monthly_multipliers.nil?
    end

    def from_oga(refrigerator)
      return if refrigerator.nil?

      @id = HPXML::get_id(refrigerator)
      @location = XMLHelper.get_value(refrigerator, 'Location', :string)
      @rated_annual_kwh = XMLHelper.get_value(refrigerator, 'RatedAnnualkWh', :float)
      @primary_indicator = XMLHelper.get_value(refrigerator, 'PrimaryIndicator', :boolean)
      @usage_multiplier = XMLHelper.get_value(refrigerator, 'extension/UsageMultiplier', :float)
      @weekday_fractions = XMLHelper.get_value(refrigerator, 'extension/WeekdayScheduleFractions', :string)
      @weekend_fractions = XMLHelper.get_value(refrigerator, 'extension/WeekendScheduleFractions', :string)
      @monthly_multipliers = XMLHelper.get_value(refrigerator, 'extension/MonthlyScheduleMultipliers', :string)
    end
  end

  class Freezers < BaseArrayElement
    def add(**kwargs)
      self << Freezer.new(@hpxml_object, **kwargs)
    end

    def from_oga(hpxml)
      return if hpxml.nil?

      XMLHelper.get_elements(hpxml, 'Building/BuildingDetails/Appliances/Freezer').each do |freezer|
        self << Freezer.new(@hpxml_object, freezer)
      end
    end
  end

  class Freezer < BaseElement
    ATTRS = [:id, :location, :rated_annual_kwh, :usage_multiplier,
             :weekday_fractions, :weekend_fractions, :monthly_multipliers]
    attr_accessor(*ATTRS)

    def delete
      @hpxml_object.freezers.delete(self)
    end

    def check_for_errors
      errors = []
      return errors
    end

    def to_oga(doc)
      return if nil?

      appliances = XMLHelper.create_elements_as_needed(doc, ['HPXML', 'Building', 'BuildingDetails', 'Appliances'])
      freezer = XMLHelper.add_element(appliances, 'Freezer')
      sys_id = XMLHelper.add_element(freezer, 'SystemIdentifier')
      XMLHelper.add_attribute(sys_id, 'id', @id)
      XMLHelper.add_element(freezer, 'Location', @location, :string, @location_isdefaulted) unless @location.nil?
      XMLHelper.add_element(freezer, 'RatedAnnualkWh', @rated_annual_kwh, :float, @rated_annual_kwh_isdefaulted) unless @rated_annual_kwh.nil?
      XMLHelper.add_extension(freezer, 'UsageMultiplier', @usage_multiplier, :float, @usage_multiplier_isdefaulted) unless @usage_multiplier.nil?
      XMLHelper.add_extension(freezer, 'WeekdayScheduleFractions', @weekday_fractions, :string, @weekday_fractions_isdefaulted) unless @weekday_fractions.nil?
      XMLHelper.add_extension(freezer, 'WeekendScheduleFractions', @weekend_fractions, :string, @weekend_fractions_isdefaulted) unless @weekend_fractions.nil?
      XMLHelper.add_extension(freezer, 'MonthlyScheduleMultipliers', @monthly_multipliers, :string, @monthly_multipliers_isdefaulted) unless @monthly_multipliers.nil?
    end

    def from_oga(freezer)
      return if freezer.nil?

      @id = HPXML::get_id(freezer)
      @location = XMLHelper.get_value(freezer, 'Location', :string)
      @rated_annual_kwh = XMLHelper.get_value(freezer, 'RatedAnnualkWh', :float)
      @usage_multiplier = XMLHelper.get_value(freezer, 'extension/UsageMultiplier', :float)
      @weekday_fractions = XMLHelper.get_value(freezer, 'extension/WeekdayScheduleFractions', :string)
      @weekend_fractions = XMLHelper.get_value(freezer, 'extension/WeekendScheduleFractions', :string)
      @monthly_multipliers = XMLHelper.get_value(freezer, 'extension/MonthlyScheduleMultipliers', :string)
    end
  end

  class Dehumidifiers < BaseArrayElement
    def add(**kwargs)
      self << Dehumidifier.new(@hpxml_object, **kwargs)
    end

    def from_oga(hpxml)
      return if hpxml.nil?

      XMLHelper.get_elements(hpxml, 'Building/BuildingDetails/Appliances/Dehumidifier').each do |dehumidifier|
        self << Dehumidifier.new(@hpxml_object, dehumidifier)
      end
    end
  end

  class Dehumidifier < BaseElement
    ATTRS = [:id, :type, :capacity, :energy_factor, :integrated_energy_factor, :rh_setpoint, :fraction_served,
             :location]
    attr_accessor(*ATTRS)

    def delete
      @hpxml_object.dehumidifiers.delete(self)
    end

    def check_for_errors
      errors = []
      return errors
    end

    def to_oga(doc)
      return if nil?

      appliances = XMLHelper.create_elements_as_needed(doc, ['HPXML', 'Building', 'BuildingDetails', 'Appliances'])
      dehumidifier = XMLHelper.add_element(appliances, 'Dehumidifier')
      sys_id = XMLHelper.add_element(dehumidifier, 'SystemIdentifier')
      XMLHelper.add_attribute(sys_id, 'id', @id)
      XMLHelper.add_element(dehumidifier, 'Type', @type, :string) unless @type.nil?
      XMLHelper.add_element(dehumidifier, 'Location', @location, :string) unless @location.nil?
      XMLHelper.add_element(dehumidifier, 'Capacity', @capacity, :float) unless @capacity.nil?
      XMLHelper.add_element(dehumidifier, 'EnergyFactor', @energy_factor, :float) unless @energy_factor.nil?
      XMLHelper.add_element(dehumidifier, 'IntegratedEnergyFactor', @integrated_energy_factor, :float) unless @integrated_energy_factor.nil?
      XMLHelper.add_element(dehumidifier, 'DehumidistatSetpoint', @rh_setpoint, :float) unless @rh_setpoint.nil?
      XMLHelper.add_element(dehumidifier, 'FractionDehumidificationLoadServed', @fraction_served, :float) unless @fraction_served.nil?
    end

    def from_oga(dehumidifier)
      return if dehumidifier.nil?

      @id = HPXML::get_id(dehumidifier)
      @type = XMLHelper.get_value(dehumidifier, 'Type', :string)
      @location = XMLHelper.get_value(dehumidifier, 'Location', :string)
      @capacity = XMLHelper.get_value(dehumidifier, 'Capacity', :float)
      @energy_factor = XMLHelper.get_value(dehumidifier, 'EnergyFactor', :float)
      @integrated_energy_factor = XMLHelper.get_value(dehumidifier, 'IntegratedEnergyFactor', :float)
      @rh_setpoint = XMLHelper.get_value(dehumidifier, 'DehumidistatSetpoint', :float)
      @fraction_served = XMLHelper.get_value(dehumidifier, 'FractionDehumidificationLoadServed', :float)
    end
  end

  class CookingRanges < BaseArrayElement
    def add(**kwargs)
      self << CookingRange.new(@hpxml_object, **kwargs)
    end

    def from_oga(hpxml)
      return if hpxml.nil?

      XMLHelper.get_elements(hpxml, 'Building/BuildingDetails/Appliances/CookingRange').each do |cooking_range|
        self << CookingRange.new(@hpxml_object, cooking_range)
      end
    end
  end

  class CookingRange < BaseElement
    ATTRS = [:id, :location, :fuel_type, :is_induction, :usage_multiplier,
             :weekday_fractions, :weekend_fractions, :monthly_multipliers]
    attr_accessor(*ATTRS)

    def delete
      @hpxml_object.cooking_ranges.delete(self)
    end

    def check_for_errors
      errors = []
      return errors
    end

    def to_oga(doc)
      return if nil?

      appliances = XMLHelper.create_elements_as_needed(doc, ['HPXML', 'Building', 'BuildingDetails', 'Appliances'])
      cooking_range = XMLHelper.add_element(appliances, 'CookingRange')
      sys_id = XMLHelper.add_element(cooking_range, 'SystemIdentifier')
      XMLHelper.add_attribute(sys_id, 'id', @id)
      XMLHelper.add_element(cooking_range, 'Location', @location, :string, @location_isdefaulted) unless @location.nil?
      XMLHelper.add_element(cooking_range, 'FuelType', @fuel_type, :string) unless @fuel_type.nil?
      XMLHelper.add_element(cooking_range, 'IsInduction', @is_induction, :boolean, @is_induction_isdefaulted) unless @is_induction.nil?
      XMLHelper.add_extension(cooking_range, 'UsageMultiplier', @usage_multiplier, :float, @usage_multiplier_isdefaulted) unless @usage_multiplier.nil?
      XMLHelper.add_extension(cooking_range, 'WeekdayScheduleFractions', @weekday_fractions, :string, @weekday_fractions_isdefaulted) unless @weekday_fractions.nil?
      XMLHelper.add_extension(cooking_range, 'WeekendScheduleFractions', @weekend_fractions, :string, @weekend_fractions_isdefaulted) unless @weekend_fractions.nil?
      XMLHelper.add_extension(cooking_range, 'MonthlyScheduleMultipliers', @monthly_multipliers, :string, @monthly_multipliers_isdefaulted) unless @monthly_multipliers.nil?
    end

    def from_oga(cooking_range)
      return if cooking_range.nil?

      @id = HPXML::get_id(cooking_range)
      @location = XMLHelper.get_value(cooking_range, 'Location', :string)
      @fuel_type = XMLHelper.get_value(cooking_range, 'FuelType', :string)
      @is_induction = XMLHelper.get_value(cooking_range, 'IsInduction', :boolean)
      @usage_multiplier = XMLHelper.get_value(cooking_range, 'extension/UsageMultiplier', :float)
      @weekday_fractions = XMLHelper.get_value(cooking_range, 'extension/WeekdayScheduleFractions', :string)
      @weekend_fractions = XMLHelper.get_value(cooking_range, 'extension/WeekendScheduleFractions', :string)
      @monthly_multipliers = XMLHelper.get_value(cooking_range, 'extension/MonthlyScheduleMultipliers', :string)
    end
  end

  class Ovens < BaseArrayElement
    def add(**kwargs)
      self << Oven.new(@hpxml_object, **kwargs)
    end

    def from_oga(hpxml)
      return if hpxml.nil?

      XMLHelper.get_elements(hpxml, 'Building/BuildingDetails/Appliances/Oven').each do |oven|
        self << Oven.new(@hpxml_object, oven)
      end
    end
  end

  class Oven < BaseElement
    ATTRS = [:id, :is_convection]
    attr_accessor(*ATTRS)

    def delete
      @hpxml_object.ovens.delete(self)
    end

    def check_for_errors
      errors = []
      return errors
    end

    def to_oga(doc)
      return if nil?

      appliances = XMLHelper.create_elements_as_needed(doc, ['HPXML', 'Building', 'BuildingDetails', 'Appliances'])
      oven = XMLHelper.add_element(appliances, 'Oven')
      sys_id = XMLHelper.add_element(oven, 'SystemIdentifier')
      XMLHelper.add_attribute(sys_id, 'id', @id)
      XMLHelper.add_element(oven, 'IsConvection', @is_convection, :boolean, @is_convection_isdefaulted) unless @is_convection.nil?
    end

    def from_oga(oven)
      return if oven.nil?

      @id = HPXML::get_id(oven)
      @is_convection = XMLHelper.get_value(oven, 'IsConvection', :boolean)
    end
  end

  class LightingGroups < BaseArrayElement
    def add(**kwargs)
      self << LightingGroup.new(@hpxml_object, **kwargs)
    end

    def from_oga(hpxml)
      return if hpxml.nil?

      XMLHelper.get_elements(hpxml, 'Building/BuildingDetails/Lighting/LightingGroup').each do |lighting_group|
        self << LightingGroup.new(@hpxml_object, lighting_group)
      end
    end
  end

  class LightingGroup < BaseElement
    ATTRS = [:id, :location, :fraction_of_units_in_location, :lighting_type, :kwh_per_year]
    attr_accessor(*ATTRS)

    def delete
      @hpxml_object.lighting_groups.delete(self)
    end

    def check_for_errors
      errors = []
      return errors
    end

    def to_oga(doc)
      return if nil?

      lighting = XMLHelper.create_elements_as_needed(doc, ['HPXML', 'Building', 'BuildingDetails', 'Lighting'])
      lighting_group = XMLHelper.add_element(lighting, 'LightingGroup')
      sys_id = XMLHelper.add_element(lighting_group, 'SystemIdentifier')
      XMLHelper.add_attribute(sys_id, 'id', @id)
      XMLHelper.add_element(lighting_group, 'Location', @location, :string) unless @location.nil?
      XMLHelper.add_element(lighting_group, 'FractionofUnitsInLocation', @fraction_of_units_in_location, :float) unless @fraction_of_units_in_location.nil?
      if not @lighting_type.nil?
        lighting_type = XMLHelper.add_element(lighting_group, 'LightingType')
        XMLHelper.add_element(lighting_type, @lighting_type)
      end
      if not @kwh_per_year.nil?
        lighting_load = XMLHelper.add_element(lighting_group, 'Load')
        XMLHelper.add_element(lighting_load, 'Units', UnitsKwhPerYear, :string)
        XMLHelper.add_element(lighting_load, 'Value', @kwh_per_year, :float, @kwh_per_year_isdefaulted)
      end
    end

    def from_oga(lighting_group)
      return if lighting_group.nil?

      @id = HPXML::get_id(lighting_group)
      @location = XMLHelper.get_value(lighting_group, 'Location', :string)
      @fraction_of_units_in_location = XMLHelper.get_value(lighting_group, 'FractionofUnitsInLocation', :float)
      @lighting_type = XMLHelper.get_child_name(lighting_group, 'LightingType')
      @kwh_per_year = XMLHelper.get_value(lighting_group, "Load[Units='#{UnitsKwhPerYear}']/Value", :float)
    end
  end

  class Lighting < BaseElement
    ATTRS = [:interior_usage_multiplier, :garage_usage_multiplier, :exterior_usage_multiplier,
             :interior_weekday_fractions, :interior_weekend_fractions, :interior_monthly_multipliers,
             :garage_weekday_fractions, :garage_weekend_fractions, :garage_monthly_multipliers,
             :exterior_weekday_fractions, :exterior_weekend_fractions, :exterior_monthly_multipliers,
             :holiday_exists, :holiday_kwh_per_day, :holiday_period_begin_month, :holiday_period_begin_day,
             :holiday_period_end_month, :holiday_period_end_day, :holiday_weekday_fractions, :holiday_weekend_fractions]
    attr_accessor(*ATTRS)

    def check_for_errors
      errors = []
      return errors
    end

    def to_oga(doc)
      return if nil?

      lighting = XMLHelper.create_elements_as_needed(doc, ['HPXML', 'Building', 'BuildingDetails', 'Lighting'])
      XMLHelper.add_extension(lighting, 'InteriorUsageMultiplier', @interior_usage_multiplier, :float, @interior_usage_multiplier_isdefaulted) unless @interior_usage_multiplier.nil?
      XMLHelper.add_extension(lighting, 'GarageUsageMultiplier', @garage_usage_multiplier, :float, @garage_usage_multiplier_isdefaulted) unless @garage_usage_multiplier.nil?
      XMLHelper.add_extension(lighting, 'ExteriorUsageMultiplier', @exterior_usage_multiplier, :float, @exterior_usage_multiplier_isdefaulted) unless @exterior_usage_multiplier.nil?
      XMLHelper.add_extension(lighting, 'InteriorWeekdayScheduleFractions', @interior_weekday_fractions, :string, @interior_weekday_fractions_isdefaulted) unless @interior_weekday_fractions.nil?
      XMLHelper.add_extension(lighting, 'InteriorWeekendScheduleFractions', @interior_weekend_fractions, :string, @interior_weekend_fractions_isdefaulted) unless @interior_weekend_fractions.nil?
      XMLHelper.add_extension(lighting, 'InteriorMonthlyScheduleMultipliers', @interior_monthly_multipliers, :string, @interior_monthly_multipliers_isdefaulted) unless @interior_monthly_multipliers.nil?
      XMLHelper.add_extension(lighting, 'GarageWeekdayScheduleFractions', @garage_weekday_fractions, :string, @garage_weekday_fractions_isdefaulted) unless @garage_weekday_fractions.nil?
      XMLHelper.add_extension(lighting, 'GarageWeekendScheduleFractions', @garage_weekend_fractions, :string, @garage_weekend_fractions_isdefaulted) unless @garage_weekend_fractions.nil?
      XMLHelper.add_extension(lighting, 'GarageMonthlyScheduleMultipliers', @garage_monthly_multipliers, :string, @garage_monthly_multipliers_isdefaulted) unless @garage_monthly_multipliers.nil?
      XMLHelper.add_extension(lighting, 'ExteriorWeekdayScheduleFractions', @exterior_weekday_fractions, :string, @exterior_weekday_fractions_isdefaulted) unless @exterior_weekday_fractions.nil?
      XMLHelper.add_extension(lighting, 'ExteriorWeekendScheduleFractions', @exterior_weekend_fractions, :string, @exterior_weekend_fractions_isdefaulted) unless @exterior_weekend_fractions.nil?
      XMLHelper.add_extension(lighting, 'ExteriorMonthlyScheduleMultipliers', @exterior_monthly_multipliers, :string, @exterior_monthly_multipliers_isdefaulted) unless @exterior_monthly_multipliers.nil?
      if @holiday_exists
        exterior_holiday_lighting = XMLHelper.create_elements_as_needed(doc, ['HPXML', 'Building', 'BuildingDetails', 'Lighting', 'extension', 'ExteriorHolidayLighting'])
        if not @holiday_kwh_per_day.nil?
          holiday_lighting_load = XMLHelper.add_element(exterior_holiday_lighting, 'Load')
          XMLHelper.add_element(holiday_lighting_load, 'Units', UnitsKwhPerDay, :string)
          XMLHelper.add_element(holiday_lighting_load, 'Value', @holiday_kwh_per_day, :float, @holiday_kwh_per_day_isdefaulted)
        end
        XMLHelper.add_element(exterior_holiday_lighting, 'PeriodBeginMonth', @holiday_period_begin_month, :integer, @holiday_period_begin_month_isdefaulted) unless @holiday_period_begin_month.nil?
        XMLHelper.add_element(exterior_holiday_lighting, 'PeriodBeginDayOfMonth', @holiday_period_begin_day, :integer, @holiday_period_begin_day_isdefaulted) unless @holiday_period_begin_day.nil?
        XMLHelper.add_element(exterior_holiday_lighting, 'PeriodEndMonth', @holiday_period_end_month, :integer, @holiday_period_end_month_isdefaulted) unless @holiday_period_end_month.nil?
        XMLHelper.add_element(exterior_holiday_lighting, 'PeriodEndDayOfMonth', @holiday_period_end_day, :integer, @holiday_period_end_day_isdefaulted) unless @holiday_period_end_day.nil?
        XMLHelper.add_element(exterior_holiday_lighting, 'WeekdayScheduleFractions', @holiday_weekday_fractions, :string, @holiday_weekday_fractions_isdefaulted) unless @holiday_weekday_fractions.nil?
        XMLHelper.add_element(exterior_holiday_lighting, 'WeekendScheduleFractions', @holiday_weekend_fractions, :string, @holiday_weekend_fractions_isdefaulted) unless @holiday_weekend_fractions.nil?
      end
    end

    def from_oga(hpxml)
      return if hpxml.nil?

      lighting = XMLHelper.get_element(hpxml, 'Building/BuildingDetails/Lighting')
      return if lighting.nil?

      @interior_usage_multiplier = XMLHelper.get_value(lighting, 'extension/InteriorUsageMultiplier', :float)
      @garage_usage_multiplier = XMLHelper.get_value(lighting, 'extension/GarageUsageMultiplier', :float)
      @exterior_usage_multiplier = XMLHelper.get_value(lighting, 'extension/ExteriorUsageMultiplier', :float)
      @interior_weekday_fractions = XMLHelper.get_value(lighting, 'extension/InteriorWeekdayScheduleFractions', :string)
      @interior_weekend_fractions = XMLHelper.get_value(lighting, 'extension/InteriorWeekendScheduleFractions', :string)
      @interior_monthly_multipliers = XMLHelper.get_value(lighting, 'extension/InteriorMonthlyScheduleMultipliers', :string)
      @garage_weekday_fractions = XMLHelper.get_value(lighting, 'extension/GarageWeekdayScheduleFractions', :string)
      @garage_weekend_fractions = XMLHelper.get_value(lighting, 'extension/GarageWeekendScheduleFractions', :string)
      @garage_monthly_multipliers = XMLHelper.get_value(lighting, 'extension/GarageMonthlyScheduleMultipliers', :string)
      @exterior_weekday_fractions = XMLHelper.get_value(lighting, 'extension/ExteriorWeekdayScheduleFractions', :string)
      @exterior_weekend_fractions = XMLHelper.get_value(lighting, 'extension/ExteriorWeekendScheduleFractions', :string)
      @exterior_monthly_multipliers = XMLHelper.get_value(lighting, 'extension/ExteriorMonthlyScheduleMultipliers', :string)
      if not XMLHelper.get_element(hpxml, 'Building/BuildingDetails/Lighting/extension/ExteriorHolidayLighting').nil?
        @holiday_exists = true
        @holiday_kwh_per_day = XMLHelper.get_value(lighting, "extension/ExteriorHolidayLighting/Load[Units='#{UnitsKwhPerDay}']/Value", :float)
        @holiday_period_begin_month = XMLHelper.get_value(lighting, 'extension/ExteriorHolidayLighting/PeriodBeginMonth', :integer)
        @holiday_period_begin_day = XMLHelper.get_value(lighting, 'extension/ExteriorHolidayLighting/PeriodBeginDayOfMonth', :integer)
        @holiday_period_end_month = XMLHelper.get_value(lighting, 'extension/ExteriorHolidayLighting/PeriodEndMonth', :integer)
        @holiday_period_end_day = XMLHelper.get_value(lighting, 'extension/ExteriorHolidayLighting/PeriodEndDayOfMonth', :integer)
        @holiday_weekday_fractions = XMLHelper.get_value(lighting, 'extension/ExteriorHolidayLighting/WeekdayScheduleFractions', :string)
        @holiday_weekend_fractions = XMLHelper.get_value(lighting, 'extension/ExteriorHolidayLighting/WeekendScheduleFractions', :string)
      else
        @holiday_exists = false
      end
    end
  end

  class CeilingFans < BaseArrayElement
    def add(**kwargs)
      self << CeilingFan.new(@hpxml_object, **kwargs)
    end

    def from_oga(hpxml)
      return if hpxml.nil?

      XMLHelper.get_elements(hpxml, 'Building/BuildingDetails/Lighting/CeilingFan').each do |ceiling_fan|
        self << CeilingFan.new(@hpxml_object, ceiling_fan)
      end
    end
  end

  class CeilingFan < BaseElement
    ATTRS = [:id, :efficiency, :count, :weekday_fractions, :weekend_fractions, :monthly_multipliers]
    attr_accessor(*ATTRS)

    def delete
      @hpxml_object.ceiling_fans.delete(self)
    end

    def check_for_errors
      errors = []
      return errors
    end

    def to_oga(doc)
      return if nil?

      lighting = XMLHelper.create_elements_as_needed(doc, ['HPXML', 'Building', 'BuildingDetails', 'Lighting'])
      ceiling_fan = XMLHelper.add_element(lighting, 'CeilingFan')
      sys_id = XMLHelper.add_element(ceiling_fan, 'SystemIdentifier')
      XMLHelper.add_attribute(sys_id, 'id', @id)
      if not @efficiency.nil?
        airflow = XMLHelper.add_element(ceiling_fan, 'Airflow')
        XMLHelper.add_element(airflow, 'FanSpeed', 'medium', :string)
        XMLHelper.add_element(airflow, 'Efficiency', @efficiency, :float, @efficiency_isdefaulted)
      end
      XMLHelper.add_element(ceiling_fan, 'Count', @count, :integer, @count_isdefaulted) unless @count.nil?
      XMLHelper.add_extension(ceiling_fan, 'WeekdayScheduleFractions', @weekday_fractions, :string, @weekday_fractions_isdefaulted) unless @weekday_fractions.nil?
      XMLHelper.add_extension(ceiling_fan, 'WeekendScheduleFractions', @weekend_fractions, :string, @weekend_fractions_isdefaulted) unless @weekend_fractions.nil?
      XMLHelper.add_extension(ceiling_fan, 'MonthlyScheduleMultipliers', @monthly_multipliers, :string, @monthly_multipliers_isdefaulted) unless @monthly_multipliers.nil?
    end

    def from_oga(ceiling_fan)
      @id = HPXML::get_id(ceiling_fan)
      @efficiency = XMLHelper.get_value(ceiling_fan, "Airflow[FanSpeed='medium']/Efficiency", :float)
      @count = XMLHelper.get_value(ceiling_fan, 'Count', :integer)
      @weekday_fractions = XMLHelper.get_value(ceiling_fan, 'extension/WeekdayScheduleFractions', :string)
      @weekend_fractions = XMLHelper.get_value(ceiling_fan, 'extension/WeekendScheduleFractions', :string)
      @monthly_multipliers = XMLHelper.get_value(ceiling_fan, 'extension/MonthlyScheduleMultipliers', :string)
    end
  end

  class Pools < BaseArrayElement
    def add(**kwargs)
      self << Pool.new(@hpxml_object, **kwargs)
    end

    def from_oga(hpxml)
      return if hpxml.nil?

      XMLHelper.get_elements(hpxml, 'Building/BuildingDetails/Pools/Pool').each do |pool|
        self << Pool.new(@hpxml_object, pool)
      end
    end
  end

  class Pool < BaseElement
    ATTRS = [:id, :type, :heater_id, :heater_type, :heater_load_units, :heater_load_value, :heater_usage_multiplier,
             :pump_id, :pump_type, :pump_kwh_per_year, :pump_usage_multiplier,
             :heater_weekday_fractions, :heater_weekend_fractions, :heater_monthly_multipliers,
             :pump_weekday_fractions, :pump_weekend_fractions, :pump_monthly_multipliers]
    attr_accessor(*ATTRS)

    def delete
      @hpxml_object.pools.delete(self)
    end

    def check_for_errors
      errors = []
      return errors
    end

    def to_oga(doc)
      return if nil?

      pools = XMLHelper.create_elements_as_needed(doc, ['HPXML', 'Building', 'BuildingDetails', 'Pools'])
      pool = XMLHelper.add_element(pools, 'Pool')
      sys_id = XMLHelper.add_element(pool, 'SystemIdentifier')
      XMLHelper.add_attribute(sys_id, 'id', @id)
      XMLHelper.add_element(pool, 'Type', @type, :string) unless @type.nil?
      if @type != HPXML::TypeNone
        pumps = XMLHelper.add_element(pool, 'PoolPumps')
        pool_pump = XMLHelper.add_element(pumps, 'PoolPump')
        sys_id = XMLHelper.add_element(pool_pump, 'SystemIdentifier')
        if not @pump_id.nil?
          XMLHelper.add_attribute(sys_id, 'id', @pump_id)
        else
          XMLHelper.add_attribute(sys_id, 'id', @id + 'Pump')
        end
        XMLHelper.add_element(pool_pump, 'Type', @pump_type, :string)
        if @pump_type != HPXML::TypeNone
          if not @pump_kwh_per_year.nil?
            load = XMLHelper.add_element(pool_pump, 'Load')
            XMLHelper.add_element(load, 'Units', UnitsKwhPerYear, :string)
            XMLHelper.add_element(load, 'Value', @pump_kwh_per_year, :float, @pump_kwh_per_year_isdefaulted)
          end
          XMLHelper.add_extension(pool_pump, 'UsageMultiplier', @pump_usage_multiplier, :float, @pump_usage_multiplier_isdefaulted) unless @pump_usage_multiplier.nil?
          XMLHelper.add_extension(pool_pump, 'WeekdayScheduleFractions', @pump_weekday_fractions, :string, @pump_weekday_fractions_isdefaulted) unless @pump_weekday_fractions.nil?
          XMLHelper.add_extension(pool_pump, 'WeekendScheduleFractions', @pump_weekend_fractions, :string, @pump_weekend_fractions_isdefaulted) unless @pump_weekend_fractions.nil?
          XMLHelper.add_extension(pool_pump, 'MonthlyScheduleMultipliers', @pump_monthly_multipliers, :string, @pump_monthly_multipliers_isdefaulted) unless @pump_monthly_multipliers.nil?
        end
        heater = XMLHelper.add_element(pool, 'Heater')
        sys_id = XMLHelper.add_element(heater, 'SystemIdentifier')
        if not @heater_id.nil?
          XMLHelper.add_attribute(sys_id, 'id', @heater_id)
        else
          XMLHelper.add_attribute(sys_id, 'id', @id + 'Heater')
        end
        XMLHelper.add_element(heater, 'Type', @heater_type, :string)
        if @heater_type != HPXML::TypeNone
          if (not @heater_load_units.nil?) && (not @heater_load_value.nil?)
            load = XMLHelper.add_element(heater, 'Load')
            XMLHelper.add_element(load, 'Units', @heater_load_units, :string)
            XMLHelper.add_element(load, 'Value', @heater_load_value, :float, @heater_load_value_isdefaulted)
          end
          XMLHelper.add_extension(heater, 'UsageMultiplier', @heater_usage_multiplier, :float, @heater_usage_multiplier_isdefaulted) unless @heater_usage_multiplier.nil?
          XMLHelper.add_extension(heater, 'WeekdayScheduleFractions', @heater_weekday_fractions, :string, @heater_weekday_fractions_isdefaulted) unless @heater_weekday_fractions.nil?
          XMLHelper.add_extension(heater, 'WeekendScheduleFractions', @heater_weekend_fractions, :string, @heater_weekend_fractions_isdefaulted) unless @heater_weekend_fractions.nil?
          XMLHelper.add_extension(heater, 'MonthlyScheduleMultipliers', @heater_monthly_multipliers, :string, @heater_monthly_multipliers_isdefaulted) unless @heater_monthly_multipliers.nil?
        end
      end
    end

    def from_oga(pool)
      @id = HPXML::get_id(pool)
      @type = XMLHelper.get_value(pool, 'Type', :string)
      pool_pump = XMLHelper.get_element(pool, 'PoolPumps/PoolPump')
      if not pool_pump.nil?
        @pump_id = HPXML::get_id(pool_pump)
        @pump_type = XMLHelper.get_value(pool_pump, 'Type', :string)
        @pump_kwh_per_year = XMLHelper.get_value(pool_pump, "Load[Units='#{UnitsKwhPerYear}']/Value", :float)
        @pump_usage_multiplier = XMLHelper.get_value(pool_pump, 'extension/UsageMultiplier', :float)
        @pump_weekday_fractions = XMLHelper.get_value(pool_pump, 'extension/WeekdayScheduleFractions', :string)
        @pump_weekend_fractions = XMLHelper.get_value(pool_pump, 'extension/WeekendScheduleFractions', :string)
        @pump_monthly_multipliers = XMLHelper.get_value(pool_pump, 'extension/MonthlyScheduleMultipliers', :string)
      end
      heater = XMLHelper.get_element(pool, 'Heater')
      if not heater.nil?
        @heater_id = HPXML::get_id(heater)
        @heater_type = XMLHelper.get_value(heater, 'Type', :string)
        @heater_load_units = XMLHelper.get_value(heater, 'Load/Units', :string)
        @heater_load_value = XMLHelper.get_value(heater, 'Load/Value', :float)
        @heater_usage_multiplier = XMLHelper.get_value(heater, 'extension/UsageMultiplier', :float)
        @heater_weekday_fractions = XMLHelper.get_value(heater, 'extension/WeekdayScheduleFractions', :string)
        @heater_weekend_fractions = XMLHelper.get_value(heater, 'extension/WeekendScheduleFractions', :string)
        @heater_monthly_multipliers = XMLHelper.get_value(heater, 'extension/MonthlyScheduleMultipliers', :string)
      end
    end
  end

  class HotTubs < BaseArrayElement
    def add(**kwargs)
      self << HotTub.new(@hpxml_object, **kwargs)
    end

    def from_oga(hpxml)
      return if hpxml.nil?

      XMLHelper.get_elements(hpxml, 'Building/BuildingDetails/HotTubs/HotTub').each do |hot_tub|
        self << HotTub.new(@hpxml_object, hot_tub)
      end
    end
  end

  class HotTub < BaseElement
    ATTRS = [:id, :type, :heater_id, :heater_type, :heater_load_units, :heater_load_value, :heater_usage_multiplier,
             :pump_id, :pump_type, :pump_kwh_per_year, :pump_usage_multiplier,
             :heater_weekday_fractions, :heater_weekend_fractions, :heater_monthly_multipliers,
             :pump_weekday_fractions, :pump_weekend_fractions, :pump_monthly_multipliers]
    attr_accessor(*ATTRS)

    def delete
      @hpxml_object.hot_tubs.delete(self)
    end

    def check_for_errors
      errors = []
      return errors
    end

    def to_oga(doc)
      return if nil?

      hot_tubs = XMLHelper.create_elements_as_needed(doc, ['HPXML', 'Building', 'BuildingDetails', 'HotTubs'])
      hot_tub = XMLHelper.add_element(hot_tubs, 'HotTub')
      sys_id = XMLHelper.add_element(hot_tub, 'SystemIdentifier')
      XMLHelper.add_attribute(sys_id, 'id', @id)
      XMLHelper.add_element(hot_tub, 'Type', @type, :string) unless @type.nil?
      if @type != HPXML::TypeNone
        pumps = XMLHelper.add_element(hot_tub, 'HotTubPumps')
        hot_tub_pump = XMLHelper.add_element(pumps, 'HotTubPump')
        sys_id = XMLHelper.add_element(hot_tub_pump, 'SystemIdentifier')
        if not @pump_id.nil?
          XMLHelper.add_attribute(sys_id, 'id', @pump_id)
        else
          XMLHelper.add_attribute(sys_id, 'id', @id + 'Pump')
        end
        XMLHelper.add_element(hot_tub_pump, 'Type', @pump_type, :string)
        if @pump_type != HPXML::TypeNone
          if not @pump_kwh_per_year.nil?
            load = XMLHelper.add_element(hot_tub_pump, 'Load')
            XMLHelper.add_element(load, 'Units', UnitsKwhPerYear, :string)
            XMLHelper.add_element(load, 'Value', @pump_kwh_per_year, :float, @pump_kwh_per_year_isdefaulted)
          end
          XMLHelper.add_extension(hot_tub_pump, 'UsageMultiplier', @pump_usage_multiplier, :float, @pump_usage_multiplier_isdefaulted) unless @pump_usage_multiplier.nil?
          XMLHelper.add_extension(hot_tub_pump, 'WeekdayScheduleFractions', @pump_weekday_fractions, :string, @pump_weekday_fractions_isdefaulted) unless @pump_weekday_fractions.nil?
          XMLHelper.add_extension(hot_tub_pump, 'WeekendScheduleFractions', @pump_weekend_fractions, :string, @pump_weekend_fractions_isdefaulted) unless @pump_weekend_fractions.nil?
          XMLHelper.add_extension(hot_tub_pump, 'MonthlyScheduleMultipliers', @pump_monthly_multipliers, :string, @pump_monthly_multipliers_isdefaulted) unless @pump_monthly_multipliers.nil?
        end
        heater = XMLHelper.add_element(hot_tub, 'Heater')
        sys_id = XMLHelper.add_element(heater, 'SystemIdentifier')
        if not @heater_id.nil?
          XMLHelper.add_attribute(sys_id, 'id', @heater_id)
        else
          XMLHelper.add_attribute(sys_id, 'id', @id + 'Heater')
        end
        XMLHelper.add_element(heater, 'Type', @heater_type, :string)
        if @heater_type != HPXML::TypeNone
          if (not @heater_load_units.nil?) && (not @heater_load_value.nil?)
            load = XMLHelper.add_element(heater, 'Load')
            XMLHelper.add_element(load, 'Units', @heater_load_units, :string)
            XMLHelper.add_element(load, 'Value', @heater_load_value, :float, @heater_load_value_isdefaulted)
          end
          XMLHelper.add_extension(heater, 'UsageMultiplier', @heater_usage_multiplier, :float, @heater_usage_multiplier_isdefaulted) unless @heater_usage_multiplier.nil?
          XMLHelper.add_extension(heater, 'WeekdayScheduleFractions', @heater_weekday_fractions, :string, @heater_weekday_fractions_isdefaulted) unless @heater_weekday_fractions.nil?
          XMLHelper.add_extension(heater, 'WeekendScheduleFractions', @heater_weekend_fractions, :string, @heater_weekend_fractions_isdefaulted) unless @heater_weekend_fractions.nil?
          XMLHelper.add_extension(heater, 'MonthlyScheduleMultipliers', @heater_monthly_multipliers, :string, @heater_monthly_multipliers_isdefaulted) unless @heater_monthly_multipliers.nil?
        end
      end
    end

    def from_oga(hot_tub)
      @id = HPXML::get_id(hot_tub)
      @type = XMLHelper.get_value(hot_tub, 'Type', :string)
      hot_tub_pump = XMLHelper.get_element(hot_tub, 'HotTubPumps/HotTubPump')
      if not hot_tub_pump.nil?
        @pump_id = HPXML::get_id(hot_tub_pump)
        @pump_type = XMLHelper.get_value(hot_tub_pump, 'Type', :string)
        @pump_kwh_per_year = XMLHelper.get_value(hot_tub_pump, "Load[Units='#{UnitsKwhPerYear}']/Value", :float)
        @pump_usage_multiplier = XMLHelper.get_value(hot_tub_pump, 'extension/UsageMultiplier', :float)
        @pump_weekday_fractions = XMLHelper.get_value(hot_tub_pump, 'extension/WeekdayScheduleFractions', :string)
        @pump_weekend_fractions = XMLHelper.get_value(hot_tub_pump, 'extension/WeekendScheduleFractions', :string)
        @pump_monthly_multipliers = XMLHelper.get_value(hot_tub_pump, 'extension/MonthlyScheduleMultipliers', :string)
      end
      heater = XMLHelper.get_element(hot_tub, 'Heater')
      if not heater.nil?
        @heater_id = HPXML::get_id(heater)
        @heater_type = XMLHelper.get_value(heater, 'Type', :string)
        @heater_load_units = XMLHelper.get_value(heater, 'Load/Units', :string)
        @heater_load_value = XMLHelper.get_value(heater, 'Load/Value', :float)
        @heater_usage_multiplier = XMLHelper.get_value(heater, 'extension/UsageMultiplier', :float)
        @heater_weekday_fractions = XMLHelper.get_value(heater, 'extension/WeekdayScheduleFractions', :string)
        @heater_weekend_fractions = XMLHelper.get_value(heater, 'extension/WeekendScheduleFractions', :string)
        @heater_monthly_multipliers = XMLHelper.get_value(heater, 'extension/MonthlyScheduleMultipliers', :string)
      end
    end
  end

  class PlugLoads < BaseArrayElement
    def add(**kwargs)
      self << PlugLoad.new(@hpxml_object, **kwargs)
    end

    def from_oga(hpxml)
      return if hpxml.nil?

      XMLHelper.get_elements(hpxml, 'Building/BuildingDetails/MiscLoads/PlugLoad').each do |plug_load|
        self << PlugLoad.new(@hpxml_object, plug_load)
      end
    end
  end

  class PlugLoad < BaseElement
    ATTRS = [:id, :plug_load_type, :kwh_per_year, :frac_sensible, :frac_latent, :usage_multiplier,
             :weekday_fractions, :weekend_fractions, :monthly_multipliers]
    attr_accessor(*ATTRS)

    def delete
      @hpxml_object.plug_loads.delete(self)
    end

    def check_for_errors
      errors = []
      return errors
    end

    def to_oga(doc)
      return if nil?

      misc_loads = XMLHelper.create_elements_as_needed(doc, ['HPXML', 'Building', 'BuildingDetails', 'MiscLoads'])
      plug_load = XMLHelper.add_element(misc_loads, 'PlugLoad')
      sys_id = XMLHelper.add_element(plug_load, 'SystemIdentifier')
      XMLHelper.add_attribute(sys_id, 'id', @id)
      XMLHelper.add_element(plug_load, 'PlugLoadType', @plug_load_type, :string) unless @plug_load_type.nil?
      if not @kwh_per_year.nil?
        load = XMLHelper.add_element(plug_load, 'Load')
        XMLHelper.add_element(load, 'Units', UnitsKwhPerYear, :string)
        XMLHelper.add_element(load, 'Value', @kwh_per_year, :float, @kwh_per_year_isdefaulted)
      end
      XMLHelper.add_extension(plug_load, 'FracSensible', @frac_sensible, :float, @frac_sensible_isdefaulted) unless @frac_sensible.nil?
      XMLHelper.add_extension(plug_load, 'FracLatent', @frac_latent, :float, @frac_latent_isdefaulted) unless @frac_latent.nil?
      XMLHelper.add_extension(plug_load, 'UsageMultiplier', @usage_multiplier, :float, @usage_multiplier_isdefaulted) unless @usage_multiplier.nil?
      XMLHelper.add_extension(plug_load, 'WeekdayScheduleFractions', @weekday_fractions, :string, @weekday_fractions_isdefaulted) unless @weekday_fractions.nil?
      XMLHelper.add_extension(plug_load, 'WeekendScheduleFractions', @weekend_fractions, :string, @weekend_fractions_isdefaulted) unless @weekend_fractions.nil?
      XMLHelper.add_extension(plug_load, 'MonthlyScheduleMultipliers', @monthly_multipliers, :string, @monthly_multipliers_isdefaulted) unless @monthly_multipliers.nil?
    end

    def from_oga(plug_load)
      @id = HPXML::get_id(plug_load)
      @plug_load_type = XMLHelper.get_value(plug_load, 'PlugLoadType', :string)
      @kwh_per_year = XMLHelper.get_value(plug_load, "Load[Units='#{UnitsKwhPerYear}']/Value", :float)
      @frac_sensible = XMLHelper.get_value(plug_load, 'extension/FracSensible', :float)
      @frac_latent = XMLHelper.get_value(plug_load, 'extension/FracLatent', :float)
      @usage_multiplier = XMLHelper.get_value(plug_load, 'extension/UsageMultiplier', :float)
      @weekday_fractions = XMLHelper.get_value(plug_load, 'extension/WeekdayScheduleFractions', :string)
      @weekend_fractions = XMLHelper.get_value(plug_load, 'extension/WeekendScheduleFractions', :string)
      @monthly_multipliers = XMLHelper.get_value(plug_load, 'extension/MonthlyScheduleMultipliers', :string)
    end
  end

  class FuelLoads < BaseArrayElement
    def add(**kwargs)
      self << FuelLoad.new(@hpxml_object, **kwargs)
    end

    def from_oga(hpxml)
      return if hpxml.nil?

      XMLHelper.get_elements(hpxml, 'Building/BuildingDetails/MiscLoads/FuelLoad').each do |fuel_load|
        self << FuelLoad.new(@hpxml_object, fuel_load)
      end
    end
  end

  class FuelLoad < BaseElement
    ATTRS = [:id, :fuel_load_type, :fuel_type, :therm_per_year, :frac_sensible, :frac_latent, :usage_multiplier,
             :weekday_fractions, :weekend_fractions, :monthly_multipliers]
    attr_accessor(*ATTRS)

    def delete
      @hpxml_object.fuel_loads.delete(self)
    end

    def check_for_errors
      errors = []
      return errors
    end

    def to_oga(doc)
      return if nil?

      misc_loads = XMLHelper.create_elements_as_needed(doc, ['HPXML', 'Building', 'BuildingDetails', 'MiscLoads'])
      fuel_load = XMLHelper.add_element(misc_loads, 'FuelLoad')
      sys_id = XMLHelper.add_element(fuel_load, 'SystemIdentifier')
      XMLHelper.add_attribute(sys_id, 'id', @id)
      XMLHelper.add_element(fuel_load, 'FuelLoadType', @fuel_load_type, :string) unless @fuel_load_type.nil?
      if not @therm_per_year.nil?
        load = XMLHelper.add_element(fuel_load, 'Load')
        XMLHelper.add_element(load, 'Units', UnitsThermPerYear, :string)
        XMLHelper.add_element(load, 'Value', @therm_per_year, :float, @therm_per_year_isdefaulted)
      end
      XMLHelper.add_element(fuel_load, 'FuelType', @fuel_type, :string) unless @fuel_type.nil?
      XMLHelper.add_extension(fuel_load, 'FracSensible', @frac_sensible, :float, @frac_sensible_isdefaulted) unless @frac_sensible.nil?
      XMLHelper.add_extension(fuel_load, 'FracLatent', @frac_latent, :float, @frac_latent_isdefaulted) unless @frac_latent.nil?
      XMLHelper.add_extension(fuel_load, 'UsageMultiplier', @usage_multiplier, :float, @usage_multiplier_isdefaulted) unless @usage_multiplier.nil?
      XMLHelper.add_extension(fuel_load, 'WeekdayScheduleFractions', @weekday_fractions, :string, @weekday_fractions_isdefaulted) unless @weekday_fractions.nil?
      XMLHelper.add_extension(fuel_load, 'WeekendScheduleFractions', @weekend_fractions, :string, @weekend_fractions_isdefaulted) unless @weekend_fractions.nil?
      XMLHelper.add_extension(fuel_load, 'MonthlyScheduleMultipliers', @monthly_multipliers, :string, @monthly_multipliers_isdefaulted) unless @monthly_multipliers.nil?
    end

    def from_oga(fuel_load)
      @id = HPXML::get_id(fuel_load)
      @fuel_load_type = XMLHelper.get_value(fuel_load, 'FuelLoadType', :string)
      @therm_per_year = XMLHelper.get_value(fuel_load, "Load[Units='#{UnitsThermPerYear}']/Value", :float)
      @fuel_type = XMLHelper.get_value(fuel_load, 'FuelType', :string)
      @frac_sensible = XMLHelper.get_value(fuel_load, 'extension/FracSensible', :float)
      @frac_latent = XMLHelper.get_value(fuel_load, 'extension/FracLatent', :float)
      @usage_multiplier = XMLHelper.get_value(fuel_load, 'extension/UsageMultiplier', :float)
      @weekday_fractions = XMLHelper.get_value(fuel_load, 'extension/WeekdayScheduleFractions', :string)
      @weekend_fractions = XMLHelper.get_value(fuel_load, 'extension/WeekendScheduleFractions', :string)
      @monthly_multipliers = XMLHelper.get_value(fuel_load, 'extension/MonthlyScheduleMultipliers', :string)
    end
  end

  def _create_oga_document()
    doc = XMLHelper.create_doc('1.0', 'UTF-8')
    hpxml = XMLHelper.add_element(doc, 'HPXML')
    XMLHelper.add_attribute(hpxml, 'xmlns', NameSpace)
    XMLHelper.add_attribute(hpxml, 'xmlns:xsi', 'http://www.w3.org/2001/XMLSchema-instance')
    XMLHelper.add_attribute(hpxml, 'xsi:schemaLocation', NameSpace)
    XMLHelper.add_attribute(hpxml, 'schemaVersion', Version::HPXML_Version)
    return doc
  end

  def collapse_enclosure_surfaces(surf_types_of_interest = nil)
    # Collapses like surfaces into a single surface with, e.g., aggregate surface area.
    # This can significantly speed up performance for HPXML files with lots of individual
    # surfaces (e.g., windows).

    surf_types = { roofs: @roofs,
                   walls: @walls,
                   rim_joists: @rim_joists,
                   foundation_walls: @foundation_walls,
                   floors: @floors,
                   slabs: @slabs,
                   windows: @windows,
                   skylights: @skylights,
                   doors: @doors }

    attrs_to_ignore = [:id,
                       :insulation_id,
                       :perimeter_insulation_id,
                       :under_slab_insulation_id,
                       :area,
                       :length,
                       :exposed_perimeter]

    # Look for pairs of surfaces that can be collapsed
    surf_types.each do |surf_type, surfaces|
      next unless surf_types_of_interest.nil? || surf_types_of_interest.include?(surf_type)

      for i in 0..surfaces.size - 1
        surf = surfaces[i]
        next if surf.nil?

        for j in (surfaces.size - 1).downto(i + 1)
          surf2 = surfaces[j]
          next if surf2.nil?

          match = true
          surf.class::ATTRS.each do |attribute|
            next if attribute.to_s.end_with? '_isdefaulted'
            next if attrs_to_ignore.include? attribute
            next if (surf_type == :foundation_walls) && ([:azimuth, :orientation].include? attribute) # Azimuth of foundation walls is irrelevant
            next if surf.send(attribute) == surf2.send(attribute)

            match = false
            break
          end
          next unless match

          # Update values
          if (not surf.area.nil?) && (not surf2.area.nil?)
            surf.area += surf2.area
          end
          if (surf_type == :slabs) && (not surf.exposed_perimeter.nil?) && (not surf2.exposed_perimeter.nil?)
            surf.exposed_perimeter += surf2.exposed_perimeter
          end
          if (surf_type == :foundation_walls) && (not surf.length.nil?) && (not surf2.length.nil?)
            surf.length += surf2.length
          end

          # Update subsurface idrefs as appropriate
          (@windows + @doors).each do |subsurf|
            next unless subsurf.wall_idref == surf2.id

            subsurf.wall_idref = surf.id
          end
          @skylights.each do |subsurf|
            next unless subsurf.roof_idref == surf2.id

            subsurf.roof_idref = surf.id
          end

          # Remove old surface
          surfaces[j].delete
        end
      end
    end
  end

  def delete_adiabatic_subsurfaces()
    @doors.reverse_each do |door|
      next if door.wall.nil?
      next if door.wall.exterior_adjacent_to != HPXML::LocationOtherHousingUnit

      door.delete
    end
    @windows.reverse_each do |window|
      next if window.wall.nil?
      next if window.wall.exterior_adjacent_to != HPXML::LocationOtherHousingUnit

      window.delete
    end
  end

  def check_for_errors()
    errors = []

    # ------------------------------- #
    # Check for errors within objects #
    # ------------------------------- #

    # Ask objects to check for errors
    self.class::HPXML_ATTRS.each do |attribute|
      hpxml_obj = send(attribute)
      if not hpxml_obj.respond_to? :check_for_errors
        fail "Need to add 'check_for_errors' method to #{hpxml_obj.class} class."
      end

      errors += hpxml_obj.check_for_errors
    end

    # ------------------------------- #
    # Check for errors across objects #
    # ------------------------------- #

    # Check for HVAC systems referenced by multiple water heating systems
    hvac_systems.each do |hvac_system|
      num_attached = 0
      @water_heating_systems.each do |water_heating_system|
        next if water_heating_system.related_hvac_idref.nil?
        next unless hvac_system.id == water_heating_system.related_hvac_idref

        num_attached += 1
      end
      next if num_attached <= 1

      errors << "RelatedHVACSystem '#{hvac_system.id}' is attached to multiple water heating systems."
    end

    # Check for the sum of CFA served by distribution systems <= CFA
    if not @building_construction.conditioned_floor_area.nil?
      air_distributions = @hvac_distributions.select { |dist| dist if HPXML::HVACDistributionTypeAir == dist.distribution_system_type }
      heating_dist = []
      cooling_dist = []
      air_distributions.each do |dist|
        heating_systems = dist.hvac_systems.select { |sys| sys if (sys.respond_to? :fraction_heat_load_served) && (sys.fraction_heat_load_served.to_f > 0) }
        cooling_systems = dist.hvac_systems.select { |sys| sys if (sys.respond_to? :fraction_cool_load_served) && (sys.fraction_cool_load_served.to_f > 0) }
        if heating_systems.size > 0
          heating_dist << dist
        end
        if cooling_systems.size > 0
          cooling_dist << dist
        end
      end
      heating_total_dist_cfa_served = heating_dist.map { |htg_dist| htg_dist.conditioned_floor_area_served.to_f }.sum(0.0)
      cooling_total_dist_cfa_served = cooling_dist.map { |clg_dist| clg_dist.conditioned_floor_area_served.to_f }.sum(0.0)
      if (heating_total_dist_cfa_served > @building_construction.conditioned_floor_area + 1.0) # Allow 1 ft2 of tolerance
        errors << 'The total conditioned floor area served by the HVAC distribution system(s) for heating is larger than the conditioned floor area of the building.'
      end
      if (cooling_total_dist_cfa_served > @building_construction.conditioned_floor_area + 1.0) # Allow 1 ft2 of tolerance
        errors << 'The total conditioned floor area served by the HVAC distribution system(s) for cooling is larger than the conditioned floor area of the building.'
      end
    end

    # Check for correct PrimaryIndicator values across all refrigerators
    if @refrigerators.size > 1
      primary_indicators = @refrigerators.select { |r| r.primary_indicator }.size
      if primary_indicators > 1
        errors << 'More than one refrigerator designated as the primary.'
      elsif primary_indicators == 0
        errors << 'Could not find a primary refrigerator.'
      end
    end

    # Check for correct PrimaryHeatingSystem values across all HVAC systems
    n_primary_heating = @heating_systems.select { |h| h.primary_system }.size +
                        @heat_pumps.select { |h| h.primary_heating_system }.size
    if n_primary_heating > 1
      errors << 'More than one heating system designated as the primary.'
    end

    # Check for correct PrimaryCoolingSystem values across all HVAC systems
    n_primary_cooling = @cooling_systems.select { |c| c.primary_system }.size +
                        @heat_pumps.select { |c| c.primary_cooling_system }.size
    if n_primary_cooling > 1
      errors << 'More than one cooling system designated as the primary.'
    end

    # Check for at most 1 shared heating system and 1 shared cooling system
    num_htg_shared = 0
    num_clg_shared = 0
    (@heating_systems + @heat_pumps).each do |hvac_system|
      next unless hvac_system.is_shared_system

      num_htg_shared += 1
    end
    (@cooling_systems + @heat_pumps).each do |hvac_system|
      next unless hvac_system.is_shared_system

      num_clg_shared += 1
    end
    if num_htg_shared > 1
      errors << 'More than one shared heating system found.'
    end
    if num_clg_shared > 1
      errors << 'More than one shared cooling system found.'
    end

    errors.map! { |e| "#{@hpxml_path}: #{e}" }

    return errors
  end

  def self.conditioned_locations
    return [HPXML::LocationLivingSpace,
            HPXML::LocationBasementConditioned,
            HPXML::LocationCrawlspaceConditioned,
            HPXML::LocationOtherHousingUnit]
  end

  def self.conditioned_locations_this_unit
    return [HPXML::LocationLivingSpace,
            HPXML::LocationBasementConditioned,
            HPXML::LocationCrawlspaceConditioned]
  end

  def self.conditioned_finished_locations
    return [HPXML::LocationLivingSpace,
            HPXML::LocationBasementConditioned]
  end

  def self.conditioned_below_grade_locations
    return [HPXML::LocationBasementConditioned,
            HPXML::LocationCrawlspaceConditioned]
  end

  def self.is_conditioned(surface)
    return conditioned_locations.include?(surface.interior_adjacent_to)
  end

  def self.is_adiabatic(surface)
    if surface.exterior_adjacent_to == surface.interior_adjacent_to
      # E.g., wall between unit crawlspace and neighboring unit crawlspace
      return true
    elsif conditioned_locations.include?(surface.interior_adjacent_to) &&
          conditioned_locations.include?(surface.exterior_adjacent_to)
      # E.g., floor between living space and conditioned basement, or
      # wall between living space and "other housing unit"
      return true
    end

    return false
  end

  def self.is_thermal_boundary(surface)
    # Returns true if the surface is between conditioned space and outside/ground/unconditioned space.
    # Note: The location of insulation is not considered here, so an insulated foundation wall of an
    # unconditioned basement, for example, returns false.
    interior_conditioned = conditioned_locations.include? surface.interior_adjacent_to
    exterior_conditioned = conditioned_locations.include? surface.exterior_adjacent_to
    return (interior_conditioned != exterior_conditioned)
  end

  def self.get_id(parent, element_name = 'SystemIdentifier')
    return XMLHelper.get_attribute_value(XMLHelper.get_element(parent, element_name), 'id')
  end

  def self.get_idref(element)
    return XMLHelper.get_attribute_value(element, 'idref')
  end

  def self.check_dates(str, begin_month, begin_day, end_month, end_day)
    errors = []

    # Check for valid months
    valid_months = (1..12).to_a

    if not begin_month.nil?
      if not valid_months.include? begin_month
        errors << "#{str} Begin Month (#{begin_month}) must be one of: #{valid_months.join(', ')}."
      end
    end

    if not end_month.nil?
      if not valid_months.include? end_month
        errors << "#{str} End Month (#{end_month}) must be one of: #{valid_months.join(', ')}."
      end
    end

    # Check for valid days
    months_days = { [1, 3, 5, 7, 8, 10, 12] => (1..31).to_a, [4, 6, 9, 11] => (1..30).to_a, [2] => (1..28).to_a }
    months_days.each do |months, valid_days|
      if (not begin_day.nil?) && (months.include? begin_month)
        if not valid_days.include? begin_day
          errors << "#{str} Begin Day of Month (#{begin_day}) must be one of: #{valid_days.join(', ')}."
        end
      end
      next unless (not end_day.nil?) && (months.include? end_month)

      if not valid_days.include? end_day
        errors << "#{str} End Day of Month (#{end_day}) must be one of: #{valid_days.join(', ')}."
      end
    end

    return errors
  end
end<|MERGE_RESOLUTION|>--- conflicted
+++ resolved
@@ -3893,10 +3893,7 @@
       XMLHelper.add_extension(cooling_system, 'FanCoilWatts', @fan_coil_watts, :float) unless @fan_coil_watts.nil?
       XMLHelper.add_extension(cooling_system, 'CoolingSeedId', @clg_seed_id, :string) unless @clg_seed_id.nil?
       XMLHelper.add_extension(cooling_system, 'CrankcasePowerWatts', @crankcase_watts, :float, @crankcase_watts_isdefaulted) unless @crankcase_watts.nil?
-<<<<<<< HEAD
-=======
       XMLHelper.add_extension(cooling_system, 'HeatingSeedId', @htg_seed_id, :string) unless @htg_seed_id.nil?
->>>>>>> 1286f3c6
       if @primary_system
         primary_cooling_system = XMLHelper.add_element(primary_systems, 'PrimaryCoolingSystem')
         XMLHelper.add_attribute(primary_cooling_system, 'idref', @id)
@@ -3938,10 +3935,7 @@
       @fan_coil_watts = XMLHelper.get_value(cooling_system, 'extension/FanCoilWatts', :float)
       @clg_seed_id = XMLHelper.get_value(cooling_system, 'extension/CoolingSeedId', :string)
       @crankcase_watts = XMLHelper.get_value(cooling_system, 'extension/CrankcasePowerWatts', :float)
-<<<<<<< HEAD
-=======
       @htg_seed_id = XMLHelper.get_value(cooling_system, 'extension/HeatingSeedId', :string)
->>>>>>> 1286f3c6
       primary_cooling_system = HPXML::get_idref(XMLHelper.get_element(cooling_system, '../PrimarySystems/PrimaryCoolingSystem'))
       if primary_cooling_system == @id
         @primary_system = true
