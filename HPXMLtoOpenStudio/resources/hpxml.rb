--- conflicted
+++ resolved
@@ -4239,18 +4239,12 @@
   def delete_partition_surfaces()
     (@rim_joists + @walls + @foundation_walls + @frame_floors).reverse_each do |surface|
       next if surface.interior_adjacent_to.nil? || surface.exterior_adjacent_to.nil?
-<<<<<<< HEAD
-      next unless surface.interior_adjacent_to == surface.exterior_adjacent_to
-
-      surface.delete
-=======
 
       if surface.interior_adjacent_to == surface.exterior_adjacent_to
         surface.delete
       elsif [surface.interior_adjacent_to, surface.exterior_adjacent_to].sort == [HPXML::LocationLivingSpace, HPXML::LocationBasementConditioned].sort
         surface.delete
       end
->>>>>>> 0caa2761
     end
   end
 
