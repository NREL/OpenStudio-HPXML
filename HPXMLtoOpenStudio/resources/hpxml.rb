--- conflicted
+++ resolved
@@ -4084,13 +4084,8 @@
              :heating_efficiency_percent, :fraction_heat_load_served, :electric_auxiliary_energy,
              :third_party_certification, :htg_seed_id, :is_shared_system, :number_of_units_served,
              :shared_loop_watts, :shared_loop_motor_efficiency, :fan_coil_watts, :fan_watts_per_cfm,
-<<<<<<< HEAD
              :airflow_defect_ratio, :fan_watts, :heating_airflow_cfm, :max_heating_airflow_cfm, :location, :primary_system,
-             :pilot_light, :pilot_light_btuh, :electric_resistance_distribution]
-=======
-             :airflow_defect_ratio, :fan_watts, :heating_airflow_cfm, :location, :primary_system,
              :pilot_light, :pilot_light_btuh, :electric_resistance_distribution, :heating_autosizing_factor]
->>>>>>> f4727069
     attr_accessor(*ATTRS)
     attr_reader(:heating_detailed_performance_data)
 
@@ -4215,11 +4210,8 @@
       XMLHelper.add_extension(heating_system, 'FanPowerWatts', @fan_watts, :float, @fan_watts_isdefaulted) unless @fan_watts.nil?
       XMLHelper.add_extension(heating_system, 'AirflowDefectRatio', @airflow_defect_ratio, :float, @airflow_defect_ratio_isdefaulted) unless @airflow_defect_ratio.nil?
       XMLHelper.add_extension(heating_system, 'HeatingAirflowCFM', @heating_airflow_cfm, :float, @heating_airflow_cfm_isdefaulted) unless @heating_airflow_cfm.nil?
-<<<<<<< HEAD
       XMLHelper.add_extension(heating_system, 'MaxHeatingAirflowCFM', @max_heating_airflow_cfm, :float, @max_heating_airflow_cfm_isdefaulted) unless @max_heating_airflow_cfm.nil?
-=======
       XMLHelper.add_extension(heating_system, 'HeatingAutosizingFactor', @heating_autosizing_factor, :float, @heating_autosizing_factor_isdefaulted) unless @heating_autosizing_factor.nil?
->>>>>>> f4727069
       XMLHelper.add_extension(heating_system, 'HeatingSeedId', @htg_seed_id, :string) unless @htg_seed_id.nil?
       if @primary_system
         primary_heating_system = XMLHelper.insert_element(primary_systems, 'PrimaryHeatingSystem')
@@ -4259,11 +4251,8 @@
       @fan_watts = XMLHelper.get_value(heating_system, 'extension/FanPowerWatts', :float)
       @airflow_defect_ratio = XMLHelper.get_value(heating_system, 'extension/AirflowDefectRatio', :float)
       @heating_airflow_cfm = XMLHelper.get_value(heating_system, 'extension/HeatingAirflowCFM', :float)
-<<<<<<< HEAD
       @max_heating_airflow_cfm = XMLHelper.get_value(heating_system, 'extension/MaxHeatingAirflowCFM', :float)
-=======
       @heating_autosizing_factor = XMLHelper.get_value(heating_system, 'extension/HeatingAutosizingFactor', :float)
->>>>>>> f4727069
       @htg_seed_id = XMLHelper.get_value(heating_system, 'extension/HeatingSeedId', :string)
       primary_heating_system = HPXML::get_idref(XMLHelper.get_element(heating_system, '../PrimarySystems/PrimaryHeatingSystem'))
       if primary_heating_system == @id
