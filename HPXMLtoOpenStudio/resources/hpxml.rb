--- conflicted
+++ resolved
@@ -4117,7 +4117,7 @@
         XMLHelper.add_element(annual_efficiency, 'Units', UnitsPercent, :string)
         XMLHelper.add_element(annual_efficiency, 'Value', @heating_efficiency_percent, :float, @heating_efficiency_percent_isdefaulted)
       end
-      @heating_detailed_performance_data.to_oga(heating_system)
+      @heating_detailed_performance_data.to_doc(heating_system)
       XMLHelper.add_element(heating_system, 'FractionHeatLoadServed', @fraction_heat_load_served, :float, @fraction_heat_load_served_isdefaulted) unless @fraction_heat_load_served.nil?
       XMLHelper.add_element(heating_system, 'ElectricAuxiliaryEnergy', @electric_auxiliary_energy, :float, @electric_auxiliary_energy_isdefaulted) unless @electric_auxiliary_energy.nil?
       XMLHelper.add_extension(heating_system, 'SharedLoopWatts', @shared_loop_watts, :float) unless @shared_loop_watts.nil?
@@ -4153,7 +4153,7 @@
       @heating_capacity = XMLHelper.get_value(heating_system, 'HeatingCapacity', :float)
       @heating_efficiency_afue = XMLHelper.get_value(heating_system, "AnnualHeatingEfficiency[Units='#{UnitsAFUE}']/Value", :float)
       @heating_efficiency_percent = XMLHelper.get_value(heating_system, "AnnualHeatingEfficiency[Units='Percent']/Value", :float)
-      @heating_detailed_performance_data.from_oga(heating_system)
+      @heating_detailed_performance_data.from_doc(heating_system)
       @fraction_heat_load_served = XMLHelper.get_value(heating_system, 'FractionHeatLoadServed', :float)
       @electric_auxiliary_energy = XMLHelper.get_value(heating_system, 'ElectricAuxiliaryEnergy', :float)
       @shared_loop_watts = XMLHelper.get_value(heating_system, 'extension/SharedLoopWatts', :float)
@@ -4305,7 +4305,7 @@
         XMLHelper.add_element(annual_efficiency, 'Value', @cooling_efficiency_kw_per_ton, :float, @cooling_efficiency_kw_per_ton_isdefaulted)
       end
       XMLHelper.add_element(cooling_system, 'SensibleHeatFraction', @cooling_shr, :float, @cooling_shr_isdefaulted) unless @cooling_shr.nil?
-      @cooling_detailed_performance_data.to_oga(cooling_system)
+      @cooling_detailed_performance_data.to_doc(cooling_system)
       XMLHelper.add_element(cooling_system, 'IntegratedHeatingSystemFuel', @integrated_heating_system_fuel, :string) unless @integrated_heating_system_fuel.nil?
       XMLHelper.add_element(cooling_system, 'IntegratedHeatingSystemCapacity', @integrated_heating_system_capacity, :float, @integrated_heating_system_capacity_isdefaulted) unless @integrated_heating_system_capacity.nil?
       if not @integrated_heating_system_efficiency_percent.nil?
@@ -4351,7 +4351,7 @@
       @cooling_efficiency_eer = XMLHelper.get_value(cooling_system, "AnnualCoolingEfficiency[Units='#{UnitsEER}']/Value", :float)
       @cooling_efficiency_ceer = XMLHelper.get_value(cooling_system, "AnnualCoolingEfficiency[Units='#{UnitsCEER}']/Value", :float)
       @cooling_efficiency_kw_per_ton = XMLHelper.get_value(cooling_system, "AnnualCoolingEfficiency[Units='#{UnitsKwPerTon}']/Value", :float)
-      @cooling_detailed_performance_data.from_oga(cooling_system)
+      @cooling_detailed_performance_data.from_doc(cooling_system)
       @cooling_shr = XMLHelper.get_value(cooling_system, 'SensibleHeatFraction', :float)
       @integrated_heating_system_fuel = XMLHelper.get_value(cooling_system, 'IntegratedHeatingSystemFuel', :string)
       @integrated_heating_system_capacity = XMLHelper.get_value(cooling_system, 'IntegratedHeatingSystemCapacity', :float)
@@ -4562,8 +4562,8 @@
         XMLHelper.add_element(annual_efficiency, 'Units', UnitsCOP, :string)
         XMLHelper.add_element(annual_efficiency, 'Value', @heating_efficiency_cop, :float, @heating_efficiency_cop_isdefaulted)
       end
-      @cooling_detailed_performance_data.to_oga(heat_pump)
-      @heating_detailed_performance_data.to_oga(heat_pump)
+      @cooling_detailed_performance_data.to_doc(heat_pump)
+      @heating_detailed_performance_data.to_doc(heat_pump)
       XMLHelper.add_extension(heat_pump, 'AirflowDefectRatio', @airflow_defect_ratio, :float, @airflow_defect_ratio_isdefaulted) unless @airflow_defect_ratio.nil?
       XMLHelper.add_extension(heat_pump, 'ChargeDefectRatio', @charge_defect_ratio, :float, @charge_defect_ratio_isdefaulted) unless @charge_defect_ratio.nil?
       XMLHelper.add_extension(heat_pump, 'FanPowerWattsPerCFM', @fan_watts_per_cfm, :float, @fan_watts_per_cfm_isdefaulted) unless @fan_watts_per_cfm.nil?
@@ -4625,8 +4625,8 @@
       @heating_efficiency_hspf = XMLHelper.get_value(heat_pump, "AnnualHeatingEfficiency[Units='#{UnitsHSPF}']/Value", :float)
       @heating_efficiency_hspf2 = XMLHelper.get_value(heat_pump, "AnnualHeatingEfficiency[Units='#{UnitsHSPF2}']/Value", :float)
       @heating_efficiency_cop = XMLHelper.get_value(heat_pump, "AnnualHeatingEfficiency[Units='#{UnitsCOP}']/Value", :float)
-      @cooling_detailed_performance_data.from_oga(heat_pump)
-      @heating_detailed_performance_data.from_oga(heat_pump)
+      @cooling_detailed_performance_data.from_doc(heat_pump)
+      @heating_detailed_performance_data.from_doc(heat_pump)
       @airflow_defect_ratio = XMLHelper.get_value(heat_pump, 'extension/AirflowDefectRatio', :float)
       @charge_defect_ratio = XMLHelper.get_value(heat_pump, 'extension/ChargeDefectRatio', :float)
       @fan_watts_per_cfm = XMLHelper.get_value(heat_pump, 'extension/FanPowerWattsPerCFM', :float)
@@ -7215,10 +7215,9 @@
     end
   end
 
-<<<<<<< HEAD
   class CoolingDetailedPerformanceData < BaseArrayElement
     def add(**kwargs)
-      self << CoolingPerformanceDataPoint.new(@hpxml_object, **kwargs)
+      self << CoolingPerformanceDataPoint.new(@parent_object, **kwargs)
     end
 
     def check_for_errors
@@ -7235,11 +7234,11 @@
       return errors
     end
 
-    def from_oga(hvac_system)
+    def from_doc(hvac_system)
       return if hvac_system.nil?
 
       XMLHelper.get_elements(hvac_system, 'CoolingDetailedPerformanceData/PerformanceDataPoint').each do |performance_data_point|
-        self << CoolingPerformanceDataPoint.new(@hpxml_object, performance_data_point)
+        self << CoolingPerformanceDataPoint.new(@parent_object, performance_data_point)
       end
     end
   end
@@ -7250,7 +7249,7 @@
     attr_accessor(*ATTRS)
 
     def delete
-      (@hpxml_object.cooling_systems + @hpxml_object.heat_pumps).each do |cooling_system|
+      (@parent_object.cooling_systems + @parent_object.heat_pumps).each do |cooling_system|
         cooling_system.cooling_detailed_performance_data.delete(self)
       end
     end
@@ -7260,7 +7259,7 @@
       return errors
     end
 
-    def to_oga(hvac_system)
+    def to_doc(hvac_system)
       detailed_performance_data = XMLHelper.create_elements_as_needed(hvac_system, ['CoolingDetailedPerformanceData'])
       performance_data_point = XMLHelper.add_element(detailed_performance_data, 'PerformanceDataPoint')
       XMLHelper.add_attribute(performance_data_point, 'dataSource', 'software') if @isdefaulted
@@ -7277,7 +7276,7 @@
       end
     end
 
-    def from_oga(performance_data_point)
+    def from_doc(performance_data_point)
       return if performance_data_point.nil?
 
       @outdoor_temperature = XMLHelper.get_value(performance_data_point, 'OutdoorTemperature', :float)
@@ -7292,7 +7291,7 @@
 
   class HeatingDetailedPerformanceData < BaseArrayElement
     def add(**kwargs)
-      self << HeatingPerformanceDataPoint.new(@hpxml_object, **kwargs)
+      self << HeatingPerformanceDataPoint.new(@parent_object, **kwargs)
     end
 
     def check_for_errors
@@ -7309,11 +7308,11 @@
       return errors
     end
 
-    def from_oga(hvac_system)
+    def from_doc(hvac_system)
       return if hvac_system.nil?
 
       XMLHelper.get_elements(hvac_system, 'HeatingDetailedPerformanceData/PerformanceDataPoint').each do |performance_data_point|
-        self << HeatingPerformanceDataPoint.new(@hpxml_object, performance_data_point)
+        self << HeatingPerformanceDataPoint.new(@parent_object, performance_data_point)
       end
     end
   end
@@ -7325,7 +7324,7 @@
     attr_accessor(*ATTRS)
 
     def delete
-      (@hpxml_object.heating_systems + @hpxml_object.heat_pumps).each do |heating_system|
+      (@parent_object.heating_systems + @parent_object.heat_pumps).each do |heating_system|
         heating_system.cooling_detailed_performance_data.delete(self)
       end
     end
@@ -7335,7 +7334,7 @@
       return errors
     end
 
-    def to_oga(hvac_system)
+    def to_doc(hvac_system)
       detailed_performance_data = XMLHelper.create_elements_as_needed(hvac_system, ['HeatingDetailedPerformanceData'])
       performance_data_point = XMLHelper.add_element(detailed_performance_data, 'PerformanceDataPoint')
       XMLHelper.add_attribute(performance_data_point, 'dataSource', 'software') if @isdefaulted
@@ -7351,7 +7350,7 @@
       end
     end
 
-    def from_oga(performance_data_point)
+    def from_doc(performance_data_point)
       return if performance_data_point.nil?
 
       @outdoor_temperature = XMLHelper.get_value(performance_data_point, 'OutdoorTemperature', :float)
@@ -7363,10 +7362,7 @@
     end
   end
 
-  def _create_oga_document()
-=======
   def _create_hpxml_document()
->>>>>>> 4d634565
     doc = XMLHelper.create_doc('1.0', 'UTF-8')
     hpxml = XMLHelper.add_element(doc, 'HPXML')
     XMLHelper.add_attribute(hpxml, 'xmlns', NameSpace)
