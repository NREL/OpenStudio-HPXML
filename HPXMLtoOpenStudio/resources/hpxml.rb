# frozen_string_literal: true

require 'ostruct'

'''
Example Usage:

-----------------
Reading from file
-----------------

hpxml = HPXML.new(hpxml_path: ...)

# Singleton elements
puts hpxml.building_construction.number_of_bedrooms

# Array elements
hpxml.walls.each do |wall|
  wall.windows.each do |window|
    puts window.area
  end
end

---------------------
Creating from scratch
---------------------

hpxml = HPXML.new()

# Singleton elements
hpxml.building_construction.number_of_bedrooms = 3
hpxml.building_construction.conditioned_floor_area = 2400

# Array elements
hpxml.walls.clear
hpxml.walls.add(id: "WallNorth", area: 500)
hpxml.walls.add(id: "WallSouth", area: 500)
hpxml.walls.add
hpxml.walls[-1].id = "WallEastWest"
hpxml.walls[-1].area = 1000

# Write file
XMLHelper.write_file(hpxml.to_oga, "out.xml")

'''

# FUTURE: Remove all idref attributes, make object attributes instead
#         E.g., in class Window, :wall_idref => :wall

class HPXML < Object
  HPXML_ATTRS = [:header, :site, :neighbor_buildings, :building_occupancy, :building_construction,
                 :climate_and_risk_zones, :air_infiltration_measurements, :attics, :foundations,
                 :roofs, :rim_joists, :walls, :foundation_walls, :floors, :slabs, :windows,
                 :skylights, :doors, :partition_wall_mass, :furniture_mass, :heating_systems,
                 :cooling_systems, :heat_pumps, :hvac_plant, :hvac_controls, :hvac_distributions,
                 :ventilation_fans, :water_heating_systems, :hot_water_distributions, :water_fixtures,
                 :water_heating, :solar_thermal_systems, :pv_systems, :inverters, :generators,
                 :batteries, :clothes_washers, :clothes_dryers, :dishwashers, :refrigerators,
                 :freezers, :dehumidifiers, :cooking_ranges, :ovens, :lighting_groups, :lighting,
                 :ceiling_fans, :pools, :hot_tubs, :plug_loads, :fuel_loads]
  attr_reader(*HPXML_ATTRS, :doc, :errors, :warnings, :hpxml_path)

  NameSpace = 'http://hpxmlonline.com/2019/10'

  # Constants
  # FUTURE: Move some of these to within child classes (e.g., HPXML::Attic class)
  AirTypeFanCoil = 'fan coil'
  AirTypeGravity = 'gravity'
  AirTypeHighVelocity = 'high velocity'
  AirTypeRegularVelocity = 'regular velocity'
  AtticTypeBelowApartment = 'BelowApartment'
  AtticTypeCathedral = 'CathedralCeiling'
  AtticTypeConditioned = 'ConditionedAttic'
  AtticTypeFlatRoof = 'FlatRoof'
  AtticTypeUnvented = 'UnventedAttic'
  AtticTypeVented = 'VentedAttic'
  AtticWallTypeGable = 'gable'
  AtticWallTypeKneeWall = 'knee wall'
  BatteryTypeLithiumIon = 'Li-ion'
  BatteryLifetimeModelNone = 'None'
  BatteryLifetimeModelKandlerSmith = 'KandlerSmith'
  BuildingAmerica = 'BuildingAmerica'
  CertificationEnergyStar = 'Energy Star'
  ClothesDryerControlTypeMoisture = 'moisture'
  ClothesDryerControlTypeTimer = 'timer'
  CFISModeAirHandler = 'air handler fan'
  CFISModeNone = 'none'
  CFISModeSupplementalFan = 'supplemental fan'
  ColorDark = 'dark'
  ColorLight = 'light'
  ColorMedium = 'medium'
  ColorMediumDark = 'medium dark'
  ColorReflective = 'reflective'
  DehumidifierTypePortable = 'portable'
  DehumidifierTypeWholeHome = 'whole-home'
  DHWRecirControlTypeManual = 'manual demand control'
  DHWRecirControlTypeNone = 'no control'
  DHWRecirControlTypeSensor = 'presence sensor demand control'
  DHWRecirControlTypeTemperature = 'temperature'
  DHWRecirControlTypeTimer = 'timer'
  DHWDistTypeRecirc = 'Recirculation'
  DHWDistTypeStandard = 'Standard'
  DuctInsulationMaterialUnknown = 'Unknown'
  DuctInsulationMaterialNone = 'None'
  DuctLeakageTotal = 'total'
  DuctLeakageToOutside = 'to outside'
  DuctTypeReturn = 'return'
  DuctTypeSupply = 'supply'
  DWHRFacilitiesConnectedAll = 'all'
  DWHRFacilitiesConnectedOne = 'one'
  ExteriorShadingTypeSolarScreens = 'solar screens'
  FoundationTypeAboveApartment = 'AboveApartment'
  FoundationTypeAmbient = 'Ambient'
  FoundationTypeBasementConditioned = 'ConditionedBasement'
  FoundationTypeBasementUnconditioned = 'UnconditionedBasement'
  FoundationTypeCrawlspaceConditioned = 'ConditionedCrawlspace'
  FoundationTypeCrawlspaceUnvented = 'UnventedCrawlspace'
  FoundationTypeCrawlspaceVented = 'VentedCrawlspace'
  FoundationTypeSlab = 'SlabOnGrade'
  FoundationWallTypeConcreteBlock = 'concrete block'
  FoundationWallTypeConcreteBlockFoamCore = 'concrete block foam core'
  FoundationWallTypeConcreteBlockPerliteCore = 'concrete block perlite core'
  FoundationWallTypeConcreteBlockSolidCore = 'concrete block solid core'
  FoundationWallTypeConcreteBlockVermiculiteCore = 'concrete block vermiculite core'
  FoundationWallTypeDoubleBrick = 'double brick'
  FoundationWallTypeSolidConcrete = 'solid concrete'
  FoundationWallTypeWood = 'wood'
  FloorOrCeilingCeiling = 'ceiling'
  FloorOrCeilingFloor = 'floor'
  FloorTypeWoodFrame = 'WoodFrame'
  FloorTypeSIP = 'StructuralInsulatedPanel'
  FloorTypeSteelFrame = 'SteelFrame'
  FloorTypeConcrete = 'SolidConcrete'
  FuelLoadTypeGrill = 'grill'
  FuelLoadTypeLighting = 'lighting'
  FuelLoadTypeFireplace = 'fireplace'
  FuelTypeCoal = 'coal'
  FuelTypeCoalAnthracite = 'anthracite coal'
  FuelTypeCoalBituminous = 'bituminous coal'
  FuelTypeCoke = 'coke'
  FuelTypeDiesel = 'diesel'
  FuelTypeElectricity = 'electricity'
  FuelTypeKerosene = 'kerosene'
  FuelTypeNaturalGas = 'natural gas'
  FuelTypeOil = 'fuel oil'
  FuelTypeOil1 = 'fuel oil 1'
  FuelTypeOil2 = 'fuel oil 2'
  FuelTypeOil4 = 'fuel oil 4'
  FuelTypeOil5or6 = 'fuel oil 5/6'
  FuelTypePropane = 'propane'
  FuelTypeWoodCord = 'wood'
  FuelTypeWoodPellets = 'wood pellets'
  FurnitureMassTypeLightWeight = 'light-weight'
  FurnitureMassTypeHeavyWeight = 'heavy-weight'
  HeaterTypeElectricResistance = 'electric resistance'
  HeaterTypeGas = 'gas fired'
  HeaterTypeHeatPump = 'heat pump'
  HeatPumpBackupTypeIntegrated = 'integrated'
  HeatPumpBackupTypeSeparate = 'separate'
  HeatPumpSizingACCA = 'ACCA'
  HeatPumpSizingHERS = 'HERS'
  HeatPumpSizingMaxLoad = 'MaxLoad'
  HVACCompressorTypeSingleStage = 'single stage'
  HVACCompressorTypeTwoStage = 'two stage'
  HVACCompressorTypeVariableSpeed = 'variable speed'
  HVACControlTypeManual = 'manual thermostat'
  HVACControlTypeProgrammable = 'programmable thermostat'
  HVACDistributionTypeAir = 'AirDistribution'
  HVACDistributionTypeDSE = 'DSE'
  HVACDistributionTypeHydronic = 'HydronicDistribution'
  HVACTypeBoiler = 'Boiler'
  HVACTypeCentralAirConditioner = 'central air conditioner'
  HVACTypeChiller = 'chiller'
  HVACTypeCoolingTower = 'cooling tower'
  HVACTypeElectricResistance = 'ElectricResistance'
  HVACTypeEvaporativeCooler = 'evaporative cooler'
  HVACTypeFireplace = 'Fireplace'
  HVACTypeFixedHeater = 'FixedHeater'
  HVACTypeFloorFurnace = 'FloorFurnace'
  HVACTypeFurnace = 'Furnace'
  HVACTypeHeatPumpAirToAir = 'air-to-air'
  HVACTypeHeatPumpGroundToAir = 'ground-to-air'
  HVACTypeHeatPumpMiniSplit = 'mini-split'
  HVACTypeHeatPumpWaterLoopToAir = 'water-loop-to-air'
  HVACTypeHeatPumpPTHP = 'packaged terminal heat pump'
  HVACTypeHeatPumpRoom = 'room air conditioner with reverse cycle'
  HVACTypeMiniSplitAirConditioner = 'mini-split'
  HVACTypePortableHeater = 'PortableHeater'
  HVACTypeRoomAirConditioner = 'room air conditioner'
  HVACTypePTAC = 'packaged terminal air conditioner'
  HVACTypeStove = 'Stove'
  HVACTypeWallFurnace = 'WallFurnace'
  HydronicTypeBaseboard = 'baseboard'
  HydronicTypeRadiantCeiling = 'radiant ceiling'
  HydronicTypeRadiantFloor = 'radiant floor'
  HydronicTypeRadiator = 'radiator'
  HydronicTypeWaterLoop = 'water loop'
  InteriorFinishGypsumBoard = 'gypsum board'
  InteriorFinishGypsumCompositeBoard = 'gypsum composite board'
  InteriorFinishNone = 'none'
  InteriorFinishPlaster = 'plaster'
  InteriorFinishWood = 'wood'
  InfiltrationTestCompartmentalization = 'compartmentalization test'
  InfiltrationTestGuarded = 'guarded test'
  LeakinessTight = 'tight'
  LeakinessAverage = 'average'
  LightingTypeCFL = 'CompactFluorescent'
  LightingTypeLED = 'LightEmittingDiode'
  LightingTypeLFL = 'FluorescentTube'
  LocationAtticUnconditioned = 'attic - unconditioned'
  LocationAtticUnvented = 'attic - unvented'
  LocationAtticVented = 'attic - vented'
  LocationBasementConditioned = 'basement - conditioned'
  LocationBasementUnconditioned = 'basement - unconditioned'
  LocationBath = 'bath'
  LocationCrawlspaceConditioned = 'crawlspace - conditioned'
  LocationCrawlspaceUnvented = 'crawlspace - unvented'
  LocationCrawlspaceVented = 'crawlspace - vented'
  LocationExterior = 'exterior'
  LocationExteriorWall = 'exterior wall'
  LocationGarage = 'garage'
  LocationGround = 'ground'
  LocationInterior = 'interior'
  LocationKitchen = 'kitchen'
  LocationLivingSpace = 'living space'
  LocationOtherExterior = 'other exterior'
  LocationOtherHousingUnit = 'other housing unit'
  LocationOtherHeatedSpace = 'other heated space'
  LocationOtherMultifamilyBufferSpace = 'other multifamily buffer space'
  LocationOtherNonFreezingSpace = 'other non-freezing space'
  LocationOutside = 'outside'
  LocationRoof = 'roof'
  LocationRoofDeck = 'roof deck'
  LocationUnconditionedSpace = 'unconditioned space'
  LocationUnderSlab = 'under slab'
  MechVentTypeBalanced = 'balanced'
  MechVentTypeCFIS = 'central fan integrated supply'
  MechVentTypeERV = 'energy recovery ventilator'
  MechVentTypeExhaust = 'exhaust only'
  MechVentTypeHRV = 'heat recovery ventilator'
  MechVentTypeSupply = 'supply only'
  OccupancyCalculationTypeAsset = 'asset'
  OccupancyCalculationTypeOperational = 'operational'
  OrientationEast = 'east'
  OrientationNorth = 'north'
  OrientationNortheast = 'northeast'
  OrientationNorthwest = 'northwest'
  OrientationSouth = 'south'
  OrientationSoutheast = 'southeast'
  OrientationSouthwest = 'southwest'
  OrientationWest = 'west'
  PlugLoadTypeElectricVehicleCharging = 'electric vehicle charging'
  PlugLoadTypeOther = 'other'
  PlugLoadTypeTelevision = 'TV other'
  PlugLoadTypeWellPump = 'well pump'
  PVAnnualExcessSellbackRateTypeRetailElectricityCost = 'Retail Electricity Cost'
  PVAnnualExcessSellbackRateTypeUserSpecified = 'User-Specified'
  PVCompensationTypeFeedInTariff = 'FeedInTariff'
  PVCompensationTypeNetMetering = 'NetMetering'
  PVModuleTypePremium = 'premium'
  PVModuleTypeStandard = 'standard'
  PVModuleTypeThinFilm = 'thin film'
  PVTrackingTypeFixed = 'fixed'
  PVTrackingType1Axis = '1-axis'
  PVTrackingType1AxisBacktracked = '1-axis backtracked'
  PVTrackingType2Axis = '2-axis'
  ResidentialTypeApartment = 'apartment unit'
  ResidentialTypeManufactured = 'manufactured home'
  ResidentialTypeSFA = 'single-family attached'
  ResidentialTypeSFD = 'single-family detached'
  RoofTypeAsphaltShingles = 'asphalt or fiberglass shingles'
  RoofTypeConcrete = 'concrete'
  RoofTypeCool = 'cool roof'
  RoofTypeClayTile = 'slate or tile shingles'
  RoofTypeEPS = 'expanded polystyrene sheathing'
  RoofTypeMetal = 'metal surfacing'
  RoofTypePlasticRubber = 'plastic/rubber/synthetic sheeting'
  RoofTypeShingles = 'shingles'
  RoofTypeWoodShingles = 'wood shingles or shakes'
  ScheduleRegular = 'regular schedule'
  ScheduleAvailable = 'always available'
  ScheduleUnavailable = 'always unavailable'
  ShieldingExposed = 'exposed'
  ShieldingNormal = 'normal'
  ShieldingWellShielded = 'well-shielded'
  SidingTypeAluminum = 'aluminum siding'
  SidingTypeAsbestos = 'asbestos siding'
  SidingTypeBrick = 'brick veneer'
  SidingTypeCompositeShingle = 'composite shingle siding'
  SidingTypeFiberCement = 'fiber cement siding'
  SidingTypeMasonite = 'masonite siding'
  SidingTypeNone = 'none'
  SidingTypeStucco = 'stucco'
  SidingTypeSyntheticStucco = 'synthetic stucco'
  SidingTypeVinyl = 'vinyl siding'
  SidingTypeWood = 'wood siding'
  SiteTypeUrban = 'urban'
  SiteTypeSuburban = 'suburban'
  SiteTypeRural = 'rural'
  SolarThermalLoopTypeDirect = 'liquid direct'
  SolarThermalLoopTypeIndirect = 'liquid indirect'
  SolarThermalLoopTypeThermosyphon = 'passive thermosyphon'
  SolarThermalSystemType = 'hot water'
  SolarThermalTypeDoubleGlazing = 'double glazing black'
  SolarThermalTypeEvacuatedTube = 'evacuated tube'
  SolarThermalTypeICS = 'integrated collector storage'
  SolarThermalTypeSingleGlazing = 'single glazing black'
  SurroundingsOneSide = 'attached on one side'
  SurroundingsTwoSides = 'attached on two sides'
  SurroundingsThreeSides = 'attached on three sides'
  SurroundingsStandAlone = 'stand-alone'
  TypeNone = 'none'
  TypeUnknown = 'unknown'
  UnitsACH = 'ACH'
  UnitsACHNatural = 'ACHnatural'
  UnitsAFUE = 'AFUE'
  UnitsAh = 'Ah'
  UnitsBtuPerHour = 'Btu/hr'
  UnitsCFM = 'CFM'
  UnitsCFM25 = 'CFM25'
  UnitsCFM50 = 'CFM50'
  UnitsCFMNatural = 'CFMnatural'
  UnitsCOP = 'COP'
  UnitsDegFPerHour = 'F/hr'
  UnitsDollars = '$'
  UnitsDollarsPerkW = '$/kW'
  UnitsEER = 'EER'
  UnitsELA = 'EffectiveLeakageArea'
  UnitsCEER = 'CEER'
  UnitsHSPF = 'HSPF'
  UnitsHSPF2 = 'HSPF2'
  UnitsKwh = 'kWh'
  UnitsKwhPerYear = 'kWh/year'
  UnitsKwhPerDay = 'kWh/day'
  UnitsKwPerTon = 'kW/ton'
  UnitsPercent = 'Percent'
  UnitsPercentPerHour = '%/hr'
  UnitsSEER = 'SEER'
  UnitsSEER2 = 'SEER2'
  UnitsSLA = 'SLA'
  UnitsThermPerYear = 'therm/year'
  VerticalSurroundingsNoAboveOrBelow = 'no units above or below'
  VerticalSurroundingsAboveAndBelow = 'unit above and below'
  VerticalSurroundingsBelow = 'unit below'
  VerticalSurroundingsAbove = 'unit above'
  WallTypeAdobe = 'Adobe'
  WallTypeBrick = 'StructuralBrick'
  WallTypeCMU = 'ConcreteMasonryUnit'
  WallTypeConcrete = 'SolidConcrete'
  WallTypeDoubleWoodStud = 'DoubleWoodStud'
  WallTypeICF = 'InsulatedConcreteForms'
  WallTypeLog = 'LogWall'
  WallTypeSIP = 'StructuralInsulatedPanel'
  WallTypeSteelStud = 'SteelFrame'
  WallTypeStone = 'Stone'
  WallTypeStrawBale = 'StrawBale'
  WallTypeWoodStud = 'WoodStud'
  WaterFixtureTypeFaucet = 'faucet'
  WaterFixtureTypeShowerhead = 'shower head'
  WaterHeaterOperatingModeHybridAuto = 'hybrid/auto'
  WaterHeaterOperatingModeHeatPumpOnly = 'heat pump only'
  WaterHeaterTankModelTypeMixed = 'mixed'
  WaterHeaterTankModelTypeStratified = 'stratified'
  WaterHeaterTypeCombiStorage = 'space-heating boiler with storage tank'
  WaterHeaterTypeCombiTankless = 'space-heating boiler with tankless coil'
  WaterHeaterTypeHeatPump = 'heat pump water heater'
  WaterHeaterTypeTankless = 'instantaneous water heater'
  WaterHeaterTypeStorage = 'storage water heater'
  WaterHeaterUsageBinVerySmall = 'very small'
  WaterHeaterUsageBinLow = 'low'
  WaterHeaterUsageBinMedium = 'medium'
  WaterHeaterUsageBinHigh = 'high'
  WindowFrameTypeAluminum = 'Aluminum'
  WindowFrameTypeComposite = 'Composite'
  WindowFrameTypeFiberglass = 'Fiberglass'
  WindowFrameTypeMetal = 'Metal'
  WindowFrameTypeVinyl = 'Vinyl'
  WindowFrameTypeWood = 'Wood'
  WindowGasAir = 'air'
  WindowGasArgon = 'argon'
  WindowGasKrypton = 'krypton'
  WindowGasNitrogen = 'nitrogen'
  WindowGasOther = 'other'
  WindowGasXenon = 'xenon'
  WindowGlassTypeClear = 'clear'
  WindowGlassTypeLowE = 'low-e'
  WindowGlassTypeReflective = 'reflective'
  WindowGlassTypeTinted = 'tinted'
  WindowGlassTypeTintedReflective = 'tinted/reflective'
  WindowLayersDoublePane = 'double-pane'
  WindowLayersGlassBlock = 'glass block'
  WindowLayersSinglePane = 'single-pane'
  WindowLayersTriplePane = 'triple-pane'
  WindowClassArchitectural = 'architectural'
  WindowClassCommercial = 'commercial'
  WindowClassHeavyCommercial = 'heavy commercial'
  WindowClassResidential = 'residential'
  WindowClassLightCommercial = 'light commercial'

  def initialize(hpxml_path: nil, schema_path: nil, schematron_path: nil, building_id: nil)
    @doc = nil
    @hpxml_path = hpxml_path
    @errors = []
    @warnings = []

    hpxml = nil
    if not hpxml_path.nil?
      @doc = XMLHelper.parse_file(hpxml_path)

      # Validate against XSD schema
      if not schema_path.nil?
        xsd_errors, xsd_warnings = XMLValidator.validate_against_schema(hpxml_path, schema_path)
        @errors += xsd_errors
        @warnings += xsd_warnings
        return unless @errors.empty?
      end

      # Check HPXML version
      hpxml = XMLHelper.get_element(@doc, '/HPXML')
      Version.check_hpxml_version(XMLHelper.get_attribute_value(hpxml, 'schemaVersion'))

      # Handle multiple buildings
      # Do this before schematron validation so that:
      # 1. We don't give schematron warnings for Building elements that are not of interest.
      # 2. The schematron validation occurs faster (as we're only validating one Building).
      if XMLHelper.get_elements(hpxml, 'Building').size > 1
        if building_id.nil?
          @errors << 'Multiple Building elements defined in HPXML file; Building ID argument must be provided.'
          return unless @errors.empty?
        end

        # Discard all Building elements except the one of interest
        XMLHelper.get_elements(hpxml, 'Building').reverse_each do |building|
          next if XMLHelper.get_attribute_value(XMLHelper.get_element(building, 'BuildingID'), 'id') == building_id

          building.remove
        end
        if XMLHelper.get_elements(hpxml, 'Building').size == 0
          @errors << "Could not find Building element with ID '#{building_id}'."
          return unless @errors.empty?
        end

        # Write new HPXML file with all other Building elements removed
        hpxml_path = Tempfile.new(['hpxml', '.xml']).path.to_s
        XMLHelper.write_file(hpxml, hpxml_path)
      end

      # Validate against Schematron
      if not schematron_path.nil?
        sct_errors, sct_warnings = XMLValidator.validate_against_schematron(hpxml_path, schematron_path, hpxml)
        @errors += sct_errors
        @warnings += sct_warnings
        return unless @errors.empty?
      end
    end

    # Create/populate child objects
    from_oga(hpxml)

    # Check for additional errors (those hard to check via Schematron)
    @errors += check_for_errors()
    return unless @errors.empty?
  end

  def hvac_systems
    return (@heating_systems + @cooling_systems + @heat_pumps)
  end

  def has_location(location)
    # Search for surfaces attached to this location
    (@roofs + @rim_joists + @walls + @foundation_walls + @floors + @slabs).each do |surface|
      return true if surface.interior_adjacent_to == location
      return true if surface.exterior_adjacent_to == location
    end
    return false
  end

  def has_fuel_access
    @site.fuels.each do |fuel|
      if fuel != FuelTypeElectricity
        return true
      end
    end
    return false
  end

  def has_fuel(fuel, hpxml_doc = nil)
    # If calling multiple times, pass in hpxml_doc for better performance
    if hpxml_doc.nil?
      hpxml_doc = to_oga
    end
    ['HeatingSystemFuel',
     'CoolingSystemFuel',
     'HeatPumpFuel',
     'BackupSystemFuel',
     'FuelType',
     'IntegratedHeatingSystemFuel'].each do |fuel_name|
      if XMLHelper.has_element(hpxml_doc, "//#{fuel_name}[text() = '#{fuel}']")
        return true
      end
    end

    return false
  end

  def predominant_heating_fuel
    fuel_fracs = {}
    @heating_systems.each do |heating_system|
      fuel = heating_system.heating_system_fuel
      fuel_fracs[fuel] = 0.0 if fuel_fracs[fuel].nil?
      fuel_fracs[fuel] += heating_system.fraction_heat_load_served.to_f
    end
    @heat_pumps.each do |heat_pump|
      fuel = heat_pump.heat_pump_fuel
      fuel_fracs[fuel] = 0.0 if fuel_fracs[fuel].nil?
      fuel_fracs[fuel] += heat_pump.fraction_heat_load_served.to_f
    end
    return FuelTypeElectricity if fuel_fracs.empty?
    return FuelTypeElectricity if fuel_fracs[FuelTypeElectricity].to_f > 0.5

    # Choose fossil fuel
    fuel_fracs.delete FuelTypeElectricity
    return fuel_fracs.key(fuel_fracs.values.max)
  end

  def predominant_water_heating_fuel
    fuel_fracs = {}
    @water_heating_systems.each do |water_heating_system|
      fuel = water_heating_system.fuel_type
      if fuel.nil? # Combi boiler
        fuel = water_heating_system.related_hvac_system.heating_system_fuel
      end
      fuel_fracs[fuel] = 0.0 if fuel_fracs[fuel].nil?
      fuel_fracs[fuel] += water_heating_system.fraction_dhw_load_served
    end
    return FuelTypeElectricity if fuel_fracs.empty?
    return FuelTypeElectricity if fuel_fracs[FuelTypeElectricity].to_f > 0.5

    # Choose fossil fuel
    fuel_fracs.delete FuelTypeElectricity
    return fuel_fracs.key(fuel_fracs.values.max)
  end

  def fraction_of_windows_operable()
    # Calculates the fraction of windows that are operable.
    # Since we don't have count available, we use area as an approximation.
    window_area_total = @windows.map { |w| w.area }.sum(0.0)
    window_area_operable = @windows.map { |w| w.fraction_operable * w.area }.sum(0.0)
    if window_area_total <= 0
      return 0.0
    end

    return window_area_operable / window_area_total
  end

  def primary_hvac_systems()
    return hvac_systems.select { |h| h.primary_system }
  end

  def total_fraction_cool_load_served()
    return @cooling_systems.total_fraction_cool_load_served + @heat_pumps.total_fraction_cool_load_served
  end

  def total_fraction_heat_load_served()
    return @heating_systems.total_fraction_heat_load_served + @heat_pumps.total_fraction_heat_load_served + @cooling_systems.total_fraction_heat_load_served
  end

  def has_walkout_basement()
    has_conditioned_basement = has_location(LocationBasementConditioned)
    ncfl = @building_construction.number_of_conditioned_floors
    ncfl_ag = @building_construction.number_of_conditioned_floors_above_grade
    return (has_conditioned_basement && (ncfl == ncfl_ag))
  end

  def thermal_boundary_wall_areas()
    above_grade_area = 0.0 # Thermal boundary walls not in contact with soil
    below_grade_area = 0.0 # Thermal boundary walls in contact with soil

    (@walls + @rim_joists).each do |wall|
      if wall.is_thermal_boundary
        above_grade_area += wall.area
      end
    end

    @foundation_walls.each do |foundation_wall|
      next unless foundation_wall.is_thermal_boundary

      height = foundation_wall.height
      bg_depth = foundation_wall.depth_below_grade
      above_grade_area += (height - bg_depth) / height * foundation_wall.area
      below_grade_area += bg_depth / height * foundation_wall.area
    end

    return above_grade_area, below_grade_area
  end

  def common_wall_area()
    # Wall area for walls adjacent to Unrated Conditioned Space, not including
    # foundation walls.
    area = 0.0

    (@walls + @rim_joists).each do |wall|
      next unless HPXML::conditioned_locations_this_unit.include? wall.interior_adjacent_to

      if wall.exterior_adjacent_to == HPXML::LocationOtherHousingUnit
        area += wall.area
      elsif wall.exterior_adjacent_to == wall.interior_adjacent_to
        area += wall.area
      end
    end

    return area
  end

  def compartmentalization_boundary_areas()
    # Returns the infiltration compartmentalization boundary areas
    total_area = 0.0 # Total surface area that bounds the Infiltration Volume
    exterior_area = 0.0 # Same as above excluding surfaces attached to garage or other housing units

    # Determine which spaces are within infiltration volume
    spaces_within_infil_volume = HPXML::conditioned_locations_this_unit
    @attics.each do |attic|
      next unless [AtticTypeUnvented].include? attic.attic_type
      next unless attic.within_infiltration_volume

      spaces_within_infil_volume << attic.to_location
    end
    @foundations.each do |foundation|
      next unless [FoundationTypeBasementUnconditioned,
                   FoundationTypeCrawlspaceUnvented].include? foundation.foundation_type
      next unless foundation.within_infiltration_volume

      spaces_within_infil_volume << foundation.to_location
    end

    # Get surfaces bounding infiltration volume
    spaces_within_infil_volume.each do |location|
      (@roofs + @rim_joists + @walls + @foundation_walls + @floors + @slabs).each do |surface|
        is_adiabatic_surface = (surface.interior_adjacent_to == surface.exterior_adjacent_to)
        next unless [surface.interior_adjacent_to,
                     surface.exterior_adjacent_to].include? location

        if not is_adiabatic_surface
          # Exclude surfaces between two different spaces that are both within infiltration volume
          next if spaces_within_infil_volume.include?(surface.interior_adjacent_to) && spaces_within_infil_volume.include?(surface.exterior_adjacent_to)
        end

        # Update Compartmentalization Boundary areas
        total_area += surface.area
        next unless (not [LocationGarage,
                          LocationOtherHousingUnit,
                          LocationOtherHeatedSpace,
                          LocationOtherMultifamilyBufferSpace,
                          LocationOtherNonFreezingSpace].include? surface.exterior_adjacent_to) &&
                    (not is_adiabatic_surface)

        exterior_area += surface.area
      end
    end

    return total_area, exterior_area
  end

  def inferred_infiltration_height(infil_volume)
    # Infiltration height: vertical distance between lowest and highest above-grade points within the pressure boundary.
    # Height is inferred from available HPXML properties.
    # The WithinInfiltrationVolume properties are intentionally ignored for now.
    cfa = @building_construction.conditioned_floor_area

    ncfl_ag = @building_construction.number_of_conditioned_floors_above_grade
    if has_walkout_basement()
      infil_height = ncfl_ag * infil_volume / cfa
    else
      infil_volume -= inferred_conditioned_crawlspace_volume()

      # Calculate maximum above-grade height of conditioned foundation walls
      max_cond_fnd_wall_height_ag = 0.0
      @foundation_walls.each do |foundation_wall|
        next unless foundation_wall.is_exterior && HPXML::conditioned_below_grade_locations.include?(foundation_wall.interior_adjacent_to)

        height_ag = foundation_wall.height - foundation_wall.depth_below_grade
        next unless height_ag > max_cond_fnd_wall_height_ag

        max_cond_fnd_wall_height_ag = height_ag
      end

      # Add assumed rim joist height
      cond_fnd_rim_joist_height = 0
      @rim_joists.each do |rim_joist|
        next unless rim_joist.is_exterior && HPXML::conditioned_below_grade_locations.include?(rim_joist.interior_adjacent_to)

        cond_fnd_rim_joist_height = UnitConversions.convert(9, 'in', 'ft')
      end

      infil_height = ncfl_ag * infil_volume / cfa + max_cond_fnd_wall_height_ag + cond_fnd_rim_joist_height
    end
    return infil_height
  end

  def inferred_conditioned_crawlspace_volume
    if has_location(HPXML::LocationCrawlspaceConditioned)
      conditioned_crawl_area = @slabs.select { |s| s.interior_adjacent_to == HPXML::LocationCrawlspaceConditioned }.map { |s| s.area }.sum
      conditioned_crawl_height = @foundation_walls.select { |w| w.interior_adjacent_to == HPXML::LocationCrawlspaceConditioned }.map { |w| w.height }.max
      return conditioned_crawl_area * conditioned_crawl_height
    end
    return 0.0
  end

  def to_oga()
    @doc = _create_oga_document()
    @header.to_oga(@doc)
    @site.to_oga(@doc)
    @neighbor_buildings.to_oga(@doc)
    @building_occupancy.to_oga(@doc)
    @building_construction.to_oga(@doc)
    @climate_and_risk_zones.to_oga(@doc)
    @air_infiltration_measurements.to_oga(@doc)
    @attics.to_oga(@doc)
    @foundations.to_oga(@doc)
    @roofs.to_oga(@doc)
    @rim_joists.to_oga(@doc)
    @walls.to_oga(@doc)
    @foundation_walls.to_oga(@doc)
    @floors.to_oga(@doc)
    @slabs.to_oga(@doc)
    @windows.to_oga(@doc)
    @skylights.to_oga(@doc)
    @doors.to_oga(@doc)
    @partition_wall_mass.to_oga(@doc)
    @furniture_mass.to_oga(@doc)
    @heating_systems.to_oga(@doc)
    @cooling_systems.to_oga(@doc)
    @heat_pumps.to_oga(@doc)
    @hvac_plant.to_oga(@doc)
    @hvac_controls.to_oga(@doc)
    @hvac_distributions.to_oga(@doc)
    @ventilation_fans.to_oga(@doc)
    @water_heating_systems.to_oga(@doc)
    @hot_water_distributions.to_oga(@doc)
    @water_fixtures.to_oga(@doc)
    @water_heating.to_oga(@doc)
    @solar_thermal_systems.to_oga(@doc)
    @pv_systems.to_oga(@doc)
    @inverters.to_oga(@doc)
    @batteries.to_oga(@doc)
    @generators.to_oga(@doc)
    @clothes_washers.to_oga(@doc)
    @clothes_dryers.to_oga(@doc)
    @dishwashers.to_oga(@doc)
    @refrigerators.to_oga(@doc)
    @freezers.to_oga(@doc)
    @dehumidifiers.to_oga(@doc)
    @cooking_ranges.to_oga(@doc)
    @ovens.to_oga(@doc)
    @lighting_groups.to_oga(@doc)
    @ceiling_fans.to_oga(@doc)
    @lighting.to_oga(@doc)
    @pools.to_oga(@doc)
    @hot_tubs.to_oga(@doc)
    @plug_loads.to_oga(@doc)
    @fuel_loads.to_oga(@doc)
    return @doc
  end

  def from_oga(hpxml)
    @header = Header.new(self, hpxml)
    @site = Site.new(self, hpxml)
    @neighbor_buildings = NeighborBuildings.new(self, hpxml)
    @building_occupancy = BuildingOccupancy.new(self, hpxml)
    @building_construction = BuildingConstruction.new(self, hpxml)
    @climate_and_risk_zones = ClimateandRiskZones.new(self, hpxml)
    @air_infiltration_measurements = AirInfiltrationMeasurements.new(self, hpxml)
    @attics = Attics.new(self, hpxml)
    @foundations = Foundations.new(self, hpxml)
    @roofs = Roofs.new(self, hpxml)
    @rim_joists = RimJoists.new(self, hpxml)
    @walls = Walls.new(self, hpxml)
    @foundation_walls = FoundationWalls.new(self, hpxml)
    @floors = Floors.new(self, hpxml)
    @slabs = Slabs.new(self, hpxml)
    @windows = Windows.new(self, hpxml)
    @skylights = Skylights.new(self, hpxml)
    @doors = Doors.new(self, hpxml)
    @partition_wall_mass = PartitionWallMass.new(self, hpxml)
    @furniture_mass = FurnitureMass.new(self, hpxml)
    @heating_systems = HeatingSystems.new(self, hpxml)
    @cooling_systems = CoolingSystems.new(self, hpxml)
    @heat_pumps = HeatPumps.new(self, hpxml)
    @hvac_plant = HVACPlant.new(self, hpxml)
    @hvac_controls = HVACControls.new(self, hpxml)
    @hvac_distributions = HVACDistributions.new(self, hpxml)
    @ventilation_fans = VentilationFans.new(self, hpxml)
    @water_heating_systems = WaterHeatingSystems.new(self, hpxml)
    @hot_water_distributions = HotWaterDistributions.new(self, hpxml)
    @water_fixtures = WaterFixtures.new(self, hpxml)
    @water_heating = WaterHeating.new(self, hpxml)
    @solar_thermal_systems = SolarThermalSystems.new(self, hpxml)
    @pv_systems = PVSystems.new(self, hpxml)
    @inverters = Inverters.new(self, hpxml)
    @batteries = Batteries.new(self, hpxml)
    @generators = Generators.new(self, hpxml)
    @clothes_washers = ClothesWashers.new(self, hpxml)
    @clothes_dryers = ClothesDryers.new(self, hpxml)
    @dishwashers = Dishwashers.new(self, hpxml)
    @refrigerators = Refrigerators.new(self, hpxml)
    @freezers = Freezers.new(self, hpxml)
    @dehumidifiers = Dehumidifiers.new(self, hpxml)
    @cooking_ranges = CookingRanges.new(self, hpxml)
    @ovens = Ovens.new(self, hpxml)
    @lighting_groups = LightingGroups.new(self, hpxml)
    @ceiling_fans = CeilingFans.new(self, hpxml)
    @lighting = Lighting.new(self, hpxml)
    @pools = Pools.new(self, hpxml)
    @hot_tubs = HotTubs.new(self, hpxml)
    @plug_loads = PlugLoads.new(self, hpxml)
    @fuel_loads = FuelLoads.new(self, hpxml)
  end

  # Class to store additional properties on an HPXML object that are not intended
  # to end up in the HPXML file. For example, you can store the OpenStudio::Model::Space
  # object for an appliance.
  class AdditionalProperties < OpenStruct
    def method_missing(meth, *args)
      # Complain if no value has been set rather than just returning nil
      raise NoMethodError, "undefined method '#{meth}' for #{self}" unless meth.to_s.end_with?('=')

      super
    end
  end

  # HPXML Standard Element (e.g., Roof)
  class BaseElement
    attr_accessor(:hpxml_object, :additional_properties)

    def initialize(hpxml_object, oga_element = nil, **kwargs)
      @hpxml_object = hpxml_object
      @additional_properties = AdditionalProperties.new

      # Automatically add :foo_isdefaulted attributes to class
      self.class::ATTRS.each do |attribute|
        next if attribute.to_s.end_with? '_isdefaulted'

        attr = "#{attribute}_isdefaulted".to_sym
        next if self.class::ATTRS.include? attr

        # Add attribute to ATTRS and class
        self.class::ATTRS << attr
        create_attr(attr.to_s) # From https://stackoverflow.com/a/4082937
      end

      if not oga_element.nil?
        # Set values from HPXML Oga element
        from_oga(oga_element)
      else
        # Set values from **kwargs
        kwargs.each do |k, v|
          send(k.to_s + '=', v)
        end
      end
    end

    def create_method(name, &block)
      self.class.send(:define_method, name, &block)
    end

    def create_attr(name)
      create_method("#{name}=".to_sym) { |val| instance_variable_set('@' + name, val) }
      create_method(name.to_sym) { instance_variable_get('@' + name) }
    end

    def to_h
      h = {}
      self.class::ATTRS.each do |attribute|
        h[attribute] = send(attribute)
      end
      return h
    end

    def to_s
      return to_h.to_s
    end

    def nil?
      # Returns true if all attributes are nil
      to_h.each do |k, v|
        next if k.to_s.end_with? '_isdefaulted'
        return false if not v.nil?
      end
      return true
    end
  end

  # HPXML Array Element (e.g., Roofs)
  class BaseArrayElement < Array
    attr_accessor(:hpxml_object, :additional_properties)

    def initialize(hpxml_object, oga_element = nil)
      @hpxml_object = hpxml_object
      @additional_properties = AdditionalProperties.new

      if not oga_element.nil?
        # Set values from HPXML Oga element
        from_oga(oga_element)
      end
    end

    def check_for_errors
      errors = []
      each do |child|
        if not child.respond_to? :check_for_errors
          fail "Need to add 'check_for_errors' method to #{child.class} class."
        end

        errors += child.check_for_errors
      end
      return errors
    end

    def to_oga(doc)
      each do |child|
        child.to_oga(doc)
      end
    end

    def to_s
      return map { |x| x.to_s }
    end
  end

  class Header < BaseElement
    def initialize(hpxml_object, *args)
      @emissions_scenarios = EmissionsScenarios.new(hpxml_object)
      @utility_bill_scenarios = UtilityBillScenarios.new(hpxml_object)
      @vacancy_periods = VacancyPeriods.new(hpxml_object)
      @power_outage_periods = PowerOutagePeriods.new(hpxml_object)
      super(hpxml_object, *args)
    end
    ATTRS = [:xml_type, :xml_generated_by, :created_date_and_time, :transaction,
             :software_program_used, :software_program_version, :eri_calculation_version,
             :timestep, :building_id, :event_type, :state_code, :zip_code,
             :egrid_region, :egrid_subregion, :cambium_region_gea, :time_zone_utc_offset,
             :sim_begin_month, :sim_begin_day, :sim_end_month, :sim_end_day, :sim_calendar_year,
             :dst_enabled, :dst_begin_month, :dst_begin_day, :dst_end_month, :dst_end_day,
             :heat_pump_sizing_methodology, :allow_increased_fixed_capacities,
             :apply_ashrae140_assumptions, :energystar_calculation_version, :schedules_filepaths,
             :occupancy_calculation_type, :extension_properties, :iecc_eri_calculation_version,
<<<<<<< HEAD
             :zerh_calculation_version, :temperature_capacitance_multiplier,
             :natvent_days_per_week, :manualj_heating_design_temp, :manualj_cooling_design_temp,
             :manualj_heating_setpoint, :manualj_cooling_setpoint, :manualj_humidity_setpoint,
             :manualj_internal_loads_sensible, :manualj_internal_loads_latent, :manualj_num_occupants]
=======
             :zerh_calculation_version, :temperature_capacitance_multiplier, :natvent_days_per_week,
             :shading_summer_begin_month, :shading_summer_begin_day,
             :shading_summer_end_month, :shading_summer_end_day]
>>>>>>> e2ee07a0
    attr_accessor(*ATTRS)
    attr_reader(:emissions_scenarios)
    attr_reader(:utility_bill_scenarios)
    attr_reader(:vacancy_periods)
    attr_reader(:power_outage_periods)

    def check_for_errors
      errors = []

      errors += HPXML::check_dates('Run Period', @sim_begin_month, @sim_begin_day, @sim_end_month, @sim_end_day)

      if (not @sim_begin_month.nil?) && (not @sim_end_month.nil?)
        if @sim_begin_month > @sim_end_month
          errors << "Run Period Begin Month (#{@sim_begin_month}) cannot come after Run Period End Month (#{@sim_end_month})."
        end

        if (not @sim_begin_day.nil?) && (not @sim_end_day.nil?)
          if @sim_begin_month == @sim_end_month && @sim_begin_day > @sim_end_day
            errors << "Run Period Begin Day of Month (#{@sim_begin_day}) cannot come after Run Period End Day of Month (#{@sim_end_day}) for the same month (#{begin_month})."
          end
        end
      end

      errors += HPXML::check_dates('Daylight Saving', @dst_begin_month, @dst_begin_day, @dst_end_month, @dst_end_day)
      errors += HPXML::check_dates('Shading Summer Season', @shading_summer_begin_month, @shading_summer_begin_day, @shading_summer_end_month, @shading_summer_end_day)
      errors += @emissions_scenarios.check_for_errors
      errors += @utility_bill_scenarios.check_for_errors
      errors += @vacancy_periods.check_for_errors
      errors += @power_outage_periods.check_for_errors

      return errors
    end

    def to_oga(doc)
      return if nil?

      hpxml = XMLHelper.get_element(doc, '/HPXML')
      header = XMLHelper.add_element(hpxml, 'XMLTransactionHeaderInformation')
      XMLHelper.add_element(header, 'XMLType', @xml_type, :string)
      XMLHelper.add_element(header, 'XMLGeneratedBy', @xml_generated_by, :string)
      if not @created_date_and_time.nil?
        XMLHelper.add_element(header, 'CreatedDateAndTime', @created_date_and_time, :string)
      else
        XMLHelper.add_element(header, 'CreatedDateAndTime', Time.now.strftime('%Y-%m-%dT%H:%M:%S%:z'), :string)
      end
      XMLHelper.add_element(header, 'Transaction', @transaction, :string)

      software_info = XMLHelper.add_element(hpxml, 'SoftwareInfo')
      XMLHelper.add_element(software_info, 'SoftwareProgramUsed', @software_program_used, :string) unless @software_program_used.nil?
      XMLHelper.add_element(software_info, 'SoftwareProgramVersion', @software_program_version, :string) unless @software_program_version.nil?
      XMLHelper.add_extension(software_info, 'OccupancyCalculationType', @occupancy_calculation_type, :string, @occupancy_calculation_type_isdefaulted) unless @occupancy_calculation_type.nil?
      XMLHelper.add_extension(software_info, 'ApplyASHRAE140Assumptions', @apply_ashrae140_assumptions, :boolean) unless @apply_ashrae140_assumptions.nil?
      { @eri_calculation_version => 'ERICalculation',
        @energystar_calculation_version => 'EnergyStarCalculation',
        @iecc_eri_calculation_version => 'IECCERICalculation',
        @zerh_calculation_version => 'ZERHCalculation' }.each do |calculation_version, element_name|
        next if calculation_version.nil?

        extension = XMLHelper.create_elements_as_needed(software_info, ['extension'])
        calculation = XMLHelper.add_element(extension, element_name)
        XMLHelper.add_element(calculation, 'Version', calculation_version, :string)
      end
      if (not @timestep.nil?) || (not @sim_begin_month.nil?) || (not @sim_begin_day.nil?) || (not @sim_end_month.nil?) || (not @sim_end_day.nil?) || (not @temperature_capacitance_multiplier.nil?)
        extension = XMLHelper.create_elements_as_needed(software_info, ['extension'])
        simulation_control = XMLHelper.add_element(extension, 'SimulationControl')
        XMLHelper.add_element(simulation_control, 'Timestep', @timestep, :integer, @timestep_isdefaulted) unless @timestep.nil?
        XMLHelper.add_element(simulation_control, 'BeginMonth', @sim_begin_month, :integer, @sim_begin_month_isdefaulted) unless @sim_begin_month.nil?
        XMLHelper.add_element(simulation_control, 'BeginDayOfMonth', @sim_begin_day, :integer, @sim_begin_day_isdefaulted) unless @sim_begin_day.nil?
        XMLHelper.add_element(simulation_control, 'EndMonth', @sim_end_month, :integer, @sim_end_month_isdefaulted) unless @sim_end_month.nil?
        XMLHelper.add_element(simulation_control, 'EndDayOfMonth', @sim_end_day, :integer, @sim_end_day_isdefaulted) unless @sim_end_day.nil?
        XMLHelper.add_element(simulation_control, 'CalendarYear', @sim_calendar_year, :integer, @sim_calendar_year_isdefaulted) unless @sim_calendar_year.nil?
        XMLHelper.add_element(simulation_control, 'TemperatureCapacitanceMultiplier', @temperature_capacitance_multiplier, :float, @temperature_capacitance_multiplier_isdefaulted) unless @temperature_capacitance_multiplier.nil?
      end
      if (not @heat_pump_sizing_methodology.nil?) || (not @allow_increased_fixed_capacities.nil?)
        hvac_sizing_control = XMLHelper.create_elements_as_needed(software_info, ['extension', 'HVACSizingControl'])
        XMLHelper.add_element(hvac_sizing_control, 'HeatPumpSizingMethodology', @heat_pump_sizing_methodology, :string, @heat_pump_sizing_methodology_isdefaulted) unless @heat_pump_sizing_methodology.nil?
        XMLHelper.add_element(hvac_sizing_control, 'AllowIncreasedFixedCapacities', @allow_increased_fixed_capacities, :boolean, @allow_increased_fixed_capacities_isdefaulted) unless @allow_increased_fixed_capacities.nil?
      end
      if (not @manualj_heating_design_temp.nil?) || (not @manualj_cooling_design_temp.nil?) || (not @manualj_heating_setpoint.nil?) || (not @manualj_cooling_setpoint.nil?) || (not @manualj_humidity_setpoint.nil?) || (not @manualj_internal_loads_sensible.nil?) || (not @manualj_internal_loads_latent.nil?) || (not @manualj_num_occupants.nil?)
        manualj_sizing_inputs = XMLHelper.create_elements_as_needed(software_info, ['extension', 'HVACSizingControl', 'ManualJInputs'])
        XMLHelper.add_element(manualj_sizing_inputs, 'HeatingDesignTemperature', @manualj_heating_design_temp, :float, @manualj_heating_design_temp_isdefaulted) unless @manualj_heating_design_temp.nil?
        XMLHelper.add_element(manualj_sizing_inputs, 'CoolingDesignTemperature', @manualj_cooling_design_temp, :float, @manualj_cooling_design_temp_isdefaulted) unless @manualj_cooling_design_temp.nil?
        XMLHelper.add_element(manualj_sizing_inputs, 'HeatingSetpoint', @manualj_heating_setpoint, :float, @manualj_heating_setpoint_isdefaulted) unless @manualj_heating_setpoint.nil?
        XMLHelper.add_element(manualj_sizing_inputs, 'CoolingSetpoint', @manualj_cooling_setpoint, :float, @manualj_cooling_setpoint_isdefaulted) unless @manualj_cooling_setpoint.nil?
        XMLHelper.add_element(manualj_sizing_inputs, 'HumiditySetpoint', @manualj_humidity_setpoint, :float, @manualj_humidity_setpoint_isdefaulted) unless @manualj_humidity_setpoint.nil?
        XMLHelper.add_element(manualj_sizing_inputs, 'InternalLoadsSensible', @manualj_internal_loads_sensible, :float, @manualj_internal_loads_sensible_isdefaulted) unless @manualj_internal_loads_sensible.nil?
        XMLHelper.add_element(manualj_sizing_inputs, 'InternalLoadsLatent', @manualj_internal_loads_latent, :float, @manualj_internal_loads_latent_isdefaulted) unless @manualj_internal_loads_latent.nil?
        XMLHelper.add_element(manualj_sizing_inputs, 'NumberofOccupants', @manualj_num_occupants, :integer, @manualj_num_occupants_isdefaulted) unless @manualj_num_occupants.nil?
      end
      XMLHelper.add_extension(software_info, 'NaturalVentilationAvailabilityDaysperWeek', @natvent_days_per_week, :integer, @natvent_days_per_week_isdefaulted) unless @natvent_days_per_week.nil?
      if (not @schedules_filepaths.nil?) && (not @schedules_filepaths.empty?)
        extension = XMLHelper.create_elements_as_needed(software_info, ['extension'])
        @schedules_filepaths.each do |schedules_filepath|
          XMLHelper.add_element(extension, 'SchedulesFilePath', schedules_filepath, :string)
        end
      end
      if (not @shading_summer_begin_month.nil?) || (not @shading_summer_begin_day.nil?) || (not @shading_summer_end_month.nil?) || (not @shading_summer_end_day.nil?)
        window_shading_season = XMLHelper.create_elements_as_needed(software_info, ['extension', 'ShadingControl'])
        XMLHelper.add_element(window_shading_season, 'SummerBeginMonth', @shading_summer_begin_month, :integer, @shading_summer_begin_month_isdefaulted) unless @shading_summer_begin_month.nil?
        XMLHelper.add_element(window_shading_season, 'SummerBeginDayOfMonth', @shading_summer_begin_day, :integer, @shading_summer_begin_day_isdefaulted) unless @shading_summer_begin_day.nil?
        XMLHelper.add_element(window_shading_season, 'SummerEndMonth', @shading_summer_end_month, :integer, @shading_summer_end_month_isdefaulted) unless @shading_summer_end_month.nil?
        XMLHelper.add_element(window_shading_season, 'SummerEndDayOfMonth', @shading_summer_end_day, :integer, @shading_summer_end_day_isdefaulted) unless @shading_summer_end_day.nil?
      end
      if (not @extension_properties.nil?) && (not @extension_properties.empty?)
        properties = XMLHelper.create_elements_as_needed(software_info, ['extension', 'AdditionalProperties'])
        @extension_properties.each do |key, value|
          XMLHelper.add_element(properties, key, value, :string)
        end
      end
      @emissions_scenarios.to_oga(software_info)
      @utility_bill_scenarios.to_oga(software_info)
      @vacancy_periods.to_oga(software_info)
      @power_outage_periods.to_oga(software_info)

      building = XMLHelper.add_element(hpxml, 'Building')
      building_building_id = XMLHelper.add_element(building, 'BuildingID')
      XMLHelper.add_attribute(building_building_id, 'id', @building_id)
      if (not @state_code.nil?) || (not @zip_code.nil?) || (not @time_zone_utc_offset.nil?) || (not @egrid_region.nil?) || (not @egrid_subregion.nil?) || (not @cambium_region_gea.nil?) || (not @dst_enabled.nil?) || (not @dst_begin_month.nil?) || (not @dst_begin_day.nil?) || (not @dst_end_month.nil?) || (not @dst_end_day.nil?)
        site = XMLHelper.add_element(building, 'Site')
        site_id = XMLHelper.add_element(site, 'SiteID')
        XMLHelper.add_attribute(site_id, 'id', 'SiteID')
        if (not @state_code.nil?) || (not @zip_code.nil?)
          address = XMLHelper.add_element(site, 'Address')
          XMLHelper.add_element(address, 'StateCode', @state_code, :string, @state_code_isdefaulted) unless @state_code.nil?
          XMLHelper.add_element(address, 'ZipCode', @zip_code, :string) unless @zip_code.nil?
        end
        if not @egrid_region.nil?
          XMLHelper.add_element(site, 'eGridRegion', @egrid_region, :string, @egrid_region_isdefaulted)
        end
        if not @egrid_subregion.nil?
          XMLHelper.add_element(site, 'eGridSubregion', @egrid_subregion, :string, @egrid_subregion_isdefaulted)
        end
        if not @cambium_region_gea.nil?
          XMLHelper.add_element(site, 'CambiumRegionGEA', @cambium_region_gea, :string, @cambium_region_gea_isdefaulted)
        end
        if (not @time_zone_utc_offset.nil?) || (not @dst_enabled.nil?) || (not @dst_begin_month.nil?) || (not @dst_begin_day.nil?) || (not @dst_end_month.nil?) || (not @dst_end_day.nil?)
          time_zone = XMLHelper.add_element(site, 'TimeZone')
          XMLHelper.add_element(time_zone, 'UTCOffset', @time_zone_utc_offset, :float, @time_zone_utc_offset_isdefaulted) unless @time_zone_utc_offset.nil?
          XMLHelper.add_element(time_zone, 'DSTObserved', @dst_enabled, :boolean, @dst_enabled_isdefaulted) unless @dst_enabled.nil?
          XMLHelper.add_extension(time_zone, 'DSTBeginMonth', @dst_begin_month, :integer, @dst_begin_month_isdefaulted) unless @dst_begin_month.nil?
          XMLHelper.add_extension(time_zone, 'DSTBeginDayOfMonth', @dst_begin_day, :integer, @dst_begin_day_isdefaulted) unless @dst_begin_day.nil?
          XMLHelper.add_extension(time_zone, 'DSTEndMonth', @dst_end_month, :integer, @dst_end_month_isdefaulted) unless @dst_end_month.nil?
          XMLHelper.add_extension(time_zone, 'DSTEndDayOfMonth', @dst_end_day, :integer, @dst_end_day_isdefaulted) unless @dst_end_day.nil?
        end
      end
      project_status = XMLHelper.add_element(building, 'ProjectStatus')
      XMLHelper.add_element(project_status, 'EventType', @event_type, :string)
    end

    def from_oga(hpxml)
      return if hpxml.nil?

      @xml_type = XMLHelper.get_value(hpxml, 'XMLTransactionHeaderInformation/XMLType', :string)
      @xml_generated_by = XMLHelper.get_value(hpxml, 'XMLTransactionHeaderInformation/XMLGeneratedBy', :string)
      @created_date_and_time = XMLHelper.get_value(hpxml, 'XMLTransactionHeaderInformation/CreatedDateAndTime', :string)
      @transaction = XMLHelper.get_value(hpxml, 'XMLTransactionHeaderInformation/Transaction', :string)
      @software_program_used = XMLHelper.get_value(hpxml, 'SoftwareInfo/SoftwareProgramUsed', :string)
      @software_program_version = XMLHelper.get_value(hpxml, 'SoftwareInfo/SoftwareProgramVersion', :string)
      @eri_calculation_version = XMLHelper.get_value(hpxml, 'SoftwareInfo/extension/ERICalculation/Version', :string)
      @iecc_eri_calculation_version = XMLHelper.get_value(hpxml, 'SoftwareInfo/extension/IECCERICalculation/Version', :string)
      @energystar_calculation_version = XMLHelper.get_value(hpxml, 'SoftwareInfo/extension/EnergyStarCalculation/Version', :string)
      @zerh_calculation_version = XMLHelper.get_value(hpxml, 'SoftwareInfo/extension/ZERHCalculation/Version', :string)
      @timestep = XMLHelper.get_value(hpxml, 'SoftwareInfo/extension/SimulationControl/Timestep', :integer)
      @sim_begin_month = XMLHelper.get_value(hpxml, 'SoftwareInfo/extension/SimulationControl/BeginMonth', :integer)
      @sim_begin_day = XMLHelper.get_value(hpxml, 'SoftwareInfo/extension/SimulationControl/BeginDayOfMonth', :integer)
      @sim_end_month = XMLHelper.get_value(hpxml, 'SoftwareInfo/extension/SimulationControl/EndMonth', :integer)
      @sim_end_day = XMLHelper.get_value(hpxml, 'SoftwareInfo/extension/SimulationControl/EndDayOfMonth', :integer)
      @sim_calendar_year = XMLHelper.get_value(hpxml, 'SoftwareInfo/extension/SimulationControl/CalendarYear', :integer)
      @temperature_capacitance_multiplier = XMLHelper.get_value(hpxml, 'SoftwareInfo/extension/SimulationControl/TemperatureCapacitanceMultiplier', :float)
      @occupancy_calculation_type = XMLHelper.get_value(hpxml, 'SoftwareInfo/extension/OccupancyCalculationType', :string)
      @natvent_days_per_week = XMLHelper.get_value(hpxml, 'SoftwareInfo/extension/NaturalVentilationAvailabilityDaysperWeek', :integer)
      @shading_summer_begin_month = XMLHelper.get_value(hpxml, 'SoftwareInfo/extension/ShadingControl/SummerBeginMonth', :integer)
      @shading_summer_begin_day = XMLHelper.get_value(hpxml, 'SoftwareInfo/extension/ShadingControl/SummerBeginDayOfMonth', :integer)
      @shading_summer_end_month = XMLHelper.get_value(hpxml, 'SoftwareInfo/extension/ShadingControl/SummerEndMonth', :integer)
      @shading_summer_end_day = XMLHelper.get_value(hpxml, 'SoftwareInfo/extension/ShadingControl/SummerEndDayOfMonth', :integer)
      @apply_ashrae140_assumptions = XMLHelper.get_value(hpxml, 'SoftwareInfo/extension/ApplyASHRAE140Assumptions', :boolean)
      @heat_pump_sizing_methodology = XMLHelper.get_value(hpxml, 'SoftwareInfo/extension/HVACSizingControl/HeatPumpSizingMethodology', :string)
      @allow_increased_fixed_capacities = XMLHelper.get_value(hpxml, 'SoftwareInfo/extension/HVACSizingControl/AllowIncreasedFixedCapacities', :boolean)
      @manualj_heating_design_temp = XMLHelper.get_value(hpxml, 'SoftwareInfo/extension/HVACSizingControl/ManualJInputs/HeatingDesignTemperature', :float)
      @manualj_cooling_design_temp = XMLHelper.get_value(hpxml, 'SoftwareInfo/extension/HVACSizingControl/ManualJInputs/CoolingDesignTemperature', :float)
      @manualj_heating_setpoint = XMLHelper.get_value(hpxml, 'SoftwareInfo/extension/HVACSizingControl/ManualJInputs/HeatingSetpoint', :float)
      @manualj_cooling_setpoint = XMLHelper.get_value(hpxml, 'SoftwareInfo/extension/HVACSizingControl/ManualJInputs/CoolingSetpoint', :float)
      @manualj_humidity_setpoint = XMLHelper.get_value(hpxml, 'SoftwareInfo/extension/HVACSizingControl/ManualJInputs/HumiditySetpoint', :float)
      @manualj_internal_loads_sensible = XMLHelper.get_value(hpxml, 'SoftwareInfo/extension/HVACSizingControl/ManualJInputs/InternalLoadsSensible', :float)
      @manualj_internal_loads_latent = XMLHelper.get_value(hpxml, 'SoftwareInfo/extension/HVACSizingControl/ManualJInputs/InternalLoadsLatent', :float)
      @manualj_num_occupants = XMLHelper.get_value(hpxml, 'SoftwareInfo/extension/HVACSizingControl/ManualJInputs/NumberofOccupants', :integer)
      @schedules_filepaths = XMLHelper.get_values(hpxml, 'SoftwareInfo/extension/SchedulesFilePath', :string)
      @extension_properties = {}
      XMLHelper.get_elements(hpxml, 'SoftwareInfo/extension/AdditionalProperties').each do |property|
        property.children.each do |child|
          next unless child.is_a? Oga::XML::Element

          @extension_properties[child.name] = child.text
          @extension_properties[child.name] = nil if @extension_properties[child.name].empty?
        end
      end
      @emissions_scenarios.from_oga(XMLHelper.get_element(hpxml, 'SoftwareInfo'))
      @utility_bill_scenarios.from_oga(XMLHelper.get_element(hpxml, 'SoftwareInfo'))
      @vacancy_periods.from_oga(XMLHelper.get_element(hpxml, 'SoftwareInfo'))
      @power_outage_periods.from_oga(XMLHelper.get_element(hpxml, 'SoftwareInfo'))
      @building_id = HPXML::get_id(hpxml, 'Building/BuildingID')
      @event_type = XMLHelper.get_value(hpxml, 'Building/ProjectStatus/EventType', :string)
      @state_code = XMLHelper.get_value(hpxml, 'Building/Site/Address/StateCode', :string)
      @zip_code = XMLHelper.get_value(hpxml, 'Building/Site/Address/ZipCode', :string)
      @egrid_region = XMLHelper.get_value(hpxml, 'Building/Site/eGridRegion', :string)
      @egrid_subregion = XMLHelper.get_value(hpxml, 'Building/Site/eGridSubregion', :string)
      @cambium_region_gea = XMLHelper.get_value(hpxml, 'Building/Site/CambiumRegionGEA', :string)
      @time_zone_utc_offset = XMLHelper.get_value(hpxml, 'Building/Site/TimeZone/UTCOffset', :float)
      @dst_enabled = XMLHelper.get_value(hpxml, 'Building/Site/TimeZone/DSTObserved', :boolean)
      @dst_begin_month = XMLHelper.get_value(hpxml, 'Building/Site/TimeZone/extension/DSTBeginMonth', :integer)
      @dst_begin_day = XMLHelper.get_value(hpxml, 'Building/Site/TimeZone/extension/DSTBeginDayOfMonth', :integer)
      @dst_end_month = XMLHelper.get_value(hpxml, 'Building/Site/TimeZone/extension/DSTEndMonth', :integer)
      @dst_end_day = XMLHelper.get_value(hpxml, 'Building/Site/TimeZone/extension/DSTEndDayOfMonth', :integer)
    end
  end

  class EmissionsScenarios < BaseArrayElement
    def add(**kwargs)
      self << EmissionsScenario.new(@hpxml_object, **kwargs)
    end

    def from_oga(software_info)
      return if software_info.nil?

      XMLHelper.get_elements(software_info, 'extension/EmissionsScenarios/EmissionsScenario').each do |emissions_scenario|
        self << EmissionsScenario.new(@hpxml_object, emissions_scenario)
      end
    end
  end

  class EmissionsScenario < BaseElement
    UnitsKgPerMWh = 'kg/MWh'
    UnitsKgPerMBtu = 'kg/MBtu'
    UnitsLbPerMWh = 'lb/MWh'
    UnitsLbPerMBtu = 'lb/MBtu'

    ATTRS = [:name, :emissions_type, :elec_units, :elec_value, :elec_schedule_filepath,
             :elec_schedule_number_of_header_rows, :elec_schedule_column_number,
             :natural_gas_units, :natural_gas_value, :propane_units, :propane_value,
             :fuel_oil_units, :fuel_oil_value, :coal_units, :coal_value,
             :wood_units, :wood_value, :wood_pellets_units, :wood_pellets_value]
    attr_accessor(*ATTRS)

    def delete
      @hpxml_object.header.emissions_scenarios.delete(self)
    end

    def check_for_errors
      errors = []
      return errors
    end

    def to_oga(software_info)
      emissions_scenarios = XMLHelper.create_elements_as_needed(software_info, ['extension', 'EmissionsScenarios'])
      emissions_scenario = XMLHelper.add_element(emissions_scenarios, 'EmissionsScenario')
      XMLHelper.add_element(emissions_scenario, 'Name', @name, :string) unless @name.nil?
      XMLHelper.add_element(emissions_scenario, 'EmissionsType', @emissions_type, :string) unless @emissions_type.nil?
      if not @elec_schedule_filepath.nil?
        emissions_factor = XMLHelper.add_element(emissions_scenario, 'EmissionsFactor')
        XMLHelper.add_element(emissions_factor, 'FuelType', HPXML::FuelTypeElectricity, :string)
        XMLHelper.add_element(emissions_factor, 'Units', @elec_units, :string)
        XMLHelper.add_element(emissions_factor, 'ScheduleFilePath', @elec_schedule_filepath, :string)
        XMLHelper.add_element(emissions_factor, 'NumberofHeaderRows', @elec_schedule_number_of_header_rows, :integer, @elec_schedule_number_of_header_rows_isdefaulted) unless @elec_schedule_number_of_header_rows.nil?
        XMLHelper.add_element(emissions_factor, 'ColumnNumber', @elec_schedule_column_number, :integer, @elec_schedule_column_number_isdefaulted) unless @elec_schedule_column_number.nil?
      end
      { HPXML::FuelTypeElectricity => [@elec_units, @elec_units_isdefaulted,
                                       @elec_value, @elec_value_isdefaulted],
        HPXML::FuelTypeNaturalGas => [@natural_gas_units, @natural_gas_units_isdefaulted,
                                      @natural_gas_value, @natural_gas_value_isdefaulted],
        HPXML::FuelTypePropane => [@propane_units, @propane_units_isdefaulted,
                                   @propane_value, @propane_value_isdefaulted],
        HPXML::FuelTypeOil => [@fuel_oil_units, @fuel_oil_units_isdefaulted,
                               @fuel_oil_value, @fuel_oil_value_isdefaulted],
        HPXML::FuelTypeCoal => [@coal_units, @coal_units_isdefaulted,
                                @coal_value, @coal_value_isdefaulted],
        HPXML::FuelTypeWoodCord => [@wood_units, @wood_units_isdefaulted,
                                    @wood_value, @wood_value_isdefaulted],
        HPXML::FuelTypeWoodPellets => [@wood_pellets_units, @wood_pellets_units_isdefaulted,
                                       @wood_pellets_value, @wood_pellets_value_isdefaulted] }.each do |fuel, vals|
        units, units_isdefaulted, value, value_isdefaulted = vals
        next if value.nil?

        emissions_factor = XMLHelper.add_element(emissions_scenario, 'EmissionsFactor')
        XMLHelper.add_element(emissions_factor, 'FuelType', fuel, :string)
        XMLHelper.add_element(emissions_factor, 'Units', units, :string, units_isdefaulted)
        XMLHelper.add_element(emissions_factor, 'Value', value, :float, value_isdefaulted)
      end
    end

    def from_oga(emissions_scenario)
      return if emissions_scenario.nil?

      @name = XMLHelper.get_value(emissions_scenario, 'Name', :string)
      @emissions_type = XMLHelper.get_value(emissions_scenario, 'EmissionsType', :string)
      @elec_units = XMLHelper.get_value(emissions_scenario, "EmissionsFactor[FuelType='#{HPXML::FuelTypeElectricity}']/Units", :string)
      @elec_value = XMLHelper.get_value(emissions_scenario, "EmissionsFactor[FuelType='#{HPXML::FuelTypeElectricity}']/Value", :float)
      @elec_schedule_filepath = XMLHelper.get_value(emissions_scenario, "EmissionsFactor[FuelType='#{HPXML::FuelTypeElectricity}']/ScheduleFilePath", :string)
      @elec_schedule_number_of_header_rows = XMLHelper.get_value(emissions_scenario, "EmissionsFactor[FuelType='#{HPXML::FuelTypeElectricity}']/NumberofHeaderRows", :integer)
      @elec_schedule_column_number = XMLHelper.get_value(emissions_scenario, "EmissionsFactor[FuelType='#{HPXML::FuelTypeElectricity}']/ColumnNumber", :integer)
      @natural_gas_units = XMLHelper.get_value(emissions_scenario, "EmissionsFactor[FuelType='#{HPXML::FuelTypeNaturalGas}']/Units", :string)
      @natural_gas_value = XMLHelper.get_value(emissions_scenario, "EmissionsFactor[FuelType='#{HPXML::FuelTypeNaturalGas}']/Value", :float)
      @propane_units = XMLHelper.get_value(emissions_scenario, "EmissionsFactor[FuelType='#{HPXML::FuelTypePropane}']/Units", :string)
      @propane_value = XMLHelper.get_value(emissions_scenario, "EmissionsFactor[FuelType='#{HPXML::FuelTypePropane}']/Value", :float)
      @fuel_oil_units = XMLHelper.get_value(emissions_scenario, "EmissionsFactor[FuelType='#{HPXML::FuelTypeOil}']/Units", :string)
      @fuel_oil_value = XMLHelper.get_value(emissions_scenario, "EmissionsFactor[FuelType='#{HPXML::FuelTypeOil}']/Value", :float)
      @coal_units = XMLHelper.get_value(emissions_scenario, "EmissionsFactor[FuelType='#{HPXML::FuelTypeCoal}']/Units", :string)
      @coal_value = XMLHelper.get_value(emissions_scenario, "EmissionsFactor[FuelType='#{HPXML::FuelTypeCoal}']/Value", :float)
      @wood_units = XMLHelper.get_value(emissions_scenario, "EmissionsFactor[FuelType='#{HPXML::FuelTypeWoodCord}']/Units", :string)
      @wood_value = XMLHelper.get_value(emissions_scenario, "EmissionsFactor[FuelType='#{HPXML::FuelTypeWoodCord}']/Value", :float)
      @wood_pellets_units = XMLHelper.get_value(emissions_scenario, "EmissionsFactor[FuelType='#{HPXML::FuelTypeWoodPellets}']/Units", :string)
      @wood_pellets_value = XMLHelper.get_value(emissions_scenario, "EmissionsFactor[FuelType='#{HPXML::FuelTypeWoodPellets}']/Value", :float)
    end
  end

  class UtilityBillScenarios < BaseArrayElement
    def add(**kwargs)
      self << UtilityBillScenario.new(@hpxml_object, **kwargs)
    end

    def from_oga(software_info)
      return if software_info.nil?

      XMLHelper.get_elements(software_info, 'extension/UtilityBillScenarios/UtilityBillScenario').each do |utility_bill_scenario|
        self << UtilityBillScenario.new(@hpxml_object, utility_bill_scenario)
      end
    end

    def has_simple_electric_rates
      any? { |bill_scen| !bill_scen.elec_fixed_charge.nil? || !bill_scen.elec_marginal_rate.nil? }
    end

    def has_detailed_electric_rates
      any? { |bill_scen| !bill_scen.elec_tariff_filepath.nil? }
    end
  end

  class UtilityBillScenario < BaseElement
    ATTRS = [:name,
             :elec_tariff_filepath,
             :elec_fixed_charge, :natural_gas_fixed_charge, :propane_fixed_charge, :fuel_oil_fixed_charge,
             :coal_fixed_charge, :wood_fixed_charge, :wood_pellets_fixed_charge,
             :elec_marginal_rate, :natural_gas_marginal_rate, :propane_marginal_rate, :fuel_oil_marginal_rate,
             :coal_marginal_rate, :wood_marginal_rate, :wood_pellets_marginal_rate,
             :pv_compensation_type,
             :pv_net_metering_annual_excess_sellback_rate_type, :pv_net_metering_annual_excess_sellback_rate,
             :pv_feed_in_tariff_rate,
             :pv_monthly_grid_connection_fee_dollars_per_kw, :pv_monthly_grid_connection_fee_dollars]
    attr_accessor(*ATTRS)

    def delete
      @hpxml_object.header.utility_bill_scenarios.delete(self)
    end

    def check_for_errors
      errors = []
      return errors
    end

    def to_oga(software_info)
      utility_bill_scenarios = XMLHelper.create_elements_as_needed(software_info, ['extension', 'UtilityBillScenarios'])
      utility_bill_scenario = XMLHelper.add_element(utility_bill_scenarios, 'UtilityBillScenario')
      XMLHelper.add_element(utility_bill_scenario, 'Name', @name, :string) unless @name.nil?
      { HPXML::FuelTypeElectricity => [@elec_fixed_charge, @elec_fixed_charge_isdefaulted, @elec_marginal_rate, @elec_marginal_rate_isdefaulted, @elec_tariff_filepath],
        HPXML::FuelTypeNaturalGas => [@natural_gas_fixed_charge, @natural_gas_fixed_charge_isdefaulted, @natural_gas_marginal_rate, @natural_gas_marginal_rate_isdefaulted, nil],
        HPXML::FuelTypePropane => [@propane_fixed_charge, @propane_fixed_charge_isdefaulted, @propane_marginal_rate, @propane_marginal_rate_isdefaulted, nil],
        HPXML::FuelTypeOil => [@fuel_oil_fixed_charge, @fuel_oil_fixed_charge_isdefaulted, @fuel_oil_marginal_rate, @fuel_oil_marginal_rate_isdefaulted, nil],
        HPXML::FuelTypeCoal => [@coal_fixed_charge, @coal_fixed_charge_isdefaulted, @coal_marginal_rate, @coal_marginal_rate_isdefaulted, nil],
        HPXML::FuelTypeWoodCord => [@wood_fixed_charge, @wood_fixed_charge_isdefaulted, @wood_marginal_rate, @wood_marginal_rate_isdefaulted, nil],
        HPXML::FuelTypeWoodPellets => [@wood_pellets_fixed_charge, @wood_pellets_fixed_charge_isdefaulted, @wood_pellets_marginal_rate, @wood_pellets_marginal_rate_isdefaulted, nil] }.each do |fuel, vals|
        fixed_charge, fixed_charge_isdefaulted, marginal_rate, marginal_rate_isdefaulted, tariff_filepath = vals
        next if fixed_charge.nil? && marginal_rate.nil? && tariff_filepath.nil?

        utility_rate = XMLHelper.add_element(utility_bill_scenario, 'UtilityRate')
        XMLHelper.add_element(utility_rate, 'FuelType', fuel, :string)
        XMLHelper.add_element(utility_rate, 'TariffFilePath', tariff_filepath, :string) unless tariff_filepath.nil?
        XMLHelper.add_element(utility_rate, 'FixedCharge', fixed_charge, :float, fixed_charge_isdefaulted) unless fixed_charge.nil?
        XMLHelper.add_element(utility_rate, 'MarginalRate', marginal_rate, :float, marginal_rate_isdefaulted) unless marginal_rate.nil?
      end
      if not @pv_compensation_type.nil?
        pv = XMLHelper.add_element(utility_bill_scenario, 'PVCompensation')
        pc_compensation_type = XMLHelper.add_element(pv, 'CompensationType')
        pv_compensation_type_el = XMLHelper.add_element(pc_compensation_type, @pv_compensation_type, nil, nil, pv_compensation_type_isdefaulted)
        if @pv_compensation_type == HPXML::PVCompensationTypeNetMetering
          XMLHelper.add_element(pv_compensation_type_el, 'AnnualExcessSellbackRateType', @pv_net_metering_annual_excess_sellback_rate_type, :string, pv_net_metering_annual_excess_sellback_rate_type_isdefaulted) unless @pv_net_metering_annual_excess_sellback_rate_type.nil?
          if @pv_net_metering_annual_excess_sellback_rate_type == HPXML::PVAnnualExcessSellbackRateTypeUserSpecified
            XMLHelper.add_element(pv_compensation_type_el, 'AnnualExcessSellbackRate', @pv_net_metering_annual_excess_sellback_rate, :float, pv_net_metering_annual_excess_sellback_rate_isdefaulted) unless @pv_net_metering_annual_excess_sellback_rate.nil?
          end
        elsif @pv_compensation_type == HPXML::PVCompensationTypeFeedInTariff
          XMLHelper.add_element(pv_compensation_type_el, 'FeedInTariffRate', @pv_feed_in_tariff_rate, :float, pv_feed_in_tariff_rate_isdefaulted) unless @pv_feed_in_tariff_rate.nil?
        end
        if not @pv_monthly_grid_connection_fee_dollars_per_kw.nil?
          monthly_grid_connection_fee = XMLHelper.add_element(pv, 'MonthlyGridConnectionFee')
          XMLHelper.add_element(monthly_grid_connection_fee, 'Units', UnitsDollarsPerkW, :string)
          XMLHelper.add_element(monthly_grid_connection_fee, 'Value', @pv_monthly_grid_connection_fee_dollars_per_kw, :float, pv_monthly_grid_connection_fee_dollars_per_kw_isdefaulted)
        end
        if not @pv_monthly_grid_connection_fee_dollars.nil?
          monthly_grid_connection_fee = XMLHelper.add_element(pv, 'MonthlyGridConnectionFee')
          XMLHelper.add_element(monthly_grid_connection_fee, 'Units', UnitsDollars, :string)
          XMLHelper.add_element(monthly_grid_connection_fee, 'Value', @pv_monthly_grid_connection_fee_dollars, :float, pv_monthly_grid_connection_fee_dollars_isdefaulted)
        end
      end
    end

    def from_oga(utility_bill_scenario)
      return if utility_bill_scenario.nil?

      @name = XMLHelper.get_value(utility_bill_scenario, 'Name', :string)
      @elec_fixed_charge = XMLHelper.get_value(utility_bill_scenario, "UtilityRate[FuelType='#{HPXML::FuelTypeElectricity}']/FixedCharge", :float)
      @elec_marginal_rate = XMLHelper.get_value(utility_bill_scenario, "UtilityRate[FuelType='#{HPXML::FuelTypeElectricity}']/MarginalRate", :float)
      @elec_tariff_filepath = XMLHelper.get_value(utility_bill_scenario, "UtilityRate[FuelType='#{HPXML::FuelTypeElectricity}']/TariffFilePath", :string)
      @natural_gas_fixed_charge = XMLHelper.get_value(utility_bill_scenario, "UtilityRate[FuelType='#{HPXML::FuelTypeNaturalGas}']/FixedCharge", :float)
      @natural_gas_marginal_rate = XMLHelper.get_value(utility_bill_scenario, "UtilityRate[FuelType='#{HPXML::FuelTypeNaturalGas}']/MarginalRate", :float)
      @propane_fixed_charge = XMLHelper.get_value(utility_bill_scenario, "UtilityRate[FuelType='#{HPXML::FuelTypePropane}']/FixedCharge", :float)
      @propane_marginal_rate = XMLHelper.get_value(utility_bill_scenario, "UtilityRate[FuelType='#{HPXML::FuelTypePropane}']/MarginalRate", :float)
      @fuel_oil_fixed_charge = XMLHelper.get_value(utility_bill_scenario, "UtilityRate[FuelType='#{HPXML::FuelTypeOil}']/FixedCharge", :float)
      @fuel_oil_marginal_rate = XMLHelper.get_value(utility_bill_scenario, "UtilityRate[FuelType='#{HPXML::FuelTypeOil}']/MarginalRate", :float)
      @coal_fixed_charge = XMLHelper.get_value(utility_bill_scenario, "UtilityRate[FuelType='#{HPXML::FuelTypeCoal}']/FixedCharge", :float)
      @coal_marginal_rate = XMLHelper.get_value(utility_bill_scenario, "UtilityRate[FuelType='#{HPXML::FuelTypeCoal}']/MarginalRate", :float)
      @wood_fixed_charge = XMLHelper.get_value(utility_bill_scenario, "UtilityRate[FuelType='#{HPXML::FuelTypeWoodCord}']/FixedCharge", :float)
      @wood_marginal_rate = XMLHelper.get_value(utility_bill_scenario, "UtilityRate[FuelType='#{HPXML::FuelTypeWoodCord}']/MarginalRate", :float)
      @wood_pellets_fixed_charge = XMLHelper.get_value(utility_bill_scenario, "UtilityRate[FuelType='#{HPXML::FuelTypeWoodPellets}']/FixedCharge", :float)
      @wood_pellets_marginal_rate = XMLHelper.get_value(utility_bill_scenario, "UtilityRate[FuelType='#{HPXML::FuelTypeWoodPellets}']/MarginalRate", :float)
      @pv_compensation_type = XMLHelper.get_child_name(utility_bill_scenario, 'PVCompensation/CompensationType')
      if @pv_compensation_type == HPXML::PVCompensationTypeNetMetering
        @pv_net_metering_annual_excess_sellback_rate_type = XMLHelper.get_value(utility_bill_scenario, "PVCompensation/CompensationType/#{HPXML::PVCompensationTypeNetMetering}/AnnualExcessSellbackRateType", :string)
        if @pv_net_metering_annual_excess_sellback_rate_type == HPXML::PVAnnualExcessSellbackRateTypeUserSpecified
          @pv_net_metering_annual_excess_sellback_rate = XMLHelper.get_value(utility_bill_scenario, "PVCompensation/CompensationType/#{HPXML::PVCompensationTypeNetMetering}/AnnualExcessSellbackRate", :float)
        end
      elsif @pv_compensation_type == HPXML::PVCompensationTypeFeedInTariff
        @pv_feed_in_tariff_rate = XMLHelper.get_value(utility_bill_scenario, "PVCompensation/CompensationType/#{HPXML::PVCompensationTypeFeedInTariff}/FeedInTariffRate", :float)
      end
      @pv_monthly_grid_connection_fee_dollars_per_kw = XMLHelper.get_value(utility_bill_scenario, "PVCompensation/MonthlyGridConnectionFee[Units='#{UnitsDollarsPerkW}']/Value", :float)
      @pv_monthly_grid_connection_fee_dollars = XMLHelper.get_value(utility_bill_scenario, "PVCompensation/MonthlyGridConnectionFee[Units='#{UnitsDollars}']/Value", :float)
    end
  end

  class VacancyPeriods < BaseArrayElement
    def add(**kwargs)
      self << VacancyPeriod.new(@hpxml_object, **kwargs)
    end

    def from_oga(software_info)
      return if software_info.nil?

      XMLHelper.get_elements(software_info, 'extension/VacancyPeriods/VacancyPeriod').each do |vacancy_period|
        self << VacancyPeriod.new(@hpxml_object, vacancy_period)
      end
    end
  end

  class VacancyPeriod < BaseElement
    ATTRS = [:begin_month, :begin_day, :begin_hour, :end_month, :end_day, :end_hour]
    attr_accessor(*ATTRS)

    def delete
      @hpxml_object.header.vacancy_periods.delete(self)
    end

    def check_for_errors
      errors = []
      errors += HPXML::check_dates('Vacancy Period', @begin_month, @begin_day, @end_month, @end_day)
      return errors
    end

    def to_oga(software_info)
      vacancy_periods = XMLHelper.create_elements_as_needed(software_info, ['extension', 'VacancyPeriods'])
      vacancy_period = XMLHelper.add_element(vacancy_periods, 'VacancyPeriod')
      XMLHelper.add_element(vacancy_period, 'BeginMonth', @begin_month, :integer, @begin_month_isdefaulted) unless @begin_month.nil?
      XMLHelper.add_element(vacancy_period, 'BeginDayOfMonth', @begin_day, :integer, @begin_day_isdefaulted) unless @begin_day.nil?
      XMLHelper.add_element(vacancy_period, 'BeginHourOfDay', @begin_hour, :integer, @begin_hour_isdefaulted) unless @begin_hour.nil?
      XMLHelper.add_element(vacancy_period, 'EndMonth', @end_month, :integer, @end_month_isdefaulted) unless @end_month.nil?
      XMLHelper.add_element(vacancy_period, 'EndDayOfMonth', @end_day, :integer, @end_day_isdefaulted) unless @end_day.nil?
      XMLHelper.add_element(vacancy_period, 'EndHourOfDay', @end_hour, :integer, @end_hour_isdefaulted) unless @end_hour.nil?
    end

    def from_oga(vacancy_period)
      return if vacancy_period.nil?

      @begin_month = XMLHelper.get_value(vacancy_period, 'BeginMonth', :integer)
      @begin_day = XMLHelper.get_value(vacancy_period, 'BeginDayOfMonth', :integer)
      @begin_hour = XMLHelper.get_value(vacancy_period, 'BeginHourOfDay', :integer)
      @end_month = XMLHelper.get_value(vacancy_period, 'EndMonth', :integer)
      @end_day = XMLHelper.get_value(vacancy_period, 'EndDayOfMonth', :integer)
      @end_hour = XMLHelper.get_value(vacancy_period, 'EndHourOfDay', :integer)
    end
  end

  class PowerOutagePeriods < BaseArrayElement
    def add(**kwargs)
      self << PowerOutagePeriod.new(@hpxml_object, **kwargs)
    end

    def from_oga(software_info)
      return if software_info.nil?

      XMLHelper.get_elements(software_info, 'extension/PowerOutagePeriods/PowerOutagePeriod').each do |power_outage_period|
        self << PowerOutagePeriod.new(@hpxml_object, power_outage_period)
      end
    end
  end

  class PowerOutagePeriod < BaseElement
    ATTRS = [:begin_month, :begin_day, :begin_hour, :end_month, :end_day, :end_hour, :natvent_availability]
    attr_accessor(*ATTRS)

    def delete
      @hpxml_object.header.power_outage_periods.delete(self)
    end

    def check_for_errors
      errors = []
      errors += HPXML::check_dates('Power Outage Period', @begin_month, @begin_day, @end_month, @end_day)
      return errors
    end

    def to_oga(software_info)
      power_outage_periods = XMLHelper.create_elements_as_needed(software_info, ['extension', 'PowerOutagePeriods'])
      power_outage_period = XMLHelper.add_element(power_outage_periods, 'PowerOutagePeriod')
      XMLHelper.add_element(power_outage_period, 'BeginMonth', @begin_month, :integer, @begin_month_isdefaulted) unless @begin_month.nil?
      XMLHelper.add_element(power_outage_period, 'BeginDayOfMonth', @begin_day, :integer, @begin_day_isdefaulted) unless @begin_day.nil?
      XMLHelper.add_element(power_outage_period, 'BeginHourOfDay', @begin_hour, :integer, @begin_hour_isdefaulted) unless @begin_hour.nil?
      XMLHelper.add_element(power_outage_period, 'EndMonth', @end_month, :integer, @end_month_isdefaulted) unless @end_month.nil?
      XMLHelper.add_element(power_outage_period, 'EndDayOfMonth', @end_day, :integer, @end_day_isdefaulted) unless @end_day.nil?
      XMLHelper.add_element(power_outage_period, 'EndHourOfDay', @end_hour, :integer, @end_hour_isdefaulted) unless @end_hour.nil?
      XMLHelper.add_element(power_outage_period, 'NaturalVentilation', @natvent_availability, :string, @natvent_availability_isdefaulted) unless @natvent_availability.nil?
    end

    def from_oga(power_outage_period)
      return if power_outage_period.nil?

      @begin_month = XMLHelper.get_value(power_outage_period, 'BeginMonth', :integer)
      @begin_day = XMLHelper.get_value(power_outage_period, 'BeginDayOfMonth', :integer)
      @begin_hour = XMLHelper.get_value(power_outage_period, 'BeginHourOfDay', :integer)
      @end_month = XMLHelper.get_value(power_outage_period, 'EndMonth', :integer)
      @end_day = XMLHelper.get_value(power_outage_period, 'EndDayOfMonth', :integer)
      @end_hour = XMLHelper.get_value(power_outage_period, 'EndHourOfDay', :integer)
      @natvent_availability = XMLHelper.get_value(power_outage_period, 'NaturalVentilation', :string)
    end
  end

  class Site < BaseElement
    ATTRS = [:site_type, :surroundings, :vertical_surroundings, :shielding_of_home, :orientation_of_front_of_home, :azimuth_of_front_of_home, :fuels,
             :ground_conductivity]
    attr_accessor(*ATTRS)

    def check_for_errors
      errors = []
      return errors
    end

    def to_oga(doc)
      return if nil?

      site = XMLHelper.create_elements_as_needed(doc, ['HPXML', 'Building', 'BuildingDetails', 'BuildingSummary', 'Site'])
      XMLHelper.add_element(site, 'SiteType', @site_type, :string, @site_type_isdefaulted) unless @site_type.nil?
      XMLHelper.add_element(site, 'Surroundings', @surroundings, :string) unless @surroundings.nil?
      XMLHelper.add_element(site, 'VerticalSurroundings', @vertical_surroundings, :string) unless @vertical_surroundings.nil?
      XMLHelper.add_element(site, 'ShieldingofHome', @shielding_of_home, :string, @shielding_of_home_isdefaulted) unless @shielding_of_home.nil?
      XMLHelper.add_element(site, 'OrientationOfFrontOfHome', @orientation_of_front_of_home, :string) unless @orientation_of_front_of_home.nil?
      XMLHelper.add_element(site, 'AzimuthOfFrontOfHome', @azimuth_of_front_of_home, :integer) unless @azimuth_of_front_of_home.nil?
      if (not @fuels.nil?) && (not @fuels.empty?)
        fuel_types_available = XMLHelper.add_element(site, 'FuelTypesAvailable')
        @fuels.each do |fuel|
          XMLHelper.add_element(fuel_types_available, 'Fuel', fuel, :string)
        end
      end
      XMLHelper.add_extension(site, 'GroundConductivity', @ground_conductivity, :float, @ground_conductivity_isdefaulted) unless @ground_conductivity.nil?

      if site.children.size == 0
        bldg_summary = XMLHelper.get_element(doc, '/HPXML/Building/BuildingDetails/BuildingSummary')
        XMLHelper.delete_element(bldg_summary, 'Site')
      end
    end

    def from_oga(hpxml)
      return if hpxml.nil?

      site = XMLHelper.get_element(hpxml, 'Building/BuildingDetails/BuildingSummary/Site')
      return if site.nil?

      @site_type = XMLHelper.get_value(site, 'SiteType', :string)
      @surroundings = XMLHelper.get_value(site, 'Surroundings', :string)
      @vertical_surroundings = XMLHelper.get_value(site, 'VerticalSurroundings', :string)
      @shielding_of_home = XMLHelper.get_value(site, 'ShieldingofHome', :string)
      @orientation_of_front_of_home = XMLHelper.get_value(site, 'OrientationOfFrontOfHome', :string)
      @azimuth_of_front_of_home = XMLHelper.get_value(site, 'AzimuthOfFrontOfHome', :integer)
      @fuels = XMLHelper.get_values(site, 'FuelTypesAvailable/Fuel', :string)
      @ground_conductivity = XMLHelper.get_value(site, 'extension/GroundConductivity', :float)
    end
  end

  class NeighborBuildings < BaseArrayElement
    def add(**kwargs)
      self << NeighborBuilding.new(@hpxml_object, **kwargs)
    end

    def from_oga(hpxml)
      return if hpxml.nil?

      XMLHelper.get_elements(hpxml, 'Building/BuildingDetails/BuildingSummary/Site/extension/Neighbors/NeighborBuilding').each do |neighbor_building|
        self << NeighborBuilding.new(@hpxml_object, neighbor_building)
      end
    end
  end

  class NeighborBuilding < BaseElement
    ATTRS = [:azimuth, :orientation, :distance, :height]
    attr_accessor(*ATTRS)

    def check_for_errors
      errors = []
      return errors
    end

    def to_oga(doc)
      return if nil?

      neighbors = XMLHelper.create_elements_as_needed(doc, ['HPXML', 'Building', 'BuildingDetails', 'BuildingSummary', 'Site', 'extension', 'Neighbors'])
      neighbor_building = XMLHelper.add_element(neighbors, 'NeighborBuilding')
      XMLHelper.add_element(neighbor_building, 'Orientation', @orientation, :string, @orientation_isdefaulted) unless @orientation.nil?
      XMLHelper.add_element(neighbor_building, 'Azimuth', @azimuth, :integer, @azimuth_isdefaulted) unless @azimuth.nil?
      XMLHelper.add_element(neighbor_building, 'Distance', @distance, :float) unless @distance.nil?
      XMLHelper.add_element(neighbor_building, 'Height', @height, :float) unless @height.nil?
    end

    def from_oga(neighbor_building)
      return if neighbor_building.nil?

      @orientation = XMLHelper.get_value(neighbor_building, 'Orientation', :string)
      @azimuth = XMLHelper.get_value(neighbor_building, 'Azimuth', :integer)
      @distance = XMLHelper.get_value(neighbor_building, 'Distance', :float)
      @height = XMLHelper.get_value(neighbor_building, 'Height', :float)
    end
  end

  class BuildingOccupancy < BaseElement
    ATTRS = [:number_of_residents, :weekday_fractions, :weekend_fractions, :monthly_multipliers]
    attr_accessor(*ATTRS)

    def check_for_errors
      errors = []
      return errors
    end

    def to_oga(doc)
      return if nil?

      building_occupancy = XMLHelper.create_elements_as_needed(doc, ['HPXML', 'Building', 'BuildingDetails', 'BuildingSummary', 'BuildingOccupancy'])
      XMLHelper.add_element(building_occupancy, 'NumberofResidents', @number_of_residents, :float, @number_of_residents_isdefaulted) unless @number_of_residents.nil?
      XMLHelper.add_extension(building_occupancy, 'WeekdayScheduleFractions', @weekday_fractions, :string, @weekday_fractions_isdefaulted) unless @weekday_fractions.nil?
      XMLHelper.add_extension(building_occupancy, 'WeekendScheduleFractions', @weekend_fractions, :string, @weekend_fractions_isdefaulted) unless @weekend_fractions.nil?
      XMLHelper.add_extension(building_occupancy, 'MonthlyScheduleMultipliers', @monthly_multipliers, :string, @monthly_multipliers_isdefaulted) unless @monthly_multipliers.nil?
    end

    def from_oga(hpxml)
      return if hpxml.nil?

      building_occupancy = XMLHelper.get_element(hpxml, 'Building/BuildingDetails/BuildingSummary/BuildingOccupancy')
      return if building_occupancy.nil?

      @number_of_residents = XMLHelper.get_value(building_occupancy, 'NumberofResidents', :float)
      @weekday_fractions = XMLHelper.get_value(building_occupancy, 'extension/WeekdayScheduleFractions', :string)
      @weekend_fractions = XMLHelper.get_value(building_occupancy, 'extension/WeekendScheduleFractions', :string)
      @monthly_multipliers = XMLHelper.get_value(building_occupancy, 'extension/MonthlyScheduleMultipliers', :string)
    end
  end

  class BuildingConstruction < BaseElement
    ATTRS = [:year_built, :number_of_conditioned_floors, :number_of_conditioned_floors_above_grade,
             :average_ceiling_height, :number_of_bedrooms, :number_of_bathrooms,
             :conditioned_floor_area, :conditioned_building_volume, :residential_facility_type,
             :building_footprint_area, :has_flue_or_chimney]
    attr_accessor(*ATTRS)

    def check_for_errors
      errors = []
      return errors
    end

    def to_oga(doc)
      return if nil?

      building_construction = XMLHelper.create_elements_as_needed(doc, ['HPXML', 'Building', 'BuildingDetails', 'BuildingSummary', 'BuildingConstruction'])
      XMLHelper.add_element(building_construction, 'YearBuilt', @year_built, :integer) unless @year_built.nil?
      XMLHelper.add_element(building_construction, 'ResidentialFacilityType', @residential_facility_type, :string) unless @residential_facility_type.nil?
      XMLHelper.add_element(building_construction, 'NumberofConditionedFloors', @number_of_conditioned_floors, :float) unless @number_of_conditioned_floors.nil?
      XMLHelper.add_element(building_construction, 'NumberofConditionedFloorsAboveGrade', @number_of_conditioned_floors_above_grade, :float) unless @number_of_conditioned_floors_above_grade.nil?
      XMLHelper.add_element(building_construction, 'AverageCeilingHeight', @average_ceiling_height, :float, @average_ceiling_height_isdefaulted) unless @average_ceiling_height.nil?
      XMLHelper.add_element(building_construction, 'NumberofBedrooms', @number_of_bedrooms, :integer) unless @number_of_bedrooms.nil?
      XMLHelper.add_element(building_construction, 'NumberofBathrooms', @number_of_bathrooms, :integer, @number_of_bathrooms_isdefaulted) unless @number_of_bathrooms.nil?
      XMLHelper.add_element(building_construction, 'BuildingFootprintArea', @building_footprint_area, :float, @building_footprint_area_isdefaulted) unless @building_footprint_area.nil?
      XMLHelper.add_element(building_construction, 'ConditionedFloorArea', @conditioned_floor_area, :float) unless @conditioned_floor_area.nil?
      XMLHelper.add_element(building_construction, 'ConditionedBuildingVolume', @conditioned_building_volume, :float, @conditioned_building_volume_isdefaulted) unless @conditioned_building_volume.nil?
      XMLHelper.add_extension(building_construction, 'HasFlueOrChimney', @has_flue_or_chimney, :boolean, @has_flue_or_chimney_isdefaulted) unless @has_flue_or_chimney.nil?
    end

    def from_oga(hpxml)
      return if hpxml.nil?

      building_construction = XMLHelper.get_element(hpxml, 'Building/BuildingDetails/BuildingSummary/BuildingConstruction')
      return if building_construction.nil?

      @year_built = XMLHelper.get_value(building_construction, 'YearBuilt', :integer)
      @residential_facility_type = XMLHelper.get_value(building_construction, 'ResidentialFacilityType', :string)
      @number_of_conditioned_floors = XMLHelper.get_value(building_construction, 'NumberofConditionedFloors', :float)
      @number_of_conditioned_floors_above_grade = XMLHelper.get_value(building_construction, 'NumberofConditionedFloorsAboveGrade', :float)
      @average_ceiling_height = XMLHelper.get_value(building_construction, 'AverageCeilingHeight', :float)
      @number_of_bedrooms = XMLHelper.get_value(building_construction, 'NumberofBedrooms', :integer)
      @number_of_bathrooms = XMLHelper.get_value(building_construction, 'NumberofBathrooms', :integer)
      @building_footprint_area = XMLHelper.get_value(building_construction, 'BuildingFootprintArea', :float)
      @conditioned_floor_area = XMLHelper.get_value(building_construction, 'ConditionedFloorArea', :float)
      @conditioned_building_volume = XMLHelper.get_value(building_construction, 'ConditionedBuildingVolume', :float)
      @has_flue_or_chimney = XMLHelper.get_value(building_construction, 'extension/HasFlueOrChimney', :boolean)
    end
  end

  class ClimateandRiskZones < BaseElement
    def initialize(hpxml_object, *args)
      @climate_zone_ieccs = ClimateZoneIECCs.new(hpxml_object)
      super(hpxml_object, *args)
    end
    ATTRS = [:weather_station_id, :weather_station_name, :weather_station_wmo, :weather_station_epw_filepath]
    attr_accessor(*ATTRS)
    attr_reader(:climate_zone_ieccs)

    def check_for_errors
      errors = []
      errors += @climate_zone_ieccs.check_for_errors
      return errors
    end

    def to_oga(doc)
      return if nil?

      climate_and_risk_zones = XMLHelper.create_elements_as_needed(doc, ['HPXML', 'Building', 'BuildingDetails', 'ClimateandRiskZones'])

      @climate_zone_ieccs.to_oga(climate_and_risk_zones)

      if not @weather_station_id.nil?
        weather_station = XMLHelper.add_element(climate_and_risk_zones, 'WeatherStation')
        sys_id = XMLHelper.add_element(weather_station, 'SystemIdentifier')
        XMLHelper.add_attribute(sys_id, 'id', @weather_station_id)
        XMLHelper.add_element(weather_station, 'Name', @weather_station_name, :string) unless @weather_station_name.nil?
        XMLHelper.add_element(weather_station, 'WMO', @weather_station_wmo, :string) unless @weather_station_wmo.nil?
        XMLHelper.add_extension(weather_station, 'EPWFilePath', @weather_station_epw_filepath, :string) unless @weather_station_epw_filepath.nil?
      end
    end

    def from_oga(hpxml)
      return if hpxml.nil?

      climate_and_risk_zones = XMLHelper.get_element(hpxml, 'Building/BuildingDetails/ClimateandRiskZones')
      return if climate_and_risk_zones.nil?

      @climate_zone_ieccs.from_oga(climate_and_risk_zones)

      weather_station = XMLHelper.get_element(climate_and_risk_zones, 'WeatherStation')
      if not weather_station.nil?
        @weather_station_id = HPXML::get_id(weather_station)
        @weather_station_name = XMLHelper.get_value(weather_station, 'Name', :string)
        @weather_station_wmo = XMLHelper.get_value(weather_station, 'WMO', :string)
        @weather_station_epw_filepath = XMLHelper.get_value(weather_station, 'extension/EPWFilePath', :string)
      end
    end
  end

  class ClimateZoneIECCs < BaseArrayElement
    def add(**kwargs)
      self << ClimateZoneIECC.new(@hpxml_object, **kwargs)
    end

    def from_oga(climate_and_risk_zones)
      return if climate_and_risk_zones.nil?

      XMLHelper.get_elements(climate_and_risk_zones, 'ClimateZoneIECC').each do |climate_zone_iecc|
        self << ClimateZoneIECC.new(@hpxml_object, climate_zone_iecc)
      end
    end
  end

  class ClimateZoneIECC < BaseElement
    ATTRS = [:year, :zone]
    attr_accessor(*ATTRS)

    def delete
      @hpxml_object.climate_and_risk_zones.climate_zone_ieccs.delete(self)
    end

    def check_for_errors
      errors = []
      return errors
    end

    def to_oga(climate_and_risk_zones)
      climate_zone_iecc = XMLHelper.add_element(climate_and_risk_zones, 'ClimateZoneIECC')
      XMLHelper.add_element(climate_zone_iecc, 'Year', @year, :integer, @year_isdefaulted) unless @year.nil?
      XMLHelper.add_element(climate_zone_iecc, 'ClimateZone', @zone, :string, @zone_isdefaulted) unless @zone.nil?
    end

    def from_oga(climate_zone_iecc)
      return if climate_zone_iecc.nil?

      @year = XMLHelper.get_value(climate_zone_iecc, 'Year', :integer)
      @zone = XMLHelper.get_value(climate_zone_iecc, 'ClimateZone', :string)
    end
  end

  class AirInfiltrationMeasurements < BaseArrayElement
    def add(**kwargs)
      self << AirInfiltrationMeasurement.new(@hpxml_object, **kwargs)
    end

    def from_oga(hpxml)
      return if hpxml.nil?

      XMLHelper.get_elements(hpxml, 'Building/BuildingDetails/Enclosure/AirInfiltration/AirInfiltrationMeasurement').each do |air_infiltration_measurement|
        self << AirInfiltrationMeasurement.new(@hpxml_object, air_infiltration_measurement)
      end
    end
  end

  class AirInfiltrationMeasurement < BaseElement
    ATTRS = [:id, :house_pressure, :unit_of_measure, :air_leakage, :effective_leakage_area, :type_of_measurement,
             :infiltration_volume, :leakiness_description, :infiltration_height, :a_ext, :type_of_test]
    attr_accessor(*ATTRS)

    def check_for_errors
      errors = []
      return errors
    end

    def to_oga(doc)
      return if nil?

      air_infiltration = XMLHelper.create_elements_as_needed(doc, ['HPXML', 'Building', 'BuildingDetails', 'Enclosure', 'AirInfiltration'])
      air_infiltration_measurement = XMLHelper.add_element(air_infiltration, 'AirInfiltrationMeasurement')
      sys_id = XMLHelper.add_element(air_infiltration_measurement, 'SystemIdentifier')
      XMLHelper.add_attribute(sys_id, 'id', @id)
      XMLHelper.add_element(air_infiltration_measurement, 'TypeOfInfiltrationMeasurement', @type_of_measurement, :string) unless @type_of_measurement.nil?
      XMLHelper.add_element(air_infiltration_measurement, 'TypeOfInfiltrationTest', @type_of_test, :string) unless @type_of_test.nil?
      XMLHelper.add_element(air_infiltration_measurement, 'HousePressure', @house_pressure, :float) unless @house_pressure.nil?
      XMLHelper.add_element(air_infiltration_measurement, 'LeakinessDescription', @leakiness_description, :string) unless @leakiness_description.nil?
      if (not @unit_of_measure.nil?) && (not @air_leakage.nil?)
        building_air_leakage = XMLHelper.add_element(air_infiltration_measurement, 'BuildingAirLeakage')
        XMLHelper.add_element(building_air_leakage, 'UnitofMeasure', @unit_of_measure, :string)
        XMLHelper.add_element(building_air_leakage, 'AirLeakage', @air_leakage, :float)
      end
      XMLHelper.add_element(air_infiltration_measurement, 'EffectiveLeakageArea', @effective_leakage_area, :float) unless @effective_leakage_area.nil?
      XMLHelper.add_element(air_infiltration_measurement, 'InfiltrationVolume', @infiltration_volume, :float, @infiltration_volume_isdefaulted) unless @infiltration_volume.nil?
      XMLHelper.add_element(air_infiltration_measurement, 'InfiltrationHeight', @infiltration_height, :float, @infiltration_height_isdefaulted) unless @infiltration_height.nil?
      XMLHelper.add_extension(air_infiltration_measurement, 'Aext', @a_ext, :float, @a_ext_isdefaulted) unless @a_ext.nil?
    end

    def from_oga(air_infiltration_measurement)
      return if air_infiltration_measurement.nil?

      @id = HPXML::get_id(air_infiltration_measurement)
      @type_of_measurement = XMLHelper.get_value(air_infiltration_measurement, 'TypeOfInfiltrationMeasurement', :string)
      @type_of_test = XMLHelper.get_value(air_infiltration_measurement, 'TypeOfInfiltrationTest', :string)
      @house_pressure = XMLHelper.get_value(air_infiltration_measurement, 'HousePressure', :float)
      @leakiness_description = XMLHelper.get_value(air_infiltration_measurement, 'LeakinessDescription', :string)
      @unit_of_measure = XMLHelper.get_value(air_infiltration_measurement, 'BuildingAirLeakage/UnitofMeasure', :string)
      @air_leakage = XMLHelper.get_value(air_infiltration_measurement, 'BuildingAirLeakage/AirLeakage', :float)
      @effective_leakage_area = XMLHelper.get_value(air_infiltration_measurement, 'EffectiveLeakageArea', :float)
      @infiltration_volume = XMLHelper.get_value(air_infiltration_measurement, 'InfiltrationVolume', :float)
      @infiltration_height = XMLHelper.get_value(air_infiltration_measurement, 'InfiltrationHeight', :float)
      @a_ext = XMLHelper.get_value(air_infiltration_measurement, 'extension/Aext', :float)
    end
  end

  class Attics < BaseArrayElement
    def add(**kwargs)
      self << Attic.new(@hpxml_object, **kwargs)
    end

    def from_oga(hpxml)
      return if hpxml.nil?

      XMLHelper.get_elements(hpxml, 'Building/BuildingDetails/Enclosure/Attics/Attic').each do |attic|
        self << Attic.new(@hpxml_object, attic)
      end
    end
  end

  class Attic < BaseElement
    ATTRS = [:id, :attic_type, :vented_attic_sla, :vented_attic_ach, :within_infiltration_volume,
             :attached_to_roof_idrefs, :attached_to_wall_idrefs, :attached_to_floor_idrefs]
    attr_accessor(*ATTRS)

    def attached_roofs
      return [] if @attached_to_roof_idrefs.nil?

      list = @hpxml_object.roofs.select { |roof| @attached_to_roof_idrefs.include? roof.id }
      if @attached_to_roof_idrefs.size > list.size
        fail "Attached roof not found for attic '#{@id}'."
      end

      return list
    end

    def attached_walls
      return [] if @attached_to_wall_idrefs.nil?

      list = @hpxml_object.walls.select { |wall| @attached_to_wall_idrefs.include? wall.id }
      if @attached_to_wall_idrefs.size > list.size
        fail "Attached wall not found for attic '#{@id}'."
      end

      return list
    end

    def attached_floors
      return [] if @attached_to_floor_idrefs.nil?

      list = @hpxml_object.floors.select { |floor| @attached_to_floor_idrefs.include? floor.id }
      if @attached_to_floor_idrefs.size > list.size
        fail "Attached floor not found for attic '#{@id}'."
      end

      return list
    end

    def to_location
      return if @attic_type.nil?

      if [AtticTypeCathedral, AtticTypeConditioned, AtticTypeFlatRoof, AtticTypeBelowApartment].include? @attic_type
        return LocationLivingSpace
      elsif [AtticTypeUnvented].include? @attic_type
        return LocationAtticUnvented
      elsif [AtticTypeVented].include? @attic_type
        return LocationAtticVented
      else
        fail "Unexpected attic type: '#{@attic_type}'."
      end
    end

    def delete
      @hpxml_object.attics.delete(self)
    end

    def check_for_errors
      errors = []
      begin; attached_roofs; rescue StandardError => e; errors << e.message; end
      begin; attached_walls; rescue StandardError => e; errors << e.message; end
      begin; attached_floors; rescue StandardError => e; errors << e.message; end
      begin; to_location; rescue StandardError => e; errors << e.message; end
      return errors
    end

    def to_oga(doc)
      return if nil?

      attics = XMLHelper.create_elements_as_needed(doc, ['HPXML', 'Building', 'BuildingDetails', 'Enclosure', 'Attics'])
      attic = XMLHelper.add_element(attics, 'Attic')
      sys_id = XMLHelper.add_element(attic, 'SystemIdentifier')
      XMLHelper.add_attribute(sys_id, 'id', @id)
      if not @attic_type.nil?
        attic_type_el = XMLHelper.add_element(attic, 'AtticType')
        if [AtticTypeFlatRoof, AtticTypeCathedral, AtticTypeBelowApartment].include? @attic_type
          XMLHelper.add_element(attic_type_el, @attic_type)
        elsif [AtticTypeUnvented].include? @attic_type
          attic_type_attic = XMLHelper.add_element(attic_type_el, 'Attic')
          XMLHelper.add_element(attic_type_attic, 'Vented', false, :boolean)
        elsif [AtticTypeVented].include? @attic_type
          attic_type_attic = XMLHelper.add_element(attic_type_el, 'Attic')
          XMLHelper.add_element(attic_type_attic, 'Vented', true, :boolean)
          if not @vented_attic_sla.nil?
            ventilation_rate = XMLHelper.add_element(attic, 'VentilationRate')
            XMLHelper.add_element(ventilation_rate, 'UnitofMeasure', UnitsSLA, :string)
            XMLHelper.add_element(ventilation_rate, 'Value', @vented_attic_sla, :float, @vented_attic_sla_isdefaulted)
          elsif not @vented_attic_ach.nil?
            ventilation_rate = XMLHelper.add_element(attic, 'VentilationRate')
            XMLHelper.add_element(ventilation_rate, 'UnitofMeasure', UnitsACHNatural, :string)
            XMLHelper.add_element(ventilation_rate, 'Value', @vented_attic_ach, :float)
          end
        elsif [AtticTypeConditioned].include? @attic_type
          attic_type_attic = XMLHelper.add_element(attic_type_el, 'Attic')
          XMLHelper.add_element(attic_type_attic, 'Conditioned', true, :boolean)
        else
          fail "Unhandled attic type '#{@attic_type}'."
        end
      end
      XMLHelper.add_element(attic, 'WithinInfiltrationVolume', within_infiltration_volume, :boolean) unless @within_infiltration_volume.nil?
      if not @attached_to_roof_idrefs.nil?
        @attached_to_roof_idrefs.each do |roof|
          roof_attached = XMLHelper.add_element(attic, 'AttachedToRoof')
          XMLHelper.add_attribute(roof_attached, 'idref', roof)
        end
      end
      if not @attached_to_wall_idrefs.nil?
        @attached_to_wall_idrefs.each do |wall|
          wall_attached = XMLHelper.add_element(attic, 'AttachedToWall')
          XMLHelper.add_attribute(wall_attached, 'idref', wall)
        end
      end
      if not @attached_to_floor_idrefs.nil?
        @attached_to_floor_idrefs.each do |floor|
          floor_attached = XMLHelper.add_element(attic, 'AttachedToFloor')
          XMLHelper.add_attribute(floor_attached, 'idref', floor)
        end
      end
    end

    def from_oga(attic)
      return if attic.nil?

      @id = HPXML::get_id(attic)
      if XMLHelper.has_element(attic, "AtticType/Attic[Vented='false']")
        @attic_type = AtticTypeUnvented
      elsif XMLHelper.has_element(attic, "AtticType/Attic[Vented='true']")
        @attic_type = AtticTypeVented
      elsif XMLHelper.has_element(attic, "AtticType/Attic[Conditioned='true']")
        @attic_type = AtticTypeConditioned
      elsif XMLHelper.has_element(attic, 'AtticType/FlatRoof')
        @attic_type = AtticTypeFlatRoof
      elsif XMLHelper.has_element(attic, 'AtticType/CathedralCeiling')
        @attic_type = AtticTypeCathedral
      elsif XMLHelper.has_element(attic, 'AtticType/BelowApartment')
        @attic_type = AtticTypeBelowApartment
      end
      if @attic_type == AtticTypeVented
        @vented_attic_sla = XMLHelper.get_value(attic, "VentilationRate[UnitofMeasure='#{UnitsSLA}']/Value", :float)
        @vented_attic_ach = XMLHelper.get_value(attic, "VentilationRate[UnitofMeasure='#{UnitsACHNatural}']/Value", :float)
      end
      @within_infiltration_volume = XMLHelper.get_value(attic, 'WithinInfiltrationVolume', :boolean)
      @attached_to_roof_idrefs = []
      XMLHelper.get_elements(attic, 'AttachedToRoof').each do |roof|
        @attached_to_roof_idrefs << HPXML::get_idref(roof)
      end
      @attached_to_wall_idrefs = []
      XMLHelper.get_elements(attic, 'AttachedToWall').each do |wall|
        @attached_to_wall_idrefs << HPXML::get_idref(wall)
      end
      @attached_to_floor_idrefs = []
      XMLHelper.get_elements(attic, 'AttachedToFloor').each do |floor|
        @attached_to_floor_idrefs << HPXML::get_idref(floor)
      end
    end
  end

  class Foundations < BaseArrayElement
    def add(**kwargs)
      self << Foundation.new(@hpxml_object, **kwargs)
    end

    def from_oga(hpxml)
      return if hpxml.nil?

      XMLHelper.get_elements(hpxml, 'Building/BuildingDetails/Enclosure/Foundations/Foundation').each do |foundation|
        self << Foundation.new(@hpxml_object, foundation)
      end
    end
  end

  class Foundation < BaseElement
    ATTRS = [:id, :foundation_type, :vented_crawlspace_sla, :within_infiltration_volume,
             :attached_to_slab_idrefs, :attached_to_floor_idrefs, :attached_to_foundation_wall_idrefs,
             :attached_to_wall_idrefs, :attached_to_rim_joist_idrefs]
    attr_accessor(*ATTRS)

    def attached_slabs
      return [] if @attached_to_slab_idrefs.nil?

      list = @hpxml_object.slabs.select { |slab| @attached_to_slab_idrefs.include? slab.id }
      if @attached_to_slab_idrefs.size > list.size
        fail "Attached slab not found for foundation '#{@id}'."
      end

      return list
    end

    def attached_floors
      return [] if @attached_to_floor_idrefs.nil?

      list = @hpxml_object.floors.select { |floor| @attached_to_floor_idrefs.include? floor.id }
      if @attached_to_floor_idrefs.size > list.size
        fail "Attached floor not found for foundation '#{@id}'."
      end

      return list
    end

    def attached_foundation_walls
      return [] if @attached_to_foundation_wall_idrefs.nil?

      list = @hpxml_object.foundation_walls.select { |foundation_wall| @attached_to_foundation_wall_idrefs.include? foundation_wall.id }
      if @attached_to_foundation_wall_idrefs.size > list.size
        fail "Attached foundation wall not found for foundation '#{@id}'."
      end

      return list
    end

    def attached_walls
      return [] if @attached_to_wall_idrefs.nil?

      list = @hpxml_object.walls.select { |wall| @attached_to_wall_idrefs.include? wall.id }
      if @attached_to_wall_idrefs.size > list.size
        fail "Attached wall not found for foundation '#{@id}'."
      end

      return list
    end

    def attached_rim_joists
      return [] if @attached_to_rim_joist_idrefs.nil?

      list = @hpxml_object.rim_joists.select { |rim_joist| @attached_to_rim_joist_idrefs.include? rim_joist.id }
      if @attached_to_rim_joist_idrefs.size > list.size
        fail "Attached rim joist not found for foundation '#{@id}'."
      end

      return list
    end

    def to_location
      return if @foundation_type.nil?

      if [FoundationTypeSlab, FoundationTypeAboveApartment].include? @foundation_type
        return LocationLivingSpace
      elsif [FoundationTypeAmbient].include? @foundation_type
        return LocationOutside
      elsif [FoundationTypeBasementConditioned].include? @foundation_type
        return LocationBasementConditioned
      elsif [FoundationTypeBasementUnconditioned].include? @foundation_type
        return LocationBasementUnconditioned
      elsif [FoundationTypeCrawlspaceUnvented].include? @foundation_type
        return LocationCrawlspaceUnvented
      elsif [FoundationTypeCrawlspaceVented].include? @foundation_type
        return LocationCrawlspaceVented
      elsif @foundation_type == FoundationTypeCrawlspaceConditioned
        return LocationCrawlspaceConditioned
      elsif @foundation_type == FoundationTypeSlab
        return LocationLivingSpace
      else
        fail "Unexpected foundation type: '#{@foundation_type}'."
      end
    end

    def area
      sum_area = 0.0
      # Check Slabs first
      attached_slabs.each do |slab|
        sum_area += slab.area
      end
      if sum_area <= 0
        # Check Floors next
        attached_floors.each do |floor|
          sum_area += floor.area
        end
      end
      return sum_area
    end

    def delete
      @hpxml_object.foundations.delete(self)
    end

    def check_for_errors
      errors = []
      begin; attached_slabs; rescue StandardError => e; errors << e.message; end
      begin; attached_floors; rescue StandardError => e; errors << e.message; end
      begin; attached_foundation_walls; rescue StandardError => e; errors << e.message; end
      begin; attached_walls; rescue StandardError => e; errors << e.message; end
      begin; attached_rim_joists; rescue StandardError => e; errors << e.message; end
      begin; to_location; rescue StandardError => e; errors << e.message; end
      return errors
    end

    def to_oga(doc)
      return if nil?

      foundations = XMLHelper.create_elements_as_needed(doc, ['HPXML', 'Building', 'BuildingDetails', 'Enclosure', 'Foundations'])
      foundation = XMLHelper.add_element(foundations, 'Foundation')
      sys_id = XMLHelper.add_element(foundation, 'SystemIdentifier')
      XMLHelper.add_attribute(sys_id, 'id', @id)
      if not @foundation_type.nil?
        foundation_type_el = XMLHelper.add_element(foundation, 'FoundationType')
        if [FoundationTypeSlab, FoundationTypeAmbient, FoundationTypeAboveApartment].include? @foundation_type
          XMLHelper.add_element(foundation_type_el, @foundation_type)
        elsif [FoundationTypeBasementConditioned].include? @foundation_type
          basement = XMLHelper.add_element(foundation_type_el, 'Basement')
          XMLHelper.add_element(basement, 'Conditioned', true, :boolean)
        elsif [FoundationTypeBasementUnconditioned].include? @foundation_type
          basement = XMLHelper.add_element(foundation_type_el, 'Basement')
          XMLHelper.add_element(basement, 'Conditioned', false, :boolean)
        elsif [FoundationTypeCrawlspaceVented].include? @foundation_type
          crawlspace = XMLHelper.add_element(foundation_type_el, 'Crawlspace')
          XMLHelper.add_element(crawlspace, 'Vented', true, :boolean)
          if not @vented_crawlspace_sla.nil?
            ventilation_rate = XMLHelper.add_element(foundation, 'VentilationRate')
            XMLHelper.add_element(ventilation_rate, 'UnitofMeasure', UnitsSLA, :string)
            XMLHelper.add_element(ventilation_rate, 'Value', @vented_crawlspace_sla, :float, @vented_crawlspace_sla_isdefaulted)
          end
        elsif [FoundationTypeCrawlspaceUnvented].include? @foundation_type
          crawlspace = XMLHelper.add_element(foundation_type_el, 'Crawlspace')
          XMLHelper.add_element(crawlspace, 'Vented', false, :boolean)
        elsif @foundation_type == FoundationTypeCrawlspaceConditioned
          crawlspace = XMLHelper.add_element(foundation_type_el, 'Crawlspace')
          XMLHelper.add_element(crawlspace, 'Conditioned', true, :boolean)
        else
          fail "Unhandled foundation type '#{@foundation_type}'."
        end
      end
      XMLHelper.add_element(foundation, 'WithinInfiltrationVolume', @within_infiltration_volume, :boolean) unless @within_infiltration_volume.nil?
      if not @attached_to_rim_joist_idrefs.nil?
        @attached_to_rim_joist_idrefs.each do |rim_joist|
          rim_joist_attached = XMLHelper.add_element(foundation, 'AttachedToRimJoist')
          XMLHelper.add_attribute(rim_joist_attached, 'idref', rim_joist)
        end
      end
      if not @attached_to_wall_idrefs.nil?
        @attached_to_wall_idrefs.each do |wall|
          wall_attached = XMLHelper.add_element(foundation, 'AttachedToWall')
          XMLHelper.add_attribute(wall_attached, 'idref', wall)
        end
      end
      if not @attached_to_foundation_wall_idrefs.nil?
        @attached_to_foundation_wall_idrefs.each do |foundation_wall|
          foundation_wall_attached = XMLHelper.add_element(foundation, 'AttachedToFoundationWall')
          XMLHelper.add_attribute(foundation_wall_attached, 'idref', foundation_wall)
        end
      end
      if not @attached_to_floor_idrefs.nil?
        @attached_to_floor_idrefs.each do |floor|
          floor_attached = XMLHelper.add_element(foundation, 'AttachedToFloor')
          XMLHelper.add_attribute(floor_attached, 'idref', floor)
        end
      end
      if not @attached_to_slab_idrefs.nil?
        @attached_to_slab_idrefs.each do |slab|
          slab_attached = XMLHelper.add_element(foundation, 'AttachedToSlab')
          XMLHelper.add_attribute(slab_attached, 'idref', slab)
        end
      end
    end

    def from_oga(foundation)
      return if foundation.nil?

      @id = HPXML::get_id(foundation)
      if XMLHelper.has_element(foundation, 'FoundationType/SlabOnGrade')
        @foundation_type = FoundationTypeSlab
      elsif XMLHelper.has_element(foundation, "FoundationType/Basement[Conditioned='false']")
        @foundation_type = FoundationTypeBasementUnconditioned
      elsif XMLHelper.has_element(foundation, "FoundationType/Basement[Conditioned='true']")
        @foundation_type = FoundationTypeBasementConditioned
      elsif XMLHelper.has_element(foundation, "FoundationType/Crawlspace[Vented='false']")
        @foundation_type = FoundationTypeCrawlspaceUnvented
      elsif XMLHelper.has_element(foundation, "FoundationType/Crawlspace[Vented='true']")
        @foundation_type = FoundationTypeCrawlspaceVented
      elsif XMLHelper.has_element(foundation, "FoundationType/Crawlspace[Conditioned='true']")
        @foundation_type = FoundationTypeCrawlspaceConditioned
      elsif XMLHelper.has_element(foundation, 'FoundationType/Ambient')
        @foundation_type = FoundationTypeAmbient
      elsif XMLHelper.has_element(foundation, 'FoundationType/AboveApartment')
        @foundation_type = FoundationTypeAboveApartment
      end
      if @foundation_type == FoundationTypeCrawlspaceVented
        @vented_crawlspace_sla = XMLHelper.get_value(foundation, "VentilationRate[UnitofMeasure='#{UnitsSLA}']/Value", :float)
      end
      @within_infiltration_volume = XMLHelper.get_value(foundation, 'WithinInfiltrationVolume', :boolean)
      @attached_to_rim_joist_idrefs = []
      XMLHelper.get_elements(foundation, 'AttachedToRimJoist').each do |rim_joist|
        @attached_to_rim_joist_idrefs << HPXML::get_idref(rim_joist)
      end
      @attached_to_wall_idrefs = []
      XMLHelper.get_elements(foundation, 'AttachedToWall').each do |wall|
        @attached_to_wall_idrefs << HPXML::get_idref(wall)
      end
      @attached_to_slab_idrefs = []
      XMLHelper.get_elements(foundation, 'AttachedToSlab').each do |slab|
        @attached_to_slab_idrefs << HPXML::get_idref(slab)
      end
      @attached_to_floor_idrefs = []
      XMLHelper.get_elements(foundation, 'AttachedToFloor').each do |floor|
        @attached_to_floor_idrefs << HPXML::get_idref(floor)
      end
      @attached_to_foundation_wall_idrefs = []
      XMLHelper.get_elements(foundation, 'AttachedToFoundationWall').each do |foundation_wall|
        @attached_to_foundation_wall_idrefs << HPXML::get_idref(foundation_wall)
      end
    end
  end

  class Roofs < BaseArrayElement
    def add(**kwargs)
      self << Roof.new(@hpxml_object, **kwargs)
    end

    def from_oga(hpxml)
      return if hpxml.nil?

      XMLHelper.get_elements(hpxml, 'Building/BuildingDetails/Enclosure/Roofs/Roof').each do |roof|
        self << Roof.new(@hpxml_object, roof)
      end
    end
  end

  class Roof < BaseElement
    ATTRS = [:id, :interior_adjacent_to, :area, :azimuth, :orientation, :roof_type,
             :roof_color, :solar_absorptance, :emittance, :pitch, :radiant_barrier,
             :insulation_id, :insulation_assembly_r_value, :insulation_cavity_r_value,
             :insulation_continuous_r_value, :radiant_barrier_grade, :insulation_grade,
             :interior_finish_type, :interior_finish_thickness, :framing_factor,
             :framing_size, :framing_spacing]
    attr_accessor(*ATTRS)

    def skylights
      return @hpxml_object.skylights.select { |skylight| skylight.roof_idref == @id }
    end

    def net_area
      return if nil?
      return if @area.nil?

      val = @area
      skylights.each do |skylight|
        val -= skylight.area
      end
      fail "Calculated a negative net surface area for surface '#{@id}'." if val < 0

      return val
    end

    def exterior_adjacent_to
      return LocationOutside
    end

    def is_exterior
      return true
    end

    def is_interior
      return !is_exterior
    end

    def is_thermal_boundary
      return HPXML::is_thermal_boundary(self)
    end

    def is_exterior_thermal_boundary
      return (is_exterior && is_thermal_boundary)
    end

    def is_conditioned
      return HPXML::is_conditioned(self)
    end

    def delete
      @hpxml_object.roofs.delete(self)
      skylights.reverse_each do |skylight|
        skylight.delete
      end
      @hpxml_object.attics.each do |attic|
        attic.attached_to_roof_idrefs.delete(@id) unless attic.attached_to_roof_idrefs.nil?
      end
    end

    def check_for_errors
      errors = []
      begin; net_area; rescue StandardError => e; errors << e.message; end
      return errors
    end

    def to_oga(doc)
      return if nil?

      roofs = XMLHelper.create_elements_as_needed(doc, ['HPXML', 'Building', 'BuildingDetails', 'Enclosure', 'Roofs'])
      roof = XMLHelper.add_element(roofs, 'Roof')
      sys_id = XMLHelper.add_element(roof, 'SystemIdentifier')
      XMLHelper.add_attribute(sys_id, 'id', @id)
      XMLHelper.add_element(roof, 'InteriorAdjacentTo', @interior_adjacent_to, :string) unless @interior_adjacent_to.nil?
      XMLHelper.add_element(roof, 'Area', @area, :float) unless @area.nil?
      XMLHelper.add_element(roof, 'Orientation', @orientation, :string, @orientation_isdefaulted) unless @orientation.nil?
      XMLHelper.add_element(roof, 'Azimuth', @azimuth, :integer, @azimuth_isdefaulted) unless @azimuth.nil?
      XMLHelper.add_element(roof, 'RoofType', @roof_type, :string, @roof_type_isdefaulted) unless @roof_type.nil?
      XMLHelper.add_element(roof, 'RoofColor', @roof_color, :string, @roof_color_isdefaulted) unless @roof_color.nil?
      XMLHelper.add_element(roof, 'SolarAbsorptance', @solar_absorptance, :float, @solar_absorptance_isdefaulted) unless @solar_absorptance.nil?
      XMLHelper.add_element(roof, 'Emittance', @emittance, :float, @emittance_isdefaulted) unless @emittance.nil?
      if (not @interior_finish_type.nil?) || (not @interior_finish_thickness.nil?)
        interior_finish = XMLHelper.add_element(roof, 'InteriorFinish')
        XMLHelper.add_element(interior_finish, 'Type', @interior_finish_type, :string, @interior_finish_type_isdefaulted) unless @interior_finish_type.nil?
        XMLHelper.add_element(interior_finish, 'Thickness', @interior_finish_thickness, :float, @interior_finish_thickness_isdefaulted) unless @interior_finish_thickness.nil?
      end
      if (not @framing_factor.nil?) || (not @framing_size.nil?) || (not @framing_spacing.nil?)
        rafters = XMLHelper.add_element(roof, 'Rafters')
        XMLHelper.add_element(rafters, 'Size', @framing_size, :string) unless @framing_size.nil?
        XMLHelper.add_element(rafters, 'Spacing', @framing_spacing, :float) unless @framing_spacing.nil?
        XMLHelper.add_element(rafters, 'FramingFactor', @framing_factor, :float) unless @framing_factor.nil?
      end
      XMLHelper.add_element(roof, 'Pitch', @pitch, :float) unless @pitch.nil?
      XMLHelper.add_element(roof, 'RadiantBarrier', @radiant_barrier, :boolean, @radiant_barrier_isdefaulted) unless @radiant_barrier.nil?
      XMLHelper.add_element(roof, 'RadiantBarrierGrade', @radiant_barrier_grade, :integer, @radiant_barrier_grade_isdefaulted) unless @radiant_barrier_grade.nil?
      insulation = XMLHelper.add_element(roof, 'Insulation')
      sys_id = XMLHelper.add_element(insulation, 'SystemIdentifier')
      if not @insulation_id.nil?
        XMLHelper.add_attribute(sys_id, 'id', @insulation_id)
      else
        XMLHelper.add_attribute(sys_id, 'id', @id + 'Insulation')
      end
      XMLHelper.add_element(insulation, 'InsulationGrade', @insulation_grade, :integer) unless @insulation_grade.nil?
      XMLHelper.add_element(insulation, 'AssemblyEffectiveRValue', @insulation_assembly_r_value, :float) unless @insulation_assembly_r_value.nil?
      if not @insulation_cavity_r_value.nil?
        layer = XMLHelper.add_element(insulation, 'Layer')
        XMLHelper.add_element(layer, 'InstallationType', 'cavity', :string)
        XMLHelper.add_element(layer, 'NominalRValue', @insulation_cavity_r_value, :float)
      end
      if not @insulation_continuous_r_value.nil?
        layer = XMLHelper.add_element(insulation, 'Layer')
        XMLHelper.add_element(layer, 'InstallationType', 'continuous', :string)
        XMLHelper.add_element(layer, 'NominalRValue', @insulation_continuous_r_value, :float)
      end
    end

    def from_oga(roof)
      return if roof.nil?

      @id = HPXML::get_id(roof)
      @interior_adjacent_to = XMLHelper.get_value(roof, 'InteriorAdjacentTo', :string)
      @area = XMLHelper.get_value(roof, 'Area', :float)
      @orientation = XMLHelper.get_value(roof, 'Orientation', :string)
      @azimuth = XMLHelper.get_value(roof, 'Azimuth', :integer)
      @roof_type = XMLHelper.get_value(roof, 'RoofType', :string)
      @roof_color = XMLHelper.get_value(roof, 'RoofColor', :string)
      @solar_absorptance = XMLHelper.get_value(roof, 'SolarAbsorptance', :float)
      @emittance = XMLHelper.get_value(roof, 'Emittance', :float)
      interior_finish = XMLHelper.get_element(roof, 'InteriorFinish')
      if not interior_finish.nil?
        @interior_finish_type = XMLHelper.get_value(interior_finish, 'Type', :string)
        @interior_finish_thickness = XMLHelper.get_value(interior_finish, 'Thickness', :float)
      end
      @framing_factor = XMLHelper.get_value(roof, 'Rafters/FramingFactor', :float)
      @framing_size = XMLHelper.get_value(roof, 'Rafters/Size', :string)
      @framing_spacing = XMLHelper.get_value(roof, 'Rafters/Spacing', :float)
      @pitch = XMLHelper.get_value(roof, 'Pitch', :float)
      @radiant_barrier = XMLHelper.get_value(roof, 'RadiantBarrier', :boolean)
      @radiant_barrier_grade = XMLHelper.get_value(roof, 'RadiantBarrierGrade', :integer)
      insulation = XMLHelper.get_element(roof, 'Insulation')
      if not insulation.nil?
        @insulation_id = HPXML::get_id(insulation)
        @insulation_grade = XMLHelper.get_value(insulation, 'InsulationGrade', :integer)
        @insulation_assembly_r_value = XMLHelper.get_value(insulation, 'AssemblyEffectiveRValue', :float)
        @insulation_cavity_r_value = XMLHelper.get_value(insulation, "Layer[InstallationType='cavity']/NominalRValue", :float)
        @insulation_continuous_r_value = XMLHelper.get_value(insulation, "Layer[InstallationType='continuous']/NominalRValue", :float)
      end
    end
  end

  class RimJoists < BaseArrayElement
    def add(**kwargs)
      self << RimJoist.new(@hpxml_object, **kwargs)
    end

    def from_oga(hpxml)
      return if hpxml.nil?

      XMLHelper.get_elements(hpxml, 'Building/BuildingDetails/Enclosure/RimJoists/RimJoist').each do |rim_joist|
        self << RimJoist.new(@hpxml_object, rim_joist)
      end
    end
  end

  class RimJoist < BaseElement
    ATTRS = [:id, :exterior_adjacent_to, :interior_adjacent_to, :area, :orientation, :azimuth, :siding,
             :color, :solar_absorptance, :emittance, :insulation_id, :insulation_assembly_r_value,
             :insulation_cavity_r_value, :insulation_continuous_r_value, :framing_size]
    attr_accessor(*ATTRS)

    def is_exterior
      if @exterior_adjacent_to == LocationOutside
        return true
      end

      return false
    end

    def is_interior
      return !is_exterior
    end

    def is_adiabatic
      return HPXML::is_adiabatic(self)
    end

    def is_thermal_boundary
      return HPXML::is_thermal_boundary(self)
    end

    def is_exterior_thermal_boundary
      return (is_exterior && is_thermal_boundary)
    end

    def is_conditioned
      return HPXML::is_conditioned(self)
    end

    def delete
      @hpxml_object.rim_joists.delete(self)
      @hpxml_object.foundations.each do |foundation|
        foundation.attached_to_rim_joist_idrefs.delete(@id) unless foundation.attached_to_rim_joist_idrefs.nil?
      end
    end

    def check_for_errors
      errors = []
      return errors
    end

    def to_oga(doc)
      return if nil?

      rim_joists = XMLHelper.create_elements_as_needed(doc, ['HPXML', 'Building', 'BuildingDetails', 'Enclosure', 'RimJoists'])
      rim_joist = XMLHelper.add_element(rim_joists, 'RimJoist')
      sys_id = XMLHelper.add_element(rim_joist, 'SystemIdentifier')
      XMLHelper.add_attribute(sys_id, 'id', @id)
      XMLHelper.add_element(rim_joist, 'ExteriorAdjacentTo', @exterior_adjacent_to, :string) unless @exterior_adjacent_to.nil?
      XMLHelper.add_element(rim_joist, 'InteriorAdjacentTo', @interior_adjacent_to, :string) unless @interior_adjacent_to.nil?
      XMLHelper.add_element(rim_joist, 'Area', @area, :float) unless @area.nil?
      XMLHelper.add_element(rim_joist, 'Orientation', @orientation, :string, @orientation_isdefaulted) unless @orientation.nil?
      XMLHelper.add_element(rim_joist, 'Azimuth', @azimuth, :integer, @azimuth_isdefaulted) unless @azimuth.nil?
      XMLHelper.add_element(rim_joist, 'Siding', @siding, :string, @siding_isdefaulted) unless @siding.nil?
      XMLHelper.add_element(rim_joist, 'Color', @color, :string, @color_isdefaulted) unless @color.nil?
      XMLHelper.add_element(rim_joist, 'SolarAbsorptance', @solar_absorptance, :float, @solar_absorptance_isdefaulted) unless @solar_absorptance.nil?
      XMLHelper.add_element(rim_joist, 'Emittance', @emittance, :float, @emittance_isdefaulted) unless @emittance.nil?
      insulation = XMLHelper.add_element(rim_joist, 'Insulation')
      sys_id = XMLHelper.add_element(insulation, 'SystemIdentifier')
      if not @insulation_id.nil?
        XMLHelper.add_attribute(sys_id, 'id', @insulation_id)
      else
        XMLHelper.add_attribute(sys_id, 'id', @id + 'Insulation')
      end
      XMLHelper.add_element(insulation, 'AssemblyEffectiveRValue', @insulation_assembly_r_value, :float) unless @insulation_assembly_r_value.nil?
      if not @insulation_cavity_r_value.nil?
        layer = XMLHelper.add_element(insulation, 'Layer')
        XMLHelper.add_element(layer, 'InstallationType', 'cavity', :string)
        XMLHelper.add_element(layer, 'NominalRValue', @insulation_cavity_r_value, :float)
      end
      if not @insulation_continuous_r_value.nil?
        layer = XMLHelper.add_element(insulation, 'Layer')
        XMLHelper.add_element(layer, 'InstallationType', 'continuous', :string)
        XMLHelper.add_element(layer, 'NominalRValue', @insulation_continuous_r_value, :float)
      end
      if not @framing_size.nil?
        floor_joists = XMLHelper.add_element(rim_joist, 'FloorJoists')
        XMLHelper.add_element(floor_joists, 'Size', @framing_size, :string) unless @framing_size.nil?
      end
    end

    def from_oga(rim_joist)
      return if rim_joist.nil?

      @id = HPXML::get_id(rim_joist)
      @exterior_adjacent_to = XMLHelper.get_value(rim_joist, 'ExteriorAdjacentTo', :string)
      @interior_adjacent_to = XMLHelper.get_value(rim_joist, 'InteriorAdjacentTo', :string)
      @area = XMLHelper.get_value(rim_joist, 'Area', :float)
      @orientation = XMLHelper.get_value(rim_joist, 'Orientation', :string)
      @azimuth = XMLHelper.get_value(rim_joist, 'Azimuth', :integer)
      @siding = XMLHelper.get_value(rim_joist, 'Siding', :string)
      @color = XMLHelper.get_value(rim_joist, 'Color', :string)
      @solar_absorptance = XMLHelper.get_value(rim_joist, 'SolarAbsorptance', :float)
      @emittance = XMLHelper.get_value(rim_joist, 'Emittance', :float)
      insulation = XMLHelper.get_element(rim_joist, 'Insulation')
      if not insulation.nil?
        @insulation_id = HPXML::get_id(insulation)
        @insulation_assembly_r_value = XMLHelper.get_value(insulation, 'AssemblyEffectiveRValue', :float)
        @insulation_cavity_r_value = XMLHelper.get_value(insulation, "Layer[InstallationType='cavity']/NominalRValue", :float)
        @insulation_continuous_r_value = XMLHelper.get_value(insulation, "Layer[InstallationType='continuous']/NominalRValue", :float)
      end
      @framing_size = XMLHelper.get_value(rim_joist, 'FloorJoists/Size', :string)
    end
  end

  class Walls < BaseArrayElement
    def add(**kwargs)
      self << Wall.new(@hpxml_object, **kwargs)
    end

    def from_oga(hpxml)
      return if hpxml.nil?

      XMLHelper.get_elements(hpxml, 'Building/BuildingDetails/Enclosure/Walls/Wall').each do |wall|
        self << Wall.new(@hpxml_object, wall)
      end
    end
  end

  class Wall < BaseElement
    ATTRS = [:id, :exterior_adjacent_to, :interior_adjacent_to, :wall_type, :optimum_value_engineering,
             :area, :orientation, :azimuth, :siding, :color, :solar_absorptance, :emittance, :insulation_id,
             :insulation_assembly_r_value, :insulation_cavity_r_value, :insulation_continuous_r_value,
             :interior_finish_type, :interior_finish_thickness, :attic_wall_type, :framing_factor,
             :framing_size, :framing_spacing, :insulation_grade]
    attr_accessor(*ATTRS)

    def windows
      return @hpxml_object.windows.select { |window| window.wall_idref == @id }
    end

    def doors
      return @hpxml_object.doors.select { |door| door.wall_idref == @id }
    end

    def net_area
      return if nil?
      return if @area.nil?

      val = @area
      (windows + doors).each do |subsurface|
        val -= subsurface.area
      end
      fail "Calculated a negative net surface area for surface '#{@id}'." if val < 0

      return val
    end

    def is_exterior
      if @exterior_adjacent_to == LocationOutside
        return true
      end

      return false
    end

    def is_interior
      return !is_exterior
    end

    def is_adiabatic
      return HPXML::is_adiabatic(self)
    end

    def is_thermal_boundary
      return HPXML::is_thermal_boundary(self)
    end

    def is_exterior_thermal_boundary
      return (is_exterior && is_thermal_boundary)
    end

    def is_conditioned
      return HPXML::is_conditioned(self)
    end

    def delete
      @hpxml_object.walls.delete(self)
      windows.reverse_each do |window|
        window.delete
      end
      doors.reverse_each do |door|
        door.delete
      end
      @hpxml_object.attics.each do |attic|
        attic.attached_to_wall_idrefs.delete(@id) unless attic.attached_to_wall_idrefs.nil?
      end
      @hpxml_object.foundations.each do |foundation|
        foundation.attached_to_wall_idrefs.delete(@id) unless foundation.attached_to_wall_idrefs.nil?
      end
    end

    def check_for_errors
      errors = []
      begin; net_area; rescue StandardError => e; errors << e.message; end
      return errors
    end

    def to_oga(doc)
      return if nil?

      walls = XMLHelper.create_elements_as_needed(doc, ['HPXML', 'Building', 'BuildingDetails', 'Enclosure', 'Walls'])
      wall = XMLHelper.add_element(walls, 'Wall')
      sys_id = XMLHelper.add_element(wall, 'SystemIdentifier')
      XMLHelper.add_attribute(sys_id, 'id', @id)
      XMLHelper.add_element(wall, 'ExteriorAdjacentTo', @exterior_adjacent_to, :string) unless @exterior_adjacent_to.nil?
      XMLHelper.add_element(wall, 'InteriorAdjacentTo', @interior_adjacent_to, :string) unless @interior_adjacent_to.nil?
      XMLHelper.add_element(wall, 'AtticWallType', @attic_wall_type, :string) unless @attic_wall_type.nil?
      if not @wall_type.nil?
        wall_type_el = XMLHelper.add_element(wall, 'WallType')
        wall_type = XMLHelper.add_element(wall_type_el, @wall_type)
        if @wall_type == HPXML::WallTypeWoodStud
          XMLHelper.add_element(wall_type, 'OptimumValueEngineering', @optimum_value_engineering, :boolean) unless @optimum_value_engineering.nil?
        end
      end
      XMLHelper.add_element(wall, 'Area', @area, :float) unless @area.nil?
      XMLHelper.add_element(wall, 'Orientation', @orientation, :string, @orientation_isdefaulted) unless @orientation.nil?
      XMLHelper.add_element(wall, 'Azimuth', @azimuth, :integer, @azimuth_isdefaulted) unless @azimuth.nil?
      if (not @framing_factor.nil?) || (not @framing_size.nil?) || (not @framing_spacing.nil?)
        studs = XMLHelper.add_element(wall, 'Studs')
        XMLHelper.add_element(studs, 'Size', @framing_size, :string) unless @framing_size.nil?
        XMLHelper.add_element(studs, 'Spacing', @framing_spacing, :float) unless @framing_spacing.nil?
        XMLHelper.add_element(studs, 'FramingFactor', @framing_factor, :float) unless @framing_factor.nil?
      end
      XMLHelper.add_element(wall, 'Siding', @siding, :string, @siding_isdefaulted) unless @siding.nil?
      XMLHelper.add_element(wall, 'Color', @color, :string, @color_isdefaulted) unless @color.nil?
      XMLHelper.add_element(wall, 'SolarAbsorptance', @solar_absorptance, :float, @solar_absorptance_isdefaulted) unless @solar_absorptance.nil?
      XMLHelper.add_element(wall, 'Emittance', @emittance, :float, @emittance_isdefaulted) unless @emittance.nil?
      if (not @interior_finish_type.nil?) || (not @interior_finish_thickness.nil?)
        interior_finish = XMLHelper.add_element(wall, 'InteriorFinish')
        XMLHelper.add_element(interior_finish, 'Type', @interior_finish_type, :string, @interior_finish_type_isdefaulted) unless @interior_finish_type.nil?
        XMLHelper.add_element(interior_finish, 'Thickness', @interior_finish_thickness, :float, @interior_finish_thickness_isdefaulted) unless @interior_finish_thickness.nil?
      end
      insulation = XMLHelper.add_element(wall, 'Insulation')
      sys_id = XMLHelper.add_element(insulation, 'SystemIdentifier')
      if not @insulation_id.nil?
        XMLHelper.add_attribute(sys_id, 'id', @insulation_id)
      else
        XMLHelper.add_attribute(sys_id, 'id', @id + 'Insulation')
      end
      XMLHelper.add_element(insulation, 'InsulationGrade', @insulation_grade, :integer) unless @insulation_grade.nil?
      XMLHelper.add_element(insulation, 'AssemblyEffectiveRValue', @insulation_assembly_r_value, :float) unless @insulation_assembly_r_value.nil?
      if not @insulation_cavity_r_value.nil?
        layer = XMLHelper.add_element(insulation, 'Layer')
        XMLHelper.add_element(layer, 'InstallationType', 'cavity', :string)
        XMLHelper.add_element(layer, 'NominalRValue', @insulation_cavity_r_value, :float)
      end
      if not @insulation_continuous_r_value.nil?
        layer = XMLHelper.add_element(insulation, 'Layer')
        XMLHelper.add_element(layer, 'InstallationType', 'continuous', :string)
        XMLHelper.add_element(layer, 'NominalRValue', @insulation_continuous_r_value, :float)
      end
    end

    def from_oga(wall)
      return if wall.nil?

      @id = HPXML::get_id(wall)
      @exterior_adjacent_to = XMLHelper.get_value(wall, 'ExteriorAdjacentTo', :string)
      @interior_adjacent_to = XMLHelper.get_value(wall, 'InteriorAdjacentTo', :string)
      @attic_wall_type = XMLHelper.get_value(wall, 'AtticWallType', :string)
      @wall_type = XMLHelper.get_child_name(wall, 'WallType')
      if @wall_type == HPXML::WallTypeWoodStud
        @optimum_value_engineering = XMLHelper.get_value(wall, 'WallType/WoodStud/OptimumValueEngineering', :boolean)
      end
      @area = XMLHelper.get_value(wall, 'Area', :float)
      @orientation = XMLHelper.get_value(wall, 'Orientation', :string)
      @azimuth = XMLHelper.get_value(wall, 'Azimuth', :integer)
      @framing_size = XMLHelper.get_value(wall, 'Studs/Size', :string)
      @framing_spacing = XMLHelper.get_value(wall, 'Studs/Spacing', :float)
      @framing_factor = XMLHelper.get_value(wall, 'Studs/FramingFactor', :float)
      @siding = XMLHelper.get_value(wall, 'Siding', :string)
      @color = XMLHelper.get_value(wall, 'Color', :string)
      @solar_absorptance = XMLHelper.get_value(wall, 'SolarAbsorptance', :float)
      @emittance = XMLHelper.get_value(wall, 'Emittance', :float)
      interior_finish = XMLHelper.get_element(wall, 'InteriorFinish')
      if not interior_finish.nil?
        @interior_finish_type = XMLHelper.get_value(interior_finish, 'Type', :string)
        @interior_finish_thickness = XMLHelper.get_value(interior_finish, 'Thickness', :float)
      end
      insulation = XMLHelper.get_element(wall, 'Insulation')
      if not insulation.nil?
        @insulation_id = HPXML::get_id(insulation)
        @insulation_grade = XMLHelper.get_value(insulation, 'InsulationGrade', :integer)
        @insulation_assembly_r_value = XMLHelper.get_value(insulation, 'AssemblyEffectiveRValue', :float)
        @insulation_cavity_r_value = XMLHelper.get_value(insulation, "Layer[InstallationType='cavity']/NominalRValue", :float)
        @insulation_continuous_r_value = XMLHelper.get_value(insulation, "Layer[InstallationType='continuous']/NominalRValue", :float)
      end
    end
  end

  class FoundationWalls < BaseArrayElement
    def add(**kwargs)
      self << FoundationWall.new(@hpxml_object, **kwargs)
    end

    def from_oga(hpxml)
      return if hpxml.nil?

      XMLHelper.get_elements(hpxml, 'Building/BuildingDetails/Enclosure/FoundationWalls/FoundationWall').each do |foundation_wall|
        self << FoundationWall.new(@hpxml_object, foundation_wall)
      end
    end
  end

  class FoundationWall < BaseElement
    ATTRS = [:id, :exterior_adjacent_to, :interior_adjacent_to, :length, :height, :area, :orientation,
             :type, :azimuth, :thickness, :depth_below_grade, :insulation_id, :insulation_interior_r_value,
             :insulation_interior_distance_to_top, :insulation_interior_distance_to_bottom,
             :insulation_exterior_r_value, :insulation_exterior_distance_to_top,
             :insulation_exterior_distance_to_bottom, :insulation_assembly_r_value,
             :insulation_continuous_r_value, :interior_finish_type, :interior_finish_thickness]
    attr_accessor(*ATTRS)

    def windows
      return @hpxml_object.windows.select { |window| window.wall_idref == @id }
    end

    def doors
      return @hpxml_object.doors.select { |door| door.wall_idref == @id }
    end

    def net_area
      return if nil?
      return if @area.nil?

      val = @area
      (@hpxml_object.windows + @hpxml_object.doors).each do |subsurface|
        next unless subsurface.wall_idref == @id

        val -= subsurface.area
      end
      fail "Calculated a negative net surface area for surface '#{@id}'." if val < 0

      return val
    end

    def is_exterior
      if @exterior_adjacent_to == LocationGround
        return true
      end

      return false
    end

    def is_interior
      return !is_exterior
    end

    def is_adiabatic
      return HPXML::is_adiabatic(self)
    end

    def is_thermal_boundary
      return HPXML::is_thermal_boundary(self)
    end

    def is_exterior_thermal_boundary
      return (is_exterior && is_thermal_boundary)
    end

    def is_conditioned
      return HPXML::is_conditioned(self)
    end

    def delete
      @hpxml_object.foundation_walls.delete(self)
      windows.reverse_each do |window|
        window.delete
      end
      doors.reverse_each do |door|
        door.delete
      end
      @hpxml_object.foundations.each do |foundation|
        foundation.attached_to_foundation_wall_idrefs.delete(@id) unless foundation.attached_to_foundation_wall_idrefs.nil?
      end
    end

    def check_for_errors
      errors = []
      begin; net_area; rescue StandardError => e; errors << e.message; end
      return errors
    end

    def to_oga(doc)
      return if nil?

      foundation_walls = XMLHelper.create_elements_as_needed(doc, ['HPXML', 'Building', 'BuildingDetails', 'Enclosure', 'FoundationWalls'])
      foundation_wall = XMLHelper.add_element(foundation_walls, 'FoundationWall')
      sys_id = XMLHelper.add_element(foundation_wall, 'SystemIdentifier')
      XMLHelper.add_attribute(sys_id, 'id', @id)
      XMLHelper.add_element(foundation_wall, 'ExteriorAdjacentTo', @exterior_adjacent_to, :string) unless @exterior_adjacent_to.nil?
      XMLHelper.add_element(foundation_wall, 'InteriorAdjacentTo', @interior_adjacent_to, :string) unless @interior_adjacent_to.nil?
      XMLHelper.add_element(foundation_wall, 'Type', @type, :string, @type_isdefaulted) unless @type.nil?
      XMLHelper.add_element(foundation_wall, 'Length', @length, :float) unless @length.nil?
      XMLHelper.add_element(foundation_wall, 'Height', @height, :float) unless @height.nil?
      XMLHelper.add_element(foundation_wall, 'Area', @area, :float, @area_isdefaulted) unless @area.nil?
      XMLHelper.add_element(foundation_wall, 'Orientation', @orientation, :string, @orientation_isdefaulted) unless @orientation.nil?
      XMLHelper.add_element(foundation_wall, 'Azimuth', @azimuth, :integer, @azimuth_isdefaulted) unless @azimuth.nil?
      XMLHelper.add_element(foundation_wall, 'Thickness', @thickness, :float, @thickness_isdefaulted) unless @thickness.nil?
      XMLHelper.add_element(foundation_wall, 'DepthBelowGrade', @depth_below_grade, :float) unless @depth_below_grade.nil?
      if (not @interior_finish_type.nil?) || (not @interior_finish_thickness.nil?)
        interior_finish = XMLHelper.add_element(foundation_wall, 'InteriorFinish')
        XMLHelper.add_element(interior_finish, 'Type', @interior_finish_type, :string, @interior_finish_type_isdefaulted) unless @interior_finish_type.nil?
        XMLHelper.add_element(interior_finish, 'Thickness', @interior_finish_thickness, :float, @interior_finish_thickness_isdefaulted) unless @interior_finish_thickness.nil?
      end
      insulation = XMLHelper.add_element(foundation_wall, 'Insulation')
      sys_id = XMLHelper.add_element(insulation, 'SystemIdentifier')
      if not @insulation_id.nil?
        XMLHelper.add_attribute(sys_id, 'id', @insulation_id)
      else
        XMLHelper.add_attribute(sys_id, 'id', @id + 'Insulation')
      end
      XMLHelper.add_element(insulation, 'AssemblyEffectiveRValue', @insulation_assembly_r_value, :float) unless @insulation_assembly_r_value.nil?
      if not @insulation_exterior_r_value.nil?
        layer = XMLHelper.add_element(insulation, 'Layer')
        XMLHelper.add_element(layer, 'InstallationType', 'continuous - exterior', :string)
        XMLHelper.add_element(layer, 'NominalRValue', @insulation_exterior_r_value, :float)
        XMLHelper.add_element(layer, 'DistanceToTopOfInsulation', @insulation_exterior_distance_to_top, :float, @insulation_exterior_distance_to_top_isdefaulted) unless @insulation_exterior_distance_to_top.nil?
        XMLHelper.add_element(layer, 'DistanceToBottomOfInsulation', @insulation_exterior_distance_to_bottom, :float, @insulation_exterior_distance_to_bottom_isdefaulted) unless @insulation_exterior_distance_to_bottom.nil?
      end
      if not @insulation_interior_r_value.nil?
        layer = XMLHelper.add_element(insulation, 'Layer')
        XMLHelper.add_element(layer, 'InstallationType', 'continuous - interior', :string)
        XMLHelper.add_element(layer, 'NominalRValue', @insulation_interior_r_value, :float)
        XMLHelper.add_element(layer, 'DistanceToTopOfInsulation', @insulation_interior_distance_to_top, :float, @insulation_interior_distance_to_top_isdefaulted) unless @insulation_interior_distance_to_top.nil?
        XMLHelper.add_element(layer, 'DistanceToBottomOfInsulation', @insulation_interior_distance_to_bottom, :float, @insulation_interior_distance_to_bottom_isdefaulted) unless @insulation_interior_distance_to_bottom.nil?
      end
    end

    def from_oga(foundation_wall)
      return if foundation_wall.nil?

      @id = HPXML::get_id(foundation_wall)
      @exterior_adjacent_to = XMLHelper.get_value(foundation_wall, 'ExteriorAdjacentTo', :string)
      @interior_adjacent_to = XMLHelper.get_value(foundation_wall, 'InteriorAdjacentTo', :string)
      @type = XMLHelper.get_value(foundation_wall, 'Type', :string)
      @length = XMLHelper.get_value(foundation_wall, 'Length', :float)
      @height = XMLHelper.get_value(foundation_wall, 'Height', :float)
      @area = XMLHelper.get_value(foundation_wall, 'Area', :float)
      @orientation = XMLHelper.get_value(foundation_wall, 'Orientation', :string)
      @azimuth = XMLHelper.get_value(foundation_wall, 'Azimuth', :integer)
      @thickness = XMLHelper.get_value(foundation_wall, 'Thickness', :float)
      @depth_below_grade = XMLHelper.get_value(foundation_wall, 'DepthBelowGrade', :float)
      interior_finish = XMLHelper.get_element(foundation_wall, 'InteriorFinish')
      if not interior_finish.nil?
        @interior_finish_type = XMLHelper.get_value(interior_finish, 'Type', :string)
        @interior_finish_thickness = XMLHelper.get_value(interior_finish, 'Thickness', :float)
      end
      insulation = XMLHelper.get_element(foundation_wall, 'Insulation')
      if not insulation.nil?
        @insulation_id = HPXML::get_id(insulation)
        @insulation_assembly_r_value = XMLHelper.get_value(insulation, 'AssemblyEffectiveRValue', :float)
        @insulation_continuous_r_value = XMLHelper.get_value(insulation, "Layer[InstallationType='continuous']/NominalRValue", :float)
        @insulation_interior_r_value = XMLHelper.get_value(insulation, "Layer[InstallationType='continuous - interior']/NominalRValue", :float)
        @insulation_interior_distance_to_top = XMLHelper.get_value(insulation, "Layer[InstallationType='continuous - interior']/DistanceToTopOfInsulation", :float)
        @insulation_interior_distance_to_bottom = XMLHelper.get_value(insulation, "Layer[InstallationType='continuous - interior']/DistanceToBottomOfInsulation", :float)
        @insulation_exterior_r_value = XMLHelper.get_value(insulation, "Layer[InstallationType='continuous - exterior']/NominalRValue", :float)
        @insulation_exterior_distance_to_top = XMLHelper.get_value(insulation, "Layer[InstallationType='continuous - exterior']/DistanceToTopOfInsulation", :float)
        @insulation_exterior_distance_to_bottom = XMLHelper.get_value(insulation, "Layer[InstallationType='continuous - exterior']/DistanceToBottomOfInsulation", :float)
      end
    end
  end

  class Floors < BaseArrayElement
    def add(**kwargs)
      self << Floor.new(@hpxml_object, **kwargs)
    end

    def from_oga(hpxml)
      return if hpxml.nil?

      XMLHelper.get_elements(hpxml, 'Building/BuildingDetails/Enclosure/Floors/Floor').each do |floor|
        self << Floor.new(@hpxml_object, floor)
      end
    end
  end

  class Floor < BaseElement
    ATTRS = [:id, :exterior_adjacent_to, :interior_adjacent_to, :floor_type, :area, :insulation_id,
             :insulation_assembly_r_value, :insulation_cavity_r_value, :insulation_continuous_r_value,
             :floor_or_ceiling, :interior_finish_type, :interior_finish_thickness, :insulation_grade,
             :framing_factor, :framing_size, :framing_spacing]
    attr_accessor(*ATTRS)

    def is_ceiling
      # From the perspective of the living space
      if @floor_or_ceiling.nil?
        ceiling_locations = [LocationAtticUnconditioned,
                             LocationAtticVented,
                             LocationAtticUnvented]
        if (ceiling_locations.include? @interior_adjacent_to) || (ceiling_locations.include? @exterior_adjacent_to)
          return true
        else # If we don't explicitly know that it's a ceiling, assume a floor
          return false
        end
      else
        return @floor_or_ceiling == FloorOrCeilingCeiling
      end
    end

    def is_floor
      return !is_ceiling
    end

    def is_exterior
      if @exterior_adjacent_to == LocationOutside
        return true
      end

      return false
    end

    def is_interior
      return !is_exterior
    end

    def is_adiabatic
      return HPXML::is_adiabatic(self)
    end

    def is_thermal_boundary
      return HPXML::is_thermal_boundary(self)
    end

    def is_exterior_thermal_boundary
      return (is_exterior && is_thermal_boundary)
    end

    def is_conditioned
      return HPXML::is_conditioned(self)
    end

    def delete
      @hpxml_object.floors.delete(self)
      @hpxml_object.attics.each do |attic|
        attic.attached_to_floor_idrefs.delete(@id) unless attic.attached_to_floor_idrefs.nil?
      end
      @hpxml_object.foundations.each do |foundation|
        foundation.attached_to_floor_idrefs.delete(@id) unless foundation.attached_to_floor_idrefs.nil?
      end
      @hpxml_object.attics.each do |attic|
        attic.attached_to_floor_idrefs.delete(@id) unless attic.attached_to_floor_idrefs.nil?
      end
    end

    def check_for_errors
      errors = []
      return errors
    end

    def to_oga(doc)
      return if nil?

      floors = XMLHelper.create_elements_as_needed(doc, ['HPXML', 'Building', 'BuildingDetails', 'Enclosure', 'Floors'])
      floor = XMLHelper.add_element(floors, 'Floor')
      sys_id = XMLHelper.add_element(floor, 'SystemIdentifier')
      XMLHelper.add_attribute(sys_id, 'id', @id)
      XMLHelper.add_element(floor, 'ExteriorAdjacentTo', @exterior_adjacent_to, :string) unless @exterior_adjacent_to.nil?
      XMLHelper.add_element(floor, 'InteriorAdjacentTo', @interior_adjacent_to, :string) unless @interior_adjacent_to.nil?
      XMLHelper.add_element(floor, 'FloorOrCeiling', @floor_or_ceiling, :string, @floor_or_ceiling_isdefaulted) unless @floor_or_ceiling.nil?
      if not @floor_type.nil?
        floor_type_el = XMLHelper.add_element(floor, 'FloorType')
        XMLHelper.add_element(floor_type_el, @floor_type)
      end
      if (not @framing_factor.nil?) || (not @framing_size.nil?) || (not @framing_spacing.nil?)
        joists = XMLHelper.add_element(floor, 'FloorJoists')
        XMLHelper.add_element(joists, 'Size', @framing_size, :string) unless @framing_size.nil?
        XMLHelper.add_element(joists, 'Spacing', @framing_spacing, :float) unless @framing_spacing.nil?
        XMLHelper.add_element(joists, 'FramingFactor', @framing_factor, :float) unless @framing_factor.nil?
      end
      XMLHelper.add_element(floor, 'Area', @area, :float) unless @area.nil?
      if (not @interior_finish_type.nil?) || (not @interior_finish_thickness.nil?)
        interior_finish = XMLHelper.add_element(floor, 'InteriorFinish')
        XMLHelper.add_element(interior_finish, 'Type', @interior_finish_type, :string, @interior_finish_type_isdefaulted) unless @interior_finish_type.nil?
        XMLHelper.add_element(interior_finish, 'Thickness', @interior_finish_thickness, :float, @interior_finish_thickness_isdefaulted) unless @interior_finish_thickness.nil?
      end
      insulation = XMLHelper.add_element(floor, 'Insulation')
      sys_id = XMLHelper.add_element(insulation, 'SystemIdentifier')
      if not @insulation_id.nil?
        XMLHelper.add_attribute(sys_id, 'id', @insulation_id)
      else
        XMLHelper.add_attribute(sys_id, 'id', @id + 'Insulation')
      end
      XMLHelper.add_element(insulation, 'InsulationGrade', @insulation_grade, :integer) unless @insulation_grade.nil?
      XMLHelper.add_element(insulation, 'AssemblyEffectiveRValue', @insulation_assembly_r_value, :float) unless @insulation_assembly_r_value.nil?
      if not @insulation_cavity_r_value.nil?
        layer = XMLHelper.add_element(insulation, 'Layer')
        XMLHelper.add_element(layer, 'InstallationType', 'cavity', :string)
        XMLHelper.add_element(layer, 'NominalRValue', @insulation_cavity_r_value, :float)
      end
      if not @insulation_continuous_r_value.nil?
        layer = XMLHelper.add_element(insulation, 'Layer')
        XMLHelper.add_element(layer, 'InstallationType', 'continuous', :string)
        XMLHelper.add_element(layer, 'NominalRValue', @insulation_continuous_r_value, :float)
      end
    end

    def from_oga(floor)
      return if floor.nil?

      @id = HPXML::get_id(floor)
      @exterior_adjacent_to = XMLHelper.get_value(floor, 'ExteriorAdjacentTo', :string)
      @interior_adjacent_to = XMLHelper.get_value(floor, 'InteriorAdjacentTo', :string)
      @floor_or_ceiling = XMLHelper.get_value(floor, 'FloorOrCeiling', :string)
      @floor_type = XMLHelper.get_child_name(floor, 'FloorType')
      @framing_size = XMLHelper.get_value(floor, 'FloorJoists/Size', :string)
      @framing_spacing = XMLHelper.get_value(floor, 'FloorJoists/Spacing', :float)
      @framing_factor = XMLHelper.get_value(floor, 'FloorJoists/FramingFactor', :float)
      @area = XMLHelper.get_value(floor, 'Area', :float)
      interior_finish = XMLHelper.get_element(floor, 'InteriorFinish')
      if not interior_finish.nil?
        @interior_finish_type = XMLHelper.get_value(interior_finish, 'Type', :string)
        @interior_finish_thickness = XMLHelper.get_value(interior_finish, 'Thickness', :float)
      end
      insulation = XMLHelper.get_element(floor, 'Insulation')
      if not insulation.nil?
        @insulation_id = HPXML::get_id(insulation)
        @insulation_grade = XMLHelper.get_value(insulation, 'InsulationGrade', :float)
        @insulation_assembly_r_value = XMLHelper.get_value(insulation, 'AssemblyEffectiveRValue', :float)
        @insulation_cavity_r_value = XMLHelper.get_value(insulation, "Layer[InstallationType='cavity']/NominalRValue", :float)
        @insulation_continuous_r_value = XMLHelper.get_value(insulation, "Layer[InstallationType='continuous']/NominalRValue", :float)
      end
    end
  end

  class Slabs < BaseArrayElement
    def add(**kwargs)
      self << Slab.new(@hpxml_object, **kwargs)
    end

    def from_oga(hpxml)
      return if hpxml.nil?

      XMLHelper.get_elements(hpxml, 'Building/BuildingDetails/Enclosure/Slabs/Slab').each do |slab|
        self << Slab.new(@hpxml_object, slab)
      end
    end
  end

  class Slab < BaseElement
    ATTRS = [:id, :interior_adjacent_to, :exterior_adjacent_to, :area, :thickness, :exposed_perimeter,
             :perimeter_insulation_depth, :under_slab_insulation_width,
             :under_slab_insulation_spans_entire_slab, :depth_below_grade, :carpet_fraction,
             :carpet_r_value, :perimeter_insulation_id, :perimeter_insulation_r_value,
             :under_slab_insulation_id, :under_slab_insulation_r_value]
    attr_accessor(*ATTRS)

    def exterior_adjacent_to
      return LocationGround
    end

    def is_exterior
      return true
    end

    def is_interior
      return !is_exterior
    end

    def is_thermal_boundary
      return HPXML::is_thermal_boundary(self)
    end

    def is_exterior_thermal_boundary
      return (is_exterior && is_thermal_boundary)
    end

    def is_conditioned
      return HPXML::is_conditioned(self)
    end

    def delete
      @hpxml_object.slabs.delete(self)
      @hpxml_object.foundations.each do |foundation|
        foundation.attached_to_slab_idrefs.delete(@id) unless foundation.attached_to_slab_idrefs.nil?
      end
    end

    def check_for_errors
      errors = []
      return errors
    end

    def to_oga(doc)
      return if nil?

      slabs = XMLHelper.create_elements_as_needed(doc, ['HPXML', 'Building', 'BuildingDetails', 'Enclosure', 'Slabs'])
      slab = XMLHelper.add_element(slabs, 'Slab')
      sys_id = XMLHelper.add_element(slab, 'SystemIdentifier')
      XMLHelper.add_attribute(sys_id, 'id', @id)
      XMLHelper.add_element(slab, 'InteriorAdjacentTo', @interior_adjacent_to, :string) unless @interior_adjacent_to.nil?
      XMLHelper.add_element(slab, 'Area', @area, :float) unless @area.nil?
      XMLHelper.add_element(slab, 'Thickness', @thickness, :float, @thickness_isdefaulted) unless @thickness.nil?
      XMLHelper.add_element(slab, 'ExposedPerimeter', @exposed_perimeter, :float) unless @exposed_perimeter.nil?
      XMLHelper.add_element(slab, 'DepthBelowGrade', @depth_below_grade, :float) unless @depth_below_grade.nil?
      insulation = XMLHelper.add_element(slab, 'PerimeterInsulation')
      sys_id = XMLHelper.add_element(insulation, 'SystemIdentifier')
      if not @perimeter_insulation_id.nil?
        XMLHelper.add_attribute(sys_id, 'id', @perimeter_insulation_id)
      else
        XMLHelper.add_attribute(sys_id, 'id', @id + 'PerimeterInsulation')
      end
      layer = XMLHelper.add_element(insulation, 'Layer')
      XMLHelper.add_element(layer, 'NominalRValue', @perimeter_insulation_r_value, :float) unless @perimeter_insulation_r_value.nil?
      XMLHelper.add_element(layer, 'InsulationDepth', @perimeter_insulation_depth, :float) unless @perimeter_insulation_depth.nil?
      insulation = XMLHelper.add_element(slab, 'UnderSlabInsulation')
      sys_id = XMLHelper.add_element(insulation, 'SystemIdentifier')
      if not @under_slab_insulation_id.nil?
        XMLHelper.add_attribute(sys_id, 'id', @under_slab_insulation_id)
      else
        XMLHelper.add_attribute(sys_id, 'id', @id + 'UnderSlabInsulation')
      end
      layer = XMLHelper.add_element(insulation, 'Layer')
      XMLHelper.add_element(layer, 'NominalRValue', @under_slab_insulation_r_value, :float) unless @under_slab_insulation_r_value.nil?
      XMLHelper.add_element(layer, 'InsulationWidth', @under_slab_insulation_width, :float) unless @under_slab_insulation_width.nil?
      XMLHelper.add_element(layer, 'InsulationSpansEntireSlab', @under_slab_insulation_spans_entire_slab, :boolean) unless @under_slab_insulation_spans_entire_slab.nil?
      XMLHelper.add_extension(slab, 'CarpetFraction', @carpet_fraction, :float, @carpet_fraction_isdefaulted) unless @carpet_fraction.nil?
      XMLHelper.add_extension(slab, 'CarpetRValue', @carpet_r_value, :float, @carpet_r_value_isdefaulted) unless @carpet_r_value.nil?
    end

    def from_oga(slab)
      return if slab.nil?

      @id = HPXML::get_id(slab)
      @interior_adjacent_to = XMLHelper.get_value(slab, 'InteriorAdjacentTo', :string)
      @area = XMLHelper.get_value(slab, 'Area', :float)
      @thickness = XMLHelper.get_value(slab, 'Thickness', :float)
      @exposed_perimeter = XMLHelper.get_value(slab, 'ExposedPerimeter', :float)
      @depth_below_grade = XMLHelper.get_value(slab, 'DepthBelowGrade', :float)
      perimeter_insulation = XMLHelper.get_element(slab, 'PerimeterInsulation')
      if not perimeter_insulation.nil?
        @perimeter_insulation_id = HPXML::get_id(perimeter_insulation)
        @perimeter_insulation_r_value = XMLHelper.get_value(perimeter_insulation, 'Layer/NominalRValue', :float)
        @perimeter_insulation_depth = XMLHelper.get_value(perimeter_insulation, 'Layer/InsulationDepth', :float)
      end
      under_slab_insulation = XMLHelper.get_element(slab, 'UnderSlabInsulation')
      if not under_slab_insulation.nil?
        @under_slab_insulation_id = HPXML::get_id(under_slab_insulation)
        @under_slab_insulation_r_value = XMLHelper.get_value(under_slab_insulation, 'Layer/NominalRValue', :float)
        @under_slab_insulation_width = XMLHelper.get_value(under_slab_insulation, 'Layer/InsulationWidth', :float)
        @under_slab_insulation_spans_entire_slab = XMLHelper.get_value(under_slab_insulation, 'Layer/InsulationSpansEntireSlab', :boolean)
      end
      @carpet_fraction = XMLHelper.get_value(slab, 'extension/CarpetFraction', :float)
      @carpet_r_value = XMLHelper.get_value(slab, 'extension/CarpetRValue', :float)
    end
  end

  class Windows < BaseArrayElement
    def add(**kwargs)
      self << Window.new(@hpxml_object, **kwargs)
    end

    def from_oga(hpxml)
      return if hpxml.nil?

      XMLHelper.get_elements(hpxml, 'Building/BuildingDetails/Enclosure/Windows/Window').each do |window|
        self << Window.new(@hpxml_object, window)
      end
    end
  end

  class Window < BaseElement
    ATTRS = [:id, :area, :azimuth, :orientation, :frame_type, :thermal_break, :glass_layers,
             :glass_type, :gas_fill, :ufactor, :shgc, :interior_shading_factor_summer,
             :interior_shading_factor_winter, :interior_shading_type, :exterior_shading_factor_summer,
             :exterior_shading_factor_winter, :exterior_shading_type, :storm_type, :overhangs_depth,
             :overhangs_distance_to_top_of_window, :overhangs_distance_to_bottom_of_window,
             :fraction_operable, :performance_class, :wall_idref]
    attr_accessor(*ATTRS)

    def wall
      return if @wall_idref.nil?

      (@hpxml_object.walls + @hpxml_object.foundation_walls).each do |wall|
        next unless wall.id == @wall_idref

        return wall
      end
      fail "Attached wall '#{@wall_idref}' not found for window '#{@id}'."
    end

    def is_exterior
      return wall.is_exterior
    end

    def is_interior
      return !is_exterior
    end

    def is_thermal_boundary
      return HPXML::is_thermal_boundary(wall)
    end

    def is_exterior_thermal_boundary
      return (is_exterior && is_thermal_boundary)
    end

    def is_conditioned
      return HPXML::is_conditioned(self)
    end

    def delete
      @hpxml_object.windows.delete(self)
    end

    def check_for_errors
      errors = []
      begin; wall; rescue StandardError => e; errors << e.message; end
      return errors
    end

    def to_oga(doc)
      return if nil?

      windows = XMLHelper.create_elements_as_needed(doc, ['HPXML', 'Building', 'BuildingDetails', 'Enclosure', 'Windows'])
      window = XMLHelper.add_element(windows, 'Window')
      sys_id = XMLHelper.add_element(window, 'SystemIdentifier')
      XMLHelper.add_attribute(sys_id, 'id', @id)
      XMLHelper.add_element(window, 'Area', @area, :float) unless @area.nil?
      XMLHelper.add_element(window, 'Azimuth', @azimuth, :integer, @azimuth_isdefaulted) unless @azimuth.nil?
      XMLHelper.add_element(window, 'Orientation', @orientation, :string, @orientation_isdefaulted) unless @orientation.nil?
      if not @frame_type.nil?
        frame_type_el = XMLHelper.add_element(window, 'FrameType')
        frame_type = XMLHelper.add_element(frame_type_el, @frame_type)
        if [HPXML::WindowFrameTypeAluminum, HPXML::WindowFrameTypeMetal].include? @frame_type
          XMLHelper.add_element(frame_type, 'ThermalBreak', @thermal_break, :boolean, @thermal_break_isdefaulted) unless @thermal_break.nil?
        end
      end
      XMLHelper.add_element(window, 'GlassLayers', @glass_layers, :string, @glass_layers_isdefaulted) unless @glass_layers.nil?
      XMLHelper.add_element(window, 'GlassType', @glass_type, :string, @glass_type_isdefaulted) unless @glass_type.nil?
      XMLHelper.add_element(window, 'GasFill', @gas_fill, :string, @gas_fill_isdefaulted) unless @gas_fill.nil?
      XMLHelper.add_element(window, 'UFactor', @ufactor, :float, @ufactor_isdefaulted) unless @ufactor.nil?
      XMLHelper.add_element(window, 'SHGC', @shgc, :float, @shgc_isdefaulted) unless @shgc.nil?
      if (not @exterior_shading_type.nil?) || (not @exterior_shading_factor_summer.nil?) || (not @exterior_shading_factor_winter.nil?)
        exterior_shading = XMLHelper.add_element(window, 'ExteriorShading')
        sys_id = XMLHelper.add_element(exterior_shading, 'SystemIdentifier')
        XMLHelper.add_attribute(sys_id, 'id', "#{id}ExteriorShading")
        XMLHelper.add_element(exterior_shading, 'Type', @exterior_shading_type, :string) unless @exterior_shading_type.nil?
        XMLHelper.add_element(exterior_shading, 'SummerShadingCoefficient', @exterior_shading_factor_summer, :float, @exterior_shading_factor_summer_isdefaulted) unless @exterior_shading_factor_summer.nil?
        XMLHelper.add_element(exterior_shading, 'WinterShadingCoefficient', @exterior_shading_factor_winter, :float, @exterior_shading_factor_winter_isdefaulted) unless @exterior_shading_factor_winter.nil?
      end
      if (not @interior_shading_type.nil?) || (not @interior_shading_factor_summer.nil?) || (not @interior_shading_factor_winter.nil?)
        interior_shading = XMLHelper.add_element(window, 'InteriorShading')
        sys_id = XMLHelper.add_element(interior_shading, 'SystemIdentifier')
        XMLHelper.add_attribute(sys_id, 'id', "#{id}InteriorShading")
        XMLHelper.add_element(interior_shading, 'Type', @interior_shading_type, :string) unless @interior_shading_type.nil?
        XMLHelper.add_element(interior_shading, 'SummerShadingCoefficient', @interior_shading_factor_summer, :float, @interior_shading_factor_summer_isdefaulted) unless @interior_shading_factor_summer.nil?
        XMLHelper.add_element(interior_shading, 'WinterShadingCoefficient', @interior_shading_factor_winter, :float, @interior_shading_factor_winter_isdefaulted) unless @interior_shading_factor_winter.nil?
      end
      if not @storm_type.nil?
        storm_window = XMLHelper.add_element(window, 'StormWindow')
        sys_id = XMLHelper.add_element(storm_window, 'SystemIdentifier')
        XMLHelper.add_attribute(sys_id, 'id', "#{id}StormWindow")
        XMLHelper.add_element(storm_window, 'GlassType', @storm_type, :string) unless @storm_type.nil?
      end
      if (not @overhangs_depth.nil?) || (not @overhangs_distance_to_top_of_window.nil?) || (not @overhangs_distance_to_bottom_of_window.nil?)
        overhangs = XMLHelper.add_element(window, 'Overhangs')
        XMLHelper.add_element(overhangs, 'Depth', @overhangs_depth, :float) unless @overhangs_depth.nil?
        XMLHelper.add_element(overhangs, 'DistanceToTopOfWindow', @overhangs_distance_to_top_of_window, :float) unless @overhangs_distance_to_top_of_window.nil?
        XMLHelper.add_element(overhangs, 'DistanceToBottomOfWindow', @overhangs_distance_to_bottom_of_window, :float) unless @overhangs_distance_to_bottom_of_window.nil?
      end
      XMLHelper.add_element(window, 'FractionOperable', @fraction_operable, :float, @fraction_operable_isdefaulted) unless @fraction_operable.nil?
      XMLHelper.add_element(window, 'PerformanceClass', @performance_class, :string, @performance_class_isdefaulted) unless @performance_class.nil?
      if not @wall_idref.nil?
        attached_to_wall = XMLHelper.add_element(window, 'AttachedToWall')
        XMLHelper.add_attribute(attached_to_wall, 'idref', @wall_idref)
      end
    end

    def from_oga(window)
      return if window.nil?

      @id = HPXML::get_id(window)
      @area = XMLHelper.get_value(window, 'Area', :float)
      @azimuth = XMLHelper.get_value(window, 'Azimuth', :integer)
      @orientation = XMLHelper.get_value(window, 'Orientation', :string)
      @frame_type = XMLHelper.get_child_name(window, 'FrameType')
      if @frame_type == HPXML::WindowFrameTypeAluminum
        @thermal_break = XMLHelper.get_value(window, 'FrameType/Aluminum/ThermalBreak', :boolean)
      elsif @frame_type == HPXML::WindowFrameTypeMetal
        @thermal_break = XMLHelper.get_value(window, 'FrameType/Metal/ThermalBreak', :boolean)
      end
      @glass_layers = XMLHelper.get_value(window, 'GlassLayers', :string)
      @glass_type = XMLHelper.get_value(window, 'GlassType', :string)
      @gas_fill = XMLHelper.get_value(window, 'GasFill', :string)
      @ufactor = XMLHelper.get_value(window, 'UFactor', :float)
      @shgc = XMLHelper.get_value(window, 'SHGC', :float)
      @exterior_shading_type = XMLHelper.get_value(window, 'ExteriorShading/Type', :string)
      @exterior_shading_factor_summer = XMLHelper.get_value(window, 'ExteriorShading/SummerShadingCoefficient', :float)
      @exterior_shading_factor_winter = XMLHelper.get_value(window, 'ExteriorShading/WinterShadingCoefficient', :float)
      @interior_shading_type = XMLHelper.get_value(window, 'InteriorShading/Type', :string)
      @interior_shading_factor_summer = XMLHelper.get_value(window, 'InteriorShading/SummerShadingCoefficient', :float)
      @interior_shading_factor_winter = XMLHelper.get_value(window, 'InteriorShading/WinterShadingCoefficient', :float)
      @overhangs_depth = XMLHelper.get_value(window, 'Overhangs/Depth', :float)
      @overhangs_distance_to_top_of_window = XMLHelper.get_value(window, 'Overhangs/DistanceToTopOfWindow', :float)
      @overhangs_distance_to_bottom_of_window = XMLHelper.get_value(window, 'Overhangs/DistanceToBottomOfWindow', :float)
      @fraction_operable = XMLHelper.get_value(window, 'FractionOperable', :float)
      @performance_class = XMLHelper.get_value(window, 'PerformanceClass', :string)
      @wall_idref = HPXML::get_idref(XMLHelper.get_element(window, 'AttachedToWall'))
      @storm_type = XMLHelper.get_value(window, 'StormWindow/GlassType', :string)
    end
  end

  class Skylights < BaseArrayElement
    def add(**kwargs)
      self << Skylight.new(@hpxml_object, **kwargs)
    end

    def from_oga(hpxml)
      return if hpxml.nil?

      XMLHelper.get_elements(hpxml, 'Building/BuildingDetails/Enclosure/Skylights/Skylight').each do |skylight|
        self << Skylight.new(@hpxml_object, skylight)
      end
    end
  end

  class Skylight < BaseElement
    ATTRS = [:id, :area, :azimuth, :orientation, :frame_type, :thermal_break, :glass_layers,
             :glass_type, :gas_fill, :ufactor, :shgc, :interior_shading_factor_summer,
             :interior_shading_factor_winter, :interior_shading_type, :exterior_shading_factor_summer,
             :exterior_shading_factor_winter, :exterior_shading_type, :storm_type, :roof_idref]
    attr_accessor(*ATTRS)

    def roof
      return if @roof_idref.nil?

      @hpxml_object.roofs.each do |roof|
        next unless roof.id == @roof_idref

        return roof
      end
      fail "Attached roof '#{@roof_idref}' not found for skylight '#{@id}'."
    end

    def is_exterior
      return roof.is_exterior
    end

    def is_interior
      return !is_exterior
    end

    def is_thermal_boundary
      return HPXML::is_thermal_boundary(roof)
    end

    def is_exterior_thermal_boundary
      return (is_exterior && is_thermal_boundary)
    end

    def is_conditioned
      return HPXML::is_conditioned(self)
    end

    def delete
      @hpxml_object.skylights.delete(self)
    end

    def check_for_errors
      errors = []
      begin; roof; rescue StandardError => e; errors << e.message; end
      return errors
    end

    def to_oga(doc)
      return if nil?

      skylights = XMLHelper.create_elements_as_needed(doc, ['HPXML', 'Building', 'BuildingDetails', 'Enclosure', 'Skylights'])
      skylight = XMLHelper.add_element(skylights, 'Skylight')
      sys_id = XMLHelper.add_element(skylight, 'SystemIdentifier')
      XMLHelper.add_attribute(sys_id, 'id', @id)
      XMLHelper.add_element(skylight, 'Area', @area, :float) unless @area.nil?
      XMLHelper.add_element(skylight, 'Azimuth', @azimuth, :integer, @azimuth_isdefaulted) unless @azimuth.nil?
      XMLHelper.add_element(skylight, 'Orientation', @orientation, :string, @orientation_isdefaulted) unless @orientation.nil?
      if not @frame_type.nil?
        frame_type_el = XMLHelper.add_element(skylight, 'FrameType')
        frame_type = XMLHelper.add_element(frame_type_el, @frame_type)
        if [HPXML::WindowFrameTypeAluminum, HPXML::WindowFrameTypeMetal].include? @frame_type
          XMLHelper.add_element(frame_type, 'ThermalBreak', @thermal_break, :boolean, @thermal_break_isdefaulted) unless @thermal_break.nil?
        end
      end
      XMLHelper.add_element(skylight, 'GlassLayers', @glass_layers, :string, @glass_layers_isdefaulted) unless @glass_layers.nil?
      XMLHelper.add_element(skylight, 'GlassType', @glass_type, :string, @glass_type_isdefaulted) unless @glass_type.nil?
      XMLHelper.add_element(skylight, 'GasFill', @gas_fill, :string, @gas_fill_isdefaulted) unless @gas_fill.nil?
      XMLHelper.add_element(skylight, 'UFactor', @ufactor, :float, @ufactor_isdefaulted) unless @ufactor.nil?
      XMLHelper.add_element(skylight, 'SHGC', @shgc, :float, @shgc_isdefaulted) unless @shgc.nil?
      if (not @exterior_shading_type.nil?) || (not @exterior_shading_factor_summer.nil?) || (not @exterior_shading_factor_winter.nil?)
        exterior_shading = XMLHelper.add_element(skylight, 'ExteriorShading')
        sys_id = XMLHelper.add_element(exterior_shading, 'SystemIdentifier')
        XMLHelper.add_attribute(sys_id, 'id', "#{id}ExteriorShading")
        XMLHelper.add_element(exterior_shading, 'Type', @exterior_shading_type, :string) unless @exterior_shading_type.nil?
        XMLHelper.add_element(exterior_shading, 'SummerShadingCoefficient', @exterior_shading_factor_summer, :float, @exterior_shading_factor_summer_isdefaulted) unless @exterior_shading_factor_summer.nil?
        XMLHelper.add_element(exterior_shading, 'WinterShadingCoefficient', @exterior_shading_factor_winter, :float, @exterior_shading_factor_winter_isdefaulted) unless @exterior_shading_factor_winter.nil?
      end
      if (not @interior_shading_type.nil?) || (not @interior_shading_factor_summer.nil?) || (not @interior_shading_factor_winter.nil?)
        interior_shading = XMLHelper.add_element(skylight, 'InteriorShading')
        sys_id = XMLHelper.add_element(interior_shading, 'SystemIdentifier')
        XMLHelper.add_attribute(sys_id, 'id', "#{id}InteriorShading")
        XMLHelper.add_element(interior_shading, 'Type', @interior_shading_type, :string) unless @interior_shading_type.nil?
        XMLHelper.add_element(interior_shading, 'SummerShadingCoefficient', @interior_shading_factor_summer, :float, @interior_shading_factor_summer_isdefaulted) unless @interior_shading_factor_summer.nil?
        XMLHelper.add_element(interior_shading, 'WinterShadingCoefficient', @interior_shading_factor_winter, :float, @interior_shading_factor_winter_isdefaulted) unless @interior_shading_factor_winter.nil?
      end
      if not @storm_type.nil?
        storm_window = XMLHelper.add_element(skylight, 'StormWindow')
        sys_id = XMLHelper.add_element(storm_window, 'SystemIdentifier')
        XMLHelper.add_attribute(sys_id, 'id', "#{id}StormWindow")
        XMLHelper.add_element(storm_window, 'GlassType', @storm_type, :string) unless @storm_type.nil?
      end
      if not @roof_idref.nil?
        attached_to_roof = XMLHelper.add_element(skylight, 'AttachedToRoof')
        XMLHelper.add_attribute(attached_to_roof, 'idref', @roof_idref)
      end
    end

    def from_oga(skylight)
      return if skylight.nil?

      @id = HPXML::get_id(skylight)
      @area = XMLHelper.get_value(skylight, 'Area', :float)
      @azimuth = XMLHelper.get_value(skylight, 'Azimuth', :integer)
      @orientation = XMLHelper.get_value(skylight, 'Orientation', :string)
      @frame_type = XMLHelper.get_child_name(skylight, 'FrameType')
      if @frame_type == HPXML::WindowFrameTypeAluminum
        @thermal_break = XMLHelper.get_value(skylight, 'FrameType/Aluminum/ThermalBreak', :boolean)
      elsif @frame_type == HPXML::WindowFrameTypeMetal
        @thermal_break = XMLHelper.get_value(skylight, 'FrameType/Metal/ThermalBreak', :boolean)
      end
      @glass_layers = XMLHelper.get_value(skylight, 'GlassLayers', :string)
      @glass_type = XMLHelper.get_value(skylight, 'GlassType', :string)
      @gas_fill = XMLHelper.get_value(skylight, 'GasFill', :string)
      @ufactor = XMLHelper.get_value(skylight, 'UFactor', :float)
      @shgc = XMLHelper.get_value(skylight, 'SHGC', :float)
      @exterior_shading_type = XMLHelper.get_value(skylight, 'ExteriorShading/Type', :string)
      @exterior_shading_factor_summer = XMLHelper.get_value(skylight, 'ExteriorShading/SummerShadingCoefficient', :float)
      @exterior_shading_factor_winter = XMLHelper.get_value(skylight, 'ExteriorShading/WinterShadingCoefficient', :float)
      @interior_shading_type = XMLHelper.get_value(skylight, 'InteriorShading/Type', :string)
      @interior_shading_factor_summer = XMLHelper.get_value(skylight, 'InteriorShading/SummerShadingCoefficient', :float)
      @interior_shading_factor_winter = XMLHelper.get_value(skylight, 'InteriorShading/WinterShadingCoefficient', :float)
      @roof_idref = HPXML::get_idref(XMLHelper.get_element(skylight, 'AttachedToRoof'))
      @storm_type = XMLHelper.get_value(skylight, 'StormWindow/GlassType', :string)
    end
  end

  class Doors < BaseArrayElement
    def add(**kwargs)
      self << Door.new(@hpxml_object, **kwargs)
    end

    def from_oga(hpxml)
      return if hpxml.nil?

      XMLHelper.get_elements(hpxml, 'Building/BuildingDetails/Enclosure/Doors/Door').each do |door|
        self << Door.new(@hpxml_object, door)
      end
    end
  end

  class Door < BaseElement
    ATTRS = [:id, :wall_idref, :area, :azimuth, :orientation, :r_value]
    attr_accessor(*ATTRS)

    def wall
      return if @wall_idref.nil?

      (@hpxml_object.walls + @hpxml_object.foundation_walls).each do |wall|
        next unless wall.id == @wall_idref

        return wall
      end
      fail "Attached wall '#{@wall_idref}' not found for door '#{@id}'."
    end

    def is_exterior
      return wall.is_exterior
    end

    def is_interior
      return !is_exterior
    end

    def is_thermal_boundary
      return HPXML::is_thermal_boundary(wall)
    end

    def is_exterior_thermal_boundary
      return (is_exterior && is_thermal_boundary)
    end

    def is_conditioned
      return HPXML::is_conditioned(self)
    end

    def delete
      @hpxml_object.doors.delete(self)
    end

    def check_for_errors
      errors = []
      begin; wall; rescue StandardError => e; errors << e.message; end
      return errors
    end

    def to_oga(doc)
      return if nil?

      doors = XMLHelper.create_elements_as_needed(doc, ['HPXML', 'Building', 'BuildingDetails', 'Enclosure', 'Doors'])
      door = XMLHelper.add_element(doors, 'Door')
      sys_id = XMLHelper.add_element(door, 'SystemIdentifier')
      XMLHelper.add_attribute(sys_id, 'id', @id)
      if not @wall_idref.nil?
        attached_to_wall = XMLHelper.add_element(door, 'AttachedToWall')
        XMLHelper.add_attribute(attached_to_wall, 'idref', @wall_idref)
      end
      XMLHelper.add_element(door, 'Area', @area, :float) unless @area.nil?
      XMLHelper.add_element(door, 'Azimuth', @azimuth, :integer, @azimuth_isdefaulted) unless @azimuth.nil?
      XMLHelper.add_element(door, 'Orientation', @orientation, :string, @orientation_isdefaulted) unless @orientation.nil?
      XMLHelper.add_element(door, 'RValue', @r_value, :float) unless @r_value.nil?
    end

    def from_oga(door)
      return if door.nil?

      @id = HPXML::get_id(door)
      @wall_idref = HPXML::get_idref(XMLHelper.get_element(door, 'AttachedToWall'))
      @area = XMLHelper.get_value(door, 'Area', :float)
      @azimuth = XMLHelper.get_value(door, 'Azimuth', :integer)
      @orientation = XMLHelper.get_value(door, 'Orientation', :string)
      @r_value = XMLHelper.get_value(door, 'RValue', :float)
    end
  end

  class PartitionWallMass < BaseElement
    ATTRS = [:area_fraction, :interior_finish_type, :interior_finish_thickness]
    attr_accessor(*ATTRS)

    def check_for_errors
      errors = []
      return errors
    end

    def to_oga(doc)
      return if nil?

      partition_wall_mass = XMLHelper.create_elements_as_needed(doc, ['HPXML', 'Building', 'BuildingDetails', 'Enclosure', 'extension', 'PartitionWallMass'])
      XMLHelper.add_element(partition_wall_mass, 'AreaFraction', @area_fraction, :float, @area_fraction_isdefaulted) unless @area_fraction.nil?
      if (not @interior_finish_type.nil?) || (not @interior_finish_thickness.nil?)
        interior_finish = XMLHelper.add_element(partition_wall_mass, 'InteriorFinish')
        XMLHelper.add_element(interior_finish, 'Type', @interior_finish_type, :string, @interior_finish_type_isdefaulted) unless @interior_finish_type.nil?
        XMLHelper.add_element(interior_finish, 'Thickness', @interior_finish_thickness, :float, @interior_finish_thickness_isdefaulted) unless @interior_finish_thickness.nil?
      end
    end

    def from_oga(hpxml)
      return if hpxml.nil?

      partition_wall_mass = XMLHelper.get_element(hpxml, 'Building/BuildingDetails/Enclosure/extension/PartitionWallMass')
      return if partition_wall_mass.nil?

      @area_fraction = XMLHelper.get_value(partition_wall_mass, 'AreaFraction', :float)
      interior_finish = XMLHelper.get_element(partition_wall_mass, 'InteriorFinish')
      if not interior_finish.nil?
        @interior_finish_type = XMLHelper.get_value(interior_finish, 'Type', :string)
        @interior_finish_thickness = XMLHelper.get_value(interior_finish, 'Thickness', :float)
      end
    end
  end

  class FurnitureMass < BaseElement
    ATTRS = [:area_fraction, :type]
    attr_accessor(*ATTRS)

    def check_for_errors
      errors = []
      return errors
    end

    def to_oga(doc)
      return if nil?

      furniture_mass = XMLHelper.create_elements_as_needed(doc, ['HPXML', 'Building', 'BuildingDetails', 'Enclosure', 'extension', 'FurnitureMass'])
      XMLHelper.add_element(furniture_mass, 'AreaFraction', @area_fraction, :float, @area_fraction_isdefaulted) unless @area_fraction.nil?
      XMLHelper.add_element(furniture_mass, 'Type', @type, :string, @type_isdefaulted) unless @type.nil?
    end

    def from_oga(hpxml)
      return if hpxml.nil?

      furniture_mass = XMLHelper.get_element(hpxml, 'Building/BuildingDetails/Enclosure/extension/FurnitureMass')
      return if furniture_mass.nil?

      @area_fraction = XMLHelper.get_value(furniture_mass, 'AreaFraction', :float)
      @type = XMLHelper.get_value(furniture_mass, 'Type', :string)
    end
  end

  class HeatingSystems < BaseArrayElement
    def add(**kwargs)
      self << HeatingSystem.new(@hpxml_object, **kwargs)
    end

    def from_oga(hpxml)
      return if hpxml.nil?

      XMLHelper.get_elements(hpxml, 'Building/BuildingDetails/Systems/HVAC/HVACPlant/HeatingSystem').each do |heating_system|
        self << HeatingSystem.new(@hpxml_object, heating_system)
      end
    end

    def total_fraction_heat_load_served
      map { |htg_sys| htg_sys.fraction_heat_load_served.to_f }.sum(0.0)
    end
  end

  class HeatingSystem < BaseElement
    ATTRS = [:id, :distribution_system_idref, :year_installed, :heating_system_type,
             :heating_system_fuel, :heating_capacity, :heating_efficiency_afue,
             :heating_efficiency_percent, :fraction_heat_load_served, :electric_auxiliary_energy,
             :third_party_certification, :htg_seed_id, :is_shared_system, :number_of_units_served,
             :shared_loop_watts, :shared_loop_motor_efficiency, :fan_coil_watts, :fan_watts_per_cfm,
             :airflow_defect_ratio, :fan_watts, :heating_airflow_cfm, :location, :primary_system,
             :pilot_light, :pilot_light_btuh]
    attr_accessor(*ATTRS)

    def distribution_system
      return if @distribution_system_idref.nil?

      @hpxml_object.hvac_distributions.each do |hvac_distribution|
        next unless hvac_distribution.id == @distribution_system_idref

        return hvac_distribution
      end
      fail "Attached HVAC distribution system '#{@distribution_system_idref}' not found for HVAC system '#{@id}'."
    end

    def attached_cooling_system
      return if distribution_system.nil?

      # by distribution system
      distribution_system.hvac_systems.each do |hvac_system|
        next if hvac_system.id == @id

        return hvac_system
      end

      return
    end

    def related_water_heating_system
      @hpxml_object.water_heating_systems.each do |water_heating_system|
        next unless water_heating_system.related_hvac_idref == @id

        return water_heating_system
      end
      return
    end

    def primary_heat_pump
      # Returns the HP for which this heating system is backup
      @hpxml_object.heat_pumps.each do |heat_pump|
        next if heat_pump.backup_system_idref.nil?
        next if heat_pump.backup_system_idref != @id

        return heat_pump
      end
      return
    end

    def is_heat_pump_backup_system
      return !primary_heat_pump.nil?
    end

    def delete
      @hpxml_object.heating_systems.delete(self)
      @hpxml_object.water_heating_systems.each do |water_heating_system|
        next unless water_heating_system.related_hvac_idref == @id

        water_heating_system.related_hvac_idref = nil
      end
    end

    def check_for_errors
      errors = []
      begin; distribution_system; rescue StandardError => e; errors << e.message; end
      return errors
    end

    def to_oga(doc)
      return if nil?

      hvac_plant = XMLHelper.create_elements_as_needed(doc, ['HPXML', 'Building', 'BuildingDetails', 'Systems', 'HVAC', 'HVACPlant'])
      primary_systems = XMLHelper.create_elements_as_needed(doc, ['HPXML', 'Building', 'BuildingDetails', 'Systems', 'HVAC', 'HVACPlant', 'PrimarySystems']) unless @hpxml_object.primary_hvac_systems.empty?
      heating_system = XMLHelper.add_element(hvac_plant, 'HeatingSystem')
      sys_id = XMLHelper.add_element(heating_system, 'SystemIdentifier')
      XMLHelper.add_attribute(sys_id, 'id', @id)
      XMLHelper.add_element(heating_system, 'UnitLocation', @location, :string) unless @location.nil?
      XMLHelper.add_element(heating_system, 'YearInstalled', @year_installed, :integer) unless @year_installed.nil?
      XMLHelper.add_element(heating_system, 'ThirdPartyCertification', @third_party_certification, :string) unless @third_party_certification.nil?
      if not @distribution_system_idref.nil?
        distribution_system = XMLHelper.add_element(heating_system, 'DistributionSystem')
        XMLHelper.add_attribute(distribution_system, 'idref', @distribution_system_idref)
      end
      XMLHelper.add_element(heating_system, 'IsSharedSystem', @is_shared_system, :boolean) unless @is_shared_system.nil?
      XMLHelper.add_element(heating_system, 'NumberofUnitsServed', @number_of_units_served, :integer) unless @number_of_units_served.nil?
      if not @heating_system_type.nil?
        heating_system_type_el = XMLHelper.add_element(heating_system, 'HeatingSystemType')
        type_el = XMLHelper.add_element(heating_system_type_el, @heating_system_type)
        if [HPXML::HVACTypeFurnace,
            HPXML::HVACTypeWallFurnace,
            HPXML::HVACTypeFloorFurnace,
            HPXML::HVACTypeFireplace,
            HPXML::HVACTypeStove,
            HPXML::HVACTypeBoiler].include? @heating_system_type
          XMLHelper.add_element(type_el, 'PilotLight', @pilot_light, :boolean, @pilot_light_isdefaulted) unless @pilot_light.nil?
          if @pilot_light
            XMLHelper.add_extension(type_el, 'PilotLightBtuh', @pilot_light_btuh, :float, @pilot_light_btuh_isdefaulted) unless @pilot_light_btuh.nil?
          end
        end
      end
      XMLHelper.add_element(heating_system, 'HeatingSystemFuel', @heating_system_fuel, :string) unless @heating_system_fuel.nil?
      XMLHelper.add_element(heating_system, 'HeatingCapacity', @heating_capacity, :float, @heating_capacity_isdefaulted) unless @heating_capacity.nil?
      if not @heating_efficiency_afue.nil?
        annual_efficiency = XMLHelper.add_element(heating_system, 'AnnualHeatingEfficiency')
        XMLHelper.add_element(annual_efficiency, 'Units', UnitsAFUE, :string)
        XMLHelper.add_element(annual_efficiency, 'Value', @heating_efficiency_afue, :float, @heating_efficiency_afue_isdefaulted)
      end
      if not @heating_efficiency_percent.nil?
        annual_efficiency = XMLHelper.add_element(heating_system, 'AnnualHeatingEfficiency')
        XMLHelper.add_element(annual_efficiency, 'Units', UnitsPercent, :string)
        XMLHelper.add_element(annual_efficiency, 'Value', @heating_efficiency_percent, :float, @heating_efficiency_percent_isdefaulted)
      end
      XMLHelper.add_element(heating_system, 'FractionHeatLoadServed', @fraction_heat_load_served, :float, @fraction_heat_load_served_isdefaulted) unless @fraction_heat_load_served.nil?
      XMLHelper.add_element(heating_system, 'ElectricAuxiliaryEnergy', @electric_auxiliary_energy, :float, @electric_auxiliary_energy_isdefaulted) unless @electric_auxiliary_energy.nil?
      XMLHelper.add_extension(heating_system, 'SharedLoopWatts', @shared_loop_watts, :float) unless @shared_loop_watts.nil?
      XMLHelper.add_extension(heating_system, 'SharedLoopMotorEfficiency', @shared_loop_motor_efficiency, :float) unless @shared_loop_motor_efficiency.nil?
      XMLHelper.add_extension(heating_system, 'FanCoilWatts', @fan_coil_watts, :float) unless @fan_coil_watts.nil?
      XMLHelper.add_extension(heating_system, 'FanPowerWattsPerCFM', @fan_watts_per_cfm, :float, @fan_watts_per_cfm_isdefaulted) unless @fan_watts_per_cfm.nil?
      XMLHelper.add_extension(heating_system, 'FanPowerWatts', @fan_watts, :float, @fan_watts_isdefaulted) unless @fan_watts.nil?
      XMLHelper.add_extension(heating_system, 'AirflowDefectRatio', @airflow_defect_ratio, :float, @airflow_defect_ratio_isdefaulted) unless @airflow_defect_ratio.nil?
      XMLHelper.add_extension(heating_system, 'HeatingAirflowCFM', @heating_airflow_cfm, :float, @heating_airflow_cfm_isdefaulted) unless @heating_airflow_cfm.nil?
      XMLHelper.add_extension(heating_system, 'HeatingSeedId', @htg_seed_id, :string) unless @htg_seed_id.nil?
      if @primary_system
        primary_heating_system = XMLHelper.insert_element(primary_systems, 'PrimaryHeatingSystem')
        XMLHelper.add_attribute(primary_heating_system, 'idref', @id)
      end
    end

    def from_oga(heating_system)
      return if heating_system.nil?

      @id = HPXML::get_id(heating_system)
      @location = XMLHelper.get_value(heating_system, 'UnitLocation', :string)
      @year_installed = XMLHelper.get_value(heating_system, 'YearInstalled', :integer)
      @third_party_certification = XMLHelper.get_value(heating_system, 'ThirdPartyCertification', :string)
      @distribution_system_idref = HPXML::get_idref(XMLHelper.get_element(heating_system, 'DistributionSystem'))
      @is_shared_system = XMLHelper.get_value(heating_system, 'IsSharedSystem', :boolean)
      @number_of_units_served = XMLHelper.get_value(heating_system, 'NumberofUnitsServed', :integer)
      @heating_system_type = XMLHelper.get_child_name(heating_system, 'HeatingSystemType')
      @heating_system_fuel = XMLHelper.get_value(heating_system, 'HeatingSystemFuel', :string)
      @pilot_light = XMLHelper.get_value(heating_system, "HeatingSystemType/#{@heating_system_type}/PilotLight", :boolean)
      if @pilot_light
        @pilot_light_btuh = XMLHelper.get_value(heating_system, "HeatingSystemType/#{@heating_system_type}/extension/PilotLightBtuh", :float)
      end
      @heating_capacity = XMLHelper.get_value(heating_system, 'HeatingCapacity', :float)
      @heating_efficiency_afue = XMLHelper.get_value(heating_system, "AnnualHeatingEfficiency[Units='#{UnitsAFUE}']/Value", :float)
      @heating_efficiency_percent = XMLHelper.get_value(heating_system, "AnnualHeatingEfficiency[Units='Percent']/Value", :float)
      @fraction_heat_load_served = XMLHelper.get_value(heating_system, 'FractionHeatLoadServed', :float)
      @electric_auxiliary_energy = XMLHelper.get_value(heating_system, 'ElectricAuxiliaryEnergy', :float)
      @shared_loop_watts = XMLHelper.get_value(heating_system, 'extension/SharedLoopWatts', :float)
      @shared_loop_motor_efficiency = XMLHelper.get_value(heating_system, 'extension/SharedLoopMotorEfficiency', :float)
      @fan_coil_watts = XMLHelper.get_value(heating_system, 'extension/FanCoilWatts', :float)
      @fan_watts_per_cfm = XMLHelper.get_value(heating_system, 'extension/FanPowerWattsPerCFM', :float)
      @fan_watts = XMLHelper.get_value(heating_system, 'extension/FanPowerWatts', :float)
      @airflow_defect_ratio = XMLHelper.get_value(heating_system, 'extension/AirflowDefectRatio', :float)
      @heating_airflow_cfm = XMLHelper.get_value(heating_system, 'extension/HeatingAirflowCFM', :float)
      @htg_seed_id = XMLHelper.get_value(heating_system, 'extension/HeatingSeedId', :string)
      primary_heating_system = HPXML::get_idref(XMLHelper.get_element(heating_system, '../PrimarySystems/PrimaryHeatingSystem'))
      if primary_heating_system == @id
        @primary_system = true
      else
        @primary_system = false
      end
    end
  end

  class CoolingSystems < BaseArrayElement
    def add(**kwargs)
      self << CoolingSystem.new(@hpxml_object, **kwargs)
    end

    def from_oga(hpxml)
      return if hpxml.nil?

      XMLHelper.get_elements(hpxml, 'Building/BuildingDetails/Systems/HVAC/HVACPlant/CoolingSystem').each do |cooling_system|
        self << CoolingSystem.new(@hpxml_object, cooling_system)
      end
    end

    def total_fraction_cool_load_served
      map { |clg_sys| clg_sys.fraction_cool_load_served.to_f }.sum(0.0)
    end

    def total_fraction_heat_load_served
      map { |clg_sys| clg_sys.integrated_heating_system_fraction_heat_load_served.to_f }.sum(0.0)
    end
  end

  class CoolingSystem < BaseElement
    ATTRS = [:id, :distribution_system_idref, :year_installed, :cooling_system_type, :cooling_system_fuel,
             :cooling_capacity, :compressor_type, :fraction_cool_load_served, :cooling_efficiency_seer,
             :cooling_efficiency_seer2, :cooling_efficiency_eer, :cooling_efficiency_ceer, :cooling_efficiency_kw_per_ton,
             :cooling_shr, :third_party_certification, :clg_seed_id, :is_shared_system, :number_of_units_served,
             :shared_loop_watts, :shared_loop_motor_efficiency, :fan_coil_watts, :airflow_defect_ratio,
             :fan_watts_per_cfm, :charge_defect_ratio, :cooling_airflow_cfm, :location, :primary_system, :integrated_heating_system_fuel,
             :integrated_heating_system_capacity, :integrated_heating_system_efficiency_percent, :integrated_heating_system_fraction_heat_load_served,
             :integrated_heating_system_airflow_cfm, :htg_seed_id]
    attr_accessor(*ATTRS)

    def distribution_system
      return if @distribution_system_idref.nil?

      @hpxml_object.hvac_distributions.each do |hvac_distribution|
        next unless hvac_distribution.id == @distribution_system_idref

        return hvac_distribution
      end
      fail "Attached HVAC distribution system '#{@distribution_system_idref}' not found for HVAC system '#{@id}'."
    end

    def attached_heating_system
      # by distribution system
      return if distribution_system.nil?

      distribution_system.hvac_systems.each do |hvac_system|
        next if hvac_system.id == @id

        return hvac_system
      end
      return
    end

    def has_integrated_heating
      return false unless [HVACTypePTAC, HVACTypeRoomAirConditioner].include? @cooling_system_type
      return false if @integrated_heating_system_fuel.nil?

      return true
    end

    def delete
      @hpxml_object.cooling_systems.delete(self)
      @hpxml_object.water_heating_systems.each do |water_heating_system|
        next unless water_heating_system.related_hvac_idref == @id

        water_heating_system.related_hvac_idref = nil
      end
    end

    def check_for_errors
      errors = []
      begin; distribution_system; rescue StandardError => e; errors << e.message; end
      return errors
    end

    def to_oga(doc)
      return if nil?

      hvac_plant = XMLHelper.create_elements_as_needed(doc, ['HPXML', 'Building', 'BuildingDetails', 'Systems', 'HVAC', 'HVACPlant'])
      primary_systems = XMLHelper.create_elements_as_needed(doc, ['HPXML', 'Building', 'BuildingDetails', 'Systems', 'HVAC', 'HVACPlant', 'PrimarySystems']) unless @hpxml_object.primary_hvac_systems.empty?
      cooling_system = XMLHelper.add_element(hvac_plant, 'CoolingSystem')
      sys_id = XMLHelper.add_element(cooling_system, 'SystemIdentifier')
      XMLHelper.add_attribute(sys_id, 'id', @id)
      XMLHelper.add_element(cooling_system, 'UnitLocation', @location, :string) unless @location.nil?
      XMLHelper.add_element(cooling_system, 'YearInstalled', @year_installed, :integer) unless @year_installed.nil?
      XMLHelper.add_element(cooling_system, 'ThirdPartyCertification', @third_party_certification, :string) unless @third_party_certification.nil?
      if not @distribution_system_idref.nil?
        distribution_system = XMLHelper.add_element(cooling_system, 'DistributionSystem')
        XMLHelper.add_attribute(distribution_system, 'idref', @distribution_system_idref)
      end
      XMLHelper.add_element(cooling_system, 'IsSharedSystem', @is_shared_system, :boolean) unless @is_shared_system.nil?
      XMLHelper.add_element(cooling_system, 'NumberofUnitsServed', @number_of_units_served, :integer) unless @number_of_units_served.nil?
      XMLHelper.add_element(cooling_system, 'CoolingSystemType', @cooling_system_type, :string) unless @cooling_system_type.nil?
      XMLHelper.add_element(cooling_system, 'CoolingSystemFuel', @cooling_system_fuel, :string) unless @cooling_system_fuel.nil?
      XMLHelper.add_element(cooling_system, 'CoolingCapacity', @cooling_capacity, :float, @cooling_capacity_isdefaulted) unless @cooling_capacity.nil?
      XMLHelper.add_element(cooling_system, 'CompressorType', @compressor_type, :string, @compressor_type_isdefaulted) unless @compressor_type.nil?
      XMLHelper.add_element(cooling_system, 'FractionCoolLoadServed', @fraction_cool_load_served, :float, @fraction_cool_load_served_isdefaulted) unless @fraction_cool_load_served.nil?
      if not @cooling_efficiency_seer.nil?
        annual_efficiency = XMLHelper.add_element(cooling_system, 'AnnualCoolingEfficiency')
        XMLHelper.add_element(annual_efficiency, 'Units', UnitsSEER, :string)
        XMLHelper.add_element(annual_efficiency, 'Value', @cooling_efficiency_seer, :float, @cooling_efficiency_seer_isdefaulted)
      end
      if not @cooling_efficiency_seer2.nil?
        annual_efficiency = XMLHelper.add_element(cooling_system, 'AnnualCoolingEfficiency')
        XMLHelper.add_element(annual_efficiency, 'Units', UnitsSEER2, :string)
        XMLHelper.add_element(annual_efficiency, 'Value', @cooling_efficiency_seer2, :float, @cooling_efficiency_seer2_isdefaulted)
      end
      if not @cooling_efficiency_eer.nil?
        annual_efficiency = XMLHelper.add_element(cooling_system, 'AnnualCoolingEfficiency')
        XMLHelper.add_element(annual_efficiency, 'Units', UnitsEER, :string)
        XMLHelper.add_element(annual_efficiency, 'Value', @cooling_efficiency_eer, :float, @cooling_efficiency_eer_isdefaulted)
      end
      if not @cooling_efficiency_ceer.nil?
        annual_efficiency = XMLHelper.add_element(cooling_system, 'AnnualCoolingEfficiency')
        XMLHelper.add_element(annual_efficiency, 'Units', UnitsCEER, :string)
        XMLHelper.add_element(annual_efficiency, 'Value', @cooling_efficiency_ceer, :float, @cooling_efficiency_ceer_isdefaulted)
      end
      if not @cooling_efficiency_kw_per_ton.nil?
        annual_efficiency = XMLHelper.add_element(cooling_system, 'AnnualCoolingEfficiency')
        XMLHelper.add_element(annual_efficiency, 'Units', UnitsKwPerTon, :string)
        XMLHelper.add_element(annual_efficiency, 'Value', @cooling_efficiency_kw_per_ton, :float, @cooling_efficiency_kw_per_ton_isdefaulted)
      end
      XMLHelper.add_element(cooling_system, 'SensibleHeatFraction', @cooling_shr, :float, @cooling_shr_isdefaulted) unless @cooling_shr.nil?
      XMLHelper.add_element(cooling_system, 'IntegratedHeatingSystemFuel', @integrated_heating_system_fuel, :string) unless @integrated_heating_system_fuel.nil?
      XMLHelper.add_element(cooling_system, 'IntegratedHeatingSystemCapacity', @integrated_heating_system_capacity, :float, @integrated_heating_system_capacity_isdefaulted) unless @integrated_heating_system_capacity.nil?
      if not @integrated_heating_system_efficiency_percent.nil?
        annual_efficiency = XMLHelper.add_element(cooling_system, 'IntegratedHeatingSystemAnnualEfficiency')
        XMLHelper.add_element(annual_efficiency, 'Units', UnitsPercent, :string)
        XMLHelper.add_element(annual_efficiency, 'Value', @integrated_heating_system_efficiency_percent, :float, @integrated_heating_system_efficiency_percent_isdefaulted)
      end
      XMLHelper.add_element(cooling_system, 'IntegratedHeatingSystemFractionHeatLoadServed', @integrated_heating_system_fraction_heat_load_served, :float) unless @integrated_heating_system_fraction_heat_load_served.nil?
      XMLHelper.add_extension(cooling_system, 'AirflowDefectRatio', @airflow_defect_ratio, :float, @airflow_defect_ratio_isdefaulted) unless @airflow_defect_ratio.nil?
      XMLHelper.add_extension(cooling_system, 'ChargeDefectRatio', @charge_defect_ratio, :float, @charge_defect_ratio_isdefaulted) unless @charge_defect_ratio.nil?
      XMLHelper.add_extension(cooling_system, 'FanPowerWattsPerCFM', @fan_watts_per_cfm, :float, @fan_watts_per_cfm_isdefaulted) unless @fan_watts_per_cfm.nil?
      XMLHelper.add_extension(cooling_system, 'CoolingAirflowCFM', @cooling_airflow_cfm, :float, @cooling_airflow_cfm_isdefaulted) unless @cooling_airflow_cfm.nil?
      XMLHelper.add_extension(cooling_system, 'HeatingAirflowCFM', @integrated_heating_system_airflow_cfm, :float, @integrated_heating_system_airflow_cfm_isdefaulted) unless @integrated_heating_system_airflow_cfm.nil?
      XMLHelper.add_extension(cooling_system, 'SharedLoopWatts', @shared_loop_watts, :float) unless @shared_loop_watts.nil?
      XMLHelper.add_extension(cooling_system, 'SharedLoopMotorEfficiency', @shared_loop_motor_efficiency, :float) unless @shared_loop_motor_efficiency.nil?
      XMLHelper.add_extension(cooling_system, 'FanCoilWatts', @fan_coil_watts, :float) unless @fan_coil_watts.nil?
      XMLHelper.add_extension(cooling_system, 'CoolingSeedId', @clg_seed_id, :string) unless @clg_seed_id.nil?
      XMLHelper.add_extension(cooling_system, 'HeatingSeedId', @htg_seed_id, :string) unless @htg_seed_id.nil?
      if @primary_system
        primary_cooling_system = XMLHelper.add_element(primary_systems, 'PrimaryCoolingSystem')
        XMLHelper.add_attribute(primary_cooling_system, 'idref', @id)
      end
    end

    def from_oga(cooling_system)
      return if cooling_system.nil?

      @id = HPXML::get_id(cooling_system)
      @location = XMLHelper.get_value(cooling_system, 'UnitLocation', :string)
      @year_installed = XMLHelper.get_value(cooling_system, 'YearInstalled', :integer)
      @third_party_certification = XMLHelper.get_value(cooling_system, 'ThirdPartyCertification', :string)
      @distribution_system_idref = HPXML::get_idref(XMLHelper.get_element(cooling_system, 'DistributionSystem'))
      @is_shared_system = XMLHelper.get_value(cooling_system, 'IsSharedSystem', :boolean)
      @number_of_units_served = XMLHelper.get_value(cooling_system, 'NumberofUnitsServed', :integer)
      @cooling_system_type = XMLHelper.get_value(cooling_system, 'CoolingSystemType', :string)
      @cooling_system_fuel = XMLHelper.get_value(cooling_system, 'CoolingSystemFuel', :string)
      @cooling_capacity = XMLHelper.get_value(cooling_system, 'CoolingCapacity', :float)
      @compressor_type = XMLHelper.get_value(cooling_system, 'CompressorType', :string)
      @fraction_cool_load_served = XMLHelper.get_value(cooling_system, 'FractionCoolLoadServed', :float)
      @cooling_efficiency_seer = XMLHelper.get_value(cooling_system, "AnnualCoolingEfficiency[Units='#{UnitsSEER}']/Value", :float)
      @cooling_efficiency_seer2 = XMLHelper.get_value(cooling_system, "AnnualCoolingEfficiency[Units='#{UnitsSEER2}']/Value", :float)
      @cooling_efficiency_eer = XMLHelper.get_value(cooling_system, "AnnualCoolingEfficiency[Units='#{UnitsEER}']/Value", :float)
      @cooling_efficiency_ceer = XMLHelper.get_value(cooling_system, "AnnualCoolingEfficiency[Units='#{UnitsCEER}']/Value", :float)
      @cooling_efficiency_kw_per_ton = XMLHelper.get_value(cooling_system, "AnnualCoolingEfficiency[Units='#{UnitsKwPerTon}']/Value", :float)
      @cooling_shr = XMLHelper.get_value(cooling_system, 'SensibleHeatFraction', :float)
      @integrated_heating_system_fuel = XMLHelper.get_value(cooling_system, 'IntegratedHeatingSystemFuel', :string)
      @integrated_heating_system_capacity = XMLHelper.get_value(cooling_system, 'IntegratedHeatingSystemCapacity', :float)
      @integrated_heating_system_efficiency_percent = XMLHelper.get_value(cooling_system, "IntegratedHeatingSystemAnnualEfficiency[Units='#{UnitsPercent}']/Value", :float)
      @integrated_heating_system_fraction_heat_load_served = XMLHelper.get_value(cooling_system, 'IntegratedHeatingSystemFractionHeatLoadServed', :float)
      @airflow_defect_ratio = XMLHelper.get_value(cooling_system, 'extension/AirflowDefectRatio', :float)
      @charge_defect_ratio = XMLHelper.get_value(cooling_system, 'extension/ChargeDefectRatio', :float)
      @fan_watts_per_cfm = XMLHelper.get_value(cooling_system, 'extension/FanPowerWattsPerCFM', :float)
      @cooling_airflow_cfm = XMLHelper.get_value(cooling_system, 'extension/CoolingAirflowCFM', :float)
      @integrated_heating_system_airflow_cfm = XMLHelper.get_value(cooling_system, 'extension/HeatingAirflowCFM', :float)
      @shared_loop_watts = XMLHelper.get_value(cooling_system, 'extension/SharedLoopWatts', :float)
      @shared_loop_motor_efficiency = XMLHelper.get_value(cooling_system, 'extension/SharedLoopMotorEfficiency', :float)
      @fan_coil_watts = XMLHelper.get_value(cooling_system, 'extension/FanCoilWatts', :float)
      @clg_seed_id = XMLHelper.get_value(cooling_system, 'extension/CoolingSeedId', :string)
      @htg_seed_id = XMLHelper.get_value(cooling_system, 'extension/HeatingSeedId', :string)
      primary_cooling_system = HPXML::get_idref(XMLHelper.get_element(cooling_system, '../PrimarySystems/PrimaryCoolingSystem'))
      if primary_cooling_system == @id
        @primary_system = true
      else
        @primary_system = false
      end
    end
  end

  class HeatPumps < BaseArrayElement
    def add(**kwargs)
      self << HeatPump.new(@hpxml_object, **kwargs)
    end

    def from_oga(hpxml)
      return if hpxml.nil?

      XMLHelper.get_elements(hpxml, 'Building/BuildingDetails/Systems/HVAC/HVACPlant/HeatPump').each do |heat_pump|
        self << HeatPump.new(@hpxml_object, heat_pump)
      end
    end

    def total_fraction_heat_load_served
      map { |hp| hp.fraction_heat_load_served.to_f }.sum(0.0)
    end

    def total_fraction_cool_load_served
      map { |hp| hp.fraction_cool_load_served.to_f }.sum(0.0)
    end
  end

  class HeatPump < BaseElement
    ATTRS = [:id, :distribution_system_idref, :year_installed, :heat_pump_type, :heat_pump_fuel,
             :heating_capacity, :heating_capacity_17F, :cooling_capacity, :compressor_type, :compressor_lockout_temp,
             :cooling_shr, :backup_type, :backup_system_idref, :backup_heating_fuel, :backup_heating_capacity,
             :backup_heating_efficiency_percent, :backup_heating_efficiency_afue, :backup_heating_lockout_temp,
             :backup_heating_switchover_temp, :fraction_heat_load_served, :fraction_cool_load_served, :cooling_efficiency_seer,
             :cooling_efficiency_seer2, :cooling_efficiency_eer, :cooling_efficiency_ceer, :heating_efficiency_hspf,
             :heating_efficiency_hspf2, :heating_efficiency_cop, :third_party_certification, :htg_seed_id, :clg_seed_id,
             :pump_watts_per_ton, :fan_watts_per_cfm, :is_shared_system, :number_of_units_served, :shared_loop_watts,
             :shared_loop_motor_efficiency, :airflow_defect_ratio, :charge_defect_ratio,
             :heating_airflow_cfm, :cooling_airflow_cfm, :location, :primary_heating_system, :primary_cooling_system]
    attr_accessor(*ATTRS)

    def distribution_system
      return if @distribution_system_idref.nil?

      @hpxml_object.hvac_distributions.each do |hvac_distribution|
        next unless hvac_distribution.id == @distribution_system_idref

        return hvac_distribution
      end
      fail "Attached HVAC distribution system '#{@distribution_system_idref}' not found for HVAC system '#{@id}'."
    end

    def is_dual_fuel
      if @backup_heating_fuel.nil?
        return false
      end
      if @backup_heating_fuel.to_s == @heat_pump_fuel.to_s
        return false
      end

      return true
    end

    def primary_system
      return true if @primary_heating_system || @primary_cooling_system

      return false
    end

    def backup_system
      return if @backup_system_idref.nil?

      @hpxml_object.heating_systems.each do |heating_system|
        next unless heating_system.id == @backup_system_idref

        return heating_system
      end
    end

    def delete
      @hpxml_object.heat_pumps.delete(self)
      @hpxml_object.water_heating_systems.each do |water_heating_system|
        next unless water_heating_system.related_hvac_idref == @id

        water_heating_system.related_hvac_idref = nil
      end
    end

    def check_for_errors
      errors = []
      begin; distribution_system; rescue StandardError => e; errors << e.message; end
      return errors
    end

    def to_oga(doc)
      return if nil?

      hvac_plant = XMLHelper.create_elements_as_needed(doc, ['HPXML', 'Building', 'BuildingDetails', 'Systems', 'HVAC', 'HVACPlant'])
      primary_systems = XMLHelper.create_elements_as_needed(doc, ['HPXML', 'Building', 'BuildingDetails', 'Systems', 'HVAC', 'HVACPlant', 'PrimarySystems']) unless @hpxml_object.primary_hvac_systems.empty?
      heat_pump = XMLHelper.add_element(hvac_plant, 'HeatPump')
      sys_id = XMLHelper.add_element(heat_pump, 'SystemIdentifier')
      XMLHelper.add_attribute(sys_id, 'id', @id)
      XMLHelper.add_element(heat_pump, 'UnitLocation', @location, :string) unless @location.nil?
      XMLHelper.add_element(heat_pump, 'YearInstalled', @year_installed, :integer) unless @year_installed.nil?
      XMLHelper.add_element(heat_pump, 'ThirdPartyCertification', @third_party_certification, :string) unless @third_party_certification.nil?
      if not @distribution_system_idref.nil?
        distribution_system = XMLHelper.add_element(heat_pump, 'DistributionSystem')
        XMLHelper.add_attribute(distribution_system, 'idref', @distribution_system_idref)
      end
      XMLHelper.add_element(heat_pump, 'IsSharedSystem', @is_shared_system, :boolean) unless @is_shared_system.nil?
      XMLHelper.add_element(heat_pump, 'NumberofUnitsServed', @number_of_units_served, :integer) unless @number_of_units_served.nil?
      XMLHelper.add_element(heat_pump, 'HeatPumpType', @heat_pump_type, :string) unless @heat_pump_type.nil?
      XMLHelper.add_element(heat_pump, 'HeatPumpFuel', @heat_pump_fuel, :string) unless @heat_pump_fuel.nil?
      XMLHelper.add_element(heat_pump, 'HeatingCapacity', @heating_capacity, :float, @heating_capacity_isdefaulted) unless @heating_capacity.nil?
      XMLHelper.add_element(heat_pump, 'HeatingCapacity17F', @heating_capacity_17F, :float) unless @heating_capacity_17F.nil?
      XMLHelper.add_element(heat_pump, 'CoolingCapacity', @cooling_capacity, :float, @cooling_capacity_isdefaulted) unless @cooling_capacity.nil?
      XMLHelper.add_element(heat_pump, 'CompressorType', @compressor_type, :string, @compressor_type_isdefaulted) unless @compressor_type.nil?
      XMLHelper.add_element(heat_pump, 'CompressorLockoutTemperature', @compressor_lockout_temp, :float, @compressor_lockout_temp_isdefaulted) unless @compressor_lockout_temp.nil?
      XMLHelper.add_element(heat_pump, 'CoolingSensibleHeatFraction', @cooling_shr, :float, @cooling_shr_isdefaulted) unless @cooling_shr.nil?
      XMLHelper.add_element(heat_pump, 'BackupType', @backup_type, :string, @backup_type_isdefaulted) unless @backup_type.nil?
      if not @backup_system_idref.nil?
        backup_system = XMLHelper.add_element(heat_pump, 'BackupSystem')
        XMLHelper.add_attribute(backup_system, 'idref', @backup_system_idref)
      end
      XMLHelper.add_element(heat_pump, 'BackupSystemFuel', @backup_heating_fuel, :string, @backup_heating_fuel_isdefaulted) unless @backup_heating_fuel.nil?
      if not @backup_heating_efficiency_percent.nil?
        backup_eff = XMLHelper.add_element(heat_pump, 'BackupAnnualHeatingEfficiency')
        XMLHelper.add_element(backup_eff, 'Units', UnitsPercent, :string)
        XMLHelper.add_element(backup_eff, 'Value', @backup_heating_efficiency_percent, :float)
      end
      if not @backup_heating_efficiency_afue.nil?
        backup_eff = XMLHelper.add_element(heat_pump, 'BackupAnnualHeatingEfficiency')
        XMLHelper.add_element(backup_eff, 'Units', UnitsAFUE, :string)
        XMLHelper.add_element(backup_eff, 'Value', @backup_heating_efficiency_afue, :float)
      end
      XMLHelper.add_element(heat_pump, 'BackupHeatingCapacity', @backup_heating_capacity, :float, @backup_heating_capacity_isdefaulted) unless @backup_heating_capacity.nil?
      XMLHelper.add_element(heat_pump, 'BackupHeatingSwitchoverTemperature', @backup_heating_switchover_temp, :float, @backup_heating_switchover_temp_isdefaulted) unless @backup_heating_switchover_temp.nil?
      XMLHelper.add_element(heat_pump, 'BackupHeatingLockoutTemperature', @backup_heating_lockout_temp, :float, @backup_heating_lockout_temp_isdefaulted) unless @backup_heating_lockout_temp.nil?
      XMLHelper.add_element(heat_pump, 'FractionHeatLoadServed', @fraction_heat_load_served, :float, @fraction_heat_load_served_isdefaulted) unless @fraction_heat_load_served.nil?
      XMLHelper.add_element(heat_pump, 'FractionCoolLoadServed', @fraction_cool_load_served, :float, @fraction_cool_load_served_isdefaulted) unless @fraction_cool_load_served.nil?
      if not @cooling_efficiency_seer.nil?
        annual_efficiency = XMLHelper.add_element(heat_pump, 'AnnualCoolingEfficiency')
        XMLHelper.add_element(annual_efficiency, 'Units', UnitsSEER, :string)
        XMLHelper.add_element(annual_efficiency, 'Value', @cooling_efficiency_seer, :float, @cooling_efficiency_seer_isdefaulted)
      end
      if not @cooling_efficiency_seer2.nil?
        annual_efficiency = XMLHelper.add_element(heat_pump, 'AnnualCoolingEfficiency')
        XMLHelper.add_element(annual_efficiency, 'Units', UnitsSEER2, :string)
        XMLHelper.add_element(annual_efficiency, 'Value', @cooling_efficiency_seer2, :float, @cooling_efficiency_seer2_isdefaulted)
      end
      if not @cooling_efficiency_ceer.nil?
        annual_efficiency = XMLHelper.add_element(heat_pump, 'AnnualCoolingEfficiency')
        XMLHelper.add_element(annual_efficiency, 'Units', UnitsCEER, :string)
        XMLHelper.add_element(annual_efficiency, 'Value', @cooling_efficiency_ceer, :float, @cooling_efficiency_ceer_isdefaulted)
      end
      if not @cooling_efficiency_eer.nil?
        annual_efficiency = XMLHelper.add_element(heat_pump, 'AnnualCoolingEfficiency')
        XMLHelper.add_element(annual_efficiency, 'Units', UnitsEER, :string)
        XMLHelper.add_element(annual_efficiency, 'Value', @cooling_efficiency_eer, :float, @cooling_efficiency_eer_isdefaulted)
      end
      if not @heating_efficiency_hspf.nil?
        annual_efficiency = XMLHelper.add_element(heat_pump, 'AnnualHeatingEfficiency')
        XMLHelper.add_element(annual_efficiency, 'Units', UnitsHSPF, :string)
        XMLHelper.add_element(annual_efficiency, 'Value', @heating_efficiency_hspf, :float, @heating_efficiency_hspf_isdefaulted)
      end
      if not @heating_efficiency_hspf2.nil?
        annual_efficiency = XMLHelper.add_element(heat_pump, 'AnnualHeatingEfficiency')
        XMLHelper.add_element(annual_efficiency, 'Units', UnitsHSPF2, :string)
        XMLHelper.add_element(annual_efficiency, 'Value', @heating_efficiency_hspf2, :float, @heating_efficiency_hspf2_isdefaulted)
      end
      if not @heating_efficiency_cop.nil?
        annual_efficiency = XMLHelper.add_element(heat_pump, 'AnnualHeatingEfficiency')
        XMLHelper.add_element(annual_efficiency, 'Units', UnitsCOP, :string)
        XMLHelper.add_element(annual_efficiency, 'Value', @heating_efficiency_cop, :float, @heating_efficiency_cop_isdefaulted)
      end
      XMLHelper.add_extension(heat_pump, 'AirflowDefectRatio', @airflow_defect_ratio, :float, @airflow_defect_ratio_isdefaulted) unless @airflow_defect_ratio.nil?
      XMLHelper.add_extension(heat_pump, 'ChargeDefectRatio', @charge_defect_ratio, :float, @charge_defect_ratio_isdefaulted) unless @charge_defect_ratio.nil?
      XMLHelper.add_extension(heat_pump, 'FanPowerWattsPerCFM', @fan_watts_per_cfm, :float, @fan_watts_per_cfm_isdefaulted) unless @fan_watts_per_cfm.nil?
      XMLHelper.add_extension(heat_pump, 'HeatingAirflowCFM', @heating_airflow_cfm, :float, @heating_airflow_cfm_isdefaulted) unless @heating_airflow_cfm.nil?
      XMLHelper.add_extension(heat_pump, 'CoolingAirflowCFM', @cooling_airflow_cfm, :float, @cooling_airflow_cfm_isdefaulted) unless @cooling_airflow_cfm.nil?
      XMLHelper.add_extension(heat_pump, 'PumpPowerWattsPerTon', @pump_watts_per_ton, :float, @pump_watts_per_ton_isdefaulted) unless @pump_watts_per_ton.nil?
      XMLHelper.add_extension(heat_pump, 'SharedLoopWatts', @shared_loop_watts, :float) unless @shared_loop_watts.nil?
      XMLHelper.add_extension(heat_pump, 'SharedLoopMotorEfficiency', @shared_loop_motor_efficiency, :float) unless @shared_loop_motor_efficiency.nil?
      XMLHelper.add_extension(heat_pump, 'HeatingSeedId', @htg_seed_id, :string) unless @htg_seed_id.nil?
      XMLHelper.add_extension(heat_pump, 'CoolingSeedId', @clg_seed_id, :string) unless @clg_seed_id.nil?
      if @primary_heating_system
        primary_heating_system = XMLHelper.insert_element(primary_systems, 'PrimaryHeatingSystem')
        XMLHelper.add_attribute(primary_heating_system, 'idref', @id)
      end
      if @primary_cooling_system
        primary_cooling_system = XMLHelper.add_element(primary_systems, 'PrimaryCoolingSystem')
        XMLHelper.add_attribute(primary_cooling_system, 'idref', @id)
      end
    end

    def from_oga(heat_pump)
      return if heat_pump.nil?

      @id = HPXML::get_id(heat_pump)
      @location = XMLHelper.get_value(heat_pump, 'UnitLocation', :string)
      @year_installed = XMLHelper.get_value(heat_pump, 'YearInstalled', :integer)
      @third_party_certification = XMLHelper.get_value(heat_pump, 'ThirdPartyCertification', :string)
      @distribution_system_idref = HPXML::get_idref(XMLHelper.get_element(heat_pump, 'DistributionSystem'))
      @is_shared_system = XMLHelper.get_value(heat_pump, 'IsSharedSystem', :boolean)
      @number_of_units_served = XMLHelper.get_value(heat_pump, 'NumberofUnitsServed', :integer)
      @heat_pump_type = XMLHelper.get_value(heat_pump, 'HeatPumpType', :string)
      @heat_pump_fuel = XMLHelper.get_value(heat_pump, 'HeatPumpFuel', :string)
      @heating_capacity = XMLHelper.get_value(heat_pump, 'HeatingCapacity', :float)
      @heating_capacity_17F = XMLHelper.get_value(heat_pump, 'HeatingCapacity17F', :float)
      @cooling_capacity = XMLHelper.get_value(heat_pump, 'CoolingCapacity', :float)
      @compressor_type = XMLHelper.get_value(heat_pump, 'CompressorType', :string)
      @compressor_lockout_temp = XMLHelper.get_value(heat_pump, 'CompressorLockoutTemperature', :float)
      @cooling_shr = XMLHelper.get_value(heat_pump, 'CoolingSensibleHeatFraction', :float)
      @backup_type = XMLHelper.get_value(heat_pump, 'BackupType', :string)
      @backup_system_idref = HPXML::get_idref(XMLHelper.get_element(heat_pump, 'BackupSystem'))
      @backup_heating_fuel = XMLHelper.get_value(heat_pump, 'BackupSystemFuel', :string)
      @backup_heating_efficiency_percent = XMLHelper.get_value(heat_pump, "BackupAnnualHeatingEfficiency[Units='Percent']/Value", :float)
      @backup_heating_efficiency_afue = XMLHelper.get_value(heat_pump, "BackupAnnualHeatingEfficiency[Units='#{UnitsAFUE}']/Value", :float)
      @backup_heating_capacity = XMLHelper.get_value(heat_pump, 'BackupHeatingCapacity', :float)
      @backup_heating_switchover_temp = XMLHelper.get_value(heat_pump, 'BackupHeatingSwitchoverTemperature', :float)
      @backup_heating_lockout_temp = XMLHelper.get_value(heat_pump, 'BackupHeatingLockoutTemperature', :float)
      @fraction_heat_load_served = XMLHelper.get_value(heat_pump, 'FractionHeatLoadServed', :float)
      @fraction_cool_load_served = XMLHelper.get_value(heat_pump, 'FractionCoolLoadServed', :float)
      @cooling_efficiency_seer = XMLHelper.get_value(heat_pump, "AnnualCoolingEfficiency[Units='#{UnitsSEER}']/Value", :float)
      @cooling_efficiency_seer2 = XMLHelper.get_value(heat_pump, "AnnualCoolingEfficiency[Units='#{UnitsSEER2}']/Value", :float)
      @cooling_efficiency_ceer = XMLHelper.get_value(heat_pump, "AnnualCoolingEfficiency[Units='#{UnitsCEER}']/Value", :float)
      @cooling_efficiency_eer = XMLHelper.get_value(heat_pump, "AnnualCoolingEfficiency[Units='#{UnitsEER}']/Value", :float)
      @heating_efficiency_hspf = XMLHelper.get_value(heat_pump, "AnnualHeatingEfficiency[Units='#{UnitsHSPF}']/Value", :float)
      @heating_efficiency_hspf2 = XMLHelper.get_value(heat_pump, "AnnualHeatingEfficiency[Units='#{UnitsHSPF2}']/Value", :float)
      @heating_efficiency_cop = XMLHelper.get_value(heat_pump, "AnnualHeatingEfficiency[Units='#{UnitsCOP}']/Value", :float)
      @airflow_defect_ratio = XMLHelper.get_value(heat_pump, 'extension/AirflowDefectRatio', :float)
      @charge_defect_ratio = XMLHelper.get_value(heat_pump, 'extension/ChargeDefectRatio', :float)
      @fan_watts_per_cfm = XMLHelper.get_value(heat_pump, 'extension/FanPowerWattsPerCFM', :float)
      @heating_airflow_cfm = XMLHelper.get_value(heat_pump, 'extension/HeatingAirflowCFM', :float)
      @cooling_airflow_cfm = XMLHelper.get_value(heat_pump, 'extension/CoolingAirflowCFM', :float)
      @pump_watts_per_ton = XMLHelper.get_value(heat_pump, 'extension/PumpPowerWattsPerTon', :float)
      @shared_loop_watts = XMLHelper.get_value(heat_pump, 'extension/SharedLoopWatts', :float)
      @shared_loop_motor_efficiency = XMLHelper.get_value(heat_pump, 'extension/SharedLoopMotorEfficiency', :float)
      @htg_seed_id = XMLHelper.get_value(heat_pump, 'extension/HeatingSeedId', :string)
      @clg_seed_id = XMLHelper.get_value(heat_pump, 'extension/CoolingSeedId', :string)
      primary_heating_system = HPXML::get_idref(XMLHelper.get_element(heat_pump, '../PrimarySystems/PrimaryHeatingSystem'))
      if primary_heating_system == @id
        @primary_heating_system = true
      else
        @primary_heating_system = false
      end
      primary_cooling_system = HPXML::get_idref(XMLHelper.get_element(heat_pump, '../PrimarySystems/PrimaryCoolingSystem'))
      if primary_cooling_system == @id
        @primary_cooling_system = true
      else
        @primary_cooling_system = false
      end
    end
  end

  class HVACPlant < BaseElement
    HDL_ATTRS = { hdl_total: 'Total',
                  hdl_ducts: 'Ducts',
                  hdl_windows: 'Windows',
                  hdl_skylights: 'Skylights',
                  hdl_doors: 'Doors',
                  hdl_walls: 'Walls',
                  hdl_roofs: 'Roofs',
                  hdl_floors: 'Floors',
                  hdl_slabs: 'Slabs',
                  hdl_ceilings: 'Ceilings',
                  hdl_infilvent: 'InfilVent' }
    CDL_SENS_ATTRS = { cdl_sens_total: 'Total',
                       cdl_sens_ducts: 'Ducts',
                       cdl_sens_windows: 'Windows',
                       cdl_sens_skylights: 'Skylights',
                       cdl_sens_doors: 'Doors',
                       cdl_sens_walls: 'Walls',
                       cdl_sens_roofs: 'Roofs',
                       cdl_sens_floors: 'Floors',
                       cdl_sens_slabs: 'Slabs',
                       cdl_sens_ceilings: 'Ceilings',
                       cdl_sens_infilvent: 'InfilVent',
                       cdl_sens_intgains: 'InternalLoads' }
    CDL_LAT_ATTRS = { cdl_lat_total: 'Total',
                      cdl_lat_ducts: 'Ducts',
                      cdl_lat_infilvent: 'InfilVent',
                      cdl_lat_intgains: 'InternalLoads' }
    ATTRS = HDL_ATTRS.keys + CDL_SENS_ATTRS.keys + CDL_LAT_ATTRS.keys
    attr_accessor(*ATTRS)

    def check_for_errors
      errors = []
      return errors
    end

    def to_oga(doc)
      return if nil?

      hvac_plant = XMLHelper.create_elements_as_needed(doc, ['HPXML', 'Building', 'BuildingDetails', 'Systems', 'HVAC', 'HVACPlant'])
      if not @hdl_total.nil?
        dl_extension = XMLHelper.create_elements_as_needed(hvac_plant, ['extension', 'DesignLoads'])
        XMLHelper.add_attribute(dl_extension, 'dataSource', 'software')
        hdl = XMLHelper.add_element(dl_extension, 'Heating')
        HDL_ATTRS.each do |attr, element_name|
          XMLHelper.add_element(hdl, element_name, send(attr), :float)
        end
        cdl_sens = XMLHelper.add_element(dl_extension, 'CoolingSensible')
        CDL_SENS_ATTRS.each do |attr, element_name|
          XMLHelper.add_element(cdl_sens, element_name, send(attr), :float)
        end
        cdl_lat = XMLHelper.add_element(dl_extension, 'CoolingLatent')
        CDL_LAT_ATTRS.each do |attr, element_name|
          XMLHelper.add_element(cdl_lat, element_name, send(attr), :float)
        end
      end
    end

    def from_oga(hpxml)
      return if hpxml.nil?

      hvac_plant = XMLHelper.get_element(hpxml, 'Building/BuildingDetails/Systems/HVAC/HVACPlant')
      return if hvac_plant.nil?

      HDL_ATTRS.each do |attr, element_name|
        send("#{attr}=", XMLHelper.get_value(hvac_plant, "extension/DesignLoads/Heating/#{element_name}", :float))
      end
      CDL_SENS_ATTRS.each do |attr, element_name|
        send("#{attr}=", XMLHelper.get_value(hvac_plant, "extension/DesignLoads/CoolingSensible/#{element_name}", :float))
      end
      CDL_LAT_ATTRS.each do |attr, element_name|
        send("#{attr}=", XMLHelper.get_value(hvac_plant, "extension/DesignLoads/CoolingLatent/#{element_name}", :float))
      end
    end
  end

  class HVACControls < BaseArrayElement
    def add(**kwargs)
      self << HVACControl.new(@hpxml_object, **kwargs)
    end

    def from_oga(hpxml)
      return if hpxml.nil?

      XMLHelper.get_elements(hpxml, 'Building/BuildingDetails/Systems/HVAC/HVACControl').each do |hvac_control|
        self << HVACControl.new(@hpxml_object, hvac_control)
      end
    end
  end

  class HVACControl < BaseElement
    ATTRS = [:id, :control_type, :heating_setpoint_temp, :heating_setback_temp,
             :heating_setback_hours_per_week, :heating_setback_start_hour, :cooling_setpoint_temp,
             :cooling_setup_temp, :cooling_setup_hours_per_week, :cooling_setup_start_hour,
             :ceiling_fan_cooling_setpoint_temp_offset,
             :weekday_heating_setpoints, :weekend_heating_setpoints,
             :weekday_cooling_setpoints, :weekend_cooling_setpoints,
             :seasons_heating_begin_month, :seasons_heating_begin_day, :seasons_heating_end_month, :seasons_heating_end_day,
             :seasons_cooling_begin_month, :seasons_cooling_begin_day, :seasons_cooling_end_month, :seasons_cooling_end_day]
    attr_accessor(*ATTRS)

    def delete
      @hpxml_object.hvac_controls.delete(self)
    end

    def check_for_errors
      errors = []

      errors += HPXML::check_dates('Heating Season', @seasons_heating_begin_month, @seasons_heating_begin_day, @seasons_heating_end_month, @seasons_heating_end_day)
      errors += HPXML::check_dates('Cooling Season', @seasons_cooling_begin_month, @seasons_cooling_begin_day, @seasons_cooling_end_month, @seasons_cooling_end_day)

      return errors
    end

    def to_oga(doc)
      return if nil?

      hvac = XMLHelper.create_elements_as_needed(doc, ['HPXML', 'Building', 'BuildingDetails', 'Systems', 'HVAC'])
      hvac_control = XMLHelper.add_element(hvac, 'HVACControl')
      sys_id = XMLHelper.add_element(hvac_control, 'SystemIdentifier')
      XMLHelper.add_attribute(sys_id, 'id', @id)
      XMLHelper.add_element(hvac_control, 'ControlType', @control_type, :string) unless @control_type.nil?
      XMLHelper.add_element(hvac_control, 'SetpointTempHeatingSeason', @heating_setpoint_temp, :float, @heating_setpoint_temp_isdefaulted) unless @heating_setpoint_temp.nil?
      XMLHelper.add_element(hvac_control, 'SetbackTempHeatingSeason', @heating_setback_temp, :float) unless @heating_setback_temp.nil?
      XMLHelper.add_element(hvac_control, 'TotalSetbackHoursperWeekHeating', @heating_setback_hours_per_week, :integer) unless @heating_setback_hours_per_week.nil?
      XMLHelper.add_element(hvac_control, 'SetupTempCoolingSeason', @cooling_setup_temp, :float) unless @cooling_setup_temp.nil?
      XMLHelper.add_element(hvac_control, 'SetpointTempCoolingSeason', @cooling_setpoint_temp, :float, @cooling_setpoint_temp_isdefaulted) unless @cooling_setpoint_temp.nil?
      XMLHelper.add_element(hvac_control, 'TotalSetupHoursperWeekCooling', @cooling_setup_hours_per_week, :integer) unless @cooling_setup_hours_per_week.nil?
      if (not @seasons_heating_begin_month.nil?) || (not @seasons_heating_begin_day.nil?) || (not @seasons_heating_end_month.nil?) || (not @seasons_heating_end_day.nil?)
        heating_season = XMLHelper.add_element(hvac_control, 'HeatingSeason')
        XMLHelper.add_element(heating_season, 'BeginMonth', @seasons_heating_begin_month, :integer, @seasons_heating_begin_month_isdefaulted) unless @seasons_heating_begin_month.nil?
        XMLHelper.add_element(heating_season, 'BeginDayOfMonth', @seasons_heating_begin_day, :integer, @seasons_heating_begin_day_isdefaulted) unless @seasons_heating_begin_day.nil?
        XMLHelper.add_element(heating_season, 'EndMonth', @seasons_heating_end_month, :integer, @seasons_heating_end_month_isdefaulted) unless @seasons_heating_end_month.nil?
        XMLHelper.add_element(heating_season, 'EndDayOfMonth', @seasons_heating_end_day, :integer, @seasons_heating_end_day_isdefaulted) unless @seasons_heating_end_day.nil?
      end
      if (not @seasons_cooling_begin_month.nil?) || (not @seasons_cooling_begin_day.nil?) || (not @seasons_cooling_end_month.nil?) || (not @seasons_cooling_end_day.nil?)
        cooling_season = XMLHelper.add_element(hvac_control, 'CoolingSeason')
        XMLHelper.add_element(cooling_season, 'BeginMonth', @seasons_cooling_begin_month, :integer, @seasons_cooling_begin_month_isdefaulted) unless @seasons_cooling_begin_month.nil?
        XMLHelper.add_element(cooling_season, 'BeginDayOfMonth', @seasons_cooling_begin_day, :integer, @seasons_cooling_begin_day_isdefaulted) unless @seasons_cooling_begin_day.nil?
        XMLHelper.add_element(cooling_season, 'EndMonth', @seasons_cooling_end_month, :integer, @seasons_cooling_end_month_isdefaulted) unless @seasons_cooling_end_month.nil?
        XMLHelper.add_element(cooling_season, 'EndDayOfMonth', @seasons_cooling_end_day, :integer, @seasons_cooling_end_day_isdefaulted) unless @seasons_cooling_end_day.nil?
      end
      XMLHelper.add_extension(hvac_control, 'SetbackStartHourHeating', @heating_setback_start_hour, :integer, @heating_setback_start_hour_isdefaulted) unless @heating_setback_start_hour.nil?
      XMLHelper.add_extension(hvac_control, 'SetupStartHourCooling', @cooling_setup_start_hour, :integer, @cooling_setup_start_hour_isdefaulted) unless @cooling_setup_start_hour.nil?
      XMLHelper.add_extension(hvac_control, 'CeilingFanSetpointTempCoolingSeasonOffset', @ceiling_fan_cooling_setpoint_temp_offset, :float) unless @ceiling_fan_cooling_setpoint_temp_offset.nil?
      XMLHelper.add_extension(hvac_control, 'WeekdaySetpointTempsHeatingSeason', @weekday_heating_setpoints, :string) unless @weekday_heating_setpoints.nil?
      XMLHelper.add_extension(hvac_control, 'WeekendSetpointTempsHeatingSeason', @weekend_heating_setpoints, :string) unless @weekend_heating_setpoints.nil?
      XMLHelper.add_extension(hvac_control, 'WeekdaySetpointTempsCoolingSeason', @weekday_cooling_setpoints, :string) unless @weekday_cooling_setpoints.nil?
      XMLHelper.add_extension(hvac_control, 'WeekendSetpointTempsCoolingSeason', @weekend_cooling_setpoints, :string) unless @weekend_cooling_setpoints.nil?
    end

    def from_oga(hvac_control)
      return if hvac_control.nil?

      @id = HPXML::get_id(hvac_control)
      @control_type = XMLHelper.get_value(hvac_control, 'ControlType', :string)
      @heating_setpoint_temp = XMLHelper.get_value(hvac_control, 'SetpointTempHeatingSeason', :float)
      @heating_setback_temp = XMLHelper.get_value(hvac_control, 'SetbackTempHeatingSeason', :float)
      @heating_setback_hours_per_week = XMLHelper.get_value(hvac_control, 'TotalSetbackHoursperWeekHeating', :integer)
      @cooling_setup_temp = XMLHelper.get_value(hvac_control, 'SetupTempCoolingSeason', :float)
      @cooling_setpoint_temp = XMLHelper.get_value(hvac_control, 'SetpointTempCoolingSeason', :float)
      @cooling_setup_hours_per_week = XMLHelper.get_value(hvac_control, 'TotalSetupHoursperWeekCooling', :integer)
      @seasons_heating_begin_month = XMLHelper.get_value(hvac_control, 'HeatingSeason/BeginMonth', :integer)
      @seasons_heating_begin_day = XMLHelper.get_value(hvac_control, 'HeatingSeason/BeginDayOfMonth', :integer)
      @seasons_heating_end_month = XMLHelper.get_value(hvac_control, 'HeatingSeason/EndMonth', :integer)
      @seasons_heating_end_day = XMLHelper.get_value(hvac_control, 'HeatingSeason/EndDayOfMonth', :integer)
      @seasons_cooling_begin_month = XMLHelper.get_value(hvac_control, 'CoolingSeason/BeginMonth', :integer)
      @seasons_cooling_begin_day = XMLHelper.get_value(hvac_control, 'CoolingSeason/BeginDayOfMonth', :integer)
      @seasons_cooling_end_month = XMLHelper.get_value(hvac_control, 'CoolingSeason/EndMonth', :integer)
      @seasons_cooling_end_day = XMLHelper.get_value(hvac_control, 'CoolingSeason/EndDayOfMonth', :integer)
      @heating_setback_start_hour = XMLHelper.get_value(hvac_control, 'extension/SetbackStartHourHeating', :integer)
      @cooling_setup_start_hour = XMLHelper.get_value(hvac_control, 'extension/SetupStartHourCooling', :integer)
      @ceiling_fan_cooling_setpoint_temp_offset = XMLHelper.get_value(hvac_control, 'extension/CeilingFanSetpointTempCoolingSeasonOffset', :float)
      @weekday_heating_setpoints = XMLHelper.get_value(hvac_control, 'extension/WeekdaySetpointTempsHeatingSeason', :string)
      @weekend_heating_setpoints = XMLHelper.get_value(hvac_control, 'extension/WeekendSetpointTempsHeatingSeason', :string)
      @weekday_cooling_setpoints = XMLHelper.get_value(hvac_control, 'extension/WeekdaySetpointTempsCoolingSeason', :string)
      @weekend_cooling_setpoints = XMLHelper.get_value(hvac_control, 'extension/WeekendSetpointTempsCoolingSeason', :string)
    end
  end

  class HVACDistributions < BaseArrayElement
    def add(**kwargs)
      self << HVACDistribution.new(@hpxml_object, **kwargs)
    end

    def from_oga(hpxml)
      return if hpxml.nil?

      XMLHelper.get_elements(hpxml, 'Building/BuildingDetails/Systems/HVAC/HVACDistribution').each do |hvac_distribution|
        self << HVACDistribution.new(@hpxml_object, hvac_distribution)
      end
    end
  end

  class HVACDistribution < BaseElement
    def initialize(hpxml_object, *args)
      @duct_leakage_measurements = DuctLeakageMeasurements.new(hpxml_object)
      @ducts = Ducts.new(hpxml_object)
      super(hpxml_object, *args)
    end
    ATTRS = [:id, :distribution_system_type, :annual_heating_dse, :annual_cooling_dse, :duct_system_sealed,
             :conditioned_floor_area_served, :number_of_return_registers, :air_type, :hydronic_type]
    attr_accessor(*ATTRS)
    attr_reader(:duct_leakage_measurements, :ducts)

    def hvac_systems
      list = []
      @hpxml_object.hvac_systems.each do |hvac_system|
        next if hvac_system.distribution_system_idref.nil?
        next unless hvac_system.distribution_system_idref == @id

        list << hvac_system
      end

      if list.size == 0
        fail "Distribution system '#{@id}' found but no HVAC system attached to it."
      end

      num_htg = 0
      num_clg = 0
      list.each do |obj|
        if obj.respond_to? :fraction_heat_load_served
          num_htg += 1 if obj.fraction_heat_load_served.to_f > 0
        end
        if obj.respond_to? :fraction_cool_load_served
          num_clg += 1 if obj.fraction_cool_load_served.to_f > 0
        end
      end

      if num_clg > 1
        fail "Multiple cooling systems found attached to distribution system '#{@id}'."
      end
      if num_htg > 1
        fail "Multiple heating systems found attached to distribution system '#{@id}'."
      end

      return list
    end

    def total_unconditioned_duct_areas
      areas = { HPXML::DuctTypeSupply => 0,
                HPXML::DuctTypeReturn => 0 }
      @ducts.each do |duct|
        next if HPXML::conditioned_locations.include? duct.duct_location
        next if duct.duct_type.nil?

        areas[duct.duct_type] += duct.duct_surface_area
      end
      return areas
    end

    def delete
      @hpxml_object.hvac_distributions.delete(self)
      @hpxml_object.hvac_systems.each do |hvac_system|
        next if hvac_system.distribution_system_idref.nil?
        next unless hvac_system.distribution_system_idref == @id

        hvac_system.distribution_system_idref = nil
      end
      @hpxml_object.ventilation_fans.each do |ventilation_fan|
        next unless ventilation_fan.distribution_system_idref == @id

        ventilation_fan.distribution_system_idref = nil
      end
    end

    def check_for_errors
      errors = []
      begin; hvac_systems; rescue StandardError => e; errors << e.message; end
      errors += @duct_leakage_measurements.check_for_errors
      errors += @ducts.check_for_errors
      return errors
    end

    def to_oga(doc)
      return if nil?

      hvac = XMLHelper.create_elements_as_needed(doc, ['HPXML', 'Building', 'BuildingDetails', 'Systems', 'HVAC'])
      hvac_distribution = XMLHelper.add_element(hvac, 'HVACDistribution')
      sys_id = XMLHelper.add_element(hvac_distribution, 'SystemIdentifier')
      XMLHelper.add_attribute(sys_id, 'id', @id)
      distribution_system_type_el = XMLHelper.add_element(hvac_distribution, 'DistributionSystemType')
      if [HVACDistributionTypeAir, HVACDistributionTypeHydronic].include? @distribution_system_type
        XMLHelper.add_element(distribution_system_type_el, @distribution_system_type)
        XMLHelper.add_element(hvac_distribution, 'ConditionedFloorAreaServed', @conditioned_floor_area_served, :float) unless @conditioned_floor_area_served.nil?
      elsif [HVACDistributionTypeDSE].include? @distribution_system_type
        XMLHelper.add_element(distribution_system_type_el, 'Other', @distribution_system_type, :string)
        XMLHelper.add_element(hvac_distribution, 'AnnualHeatingDistributionSystemEfficiency', @annual_heating_dse, :float) unless @annual_heating_dse.nil?
        XMLHelper.add_element(hvac_distribution, 'AnnualCoolingDistributionSystemEfficiency', @annual_cooling_dse, :float) unless @annual_cooling_dse.nil?
      else
        fail "Unexpected distribution_system_type '#{@distribution_system_type}'."
      end

      if [HPXML::HVACDistributionTypeHydronic].include? @distribution_system_type
        distribution = XMLHelper.get_element(hvac_distribution, 'DistributionSystemType/HydronicDistribution')
        XMLHelper.add_element(distribution, 'HydronicDistributionType', @hydronic_type, :string) unless @hydronic_type.nil?
      end
      if [HPXML::HVACDistributionTypeAir].include? @distribution_system_type
        distribution = XMLHelper.get_element(hvac_distribution, 'DistributionSystemType/AirDistribution')
        XMLHelper.add_element(distribution, 'AirDistributionType', @air_type, :string) unless @air_type.nil?
        @duct_leakage_measurements.to_oga(distribution)
        @ducts.to_oga(distribution)
        XMLHelper.add_element(distribution, 'NumberofReturnRegisters', @number_of_return_registers, :integer, @number_of_return_registers_isdefaulted) unless @number_of_return_registers.nil?
      end

      if not @duct_system_sealed.nil?
        dist_impr_el = XMLHelper.add_element(hvac_distribution, 'HVACDistributionImprovement')
        XMLHelper.add_element(dist_impr_el, 'DuctSystemSealed', @duct_system_sealed, :boolean)
      end
    end

    def from_oga(hvac_distribution)
      return if hvac_distribution.nil?

      @id = HPXML::get_id(hvac_distribution)
      @distribution_system_type = XMLHelper.get_child_name(hvac_distribution, 'DistributionSystemType')
      if @distribution_system_type == 'Other'
        @distribution_system_type = XMLHelper.get_value(XMLHelper.get_element(hvac_distribution, 'DistributionSystemType'), 'Other', :string)
      end
      @annual_heating_dse = XMLHelper.get_value(hvac_distribution, 'AnnualHeatingDistributionSystemEfficiency', :float)
      @annual_cooling_dse = XMLHelper.get_value(hvac_distribution, 'AnnualCoolingDistributionSystemEfficiency', :float)
      @duct_system_sealed = XMLHelper.get_value(hvac_distribution, 'HVACDistributionImprovement/DuctSystemSealed', :boolean)
      @conditioned_floor_area_served = XMLHelper.get_value(hvac_distribution, 'ConditionedFloorAreaServed', :float)

      air_distribution = XMLHelper.get_element(hvac_distribution, 'DistributionSystemType/AirDistribution')
      hydronic_distribution = XMLHelper.get_element(hvac_distribution, 'DistributionSystemType/HydronicDistribution')

      if not hydronic_distribution.nil?
        @hydronic_type = XMLHelper.get_value(hydronic_distribution, 'HydronicDistributionType', :string)
      end
      if not air_distribution.nil?
        @air_type = XMLHelper.get_value(air_distribution, 'AirDistributionType', :string)
        @number_of_return_registers = XMLHelper.get_value(air_distribution, 'NumberofReturnRegisters', :integer)
        @duct_leakage_measurements.from_oga(air_distribution)
        @ducts.from_oga(air_distribution)
      end
    end
  end

  class DuctLeakageMeasurements < BaseArrayElement
    def add(**kwargs)
      self << DuctLeakageMeasurement.new(@hpxml_object, **kwargs)
    end

    def from_oga(hvac_distribution)
      return if hvac_distribution.nil?

      XMLHelper.get_elements(hvac_distribution, 'DuctLeakageMeasurement').each do |duct_leakage_measurement|
        self << DuctLeakageMeasurement.new(@hpxml_object, duct_leakage_measurement)
      end
    end
  end

  class DuctLeakageMeasurement < BaseElement
    ATTRS = [:duct_type, :duct_leakage_test_method, :duct_leakage_units, :duct_leakage_value,
             :duct_leakage_total_or_to_outside]
    attr_accessor(*ATTRS)

    def delete
      @hpxml_object.hvac_distributions.each do |hvac_distribution|
        next unless hvac_distribution.duct_leakage_measurements.include? self

        hvac_distribution.duct_leakage_measurements.delete(self)
      end
    end

    def check_for_errors
      errors = []
      return errors
    end

    def to_oga(air_distribution)
      duct_leakage_measurement_el = XMLHelper.add_element(air_distribution, 'DuctLeakageMeasurement')
      XMLHelper.add_element(duct_leakage_measurement_el, 'DuctType', @duct_type, :string) unless @duct_type.nil?
      XMLHelper.add_element(duct_leakage_measurement_el, 'DuctLeakageTestMethod', @duct_leakage_test_method, :string) unless @duct_leakage_test_method.nil?
      if not @duct_leakage_value.nil?
        duct_leakage_el = XMLHelper.add_element(duct_leakage_measurement_el, 'DuctLeakage')
        XMLHelper.add_element(duct_leakage_el, 'Units', @duct_leakage_units, :string) unless @duct_leakage_units.nil?
        XMLHelper.add_element(duct_leakage_el, 'Value', @duct_leakage_value, :float)
        XMLHelper.add_element(duct_leakage_el, 'TotalOrToOutside', @duct_leakage_total_or_to_outside, :string) unless @duct_leakage_total_or_to_outside.nil?
      end
    end

    def from_oga(duct_leakage_measurement)
      return if duct_leakage_measurement.nil?

      @duct_type = XMLHelper.get_value(duct_leakage_measurement, 'DuctType', :string)
      @duct_leakage_test_method = XMLHelper.get_value(duct_leakage_measurement, 'DuctLeakageTestMethod', :string)
      @duct_leakage_units = XMLHelper.get_value(duct_leakage_measurement, 'DuctLeakage/Units', :string)
      @duct_leakage_value = XMLHelper.get_value(duct_leakage_measurement, 'DuctLeakage/Value', :float)
      @duct_leakage_total_or_to_outside = XMLHelper.get_value(duct_leakage_measurement, 'DuctLeakage/TotalOrToOutside', :string)
    end
  end

  class Ducts < BaseArrayElement
    def add(**kwargs)
      self << Duct.new(@hpxml_object, **kwargs)
    end

    def from_oga(hvac_distribution)
      return if hvac_distribution.nil?

      XMLHelper.get_elements(hvac_distribution, 'Ducts').each do |duct|
        self << Duct.new(@hpxml_object, duct)
      end
    end
  end

  class Duct < BaseElement
    ATTRS = [:id, :duct_type, :duct_insulation_r_value, :duct_insulation_material, :duct_location,
             :duct_fraction_area, :duct_surface_area, :duct_surface_area_multiplier]
    attr_accessor(*ATTRS)

    def delete
      @hpxml_object.hvac_distributions.each do |hvac_distribution|
        next unless hvac_distribution.ducts.include? self

        hvac_distribution.ducts.delete(self)
      end
    end

    def check_for_errors
      errors = []
      return errors
    end

    def to_oga(air_distribution)
      ducts_el = XMLHelper.add_element(air_distribution, 'Ducts')
      sys_id = XMLHelper.add_element(ducts_el, 'SystemIdentifier')
      XMLHelper.add_attribute(sys_id, 'id', @id)
      XMLHelper.add_element(ducts_el, 'DuctType', @duct_type, :string) unless @duct_type.nil?
      if not @duct_insulation_material.nil?
        ins_material_el = XMLHelper.add_element(ducts_el, 'DuctInsulationMaterial')
        XMLHelper.add_element(ins_material_el, @duct_insulation_material)
      end
      XMLHelper.add_element(ducts_el, 'DuctInsulationRValue', @duct_insulation_r_value, :float) unless @duct_insulation_r_value.nil?
      XMLHelper.add_element(ducts_el, 'DuctLocation', @duct_location, :string, @duct_location_isdefaulted) unless @duct_location.nil?
      XMLHelper.add_element(ducts_el, 'FractionDuctArea', @duct_fraction_area, :float, @duct_fraction_area_isdefaulted) unless @duct_fraction_area.nil?
      XMLHelper.add_element(ducts_el, 'DuctSurfaceArea', @duct_surface_area, :float, @duct_surface_area_isdefaulted) unless @duct_surface_area.nil?
      XMLHelper.add_extension(ducts_el, 'DuctSurfaceAreaMultiplier', @duct_surface_area_multiplier, :float, @duct_surface_area_multiplier_isdefaulted) unless @duct_surface_area_multiplier.nil?
    end

    def from_oga(duct)
      return if duct.nil?

      @id = HPXML::get_id(duct)
      @duct_type = XMLHelper.get_value(duct, 'DuctType', :string)
      @duct_insulation_material = XMLHelper.get_child_name(duct, 'DuctInsulationMaterial')
      @duct_insulation_r_value = XMLHelper.get_value(duct, 'DuctInsulationRValue', :float)
      @duct_location = XMLHelper.get_value(duct, 'DuctLocation', :string)
      @duct_fraction_area = XMLHelper.get_value(duct, 'FractionDuctArea', :float)
      @duct_surface_area = XMLHelper.get_value(duct, 'DuctSurfaceArea', :float)
      @duct_surface_area_multiplier = XMLHelper.get_value(duct, 'extension/DuctSurfaceAreaMultiplier', :float)
    end
  end

  class VentilationFans < BaseArrayElement
    def add(**kwargs)
      self << VentilationFan.new(@hpxml_object, **kwargs)
    end

    def from_oga(hpxml)
      return if hpxml.nil?

      XMLHelper.get_elements(hpxml, 'Building/BuildingDetails/Systems/MechanicalVentilation/VentilationFans/VentilationFan').each do |ventilation_fan|
        self << VentilationFan.new(@hpxml_object, ventilation_fan)
      end
    end
  end

  class VentilationFan < BaseElement
    ATTRS = [:id, :fan_type, :rated_flow_rate, :tested_flow_rate, :hours_in_operation, :flow_rate_not_tested,
             :used_for_whole_building_ventilation, :used_for_seasonal_cooling_load_reduction,
             :used_for_local_ventilation, :total_recovery_efficiency, :total_recovery_efficiency_adjusted,
             :sensible_recovery_efficiency, :sensible_recovery_efficiency_adjusted,
             :fan_power, :fan_power_defaulted, :count, :fan_location, :distribution_system_idref, :start_hour,
             :is_shared_system, :in_unit_flow_rate, :fraction_recirculation, :used_for_garage_ventilation,
             :preheating_fuel, :preheating_efficiency_cop, :preheating_fraction_load_served, :precooling_fuel,
             :precooling_efficiency_cop, :precooling_fraction_load_served, :calculated_flow_rate,
             :delivered_ventilation, :cfis_vent_mode_airflow_fraction, :cfis_addtl_runtime_operating_mode,
             :cfis_supplemental_fan_idref]
    attr_accessor(*ATTRS)

    def distribution_system
      return if @distribution_system_idref.nil?
      return unless @fan_type == MechVentTypeCFIS

      @hpxml_object.hvac_distributions.each do |hvac_distribution|
        next unless hvac_distribution.id == @distribution_system_idref

        if hvac_distribution.distribution_system_type == HVACDistributionTypeHydronic
          fail "Attached HVAC distribution system '#{@distribution_system_idref}' cannot be hydronic for ventilation fan '#{@id}'."
        end

        return hvac_distribution
      end
      fail "Attached HVAC distribution system '#{@distribution_system_idref}' not found for ventilation fan '#{@id}'."
    end

    def flow_rate
      [@tested_flow_rate, @delivered_ventilation, @calculated_flow_rate, @rated_flow_rate].each do |fr|
        return fr unless fr.nil?
      end
      return
    end

    def total_unit_flow_rate
      if not @is_shared_system
        return flow_rate
      else
        return @in_unit_flow_rate
      end
    end

    def oa_unit_flow_rate
      return if total_unit_flow_rate.nil?
      if not @is_shared_system
        return total_unit_flow_rate
      else
        if @fan_type == HPXML::MechVentTypeExhaust && @fraction_recirculation > 0.0
          fail "Exhaust fan '#{@id}' must have the fraction recirculation set to zero."
        else
          return total_unit_flow_rate * (1 - @fraction_recirculation)
        end
      end
    end

    def average_oa_unit_flow_rate
      # Daily-average outdoor air (cfm) associated with the unit
      return if oa_unit_flow_rate.nil?
      return if @hours_in_operation.nil?

      return oa_unit_flow_rate * (@hours_in_operation / 24.0)
    end

    def average_total_unit_flow_rate
      # Daily-average total air (cfm) associated with the unit
      return if total_unit_flow_rate.nil?
      return if @hours_in_operation.nil?

      return total_unit_flow_rate * (@hours_in_operation / 24.0)
    end

    def unit_flow_rate_ratio
      return 1.0 unless @is_shared_system
      return if @in_unit_flow_rate.nil?

      if not flow_rate.nil?
        ratio = @in_unit_flow_rate / flow_rate
      end
      return ratio
    end

    def unit_fan_power
      return if @fan_power.nil?

      if @is_shared_system
        return if unit_flow_rate_ratio.nil?

        return @fan_power * unit_flow_rate_ratio
      else
        return @fan_power
      end
    end

    def average_unit_fan_power
      return if unit_fan_power.nil?
      return if @hours_in_operation.nil?

      return unit_fan_power * (@hours_in_operation / 24.0)
    end

    def includes_supply_air?
      if [MechVentTypeSupply, MechVentTypeCFIS, MechVentTypeBalanced, MechVentTypeERV, MechVentTypeHRV].include? @fan_type
        return true
      end

      return false
    end

    def includes_exhaust_air?
      if [MechVentTypeExhaust, MechVentTypeBalanced, MechVentTypeERV, MechVentTypeHRV].include? @fan_type
        return true
      end

      return false
    end

    def is_balanced?
      if includes_supply_air? && includes_exhaust_air?
        return true
      end

      return false
    end

    def cfis_supplemental_fan
      return if @cfis_supplemental_fan_idref.nil?
      return unless @fan_type == MechVentTypeCFIS

      @hpxml_object.ventilation_fans.each do |ventilation_fan|
        next unless ventilation_fan.id == @cfis_supplemental_fan_idref

        if not [MechVentTypeSupply, MechVentTypeExhaust].include? ventilation_fan.fan_type
          fail "CFIS supplemental fan '#{ventilation_fan.id}' must be of type '#{MechVentTypeSupply}' or '#{MechVentTypeExhaust}'."
        end
        if not ventilation_fan.used_for_whole_building_ventilation
          fail "CFIS supplemental fan '#{ventilation_fan.id}' must be set as used for whole building ventilation."
        end
        if ventilation_fan.is_shared_system
          fail "CFIS supplemental fan '#{ventilation_fan.id}' cannot be a shared system."
        end
        if not ventilation_fan.hours_in_operation.nil?
          fail "CFIS supplemental fan '#{ventilation_fan.id}' cannot have HoursInOperation specified."
        end

        return ventilation_fan
      end
      fail "CFIS Supplemental Fan '#{@cfis_supplemental_fan_idref}' not found for ventilation fan '#{@id}'."
    end

    def is_cfis_supplemental_fan?
      @hpxml_object.ventilation_fans.each do |ventilation_fan|
        next unless ventilation_fan.fan_type == MechVentTypeCFIS
        next unless ventilation_fan.cfis_supplemental_fan_idref == @id

        return true
      end
      return false
    end

    def delete
      @hpxml_object.ventilation_fans.delete(self)
    end

    def check_for_errors
      errors = []
      begin; distribution_system; rescue StandardError => e; errors << e.message; end
      begin; oa_unit_flow_rate; rescue StandardError => e; errors << e.message; end
      begin; unit_flow_rate_ratio; rescue StandardError => e; errors << e.message; end
      begin; cfis_supplemental_fan; rescue StandardError => e; errors << e.message; end
      return errors
    end

    def to_oga(doc)
      return if nil?

      ventilation_fans = XMLHelper.create_elements_as_needed(doc, ['HPXML', 'Building', 'BuildingDetails', 'Systems', 'MechanicalVentilation', 'VentilationFans'])
      ventilation_fan = XMLHelper.add_element(ventilation_fans, 'VentilationFan')
      sys_id = XMLHelper.add_element(ventilation_fan, 'SystemIdentifier')
      XMLHelper.add_attribute(sys_id, 'id', @id)
      XMLHelper.add_element(ventilation_fan, 'Count', @count, :integer, @count_isdefaulted) unless @count.nil?
      XMLHelper.add_element(ventilation_fan, 'FanType', @fan_type, :string) unless @fan_type.nil?
      if (not @cfis_addtl_runtime_operating_mode.nil?) || (not @cfis_supplemental_fan_idref.nil?)
        cfis_controls = XMLHelper.add_element(ventilation_fan, 'CFISControls')
        XMLHelper.add_element(cfis_controls, 'AdditionalRuntimeOperatingMode', @cfis_addtl_runtime_operating_mode, :string, @cfis_addtl_runtime_operating_mode_isdefaulted) unless @cfis_addtl_runtime_operating_mode.nil?
        if not @cfis_supplemental_fan_idref.nil?
          supplemental_fan = XMLHelper.add_element(cfis_controls, 'SupplementalFan')
          XMLHelper.add_attribute(supplemental_fan, 'idref', @cfis_supplemental_fan_idref)
        end
      end
      XMLHelper.add_element(ventilation_fan, 'RatedFlowRate', @rated_flow_rate, :float, @rated_flow_rate_isdefaulted) unless @rated_flow_rate.nil?
      XMLHelper.add_element(ventilation_fan, 'CalculatedFlowRate', @calculated_flow_rate, :float, @calculated_flow_rate_isdefaulted) unless @calculated_flow_rate.nil?
      XMLHelper.add_element(ventilation_fan, 'TestedFlowRate', @tested_flow_rate, :float, @tested_flow_rate_isdefaulted) unless @tested_flow_rate.nil?
      XMLHelper.add_element(ventilation_fan, 'HoursInOperation', @hours_in_operation, :float, @hours_in_operation_isdefaulted) unless @hours_in_operation.nil?
      XMLHelper.add_element(ventilation_fan, 'DeliveredVentilation', @delivered_ventilation, :float, @delivered_ventilation_isdefaulted) unless @delivered_ventilation.nil?
      XMLHelper.add_element(ventilation_fan, 'FanLocation', @fan_location, :string) unless @fan_location.nil?
      XMLHelper.add_element(ventilation_fan, 'UsedForLocalVentilation', @used_for_local_ventilation, :boolean) unless @used_for_local_ventilation.nil?
      XMLHelper.add_element(ventilation_fan, 'UsedForWholeBuildingVentilation', @used_for_whole_building_ventilation, :boolean) unless @used_for_whole_building_ventilation.nil?
      XMLHelper.add_element(ventilation_fan, 'UsedForSeasonalCoolingLoadReduction', @used_for_seasonal_cooling_load_reduction, :boolean) unless @used_for_seasonal_cooling_load_reduction.nil?
      XMLHelper.add_element(ventilation_fan, 'UsedForGarageVentilation', @used_for_garage_ventilation, :boolean) unless @used_for_garage_ventilation.nil?
      XMLHelper.add_element(ventilation_fan, 'IsSharedSystem', @is_shared_system, :boolean, @is_shared_system_isdefaulted) unless @is_shared_system.nil?
      XMLHelper.add_element(ventilation_fan, 'FractionRecirculation', @fraction_recirculation, :float) unless @fraction_recirculation.nil?
      XMLHelper.add_element(ventilation_fan, 'TotalRecoveryEfficiency', @total_recovery_efficiency, :float) unless @total_recovery_efficiency.nil?
      XMLHelper.add_element(ventilation_fan, 'SensibleRecoveryEfficiency', @sensible_recovery_efficiency, :float) unless @sensible_recovery_efficiency.nil?
      XMLHelper.add_element(ventilation_fan, 'AdjustedTotalRecoveryEfficiency', @total_recovery_efficiency_adjusted, :float) unless @total_recovery_efficiency_adjusted.nil?
      XMLHelper.add_element(ventilation_fan, 'AdjustedSensibleRecoveryEfficiency', @sensible_recovery_efficiency_adjusted, :float) unless @sensible_recovery_efficiency_adjusted.nil?
      XMLHelper.add_element(ventilation_fan, 'FanPower', @fan_power, :float, @fan_power_isdefaulted) unless @fan_power.nil?
      if not @distribution_system_idref.nil?
        attached_to_hvac_distribution_system = XMLHelper.add_element(ventilation_fan, 'AttachedToHVACDistributionSystem')
        XMLHelper.add_attribute(attached_to_hvac_distribution_system, 'idref', @distribution_system_idref)
      end
      XMLHelper.add_extension(ventilation_fan, 'StartHour', @start_hour, :integer, @start_hour_isdefaulted) unless @start_hour.nil?
      XMLHelper.add_extension(ventilation_fan, 'InUnitFlowRate', @in_unit_flow_rate, :float) unless @in_unit_flow_rate.nil?
      if (not @preheating_fuel.nil?) && (not @preheating_efficiency_cop.nil?)
        precond_htg = XMLHelper.create_elements_as_needed(ventilation_fan, ['extension', 'PreHeating'])
        XMLHelper.add_element(precond_htg, 'Fuel', @preheating_fuel, :string) unless @preheating_fuel.nil?
        eff = XMLHelper.add_element(precond_htg, 'AnnualHeatingEfficiency') unless @preheating_efficiency_cop.nil?
        XMLHelper.add_element(eff, 'Value', @preheating_efficiency_cop, :float) unless eff.nil?
        XMLHelper.add_element(eff, 'Units', UnitsCOP, :string) unless eff.nil?
        XMLHelper.add_element(precond_htg, 'FractionVentilationHeatLoadServed', @preheating_fraction_load_served, :float) unless @preheating_fraction_load_served.nil?
      end
      if (not @precooling_fuel.nil?) && (not @precooling_efficiency_cop.nil?)
        precond_clg = XMLHelper.create_elements_as_needed(ventilation_fan, ['extension', 'PreCooling'])
        XMLHelper.add_element(precond_clg, 'Fuel', @precooling_fuel, :string) unless @precooling_fuel.nil?
        eff = XMLHelper.add_element(precond_clg, 'AnnualCoolingEfficiency') unless @precooling_efficiency_cop.nil?
        XMLHelper.add_element(eff, 'Value', @precooling_efficiency_cop, :float) unless eff.nil?
        XMLHelper.add_element(eff, 'Units', UnitsCOP, :string) unless eff.nil?
        XMLHelper.add_element(precond_clg, 'FractionVentilationCoolLoadServed', @precooling_fraction_load_served, :float) unless @precooling_fraction_load_served.nil?
      end
      XMLHelper.add_extension(ventilation_fan, 'FlowRateNotTested', @flow_rate_not_tested, :boolean) unless @flow_rate_not_tested.nil?
      XMLHelper.add_extension(ventilation_fan, 'FanPowerDefaulted', @fan_power_defaulted, :boolean) unless @fan_power_defaulted.nil?
      XMLHelper.add_extension(ventilation_fan, 'VentilationOnlyModeAirflowFraction', @cfis_vent_mode_airflow_fraction, :float, @cfis_vent_mode_airflow_fraction_isdefaulted) unless @cfis_vent_mode_airflow_fraction.nil?
    end

    def from_oga(ventilation_fan)
      return if ventilation_fan.nil?

      @id = HPXML::get_id(ventilation_fan)
      @count = XMLHelper.get_value(ventilation_fan, 'Count', :integer)
      @fan_type = XMLHelper.get_value(ventilation_fan, 'FanType', :string)
      @rated_flow_rate = XMLHelper.get_value(ventilation_fan, 'RatedFlowRate', :float)
      @calculated_flow_rate = XMLHelper.get_value(ventilation_fan, 'CalculatedFlowRate', :float)
      @tested_flow_rate = XMLHelper.get_value(ventilation_fan, 'TestedFlowRate', :float)
      @hours_in_operation = XMLHelper.get_value(ventilation_fan, 'HoursInOperation', :float)
      @delivered_ventilation = XMLHelper.get_value(ventilation_fan, 'DeliveredVentilation', :float)
      @fan_location = XMLHelper.get_value(ventilation_fan, 'FanLocation', :string)
      @used_for_local_ventilation = XMLHelper.get_value(ventilation_fan, 'UsedForLocalVentilation', :boolean)
      @used_for_whole_building_ventilation = XMLHelper.get_value(ventilation_fan, 'UsedForWholeBuildingVentilation', :boolean)
      @used_for_seasonal_cooling_load_reduction = XMLHelper.get_value(ventilation_fan, 'UsedForSeasonalCoolingLoadReduction', :boolean)
      @used_for_garage_ventilation = XMLHelper.get_value(ventilation_fan, 'UsedForGarageVentilation', :boolean)
      @is_shared_system = XMLHelper.get_value(ventilation_fan, 'IsSharedSystem', :boolean)
      @fraction_recirculation = XMLHelper.get_value(ventilation_fan, 'FractionRecirculation', :float)
      @total_recovery_efficiency = XMLHelper.get_value(ventilation_fan, 'TotalRecoveryEfficiency', :float)
      @sensible_recovery_efficiency = XMLHelper.get_value(ventilation_fan, 'SensibleRecoveryEfficiency', :float)
      @total_recovery_efficiency_adjusted = XMLHelper.get_value(ventilation_fan, 'AdjustedTotalRecoveryEfficiency', :float)
      @sensible_recovery_efficiency_adjusted = XMLHelper.get_value(ventilation_fan, 'AdjustedSensibleRecoveryEfficiency', :float)
      @fan_power = XMLHelper.get_value(ventilation_fan, 'FanPower', :float)
      @distribution_system_idref = HPXML::get_idref(XMLHelper.get_element(ventilation_fan, 'AttachedToHVACDistributionSystem'))
      @start_hour = XMLHelper.get_value(ventilation_fan, 'extension/StartHour', :integer)
      @in_unit_flow_rate = XMLHelper.get_value(ventilation_fan, 'extension/InUnitFlowRate', :float)
      @preheating_fuel = XMLHelper.get_value(ventilation_fan, 'extension/PreHeating/Fuel', :string)
      @preheating_efficiency_cop = XMLHelper.get_value(ventilation_fan, "extension/PreHeating/AnnualHeatingEfficiency[Units='#{UnitsCOP}']/Value", :float)
      @preheating_fraction_load_served = XMLHelper.get_value(ventilation_fan, 'extension/PreHeating/FractionVentilationHeatLoadServed', :float)
      @precooling_fuel = XMLHelper.get_value(ventilation_fan, 'extension/PreCooling/Fuel', :string)
      @precooling_efficiency_cop = XMLHelper.get_value(ventilation_fan, "extension/PreCooling/AnnualCoolingEfficiency[Units='#{UnitsCOP}']/Value", :float)
      @precooling_fraction_load_served = XMLHelper.get_value(ventilation_fan, 'extension/PreCooling/FractionVentilationCoolLoadServed', :float)
      @flow_rate_not_tested = XMLHelper.get_value(ventilation_fan, 'extension/FlowRateNotTested', :boolean)
      @fan_power_defaulted = XMLHelper.get_value(ventilation_fan, 'extension/FanPowerDefaulted', :boolean)
      @cfis_vent_mode_airflow_fraction = XMLHelper.get_value(ventilation_fan, 'extension/VentilationOnlyModeAirflowFraction', :float)
      @cfis_addtl_runtime_operating_mode = XMLHelper.get_value(ventilation_fan, 'CFISControls/AdditionalRuntimeOperatingMode', :string)
      @cfis_supplemental_fan_idref = HPXML::get_idref(XMLHelper.get_element(ventilation_fan, 'CFISControls/SupplementalFan'))
    end
  end

  class WaterHeatingSystems < BaseArrayElement
    def add(**kwargs)
      self << WaterHeatingSystem.new(@hpxml_object, **kwargs)
    end

    def from_oga(hpxml)
      return if hpxml.nil?

      XMLHelper.get_elements(hpxml, 'Building/BuildingDetails/Systems/WaterHeating/WaterHeatingSystem').each do |water_heating_system|
        self << WaterHeatingSystem.new(@hpxml_object, water_heating_system)
      end
    end
  end

  class WaterHeatingSystem < BaseElement
    ATTRS = [:id, :year_installed, :fuel_type, :water_heater_type, :location, :performance_adjustment,
             :tank_volume, :fraction_dhw_load_served, :heating_capacity, :energy_factor, :usage_bin,
             :uniform_energy_factor, :first_hour_rating, :recovery_efficiency, :uses_desuperheater, :jacket_r_value,
             :related_hvac_idref, :third_party_certification, :standby_loss_units, :standby_loss_value,
             :temperature, :is_shared_system, :number_of_units_served, :tank_model_type, :operating_mode]
    attr_accessor(*ATTRS)

    def related_hvac_system
      return if @related_hvac_idref.nil?

      @hpxml_object.hvac_systems.each do |hvac_system|
        next unless hvac_system.id == @related_hvac_idref

        return hvac_system
      end
      fail "RelatedHVACSystem '#{@related_hvac_idref}' not found for water heating system '#{@id}'."
    end

    def delete
      @hpxml_object.water_heating_systems.delete(self)
      @hpxml_object.solar_thermal_systems.each do |solar_thermal_system|
        next unless solar_thermal_system.water_heating_system_idref == @id

        solar_thermal_system.water_heating_system_idref = nil
      end
    end

    def check_for_errors
      errors = []
      begin; related_hvac_system; rescue StandardError => e; errors << e.message; end
      return errors
    end

    def to_oga(doc)
      return if nil?

      water_heating = XMLHelper.create_elements_as_needed(doc, ['HPXML', 'Building', 'BuildingDetails', 'Systems', 'WaterHeating'])
      water_heating_system = XMLHelper.add_element(water_heating, 'WaterHeatingSystem')
      sys_id = XMLHelper.add_element(water_heating_system, 'SystemIdentifier')
      XMLHelper.add_attribute(sys_id, 'id', @id)
      XMLHelper.add_element(water_heating_system, 'FuelType', @fuel_type, :string) unless @fuel_type.nil?
      XMLHelper.add_element(water_heating_system, 'WaterHeaterType', @water_heater_type, :string) unless @water_heater_type.nil?
      XMLHelper.add_element(water_heating_system, 'Location', @location, :string, @location_isdefaulted) unless @location.nil?
      XMLHelper.add_element(water_heating_system, 'YearInstalled', @year_installed, :integer) unless @year_installed.nil?
      XMLHelper.add_element(water_heating_system, 'IsSharedSystem', @is_shared_system, :boolean, @is_shared_system_isdefaulted) unless @is_shared_system.nil?
      XMLHelper.add_element(water_heating_system, 'NumberofUnitsServed', @number_of_units_served, :integer) unless @number_of_units_served.nil?
      XMLHelper.add_element(water_heating_system, 'PerformanceAdjustment', @performance_adjustment, :float, @performance_adjustment_isdefaulted) unless @performance_adjustment.nil?
      XMLHelper.add_element(water_heating_system, 'ThirdPartyCertification', @third_party_certification, :string) unless @third_party_certification.nil?
      XMLHelper.add_element(water_heating_system, 'TankVolume', @tank_volume, :float, @tank_volume_isdefaulted) unless @tank_volume.nil?
      XMLHelper.add_element(water_heating_system, 'FractionDHWLoadServed', @fraction_dhw_load_served, :float) unless @fraction_dhw_load_served.nil?
      XMLHelper.add_element(water_heating_system, 'HeatingCapacity', @heating_capacity, :float, @heating_capacity_isdefaulted) unless @heating_capacity.nil?
      XMLHelper.add_element(water_heating_system, 'EnergyFactor', @energy_factor, :float, @energy_factor_isdefaulted) unless @energy_factor.nil?
      XMLHelper.add_element(water_heating_system, 'UniformEnergyFactor', @uniform_energy_factor, :float) unless @uniform_energy_factor.nil?
      XMLHelper.add_element(water_heating_system, 'HPWHOperatingMode', @operating_mode, :string, @operating_mode_isdefaulted) unless @operating_mode.nil?
      XMLHelper.add_element(water_heating_system, 'FirstHourRating', @first_hour_rating, :float) unless @first_hour_rating.nil?
      XMLHelper.add_element(water_heating_system, 'UsageBin', @usage_bin, :string, @usage_bin_isdefaulted) unless @usage_bin.nil?
      XMLHelper.add_element(water_heating_system, 'RecoveryEfficiency', @recovery_efficiency, :float, @recovery_efficiency_isdefaulted) unless @recovery_efficiency.nil?
      if not @jacket_r_value.nil?
        water_heater_insulation = XMLHelper.add_element(water_heating_system, 'WaterHeaterInsulation')
        jacket = XMLHelper.add_element(water_heater_insulation, 'Jacket')
        XMLHelper.add_element(jacket, 'JacketRValue', @jacket_r_value, :float)
      end
      if (not @standby_loss_units.nil?) && (not @standby_loss_value.nil?)
        standby_loss = XMLHelper.add_element(water_heating_system, 'StandbyLoss')
        XMLHelper.add_element(standby_loss, 'Units', @standby_loss_units, :string, @standby_loss_units_isdefaulted)
        XMLHelper.add_element(standby_loss, 'Value', @standby_loss_value, :float, @standby_loss_value_isdefaulted)
      end
      XMLHelper.add_element(water_heating_system, 'HotWaterTemperature', @temperature, :float, @temperature_isdefaulted) unless @temperature.nil?
      XMLHelper.add_element(water_heating_system, 'UsesDesuperheater', @uses_desuperheater, :boolean) unless @uses_desuperheater.nil?
      if not @related_hvac_idref.nil?
        related_hvac_idref_el = XMLHelper.add_element(water_heating_system, 'RelatedHVACSystem')
        XMLHelper.add_attribute(related_hvac_idref_el, 'idref', @related_hvac_idref)
      end
      if not @tank_model_type.nil?
        extension = XMLHelper.create_elements_as_needed(water_heating_system, ['extension'])
        XMLHelper.add_element(extension, 'TankModelType', @tank_model_type, :string, @tank_model_type_isdefaulted) unless @tank_model_type.nil?
      end
    end

    def from_oga(water_heating_system)
      return if water_heating_system.nil?

      @id = HPXML::get_id(water_heating_system)
      @fuel_type = XMLHelper.get_value(water_heating_system, 'FuelType', :string)
      @water_heater_type = XMLHelper.get_value(water_heating_system, 'WaterHeaterType', :string)
      @location = XMLHelper.get_value(water_heating_system, 'Location', :string)
      @year_installed = XMLHelper.get_value(water_heating_system, 'YearInstalled', :integer)
      @is_shared_system = XMLHelper.get_value(water_heating_system, 'IsSharedSystem', :boolean)
      @number_of_units_served = XMLHelper.get_value(water_heating_system, 'NumberofUnitsServed', :integer)
      @performance_adjustment = XMLHelper.get_value(water_heating_system, 'PerformanceAdjustment', :float)
      @third_party_certification = XMLHelper.get_value(water_heating_system, 'ThirdPartyCertification', :string)
      @tank_volume = XMLHelper.get_value(water_heating_system, 'TankVolume', :float)
      @fraction_dhw_load_served = XMLHelper.get_value(water_heating_system, 'FractionDHWLoadServed', :float)
      @heating_capacity = XMLHelper.get_value(water_heating_system, 'HeatingCapacity', :float)
      @energy_factor = XMLHelper.get_value(water_heating_system, 'EnergyFactor', :float)
      @uniform_energy_factor = XMLHelper.get_value(water_heating_system, 'UniformEnergyFactor', :float)
      @operating_mode = XMLHelper.get_value(water_heating_system, 'HPWHOperatingMode', :string)
      @first_hour_rating = XMLHelper.get_value(water_heating_system, 'FirstHourRating', :float)
      @usage_bin = XMLHelper.get_value(water_heating_system, 'UsageBin', :string)
      @recovery_efficiency = XMLHelper.get_value(water_heating_system, 'RecoveryEfficiency', :float)
      @jacket_r_value = XMLHelper.get_value(water_heating_system, 'WaterHeaterInsulation/Jacket/JacketRValue', :float)
      @standby_loss_units = XMLHelper.get_value(water_heating_system, 'StandbyLoss/Units', :string)
      @standby_loss_value = XMLHelper.get_value(water_heating_system, 'StandbyLoss/Value', :float)
      @temperature = XMLHelper.get_value(water_heating_system, 'HotWaterTemperature', :float)
      @uses_desuperheater = XMLHelper.get_value(water_heating_system, 'UsesDesuperheater', :boolean)
      @related_hvac_idref = HPXML::get_idref(XMLHelper.get_element(water_heating_system, 'RelatedHVACSystem'))
      @tank_model_type = XMLHelper.get_value(water_heating_system, 'extension/TankModelType', :string)
    end
  end

  class HotWaterDistributions < BaseArrayElement
    def add(**kwargs)
      self << HotWaterDistribution.new(@hpxml_object, **kwargs)
    end

    def from_oga(hpxml)
      return if hpxml.nil?

      XMLHelper.get_elements(hpxml, 'Building/BuildingDetails/Systems/WaterHeating/HotWaterDistribution').each do |hot_water_distribution|
        self << HotWaterDistribution.new(@hpxml_object, hot_water_distribution)
      end
    end
  end

  class HotWaterDistribution < BaseElement
    ATTRS = [:id, :system_type, :pipe_r_value, :standard_piping_length, :recirculation_control_type,
             :recirculation_piping_length, :recirculation_branch_piping_length,
             :recirculation_pump_power, :dwhr_facilities_connected, :dwhr_equal_flow,
             :dwhr_efficiency, :has_shared_recirculation, :shared_recirculation_number_of_units_served,
             :shared_recirculation_pump_power, :shared_recirculation_control_type,
             :shared_recirculation_motor_efficiency]
    attr_accessor(*ATTRS)

    def delete
      @hpxml_object.hot_water_distributions.delete(self)
    end

    def check_for_errors
      errors = []
      return errors
    end

    def to_oga(doc)
      return if nil?

      water_heating = XMLHelper.create_elements_as_needed(doc, ['HPXML', 'Building', 'BuildingDetails', 'Systems', 'WaterHeating'])
      hot_water_distribution = XMLHelper.add_element(water_heating, 'HotWaterDistribution')
      sys_id = XMLHelper.add_element(hot_water_distribution, 'SystemIdentifier')
      XMLHelper.add_attribute(sys_id, 'id', @id)
      if not @system_type.nil?
        system_type_el = XMLHelper.add_element(hot_water_distribution, 'SystemType')
        if @system_type == DHWDistTypeStandard
          standard = XMLHelper.add_element(system_type_el, @system_type)
          XMLHelper.add_element(standard, 'PipingLength', @standard_piping_length, :float, @standard_piping_length_isdefaulted) unless @standard_piping_length.nil?
        elsif system_type == DHWDistTypeRecirc
          recirculation = XMLHelper.add_element(system_type_el, @system_type)
          XMLHelper.add_element(recirculation, 'ControlType', @recirculation_control_type, :string) unless @recirculation_control_type.nil?
          XMLHelper.add_element(recirculation, 'RecirculationPipingLoopLength', @recirculation_piping_length, :float, @recirculation_piping_length_isdefaulted) unless @recirculation_piping_length.nil?
          XMLHelper.add_element(recirculation, 'BranchPipingLength', @recirculation_branch_piping_length, :float, @recirculation_branch_piping_length_isdefaulted) unless @recirculation_branch_piping_length.nil?
          XMLHelper.add_element(recirculation, 'PumpPower', @recirculation_pump_power, :float, @recirculation_pump_power_isdefaulted) unless @recirculation_pump_power.nil?
        else
          fail "Unhandled hot water distribution type '#{@system_type}'."
        end
      end
      if not @pipe_r_value.nil?
        pipe_insulation = XMLHelper.add_element(hot_water_distribution, 'PipeInsulation')
        XMLHelper.add_element(pipe_insulation, 'PipeRValue', @pipe_r_value, :float, @pipe_r_value_isdefaulted)
      end
      if (not @dwhr_facilities_connected.nil?) || (not @dwhr_equal_flow.nil?) || (not @dwhr_efficiency.nil?)
        drain_water_heat_recovery = XMLHelper.add_element(hot_water_distribution, 'DrainWaterHeatRecovery')
        XMLHelper.add_element(drain_water_heat_recovery, 'FacilitiesConnected', @dwhr_facilities_connected, :string) unless @dwhr_facilities_connected.nil?
        XMLHelper.add_element(drain_water_heat_recovery, 'EqualFlow', @dwhr_equal_flow, :boolean) unless @dwhr_equal_flow.nil?
        XMLHelper.add_element(drain_water_heat_recovery, 'Efficiency', @dwhr_efficiency, :float) unless @dwhr_efficiency.nil?
      end
      if @has_shared_recirculation
        extension = XMLHelper.create_elements_as_needed(hot_water_distribution, ['extension'])
        shared_recirculation = XMLHelper.add_element(extension, 'SharedRecirculation')
        XMLHelper.add_element(shared_recirculation, 'NumberofUnitsServed', @shared_recirculation_number_of_units_served, :integer) unless @shared_recirculation_number_of_units_served.nil?
        XMLHelper.add_element(shared_recirculation, 'PumpPower', @shared_recirculation_pump_power, :float, @shared_recirculation_pump_power_isdefaulted) unless @shared_recirculation_pump_power.nil?
        XMLHelper.add_element(shared_recirculation, 'MotorEfficiency', @shared_recirculation_motor_efficiency, :float) unless @shared_recirculation_motor_efficiency.nil?
        XMLHelper.add_element(shared_recirculation, 'ControlType', @shared_recirculation_control_type, :string) unless @shared_recirculation_control_type.nil?
      end
    end

    def from_oga(hot_water_distribution)
      return if hot_water_distribution.nil?

      @id = HPXML::get_id(hot_water_distribution)
      @system_type = XMLHelper.get_child_name(hot_water_distribution, 'SystemType')
      if @system_type == 'Standard'
        @standard_piping_length = XMLHelper.get_value(hot_water_distribution, 'SystemType/Standard/PipingLength', :float)
      elsif @system_type == 'Recirculation'
        @recirculation_control_type = XMLHelper.get_value(hot_water_distribution, 'SystemType/Recirculation/ControlType', :string)
        @recirculation_piping_length = XMLHelper.get_value(hot_water_distribution, 'SystemType/Recirculation/RecirculationPipingLoopLength', :float)
        @recirculation_branch_piping_length = XMLHelper.get_value(hot_water_distribution, 'SystemType/Recirculation/BranchPipingLength', :float)
        @recirculation_pump_power = XMLHelper.get_value(hot_water_distribution, 'SystemType/Recirculation/PumpPower', :float)
      end
      @pipe_r_value = XMLHelper.get_value(hot_water_distribution, 'PipeInsulation/PipeRValue', :float)
      @dwhr_facilities_connected = XMLHelper.get_value(hot_water_distribution, 'DrainWaterHeatRecovery/FacilitiesConnected', :string)
      @dwhr_equal_flow = XMLHelper.get_value(hot_water_distribution, 'DrainWaterHeatRecovery/EqualFlow', :boolean)
      @dwhr_efficiency = XMLHelper.get_value(hot_water_distribution, 'DrainWaterHeatRecovery/Efficiency', :float)
      @has_shared_recirculation = XMLHelper.has_element(hot_water_distribution, 'extension/SharedRecirculation')
      if @has_shared_recirculation
        @shared_recirculation_number_of_units_served = XMLHelper.get_value(hot_water_distribution, 'extension/SharedRecirculation/NumberofUnitsServed', :integer)
        @shared_recirculation_pump_power = XMLHelper.get_value(hot_water_distribution, 'extension/SharedRecirculation/PumpPower', :float)
        @shared_recirculation_motor_efficiency = XMLHelper.get_value(hot_water_distribution, 'extension/SharedRecirculation/MotorEfficiency', :float)
        @shared_recirculation_control_type = XMLHelper.get_value(hot_water_distribution, 'extension/SharedRecirculation/ControlType', :string)
      end
    end
  end

  class WaterFixtures < BaseArrayElement
    def add(**kwargs)
      self << WaterFixture.new(@hpxml_object, **kwargs)
    end

    def from_oga(hpxml)
      return if hpxml.nil?

      XMLHelper.get_elements(hpxml, 'Building/BuildingDetails/Systems/WaterHeating/WaterFixture').each do |water_fixture|
        self << WaterFixture.new(@hpxml_object, water_fixture)
      end
    end
  end

  class WaterFixture < BaseElement
    ATTRS = [:id, :water_fixture_type, :low_flow]
    attr_accessor(*ATTRS)

    def delete
      @hpxml_object.water_fixtures.delete(self)
    end

    def check_for_errors
      errors = []
      return errors
    end

    def to_oga(doc)
      return if nil?

      water_heating = XMLHelper.create_elements_as_needed(doc, ['HPXML', 'Building', 'BuildingDetails', 'Systems', 'WaterHeating'])
      water_fixture = XMLHelper.add_element(water_heating, 'WaterFixture')
      sys_id = XMLHelper.add_element(water_fixture, 'SystemIdentifier')
      XMLHelper.add_attribute(sys_id, 'id', @id)
      XMLHelper.add_element(water_fixture, 'WaterFixtureType', @water_fixture_type, :string) unless @water_fixture_type.nil?
      XMLHelper.add_element(water_fixture, 'LowFlow', @low_flow, :boolean) unless @low_flow.nil?
    end

    def from_oga(water_fixture)
      return if water_fixture.nil?

      @id = HPXML::get_id(water_fixture)
      @water_fixture_type = XMLHelper.get_value(water_fixture, 'WaterFixtureType', :string)
      @low_flow = XMLHelper.get_value(water_fixture, 'LowFlow', :boolean)
    end
  end

  class WaterHeating < BaseElement
    ATTRS = [:water_fixtures_usage_multiplier, :water_fixtures_weekday_fractions, :water_fixtures_weekend_fractions,
             :water_fixtures_monthly_multipliers]
    attr_accessor(*ATTRS)

    def check_for_errors
      errors = []
      return errors
    end

    def to_oga(doc)
      return if nil?

      water_heating = XMLHelper.create_elements_as_needed(doc, ['HPXML', 'Building', 'BuildingDetails', 'Systems', 'WaterHeating'])
      XMLHelper.add_extension(water_heating, 'WaterFixturesUsageMultiplier', @water_fixtures_usage_multiplier, :float, @water_fixtures_usage_multiplier_isdefaulted) unless @water_fixtures_usage_multiplier.nil?
      XMLHelper.add_extension(water_heating, 'WaterFixturesWeekdayScheduleFractions', @water_fixtures_weekday_fractions, :string, @water_fixtures_weekday_fractions_isdefaulted) unless @water_fixtures_weekday_fractions.nil?
      XMLHelper.add_extension(water_heating, 'WaterFixturesWeekendScheduleFractions', @water_fixtures_weekend_fractions, :string, @water_fixtures_weekend_fractions_isdefaulted) unless @water_fixtures_weekend_fractions.nil?
      XMLHelper.add_extension(water_heating, 'WaterFixturesMonthlyScheduleMultipliers', @water_fixtures_monthly_multipliers, :string, @water_fixtures_monthly_multipliers_isdefaulted) unless @water_fixtures_monthly_multipliers.nil?
    end

    def from_oga(hpxml)
      return if hpxml.nil?

      water_heating = XMLHelper.get_element(hpxml, 'Building/BuildingDetails/Systems/WaterHeating')
      return if water_heating.nil?

      @water_fixtures_usage_multiplier = XMLHelper.get_value(water_heating, 'extension/WaterFixturesUsageMultiplier', :float)
      @water_fixtures_weekday_fractions = XMLHelper.get_value(water_heating, 'extension/WaterFixturesWeekdayScheduleFractions', :string)
      @water_fixtures_weekend_fractions = XMLHelper.get_value(water_heating, 'extension/WaterFixturesWeekendScheduleFractions', :string)
      @water_fixtures_monthly_multipliers = XMLHelper.get_value(water_heating, 'extension/WaterFixturesMonthlyScheduleMultipliers', :string)
    end
  end

  class SolarThermalSystems < BaseArrayElement
    def add(**kwargs)
      self << SolarThermalSystem.new(@hpxml_object, **kwargs)
    end

    def from_oga(hpxml)
      return if hpxml.nil?

      XMLHelper.get_elements(hpxml, 'Building/BuildingDetails/Systems/SolarThermal/SolarThermalSystem').each do |solar_thermal_system|
        self << SolarThermalSystem.new(@hpxml_object, solar_thermal_system)
      end
    end
  end

  class SolarThermalSystem < BaseElement
    ATTRS = [:id, :system_type, :collector_area, :collector_loop_type, :collector_orientation, :collector_azimuth,
             :collector_type, :collector_tilt, :collector_frta, :collector_frul, :storage_volume,
             :water_heating_system_idref, :solar_fraction]
    attr_accessor(*ATTRS)

    def water_heating_system
      return if @water_heating_system_idref.nil?

      @hpxml_object.water_heating_systems.each do |water_heater|
        next unless water_heater.id == @water_heating_system_idref

        return water_heater
      end
      fail "Attached water heating system '#{@water_heating_system_idref}' not found for solar thermal system '#{@id}'."
    end

    def delete
      @hpxml_object.solar_thermal_systems.delete(self)
    end

    def check_for_errors
      errors = []
      begin; water_heating_system; rescue StandardError => e; errors << e.message; end
      return errors
    end

    def to_oga(doc)
      return if nil?

      solar_thermal = XMLHelper.create_elements_as_needed(doc, ['HPXML', 'Building', 'BuildingDetails', 'Systems', 'SolarThermal'])
      solar_thermal_system = XMLHelper.add_element(solar_thermal, 'SolarThermalSystem')
      sys_id = XMLHelper.add_element(solar_thermal_system, 'SystemIdentifier')
      XMLHelper.add_attribute(sys_id, 'id', @id)
      XMLHelper.add_element(solar_thermal_system, 'SystemType', @system_type, :string) unless @system_type.nil?
      XMLHelper.add_element(solar_thermal_system, 'CollectorArea', @collector_area, :float) unless @collector_area.nil?
      XMLHelper.add_element(solar_thermal_system, 'CollectorLoopType', @collector_loop_type, :string) unless @collector_loop_type.nil?
      XMLHelper.add_element(solar_thermal_system, 'CollectorType', @collector_type, :string) unless @collector_type.nil?
      XMLHelper.add_element(solar_thermal_system, 'CollectorOrientation', @collector_orientation, :string, @collector_orientation_isdefaulted) unless @collector_orientation.nil?
      XMLHelper.add_element(solar_thermal_system, 'CollectorAzimuth', @collector_azimuth, :integer, @collector_azimuth_isdefaulted) unless @collector_azimuth.nil?
      XMLHelper.add_element(solar_thermal_system, 'CollectorTilt', @collector_tilt, :float) unless @collector_tilt.nil?
      XMLHelper.add_element(solar_thermal_system, 'CollectorRatedOpticalEfficiency', @collector_frta, :float) unless @collector_frta.nil?
      XMLHelper.add_element(solar_thermal_system, 'CollectorRatedThermalLosses', @collector_frul, :float) unless @collector_frul.nil?
      XMLHelper.add_element(solar_thermal_system, 'StorageVolume', @storage_volume, :float, @storage_volume_isdefaulted) unless @storage_volume.nil?
      if not @water_heating_system_idref.nil?
        connected_to = XMLHelper.add_element(solar_thermal_system, 'ConnectedTo')
        XMLHelper.add_attribute(connected_to, 'idref', @water_heating_system_idref)
      end
      XMLHelper.add_element(solar_thermal_system, 'SolarFraction', @solar_fraction, :float) unless @solar_fraction.nil?
    end

    def from_oga(solar_thermal_system)
      return if solar_thermal_system.nil?

      @id = HPXML::get_id(solar_thermal_system)
      @system_type = XMLHelper.get_value(solar_thermal_system, 'SystemType', :string)
      @collector_area = XMLHelper.get_value(solar_thermal_system, 'CollectorArea', :float)
      @collector_loop_type = XMLHelper.get_value(solar_thermal_system, 'CollectorLoopType', :string)
      @collector_type = XMLHelper.get_value(solar_thermal_system, 'CollectorType', :string)
      @collector_orientation = XMLHelper.get_value(solar_thermal_system, 'CollectorOrientation', :string)
      @collector_azimuth = XMLHelper.get_value(solar_thermal_system, 'CollectorAzimuth', :integer)
      @collector_tilt = XMLHelper.get_value(solar_thermal_system, 'CollectorTilt', :float)
      @collector_frta = XMLHelper.get_value(solar_thermal_system, 'CollectorRatedOpticalEfficiency', :float)
      @collector_frul = XMLHelper.get_value(solar_thermal_system, 'CollectorRatedThermalLosses', :float)
      @storage_volume = XMLHelper.get_value(solar_thermal_system, 'StorageVolume', :float)
      @water_heating_system_idref = HPXML::get_idref(XMLHelper.get_element(solar_thermal_system, 'ConnectedTo'))
      @solar_fraction = XMLHelper.get_value(solar_thermal_system, 'SolarFraction', :float)
    end
  end

  class PVSystems < BaseArrayElement
    def add(**kwargs)
      self << PVSystem.new(@hpxml_object, **kwargs)
    end

    def from_oga(hpxml)
      return if hpxml.nil?

      XMLHelper.get_elements(hpxml, 'Building/BuildingDetails/Systems/Photovoltaics/PVSystem').each do |pv_system|
        self << PVSystem.new(@hpxml_object, pv_system)
      end
    end
  end

  class PVSystem < BaseElement
    ATTRS = [:id, :location, :module_type, :tracking, :array_orientation, :array_azimuth, :array_tilt,
             :max_power_output, :inverter_idref, :system_losses_fraction, :number_of_panels,
             :year_modules_manufactured, :is_shared_system, :number_of_bedrooms_served]
    attr_accessor(*ATTRS)

    def inverter
      return if @inverter_idref.nil?

      @hpxml_object.inverters.each do |inv|
        next unless inv.id == @inverter_idref

        return inv
      end
      fail "Attached inverter '#{@inverter_idref}' not found for pv system '#{@id}'."
    end

    def delete
      @hpxml_object.pv_systems.delete(self)
    end

    def check_for_errors
      errors = []
      begin; inverter; rescue StandardError => e; errors << e.message; end
      return errors
    end

    def to_oga(doc)
      return if nil?

      photovoltaics = XMLHelper.create_elements_as_needed(doc, ['HPXML', 'Building', 'BuildingDetails', 'Systems', 'Photovoltaics'])
      pv_system = XMLHelper.add_element(photovoltaics, 'PVSystem')
      sys_id = XMLHelper.add_element(pv_system, 'SystemIdentifier')
      XMLHelper.add_attribute(sys_id, 'id', @id)
      XMLHelper.add_element(pv_system, 'IsSharedSystem', @is_shared_system, :boolean, @is_shared_system_isdefaulted) unless @is_shared_system.nil?
      XMLHelper.add_element(pv_system, 'Location', @location, :string, @location_isdefaulted) unless @location.nil?
      XMLHelper.add_element(pv_system, 'ModuleType', @module_type, :string, @module_type_isdefaulted) unless @module_type.nil?
      XMLHelper.add_element(pv_system, 'Tracking', @tracking, :string, @tracking_isdefaulted) unless @tracking.nil?
      XMLHelper.add_element(pv_system, 'ArrayOrientation', @array_orientation, :string, @array_orientation_isdefaulted) unless @array_orientation.nil?
      XMLHelper.add_element(pv_system, 'ArrayAzimuth', @array_azimuth, :integer, @array_azimuth_isdefaulted) unless @array_azimuth.nil?
      XMLHelper.add_element(pv_system, 'ArrayTilt', @array_tilt, :float) unless @array_tilt.nil?
      XMLHelper.add_element(pv_system, 'MaxPowerOutput', @max_power_output, :float) unless @max_power_output.nil?
      XMLHelper.add_element(pv_system, 'NumberOfPanels', @number_of_panels, :integer) unless @number_of_panels.nil?
      XMLHelper.add_element(pv_system, 'SystemLossesFraction', @system_losses_fraction, :float, @system_losses_fraction_isdefaulted) unless @system_losses_fraction.nil?
      XMLHelper.add_element(pv_system, 'YearModulesManufactured', @year_modules_manufactured, :integer) unless @year_modules_manufactured.nil?
      if not @inverter_idref.nil?
        attached_to_inverter = XMLHelper.add_element(pv_system, 'AttachedToInverter')
        XMLHelper.add_attribute(attached_to_inverter, 'idref', @inverter_idref)
      end
      XMLHelper.add_extension(pv_system, 'NumberofBedroomsServed', @number_of_bedrooms_served, :integer) unless @number_of_bedrooms_served.nil?
    end

    def from_oga(pv_system)
      return if pv_system.nil?

      @id = HPXML::get_id(pv_system)
      @is_shared_system = XMLHelper.get_value(pv_system, 'IsSharedSystem', :boolean)
      @location = XMLHelper.get_value(pv_system, 'Location', :string)
      @module_type = XMLHelper.get_value(pv_system, 'ModuleType', :string)
      @tracking = XMLHelper.get_value(pv_system, 'Tracking', :string)
      @array_orientation = XMLHelper.get_value(pv_system, 'ArrayOrientation', :string)
      @array_azimuth = XMLHelper.get_value(pv_system, 'ArrayAzimuth', :integer)
      @array_tilt = XMLHelper.get_value(pv_system, 'ArrayTilt', :float)
      @max_power_output = XMLHelper.get_value(pv_system, 'MaxPowerOutput', :float)
      @number_of_panels = XMLHelper.get_value(pv_system, 'NumberOfPanels', :integer)
      @system_losses_fraction = XMLHelper.get_value(pv_system, 'SystemLossesFraction', :float)
      @year_modules_manufactured = XMLHelper.get_value(pv_system, 'YearModulesManufactured', :integer)
      @inverter_idref = HPXML::get_idref(XMLHelper.get_element(pv_system, 'AttachedToInverter'))
      @number_of_bedrooms_served = XMLHelper.get_value(pv_system, 'extension/NumberofBedroomsServed', :integer)
    end
  end

  class Inverters < BaseArrayElement
    def add(**kwargs)
      self << Inverter.new(@hpxml_object, **kwargs)
    end

    def from_oga(hpxml)
      return if hpxml.nil?

      XMLHelper.get_elements(hpxml, 'Building/BuildingDetails/Systems/Photovoltaics/Inverter').each do |inverter|
        self << Inverter.new(@hpxml_object, inverter)
      end
    end
  end

  class Inverter < BaseElement
    ATTRS = [:id, :inverter_efficiency]
    attr_accessor(*ATTRS)

    def pv_system
      return if @id.nil?

      @hpxml_object.pv_systems.each do |pv|
        next unless @id == pv.inverter_idref

        return pv
      end
    end

    def delete
      @hpxml_object.inverters.delete(self)
    end

    def check_for_errors
      errors = []
      begin; pv_system; rescue StandardError => e; errors << e.message; end
      return errors
    end

    def to_oga(doc)
      return if nil?

      photovoltaics = XMLHelper.create_elements_as_needed(doc, ['HPXML', 'Building', 'BuildingDetails', 'Systems', 'Photovoltaics'])
      inverter = XMLHelper.add_element(photovoltaics, 'Inverter')
      sys_id = XMLHelper.add_element(inverter, 'SystemIdentifier')
      XMLHelper.add_attribute(sys_id, 'id', @id)
      XMLHelper.add_element(inverter, 'InverterEfficiency', @inverter_efficiency, :float, @inverter_efficiency_isdefaulted) unless @inverter_efficiency.nil?
    end

    def from_oga(inverter)
      return if inverter.nil?

      @id = HPXML::get_id(inverter)
      @inverter_efficiency = XMLHelper.get_value(inverter, 'InverterEfficiency', :float)
    end
  end

  class Generators < BaseArrayElement
    def add(**kwargs)
      self << Generator.new(@hpxml_object, **kwargs)
    end

    def from_oga(hpxml)
      return if hpxml.nil?

      XMLHelper.get_elements(hpxml, 'Building/BuildingDetails/Systems/extension/Generators/Generator').each do |generator|
        self << Generator.new(@hpxml_object, generator)
      end
    end
  end

  class Generator < BaseElement
    ATTRS = [:id, :fuel_type, :annual_consumption_kbtu, :annual_output_kwh, :is_shared_system, :number_of_bedrooms_served]
    attr_accessor(*ATTRS)

    def delete
      @hpxml_object.generators.delete(self)
    end

    def check_for_errors
      errors = []
      return errors
    end

    def to_oga(doc)
      return if nil?

      generators = XMLHelper.create_elements_as_needed(doc, ['HPXML', 'Building', 'BuildingDetails', 'Systems', 'extension', 'Generators'])
      generator = XMLHelper.add_element(generators, 'Generator')
      sys_id = XMLHelper.add_element(generator, 'SystemIdentifier')
      XMLHelper.add_attribute(sys_id, 'id', @id)
      XMLHelper.add_element(generator, 'IsSharedSystem', @is_shared_system, :boolean, @is_shared_system_isdefaulted) unless @is_shared_system.nil?
      XMLHelper.add_element(generator, 'FuelType', @fuel_type, :string) unless @fuel_type.nil?
      XMLHelper.add_element(generator, 'AnnualConsumptionkBtu', @annual_consumption_kbtu, :float) unless @annual_consumption_kbtu.nil?
      XMLHelper.add_element(generator, 'AnnualOutputkWh', @annual_output_kwh, :float) unless @annual_output_kwh.nil?
      XMLHelper.add_element(generator, 'NumberofBedroomsServed', @number_of_bedrooms_served, :integer) unless @number_of_bedrooms_served.nil?
    end

    def from_oga(generator)
      return if generator.nil?

      @id = HPXML::get_id(generator)
      @is_shared_system = XMLHelper.get_value(generator, 'IsSharedSystem', :boolean)
      @fuel_type = XMLHelper.get_value(generator, 'FuelType', :string)
      @annual_consumption_kbtu = XMLHelper.get_value(generator, 'AnnualConsumptionkBtu', :float)
      @annual_output_kwh = XMLHelper.get_value(generator, 'AnnualOutputkWh', :float)
      @number_of_bedrooms_served = XMLHelper.get_value(generator, 'NumberofBedroomsServed', :integer)
    end
  end

  class Batteries < BaseArrayElement
    def add(**kwargs)
      self << Battery.new(@hpxml_object, **kwargs)
    end

    def from_oga(hpxml)
      return if hpxml.nil?

      XMLHelper.get_elements(hpxml, 'Building/BuildingDetails/Systems/Batteries/Battery').each do |battery|
        self << Battery.new(@hpxml_object, battery)
      end
    end
  end

  class Battery < BaseElement
    ATTRS = [:id, :type, :location, :lifetime_model, :rated_power_output,
             :nominal_capacity_kwh, :nominal_capacity_ah, :nominal_voltage,
             :round_trip_efficiency, :usable_capacity_kwh, :usable_capacity_ah]
    attr_accessor(*ATTRS)

    def delete
      @hpxml_object.batteries.delete(self)
    end

    def check_for_errors
      errors = []
      return errors
    end

    def to_oga(doc)
      return if nil?

      batteries = XMLHelper.create_elements_as_needed(doc, ['HPXML', 'Building', 'BuildingDetails', 'Systems', 'Batteries'])
      battery = XMLHelper.add_element(batteries, 'Battery')
      sys_id = XMLHelper.add_element(battery, 'SystemIdentifier')
      XMLHelper.add_attribute(sys_id, 'id', @id)
      XMLHelper.add_element(battery, 'Location', @location, :string, @location_isdefaulted) unless @location.nil?
      XMLHelper.add_element(battery, 'BatteryType', @type, :string) unless @type.nil?
      if not @nominal_capacity_kwh.nil?
        nominal_capacity = XMLHelper.add_element(battery, 'NominalCapacity')
        XMLHelper.add_element(nominal_capacity, 'Units', UnitsKwh, :string)
        XMLHelper.add_element(nominal_capacity, 'Value', @nominal_capacity_kwh, :float, @nominal_capacity_kwh_isdefaulted)
      end
      if not @nominal_capacity_ah.nil?
        nominal_capacity = XMLHelper.add_element(battery, 'NominalCapacity')
        XMLHelper.add_element(nominal_capacity, 'Units', UnitsAh, :string)
        XMLHelper.add_element(nominal_capacity, 'Value', @nominal_capacity_ah, :float, @nominal_capacity_ah_isdefaulted)
      end
      if not @usable_capacity_kwh.nil?
        nominal_capacity = XMLHelper.add_element(battery, 'UsableCapacity')
        XMLHelper.add_element(nominal_capacity, 'Units', UnitsKwh, :string)
        XMLHelper.add_element(nominal_capacity, 'Value', @usable_capacity_kwh, :float, @usable_capacity_kwh_isdefaulted)
      end
      if not @usable_capacity_ah.nil?
        nominal_capacity = XMLHelper.add_element(battery, 'UsableCapacity')
        XMLHelper.add_element(nominal_capacity, 'Units', UnitsAh, :string)
        XMLHelper.add_element(nominal_capacity, 'Value', @usable_capacity_ah, :float, @usable_capacity_ah_isdefaulted)
      end
      XMLHelper.add_element(battery, 'RatedPowerOutput', @rated_power_output, :float, @rated_power_output_isdefaulted) unless @rated_power_output.nil?
      XMLHelper.add_element(battery, 'NominalVoltage', @nominal_voltage, :float, @nominal_voltage_isdefaulted) unless @nominal_voltage.nil?
      XMLHelper.add_element(battery, 'RoundTripEfficiency', @round_trip_efficiency, :float, @round_trip_efficiency_isdefaulted) unless @round_trip_efficiency.nil?
      XMLHelper.add_extension(battery, 'LifetimeModel', @lifetime_model, :string, @lifetime_model_isdefaulted) unless @lifetime_model.nil?
    end

    def from_oga(battery)
      return if battery.nil?

      @id = HPXML::get_id(battery)
      @location = XMLHelper.get_value(battery, 'Location', :string)
      @type = XMLHelper.get_value(battery, 'BatteryType', :string)
      @nominal_capacity_kwh = XMLHelper.get_value(battery, "NominalCapacity[Units='#{UnitsKwh}']/Value", :float)
      @nominal_capacity_ah = XMLHelper.get_value(battery, "NominalCapacity[Units='#{UnitsAh}']/Value", :float)
      @usable_capacity_kwh = XMLHelper.get_value(battery, "UsableCapacity[Units='#{UnitsKwh}']/Value", :float)
      @usable_capacity_ah = XMLHelper.get_value(battery, "UsableCapacity[Units='#{UnitsAh}']/Value", :float)
      @rated_power_output = XMLHelper.get_value(battery, 'RatedPowerOutput', :float)
      @nominal_voltage = XMLHelper.get_value(battery, 'NominalVoltage', :float)
      @round_trip_efficiency = XMLHelper.get_value(battery, 'RoundTripEFficiency', :float)
      @lifetime_model = XMLHelper.get_value(battery, 'extension/LifetimeModel', :string)
    end
  end

  class ClothesWashers < BaseArrayElement
    def add(**kwargs)
      self << ClothesWasher.new(@hpxml_object, **kwargs)
    end

    def from_oga(hpxml)
      return if hpxml.nil?

      XMLHelper.get_elements(hpxml, 'Building/BuildingDetails/Appliances/ClothesWasher').each do |clothes_washer|
        self << ClothesWasher.new(@hpxml_object, clothes_washer)
      end
    end
  end

  class ClothesWasher < BaseElement
    ATTRS = [:id, :location, :modified_energy_factor, :integrated_modified_energy_factor,
             :rated_annual_kwh, :label_electric_rate, :label_gas_rate, :label_annual_gas_cost,
             :capacity, :label_usage, :usage_multiplier, :is_shared_appliance, :count,
             :number_of_units_served, :water_heating_system_idref, :hot_water_distribution_idref,
             :weekday_fractions, :weekend_fractions, :monthly_multipliers]

    attr_accessor(*ATTRS)

    def water_heating_system
      return if @water_heating_system_idref.nil?

      @hpxml_object.water_heating_systems.each do |water_heater|
        next unless water_heater.id == @water_heating_system_idref

        return water_heater
      end
      fail "Attached water heating system '#{@water_heating_system_idref}' not found for clothes washer '#{@id}'."
    end

    def hot_water_distribution
      return if @hot_water_distribution_idref.nil?

      @hpxml_object.hot_water_distributions.each do |hot_water_distribution|
        next unless hot_water_distribution.id == @hot_water_distribution_idref

        return hot_water_distribution
      end
      fail "Attached hot water distribution '#{@hot_water_distribution_idref}' not found for clothes washer '#{@id}'."
    end

    def delete
      @hpxml_object.clothes_washers.delete(self)
    end

    def check_for_errors
      errors = []
      begin; water_heating_system; rescue StandardError => e; errors << e.message; end
      begin; hot_water_distribution; rescue StandardError => e; errors << e.message; end
      return errors
    end

    def to_oga(doc)
      return if nil?

      appliances = XMLHelper.create_elements_as_needed(doc, ['HPXML', 'Building', 'BuildingDetails', 'Appliances'])
      clothes_washer = XMLHelper.add_element(appliances, 'ClothesWasher')
      sys_id = XMLHelper.add_element(clothes_washer, 'SystemIdentifier')
      XMLHelper.add_attribute(sys_id, 'id', @id)
      XMLHelper.add_element(clothes_washer, 'Count', @count, :integer) unless @count.nil?
      XMLHelper.add_element(clothes_washer, 'IsSharedAppliance', @is_shared_appliance, :boolean, @is_shared_appliance_isdefaulted) unless @is_shared_appliance.nil?
      XMLHelper.add_element(clothes_washer, 'NumberofUnitsServed', @number_of_units_served, :integer) unless @number_of_units_served.nil?
      if not @water_heating_system_idref.nil?
        attached_water_heater = XMLHelper.add_element(clothes_washer, 'AttachedToWaterHeatingSystem')
        XMLHelper.add_attribute(attached_water_heater, 'idref', @water_heating_system_idref)
      elsif not @hot_water_distribution_idref.nil?
        attached_hot_water_dist = XMLHelper.add_element(clothes_washer, 'AttachedToHotWaterDistribution')
        XMLHelper.add_attribute(attached_hot_water_dist, 'idref', @hot_water_distribution_idref)
      end
      XMLHelper.add_element(clothes_washer, 'Location', @location, :string, @location_isdefaulted) unless @location.nil?
      XMLHelper.add_element(clothes_washer, 'ModifiedEnergyFactor', @modified_energy_factor, :float) unless @modified_energy_factor.nil?
      XMLHelper.add_element(clothes_washer, 'IntegratedModifiedEnergyFactor', @integrated_modified_energy_factor, :float, @integrated_modified_energy_factor_isdefaulted) unless @integrated_modified_energy_factor.nil?
      XMLHelper.add_element(clothes_washer, 'RatedAnnualkWh', @rated_annual_kwh, :float, @rated_annual_kwh_isdefaulted) unless @rated_annual_kwh.nil?
      XMLHelper.add_element(clothes_washer, 'LabelElectricRate', @label_electric_rate, :float, @label_electric_rate_isdefaulted) unless @label_electric_rate.nil?
      XMLHelper.add_element(clothes_washer, 'LabelGasRate', @label_gas_rate, :float, @label_gas_rate_isdefaulted) unless @label_gas_rate.nil?
      XMLHelper.add_element(clothes_washer, 'LabelAnnualGasCost', @label_annual_gas_cost, :float, @label_annual_gas_cost_isdefaulted) unless @label_annual_gas_cost.nil?
      XMLHelper.add_element(clothes_washer, 'LabelUsage', @label_usage, :float, @label_usage_isdefaulted) unless @label_usage.nil?
      XMLHelper.add_element(clothes_washer, 'Capacity', @capacity, :float, @capacity_isdefaulted) unless @capacity.nil?
      XMLHelper.add_extension(clothes_washer, 'UsageMultiplier', @usage_multiplier, :float, @usage_multiplier_isdefaulted) unless @usage_multiplier.nil?
      XMLHelper.add_extension(clothes_washer, 'WeekdayScheduleFractions', @weekday_fractions, :string, @weekday_fractions_isdefaulted) unless @weekday_fractions.nil?
      XMLHelper.add_extension(clothes_washer, 'WeekendScheduleFractions', @weekend_fractions, :string, @weekend_fractions_isdefaulted) unless @weekend_fractions.nil?
      XMLHelper.add_extension(clothes_washer, 'MonthlyScheduleMultipliers', @monthly_multipliers, :string, @monthly_multipliers_isdefaulted) unless @monthly_multipliers.nil?
    end

    def from_oga(clothes_washer)
      return if clothes_washer.nil?

      @id = HPXML::get_id(clothes_washer)
      @count = XMLHelper.get_value(clothes_washer, 'Count', :integer)
      @is_shared_appliance = XMLHelper.get_value(clothes_washer, 'IsSharedAppliance', :boolean)
      @number_of_units_served = XMLHelper.get_value(clothes_washer, 'NumberofUnitsServed', :integer)
      @water_heating_system_idref = HPXML::get_idref(XMLHelper.get_element(clothes_washer, 'AttachedToWaterHeatingSystem'))
      @hot_water_distribution_idref = HPXML::get_idref(XMLHelper.get_element(clothes_washer, 'AttachedToHotWaterDistribution'))
      @location = XMLHelper.get_value(clothes_washer, 'Location', :string)
      @modified_energy_factor = XMLHelper.get_value(clothes_washer, 'ModifiedEnergyFactor', :float)
      @integrated_modified_energy_factor = XMLHelper.get_value(clothes_washer, 'IntegratedModifiedEnergyFactor', :float)
      @rated_annual_kwh = XMLHelper.get_value(clothes_washer, 'RatedAnnualkWh', :float)
      @label_electric_rate = XMLHelper.get_value(clothes_washer, 'LabelElectricRate', :float)
      @label_gas_rate = XMLHelper.get_value(clothes_washer, 'LabelGasRate', :float)
      @label_annual_gas_cost = XMLHelper.get_value(clothes_washer, 'LabelAnnualGasCost', :float)
      @label_usage = XMLHelper.get_value(clothes_washer, 'LabelUsage', :float)
      @capacity = XMLHelper.get_value(clothes_washer, 'Capacity', :float)
      @usage_multiplier = XMLHelper.get_value(clothes_washer, 'extension/UsageMultiplier', :float)
      @weekday_fractions = XMLHelper.get_value(clothes_washer, 'extension/WeekdayScheduleFractions', :string)
      @weekend_fractions = XMLHelper.get_value(clothes_washer, 'extension/WeekendScheduleFractions', :string)
      @monthly_multipliers = XMLHelper.get_value(clothes_washer, 'extension/MonthlyScheduleMultipliers', :string)
    end
  end

  class ClothesDryers < BaseArrayElement
    def add(**kwargs)
      self << ClothesDryer.new(@hpxml_object, **kwargs)
    end

    def from_oga(hpxml)
      return if hpxml.nil?

      XMLHelper.get_elements(hpxml, 'Building/BuildingDetails/Appliances/ClothesDryer').each do |clothes_dryer|
        self << ClothesDryer.new(@hpxml_object, clothes_dryer)
      end
    end
  end

  class ClothesDryer < BaseElement
    ATTRS = [:id, :location, :fuel_type, :energy_factor, :combined_energy_factor, :control_type,
             :usage_multiplier, :is_shared_appliance, :count, :number_of_units_served,
             :is_vented, :vented_flow_rate, :weekday_fractions, :weekend_fractions,
             :monthly_multipliers]
    attr_accessor(*ATTRS)

    def delete
      @hpxml_object.clothes_dryers.delete(self)
    end

    def check_for_errors
      errors = []
      return errors
    end

    def to_oga(doc)
      return if nil?

      appliances = XMLHelper.create_elements_as_needed(doc, ['HPXML', 'Building', 'BuildingDetails', 'Appliances'])
      clothes_dryer = XMLHelper.add_element(appliances, 'ClothesDryer')
      sys_id = XMLHelper.add_element(clothes_dryer, 'SystemIdentifier')
      XMLHelper.add_attribute(sys_id, 'id', @id)
      XMLHelper.add_element(clothes_dryer, 'Count', @count, :integer) unless @count.nil?
      XMLHelper.add_element(clothes_dryer, 'IsSharedAppliance', @is_shared_appliance, :boolean, @is_shared_appliance_isdefaulted) unless @is_shared_appliance.nil?
      XMLHelper.add_element(clothes_dryer, 'NumberofUnitsServed', @number_of_units_served, :integer) unless @number_of_units_served.nil?
      XMLHelper.add_element(clothes_dryer, 'Location', @location, :string, @location_isdefaulted) unless @location.nil?
      XMLHelper.add_element(clothes_dryer, 'FuelType', @fuel_type, :string) unless @fuel_type.nil?
      XMLHelper.add_element(clothes_dryer, 'EnergyFactor', @energy_factor, :float) unless @energy_factor.nil?
      XMLHelper.add_element(clothes_dryer, 'CombinedEnergyFactor', @combined_energy_factor, :float, @combined_energy_factor_isdefaulted) unless @combined_energy_factor.nil?
      XMLHelper.add_element(clothes_dryer, 'ControlType', @control_type, :string, @control_type_isdefaulted) unless @control_type.nil?
      XMLHelper.add_element(clothes_dryer, 'Vented', @is_vented, :boolean, @is_vented_isdefaulted) unless @is_vented.nil?
      XMLHelper.add_element(clothes_dryer, 'VentedFlowRate', @vented_flow_rate, :float, @vented_flow_rate_isdefaulted) unless @vented_flow_rate.nil?
      XMLHelper.add_extension(clothes_dryer, 'UsageMultiplier', @usage_multiplier, :float, @usage_multiplier_isdefaulted) unless @usage_multiplier.nil?
      XMLHelper.add_extension(clothes_dryer, 'WeekdayScheduleFractions', @weekday_fractions, :string, @weekday_fractions_isdefaulted) unless @weekday_fractions.nil?
      XMLHelper.add_extension(clothes_dryer, 'WeekendScheduleFractions', @weekend_fractions, :string, @weekend_fractions_isdefaulted) unless @weekend_fractions.nil?
      XMLHelper.add_extension(clothes_dryer, 'MonthlyScheduleMultipliers', @monthly_multipliers, :string, @monthly_multipliers_isdefaulted) unless @monthly_multipliers.nil?
    end

    def from_oga(clothes_dryer)
      return if clothes_dryer.nil?

      @id = HPXML::get_id(clothes_dryer)
      @count = XMLHelper.get_value(clothes_dryer, 'Count', :integer)
      @is_shared_appliance = XMLHelper.get_value(clothes_dryer, 'IsSharedAppliance', :boolean)
      @number_of_units_served = XMLHelper.get_value(clothes_dryer, 'NumberofUnitsServed', :integer)
      @location = XMLHelper.get_value(clothes_dryer, 'Location', :string)
      @fuel_type = XMLHelper.get_value(clothes_dryer, 'FuelType', :string)
      @energy_factor = XMLHelper.get_value(clothes_dryer, 'EnergyFactor', :float)
      @combined_energy_factor = XMLHelper.get_value(clothes_dryer, 'CombinedEnergyFactor', :float)
      @control_type = XMLHelper.get_value(clothes_dryer, 'ControlType', :string)
      @is_vented = XMLHelper.get_value(clothes_dryer, 'Vented', :boolean)
      @vented_flow_rate = XMLHelper.get_value(clothes_dryer, 'VentedFlowRate', :float)
      @usage_multiplier = XMLHelper.get_value(clothes_dryer, 'extension/UsageMultiplier', :float)
      @weekday_fractions = XMLHelper.get_value(clothes_dryer, 'extension/WeekdayScheduleFractions', :string)
      @weekend_fractions = XMLHelper.get_value(clothes_dryer, 'extension/WeekendScheduleFractions', :string)
      @monthly_multipliers = XMLHelper.get_value(clothes_dryer, 'extension/MonthlyScheduleMultipliers', :string)
    end
  end

  class Dishwashers < BaseArrayElement
    def add(**kwargs)
      self << Dishwasher.new(@hpxml_object, **kwargs)
    end

    def from_oga(hpxml)
      return if hpxml.nil?

      XMLHelper.get_elements(hpxml, 'Building/BuildingDetails/Appliances/Dishwasher').each do |dishwasher|
        self << Dishwasher.new(@hpxml_object, dishwasher)
      end
    end
  end

  class Dishwasher < BaseElement
    ATTRS = [:id, :location, :energy_factor, :rated_annual_kwh, :place_setting_capacity,
             :label_electric_rate, :label_gas_rate, :label_annual_gas_cost, :label_usage,
             :usage_multiplier, :is_shared_appliance, :water_heating_system_idref,
             :hot_water_distribution_idref, :weekday_fractions, :weekend_fractions, :monthly_multipliers]
    attr_accessor(*ATTRS)

    def water_heating_system
      return if @water_heating_system_idref.nil?

      @hpxml_object.water_heating_systems.each do |water_heater|
        next unless water_heater.id == @water_heating_system_idref

        return water_heater
      end
      fail "Attached water heating system '#{@water_heating_system_idref}' not found for dishwasher '#{@id}'."
    end

    def hot_water_distribution
      return if @hot_water_distribution_idref.nil?

      @hpxml_object.hot_water_distributions.each do |hot_water_distribution|
        next unless hot_water_distribution.id == @hot_water_distribution_idref

        return hot_water_distribution
      end
      fail "Attached hot water distribution '#{@hot_water_distribution_idref}' not found for dishwasher '#{@id}'."
    end

    def delete
      @hpxml_object.dishwashers.delete(self)
    end

    def check_for_errors
      errors = []
      begin; water_heating_system; rescue StandardError => e; errors << e.message; end
      begin; hot_water_distribution; rescue StandardError => e; errors << e.message; end
      return errors
    end

    def to_oga(doc)
      return if nil?

      appliances = XMLHelper.create_elements_as_needed(doc, ['HPXML', 'Building', 'BuildingDetails', 'Appliances'])
      dishwasher = XMLHelper.add_element(appliances, 'Dishwasher')
      sys_id = XMLHelper.add_element(dishwasher, 'SystemIdentifier')
      XMLHelper.add_attribute(sys_id, 'id', @id)
      XMLHelper.add_element(dishwasher, 'IsSharedAppliance', @is_shared_appliance, :boolean, @is_shared_appliance_isdefaulted) unless @is_shared_appliance.nil?
      if not @water_heating_system_idref.nil?
        attached_water_heater = XMLHelper.add_element(dishwasher, 'AttachedToWaterHeatingSystem')
        XMLHelper.add_attribute(attached_water_heater, 'idref', @water_heating_system_idref)
      elsif not @hot_water_distribution_idref.nil?
        attached_hot_water_dist = XMLHelper.add_element(dishwasher, 'AttachedToHotWaterDistribution')
        XMLHelper.add_attribute(attached_hot_water_dist, 'idref', @hot_water_distribution_idref)
      end
      XMLHelper.add_element(dishwasher, 'Location', @location, :string, @location_isdefaulted) unless @location.nil?
      XMLHelper.add_element(dishwasher, 'RatedAnnualkWh', @rated_annual_kwh, :float, @rated_annual_kwh_isdefaulted) unless @rated_annual_kwh.nil?
      XMLHelper.add_element(dishwasher, 'EnergyFactor', @energy_factor, :float) unless @energy_factor.nil?
      XMLHelper.add_element(dishwasher, 'PlaceSettingCapacity', @place_setting_capacity, :integer, @place_setting_capacity_isdefaulted) unless @place_setting_capacity.nil?
      XMLHelper.add_element(dishwasher, 'LabelElectricRate', @label_electric_rate, :float, @label_electric_rate_isdefaulted) unless @label_electric_rate.nil?
      XMLHelper.add_element(dishwasher, 'LabelGasRate', @label_gas_rate, :float, @label_gas_rate_isdefaulted) unless @label_gas_rate.nil?
      XMLHelper.add_element(dishwasher, 'LabelAnnualGasCost', @label_annual_gas_cost, :float, @label_annual_gas_cost_isdefaulted) unless @label_annual_gas_cost.nil?
      XMLHelper.add_element(dishwasher, 'LabelUsage', @label_usage, :float, @label_usage_isdefaulted) unless @label_usage.nil?
      XMLHelper.add_extension(dishwasher, 'UsageMultiplier', @usage_multiplier, :float, @usage_multiplier_isdefaulted) unless @usage_multiplier.nil?
      XMLHelper.add_extension(dishwasher, 'WeekdayScheduleFractions', @weekday_fractions, :string, @weekday_fractions_isdefaulted) unless @weekday_fractions.nil?
      XMLHelper.add_extension(dishwasher, 'WeekendScheduleFractions', @weekend_fractions, :string, @weekend_fractions_isdefaulted) unless @weekend_fractions.nil?
      XMLHelper.add_extension(dishwasher, 'MonthlyScheduleMultipliers', @monthly_multipliers, :string, @monthly_multipliers_isdefaulted) unless @monthly_multipliers.nil?
    end

    def from_oga(dishwasher)
      return if dishwasher.nil?

      @id = HPXML::get_id(dishwasher)
      @is_shared_appliance = XMLHelper.get_value(dishwasher, 'IsSharedAppliance', :boolean)
      @water_heating_system_idref = HPXML::get_idref(XMLHelper.get_element(dishwasher, 'AttachedToWaterHeatingSystem'))
      @hot_water_distribution_idref = HPXML::get_idref(XMLHelper.get_element(dishwasher, 'AttachedToHotWaterDistribution'))
      @location = XMLHelper.get_value(dishwasher, 'Location', :string)
      @rated_annual_kwh = XMLHelper.get_value(dishwasher, 'RatedAnnualkWh', :float)
      @energy_factor = XMLHelper.get_value(dishwasher, 'EnergyFactor', :float)
      @place_setting_capacity = XMLHelper.get_value(dishwasher, 'PlaceSettingCapacity', :integer)
      @label_electric_rate = XMLHelper.get_value(dishwasher, 'LabelElectricRate', :float)
      @label_gas_rate = XMLHelper.get_value(dishwasher, 'LabelGasRate', :float)
      @label_annual_gas_cost = XMLHelper.get_value(dishwasher, 'LabelAnnualGasCost', :float)
      @label_usage = XMLHelper.get_value(dishwasher, 'LabelUsage', :float)
      @usage_multiplier = XMLHelper.get_value(dishwasher, 'extension/UsageMultiplier', :float)
      @weekday_fractions = XMLHelper.get_value(dishwasher, 'extension/WeekdayScheduleFractions', :string)
      @weekend_fractions = XMLHelper.get_value(dishwasher, 'extension/WeekendScheduleFractions', :string)
      @monthly_multipliers = XMLHelper.get_value(dishwasher, 'extension/MonthlyScheduleMultipliers', :string)
    end
  end

  class Refrigerators < BaseArrayElement
    def add(**kwargs)
      self << Refrigerator.new(@hpxml_object, **kwargs)
    end

    def from_oga(hpxml)
      return if hpxml.nil?

      XMLHelper.get_elements(hpxml, 'Building/BuildingDetails/Appliances/Refrigerator').each do |refrigerator|
        self << Refrigerator.new(@hpxml_object, refrigerator)
      end
    end
  end

  class Refrigerator < BaseElement
    ATTRS = [:id, :location, :rated_annual_kwh, :usage_multiplier, :primary_indicator,
             :weekday_fractions, :weekend_fractions, :monthly_multipliers]
    attr_accessor(*ATTRS)

    def delete
      @hpxml_object.refrigerators.delete(self)
    end

    def check_for_errors
      errors = []
      return errors
    end

    def to_oga(doc)
      return if nil?

      appliances = XMLHelper.create_elements_as_needed(doc, ['HPXML', 'Building', 'BuildingDetails', 'Appliances'])
      refrigerator = XMLHelper.add_element(appliances, 'Refrigerator')
      sys_id = XMLHelper.add_element(refrigerator, 'SystemIdentifier')
      XMLHelper.add_attribute(sys_id, 'id', @id)
      XMLHelper.add_element(refrigerator, 'Location', @location, :string, @location_isdefaulted) unless @location.nil?
      XMLHelper.add_element(refrigerator, 'RatedAnnualkWh', @rated_annual_kwh, :float, @rated_annual_kwh_isdefaulted) unless @rated_annual_kwh.nil?
      XMLHelper.add_element(refrigerator, 'PrimaryIndicator', @primary_indicator, :boolean, @primary_indicator_isdefaulted) unless @primary_indicator.nil?
      XMLHelper.add_extension(refrigerator, 'UsageMultiplier', @usage_multiplier, :float, @usage_multiplier_isdefaulted) unless @usage_multiplier.nil?
      XMLHelper.add_extension(refrigerator, 'WeekdayScheduleFractions', @weekday_fractions, :string, @weekday_fractions_isdefaulted) unless @weekday_fractions.nil?
      XMLHelper.add_extension(refrigerator, 'WeekendScheduleFractions', @weekend_fractions, :string, @weekend_fractions_isdefaulted) unless @weekend_fractions.nil?
      XMLHelper.add_extension(refrigerator, 'MonthlyScheduleMultipliers', @monthly_multipliers, :string, @monthly_multipliers_isdefaulted) unless @monthly_multipliers.nil?
    end

    def from_oga(refrigerator)
      return if refrigerator.nil?

      @id = HPXML::get_id(refrigerator)
      @location = XMLHelper.get_value(refrigerator, 'Location', :string)
      @rated_annual_kwh = XMLHelper.get_value(refrigerator, 'RatedAnnualkWh', :float)
      @primary_indicator = XMLHelper.get_value(refrigerator, 'PrimaryIndicator', :boolean)
      @usage_multiplier = XMLHelper.get_value(refrigerator, 'extension/UsageMultiplier', :float)
      @weekday_fractions = XMLHelper.get_value(refrigerator, 'extension/WeekdayScheduleFractions', :string)
      @weekend_fractions = XMLHelper.get_value(refrigerator, 'extension/WeekendScheduleFractions', :string)
      @monthly_multipliers = XMLHelper.get_value(refrigerator, 'extension/MonthlyScheduleMultipliers', :string)
    end
  end

  class Freezers < BaseArrayElement
    def add(**kwargs)
      self << Freezer.new(@hpxml_object, **kwargs)
    end

    def from_oga(hpxml)
      return if hpxml.nil?

      XMLHelper.get_elements(hpxml, 'Building/BuildingDetails/Appliances/Freezer').each do |freezer|
        self << Freezer.new(@hpxml_object, freezer)
      end
    end
  end

  class Freezer < BaseElement
    ATTRS = [:id, :location, :rated_annual_kwh, :usage_multiplier,
             :weekday_fractions, :weekend_fractions, :monthly_multipliers]
    attr_accessor(*ATTRS)

    def delete
      @hpxml_object.freezers.delete(self)
    end

    def check_for_errors
      errors = []
      return errors
    end

    def to_oga(doc)
      return if nil?

      appliances = XMLHelper.create_elements_as_needed(doc, ['HPXML', 'Building', 'BuildingDetails', 'Appliances'])
      freezer = XMLHelper.add_element(appliances, 'Freezer')
      sys_id = XMLHelper.add_element(freezer, 'SystemIdentifier')
      XMLHelper.add_attribute(sys_id, 'id', @id)
      XMLHelper.add_element(freezer, 'Location', @location, :string, @location_isdefaulted) unless @location.nil?
      XMLHelper.add_element(freezer, 'RatedAnnualkWh', @rated_annual_kwh, :float, @rated_annual_kwh_isdefaulted) unless @rated_annual_kwh.nil?
      XMLHelper.add_extension(freezer, 'UsageMultiplier', @usage_multiplier, :float, @usage_multiplier_isdefaulted) unless @usage_multiplier.nil?
      XMLHelper.add_extension(freezer, 'WeekdayScheduleFractions', @weekday_fractions, :string, @weekday_fractions_isdefaulted) unless @weekday_fractions.nil?
      XMLHelper.add_extension(freezer, 'WeekendScheduleFractions', @weekend_fractions, :string, @weekend_fractions_isdefaulted) unless @weekend_fractions.nil?
      XMLHelper.add_extension(freezer, 'MonthlyScheduleMultipliers', @monthly_multipliers, :string, @monthly_multipliers_isdefaulted) unless @monthly_multipliers.nil?
    end

    def from_oga(freezer)
      return if freezer.nil?

      @id = HPXML::get_id(freezer)
      @location = XMLHelper.get_value(freezer, 'Location', :string)
      @rated_annual_kwh = XMLHelper.get_value(freezer, 'RatedAnnualkWh', :float)
      @usage_multiplier = XMLHelper.get_value(freezer, 'extension/UsageMultiplier', :float)
      @weekday_fractions = XMLHelper.get_value(freezer, 'extension/WeekdayScheduleFractions', :string)
      @weekend_fractions = XMLHelper.get_value(freezer, 'extension/WeekendScheduleFractions', :string)
      @monthly_multipliers = XMLHelper.get_value(freezer, 'extension/MonthlyScheduleMultipliers', :string)
    end
  end

  class Dehumidifiers < BaseArrayElement
    def add(**kwargs)
      self << Dehumidifier.new(@hpxml_object, **kwargs)
    end

    def from_oga(hpxml)
      return if hpxml.nil?

      XMLHelper.get_elements(hpxml, 'Building/BuildingDetails/Appliances/Dehumidifier').each do |dehumidifier|
        self << Dehumidifier.new(@hpxml_object, dehumidifier)
      end
    end
  end

  class Dehumidifier < BaseElement
    ATTRS = [:id, :type, :capacity, :energy_factor, :integrated_energy_factor, :rh_setpoint, :fraction_served,
             :location]
    attr_accessor(*ATTRS)

    def delete
      @hpxml_object.dehumidifiers.delete(self)
    end

    def check_for_errors
      errors = []
      return errors
    end

    def to_oga(doc)
      return if nil?

      appliances = XMLHelper.create_elements_as_needed(doc, ['HPXML', 'Building', 'BuildingDetails', 'Appliances'])
      dehumidifier = XMLHelper.add_element(appliances, 'Dehumidifier')
      sys_id = XMLHelper.add_element(dehumidifier, 'SystemIdentifier')
      XMLHelper.add_attribute(sys_id, 'id', @id)
      XMLHelper.add_element(dehumidifier, 'Type', @type, :string) unless @type.nil?
      XMLHelper.add_element(dehumidifier, 'Location', @location, :string) unless @location.nil?
      XMLHelper.add_element(dehumidifier, 'Capacity', @capacity, :float) unless @capacity.nil?
      XMLHelper.add_element(dehumidifier, 'EnergyFactor', @energy_factor, :float) unless @energy_factor.nil?
      XMLHelper.add_element(dehumidifier, 'IntegratedEnergyFactor', @integrated_energy_factor, :float) unless @integrated_energy_factor.nil?
      XMLHelper.add_element(dehumidifier, 'DehumidistatSetpoint', @rh_setpoint, :float) unless @rh_setpoint.nil?
      XMLHelper.add_element(dehumidifier, 'FractionDehumidificationLoadServed', @fraction_served, :float) unless @fraction_served.nil?
    end

    def from_oga(dehumidifier)
      return if dehumidifier.nil?

      @id = HPXML::get_id(dehumidifier)
      @type = XMLHelper.get_value(dehumidifier, 'Type', :string)
      @location = XMLHelper.get_value(dehumidifier, 'Location', :string)
      @capacity = XMLHelper.get_value(dehumidifier, 'Capacity', :float)
      @energy_factor = XMLHelper.get_value(dehumidifier, 'EnergyFactor', :float)
      @integrated_energy_factor = XMLHelper.get_value(dehumidifier, 'IntegratedEnergyFactor', :float)
      @rh_setpoint = XMLHelper.get_value(dehumidifier, 'DehumidistatSetpoint', :float)
      @fraction_served = XMLHelper.get_value(dehumidifier, 'FractionDehumidificationLoadServed', :float)
    end
  end

  class CookingRanges < BaseArrayElement
    def add(**kwargs)
      self << CookingRange.new(@hpxml_object, **kwargs)
    end

    def from_oga(hpxml)
      return if hpxml.nil?

      XMLHelper.get_elements(hpxml, 'Building/BuildingDetails/Appliances/CookingRange').each do |cooking_range|
        self << CookingRange.new(@hpxml_object, cooking_range)
      end
    end
  end

  class CookingRange < BaseElement
    ATTRS = [:id, :location, :fuel_type, :is_induction, :usage_multiplier,
             :weekday_fractions, :weekend_fractions, :monthly_multipliers]
    attr_accessor(*ATTRS)

    def delete
      @hpxml_object.cooking_ranges.delete(self)
    end

    def check_for_errors
      errors = []
      return errors
    end

    def to_oga(doc)
      return if nil?

      appliances = XMLHelper.create_elements_as_needed(doc, ['HPXML', 'Building', 'BuildingDetails', 'Appliances'])
      cooking_range = XMLHelper.add_element(appliances, 'CookingRange')
      sys_id = XMLHelper.add_element(cooking_range, 'SystemIdentifier')
      XMLHelper.add_attribute(sys_id, 'id', @id)
      XMLHelper.add_element(cooking_range, 'Location', @location, :string, @location_isdefaulted) unless @location.nil?
      XMLHelper.add_element(cooking_range, 'FuelType', @fuel_type, :string) unless @fuel_type.nil?
      XMLHelper.add_element(cooking_range, 'IsInduction', @is_induction, :boolean, @is_induction_isdefaulted) unless @is_induction.nil?
      XMLHelper.add_extension(cooking_range, 'UsageMultiplier', @usage_multiplier, :float, @usage_multiplier_isdefaulted) unless @usage_multiplier.nil?
      XMLHelper.add_extension(cooking_range, 'WeekdayScheduleFractions', @weekday_fractions, :string, @weekday_fractions_isdefaulted) unless @weekday_fractions.nil?
      XMLHelper.add_extension(cooking_range, 'WeekendScheduleFractions', @weekend_fractions, :string, @weekend_fractions_isdefaulted) unless @weekend_fractions.nil?
      XMLHelper.add_extension(cooking_range, 'MonthlyScheduleMultipliers', @monthly_multipliers, :string, @monthly_multipliers_isdefaulted) unless @monthly_multipliers.nil?
    end

    def from_oga(cooking_range)
      return if cooking_range.nil?

      @id = HPXML::get_id(cooking_range)
      @location = XMLHelper.get_value(cooking_range, 'Location', :string)
      @fuel_type = XMLHelper.get_value(cooking_range, 'FuelType', :string)
      @is_induction = XMLHelper.get_value(cooking_range, 'IsInduction', :boolean)
      @usage_multiplier = XMLHelper.get_value(cooking_range, 'extension/UsageMultiplier', :float)
      @weekday_fractions = XMLHelper.get_value(cooking_range, 'extension/WeekdayScheduleFractions', :string)
      @weekend_fractions = XMLHelper.get_value(cooking_range, 'extension/WeekendScheduleFractions', :string)
      @monthly_multipliers = XMLHelper.get_value(cooking_range, 'extension/MonthlyScheduleMultipliers', :string)
    end
  end

  class Ovens < BaseArrayElement
    def add(**kwargs)
      self << Oven.new(@hpxml_object, **kwargs)
    end

    def from_oga(hpxml)
      return if hpxml.nil?

      XMLHelper.get_elements(hpxml, 'Building/BuildingDetails/Appliances/Oven').each do |oven|
        self << Oven.new(@hpxml_object, oven)
      end
    end
  end

  class Oven < BaseElement
    ATTRS = [:id, :is_convection]
    attr_accessor(*ATTRS)

    def delete
      @hpxml_object.ovens.delete(self)
    end

    def check_for_errors
      errors = []
      return errors
    end

    def to_oga(doc)
      return if nil?

      appliances = XMLHelper.create_elements_as_needed(doc, ['HPXML', 'Building', 'BuildingDetails', 'Appliances'])
      oven = XMLHelper.add_element(appliances, 'Oven')
      sys_id = XMLHelper.add_element(oven, 'SystemIdentifier')
      XMLHelper.add_attribute(sys_id, 'id', @id)
      XMLHelper.add_element(oven, 'IsConvection', @is_convection, :boolean, @is_convection_isdefaulted) unless @is_convection.nil?
    end

    def from_oga(oven)
      return if oven.nil?

      @id = HPXML::get_id(oven)
      @is_convection = XMLHelper.get_value(oven, 'IsConvection', :boolean)
    end
  end

  class LightingGroups < BaseArrayElement
    def add(**kwargs)
      self << LightingGroup.new(@hpxml_object, **kwargs)
    end

    def from_oga(hpxml)
      return if hpxml.nil?

      XMLHelper.get_elements(hpxml, 'Building/BuildingDetails/Lighting/LightingGroup').each do |lighting_group|
        self << LightingGroup.new(@hpxml_object, lighting_group)
      end
    end
  end

  class LightingGroup < BaseElement
    ATTRS = [:id, :location, :fraction_of_units_in_location, :lighting_type, :kwh_per_year]
    attr_accessor(*ATTRS)

    def delete
      @hpxml_object.lighting_groups.delete(self)
    end

    def check_for_errors
      errors = []
      return errors
    end

    def to_oga(doc)
      return if nil?

      lighting = XMLHelper.create_elements_as_needed(doc, ['HPXML', 'Building', 'BuildingDetails', 'Lighting'])
      lighting_group = XMLHelper.add_element(lighting, 'LightingGroup')
      sys_id = XMLHelper.add_element(lighting_group, 'SystemIdentifier')
      XMLHelper.add_attribute(sys_id, 'id', @id)
      XMLHelper.add_element(lighting_group, 'Location', @location, :string) unless @location.nil?
      XMLHelper.add_element(lighting_group, 'FractionofUnitsInLocation', @fraction_of_units_in_location, :float) unless @fraction_of_units_in_location.nil?
      if not @lighting_type.nil?
        lighting_type = XMLHelper.add_element(lighting_group, 'LightingType')
        XMLHelper.add_element(lighting_type, @lighting_type)
      end
      if not @kwh_per_year.nil?
        lighting_load = XMLHelper.add_element(lighting_group, 'Load')
        XMLHelper.add_element(lighting_load, 'Units', UnitsKwhPerYear, :string)
        XMLHelper.add_element(lighting_load, 'Value', @kwh_per_year, :float, @kwh_per_year_isdefaulted)
      end
    end

    def from_oga(lighting_group)
      return if lighting_group.nil?

      @id = HPXML::get_id(lighting_group)
      @location = XMLHelper.get_value(lighting_group, 'Location', :string)
      @fraction_of_units_in_location = XMLHelper.get_value(lighting_group, 'FractionofUnitsInLocation', :float)
      @lighting_type = XMLHelper.get_child_name(lighting_group, 'LightingType')
      @kwh_per_year = XMLHelper.get_value(lighting_group, "Load[Units='#{UnitsKwhPerYear}']/Value", :float)
    end
  end

  class Lighting < BaseElement
    ATTRS = [:interior_usage_multiplier, :garage_usage_multiplier, :exterior_usage_multiplier,
             :interior_weekday_fractions, :interior_weekend_fractions, :interior_monthly_multipliers,
             :garage_weekday_fractions, :garage_weekend_fractions, :garage_monthly_multipliers,
             :exterior_weekday_fractions, :exterior_weekend_fractions, :exterior_monthly_multipliers,
             :holiday_exists, :holiday_kwh_per_day, :holiday_period_begin_month, :holiday_period_begin_day,
             :holiday_period_end_month, :holiday_period_end_day, :holiday_weekday_fractions, :holiday_weekend_fractions]
    attr_accessor(*ATTRS)

    def check_for_errors
      errors = []
      return errors
    end

    def to_oga(doc)
      return if nil?

      lighting = XMLHelper.create_elements_as_needed(doc, ['HPXML', 'Building', 'BuildingDetails', 'Lighting'])
      XMLHelper.add_extension(lighting, 'InteriorUsageMultiplier', @interior_usage_multiplier, :float, @interior_usage_multiplier_isdefaulted) unless @interior_usage_multiplier.nil?
      XMLHelper.add_extension(lighting, 'GarageUsageMultiplier', @garage_usage_multiplier, :float, @garage_usage_multiplier_isdefaulted) unless @garage_usage_multiplier.nil?
      XMLHelper.add_extension(lighting, 'ExteriorUsageMultiplier', @exterior_usage_multiplier, :float, @exterior_usage_multiplier_isdefaulted) unless @exterior_usage_multiplier.nil?
      XMLHelper.add_extension(lighting, 'InteriorWeekdayScheduleFractions', @interior_weekday_fractions, :string, @interior_weekday_fractions_isdefaulted) unless @interior_weekday_fractions.nil?
      XMLHelper.add_extension(lighting, 'InteriorWeekendScheduleFractions', @interior_weekend_fractions, :string, @interior_weekend_fractions_isdefaulted) unless @interior_weekend_fractions.nil?
      XMLHelper.add_extension(lighting, 'InteriorMonthlyScheduleMultipliers', @interior_monthly_multipliers, :string, @interior_monthly_multipliers_isdefaulted) unless @interior_monthly_multipliers.nil?
      XMLHelper.add_extension(lighting, 'GarageWeekdayScheduleFractions', @garage_weekday_fractions, :string, @garage_weekday_fractions_isdefaulted) unless @garage_weekday_fractions.nil?
      XMLHelper.add_extension(lighting, 'GarageWeekendScheduleFractions', @garage_weekend_fractions, :string, @garage_weekend_fractions_isdefaulted) unless @garage_weekend_fractions.nil?
      XMLHelper.add_extension(lighting, 'GarageMonthlyScheduleMultipliers', @garage_monthly_multipliers, :string, @garage_monthly_multipliers_isdefaulted) unless @garage_monthly_multipliers.nil?
      XMLHelper.add_extension(lighting, 'ExteriorWeekdayScheduleFractions', @exterior_weekday_fractions, :string, @exterior_weekday_fractions_isdefaulted) unless @exterior_weekday_fractions.nil?
      XMLHelper.add_extension(lighting, 'ExteriorWeekendScheduleFractions', @exterior_weekend_fractions, :string, @exterior_weekend_fractions_isdefaulted) unless @exterior_weekend_fractions.nil?
      XMLHelper.add_extension(lighting, 'ExteriorMonthlyScheduleMultipliers', @exterior_monthly_multipliers, :string, @exterior_monthly_multipliers_isdefaulted) unless @exterior_monthly_multipliers.nil?
      if @holiday_exists
        exterior_holiday_lighting = XMLHelper.create_elements_as_needed(doc, ['HPXML', 'Building', 'BuildingDetails', 'Lighting', 'extension', 'ExteriorHolidayLighting'])
        if not @holiday_kwh_per_day.nil?
          holiday_lighting_load = XMLHelper.add_element(exterior_holiday_lighting, 'Load')
          XMLHelper.add_element(holiday_lighting_load, 'Units', UnitsKwhPerDay, :string)
          XMLHelper.add_element(holiday_lighting_load, 'Value', @holiday_kwh_per_day, :float, @holiday_kwh_per_day_isdefaulted)
        end
        XMLHelper.add_element(exterior_holiday_lighting, 'PeriodBeginMonth', @holiday_period_begin_month, :integer, @holiday_period_begin_month_isdefaulted) unless @holiday_period_begin_month.nil?
        XMLHelper.add_element(exterior_holiday_lighting, 'PeriodBeginDayOfMonth', @holiday_period_begin_day, :integer, @holiday_period_begin_day_isdefaulted) unless @holiday_period_begin_day.nil?
        XMLHelper.add_element(exterior_holiday_lighting, 'PeriodEndMonth', @holiday_period_end_month, :integer, @holiday_period_end_month_isdefaulted) unless @holiday_period_end_month.nil?
        XMLHelper.add_element(exterior_holiday_lighting, 'PeriodEndDayOfMonth', @holiday_period_end_day, :integer, @holiday_period_end_day_isdefaulted) unless @holiday_period_end_day.nil?
        XMLHelper.add_element(exterior_holiday_lighting, 'WeekdayScheduleFractions', @holiday_weekday_fractions, :string, @holiday_weekday_fractions_isdefaulted) unless @holiday_weekday_fractions.nil?
        XMLHelper.add_element(exterior_holiday_lighting, 'WeekendScheduleFractions', @holiday_weekend_fractions, :string, @holiday_weekend_fractions_isdefaulted) unless @holiday_weekend_fractions.nil?
      end
    end

    def from_oga(hpxml)
      return if hpxml.nil?

      lighting = XMLHelper.get_element(hpxml, 'Building/BuildingDetails/Lighting')
      return if lighting.nil?

      @interior_usage_multiplier = XMLHelper.get_value(lighting, 'extension/InteriorUsageMultiplier', :float)
      @garage_usage_multiplier = XMLHelper.get_value(lighting, 'extension/GarageUsageMultiplier', :float)
      @exterior_usage_multiplier = XMLHelper.get_value(lighting, 'extension/ExteriorUsageMultiplier', :float)
      @interior_weekday_fractions = XMLHelper.get_value(lighting, 'extension/InteriorWeekdayScheduleFractions', :string)
      @interior_weekend_fractions = XMLHelper.get_value(lighting, 'extension/InteriorWeekendScheduleFractions', :string)
      @interior_monthly_multipliers = XMLHelper.get_value(lighting, 'extension/InteriorMonthlyScheduleMultipliers', :string)
      @garage_weekday_fractions = XMLHelper.get_value(lighting, 'extension/GarageWeekdayScheduleFractions', :string)
      @garage_weekend_fractions = XMLHelper.get_value(lighting, 'extension/GarageWeekendScheduleFractions', :string)
      @garage_monthly_multipliers = XMLHelper.get_value(lighting, 'extension/GarageMonthlyScheduleMultipliers', :string)
      @exterior_weekday_fractions = XMLHelper.get_value(lighting, 'extension/ExteriorWeekdayScheduleFractions', :string)
      @exterior_weekend_fractions = XMLHelper.get_value(lighting, 'extension/ExteriorWeekendScheduleFractions', :string)
      @exterior_monthly_multipliers = XMLHelper.get_value(lighting, 'extension/ExteriorMonthlyScheduleMultipliers', :string)
      if not XMLHelper.get_element(hpxml, 'Building/BuildingDetails/Lighting/extension/ExteriorHolidayLighting').nil?
        @holiday_exists = true
        @holiday_kwh_per_day = XMLHelper.get_value(lighting, "extension/ExteriorHolidayLighting/Load[Units='#{UnitsKwhPerDay}']/Value", :float)
        @holiday_period_begin_month = XMLHelper.get_value(lighting, 'extension/ExteriorHolidayLighting/PeriodBeginMonth', :integer)
        @holiday_period_begin_day = XMLHelper.get_value(lighting, 'extension/ExteriorHolidayLighting/PeriodBeginDayOfMonth', :integer)
        @holiday_period_end_month = XMLHelper.get_value(lighting, 'extension/ExteriorHolidayLighting/PeriodEndMonth', :integer)
        @holiday_period_end_day = XMLHelper.get_value(lighting, 'extension/ExteriorHolidayLighting/PeriodEndDayOfMonth', :integer)
        @holiday_weekday_fractions = XMLHelper.get_value(lighting, 'extension/ExteriorHolidayLighting/WeekdayScheduleFractions', :string)
        @holiday_weekend_fractions = XMLHelper.get_value(lighting, 'extension/ExteriorHolidayLighting/WeekendScheduleFractions', :string)
      else
        @holiday_exists = false
      end
    end
  end

  class CeilingFans < BaseArrayElement
    def add(**kwargs)
      self << CeilingFan.new(@hpxml_object, **kwargs)
    end

    def from_oga(hpxml)
      return if hpxml.nil?

      XMLHelper.get_elements(hpxml, 'Building/BuildingDetails/Lighting/CeilingFan').each do |ceiling_fan|
        self << CeilingFan.new(@hpxml_object, ceiling_fan)
      end
    end
  end

  class CeilingFan < BaseElement
    ATTRS = [:id, :efficiency, :count, :weekday_fractions, :weekend_fractions, :monthly_multipliers]
    attr_accessor(*ATTRS)

    def delete
      @hpxml_object.ceiling_fans.delete(self)
    end

    def check_for_errors
      errors = []
      return errors
    end

    def to_oga(doc)
      return if nil?

      lighting = XMLHelper.create_elements_as_needed(doc, ['HPXML', 'Building', 'BuildingDetails', 'Lighting'])
      ceiling_fan = XMLHelper.add_element(lighting, 'CeilingFan')
      sys_id = XMLHelper.add_element(ceiling_fan, 'SystemIdentifier')
      XMLHelper.add_attribute(sys_id, 'id', @id)
      if not @efficiency.nil?
        airflow = XMLHelper.add_element(ceiling_fan, 'Airflow')
        XMLHelper.add_element(airflow, 'FanSpeed', 'medium', :string)
        XMLHelper.add_element(airflow, 'Efficiency', @efficiency, :float, @efficiency_isdefaulted)
      end
      XMLHelper.add_element(ceiling_fan, 'Count', @count, :integer, @count_isdefaulted) unless @count.nil?
      XMLHelper.add_extension(ceiling_fan, 'WeekdayScheduleFractions', @weekday_fractions, :string, @weekday_fractions_isdefaulted) unless @weekday_fractions.nil?
      XMLHelper.add_extension(ceiling_fan, 'WeekendScheduleFractions', @weekend_fractions, :string, @weekend_fractions_isdefaulted) unless @weekend_fractions.nil?
      XMLHelper.add_extension(ceiling_fan, 'MonthlyScheduleMultipliers', @monthly_multipliers, :string, @monthly_multipliers_isdefaulted) unless @monthly_multipliers.nil?
    end

    def from_oga(ceiling_fan)
      @id = HPXML::get_id(ceiling_fan)
      @efficiency = XMLHelper.get_value(ceiling_fan, "Airflow[FanSpeed='medium']/Efficiency", :float)
      @count = XMLHelper.get_value(ceiling_fan, 'Count', :integer)
      @weekday_fractions = XMLHelper.get_value(ceiling_fan, 'extension/WeekdayScheduleFractions', :string)
      @weekend_fractions = XMLHelper.get_value(ceiling_fan, 'extension/WeekendScheduleFractions', :string)
      @monthly_multipliers = XMLHelper.get_value(ceiling_fan, 'extension/MonthlyScheduleMultipliers', :string)
    end
  end

  class Pools < BaseArrayElement
    def add(**kwargs)
      self << Pool.new(@hpxml_object, **kwargs)
    end

    def from_oga(hpxml)
      return if hpxml.nil?

      XMLHelper.get_elements(hpxml, 'Building/BuildingDetails/Pools/Pool').each do |pool|
        self << Pool.new(@hpxml_object, pool)
      end
    end
  end

  class Pool < BaseElement
    ATTRS = [:id, :type, :heater_id, :heater_type, :heater_load_units, :heater_load_value, :heater_usage_multiplier,
             :pump_id, :pump_type, :pump_kwh_per_year, :pump_usage_multiplier,
             :heater_weekday_fractions, :heater_weekend_fractions, :heater_monthly_multipliers,
             :pump_weekday_fractions, :pump_weekend_fractions, :pump_monthly_multipliers]
    attr_accessor(*ATTRS)

    def delete
      @hpxml_object.pools.delete(self)
    end

    def check_for_errors
      errors = []
      return errors
    end

    def to_oga(doc)
      return if nil?

      pools = XMLHelper.create_elements_as_needed(doc, ['HPXML', 'Building', 'BuildingDetails', 'Pools'])
      pool = XMLHelper.add_element(pools, 'Pool')
      sys_id = XMLHelper.add_element(pool, 'SystemIdentifier')
      XMLHelper.add_attribute(sys_id, 'id', @id)
      XMLHelper.add_element(pool, 'Type', @type, :string) unless @type.nil?
      if @type != HPXML::TypeNone
        pumps = XMLHelper.add_element(pool, 'PoolPumps')
        pool_pump = XMLHelper.add_element(pumps, 'PoolPump')
        sys_id = XMLHelper.add_element(pool_pump, 'SystemIdentifier')
        if not @pump_id.nil?
          XMLHelper.add_attribute(sys_id, 'id', @pump_id)
        else
          XMLHelper.add_attribute(sys_id, 'id', @id + 'Pump')
        end
        XMLHelper.add_element(pool_pump, 'Type', @pump_type, :string)
        if @pump_type != HPXML::TypeNone
          if not @pump_kwh_per_year.nil?
            load = XMLHelper.add_element(pool_pump, 'Load')
            XMLHelper.add_element(load, 'Units', UnitsKwhPerYear, :string)
            XMLHelper.add_element(load, 'Value', @pump_kwh_per_year, :float, @pump_kwh_per_year_isdefaulted)
          end
          XMLHelper.add_extension(pool_pump, 'UsageMultiplier', @pump_usage_multiplier, :float, @pump_usage_multiplier_isdefaulted) unless @pump_usage_multiplier.nil?
          XMLHelper.add_extension(pool_pump, 'WeekdayScheduleFractions', @pump_weekday_fractions, :string, @pump_weekday_fractions_isdefaulted) unless @pump_weekday_fractions.nil?
          XMLHelper.add_extension(pool_pump, 'WeekendScheduleFractions', @pump_weekend_fractions, :string, @pump_weekend_fractions_isdefaulted) unless @pump_weekend_fractions.nil?
          XMLHelper.add_extension(pool_pump, 'MonthlyScheduleMultipliers', @pump_monthly_multipliers, :string, @pump_monthly_multipliers_isdefaulted) unless @pump_monthly_multipliers.nil?
        end
        heater = XMLHelper.add_element(pool, 'Heater')
        sys_id = XMLHelper.add_element(heater, 'SystemIdentifier')
        if not @heater_id.nil?
          XMLHelper.add_attribute(sys_id, 'id', @heater_id)
        else
          XMLHelper.add_attribute(sys_id, 'id', @id + 'Heater')
        end
        XMLHelper.add_element(heater, 'Type', @heater_type, :string)
        if @heater_type != HPXML::TypeNone
          if (not @heater_load_units.nil?) && (not @heater_load_value.nil?)
            load = XMLHelper.add_element(heater, 'Load')
            XMLHelper.add_element(load, 'Units', @heater_load_units, :string)
            XMLHelper.add_element(load, 'Value', @heater_load_value, :float, @heater_load_value_isdefaulted)
          end
          XMLHelper.add_extension(heater, 'UsageMultiplier', @heater_usage_multiplier, :float, @heater_usage_multiplier_isdefaulted) unless @heater_usage_multiplier.nil?
          XMLHelper.add_extension(heater, 'WeekdayScheduleFractions', @heater_weekday_fractions, :string, @heater_weekday_fractions_isdefaulted) unless @heater_weekday_fractions.nil?
          XMLHelper.add_extension(heater, 'WeekendScheduleFractions', @heater_weekend_fractions, :string, @heater_weekend_fractions_isdefaulted) unless @heater_weekend_fractions.nil?
          XMLHelper.add_extension(heater, 'MonthlyScheduleMultipliers', @heater_monthly_multipliers, :string, @heater_monthly_multipliers_isdefaulted) unless @heater_monthly_multipliers.nil?
        end
      end
    end

    def from_oga(pool)
      @id = HPXML::get_id(pool)
      @type = XMLHelper.get_value(pool, 'Type', :string)
      pool_pump = XMLHelper.get_element(pool, 'PoolPumps/PoolPump')
      if not pool_pump.nil?
        @pump_id = HPXML::get_id(pool_pump)
        @pump_type = XMLHelper.get_value(pool_pump, 'Type', :string)
        @pump_kwh_per_year = XMLHelper.get_value(pool_pump, "Load[Units='#{UnitsKwhPerYear}']/Value", :float)
        @pump_usage_multiplier = XMLHelper.get_value(pool_pump, 'extension/UsageMultiplier', :float)
        @pump_weekday_fractions = XMLHelper.get_value(pool_pump, 'extension/WeekdayScheduleFractions', :string)
        @pump_weekend_fractions = XMLHelper.get_value(pool_pump, 'extension/WeekendScheduleFractions', :string)
        @pump_monthly_multipliers = XMLHelper.get_value(pool_pump, 'extension/MonthlyScheduleMultipliers', :string)
      end
      heater = XMLHelper.get_element(pool, 'Heater')
      if not heater.nil?
        @heater_id = HPXML::get_id(heater)
        @heater_type = XMLHelper.get_value(heater, 'Type', :string)
        @heater_load_units = XMLHelper.get_value(heater, 'Load/Units', :string)
        @heater_load_value = XMLHelper.get_value(heater, 'Load/Value', :float)
        @heater_usage_multiplier = XMLHelper.get_value(heater, 'extension/UsageMultiplier', :float)
        @heater_weekday_fractions = XMLHelper.get_value(heater, 'extension/WeekdayScheduleFractions', :string)
        @heater_weekend_fractions = XMLHelper.get_value(heater, 'extension/WeekendScheduleFractions', :string)
        @heater_monthly_multipliers = XMLHelper.get_value(heater, 'extension/MonthlyScheduleMultipliers', :string)
      end
    end
  end

  class HotTubs < BaseArrayElement
    def add(**kwargs)
      self << HotTub.new(@hpxml_object, **kwargs)
    end

    def from_oga(hpxml)
      return if hpxml.nil?

      XMLHelper.get_elements(hpxml, 'Building/BuildingDetails/HotTubs/HotTub').each do |hot_tub|
        self << HotTub.new(@hpxml_object, hot_tub)
      end
    end
  end

  class HotTub < BaseElement
    ATTRS = [:id, :type, :heater_id, :heater_type, :heater_load_units, :heater_load_value, :heater_usage_multiplier,
             :pump_id, :pump_type, :pump_kwh_per_year, :pump_usage_multiplier,
             :heater_weekday_fractions, :heater_weekend_fractions, :heater_monthly_multipliers,
             :pump_weekday_fractions, :pump_weekend_fractions, :pump_monthly_multipliers]
    attr_accessor(*ATTRS)

    def delete
      @hpxml_object.hot_tubs.delete(self)
    end

    def check_for_errors
      errors = []
      return errors
    end

    def to_oga(doc)
      return if nil?

      hot_tubs = XMLHelper.create_elements_as_needed(doc, ['HPXML', 'Building', 'BuildingDetails', 'HotTubs'])
      hot_tub = XMLHelper.add_element(hot_tubs, 'HotTub')
      sys_id = XMLHelper.add_element(hot_tub, 'SystemIdentifier')
      XMLHelper.add_attribute(sys_id, 'id', @id)
      XMLHelper.add_element(hot_tub, 'Type', @type, :string) unless @type.nil?
      if @type != HPXML::TypeNone
        pumps = XMLHelper.add_element(hot_tub, 'HotTubPumps')
        hot_tub_pump = XMLHelper.add_element(pumps, 'HotTubPump')
        sys_id = XMLHelper.add_element(hot_tub_pump, 'SystemIdentifier')
        if not @pump_id.nil?
          XMLHelper.add_attribute(sys_id, 'id', @pump_id)
        else
          XMLHelper.add_attribute(sys_id, 'id', @id + 'Pump')
        end
        XMLHelper.add_element(hot_tub_pump, 'Type', @pump_type, :string)
        if @pump_type != HPXML::TypeNone
          if not @pump_kwh_per_year.nil?
            load = XMLHelper.add_element(hot_tub_pump, 'Load')
            XMLHelper.add_element(load, 'Units', UnitsKwhPerYear, :string)
            XMLHelper.add_element(load, 'Value', @pump_kwh_per_year, :float, @pump_kwh_per_year_isdefaulted)
          end
          XMLHelper.add_extension(hot_tub_pump, 'UsageMultiplier', @pump_usage_multiplier, :float, @pump_usage_multiplier_isdefaulted) unless @pump_usage_multiplier.nil?
          XMLHelper.add_extension(hot_tub_pump, 'WeekdayScheduleFractions', @pump_weekday_fractions, :string, @pump_weekday_fractions_isdefaulted) unless @pump_weekday_fractions.nil?
          XMLHelper.add_extension(hot_tub_pump, 'WeekendScheduleFractions', @pump_weekend_fractions, :string, @pump_weekend_fractions_isdefaulted) unless @pump_weekend_fractions.nil?
          XMLHelper.add_extension(hot_tub_pump, 'MonthlyScheduleMultipliers', @pump_monthly_multipliers, :string, @pump_monthly_multipliers_isdefaulted) unless @pump_monthly_multipliers.nil?
        end
        heater = XMLHelper.add_element(hot_tub, 'Heater')
        sys_id = XMLHelper.add_element(heater, 'SystemIdentifier')
        if not @heater_id.nil?
          XMLHelper.add_attribute(sys_id, 'id', @heater_id)
        else
          XMLHelper.add_attribute(sys_id, 'id', @id + 'Heater')
        end
        XMLHelper.add_element(heater, 'Type', @heater_type, :string)
        if @heater_type != HPXML::TypeNone
          if (not @heater_load_units.nil?) && (not @heater_load_value.nil?)
            load = XMLHelper.add_element(heater, 'Load')
            XMLHelper.add_element(load, 'Units', @heater_load_units, :string)
            XMLHelper.add_element(load, 'Value', @heater_load_value, :float, @heater_load_value_isdefaulted)
          end
          XMLHelper.add_extension(heater, 'UsageMultiplier', @heater_usage_multiplier, :float, @heater_usage_multiplier_isdefaulted) unless @heater_usage_multiplier.nil?
          XMLHelper.add_extension(heater, 'WeekdayScheduleFractions', @heater_weekday_fractions, :string, @heater_weekday_fractions_isdefaulted) unless @heater_weekday_fractions.nil?
          XMLHelper.add_extension(heater, 'WeekendScheduleFractions', @heater_weekend_fractions, :string, @heater_weekend_fractions_isdefaulted) unless @heater_weekend_fractions.nil?
          XMLHelper.add_extension(heater, 'MonthlyScheduleMultipliers', @heater_monthly_multipliers, :string, @heater_monthly_multipliers_isdefaulted) unless @heater_monthly_multipliers.nil?
        end
      end
    end

    def from_oga(hot_tub)
      @id = HPXML::get_id(hot_tub)
      @type = XMLHelper.get_value(hot_tub, 'Type', :string)
      hot_tub_pump = XMLHelper.get_element(hot_tub, 'HotTubPumps/HotTubPump')
      if not hot_tub_pump.nil?
        @pump_id = HPXML::get_id(hot_tub_pump)
        @pump_type = XMLHelper.get_value(hot_tub_pump, 'Type', :string)
        @pump_kwh_per_year = XMLHelper.get_value(hot_tub_pump, "Load[Units='#{UnitsKwhPerYear}']/Value", :float)
        @pump_usage_multiplier = XMLHelper.get_value(hot_tub_pump, 'extension/UsageMultiplier', :float)
        @pump_weekday_fractions = XMLHelper.get_value(hot_tub_pump, 'extension/WeekdayScheduleFractions', :string)
        @pump_weekend_fractions = XMLHelper.get_value(hot_tub_pump, 'extension/WeekendScheduleFractions', :string)
        @pump_monthly_multipliers = XMLHelper.get_value(hot_tub_pump, 'extension/MonthlyScheduleMultipliers', :string)
      end
      heater = XMLHelper.get_element(hot_tub, 'Heater')
      if not heater.nil?
        @heater_id = HPXML::get_id(heater)
        @heater_type = XMLHelper.get_value(heater, 'Type', :string)
        @heater_load_units = XMLHelper.get_value(heater, 'Load/Units', :string)
        @heater_load_value = XMLHelper.get_value(heater, 'Load/Value', :float)
        @heater_usage_multiplier = XMLHelper.get_value(heater, 'extension/UsageMultiplier', :float)
        @heater_weekday_fractions = XMLHelper.get_value(heater, 'extension/WeekdayScheduleFractions', :string)
        @heater_weekend_fractions = XMLHelper.get_value(heater, 'extension/WeekendScheduleFractions', :string)
        @heater_monthly_multipliers = XMLHelper.get_value(heater, 'extension/MonthlyScheduleMultipliers', :string)
      end
    end
  end

  class PlugLoads < BaseArrayElement
    def add(**kwargs)
      self << PlugLoad.new(@hpxml_object, **kwargs)
    end

    def from_oga(hpxml)
      return if hpxml.nil?

      XMLHelper.get_elements(hpxml, 'Building/BuildingDetails/MiscLoads/PlugLoad').each do |plug_load|
        self << PlugLoad.new(@hpxml_object, plug_load)
      end
    end
  end

  class PlugLoad < BaseElement
    ATTRS = [:id, :plug_load_type, :kwh_per_year, :frac_sensible, :frac_latent, :usage_multiplier,
             :weekday_fractions, :weekend_fractions, :monthly_multipliers]
    attr_accessor(*ATTRS)

    def delete
      @hpxml_object.plug_loads.delete(self)
    end

    def check_for_errors
      errors = []
      return errors
    end

    def to_oga(doc)
      return if nil?

      misc_loads = XMLHelper.create_elements_as_needed(doc, ['HPXML', 'Building', 'BuildingDetails', 'MiscLoads'])
      plug_load = XMLHelper.add_element(misc_loads, 'PlugLoad')
      sys_id = XMLHelper.add_element(plug_load, 'SystemIdentifier')
      XMLHelper.add_attribute(sys_id, 'id', @id)
      XMLHelper.add_element(plug_load, 'PlugLoadType', @plug_load_type, :string) unless @plug_load_type.nil?
      if not @kwh_per_year.nil?
        load = XMLHelper.add_element(plug_load, 'Load')
        XMLHelper.add_element(load, 'Units', UnitsKwhPerYear, :string)
        XMLHelper.add_element(load, 'Value', @kwh_per_year, :float, @kwh_per_year_isdefaulted)
      end
      XMLHelper.add_extension(plug_load, 'FracSensible', @frac_sensible, :float, @frac_sensible_isdefaulted) unless @frac_sensible.nil?
      XMLHelper.add_extension(plug_load, 'FracLatent', @frac_latent, :float, @frac_latent_isdefaulted) unless @frac_latent.nil?
      XMLHelper.add_extension(plug_load, 'UsageMultiplier', @usage_multiplier, :float, @usage_multiplier_isdefaulted) unless @usage_multiplier.nil?
      XMLHelper.add_extension(plug_load, 'WeekdayScheduleFractions', @weekday_fractions, :string, @weekday_fractions_isdefaulted) unless @weekday_fractions.nil?
      XMLHelper.add_extension(plug_load, 'WeekendScheduleFractions', @weekend_fractions, :string, @weekend_fractions_isdefaulted) unless @weekend_fractions.nil?
      XMLHelper.add_extension(plug_load, 'MonthlyScheduleMultipliers', @monthly_multipliers, :string, @monthly_multipliers_isdefaulted) unless @monthly_multipliers.nil?
    end

    def from_oga(plug_load)
      @id = HPXML::get_id(plug_load)
      @plug_load_type = XMLHelper.get_value(plug_load, 'PlugLoadType', :string)
      @kwh_per_year = XMLHelper.get_value(plug_load, "Load[Units='#{UnitsKwhPerYear}']/Value", :float)
      @frac_sensible = XMLHelper.get_value(plug_load, 'extension/FracSensible', :float)
      @frac_latent = XMLHelper.get_value(plug_load, 'extension/FracLatent', :float)
      @usage_multiplier = XMLHelper.get_value(plug_load, 'extension/UsageMultiplier', :float)
      @weekday_fractions = XMLHelper.get_value(plug_load, 'extension/WeekdayScheduleFractions', :string)
      @weekend_fractions = XMLHelper.get_value(plug_load, 'extension/WeekendScheduleFractions', :string)
      @monthly_multipliers = XMLHelper.get_value(plug_load, 'extension/MonthlyScheduleMultipliers', :string)
    end
  end

  class FuelLoads < BaseArrayElement
    def add(**kwargs)
      self << FuelLoad.new(@hpxml_object, **kwargs)
    end

    def from_oga(hpxml)
      return if hpxml.nil?

      XMLHelper.get_elements(hpxml, 'Building/BuildingDetails/MiscLoads/FuelLoad').each do |fuel_load|
        self << FuelLoad.new(@hpxml_object, fuel_load)
      end
    end
  end

  class FuelLoad < BaseElement
    ATTRS = [:id, :fuel_load_type, :fuel_type, :therm_per_year, :frac_sensible, :frac_latent, :usage_multiplier,
             :weekday_fractions, :weekend_fractions, :monthly_multipliers]
    attr_accessor(*ATTRS)

    def delete
      @hpxml_object.fuel_loads.delete(self)
    end

    def check_for_errors
      errors = []
      return errors
    end

    def to_oga(doc)
      return if nil?

      misc_loads = XMLHelper.create_elements_as_needed(doc, ['HPXML', 'Building', 'BuildingDetails', 'MiscLoads'])
      fuel_load = XMLHelper.add_element(misc_loads, 'FuelLoad')
      sys_id = XMLHelper.add_element(fuel_load, 'SystemIdentifier')
      XMLHelper.add_attribute(sys_id, 'id', @id)
      XMLHelper.add_element(fuel_load, 'FuelLoadType', @fuel_load_type, :string) unless @fuel_load_type.nil?
      if not @therm_per_year.nil?
        load = XMLHelper.add_element(fuel_load, 'Load')
        XMLHelper.add_element(load, 'Units', UnitsThermPerYear, :string)
        XMLHelper.add_element(load, 'Value', @therm_per_year, :float, @therm_per_year_isdefaulted)
      end
      XMLHelper.add_element(fuel_load, 'FuelType', @fuel_type, :string) unless @fuel_type.nil?
      XMLHelper.add_extension(fuel_load, 'FracSensible', @frac_sensible, :float, @frac_sensible_isdefaulted) unless @frac_sensible.nil?
      XMLHelper.add_extension(fuel_load, 'FracLatent', @frac_latent, :float, @frac_latent_isdefaulted) unless @frac_latent.nil?
      XMLHelper.add_extension(fuel_load, 'UsageMultiplier', @usage_multiplier, :float, @usage_multiplier_isdefaulted) unless @usage_multiplier.nil?
      XMLHelper.add_extension(fuel_load, 'WeekdayScheduleFractions', @weekday_fractions, :string, @weekday_fractions_isdefaulted) unless @weekday_fractions.nil?
      XMLHelper.add_extension(fuel_load, 'WeekendScheduleFractions', @weekend_fractions, :string, @weekend_fractions_isdefaulted) unless @weekend_fractions.nil?
      XMLHelper.add_extension(fuel_load, 'MonthlyScheduleMultipliers', @monthly_multipliers, :string, @monthly_multipliers_isdefaulted) unless @monthly_multipliers.nil?
    end

    def from_oga(fuel_load)
      @id = HPXML::get_id(fuel_load)
      @fuel_load_type = XMLHelper.get_value(fuel_load, 'FuelLoadType', :string)
      @therm_per_year = XMLHelper.get_value(fuel_load, "Load[Units='#{UnitsThermPerYear}']/Value", :float)
      @fuel_type = XMLHelper.get_value(fuel_load, 'FuelType', :string)
      @frac_sensible = XMLHelper.get_value(fuel_load, 'extension/FracSensible', :float)
      @frac_latent = XMLHelper.get_value(fuel_load, 'extension/FracLatent', :float)
      @usage_multiplier = XMLHelper.get_value(fuel_load, 'extension/UsageMultiplier', :float)
      @weekday_fractions = XMLHelper.get_value(fuel_load, 'extension/WeekdayScheduleFractions', :string)
      @weekend_fractions = XMLHelper.get_value(fuel_load, 'extension/WeekendScheduleFractions', :string)
      @monthly_multipliers = XMLHelper.get_value(fuel_load, 'extension/MonthlyScheduleMultipliers', :string)
    end
  end

  def _create_oga_document()
    doc = XMLHelper.create_doc('1.0', 'UTF-8')
    hpxml = XMLHelper.add_element(doc, 'HPXML')
    XMLHelper.add_attribute(hpxml, 'xmlns', NameSpace)
    XMLHelper.add_attribute(hpxml, 'xmlns:xsi', 'http://www.w3.org/2001/XMLSchema-instance')
    XMLHelper.add_attribute(hpxml, 'xsi:schemaLocation', NameSpace)
    XMLHelper.add_attribute(hpxml, 'schemaVersion', Version::HPXML_Version)
    return doc
  end

  def collapse_enclosure_surfaces(surf_types_of_interest = nil)
    # Collapses like surfaces into a single surface with, e.g., aggregate surface area.
    # This can significantly speed up performance for HPXML files with lots of individual
    # surfaces (e.g., windows).

    surf_types = { roofs: @roofs,
                   walls: @walls,
                   rim_joists: @rim_joists,
                   foundation_walls: @foundation_walls,
                   floors: @floors,
                   slabs: @slabs,
                   windows: @windows,
                   skylights: @skylights,
                   doors: @doors }

    attrs_to_ignore = [:id,
                       :insulation_id,
                       :perimeter_insulation_id,
                       :under_slab_insulation_id,
                       :area,
                       :length,
                       :exposed_perimeter]

    # Look for pairs of surfaces that can be collapsed
    surf_types.each do |surf_type, surfaces|
      next unless surf_types_of_interest.nil? || surf_types_of_interest.include?(surf_type)

      for i in 0..surfaces.size - 1
        surf = surfaces[i]
        next if surf.nil?

        for j in (surfaces.size - 1).downto(i + 1)
          surf2 = surfaces[j]
          next if surf2.nil?

          match = true
          surf.class::ATTRS.each do |attribute|
            next if attribute.to_s.end_with? '_isdefaulted'
            next if attrs_to_ignore.include? attribute
            next if (surf_type == :foundation_walls) && ([:azimuth, :orientation].include? attribute) # Azimuth of foundation walls is irrelevant
            next if surf.send(attribute) == surf2.send(attribute)

            match = false
            break
          end
          next unless match

          # Update values
          if (not surf.area.nil?) && (not surf2.area.nil?)
            surf.area += surf2.area
          end
          if (surf_type == :slabs) && (not surf.exposed_perimeter.nil?) && (not surf2.exposed_perimeter.nil?)
            surf.exposed_perimeter += surf2.exposed_perimeter
          end
          if (surf_type == :foundation_walls) && (not surf.length.nil?) && (not surf2.length.nil?)
            surf.length += surf2.length
          end

          # Update subsurface idrefs as appropriate
          (@windows + @doors).each do |subsurf|
            next unless subsurf.wall_idref == surf2.id

            subsurf.wall_idref = surf.id
          end
          @skylights.each do |subsurf|
            next unless subsurf.roof_idref == surf2.id

            subsurf.roof_idref = surf.id
          end

          # Remove old surface
          surfaces[j].delete
        end
      end
    end
  end

  def delete_adiabatic_subsurfaces()
    @doors.reverse_each do |door|
      next if door.wall.nil?
      next if door.wall.exterior_adjacent_to != HPXML::LocationOtherHousingUnit

      door.delete
    end
    @windows.reverse_each do |window|
      next if window.wall.nil?
      next if window.wall.exterior_adjacent_to != HPXML::LocationOtherHousingUnit

      window.delete
    end
  end

  def check_for_errors()
    errors = []

    # ------------------------------- #
    # Check for errors within objects #
    # ------------------------------- #

    # Ask objects to check for errors
    self.class::HPXML_ATTRS.each do |attribute|
      hpxml_obj = send(attribute)
      if not hpxml_obj.respond_to? :check_for_errors
        fail "Need to add 'check_for_errors' method to #{hpxml_obj.class} class."
      end

      errors += hpxml_obj.check_for_errors
    end

    # ------------------------------- #
    # Check for errors across objects #
    # ------------------------------- #

    # Check for HVAC systems referenced by multiple water heating systems
    hvac_systems.each do |hvac_system|
      num_attached = 0
      @water_heating_systems.each do |water_heating_system|
        next if water_heating_system.related_hvac_idref.nil?
        next unless hvac_system.id == water_heating_system.related_hvac_idref

        num_attached += 1
      end
      next if num_attached <= 1

      errors << "RelatedHVACSystem '#{hvac_system.id}' is attached to multiple water heating systems."
    end

    # Check for the sum of CFA served by distribution systems <= CFA
    if not @building_construction.conditioned_floor_area.nil?
      air_distributions = @hvac_distributions.select { |dist| dist if HPXML::HVACDistributionTypeAir == dist.distribution_system_type }
      heating_dist = []
      cooling_dist = []
      air_distributions.each do |dist|
        heating_systems = dist.hvac_systems.select { |sys| sys if (sys.respond_to? :fraction_heat_load_served) && (sys.fraction_heat_load_served.to_f > 0) }
        cooling_systems = dist.hvac_systems.select { |sys| sys if (sys.respond_to? :fraction_cool_load_served) && (sys.fraction_cool_load_served.to_f > 0) }
        if heating_systems.size > 0
          heating_dist << dist
        end
        if cooling_systems.size > 0
          cooling_dist << dist
        end
      end
      heating_total_dist_cfa_served = heating_dist.map { |htg_dist| htg_dist.conditioned_floor_area_served.to_f }.sum(0.0)
      cooling_total_dist_cfa_served = cooling_dist.map { |clg_dist| clg_dist.conditioned_floor_area_served.to_f }.sum(0.0)
      if (heating_total_dist_cfa_served > @building_construction.conditioned_floor_area + 1.0) # Allow 1 ft2 of tolerance
        errors << 'The total conditioned floor area served by the HVAC distribution system(s) for heating is larger than the conditioned floor area of the building.'
      end
      if (cooling_total_dist_cfa_served > @building_construction.conditioned_floor_area + 1.0) # Allow 1 ft2 of tolerance
        errors << 'The total conditioned floor area served by the HVAC distribution system(s) for cooling is larger than the conditioned floor area of the building.'
      end
    end

    # Check for correct PrimaryIndicator values across all refrigerators
    if @refrigerators.size > 1
      primary_indicators = @refrigerators.select { |r| r.primary_indicator }.size
      if primary_indicators > 1
        errors << 'More than one refrigerator designated as the primary.'
      elsif primary_indicators == 0
        errors << 'Could not find a primary refrigerator.'
      end
    end

    # Check for correct PrimaryHeatingSystem values across all HVAC systems
    n_primary_heating = @heating_systems.select { |h| h.primary_system }.size +
                        @heat_pumps.select { |h| h.primary_heating_system }.size
    if n_primary_heating > 1
      errors << 'More than one heating system designated as the primary.'
    end

    # Check for correct PrimaryCoolingSystem values across all HVAC systems
    n_primary_cooling = @cooling_systems.select { |c| c.primary_system }.size +
                        @heat_pumps.select { |c| c.primary_cooling_system }.size
    if n_primary_cooling > 1
      errors << 'More than one cooling system designated as the primary.'
    end

    # Check for at most 1 shared heating system and 1 shared cooling system
    num_htg_shared = 0
    num_clg_shared = 0
    (@heating_systems + @heat_pumps).each do |hvac_system|
      next unless hvac_system.is_shared_system

      num_htg_shared += 1
    end
    (@cooling_systems + @heat_pumps).each do |hvac_system|
      next unless hvac_system.is_shared_system

      num_clg_shared += 1
    end
    if num_htg_shared > 1
      errors << 'More than one shared heating system found.'
    end
    if num_clg_shared > 1
      errors << 'More than one shared cooling system found.'
    end

    errors.map! { |e| "#{@hpxml_path}: #{e}" }

    return errors
  end

  def self.conditioned_locations
    return [HPXML::LocationLivingSpace,
            HPXML::LocationBasementConditioned,
            HPXML::LocationCrawlspaceConditioned,
            HPXML::LocationOtherHousingUnit]
  end

  def self.conditioned_locations_this_unit
    return [HPXML::LocationLivingSpace,
            HPXML::LocationBasementConditioned,
            HPXML::LocationCrawlspaceConditioned]
  end

  def self.conditioned_finished_locations
    return [HPXML::LocationLivingSpace,
            HPXML::LocationBasementConditioned]
  end

  def self.conditioned_below_grade_locations
    return [HPXML::LocationBasementConditioned,
            HPXML::LocationCrawlspaceConditioned]
  end

  def self.is_conditioned(surface)
    return conditioned_locations.include?(surface.interior_adjacent_to)
  end

  def self.is_adiabatic(surface)
    if surface.exterior_adjacent_to == surface.interior_adjacent_to
      # E.g., wall between unit crawlspace and neighboring unit crawlspace
      return true
    elsif conditioned_locations.include?(surface.interior_adjacent_to) &&
          conditioned_locations.include?(surface.exterior_adjacent_to)
      # E.g., floor between living space and conditioned basement, or
      # wall between living space and "other housing unit"
      return true
    end

    return false
  end

  def self.is_thermal_boundary(surface)
    # Returns true if the surface is between conditioned space and outside/ground/unconditioned space.
    # Note: The location of insulation is not considered here, so an insulated foundation wall of an
    # unconditioned basement, for example, returns false.
    interior_conditioned = conditioned_locations.include? surface.interior_adjacent_to
    exterior_conditioned = conditioned_locations.include? surface.exterior_adjacent_to
    return (interior_conditioned != exterior_conditioned)
  end

  def self.get_id(parent, element_name = 'SystemIdentifier')
    return XMLHelper.get_attribute_value(XMLHelper.get_element(parent, element_name), 'id')
  end

  def self.get_idref(element)
    return XMLHelper.get_attribute_value(element, 'idref')
  end

  def self.check_dates(str, begin_month, begin_day, end_month, end_day)
    errors = []

    # Check for valid months
    valid_months = (1..12).to_a

    if not begin_month.nil?
      if not valid_months.include? begin_month
        errors << "#{str} Begin Month (#{begin_month}) must be one of: #{valid_months.join(', ')}."
      end
    end

    if not end_month.nil?
      if not valid_months.include? end_month
        errors << "#{str} End Month (#{end_month}) must be one of: #{valid_months.join(', ')}."
      end
    end

    # Check for valid days
    months_days = { [1, 3, 5, 7, 8, 10, 12] => (1..31).to_a, [4, 6, 9, 11] => (1..30).to_a, [2] => (1..28).to_a }
    months_days.each do |months, valid_days|
      if (not begin_day.nil?) && (months.include? begin_month)
        if not valid_days.include? begin_day
          errors << "#{str} Begin Day of Month (#{begin_day}) must be one of: #{valid_days.join(', ')}."
        end
      end
      next unless (not end_day.nil?) && (months.include? end_month)

      if not valid_days.include? end_day
        errors << "#{str} End Day of Month (#{end_day}) must be one of: #{valid_days.join(', ')}."
      end
    end

    return errors
  end
end<|MERGE_RESOLUTION|>--- conflicted
+++ resolved
@@ -944,16 +944,11 @@
              :heat_pump_sizing_methodology, :allow_increased_fixed_capacities,
              :apply_ashrae140_assumptions, :energystar_calculation_version, :schedules_filepaths,
              :occupancy_calculation_type, :extension_properties, :iecc_eri_calculation_version,
-<<<<<<< HEAD
-             :zerh_calculation_version, :temperature_capacitance_multiplier,
-             :natvent_days_per_week, :manualj_heating_design_temp, :manualj_cooling_design_temp,
+             :zerh_calculation_version, :temperature_capacitance_multiplier, :natvent_days_per_week,
+             :shading_summer_begin_month, :shading_summer_begin_day, :shading_summer_end_month,
+             :shading_summer_end_day, :manualj_heating_design_temp, :manualj_cooling_design_temp,
              :manualj_heating_setpoint, :manualj_cooling_setpoint, :manualj_humidity_setpoint,
              :manualj_internal_loads_sensible, :manualj_internal_loads_latent, :manualj_num_occupants]
-=======
-             :zerh_calculation_version, :temperature_capacitance_multiplier, :natvent_days_per_week,
-             :shading_summer_begin_month, :shading_summer_begin_day,
-             :shading_summer_end_month, :shading_summer_end_day]
->>>>>>> e2ee07a0
     attr_accessor(*ATTRS)
     attr_reader(:emissions_scenarios)
     attr_reader(:utility_bill_scenarios)
