--- conflicted
+++ resolved
@@ -1826,11 +1826,7 @@
     ATTRS = [:year_built, :number_of_conditioned_floors, :number_of_conditioned_floors_above_grade,
              :average_ceiling_height, :number_of_bedrooms, :number_of_bathrooms,
              :conditioned_floor_area, :conditioned_building_volume, :residential_facility_type,
-<<<<<<< HEAD
-             :building_footprint_area, :number_of_units_in_building]
-=======
-             :building_footprint_area, :number_of_units]
->>>>>>> b4f9ed49
+             :building_footprint_area, :number_of_units, :number_of_units_in_building]
     attr_accessor(*ATTRS)
 
     def check_for_errors
@@ -1844,11 +1840,8 @@
       building_construction = XMLHelper.create_elements_as_needed(building, ['BuildingDetails', 'BuildingSummary', 'BuildingConstruction'])
       XMLHelper.add_element(building_construction, 'YearBuilt', @year_built, :integer) unless @year_built.nil?
       XMLHelper.add_element(building_construction, 'ResidentialFacilityType', @residential_facility_type, :string) unless @residential_facility_type.nil?
-<<<<<<< HEAD
+      XMLHelper.add_element(building_construction, 'NumberofUnits', @number_of_units, :integer, @number_of_units_isdefaulted) unless @number_of_units.nil?
       XMLHelper.add_element(building_construction, 'NumberofUnitsInBuilding', @number_of_units_in_building, :integer) unless @number_of_units_in_building.nil?
-=======
-      XMLHelper.add_element(building_construction, 'NumberofUnits', @number_of_units, :integer, @number_of_units_isdefaulted) unless @number_of_units.nil?
->>>>>>> b4f9ed49
       XMLHelper.add_element(building_construction, 'NumberofConditionedFloors', @number_of_conditioned_floors, :float) unless @number_of_conditioned_floors.nil?
       XMLHelper.add_element(building_construction, 'NumberofConditionedFloorsAboveGrade', @number_of_conditioned_floors_above_grade, :float) unless @number_of_conditioned_floors_above_grade.nil?
       XMLHelper.add_element(building_construction, 'AverageCeilingHeight', @average_ceiling_height, :float, @average_ceiling_height_isdefaulted) unless @average_ceiling_height.nil?
@@ -1867,11 +1860,8 @@
 
       @year_built = XMLHelper.get_value(building_construction, 'YearBuilt', :integer)
       @residential_facility_type = XMLHelper.get_value(building_construction, 'ResidentialFacilityType', :string)
-<<<<<<< HEAD
+      @number_of_units = XMLHelper.get_value(building_construction, 'NumberofUnits', :integer)
       @number_of_units_in_building = XMLHelper.get_value(building_construction, 'NumberofUnitsInBuilding', :integer)
-=======
-      @number_of_units = XMLHelper.get_value(building_construction, 'NumberofUnits', :integer)
->>>>>>> b4f9ed49
       @number_of_conditioned_floors = XMLHelper.get_value(building_construction, 'NumberofConditionedFloors', :float)
       @number_of_conditioned_floors_above_grade = XMLHelper.get_value(building_construction, 'NumberofConditionedFloorsAboveGrade', :float)
       @average_ceiling_height = XMLHelper.get_value(building_construction, 'AverageCeilingHeight', :float)
