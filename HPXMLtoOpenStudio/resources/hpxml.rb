# frozen_string_literal: true

require 'ostruct'

'''
Example Usage:

-----------------
Reading from file
-----------------

hpxml = HPXML.new(hpxml_path: ...)

# Singleton elements
puts hpxml.building_construction.number_of_bedrooms

# Array elements
hpxml.walls.each do |wall|
  wall.windows.each do |window|
    puts window.area
  end
end

---------------------
Creating from scratch
---------------------

hpxml = HPXML.new()

# Singleton elements
hpxml.building_construction.number_of_bedrooms = 3
hpxml.building_construction.conditioned_floor_area = 2400

# Array elements
hpxml.walls.clear
hpxml.walls.add(id: "WallNorth", area: 500)
hpxml.walls.add(id: "WallSouth", area: 500)
hpxml.walls.add
hpxml.walls[-1].id = "WallEastWest"
hpxml.walls[-1].area = 1000

# Write file
XMLHelper.write_file(hpxml.to_oga, "out.xml")

'''

# FUTURE: Remove all idref attributes, make object attributes instead
#         E.g., in class Window, :wall_idref => :wall

class HPXML < Object
  HPXML_ATTRS = [:header, :site, :neighbor_buildings, :building_occupancy, :building_construction,
                 :climate_and_risk_zones, :air_infiltration, :air_infiltration_measurements, :attics,
                 :foundations, :roofs, :rim_joists, :walls, :foundation_walls, :floors, :slabs, :windows,
                 :skylights, :doors, :partition_wall_mass, :furniture_mass, :heating_systems,
                 :cooling_systems, :heat_pumps, :hvac_plant, :hvac_controls, :hvac_distributions,
                 :ventilation_fans, :water_heating_systems, :hot_water_distributions, :water_fixtures,
                 :water_heating, :solar_thermal_systems, :pv_systems, :inverters, :generators,
                 :batteries, :clothes_washers, :clothes_dryers, :dishwashers, :refrigerators,
                 :freezers, :dehumidifiers, :cooking_ranges, :ovens, :lighting_groups, :lighting,
                 :ceiling_fans, :pools, :hot_tubs, :plug_loads, :fuel_loads]
  attr_reader(*HPXML_ATTRS, :doc, :errors, :warnings, :hpxml_path)

  NameSpace = 'http://hpxmlonline.com/2019/10'

  # Constants
  # FUTURE: Move some of these to within child classes (e.g., HPXML::Attic class)
  AirTypeFanCoil = 'fan coil'
  AirTypeGravity = 'gravity'
  AirTypeHighVelocity = 'high velocity'
  AirTypeRegularVelocity = 'regular velocity'
  AtticTypeBelowApartment = 'BelowApartment'
  AtticTypeCathedral = 'CathedralCeiling'
  AtticTypeConditioned = 'ConditionedAttic'
  AtticTypeFlatRoof = 'FlatRoof'
  AtticTypeUnvented = 'UnventedAttic'
  AtticTypeVented = 'VentedAttic'
  AtticWallTypeGable = 'gable'
  AtticWallTypeKneeWall = 'knee wall'
  BatteryTypeLithiumIon = 'Li-ion'
  BatteryLifetimeModelNone = 'None'
  BatteryLifetimeModelKandlerSmith = 'KandlerSmith'
  BuildingAmerica = 'BuildingAmerica'
  CertificationEnergyStar = 'Energy Star'
  ClothesDryerControlTypeMoisture = 'moisture'
  ClothesDryerControlTypeTimer = 'timer'
  CFISModeAirHandler = 'air handler fan'
  CFISModeNone = 'none'
  CFISModeSupplementalFan = 'supplemental fan'
  ColorDark = 'dark'
  ColorLight = 'light'
  ColorMedium = 'medium'
  ColorMediumDark = 'medium dark'
  ColorReflective = 'reflective'
  DehumidifierTypePortable = 'portable'
  DehumidifierTypeWholeHome = 'whole-home'
  DuctBuriedInsulationNone = 'not buried'
  DuctBuriedInsulationPartial = 'partially buried'
  DuctBuriedInsulationFull = 'fully buried'
  DuctBuriedInsulationDeep = 'deeply buried'
  DHWRecirControlTypeManual = 'manual demand control'
  DHWRecirControlTypeNone = 'no control'
  DHWRecirControlTypeSensor = 'presence sensor demand control'
  DHWRecirControlTypeTemperature = 'temperature'
  DHWRecirControlTypeTimer = 'timer'
  DHWDistTypeRecirc = 'Recirculation'
  DHWDistTypeStandard = 'Standard'
  DuctInsulationMaterialUnknown = 'Unknown'
  DuctInsulationMaterialNone = 'None'
  DuctLeakageTotal = 'total'
  DuctLeakageToOutside = 'to outside'
  DuctTypeReturn = 'return'
  DuctTypeSupply = 'supply'
  DWHRFacilitiesConnectedAll = 'all'
  DWHRFacilitiesConnectedOne = 'one'
  ExteriorShadingTypeSolarScreens = 'solar screens'
  FoundationTypeAboveApartment = 'AboveApartment'
  FoundationTypeAmbient = 'Ambient'
  FoundationTypeBasementConditioned = 'ConditionedBasement'
  FoundationTypeBasementUnconditioned = 'UnconditionedBasement'
  FoundationTypeCrawlspaceConditioned = 'ConditionedCrawlspace'
  FoundationTypeCrawlspaceUnvented = 'UnventedCrawlspace'
  FoundationTypeCrawlspaceVented = 'VentedCrawlspace'
  FoundationTypeSlab = 'SlabOnGrade'
  FoundationWallTypeConcreteBlock = 'concrete block'
  FoundationWallTypeConcreteBlockFoamCore = 'concrete block foam core'
  FoundationWallTypeConcreteBlockPerliteCore = 'concrete block perlite core'
  FoundationWallTypeConcreteBlockSolidCore = 'concrete block solid core'
  FoundationWallTypeConcreteBlockVermiculiteCore = 'concrete block vermiculite core'
  FoundationWallTypeDoubleBrick = 'double brick'
  FoundationWallTypeSolidConcrete = 'solid concrete'
  FoundationWallTypeWood = 'wood'
  FloorOrCeilingCeiling = 'ceiling'
  FloorOrCeilingFloor = 'floor'
  FloorTypeWoodFrame = 'WoodFrame'
  FloorTypeSIP = 'StructuralInsulatedPanel'
  FloorTypeSteelFrame = 'SteelFrame'
  FloorTypeConcrete = 'SolidConcrete'
  FuelLoadTypeGrill = 'grill'
  FuelLoadTypeLighting = 'lighting'
  FuelLoadTypeFireplace = 'fireplace'
  FuelTypeCoal = 'coal'
  FuelTypeCoalAnthracite = 'anthracite coal'
  FuelTypeCoalBituminous = 'bituminous coal'
  FuelTypeCoke = 'coke'
  FuelTypeDiesel = 'diesel'
  FuelTypeElectricity = 'electricity'
  FuelTypeKerosene = 'kerosene'
  FuelTypeNaturalGas = 'natural gas'
  FuelTypeOil = 'fuel oil'
  FuelTypeOil1 = 'fuel oil 1'
  FuelTypeOil2 = 'fuel oil 2'
  FuelTypeOil4 = 'fuel oil 4'
  FuelTypeOil5or6 = 'fuel oil 5/6'
  FuelTypePropane = 'propane'
  FuelTypeWoodCord = 'wood'
  FuelTypeWoodPellets = 'wood pellets'
  FurnitureMassTypeLightWeight = 'light-weight'
  FurnitureMassTypeHeavyWeight = 'heavy-weight'
  HeaterTypeElectricResistance = 'electric resistance'
  HeaterTypeGas = 'gas fired'
  HeaterTypeHeatPump = 'heat pump'
  HeatPumpBackupTypeIntegrated = 'integrated'
  HeatPumpBackupTypeSeparate = 'separate'
  HeatPumpSizingACCA = 'ACCA'
  HeatPumpSizingHERS = 'HERS'
  HeatPumpSizingMaxLoad = 'MaxLoad'
  HVACCompressorTypeSingleStage = 'single stage'
  HVACCompressorTypeTwoStage = 'two stage'
  HVACCompressorTypeVariableSpeed = 'variable speed'
  HVACControlTypeManual = 'manual thermostat'
  HVACControlTypeProgrammable = 'programmable thermostat'
  HVACDistributionTypeAir = 'AirDistribution'
  HVACDistributionTypeDSE = 'DSE'
  HVACDistributionTypeHydronic = 'HydronicDistribution'
  HVACTypeBoiler = 'Boiler'
  HVACTypeCentralAirConditioner = 'central air conditioner'
  HVACTypeChiller = 'chiller'
  HVACTypeCoolingTower = 'cooling tower'
  HVACTypeElectricResistance = 'ElectricResistance'
  HVACTypeEvaporativeCooler = 'evaporative cooler'
  HVACTypeFireplace = 'Fireplace'
  HVACTypeFixedHeater = 'FixedHeater'
  HVACTypeFloorFurnace = 'FloorFurnace'
  HVACTypeFurnace = 'Furnace'
  HVACTypeHeatPumpAirToAir = 'air-to-air'
  HVACTypeHeatPumpGroundToAir = 'ground-to-air'
  HVACTypeHeatPumpMiniSplit = 'mini-split'
  HVACTypeHeatPumpWaterLoopToAir = 'water-loop-to-air'
  HVACTypeHeatPumpPTHP = 'packaged terminal heat pump'
  HVACTypeHeatPumpRoom = 'room air conditioner with reverse cycle'
  HVACTypeMiniSplitAirConditioner = 'mini-split'
  HVACTypePortableHeater = 'PortableHeater'
  HVACTypeRoomAirConditioner = 'room air conditioner'
  HVACTypePTAC = 'packaged terminal air conditioner'
  HVACTypeStove = 'Stove'
  HVACTypeWallFurnace = 'WallFurnace'
  HydronicTypeBaseboard = 'baseboard'
  HydronicTypeRadiantCeiling = 'radiant ceiling'
  HydronicTypeRadiantFloor = 'radiant floor'
  HydronicTypeRadiator = 'radiator'
  HydronicTypeWaterLoop = 'water loop'
  InteriorFinishGypsumBoard = 'gypsum board'
  InteriorFinishGypsumCompositeBoard = 'gypsum composite board'
  InteriorFinishNone = 'none'
  InteriorFinishPlaster = 'plaster'
  InteriorFinishWood = 'wood'
  InfiltrationTypeUnitTotal = 'unit total'
  InfiltrationTypeUnitExterior = 'unit exterior only'
  LeakinessTight = 'tight'
  LeakinessAverage = 'average'
  LightingTypeCFL = 'CompactFluorescent'
  LightingTypeLED = 'LightEmittingDiode'
  LightingTypeLFL = 'FluorescentTube'
  LocationAtticUnconditioned = 'attic - unconditioned'
  LocationAtticUnvented = 'attic - unvented'
  LocationAtticVented = 'attic - vented'
  LocationBasementConditioned = 'basement - conditioned'
  LocationBasementUnconditioned = 'basement - unconditioned'
  LocationBath = 'bath'
  LocationCrawlspaceConditioned = 'crawlspace - conditioned'
  LocationCrawlspaceUnvented = 'crawlspace - unvented'
  LocationCrawlspaceVented = 'crawlspace - vented'
  LocationExterior = 'exterior'
  LocationExteriorWall = 'exterior wall'
  LocationGarage = 'garage'
  LocationGround = 'ground'
  LocationInterior = 'interior'
  LocationKitchen = 'kitchen'
  LocationLivingSpace = 'living space'
  LocationOtherExterior = 'other exterior'
  LocationOtherHousingUnit = 'other housing unit'
  LocationOtherHeatedSpace = 'other heated space'
  LocationOtherMultifamilyBufferSpace = 'other multifamily buffer space'
  LocationOtherNonFreezingSpace = 'other non-freezing space'
  LocationOutside = 'outside'
  LocationRoof = 'roof'
  LocationRoofDeck = 'roof deck'
  LocationUnconditionedSpace = 'unconditioned space'
  LocationUnderSlab = 'under slab'
  MechVentTypeBalanced = 'balanced'
  MechVentTypeCFIS = 'central fan integrated supply'
  MechVentTypeERV = 'energy recovery ventilator'
  MechVentTypeExhaust = 'exhaust only'
  MechVentTypeHRV = 'heat recovery ventilator'
  MechVentTypeSupply = 'supply only'
  OrientationEast = 'east'
  OrientationNorth = 'north'
  OrientationNortheast = 'northeast'
  OrientationNorthwest = 'northwest'
  OrientationSouth = 'south'
  OrientationSoutheast = 'southeast'
  OrientationSouthwest = 'southwest'
  OrientationWest = 'west'
  PlugLoadTypeElectricVehicleCharging = 'electric vehicle charging'
  PlugLoadTypeOther = 'other'
  PlugLoadTypeTelevision = 'TV other'
  PlugLoadTypeWellPump = 'well pump'
  PVAnnualExcessSellbackRateTypeRetailElectricityCost = 'Retail Electricity Cost'
  PVAnnualExcessSellbackRateTypeUserSpecified = 'User-Specified'
  PVCompensationTypeFeedInTariff = 'FeedInTariff'
  PVCompensationTypeNetMetering = 'NetMetering'
  PVModuleTypePremium = 'premium'
  PVModuleTypeStandard = 'standard'
  PVModuleTypeThinFilm = 'thin film'
  PVTrackingTypeFixed = 'fixed'
  PVTrackingType1Axis = '1-axis'
  PVTrackingType1AxisBacktracked = '1-axis backtracked'
  PVTrackingType2Axis = '2-axis'
  ResidentialTypeApartment = 'apartment unit'
  ResidentialTypeManufactured = 'manufactured home'
  ResidentialTypeSFA = 'single-family attached'
  ResidentialTypeSFD = 'single-family detached'
  RoofTypeAsphaltShingles = 'asphalt or fiberglass shingles'
  RoofTypeConcrete = 'concrete'
  RoofTypeCool = 'cool roof'
  RoofTypeClayTile = 'slate or tile shingles'
  RoofTypeEPS = 'expanded polystyrene sheathing'
  RoofTypeMetal = 'metal surfacing'
  RoofTypePlasticRubber = 'plastic/rubber/synthetic sheeting'
  RoofTypeShingles = 'shingles'
  RoofTypeWoodShingles = 'wood shingles or shakes'
  ScheduleRegular = 'regular schedule'
  ScheduleAvailable = 'always available'
  ScheduleUnavailable = 'always unavailable'
  ShieldingExposed = 'exposed'
  ShieldingNormal = 'normal'
  ShieldingWellShielded = 'well-shielded'
  SidingTypeAluminum = 'aluminum siding'
  SidingTypeAsbestos = 'asbestos siding'
  SidingTypeBrick = 'brick veneer'
  SidingTypeCompositeShingle = 'composite shingle siding'
  SidingTypeFiberCement = 'fiber cement siding'
  SidingTypeMasonite = 'masonite siding'
  SidingTypeNone = 'none'
  SidingTypeStucco = 'stucco'
  SidingTypeSyntheticStucco = 'synthetic stucco'
  SidingTypeVinyl = 'vinyl siding'
  SidingTypeWood = 'wood siding'
  SiteTypeUrban = 'urban'
  SiteTypeSuburban = 'suburban'
  SiteTypeRural = 'rural'
  SolarThermalLoopTypeDirect = 'liquid direct'
  SolarThermalLoopTypeIndirect = 'liquid indirect'
  SolarThermalLoopTypeThermosyphon = 'passive thermosyphon'
  SolarThermalSystemType = 'hot water'
  SolarThermalTypeDoubleGlazing = 'double glazing black'
  SolarThermalTypeEvacuatedTube = 'evacuated tube'
  SolarThermalTypeICS = 'integrated collector storage'
  SolarThermalTypeSingleGlazing = 'single glazing black'
  SurroundingsOneSide = 'attached on one side'
  SurroundingsTwoSides = 'attached on two sides'
  SurroundingsThreeSides = 'attached on three sides'
  SurroundingsStandAlone = 'stand-alone'
  TypeNone = 'none'
  TypeUnknown = 'unknown'
  UnitsACH = 'ACH'
  UnitsACHNatural = 'ACHnatural'
  UnitsAFUE = 'AFUE'
  UnitsAh = 'Ah'
  UnitsBtuPerHour = 'Btu/hr'
  UnitsCFM = 'CFM'
  UnitsCFM25 = 'CFM25'
  UnitsCFM50 = 'CFM50'
  UnitsCFMNatural = 'CFMnatural'
  UnitsCOP = 'COP'
  UnitsDegFPerHour = 'F/hr'
  UnitsDollars = '$'
  UnitsDollarsPerkW = '$/kW'
  UnitsEER = 'EER'
  UnitsELA = 'EffectiveLeakageArea'
  UnitsCEER = 'CEER'
  UnitsHSPF = 'HSPF'
  UnitsHSPF2 = 'HSPF2'
  UnitsKwh = 'kWh'
  UnitsKwhPerYear = 'kWh/year'
  UnitsKwhPerDay = 'kWh/day'
  UnitsKwPerTon = 'kW/ton'
  UnitsPercent = 'Percent'
  UnitsPercentPerHour = '%/hr'
  UnitsSEER = 'SEER'
  UnitsSEER2 = 'SEER2'
  UnitsSLA = 'SLA'
  UnitsThermPerYear = 'therm/year'
  VerticalSurroundingsNoAboveOrBelow = 'no units above or below'
  VerticalSurroundingsAboveAndBelow = 'unit above and below'
  VerticalSurroundingsBelow = 'unit below'
  VerticalSurroundingsAbove = 'unit above'
  WallTypeAdobe = 'Adobe'
  WallTypeBrick = 'StructuralBrick'
  WallTypeCMU = 'ConcreteMasonryUnit'
  WallTypeConcrete = 'SolidConcrete'
  WallTypeDoubleWoodStud = 'DoubleWoodStud'
  WallTypeICF = 'InsulatedConcreteForms'
  WallTypeLog = 'LogWall'
  WallTypeSIP = 'StructuralInsulatedPanel'
  WallTypeSteelStud = 'SteelFrame'
  WallTypeStone = 'Stone'
  WallTypeStrawBale = 'StrawBale'
  WallTypeWoodStud = 'WoodStud'
  WaterFixtureTypeFaucet = 'faucet'
  WaterFixtureTypeShowerhead = 'shower head'
  WaterHeaterOperatingModeHybridAuto = 'hybrid/auto'
  WaterHeaterOperatingModeHeatPumpOnly = 'heat pump only'
  WaterHeaterTankModelTypeMixed = 'mixed'
  WaterHeaterTankModelTypeStratified = 'stratified'
  WaterHeaterTypeCombiStorage = 'space-heating boiler with storage tank'
  WaterHeaterTypeCombiTankless = 'space-heating boiler with tankless coil'
  WaterHeaterTypeHeatPump = 'heat pump water heater'
  WaterHeaterTypeTankless = 'instantaneous water heater'
  WaterHeaterTypeStorage = 'storage water heater'
  WaterHeaterUsageBinVerySmall = 'very small'
  WaterHeaterUsageBinLow = 'low'
  WaterHeaterUsageBinMedium = 'medium'
  WaterHeaterUsageBinHigh = 'high'
  WindowFrameTypeAluminum = 'Aluminum'
  WindowFrameTypeComposite = 'Composite'
  WindowFrameTypeFiberglass = 'Fiberglass'
  WindowFrameTypeMetal = 'Metal'
  WindowFrameTypeVinyl = 'Vinyl'
  WindowFrameTypeWood = 'Wood'
  WindowGasAir = 'air'
  WindowGasArgon = 'argon'
  WindowGasKrypton = 'krypton'
  WindowGasNitrogen = 'nitrogen'
  WindowGasOther = 'other'
  WindowGasXenon = 'xenon'
  WindowGlassTypeClear = 'clear'
  WindowGlassTypeLowE = 'low-e'
  WindowGlassTypeReflective = 'reflective'
  WindowGlassTypeTinted = 'tinted'
  WindowGlassTypeTintedReflective = 'tinted/reflective'
  WindowLayersDoublePane = 'double-pane'
  WindowLayersGlassBlock = 'glass block'
  WindowLayersSinglePane = 'single-pane'
  WindowLayersTriplePane = 'triple-pane'
  WindowClassArchitectural = 'architectural'
  WindowClassCommercial = 'commercial'
  WindowClassHeavyCommercial = 'heavy commercial'
  WindowClassResidential = 'residential'
  WindowClassLightCommercial = 'light commercial'

  def initialize(hpxml_path: nil, schema_validator: nil, schematron_validator: nil, building_id: nil)
    @doc = nil
    @hpxml_path = hpxml_path
    @errors = []
    @warnings = []

    hpxml = nil
    if not hpxml_path.nil?
      @doc = XMLHelper.parse_file(hpxml_path)

      # Validate against XSD schema
      if not schema_validator.nil?
        xsd_errors, xsd_warnings = XMLValidator.validate_against_schema(hpxml_path, schema_validator)
        @errors += xsd_errors
        @warnings += xsd_warnings
        return unless @errors.empty?
      end

      # Check HPXML version
      hpxml = XMLHelper.get_element(@doc, '/HPXML')
      Version.check_hpxml_version(XMLHelper.get_attribute_value(hpxml, 'schemaVersion'))

      # Handle multiple buildings
      # Do this before schematron validation so that:
      # 1. We don't give schematron warnings for Building elements that are not of interest.
      # 2. The schematron validation occurs faster (as we're only validating one Building).
      if XMLHelper.get_elements(hpxml, 'Building').size > 1
        if building_id.nil?
          @errors << 'Multiple Building elements defined in HPXML file; Building ID argument must be provided.'
          return unless @errors.empty?
        end

        # Discard all Building elements except the one of interest
        XMLHelper.get_elements(hpxml, 'Building').reverse_each do |building|
          next if XMLHelper.get_attribute_value(XMLHelper.get_element(building, 'BuildingID'), 'id') == building_id

          building.remove
        end
        if XMLHelper.get_elements(hpxml, 'Building').size == 0
          @errors << "Could not find Building element with ID '#{building_id}'."
          return unless @errors.empty?
        end

        # Write new HPXML file with all other Building elements removed
        hpxml_path = Tempfile.new(['hpxml', '.xml']).path.to_s
        XMLHelper.write_file(hpxml, hpxml_path)
      end

      # Validate against Schematron
      if not schematron_validator.nil?
        sct_errors, sct_warnings = XMLValidator.validate_against_schematron(hpxml_path, schematron_validator, hpxml)
        @errors += sct_errors
        @warnings += sct_warnings
        return unless @errors.empty?
      end
    end

    # Create/populate child objects
    from_oga(hpxml)

    # Check for additional errors (those hard to check via Schematron)
    @errors += check_for_errors()
    return unless @errors.empty?
  end

  def hvac_systems
    return (@heating_systems + @cooling_systems + @heat_pumps)
  end

  def has_location(location)
    # Search for surfaces attached to this location
    (@roofs + @rim_joists + @walls + @foundation_walls + @floors + @slabs).each do |surface|
      return true if surface.interior_adjacent_to == location
      return true if surface.exterior_adjacent_to == location
    end
    return false
  end

  def has_fuel_access
    @site.fuels.each do |fuel|
      if fuel != FuelTypeElectricity
        return true
      end
    end
    return false
  end

  def has_fuel(fuel, hpxml_doc = nil)
    # If calling multiple times, pass in hpxml_doc for better performance
    if hpxml_doc.nil?
      hpxml_doc = to_oga
    end
    ['HeatingSystemFuel',
     'CoolingSystemFuel',
     'HeatPumpFuel',
     'BackupSystemFuel',
     'FuelType',
     'IntegratedHeatingSystemFuel'].each do |fuel_name|
      if XMLHelper.has_element(hpxml_doc, "//#{fuel_name}[text() = '#{fuel}']")
        return true
      end
    end

    return false
  end

  def predominant_heating_fuel
    fuel_fracs = {}
    @heating_systems.each do |heating_system|
      fuel = heating_system.heating_system_fuel
      fuel_fracs[fuel] = 0.0 if fuel_fracs[fuel].nil?
      fuel_fracs[fuel] += heating_system.fraction_heat_load_served.to_f
    end
    @heat_pumps.each do |heat_pump|
      fuel = heat_pump.heat_pump_fuel
      fuel_fracs[fuel] = 0.0 if fuel_fracs[fuel].nil?
      fuel_fracs[fuel] += heat_pump.fraction_heat_load_served.to_f
    end
    return FuelTypeElectricity if fuel_fracs.empty?
    return FuelTypeElectricity if fuel_fracs[FuelTypeElectricity].to_f > 0.5

    # Choose fossil fuel
    fuel_fracs.delete FuelTypeElectricity
    return fuel_fracs.key(fuel_fracs.values.max)
  end

  def predominant_water_heating_fuel
    fuel_fracs = {}
    @water_heating_systems.each do |water_heating_system|
      fuel = water_heating_system.fuel_type
      if fuel.nil? # Combi boiler
        fuel = water_heating_system.related_hvac_system.heating_system_fuel
      end
      fuel_fracs[fuel] = 0.0 if fuel_fracs[fuel].nil?
      fuel_fracs[fuel] += water_heating_system.fraction_dhw_load_served
    end
    return FuelTypeElectricity if fuel_fracs.empty?
    return FuelTypeElectricity if fuel_fracs[FuelTypeElectricity].to_f > 0.5

    # Choose fossil fuel
    fuel_fracs.delete FuelTypeElectricity
    return fuel_fracs.key(fuel_fracs.values.max)
  end

  def fraction_of_windows_operable()
    # Calculates the fraction of windows that are operable.
    # Since we don't have count available, we use area as an approximation.
    window_area_total = @windows.map { |w| w.area }.sum(0.0)
    window_area_operable = @windows.map { |w| w.fraction_operable * w.area }.sum(0.0)
    if window_area_total <= 0
      return 0.0
    end

    return window_area_operable / window_area_total
  end

  def primary_hvac_systems()
    return hvac_systems.select { |h| h.primary_system }
  end

  def total_fraction_cool_load_served()
    return @cooling_systems.total_fraction_cool_load_served + @heat_pumps.total_fraction_cool_load_served
  end

  def total_fraction_heat_load_served()
    return @heating_systems.total_fraction_heat_load_served + @heat_pumps.total_fraction_heat_load_served + @cooling_systems.total_fraction_heat_load_served
  end

  def has_walkout_basement()
    has_conditioned_basement = has_location(LocationBasementConditioned)
    ncfl = @building_construction.number_of_conditioned_floors
    ncfl_ag = @building_construction.number_of_conditioned_floors_above_grade
    return (has_conditioned_basement && (ncfl == ncfl_ag))
  end

  def thermal_boundary_wall_areas()
    above_grade_area = 0.0 # Thermal boundary walls not in contact with soil
    below_grade_area = 0.0 # Thermal boundary walls in contact with soil

    (@walls + @rim_joists).each do |wall|
      if wall.is_thermal_boundary
        above_grade_area += wall.area
      end
    end

    @foundation_walls.each do |foundation_wall|
      next unless foundation_wall.is_thermal_boundary

      height = foundation_wall.height
      bg_depth = foundation_wall.depth_below_grade
      above_grade_area += (height - bg_depth) / height * foundation_wall.area
      below_grade_area += bg_depth / height * foundation_wall.area
    end

    return above_grade_area, below_grade_area
  end

  def common_wall_area()
    # Wall area for walls adjacent to Unrated Conditioned Space, not including
    # foundation walls.
    area = 0.0

    (@walls + @rim_joists).each do |wall|
      next unless HPXML::conditioned_locations_this_unit.include? wall.interior_adjacent_to

      if wall.exterior_adjacent_to == HPXML::LocationOtherHousingUnit
        area += wall.area
      elsif wall.exterior_adjacent_to == wall.interior_adjacent_to
        area += wall.area
      end
    end

    return area
  end

  def compartmentalization_boundary_areas()
    # Returns the infiltration compartmentalization boundary areas
    total_area = 0.0 # Total surface area that bounds the Infiltration Volume
    exterior_area = 0.0 # Same as above excluding surfaces attached to garage, other housing units, or other multifamily spaces (see 301-2019 Addendum B)

    # Determine which spaces are within infiltration volume
    spaces_within_infil_volume = HPXML::conditioned_locations_this_unit
    @attics.each do |attic|
      next unless [AtticTypeUnvented].include? attic.attic_type
      next unless attic.within_infiltration_volume

      spaces_within_infil_volume << attic.to_location
    end
    @foundations.each do |foundation|
      next unless [FoundationTypeBasementUnconditioned,
                   FoundationTypeCrawlspaceUnvented].include? foundation.foundation_type
      next unless foundation.within_infiltration_volume

      spaces_within_infil_volume << foundation.to_location
    end

    # Get surfaces bounding infiltration volume
    spaces_within_infil_volume.each do |location|
      (@roofs + @rim_joists + @walls + @foundation_walls + @floors + @slabs).each do |surface|
        is_adiabatic_surface = (surface.interior_adjacent_to == surface.exterior_adjacent_to)
        next unless [surface.interior_adjacent_to,
                     surface.exterior_adjacent_to].include? location

        if not is_adiabatic_surface
          # Exclude surfaces between two different spaces that are both within infiltration volume
          next if spaces_within_infil_volume.include?(surface.interior_adjacent_to) && spaces_within_infil_volume.include?(surface.exterior_adjacent_to)
        end

        # Update Compartmentalization Boundary areas
        total_area += surface.area
        next unless (not [LocationGarage,
                          LocationOtherHousingUnit,
                          LocationOtherHeatedSpace,
                          LocationOtherMultifamilyBufferSpace,
                          LocationOtherNonFreezingSpace].include? surface.exterior_adjacent_to) &&
                    (not is_adiabatic_surface)

        exterior_area += surface.area
      end
    end

    return total_area, exterior_area
  end

  def inferred_infiltration_height(infil_volume)
    # Infiltration height: vertical distance between lowest and highest above-grade points within the pressure boundary.
    # Height is inferred from available HPXML properties.
    # The WithinInfiltrationVolume properties are intentionally ignored for now.
    cfa = @building_construction.conditioned_floor_area

    ncfl_ag = @building_construction.number_of_conditioned_floors_above_grade
    if has_walkout_basement()
      infil_height = ncfl_ag * infil_volume / cfa
    else
      infil_volume -= inferred_conditioned_crawlspace_volume()

      # Calculate maximum above-grade height of conditioned foundation walls
      max_cond_fnd_wall_height_ag = 0.0
      @foundation_walls.each do |foundation_wall|
        next unless foundation_wall.is_exterior && HPXML::conditioned_below_grade_locations.include?(foundation_wall.interior_adjacent_to)

        height_ag = foundation_wall.height - foundation_wall.depth_below_grade
        next unless height_ag > max_cond_fnd_wall_height_ag

        max_cond_fnd_wall_height_ag = height_ag
      end

      # Add assumed rim joist height
      cond_fnd_rim_joist_height = 0
      @rim_joists.each do |rim_joist|
        next unless rim_joist.is_exterior && HPXML::conditioned_below_grade_locations.include?(rim_joist.interior_adjacent_to)

        cond_fnd_rim_joist_height = UnitConversions.convert(9, 'in', 'ft')
      end

      infil_height = ncfl_ag * infil_volume / cfa + max_cond_fnd_wall_height_ag + cond_fnd_rim_joist_height
    end
    return infil_height
  end

  def inferred_conditioned_crawlspace_volume
    if has_location(HPXML::LocationCrawlspaceConditioned)
      conditioned_crawl_area = @slabs.select { |s| s.interior_adjacent_to == HPXML::LocationCrawlspaceConditioned }.map { |s| s.area }.sum
      conditioned_crawl_height = @foundation_walls.select { |w| w.interior_adjacent_to == HPXML::LocationCrawlspaceConditioned }.map { |w| w.height }.max
      return conditioned_crawl_area * conditioned_crawl_height
    end
    return 0.0
  end

  def to_oga()
    @doc = _create_oga_document()
    @header.to_oga(@doc)
    @site.to_oga(@doc)
    @neighbor_buildings.to_oga(@doc)
    @building_occupancy.to_oga(@doc)
    @building_construction.to_oga(@doc)
    @climate_and_risk_zones.to_oga(@doc)
    @air_infiltration_measurements.to_oga(@doc)
    @air_infiltration.to_oga(@doc)
    @attics.to_oga(@doc)
    @foundations.to_oga(@doc)
    @roofs.to_oga(@doc)
    @rim_joists.to_oga(@doc)
    @walls.to_oga(@doc)
    @foundation_walls.to_oga(@doc)
    @floors.to_oga(@doc)
    @slabs.to_oga(@doc)
    @windows.to_oga(@doc)
    @skylights.to_oga(@doc)
    @doors.to_oga(@doc)
    @partition_wall_mass.to_oga(@doc)
    @furniture_mass.to_oga(@doc)
    @heating_systems.to_oga(@doc)
    @cooling_systems.to_oga(@doc)
    @heat_pumps.to_oga(@doc)
    @hvac_plant.to_oga(@doc)
    @hvac_controls.to_oga(@doc)
    @hvac_distributions.to_oga(@doc)
    @ventilation_fans.to_oga(@doc)
    @water_heating_systems.to_oga(@doc)
    @hot_water_distributions.to_oga(@doc)
    @water_fixtures.to_oga(@doc)
    @water_heating.to_oga(@doc)
    @solar_thermal_systems.to_oga(@doc)
    @pv_systems.to_oga(@doc)
    @inverters.to_oga(@doc)
    @batteries.to_oga(@doc)
    @generators.to_oga(@doc)
    @clothes_washers.to_oga(@doc)
    @clothes_dryers.to_oga(@doc)
    @dishwashers.to_oga(@doc)
    @refrigerators.to_oga(@doc)
    @freezers.to_oga(@doc)
    @dehumidifiers.to_oga(@doc)
    @cooking_ranges.to_oga(@doc)
    @ovens.to_oga(@doc)
    @lighting_groups.to_oga(@doc)
    @ceiling_fans.to_oga(@doc)
    @lighting.to_oga(@doc)
    @pools.to_oga(@doc)
    @hot_tubs.to_oga(@doc)
    @plug_loads.to_oga(@doc)
    @fuel_loads.to_oga(@doc)
    return @doc
  end

  def from_oga(hpxml)
    @header = Header.new(self, hpxml)
    @site = Site.new(self, hpxml)
    @neighbor_buildings = NeighborBuildings.new(self, hpxml)
    @building_occupancy = BuildingOccupancy.new(self, hpxml)
    @building_construction = BuildingConstruction.new(self, hpxml)
    @climate_and_risk_zones = ClimateandRiskZones.new(self, hpxml)
    @air_infiltration_measurements = AirInfiltrationMeasurements.new(self, hpxml)
    @air_infiltration = AirInfiltration.new(self, hpxml)
    @attics = Attics.new(self, hpxml)
    @foundations = Foundations.new(self, hpxml)
    @roofs = Roofs.new(self, hpxml)
    @rim_joists = RimJoists.new(self, hpxml)
    @walls = Walls.new(self, hpxml)
    @foundation_walls = FoundationWalls.new(self, hpxml)
    @floors = Floors.new(self, hpxml)
    @slabs = Slabs.new(self, hpxml)
    @windows = Windows.new(self, hpxml)
    @skylights = Skylights.new(self, hpxml)
    @doors = Doors.new(self, hpxml)
    @partition_wall_mass = PartitionWallMass.new(self, hpxml)
    @furniture_mass = FurnitureMass.new(self, hpxml)
    @heating_systems = HeatingSystems.new(self, hpxml)
    @cooling_systems = CoolingSystems.new(self, hpxml)
    @heat_pumps = HeatPumps.new(self, hpxml)
    @hvac_plant = HVACPlant.new(self, hpxml)
    @hvac_controls = HVACControls.new(self, hpxml)
    @hvac_distributions = HVACDistributions.new(self, hpxml)
    @ventilation_fans = VentilationFans.new(self, hpxml)
    @water_heating_systems = WaterHeatingSystems.new(self, hpxml)
    @hot_water_distributions = HotWaterDistributions.new(self, hpxml)
    @water_fixtures = WaterFixtures.new(self, hpxml)
    @water_heating = WaterHeating.new(self, hpxml)
    @solar_thermal_systems = SolarThermalSystems.new(self, hpxml)
    @pv_systems = PVSystems.new(self, hpxml)
    @inverters = Inverters.new(self, hpxml)
    @batteries = Batteries.new(self, hpxml)
    @generators = Generators.new(self, hpxml)
    @clothes_washers = ClothesWashers.new(self, hpxml)
    @clothes_dryers = ClothesDryers.new(self, hpxml)
    @dishwashers = Dishwashers.new(self, hpxml)
    @refrigerators = Refrigerators.new(self, hpxml)
    @freezers = Freezers.new(self, hpxml)
    @dehumidifiers = Dehumidifiers.new(self, hpxml)
    @cooking_ranges = CookingRanges.new(self, hpxml)
    @ovens = Ovens.new(self, hpxml)
    @lighting_groups = LightingGroups.new(self, hpxml)
    @ceiling_fans = CeilingFans.new(self, hpxml)
    @lighting = Lighting.new(self, hpxml)
    @pools = Pools.new(self, hpxml)
    @hot_tubs = HotTubs.new(self, hpxml)
    @plug_loads = PlugLoads.new(self, hpxml)
    @fuel_loads = FuelLoads.new(self, hpxml)
  end

  # Class to store additional properties on an HPXML object that are not intended
  # to end up in the HPXML file. For example, you can store the OpenStudio::Model::Space
  # object for an appliance.
  class AdditionalProperties < OpenStruct
    def method_missing(meth, *args)
      # Complain if no value has been set rather than just returning nil
      raise NoMethodError, "undefined method '#{meth}' for #{self}" unless meth.to_s.end_with?('=')

      super
    end
  end

  # HPXML Standard Element (e.g., Roof)
  class BaseElement
    attr_accessor(:hpxml_object, :additional_properties)

    def initialize(hpxml_object, oga_element = nil, **kwargs)
      @hpxml_object = hpxml_object
      @additional_properties = AdditionalProperties.new

      # Automatically add :foo_isdefaulted attributes to class
      self.class::ATTRS.each do |attribute|
        next if attribute.to_s.end_with? '_isdefaulted'

        attr = "#{attribute}_isdefaulted".to_sym
        next if self.class::ATTRS.include? attr

        # Add attribute to ATTRS and class
        self.class::ATTRS << attr
        create_attr(attr.to_s) # From https://stackoverflow.com/a/4082937
      end

      if not oga_element.nil?
        # Set values from HPXML Oga element
        from_oga(oga_element)
      else
        # Set values from **kwargs
        kwargs.each do |k, v|
          send(k.to_s + '=', v)
        end
      end
    end

    def create_method(name, &block)
      self.class.send(:define_method, name, &block)
    end

    def create_attr(name)
      create_method("#{name}=".to_sym) { |val| instance_variable_set('@' + name, val) }
      create_method(name.to_sym) { instance_variable_get('@' + name) }
    end

    def to_h
      h = {}
      self.class::ATTRS.each do |attribute|
        h[attribute] = send(attribute)
      end
      return h
    end

    def to_s
      return to_h.to_s
    end

    def nil?
      # Returns true if all attributes are nil
      to_h.each do |k, v|
        next if k.to_s.end_with? '_isdefaulted'
        return false if not v.nil?
      end
      return true
    end
  end

  # HPXML Array Element (e.g., Roofs)
  class BaseArrayElement < Array
    attr_accessor(:hpxml_object, :additional_properties)

    def initialize(hpxml_object, oga_element = nil)
      @hpxml_object = hpxml_object
      @additional_properties = AdditionalProperties.new

      if not oga_element.nil?
        # Set values from HPXML Oga element
        from_oga(oga_element)
      end
    end

    def check_for_errors
      errors = []
      each do |child|
        if not child.respond_to? :check_for_errors
          fail "Need to add 'check_for_errors' method to #{child.class} class."
        end

        errors += child.check_for_errors
      end
      return errors
    end

    def to_oga(doc)
      each do |child|
        child.to_oga(doc)
      end
    end

    def to_s
      return map { |x| x.to_s }
    end
  end

  class Header < BaseElement
    def initialize(hpxml_object, *args)
      @emissions_scenarios = EmissionsScenarios.new(hpxml_object)
      @utility_bill_scenarios = UtilityBillScenarios.new(hpxml_object)
      @unavailable_periods = UnavailablePeriods.new(hpxml_object)
      super(hpxml_object, *args)
    end
    ATTRS = [:xml_type, :xml_generated_by, :created_date_and_time, :transaction,
             :software_program_used, :software_program_version, :eri_calculation_version,
             :co2index_calculation_version, :timestep, :building_id, :event_type, :state_code, :zip_code,
             :egrid_region, :egrid_subregion, :cambium_region_gea, :time_zone_utc_offset,
             :sim_begin_month, :sim_begin_day, :sim_end_month, :sim_end_day, :sim_calendar_year,
             :dst_enabled, :dst_begin_month, :dst_begin_day, :dst_end_month, :dst_end_day,
             :heat_pump_sizing_methodology, :allow_increased_fixed_capacities, :apply_ashrae140_assumptions,
             :energystar_calculation_version, :schedules_filepaths, :extension_properties, :iecc_eri_calculation_version,
             :zerh_calculation_version, :temperature_capacitance_multiplier, :natvent_days_per_week,
             :shading_summer_begin_month, :shading_summer_begin_day, :shading_summer_end_month,
             :shading_summer_end_day, :manualj_heating_design_temp, :manualj_cooling_design_temp,
             :manualj_heating_setpoint, :manualj_cooling_setpoint, :manualj_humidity_setpoint,
             :manualj_internal_loads_sensible, :manualj_internal_loads_latent, :manualj_num_occupants]
    attr_accessor(*ATTRS)
    attr_reader(:emissions_scenarios)
    attr_reader(:utility_bill_scenarios)
    attr_reader(:unavailable_periods)

    def check_for_errors
      errors = []

      errors += HPXML::check_dates('Run Period', @sim_begin_month, @sim_begin_day, @sim_end_month, @sim_end_day)

      if (not @sim_begin_month.nil?) && (not @sim_end_month.nil?)
        if @sim_begin_month > @sim_end_month
          errors << "Run Period Begin Month (#{@sim_begin_month}) cannot come after Run Period End Month (#{@sim_end_month})."
        end

        if (not @sim_begin_day.nil?) && (not @sim_end_day.nil?)
          if @sim_begin_month == @sim_end_month && @sim_begin_day > @sim_end_day
            errors << "Run Period Begin Day of Month (#{@sim_begin_day}) cannot come after Run Period End Day of Month (#{@sim_end_day}) for the same month (#{begin_month})."
          end
        end
      end

      errors += HPXML::check_dates('Daylight Saving', @dst_begin_month, @dst_begin_day, @dst_end_month, @dst_end_day)
      errors += HPXML::check_dates('Shading Summer Season', @shading_summer_begin_month, @shading_summer_begin_day, @shading_summer_end_month, @shading_summer_end_day)
      errors += @emissions_scenarios.check_for_errors
      errors += @utility_bill_scenarios.check_for_errors
      errors += @unavailable_periods.check_for_errors

      return errors
    end

    def to_oga(doc)
      return if nil?

      hpxml = XMLHelper.get_element(doc, '/HPXML')
      header = XMLHelper.add_element(hpxml, 'XMLTransactionHeaderInformation')
      XMLHelper.add_element(header, 'XMLType', @xml_type, :string)
      XMLHelper.add_element(header, 'XMLGeneratedBy', @xml_generated_by, :string)
      if not @created_date_and_time.nil?
        XMLHelper.add_element(header, 'CreatedDateAndTime', @created_date_and_time, :string)
      else
        XMLHelper.add_element(header, 'CreatedDateAndTime', Time.now.strftime('%Y-%m-%dT%H:%M:%S%:z'), :string)
      end
      XMLHelper.add_element(header, 'Transaction', @transaction, :string)

      software_info = XMLHelper.add_element(hpxml, 'SoftwareInfo')
      XMLHelper.add_element(software_info, 'SoftwareProgramUsed', @software_program_used, :string) unless @software_program_used.nil?
      XMLHelper.add_element(software_info, 'SoftwareProgramVersion', @software_program_version, :string) unless @software_program_version.nil?
      XMLHelper.add_extension(software_info, 'ApplyASHRAE140Assumptions', @apply_ashrae140_assumptions, :boolean) unless @apply_ashrae140_assumptions.nil?
      { 'ERICalculation' => @eri_calculation_version,
        'CO2IndexCalculation' => @co2index_calculation_version,
        'EnergyStarCalculation' => @energystar_calculation_version,
        'IECCERICalculation' => @iecc_eri_calculation_version,
        'ZERHCalculation' => @zerh_calculation_version }.each do |element_name, calculation_version|
        next if calculation_version.nil?

        extension = XMLHelper.create_elements_as_needed(software_info, ['extension'])
        calculation = XMLHelper.add_element(extension, element_name)
        XMLHelper.add_element(calculation, 'Version', calculation_version, :string)
      end
      if (not @timestep.nil?) || (not @sim_begin_month.nil?) || (not @sim_begin_day.nil?) || (not @sim_end_month.nil?) || (not @sim_end_day.nil?) || (not @temperature_capacitance_multiplier.nil?)
        extension = XMLHelper.create_elements_as_needed(software_info, ['extension'])
        simulation_control = XMLHelper.add_element(extension, 'SimulationControl')
        XMLHelper.add_element(simulation_control, 'Timestep', @timestep, :integer, @timestep_isdefaulted) unless @timestep.nil?
        XMLHelper.add_element(simulation_control, 'BeginMonth', @sim_begin_month, :integer, @sim_begin_month_isdefaulted) unless @sim_begin_month.nil?
        XMLHelper.add_element(simulation_control, 'BeginDayOfMonth', @sim_begin_day, :integer, @sim_begin_day_isdefaulted) unless @sim_begin_day.nil?
        XMLHelper.add_element(simulation_control, 'EndMonth', @sim_end_month, :integer, @sim_end_month_isdefaulted) unless @sim_end_month.nil?
        XMLHelper.add_element(simulation_control, 'EndDayOfMonth', @sim_end_day, :integer, @sim_end_day_isdefaulted) unless @sim_end_day.nil?
        XMLHelper.add_element(simulation_control, 'CalendarYear', @sim_calendar_year, :integer, @sim_calendar_year_isdefaulted) unless @sim_calendar_year.nil?
        XMLHelper.add_element(simulation_control, 'TemperatureCapacitanceMultiplier', @temperature_capacitance_multiplier, :float, @temperature_capacitance_multiplier_isdefaulted) unless @temperature_capacitance_multiplier.nil?
      end
      if (not @heat_pump_sizing_methodology.nil?) || (not @allow_increased_fixed_capacities.nil?)
        hvac_sizing_control = XMLHelper.create_elements_as_needed(software_info, ['extension', 'HVACSizingControl'])
        XMLHelper.add_element(hvac_sizing_control, 'HeatPumpSizingMethodology', @heat_pump_sizing_methodology, :string, @heat_pump_sizing_methodology_isdefaulted) unless @heat_pump_sizing_methodology.nil?
        XMLHelper.add_element(hvac_sizing_control, 'AllowIncreasedFixedCapacities', @allow_increased_fixed_capacities, :boolean, @allow_increased_fixed_capacities_isdefaulted) unless @allow_increased_fixed_capacities.nil?
      end
      if (not @manualj_heating_design_temp.nil?) || (not @manualj_cooling_design_temp.nil?) || (not @manualj_heating_setpoint.nil?) || (not @manualj_cooling_setpoint.nil?) || (not @manualj_humidity_setpoint.nil?) || (not @manualj_internal_loads_sensible.nil?) || (not @manualj_internal_loads_latent.nil?) || (not @manualj_num_occupants.nil?)
        manualj_sizing_inputs = XMLHelper.create_elements_as_needed(software_info, ['extension', 'HVACSizingControl', 'ManualJInputs'])
        XMLHelper.add_element(manualj_sizing_inputs, 'HeatingDesignTemperature', @manualj_heating_design_temp, :float, @manualj_heating_design_temp_isdefaulted) unless @manualj_heating_design_temp.nil?
        XMLHelper.add_element(manualj_sizing_inputs, 'CoolingDesignTemperature', @manualj_cooling_design_temp, :float, @manualj_cooling_design_temp_isdefaulted) unless @manualj_cooling_design_temp.nil?
        XMLHelper.add_element(manualj_sizing_inputs, 'HeatingSetpoint', @manualj_heating_setpoint, :float, @manualj_heating_setpoint_isdefaulted) unless @manualj_heating_setpoint.nil?
        XMLHelper.add_element(manualj_sizing_inputs, 'CoolingSetpoint', @manualj_cooling_setpoint, :float, @manualj_cooling_setpoint_isdefaulted) unless @manualj_cooling_setpoint.nil?
        XMLHelper.add_element(manualj_sizing_inputs, 'HumiditySetpoint', @manualj_humidity_setpoint, :float, @manualj_humidity_setpoint_isdefaulted) unless @manualj_humidity_setpoint.nil?
        XMLHelper.add_element(manualj_sizing_inputs, 'InternalLoadsSensible', @manualj_internal_loads_sensible, :float, @manualj_internal_loads_sensible_isdefaulted) unless @manualj_internal_loads_sensible.nil?
        XMLHelper.add_element(manualj_sizing_inputs, 'InternalLoadsLatent', @manualj_internal_loads_latent, :float, @manualj_internal_loads_latent_isdefaulted) unless @manualj_internal_loads_latent.nil?
        XMLHelper.add_element(manualj_sizing_inputs, 'NumberofOccupants', @manualj_num_occupants, :integer, @manualj_num_occupants_isdefaulted) unless @manualj_num_occupants.nil?
      end
      XMLHelper.add_extension(software_info, 'NaturalVentilationAvailabilityDaysperWeek', @natvent_days_per_week, :integer, @natvent_days_per_week_isdefaulted) unless @natvent_days_per_week.nil?
      if (not @schedules_filepaths.nil?) && (not @schedules_filepaths.empty?)
        extension = XMLHelper.create_elements_as_needed(software_info, ['extension'])
        @schedules_filepaths.each do |schedules_filepath|
          XMLHelper.add_element(extension, 'SchedulesFilePath', schedules_filepath, :string)
        end
      end
      if (not @shading_summer_begin_month.nil?) || (not @shading_summer_begin_day.nil?) || (not @shading_summer_end_month.nil?) || (not @shading_summer_end_day.nil?)
        window_shading_season = XMLHelper.create_elements_as_needed(software_info, ['extension', 'ShadingControl'])
        XMLHelper.add_element(window_shading_season, 'SummerBeginMonth', @shading_summer_begin_month, :integer, @shading_summer_begin_month_isdefaulted) unless @shading_summer_begin_month.nil?
        XMLHelper.add_element(window_shading_season, 'SummerBeginDayOfMonth', @shading_summer_begin_day, :integer, @shading_summer_begin_day_isdefaulted) unless @shading_summer_begin_day.nil?
        XMLHelper.add_element(window_shading_season, 'SummerEndMonth', @shading_summer_end_month, :integer, @shading_summer_end_month_isdefaulted) unless @shading_summer_end_month.nil?
        XMLHelper.add_element(window_shading_season, 'SummerEndDayOfMonth', @shading_summer_end_day, :integer, @shading_summer_end_day_isdefaulted) unless @shading_summer_end_day.nil?
      end
      if (not @extension_properties.nil?) && (not @extension_properties.empty?)
        properties = XMLHelper.create_elements_as_needed(software_info, ['extension', 'AdditionalProperties'])
        @extension_properties.each do |key, value|
          XMLHelper.add_element(properties, key, value, :string)
        end
      end
      @emissions_scenarios.to_oga(software_info)
      @utility_bill_scenarios.to_oga(software_info)
      @unavailable_periods.to_oga(software_info)

      building = XMLHelper.add_element(hpxml, 'Building')
      building_building_id = XMLHelper.add_element(building, 'BuildingID')
      XMLHelper.add_attribute(building_building_id, 'id', @building_id)
      if (not @state_code.nil?) || (not @zip_code.nil?) || (not @time_zone_utc_offset.nil?) || (not @egrid_region.nil?) || (not @egrid_subregion.nil?) || (not @cambium_region_gea.nil?) || (not @dst_enabled.nil?) || (not @dst_begin_month.nil?) || (not @dst_begin_day.nil?) || (not @dst_end_month.nil?) || (not @dst_end_day.nil?)
        site = XMLHelper.add_element(building, 'Site')
        site_id = XMLHelper.add_element(site, 'SiteID')
        XMLHelper.add_attribute(site_id, 'id', 'SiteID')
        if (not @state_code.nil?) || (not @zip_code.nil?)
          address = XMLHelper.add_element(site, 'Address')
          XMLHelper.add_element(address, 'StateCode', @state_code, :string, @state_code_isdefaulted) unless @state_code.nil?
          XMLHelper.add_element(address, 'ZipCode', @zip_code, :string) unless @zip_code.nil?
        end
        if not @egrid_region.nil?
          XMLHelper.add_element(site, 'eGridRegion', @egrid_region, :string, @egrid_region_isdefaulted)
        end
        if not @egrid_subregion.nil?
          XMLHelper.add_element(site, 'eGridSubregion', @egrid_subregion, :string, @egrid_subregion_isdefaulted)
        end
        if not @cambium_region_gea.nil?
          XMLHelper.add_element(site, 'CambiumRegionGEA', @cambium_region_gea, :string, @cambium_region_gea_isdefaulted)
        end
        if (not @time_zone_utc_offset.nil?) || (not @dst_enabled.nil?) || (not @dst_begin_month.nil?) || (not @dst_begin_day.nil?) || (not @dst_end_month.nil?) || (not @dst_end_day.nil?)
          time_zone = XMLHelper.add_element(site, 'TimeZone')
          XMLHelper.add_element(time_zone, 'UTCOffset', @time_zone_utc_offset, :float, @time_zone_utc_offset_isdefaulted) unless @time_zone_utc_offset.nil?
          XMLHelper.add_element(time_zone, 'DSTObserved', @dst_enabled, :boolean, @dst_enabled_isdefaulted) unless @dst_enabled.nil?
          XMLHelper.add_extension(time_zone, 'DSTBeginMonth', @dst_begin_month, :integer, @dst_begin_month_isdefaulted) unless @dst_begin_month.nil?
          XMLHelper.add_extension(time_zone, 'DSTBeginDayOfMonth', @dst_begin_day, :integer, @dst_begin_day_isdefaulted) unless @dst_begin_day.nil?
          XMLHelper.add_extension(time_zone, 'DSTEndMonth', @dst_end_month, :integer, @dst_end_month_isdefaulted) unless @dst_end_month.nil?
          XMLHelper.add_extension(time_zone, 'DSTEndDayOfMonth', @dst_end_day, :integer, @dst_end_day_isdefaulted) unless @dst_end_day.nil?
        end
      end
      project_status = XMLHelper.add_element(building, 'ProjectStatus')
      XMLHelper.add_element(project_status, 'EventType', @event_type, :string)
    end

    def from_oga(hpxml)
      return if hpxml.nil?

      @xml_type = XMLHelper.get_value(hpxml, 'XMLTransactionHeaderInformation/XMLType', :string)
      @xml_generated_by = XMLHelper.get_value(hpxml, 'XMLTransactionHeaderInformation/XMLGeneratedBy', :string)
      @created_date_and_time = XMLHelper.get_value(hpxml, 'XMLTransactionHeaderInformation/CreatedDateAndTime', :string)
      @transaction = XMLHelper.get_value(hpxml, 'XMLTransactionHeaderInformation/Transaction', :string)
      @software_program_used = XMLHelper.get_value(hpxml, 'SoftwareInfo/SoftwareProgramUsed', :string)
      @software_program_version = XMLHelper.get_value(hpxml, 'SoftwareInfo/SoftwareProgramVersion', :string)
      @eri_calculation_version = XMLHelper.get_value(hpxml, 'SoftwareInfo/extension/ERICalculation/Version', :string)
      @co2index_calculation_version = XMLHelper.get_value(hpxml, 'SoftwareInfo/extension/CO2IndexCalculation/Version', :string)
      @iecc_eri_calculation_version = XMLHelper.get_value(hpxml, 'SoftwareInfo/extension/IECCERICalculation/Version', :string)
      @energystar_calculation_version = XMLHelper.get_value(hpxml, 'SoftwareInfo/extension/EnergyStarCalculation/Version', :string)
      @zerh_calculation_version = XMLHelper.get_value(hpxml, 'SoftwareInfo/extension/ZERHCalculation/Version', :string)
      @timestep = XMLHelper.get_value(hpxml, 'SoftwareInfo/extension/SimulationControl/Timestep', :integer)
      @sim_begin_month = XMLHelper.get_value(hpxml, 'SoftwareInfo/extension/SimulationControl/BeginMonth', :integer)
      @sim_begin_day = XMLHelper.get_value(hpxml, 'SoftwareInfo/extension/SimulationControl/BeginDayOfMonth', :integer)
      @sim_end_month = XMLHelper.get_value(hpxml, 'SoftwareInfo/extension/SimulationControl/EndMonth', :integer)
      @sim_end_day = XMLHelper.get_value(hpxml, 'SoftwareInfo/extension/SimulationControl/EndDayOfMonth', :integer)
      @sim_calendar_year = XMLHelper.get_value(hpxml, 'SoftwareInfo/extension/SimulationControl/CalendarYear', :integer)
      @temperature_capacitance_multiplier = XMLHelper.get_value(hpxml, 'SoftwareInfo/extension/SimulationControl/TemperatureCapacitanceMultiplier', :float)
      @natvent_days_per_week = XMLHelper.get_value(hpxml, 'SoftwareInfo/extension/NaturalVentilationAvailabilityDaysperWeek', :integer)
      @shading_summer_begin_month = XMLHelper.get_value(hpxml, 'SoftwareInfo/extension/ShadingControl/SummerBeginMonth', :integer)
      @shading_summer_begin_day = XMLHelper.get_value(hpxml, 'SoftwareInfo/extension/ShadingControl/SummerBeginDayOfMonth', :integer)
      @shading_summer_end_month = XMLHelper.get_value(hpxml, 'SoftwareInfo/extension/ShadingControl/SummerEndMonth', :integer)
      @shading_summer_end_day = XMLHelper.get_value(hpxml, 'SoftwareInfo/extension/ShadingControl/SummerEndDayOfMonth', :integer)
      @apply_ashrae140_assumptions = XMLHelper.get_value(hpxml, 'SoftwareInfo/extension/ApplyASHRAE140Assumptions', :boolean)
      @heat_pump_sizing_methodology = XMLHelper.get_value(hpxml, 'SoftwareInfo/extension/HVACSizingControl/HeatPumpSizingMethodology', :string)
      @allow_increased_fixed_capacities = XMLHelper.get_value(hpxml, 'SoftwareInfo/extension/HVACSizingControl/AllowIncreasedFixedCapacities', :boolean)
      @manualj_heating_design_temp = XMLHelper.get_value(hpxml, 'SoftwareInfo/extension/HVACSizingControl/ManualJInputs/HeatingDesignTemperature', :float)
      @manualj_cooling_design_temp = XMLHelper.get_value(hpxml, 'SoftwareInfo/extension/HVACSizingControl/ManualJInputs/CoolingDesignTemperature', :float)
      @manualj_heating_setpoint = XMLHelper.get_value(hpxml, 'SoftwareInfo/extension/HVACSizingControl/ManualJInputs/HeatingSetpoint', :float)
      @manualj_cooling_setpoint = XMLHelper.get_value(hpxml, 'SoftwareInfo/extension/HVACSizingControl/ManualJInputs/CoolingSetpoint', :float)
      @manualj_humidity_setpoint = XMLHelper.get_value(hpxml, 'SoftwareInfo/extension/HVACSizingControl/ManualJInputs/HumiditySetpoint', :float)
      @manualj_internal_loads_sensible = XMLHelper.get_value(hpxml, 'SoftwareInfo/extension/HVACSizingControl/ManualJInputs/InternalLoadsSensible', :float)
      @manualj_internal_loads_latent = XMLHelper.get_value(hpxml, 'SoftwareInfo/extension/HVACSizingControl/ManualJInputs/InternalLoadsLatent', :float)
      @manualj_num_occupants = XMLHelper.get_value(hpxml, 'SoftwareInfo/extension/HVACSizingControl/ManualJInputs/NumberofOccupants', :integer)
      @schedules_filepaths = XMLHelper.get_values(hpxml, 'SoftwareInfo/extension/SchedulesFilePath', :string)
      @extension_properties = {}
      XMLHelper.get_elements(hpxml, 'SoftwareInfo/extension/AdditionalProperties').each do |property|
        property.children.each do |child|
          next unless child.is_a? Oga::XML::Element

          @extension_properties[child.name] = child.text
          @extension_properties[child.name] = nil if @extension_properties[child.name].empty?
        end
      end
      @emissions_scenarios.from_oga(XMLHelper.get_element(hpxml, 'SoftwareInfo'))
      @utility_bill_scenarios.from_oga(XMLHelper.get_element(hpxml, 'SoftwareInfo'))
      @unavailable_periods.from_oga(XMLHelper.get_element(hpxml, 'SoftwareInfo'))
      @building_id = HPXML::get_id(hpxml, 'Building/BuildingID')
      @event_type = XMLHelper.get_value(hpxml, 'Building/ProjectStatus/EventType', :string)
      @state_code = XMLHelper.get_value(hpxml, 'Building/Site/Address/StateCode', :string)
      @zip_code = XMLHelper.get_value(hpxml, 'Building/Site/Address/ZipCode', :string)
      @egrid_region = XMLHelper.get_value(hpxml, 'Building/Site/eGridRegion', :string)
      @egrid_subregion = XMLHelper.get_value(hpxml, 'Building/Site/eGridSubregion', :string)
      @cambium_region_gea = XMLHelper.get_value(hpxml, 'Building/Site/CambiumRegionGEA', :string)
      @time_zone_utc_offset = XMLHelper.get_value(hpxml, 'Building/Site/TimeZone/UTCOffset', :float)
      @dst_enabled = XMLHelper.get_value(hpxml, 'Building/Site/TimeZone/DSTObserved', :boolean)
      @dst_begin_month = XMLHelper.get_value(hpxml, 'Building/Site/TimeZone/extension/DSTBeginMonth', :integer)
      @dst_begin_day = XMLHelper.get_value(hpxml, 'Building/Site/TimeZone/extension/DSTBeginDayOfMonth', :integer)
      @dst_end_month = XMLHelper.get_value(hpxml, 'Building/Site/TimeZone/extension/DSTEndMonth', :integer)
      @dst_end_day = XMLHelper.get_value(hpxml, 'Building/Site/TimeZone/extension/DSTEndDayOfMonth', :integer)
    end
  end

  class EmissionsScenarios < BaseArrayElement
    def add(**kwargs)
      self << EmissionsScenario.new(@hpxml_object, **kwargs)
    end

    def from_oga(software_info)
      return if software_info.nil?

      XMLHelper.get_elements(software_info, 'extension/EmissionsScenarios/EmissionsScenario').each do |emissions_scenario|
        self << EmissionsScenario.new(@hpxml_object, emissions_scenario)
      end
    end
  end

  class EmissionsScenario < BaseElement
    UnitsKgPerMWh = 'kg/MWh'
    UnitsKgPerMBtu = 'kg/MBtu'
    UnitsLbPerMWh = 'lb/MWh'
    UnitsLbPerMBtu = 'lb/MBtu'

    ATTRS = [:name, :emissions_type, :elec_units, :elec_value, :elec_schedule_filepath,
             :elec_schedule_number_of_header_rows, :elec_schedule_column_number,
             :natural_gas_units, :natural_gas_value, :propane_units, :propane_value,
             :fuel_oil_units, :fuel_oil_value, :coal_units, :coal_value,
             :wood_units, :wood_value, :wood_pellets_units, :wood_pellets_value]
    attr_accessor(*ATTRS)

    def delete
      @hpxml_object.header.emissions_scenarios.delete(self)
    end

    def check_for_errors
      errors = []
      return errors
    end

    def to_oga(software_info)
      emissions_scenarios = XMLHelper.create_elements_as_needed(software_info, ['extension', 'EmissionsScenarios'])
      emissions_scenario = XMLHelper.add_element(emissions_scenarios, 'EmissionsScenario')
      XMLHelper.add_element(emissions_scenario, 'Name', @name, :string) unless @name.nil?
      XMLHelper.add_element(emissions_scenario, 'EmissionsType', @emissions_type, :string) unless @emissions_type.nil?
      if not @elec_schedule_filepath.nil?
        emissions_factor = XMLHelper.add_element(emissions_scenario, 'EmissionsFactor')
        XMLHelper.add_element(emissions_factor, 'FuelType', HPXML::FuelTypeElectricity, :string)
        XMLHelper.add_element(emissions_factor, 'Units', @elec_units, :string)
        XMLHelper.add_element(emissions_factor, 'ScheduleFilePath', @elec_schedule_filepath, :string)
        XMLHelper.add_element(emissions_factor, 'NumberofHeaderRows', @elec_schedule_number_of_header_rows, :integer, @elec_schedule_number_of_header_rows_isdefaulted) unless @elec_schedule_number_of_header_rows.nil?
        XMLHelper.add_element(emissions_factor, 'ColumnNumber', @elec_schedule_column_number, :integer, @elec_schedule_column_number_isdefaulted) unless @elec_schedule_column_number.nil?
      end
      { HPXML::FuelTypeElectricity => [@elec_units, @elec_units_isdefaulted,
                                       @elec_value, @elec_value_isdefaulted],
        HPXML::FuelTypeNaturalGas => [@natural_gas_units, @natural_gas_units_isdefaulted,
                                      @natural_gas_value, @natural_gas_value_isdefaulted],
        HPXML::FuelTypePropane => [@propane_units, @propane_units_isdefaulted,
                                   @propane_value, @propane_value_isdefaulted],
        HPXML::FuelTypeOil => [@fuel_oil_units, @fuel_oil_units_isdefaulted,
                               @fuel_oil_value, @fuel_oil_value_isdefaulted],
        HPXML::FuelTypeCoal => [@coal_units, @coal_units_isdefaulted,
                                @coal_value, @coal_value_isdefaulted],
        HPXML::FuelTypeWoodCord => [@wood_units, @wood_units_isdefaulted,
                                    @wood_value, @wood_value_isdefaulted],
        HPXML::FuelTypeWoodPellets => [@wood_pellets_units, @wood_pellets_units_isdefaulted,
                                       @wood_pellets_value, @wood_pellets_value_isdefaulted] }.each do |fuel, vals|
        units, units_isdefaulted, value, value_isdefaulted = vals
        next if value.nil?

        emissions_factor = XMLHelper.add_element(emissions_scenario, 'EmissionsFactor')
        XMLHelper.add_element(emissions_factor, 'FuelType', fuel, :string)
        XMLHelper.add_element(emissions_factor, 'Units', units, :string, units_isdefaulted)
        XMLHelper.add_element(emissions_factor, 'Value', value, :float, value_isdefaulted)
      end
    end

    def from_oga(emissions_scenario)
      return if emissions_scenario.nil?

      @name = XMLHelper.get_value(emissions_scenario, 'Name', :string)
      @emissions_type = XMLHelper.get_value(emissions_scenario, 'EmissionsType', :string)
      @elec_units = XMLHelper.get_value(emissions_scenario, "EmissionsFactor[FuelType='#{HPXML::FuelTypeElectricity}']/Units", :string)
      @elec_value = XMLHelper.get_value(emissions_scenario, "EmissionsFactor[FuelType='#{HPXML::FuelTypeElectricity}']/Value", :float)
      @elec_schedule_filepath = XMLHelper.get_value(emissions_scenario, "EmissionsFactor[FuelType='#{HPXML::FuelTypeElectricity}']/ScheduleFilePath", :string)
      @elec_schedule_number_of_header_rows = XMLHelper.get_value(emissions_scenario, "EmissionsFactor[FuelType='#{HPXML::FuelTypeElectricity}']/NumberofHeaderRows", :integer)
      @elec_schedule_column_number = XMLHelper.get_value(emissions_scenario, "EmissionsFactor[FuelType='#{HPXML::FuelTypeElectricity}']/ColumnNumber", :integer)
      @natural_gas_units = XMLHelper.get_value(emissions_scenario, "EmissionsFactor[FuelType='#{HPXML::FuelTypeNaturalGas}']/Units", :string)
      @natural_gas_value = XMLHelper.get_value(emissions_scenario, "EmissionsFactor[FuelType='#{HPXML::FuelTypeNaturalGas}']/Value", :float)
      @propane_units = XMLHelper.get_value(emissions_scenario, "EmissionsFactor[FuelType='#{HPXML::FuelTypePropane}']/Units", :string)
      @propane_value = XMLHelper.get_value(emissions_scenario, "EmissionsFactor[FuelType='#{HPXML::FuelTypePropane}']/Value", :float)
      @fuel_oil_units = XMLHelper.get_value(emissions_scenario, "EmissionsFactor[FuelType='#{HPXML::FuelTypeOil}']/Units", :string)
      @fuel_oil_value = XMLHelper.get_value(emissions_scenario, "EmissionsFactor[FuelType='#{HPXML::FuelTypeOil}']/Value", :float)
      @coal_units = XMLHelper.get_value(emissions_scenario, "EmissionsFactor[FuelType='#{HPXML::FuelTypeCoal}']/Units", :string)
      @coal_value = XMLHelper.get_value(emissions_scenario, "EmissionsFactor[FuelType='#{HPXML::FuelTypeCoal}']/Value", :float)
      @wood_units = XMLHelper.get_value(emissions_scenario, "EmissionsFactor[FuelType='#{HPXML::FuelTypeWoodCord}']/Units", :string)
      @wood_value = XMLHelper.get_value(emissions_scenario, "EmissionsFactor[FuelType='#{HPXML::FuelTypeWoodCord}']/Value", :float)
      @wood_pellets_units = XMLHelper.get_value(emissions_scenario, "EmissionsFactor[FuelType='#{HPXML::FuelTypeWoodPellets}']/Units", :string)
      @wood_pellets_value = XMLHelper.get_value(emissions_scenario, "EmissionsFactor[FuelType='#{HPXML::FuelTypeWoodPellets}']/Value", :float)
    end
  end

  class UtilityBillScenarios < BaseArrayElement
    def add(**kwargs)
      self << UtilityBillScenario.new(@hpxml_object, **kwargs)
    end

    def from_oga(software_info)
      return if software_info.nil?

      XMLHelper.get_elements(software_info, 'extension/UtilityBillScenarios/UtilityBillScenario').each do |utility_bill_scenario|
        self << UtilityBillScenario.new(@hpxml_object, utility_bill_scenario)
      end
    end

    def has_simple_electric_rates
      any? { |bill_scen| !bill_scen.elec_fixed_charge.nil? || !bill_scen.elec_marginal_rate.nil? }
    end

    def has_detailed_electric_rates
      any? { |bill_scen| !bill_scen.elec_tariff_filepath.nil? }
    end
  end

  class UtilityBillScenario < BaseElement
    ATTRS = [:name,
             :elec_tariff_filepath,
             :elec_fixed_charge, :natural_gas_fixed_charge, :propane_fixed_charge, :fuel_oil_fixed_charge,
             :coal_fixed_charge, :wood_fixed_charge, :wood_pellets_fixed_charge,
             :elec_marginal_rate, :natural_gas_marginal_rate, :propane_marginal_rate, :fuel_oil_marginal_rate,
             :coal_marginal_rate, :wood_marginal_rate, :wood_pellets_marginal_rate,
             :pv_compensation_type,
             :pv_net_metering_annual_excess_sellback_rate_type, :pv_net_metering_annual_excess_sellback_rate,
             :pv_feed_in_tariff_rate,
             :pv_monthly_grid_connection_fee_dollars_per_kw, :pv_monthly_grid_connection_fee_dollars]
    attr_accessor(*ATTRS)

    def delete
      @hpxml_object.header.utility_bill_scenarios.delete(self)
    end

    def check_for_errors
      errors = []
      return errors
    end

    def to_oga(software_info)
      utility_bill_scenarios = XMLHelper.create_elements_as_needed(software_info, ['extension', 'UtilityBillScenarios'])
      utility_bill_scenario = XMLHelper.add_element(utility_bill_scenarios, 'UtilityBillScenario')
      XMLHelper.add_element(utility_bill_scenario, 'Name', @name, :string) unless @name.nil?
      { HPXML::FuelTypeElectricity => [@elec_fixed_charge, @elec_fixed_charge_isdefaulted, @elec_marginal_rate, @elec_marginal_rate_isdefaulted, @elec_tariff_filepath],
        HPXML::FuelTypeNaturalGas => [@natural_gas_fixed_charge, @natural_gas_fixed_charge_isdefaulted, @natural_gas_marginal_rate, @natural_gas_marginal_rate_isdefaulted, nil],
        HPXML::FuelTypePropane => [@propane_fixed_charge, @propane_fixed_charge_isdefaulted, @propane_marginal_rate, @propane_marginal_rate_isdefaulted, nil],
        HPXML::FuelTypeOil => [@fuel_oil_fixed_charge, @fuel_oil_fixed_charge_isdefaulted, @fuel_oil_marginal_rate, @fuel_oil_marginal_rate_isdefaulted, nil],
        HPXML::FuelTypeCoal => [@coal_fixed_charge, @coal_fixed_charge_isdefaulted, @coal_marginal_rate, @coal_marginal_rate_isdefaulted, nil],
        HPXML::FuelTypeWoodCord => [@wood_fixed_charge, @wood_fixed_charge_isdefaulted, @wood_marginal_rate, @wood_marginal_rate_isdefaulted, nil],
        HPXML::FuelTypeWoodPellets => [@wood_pellets_fixed_charge, @wood_pellets_fixed_charge_isdefaulted, @wood_pellets_marginal_rate, @wood_pellets_marginal_rate_isdefaulted, nil] }.each do |fuel, vals|
        fixed_charge, fixed_charge_isdefaulted, marginal_rate, marginal_rate_isdefaulted, tariff_filepath = vals
        next if fixed_charge.nil? && marginal_rate.nil? && tariff_filepath.nil?

        utility_rate = XMLHelper.add_element(utility_bill_scenario, 'UtilityRate')
        XMLHelper.add_element(utility_rate, 'FuelType', fuel, :string)
        XMLHelper.add_element(utility_rate, 'TariffFilePath', tariff_filepath, :string) unless tariff_filepath.nil?
        XMLHelper.add_element(utility_rate, 'FixedCharge', fixed_charge, :float, fixed_charge_isdefaulted) unless fixed_charge.nil?
        XMLHelper.add_element(utility_rate, 'MarginalRate', marginal_rate, :float, marginal_rate_isdefaulted) unless marginal_rate.nil?
      end
      if not @pv_compensation_type.nil?
        pv = XMLHelper.add_element(utility_bill_scenario, 'PVCompensation')
        pc_compensation_type = XMLHelper.add_element(pv, 'CompensationType')
        pv_compensation_type_el = XMLHelper.add_element(pc_compensation_type, @pv_compensation_type, nil, nil, pv_compensation_type_isdefaulted)
        if @pv_compensation_type == HPXML::PVCompensationTypeNetMetering
          XMLHelper.add_element(pv_compensation_type_el, 'AnnualExcessSellbackRateType', @pv_net_metering_annual_excess_sellback_rate_type, :string, pv_net_metering_annual_excess_sellback_rate_type_isdefaulted) unless @pv_net_metering_annual_excess_sellback_rate_type.nil?
          if @pv_net_metering_annual_excess_sellback_rate_type == HPXML::PVAnnualExcessSellbackRateTypeUserSpecified
            XMLHelper.add_element(pv_compensation_type_el, 'AnnualExcessSellbackRate', @pv_net_metering_annual_excess_sellback_rate, :float, pv_net_metering_annual_excess_sellback_rate_isdefaulted) unless @pv_net_metering_annual_excess_sellback_rate.nil?
          end
        elsif @pv_compensation_type == HPXML::PVCompensationTypeFeedInTariff
          XMLHelper.add_element(pv_compensation_type_el, 'FeedInTariffRate', @pv_feed_in_tariff_rate, :float, pv_feed_in_tariff_rate_isdefaulted) unless @pv_feed_in_tariff_rate.nil?
        end
        if not @pv_monthly_grid_connection_fee_dollars_per_kw.nil?
          monthly_grid_connection_fee = XMLHelper.add_element(pv, 'MonthlyGridConnectionFee')
          XMLHelper.add_element(monthly_grid_connection_fee, 'Units', UnitsDollarsPerkW, :string)
          XMLHelper.add_element(monthly_grid_connection_fee, 'Value', @pv_monthly_grid_connection_fee_dollars_per_kw, :float, pv_monthly_grid_connection_fee_dollars_per_kw_isdefaulted)
        end
        if not @pv_monthly_grid_connection_fee_dollars.nil?
          monthly_grid_connection_fee = XMLHelper.add_element(pv, 'MonthlyGridConnectionFee')
          XMLHelper.add_element(monthly_grid_connection_fee, 'Units', UnitsDollars, :string)
          XMLHelper.add_element(monthly_grid_connection_fee, 'Value', @pv_monthly_grid_connection_fee_dollars, :float, pv_monthly_grid_connection_fee_dollars_isdefaulted)
        end
      end
    end

    def from_oga(utility_bill_scenario)
      return if utility_bill_scenario.nil?

      @name = XMLHelper.get_value(utility_bill_scenario, 'Name', :string)
      @elec_fixed_charge = XMLHelper.get_value(utility_bill_scenario, "UtilityRate[FuelType='#{HPXML::FuelTypeElectricity}']/FixedCharge", :float)
      @elec_marginal_rate = XMLHelper.get_value(utility_bill_scenario, "UtilityRate[FuelType='#{HPXML::FuelTypeElectricity}']/MarginalRate", :float)
      @elec_tariff_filepath = XMLHelper.get_value(utility_bill_scenario, "UtilityRate[FuelType='#{HPXML::FuelTypeElectricity}']/TariffFilePath", :string)
      @natural_gas_fixed_charge = XMLHelper.get_value(utility_bill_scenario, "UtilityRate[FuelType='#{HPXML::FuelTypeNaturalGas}']/FixedCharge", :float)
      @natural_gas_marginal_rate = XMLHelper.get_value(utility_bill_scenario, "UtilityRate[FuelType='#{HPXML::FuelTypeNaturalGas}']/MarginalRate", :float)
      @propane_fixed_charge = XMLHelper.get_value(utility_bill_scenario, "UtilityRate[FuelType='#{HPXML::FuelTypePropane}']/FixedCharge", :float)
      @propane_marginal_rate = XMLHelper.get_value(utility_bill_scenario, "UtilityRate[FuelType='#{HPXML::FuelTypePropane}']/MarginalRate", :float)
      @fuel_oil_fixed_charge = XMLHelper.get_value(utility_bill_scenario, "UtilityRate[FuelType='#{HPXML::FuelTypeOil}']/FixedCharge", :float)
      @fuel_oil_marginal_rate = XMLHelper.get_value(utility_bill_scenario, "UtilityRate[FuelType='#{HPXML::FuelTypeOil}']/MarginalRate", :float)
      @coal_fixed_charge = XMLHelper.get_value(utility_bill_scenario, "UtilityRate[FuelType='#{HPXML::FuelTypeCoal}']/FixedCharge", :float)
      @coal_marginal_rate = XMLHelper.get_value(utility_bill_scenario, "UtilityRate[FuelType='#{HPXML::FuelTypeCoal}']/MarginalRate", :float)
      @wood_fixed_charge = XMLHelper.get_value(utility_bill_scenario, "UtilityRate[FuelType='#{HPXML::FuelTypeWoodCord}']/FixedCharge", :float)
      @wood_marginal_rate = XMLHelper.get_value(utility_bill_scenario, "UtilityRate[FuelType='#{HPXML::FuelTypeWoodCord}']/MarginalRate", :float)
      @wood_pellets_fixed_charge = XMLHelper.get_value(utility_bill_scenario, "UtilityRate[FuelType='#{HPXML::FuelTypeWoodPellets}']/FixedCharge", :float)
      @wood_pellets_marginal_rate = XMLHelper.get_value(utility_bill_scenario, "UtilityRate[FuelType='#{HPXML::FuelTypeWoodPellets}']/MarginalRate", :float)
      @pv_compensation_type = XMLHelper.get_child_name(utility_bill_scenario, 'PVCompensation/CompensationType')
      if @pv_compensation_type == HPXML::PVCompensationTypeNetMetering
        @pv_net_metering_annual_excess_sellback_rate_type = XMLHelper.get_value(utility_bill_scenario, "PVCompensation/CompensationType/#{HPXML::PVCompensationTypeNetMetering}/AnnualExcessSellbackRateType", :string)
        if @pv_net_metering_annual_excess_sellback_rate_type == HPXML::PVAnnualExcessSellbackRateTypeUserSpecified
          @pv_net_metering_annual_excess_sellback_rate = XMLHelper.get_value(utility_bill_scenario, "PVCompensation/CompensationType/#{HPXML::PVCompensationTypeNetMetering}/AnnualExcessSellbackRate", :float)
        end
      elsif @pv_compensation_type == HPXML::PVCompensationTypeFeedInTariff
        @pv_feed_in_tariff_rate = XMLHelper.get_value(utility_bill_scenario, "PVCompensation/CompensationType/#{HPXML::PVCompensationTypeFeedInTariff}/FeedInTariffRate", :float)
      end
      @pv_monthly_grid_connection_fee_dollars_per_kw = XMLHelper.get_value(utility_bill_scenario, "PVCompensation/MonthlyGridConnectionFee[Units='#{UnitsDollarsPerkW}']/Value", :float)
      @pv_monthly_grid_connection_fee_dollars = XMLHelper.get_value(utility_bill_scenario, "PVCompensation/MonthlyGridConnectionFee[Units='#{UnitsDollars}']/Value", :float)
    end
  end

  class UnavailablePeriods < BaseArrayElement
    def add(**kwargs)
      self << UnavailablePeriod.new(@hpxml_object, **kwargs)
    end

    def from_oga(software_info)
      return if software_info.nil?

      XMLHelper.get_elements(software_info, 'extension/UnavailablePeriods/UnavailablePeriod').each do |unavailable_period|
        self << UnavailablePeriod.new(@hpxml_object, unavailable_period)
      end
    end
  end

  class UnavailablePeriod < BaseElement
    ATTRS = [:column_name, :begin_month, :begin_day, :begin_hour, :end_month, :end_day, :end_hour, :natvent_availability]
    attr_accessor(*ATTRS)

    def delete
      @hpxml_object.header.unavailable_periods.delete(self)
    end

    def check_for_errors
      errors = []
      errors += HPXML::check_dates('Unavailable Period', @begin_month, @begin_day, @end_month, @end_day)
      return errors
    end

    def to_oga(software_info)
      unavailable_periods = XMLHelper.create_elements_as_needed(software_info, ['extension', 'UnavailablePeriods'])
      unavailable_period = XMLHelper.add_element(unavailable_periods, 'UnavailablePeriod')
      XMLHelper.add_element(unavailable_period, 'ColumnName', @column_name, :string) unless @column_name.nil?
      XMLHelper.add_element(unavailable_period, 'BeginMonth', @begin_month, :integer, @begin_month_isdefaulted) unless @begin_month.nil?
      XMLHelper.add_element(unavailable_period, 'BeginDayOfMonth', @begin_day, :integer, @begin_day_isdefaulted) unless @begin_day.nil?
      XMLHelper.add_element(unavailable_period, 'BeginHourOfDay', @begin_hour, :integer, @begin_hour_isdefaulted) unless @begin_hour.nil?
      XMLHelper.add_element(unavailable_period, 'EndMonth', @end_month, :integer, @end_month_isdefaulted) unless @end_month.nil?
      XMLHelper.add_element(unavailable_period, 'EndDayOfMonth', @end_day, :integer, @end_day_isdefaulted) unless @end_day.nil?
      XMLHelper.add_element(unavailable_period, 'EndHourOfDay', @end_hour, :integer, @end_hour_isdefaulted) unless @end_hour.nil?
      XMLHelper.add_element(unavailable_period, 'NaturalVentilation', @natvent_availability, :string, @natvent_availability_isdefaulted) unless @natvent_availability.nil?
    end

    def from_oga(unavailable_period)
      return if unavailable_period.nil?

      @column_name = XMLHelper.get_value(unavailable_period, 'ColumnName', :string)
      @begin_month = XMLHelper.get_value(unavailable_period, 'BeginMonth', :integer)
      @begin_day = XMLHelper.get_value(unavailable_period, 'BeginDayOfMonth', :integer)
      @begin_hour = XMLHelper.get_value(unavailable_period, 'BeginHourOfDay', :integer)
      @end_month = XMLHelper.get_value(unavailable_period, 'EndMonth', :integer)
      @end_day = XMLHelper.get_value(unavailable_period, 'EndDayOfMonth', :integer)
      @end_hour = XMLHelper.get_value(unavailable_period, 'EndHourOfDay', :integer)
      @natvent_availability = XMLHelper.get_value(unavailable_period, 'NaturalVentilation', :string)
    end
  end

  class Site < BaseElement
    ATTRS = [:site_type, :surroundings, :vertical_surroundings, :shielding_of_home, :orientation_of_front_of_home, :azimuth_of_front_of_home, :fuels,
             :ground_conductivity]
    attr_accessor(*ATTRS)

    def check_for_errors
      errors = []
      return errors
    end

    def to_oga(doc)
      return if nil?

      site = XMLHelper.create_elements_as_needed(doc, ['HPXML', 'Building', 'BuildingDetails', 'BuildingSummary', 'Site'])
      XMLHelper.add_element(site, 'SiteType', @site_type, :string, @site_type_isdefaulted) unless @site_type.nil?
      XMLHelper.add_element(site, 'Surroundings', @surroundings, :string) unless @surroundings.nil?
      XMLHelper.add_element(site, 'VerticalSurroundings', @vertical_surroundings, :string) unless @vertical_surroundings.nil?
      XMLHelper.add_element(site, 'ShieldingofHome', @shielding_of_home, :string, @shielding_of_home_isdefaulted) unless @shielding_of_home.nil?
      XMLHelper.add_element(site, 'OrientationOfFrontOfHome', @orientation_of_front_of_home, :string) unless @orientation_of_front_of_home.nil?
      XMLHelper.add_element(site, 'AzimuthOfFrontOfHome', @azimuth_of_front_of_home, :integer) unless @azimuth_of_front_of_home.nil?
      if (not @fuels.nil?) && (not @fuels.empty?)
        fuel_types_available = XMLHelper.add_element(site, 'FuelTypesAvailable')
        @fuels.each do |fuel|
          XMLHelper.add_element(fuel_types_available, 'Fuel', fuel, :string)
        end
      end
      XMLHelper.add_extension(site, 'GroundConductivity', @ground_conductivity, :float, @ground_conductivity_isdefaulted) unless @ground_conductivity.nil?

      if site.children.size == 0
        bldg_summary = XMLHelper.get_element(doc, '/HPXML/Building/BuildingDetails/BuildingSummary')
        XMLHelper.delete_element(bldg_summary, 'Site')
      end
    end

    def from_oga(hpxml)
      return if hpxml.nil?

      site = XMLHelper.get_element(hpxml, 'Building/BuildingDetails/BuildingSummary/Site')
      return if site.nil?

      @site_type = XMLHelper.get_value(site, 'SiteType', :string)
      @surroundings = XMLHelper.get_value(site, 'Surroundings', :string)
      @vertical_surroundings = XMLHelper.get_value(site, 'VerticalSurroundings', :string)
      @shielding_of_home = XMLHelper.get_value(site, 'ShieldingofHome', :string)
      @orientation_of_front_of_home = XMLHelper.get_value(site, 'OrientationOfFrontOfHome', :string)
      @azimuth_of_front_of_home = XMLHelper.get_value(site, 'AzimuthOfFrontOfHome', :integer)
      @fuels = XMLHelper.get_values(site, 'FuelTypesAvailable/Fuel', :string)
      @ground_conductivity = XMLHelper.get_value(site, 'extension/GroundConductivity', :float)
    end
  end

  class NeighborBuildings < BaseArrayElement
    def add(**kwargs)
      self << NeighborBuilding.new(@hpxml_object, **kwargs)
    end

    def from_oga(hpxml)
      return if hpxml.nil?

      XMLHelper.get_elements(hpxml, 'Building/BuildingDetails/BuildingSummary/Site/extension/Neighbors/NeighborBuilding').each do |neighbor_building|
        self << NeighborBuilding.new(@hpxml_object, neighbor_building)
      end
    end
  end

  class NeighborBuilding < BaseElement
    ATTRS = [:azimuth, :orientation, :distance, :height]
    attr_accessor(*ATTRS)

    def check_for_errors
      errors = []
      return errors
    end

    def to_oga(doc)
      return if nil?

      neighbors = XMLHelper.create_elements_as_needed(doc, ['HPXML', 'Building', 'BuildingDetails', 'BuildingSummary', 'Site', 'extension', 'Neighbors'])
      neighbor_building = XMLHelper.add_element(neighbors, 'NeighborBuilding')
      XMLHelper.add_element(neighbor_building, 'Orientation', @orientation, :string, @orientation_isdefaulted) unless @orientation.nil?
      XMLHelper.add_element(neighbor_building, 'Azimuth', @azimuth, :integer, @azimuth_isdefaulted) unless @azimuth.nil?
      XMLHelper.add_element(neighbor_building, 'Distance', @distance, :float) unless @distance.nil?
      XMLHelper.add_element(neighbor_building, 'Height', @height, :float) unless @height.nil?
    end

    def from_oga(neighbor_building)
      return if neighbor_building.nil?

      @orientation = XMLHelper.get_value(neighbor_building, 'Orientation', :string)
      @azimuth = XMLHelper.get_value(neighbor_building, 'Azimuth', :integer)
      @distance = XMLHelper.get_value(neighbor_building, 'Distance', :float)
      @height = XMLHelper.get_value(neighbor_building, 'Height', :float)
    end
  end

  class BuildingOccupancy < BaseElement
    ATTRS = [:number_of_residents, :weekday_fractions, :weekend_fractions, :monthly_multipliers]
    attr_accessor(*ATTRS)

    def check_for_errors
      errors = []
      return errors
    end

    def to_oga(doc)
      return if nil?

      building_occupancy = XMLHelper.create_elements_as_needed(doc, ['HPXML', 'Building', 'BuildingDetails', 'BuildingSummary', 'BuildingOccupancy'])
      XMLHelper.add_element(building_occupancy, 'NumberofResidents', @number_of_residents, :float, @number_of_residents_isdefaulted) unless @number_of_residents.nil?
      XMLHelper.add_extension(building_occupancy, 'WeekdayScheduleFractions', @weekday_fractions, :string, @weekday_fractions_isdefaulted) unless @weekday_fractions.nil?
      XMLHelper.add_extension(building_occupancy, 'WeekendScheduleFractions', @weekend_fractions, :string, @weekend_fractions_isdefaulted) unless @weekend_fractions.nil?
      XMLHelper.add_extension(building_occupancy, 'MonthlyScheduleMultipliers', @monthly_multipliers, :string, @monthly_multipliers_isdefaulted) unless @monthly_multipliers.nil?
    end

    def from_oga(hpxml)
      return if hpxml.nil?

      building_occupancy = XMLHelper.get_element(hpxml, 'Building/BuildingDetails/BuildingSummary/BuildingOccupancy')
      return if building_occupancy.nil?

      @number_of_residents = XMLHelper.get_value(building_occupancy, 'NumberofResidents', :float)
      @weekday_fractions = XMLHelper.get_value(building_occupancy, 'extension/WeekdayScheduleFractions', :string)
      @weekend_fractions = XMLHelper.get_value(building_occupancy, 'extension/WeekendScheduleFractions', :string)
      @monthly_multipliers = XMLHelper.get_value(building_occupancy, 'extension/MonthlyScheduleMultipliers', :string)
    end
  end

  class BuildingConstruction < BaseElement
    ATTRS = [:year_built, :number_of_conditioned_floors, :number_of_conditioned_floors_above_grade,
             :average_ceiling_height, :number_of_bedrooms, :number_of_bathrooms,
             :conditioned_floor_area, :conditioned_building_volume, :residential_facility_type,
             :building_footprint_area]
    attr_accessor(*ATTRS)

    def check_for_errors
      errors = []
      return errors
    end

    def to_oga(doc)
      return if nil?

      building_construction = XMLHelper.create_elements_as_needed(doc, ['HPXML', 'Building', 'BuildingDetails', 'BuildingSummary', 'BuildingConstruction'])
      XMLHelper.add_element(building_construction, 'YearBuilt', @year_built, :integer) unless @year_built.nil?
      XMLHelper.add_element(building_construction, 'ResidentialFacilityType', @residential_facility_type, :string) unless @residential_facility_type.nil?
      XMLHelper.add_element(building_construction, 'NumberofConditionedFloors', @number_of_conditioned_floors, :float) unless @number_of_conditioned_floors.nil?
      XMLHelper.add_element(building_construction, 'NumberofConditionedFloorsAboveGrade', @number_of_conditioned_floors_above_grade, :float) unless @number_of_conditioned_floors_above_grade.nil?
      XMLHelper.add_element(building_construction, 'AverageCeilingHeight', @average_ceiling_height, :float, @average_ceiling_height_isdefaulted) unless @average_ceiling_height.nil?
      XMLHelper.add_element(building_construction, 'NumberofBedrooms', @number_of_bedrooms, :integer) unless @number_of_bedrooms.nil?
      XMLHelper.add_element(building_construction, 'NumberofBathrooms', @number_of_bathrooms, :integer, @number_of_bathrooms_isdefaulted) unless @number_of_bathrooms.nil?
      XMLHelper.add_element(building_construction, 'BuildingFootprintArea', @building_footprint_area, :float, @building_footprint_area_isdefaulted) unless @building_footprint_area.nil?
      XMLHelper.add_element(building_construction, 'ConditionedFloorArea', @conditioned_floor_area, :float) unless @conditioned_floor_area.nil?
      XMLHelper.add_element(building_construction, 'ConditionedBuildingVolume', @conditioned_building_volume, :float, @conditioned_building_volume_isdefaulted) unless @conditioned_building_volume.nil?
    end

    def from_oga(hpxml)
      return if hpxml.nil?

      building_construction = XMLHelper.get_element(hpxml, 'Building/BuildingDetails/BuildingSummary/BuildingConstruction')
      return if building_construction.nil?

      @year_built = XMLHelper.get_value(building_construction, 'YearBuilt', :integer)
      @residential_facility_type = XMLHelper.get_value(building_construction, 'ResidentialFacilityType', :string)
      @number_of_conditioned_floors = XMLHelper.get_value(building_construction, 'NumberofConditionedFloors', :float)
      @number_of_conditioned_floors_above_grade = XMLHelper.get_value(building_construction, 'NumberofConditionedFloorsAboveGrade', :float)
      @average_ceiling_height = XMLHelper.get_value(building_construction, 'AverageCeilingHeight', :float)
      @number_of_bedrooms = XMLHelper.get_value(building_construction, 'NumberofBedrooms', :integer)
      @number_of_bathrooms = XMLHelper.get_value(building_construction, 'NumberofBathrooms', :integer)
      @building_footprint_area = XMLHelper.get_value(building_construction, 'BuildingFootprintArea', :float)
      @conditioned_floor_area = XMLHelper.get_value(building_construction, 'ConditionedFloorArea', :float)
      @conditioned_building_volume = XMLHelper.get_value(building_construction, 'ConditionedBuildingVolume', :float)
    end
  end

  class ClimateandRiskZones < BaseElement
    def initialize(hpxml_object, *args)
      @climate_zone_ieccs = ClimateZoneIECCs.new(hpxml_object)
      super(hpxml_object, *args)
    end
    ATTRS = [:weather_station_id, :weather_station_name, :weather_station_wmo, :weather_station_epw_filepath]
    attr_accessor(*ATTRS)
    attr_reader(:climate_zone_ieccs)

    def check_for_errors
      errors = []
      errors += @climate_zone_ieccs.check_for_errors
      return errors
    end

    def to_oga(doc)
      return if nil?

      climate_and_risk_zones = XMLHelper.create_elements_as_needed(doc, ['HPXML', 'Building', 'BuildingDetails', 'ClimateandRiskZones'])

      @climate_zone_ieccs.to_oga(climate_and_risk_zones)

      if not @weather_station_id.nil?
        weather_station = XMLHelper.add_element(climate_and_risk_zones, 'WeatherStation')
        sys_id = XMLHelper.add_element(weather_station, 'SystemIdentifier')
        XMLHelper.add_attribute(sys_id, 'id', @weather_station_id)
        XMLHelper.add_element(weather_station, 'Name', @weather_station_name, :string) unless @weather_station_name.nil?
        XMLHelper.add_element(weather_station, 'WMO', @weather_station_wmo, :string) unless @weather_station_wmo.nil?
        XMLHelper.add_extension(weather_station, 'EPWFilePath', @weather_station_epw_filepath, :string) unless @weather_station_epw_filepath.nil?
      end
    end

    def from_oga(hpxml)
      return if hpxml.nil?

      climate_and_risk_zones = XMLHelper.get_element(hpxml, 'Building/BuildingDetails/ClimateandRiskZones')
      return if climate_and_risk_zones.nil?

      @climate_zone_ieccs.from_oga(climate_and_risk_zones)

      weather_station = XMLHelper.get_element(climate_and_risk_zones, 'WeatherStation')
      if not weather_station.nil?
        @weather_station_id = HPXML::get_id(weather_station)
        @weather_station_name = XMLHelper.get_value(weather_station, 'Name', :string)
        @weather_station_wmo = XMLHelper.get_value(weather_station, 'WMO', :string)
        @weather_station_epw_filepath = XMLHelper.get_value(weather_station, 'extension/EPWFilePath', :string)
      end
    end
  end

  class ClimateZoneIECCs < BaseArrayElement
    def add(**kwargs)
      self << ClimateZoneIECC.new(@hpxml_object, **kwargs)
    end

    def from_oga(climate_and_risk_zones)
      return if climate_and_risk_zones.nil?

      XMLHelper.get_elements(climate_and_risk_zones, 'ClimateZoneIECC').each do |climate_zone_iecc|
        self << ClimateZoneIECC.new(@hpxml_object, climate_zone_iecc)
      end
    end
  end

  class ClimateZoneIECC < BaseElement
    ATTRS = [:year, :zone]
    attr_accessor(*ATTRS)

    def delete
      @hpxml_object.climate_and_risk_zones.climate_zone_ieccs.delete(self)
    end

    def check_for_errors
      errors = []
      return errors
    end

    def to_oga(climate_and_risk_zones)
      climate_zone_iecc = XMLHelper.add_element(climate_and_risk_zones, 'ClimateZoneIECC')
      XMLHelper.add_element(climate_zone_iecc, 'Year', @year, :integer, @year_isdefaulted) unless @year.nil?
      XMLHelper.add_element(climate_zone_iecc, 'ClimateZone', @zone, :string, @zone_isdefaulted) unless @zone.nil?
    end

    def from_oga(climate_zone_iecc)
      return if climate_zone_iecc.nil?

      @year = XMLHelper.get_value(climate_zone_iecc, 'Year', :integer)
      @zone = XMLHelper.get_value(climate_zone_iecc, 'ClimateZone', :string)
    end
  end

  class AirInfiltration < BaseElement
    ATTRS = [:has_flue_or_chimney_in_conditioned_space]
    attr_accessor(*ATTRS)

    def check_for_errors
      errors = []
      return errors
    end

    def to_oga(doc)
      return if nil?

      air_infiltration = XMLHelper.create_elements_as_needed(doc, ['HPXML', 'Building', 'BuildingDetails', 'Enclosure', 'AirInfiltration'])
      XMLHelper.add_extension(air_infiltration, 'HasFlueOrChimneyInConditionedSpace', @has_flue_or_chimney_in_conditioned_space, :boolean, @has_flue_or_chimney_in_conditioned_space_isdefaulted) unless @has_flue_or_chimney_in_conditioned_space.nil?
    end

    def from_oga(hpxml)
      return if hpxml.nil?

      air_infiltration = XMLHelper.get_element(hpxml, 'Building/BuildingDetails/Enclosure/AirInfiltration')
      return if air_infiltration.nil?

      @has_flue_or_chimney_in_conditioned_space = XMLHelper.get_value(air_infiltration, 'extension/HasFlueOrChimneyInConditionedSpace', :boolean)
    end
  end

  class AirInfiltrationMeasurements < BaseArrayElement
    def add(**kwargs)
      self << AirInfiltrationMeasurement.new(@hpxml_object, **kwargs)
    end

    def from_oga(hpxml)
      return if hpxml.nil?

      XMLHelper.get_elements(hpxml, 'Building/BuildingDetails/Enclosure/AirInfiltration/AirInfiltrationMeasurement').each do |air_infiltration_measurement|
        self << AirInfiltrationMeasurement.new(@hpxml_object, air_infiltration_measurement)
      end
    end
  end

  class AirInfiltrationMeasurement < BaseElement
    ATTRS = [:id, :house_pressure, :unit_of_measure, :air_leakage, :effective_leakage_area, :type_of_measurement,
             :infiltration_volume, :leakiness_description, :infiltration_height, :a_ext, :infiltration_type]
    attr_accessor(*ATTRS)

    def check_for_errors
      errors = []
      return errors
    end

    def to_oga(doc)
      return if nil?

      air_infiltration = XMLHelper.create_elements_as_needed(doc, ['HPXML', 'Building', 'BuildingDetails', 'Enclosure', 'AirInfiltration'])
      air_infiltration_measurement = XMLHelper.add_element(air_infiltration, 'AirInfiltrationMeasurement')
      sys_id = XMLHelper.add_element(air_infiltration_measurement, 'SystemIdentifier')
      XMLHelper.add_attribute(sys_id, 'id', @id)
      XMLHelper.add_element(air_infiltration_measurement, 'TypeOfInfiltrationMeasurement', @type_of_measurement, :string) unless @type_of_measurement.nil?
      XMLHelper.add_element(air_infiltration_measurement, 'TypeOfInfiltrationLeakage', @infiltration_type, :string) unless @infiltration_type.nil?
      XMLHelper.add_element(air_infiltration_measurement, 'HousePressure', @house_pressure, :float) unless @house_pressure.nil?
      XMLHelper.add_element(air_infiltration_measurement, 'LeakinessDescription', @leakiness_description, :string) unless @leakiness_description.nil?
      if (not @unit_of_measure.nil?) && (not @air_leakage.nil?)
        building_air_leakage = XMLHelper.add_element(air_infiltration_measurement, 'BuildingAirLeakage')
        XMLHelper.add_element(building_air_leakage, 'UnitofMeasure', @unit_of_measure, :string)
        XMLHelper.add_element(building_air_leakage, 'AirLeakage', @air_leakage, :float)
      end
      XMLHelper.add_element(air_infiltration_measurement, 'EffectiveLeakageArea', @effective_leakage_area, :float) unless @effective_leakage_area.nil?
      XMLHelper.add_element(air_infiltration_measurement, 'InfiltrationVolume', @infiltration_volume, :float, @infiltration_volume_isdefaulted) unless @infiltration_volume.nil?
      XMLHelper.add_element(air_infiltration_measurement, 'InfiltrationHeight', @infiltration_height, :float, @infiltration_height_isdefaulted) unless @infiltration_height.nil?
      XMLHelper.add_extension(air_infiltration_measurement, 'Aext', @a_ext, :float, @a_ext_isdefaulted) unless @a_ext.nil?
    end

    def from_oga(air_infiltration_measurement)
      return if air_infiltration_measurement.nil?

      @id = HPXML::get_id(air_infiltration_measurement)
      @type_of_measurement = XMLHelper.get_value(air_infiltration_measurement, 'TypeOfInfiltrationMeasurement', :string)
      @infiltration_type = XMLHelper.get_value(air_infiltration_measurement, 'TypeOfInfiltrationLeakage', :string)
      @house_pressure = XMLHelper.get_value(air_infiltration_measurement, 'HousePressure', :float)
      @leakiness_description = XMLHelper.get_value(air_infiltration_measurement, 'LeakinessDescription', :string)
      @unit_of_measure = XMLHelper.get_value(air_infiltration_measurement, 'BuildingAirLeakage/UnitofMeasure', :string)
      @air_leakage = XMLHelper.get_value(air_infiltration_measurement, 'BuildingAirLeakage/AirLeakage', :float)
      @effective_leakage_area = XMLHelper.get_value(air_infiltration_measurement, 'EffectiveLeakageArea', :float)
      @infiltration_volume = XMLHelper.get_value(air_infiltration_measurement, 'InfiltrationVolume', :float)
      @infiltration_height = XMLHelper.get_value(air_infiltration_measurement, 'InfiltrationHeight', :float)
      @a_ext = XMLHelper.get_value(air_infiltration_measurement, 'extension/Aext', :float)
    end
  end

  class Attics < BaseArrayElement
    def add(**kwargs)
      self << Attic.new(@hpxml_object, **kwargs)
    end

    def from_oga(hpxml)
      return if hpxml.nil?

      XMLHelper.get_elements(hpxml, 'Building/BuildingDetails/Enclosure/Attics/Attic').each do |attic|
        self << Attic.new(@hpxml_object, attic)
      end
    end
  end

  class Attic < BaseElement
    ATTRS = [:id, :attic_type, :vented_attic_sla, :vented_attic_ach, :within_infiltration_volume,
             :attached_to_roof_idrefs, :attached_to_wall_idrefs, :attached_to_floor_idrefs]
    attr_accessor(*ATTRS)

    def attached_roofs
      return [] if @attached_to_roof_idrefs.nil?

      list = @hpxml_object.roofs.select { |roof| @attached_to_roof_idrefs.include? roof.id }
      if @attached_to_roof_idrefs.size > list.size
        fail "Attached roof not found for attic '#{@id}'."
      end

      return list
    end

    def attached_walls
      return [] if @attached_to_wall_idrefs.nil?

      list = @hpxml_object.walls.select { |wall| @attached_to_wall_idrefs.include? wall.id }
      if @attached_to_wall_idrefs.size > list.size
        fail "Attached wall not found for attic '#{@id}'."
      end

      return list
    end

    def attached_floors
      return [] if @attached_to_floor_idrefs.nil?

      list = @hpxml_object.floors.select { |floor| @attached_to_floor_idrefs.include? floor.id }
      if @attached_to_floor_idrefs.size > list.size
        fail "Attached floor not found for attic '#{@id}'."
      end

      return list
    end

    def to_location
      return if @attic_type.nil?

      if [AtticTypeCathedral, AtticTypeConditioned, AtticTypeFlatRoof, AtticTypeBelowApartment].include? @attic_type
        return LocationLivingSpace
      elsif [AtticTypeUnvented].include? @attic_type
        return LocationAtticUnvented
      elsif [AtticTypeVented].include? @attic_type
        return LocationAtticVented
      else
        fail "Unexpected attic type: '#{@attic_type}'."
      end
    end

    def delete
      @hpxml_object.attics.delete(self)
    end

    def check_for_errors
      errors = []
      begin; attached_roofs; rescue StandardError => e; errors << e.message; end
      begin; attached_walls; rescue StandardError => e; errors << e.message; end
      begin; attached_floors; rescue StandardError => e; errors << e.message; end
      begin; to_location; rescue StandardError => e; errors << e.message; end
      return errors
    end

    def to_oga(doc)
      return if nil?

      attics = XMLHelper.create_elements_as_needed(doc, ['HPXML', 'Building', 'BuildingDetails', 'Enclosure', 'Attics'])
      attic = XMLHelper.add_element(attics, 'Attic')
      sys_id = XMLHelper.add_element(attic, 'SystemIdentifier')
      XMLHelper.add_attribute(sys_id, 'id', @id)
      if not @attic_type.nil?
        attic_type_el = XMLHelper.add_element(attic, 'AtticType')
        if [AtticTypeFlatRoof, AtticTypeCathedral, AtticTypeBelowApartment].include? @attic_type
          XMLHelper.add_element(attic_type_el, @attic_type)
        elsif [AtticTypeUnvented].include? @attic_type
          attic_type_attic = XMLHelper.add_element(attic_type_el, 'Attic')
          XMLHelper.add_element(attic_type_attic, 'Vented', false, :boolean)
        elsif [AtticTypeVented].include? @attic_type
          attic_type_attic = XMLHelper.add_element(attic_type_el, 'Attic')
          XMLHelper.add_element(attic_type_attic, 'Vented', true, :boolean)
          if not @vented_attic_sla.nil?
            ventilation_rate = XMLHelper.add_element(attic, 'VentilationRate')
            XMLHelper.add_element(ventilation_rate, 'UnitofMeasure', UnitsSLA, :string)
            XMLHelper.add_element(ventilation_rate, 'Value', @vented_attic_sla, :float, @vented_attic_sla_isdefaulted)
          elsif not @vented_attic_ach.nil?
            ventilation_rate = XMLHelper.add_element(attic, 'VentilationRate')
            XMLHelper.add_element(ventilation_rate, 'UnitofMeasure', UnitsACHNatural, :string)
            XMLHelper.add_element(ventilation_rate, 'Value', @vented_attic_ach, :float)
          end
        elsif [AtticTypeConditioned].include? @attic_type
          attic_type_attic = XMLHelper.add_element(attic_type_el, 'Attic')
          XMLHelper.add_element(attic_type_attic, 'Conditioned', true, :boolean)
        else
          fail "Unhandled attic type '#{@attic_type}'."
        end
      end
      XMLHelper.add_element(attic, 'WithinInfiltrationVolume', within_infiltration_volume, :boolean) unless @within_infiltration_volume.nil?
      if not @attached_to_roof_idrefs.nil?
        @attached_to_roof_idrefs.each do |roof|
          roof_attached = XMLHelper.add_element(attic, 'AttachedToRoof')
          XMLHelper.add_attribute(roof_attached, 'idref', roof)
        end
      end
      if not @attached_to_wall_idrefs.nil?
        @attached_to_wall_idrefs.each do |wall|
          wall_attached = XMLHelper.add_element(attic, 'AttachedToWall')
          XMLHelper.add_attribute(wall_attached, 'idref', wall)
        end
      end
      if not @attached_to_floor_idrefs.nil?
        @attached_to_floor_idrefs.each do |floor|
          floor_attached = XMLHelper.add_element(attic, 'AttachedToFloor')
          XMLHelper.add_attribute(floor_attached, 'idref', floor)
        end
      end
    end

    def from_oga(attic)
      return if attic.nil?

      @id = HPXML::get_id(attic)
      if XMLHelper.has_element(attic, "AtticType/Attic[Vented='false']")
        @attic_type = AtticTypeUnvented
      elsif XMLHelper.has_element(attic, "AtticType/Attic[Vented='true']")
        @attic_type = AtticTypeVented
      elsif XMLHelper.has_element(attic, "AtticType/Attic[Conditioned='true']")
        @attic_type = AtticTypeConditioned
      elsif XMLHelper.has_element(attic, 'AtticType/FlatRoof')
        @attic_type = AtticTypeFlatRoof
      elsif XMLHelper.has_element(attic, 'AtticType/CathedralCeiling')
        @attic_type = AtticTypeCathedral
      elsif XMLHelper.has_element(attic, 'AtticType/BelowApartment')
        @attic_type = AtticTypeBelowApartment
      end
      if @attic_type == AtticTypeVented
        @vented_attic_sla = XMLHelper.get_value(attic, "VentilationRate[UnitofMeasure='#{UnitsSLA}']/Value", :float)
        @vented_attic_ach = XMLHelper.get_value(attic, "VentilationRate[UnitofMeasure='#{UnitsACHNatural}']/Value", :float)
      end
      @within_infiltration_volume = XMLHelper.get_value(attic, 'WithinInfiltrationVolume', :boolean)
      @attached_to_roof_idrefs = []
      XMLHelper.get_elements(attic, 'AttachedToRoof').each do |roof|
        @attached_to_roof_idrefs << HPXML::get_idref(roof)
      end
      @attached_to_wall_idrefs = []
      XMLHelper.get_elements(attic, 'AttachedToWall').each do |wall|
        @attached_to_wall_idrefs << HPXML::get_idref(wall)
      end
      @attached_to_floor_idrefs = []
      XMLHelper.get_elements(attic, 'AttachedToFloor').each do |floor|
        @attached_to_floor_idrefs << HPXML::get_idref(floor)
      end
    end
  end

  class Foundations < BaseArrayElement
    def add(**kwargs)
      self << Foundation.new(@hpxml_object, **kwargs)
    end

    def from_oga(hpxml)
      return if hpxml.nil?

      XMLHelper.get_elements(hpxml, 'Building/BuildingDetails/Enclosure/Foundations/Foundation').each do |foundation|
        self << Foundation.new(@hpxml_object, foundation)
      end
    end
  end

  class Foundation < BaseElement
    ATTRS = [:id, :foundation_type, :vented_crawlspace_sla, :within_infiltration_volume,
             :attached_to_slab_idrefs, :attached_to_floor_idrefs, :attached_to_foundation_wall_idrefs,
             :attached_to_wall_idrefs, :attached_to_rim_joist_idrefs]
    attr_accessor(*ATTRS)

    def attached_slabs
      return [] if @attached_to_slab_idrefs.nil?

      list = @hpxml_object.slabs.select { |slab| @attached_to_slab_idrefs.include? slab.id }
      if @attached_to_slab_idrefs.size > list.size
        fail "Attached slab not found for foundation '#{@id}'."
      end

      return list
    end

    def attached_floors
      return [] if @attached_to_floor_idrefs.nil?

      list = @hpxml_object.floors.select { |floor| @attached_to_floor_idrefs.include? floor.id }
      if @attached_to_floor_idrefs.size > list.size
        fail "Attached floor not found for foundation '#{@id}'."
      end

      return list
    end

    def attached_foundation_walls
      return [] if @attached_to_foundation_wall_idrefs.nil?

      list = @hpxml_object.foundation_walls.select { |foundation_wall| @attached_to_foundation_wall_idrefs.include? foundation_wall.id }
      if @attached_to_foundation_wall_idrefs.size > list.size
        fail "Attached foundation wall not found for foundation '#{@id}'."
      end

      return list
    end

    def attached_walls
      return [] if @attached_to_wall_idrefs.nil?

      list = @hpxml_object.walls.select { |wall| @attached_to_wall_idrefs.include? wall.id }
      if @attached_to_wall_idrefs.size > list.size
        fail "Attached wall not found for foundation '#{@id}'."
      end

      return list
    end

    def attached_rim_joists
      return [] if @attached_to_rim_joist_idrefs.nil?

      list = @hpxml_object.rim_joists.select { |rim_joist| @attached_to_rim_joist_idrefs.include? rim_joist.id }
      if @attached_to_rim_joist_idrefs.size > list.size
        fail "Attached rim joist not found for foundation '#{@id}'."
      end

      return list
    end

    def to_location
      return if @foundation_type.nil?

      if [FoundationTypeSlab, FoundationTypeAboveApartment].include? @foundation_type
        return LocationLivingSpace
      elsif [FoundationTypeAmbient].include? @foundation_type
        return LocationOutside
      elsif [FoundationTypeBasementConditioned].include? @foundation_type
        return LocationBasementConditioned
      elsif [FoundationTypeBasementUnconditioned].include? @foundation_type
        return LocationBasementUnconditioned
      elsif [FoundationTypeCrawlspaceUnvented].include? @foundation_type
        return LocationCrawlspaceUnvented
      elsif [FoundationTypeCrawlspaceVented].include? @foundation_type
        return LocationCrawlspaceVented
      elsif @foundation_type == FoundationTypeCrawlspaceConditioned
        return LocationCrawlspaceConditioned
      elsif @foundation_type == FoundationTypeSlab
        return LocationLivingSpace
      else
        fail "Unexpected foundation type: '#{@foundation_type}'."
      end
    end

    def area
      sum_area = 0.0
      # Check Slabs first
      attached_slabs.each do |slab|
        sum_area += slab.area
      end
      if sum_area <= 0
        # Check Floors next
        attached_floors.each do |floor|
          sum_area += floor.area
        end
      end
      return sum_area
    end

    def delete
      @hpxml_object.foundations.delete(self)
    end

    def check_for_errors
      errors = []
      begin; attached_slabs; rescue StandardError => e; errors << e.message; end
      begin; attached_floors; rescue StandardError => e; errors << e.message; end
      begin; attached_foundation_walls; rescue StandardError => e; errors << e.message; end
      begin; attached_walls; rescue StandardError => e; errors << e.message; end
      begin; attached_rim_joists; rescue StandardError => e; errors << e.message; end
      begin; to_location; rescue StandardError => e; errors << e.message; end
      return errors
    end

    def to_oga(doc)
      return if nil?

      foundations = XMLHelper.create_elements_as_needed(doc, ['HPXML', 'Building', 'BuildingDetails', 'Enclosure', 'Foundations'])
      foundation = XMLHelper.add_element(foundations, 'Foundation')
      sys_id = XMLHelper.add_element(foundation, 'SystemIdentifier')
      XMLHelper.add_attribute(sys_id, 'id', @id)
      if not @foundation_type.nil?
        foundation_type_el = XMLHelper.add_element(foundation, 'FoundationType')
        if [FoundationTypeSlab, FoundationTypeAmbient, FoundationTypeAboveApartment].include? @foundation_type
          XMLHelper.add_element(foundation_type_el, @foundation_type)
        elsif [FoundationTypeBasementConditioned].include? @foundation_type
          basement = XMLHelper.add_element(foundation_type_el, 'Basement')
          XMLHelper.add_element(basement, 'Conditioned', true, :boolean)
        elsif [FoundationTypeBasementUnconditioned].include? @foundation_type
          basement = XMLHelper.add_element(foundation_type_el, 'Basement')
          XMLHelper.add_element(basement, 'Conditioned', false, :boolean)
        elsif [FoundationTypeCrawlspaceVented].include? @foundation_type
          crawlspace = XMLHelper.add_element(foundation_type_el, 'Crawlspace')
          XMLHelper.add_element(crawlspace, 'Vented', true, :boolean)
          if not @vented_crawlspace_sla.nil?
            ventilation_rate = XMLHelper.add_element(foundation, 'VentilationRate')
            XMLHelper.add_element(ventilation_rate, 'UnitofMeasure', UnitsSLA, :string)
            XMLHelper.add_element(ventilation_rate, 'Value', @vented_crawlspace_sla, :float, @vented_crawlspace_sla_isdefaulted)
          end
        elsif [FoundationTypeCrawlspaceUnvented].include? @foundation_type
          crawlspace = XMLHelper.add_element(foundation_type_el, 'Crawlspace')
          XMLHelper.add_element(crawlspace, 'Vented', false, :boolean)
        elsif @foundation_type == FoundationTypeCrawlspaceConditioned
          crawlspace = XMLHelper.add_element(foundation_type_el, 'Crawlspace')
          XMLHelper.add_element(crawlspace, 'Conditioned', true, :boolean)
        else
          fail "Unhandled foundation type '#{@foundation_type}'."
        end
      end
      XMLHelper.add_element(foundation, 'WithinInfiltrationVolume', @within_infiltration_volume, :boolean) unless @within_infiltration_volume.nil?
      if not @attached_to_rim_joist_idrefs.nil?
        @attached_to_rim_joist_idrefs.each do |rim_joist|
          rim_joist_attached = XMLHelper.add_element(foundation, 'AttachedToRimJoist')
          XMLHelper.add_attribute(rim_joist_attached, 'idref', rim_joist)
        end
      end
      if not @attached_to_wall_idrefs.nil?
        @attached_to_wall_idrefs.each do |wall|
          wall_attached = XMLHelper.add_element(foundation, 'AttachedToWall')
          XMLHelper.add_attribute(wall_attached, 'idref', wall)
        end
      end
      if not @attached_to_foundation_wall_idrefs.nil?
        @attached_to_foundation_wall_idrefs.each do |foundation_wall|
          foundation_wall_attached = XMLHelper.add_element(foundation, 'AttachedToFoundationWall')
          XMLHelper.add_attribute(foundation_wall_attached, 'idref', foundation_wall)
        end
      end
      if not @attached_to_floor_idrefs.nil?
        @attached_to_floor_idrefs.each do |floor|
          floor_attached = XMLHelper.add_element(foundation, 'AttachedToFloor')
          XMLHelper.add_attribute(floor_attached, 'idref', floor)
        end
      end
      if not @attached_to_slab_idrefs.nil?
        @attached_to_slab_idrefs.each do |slab|
          slab_attached = XMLHelper.add_element(foundation, 'AttachedToSlab')
          XMLHelper.add_attribute(slab_attached, 'idref', slab)
        end
      end
    end

    def from_oga(foundation)
      return if foundation.nil?

      @id = HPXML::get_id(foundation)
      if XMLHelper.has_element(foundation, 'FoundationType/SlabOnGrade')
        @foundation_type = FoundationTypeSlab
      elsif XMLHelper.has_element(foundation, "FoundationType/Basement[Conditioned='false']")
        @foundation_type = FoundationTypeBasementUnconditioned
      elsif XMLHelper.has_element(foundation, "FoundationType/Basement[Conditioned='true']")
        @foundation_type = FoundationTypeBasementConditioned
      elsif XMLHelper.has_element(foundation, "FoundationType/Crawlspace[Vented='false']")
        @foundation_type = FoundationTypeCrawlspaceUnvented
      elsif XMLHelper.has_element(foundation, "FoundationType/Crawlspace[Vented='true']")
        @foundation_type = FoundationTypeCrawlspaceVented
      elsif XMLHelper.has_element(foundation, "FoundationType/Crawlspace[Conditioned='true']")
        @foundation_type = FoundationTypeCrawlspaceConditioned
      elsif XMLHelper.has_element(foundation, 'FoundationType/Ambient')
        @foundation_type = FoundationTypeAmbient
      elsif XMLHelper.has_element(foundation, 'FoundationType/AboveApartment')
        @foundation_type = FoundationTypeAboveApartment
      end
      if @foundation_type == FoundationTypeCrawlspaceVented
        @vented_crawlspace_sla = XMLHelper.get_value(foundation, "VentilationRate[UnitofMeasure='#{UnitsSLA}']/Value", :float)
      end
      @within_infiltration_volume = XMLHelper.get_value(foundation, 'WithinInfiltrationVolume', :boolean)
      @attached_to_rim_joist_idrefs = []
      XMLHelper.get_elements(foundation, 'AttachedToRimJoist').each do |rim_joist|
        @attached_to_rim_joist_idrefs << HPXML::get_idref(rim_joist)
      end
      @attached_to_wall_idrefs = []
      XMLHelper.get_elements(foundation, 'AttachedToWall').each do |wall|
        @attached_to_wall_idrefs << HPXML::get_idref(wall)
      end
      @attached_to_slab_idrefs = []
      XMLHelper.get_elements(foundation, 'AttachedToSlab').each do |slab|
        @attached_to_slab_idrefs << HPXML::get_idref(slab)
      end
      @attached_to_floor_idrefs = []
      XMLHelper.get_elements(foundation, 'AttachedToFloor').each do |floor|
        @attached_to_floor_idrefs << HPXML::get_idref(floor)
      end
      @attached_to_foundation_wall_idrefs = []
      XMLHelper.get_elements(foundation, 'AttachedToFoundationWall').each do |foundation_wall|
        @attached_to_foundation_wall_idrefs << HPXML::get_idref(foundation_wall)
      end
    end
  end

  class Roofs < BaseArrayElement
    def add(**kwargs)
      self << Roof.new(@hpxml_object, **kwargs)
    end

    def from_oga(hpxml)
      return if hpxml.nil?

      XMLHelper.get_elements(hpxml, 'Building/BuildingDetails/Enclosure/Roofs/Roof').each do |roof|
        self << Roof.new(@hpxml_object, roof)
      end
    end
  end

  class Roof < BaseElement
    ATTRS = [:id, :interior_adjacent_to, :area, :azimuth, :orientation, :roof_type,
             :roof_color, :solar_absorptance, :emittance, :pitch, :radiant_barrier,
             :insulation_id, :insulation_assembly_r_value, :insulation_cavity_r_value,
             :insulation_continuous_r_value, :radiant_barrier_grade, :insulation_grade,
             :interior_finish_type, :interior_finish_thickness, :framing_factor,
             :framing_size, :framing_spacing]
    attr_accessor(*ATTRS)

    def skylights
      return @hpxml_object.skylights.select { |skylight| skylight.roof_idref == @id }
    end

    def net_area
      return if nil?
      return if @area.nil?

      val = @area
      skylights.each do |skylight|
        val -= skylight.area
      end
      fail "Calculated a negative net surface area for surface '#{@id}'." if val < 0

      return val
    end

    def exterior_adjacent_to
      return LocationOutside
    end

    def is_exterior
      return true
    end

    def is_interior
      return !is_exterior
    end

    def is_thermal_boundary
      return HPXML::is_thermal_boundary(self)
    end

    def is_exterior_thermal_boundary
      return (is_exterior && is_thermal_boundary)
    end

    def is_conditioned
      return HPXML::is_conditioned(self)
    end

    def delete
      @hpxml_object.roofs.delete(self)
      skylights.reverse_each do |skylight|
        skylight.delete
      end
      @hpxml_object.attics.each do |attic|
        attic.attached_to_roof_idrefs.delete(@id) unless attic.attached_to_roof_idrefs.nil?
      end
    end

    def check_for_errors
      errors = []
      begin; net_area; rescue StandardError => e; errors << e.message; end
      return errors
    end

    def to_oga(doc)
      return if nil?

      roofs = XMLHelper.create_elements_as_needed(doc, ['HPXML', 'Building', 'BuildingDetails', 'Enclosure', 'Roofs'])
      roof = XMLHelper.add_element(roofs, 'Roof')
      sys_id = XMLHelper.add_element(roof, 'SystemIdentifier')
      XMLHelper.add_attribute(sys_id, 'id', @id)
      XMLHelper.add_element(roof, 'InteriorAdjacentTo', @interior_adjacent_to, :string) unless @interior_adjacent_to.nil?
      XMLHelper.add_element(roof, 'Area', @area, :float) unless @area.nil?
      XMLHelper.add_element(roof, 'Orientation', @orientation, :string, @orientation_isdefaulted) unless @orientation.nil?
      XMLHelper.add_element(roof, 'Azimuth', @azimuth, :integer, @azimuth_isdefaulted) unless @azimuth.nil?
      XMLHelper.add_element(roof, 'RoofType', @roof_type, :string, @roof_type_isdefaulted) unless @roof_type.nil?
      XMLHelper.add_element(roof, 'RoofColor', @roof_color, :string, @roof_color_isdefaulted) unless @roof_color.nil?
      XMLHelper.add_element(roof, 'SolarAbsorptance', @solar_absorptance, :float, @solar_absorptance_isdefaulted) unless @solar_absorptance.nil?
      XMLHelper.add_element(roof, 'Emittance', @emittance, :float, @emittance_isdefaulted) unless @emittance.nil?
      if (not @interior_finish_type.nil?) || (not @interior_finish_thickness.nil?)
        interior_finish = XMLHelper.add_element(roof, 'InteriorFinish')
        XMLHelper.add_element(interior_finish, 'Type', @interior_finish_type, :string, @interior_finish_type_isdefaulted) unless @interior_finish_type.nil?
        XMLHelper.add_element(interior_finish, 'Thickness', @interior_finish_thickness, :float, @interior_finish_thickness_isdefaulted) unless @interior_finish_thickness.nil?
      end
      if (not @framing_factor.nil?) || (not @framing_size.nil?) || (not @framing_spacing.nil?)
        rafters = XMLHelper.add_element(roof, 'Rafters')
        XMLHelper.add_element(rafters, 'Size', @framing_size, :string) unless @framing_size.nil?
        XMLHelper.add_element(rafters, 'Spacing', @framing_spacing, :float) unless @framing_spacing.nil?
        XMLHelper.add_element(rafters, 'FramingFactor', @framing_factor, :float) unless @framing_factor.nil?
      end
      XMLHelper.add_element(roof, 'Pitch', @pitch, :float) unless @pitch.nil?
      XMLHelper.add_element(roof, 'RadiantBarrier', @radiant_barrier, :boolean, @radiant_barrier_isdefaulted) unless @radiant_barrier.nil?
      XMLHelper.add_element(roof, 'RadiantBarrierGrade', @radiant_barrier_grade, :integer, @radiant_barrier_grade_isdefaulted) unless @radiant_barrier_grade.nil?
      insulation = XMLHelper.add_element(roof, 'Insulation')
      sys_id = XMLHelper.add_element(insulation, 'SystemIdentifier')
      if not @insulation_id.nil?
        XMLHelper.add_attribute(sys_id, 'id', @insulation_id)
      else
        XMLHelper.add_attribute(sys_id, 'id', @id + 'Insulation')
      end
      XMLHelper.add_element(insulation, 'InsulationGrade', @insulation_grade, :integer) unless @insulation_grade.nil?
      XMLHelper.add_element(insulation, 'AssemblyEffectiveRValue', @insulation_assembly_r_value, :float) unless @insulation_assembly_r_value.nil?
      if not @insulation_cavity_r_value.nil?
        layer = XMLHelper.add_element(insulation, 'Layer')
        XMLHelper.add_element(layer, 'InstallationType', 'cavity', :string)
        XMLHelper.add_element(layer, 'NominalRValue', @insulation_cavity_r_value, :float)
      end
      if not @insulation_continuous_r_value.nil?
        layer = XMLHelper.add_element(insulation, 'Layer')
        XMLHelper.add_element(layer, 'InstallationType', 'continuous', :string)
        XMLHelper.add_element(layer, 'NominalRValue', @insulation_continuous_r_value, :float)
      end
    end

    def from_oga(roof)
      return if roof.nil?

      @id = HPXML::get_id(roof)
      @interior_adjacent_to = XMLHelper.get_value(roof, 'InteriorAdjacentTo', :string)
      @area = XMLHelper.get_value(roof, 'Area', :float)
      @orientation = XMLHelper.get_value(roof, 'Orientation', :string)
      @azimuth = XMLHelper.get_value(roof, 'Azimuth', :integer)
      @roof_type = XMLHelper.get_value(roof, 'RoofType', :string)
      @roof_color = XMLHelper.get_value(roof, 'RoofColor', :string)
      @solar_absorptance = XMLHelper.get_value(roof, 'SolarAbsorptance', :float)
      @emittance = XMLHelper.get_value(roof, 'Emittance', :float)
      interior_finish = XMLHelper.get_element(roof, 'InteriorFinish')
      if not interior_finish.nil?
        @interior_finish_type = XMLHelper.get_value(interior_finish, 'Type', :string)
        @interior_finish_thickness = XMLHelper.get_value(interior_finish, 'Thickness', :float)
      end
      @framing_factor = XMLHelper.get_value(roof, 'Rafters/FramingFactor', :float)
      @framing_size = XMLHelper.get_value(roof, 'Rafters/Size', :string)
      @framing_spacing = XMLHelper.get_value(roof, 'Rafters/Spacing', :float)
      @pitch = XMLHelper.get_value(roof, 'Pitch', :float)
      @radiant_barrier = XMLHelper.get_value(roof, 'RadiantBarrier', :boolean)
      @radiant_barrier_grade = XMLHelper.get_value(roof, 'RadiantBarrierGrade', :integer)
      insulation = XMLHelper.get_element(roof, 'Insulation')
      if not insulation.nil?
        @insulation_id = HPXML::get_id(insulation)
        @insulation_grade = XMLHelper.get_value(insulation, 'InsulationGrade', :integer)
        @insulation_assembly_r_value = XMLHelper.get_value(insulation, 'AssemblyEffectiveRValue', :float)
        @insulation_cavity_r_value = XMLHelper.get_value(insulation, "Layer[InstallationType='cavity']/NominalRValue", :float)
        @insulation_continuous_r_value = XMLHelper.get_value(insulation, "Layer[InstallationType='continuous']/NominalRValue", :float)
      end
    end
  end

  class RimJoists < BaseArrayElement
    def add(**kwargs)
      self << RimJoist.new(@hpxml_object, **kwargs)
    end

    def from_oga(hpxml)
      return if hpxml.nil?

      XMLHelper.get_elements(hpxml, 'Building/BuildingDetails/Enclosure/RimJoists/RimJoist').each do |rim_joist|
        self << RimJoist.new(@hpxml_object, rim_joist)
      end
    end
  end

  class RimJoist < BaseElement
    ATTRS = [:id, :exterior_adjacent_to, :interior_adjacent_to, :area, :orientation, :azimuth, :siding,
             :color, :solar_absorptance, :emittance, :insulation_id, :insulation_assembly_r_value,
             :insulation_cavity_r_value, :insulation_continuous_r_value, :framing_size]
    attr_accessor(*ATTRS)

    def is_exterior
      if @exterior_adjacent_to == LocationOutside
        return true
      end

      return false
    end

    def is_interior
      return !is_exterior
    end

    def is_adiabatic
      return HPXML::is_adiabatic(self)
    end

    def is_thermal_boundary
      return HPXML::is_thermal_boundary(self)
    end

    def is_exterior_thermal_boundary
      return (is_exterior && is_thermal_boundary)
    end

    def is_conditioned
      return HPXML::is_conditioned(self)
    end

    def delete
      @hpxml_object.rim_joists.delete(self)
      @hpxml_object.foundations.each do |foundation|
        foundation.attached_to_rim_joist_idrefs.delete(@id) unless foundation.attached_to_rim_joist_idrefs.nil?
      end
    end

    def check_for_errors
      errors = []
      return errors
    end

    def to_oga(doc)
      return if nil?

      rim_joists = XMLHelper.create_elements_as_needed(doc, ['HPXML', 'Building', 'BuildingDetails', 'Enclosure', 'RimJoists'])
      rim_joist = XMLHelper.add_element(rim_joists, 'RimJoist')
      sys_id = XMLHelper.add_element(rim_joist, 'SystemIdentifier')
      XMLHelper.add_attribute(sys_id, 'id', @id)
      XMLHelper.add_element(rim_joist, 'ExteriorAdjacentTo', @exterior_adjacent_to, :string) unless @exterior_adjacent_to.nil?
      XMLHelper.add_element(rim_joist, 'InteriorAdjacentTo', @interior_adjacent_to, :string) unless @interior_adjacent_to.nil?
      XMLHelper.add_element(rim_joist, 'Area', @area, :float) unless @area.nil?
      XMLHelper.add_element(rim_joist, 'Orientation', @orientation, :string, @orientation_isdefaulted) unless @orientation.nil?
      XMLHelper.add_element(rim_joist, 'Azimuth', @azimuth, :integer, @azimuth_isdefaulted) unless @azimuth.nil?
      XMLHelper.add_element(rim_joist, 'Siding', @siding, :string, @siding_isdefaulted) unless @siding.nil?
      XMLHelper.add_element(rim_joist, 'Color', @color, :string, @color_isdefaulted) unless @color.nil?
      XMLHelper.add_element(rim_joist, 'SolarAbsorptance', @solar_absorptance, :float, @solar_absorptance_isdefaulted) unless @solar_absorptance.nil?
      XMLHelper.add_element(rim_joist, 'Emittance', @emittance, :float, @emittance_isdefaulted) unless @emittance.nil?
      insulation = XMLHelper.add_element(rim_joist, 'Insulation')
      sys_id = XMLHelper.add_element(insulation, 'SystemIdentifier')
      if not @insulation_id.nil?
        XMLHelper.add_attribute(sys_id, 'id', @insulation_id)
      else
        XMLHelper.add_attribute(sys_id, 'id', @id + 'Insulation')
      end
      XMLHelper.add_element(insulation, 'AssemblyEffectiveRValue', @insulation_assembly_r_value, :float) unless @insulation_assembly_r_value.nil?
      if not @insulation_cavity_r_value.nil?
        layer = XMLHelper.add_element(insulation, 'Layer')
        XMLHelper.add_element(layer, 'InstallationType', 'cavity', :string)
        XMLHelper.add_element(layer, 'NominalRValue', @insulation_cavity_r_value, :float)
      end
      if not @insulation_continuous_r_value.nil?
        layer = XMLHelper.add_element(insulation, 'Layer')
        XMLHelper.add_element(layer, 'InstallationType', 'continuous', :string)
        XMLHelper.add_element(layer, 'NominalRValue', @insulation_continuous_r_value, :float)
      end
      if not @framing_size.nil?
        floor_joists = XMLHelper.add_element(rim_joist, 'FloorJoists')
        XMLHelper.add_element(floor_joists, 'Size', @framing_size, :string) unless @framing_size.nil?
      end
    end

    def from_oga(rim_joist)
      return if rim_joist.nil?

      @id = HPXML::get_id(rim_joist)
      @exterior_adjacent_to = XMLHelper.get_value(rim_joist, 'ExteriorAdjacentTo', :string)
      @interior_adjacent_to = XMLHelper.get_value(rim_joist, 'InteriorAdjacentTo', :string)
      @area = XMLHelper.get_value(rim_joist, 'Area', :float)
      @orientation = XMLHelper.get_value(rim_joist, 'Orientation', :string)
      @azimuth = XMLHelper.get_value(rim_joist, 'Azimuth', :integer)
      @siding = XMLHelper.get_value(rim_joist, 'Siding', :string)
      @color = XMLHelper.get_value(rim_joist, 'Color', :string)
      @solar_absorptance = XMLHelper.get_value(rim_joist, 'SolarAbsorptance', :float)
      @emittance = XMLHelper.get_value(rim_joist, 'Emittance', :float)
      insulation = XMLHelper.get_element(rim_joist, 'Insulation')
      if not insulation.nil?
        @insulation_id = HPXML::get_id(insulation)
        @insulation_assembly_r_value = XMLHelper.get_value(insulation, 'AssemblyEffectiveRValue', :float)
        @insulation_cavity_r_value = XMLHelper.get_value(insulation, "Layer[InstallationType='cavity']/NominalRValue", :float)
        @insulation_continuous_r_value = XMLHelper.get_value(insulation, "Layer[InstallationType='continuous']/NominalRValue", :float)
      end
      @framing_size = XMLHelper.get_value(rim_joist, 'FloorJoists/Size', :string)
    end
  end

  class Walls < BaseArrayElement
    def add(**kwargs)
      self << Wall.new(@hpxml_object, **kwargs)
    end

    def from_oga(hpxml)
      return if hpxml.nil?

      XMLHelper.get_elements(hpxml, 'Building/BuildingDetails/Enclosure/Walls/Wall').each do |wall|
        self << Wall.new(@hpxml_object, wall)
      end
    end
  end

  class Wall < BaseElement
    ATTRS = [:id, :exterior_adjacent_to, :interior_adjacent_to, :wall_type, :optimum_value_engineering,
             :area, :orientation, :azimuth, :siding, :color, :solar_absorptance, :emittance, :insulation_id,
             :insulation_assembly_r_value, :insulation_cavity_r_value, :insulation_continuous_r_value,
             :interior_finish_type, :interior_finish_thickness, :attic_wall_type, :framing_factor,
             :framing_size, :framing_spacing, :insulation_grade]
    attr_accessor(*ATTRS)

    def windows
      return @hpxml_object.windows.select { |window| window.wall_idref == @id }
    end

    def doors
      return @hpxml_object.doors.select { |door| door.wall_idref == @id }
    end

    def net_area
      return if nil?
      return if @area.nil?

      val = @area
      (windows + doors).each do |subsurface|
        val -= subsurface.area
      end
      fail "Calculated a negative net surface area for surface '#{@id}'." if val < 0

      return val
    end

    def is_exterior
      if @exterior_adjacent_to == LocationOutside
        return true
      end

      return false
    end

    def is_interior
      return !is_exterior
    end

    def is_adiabatic
      return HPXML::is_adiabatic(self)
    end

    def is_thermal_boundary
      return HPXML::is_thermal_boundary(self)
    end

    def is_exterior_thermal_boundary
      return (is_exterior && is_thermal_boundary)
    end

    def is_conditioned
      return HPXML::is_conditioned(self)
    end

    def delete
      @hpxml_object.walls.delete(self)
      windows.reverse_each do |window|
        window.delete
      end
      doors.reverse_each do |door|
        door.delete
      end
      @hpxml_object.attics.each do |attic|
        attic.attached_to_wall_idrefs.delete(@id) unless attic.attached_to_wall_idrefs.nil?
      end
      @hpxml_object.foundations.each do |foundation|
        foundation.attached_to_wall_idrefs.delete(@id) unless foundation.attached_to_wall_idrefs.nil?
      end
    end

    def check_for_errors
      errors = []
      begin; net_area; rescue StandardError => e; errors << e.message; end
      return errors
    end

    def to_oga(doc)
      return if nil?

      walls = XMLHelper.create_elements_as_needed(doc, ['HPXML', 'Building', 'BuildingDetails', 'Enclosure', 'Walls'])
      wall = XMLHelper.add_element(walls, 'Wall')
      sys_id = XMLHelper.add_element(wall, 'SystemIdentifier')
      XMLHelper.add_attribute(sys_id, 'id', @id)
      XMLHelper.add_element(wall, 'ExteriorAdjacentTo', @exterior_adjacent_to, :string) unless @exterior_adjacent_to.nil?
      XMLHelper.add_element(wall, 'InteriorAdjacentTo', @interior_adjacent_to, :string) unless @interior_adjacent_to.nil?
      XMLHelper.add_element(wall, 'AtticWallType', @attic_wall_type, :string) unless @attic_wall_type.nil?
      if not @wall_type.nil?
        wall_type_el = XMLHelper.add_element(wall, 'WallType')
        wall_type = XMLHelper.add_element(wall_type_el, @wall_type)
        if @wall_type == HPXML::WallTypeWoodStud
          XMLHelper.add_element(wall_type, 'OptimumValueEngineering', @optimum_value_engineering, :boolean) unless @optimum_value_engineering.nil?
        end
      end
      XMLHelper.add_element(wall, 'Area', @area, :float) unless @area.nil?
      XMLHelper.add_element(wall, 'Orientation', @orientation, :string, @orientation_isdefaulted) unless @orientation.nil?
      XMLHelper.add_element(wall, 'Azimuth', @azimuth, :integer, @azimuth_isdefaulted) unless @azimuth.nil?
      if (not @framing_factor.nil?) || (not @framing_size.nil?) || (not @framing_spacing.nil?)
        studs = XMLHelper.add_element(wall, 'Studs')
        XMLHelper.add_element(studs, 'Size', @framing_size, :string) unless @framing_size.nil?
        XMLHelper.add_element(studs, 'Spacing', @framing_spacing, :float) unless @framing_spacing.nil?
        XMLHelper.add_element(studs, 'FramingFactor', @framing_factor, :float) unless @framing_factor.nil?
      end
      XMLHelper.add_element(wall, 'Siding', @siding, :string, @siding_isdefaulted) unless @siding.nil?
      XMLHelper.add_element(wall, 'Color', @color, :string, @color_isdefaulted) unless @color.nil?
      XMLHelper.add_element(wall, 'SolarAbsorptance', @solar_absorptance, :float, @solar_absorptance_isdefaulted) unless @solar_absorptance.nil?
      XMLHelper.add_element(wall, 'Emittance', @emittance, :float, @emittance_isdefaulted) unless @emittance.nil?
      if (not @interior_finish_type.nil?) || (not @interior_finish_thickness.nil?)
        interior_finish = XMLHelper.add_element(wall, 'InteriorFinish')
        XMLHelper.add_element(interior_finish, 'Type', @interior_finish_type, :string, @interior_finish_type_isdefaulted) unless @interior_finish_type.nil?
        XMLHelper.add_element(interior_finish, 'Thickness', @interior_finish_thickness, :float, @interior_finish_thickness_isdefaulted) unless @interior_finish_thickness.nil?
      end
      insulation = XMLHelper.add_element(wall, 'Insulation')
      sys_id = XMLHelper.add_element(insulation, 'SystemIdentifier')
      if not @insulation_id.nil?
        XMLHelper.add_attribute(sys_id, 'id', @insulation_id)
      else
        XMLHelper.add_attribute(sys_id, 'id', @id + 'Insulation')
      end
      XMLHelper.add_element(insulation, 'InsulationGrade', @insulation_grade, :integer) unless @insulation_grade.nil?
      XMLHelper.add_element(insulation, 'AssemblyEffectiveRValue', @insulation_assembly_r_value, :float) unless @insulation_assembly_r_value.nil?
      if not @insulation_cavity_r_value.nil?
        layer = XMLHelper.add_element(insulation, 'Layer')
        XMLHelper.add_element(layer, 'InstallationType', 'cavity', :string)
        XMLHelper.add_element(layer, 'NominalRValue', @insulation_cavity_r_value, :float)
      end
      if not @insulation_continuous_r_value.nil?
        layer = XMLHelper.add_element(insulation, 'Layer')
        XMLHelper.add_element(layer, 'InstallationType', 'continuous', :string)
        XMLHelper.add_element(layer, 'NominalRValue', @insulation_continuous_r_value, :float)
      end
    end

    def from_oga(wall)
      return if wall.nil?

      @id = HPXML::get_id(wall)
      @exterior_adjacent_to = XMLHelper.get_value(wall, 'ExteriorAdjacentTo', :string)
      @interior_adjacent_to = XMLHelper.get_value(wall, 'InteriorAdjacentTo', :string)
      @attic_wall_type = XMLHelper.get_value(wall, 'AtticWallType', :string)
      @wall_type = XMLHelper.get_child_name(wall, 'WallType')
      if @wall_type == HPXML::WallTypeWoodStud
        @optimum_value_engineering = XMLHelper.get_value(wall, 'WallType/WoodStud/OptimumValueEngineering', :boolean)
      end
      @area = XMLHelper.get_value(wall, 'Area', :float)
      @orientation = XMLHelper.get_value(wall, 'Orientation', :string)
      @azimuth = XMLHelper.get_value(wall, 'Azimuth', :integer)
      @framing_size = XMLHelper.get_value(wall, 'Studs/Size', :string)
      @framing_spacing = XMLHelper.get_value(wall, 'Studs/Spacing', :float)
      @framing_factor = XMLHelper.get_value(wall, 'Studs/FramingFactor', :float)
      @siding = XMLHelper.get_value(wall, 'Siding', :string)
      @color = XMLHelper.get_value(wall, 'Color', :string)
      @solar_absorptance = XMLHelper.get_value(wall, 'SolarAbsorptance', :float)
      @emittance = XMLHelper.get_value(wall, 'Emittance', :float)
      interior_finish = XMLHelper.get_element(wall, 'InteriorFinish')
      if not interior_finish.nil?
        @interior_finish_type = XMLHelper.get_value(interior_finish, 'Type', :string)
        @interior_finish_thickness = XMLHelper.get_value(interior_finish, 'Thickness', :float)
      end
      insulation = XMLHelper.get_element(wall, 'Insulation')
      if not insulation.nil?
        @insulation_id = HPXML::get_id(insulation)
        @insulation_grade = XMLHelper.get_value(insulation, 'InsulationGrade', :integer)
        @insulation_assembly_r_value = XMLHelper.get_value(insulation, 'AssemblyEffectiveRValue', :float)
        @insulation_cavity_r_value = XMLHelper.get_value(insulation, "Layer[InstallationType='cavity']/NominalRValue", :float)
        @insulation_continuous_r_value = XMLHelper.get_value(insulation, "Layer[InstallationType='continuous']/NominalRValue", :float)
      end
    end
  end

  class FoundationWalls < BaseArrayElement
    def add(**kwargs)
      self << FoundationWall.new(@hpxml_object, **kwargs)
    end

    def from_oga(hpxml)
      return if hpxml.nil?

      XMLHelper.get_elements(hpxml, 'Building/BuildingDetails/Enclosure/FoundationWalls/FoundationWall').each do |foundation_wall|
        self << FoundationWall.new(@hpxml_object, foundation_wall)
      end
    end
  end

  class FoundationWall < BaseElement
    ATTRS = [:id, :exterior_adjacent_to, :interior_adjacent_to, :length, :height, :area, :orientation,
             :type, :azimuth, :thickness, :depth_below_grade, :insulation_id, :insulation_interior_r_value,
             :insulation_interior_distance_to_top, :insulation_interior_distance_to_bottom,
             :insulation_exterior_r_value, :insulation_exterior_distance_to_top,
             :insulation_exterior_distance_to_bottom, :insulation_assembly_r_value,
             :insulation_continuous_r_value, :interior_finish_type, :interior_finish_thickness]
    attr_accessor(*ATTRS)

    def windows
      return @hpxml_object.windows.select { |window| window.wall_idref == @id }
    end

    def doors
      return @hpxml_object.doors.select { |door| door.wall_idref == @id }
    end

    def net_area
      return if nil?
      return if @area.nil?

      val = @area
      (@hpxml_object.windows + @hpxml_object.doors).each do |subsurface|
        next unless subsurface.wall_idref == @id

        val -= subsurface.area
      end
      fail "Calculated a negative net surface area for surface '#{@id}'." if val < 0

      return val
    end

    def is_exterior
      if @exterior_adjacent_to == LocationGround
        return true
      end

      return false
    end

    def is_interior
      return !is_exterior
    end

    def is_adiabatic
      return HPXML::is_adiabatic(self)
    end

    def is_thermal_boundary
      return HPXML::is_thermal_boundary(self)
    end

    def is_exterior_thermal_boundary
      return (is_exterior && is_thermal_boundary)
    end

    def is_conditioned
      return HPXML::is_conditioned(self)
    end

    def delete
      @hpxml_object.foundation_walls.delete(self)
      windows.reverse_each do |window|
        window.delete
      end
      doors.reverse_each do |door|
        door.delete
      end
      @hpxml_object.foundations.each do |foundation|
        foundation.attached_to_foundation_wall_idrefs.delete(@id) unless foundation.attached_to_foundation_wall_idrefs.nil?
      end
    end

    def check_for_errors
      errors = []
      begin; net_area; rescue StandardError => e; errors << e.message; end
      return errors
    end

    def to_oga(doc)
      return if nil?

      foundation_walls = XMLHelper.create_elements_as_needed(doc, ['HPXML', 'Building', 'BuildingDetails', 'Enclosure', 'FoundationWalls'])
      foundation_wall = XMLHelper.add_element(foundation_walls, 'FoundationWall')
      sys_id = XMLHelper.add_element(foundation_wall, 'SystemIdentifier')
      XMLHelper.add_attribute(sys_id, 'id', @id)
      XMLHelper.add_element(foundation_wall, 'ExteriorAdjacentTo', @exterior_adjacent_to, :string) unless @exterior_adjacent_to.nil?
      XMLHelper.add_element(foundation_wall, 'InteriorAdjacentTo', @interior_adjacent_to, :string) unless @interior_adjacent_to.nil?
      XMLHelper.add_element(foundation_wall, 'Type', @type, :string, @type_isdefaulted) unless @type.nil?
      XMLHelper.add_element(foundation_wall, 'Length', @length, :float) unless @length.nil?
      XMLHelper.add_element(foundation_wall, 'Height', @height, :float) unless @height.nil?
      XMLHelper.add_element(foundation_wall, 'Area', @area, :float, @area_isdefaulted) unless @area.nil?
      XMLHelper.add_element(foundation_wall, 'Orientation', @orientation, :string, @orientation_isdefaulted) unless @orientation.nil?
      XMLHelper.add_element(foundation_wall, 'Azimuth', @azimuth, :integer, @azimuth_isdefaulted) unless @azimuth.nil?
      XMLHelper.add_element(foundation_wall, 'Thickness', @thickness, :float, @thickness_isdefaulted) unless @thickness.nil?
      XMLHelper.add_element(foundation_wall, 'DepthBelowGrade', @depth_below_grade, :float) unless @depth_below_grade.nil?
      if (not @interior_finish_type.nil?) || (not @interior_finish_thickness.nil?)
        interior_finish = XMLHelper.add_element(foundation_wall, 'InteriorFinish')
        XMLHelper.add_element(interior_finish, 'Type', @interior_finish_type, :string, @interior_finish_type_isdefaulted) unless @interior_finish_type.nil?
        XMLHelper.add_element(interior_finish, 'Thickness', @interior_finish_thickness, :float, @interior_finish_thickness_isdefaulted) unless @interior_finish_thickness.nil?
      end
      insulation = XMLHelper.add_element(foundation_wall, 'Insulation')
      sys_id = XMLHelper.add_element(insulation, 'SystemIdentifier')
      if not @insulation_id.nil?
        XMLHelper.add_attribute(sys_id, 'id', @insulation_id)
      else
        XMLHelper.add_attribute(sys_id, 'id', @id + 'Insulation')
      end
      XMLHelper.add_element(insulation, 'AssemblyEffectiveRValue', @insulation_assembly_r_value, :float) unless @insulation_assembly_r_value.nil?
      if not @insulation_exterior_r_value.nil?
        layer = XMLHelper.add_element(insulation, 'Layer')
        XMLHelper.add_element(layer, 'InstallationType', 'continuous - exterior', :string)
        XMLHelper.add_element(layer, 'NominalRValue', @insulation_exterior_r_value, :float)
        XMLHelper.add_element(layer, 'DistanceToTopOfInsulation', @insulation_exterior_distance_to_top, :float, @insulation_exterior_distance_to_top_isdefaulted) unless @insulation_exterior_distance_to_top.nil?
        XMLHelper.add_element(layer, 'DistanceToBottomOfInsulation', @insulation_exterior_distance_to_bottom, :float, @insulation_exterior_distance_to_bottom_isdefaulted) unless @insulation_exterior_distance_to_bottom.nil?
      end
      if not @insulation_interior_r_value.nil?
        layer = XMLHelper.add_element(insulation, 'Layer')
        XMLHelper.add_element(layer, 'InstallationType', 'continuous - interior', :string)
        XMLHelper.add_element(layer, 'NominalRValue', @insulation_interior_r_value, :float)
        XMLHelper.add_element(layer, 'DistanceToTopOfInsulation', @insulation_interior_distance_to_top, :float, @insulation_interior_distance_to_top_isdefaulted) unless @insulation_interior_distance_to_top.nil?
        XMLHelper.add_element(layer, 'DistanceToBottomOfInsulation', @insulation_interior_distance_to_bottom, :float, @insulation_interior_distance_to_bottom_isdefaulted) unless @insulation_interior_distance_to_bottom.nil?
      end
    end

    def from_oga(foundation_wall)
      return if foundation_wall.nil?

      @id = HPXML::get_id(foundation_wall)
      @exterior_adjacent_to = XMLHelper.get_value(foundation_wall, 'ExteriorAdjacentTo', :string)
      @interior_adjacent_to = XMLHelper.get_value(foundation_wall, 'InteriorAdjacentTo', :string)
      @type = XMLHelper.get_value(foundation_wall, 'Type', :string)
      @length = XMLHelper.get_value(foundation_wall, 'Length', :float)
      @height = XMLHelper.get_value(foundation_wall, 'Height', :float)
      @area = XMLHelper.get_value(foundation_wall, 'Area', :float)
      @orientation = XMLHelper.get_value(foundation_wall, 'Orientation', :string)
      @azimuth = XMLHelper.get_value(foundation_wall, 'Azimuth', :integer)
      @thickness = XMLHelper.get_value(foundation_wall, 'Thickness', :float)
      @depth_below_grade = XMLHelper.get_value(foundation_wall, 'DepthBelowGrade', :float)
      interior_finish = XMLHelper.get_element(foundation_wall, 'InteriorFinish')
      if not interior_finish.nil?
        @interior_finish_type = XMLHelper.get_value(interior_finish, 'Type', :string)
        @interior_finish_thickness = XMLHelper.get_value(interior_finish, 'Thickness', :float)
      end
      insulation = XMLHelper.get_element(foundation_wall, 'Insulation')
      if not insulation.nil?
        @insulation_id = HPXML::get_id(insulation)
        @insulation_assembly_r_value = XMLHelper.get_value(insulation, 'AssemblyEffectiveRValue', :float)
        @insulation_continuous_r_value = XMLHelper.get_value(insulation, "Layer[InstallationType='continuous']/NominalRValue", :float)
        @insulation_interior_r_value = XMLHelper.get_value(insulation, "Layer[InstallationType='continuous - interior']/NominalRValue", :float)
        @insulation_interior_distance_to_top = XMLHelper.get_value(insulation, "Layer[InstallationType='continuous - interior']/DistanceToTopOfInsulation", :float)
        @insulation_interior_distance_to_bottom = XMLHelper.get_value(insulation, "Layer[InstallationType='continuous - interior']/DistanceToBottomOfInsulation", :float)
        @insulation_exterior_r_value = XMLHelper.get_value(insulation, "Layer[InstallationType='continuous - exterior']/NominalRValue", :float)
        @insulation_exterior_distance_to_top = XMLHelper.get_value(insulation, "Layer[InstallationType='continuous - exterior']/DistanceToTopOfInsulation", :float)
        @insulation_exterior_distance_to_bottom = XMLHelper.get_value(insulation, "Layer[InstallationType='continuous - exterior']/DistanceToBottomOfInsulation", :float)
      end
    end
  end

  class Floors < BaseArrayElement
    def add(**kwargs)
      self << Floor.new(@hpxml_object, **kwargs)
    end

    def from_oga(hpxml)
      return if hpxml.nil?

      XMLHelper.get_elements(hpxml, 'Building/BuildingDetails/Enclosure/Floors/Floor').each do |floor|
        self << Floor.new(@hpxml_object, floor)
      end
    end
  end

  class Floor < BaseElement
    ATTRS = [:id, :exterior_adjacent_to, :interior_adjacent_to, :floor_type, :area, :insulation_id,
             :insulation_assembly_r_value, :insulation_cavity_r_value, :insulation_continuous_r_value,
             :floor_or_ceiling, :interior_finish_type, :interior_finish_thickness, :insulation_grade,
             :framing_factor, :framing_size, :framing_spacing]
    attr_accessor(*ATTRS)

    def is_ceiling
      # From the perspective of the living space
      if @floor_or_ceiling.nil?
        ceiling_locations = [LocationAtticUnconditioned,
                             LocationAtticVented,
                             LocationAtticUnvented]
        if (ceiling_locations.include? @interior_adjacent_to) || (ceiling_locations.include? @exterior_adjacent_to)
          return true
        else # If we don't explicitly know that it's a ceiling, assume a floor
          return false
        end
      else
        return @floor_or_ceiling == FloorOrCeilingCeiling
      end
    end

    def is_floor
      return !is_ceiling
    end

    def is_exterior
      if @exterior_adjacent_to == LocationOutside
        return true
      end

      return false
    end

    def is_interior
      return !is_exterior
    end

    def is_adiabatic
      return HPXML::is_adiabatic(self)
    end

    def is_thermal_boundary
      return HPXML::is_thermal_boundary(self)
    end

    def is_exterior_thermal_boundary
      return (is_exterior && is_thermal_boundary)
    end

    def is_conditioned
      return HPXML::is_conditioned(self)
    end

    def delete
      @hpxml_object.floors.delete(self)
      @hpxml_object.attics.each do |attic|
        attic.attached_to_floor_idrefs.delete(@id) unless attic.attached_to_floor_idrefs.nil?
      end
      @hpxml_object.foundations.each do |foundation|
        foundation.attached_to_floor_idrefs.delete(@id) unless foundation.attached_to_floor_idrefs.nil?
      end
      @hpxml_object.attics.each do |attic|
        attic.attached_to_floor_idrefs.delete(@id) unless attic.attached_to_floor_idrefs.nil?
      end
    end

    def check_for_errors
      errors = []
      return errors
    end

    def to_oga(doc)
      return if nil?

      floors = XMLHelper.create_elements_as_needed(doc, ['HPXML', 'Building', 'BuildingDetails', 'Enclosure', 'Floors'])
      floor = XMLHelper.add_element(floors, 'Floor')
      sys_id = XMLHelper.add_element(floor, 'SystemIdentifier')
      XMLHelper.add_attribute(sys_id, 'id', @id)
      XMLHelper.add_element(floor, 'ExteriorAdjacentTo', @exterior_adjacent_to, :string) unless @exterior_adjacent_to.nil?
      XMLHelper.add_element(floor, 'InteriorAdjacentTo', @interior_adjacent_to, :string) unless @interior_adjacent_to.nil?
      XMLHelper.add_element(floor, 'FloorOrCeiling', @floor_or_ceiling, :string, @floor_or_ceiling_isdefaulted) unless @floor_or_ceiling.nil?
      if not @floor_type.nil?
        floor_type_el = XMLHelper.add_element(floor, 'FloorType')
        XMLHelper.add_element(floor_type_el, @floor_type)
      end
      if (not @framing_factor.nil?) || (not @framing_size.nil?) || (not @framing_spacing.nil?)
        joists = XMLHelper.add_element(floor, 'FloorJoists')
        XMLHelper.add_element(joists, 'Size', @framing_size, :string) unless @framing_size.nil?
        XMLHelper.add_element(joists, 'Spacing', @framing_spacing, :float) unless @framing_spacing.nil?
        XMLHelper.add_element(joists, 'FramingFactor', @framing_factor, :float) unless @framing_factor.nil?
      end
      XMLHelper.add_element(floor, 'Area', @area, :float) unless @area.nil?
      if (not @interior_finish_type.nil?) || (not @interior_finish_thickness.nil?)
        interior_finish = XMLHelper.add_element(floor, 'InteriorFinish')
        XMLHelper.add_element(interior_finish, 'Type', @interior_finish_type, :string, @interior_finish_type_isdefaulted) unless @interior_finish_type.nil?
        XMLHelper.add_element(interior_finish, 'Thickness', @interior_finish_thickness, :float, @interior_finish_thickness_isdefaulted) unless @interior_finish_thickness.nil?
      end
      insulation = XMLHelper.add_element(floor, 'Insulation')
      sys_id = XMLHelper.add_element(insulation, 'SystemIdentifier')
      if not @insulation_id.nil?
        XMLHelper.add_attribute(sys_id, 'id', @insulation_id)
      else
        XMLHelper.add_attribute(sys_id, 'id', @id + 'Insulation')
      end
      XMLHelper.add_element(insulation, 'InsulationGrade', @insulation_grade, :integer) unless @insulation_grade.nil?
      XMLHelper.add_element(insulation, 'AssemblyEffectiveRValue', @insulation_assembly_r_value, :float) unless @insulation_assembly_r_value.nil?
      if not @insulation_cavity_r_value.nil?
        layer = XMLHelper.add_element(insulation, 'Layer')
        XMLHelper.add_element(layer, 'InstallationType', 'cavity', :string)
        XMLHelper.add_element(layer, 'NominalRValue', @insulation_cavity_r_value, :float)
      end
      if not @insulation_continuous_r_value.nil?
        layer = XMLHelper.add_element(insulation, 'Layer')
        XMLHelper.add_element(layer, 'InstallationType', 'continuous', :string)
        XMLHelper.add_element(layer, 'NominalRValue', @insulation_continuous_r_value, :float)
      end
    end

    def from_oga(floor)
      return if floor.nil?

      @id = HPXML::get_id(floor)
      @exterior_adjacent_to = XMLHelper.get_value(floor, 'ExteriorAdjacentTo', :string)
      @interior_adjacent_to = XMLHelper.get_value(floor, 'InteriorAdjacentTo', :string)
      @floor_or_ceiling = XMLHelper.get_value(floor, 'FloorOrCeiling', :string)
      @floor_type = XMLHelper.get_child_name(floor, 'FloorType')
      @framing_size = XMLHelper.get_value(floor, 'FloorJoists/Size', :string)
      @framing_spacing = XMLHelper.get_value(floor, 'FloorJoists/Spacing', :float)
      @framing_factor = XMLHelper.get_value(floor, 'FloorJoists/FramingFactor', :float)
      @area = XMLHelper.get_value(floor, 'Area', :float)
      interior_finish = XMLHelper.get_element(floor, 'InteriorFinish')
      if not interior_finish.nil?
        @interior_finish_type = XMLHelper.get_value(interior_finish, 'Type', :string)
        @interior_finish_thickness = XMLHelper.get_value(interior_finish, 'Thickness', :float)
      end
      insulation = XMLHelper.get_element(floor, 'Insulation')
      if not insulation.nil?
        @insulation_id = HPXML::get_id(insulation)
        @insulation_grade = XMLHelper.get_value(insulation, 'InsulationGrade', :float)
        @insulation_assembly_r_value = XMLHelper.get_value(insulation, 'AssemblyEffectiveRValue', :float)
        @insulation_cavity_r_value = XMLHelper.get_value(insulation, "Layer[InstallationType='cavity']/NominalRValue", :float)
        @insulation_continuous_r_value = XMLHelper.get_value(insulation, "Layer[InstallationType='continuous']/NominalRValue", :float)
      end
    end
  end

  class Slabs < BaseArrayElement
    def add(**kwargs)
      self << Slab.new(@hpxml_object, **kwargs)
    end

    def from_oga(hpxml)
      return if hpxml.nil?

      XMLHelper.get_elements(hpxml, 'Building/BuildingDetails/Enclosure/Slabs/Slab').each do |slab|
        self << Slab.new(@hpxml_object, slab)
      end
    end
  end

  class Slab < BaseElement
    ATTRS = [:id, :interior_adjacent_to, :exterior_adjacent_to, :area, :thickness, :exposed_perimeter,
             :perimeter_insulation_depth, :under_slab_insulation_width,
             :under_slab_insulation_spans_entire_slab, :depth_below_grade, :carpet_fraction,
             :carpet_r_value, :perimeter_insulation_id, :perimeter_insulation_r_value,
             :under_slab_insulation_id, :under_slab_insulation_r_value]
    attr_accessor(*ATTRS)

    def exterior_adjacent_to
      return LocationGround
    end

    def is_exterior
      return true
    end

    def is_interior
      return !is_exterior
    end

    def is_thermal_boundary
      return HPXML::is_thermal_boundary(self)
    end

    def is_exterior_thermal_boundary
      return (is_exterior && is_thermal_boundary)
    end

    def is_conditioned
      return HPXML::is_conditioned(self)
    end

    def delete
      @hpxml_object.slabs.delete(self)
      @hpxml_object.foundations.each do |foundation|
        foundation.attached_to_slab_idrefs.delete(@id) unless foundation.attached_to_slab_idrefs.nil?
      end
    end

    def check_for_errors
      errors = []
      return errors
    end

    def to_oga(doc)
      return if nil?

      slabs = XMLHelper.create_elements_as_needed(doc, ['HPXML', 'Building', 'BuildingDetails', 'Enclosure', 'Slabs'])
      slab = XMLHelper.add_element(slabs, 'Slab')
      sys_id = XMLHelper.add_element(slab, 'SystemIdentifier')
      XMLHelper.add_attribute(sys_id, 'id', @id)
      XMLHelper.add_element(slab, 'InteriorAdjacentTo', @interior_adjacent_to, :string) unless @interior_adjacent_to.nil?
      XMLHelper.add_element(slab, 'Area', @area, :float) unless @area.nil?
      XMLHelper.add_element(slab, 'Thickness', @thickness, :float, @thickness_isdefaulted) unless @thickness.nil?
      XMLHelper.add_element(slab, 'ExposedPerimeter', @exposed_perimeter, :float) unless @exposed_perimeter.nil?
      XMLHelper.add_element(slab, 'DepthBelowGrade', @depth_below_grade, :float) unless @depth_below_grade.nil?
      insulation = XMLHelper.add_element(slab, 'PerimeterInsulation')
      sys_id = XMLHelper.add_element(insulation, 'SystemIdentifier')
      if not @perimeter_insulation_id.nil?
        XMLHelper.add_attribute(sys_id, 'id', @perimeter_insulation_id)
      else
        XMLHelper.add_attribute(sys_id, 'id', @id + 'PerimeterInsulation')
      end
      layer = XMLHelper.add_element(insulation, 'Layer')
      XMLHelper.add_element(layer, 'NominalRValue', @perimeter_insulation_r_value, :float) unless @perimeter_insulation_r_value.nil?
      XMLHelper.add_element(layer, 'InsulationDepth', @perimeter_insulation_depth, :float) unless @perimeter_insulation_depth.nil?
      insulation = XMLHelper.add_element(slab, 'UnderSlabInsulation')
      sys_id = XMLHelper.add_element(insulation, 'SystemIdentifier')
      if not @under_slab_insulation_id.nil?
        XMLHelper.add_attribute(sys_id, 'id', @under_slab_insulation_id)
      else
        XMLHelper.add_attribute(sys_id, 'id', @id + 'UnderSlabInsulation')
      end
      layer = XMLHelper.add_element(insulation, 'Layer')
      XMLHelper.add_element(layer, 'NominalRValue', @under_slab_insulation_r_value, :float) unless @under_slab_insulation_r_value.nil?
      XMLHelper.add_element(layer, 'InsulationWidth', @under_slab_insulation_width, :float) unless @under_slab_insulation_width.nil?
      XMLHelper.add_element(layer, 'InsulationSpansEntireSlab', @under_slab_insulation_spans_entire_slab, :boolean) unless @under_slab_insulation_spans_entire_slab.nil?
      XMLHelper.add_extension(slab, 'CarpetFraction', @carpet_fraction, :float, @carpet_fraction_isdefaulted) unless @carpet_fraction.nil?
      XMLHelper.add_extension(slab, 'CarpetRValue', @carpet_r_value, :float, @carpet_r_value_isdefaulted) unless @carpet_r_value.nil?
    end

    def from_oga(slab)
      return if slab.nil?

      @id = HPXML::get_id(slab)
      @interior_adjacent_to = XMLHelper.get_value(slab, 'InteriorAdjacentTo', :string)
      @area = XMLHelper.get_value(slab, 'Area', :float)
      @thickness = XMLHelper.get_value(slab, 'Thickness', :float)
      @exposed_perimeter = XMLHelper.get_value(slab, 'ExposedPerimeter', :float)
      @depth_below_grade = XMLHelper.get_value(slab, 'DepthBelowGrade', :float)
      perimeter_insulation = XMLHelper.get_element(slab, 'PerimeterInsulation')
      if not perimeter_insulation.nil?
        @perimeter_insulation_id = HPXML::get_id(perimeter_insulation)
        @perimeter_insulation_r_value = XMLHelper.get_value(perimeter_insulation, 'Layer/NominalRValue', :float)
        @perimeter_insulation_depth = XMLHelper.get_value(perimeter_insulation, 'Layer/InsulationDepth', :float)
      end
      under_slab_insulation = XMLHelper.get_element(slab, 'UnderSlabInsulation')
      if not under_slab_insulation.nil?
        @under_slab_insulation_id = HPXML::get_id(under_slab_insulation)
        @under_slab_insulation_r_value = XMLHelper.get_value(under_slab_insulation, 'Layer/NominalRValue', :float)
        @under_slab_insulation_width = XMLHelper.get_value(under_slab_insulation, 'Layer/InsulationWidth', :float)
        @under_slab_insulation_spans_entire_slab = XMLHelper.get_value(under_slab_insulation, 'Layer/InsulationSpansEntireSlab', :boolean)
      end
      @carpet_fraction = XMLHelper.get_value(slab, 'extension/CarpetFraction', :float)
      @carpet_r_value = XMLHelper.get_value(slab, 'extension/CarpetRValue', :float)
    end
  end

  class Windows < BaseArrayElement
    def add(**kwargs)
      self << Window.new(@hpxml_object, **kwargs)
    end

    def from_oga(hpxml)
      return if hpxml.nil?

      XMLHelper.get_elements(hpxml, 'Building/BuildingDetails/Enclosure/Windows/Window').each do |window|
        self << Window.new(@hpxml_object, window)
      end
    end
  end

  class Window < BaseElement
    ATTRS = [:id, :area, :azimuth, :orientation, :frame_type, :thermal_break, :glass_layers,
             :glass_type, :gas_fill, :ufactor, :shgc, :interior_shading_factor_summer,
             :interior_shading_factor_winter, :interior_shading_type, :exterior_shading_factor_summer,
             :exterior_shading_factor_winter, :exterior_shading_type, :storm_type, :overhangs_depth,
             :overhangs_distance_to_top_of_window, :overhangs_distance_to_bottom_of_window,
             :fraction_operable, :performance_class, :wall_idref]
    attr_accessor(*ATTRS)

    def wall
      return if @wall_idref.nil?

      (@hpxml_object.walls + @hpxml_object.foundation_walls).each do |wall|
        next unless wall.id == @wall_idref

        return wall
      end
      fail "Attached wall '#{@wall_idref}' not found for window '#{@id}'."
    end

    def is_exterior
      return wall.is_exterior
    end

    def is_interior
      return !is_exterior
    end

    def is_thermal_boundary
      return HPXML::is_thermal_boundary(wall)
    end

    def is_exterior_thermal_boundary
      return (is_exterior && is_thermal_boundary)
    end

    def is_conditioned
      return HPXML::is_conditioned(self)
    end

    def delete
      @hpxml_object.windows.delete(self)
    end

    def check_for_errors
      errors = []
      begin; wall; rescue StandardError => e; errors << e.message; end
      return errors
    end

    def to_oga(doc)
      return if nil?

      windows = XMLHelper.create_elements_as_needed(doc, ['HPXML', 'Building', 'BuildingDetails', 'Enclosure', 'Windows'])
      window = XMLHelper.add_element(windows, 'Window')
      sys_id = XMLHelper.add_element(window, 'SystemIdentifier')
      XMLHelper.add_attribute(sys_id, 'id', @id)
      XMLHelper.add_element(window, 'Area', @area, :float) unless @area.nil?
      XMLHelper.add_element(window, 'Azimuth', @azimuth, :integer, @azimuth_isdefaulted) unless @azimuth.nil?
      XMLHelper.add_element(window, 'Orientation', @orientation, :string, @orientation_isdefaulted) unless @orientation.nil?
      if not @frame_type.nil?
        frame_type_el = XMLHelper.add_element(window, 'FrameType')
        frame_type = XMLHelper.add_element(frame_type_el, @frame_type)
        if [HPXML::WindowFrameTypeAluminum, HPXML::WindowFrameTypeMetal].include? @frame_type
          XMLHelper.add_element(frame_type, 'ThermalBreak', @thermal_break, :boolean, @thermal_break_isdefaulted) unless @thermal_break.nil?
        end
      end
      XMLHelper.add_element(window, 'GlassLayers', @glass_layers, :string, @glass_layers_isdefaulted) unless @glass_layers.nil?
      XMLHelper.add_element(window, 'GlassType', @glass_type, :string, @glass_type_isdefaulted) unless @glass_type.nil?
      XMLHelper.add_element(window, 'GasFill', @gas_fill, :string, @gas_fill_isdefaulted) unless @gas_fill.nil?
      XMLHelper.add_element(window, 'UFactor', @ufactor, :float, @ufactor_isdefaulted) unless @ufactor.nil?
      XMLHelper.add_element(window, 'SHGC', @shgc, :float, @shgc_isdefaulted) unless @shgc.nil?
      if (not @exterior_shading_type.nil?) || (not @exterior_shading_factor_summer.nil?) || (not @exterior_shading_factor_winter.nil?)
        exterior_shading = XMLHelper.add_element(window, 'ExteriorShading')
        sys_id = XMLHelper.add_element(exterior_shading, 'SystemIdentifier')
        XMLHelper.add_attribute(sys_id, 'id', "#{id}ExteriorShading")
        XMLHelper.add_element(exterior_shading, 'Type', @exterior_shading_type, :string) unless @exterior_shading_type.nil?
        XMLHelper.add_element(exterior_shading, 'SummerShadingCoefficient', @exterior_shading_factor_summer, :float, @exterior_shading_factor_summer_isdefaulted) unless @exterior_shading_factor_summer.nil?
        XMLHelper.add_element(exterior_shading, 'WinterShadingCoefficient', @exterior_shading_factor_winter, :float, @exterior_shading_factor_winter_isdefaulted) unless @exterior_shading_factor_winter.nil?
      end
      if (not @interior_shading_type.nil?) || (not @interior_shading_factor_summer.nil?) || (not @interior_shading_factor_winter.nil?)
        interior_shading = XMLHelper.add_element(window, 'InteriorShading')
        sys_id = XMLHelper.add_element(interior_shading, 'SystemIdentifier')
        XMLHelper.add_attribute(sys_id, 'id', "#{id}InteriorShading")
        XMLHelper.add_element(interior_shading, 'Type', @interior_shading_type, :string) unless @interior_shading_type.nil?
        XMLHelper.add_element(interior_shading, 'SummerShadingCoefficient', @interior_shading_factor_summer, :float, @interior_shading_factor_summer_isdefaulted) unless @interior_shading_factor_summer.nil?
        XMLHelper.add_element(interior_shading, 'WinterShadingCoefficient', @interior_shading_factor_winter, :float, @interior_shading_factor_winter_isdefaulted) unless @interior_shading_factor_winter.nil?
      end
      if not @storm_type.nil?
        storm_window = XMLHelper.add_element(window, 'StormWindow')
        sys_id = XMLHelper.add_element(storm_window, 'SystemIdentifier')
        XMLHelper.add_attribute(sys_id, 'id', "#{id}StormWindow")
        XMLHelper.add_element(storm_window, 'GlassType', @storm_type, :string) unless @storm_type.nil?
      end
      if (not @overhangs_depth.nil?) || (not @overhangs_distance_to_top_of_window.nil?) || (not @overhangs_distance_to_bottom_of_window.nil?)
        overhangs = XMLHelper.add_element(window, 'Overhangs')
        XMLHelper.add_element(overhangs, 'Depth', @overhangs_depth, :float) unless @overhangs_depth.nil?
        XMLHelper.add_element(overhangs, 'DistanceToTopOfWindow', @overhangs_distance_to_top_of_window, :float) unless @overhangs_distance_to_top_of_window.nil?
        XMLHelper.add_element(overhangs, 'DistanceToBottomOfWindow', @overhangs_distance_to_bottom_of_window, :float) unless @overhangs_distance_to_bottom_of_window.nil?
      end
      XMLHelper.add_element(window, 'FractionOperable', @fraction_operable, :float, @fraction_operable_isdefaulted) unless @fraction_operable.nil?
      XMLHelper.add_element(window, 'PerformanceClass', @performance_class, :string, @performance_class_isdefaulted) unless @performance_class.nil?
      if not @wall_idref.nil?
        attached_to_wall = XMLHelper.add_element(window, 'AttachedToWall')
        XMLHelper.add_attribute(attached_to_wall, 'idref', @wall_idref)
      end
    end

    def from_oga(window)
      return if window.nil?

      @id = HPXML::get_id(window)
      @area = XMLHelper.get_value(window, 'Area', :float)
      @azimuth = XMLHelper.get_value(window, 'Azimuth', :integer)
      @orientation = XMLHelper.get_value(window, 'Orientation', :string)
      @frame_type = XMLHelper.get_child_name(window, 'FrameType')
      if @frame_type == HPXML::WindowFrameTypeAluminum
        @thermal_break = XMLHelper.get_value(window, 'FrameType/Aluminum/ThermalBreak', :boolean)
      elsif @frame_type == HPXML::WindowFrameTypeMetal
        @thermal_break = XMLHelper.get_value(window, 'FrameType/Metal/ThermalBreak', :boolean)
      end
      @glass_layers = XMLHelper.get_value(window, 'GlassLayers', :string)
      @glass_type = XMLHelper.get_value(window, 'GlassType', :string)
      @gas_fill = XMLHelper.get_value(window, 'GasFill', :string)
      @ufactor = XMLHelper.get_value(window, 'UFactor', :float)
      @shgc = XMLHelper.get_value(window, 'SHGC', :float)
      @exterior_shading_type = XMLHelper.get_value(window, 'ExteriorShading/Type', :string)
      @exterior_shading_factor_summer = XMLHelper.get_value(window, 'ExteriorShading/SummerShadingCoefficient', :float)
      @exterior_shading_factor_winter = XMLHelper.get_value(window, 'ExteriorShading/WinterShadingCoefficient', :float)
      @interior_shading_type = XMLHelper.get_value(window, 'InteriorShading/Type', :string)
      @interior_shading_factor_summer = XMLHelper.get_value(window, 'InteriorShading/SummerShadingCoefficient', :float)
      @interior_shading_factor_winter = XMLHelper.get_value(window, 'InteriorShading/WinterShadingCoefficient', :float)
      @overhangs_depth = XMLHelper.get_value(window, 'Overhangs/Depth', :float)
      @overhangs_distance_to_top_of_window = XMLHelper.get_value(window, 'Overhangs/DistanceToTopOfWindow', :float)
      @overhangs_distance_to_bottom_of_window = XMLHelper.get_value(window, 'Overhangs/DistanceToBottomOfWindow', :float)
      @fraction_operable = XMLHelper.get_value(window, 'FractionOperable', :float)
      @performance_class = XMLHelper.get_value(window, 'PerformanceClass', :string)
      @wall_idref = HPXML::get_idref(XMLHelper.get_element(window, 'AttachedToWall'))
      @storm_type = XMLHelper.get_value(window, 'StormWindow/GlassType', :string)
    end
  end

  class Skylights < BaseArrayElement
    def add(**kwargs)
      self << Skylight.new(@hpxml_object, **kwargs)
    end

    def from_oga(hpxml)
      return if hpxml.nil?

      XMLHelper.get_elements(hpxml, 'Building/BuildingDetails/Enclosure/Skylights/Skylight').each do |skylight|
        self << Skylight.new(@hpxml_object, skylight)
      end
    end
  end

  class Skylight < BaseElement
    ATTRS = [:id, :area, :azimuth, :orientation, :frame_type, :thermal_break, :glass_layers,
             :glass_type, :gas_fill, :ufactor, :shgc, :interior_shading_factor_summer,
             :interior_shading_factor_winter, :interior_shading_type, :exterior_shading_factor_summer,
             :exterior_shading_factor_winter, :exterior_shading_type, :storm_type, :roof_idref]
    attr_accessor(*ATTRS)

    def roof
      return if @roof_idref.nil?

      @hpxml_object.roofs.each do |roof|
        next unless roof.id == @roof_idref

        return roof
      end
      fail "Attached roof '#{@roof_idref}' not found for skylight '#{@id}'."
    end

    def is_exterior
      return roof.is_exterior
    end

    def is_interior
      return !is_exterior
    end

    def is_thermal_boundary
      return HPXML::is_thermal_boundary(roof)
    end

    def is_exterior_thermal_boundary
      return (is_exterior && is_thermal_boundary)
    end

    def is_conditioned
      return HPXML::is_conditioned(self)
    end

    def delete
      @hpxml_object.skylights.delete(self)
    end

    def check_for_errors
      errors = []
      begin; roof; rescue StandardError => e; errors << e.message; end
      return errors
    end

    def to_oga(doc)
      return if nil?

      skylights = XMLHelper.create_elements_as_needed(doc, ['HPXML', 'Building', 'BuildingDetails', 'Enclosure', 'Skylights'])
      skylight = XMLHelper.add_element(skylights, 'Skylight')
      sys_id = XMLHelper.add_element(skylight, 'SystemIdentifier')
      XMLHelper.add_attribute(sys_id, 'id', @id)
      XMLHelper.add_element(skylight, 'Area', @area, :float) unless @area.nil?
      XMLHelper.add_element(skylight, 'Azimuth', @azimuth, :integer, @azimuth_isdefaulted) unless @azimuth.nil?
      XMLHelper.add_element(skylight, 'Orientation', @orientation, :string, @orientation_isdefaulted) unless @orientation.nil?
      if not @frame_type.nil?
        frame_type_el = XMLHelper.add_element(skylight, 'FrameType')
        frame_type = XMLHelper.add_element(frame_type_el, @frame_type)
        if [HPXML::WindowFrameTypeAluminum, HPXML::WindowFrameTypeMetal].include? @frame_type
          XMLHelper.add_element(frame_type, 'ThermalBreak', @thermal_break, :boolean, @thermal_break_isdefaulted) unless @thermal_break.nil?
        end
      end
      XMLHelper.add_element(skylight, 'GlassLayers', @glass_layers, :string, @glass_layers_isdefaulted) unless @glass_layers.nil?
      XMLHelper.add_element(skylight, 'GlassType', @glass_type, :string, @glass_type_isdefaulted) unless @glass_type.nil?
      XMLHelper.add_element(skylight, 'GasFill', @gas_fill, :string, @gas_fill_isdefaulted) unless @gas_fill.nil?
      XMLHelper.add_element(skylight, 'UFactor', @ufactor, :float, @ufactor_isdefaulted) unless @ufactor.nil?
      XMLHelper.add_element(skylight, 'SHGC', @shgc, :float, @shgc_isdefaulted) unless @shgc.nil?
      if (not @exterior_shading_type.nil?) || (not @exterior_shading_factor_summer.nil?) || (not @exterior_shading_factor_winter.nil?)
        exterior_shading = XMLHelper.add_element(skylight, 'ExteriorShading')
        sys_id = XMLHelper.add_element(exterior_shading, 'SystemIdentifier')
        XMLHelper.add_attribute(sys_id, 'id', "#{id}ExteriorShading")
        XMLHelper.add_element(exterior_shading, 'Type', @exterior_shading_type, :string) unless @exterior_shading_type.nil?
        XMLHelper.add_element(exterior_shading, 'SummerShadingCoefficient', @exterior_shading_factor_summer, :float, @exterior_shading_factor_summer_isdefaulted) unless @exterior_shading_factor_summer.nil?
        XMLHelper.add_element(exterior_shading, 'WinterShadingCoefficient', @exterior_shading_factor_winter, :float, @exterior_shading_factor_winter_isdefaulted) unless @exterior_shading_factor_winter.nil?
      end
      if (not @interior_shading_type.nil?) || (not @interior_shading_factor_summer.nil?) || (not @interior_shading_factor_winter.nil?)
        interior_shading = XMLHelper.add_element(skylight, 'InteriorShading')
        sys_id = XMLHelper.add_element(interior_shading, 'SystemIdentifier')
        XMLHelper.add_attribute(sys_id, 'id', "#{id}InteriorShading")
        XMLHelper.add_element(interior_shading, 'Type', @interior_shading_type, :string) unless @interior_shading_type.nil?
        XMLHelper.add_element(interior_shading, 'SummerShadingCoefficient', @interior_shading_factor_summer, :float, @interior_shading_factor_summer_isdefaulted) unless @interior_shading_factor_summer.nil?
        XMLHelper.add_element(interior_shading, 'WinterShadingCoefficient', @interior_shading_factor_winter, :float, @interior_shading_factor_winter_isdefaulted) unless @interior_shading_factor_winter.nil?
      end
      if not @storm_type.nil?
        storm_window = XMLHelper.add_element(skylight, 'StormWindow')
        sys_id = XMLHelper.add_element(storm_window, 'SystemIdentifier')
        XMLHelper.add_attribute(sys_id, 'id', "#{id}StormWindow")
        XMLHelper.add_element(storm_window, 'GlassType', @storm_type, :string) unless @storm_type.nil?
      end
      if not @roof_idref.nil?
        attached_to_roof = XMLHelper.add_element(skylight, 'AttachedToRoof')
        XMLHelper.add_attribute(attached_to_roof, 'idref', @roof_idref)
      end
    end

    def from_oga(skylight)
      return if skylight.nil?

      @id = HPXML::get_id(skylight)
      @area = XMLHelper.get_value(skylight, 'Area', :float)
      @azimuth = XMLHelper.get_value(skylight, 'Azimuth', :integer)
      @orientation = XMLHelper.get_value(skylight, 'Orientation', :string)
      @frame_type = XMLHelper.get_child_name(skylight, 'FrameType')
      if @frame_type == HPXML::WindowFrameTypeAluminum
        @thermal_break = XMLHelper.get_value(skylight, 'FrameType/Aluminum/ThermalBreak', :boolean)
      elsif @frame_type == HPXML::WindowFrameTypeMetal
        @thermal_break = XMLHelper.get_value(skylight, 'FrameType/Metal/ThermalBreak', :boolean)
      end
      @glass_layers = XMLHelper.get_value(skylight, 'GlassLayers', :string)
      @glass_type = XMLHelper.get_value(skylight, 'GlassType', :string)
      @gas_fill = XMLHelper.get_value(skylight, 'GasFill', :string)
      @ufactor = XMLHelper.get_value(skylight, 'UFactor', :float)
      @shgc = XMLHelper.get_value(skylight, 'SHGC', :float)
      @exterior_shading_type = XMLHelper.get_value(skylight, 'ExteriorShading/Type', :string)
      @exterior_shading_factor_summer = XMLHelper.get_value(skylight, 'ExteriorShading/SummerShadingCoefficient', :float)
      @exterior_shading_factor_winter = XMLHelper.get_value(skylight, 'ExteriorShading/WinterShadingCoefficient', :float)
      @interior_shading_type = XMLHelper.get_value(skylight, 'InteriorShading/Type', :string)
      @interior_shading_factor_summer = XMLHelper.get_value(skylight, 'InteriorShading/SummerShadingCoefficient', :float)
      @interior_shading_factor_winter = XMLHelper.get_value(skylight, 'InteriorShading/WinterShadingCoefficient', :float)
      @roof_idref = HPXML::get_idref(XMLHelper.get_element(skylight, 'AttachedToRoof'))
      @storm_type = XMLHelper.get_value(skylight, 'StormWindow/GlassType', :string)
    end
  end

  class Doors < BaseArrayElement
    def add(**kwargs)
      self << Door.new(@hpxml_object, **kwargs)
    end

    def from_oga(hpxml)
      return if hpxml.nil?

      XMLHelper.get_elements(hpxml, 'Building/BuildingDetails/Enclosure/Doors/Door').each do |door|
        self << Door.new(@hpxml_object, door)
      end
    end
  end

  class Door < BaseElement
    ATTRS = [:id, :wall_idref, :area, :azimuth, :orientation, :r_value]
    attr_accessor(*ATTRS)

    def wall
      return if @wall_idref.nil?

      (@hpxml_object.walls + @hpxml_object.foundation_walls).each do |wall|
        next unless wall.id == @wall_idref

        return wall
      end
      fail "Attached wall '#{@wall_idref}' not found for door '#{@id}'."
    end

    def is_exterior
      return wall.is_exterior
    end

    def is_interior
      return !is_exterior
    end

    def is_thermal_boundary
      return HPXML::is_thermal_boundary(wall)
    end

    def is_exterior_thermal_boundary
      return (is_exterior && is_thermal_boundary)
    end

    def is_conditioned
      return HPXML::is_conditioned(self)
    end

    def delete
      @hpxml_object.doors.delete(self)
    end

    def check_for_errors
      errors = []
      begin; wall; rescue StandardError => e; errors << e.message; end
      return errors
    end

    def to_oga(doc)
      return if nil?

      doors = XMLHelper.create_elements_as_needed(doc, ['HPXML', 'Building', 'BuildingDetails', 'Enclosure', 'Doors'])
      door = XMLHelper.add_element(doors, 'Door')
      sys_id = XMLHelper.add_element(door, 'SystemIdentifier')
      XMLHelper.add_attribute(sys_id, 'id', @id)
      if not @wall_idref.nil?
        attached_to_wall = XMLHelper.add_element(door, 'AttachedToWall')
        XMLHelper.add_attribute(attached_to_wall, 'idref', @wall_idref)
      end
      XMLHelper.add_element(door, 'Area', @area, :float) unless @area.nil?
      XMLHelper.add_element(door, 'Azimuth', @azimuth, :integer, @azimuth_isdefaulted) unless @azimuth.nil?
      XMLHelper.add_element(door, 'Orientation', @orientation, :string, @orientation_isdefaulted) unless @orientation.nil?
      XMLHelper.add_element(door, 'RValue', @r_value, :float) unless @r_value.nil?
    end

    def from_oga(door)
      return if door.nil?

      @id = HPXML::get_id(door)
      @wall_idref = HPXML::get_idref(XMLHelper.get_element(door, 'AttachedToWall'))
      @area = XMLHelper.get_value(door, 'Area', :float)
      @azimuth = XMLHelper.get_value(door, 'Azimuth', :integer)
      @orientation = XMLHelper.get_value(door, 'Orientation', :string)
      @r_value = XMLHelper.get_value(door, 'RValue', :float)
    end
  end

  class PartitionWallMass < BaseElement
    ATTRS = [:area_fraction, :interior_finish_type, :interior_finish_thickness]
    attr_accessor(*ATTRS)

    def check_for_errors
      errors = []
      return errors
    end

    def to_oga(doc)
      return if nil?

      partition_wall_mass = XMLHelper.create_elements_as_needed(doc, ['HPXML', 'Building', 'BuildingDetails', 'Enclosure', 'extension', 'PartitionWallMass'])
      XMLHelper.add_element(partition_wall_mass, 'AreaFraction', @area_fraction, :float, @area_fraction_isdefaulted) unless @area_fraction.nil?
      if (not @interior_finish_type.nil?) || (not @interior_finish_thickness.nil?)
        interior_finish = XMLHelper.add_element(partition_wall_mass, 'InteriorFinish')
        XMLHelper.add_element(interior_finish, 'Type', @interior_finish_type, :string, @interior_finish_type_isdefaulted) unless @interior_finish_type.nil?
        XMLHelper.add_element(interior_finish, 'Thickness', @interior_finish_thickness, :float, @interior_finish_thickness_isdefaulted) unless @interior_finish_thickness.nil?
      end
    end

    def from_oga(hpxml)
      return if hpxml.nil?

      partition_wall_mass = XMLHelper.get_element(hpxml, 'Building/BuildingDetails/Enclosure/extension/PartitionWallMass')
      return if partition_wall_mass.nil?

      @area_fraction = XMLHelper.get_value(partition_wall_mass, 'AreaFraction', :float)
      interior_finish = XMLHelper.get_element(partition_wall_mass, 'InteriorFinish')
      if not interior_finish.nil?
        @interior_finish_type = XMLHelper.get_value(interior_finish, 'Type', :string)
        @interior_finish_thickness = XMLHelper.get_value(interior_finish, 'Thickness', :float)
      end
    end
  end

  class FurnitureMass < BaseElement
    ATTRS = [:area_fraction, :type]
    attr_accessor(*ATTRS)

    def check_for_errors
      errors = []
      return errors
    end

    def to_oga(doc)
      return if nil?

      furniture_mass = XMLHelper.create_elements_as_needed(doc, ['HPXML', 'Building', 'BuildingDetails', 'Enclosure', 'extension', 'FurnitureMass'])
      XMLHelper.add_element(furniture_mass, 'AreaFraction', @area_fraction, :float, @area_fraction_isdefaulted) unless @area_fraction.nil?
      XMLHelper.add_element(furniture_mass, 'Type', @type, :string, @type_isdefaulted) unless @type.nil?
    end

    def from_oga(hpxml)
      return if hpxml.nil?

      furniture_mass = XMLHelper.get_element(hpxml, 'Building/BuildingDetails/Enclosure/extension/FurnitureMass')
      return if furniture_mass.nil?

      @area_fraction = XMLHelper.get_value(furniture_mass, 'AreaFraction', :float)
      @type = XMLHelper.get_value(furniture_mass, 'Type', :string)
    end
  end

  class HeatingSystems < BaseArrayElement
    def add(**kwargs)
      self << HeatingSystem.new(@hpxml_object, **kwargs)
    end

    def from_oga(hpxml)
      return if hpxml.nil?

      XMLHelper.get_elements(hpxml, 'Building/BuildingDetails/Systems/HVAC/HVACPlant/HeatingSystem').each do |heating_system|
        self << HeatingSystem.new(@hpxml_object, heating_system)
      end
    end

    def total_fraction_heat_load_served
      map { |htg_sys| htg_sys.fraction_heat_load_served.to_f }.sum(0.0)
    end
  end

  class HeatingSystem < BaseElement
    ATTRS = [:id, :distribution_system_idref, :year_installed, :heating_system_type,
             :heating_system_fuel, :heating_capacity, :heating_efficiency_afue,
             :heating_efficiency_percent, :fraction_heat_load_served, :electric_auxiliary_energy,
             :third_party_certification, :htg_seed_id, :is_shared_system, :number_of_units_served,
             :shared_loop_watts, :shared_loop_motor_efficiency, :fan_coil_watts, :fan_watts_per_cfm,
             :airflow_defect_ratio, :fan_watts, :heating_airflow_cfm, :location, :primary_system,
             :pilot_light, :pilot_light_btuh]
    attr_accessor(*ATTRS)

    def distribution_system
      return if @distribution_system_idref.nil?

      @hpxml_object.hvac_distributions.each do |hvac_distribution|
        next unless hvac_distribution.id == @distribution_system_idref

        return hvac_distribution
      end
      fail "Attached HVAC distribution system '#{@distribution_system_idref}' not found for HVAC system '#{@id}'."
    end

    def attached_cooling_system
      return if distribution_system.nil?

      # by distribution system
      distribution_system.hvac_systems.each do |hvac_system|
        next if hvac_system.id == @id

        return hvac_system
      end

      return
    end

    def related_water_heating_system
      @hpxml_object.water_heating_systems.each do |water_heating_system|
        next unless water_heating_system.related_hvac_idref == @id

        return water_heating_system
      end
      return
    end

    def primary_heat_pump
      # Returns the HP for which this heating system is backup
      @hpxml_object.heat_pumps.each do |heat_pump|
        next if heat_pump.backup_system_idref.nil?
        next if heat_pump.backup_system_idref != @id

        return heat_pump
      end
      return
    end

    def is_heat_pump_backup_system
      return !primary_heat_pump.nil?
    end

    def delete
      @hpxml_object.heating_systems.delete(self)
      @hpxml_object.water_heating_systems.each do |water_heating_system|
        next unless water_heating_system.related_hvac_idref == @id

        water_heating_system.related_hvac_idref = nil
      end
    end

    def check_for_errors
      errors = []
      begin; distribution_system; rescue StandardError => e; errors << e.message; end
      return errors
    end

    def to_oga(doc)
      return if nil?

      hvac_plant = XMLHelper.create_elements_as_needed(doc, ['HPXML', 'Building', 'BuildingDetails', 'Systems', 'HVAC', 'HVACPlant'])
      primary_systems = XMLHelper.create_elements_as_needed(doc, ['HPXML', 'Building', 'BuildingDetails', 'Systems', 'HVAC', 'HVACPlant', 'PrimarySystems']) unless @hpxml_object.primary_hvac_systems.empty?
      heating_system = XMLHelper.add_element(hvac_plant, 'HeatingSystem')
      sys_id = XMLHelper.add_element(heating_system, 'SystemIdentifier')
      XMLHelper.add_attribute(sys_id, 'id', @id)
      XMLHelper.add_element(heating_system, 'UnitLocation', @location, :string, @location_isdefaulted) unless @location.nil?
      XMLHelper.add_element(heating_system, 'YearInstalled', @year_installed, :integer) unless @year_installed.nil?
      XMLHelper.add_element(heating_system, 'ThirdPartyCertification', @third_party_certification, :string) unless @third_party_certification.nil?
      if not @distribution_system_idref.nil?
        distribution_system = XMLHelper.add_element(heating_system, 'DistributionSystem')
        XMLHelper.add_attribute(distribution_system, 'idref', @distribution_system_idref)
      end
      XMLHelper.add_element(heating_system, 'IsSharedSystem', @is_shared_system, :boolean) unless @is_shared_system.nil?
      XMLHelper.add_element(heating_system, 'NumberofUnitsServed', @number_of_units_served, :integer) unless @number_of_units_served.nil?
      if not @heating_system_type.nil?
        heating_system_type_el = XMLHelper.add_element(heating_system, 'HeatingSystemType')
        type_el = XMLHelper.add_element(heating_system_type_el, @heating_system_type)
        if [HPXML::HVACTypeFurnace,
            HPXML::HVACTypeWallFurnace,
            HPXML::HVACTypeFloorFurnace,
            HPXML::HVACTypeFireplace,
            HPXML::HVACTypeStove,
            HPXML::HVACTypeBoiler].include? @heating_system_type
          XMLHelper.add_element(type_el, 'PilotLight', @pilot_light, :boolean, @pilot_light_isdefaulted) unless @pilot_light.nil?
          if @pilot_light
            XMLHelper.add_extension(type_el, 'PilotLightBtuh', @pilot_light_btuh, :float, @pilot_light_btuh_isdefaulted) unless @pilot_light_btuh.nil?
          end
        end
      end
      XMLHelper.add_element(heating_system, 'HeatingSystemFuel', @heating_system_fuel, :string) unless @heating_system_fuel.nil?
      XMLHelper.add_element(heating_system, 'HeatingCapacity', @heating_capacity, :float, @heating_capacity_isdefaulted) unless @heating_capacity.nil?
      if not @heating_efficiency_afue.nil?
        annual_efficiency = XMLHelper.add_element(heating_system, 'AnnualHeatingEfficiency')
        XMLHelper.add_element(annual_efficiency, 'Units', UnitsAFUE, :string)
        XMLHelper.add_element(annual_efficiency, 'Value', @heating_efficiency_afue, :float, @heating_efficiency_afue_isdefaulted)
      end
      if not @heating_efficiency_percent.nil?
        annual_efficiency = XMLHelper.add_element(heating_system, 'AnnualHeatingEfficiency')
        XMLHelper.add_element(annual_efficiency, 'Units', UnitsPercent, :string)
        XMLHelper.add_element(annual_efficiency, 'Value', @heating_efficiency_percent, :float, @heating_efficiency_percent_isdefaulted)
      end
      XMLHelper.add_element(heating_system, 'FractionHeatLoadServed', @fraction_heat_load_served, :float, @fraction_heat_load_served_isdefaulted) unless @fraction_heat_load_served.nil?
      XMLHelper.add_element(heating_system, 'ElectricAuxiliaryEnergy', @electric_auxiliary_energy, :float, @electric_auxiliary_energy_isdefaulted) unless @electric_auxiliary_energy.nil?
      XMLHelper.add_extension(heating_system, 'SharedLoopWatts', @shared_loop_watts, :float) unless @shared_loop_watts.nil?
      XMLHelper.add_extension(heating_system, 'SharedLoopMotorEfficiency', @shared_loop_motor_efficiency, :float) unless @shared_loop_motor_efficiency.nil?
      XMLHelper.add_extension(heating_system, 'FanCoilWatts', @fan_coil_watts, :float) unless @fan_coil_watts.nil?
      XMLHelper.add_extension(heating_system, 'FanPowerWattsPerCFM', @fan_watts_per_cfm, :float, @fan_watts_per_cfm_isdefaulted) unless @fan_watts_per_cfm.nil?
      XMLHelper.add_extension(heating_system, 'FanPowerWatts', @fan_watts, :float, @fan_watts_isdefaulted) unless @fan_watts.nil?
      XMLHelper.add_extension(heating_system, 'AirflowDefectRatio', @airflow_defect_ratio, :float, @airflow_defect_ratio_isdefaulted) unless @airflow_defect_ratio.nil?
      XMLHelper.add_extension(heating_system, 'HeatingAirflowCFM', @heating_airflow_cfm, :float, @heating_airflow_cfm_isdefaulted) unless @heating_airflow_cfm.nil?
      XMLHelper.add_extension(heating_system, 'HeatingSeedId', @htg_seed_id, :string) unless @htg_seed_id.nil?
      if @primary_system
        primary_heating_system = XMLHelper.insert_element(primary_systems, 'PrimaryHeatingSystem')
        XMLHelper.add_attribute(primary_heating_system, 'idref', @id)
      end
    end

    def from_oga(heating_system)
      return if heating_system.nil?

      @id = HPXML::get_id(heating_system)
      @location = XMLHelper.get_value(heating_system, 'UnitLocation', :string)
      @year_installed = XMLHelper.get_value(heating_system, 'YearInstalled', :integer)
      @third_party_certification = XMLHelper.get_value(heating_system, 'ThirdPartyCertification', :string)
      @distribution_system_idref = HPXML::get_idref(XMLHelper.get_element(heating_system, 'DistributionSystem'))
      @is_shared_system = XMLHelper.get_value(heating_system, 'IsSharedSystem', :boolean)
      @number_of_units_served = XMLHelper.get_value(heating_system, 'NumberofUnitsServed', :integer)
      @heating_system_type = XMLHelper.get_child_name(heating_system, 'HeatingSystemType')
      @heating_system_fuel = XMLHelper.get_value(heating_system, 'HeatingSystemFuel', :string)
      @pilot_light = XMLHelper.get_value(heating_system, "HeatingSystemType/#{@heating_system_type}/PilotLight", :boolean)
      if @pilot_light
        @pilot_light_btuh = XMLHelper.get_value(heating_system, "HeatingSystemType/#{@heating_system_type}/extension/PilotLightBtuh", :float)
      end
      @heating_capacity = XMLHelper.get_value(heating_system, 'HeatingCapacity', :float)
      @heating_efficiency_afue = XMLHelper.get_value(heating_system, "AnnualHeatingEfficiency[Units='#{UnitsAFUE}']/Value", :float)
      @heating_efficiency_percent = XMLHelper.get_value(heating_system, "AnnualHeatingEfficiency[Units='Percent']/Value", :float)
      @fraction_heat_load_served = XMLHelper.get_value(heating_system, 'FractionHeatLoadServed', :float)
      @electric_auxiliary_energy = XMLHelper.get_value(heating_system, 'ElectricAuxiliaryEnergy', :float)
      @shared_loop_watts = XMLHelper.get_value(heating_system, 'extension/SharedLoopWatts', :float)
      @shared_loop_motor_efficiency = XMLHelper.get_value(heating_system, 'extension/SharedLoopMotorEfficiency', :float)
      @fan_coil_watts = XMLHelper.get_value(heating_system, 'extension/FanCoilWatts', :float)
      @fan_watts_per_cfm = XMLHelper.get_value(heating_system, 'extension/FanPowerWattsPerCFM', :float)
      @fan_watts = XMLHelper.get_value(heating_system, 'extension/FanPowerWatts', :float)
      @airflow_defect_ratio = XMLHelper.get_value(heating_system, 'extension/AirflowDefectRatio', :float)
      @heating_airflow_cfm = XMLHelper.get_value(heating_system, 'extension/HeatingAirflowCFM', :float)
      @htg_seed_id = XMLHelper.get_value(heating_system, 'extension/HeatingSeedId', :string)
      primary_heating_system = HPXML::get_idref(XMLHelper.get_element(heating_system, '../PrimarySystems/PrimaryHeatingSystem'))
      if primary_heating_system == @id
        @primary_system = true
      else
        @primary_system = false
      end
    end
  end

  class CoolingSystems < BaseArrayElement
    def add(**kwargs)
      self << CoolingSystem.new(@hpxml_object, **kwargs)
    end

    def from_oga(hpxml)
      return if hpxml.nil?

      XMLHelper.get_elements(hpxml, 'Building/BuildingDetails/Systems/HVAC/HVACPlant/CoolingSystem').each do |cooling_system|
        self << CoolingSystem.new(@hpxml_object, cooling_system)
      end
    end

    def total_fraction_cool_load_served
      map { |clg_sys| clg_sys.fraction_cool_load_served.to_f }.sum(0.0)
    end

    def total_fraction_heat_load_served
      map { |clg_sys| clg_sys.integrated_heating_system_fraction_heat_load_served.to_f }.sum(0.0)
    end
  end

  class CoolingSystem < BaseElement
    ATTRS = [:id, :distribution_system_idref, :year_installed, :cooling_system_type, :cooling_system_fuel,
             :cooling_capacity, :compressor_type, :fraction_cool_load_served, :cooling_efficiency_seer,
             :cooling_efficiency_seer2, :cooling_efficiency_eer, :cooling_efficiency_ceer, :cooling_efficiency_kw_per_ton,
             :cooling_shr, :third_party_certification, :clg_seed_id, :is_shared_system, :number_of_units_served,
             :shared_loop_watts, :shared_loop_motor_efficiency, :fan_coil_watts, :airflow_defect_ratio,
<<<<<<< HEAD
             :fan_watts_per_cfm, :charge_defect_ratio, :cooling_airflow_cfm, :location, :primary_system, :integrated_heating_system_fuel,
             :integrated_heating_system_capacity, :integrated_heating_system_efficiency_percent, :integrated_heating_system_fraction_heat_load_served,
             :integrated_heating_system_airflow_cfm, :htg_seed_id, :crankcase_watts]
=======
             :fan_watts_per_cfm, :charge_defect_ratio, :cooling_airflow_cfm, :location, :primary_system,
             :integrated_heating_system_fuel, :integrated_heating_system_capacity, :integrated_heating_system_efficiency_percent,
             :integrated_heating_system_fraction_heat_load_served, :integrated_heating_system_airflow_cfm, :htg_seed_id]
>>>>>>> 7bf70863
    attr_accessor(*ATTRS)

    def distribution_system
      return if @distribution_system_idref.nil?

      @hpxml_object.hvac_distributions.each do |hvac_distribution|
        next unless hvac_distribution.id == @distribution_system_idref

        return hvac_distribution
      end
      fail "Attached HVAC distribution system '#{@distribution_system_idref}' not found for HVAC system '#{@id}'."
    end

    def attached_heating_system
      # by distribution system
      return if distribution_system.nil?

      distribution_system.hvac_systems.each do |hvac_system|
        next if hvac_system.id == @id

        return hvac_system
      end
      return
    end

    def has_integrated_heating
      return false unless [HVACTypePTAC, HVACTypeRoomAirConditioner].include? @cooling_system_type
      return false if @integrated_heating_system_fuel.nil?

      return true
    end

    def delete
      @hpxml_object.cooling_systems.delete(self)
      @hpxml_object.water_heating_systems.each do |water_heating_system|
        next unless water_heating_system.related_hvac_idref == @id

        water_heating_system.related_hvac_idref = nil
      end
    end

    def check_for_errors
      errors = []
      begin; distribution_system; rescue StandardError => e; errors << e.message; end
      return errors
    end

    def to_oga(doc)
      return if nil?

      hvac_plant = XMLHelper.create_elements_as_needed(doc, ['HPXML', 'Building', 'BuildingDetails', 'Systems', 'HVAC', 'HVACPlant'])
      primary_systems = XMLHelper.create_elements_as_needed(doc, ['HPXML', 'Building', 'BuildingDetails', 'Systems', 'HVAC', 'HVACPlant', 'PrimarySystems']) unless @hpxml_object.primary_hvac_systems.empty?
      cooling_system = XMLHelper.add_element(hvac_plant, 'CoolingSystem')
      sys_id = XMLHelper.add_element(cooling_system, 'SystemIdentifier')
      XMLHelper.add_attribute(sys_id, 'id', @id)
      XMLHelper.add_element(cooling_system, 'UnitLocation', @location, :string, @location_isdefaulted) unless @location.nil?
      XMLHelper.add_element(cooling_system, 'YearInstalled', @year_installed, :integer) unless @year_installed.nil?
      XMLHelper.add_element(cooling_system, 'ThirdPartyCertification', @third_party_certification, :string) unless @third_party_certification.nil?
      if not @distribution_system_idref.nil?
        distribution_system = XMLHelper.add_element(cooling_system, 'DistributionSystem')
        XMLHelper.add_attribute(distribution_system, 'idref', @distribution_system_idref)
      end
      XMLHelper.add_element(cooling_system, 'IsSharedSystem', @is_shared_system, :boolean) unless @is_shared_system.nil?
      XMLHelper.add_element(cooling_system, 'NumberofUnitsServed', @number_of_units_served, :integer) unless @number_of_units_served.nil?
      XMLHelper.add_element(cooling_system, 'CoolingSystemType', @cooling_system_type, :string) unless @cooling_system_type.nil?
      XMLHelper.add_element(cooling_system, 'CoolingSystemFuel', @cooling_system_fuel, :string) unless @cooling_system_fuel.nil?
      XMLHelper.add_element(cooling_system, 'CoolingCapacity', @cooling_capacity, :float, @cooling_capacity_isdefaulted) unless @cooling_capacity.nil?
      XMLHelper.add_element(cooling_system, 'CompressorType', @compressor_type, :string, @compressor_type_isdefaulted) unless @compressor_type.nil?
      XMLHelper.add_element(cooling_system, 'FractionCoolLoadServed', @fraction_cool_load_served, :float, @fraction_cool_load_served_isdefaulted) unless @fraction_cool_load_served.nil?
      if not @cooling_efficiency_seer.nil?
        annual_efficiency = XMLHelper.add_element(cooling_system, 'AnnualCoolingEfficiency')
        XMLHelper.add_element(annual_efficiency, 'Units', UnitsSEER, :string)
        XMLHelper.add_element(annual_efficiency, 'Value', @cooling_efficiency_seer, :float, @cooling_efficiency_seer_isdefaulted)
      end
      if not @cooling_efficiency_seer2.nil?
        annual_efficiency = XMLHelper.add_element(cooling_system, 'AnnualCoolingEfficiency')
        XMLHelper.add_element(annual_efficiency, 'Units', UnitsSEER2, :string)
        XMLHelper.add_element(annual_efficiency, 'Value', @cooling_efficiency_seer2, :float, @cooling_efficiency_seer2_isdefaulted)
      end
      if not @cooling_efficiency_eer.nil?
        annual_efficiency = XMLHelper.add_element(cooling_system, 'AnnualCoolingEfficiency')
        XMLHelper.add_element(annual_efficiency, 'Units', UnitsEER, :string)
        XMLHelper.add_element(annual_efficiency, 'Value', @cooling_efficiency_eer, :float, @cooling_efficiency_eer_isdefaulted)
      end
      if not @cooling_efficiency_ceer.nil?
        annual_efficiency = XMLHelper.add_element(cooling_system, 'AnnualCoolingEfficiency')
        XMLHelper.add_element(annual_efficiency, 'Units', UnitsCEER, :string)
        XMLHelper.add_element(annual_efficiency, 'Value', @cooling_efficiency_ceer, :float, @cooling_efficiency_ceer_isdefaulted)
      end
      if not @cooling_efficiency_kw_per_ton.nil?
        annual_efficiency = XMLHelper.add_element(cooling_system, 'AnnualCoolingEfficiency')
        XMLHelper.add_element(annual_efficiency, 'Units', UnitsKwPerTon, :string)
        XMLHelper.add_element(annual_efficiency, 'Value', @cooling_efficiency_kw_per_ton, :float, @cooling_efficiency_kw_per_ton_isdefaulted)
      end
      XMLHelper.add_element(cooling_system, 'SensibleHeatFraction', @cooling_shr, :float, @cooling_shr_isdefaulted) unless @cooling_shr.nil?
      XMLHelper.add_element(cooling_system, 'IntegratedHeatingSystemFuel', @integrated_heating_system_fuel, :string) unless @integrated_heating_system_fuel.nil?
      XMLHelper.add_element(cooling_system, 'IntegratedHeatingSystemCapacity', @integrated_heating_system_capacity, :float, @integrated_heating_system_capacity_isdefaulted) unless @integrated_heating_system_capacity.nil?
      if not @integrated_heating_system_efficiency_percent.nil?
        annual_efficiency = XMLHelper.add_element(cooling_system, 'IntegratedHeatingSystemAnnualEfficiency')
        XMLHelper.add_element(annual_efficiency, 'Units', UnitsPercent, :string)
        XMLHelper.add_element(annual_efficiency, 'Value', @integrated_heating_system_efficiency_percent, :float, @integrated_heating_system_efficiency_percent_isdefaulted)
      end
      XMLHelper.add_element(cooling_system, 'IntegratedHeatingSystemFractionHeatLoadServed', @integrated_heating_system_fraction_heat_load_served, :float) unless @integrated_heating_system_fraction_heat_load_served.nil?
      XMLHelper.add_extension(cooling_system, 'AirflowDefectRatio', @airflow_defect_ratio, :float, @airflow_defect_ratio_isdefaulted) unless @airflow_defect_ratio.nil?
      XMLHelper.add_extension(cooling_system, 'ChargeDefectRatio', @charge_defect_ratio, :float, @charge_defect_ratio_isdefaulted) unless @charge_defect_ratio.nil?
      XMLHelper.add_extension(cooling_system, 'FanPowerWattsPerCFM', @fan_watts_per_cfm, :float, @fan_watts_per_cfm_isdefaulted) unless @fan_watts_per_cfm.nil?
      XMLHelper.add_extension(cooling_system, 'CoolingAirflowCFM', @cooling_airflow_cfm, :float, @cooling_airflow_cfm_isdefaulted) unless @cooling_airflow_cfm.nil?
      XMLHelper.add_extension(cooling_system, 'HeatingAirflowCFM', @integrated_heating_system_airflow_cfm, :float, @integrated_heating_system_airflow_cfm_isdefaulted) unless @integrated_heating_system_airflow_cfm.nil?
      XMLHelper.add_extension(cooling_system, 'SharedLoopWatts', @shared_loop_watts, :float) unless @shared_loop_watts.nil?
      XMLHelper.add_extension(cooling_system, 'SharedLoopMotorEfficiency', @shared_loop_motor_efficiency, :float) unless @shared_loop_motor_efficiency.nil?
      XMLHelper.add_extension(cooling_system, 'FanCoilWatts', @fan_coil_watts, :float) unless @fan_coil_watts.nil?
      XMLHelper.add_extension(cooling_system, 'CoolingSeedId', @clg_seed_id, :string) unless @clg_seed_id.nil?
      XMLHelper.add_extension(cooling_system, 'HeatingSeedId', @htg_seed_id, :string) unless @htg_seed_id.nil?
      XMLHelper.add_extension(cooling_system, 'CrankcasePowerWatts', @crankcase_watts, :float, @crankcase_watts_isdefaulted) unless @crankcase_watts.nil?
      if @primary_system
        primary_cooling_system = XMLHelper.add_element(primary_systems, 'PrimaryCoolingSystem')
        XMLHelper.add_attribute(primary_cooling_system, 'idref', @id)
      end
    end

    def from_oga(cooling_system)
      return if cooling_system.nil?

      @id = HPXML::get_id(cooling_system)
      @location = XMLHelper.get_value(cooling_system, 'UnitLocation', :string)
      @year_installed = XMLHelper.get_value(cooling_system, 'YearInstalled', :integer)
      @third_party_certification = XMLHelper.get_value(cooling_system, 'ThirdPartyCertification', :string)
      @distribution_system_idref = HPXML::get_idref(XMLHelper.get_element(cooling_system, 'DistributionSystem'))
      @is_shared_system = XMLHelper.get_value(cooling_system, 'IsSharedSystem', :boolean)
      @number_of_units_served = XMLHelper.get_value(cooling_system, 'NumberofUnitsServed', :integer)
      @cooling_system_type = XMLHelper.get_value(cooling_system, 'CoolingSystemType', :string)
      @cooling_system_fuel = XMLHelper.get_value(cooling_system, 'CoolingSystemFuel', :string)
      @cooling_capacity = XMLHelper.get_value(cooling_system, 'CoolingCapacity', :float)
      @compressor_type = XMLHelper.get_value(cooling_system, 'CompressorType', :string)
      @fraction_cool_load_served = XMLHelper.get_value(cooling_system, 'FractionCoolLoadServed', :float)
      @cooling_efficiency_seer = XMLHelper.get_value(cooling_system, "AnnualCoolingEfficiency[Units='#{UnitsSEER}']/Value", :float)
      @cooling_efficiency_seer2 = XMLHelper.get_value(cooling_system, "AnnualCoolingEfficiency[Units='#{UnitsSEER2}']/Value", :float)
      @cooling_efficiency_eer = XMLHelper.get_value(cooling_system, "AnnualCoolingEfficiency[Units='#{UnitsEER}']/Value", :float)
      @cooling_efficiency_ceer = XMLHelper.get_value(cooling_system, "AnnualCoolingEfficiency[Units='#{UnitsCEER}']/Value", :float)
      @cooling_efficiency_kw_per_ton = XMLHelper.get_value(cooling_system, "AnnualCoolingEfficiency[Units='#{UnitsKwPerTon}']/Value", :float)
      @cooling_shr = XMLHelper.get_value(cooling_system, 'SensibleHeatFraction', :float)
      @integrated_heating_system_fuel = XMLHelper.get_value(cooling_system, 'IntegratedHeatingSystemFuel', :string)
      @integrated_heating_system_capacity = XMLHelper.get_value(cooling_system, 'IntegratedHeatingSystemCapacity', :float)
      @integrated_heating_system_efficiency_percent = XMLHelper.get_value(cooling_system, "IntegratedHeatingSystemAnnualEfficiency[Units='#{UnitsPercent}']/Value", :float)
      @integrated_heating_system_fraction_heat_load_served = XMLHelper.get_value(cooling_system, 'IntegratedHeatingSystemFractionHeatLoadServed', :float)
      @airflow_defect_ratio = XMLHelper.get_value(cooling_system, 'extension/AirflowDefectRatio', :float)
      @charge_defect_ratio = XMLHelper.get_value(cooling_system, 'extension/ChargeDefectRatio', :float)
      @fan_watts_per_cfm = XMLHelper.get_value(cooling_system, 'extension/FanPowerWattsPerCFM', :float)
      @cooling_airflow_cfm = XMLHelper.get_value(cooling_system, 'extension/CoolingAirflowCFM', :float)
      @integrated_heating_system_airflow_cfm = XMLHelper.get_value(cooling_system, 'extension/HeatingAirflowCFM', :float)
      @shared_loop_watts = XMLHelper.get_value(cooling_system, 'extension/SharedLoopWatts', :float)
      @shared_loop_motor_efficiency = XMLHelper.get_value(cooling_system, 'extension/SharedLoopMotorEfficiency', :float)
      @fan_coil_watts = XMLHelper.get_value(cooling_system, 'extension/FanCoilWatts', :float)
      @clg_seed_id = XMLHelper.get_value(cooling_system, 'extension/CoolingSeedId', :string)
      @htg_seed_id = XMLHelper.get_value(cooling_system, 'extension/HeatingSeedId', :string)
      @crankcase_watts = XMLHelper.get_value(cooling_system, 'extension/CrankcasePowerWatts', :float)
      primary_cooling_system = HPXML::get_idref(XMLHelper.get_element(cooling_system, '../PrimarySystems/PrimaryCoolingSystem'))
      if primary_cooling_system == @id
        @primary_system = true
      else
        @primary_system = false
      end
    end
  end

  class HeatPumps < BaseArrayElement
    def add(**kwargs)
      self << HeatPump.new(@hpxml_object, **kwargs)
    end

    def from_oga(hpxml)
      return if hpxml.nil?

      XMLHelper.get_elements(hpxml, 'Building/BuildingDetails/Systems/HVAC/HVACPlant/HeatPump').each do |heat_pump|
        self << HeatPump.new(@hpxml_object, heat_pump)
      end
    end

    def total_fraction_heat_load_served
      map { |hp| hp.fraction_heat_load_served.to_f }.sum(0.0)
    end

    def total_fraction_cool_load_served
      map { |hp| hp.fraction_cool_load_served.to_f }.sum(0.0)
    end
  end

  class HeatPump < BaseElement
    ATTRS = [:id, :distribution_system_idref, :year_installed, :heat_pump_type, :heat_pump_fuel,
             :heating_capacity, :heating_capacity_17F, :cooling_capacity, :compressor_type, :compressor_lockout_temp,
             :cooling_shr, :backup_type, :backup_system_idref, :backup_heating_fuel, :backup_heating_capacity,
             :backup_heating_efficiency_percent, :backup_heating_efficiency_afue, :backup_heating_lockout_temp,
             :backup_heating_switchover_temp, :fraction_heat_load_served, :fraction_cool_load_served, :cooling_efficiency_seer,
             :cooling_efficiency_seer2, :cooling_efficiency_eer, :cooling_efficiency_ceer, :heating_efficiency_hspf,
             :heating_efficiency_hspf2, :heating_efficiency_cop, :third_party_certification, :htg_seed_id, :clg_seed_id,
             :pump_watts_per_ton, :fan_watts_per_cfm, :is_shared_system, :number_of_units_served, :shared_loop_watts,
             :shared_loop_motor_efficiency, :airflow_defect_ratio, :charge_defect_ratio,
             :heating_airflow_cfm, :cooling_airflow_cfm, :location, :primary_heating_system, :primary_cooling_system, :crankcase_watts]
    attr_accessor(*ATTRS)

    def distribution_system
      return if @distribution_system_idref.nil?

      @hpxml_object.hvac_distributions.each do |hvac_distribution|
        next unless hvac_distribution.id == @distribution_system_idref

        return hvac_distribution
      end
      fail "Attached HVAC distribution system '#{@distribution_system_idref}' not found for HVAC system '#{@id}'."
    end

    def is_dual_fuel
      if @backup_heating_fuel.nil?
        return false
      end
      if @backup_heating_fuel.to_s == @heat_pump_fuel.to_s
        return false
      end

      return true
    end

    def primary_system
      return true if @primary_heating_system || @primary_cooling_system

      return false
    end

    def backup_system
      return if @backup_system_idref.nil?

      @hpxml_object.heating_systems.each do |heating_system|
        next unless heating_system.id == @backup_system_idref

        return heating_system
      end
    end

    def delete
      @hpxml_object.heat_pumps.delete(self)
      @hpxml_object.water_heating_systems.each do |water_heating_system|
        next unless water_heating_system.related_hvac_idref == @id

        water_heating_system.related_hvac_idref = nil
      end
    end

    def check_for_errors
      errors = []
      begin; distribution_system; rescue StandardError => e; errors << e.message; end
      return errors
    end

    def to_oga(doc)
      return if nil?

      hvac_plant = XMLHelper.create_elements_as_needed(doc, ['HPXML', 'Building', 'BuildingDetails', 'Systems', 'HVAC', 'HVACPlant'])
      primary_systems = XMLHelper.create_elements_as_needed(doc, ['HPXML', 'Building', 'BuildingDetails', 'Systems', 'HVAC', 'HVACPlant', 'PrimarySystems']) unless @hpxml_object.primary_hvac_systems.empty?
      heat_pump = XMLHelper.add_element(hvac_plant, 'HeatPump')
      sys_id = XMLHelper.add_element(heat_pump, 'SystemIdentifier')
      XMLHelper.add_attribute(sys_id, 'id', @id)
      XMLHelper.add_element(heat_pump, 'UnitLocation', @location, :string, @location_isdefaulted) unless @location.nil?
      XMLHelper.add_element(heat_pump, 'YearInstalled', @year_installed, :integer) unless @year_installed.nil?
      XMLHelper.add_element(heat_pump, 'ThirdPartyCertification', @third_party_certification, :string) unless @third_party_certification.nil?
      if not @distribution_system_idref.nil?
        distribution_system = XMLHelper.add_element(heat_pump, 'DistributionSystem')
        XMLHelper.add_attribute(distribution_system, 'idref', @distribution_system_idref)
      end
      XMLHelper.add_element(heat_pump, 'IsSharedSystem', @is_shared_system, :boolean) unless @is_shared_system.nil?
      XMLHelper.add_element(heat_pump, 'NumberofUnitsServed', @number_of_units_served, :integer) unless @number_of_units_served.nil?
      XMLHelper.add_element(heat_pump, 'HeatPumpType', @heat_pump_type, :string) unless @heat_pump_type.nil?
      XMLHelper.add_element(heat_pump, 'HeatPumpFuel', @heat_pump_fuel, :string) unless @heat_pump_fuel.nil?
      XMLHelper.add_element(heat_pump, 'HeatingCapacity', @heating_capacity, :float, @heating_capacity_isdefaulted) unless @heating_capacity.nil?
      XMLHelper.add_element(heat_pump, 'HeatingCapacity17F', @heating_capacity_17F, :float) unless @heating_capacity_17F.nil?
      XMLHelper.add_element(heat_pump, 'CoolingCapacity', @cooling_capacity, :float, @cooling_capacity_isdefaulted) unless @cooling_capacity.nil?
      XMLHelper.add_element(heat_pump, 'CompressorType', @compressor_type, :string, @compressor_type_isdefaulted) unless @compressor_type.nil?
      XMLHelper.add_element(heat_pump, 'CompressorLockoutTemperature', @compressor_lockout_temp, :float, @compressor_lockout_temp_isdefaulted) unless @compressor_lockout_temp.nil?
      XMLHelper.add_element(heat_pump, 'CoolingSensibleHeatFraction', @cooling_shr, :float, @cooling_shr_isdefaulted) unless @cooling_shr.nil?
      XMLHelper.add_element(heat_pump, 'BackupType', @backup_type, :string, @backup_type_isdefaulted) unless @backup_type.nil?
      if not @backup_system_idref.nil?
        backup_system = XMLHelper.add_element(heat_pump, 'BackupSystem')
        XMLHelper.add_attribute(backup_system, 'idref', @backup_system_idref)
      end
      XMLHelper.add_element(heat_pump, 'BackupSystemFuel', @backup_heating_fuel, :string, @backup_heating_fuel_isdefaulted) unless @backup_heating_fuel.nil?
      if not @backup_heating_efficiency_percent.nil?
        backup_eff = XMLHelper.add_element(heat_pump, 'BackupAnnualHeatingEfficiency')
        XMLHelper.add_element(backup_eff, 'Units', UnitsPercent, :string)
        XMLHelper.add_element(backup_eff, 'Value', @backup_heating_efficiency_percent, :float)
      end
      if not @backup_heating_efficiency_afue.nil?
        backup_eff = XMLHelper.add_element(heat_pump, 'BackupAnnualHeatingEfficiency')
        XMLHelper.add_element(backup_eff, 'Units', UnitsAFUE, :string)
        XMLHelper.add_element(backup_eff, 'Value', @backup_heating_efficiency_afue, :float)
      end
      XMLHelper.add_element(heat_pump, 'BackupHeatingCapacity', @backup_heating_capacity, :float, @backup_heating_capacity_isdefaulted) unless @backup_heating_capacity.nil?
      XMLHelper.add_element(heat_pump, 'BackupHeatingSwitchoverTemperature', @backup_heating_switchover_temp, :float, @backup_heating_switchover_temp_isdefaulted) unless @backup_heating_switchover_temp.nil?
      XMLHelper.add_element(heat_pump, 'BackupHeatingLockoutTemperature', @backup_heating_lockout_temp, :float, @backup_heating_lockout_temp_isdefaulted) unless @backup_heating_lockout_temp.nil?
      XMLHelper.add_element(heat_pump, 'FractionHeatLoadServed', @fraction_heat_load_served, :float, @fraction_heat_load_served_isdefaulted) unless @fraction_heat_load_served.nil?
      XMLHelper.add_element(heat_pump, 'FractionCoolLoadServed', @fraction_cool_load_served, :float, @fraction_cool_load_served_isdefaulted) unless @fraction_cool_load_served.nil?
      if not @cooling_efficiency_seer.nil?
        annual_efficiency = XMLHelper.add_element(heat_pump, 'AnnualCoolingEfficiency')
        XMLHelper.add_element(annual_efficiency, 'Units', UnitsSEER, :string)
        XMLHelper.add_element(annual_efficiency, 'Value', @cooling_efficiency_seer, :float, @cooling_efficiency_seer_isdefaulted)
      end
      if not @cooling_efficiency_seer2.nil?
        annual_efficiency = XMLHelper.add_element(heat_pump, 'AnnualCoolingEfficiency')
        XMLHelper.add_element(annual_efficiency, 'Units', UnitsSEER2, :string)
        XMLHelper.add_element(annual_efficiency, 'Value', @cooling_efficiency_seer2, :float, @cooling_efficiency_seer2_isdefaulted)
      end
      if not @cooling_efficiency_ceer.nil?
        annual_efficiency = XMLHelper.add_element(heat_pump, 'AnnualCoolingEfficiency')
        XMLHelper.add_element(annual_efficiency, 'Units', UnitsCEER, :string)
        XMLHelper.add_element(annual_efficiency, 'Value', @cooling_efficiency_ceer, :float, @cooling_efficiency_ceer_isdefaulted)
      end
      if not @cooling_efficiency_eer.nil?
        annual_efficiency = XMLHelper.add_element(heat_pump, 'AnnualCoolingEfficiency')
        XMLHelper.add_element(annual_efficiency, 'Units', UnitsEER, :string)
        XMLHelper.add_element(annual_efficiency, 'Value', @cooling_efficiency_eer, :float, @cooling_efficiency_eer_isdefaulted)
      end
      if not @heating_efficiency_hspf.nil?
        annual_efficiency = XMLHelper.add_element(heat_pump, 'AnnualHeatingEfficiency')
        XMLHelper.add_element(annual_efficiency, 'Units', UnitsHSPF, :string)
        XMLHelper.add_element(annual_efficiency, 'Value', @heating_efficiency_hspf, :float, @heating_efficiency_hspf_isdefaulted)
      end
      if not @heating_efficiency_hspf2.nil?
        annual_efficiency = XMLHelper.add_element(heat_pump, 'AnnualHeatingEfficiency')
        XMLHelper.add_element(annual_efficiency, 'Units', UnitsHSPF2, :string)
        XMLHelper.add_element(annual_efficiency, 'Value', @heating_efficiency_hspf2, :float, @heating_efficiency_hspf2_isdefaulted)
      end
      if not @heating_efficiency_cop.nil?
        annual_efficiency = XMLHelper.add_element(heat_pump, 'AnnualHeatingEfficiency')
        XMLHelper.add_element(annual_efficiency, 'Units', UnitsCOP, :string)
        XMLHelper.add_element(annual_efficiency, 'Value', @heating_efficiency_cop, :float, @heating_efficiency_cop_isdefaulted)
      end
      XMLHelper.add_extension(heat_pump, 'AirflowDefectRatio', @airflow_defect_ratio, :float, @airflow_defect_ratio_isdefaulted) unless @airflow_defect_ratio.nil?
      XMLHelper.add_extension(heat_pump, 'ChargeDefectRatio', @charge_defect_ratio, :float, @charge_defect_ratio_isdefaulted) unless @charge_defect_ratio.nil?
      XMLHelper.add_extension(heat_pump, 'FanPowerWattsPerCFM', @fan_watts_per_cfm, :float, @fan_watts_per_cfm_isdefaulted) unless @fan_watts_per_cfm.nil?
      XMLHelper.add_extension(heat_pump, 'HeatingAirflowCFM', @heating_airflow_cfm, :float, @heating_airflow_cfm_isdefaulted) unless @heating_airflow_cfm.nil?
      XMLHelper.add_extension(heat_pump, 'CoolingAirflowCFM', @cooling_airflow_cfm, :float, @cooling_airflow_cfm_isdefaulted) unless @cooling_airflow_cfm.nil?
      XMLHelper.add_extension(heat_pump, 'PumpPowerWattsPerTon', @pump_watts_per_ton, :float, @pump_watts_per_ton_isdefaulted) unless @pump_watts_per_ton.nil?
      XMLHelper.add_extension(heat_pump, 'SharedLoopWatts', @shared_loop_watts, :float) unless @shared_loop_watts.nil?
      XMLHelper.add_extension(heat_pump, 'SharedLoopMotorEfficiency', @shared_loop_motor_efficiency, :float) unless @shared_loop_motor_efficiency.nil?
      XMLHelper.add_extension(heat_pump, 'HeatingSeedId', @htg_seed_id, :string) unless @htg_seed_id.nil?
      XMLHelper.add_extension(heat_pump, 'CoolingSeedId', @clg_seed_id, :string) unless @clg_seed_id.nil?
      XMLHelper.add_extension(heat_pump, 'CrankcasePowerWatts', @crankcase_watts, :float, @crankcase_watts_isdefaulted) unless @crankcase_watts.nil?
      if @primary_heating_system
        primary_heating_system = XMLHelper.insert_element(primary_systems, 'PrimaryHeatingSystem')
        XMLHelper.add_attribute(primary_heating_system, 'idref', @id)
      end
      if @primary_cooling_system
        primary_cooling_system = XMLHelper.add_element(primary_systems, 'PrimaryCoolingSystem')
        XMLHelper.add_attribute(primary_cooling_system, 'idref', @id)
      end
    end

    def from_oga(heat_pump)
      return if heat_pump.nil?

      @id = HPXML::get_id(heat_pump)
      @location = XMLHelper.get_value(heat_pump, 'UnitLocation', :string)
      @year_installed = XMLHelper.get_value(heat_pump, 'YearInstalled', :integer)
      @third_party_certification = XMLHelper.get_value(heat_pump, 'ThirdPartyCertification', :string)
      @distribution_system_idref = HPXML::get_idref(XMLHelper.get_element(heat_pump, 'DistributionSystem'))
      @is_shared_system = XMLHelper.get_value(heat_pump, 'IsSharedSystem', :boolean)
      @number_of_units_served = XMLHelper.get_value(heat_pump, 'NumberofUnitsServed', :integer)
      @heat_pump_type = XMLHelper.get_value(heat_pump, 'HeatPumpType', :string)
      @heat_pump_fuel = XMLHelper.get_value(heat_pump, 'HeatPumpFuel', :string)
      @heating_capacity = XMLHelper.get_value(heat_pump, 'HeatingCapacity', :float)
      @heating_capacity_17F = XMLHelper.get_value(heat_pump, 'HeatingCapacity17F', :float)
      @cooling_capacity = XMLHelper.get_value(heat_pump, 'CoolingCapacity', :float)
      @compressor_type = XMLHelper.get_value(heat_pump, 'CompressorType', :string)
      @compressor_lockout_temp = XMLHelper.get_value(heat_pump, 'CompressorLockoutTemperature', :float)
      @cooling_shr = XMLHelper.get_value(heat_pump, 'CoolingSensibleHeatFraction', :float)
      @backup_type = XMLHelper.get_value(heat_pump, 'BackupType', :string)
      @backup_system_idref = HPXML::get_idref(XMLHelper.get_element(heat_pump, 'BackupSystem'))
      @backup_heating_fuel = XMLHelper.get_value(heat_pump, 'BackupSystemFuel', :string)
      @backup_heating_efficiency_percent = XMLHelper.get_value(heat_pump, "BackupAnnualHeatingEfficiency[Units='Percent']/Value", :float)
      @backup_heating_efficiency_afue = XMLHelper.get_value(heat_pump, "BackupAnnualHeatingEfficiency[Units='#{UnitsAFUE}']/Value", :float)
      @backup_heating_capacity = XMLHelper.get_value(heat_pump, 'BackupHeatingCapacity', :float)
      @backup_heating_switchover_temp = XMLHelper.get_value(heat_pump, 'BackupHeatingSwitchoverTemperature', :float)
      @backup_heating_lockout_temp = XMLHelper.get_value(heat_pump, 'BackupHeatingLockoutTemperature', :float)
      @fraction_heat_load_served = XMLHelper.get_value(heat_pump, 'FractionHeatLoadServed', :float)
      @fraction_cool_load_served = XMLHelper.get_value(heat_pump, 'FractionCoolLoadServed', :float)
      @cooling_efficiency_seer = XMLHelper.get_value(heat_pump, "AnnualCoolingEfficiency[Units='#{UnitsSEER}']/Value", :float)
      @cooling_efficiency_seer2 = XMLHelper.get_value(heat_pump, "AnnualCoolingEfficiency[Units='#{UnitsSEER2}']/Value", :float)
      @cooling_efficiency_ceer = XMLHelper.get_value(heat_pump, "AnnualCoolingEfficiency[Units='#{UnitsCEER}']/Value", :float)
      @cooling_efficiency_eer = XMLHelper.get_value(heat_pump, "AnnualCoolingEfficiency[Units='#{UnitsEER}']/Value", :float)
      @heating_efficiency_hspf = XMLHelper.get_value(heat_pump, "AnnualHeatingEfficiency[Units='#{UnitsHSPF}']/Value", :float)
      @heating_efficiency_hspf2 = XMLHelper.get_value(heat_pump, "AnnualHeatingEfficiency[Units='#{UnitsHSPF2}']/Value", :float)
      @heating_efficiency_cop = XMLHelper.get_value(heat_pump, "AnnualHeatingEfficiency[Units='#{UnitsCOP}']/Value", :float)
      @airflow_defect_ratio = XMLHelper.get_value(heat_pump, 'extension/AirflowDefectRatio', :float)
      @charge_defect_ratio = XMLHelper.get_value(heat_pump, 'extension/ChargeDefectRatio', :float)
      @fan_watts_per_cfm = XMLHelper.get_value(heat_pump, 'extension/FanPowerWattsPerCFM', :float)
      @heating_airflow_cfm = XMLHelper.get_value(heat_pump, 'extension/HeatingAirflowCFM', :float)
      @cooling_airflow_cfm = XMLHelper.get_value(heat_pump, 'extension/CoolingAirflowCFM', :float)
      @pump_watts_per_ton = XMLHelper.get_value(heat_pump, 'extension/PumpPowerWattsPerTon', :float)
      @shared_loop_watts = XMLHelper.get_value(heat_pump, 'extension/SharedLoopWatts', :float)
      @shared_loop_motor_efficiency = XMLHelper.get_value(heat_pump, 'extension/SharedLoopMotorEfficiency', :float)
      @htg_seed_id = XMLHelper.get_value(heat_pump, 'extension/HeatingSeedId', :string)
      @clg_seed_id = XMLHelper.get_value(heat_pump, 'extension/CoolingSeedId', :string)
      @crankcase_watts = XMLHelper.get_value(heat_pump, 'extension/CrankcasePowerWatts', :float)
      primary_heating_system = HPXML::get_idref(XMLHelper.get_element(heat_pump, '../PrimarySystems/PrimaryHeatingSystem'))
      if primary_heating_system == @id
        @primary_heating_system = true
      else
        @primary_heating_system = false
      end
      primary_cooling_system = HPXML::get_idref(XMLHelper.get_element(heat_pump, '../PrimarySystems/PrimaryCoolingSystem'))
      if primary_cooling_system == @id
        @primary_cooling_system = true
      else
        @primary_cooling_system = false
      end
    end
  end

  class HVACPlant < BaseElement
    HDL_ATTRS = { hdl_total: 'Total',
                  hdl_ducts: 'Ducts',
                  hdl_windows: 'Windows',
                  hdl_skylights: 'Skylights',
                  hdl_doors: 'Doors',
                  hdl_walls: 'Walls',
                  hdl_roofs: 'Roofs',
                  hdl_floors: 'Floors',
                  hdl_slabs: 'Slabs',
                  hdl_ceilings: 'Ceilings',
                  hdl_infilvent: 'InfilVent' }
    CDL_SENS_ATTRS = { cdl_sens_total: 'Total',
                       cdl_sens_ducts: 'Ducts',
                       cdl_sens_windows: 'Windows',
                       cdl_sens_skylights: 'Skylights',
                       cdl_sens_doors: 'Doors',
                       cdl_sens_walls: 'Walls',
                       cdl_sens_roofs: 'Roofs',
                       cdl_sens_floors: 'Floors',
                       cdl_sens_slabs: 'Slabs',
                       cdl_sens_ceilings: 'Ceilings',
                       cdl_sens_infilvent: 'InfilVent',
                       cdl_sens_intgains: 'InternalLoads' }
    CDL_LAT_ATTRS = { cdl_lat_total: 'Total',
                      cdl_lat_ducts: 'Ducts',
                      cdl_lat_infilvent: 'InfilVent',
                      cdl_lat_intgains: 'InternalLoads' }
    ATTRS = HDL_ATTRS.keys + CDL_SENS_ATTRS.keys + CDL_LAT_ATTRS.keys
    attr_accessor(*ATTRS)

    def check_for_errors
      errors = []
      return errors
    end

    def to_oga(doc)
      return if nil?

      hvac_plant = XMLHelper.create_elements_as_needed(doc, ['HPXML', 'Building', 'BuildingDetails', 'Systems', 'HVAC', 'HVACPlant'])
      if not @hdl_total.nil?
        dl_extension = XMLHelper.create_elements_as_needed(hvac_plant, ['extension', 'DesignLoads'])
        XMLHelper.add_attribute(dl_extension, 'dataSource', 'software')
        hdl = XMLHelper.add_element(dl_extension, 'Heating')
        HDL_ATTRS.each do |attr, element_name|
          XMLHelper.add_element(hdl, element_name, send(attr), :float)
        end
        cdl_sens = XMLHelper.add_element(dl_extension, 'CoolingSensible')
        CDL_SENS_ATTRS.each do |attr, element_name|
          XMLHelper.add_element(cdl_sens, element_name, send(attr), :float)
        end
        cdl_lat = XMLHelper.add_element(dl_extension, 'CoolingLatent')
        CDL_LAT_ATTRS.each do |attr, element_name|
          XMLHelper.add_element(cdl_lat, element_name, send(attr), :float)
        end
      end
    end

    def from_oga(hpxml)
      return if hpxml.nil?

      hvac_plant = XMLHelper.get_element(hpxml, 'Building/BuildingDetails/Systems/HVAC/HVACPlant')
      return if hvac_plant.nil?

      HDL_ATTRS.each do |attr, element_name|
        send("#{attr}=", XMLHelper.get_value(hvac_plant, "extension/DesignLoads/Heating/#{element_name}", :float))
      end
      CDL_SENS_ATTRS.each do |attr, element_name|
        send("#{attr}=", XMLHelper.get_value(hvac_plant, "extension/DesignLoads/CoolingSensible/#{element_name}", :float))
      end
      CDL_LAT_ATTRS.each do |attr, element_name|
        send("#{attr}=", XMLHelper.get_value(hvac_plant, "extension/DesignLoads/CoolingLatent/#{element_name}", :float))
      end
    end
  end

  class HVACControls < BaseArrayElement
    def add(**kwargs)
      self << HVACControl.new(@hpxml_object, **kwargs)
    end

    def from_oga(hpxml)
      return if hpxml.nil?

      XMLHelper.get_elements(hpxml, 'Building/BuildingDetails/Systems/HVAC/HVACControl').each do |hvac_control|
        self << HVACControl.new(@hpxml_object, hvac_control)
      end
    end
  end

  class HVACControl < BaseElement
    ATTRS = [:id, :control_type, :heating_setpoint_temp, :heating_setback_temp,
             :heating_setback_hours_per_week, :heating_setback_start_hour, :cooling_setpoint_temp,
             :cooling_setup_temp, :cooling_setup_hours_per_week, :cooling_setup_start_hour,
             :ceiling_fan_cooling_setpoint_temp_offset,
             :weekday_heating_setpoints, :weekend_heating_setpoints,
             :weekday_cooling_setpoints, :weekend_cooling_setpoints,
             :seasons_heating_begin_month, :seasons_heating_begin_day, :seasons_heating_end_month, :seasons_heating_end_day,
             :seasons_cooling_begin_month, :seasons_cooling_begin_day, :seasons_cooling_end_month, :seasons_cooling_end_day]
    attr_accessor(*ATTRS)

    def delete
      @hpxml_object.hvac_controls.delete(self)
    end

    def check_for_errors
      errors = []

      errors += HPXML::check_dates('Heating Season', @seasons_heating_begin_month, @seasons_heating_begin_day, @seasons_heating_end_month, @seasons_heating_end_day)
      errors += HPXML::check_dates('Cooling Season', @seasons_cooling_begin_month, @seasons_cooling_begin_day, @seasons_cooling_end_month, @seasons_cooling_end_day)

      return errors
    end

    def to_oga(doc)
      return if nil?

      hvac = XMLHelper.create_elements_as_needed(doc, ['HPXML', 'Building', 'BuildingDetails', 'Systems', 'HVAC'])
      hvac_control = XMLHelper.add_element(hvac, 'HVACControl')
      sys_id = XMLHelper.add_element(hvac_control, 'SystemIdentifier')
      XMLHelper.add_attribute(sys_id, 'id', @id)
      XMLHelper.add_element(hvac_control, 'ControlType', @control_type, :string) unless @control_type.nil?
      XMLHelper.add_element(hvac_control, 'SetpointTempHeatingSeason', @heating_setpoint_temp, :float, @heating_setpoint_temp_isdefaulted) unless @heating_setpoint_temp.nil?
      XMLHelper.add_element(hvac_control, 'SetbackTempHeatingSeason', @heating_setback_temp, :float) unless @heating_setback_temp.nil?
      XMLHelper.add_element(hvac_control, 'TotalSetbackHoursperWeekHeating', @heating_setback_hours_per_week, :integer) unless @heating_setback_hours_per_week.nil?
      XMLHelper.add_element(hvac_control, 'SetupTempCoolingSeason', @cooling_setup_temp, :float) unless @cooling_setup_temp.nil?
      XMLHelper.add_element(hvac_control, 'SetpointTempCoolingSeason', @cooling_setpoint_temp, :float, @cooling_setpoint_temp_isdefaulted) unless @cooling_setpoint_temp.nil?
      XMLHelper.add_element(hvac_control, 'TotalSetupHoursperWeekCooling', @cooling_setup_hours_per_week, :integer) unless @cooling_setup_hours_per_week.nil?
      if (not @seasons_heating_begin_month.nil?) || (not @seasons_heating_begin_day.nil?) || (not @seasons_heating_end_month.nil?) || (not @seasons_heating_end_day.nil?)
        heating_season = XMLHelper.add_element(hvac_control, 'HeatingSeason')
        XMLHelper.add_element(heating_season, 'BeginMonth', @seasons_heating_begin_month, :integer, @seasons_heating_begin_month_isdefaulted) unless @seasons_heating_begin_month.nil?
        XMLHelper.add_element(heating_season, 'BeginDayOfMonth', @seasons_heating_begin_day, :integer, @seasons_heating_begin_day_isdefaulted) unless @seasons_heating_begin_day.nil?
        XMLHelper.add_element(heating_season, 'EndMonth', @seasons_heating_end_month, :integer, @seasons_heating_end_month_isdefaulted) unless @seasons_heating_end_month.nil?
        XMLHelper.add_element(heating_season, 'EndDayOfMonth', @seasons_heating_end_day, :integer, @seasons_heating_end_day_isdefaulted) unless @seasons_heating_end_day.nil?
      end
      if (not @seasons_cooling_begin_month.nil?) || (not @seasons_cooling_begin_day.nil?) || (not @seasons_cooling_end_month.nil?) || (not @seasons_cooling_end_day.nil?)
        cooling_season = XMLHelper.add_element(hvac_control, 'CoolingSeason')
        XMLHelper.add_element(cooling_season, 'BeginMonth', @seasons_cooling_begin_month, :integer, @seasons_cooling_begin_month_isdefaulted) unless @seasons_cooling_begin_month.nil?
        XMLHelper.add_element(cooling_season, 'BeginDayOfMonth', @seasons_cooling_begin_day, :integer, @seasons_cooling_begin_day_isdefaulted) unless @seasons_cooling_begin_day.nil?
        XMLHelper.add_element(cooling_season, 'EndMonth', @seasons_cooling_end_month, :integer, @seasons_cooling_end_month_isdefaulted) unless @seasons_cooling_end_month.nil?
        XMLHelper.add_element(cooling_season, 'EndDayOfMonth', @seasons_cooling_end_day, :integer, @seasons_cooling_end_day_isdefaulted) unless @seasons_cooling_end_day.nil?
      end
      XMLHelper.add_extension(hvac_control, 'SetbackStartHourHeating', @heating_setback_start_hour, :integer, @heating_setback_start_hour_isdefaulted) unless @heating_setback_start_hour.nil?
      XMLHelper.add_extension(hvac_control, 'SetupStartHourCooling', @cooling_setup_start_hour, :integer, @cooling_setup_start_hour_isdefaulted) unless @cooling_setup_start_hour.nil?
      XMLHelper.add_extension(hvac_control, 'CeilingFanSetpointTempCoolingSeasonOffset', @ceiling_fan_cooling_setpoint_temp_offset, :float) unless @ceiling_fan_cooling_setpoint_temp_offset.nil?
      XMLHelper.add_extension(hvac_control, 'WeekdaySetpointTempsHeatingSeason', @weekday_heating_setpoints, :string) unless @weekday_heating_setpoints.nil?
      XMLHelper.add_extension(hvac_control, 'WeekendSetpointTempsHeatingSeason', @weekend_heating_setpoints, :string) unless @weekend_heating_setpoints.nil?
      XMLHelper.add_extension(hvac_control, 'WeekdaySetpointTempsCoolingSeason', @weekday_cooling_setpoints, :string) unless @weekday_cooling_setpoints.nil?
      XMLHelper.add_extension(hvac_control, 'WeekendSetpointTempsCoolingSeason', @weekend_cooling_setpoints, :string) unless @weekend_cooling_setpoints.nil?
    end

    def from_oga(hvac_control)
      return if hvac_control.nil?

      @id = HPXML::get_id(hvac_control)
      @control_type = XMLHelper.get_value(hvac_control, 'ControlType', :string)
      @heating_setpoint_temp = XMLHelper.get_value(hvac_control, 'SetpointTempHeatingSeason', :float)
      @heating_setback_temp = XMLHelper.get_value(hvac_control, 'SetbackTempHeatingSeason', :float)
      @heating_setback_hours_per_week = XMLHelper.get_value(hvac_control, 'TotalSetbackHoursperWeekHeating', :integer)
      @cooling_setup_temp = XMLHelper.get_value(hvac_control, 'SetupTempCoolingSeason', :float)
      @cooling_setpoint_temp = XMLHelper.get_value(hvac_control, 'SetpointTempCoolingSeason', :float)
      @cooling_setup_hours_per_week = XMLHelper.get_value(hvac_control, 'TotalSetupHoursperWeekCooling', :integer)
      @seasons_heating_begin_month = XMLHelper.get_value(hvac_control, 'HeatingSeason/BeginMonth', :integer)
      @seasons_heating_begin_day = XMLHelper.get_value(hvac_control, 'HeatingSeason/BeginDayOfMonth', :integer)
      @seasons_heating_end_month = XMLHelper.get_value(hvac_control, 'HeatingSeason/EndMonth', :integer)
      @seasons_heating_end_day = XMLHelper.get_value(hvac_control, 'HeatingSeason/EndDayOfMonth', :integer)
      @seasons_cooling_begin_month = XMLHelper.get_value(hvac_control, 'CoolingSeason/BeginMonth', :integer)
      @seasons_cooling_begin_day = XMLHelper.get_value(hvac_control, 'CoolingSeason/BeginDayOfMonth', :integer)
      @seasons_cooling_end_month = XMLHelper.get_value(hvac_control, 'CoolingSeason/EndMonth', :integer)
      @seasons_cooling_end_day = XMLHelper.get_value(hvac_control, 'CoolingSeason/EndDayOfMonth', :integer)
      @heating_setback_start_hour = XMLHelper.get_value(hvac_control, 'extension/SetbackStartHourHeating', :integer)
      @cooling_setup_start_hour = XMLHelper.get_value(hvac_control, 'extension/SetupStartHourCooling', :integer)
      @ceiling_fan_cooling_setpoint_temp_offset = XMLHelper.get_value(hvac_control, 'extension/CeilingFanSetpointTempCoolingSeasonOffset', :float)
      @weekday_heating_setpoints = XMLHelper.get_value(hvac_control, 'extension/WeekdaySetpointTempsHeatingSeason', :string)
      @weekend_heating_setpoints = XMLHelper.get_value(hvac_control, 'extension/WeekendSetpointTempsHeatingSeason', :string)
      @weekday_cooling_setpoints = XMLHelper.get_value(hvac_control, 'extension/WeekdaySetpointTempsCoolingSeason', :string)
      @weekend_cooling_setpoints = XMLHelper.get_value(hvac_control, 'extension/WeekendSetpointTempsCoolingSeason', :string)
    end
  end

  class HVACDistributions < BaseArrayElement
    def add(**kwargs)
      self << HVACDistribution.new(@hpxml_object, **kwargs)
    end

    def from_oga(hpxml)
      return if hpxml.nil?

      XMLHelper.get_elements(hpxml, 'Building/BuildingDetails/Systems/HVAC/HVACDistribution').each do |hvac_distribution|
        self << HVACDistribution.new(@hpxml_object, hvac_distribution)
      end
    end
  end

  class HVACDistribution < BaseElement
    def initialize(hpxml_object, *args)
      @duct_leakage_measurements = DuctLeakageMeasurements.new(hpxml_object)
      @ducts = Ducts.new(hpxml_object)
      super(hpxml_object, *args)
    end
    ATTRS = [:id, :distribution_system_type, :annual_heating_dse, :annual_cooling_dse, :duct_system_sealed,
             :conditioned_floor_area_served, :number_of_return_registers, :air_type, :hydronic_type]
    attr_accessor(*ATTRS)
    attr_reader(:duct_leakage_measurements, :ducts)

    def hvac_systems
      list = []
      @hpxml_object.hvac_systems.each do |hvac_system|
        next if hvac_system.distribution_system_idref.nil?
        next unless hvac_system.distribution_system_idref == @id

        list << hvac_system
      end

      if list.size == 0
        fail "Distribution system '#{@id}' found but no HVAC system attached to it."
      end

      num_htg = 0
      num_clg = 0
      list.each do |obj|
        if obj.respond_to? :fraction_heat_load_served
          num_htg += 1 if obj.fraction_heat_load_served.to_f > 0
        end
        if obj.respond_to? :fraction_cool_load_served
          num_clg += 1 if obj.fraction_cool_load_served.to_f > 0
        end
      end

      if num_clg > 1
        fail "Multiple cooling systems found attached to distribution system '#{@id}'."
      end
      if num_htg > 1
        fail "Multiple heating systems found attached to distribution system '#{@id}'."
      end

      return list
    end

    def delete
      @hpxml_object.hvac_distributions.delete(self)
      @hpxml_object.hvac_systems.each do |hvac_system|
        next if hvac_system.distribution_system_idref.nil?
        next unless hvac_system.distribution_system_idref == @id

        hvac_system.distribution_system_idref = nil
      end
      @hpxml_object.ventilation_fans.each do |ventilation_fan|
        next unless ventilation_fan.distribution_system_idref == @id

        ventilation_fan.distribution_system_idref = nil
      end
    end

    def check_for_errors
      errors = []
      begin; hvac_systems; rescue StandardError => e; errors << e.message; end
      errors += @duct_leakage_measurements.check_for_errors
      errors += @ducts.check_for_errors
      return errors
    end

    def to_oga(doc)
      return if nil?

      hvac = XMLHelper.create_elements_as_needed(doc, ['HPXML', 'Building', 'BuildingDetails', 'Systems', 'HVAC'])
      hvac_distribution = XMLHelper.add_element(hvac, 'HVACDistribution')
      sys_id = XMLHelper.add_element(hvac_distribution, 'SystemIdentifier')
      XMLHelper.add_attribute(sys_id, 'id', @id)
      distribution_system_type_el = XMLHelper.add_element(hvac_distribution, 'DistributionSystemType')
      if [HVACDistributionTypeAir, HVACDistributionTypeHydronic].include? @distribution_system_type
        XMLHelper.add_element(distribution_system_type_el, @distribution_system_type)
        XMLHelper.add_element(hvac_distribution, 'ConditionedFloorAreaServed', @conditioned_floor_area_served, :float) unless @conditioned_floor_area_served.nil?
      elsif [HVACDistributionTypeDSE].include? @distribution_system_type
        XMLHelper.add_element(distribution_system_type_el, 'Other', @distribution_system_type, :string)
        XMLHelper.add_element(hvac_distribution, 'AnnualHeatingDistributionSystemEfficiency', @annual_heating_dse, :float) unless @annual_heating_dse.nil?
        XMLHelper.add_element(hvac_distribution, 'AnnualCoolingDistributionSystemEfficiency', @annual_cooling_dse, :float) unless @annual_cooling_dse.nil?
      else
        fail "Unexpected distribution_system_type '#{@distribution_system_type}'."
      end

      if [HPXML::HVACDistributionTypeHydronic].include? @distribution_system_type
        distribution = XMLHelper.get_element(hvac_distribution, 'DistributionSystemType/HydronicDistribution')
        XMLHelper.add_element(distribution, 'HydronicDistributionType', @hydronic_type, :string) unless @hydronic_type.nil?
      end
      if [HPXML::HVACDistributionTypeAir].include? @distribution_system_type
        distribution = XMLHelper.get_element(hvac_distribution, 'DistributionSystemType/AirDistribution')
        XMLHelper.add_element(distribution, 'AirDistributionType', @air_type, :string) unless @air_type.nil?
        @duct_leakage_measurements.to_oga(distribution)
        @ducts.to_oga(distribution)
        XMLHelper.add_element(distribution, 'NumberofReturnRegisters', @number_of_return_registers, :integer, @number_of_return_registers_isdefaulted) unless @number_of_return_registers.nil?
      end

      if not @duct_system_sealed.nil?
        dist_impr_el = XMLHelper.add_element(hvac_distribution, 'HVACDistributionImprovement')
        XMLHelper.add_element(dist_impr_el, 'DuctSystemSealed', @duct_system_sealed, :boolean)
      end
    end

    def from_oga(hvac_distribution)
      return if hvac_distribution.nil?

      @id = HPXML::get_id(hvac_distribution)
      @distribution_system_type = XMLHelper.get_child_name(hvac_distribution, 'DistributionSystemType')
      if @distribution_system_type == 'Other'
        @distribution_system_type = XMLHelper.get_value(XMLHelper.get_element(hvac_distribution, 'DistributionSystemType'), 'Other', :string)
      end
      @annual_heating_dse = XMLHelper.get_value(hvac_distribution, 'AnnualHeatingDistributionSystemEfficiency', :float)
      @annual_cooling_dse = XMLHelper.get_value(hvac_distribution, 'AnnualCoolingDistributionSystemEfficiency', :float)
      @duct_system_sealed = XMLHelper.get_value(hvac_distribution, 'HVACDistributionImprovement/DuctSystemSealed', :boolean)
      @conditioned_floor_area_served = XMLHelper.get_value(hvac_distribution, 'ConditionedFloorAreaServed', :float)

      air_distribution = XMLHelper.get_element(hvac_distribution, 'DistributionSystemType/AirDistribution')
      hydronic_distribution = XMLHelper.get_element(hvac_distribution, 'DistributionSystemType/HydronicDistribution')

      if not hydronic_distribution.nil?
        @hydronic_type = XMLHelper.get_value(hydronic_distribution, 'HydronicDistributionType', :string)
      end
      if not air_distribution.nil?
        @air_type = XMLHelper.get_value(air_distribution, 'AirDistributionType', :string)
        @number_of_return_registers = XMLHelper.get_value(air_distribution, 'NumberofReturnRegisters', :integer)
        @duct_leakage_measurements.from_oga(air_distribution)
        @ducts.from_oga(air_distribution)
      end
    end
  end

  class DuctLeakageMeasurements < BaseArrayElement
    def add(**kwargs)
      self << DuctLeakageMeasurement.new(@hpxml_object, **kwargs)
    end

    def from_oga(hvac_distribution)
      return if hvac_distribution.nil?

      XMLHelper.get_elements(hvac_distribution, 'DuctLeakageMeasurement').each do |duct_leakage_measurement|
        self << DuctLeakageMeasurement.new(@hpxml_object, duct_leakage_measurement)
      end
    end
  end

  class DuctLeakageMeasurement < BaseElement
    ATTRS = [:duct_type, :duct_leakage_test_method, :duct_leakage_units, :duct_leakage_value,
             :duct_leakage_total_or_to_outside]
    attr_accessor(*ATTRS)

    def delete
      @hpxml_object.hvac_distributions.each do |hvac_distribution|
        next unless hvac_distribution.duct_leakage_measurements.include? self

        hvac_distribution.duct_leakage_measurements.delete(self)
      end
    end

    def check_for_errors
      errors = []
      return errors
    end

    def to_oga(air_distribution)
      duct_leakage_measurement_el = XMLHelper.add_element(air_distribution, 'DuctLeakageMeasurement')
      XMLHelper.add_element(duct_leakage_measurement_el, 'DuctType', @duct_type, :string) unless @duct_type.nil?
      XMLHelper.add_element(duct_leakage_measurement_el, 'DuctLeakageTestMethod', @duct_leakage_test_method, :string) unless @duct_leakage_test_method.nil?
      if not @duct_leakage_value.nil?
        duct_leakage_el = XMLHelper.add_element(duct_leakage_measurement_el, 'DuctLeakage')
        XMLHelper.add_element(duct_leakage_el, 'Units', @duct_leakage_units, :string) unless @duct_leakage_units.nil?
        XMLHelper.add_element(duct_leakage_el, 'Value', @duct_leakage_value, :float)
        XMLHelper.add_element(duct_leakage_el, 'TotalOrToOutside', @duct_leakage_total_or_to_outside, :string) unless @duct_leakage_total_or_to_outside.nil?
      end
    end

    def from_oga(duct_leakage_measurement)
      return if duct_leakage_measurement.nil?

      @duct_type = XMLHelper.get_value(duct_leakage_measurement, 'DuctType', :string)
      @duct_leakage_test_method = XMLHelper.get_value(duct_leakage_measurement, 'DuctLeakageTestMethod', :string)
      @duct_leakage_units = XMLHelper.get_value(duct_leakage_measurement, 'DuctLeakage/Units', :string)
      @duct_leakage_value = XMLHelper.get_value(duct_leakage_measurement, 'DuctLeakage/Value', :float)
      @duct_leakage_total_or_to_outside = XMLHelper.get_value(duct_leakage_measurement, 'DuctLeakage/TotalOrToOutside', :string)
    end
  end

  class Ducts < BaseArrayElement
    def add(**kwargs)
      self << Duct.new(@hpxml_object, **kwargs)
    end

    def from_oga(hvac_distribution)
      return if hvac_distribution.nil?

      XMLHelper.get_elements(hvac_distribution, 'Ducts').each do |duct|
        self << Duct.new(@hpxml_object, duct)
      end
    end
  end

  class Duct < BaseElement
    ATTRS = [:id, :duct_type, :duct_insulation_r_value, :duct_insulation_material, :duct_location,
             :duct_fraction_area, :duct_surface_area, :duct_surface_area_multiplier,
             :duct_buried_insulation_level, :duct_effective_r_value]
    attr_accessor(*ATTRS)

    def delete
      @hpxml_object.hvac_distributions.each do |hvac_distribution|
        next unless hvac_distribution.ducts.include? self

        hvac_distribution.ducts.delete(self)
      end
    end

    def check_for_errors
      errors = []
      return errors
    end

    def to_oga(air_distribution)
      ducts_el = XMLHelper.add_element(air_distribution, 'Ducts')
      sys_id = XMLHelper.add_element(ducts_el, 'SystemIdentifier')
      XMLHelper.add_attribute(sys_id, 'id', @id)
      XMLHelper.add_element(ducts_el, 'DuctType', @duct_type, :string) unless @duct_type.nil?
      if not @duct_insulation_material.nil?
        ins_material_el = XMLHelper.add_element(ducts_el, 'DuctInsulationMaterial')
        XMLHelper.add_element(ins_material_el, @duct_insulation_material)
      end
      XMLHelper.add_element(ducts_el, 'DuctInsulationRValue', @duct_insulation_r_value, :float) unless @duct_insulation_r_value.nil?
      XMLHelper.add_element(ducts_el, 'DuctBuriedInsulationLevel', @duct_buried_insulation_level, :string, @duct_buried_insulation_level_isdefaulted) unless @duct_buried_insulation_level.nil?
      XMLHelper.add_element(ducts_el, 'DuctEffectiveRValue', @duct_effective_r_value, :float, @duct_effective_r_value_isdefaulted) unless @duct_effective_r_value.nil?
      XMLHelper.add_element(ducts_el, 'DuctLocation', @duct_location, :string, @duct_location_isdefaulted) unless @duct_location.nil?
      XMLHelper.add_element(ducts_el, 'FractionDuctArea', @duct_fraction_area, :float, @duct_fraction_area_isdefaulted) unless @duct_fraction_area.nil?
      XMLHelper.add_element(ducts_el, 'DuctSurfaceArea', @duct_surface_area, :float, @duct_surface_area_isdefaulted) unless @duct_surface_area.nil?
      XMLHelper.add_extension(ducts_el, 'DuctSurfaceAreaMultiplier', @duct_surface_area_multiplier, :float, @duct_surface_area_multiplier_isdefaulted) unless @duct_surface_area_multiplier.nil?
    end

    def from_oga(duct)
      return if duct.nil?

      @id = HPXML::get_id(duct)
      @duct_type = XMLHelper.get_value(duct, 'DuctType', :string)
      @duct_insulation_material = XMLHelper.get_child_name(duct, 'DuctInsulationMaterial')
      @duct_insulation_r_value = XMLHelper.get_value(duct, 'DuctInsulationRValue', :float)
      @duct_buried_insulation_level = XMLHelper.get_value(duct, 'DuctBuriedInsulationLevel', :string)
      @duct_effective_r_value = XMLHelper.get_value(duct, 'DuctEffectiveRValue', :float)
      @duct_location = XMLHelper.get_value(duct, 'DuctLocation', :string)
      @duct_fraction_area = XMLHelper.get_value(duct, 'FractionDuctArea', :float)
      @duct_surface_area = XMLHelper.get_value(duct, 'DuctSurfaceArea', :float)
      @duct_surface_area_multiplier = XMLHelper.get_value(duct, 'extension/DuctSurfaceAreaMultiplier', :float)
    end
  end

  class VentilationFans < BaseArrayElement
    def add(**kwargs)
      self << VentilationFan.new(@hpxml_object, **kwargs)
    end

    def from_oga(hpxml)
      return if hpxml.nil?

      XMLHelper.get_elements(hpxml, 'Building/BuildingDetails/Systems/MechanicalVentilation/VentilationFans/VentilationFan').each do |ventilation_fan|
        self << VentilationFan.new(@hpxml_object, ventilation_fan)
      end
    end
  end

  class VentilationFan < BaseElement
    ATTRS = [:id, :fan_type, :rated_flow_rate, :tested_flow_rate, :hours_in_operation, :flow_rate_not_tested,
             :used_for_whole_building_ventilation, :used_for_seasonal_cooling_load_reduction,
             :used_for_local_ventilation, :total_recovery_efficiency, :total_recovery_efficiency_adjusted,
             :sensible_recovery_efficiency, :sensible_recovery_efficiency_adjusted,
             :fan_power, :fan_power_defaulted, :count, :fan_location, :distribution_system_idref, :start_hour,
             :is_shared_system, :in_unit_flow_rate, :fraction_recirculation, :used_for_garage_ventilation,
             :preheating_fuel, :preheating_efficiency_cop, :preheating_fraction_load_served, :precooling_fuel,
             :precooling_efficiency_cop, :precooling_fraction_load_served, :calculated_flow_rate,
             :delivered_ventilation, :cfis_vent_mode_airflow_fraction, :cfis_addtl_runtime_operating_mode,
             :cfis_supplemental_fan_idref]
    attr_accessor(*ATTRS)

    def distribution_system
      return if @distribution_system_idref.nil?
      return unless @fan_type == MechVentTypeCFIS

      @hpxml_object.hvac_distributions.each do |hvac_distribution|
        next unless hvac_distribution.id == @distribution_system_idref

        if hvac_distribution.distribution_system_type == HVACDistributionTypeHydronic
          fail "Attached HVAC distribution system '#{@distribution_system_idref}' cannot be hydronic for ventilation fan '#{@id}'."
        end

        return hvac_distribution
      end
      fail "Attached HVAC distribution system '#{@distribution_system_idref}' not found for ventilation fan '#{@id}'."
    end

    def flow_rate
      [@tested_flow_rate, @delivered_ventilation, @calculated_flow_rate, @rated_flow_rate].each do |fr|
        return fr unless fr.nil?
      end
      return
    end

    def total_unit_flow_rate
      if not @is_shared_system
        return flow_rate
      else
        return @in_unit_flow_rate
      end
    end

    def oa_unit_flow_rate
      return if total_unit_flow_rate.nil?
      if not @is_shared_system
        return total_unit_flow_rate
      else
        if @fan_type == HPXML::MechVentTypeExhaust && @fraction_recirculation > 0.0
          fail "Exhaust fan '#{@id}' must have the fraction recirculation set to zero."
        else
          return total_unit_flow_rate * (1 - @fraction_recirculation)
        end
      end
    end

    def average_oa_unit_flow_rate
      # Daily-average outdoor air (cfm) associated with the unit
      return if oa_unit_flow_rate.nil?
      return if @hours_in_operation.nil?

      return oa_unit_flow_rate * (@hours_in_operation / 24.0)
    end

    def average_total_unit_flow_rate
      # Daily-average total air (cfm) associated with the unit
      return if total_unit_flow_rate.nil?
      return if @hours_in_operation.nil?

      return total_unit_flow_rate * (@hours_in_operation / 24.0)
    end

    def unit_flow_rate_ratio
      return 1.0 unless @is_shared_system
      return if @in_unit_flow_rate.nil?

      if not flow_rate.nil?
        ratio = @in_unit_flow_rate / flow_rate
      end
      return ratio
    end

    def unit_fan_power
      return if @fan_power.nil?

      if @is_shared_system
        return if unit_flow_rate_ratio.nil?

        return @fan_power * unit_flow_rate_ratio
      else
        return @fan_power
      end
    end

    def average_unit_fan_power
      return if unit_fan_power.nil?
      return if @hours_in_operation.nil?

      return unit_fan_power * (@hours_in_operation / 24.0)
    end

    def includes_supply_air?
      if [MechVentTypeSupply, MechVentTypeCFIS, MechVentTypeBalanced, MechVentTypeERV, MechVentTypeHRV].include? @fan_type
        return true
      end

      return false
    end

    def includes_exhaust_air?
      if [MechVentTypeExhaust, MechVentTypeBalanced, MechVentTypeERV, MechVentTypeHRV].include? @fan_type
        return true
      end

      return false
    end

    def is_balanced?
      if includes_supply_air? && includes_exhaust_air?
        return true
      end

      return false
    end

    def cfis_supplemental_fan
      return if @cfis_supplemental_fan_idref.nil?
      return unless @fan_type == MechVentTypeCFIS

      @hpxml_object.ventilation_fans.each do |ventilation_fan|
        next unless ventilation_fan.id == @cfis_supplemental_fan_idref

        if not [MechVentTypeSupply, MechVentTypeExhaust].include? ventilation_fan.fan_type
          fail "CFIS supplemental fan '#{ventilation_fan.id}' must be of type '#{MechVentTypeSupply}' or '#{MechVentTypeExhaust}'."
        end
        if not ventilation_fan.used_for_whole_building_ventilation
          fail "CFIS supplemental fan '#{ventilation_fan.id}' must be set as used for whole building ventilation."
        end
        if ventilation_fan.is_shared_system
          fail "CFIS supplemental fan '#{ventilation_fan.id}' cannot be a shared system."
        end
        if not ventilation_fan.hours_in_operation.nil?
          fail "CFIS supplemental fan '#{ventilation_fan.id}' cannot have HoursInOperation specified."
        end

        return ventilation_fan
      end
      fail "CFIS Supplemental Fan '#{@cfis_supplemental_fan_idref}' not found for ventilation fan '#{@id}'."
    end

    def is_cfis_supplemental_fan?
      @hpxml_object.ventilation_fans.each do |ventilation_fan|
        next unless ventilation_fan.fan_type == MechVentTypeCFIS
        next unless ventilation_fan.cfis_supplemental_fan_idref == @id

        return true
      end
      return false
    end

    def delete
      @hpxml_object.ventilation_fans.delete(self)
    end

    def check_for_errors
      errors = []
      begin; distribution_system; rescue StandardError => e; errors << e.message; end
      begin; oa_unit_flow_rate; rescue StandardError => e; errors << e.message; end
      begin; unit_flow_rate_ratio; rescue StandardError => e; errors << e.message; end
      begin; cfis_supplemental_fan; rescue StandardError => e; errors << e.message; end
      return errors
    end

    def to_oga(doc)
      return if nil?

      ventilation_fans = XMLHelper.create_elements_as_needed(doc, ['HPXML', 'Building', 'BuildingDetails', 'Systems', 'MechanicalVentilation', 'VentilationFans'])
      ventilation_fan = XMLHelper.add_element(ventilation_fans, 'VentilationFan')
      sys_id = XMLHelper.add_element(ventilation_fan, 'SystemIdentifier')
      XMLHelper.add_attribute(sys_id, 'id', @id)
      XMLHelper.add_element(ventilation_fan, 'Count', @count, :integer, @count_isdefaulted) unless @count.nil?
      XMLHelper.add_element(ventilation_fan, 'FanType', @fan_type, :string) unless @fan_type.nil?
      if (not @cfis_addtl_runtime_operating_mode.nil?) || (not @cfis_supplemental_fan_idref.nil?)
        cfis_controls = XMLHelper.add_element(ventilation_fan, 'CFISControls')
        XMLHelper.add_element(cfis_controls, 'AdditionalRuntimeOperatingMode', @cfis_addtl_runtime_operating_mode, :string, @cfis_addtl_runtime_operating_mode_isdefaulted) unless @cfis_addtl_runtime_operating_mode.nil?
        if not @cfis_supplemental_fan_idref.nil?
          supplemental_fan = XMLHelper.add_element(cfis_controls, 'SupplementalFan')
          XMLHelper.add_attribute(supplemental_fan, 'idref', @cfis_supplemental_fan_idref)
        end
      end
      XMLHelper.add_element(ventilation_fan, 'RatedFlowRate', @rated_flow_rate, :float, @rated_flow_rate_isdefaulted) unless @rated_flow_rate.nil?
      XMLHelper.add_element(ventilation_fan, 'CalculatedFlowRate', @calculated_flow_rate, :float, @calculated_flow_rate_isdefaulted) unless @calculated_flow_rate.nil?
      XMLHelper.add_element(ventilation_fan, 'TestedFlowRate', @tested_flow_rate, :float, @tested_flow_rate_isdefaulted) unless @tested_flow_rate.nil?
      XMLHelper.add_element(ventilation_fan, 'HoursInOperation', @hours_in_operation, :float, @hours_in_operation_isdefaulted) unless @hours_in_operation.nil?
      XMLHelper.add_element(ventilation_fan, 'DeliveredVentilation', @delivered_ventilation, :float, @delivered_ventilation_isdefaulted) unless @delivered_ventilation.nil?
      XMLHelper.add_element(ventilation_fan, 'FanLocation', @fan_location, :string) unless @fan_location.nil?
      XMLHelper.add_element(ventilation_fan, 'UsedForLocalVentilation', @used_for_local_ventilation, :boolean) unless @used_for_local_ventilation.nil?
      XMLHelper.add_element(ventilation_fan, 'UsedForWholeBuildingVentilation', @used_for_whole_building_ventilation, :boolean) unless @used_for_whole_building_ventilation.nil?
      XMLHelper.add_element(ventilation_fan, 'UsedForSeasonalCoolingLoadReduction', @used_for_seasonal_cooling_load_reduction, :boolean) unless @used_for_seasonal_cooling_load_reduction.nil?
      XMLHelper.add_element(ventilation_fan, 'UsedForGarageVentilation', @used_for_garage_ventilation, :boolean) unless @used_for_garage_ventilation.nil?
      XMLHelper.add_element(ventilation_fan, 'IsSharedSystem', @is_shared_system, :boolean, @is_shared_system_isdefaulted) unless @is_shared_system.nil?
      XMLHelper.add_element(ventilation_fan, 'FractionRecirculation', @fraction_recirculation, :float) unless @fraction_recirculation.nil?
      XMLHelper.add_element(ventilation_fan, 'TotalRecoveryEfficiency', @total_recovery_efficiency, :float) unless @total_recovery_efficiency.nil?
      XMLHelper.add_element(ventilation_fan, 'SensibleRecoveryEfficiency', @sensible_recovery_efficiency, :float) unless @sensible_recovery_efficiency.nil?
      XMLHelper.add_element(ventilation_fan, 'AdjustedTotalRecoveryEfficiency', @total_recovery_efficiency_adjusted, :float) unless @total_recovery_efficiency_adjusted.nil?
      XMLHelper.add_element(ventilation_fan, 'AdjustedSensibleRecoveryEfficiency', @sensible_recovery_efficiency_adjusted, :float) unless @sensible_recovery_efficiency_adjusted.nil?
      XMLHelper.add_element(ventilation_fan, 'FanPower', @fan_power, :float, @fan_power_isdefaulted) unless @fan_power.nil?
      if not @distribution_system_idref.nil?
        attached_to_hvac_distribution_system = XMLHelper.add_element(ventilation_fan, 'AttachedToHVACDistributionSystem')
        XMLHelper.add_attribute(attached_to_hvac_distribution_system, 'idref', @distribution_system_idref)
      end
      XMLHelper.add_extension(ventilation_fan, 'StartHour', @start_hour, :integer, @start_hour_isdefaulted) unless @start_hour.nil?
      XMLHelper.add_extension(ventilation_fan, 'InUnitFlowRate', @in_unit_flow_rate, :float) unless @in_unit_flow_rate.nil?
      if (not @preheating_fuel.nil?) && (not @preheating_efficiency_cop.nil?)
        precond_htg = XMLHelper.create_elements_as_needed(ventilation_fan, ['extension', 'PreHeating'])
        XMLHelper.add_element(precond_htg, 'Fuel', @preheating_fuel, :string) unless @preheating_fuel.nil?
        eff = XMLHelper.add_element(precond_htg, 'AnnualHeatingEfficiency') unless @preheating_efficiency_cop.nil?
        XMLHelper.add_element(eff, 'Value', @preheating_efficiency_cop, :float) unless eff.nil?
        XMLHelper.add_element(eff, 'Units', UnitsCOP, :string) unless eff.nil?
        XMLHelper.add_element(precond_htg, 'FractionVentilationHeatLoadServed', @preheating_fraction_load_served, :float) unless @preheating_fraction_load_served.nil?
      end
      if (not @precooling_fuel.nil?) && (not @precooling_efficiency_cop.nil?)
        precond_clg = XMLHelper.create_elements_as_needed(ventilation_fan, ['extension', 'PreCooling'])
        XMLHelper.add_element(precond_clg, 'Fuel', @precooling_fuel, :string) unless @precooling_fuel.nil?
        eff = XMLHelper.add_element(precond_clg, 'AnnualCoolingEfficiency') unless @precooling_efficiency_cop.nil?
        XMLHelper.add_element(eff, 'Value', @precooling_efficiency_cop, :float) unless eff.nil?
        XMLHelper.add_element(eff, 'Units', UnitsCOP, :string) unless eff.nil?
        XMLHelper.add_element(precond_clg, 'FractionVentilationCoolLoadServed', @precooling_fraction_load_served, :float) unless @precooling_fraction_load_served.nil?
      end
      XMLHelper.add_extension(ventilation_fan, 'FlowRateNotTested', @flow_rate_not_tested, :boolean) unless @flow_rate_not_tested.nil?
      XMLHelper.add_extension(ventilation_fan, 'FanPowerDefaulted', @fan_power_defaulted, :boolean) unless @fan_power_defaulted.nil?
      XMLHelper.add_extension(ventilation_fan, 'VentilationOnlyModeAirflowFraction', @cfis_vent_mode_airflow_fraction, :float, @cfis_vent_mode_airflow_fraction_isdefaulted) unless @cfis_vent_mode_airflow_fraction.nil?
    end

    def from_oga(ventilation_fan)
      return if ventilation_fan.nil?

      @id = HPXML::get_id(ventilation_fan)
      @count = XMLHelper.get_value(ventilation_fan, 'Count', :integer)
      @fan_type = XMLHelper.get_value(ventilation_fan, 'FanType', :string)
      @rated_flow_rate = XMLHelper.get_value(ventilation_fan, 'RatedFlowRate', :float)
      @calculated_flow_rate = XMLHelper.get_value(ventilation_fan, 'CalculatedFlowRate', :float)
      @tested_flow_rate = XMLHelper.get_value(ventilation_fan, 'TestedFlowRate', :float)
      @hours_in_operation = XMLHelper.get_value(ventilation_fan, 'HoursInOperation', :float)
      @delivered_ventilation = XMLHelper.get_value(ventilation_fan, 'DeliveredVentilation', :float)
      @fan_location = XMLHelper.get_value(ventilation_fan, 'FanLocation', :string)
      @used_for_local_ventilation = XMLHelper.get_value(ventilation_fan, 'UsedForLocalVentilation', :boolean)
      @used_for_whole_building_ventilation = XMLHelper.get_value(ventilation_fan, 'UsedForWholeBuildingVentilation', :boolean)
      @used_for_seasonal_cooling_load_reduction = XMLHelper.get_value(ventilation_fan, 'UsedForSeasonalCoolingLoadReduction', :boolean)
      @used_for_garage_ventilation = XMLHelper.get_value(ventilation_fan, 'UsedForGarageVentilation', :boolean)
      @is_shared_system = XMLHelper.get_value(ventilation_fan, 'IsSharedSystem', :boolean)
      @fraction_recirculation = XMLHelper.get_value(ventilation_fan, 'FractionRecirculation', :float)
      @total_recovery_efficiency = XMLHelper.get_value(ventilation_fan, 'TotalRecoveryEfficiency', :float)
      @sensible_recovery_efficiency = XMLHelper.get_value(ventilation_fan, 'SensibleRecoveryEfficiency', :float)
      @total_recovery_efficiency_adjusted = XMLHelper.get_value(ventilation_fan, 'AdjustedTotalRecoveryEfficiency', :float)
      @sensible_recovery_efficiency_adjusted = XMLHelper.get_value(ventilation_fan, 'AdjustedSensibleRecoveryEfficiency', :float)
      @fan_power = XMLHelper.get_value(ventilation_fan, 'FanPower', :float)
      @distribution_system_idref = HPXML::get_idref(XMLHelper.get_element(ventilation_fan, 'AttachedToHVACDistributionSystem'))
      @start_hour = XMLHelper.get_value(ventilation_fan, 'extension/StartHour', :integer)
      @in_unit_flow_rate = XMLHelper.get_value(ventilation_fan, 'extension/InUnitFlowRate', :float)
      @preheating_fuel = XMLHelper.get_value(ventilation_fan, 'extension/PreHeating/Fuel', :string)
      @preheating_efficiency_cop = XMLHelper.get_value(ventilation_fan, "extension/PreHeating/AnnualHeatingEfficiency[Units='#{UnitsCOP}']/Value", :float)
      @preheating_fraction_load_served = XMLHelper.get_value(ventilation_fan, 'extension/PreHeating/FractionVentilationHeatLoadServed', :float)
      @precooling_fuel = XMLHelper.get_value(ventilation_fan, 'extension/PreCooling/Fuel', :string)
      @precooling_efficiency_cop = XMLHelper.get_value(ventilation_fan, "extension/PreCooling/AnnualCoolingEfficiency[Units='#{UnitsCOP}']/Value", :float)
      @precooling_fraction_load_served = XMLHelper.get_value(ventilation_fan, 'extension/PreCooling/FractionVentilationCoolLoadServed', :float)
      @flow_rate_not_tested = XMLHelper.get_value(ventilation_fan, 'extension/FlowRateNotTested', :boolean)
      @fan_power_defaulted = XMLHelper.get_value(ventilation_fan, 'extension/FanPowerDefaulted', :boolean)
      @cfis_vent_mode_airflow_fraction = XMLHelper.get_value(ventilation_fan, 'extension/VentilationOnlyModeAirflowFraction', :float)
      @cfis_addtl_runtime_operating_mode = XMLHelper.get_value(ventilation_fan, 'CFISControls/AdditionalRuntimeOperatingMode', :string)
      @cfis_supplemental_fan_idref = HPXML::get_idref(XMLHelper.get_element(ventilation_fan, 'CFISControls/SupplementalFan'))
    end
  end

  class WaterHeatingSystems < BaseArrayElement
    def add(**kwargs)
      self << WaterHeatingSystem.new(@hpxml_object, **kwargs)
    end

    def from_oga(hpxml)
      return if hpxml.nil?

      XMLHelper.get_elements(hpxml, 'Building/BuildingDetails/Systems/WaterHeating/WaterHeatingSystem').each do |water_heating_system|
        self << WaterHeatingSystem.new(@hpxml_object, water_heating_system)
      end
    end
  end

  class WaterHeatingSystem < BaseElement
    ATTRS = [:id, :year_installed, :fuel_type, :water_heater_type, :location, :performance_adjustment,
             :tank_volume, :fraction_dhw_load_served, :heating_capacity, :energy_factor, :usage_bin,
             :uniform_energy_factor, :first_hour_rating, :recovery_efficiency, :uses_desuperheater, :jacket_r_value,
             :related_hvac_idref, :third_party_certification, :standby_loss_units, :standby_loss_value,
             :temperature, :is_shared_system, :number_of_units_served, :tank_model_type, :operating_mode]
    attr_accessor(*ATTRS)

    def related_hvac_system
      return if @related_hvac_idref.nil?

      @hpxml_object.hvac_systems.each do |hvac_system|
        next unless hvac_system.id == @related_hvac_idref

        return hvac_system
      end
      fail "RelatedHVACSystem '#{@related_hvac_idref}' not found for water heating system '#{@id}'."
    end

    def delete
      @hpxml_object.water_heating_systems.delete(self)
      @hpxml_object.solar_thermal_systems.each do |solar_thermal_system|
        next unless solar_thermal_system.water_heating_system_idref == @id

        solar_thermal_system.water_heating_system_idref = nil
      end
    end

    def check_for_errors
      errors = []
      begin; related_hvac_system; rescue StandardError => e; errors << e.message; end
      return errors
    end

    def to_oga(doc)
      return if nil?

      water_heating = XMLHelper.create_elements_as_needed(doc, ['HPXML', 'Building', 'BuildingDetails', 'Systems', 'WaterHeating'])
      water_heating_system = XMLHelper.add_element(water_heating, 'WaterHeatingSystem')
      sys_id = XMLHelper.add_element(water_heating_system, 'SystemIdentifier')
      XMLHelper.add_attribute(sys_id, 'id', @id)
      XMLHelper.add_element(water_heating_system, 'FuelType', @fuel_type, :string) unless @fuel_type.nil?
      XMLHelper.add_element(water_heating_system, 'WaterHeaterType', @water_heater_type, :string) unless @water_heater_type.nil?
      XMLHelper.add_element(water_heating_system, 'Location', @location, :string, @location_isdefaulted) unless @location.nil?
      XMLHelper.add_element(water_heating_system, 'YearInstalled', @year_installed, :integer) unless @year_installed.nil?
      XMLHelper.add_element(water_heating_system, 'IsSharedSystem', @is_shared_system, :boolean, @is_shared_system_isdefaulted) unless @is_shared_system.nil?
      XMLHelper.add_element(water_heating_system, 'NumberofUnitsServed', @number_of_units_served, :integer) unless @number_of_units_served.nil?
      XMLHelper.add_element(water_heating_system, 'PerformanceAdjustment', @performance_adjustment, :float, @performance_adjustment_isdefaulted) unless @performance_adjustment.nil?
      XMLHelper.add_element(water_heating_system, 'ThirdPartyCertification', @third_party_certification, :string) unless @third_party_certification.nil?
      XMLHelper.add_element(water_heating_system, 'TankVolume', @tank_volume, :float, @tank_volume_isdefaulted) unless @tank_volume.nil?
      XMLHelper.add_element(water_heating_system, 'FractionDHWLoadServed', @fraction_dhw_load_served, :float) unless @fraction_dhw_load_served.nil?
      XMLHelper.add_element(water_heating_system, 'HeatingCapacity', @heating_capacity, :float, @heating_capacity_isdefaulted) unless @heating_capacity.nil?
      XMLHelper.add_element(water_heating_system, 'EnergyFactor', @energy_factor, :float, @energy_factor_isdefaulted) unless @energy_factor.nil?
      XMLHelper.add_element(water_heating_system, 'UniformEnergyFactor', @uniform_energy_factor, :float) unless @uniform_energy_factor.nil?
      XMLHelper.add_element(water_heating_system, 'HPWHOperatingMode', @operating_mode, :string, @operating_mode_isdefaulted) unless @operating_mode.nil?
      XMLHelper.add_element(water_heating_system, 'FirstHourRating', @first_hour_rating, :float) unless @first_hour_rating.nil?
      XMLHelper.add_element(water_heating_system, 'UsageBin', @usage_bin, :string, @usage_bin_isdefaulted) unless @usage_bin.nil?
      XMLHelper.add_element(water_heating_system, 'RecoveryEfficiency', @recovery_efficiency, :float, @recovery_efficiency_isdefaulted) unless @recovery_efficiency.nil?
      if not @jacket_r_value.nil?
        water_heater_insulation = XMLHelper.add_element(water_heating_system, 'WaterHeaterInsulation')
        jacket = XMLHelper.add_element(water_heater_insulation, 'Jacket')
        XMLHelper.add_element(jacket, 'JacketRValue', @jacket_r_value, :float)
      end
      if (not @standby_loss_units.nil?) && (not @standby_loss_value.nil?)
        standby_loss = XMLHelper.add_element(water_heating_system, 'StandbyLoss')
        XMLHelper.add_element(standby_loss, 'Units', @standby_loss_units, :string, @standby_loss_units_isdefaulted)
        XMLHelper.add_element(standby_loss, 'Value', @standby_loss_value, :float, @standby_loss_value_isdefaulted)
      end
      XMLHelper.add_element(water_heating_system, 'HotWaterTemperature', @temperature, :float, @temperature_isdefaulted) unless @temperature.nil?
      XMLHelper.add_element(water_heating_system, 'UsesDesuperheater', @uses_desuperheater, :boolean) unless @uses_desuperheater.nil?
      if not @related_hvac_idref.nil?
        related_hvac_idref_el = XMLHelper.add_element(water_heating_system, 'RelatedHVACSystem')
        XMLHelper.add_attribute(related_hvac_idref_el, 'idref', @related_hvac_idref)
      end
      if not @tank_model_type.nil?
        extension = XMLHelper.create_elements_as_needed(water_heating_system, ['extension'])
        XMLHelper.add_element(extension, 'TankModelType', @tank_model_type, :string, @tank_model_type_isdefaulted) unless @tank_model_type.nil?
      end
    end

    def from_oga(water_heating_system)
      return if water_heating_system.nil?

      @id = HPXML::get_id(water_heating_system)
      @fuel_type = XMLHelper.get_value(water_heating_system, 'FuelType', :string)
      @water_heater_type = XMLHelper.get_value(water_heating_system, 'WaterHeaterType', :string)
      @location = XMLHelper.get_value(water_heating_system, 'Location', :string)
      @year_installed = XMLHelper.get_value(water_heating_system, 'YearInstalled', :integer)
      @is_shared_system = XMLHelper.get_value(water_heating_system, 'IsSharedSystem', :boolean)
      @number_of_units_served = XMLHelper.get_value(water_heating_system, 'NumberofUnitsServed', :integer)
      @performance_adjustment = XMLHelper.get_value(water_heating_system, 'PerformanceAdjustment', :float)
      @third_party_certification = XMLHelper.get_value(water_heating_system, 'ThirdPartyCertification', :string)
      @tank_volume = XMLHelper.get_value(water_heating_system, 'TankVolume', :float)
      @fraction_dhw_load_served = XMLHelper.get_value(water_heating_system, 'FractionDHWLoadServed', :float)
      @heating_capacity = XMLHelper.get_value(water_heating_system, 'HeatingCapacity', :float)
      @energy_factor = XMLHelper.get_value(water_heating_system, 'EnergyFactor', :float)
      @uniform_energy_factor = XMLHelper.get_value(water_heating_system, 'UniformEnergyFactor', :float)
      @operating_mode = XMLHelper.get_value(water_heating_system, 'HPWHOperatingMode', :string)
      @first_hour_rating = XMLHelper.get_value(water_heating_system, 'FirstHourRating', :float)
      @usage_bin = XMLHelper.get_value(water_heating_system, 'UsageBin', :string)
      @recovery_efficiency = XMLHelper.get_value(water_heating_system, 'RecoveryEfficiency', :float)
      @jacket_r_value = XMLHelper.get_value(water_heating_system, 'WaterHeaterInsulation/Jacket/JacketRValue', :float)
      @standby_loss_units = XMLHelper.get_value(water_heating_system, 'StandbyLoss/Units', :string)
      @standby_loss_value = XMLHelper.get_value(water_heating_system, 'StandbyLoss/Value', :float)
      @temperature = XMLHelper.get_value(water_heating_system, 'HotWaterTemperature', :float)
      @uses_desuperheater = XMLHelper.get_value(water_heating_system, 'UsesDesuperheater', :boolean)
      @related_hvac_idref = HPXML::get_idref(XMLHelper.get_element(water_heating_system, 'RelatedHVACSystem'))
      @tank_model_type = XMLHelper.get_value(water_heating_system, 'extension/TankModelType', :string)
    end
  end

  class HotWaterDistributions < BaseArrayElement
    def add(**kwargs)
      self << HotWaterDistribution.new(@hpxml_object, **kwargs)
    end

    def from_oga(hpxml)
      return if hpxml.nil?

      XMLHelper.get_elements(hpxml, 'Building/BuildingDetails/Systems/WaterHeating/HotWaterDistribution').each do |hot_water_distribution|
        self << HotWaterDistribution.new(@hpxml_object, hot_water_distribution)
      end
    end
  end

  class HotWaterDistribution < BaseElement
    ATTRS = [:id, :system_type, :pipe_r_value, :standard_piping_length, :recirculation_control_type,
             :recirculation_piping_length, :recirculation_branch_piping_length,
             :recirculation_pump_power, :dwhr_facilities_connected, :dwhr_equal_flow,
             :dwhr_efficiency, :has_shared_recirculation, :shared_recirculation_number_of_units_served,
             :shared_recirculation_pump_power, :shared_recirculation_control_type,
             :shared_recirculation_motor_efficiency]
    attr_accessor(*ATTRS)

    def delete
      @hpxml_object.hot_water_distributions.delete(self)
    end

    def check_for_errors
      errors = []
      return errors
    end

    def to_oga(doc)
      return if nil?

      water_heating = XMLHelper.create_elements_as_needed(doc, ['HPXML', 'Building', 'BuildingDetails', 'Systems', 'WaterHeating'])
      hot_water_distribution = XMLHelper.add_element(water_heating, 'HotWaterDistribution')
      sys_id = XMLHelper.add_element(hot_water_distribution, 'SystemIdentifier')
      XMLHelper.add_attribute(sys_id, 'id', @id)
      if not @system_type.nil?
        system_type_el = XMLHelper.add_element(hot_water_distribution, 'SystemType')
        if @system_type == DHWDistTypeStandard
          standard = XMLHelper.add_element(system_type_el, @system_type)
          XMLHelper.add_element(standard, 'PipingLength', @standard_piping_length, :float, @standard_piping_length_isdefaulted) unless @standard_piping_length.nil?
        elsif system_type == DHWDistTypeRecirc
          recirculation = XMLHelper.add_element(system_type_el, @system_type)
          XMLHelper.add_element(recirculation, 'ControlType', @recirculation_control_type, :string) unless @recirculation_control_type.nil?
          XMLHelper.add_element(recirculation, 'RecirculationPipingLoopLength', @recirculation_piping_length, :float, @recirculation_piping_length_isdefaulted) unless @recirculation_piping_length.nil?
          XMLHelper.add_element(recirculation, 'BranchPipingLength', @recirculation_branch_piping_length, :float, @recirculation_branch_piping_length_isdefaulted) unless @recirculation_branch_piping_length.nil?
          XMLHelper.add_element(recirculation, 'PumpPower', @recirculation_pump_power, :float, @recirculation_pump_power_isdefaulted) unless @recirculation_pump_power.nil?
        else
          fail "Unhandled hot water distribution type '#{@system_type}'."
        end
      end
      if not @pipe_r_value.nil?
        pipe_insulation = XMLHelper.add_element(hot_water_distribution, 'PipeInsulation')
        XMLHelper.add_element(pipe_insulation, 'PipeRValue', @pipe_r_value, :float, @pipe_r_value_isdefaulted)
      end
      if (not @dwhr_facilities_connected.nil?) || (not @dwhr_equal_flow.nil?) || (not @dwhr_efficiency.nil?)
        drain_water_heat_recovery = XMLHelper.add_element(hot_water_distribution, 'DrainWaterHeatRecovery')
        XMLHelper.add_element(drain_water_heat_recovery, 'FacilitiesConnected', @dwhr_facilities_connected, :string) unless @dwhr_facilities_connected.nil?
        XMLHelper.add_element(drain_water_heat_recovery, 'EqualFlow', @dwhr_equal_flow, :boolean) unless @dwhr_equal_flow.nil?
        XMLHelper.add_element(drain_water_heat_recovery, 'Efficiency', @dwhr_efficiency, :float) unless @dwhr_efficiency.nil?
      end
      if @has_shared_recirculation
        extension = XMLHelper.create_elements_as_needed(hot_water_distribution, ['extension'])
        shared_recirculation = XMLHelper.add_element(extension, 'SharedRecirculation')
        XMLHelper.add_element(shared_recirculation, 'NumberofUnitsServed', @shared_recirculation_number_of_units_served, :integer) unless @shared_recirculation_number_of_units_served.nil?
        XMLHelper.add_element(shared_recirculation, 'PumpPower', @shared_recirculation_pump_power, :float, @shared_recirculation_pump_power_isdefaulted) unless @shared_recirculation_pump_power.nil?
        XMLHelper.add_element(shared_recirculation, 'MotorEfficiency', @shared_recirculation_motor_efficiency, :float) unless @shared_recirculation_motor_efficiency.nil?
        XMLHelper.add_element(shared_recirculation, 'ControlType', @shared_recirculation_control_type, :string) unless @shared_recirculation_control_type.nil?
      end
    end

    def from_oga(hot_water_distribution)
      return if hot_water_distribution.nil?

      @id = HPXML::get_id(hot_water_distribution)
      @system_type = XMLHelper.get_child_name(hot_water_distribution, 'SystemType')
      if @system_type == 'Standard'
        @standard_piping_length = XMLHelper.get_value(hot_water_distribution, 'SystemType/Standard/PipingLength', :float)
      elsif @system_type == 'Recirculation'
        @recirculation_control_type = XMLHelper.get_value(hot_water_distribution, 'SystemType/Recirculation/ControlType', :string)
        @recirculation_piping_length = XMLHelper.get_value(hot_water_distribution, 'SystemType/Recirculation/RecirculationPipingLoopLength', :float)
        @recirculation_branch_piping_length = XMLHelper.get_value(hot_water_distribution, 'SystemType/Recirculation/BranchPipingLength', :float)
        @recirculation_pump_power = XMLHelper.get_value(hot_water_distribution, 'SystemType/Recirculation/PumpPower', :float)
      end
      @pipe_r_value = XMLHelper.get_value(hot_water_distribution, 'PipeInsulation/PipeRValue', :float)
      @dwhr_facilities_connected = XMLHelper.get_value(hot_water_distribution, 'DrainWaterHeatRecovery/FacilitiesConnected', :string)
      @dwhr_equal_flow = XMLHelper.get_value(hot_water_distribution, 'DrainWaterHeatRecovery/EqualFlow', :boolean)
      @dwhr_efficiency = XMLHelper.get_value(hot_water_distribution, 'DrainWaterHeatRecovery/Efficiency', :float)
      @has_shared_recirculation = XMLHelper.has_element(hot_water_distribution, 'extension/SharedRecirculation')
      if @has_shared_recirculation
        @shared_recirculation_number_of_units_served = XMLHelper.get_value(hot_water_distribution, 'extension/SharedRecirculation/NumberofUnitsServed', :integer)
        @shared_recirculation_pump_power = XMLHelper.get_value(hot_water_distribution, 'extension/SharedRecirculation/PumpPower', :float)
        @shared_recirculation_motor_efficiency = XMLHelper.get_value(hot_water_distribution, 'extension/SharedRecirculation/MotorEfficiency', :float)
        @shared_recirculation_control_type = XMLHelper.get_value(hot_water_distribution, 'extension/SharedRecirculation/ControlType', :string)
      end
    end
  end

  class WaterFixtures < BaseArrayElement
    def add(**kwargs)
      self << WaterFixture.new(@hpxml_object, **kwargs)
    end

    def from_oga(hpxml)
      return if hpxml.nil?

      XMLHelper.get_elements(hpxml, 'Building/BuildingDetails/Systems/WaterHeating/WaterFixture').each do |water_fixture|
        self << WaterFixture.new(@hpxml_object, water_fixture)
      end
    end
  end

  class WaterFixture < BaseElement
    ATTRS = [:id, :water_fixture_type, :low_flow]
    attr_accessor(*ATTRS)

    def delete
      @hpxml_object.water_fixtures.delete(self)
    end

    def check_for_errors
      errors = []
      return errors
    end

    def to_oga(doc)
      return if nil?

      water_heating = XMLHelper.create_elements_as_needed(doc, ['HPXML', 'Building', 'BuildingDetails', 'Systems', 'WaterHeating'])
      water_fixture = XMLHelper.add_element(water_heating, 'WaterFixture')
      sys_id = XMLHelper.add_element(water_fixture, 'SystemIdentifier')
      XMLHelper.add_attribute(sys_id, 'id', @id)
      XMLHelper.add_element(water_fixture, 'WaterFixtureType', @water_fixture_type, :string) unless @water_fixture_type.nil?
      XMLHelper.add_element(water_fixture, 'LowFlow', @low_flow, :boolean) unless @low_flow.nil?
    end

    def from_oga(water_fixture)
      return if water_fixture.nil?

      @id = HPXML::get_id(water_fixture)
      @water_fixture_type = XMLHelper.get_value(water_fixture, 'WaterFixtureType', :string)
      @low_flow = XMLHelper.get_value(water_fixture, 'LowFlow', :boolean)
    end
  end

  class WaterHeating < BaseElement
    ATTRS = [:water_fixtures_usage_multiplier, :water_fixtures_weekday_fractions, :water_fixtures_weekend_fractions,
             :water_fixtures_monthly_multipliers]
    attr_accessor(*ATTRS)

    def check_for_errors
      errors = []
      return errors
    end

    def to_oga(doc)
      return if nil?

      water_heating = XMLHelper.create_elements_as_needed(doc, ['HPXML', 'Building', 'BuildingDetails', 'Systems', 'WaterHeating'])
      XMLHelper.add_extension(water_heating, 'WaterFixturesUsageMultiplier', @water_fixtures_usage_multiplier, :float, @water_fixtures_usage_multiplier_isdefaulted) unless @water_fixtures_usage_multiplier.nil?
      XMLHelper.add_extension(water_heating, 'WaterFixturesWeekdayScheduleFractions', @water_fixtures_weekday_fractions, :string, @water_fixtures_weekday_fractions_isdefaulted) unless @water_fixtures_weekday_fractions.nil?
      XMLHelper.add_extension(water_heating, 'WaterFixturesWeekendScheduleFractions', @water_fixtures_weekend_fractions, :string, @water_fixtures_weekend_fractions_isdefaulted) unless @water_fixtures_weekend_fractions.nil?
      XMLHelper.add_extension(water_heating, 'WaterFixturesMonthlyScheduleMultipliers', @water_fixtures_monthly_multipliers, :string, @water_fixtures_monthly_multipliers_isdefaulted) unless @water_fixtures_monthly_multipliers.nil?
    end

    def from_oga(hpxml)
      return if hpxml.nil?

      water_heating = XMLHelper.get_element(hpxml, 'Building/BuildingDetails/Systems/WaterHeating')
      return if water_heating.nil?

      @water_fixtures_usage_multiplier = XMLHelper.get_value(water_heating, 'extension/WaterFixturesUsageMultiplier', :float)
      @water_fixtures_weekday_fractions = XMLHelper.get_value(water_heating, 'extension/WaterFixturesWeekdayScheduleFractions', :string)
      @water_fixtures_weekend_fractions = XMLHelper.get_value(water_heating, 'extension/WaterFixturesWeekendScheduleFractions', :string)
      @water_fixtures_monthly_multipliers = XMLHelper.get_value(water_heating, 'extension/WaterFixturesMonthlyScheduleMultipliers', :string)
    end
  end

  class SolarThermalSystems < BaseArrayElement
    def add(**kwargs)
      self << SolarThermalSystem.new(@hpxml_object, **kwargs)
    end

    def from_oga(hpxml)
      return if hpxml.nil?

      XMLHelper.get_elements(hpxml, 'Building/BuildingDetails/Systems/SolarThermal/SolarThermalSystem').each do |solar_thermal_system|
        self << SolarThermalSystem.new(@hpxml_object, solar_thermal_system)
      end
    end
  end

  class SolarThermalSystem < BaseElement
    ATTRS = [:id, :system_type, :collector_area, :collector_loop_type, :collector_orientation, :collector_azimuth,
             :collector_type, :collector_tilt, :collector_frta, :collector_frul, :storage_volume,
             :water_heating_system_idref, :solar_fraction]
    attr_accessor(*ATTRS)

    def water_heating_system
      return if @water_heating_system_idref.nil?

      @hpxml_object.water_heating_systems.each do |water_heater|
        next unless water_heater.id == @water_heating_system_idref

        return water_heater
      end
      fail "Attached water heating system '#{@water_heating_system_idref}' not found for solar thermal system '#{@id}'."
    end

    def delete
      @hpxml_object.solar_thermal_systems.delete(self)
    end

    def check_for_errors
      errors = []
      begin; water_heating_system; rescue StandardError => e; errors << e.message; end
      return errors
    end

    def to_oga(doc)
      return if nil?

      solar_thermal = XMLHelper.create_elements_as_needed(doc, ['HPXML', 'Building', 'BuildingDetails', 'Systems', 'SolarThermal'])
      solar_thermal_system = XMLHelper.add_element(solar_thermal, 'SolarThermalSystem')
      sys_id = XMLHelper.add_element(solar_thermal_system, 'SystemIdentifier')
      XMLHelper.add_attribute(sys_id, 'id', @id)
      XMLHelper.add_element(solar_thermal_system, 'SystemType', @system_type, :string) unless @system_type.nil?
      XMLHelper.add_element(solar_thermal_system, 'CollectorArea', @collector_area, :float) unless @collector_area.nil?
      XMLHelper.add_element(solar_thermal_system, 'CollectorLoopType', @collector_loop_type, :string) unless @collector_loop_type.nil?
      XMLHelper.add_element(solar_thermal_system, 'CollectorType', @collector_type, :string) unless @collector_type.nil?
      XMLHelper.add_element(solar_thermal_system, 'CollectorOrientation', @collector_orientation, :string, @collector_orientation_isdefaulted) unless @collector_orientation.nil?
      XMLHelper.add_element(solar_thermal_system, 'CollectorAzimuth', @collector_azimuth, :integer, @collector_azimuth_isdefaulted) unless @collector_azimuth.nil?
      XMLHelper.add_element(solar_thermal_system, 'CollectorTilt', @collector_tilt, :float) unless @collector_tilt.nil?
      XMLHelper.add_element(solar_thermal_system, 'CollectorRatedOpticalEfficiency', @collector_frta, :float) unless @collector_frta.nil?
      XMLHelper.add_element(solar_thermal_system, 'CollectorRatedThermalLosses', @collector_frul, :float) unless @collector_frul.nil?
      XMLHelper.add_element(solar_thermal_system, 'StorageVolume', @storage_volume, :float, @storage_volume_isdefaulted) unless @storage_volume.nil?
      if not @water_heating_system_idref.nil?
        connected_to = XMLHelper.add_element(solar_thermal_system, 'ConnectedTo')
        XMLHelper.add_attribute(connected_to, 'idref', @water_heating_system_idref)
      end
      XMLHelper.add_element(solar_thermal_system, 'SolarFraction', @solar_fraction, :float) unless @solar_fraction.nil?
    end

    def from_oga(solar_thermal_system)
      return if solar_thermal_system.nil?

      @id = HPXML::get_id(solar_thermal_system)
      @system_type = XMLHelper.get_value(solar_thermal_system, 'SystemType', :string)
      @collector_area = XMLHelper.get_value(solar_thermal_system, 'CollectorArea', :float)
      @collector_loop_type = XMLHelper.get_value(solar_thermal_system, 'CollectorLoopType', :string)
      @collector_type = XMLHelper.get_value(solar_thermal_system, 'CollectorType', :string)
      @collector_orientation = XMLHelper.get_value(solar_thermal_system, 'CollectorOrientation', :string)
      @collector_azimuth = XMLHelper.get_value(solar_thermal_system, 'CollectorAzimuth', :integer)
      @collector_tilt = XMLHelper.get_value(solar_thermal_system, 'CollectorTilt', :float)
      @collector_frta = XMLHelper.get_value(solar_thermal_system, 'CollectorRatedOpticalEfficiency', :float)
      @collector_frul = XMLHelper.get_value(solar_thermal_system, 'CollectorRatedThermalLosses', :float)
      @storage_volume = XMLHelper.get_value(solar_thermal_system, 'StorageVolume', :float)
      @water_heating_system_idref = HPXML::get_idref(XMLHelper.get_element(solar_thermal_system, 'ConnectedTo'))
      @solar_fraction = XMLHelper.get_value(solar_thermal_system, 'SolarFraction', :float)
    end
  end

  class PVSystems < BaseArrayElement
    def add(**kwargs)
      self << PVSystem.new(@hpxml_object, **kwargs)
    end

    def from_oga(hpxml)
      return if hpxml.nil?

      XMLHelper.get_elements(hpxml, 'Building/BuildingDetails/Systems/Photovoltaics/PVSystem').each do |pv_system|
        self << PVSystem.new(@hpxml_object, pv_system)
      end
    end
  end

  class PVSystem < BaseElement
    ATTRS = [:id, :location, :module_type, :tracking, :array_orientation, :array_azimuth, :array_tilt,
             :max_power_output, :inverter_idref, :system_losses_fraction, :number_of_panels,
             :year_modules_manufactured, :is_shared_system, :number_of_bedrooms_served]
    attr_accessor(*ATTRS)

    def inverter
      return if @inverter_idref.nil?

      @hpxml_object.inverters.each do |inv|
        next unless inv.id == @inverter_idref

        return inv
      end
      fail "Attached inverter '#{@inverter_idref}' not found for pv system '#{@id}'."
    end

    def delete
      @hpxml_object.pv_systems.delete(self)
    end

    def check_for_errors
      errors = []
      begin; inverter; rescue StandardError => e; errors << e.message; end
      return errors
    end

    def to_oga(doc)
      return if nil?

      photovoltaics = XMLHelper.create_elements_as_needed(doc, ['HPXML', 'Building', 'BuildingDetails', 'Systems', 'Photovoltaics'])
      pv_system = XMLHelper.add_element(photovoltaics, 'PVSystem')
      sys_id = XMLHelper.add_element(pv_system, 'SystemIdentifier')
      XMLHelper.add_attribute(sys_id, 'id', @id)
      XMLHelper.add_element(pv_system, 'IsSharedSystem', @is_shared_system, :boolean, @is_shared_system_isdefaulted) unless @is_shared_system.nil?
      XMLHelper.add_element(pv_system, 'Location', @location, :string, @location_isdefaulted) unless @location.nil?
      XMLHelper.add_element(pv_system, 'ModuleType', @module_type, :string, @module_type_isdefaulted) unless @module_type.nil?
      XMLHelper.add_element(pv_system, 'Tracking', @tracking, :string, @tracking_isdefaulted) unless @tracking.nil?
      XMLHelper.add_element(pv_system, 'ArrayOrientation', @array_orientation, :string, @array_orientation_isdefaulted) unless @array_orientation.nil?
      XMLHelper.add_element(pv_system, 'ArrayAzimuth', @array_azimuth, :integer, @array_azimuth_isdefaulted) unless @array_azimuth.nil?
      XMLHelper.add_element(pv_system, 'ArrayTilt', @array_tilt, :float) unless @array_tilt.nil?
      XMLHelper.add_element(pv_system, 'MaxPowerOutput', @max_power_output, :float) unless @max_power_output.nil?
      XMLHelper.add_element(pv_system, 'NumberOfPanels', @number_of_panels, :integer) unless @number_of_panels.nil?
      XMLHelper.add_element(pv_system, 'SystemLossesFraction', @system_losses_fraction, :float, @system_losses_fraction_isdefaulted) unless @system_losses_fraction.nil?
      XMLHelper.add_element(pv_system, 'YearModulesManufactured', @year_modules_manufactured, :integer) unless @year_modules_manufactured.nil?
      if not @inverter_idref.nil?
        attached_to_inverter = XMLHelper.add_element(pv_system, 'AttachedToInverter')
        XMLHelper.add_attribute(attached_to_inverter, 'idref', @inverter_idref)
      end
      XMLHelper.add_extension(pv_system, 'NumberofBedroomsServed', @number_of_bedrooms_served, :integer) unless @number_of_bedrooms_served.nil?
    end

    def from_oga(pv_system)
      return if pv_system.nil?

      @id = HPXML::get_id(pv_system)
      @is_shared_system = XMLHelper.get_value(pv_system, 'IsSharedSystem', :boolean)
      @location = XMLHelper.get_value(pv_system, 'Location', :string)
      @module_type = XMLHelper.get_value(pv_system, 'ModuleType', :string)
      @tracking = XMLHelper.get_value(pv_system, 'Tracking', :string)
      @array_orientation = XMLHelper.get_value(pv_system, 'ArrayOrientation', :string)
      @array_azimuth = XMLHelper.get_value(pv_system, 'ArrayAzimuth', :integer)
      @array_tilt = XMLHelper.get_value(pv_system, 'ArrayTilt', :float)
      @max_power_output = XMLHelper.get_value(pv_system, 'MaxPowerOutput', :float)
      @number_of_panels = XMLHelper.get_value(pv_system, 'NumberOfPanels', :integer)
      @system_losses_fraction = XMLHelper.get_value(pv_system, 'SystemLossesFraction', :float)
      @year_modules_manufactured = XMLHelper.get_value(pv_system, 'YearModulesManufactured', :integer)
      @inverter_idref = HPXML::get_idref(XMLHelper.get_element(pv_system, 'AttachedToInverter'))
      @number_of_bedrooms_served = XMLHelper.get_value(pv_system, 'extension/NumberofBedroomsServed', :integer)
    end
  end

  class Inverters < BaseArrayElement
    def add(**kwargs)
      self << Inverter.new(@hpxml_object, **kwargs)
    end

    def from_oga(hpxml)
      return if hpxml.nil?

      XMLHelper.get_elements(hpxml, 'Building/BuildingDetails/Systems/Photovoltaics/Inverter').each do |inverter|
        self << Inverter.new(@hpxml_object, inverter)
      end
    end
  end

  class Inverter < BaseElement
    ATTRS = [:id, :inverter_efficiency]
    attr_accessor(*ATTRS)

    def pv_system
      return if @id.nil?

      @hpxml_object.pv_systems.each do |pv|
        next unless @id == pv.inverter_idref

        return pv
      end
    end

    def delete
      @hpxml_object.inverters.delete(self)
    end

    def check_for_errors
      errors = []
      begin; pv_system; rescue StandardError => e; errors << e.message; end
      return errors
    end

    def to_oga(doc)
      return if nil?

      photovoltaics = XMLHelper.create_elements_as_needed(doc, ['HPXML', 'Building', 'BuildingDetails', 'Systems', 'Photovoltaics'])
      inverter = XMLHelper.add_element(photovoltaics, 'Inverter')
      sys_id = XMLHelper.add_element(inverter, 'SystemIdentifier')
      XMLHelper.add_attribute(sys_id, 'id', @id)
      XMLHelper.add_element(inverter, 'InverterEfficiency', @inverter_efficiency, :float, @inverter_efficiency_isdefaulted) unless @inverter_efficiency.nil?
    end

    def from_oga(inverter)
      return if inverter.nil?

      @id = HPXML::get_id(inverter)
      @inverter_efficiency = XMLHelper.get_value(inverter, 'InverterEfficiency', :float)
    end
  end

  class Generators < BaseArrayElement
    def add(**kwargs)
      self << Generator.new(@hpxml_object, **kwargs)
    end

    def from_oga(hpxml)
      return if hpxml.nil?

      XMLHelper.get_elements(hpxml, 'Building/BuildingDetails/Systems/extension/Generators/Generator').each do |generator|
        self << Generator.new(@hpxml_object, generator)
      end
    end
  end

  class Generator < BaseElement
    ATTRS = [:id, :fuel_type, :annual_consumption_kbtu, :annual_output_kwh, :is_shared_system, :number_of_bedrooms_served]
    attr_accessor(*ATTRS)

    def delete
      @hpxml_object.generators.delete(self)
    end

    def check_for_errors
      errors = []
      return errors
    end

    def to_oga(doc)
      return if nil?

      generators = XMLHelper.create_elements_as_needed(doc, ['HPXML', 'Building', 'BuildingDetails', 'Systems', 'extension', 'Generators'])
      generator = XMLHelper.add_element(generators, 'Generator')
      sys_id = XMLHelper.add_element(generator, 'SystemIdentifier')
      XMLHelper.add_attribute(sys_id, 'id', @id)
      XMLHelper.add_element(generator, 'IsSharedSystem', @is_shared_system, :boolean, @is_shared_system_isdefaulted) unless @is_shared_system.nil?
      XMLHelper.add_element(generator, 'FuelType', @fuel_type, :string) unless @fuel_type.nil?
      XMLHelper.add_element(generator, 'AnnualConsumptionkBtu', @annual_consumption_kbtu, :float) unless @annual_consumption_kbtu.nil?
      XMLHelper.add_element(generator, 'AnnualOutputkWh', @annual_output_kwh, :float) unless @annual_output_kwh.nil?
      XMLHelper.add_element(generator, 'NumberofBedroomsServed', @number_of_bedrooms_served, :integer) unless @number_of_bedrooms_served.nil?
    end

    def from_oga(generator)
      return if generator.nil?

      @id = HPXML::get_id(generator)
      @is_shared_system = XMLHelper.get_value(generator, 'IsSharedSystem', :boolean)
      @fuel_type = XMLHelper.get_value(generator, 'FuelType', :string)
      @annual_consumption_kbtu = XMLHelper.get_value(generator, 'AnnualConsumptionkBtu', :float)
      @annual_output_kwh = XMLHelper.get_value(generator, 'AnnualOutputkWh', :float)
      @number_of_bedrooms_served = XMLHelper.get_value(generator, 'NumberofBedroomsServed', :integer)
    end
  end

  class Batteries < BaseArrayElement
    def add(**kwargs)
      self << Battery.new(@hpxml_object, **kwargs)
    end

    def from_oga(hpxml)
      return if hpxml.nil?

      XMLHelper.get_elements(hpxml, 'Building/BuildingDetails/Systems/Batteries/Battery').each do |battery|
        self << Battery.new(@hpxml_object, battery)
      end
    end
  end

  class Battery < BaseElement
    ATTRS = [:id, :type, :location, :lifetime_model, :rated_power_output,
             :nominal_capacity_kwh, :nominal_capacity_ah, :nominal_voltage,
             :round_trip_efficiency, :usable_capacity_kwh, :usable_capacity_ah]
    attr_accessor(*ATTRS)

    def delete
      @hpxml_object.batteries.delete(self)
    end

    def check_for_errors
      errors = []
      return errors
    end

    def to_oga(doc)
      return if nil?

      batteries = XMLHelper.create_elements_as_needed(doc, ['HPXML', 'Building', 'BuildingDetails', 'Systems', 'Batteries'])
      battery = XMLHelper.add_element(batteries, 'Battery')
      sys_id = XMLHelper.add_element(battery, 'SystemIdentifier')
      XMLHelper.add_attribute(sys_id, 'id', @id)
      XMLHelper.add_element(battery, 'Location', @location, :string, @location_isdefaulted) unless @location.nil?
      XMLHelper.add_element(battery, 'BatteryType', @type, :string) unless @type.nil?
      if not @nominal_capacity_kwh.nil?
        nominal_capacity = XMLHelper.add_element(battery, 'NominalCapacity')
        XMLHelper.add_element(nominal_capacity, 'Units', UnitsKwh, :string)
        XMLHelper.add_element(nominal_capacity, 'Value', @nominal_capacity_kwh, :float, @nominal_capacity_kwh_isdefaulted)
      end
      if not @nominal_capacity_ah.nil?
        nominal_capacity = XMLHelper.add_element(battery, 'NominalCapacity')
        XMLHelper.add_element(nominal_capacity, 'Units', UnitsAh, :string)
        XMLHelper.add_element(nominal_capacity, 'Value', @nominal_capacity_ah, :float, @nominal_capacity_ah_isdefaulted)
      end
      if not @usable_capacity_kwh.nil?
        nominal_capacity = XMLHelper.add_element(battery, 'UsableCapacity')
        XMLHelper.add_element(nominal_capacity, 'Units', UnitsKwh, :string)
        XMLHelper.add_element(nominal_capacity, 'Value', @usable_capacity_kwh, :float, @usable_capacity_kwh_isdefaulted)
      end
      if not @usable_capacity_ah.nil?
        nominal_capacity = XMLHelper.add_element(battery, 'UsableCapacity')
        XMLHelper.add_element(nominal_capacity, 'Units', UnitsAh, :string)
        XMLHelper.add_element(nominal_capacity, 'Value', @usable_capacity_ah, :float, @usable_capacity_ah_isdefaulted)
      end
      XMLHelper.add_element(battery, 'RatedPowerOutput', @rated_power_output, :float, @rated_power_output_isdefaulted) unless @rated_power_output.nil?
      XMLHelper.add_element(battery, 'NominalVoltage', @nominal_voltage, :float, @nominal_voltage_isdefaulted) unless @nominal_voltage.nil?
      XMLHelper.add_element(battery, 'RoundTripEfficiency', @round_trip_efficiency, :float, @round_trip_efficiency_isdefaulted) unless @round_trip_efficiency.nil?
      XMLHelper.add_extension(battery, 'LifetimeModel', @lifetime_model, :string, @lifetime_model_isdefaulted) unless @lifetime_model.nil?
    end

    def from_oga(battery)
      return if battery.nil?

      @id = HPXML::get_id(battery)
      @location = XMLHelper.get_value(battery, 'Location', :string)
      @type = XMLHelper.get_value(battery, 'BatteryType', :string)
      @nominal_capacity_kwh = XMLHelper.get_value(battery, "NominalCapacity[Units='#{UnitsKwh}']/Value", :float)
      @nominal_capacity_ah = XMLHelper.get_value(battery, "NominalCapacity[Units='#{UnitsAh}']/Value", :float)
      @usable_capacity_kwh = XMLHelper.get_value(battery, "UsableCapacity[Units='#{UnitsKwh}']/Value", :float)
      @usable_capacity_ah = XMLHelper.get_value(battery, "UsableCapacity[Units='#{UnitsAh}']/Value", :float)
      @rated_power_output = XMLHelper.get_value(battery, 'RatedPowerOutput', :float)
      @nominal_voltage = XMLHelper.get_value(battery, 'NominalVoltage', :float)
      @round_trip_efficiency = XMLHelper.get_value(battery, 'RoundTripEFficiency', :float)
      @lifetime_model = XMLHelper.get_value(battery, 'extension/LifetimeModel', :string)
    end
  end

  class ClothesWashers < BaseArrayElement
    def add(**kwargs)
      self << ClothesWasher.new(@hpxml_object, **kwargs)
    end

    def from_oga(hpxml)
      return if hpxml.nil?

      XMLHelper.get_elements(hpxml, 'Building/BuildingDetails/Appliances/ClothesWasher').each do |clothes_washer|
        self << ClothesWasher.new(@hpxml_object, clothes_washer)
      end
    end
  end

  class ClothesWasher < BaseElement
    ATTRS = [:id, :location, :modified_energy_factor, :integrated_modified_energy_factor,
             :rated_annual_kwh, :label_electric_rate, :label_gas_rate, :label_annual_gas_cost,
             :capacity, :label_usage, :usage_multiplier, :is_shared_appliance, :count,
             :number_of_units_served, :water_heating_system_idref, :hot_water_distribution_idref,
             :weekday_fractions, :weekend_fractions, :monthly_multipliers]

    attr_accessor(*ATTRS)

    def water_heating_system
      return if @water_heating_system_idref.nil?

      @hpxml_object.water_heating_systems.each do |water_heater|
        next unless water_heater.id == @water_heating_system_idref

        return water_heater
      end
      fail "Attached water heating system '#{@water_heating_system_idref}' not found for clothes washer '#{@id}'."
    end

    def hot_water_distribution
      return if @hot_water_distribution_idref.nil?

      @hpxml_object.hot_water_distributions.each do |hot_water_distribution|
        next unless hot_water_distribution.id == @hot_water_distribution_idref

        return hot_water_distribution
      end
      fail "Attached hot water distribution '#{@hot_water_distribution_idref}' not found for clothes washer '#{@id}'."
    end

    def delete
      @hpxml_object.clothes_washers.delete(self)
    end

    def check_for_errors
      errors = []
      begin; water_heating_system; rescue StandardError => e; errors << e.message; end
      begin; hot_water_distribution; rescue StandardError => e; errors << e.message; end
      return errors
    end

    def to_oga(doc)
      return if nil?

      appliances = XMLHelper.create_elements_as_needed(doc, ['HPXML', 'Building', 'BuildingDetails', 'Appliances'])
      clothes_washer = XMLHelper.add_element(appliances, 'ClothesWasher')
      sys_id = XMLHelper.add_element(clothes_washer, 'SystemIdentifier')
      XMLHelper.add_attribute(sys_id, 'id', @id)
      XMLHelper.add_element(clothes_washer, 'Count', @count, :integer) unless @count.nil?
      XMLHelper.add_element(clothes_washer, 'IsSharedAppliance', @is_shared_appliance, :boolean, @is_shared_appliance_isdefaulted) unless @is_shared_appliance.nil?
      XMLHelper.add_element(clothes_washer, 'NumberofUnitsServed', @number_of_units_served, :integer) unless @number_of_units_served.nil?
      if not @water_heating_system_idref.nil?
        attached_water_heater = XMLHelper.add_element(clothes_washer, 'AttachedToWaterHeatingSystem')
        XMLHelper.add_attribute(attached_water_heater, 'idref', @water_heating_system_idref)
      elsif not @hot_water_distribution_idref.nil?
        attached_hot_water_dist = XMLHelper.add_element(clothes_washer, 'AttachedToHotWaterDistribution')
        XMLHelper.add_attribute(attached_hot_water_dist, 'idref', @hot_water_distribution_idref)
      end
      XMLHelper.add_element(clothes_washer, 'Location', @location, :string, @location_isdefaulted) unless @location.nil?
      XMLHelper.add_element(clothes_washer, 'ModifiedEnergyFactor', @modified_energy_factor, :float) unless @modified_energy_factor.nil?
      XMLHelper.add_element(clothes_washer, 'IntegratedModifiedEnergyFactor', @integrated_modified_energy_factor, :float, @integrated_modified_energy_factor_isdefaulted) unless @integrated_modified_energy_factor.nil?
      XMLHelper.add_element(clothes_washer, 'RatedAnnualkWh', @rated_annual_kwh, :float, @rated_annual_kwh_isdefaulted) unless @rated_annual_kwh.nil?
      XMLHelper.add_element(clothes_washer, 'LabelElectricRate', @label_electric_rate, :float, @label_electric_rate_isdefaulted) unless @label_electric_rate.nil?
      XMLHelper.add_element(clothes_washer, 'LabelGasRate', @label_gas_rate, :float, @label_gas_rate_isdefaulted) unless @label_gas_rate.nil?
      XMLHelper.add_element(clothes_washer, 'LabelAnnualGasCost', @label_annual_gas_cost, :float, @label_annual_gas_cost_isdefaulted) unless @label_annual_gas_cost.nil?
      XMLHelper.add_element(clothes_washer, 'LabelUsage', @label_usage, :float, @label_usage_isdefaulted) unless @label_usage.nil?
      XMLHelper.add_element(clothes_washer, 'Capacity', @capacity, :float, @capacity_isdefaulted) unless @capacity.nil?
      XMLHelper.add_extension(clothes_washer, 'UsageMultiplier', @usage_multiplier, :float, @usage_multiplier_isdefaulted) unless @usage_multiplier.nil?
      XMLHelper.add_extension(clothes_washer, 'WeekdayScheduleFractions', @weekday_fractions, :string, @weekday_fractions_isdefaulted) unless @weekday_fractions.nil?
      XMLHelper.add_extension(clothes_washer, 'WeekendScheduleFractions', @weekend_fractions, :string, @weekend_fractions_isdefaulted) unless @weekend_fractions.nil?
      XMLHelper.add_extension(clothes_washer, 'MonthlyScheduleMultipliers', @monthly_multipliers, :string, @monthly_multipliers_isdefaulted) unless @monthly_multipliers.nil?
    end

    def from_oga(clothes_washer)
      return if clothes_washer.nil?

      @id = HPXML::get_id(clothes_washer)
      @count = XMLHelper.get_value(clothes_washer, 'Count', :integer)
      @is_shared_appliance = XMLHelper.get_value(clothes_washer, 'IsSharedAppliance', :boolean)
      @number_of_units_served = XMLHelper.get_value(clothes_washer, 'NumberofUnitsServed', :integer)
      @water_heating_system_idref = HPXML::get_idref(XMLHelper.get_element(clothes_washer, 'AttachedToWaterHeatingSystem'))
      @hot_water_distribution_idref = HPXML::get_idref(XMLHelper.get_element(clothes_washer, 'AttachedToHotWaterDistribution'))
      @location = XMLHelper.get_value(clothes_washer, 'Location', :string)
      @modified_energy_factor = XMLHelper.get_value(clothes_washer, 'ModifiedEnergyFactor', :float)
      @integrated_modified_energy_factor = XMLHelper.get_value(clothes_washer, 'IntegratedModifiedEnergyFactor', :float)
      @rated_annual_kwh = XMLHelper.get_value(clothes_washer, 'RatedAnnualkWh', :float)
      @label_electric_rate = XMLHelper.get_value(clothes_washer, 'LabelElectricRate', :float)
      @label_gas_rate = XMLHelper.get_value(clothes_washer, 'LabelGasRate', :float)
      @label_annual_gas_cost = XMLHelper.get_value(clothes_washer, 'LabelAnnualGasCost', :float)
      @label_usage = XMLHelper.get_value(clothes_washer, 'LabelUsage', :float)
      @capacity = XMLHelper.get_value(clothes_washer, 'Capacity', :float)
      @usage_multiplier = XMLHelper.get_value(clothes_washer, 'extension/UsageMultiplier', :float)
      @weekday_fractions = XMLHelper.get_value(clothes_washer, 'extension/WeekdayScheduleFractions', :string)
      @weekend_fractions = XMLHelper.get_value(clothes_washer, 'extension/WeekendScheduleFractions', :string)
      @monthly_multipliers = XMLHelper.get_value(clothes_washer, 'extension/MonthlyScheduleMultipliers', :string)
    end
  end

  class ClothesDryers < BaseArrayElement
    def add(**kwargs)
      self << ClothesDryer.new(@hpxml_object, **kwargs)
    end

    def from_oga(hpxml)
      return if hpxml.nil?

      XMLHelper.get_elements(hpxml, 'Building/BuildingDetails/Appliances/ClothesDryer').each do |clothes_dryer|
        self << ClothesDryer.new(@hpxml_object, clothes_dryer)
      end
    end
  end

  class ClothesDryer < BaseElement
    ATTRS = [:id, :location, :fuel_type, :energy_factor, :combined_energy_factor, :control_type,
             :usage_multiplier, :is_shared_appliance, :count, :number_of_units_served,
             :is_vented, :vented_flow_rate, :weekday_fractions, :weekend_fractions,
             :monthly_multipliers]
    attr_accessor(*ATTRS)

    def delete
      @hpxml_object.clothes_dryers.delete(self)
    end

    def check_for_errors
      errors = []
      return errors
    end

    def to_oga(doc)
      return if nil?

      appliances = XMLHelper.create_elements_as_needed(doc, ['HPXML', 'Building', 'BuildingDetails', 'Appliances'])
      clothes_dryer = XMLHelper.add_element(appliances, 'ClothesDryer')
      sys_id = XMLHelper.add_element(clothes_dryer, 'SystemIdentifier')
      XMLHelper.add_attribute(sys_id, 'id', @id)
      XMLHelper.add_element(clothes_dryer, 'Count', @count, :integer) unless @count.nil?
      XMLHelper.add_element(clothes_dryer, 'IsSharedAppliance', @is_shared_appliance, :boolean, @is_shared_appliance_isdefaulted) unless @is_shared_appliance.nil?
      XMLHelper.add_element(clothes_dryer, 'NumberofUnitsServed', @number_of_units_served, :integer) unless @number_of_units_served.nil?
      XMLHelper.add_element(clothes_dryer, 'Location', @location, :string, @location_isdefaulted) unless @location.nil?
      XMLHelper.add_element(clothes_dryer, 'FuelType', @fuel_type, :string) unless @fuel_type.nil?
      XMLHelper.add_element(clothes_dryer, 'EnergyFactor', @energy_factor, :float) unless @energy_factor.nil?
      XMLHelper.add_element(clothes_dryer, 'CombinedEnergyFactor', @combined_energy_factor, :float, @combined_energy_factor_isdefaulted) unless @combined_energy_factor.nil?
      XMLHelper.add_element(clothes_dryer, 'ControlType', @control_type, :string, @control_type_isdefaulted) unless @control_type.nil?
      XMLHelper.add_element(clothes_dryer, 'Vented', @is_vented, :boolean, @is_vented_isdefaulted) unless @is_vented.nil?
      XMLHelper.add_element(clothes_dryer, 'VentedFlowRate', @vented_flow_rate, :float, @vented_flow_rate_isdefaulted) unless @vented_flow_rate.nil?
      XMLHelper.add_extension(clothes_dryer, 'UsageMultiplier', @usage_multiplier, :float, @usage_multiplier_isdefaulted) unless @usage_multiplier.nil?
      XMLHelper.add_extension(clothes_dryer, 'WeekdayScheduleFractions', @weekday_fractions, :string, @weekday_fractions_isdefaulted) unless @weekday_fractions.nil?
      XMLHelper.add_extension(clothes_dryer, 'WeekendScheduleFractions', @weekend_fractions, :string, @weekend_fractions_isdefaulted) unless @weekend_fractions.nil?
      XMLHelper.add_extension(clothes_dryer, 'MonthlyScheduleMultipliers', @monthly_multipliers, :string, @monthly_multipliers_isdefaulted) unless @monthly_multipliers.nil?
    end

    def from_oga(clothes_dryer)
      return if clothes_dryer.nil?

      @id = HPXML::get_id(clothes_dryer)
      @count = XMLHelper.get_value(clothes_dryer, 'Count', :integer)
      @is_shared_appliance = XMLHelper.get_value(clothes_dryer, 'IsSharedAppliance', :boolean)
      @number_of_units_served = XMLHelper.get_value(clothes_dryer, 'NumberofUnitsServed', :integer)
      @location = XMLHelper.get_value(clothes_dryer, 'Location', :string)
      @fuel_type = XMLHelper.get_value(clothes_dryer, 'FuelType', :string)
      @energy_factor = XMLHelper.get_value(clothes_dryer, 'EnergyFactor', :float)
      @combined_energy_factor = XMLHelper.get_value(clothes_dryer, 'CombinedEnergyFactor', :float)
      @control_type = XMLHelper.get_value(clothes_dryer, 'ControlType', :string)
      @is_vented = XMLHelper.get_value(clothes_dryer, 'Vented', :boolean)
      @vented_flow_rate = XMLHelper.get_value(clothes_dryer, 'VentedFlowRate', :float)
      @usage_multiplier = XMLHelper.get_value(clothes_dryer, 'extension/UsageMultiplier', :float)
      @weekday_fractions = XMLHelper.get_value(clothes_dryer, 'extension/WeekdayScheduleFractions', :string)
      @weekend_fractions = XMLHelper.get_value(clothes_dryer, 'extension/WeekendScheduleFractions', :string)
      @monthly_multipliers = XMLHelper.get_value(clothes_dryer, 'extension/MonthlyScheduleMultipliers', :string)
    end
  end

  class Dishwashers < BaseArrayElement
    def add(**kwargs)
      self << Dishwasher.new(@hpxml_object, **kwargs)
    end

    def from_oga(hpxml)
      return if hpxml.nil?

      XMLHelper.get_elements(hpxml, 'Building/BuildingDetails/Appliances/Dishwasher').each do |dishwasher|
        self << Dishwasher.new(@hpxml_object, dishwasher)
      end
    end
  end

  class Dishwasher < BaseElement
    ATTRS = [:id, :location, :energy_factor, :rated_annual_kwh, :place_setting_capacity,
             :label_electric_rate, :label_gas_rate, :label_annual_gas_cost, :label_usage,
             :usage_multiplier, :is_shared_appliance, :water_heating_system_idref,
             :hot_water_distribution_idref, :weekday_fractions, :weekend_fractions, :monthly_multipliers]
    attr_accessor(*ATTRS)

    def water_heating_system
      return if @water_heating_system_idref.nil?

      @hpxml_object.water_heating_systems.each do |water_heater|
        next unless water_heater.id == @water_heating_system_idref

        return water_heater
      end
      fail "Attached water heating system '#{@water_heating_system_idref}' not found for dishwasher '#{@id}'."
    end

    def hot_water_distribution
      return if @hot_water_distribution_idref.nil?

      @hpxml_object.hot_water_distributions.each do |hot_water_distribution|
        next unless hot_water_distribution.id == @hot_water_distribution_idref

        return hot_water_distribution
      end
      fail "Attached hot water distribution '#{@hot_water_distribution_idref}' not found for dishwasher '#{@id}'."
    end

    def delete
      @hpxml_object.dishwashers.delete(self)
    end

    def check_for_errors
      errors = []
      begin; water_heating_system; rescue StandardError => e; errors << e.message; end
      begin; hot_water_distribution; rescue StandardError => e; errors << e.message; end
      return errors
    end

    def to_oga(doc)
      return if nil?

      appliances = XMLHelper.create_elements_as_needed(doc, ['HPXML', 'Building', 'BuildingDetails', 'Appliances'])
      dishwasher = XMLHelper.add_element(appliances, 'Dishwasher')
      sys_id = XMLHelper.add_element(dishwasher, 'SystemIdentifier')
      XMLHelper.add_attribute(sys_id, 'id', @id)
      XMLHelper.add_element(dishwasher, 'IsSharedAppliance', @is_shared_appliance, :boolean, @is_shared_appliance_isdefaulted) unless @is_shared_appliance.nil?
      if not @water_heating_system_idref.nil?
        attached_water_heater = XMLHelper.add_element(dishwasher, 'AttachedToWaterHeatingSystem')
        XMLHelper.add_attribute(attached_water_heater, 'idref', @water_heating_system_idref)
      elsif not @hot_water_distribution_idref.nil?
        attached_hot_water_dist = XMLHelper.add_element(dishwasher, 'AttachedToHotWaterDistribution')
        XMLHelper.add_attribute(attached_hot_water_dist, 'idref', @hot_water_distribution_idref)
      end
      XMLHelper.add_element(dishwasher, 'Location', @location, :string, @location_isdefaulted) unless @location.nil?
      XMLHelper.add_element(dishwasher, 'RatedAnnualkWh', @rated_annual_kwh, :float, @rated_annual_kwh_isdefaulted) unless @rated_annual_kwh.nil?
      XMLHelper.add_element(dishwasher, 'EnergyFactor', @energy_factor, :float) unless @energy_factor.nil?
      XMLHelper.add_element(dishwasher, 'PlaceSettingCapacity', @place_setting_capacity, :integer, @place_setting_capacity_isdefaulted) unless @place_setting_capacity.nil?
      XMLHelper.add_element(dishwasher, 'LabelElectricRate', @label_electric_rate, :float, @label_electric_rate_isdefaulted) unless @label_electric_rate.nil?
      XMLHelper.add_element(dishwasher, 'LabelGasRate', @label_gas_rate, :float, @label_gas_rate_isdefaulted) unless @label_gas_rate.nil?
      XMLHelper.add_element(dishwasher, 'LabelAnnualGasCost', @label_annual_gas_cost, :float, @label_annual_gas_cost_isdefaulted) unless @label_annual_gas_cost.nil?
      XMLHelper.add_element(dishwasher, 'LabelUsage', @label_usage, :float, @label_usage_isdefaulted) unless @label_usage.nil?
      XMLHelper.add_extension(dishwasher, 'UsageMultiplier', @usage_multiplier, :float, @usage_multiplier_isdefaulted) unless @usage_multiplier.nil?
      XMLHelper.add_extension(dishwasher, 'WeekdayScheduleFractions', @weekday_fractions, :string, @weekday_fractions_isdefaulted) unless @weekday_fractions.nil?
      XMLHelper.add_extension(dishwasher, 'WeekendScheduleFractions', @weekend_fractions, :string, @weekend_fractions_isdefaulted) unless @weekend_fractions.nil?
      XMLHelper.add_extension(dishwasher, 'MonthlyScheduleMultipliers', @monthly_multipliers, :string, @monthly_multipliers_isdefaulted) unless @monthly_multipliers.nil?
    end

    def from_oga(dishwasher)
      return if dishwasher.nil?

      @id = HPXML::get_id(dishwasher)
      @is_shared_appliance = XMLHelper.get_value(dishwasher, 'IsSharedAppliance', :boolean)
      @water_heating_system_idref = HPXML::get_idref(XMLHelper.get_element(dishwasher, 'AttachedToWaterHeatingSystem'))
      @hot_water_distribution_idref = HPXML::get_idref(XMLHelper.get_element(dishwasher, 'AttachedToHotWaterDistribution'))
      @location = XMLHelper.get_value(dishwasher, 'Location', :string)
      @rated_annual_kwh = XMLHelper.get_value(dishwasher, 'RatedAnnualkWh', :float)
      @energy_factor = XMLHelper.get_value(dishwasher, 'EnergyFactor', :float)
      @place_setting_capacity = XMLHelper.get_value(dishwasher, 'PlaceSettingCapacity', :integer)
      @label_electric_rate = XMLHelper.get_value(dishwasher, 'LabelElectricRate', :float)
      @label_gas_rate = XMLHelper.get_value(dishwasher, 'LabelGasRate', :float)
      @label_annual_gas_cost = XMLHelper.get_value(dishwasher, 'LabelAnnualGasCost', :float)
      @label_usage = XMLHelper.get_value(dishwasher, 'LabelUsage', :float)
      @usage_multiplier = XMLHelper.get_value(dishwasher, 'extension/UsageMultiplier', :float)
      @weekday_fractions = XMLHelper.get_value(dishwasher, 'extension/WeekdayScheduleFractions', :string)
      @weekend_fractions = XMLHelper.get_value(dishwasher, 'extension/WeekendScheduleFractions', :string)
      @monthly_multipliers = XMLHelper.get_value(dishwasher, 'extension/MonthlyScheduleMultipliers', :string)
    end
  end

  class Refrigerators < BaseArrayElement
    def add(**kwargs)
      self << Refrigerator.new(@hpxml_object, **kwargs)
    end

    def from_oga(hpxml)
      return if hpxml.nil?

      XMLHelper.get_elements(hpxml, 'Building/BuildingDetails/Appliances/Refrigerator').each do |refrigerator|
        self << Refrigerator.new(@hpxml_object, refrigerator)
      end
    end
  end

  class Refrigerator < BaseElement
    ATTRS = [:id, :location, :rated_annual_kwh, :usage_multiplier, :primary_indicator,
             :weekday_fractions, :weekend_fractions, :monthly_multipliers]
    attr_accessor(*ATTRS)

    def delete
      @hpxml_object.refrigerators.delete(self)
    end

    def check_for_errors
      errors = []
      return errors
    end

    def to_oga(doc)
      return if nil?

      appliances = XMLHelper.create_elements_as_needed(doc, ['HPXML', 'Building', 'BuildingDetails', 'Appliances'])
      refrigerator = XMLHelper.add_element(appliances, 'Refrigerator')
      sys_id = XMLHelper.add_element(refrigerator, 'SystemIdentifier')
      XMLHelper.add_attribute(sys_id, 'id', @id)
      XMLHelper.add_element(refrigerator, 'Location', @location, :string, @location_isdefaulted) unless @location.nil?
      XMLHelper.add_element(refrigerator, 'RatedAnnualkWh', @rated_annual_kwh, :float, @rated_annual_kwh_isdefaulted) unless @rated_annual_kwh.nil?
      XMLHelper.add_element(refrigerator, 'PrimaryIndicator', @primary_indicator, :boolean, @primary_indicator_isdefaulted) unless @primary_indicator.nil?
      XMLHelper.add_extension(refrigerator, 'UsageMultiplier', @usage_multiplier, :float, @usage_multiplier_isdefaulted) unless @usage_multiplier.nil?
      XMLHelper.add_extension(refrigerator, 'WeekdayScheduleFractions', @weekday_fractions, :string, @weekday_fractions_isdefaulted) unless @weekday_fractions.nil?
      XMLHelper.add_extension(refrigerator, 'WeekendScheduleFractions', @weekend_fractions, :string, @weekend_fractions_isdefaulted) unless @weekend_fractions.nil?
      XMLHelper.add_extension(refrigerator, 'MonthlyScheduleMultipliers', @monthly_multipliers, :string, @monthly_multipliers_isdefaulted) unless @monthly_multipliers.nil?
    end

    def from_oga(refrigerator)
      return if refrigerator.nil?

      @id = HPXML::get_id(refrigerator)
      @location = XMLHelper.get_value(refrigerator, 'Location', :string)
      @rated_annual_kwh = XMLHelper.get_value(refrigerator, 'RatedAnnualkWh', :float)
      @primary_indicator = XMLHelper.get_value(refrigerator, 'PrimaryIndicator', :boolean)
      @usage_multiplier = XMLHelper.get_value(refrigerator, 'extension/UsageMultiplier', :float)
      @weekday_fractions = XMLHelper.get_value(refrigerator, 'extension/WeekdayScheduleFractions', :string)
      @weekend_fractions = XMLHelper.get_value(refrigerator, 'extension/WeekendScheduleFractions', :string)
      @monthly_multipliers = XMLHelper.get_value(refrigerator, 'extension/MonthlyScheduleMultipliers', :string)
    end
  end

  class Freezers < BaseArrayElement
    def add(**kwargs)
      self << Freezer.new(@hpxml_object, **kwargs)
    end

    def from_oga(hpxml)
      return if hpxml.nil?

      XMLHelper.get_elements(hpxml, 'Building/BuildingDetails/Appliances/Freezer').each do |freezer|
        self << Freezer.new(@hpxml_object, freezer)
      end
    end
  end

  class Freezer < BaseElement
    ATTRS = [:id, :location, :rated_annual_kwh, :usage_multiplier,
             :weekday_fractions, :weekend_fractions, :monthly_multipliers]
    attr_accessor(*ATTRS)

    def delete
      @hpxml_object.freezers.delete(self)
    end

    def check_for_errors
      errors = []
      return errors
    end

    def to_oga(doc)
      return if nil?

      appliances = XMLHelper.create_elements_as_needed(doc, ['HPXML', 'Building', 'BuildingDetails', 'Appliances'])
      freezer = XMLHelper.add_element(appliances, 'Freezer')
      sys_id = XMLHelper.add_element(freezer, 'SystemIdentifier')
      XMLHelper.add_attribute(sys_id, 'id', @id)
      XMLHelper.add_element(freezer, 'Location', @location, :string, @location_isdefaulted) unless @location.nil?
      XMLHelper.add_element(freezer, 'RatedAnnualkWh', @rated_annual_kwh, :float, @rated_annual_kwh_isdefaulted) unless @rated_annual_kwh.nil?
      XMLHelper.add_extension(freezer, 'UsageMultiplier', @usage_multiplier, :float, @usage_multiplier_isdefaulted) unless @usage_multiplier.nil?
      XMLHelper.add_extension(freezer, 'WeekdayScheduleFractions', @weekday_fractions, :string, @weekday_fractions_isdefaulted) unless @weekday_fractions.nil?
      XMLHelper.add_extension(freezer, 'WeekendScheduleFractions', @weekend_fractions, :string, @weekend_fractions_isdefaulted) unless @weekend_fractions.nil?
      XMLHelper.add_extension(freezer, 'MonthlyScheduleMultipliers', @monthly_multipliers, :string, @monthly_multipliers_isdefaulted) unless @monthly_multipliers.nil?
    end

    def from_oga(freezer)
      return if freezer.nil?

      @id = HPXML::get_id(freezer)
      @location = XMLHelper.get_value(freezer, 'Location', :string)
      @rated_annual_kwh = XMLHelper.get_value(freezer, 'RatedAnnualkWh', :float)
      @usage_multiplier = XMLHelper.get_value(freezer, 'extension/UsageMultiplier', :float)
      @weekday_fractions = XMLHelper.get_value(freezer, 'extension/WeekdayScheduleFractions', :string)
      @weekend_fractions = XMLHelper.get_value(freezer, 'extension/WeekendScheduleFractions', :string)
      @monthly_multipliers = XMLHelper.get_value(freezer, 'extension/MonthlyScheduleMultipliers', :string)
    end
  end

  class Dehumidifiers < BaseArrayElement
    def add(**kwargs)
      self << Dehumidifier.new(@hpxml_object, **kwargs)
    end

    def from_oga(hpxml)
      return if hpxml.nil?

      XMLHelper.get_elements(hpxml, 'Building/BuildingDetails/Appliances/Dehumidifier').each do |dehumidifier|
        self << Dehumidifier.new(@hpxml_object, dehumidifier)
      end
    end
  end

  class Dehumidifier < BaseElement
    ATTRS = [:id, :type, :capacity, :energy_factor, :integrated_energy_factor, :rh_setpoint, :fraction_served,
             :location]
    attr_accessor(*ATTRS)

    def delete
      @hpxml_object.dehumidifiers.delete(self)
    end

    def check_for_errors
      errors = []
      return errors
    end

    def to_oga(doc)
      return if nil?

      appliances = XMLHelper.create_elements_as_needed(doc, ['HPXML', 'Building', 'BuildingDetails', 'Appliances'])
      dehumidifier = XMLHelper.add_element(appliances, 'Dehumidifier')
      sys_id = XMLHelper.add_element(dehumidifier, 'SystemIdentifier')
      XMLHelper.add_attribute(sys_id, 'id', @id)
      XMLHelper.add_element(dehumidifier, 'Type', @type, :string) unless @type.nil?
      XMLHelper.add_element(dehumidifier, 'Location', @location, :string) unless @location.nil?
      XMLHelper.add_element(dehumidifier, 'Capacity', @capacity, :float) unless @capacity.nil?
      XMLHelper.add_element(dehumidifier, 'EnergyFactor', @energy_factor, :float) unless @energy_factor.nil?
      XMLHelper.add_element(dehumidifier, 'IntegratedEnergyFactor', @integrated_energy_factor, :float) unless @integrated_energy_factor.nil?
      XMLHelper.add_element(dehumidifier, 'DehumidistatSetpoint', @rh_setpoint, :float) unless @rh_setpoint.nil?
      XMLHelper.add_element(dehumidifier, 'FractionDehumidificationLoadServed', @fraction_served, :float) unless @fraction_served.nil?
    end

    def from_oga(dehumidifier)
      return if dehumidifier.nil?

      @id = HPXML::get_id(dehumidifier)
      @type = XMLHelper.get_value(dehumidifier, 'Type', :string)
      @location = XMLHelper.get_value(dehumidifier, 'Location', :string)
      @capacity = XMLHelper.get_value(dehumidifier, 'Capacity', :float)
      @energy_factor = XMLHelper.get_value(dehumidifier, 'EnergyFactor', :float)
      @integrated_energy_factor = XMLHelper.get_value(dehumidifier, 'IntegratedEnergyFactor', :float)
      @rh_setpoint = XMLHelper.get_value(dehumidifier, 'DehumidistatSetpoint', :float)
      @fraction_served = XMLHelper.get_value(dehumidifier, 'FractionDehumidificationLoadServed', :float)
    end
  end

  class CookingRanges < BaseArrayElement
    def add(**kwargs)
      self << CookingRange.new(@hpxml_object, **kwargs)
    end

    def from_oga(hpxml)
      return if hpxml.nil?

      XMLHelper.get_elements(hpxml, 'Building/BuildingDetails/Appliances/CookingRange').each do |cooking_range|
        self << CookingRange.new(@hpxml_object, cooking_range)
      end
    end
  end

  class CookingRange < BaseElement
    ATTRS = [:id, :location, :fuel_type, :is_induction, :usage_multiplier,
             :weekday_fractions, :weekend_fractions, :monthly_multipliers]
    attr_accessor(*ATTRS)

    def delete
      @hpxml_object.cooking_ranges.delete(self)
    end

    def check_for_errors
      errors = []
      return errors
    end

    def to_oga(doc)
      return if nil?

      appliances = XMLHelper.create_elements_as_needed(doc, ['HPXML', 'Building', 'BuildingDetails', 'Appliances'])
      cooking_range = XMLHelper.add_element(appliances, 'CookingRange')
      sys_id = XMLHelper.add_element(cooking_range, 'SystemIdentifier')
      XMLHelper.add_attribute(sys_id, 'id', @id)
      XMLHelper.add_element(cooking_range, 'Location', @location, :string, @location_isdefaulted) unless @location.nil?
      XMLHelper.add_element(cooking_range, 'FuelType', @fuel_type, :string) unless @fuel_type.nil?
      XMLHelper.add_element(cooking_range, 'IsInduction', @is_induction, :boolean, @is_induction_isdefaulted) unless @is_induction.nil?
      XMLHelper.add_extension(cooking_range, 'UsageMultiplier', @usage_multiplier, :float, @usage_multiplier_isdefaulted) unless @usage_multiplier.nil?
      XMLHelper.add_extension(cooking_range, 'WeekdayScheduleFractions', @weekday_fractions, :string, @weekday_fractions_isdefaulted) unless @weekday_fractions.nil?
      XMLHelper.add_extension(cooking_range, 'WeekendScheduleFractions', @weekend_fractions, :string, @weekend_fractions_isdefaulted) unless @weekend_fractions.nil?
      XMLHelper.add_extension(cooking_range, 'MonthlyScheduleMultipliers', @monthly_multipliers, :string, @monthly_multipliers_isdefaulted) unless @monthly_multipliers.nil?
    end

    def from_oga(cooking_range)
      return if cooking_range.nil?

      @id = HPXML::get_id(cooking_range)
      @location = XMLHelper.get_value(cooking_range, 'Location', :string)
      @fuel_type = XMLHelper.get_value(cooking_range, 'FuelType', :string)
      @is_induction = XMLHelper.get_value(cooking_range, 'IsInduction', :boolean)
      @usage_multiplier = XMLHelper.get_value(cooking_range, 'extension/UsageMultiplier', :float)
      @weekday_fractions = XMLHelper.get_value(cooking_range, 'extension/WeekdayScheduleFractions', :string)
      @weekend_fractions = XMLHelper.get_value(cooking_range, 'extension/WeekendScheduleFractions', :string)
      @monthly_multipliers = XMLHelper.get_value(cooking_range, 'extension/MonthlyScheduleMultipliers', :string)
    end
  end

  class Ovens < BaseArrayElement
    def add(**kwargs)
      self << Oven.new(@hpxml_object, **kwargs)
    end

    def from_oga(hpxml)
      return if hpxml.nil?

      XMLHelper.get_elements(hpxml, 'Building/BuildingDetails/Appliances/Oven').each do |oven|
        self << Oven.new(@hpxml_object, oven)
      end
    end
  end

  class Oven < BaseElement
    ATTRS = [:id, :is_convection]
    attr_accessor(*ATTRS)

    def delete
      @hpxml_object.ovens.delete(self)
    end

    def check_for_errors
      errors = []
      return errors
    end

    def to_oga(doc)
      return if nil?

      appliances = XMLHelper.create_elements_as_needed(doc, ['HPXML', 'Building', 'BuildingDetails', 'Appliances'])
      oven = XMLHelper.add_element(appliances, 'Oven')
      sys_id = XMLHelper.add_element(oven, 'SystemIdentifier')
      XMLHelper.add_attribute(sys_id, 'id', @id)
      XMLHelper.add_element(oven, 'IsConvection', @is_convection, :boolean, @is_convection_isdefaulted) unless @is_convection.nil?
    end

    def from_oga(oven)
      return if oven.nil?

      @id = HPXML::get_id(oven)
      @is_convection = XMLHelper.get_value(oven, 'IsConvection', :boolean)
    end
  end

  class LightingGroups < BaseArrayElement
    def add(**kwargs)
      self << LightingGroup.new(@hpxml_object, **kwargs)
    end

    def from_oga(hpxml)
      return if hpxml.nil?

      XMLHelper.get_elements(hpxml, 'Building/BuildingDetails/Lighting/LightingGroup').each do |lighting_group|
        self << LightingGroup.new(@hpxml_object, lighting_group)
      end
    end
  end

  class LightingGroup < BaseElement
    ATTRS = [:id, :location, :fraction_of_units_in_location, :lighting_type, :kwh_per_year]
    attr_accessor(*ATTRS)

    def delete
      @hpxml_object.lighting_groups.delete(self)
    end

    def check_for_errors
      errors = []
      return errors
    end

    def to_oga(doc)
      return if nil?

      lighting = XMLHelper.create_elements_as_needed(doc, ['HPXML', 'Building', 'BuildingDetails', 'Lighting'])
      lighting_group = XMLHelper.add_element(lighting, 'LightingGroup')
      sys_id = XMLHelper.add_element(lighting_group, 'SystemIdentifier')
      XMLHelper.add_attribute(sys_id, 'id', @id)
      XMLHelper.add_element(lighting_group, 'Location', @location, :string) unless @location.nil?
      XMLHelper.add_element(lighting_group, 'FractionofUnitsInLocation', @fraction_of_units_in_location, :float) unless @fraction_of_units_in_location.nil?
      if not @lighting_type.nil?
        lighting_type = XMLHelper.add_element(lighting_group, 'LightingType')
        XMLHelper.add_element(lighting_type, @lighting_type)
      end
      if not @kwh_per_year.nil?
        lighting_load = XMLHelper.add_element(lighting_group, 'Load')
        XMLHelper.add_element(lighting_load, 'Units', UnitsKwhPerYear, :string)
        XMLHelper.add_element(lighting_load, 'Value', @kwh_per_year, :float, @kwh_per_year_isdefaulted)
      end
    end

    def from_oga(lighting_group)
      return if lighting_group.nil?

      @id = HPXML::get_id(lighting_group)
      @location = XMLHelper.get_value(lighting_group, 'Location', :string)
      @fraction_of_units_in_location = XMLHelper.get_value(lighting_group, 'FractionofUnitsInLocation', :float)
      @lighting_type = XMLHelper.get_child_name(lighting_group, 'LightingType')
      @kwh_per_year = XMLHelper.get_value(lighting_group, "Load[Units='#{UnitsKwhPerYear}']/Value", :float)
    end
  end

  class Lighting < BaseElement
    ATTRS = [:interior_usage_multiplier, :garage_usage_multiplier, :exterior_usage_multiplier,
             :interior_weekday_fractions, :interior_weekend_fractions, :interior_monthly_multipliers,
             :garage_weekday_fractions, :garage_weekend_fractions, :garage_monthly_multipliers,
             :exterior_weekday_fractions, :exterior_weekend_fractions, :exterior_monthly_multipliers,
             :holiday_exists, :holiday_kwh_per_day, :holiday_period_begin_month, :holiday_period_begin_day,
             :holiday_period_end_month, :holiday_period_end_day, :holiday_weekday_fractions, :holiday_weekend_fractions]
    attr_accessor(*ATTRS)

    def check_for_errors
      errors = []
      return errors
    end

    def to_oga(doc)
      return if nil?

      lighting = XMLHelper.create_elements_as_needed(doc, ['HPXML', 'Building', 'BuildingDetails', 'Lighting'])
      XMLHelper.add_extension(lighting, 'InteriorUsageMultiplier', @interior_usage_multiplier, :float, @interior_usage_multiplier_isdefaulted) unless @interior_usage_multiplier.nil?
      XMLHelper.add_extension(lighting, 'GarageUsageMultiplier', @garage_usage_multiplier, :float, @garage_usage_multiplier_isdefaulted) unless @garage_usage_multiplier.nil?
      XMLHelper.add_extension(lighting, 'ExteriorUsageMultiplier', @exterior_usage_multiplier, :float, @exterior_usage_multiplier_isdefaulted) unless @exterior_usage_multiplier.nil?
      XMLHelper.add_extension(lighting, 'InteriorWeekdayScheduleFractions', @interior_weekday_fractions, :string, @interior_weekday_fractions_isdefaulted) unless @interior_weekday_fractions.nil?
      XMLHelper.add_extension(lighting, 'InteriorWeekendScheduleFractions', @interior_weekend_fractions, :string, @interior_weekend_fractions_isdefaulted) unless @interior_weekend_fractions.nil?
      XMLHelper.add_extension(lighting, 'InteriorMonthlyScheduleMultipliers', @interior_monthly_multipliers, :string, @interior_monthly_multipliers_isdefaulted) unless @interior_monthly_multipliers.nil?
      XMLHelper.add_extension(lighting, 'GarageWeekdayScheduleFractions', @garage_weekday_fractions, :string, @garage_weekday_fractions_isdefaulted) unless @garage_weekday_fractions.nil?
      XMLHelper.add_extension(lighting, 'GarageWeekendScheduleFractions', @garage_weekend_fractions, :string, @garage_weekend_fractions_isdefaulted) unless @garage_weekend_fractions.nil?
      XMLHelper.add_extension(lighting, 'GarageMonthlyScheduleMultipliers', @garage_monthly_multipliers, :string, @garage_monthly_multipliers_isdefaulted) unless @garage_monthly_multipliers.nil?
      XMLHelper.add_extension(lighting, 'ExteriorWeekdayScheduleFractions', @exterior_weekday_fractions, :string, @exterior_weekday_fractions_isdefaulted) unless @exterior_weekday_fractions.nil?
      XMLHelper.add_extension(lighting, 'ExteriorWeekendScheduleFractions', @exterior_weekend_fractions, :string, @exterior_weekend_fractions_isdefaulted) unless @exterior_weekend_fractions.nil?
      XMLHelper.add_extension(lighting, 'ExteriorMonthlyScheduleMultipliers', @exterior_monthly_multipliers, :string, @exterior_monthly_multipliers_isdefaulted) unless @exterior_monthly_multipliers.nil?
      if @holiday_exists
        exterior_holiday_lighting = XMLHelper.create_elements_as_needed(doc, ['HPXML', 'Building', 'BuildingDetails', 'Lighting', 'extension', 'ExteriorHolidayLighting'])
        if not @holiday_kwh_per_day.nil?
          holiday_lighting_load = XMLHelper.add_element(exterior_holiday_lighting, 'Load')
          XMLHelper.add_element(holiday_lighting_load, 'Units', UnitsKwhPerDay, :string)
          XMLHelper.add_element(holiday_lighting_load, 'Value', @holiday_kwh_per_day, :float, @holiday_kwh_per_day_isdefaulted)
        end
        XMLHelper.add_element(exterior_holiday_lighting, 'PeriodBeginMonth', @holiday_period_begin_month, :integer, @holiday_period_begin_month_isdefaulted) unless @holiday_period_begin_month.nil?
        XMLHelper.add_element(exterior_holiday_lighting, 'PeriodBeginDayOfMonth', @holiday_period_begin_day, :integer, @holiday_period_begin_day_isdefaulted) unless @holiday_period_begin_day.nil?
        XMLHelper.add_element(exterior_holiday_lighting, 'PeriodEndMonth', @holiday_period_end_month, :integer, @holiday_period_end_month_isdefaulted) unless @holiday_period_end_month.nil?
        XMLHelper.add_element(exterior_holiday_lighting, 'PeriodEndDayOfMonth', @holiday_period_end_day, :integer, @holiday_period_end_day_isdefaulted) unless @holiday_period_end_day.nil?
        XMLHelper.add_element(exterior_holiday_lighting, 'WeekdayScheduleFractions', @holiday_weekday_fractions, :string, @holiday_weekday_fractions_isdefaulted) unless @holiday_weekday_fractions.nil?
        XMLHelper.add_element(exterior_holiday_lighting, 'WeekendScheduleFractions', @holiday_weekend_fractions, :string, @holiday_weekend_fractions_isdefaulted) unless @holiday_weekend_fractions.nil?
      end
    end

    def from_oga(hpxml)
      return if hpxml.nil?

      lighting = XMLHelper.get_element(hpxml, 'Building/BuildingDetails/Lighting')
      return if lighting.nil?

      @interior_usage_multiplier = XMLHelper.get_value(lighting, 'extension/InteriorUsageMultiplier', :float)
      @garage_usage_multiplier = XMLHelper.get_value(lighting, 'extension/GarageUsageMultiplier', :float)
      @exterior_usage_multiplier = XMLHelper.get_value(lighting, 'extension/ExteriorUsageMultiplier', :float)
      @interior_weekday_fractions = XMLHelper.get_value(lighting, 'extension/InteriorWeekdayScheduleFractions', :string)
      @interior_weekend_fractions = XMLHelper.get_value(lighting, 'extension/InteriorWeekendScheduleFractions', :string)
      @interior_monthly_multipliers = XMLHelper.get_value(lighting, 'extension/InteriorMonthlyScheduleMultipliers', :string)
      @garage_weekday_fractions = XMLHelper.get_value(lighting, 'extension/GarageWeekdayScheduleFractions', :string)
      @garage_weekend_fractions = XMLHelper.get_value(lighting, 'extension/GarageWeekendScheduleFractions', :string)
      @garage_monthly_multipliers = XMLHelper.get_value(lighting, 'extension/GarageMonthlyScheduleMultipliers', :string)
      @exterior_weekday_fractions = XMLHelper.get_value(lighting, 'extension/ExteriorWeekdayScheduleFractions', :string)
      @exterior_weekend_fractions = XMLHelper.get_value(lighting, 'extension/ExteriorWeekendScheduleFractions', :string)
      @exterior_monthly_multipliers = XMLHelper.get_value(lighting, 'extension/ExteriorMonthlyScheduleMultipliers', :string)
      if not XMLHelper.get_element(hpxml, 'Building/BuildingDetails/Lighting/extension/ExteriorHolidayLighting').nil?
        @holiday_exists = true
        @holiday_kwh_per_day = XMLHelper.get_value(lighting, "extension/ExteriorHolidayLighting/Load[Units='#{UnitsKwhPerDay}']/Value", :float)
        @holiday_period_begin_month = XMLHelper.get_value(lighting, 'extension/ExteriorHolidayLighting/PeriodBeginMonth', :integer)
        @holiday_period_begin_day = XMLHelper.get_value(lighting, 'extension/ExteriorHolidayLighting/PeriodBeginDayOfMonth', :integer)
        @holiday_period_end_month = XMLHelper.get_value(lighting, 'extension/ExteriorHolidayLighting/PeriodEndMonth', :integer)
        @holiday_period_end_day = XMLHelper.get_value(lighting, 'extension/ExteriorHolidayLighting/PeriodEndDayOfMonth', :integer)
        @holiday_weekday_fractions = XMLHelper.get_value(lighting, 'extension/ExteriorHolidayLighting/WeekdayScheduleFractions', :string)
        @holiday_weekend_fractions = XMLHelper.get_value(lighting, 'extension/ExteriorHolidayLighting/WeekendScheduleFractions', :string)
      else
        @holiday_exists = false
      end
    end
  end

  class CeilingFans < BaseArrayElement
    def add(**kwargs)
      self << CeilingFan.new(@hpxml_object, **kwargs)
    end

    def from_oga(hpxml)
      return if hpxml.nil?

      XMLHelper.get_elements(hpxml, 'Building/BuildingDetails/Lighting/CeilingFan').each do |ceiling_fan|
        self << CeilingFan.new(@hpxml_object, ceiling_fan)
      end
    end
  end

  class CeilingFan < BaseElement
    ATTRS = [:id, :efficiency, :count, :weekday_fractions, :weekend_fractions, :monthly_multipliers]
    attr_accessor(*ATTRS)

    def delete
      @hpxml_object.ceiling_fans.delete(self)
    end

    def check_for_errors
      errors = []
      return errors
    end

    def to_oga(doc)
      return if nil?

      lighting = XMLHelper.create_elements_as_needed(doc, ['HPXML', 'Building', 'BuildingDetails', 'Lighting'])
      ceiling_fan = XMLHelper.add_element(lighting, 'CeilingFan')
      sys_id = XMLHelper.add_element(ceiling_fan, 'SystemIdentifier')
      XMLHelper.add_attribute(sys_id, 'id', @id)
      if not @efficiency.nil?
        airflow = XMLHelper.add_element(ceiling_fan, 'Airflow')
        XMLHelper.add_element(airflow, 'FanSpeed', 'medium', :string)
        XMLHelper.add_element(airflow, 'Efficiency', @efficiency, :float, @efficiency_isdefaulted)
      end
      XMLHelper.add_element(ceiling_fan, 'Count', @count, :integer, @count_isdefaulted) unless @count.nil?
      XMLHelper.add_extension(ceiling_fan, 'WeekdayScheduleFractions', @weekday_fractions, :string, @weekday_fractions_isdefaulted) unless @weekday_fractions.nil?
      XMLHelper.add_extension(ceiling_fan, 'WeekendScheduleFractions', @weekend_fractions, :string, @weekend_fractions_isdefaulted) unless @weekend_fractions.nil?
      XMLHelper.add_extension(ceiling_fan, 'MonthlyScheduleMultipliers', @monthly_multipliers, :string, @monthly_multipliers_isdefaulted) unless @monthly_multipliers.nil?
    end

    def from_oga(ceiling_fan)
      @id = HPXML::get_id(ceiling_fan)
      @efficiency = XMLHelper.get_value(ceiling_fan, "Airflow[FanSpeed='medium']/Efficiency", :float)
      @count = XMLHelper.get_value(ceiling_fan, 'Count', :integer)
      @weekday_fractions = XMLHelper.get_value(ceiling_fan, 'extension/WeekdayScheduleFractions', :string)
      @weekend_fractions = XMLHelper.get_value(ceiling_fan, 'extension/WeekendScheduleFractions', :string)
      @monthly_multipliers = XMLHelper.get_value(ceiling_fan, 'extension/MonthlyScheduleMultipliers', :string)
    end
  end

  class Pools < BaseArrayElement
    def add(**kwargs)
      self << Pool.new(@hpxml_object, **kwargs)
    end

    def from_oga(hpxml)
      return if hpxml.nil?

      XMLHelper.get_elements(hpxml, 'Building/BuildingDetails/Pools/Pool').each do |pool|
        self << Pool.new(@hpxml_object, pool)
      end
    end
  end

  class Pool < BaseElement
    ATTRS = [:id, :type, :heater_id, :heater_type, :heater_load_units, :heater_load_value, :heater_usage_multiplier,
             :pump_id, :pump_type, :pump_kwh_per_year, :pump_usage_multiplier,
             :heater_weekday_fractions, :heater_weekend_fractions, :heater_monthly_multipliers,
             :pump_weekday_fractions, :pump_weekend_fractions, :pump_monthly_multipliers]
    attr_accessor(*ATTRS)

    def delete
      @hpxml_object.pools.delete(self)
    end

    def check_for_errors
      errors = []
      return errors
    end

    def to_oga(doc)
      return if nil?

      pools = XMLHelper.create_elements_as_needed(doc, ['HPXML', 'Building', 'BuildingDetails', 'Pools'])
      pool = XMLHelper.add_element(pools, 'Pool')
      sys_id = XMLHelper.add_element(pool, 'SystemIdentifier')
      XMLHelper.add_attribute(sys_id, 'id', @id)
      XMLHelper.add_element(pool, 'Type', @type, :string) unless @type.nil?
      if @type != HPXML::TypeNone
        pumps = XMLHelper.add_element(pool, 'PoolPumps')
        pool_pump = XMLHelper.add_element(pumps, 'PoolPump')
        sys_id = XMLHelper.add_element(pool_pump, 'SystemIdentifier')
        if not @pump_id.nil?
          XMLHelper.add_attribute(sys_id, 'id', @pump_id)
        else
          XMLHelper.add_attribute(sys_id, 'id', @id + 'Pump')
        end
        XMLHelper.add_element(pool_pump, 'Type', @pump_type, :string)
        if @pump_type != HPXML::TypeNone
          if not @pump_kwh_per_year.nil?
            load = XMLHelper.add_element(pool_pump, 'Load')
            XMLHelper.add_element(load, 'Units', UnitsKwhPerYear, :string)
            XMLHelper.add_element(load, 'Value', @pump_kwh_per_year, :float, @pump_kwh_per_year_isdefaulted)
          end
          XMLHelper.add_extension(pool_pump, 'UsageMultiplier', @pump_usage_multiplier, :float, @pump_usage_multiplier_isdefaulted) unless @pump_usage_multiplier.nil?
          XMLHelper.add_extension(pool_pump, 'WeekdayScheduleFractions', @pump_weekday_fractions, :string, @pump_weekday_fractions_isdefaulted) unless @pump_weekday_fractions.nil?
          XMLHelper.add_extension(pool_pump, 'WeekendScheduleFractions', @pump_weekend_fractions, :string, @pump_weekend_fractions_isdefaulted) unless @pump_weekend_fractions.nil?
          XMLHelper.add_extension(pool_pump, 'MonthlyScheduleMultipliers', @pump_monthly_multipliers, :string, @pump_monthly_multipliers_isdefaulted) unless @pump_monthly_multipliers.nil?
        end
        heater = XMLHelper.add_element(pool, 'Heater')
        sys_id = XMLHelper.add_element(heater, 'SystemIdentifier')
        if not @heater_id.nil?
          XMLHelper.add_attribute(sys_id, 'id', @heater_id)
        else
          XMLHelper.add_attribute(sys_id, 'id', @id + 'Heater')
        end
        XMLHelper.add_element(heater, 'Type', @heater_type, :string)
        if @heater_type != HPXML::TypeNone
          if (not @heater_load_units.nil?) && (not @heater_load_value.nil?)
            load = XMLHelper.add_element(heater, 'Load')
            XMLHelper.add_element(load, 'Units', @heater_load_units, :string)
            XMLHelper.add_element(load, 'Value', @heater_load_value, :float, @heater_load_value_isdefaulted)
          end
          XMLHelper.add_extension(heater, 'UsageMultiplier', @heater_usage_multiplier, :float, @heater_usage_multiplier_isdefaulted) unless @heater_usage_multiplier.nil?
          XMLHelper.add_extension(heater, 'WeekdayScheduleFractions', @heater_weekday_fractions, :string, @heater_weekday_fractions_isdefaulted) unless @heater_weekday_fractions.nil?
          XMLHelper.add_extension(heater, 'WeekendScheduleFractions', @heater_weekend_fractions, :string, @heater_weekend_fractions_isdefaulted) unless @heater_weekend_fractions.nil?
          XMLHelper.add_extension(heater, 'MonthlyScheduleMultipliers', @heater_monthly_multipliers, :string, @heater_monthly_multipliers_isdefaulted) unless @heater_monthly_multipliers.nil?
        end
      end
    end

    def from_oga(pool)
      @id = HPXML::get_id(pool)
      @type = XMLHelper.get_value(pool, 'Type', :string)
      pool_pump = XMLHelper.get_element(pool, 'PoolPumps/PoolPump')
      if not pool_pump.nil?
        @pump_id = HPXML::get_id(pool_pump)
        @pump_type = XMLHelper.get_value(pool_pump, 'Type', :string)
        @pump_kwh_per_year = XMLHelper.get_value(pool_pump, "Load[Units='#{UnitsKwhPerYear}']/Value", :float)
        @pump_usage_multiplier = XMLHelper.get_value(pool_pump, 'extension/UsageMultiplier', :float)
        @pump_weekday_fractions = XMLHelper.get_value(pool_pump, 'extension/WeekdayScheduleFractions', :string)
        @pump_weekend_fractions = XMLHelper.get_value(pool_pump, 'extension/WeekendScheduleFractions', :string)
        @pump_monthly_multipliers = XMLHelper.get_value(pool_pump, 'extension/MonthlyScheduleMultipliers', :string)
      end
      heater = XMLHelper.get_element(pool, 'Heater')
      if not heater.nil?
        @heater_id = HPXML::get_id(heater)
        @heater_type = XMLHelper.get_value(heater, 'Type', :string)
        @heater_load_units = XMLHelper.get_value(heater, 'Load/Units', :string)
        @heater_load_value = XMLHelper.get_value(heater, 'Load/Value', :float)
        @heater_usage_multiplier = XMLHelper.get_value(heater, 'extension/UsageMultiplier', :float)
        @heater_weekday_fractions = XMLHelper.get_value(heater, 'extension/WeekdayScheduleFractions', :string)
        @heater_weekend_fractions = XMLHelper.get_value(heater, 'extension/WeekendScheduleFractions', :string)
        @heater_monthly_multipliers = XMLHelper.get_value(heater, 'extension/MonthlyScheduleMultipliers', :string)
      end
    end
  end

  class HotTubs < BaseArrayElement
    def add(**kwargs)
      self << HotTub.new(@hpxml_object, **kwargs)
    end

    def from_oga(hpxml)
      return if hpxml.nil?

      XMLHelper.get_elements(hpxml, 'Building/BuildingDetails/HotTubs/HotTub').each do |hot_tub|
        self << HotTub.new(@hpxml_object, hot_tub)
      end
    end
  end

  class HotTub < BaseElement
    ATTRS = [:id, :type, :heater_id, :heater_type, :heater_load_units, :heater_load_value, :heater_usage_multiplier,
             :pump_id, :pump_type, :pump_kwh_per_year, :pump_usage_multiplier,
             :heater_weekday_fractions, :heater_weekend_fractions, :heater_monthly_multipliers,
             :pump_weekday_fractions, :pump_weekend_fractions, :pump_monthly_multipliers]
    attr_accessor(*ATTRS)

    def delete
      @hpxml_object.hot_tubs.delete(self)
    end

    def check_for_errors
      errors = []
      return errors
    end

    def to_oga(doc)
      return if nil?

      hot_tubs = XMLHelper.create_elements_as_needed(doc, ['HPXML', 'Building', 'BuildingDetails', 'HotTubs'])
      hot_tub = XMLHelper.add_element(hot_tubs, 'HotTub')
      sys_id = XMLHelper.add_element(hot_tub, 'SystemIdentifier')
      XMLHelper.add_attribute(sys_id, 'id', @id)
      XMLHelper.add_element(hot_tub, 'Type', @type, :string) unless @type.nil?
      if @type != HPXML::TypeNone
        pumps = XMLHelper.add_element(hot_tub, 'HotTubPumps')
        hot_tub_pump = XMLHelper.add_element(pumps, 'HotTubPump')
        sys_id = XMLHelper.add_element(hot_tub_pump, 'SystemIdentifier')
        if not @pump_id.nil?
          XMLHelper.add_attribute(sys_id, 'id', @pump_id)
        else
          XMLHelper.add_attribute(sys_id, 'id', @id + 'Pump')
        end
        XMLHelper.add_element(hot_tub_pump, 'Type', @pump_type, :string)
        if @pump_type != HPXML::TypeNone
          if not @pump_kwh_per_year.nil?
            load = XMLHelper.add_element(hot_tub_pump, 'Load')
            XMLHelper.add_element(load, 'Units', UnitsKwhPerYear, :string)
            XMLHelper.add_element(load, 'Value', @pump_kwh_per_year, :float, @pump_kwh_per_year_isdefaulted)
          end
          XMLHelper.add_extension(hot_tub_pump, 'UsageMultiplier', @pump_usage_multiplier, :float, @pump_usage_multiplier_isdefaulted) unless @pump_usage_multiplier.nil?
          XMLHelper.add_extension(hot_tub_pump, 'WeekdayScheduleFractions', @pump_weekday_fractions, :string, @pump_weekday_fractions_isdefaulted) unless @pump_weekday_fractions.nil?
          XMLHelper.add_extension(hot_tub_pump, 'WeekendScheduleFractions', @pump_weekend_fractions, :string, @pump_weekend_fractions_isdefaulted) unless @pump_weekend_fractions.nil?
          XMLHelper.add_extension(hot_tub_pump, 'MonthlyScheduleMultipliers', @pump_monthly_multipliers, :string, @pump_monthly_multipliers_isdefaulted) unless @pump_monthly_multipliers.nil?
        end
        heater = XMLHelper.add_element(hot_tub, 'Heater')
        sys_id = XMLHelper.add_element(heater, 'SystemIdentifier')
        if not @heater_id.nil?
          XMLHelper.add_attribute(sys_id, 'id', @heater_id)
        else
          XMLHelper.add_attribute(sys_id, 'id', @id + 'Heater')
        end
        XMLHelper.add_element(heater, 'Type', @heater_type, :string)
        if @heater_type != HPXML::TypeNone
          if (not @heater_load_units.nil?) && (not @heater_load_value.nil?)
            load = XMLHelper.add_element(heater, 'Load')
            XMLHelper.add_element(load, 'Units', @heater_load_units, :string)
            XMLHelper.add_element(load, 'Value', @heater_load_value, :float, @heater_load_value_isdefaulted)
          end
          XMLHelper.add_extension(heater, 'UsageMultiplier', @heater_usage_multiplier, :float, @heater_usage_multiplier_isdefaulted) unless @heater_usage_multiplier.nil?
          XMLHelper.add_extension(heater, 'WeekdayScheduleFractions', @heater_weekday_fractions, :string, @heater_weekday_fractions_isdefaulted) unless @heater_weekday_fractions.nil?
          XMLHelper.add_extension(heater, 'WeekendScheduleFractions', @heater_weekend_fractions, :string, @heater_weekend_fractions_isdefaulted) unless @heater_weekend_fractions.nil?
          XMLHelper.add_extension(heater, 'MonthlyScheduleMultipliers', @heater_monthly_multipliers, :string, @heater_monthly_multipliers_isdefaulted) unless @heater_monthly_multipliers.nil?
        end
      end
    end

    def from_oga(hot_tub)
      @id = HPXML::get_id(hot_tub)
      @type = XMLHelper.get_value(hot_tub, 'Type', :string)
      hot_tub_pump = XMLHelper.get_element(hot_tub, 'HotTubPumps/HotTubPump')
      if not hot_tub_pump.nil?
        @pump_id = HPXML::get_id(hot_tub_pump)
        @pump_type = XMLHelper.get_value(hot_tub_pump, 'Type', :string)
        @pump_kwh_per_year = XMLHelper.get_value(hot_tub_pump, "Load[Units='#{UnitsKwhPerYear}']/Value", :float)
        @pump_usage_multiplier = XMLHelper.get_value(hot_tub_pump, 'extension/UsageMultiplier', :float)
        @pump_weekday_fractions = XMLHelper.get_value(hot_tub_pump, 'extension/WeekdayScheduleFractions', :string)
        @pump_weekend_fractions = XMLHelper.get_value(hot_tub_pump, 'extension/WeekendScheduleFractions', :string)
        @pump_monthly_multipliers = XMLHelper.get_value(hot_tub_pump, 'extension/MonthlyScheduleMultipliers', :string)
      end
      heater = XMLHelper.get_element(hot_tub, 'Heater')
      if not heater.nil?
        @heater_id = HPXML::get_id(heater)
        @heater_type = XMLHelper.get_value(heater, 'Type', :string)
        @heater_load_units = XMLHelper.get_value(heater, 'Load/Units', :string)
        @heater_load_value = XMLHelper.get_value(heater, 'Load/Value', :float)
        @heater_usage_multiplier = XMLHelper.get_value(heater, 'extension/UsageMultiplier', :float)
        @heater_weekday_fractions = XMLHelper.get_value(heater, 'extension/WeekdayScheduleFractions', :string)
        @heater_weekend_fractions = XMLHelper.get_value(heater, 'extension/WeekendScheduleFractions', :string)
        @heater_monthly_multipliers = XMLHelper.get_value(heater, 'extension/MonthlyScheduleMultipliers', :string)
      end
    end
  end

  class PlugLoads < BaseArrayElement
    def add(**kwargs)
      self << PlugLoad.new(@hpxml_object, **kwargs)
    end

    def from_oga(hpxml)
      return if hpxml.nil?

      XMLHelper.get_elements(hpxml, 'Building/BuildingDetails/MiscLoads/PlugLoad').each do |plug_load|
        self << PlugLoad.new(@hpxml_object, plug_load)
      end
    end
  end

  class PlugLoad < BaseElement
    ATTRS = [:id, :plug_load_type, :kwh_per_year, :frac_sensible, :frac_latent, :usage_multiplier,
             :weekday_fractions, :weekend_fractions, :monthly_multipliers]
    attr_accessor(*ATTRS)

    def delete
      @hpxml_object.plug_loads.delete(self)
    end

    def check_for_errors
      errors = []
      return errors
    end

    def to_oga(doc)
      return if nil?

      misc_loads = XMLHelper.create_elements_as_needed(doc, ['HPXML', 'Building', 'BuildingDetails', 'MiscLoads'])
      plug_load = XMLHelper.add_element(misc_loads, 'PlugLoad')
      sys_id = XMLHelper.add_element(plug_load, 'SystemIdentifier')
      XMLHelper.add_attribute(sys_id, 'id', @id)
      XMLHelper.add_element(plug_load, 'PlugLoadType', @plug_load_type, :string) unless @plug_load_type.nil?
      if not @kwh_per_year.nil?
        load = XMLHelper.add_element(plug_load, 'Load')
        XMLHelper.add_element(load, 'Units', UnitsKwhPerYear, :string)
        XMLHelper.add_element(load, 'Value', @kwh_per_year, :float, @kwh_per_year_isdefaulted)
      end
      XMLHelper.add_extension(plug_load, 'FracSensible', @frac_sensible, :float, @frac_sensible_isdefaulted) unless @frac_sensible.nil?
      XMLHelper.add_extension(plug_load, 'FracLatent', @frac_latent, :float, @frac_latent_isdefaulted) unless @frac_latent.nil?
      XMLHelper.add_extension(plug_load, 'UsageMultiplier', @usage_multiplier, :float, @usage_multiplier_isdefaulted) unless @usage_multiplier.nil?
      XMLHelper.add_extension(plug_load, 'WeekdayScheduleFractions', @weekday_fractions, :string, @weekday_fractions_isdefaulted) unless @weekday_fractions.nil?
      XMLHelper.add_extension(plug_load, 'WeekendScheduleFractions', @weekend_fractions, :string, @weekend_fractions_isdefaulted) unless @weekend_fractions.nil?
      XMLHelper.add_extension(plug_load, 'MonthlyScheduleMultipliers', @monthly_multipliers, :string, @monthly_multipliers_isdefaulted) unless @monthly_multipliers.nil?
    end

    def from_oga(plug_load)
      @id = HPXML::get_id(plug_load)
      @plug_load_type = XMLHelper.get_value(plug_load, 'PlugLoadType', :string)
      @kwh_per_year = XMLHelper.get_value(plug_load, "Load[Units='#{UnitsKwhPerYear}']/Value", :float)
      @frac_sensible = XMLHelper.get_value(plug_load, 'extension/FracSensible', :float)
      @frac_latent = XMLHelper.get_value(plug_load, 'extension/FracLatent', :float)
      @usage_multiplier = XMLHelper.get_value(plug_load, 'extension/UsageMultiplier', :float)
      @weekday_fractions = XMLHelper.get_value(plug_load, 'extension/WeekdayScheduleFractions', :string)
      @weekend_fractions = XMLHelper.get_value(plug_load, 'extension/WeekendScheduleFractions', :string)
      @monthly_multipliers = XMLHelper.get_value(plug_load, 'extension/MonthlyScheduleMultipliers', :string)
    end
  end

  class FuelLoads < BaseArrayElement
    def add(**kwargs)
      self << FuelLoad.new(@hpxml_object, **kwargs)
    end

    def from_oga(hpxml)
      return if hpxml.nil?

      XMLHelper.get_elements(hpxml, 'Building/BuildingDetails/MiscLoads/FuelLoad').each do |fuel_load|
        self << FuelLoad.new(@hpxml_object, fuel_load)
      end
    end
  end

  class FuelLoad < BaseElement
    ATTRS = [:id, :fuel_load_type, :fuel_type, :therm_per_year, :frac_sensible, :frac_latent, :usage_multiplier,
             :weekday_fractions, :weekend_fractions, :monthly_multipliers]
    attr_accessor(*ATTRS)

    def delete
      @hpxml_object.fuel_loads.delete(self)
    end

    def check_for_errors
      errors = []
      return errors
    end

    def to_oga(doc)
      return if nil?

      misc_loads = XMLHelper.create_elements_as_needed(doc, ['HPXML', 'Building', 'BuildingDetails', 'MiscLoads'])
      fuel_load = XMLHelper.add_element(misc_loads, 'FuelLoad')
      sys_id = XMLHelper.add_element(fuel_load, 'SystemIdentifier')
      XMLHelper.add_attribute(sys_id, 'id', @id)
      XMLHelper.add_element(fuel_load, 'FuelLoadType', @fuel_load_type, :string) unless @fuel_load_type.nil?
      if not @therm_per_year.nil?
        load = XMLHelper.add_element(fuel_load, 'Load')
        XMLHelper.add_element(load, 'Units', UnitsThermPerYear, :string)
        XMLHelper.add_element(load, 'Value', @therm_per_year, :float, @therm_per_year_isdefaulted)
      end
      XMLHelper.add_element(fuel_load, 'FuelType', @fuel_type, :string) unless @fuel_type.nil?
      XMLHelper.add_extension(fuel_load, 'FracSensible', @frac_sensible, :float, @frac_sensible_isdefaulted) unless @frac_sensible.nil?
      XMLHelper.add_extension(fuel_load, 'FracLatent', @frac_latent, :float, @frac_latent_isdefaulted) unless @frac_latent.nil?
      XMLHelper.add_extension(fuel_load, 'UsageMultiplier', @usage_multiplier, :float, @usage_multiplier_isdefaulted) unless @usage_multiplier.nil?
      XMLHelper.add_extension(fuel_load, 'WeekdayScheduleFractions', @weekday_fractions, :string, @weekday_fractions_isdefaulted) unless @weekday_fractions.nil?
      XMLHelper.add_extension(fuel_load, 'WeekendScheduleFractions', @weekend_fractions, :string, @weekend_fractions_isdefaulted) unless @weekend_fractions.nil?
      XMLHelper.add_extension(fuel_load, 'MonthlyScheduleMultipliers', @monthly_multipliers, :string, @monthly_multipliers_isdefaulted) unless @monthly_multipliers.nil?
    end

    def from_oga(fuel_load)
      @id = HPXML::get_id(fuel_load)
      @fuel_load_type = XMLHelper.get_value(fuel_load, 'FuelLoadType', :string)
      @therm_per_year = XMLHelper.get_value(fuel_load, "Load[Units='#{UnitsThermPerYear}']/Value", :float)
      @fuel_type = XMLHelper.get_value(fuel_load, 'FuelType', :string)
      @frac_sensible = XMLHelper.get_value(fuel_load, 'extension/FracSensible', :float)
      @frac_latent = XMLHelper.get_value(fuel_load, 'extension/FracLatent', :float)
      @usage_multiplier = XMLHelper.get_value(fuel_load, 'extension/UsageMultiplier', :float)
      @weekday_fractions = XMLHelper.get_value(fuel_load, 'extension/WeekdayScheduleFractions', :string)
      @weekend_fractions = XMLHelper.get_value(fuel_load, 'extension/WeekendScheduleFractions', :string)
      @monthly_multipliers = XMLHelper.get_value(fuel_load, 'extension/MonthlyScheduleMultipliers', :string)
    end
  end

  def _create_oga_document()
    doc = XMLHelper.create_doc('1.0', 'UTF-8')
    hpxml = XMLHelper.add_element(doc, 'HPXML')
    XMLHelper.add_attribute(hpxml, 'xmlns', NameSpace)
    XMLHelper.add_attribute(hpxml, 'xmlns:xsi', 'http://www.w3.org/2001/XMLSchema-instance')
    XMLHelper.add_attribute(hpxml, 'xsi:schemaLocation', NameSpace)
    XMLHelper.add_attribute(hpxml, 'schemaVersion', Version::HPXML_Version)
    return doc
  end

  def collapse_enclosure_surfaces(surf_types_of_interest = nil)
    # Collapses like surfaces into a single surface with, e.g., aggregate surface area.
    # This can significantly speed up performance for HPXML files with lots of individual
    # surfaces (e.g., windows).

    surf_types = { roofs: @roofs,
                   walls: @walls,
                   rim_joists: @rim_joists,
                   foundation_walls: @foundation_walls,
                   floors: @floors,
                   slabs: @slabs,
                   windows: @windows,
                   skylights: @skylights,
                   doors: @doors }

    attrs_to_ignore = [:id,
                       :insulation_id,
                       :perimeter_insulation_id,
                       :under_slab_insulation_id,
                       :area,
                       :length,
                       :exposed_perimeter]

    # Look for pairs of surfaces that can be collapsed
    surf_types.each do |surf_type, surfaces|
      next unless surf_types_of_interest.nil? || surf_types_of_interest.include?(surf_type)

      for i in 0..surfaces.size - 1
        surf = surfaces[i]
        next if surf.nil?

        for j in (surfaces.size - 1).downto(i + 1)
          surf2 = surfaces[j]
          next if surf2.nil?

          match = true
          surf.class::ATTRS.each do |attribute|
            next if attribute.to_s.end_with? '_isdefaulted'
            next if attrs_to_ignore.include? attribute
            next if (surf_type == :foundation_walls) && ([:azimuth, :orientation].include? attribute) # Azimuth of foundation walls is irrelevant
            next if surf.send(attribute) == surf2.send(attribute)

            match = false
            break
          end
          next unless match

          # Update values
          if (not surf.area.nil?) && (not surf2.area.nil?)
            surf.area += surf2.area
          end
          if (surf_type == :slabs) && (not surf.exposed_perimeter.nil?) && (not surf2.exposed_perimeter.nil?)
            surf.exposed_perimeter += surf2.exposed_perimeter
          end
          if (surf_type == :foundation_walls) && (not surf.length.nil?) && (not surf2.length.nil?)
            surf.length += surf2.length
          end

          # Update subsurface idrefs as appropriate
          (@windows + @doors).each do |subsurf|
            next unless subsurf.wall_idref == surf2.id

            subsurf.wall_idref = surf.id
          end
          @skylights.each do |subsurf|
            next unless subsurf.roof_idref == surf2.id

            subsurf.roof_idref = surf.id
          end

          # Remove old surface
          surfaces[j].delete
        end
      end
    end
  end

  def delete_adiabatic_subsurfaces()
    @doors.reverse_each do |door|
      next if door.wall.nil?
      next if door.wall.exterior_adjacent_to != HPXML::LocationOtherHousingUnit

      door.delete
    end
    @windows.reverse_each do |window|
      next if window.wall.nil?
      next if window.wall.exterior_adjacent_to != HPXML::LocationOtherHousingUnit

      window.delete
    end
  end

  def check_for_errors()
    errors = []

    # ------------------------------- #
    # Check for errors within objects #
    # ------------------------------- #

    # Ask objects to check for errors
    self.class::HPXML_ATTRS.each do |attribute|
      hpxml_obj = send(attribute)
      if not hpxml_obj.respond_to? :check_for_errors
        fail "Need to add 'check_for_errors' method to #{hpxml_obj.class} class."
      end

      errors += hpxml_obj.check_for_errors
    end

    # ------------------------------- #
    # Check for errors across objects #
    # ------------------------------- #

    # Check for HVAC systems referenced by multiple water heating systems
    hvac_systems.each do |hvac_system|
      num_attached = 0
      @water_heating_systems.each do |water_heating_system|
        next if water_heating_system.related_hvac_idref.nil?
        next unless hvac_system.id == water_heating_system.related_hvac_idref

        num_attached += 1
      end
      next if num_attached <= 1

      errors << "RelatedHVACSystem '#{hvac_system.id}' is attached to multiple water heating systems."
    end

    # Check for the sum of CFA served by distribution systems <= CFA
    if not @building_construction.conditioned_floor_area.nil?
      air_distributions = @hvac_distributions.select { |dist| dist if HPXML::HVACDistributionTypeAir == dist.distribution_system_type }
      heating_dist = []
      cooling_dist = []
      air_distributions.each do |dist|
        heating_systems = dist.hvac_systems.select { |sys| sys if (sys.respond_to? :fraction_heat_load_served) && (sys.fraction_heat_load_served.to_f > 0) }
        cooling_systems = dist.hvac_systems.select { |sys| sys if (sys.respond_to? :fraction_cool_load_served) && (sys.fraction_cool_load_served.to_f > 0) }
        if heating_systems.size > 0
          heating_dist << dist
        end
        if cooling_systems.size > 0
          cooling_dist << dist
        end
      end
      heating_total_dist_cfa_served = heating_dist.map { |htg_dist| htg_dist.conditioned_floor_area_served.to_f }.sum(0.0)
      cooling_total_dist_cfa_served = cooling_dist.map { |clg_dist| clg_dist.conditioned_floor_area_served.to_f }.sum(0.0)
      if (heating_total_dist_cfa_served > @building_construction.conditioned_floor_area + 1.0) # Allow 1 ft2 of tolerance
        errors << 'The total conditioned floor area served by the HVAC distribution system(s) for heating is larger than the conditioned floor area of the building.'
      end
      if (cooling_total_dist_cfa_served > @building_construction.conditioned_floor_area + 1.0) # Allow 1 ft2 of tolerance
        errors << 'The total conditioned floor area served by the HVAC distribution system(s) for cooling is larger than the conditioned floor area of the building.'
      end
    end

    # Check for correct PrimaryIndicator values across all refrigerators
    if @refrigerators.size > 1
      primary_indicators = @refrigerators.select { |r| r.primary_indicator }.size
      if primary_indicators > 1
        errors << 'More than one refrigerator designated as the primary.'
      elsif primary_indicators == 0
        errors << 'Could not find a primary refrigerator.'
      end
    end

    # Check for correct PrimaryHeatingSystem values across all HVAC systems
    n_primary_heating = @heating_systems.select { |h| h.primary_system }.size +
                        @heat_pumps.select { |h| h.primary_heating_system }.size
    if n_primary_heating > 1
      errors << 'More than one heating system designated as the primary.'
    end

    # Check for correct PrimaryCoolingSystem values across all HVAC systems
    n_primary_cooling = @cooling_systems.select { |c| c.primary_system }.size +
                        @heat_pumps.select { |c| c.primary_cooling_system }.size
    if n_primary_cooling > 1
      errors << 'More than one cooling system designated as the primary.'
    end

    # Check for at most 1 shared heating system and 1 shared cooling system
    num_htg_shared = 0
    num_clg_shared = 0
    (@heating_systems + @heat_pumps).each do |hvac_system|
      next unless hvac_system.is_shared_system

      num_htg_shared += 1
    end
    (@cooling_systems + @heat_pumps).each do |hvac_system|
      next unless hvac_system.is_shared_system

      num_clg_shared += 1
    end
    if num_htg_shared > 1
      errors << 'More than one shared heating system found.'
    end
    if num_clg_shared > 1
      errors << 'More than one shared cooling system found.'
    end

    errors.map! { |e| "#{@hpxml_path}: #{e}" }

    return errors
  end

  def self.conditioned_locations
    return [HPXML::LocationLivingSpace,
            HPXML::LocationBasementConditioned,
            HPXML::LocationCrawlspaceConditioned,
            HPXML::LocationOtherHousingUnit]
  end

  def self.conditioned_locations_this_unit
    return [HPXML::LocationLivingSpace,
            HPXML::LocationBasementConditioned,
            HPXML::LocationCrawlspaceConditioned]
  end

  def self.conditioned_finished_locations
    return [HPXML::LocationLivingSpace,
            HPXML::LocationBasementConditioned]
  end

  def self.conditioned_below_grade_locations
    return [HPXML::LocationBasementConditioned,
            HPXML::LocationCrawlspaceConditioned]
  end

  def self.is_conditioned(surface)
    return conditioned_locations.include?(surface.interior_adjacent_to)
  end

  def self.is_adiabatic(surface)
    if surface.exterior_adjacent_to == surface.interior_adjacent_to
      # E.g., wall between unit crawlspace and neighboring unit crawlspace
      return true
    elsif conditioned_locations.include?(surface.interior_adjacent_to) &&
          conditioned_locations.include?(surface.exterior_adjacent_to)
      # E.g., floor between living space and conditioned basement, or
      # wall between living space and "other housing unit"
      return true
    end

    return false
  end

  def self.is_thermal_boundary(surface)
    # Returns true if the surface is between conditioned space and outside/ground/unconditioned space.
    # Note: The location of insulation is not considered here, so an insulated foundation wall of an
    # unconditioned basement, for example, returns false.
    interior_conditioned = conditioned_locations.include? surface.interior_adjacent_to
    exterior_conditioned = conditioned_locations.include? surface.exterior_adjacent_to
    return (interior_conditioned != exterior_conditioned)
  end

  def self.get_id(parent, element_name = 'SystemIdentifier')
    return XMLHelper.get_attribute_value(XMLHelper.get_element(parent, element_name), 'id')
  end

  def self.get_idref(element)
    return XMLHelper.get_attribute_value(element, 'idref')
  end

  def self.check_dates(str, begin_month, begin_day, end_month, end_day)
    errors = []

    # Check for valid months
    valid_months = (1..12).to_a

    if not begin_month.nil?
      if not valid_months.include? begin_month
        errors << "#{str} Begin Month (#{begin_month}) must be one of: #{valid_months.join(', ')}."
      end
    end

    if not end_month.nil?
      if not valid_months.include? end_month
        errors << "#{str} End Month (#{end_month}) must be one of: #{valid_months.join(', ')}."
      end
    end

    # Check for valid days
    months_days = { [1, 3, 5, 7, 8, 10, 12] => (1..31).to_a, [4, 6, 9, 11] => (1..30).to_a, [2] => (1..28).to_a }
    months_days.each do |months, valid_days|
      if (not begin_day.nil?) && (months.include? begin_month)
        if not valid_days.include? begin_day
          errors << "#{str} Begin Day of Month (#{begin_day}) must be one of: #{valid_days.join(', ')}."
        end
      end
      next unless (not end_day.nil?) && (months.include? end_month)

      if not valid_days.include? end_day
        errors << "#{str} End Day of Month (#{end_day}) must be one of: #{valid_days.join(', ')}."
      end
    end

    return errors
  end
end<|MERGE_RESOLUTION|>--- conflicted
+++ resolved
@@ -3804,15 +3804,9 @@
              :cooling_efficiency_seer2, :cooling_efficiency_eer, :cooling_efficiency_ceer, :cooling_efficiency_kw_per_ton,
              :cooling_shr, :third_party_certification, :clg_seed_id, :is_shared_system, :number_of_units_served,
              :shared_loop_watts, :shared_loop_motor_efficiency, :fan_coil_watts, :airflow_defect_ratio,
-<<<<<<< HEAD
-             :fan_watts_per_cfm, :charge_defect_ratio, :cooling_airflow_cfm, :location, :primary_system, :integrated_heating_system_fuel,
-             :integrated_heating_system_capacity, :integrated_heating_system_efficiency_percent, :integrated_heating_system_fraction_heat_load_served,
-             :integrated_heating_system_airflow_cfm, :htg_seed_id, :crankcase_watts]
-=======
              :fan_watts_per_cfm, :charge_defect_ratio, :cooling_airflow_cfm, :location, :primary_system,
              :integrated_heating_system_fuel, :integrated_heating_system_capacity, :integrated_heating_system_efficiency_percent,
-             :integrated_heating_system_fraction_heat_load_served, :integrated_heating_system_airflow_cfm, :htg_seed_id]
->>>>>>> 7bf70863
+             :integrated_heating_system_fraction_heat_load_served, :integrated_heating_system_airflow_cfm, :htg_seed_id, :crankcase_watts]
     attr_accessor(*ATTRS)
 
     def distribution_system
