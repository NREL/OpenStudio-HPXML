require_relative 'xmlhelper'

'''
Example Usage:

-----------------
Reading from file
-----------------

hpxml = HPXML.new(hpxml_path: ...)

# Singleton elements
puts hpxml.building_construction.number_of_bedrooms

# Array elements
hpxml.walls.each do |wall|
  wall.windows.each do |window|
    puts window.area
  end
end

---------------------
Creating from scratch
---------------------

hpxml = HPXML.new()

# Singleton elements
hpxml.set_building_construction(number_of_bedrooms: 3,
                                conditioned_floor_area: 2400)

# Array elements
hpxml.walls.clear
hpxml.walls.add(id: "WallNorth", area: 500)
hpxml.walls.add(id: "WallSouth", area: 500)

'''

class HPXML < Object
<<<<<<< HEAD
  attr_reader(:header, :site, :neighbor_buildings, :building_occupancy, :building_construction,
              :climate_and_risk_zones, :air_infiltration_measurements, :attics, :foundations,
              :roofs, :rim_joists, :walls, :foundation_walls, :frame_floors, :slabs, :windows,
              :skylights, :doors, :heating_systems, :cooling_systems, :heat_pumps, :hvac_controls,
              :hvac_distributions, :ventilation_fans, :water_heating_systems, :hot_water_distributions,
              :water_fixtures, :solar_thermal_systems, :pv_systems, :clothes_washers, :clothes_dryers,
              :dishwashers, :refrigerators, :dehumidifiers, :cooking_ranges, :ovens, :lighting_groups, :ceiling_fans,
              :plug_loads, :misc_loads_schedule, :doc)
=======
  HPXML_ATTRS = [:header, :site, :neighbor_buildings, :building_occupancy, :building_construction,
                 :climate_and_risk_zones, :air_infiltration_measurements, :attics, :foundations,
                 :roofs, :rim_joists, :walls, :foundation_walls, :frame_floors, :slabs, :windows,
                 :skylights, :doors, :heating_systems, :cooling_systems, :heat_pumps, :hvac_controls,
                 :hvac_distributions, :ventilation_fans, :water_heating_systems, :hot_water_distributions,
                 :water_fixtures, :solar_thermal_systems, :pv_systems, :clothes_washers, :clothes_dryers,
                 :dishwashers, :refrigerators, :cooking_ranges, :ovens, :lighting_groups, :ceiling_fans,
                 :plug_loads, :misc_loads_schedule]
  attr_reader(*HPXML_ATTRS, :doc)
>>>>>>> 424439e3

  # Constants
  AtticTypeCathedral = 'CathedralCeiling'
  AtticTypeConditioned = 'ConditionedAttic'
  AtticTypeFlatRoof = 'FlatRoof'
  AtticTypeUnvented = 'UnventedAttic'
  AtticTypeVented = 'VentedAttic'
  ClothesDryerControlTypeMoisture = 'moisture'
  ClothesDryerControlTypeTimer = 'timer'
  DHWRecirControlTypeManual = 'manual demand control'
  DHWRecirControlTypeNone = 'no control'
  DHWRecirControlTypeSensor = 'presence sensor demand control'
  DHWRecirControlTypeTemperature = 'temperature'
  DHWRecirControlTypeTimer = 'timer'
  DHWDistTypeRecirc = 'Recirculation'
  DHWDistTypeStandard = 'Standard'
  DuctInsulationMaterialUnknown = 'Unknown'
  DuctInsulationMaterialNone = 'None'
  DuctTypeReturn = 'return'
  DuctTypeSupply = 'supply'
  DWHRFacilitiesConnectedAll = 'all'
  DWHRFacilitiesConnectedOne = 'one'
  FoundationThermalBoundaryFloor = 'frame floor'
  FoundationThermalBoundaryWall = 'foundation wall'
  FoundationTypeAmbient = 'Ambient'
  FoundationTypeBasementConditioned = 'ConditionedBasement'
  FoundationTypeBasementUnconditioned = 'UnconditionedBasement'
  FoundationTypeCrawlspaceUnvented = 'UnventedCrawlspace'
  FoundationTypeCrawlspaceVented = 'VentedCrawlspace'
  FoundationTypeSlab = 'SlabOnGrade'
  FuelTypeElectricity = 'electricity'
  FuelTypeNaturalGas = 'natural gas'
  FuelTypeOil = 'fuel oil'
  FuelTypePropane = 'propane'
  FuelTypeWood = 'wood'
  FuelTypeWoodPellets = 'wood pellets'
  HVACCompressorTypeSingleStage = 'single stage'
  HVACCompressorTypeTwoStage = 'two stage'
  HVACCompressorTypeVariableSpeed = 'variable speed'
  HVACControlTypeManual = 'manual thermostat'
  HVACControlTypeProgrammable = 'programmable thermostat'
  HVACDistributionTypeAir = 'AirDistribution'
  HVACDistributionTypeDSE = 'DSE'
  HVACDistributionTypeHydronic = 'HydronicDistribution'
  HVACTypeBoiler = 'Boiler'
  HVACTypeCentralAirConditioner = 'central air conditioner'
  HVACTypeElectricResistance = 'ElectricResistance'
  HVACTypeEvaporativeCooler = 'evaporative cooler'
  HVACTypeFurnace = 'Furnace'
  HVACTypeHeatPumpAirToAir = 'air-to-air'
  HVACTypeHeatPumpGroundToAir = 'ground-to-air'
  HVACTypeHeatPumpMiniSplit = 'mini-split'
  HVACTypePortableHeater = 'PortableHeater'
  HVACTypeRoomAirConditioner = 'room air conditioner'
  HVACTypeStove = 'Stove'
  HVACTypeWallFurnace = 'WallFurnace'
  LeakinessTight = 'tight'
  LeakinessAverage = 'average'
  LightingTypeTierI = 'ERI Tier I'
  LightingTypeTierII = 'ERI Tier II'
  LocationAtticUnconditioned = 'attic - unconditioned'
  LocationAtticUnvented = 'attic - unvented'
  LocationAtticVented = 'attic - vented'
  LocationBasementConditioned = 'basement - conditioned'
  LocationBasementUnconditioned = 'basement - unconditioned'
  LocationCrawlspaceUnvented = 'crawlspace - unvented'
  LocationCrawlspaceVented = 'crawlspace - vented'
  LocationExterior = 'exterior'
  LocationGarage = 'garage'
  LocationGround = 'ground'
  LocationInterior = 'interior'
  LocationLivingSpace = 'living space'
  LocationOtherExterior = 'other exterior'
  LocationOtherHousingUnit = 'other housing unit'
  LocationOtherHousingUnitAbove = 'other housing unit above'
  LocationOtherHousingUnitBelow = 'other housing unit below'
  LocationOutside = 'outside'
  LocationRoof = 'roof'
  MechVentTypeBalanced = 'balanced'
  MechVentTypeCFIS = 'central fan integrated supply'
  MechVentTypeERV = 'energy recovery ventilator'
  MechVentTypeExhaust = 'exhaust only'
  MechVentTypeHRV = 'heat recovery ventilator'
  MechVentTypeSupply = 'supply only'
  OrientationEast = 'east'
  OrientationNorth = 'north'
  OrientationNortheast = 'northeast'
  OrientationNorthwest = 'northwest'
  OrientationSouth = 'south'
  OrientationSoutheast = 'southeast'
  OrientationSouthwest = 'southwest'
  OrientationWest = 'west'
  PlugLoadTypeOther = 'other'
  PlugLoadTypeTelevision = 'TV other'
  PVModuleTypePremium = 'premium'
  PVModuleTypeStandard = 'standard'
  PVModuleTypeThinFilm = 'thin film'
  PVTrackingTypeFixed = 'fixed'
  PVTrackingType1Axis = '1-axis'
  PVTrackingType1AxisBacktracked = '1-axis backtracked'
  PVTrackingType2Axis = '2-axis'
  RoofColorDark = 'dark'
  RoofColorLight = 'light'
  RoofColorMedium = 'medium'
  RoofColorMediumDark = 'medium dark'
  RoofMaterialAsphaltShingles = 'asphalt or fiberglass shingles'
  RoofMaterialConcrete = 'concrete'
  RoofMaterialClayTile = 'slate or tile shingles'
  RoofMaterialPlasticRubber = 'plastic/rubber/synthetic sheeting'
  RoofMaterialWoodShingles = 'wood shingles or shakes'
  SidingTypeAluminum = 'aluminum siding'
  SidingTypeBrick = 'brick veneer'
  SidingTypeStucco = 'stucco'
  SidingTypeVinyl = 'vinyl siding'
  SidingTypeWood = 'wood siding'
  SolarThermalLoopTypeDirect = 'liquid direct'
  SolarThermalLoopTypeIndirect = 'liquid indirect'
  SolarThermalLoopTypeThermosyphon = 'passive thermosyphon'
  SolarThermalTypeDoubleGlazing = 'double glazing black'
  SolarThermalTypeEvacuatedTube = 'evacuated tube'
  SolarThermalTypeICS = 'integrated collector storage'
  SolarThermalTypeSingleGlazing = 'single glazing black'
  UnitsACH = 'ACH'
  UnitsACHNatural = 'ACHnatural'
  UnitsCFM = 'CFM'
  UnitsCFM25 = 'CFM25'
  UnitsPercent = 'Percent'
  WallTypeBrick = 'StructuralBrick'
  WallTypeCMU = 'ConcreteMasonryUnit'
  WallTypeConcrete = 'SolidConcrete'
  WallTypeDoubleWoodStud = 'DoubleWoodStud'
  WallTypeICF = 'InsulatedConcreteForms'
  WallTypeLog = 'LogWall'
  WallTypeSIP = 'StructurallyInsulatedPanel'
  WallTypeSteelStud = 'SteelFrame'
  WallTypeStone = 'Stone'
  WallTypeStrawBale = 'StrawBale'
  WallTypeWoodStud = 'WoodStud'
  WaterFixtureTypeFaucet = 'faucet'
  WaterFixtureTypeShowerhead = 'shower head'
  WaterHeaterTypeCombiStorage = 'space-heating boiler with storage tank'
  WaterHeaterTypeCombiTankless = 'space-heating boiler with tankless coil'
  WaterHeaterTypeHeatPump = 'heat pump water heater'
  WaterHeaterTypeTankless = 'instantaneous water heater'
  WaterHeaterTypeStorage = 'storage water heater'
  WindowFrameTypeAluminum = 'Aluminum'
  WindowFrameTypeWood = 'Wood'
  WindowGasAir = 'air'
  WindowGasArgon = 'argon'
  WindowGlazingLowE = 'low-e'
  WindowGlazingReflective = 'reflective'
  WindowGlazingTintedReflective = 'tinted/reflective'
  WindowLayersDoublePane = 'double-pane'
  WindowLayersSinglePane = 'single-pane'
  WindowLayersTriplePane = 'triple-pane'

  def initialize(hpxml_path: nil, collapse_enclosure: true)
    @doc = nil
    @hpxml_path = hpxml_path
    from_hpxml_file(hpxml_path)
    delete_partition_surfaces()
    if collapse_enclosure
      _collapse_enclosure_surfaces()
    end
  end

  def set_header(**kwargs)
    @header = Header.new(self, **kwargs)
  end

  def set_site(**kwargs)
    @site = Site.new(self, **kwargs)
  end

  def set_building_occupancy(**kwargs)
    @building_occupancy = BuildingOccupancy.new(self, **kwargs)
  end

  def set_building_construction(**kwargs)
    @building_construction = BuildingConstruction.new(self, **kwargs)
  end

  def set_climate_and_risk_zones(**kwargs)
    @climate_and_risk_zones = ClimateandRiskZones.new(self, **kwargs)
  end

  def set_misc_loads_schedule(**kwargs)
    @misc_loads_schedule = MiscLoadsSchedule.new(self, **kwargs)
  end

  def has_space_type(space_type)
    # Look for surfaces attached to this space type
    (@roofs + @rim_joists + @walls + @foundation_walls + @frame_floors + @slabs).each do |surface|
      return true if surface.interior_adjacent_to == space_type
      return true if surface.exterior_adjacent_to == space_type
    end
    return false
  end

  def has_fuel_access
    @site.fuels.each do |fuel|
      if fuel != FuelTypeElectricity
        return true
      end
    end
    return false
  end

  def predominant_heating_fuel
    fuel_fracs = {}
    @heating_systems.each do |heating_system|
      fuel = heating_system.heating_system_fuel
      fuel_fracs[fuel] = 0.0 if fuel_fracs[fuel].nil?
      fuel_fracs[fuel] += heating_system.fraction_heat_load_served
    end
    @heat_pumps.each do |heat_pump|
      fuel = heat_pump.heat_pump_fuel
      fuel_fracs[fuel] = 0.0 if fuel_fracs[fuel].nil?
      fuel_fracs[fuel] += heat_pump.fraction_heat_load_served
    end
    return FuelTypeElectricity if fuel_fracs.empty?

    return fuel_fracs.key(fuel_fracs.values.max)
  end

  def to_rexml()
    @doc = _create_rexml_document()
    @header.to_rexml(@doc)
    @site.to_rexml(@doc)
    @neighbor_buildings.to_rexml(@doc)
    @building_occupancy.to_rexml(@doc)
    @building_construction.to_rexml(@doc)
    @climate_and_risk_zones.to_rexml(@doc)
    @air_infiltration_measurements.to_rexml(@doc)
    @attics.to_rexml(@doc)
    @foundations.to_rexml(@doc)
    @roofs.to_rexml(@doc)
    @rim_joists.to_rexml(@doc)
    @walls.to_rexml(@doc)
    @foundation_walls.to_rexml(@doc)
    @frame_floors.to_rexml(@doc)
    @slabs.to_rexml(@doc)
    @windows.to_rexml(@doc)
    @skylights.to_rexml(@doc)
    @doors.to_rexml(@doc)
    @heating_systems.to_rexml(@doc)
    @cooling_systems.to_rexml(@doc)
    @heat_pumps.to_rexml(@doc)
    @hvac_controls.to_rexml(@doc)
    @hvac_distributions.to_rexml(@doc)
    @ventilation_fans.to_rexml(@doc)
    @water_heating_systems.to_rexml(@doc)
    @hot_water_distributions.to_rexml(@doc)
    @water_fixtures.to_rexml(@doc)
    @solar_thermal_systems.to_rexml(@doc)
    @pv_systems.to_rexml(@doc)
    @clothes_washers.to_rexml(@doc)
    @clothes_dryers.to_rexml(@doc)
    @dishwashers.to_rexml(@doc)
    @refrigerators.to_rexml(@doc)
    @dehumidifiers.to_rexml(@doc)
    @cooking_ranges.to_rexml(@doc)
    @ovens.to_rexml(@doc)
    @lighting_groups.to_rexml(@doc)
    @ceiling_fans.to_rexml(@doc)
    @plug_loads.to_rexml(@doc)
    @misc_loads_schedule.to_rexml(@doc)
    return @doc
  end

  def from_hpxml_file(hpxml_path)
    hpxml_element = nil
    if not hpxml_path.nil?
      @doc = XMLHelper.parse_file(hpxml_path)
      hpxml_element = @doc.elements['/HPXML']
    end
    @header = Header.new(self, hpxml_element)
    @site = Site.new(self, hpxml_element)
    @neighbor_buildings = NeighborBuildings.new(self, hpxml_element)
    @building_occupancy = BuildingOccupancy.new(self, hpxml_element)
    @building_construction = BuildingConstruction.new(self, hpxml_element)
    @climate_and_risk_zones = ClimateandRiskZones.new(self, hpxml_element)
    @air_infiltration_measurements = AirInfiltrationMeasurements.new(self, hpxml_element)
    @attics = Attics.new(self, hpxml_element)
    @foundations = Foundations.new(self, hpxml_element)
    @roofs = Roofs.new(self, hpxml_element)
    @rim_joists = RimJoists.new(self, hpxml_element)
    @walls = Walls.new(self, hpxml_element)
    @foundation_walls = FoundationWalls.new(self, hpxml_element)
    @frame_floors = FrameFloors.new(self, hpxml_element)
    @slabs = Slabs.new(self, hpxml_element)
    @windows = Windows.new(self, hpxml_element)
    @skylights = Skylights.new(self, hpxml_element)
    @doors = Doors.new(self, hpxml_element)
    @heating_systems = HeatingSystems.new(self, hpxml_element)
    @cooling_systems = CoolingSystems.new(self, hpxml_element)
    @heat_pumps = HeatPumps.new(self, hpxml_element)
    @hvac_controls = HVACControls.new(self, hpxml_element)
    @hvac_distributions = HVACDistributions.new(self, hpxml_element)
    @ventilation_fans = VentilationFans.new(self, hpxml_element)
    @water_heating_systems = WaterHeatingSystems.new(self, hpxml_element)
    @hot_water_distributions = HotWaterDistributions.new(self, hpxml_element)
    @water_fixtures = WaterFixtures.new(self, hpxml_element)
    @solar_thermal_systems = SolarThermalSystems.new(self, hpxml_element)
    @pv_systems = PVSystems.new(self, hpxml_element)
    @clothes_washers = ClothesWashers.new(self, hpxml_element)
    @clothes_dryers = ClothesDryers.new(self, hpxml_element)
    @dishwashers = Dishwashers.new(self, hpxml_element)
    @refrigerators = Refrigerators.new(self, hpxml_element)
    @dehumidifiers = Dehumidifiers.new(self, hpxml_element)
    @cooking_ranges = CookingRanges.new(self, hpxml_element)
    @ovens = Ovens.new(self, hpxml_element)
    @lighting_groups = LightingGroups.new(self, hpxml_element)
    @ceiling_fans = CeilingFans.new(self, hpxml_element)
    @plug_loads = PlugLoads.new(self, hpxml_element)
    @misc_loads_schedule = MiscLoadsSchedule.new(self, hpxml_element)
  end

  class BaseElement
    attr_accessor(:hpxml_object)

    def initialize(hpxml_object, rexml_element = nil, **kwargs)
      @hpxml_object = hpxml_object
      if not rexml_element.nil?
        # Set values from HPXML REXML element
        from_rexml(rexml_element)
      else
        # Set values from **kwargs
        kwargs.each do |k, v|
          send(k.to_s + '=', v)
        end
      end
    end

    def to_h
      h = {}
      self.class::ATTRS.each do |attribute|
        h[attribute] = send(attribute)
      end
      return h
    end

    def to_s
      return to_h.to_s
    end

    def nil?
      # Returns true if all attributes are nil
      to_h.each do |k, v|
        return false if not v.nil?
      end
      return true
    end
  end

  class BaseArrayElement < Array
    attr_accessor(:hpxml_object)

    def initialize(hpxml_object, rexml_element = nil)
      @hpxml_object = hpxml_object
      if not rexml_element.nil?
        # Set values from HPXML REXML element
        from_rexml(rexml_element)
      end
    end

    def check_for_errors
      errors = []
      each do |child|
        if not child.respond_to? :check_for_errors
          fail "Need to add 'check_for_errors' method to #{child.class} class."
        end

        errors += child.check_for_errors
      end
      return errors
    end

    def to_rexml(doc)
      each do |child|
        child.to_rexml(doc)
      end
    end

    def to_s
      return map { |x| x.to_s }
    end
  end

  class Header < BaseElement
    ATTRS = [:xml_type, :xml_generated_by, :created_date_and_time, :transaction,
             :software_program_used, :software_program_version, :eri_calculation_version,
             :eri_design, :timestep, :building_id, :event_type, :state_code]
    attr_accessor(*ATTRS)

    def check_for_errors
      errors = []

      if not @timestep.nil?
        valid_tsteps = [60, 30, 20, 15, 12, 10, 6, 5, 4, 3, 2, 1]
        if not valid_tsteps.include? @timestep
          fail "Timestep (#{@timestep}) must be one of: #{valid_tsteps.join(', ')}."
        end
      end

      return errors
    end

    def to_rexml(doc)
      return if nil?

      hpxml = doc.elements['/HPXML']
      header = XMLHelper.add_element(hpxml, 'XMLTransactionHeaderInformation')
      XMLHelper.add_element(header, 'XMLType', @xml_type)
      XMLHelper.add_element(header, 'XMLGeneratedBy', @xml_generated_by)
      if not @created_date_and_time.nil?
        XMLHelper.add_element(header, 'CreatedDateAndTime', @created_date_and_time)
      else
        XMLHelper.add_element(header, 'CreatedDateAndTime', Time.now.strftime('%Y-%m-%dT%H:%M:%S%:z'))
      end
      XMLHelper.add_element(header, 'Transaction', @transaction)

      software_info = XMLHelper.add_element(hpxml, 'SoftwareInfo')
      XMLHelper.add_element(software_info, 'SoftwareProgramUsed', @software_program_used) unless @software_program_used.nil?
      XMLHelper.add_element(software_info, 'SoftwareProgramVersion', software_program_version) unless software_program_version.nil?
      HPXML::add_extension(parent: software_info,
                           extensions: { 'ERICalculation/Version' => @eri_calculation_version,
                                         'ERICalculation/Design' => @eri_design,
                                         'SimulationControl/Timestep' => HPXML::to_integer_or_nil(@timestep) })

      building = XMLHelper.add_element(hpxml, 'Building')
      building_building_id = XMLHelper.add_element(building, 'BuildingID')
      XMLHelper.add_attribute(building_building_id, 'id', @building_id)
      project_status = XMLHelper.add_element(building, 'ProjectStatus')
      XMLHelper.add_element(project_status, 'EventType', @event_type)
    end

    def from_rexml(hpxml)
      return if hpxml.nil?

      @xml_type = XMLHelper.get_value(hpxml, 'XMLTransactionHeaderInformation/XMLType')
      @xml_generated_by = XMLHelper.get_value(hpxml, 'XMLTransactionHeaderInformation/XMLGeneratedBy')
      @created_date_and_time = XMLHelper.get_value(hpxml, 'XMLTransactionHeaderInformation/CreatedDateAndTime')
      @transaction = XMLHelper.get_value(hpxml, 'XMLTransactionHeaderInformation/Transaction')
      @software_program_used = XMLHelper.get_value(hpxml, 'SoftwareInfo/SoftwareProgramUsed')
      @software_program_version = XMLHelper.get_value(hpxml, 'SoftwareInfo/SoftwareProgramVersion')
      @eri_calculation_version = XMLHelper.get_value(hpxml, 'SoftwareInfo/extension/ERICalculation/Version')
      @eri_design = XMLHelper.get_value(hpxml, 'SoftwareInfo/extension/ERICalculation/Design')
      @timestep = HPXML::to_integer_or_nil(XMLHelper.get_value(hpxml, 'SoftwareInfo/extension/SimulationControl/Timestep'))
      @building_id = HPXML::get_id(hpxml, 'Building/BuildingID')
      @event_type = XMLHelper.get_value(hpxml, 'Building/ProjectStatus/EventType')
      @state_code = XMLHelper.get_value(hpxml, 'Building/Site/Address/StateCode')
    end
  end

  class Site < BaseElement
    ATTRS = [:surroundings, :orientation_of_front_of_home, :fuels, :shelter_coefficient]
    attr_accessor(*ATTRS)

    def check_for_errors
      errors = []
      return errors
    end

    def to_rexml(doc)
      return if nil?

      site = XMLHelper.create_elements_as_needed(doc, ['HPXML', 'Building', 'BuildingDetails', 'BuildingSummary', 'Site'])
      if not @fuels.empty?
        fuel_types_available = XMLHelper.add_element(site, 'FuelTypesAvailable')
        @fuels.each do |fuel|
          XMLHelper.add_element(fuel_types_available, 'Fuel', fuel)
        end
      end
      HPXML::add_extension(parent: site,
                           extensions: { 'ShelterCoefficient' => HPXML::to_float_or_nil(@shelter_coefficient) })
    end

    def from_rexml(hpxml)
      return if hpxml.nil?

      site = hpxml.elements['Building/BuildingDetails/BuildingSummary/Site']
      return if site.nil?

      @surroundings = XMLHelper.get_value(site, 'Surroundings')
      @orientation_of_front_of_home = XMLHelper.get_value(site, 'OrientationOfFrontOfHome')
      @fuels = XMLHelper.get_values(site, 'FuelTypesAvailable/Fuel')
      @shelter_coefficient = HPXML::to_float_or_nil(XMLHelper.get_value(site, 'extension/ShelterCoefficient'))
    end
  end

  class NeighborBuildings < BaseArrayElement
    def add(**kwargs)
      self << NeighborBuilding.new(@hpxml_object, **kwargs)
    end

    def from_rexml(hpxml)
      return if hpxml.nil?

      hpxml.elements.each('Building/BuildingDetails/BuildingSummary/Site/extension/Neighbors/NeighborBuilding') do |neighbor_building|
        self << NeighborBuilding.new(@hpxml_object, neighbor_building)
      end
    end
  end

  class NeighborBuilding < BaseElement
    ATTRS = [:azimuth, :distance, :height]
    attr_accessor(*ATTRS)

    def check_for_errors
      errors = []
      return errors
    end

    def to_rexml(doc)
      return if nil?

      neighbors = XMLHelper.create_elements_as_needed(doc, ['HPXML', 'Building', 'BuildingDetails', 'BuildingSummary', 'Site', 'extension', 'Neighbors'])
      neighbor_building = XMLHelper.add_element(neighbors, 'NeighborBuilding')
      XMLHelper.add_element(neighbor_building, 'Azimuth', Integer(@azimuth)) unless @azimuth.nil?
      XMLHelper.add_element(neighbor_building, 'Distance', Float(@distance)) unless @distance.nil?
      XMLHelper.add_element(neighbor_building, 'Height', Float(@height)) unless @height.nil?
    end

    def from_rexml(neighbor_building)
      return if neighbor_building.nil?

      @azimuth = HPXML::to_integer_or_nil(XMLHelper.get_value(neighbor_building, 'Azimuth'))
      @distance = HPXML::to_float_or_nil(XMLHelper.get_value(neighbor_building, 'Distance'))
      @height = HPXML::to_float_or_nil(XMLHelper.get_value(neighbor_building, 'Height'))
    end
  end

  class BuildingOccupancy < BaseElement
    ATTRS = [:number_of_residents]
    attr_accessor(*ATTRS)

    def check_for_errors
      errors = []
      return errors
    end

    def to_rexml(doc)
      return if nil?

      building_occupancy = XMLHelper.create_elements_as_needed(doc, ['HPXML', 'Building', 'BuildingDetails', 'BuildingSummary', 'BuildingOccupancy'])
      XMLHelper.add_element(building_occupancy, 'NumberofResidents', Float(@number_of_residents)) unless @number_of_residents.nil?
    end

    def from_rexml(hpxml)
      return if hpxml.nil?

      building_occupancy = hpxml.elements['Building/BuildingDetails/BuildingSummary/BuildingOccupancy']
      return if building_occupancy.nil?

      @number_of_residents = HPXML::to_float_or_nil(XMLHelper.get_value(building_occupancy, 'NumberofResidents'))
    end
  end

  class BuildingConstruction < BaseElement
    ATTRS = [:year_built, :number_of_conditioned_floors, :number_of_conditioned_floors_above_grade,
             :average_ceiling_height, :number_of_bedrooms, :number_of_bathrooms,
             :conditioned_floor_area, :conditioned_building_volume, :use_only_ideal_air_system,
             :residential_facility_type, :fraction_of_operable_window_area]
    attr_accessor(*ATTRS)

    def check_for_errors
      errors = []
      return errors
    end

    def to_rexml(doc)
      return if nil?

      building_construction = XMLHelper.create_elements_as_needed(doc, ['HPXML', 'Building', 'BuildingDetails', 'BuildingSummary', 'BuildingConstruction'])
      XMLHelper.add_element(building_construction, 'NumberofConditionedFloors', Integer(@number_of_conditioned_floors)) unless @number_of_conditioned_floors.nil?
      XMLHelper.add_element(building_construction, 'NumberofConditionedFloorsAboveGrade', Integer(@number_of_conditioned_floors_above_grade)) unless @number_of_conditioned_floors_above_grade.nil?
      XMLHelper.add_element(building_construction, 'NumberofBedrooms', Integer(@number_of_bedrooms)) unless @number_of_bedrooms.nil?
      XMLHelper.add_element(building_construction, 'NumberofBathrooms', Integer(@number_of_bathrooms)) unless @number_of_bathrooms.nil?
      XMLHelper.add_element(building_construction, 'ConditionedFloorArea', Float(@conditioned_floor_area)) unless @conditioned_floor_area.nil?
      XMLHelper.add_element(building_construction, 'ConditionedBuildingVolume', Float(@conditioned_building_volume)) unless @conditioned_building_volume.nil?
      HPXML::add_extension(parent: building_construction,
                           extensions: { 'FractionofOperableWindowArea' => HPXML::to_float_or_nil(@fraction_of_operable_window_area),
                                         'UseOnlyIdealAirSystem' => HPXML::to_bool_or_nil(@use_only_ideal_air_system) })
    end

    def from_rexml(hpxml)
      return if hpxml.nil?

      building_construction = hpxml.elements['Building/BuildingDetails/BuildingSummary/BuildingConstruction']
      return if building_construction.nil?

      @year_built = HPXML::to_integer_or_nil(XMLHelper.get_value(building_construction, 'YearBuilt'))
      @number_of_conditioned_floors = HPXML::to_integer_or_nil(XMLHelper.get_value(building_construction, 'NumberofConditionedFloors'))
      @number_of_conditioned_floors_above_grade = HPXML::to_integer_or_nil(XMLHelper.get_value(building_construction, 'NumberofConditionedFloorsAboveGrade'))
      @average_ceiling_height = HPXML::to_float_or_nil(XMLHelper.get_value(building_construction, 'AverageCeilingHeight'))
      @number_of_bedrooms = HPXML::to_integer_or_nil(XMLHelper.get_value(building_construction, 'NumberofBedrooms'))
      @number_of_bathrooms = HPXML::to_integer_or_nil(XMLHelper.get_value(building_construction, 'NumberofBathrooms'))
      @conditioned_floor_area = HPXML::to_float_or_nil(XMLHelper.get_value(building_construction, 'ConditionedFloorArea'))
      @conditioned_building_volume = HPXML::to_float_or_nil(XMLHelper.get_value(building_construction, 'ConditionedBuildingVolume'))
      @use_only_ideal_air_system = HPXML::to_bool_or_nil(XMLHelper.get_value(building_construction, 'extension/UseOnlyIdealAirSystem'))
      @residential_facility_type = XMLHelper.get_value(building_construction, 'ResidentialFacilityType')
      @fraction_of_operable_window_area = HPXML::to_float_or_nil(XMLHelper.get_value(building_construction, 'extension/FractionofOperableWindowArea'))
    end
  end

  class ClimateandRiskZones < BaseElement
    ATTRS = [:iecc2006, :iecc2012, :weather_station_id, :weather_station_name, :weather_station_wmo,
             :weather_station_epw_filename]
    attr_accessor(*ATTRS)

    def check_for_errors
      errors = []
      return errors
    end

    def to_rexml(doc)
      return if nil?

      climate_and_risk_zones = XMLHelper.create_elements_as_needed(doc, ['HPXML', 'Building', 'BuildingDetails', 'ClimateandRiskZones'])

      climate_zones = { 2006 => @iecc2006,
                        2012 => @iecc2012 }
      climate_zones.each do |year, zone|
        next if zone.nil?

        climate_zone_iecc = XMLHelper.add_element(climate_and_risk_zones, 'ClimateZoneIECC')
        XMLHelper.add_element(climate_zone_iecc, 'Year', Integer(year)) unless year.nil?
        XMLHelper.add_element(climate_zone_iecc, 'ClimateZone', zone) unless zone.nil?
      end

      if not @weather_station_id.nil?
        weather_station = XMLHelper.add_element(climate_and_risk_zones, 'WeatherStation')
        sys_id = XMLHelper.add_element(weather_station, 'SystemIdentifier')
        XMLHelper.add_attribute(sys_id, 'id', @weather_station_id)
        XMLHelper.add_element(weather_station, 'Name', @weather_station_name) unless @weather_station_name.nil?
        XMLHelper.add_element(weather_station, 'WMO', @weather_station_wmo) unless @weather_station_wmo.nil?
        HPXML::add_extension(parent: weather_station,
                             extensions: { 'EPWFileName' => @weather_station_epw_filename })
      end
    end

    def from_rexml(hpxml)
      return if hpxml.nil?

      climate_and_risk_zones = hpxml.elements['Building/BuildingDetails/ClimateandRiskZones']
      return if climate_and_risk_zones.nil?

      @iecc2006 = XMLHelper.get_value(climate_and_risk_zones, 'ClimateZoneIECC[Year=2006]/ClimateZone')
      @iecc2012 = XMLHelper.get_value(climate_and_risk_zones, 'ClimateZoneIECC[Year=2012]/ClimateZone')
      weather_station = climate_and_risk_zones.elements['WeatherStation']
      if not weather_station.nil?
        @weather_station_id = HPXML::get_id(weather_station)
        @weather_station_name = XMLHelper.get_value(weather_station, 'Name')
        @weather_station_wmo = XMLHelper.get_value(weather_station, 'WMO')
        @weather_station_epw_filename = XMLHelper.get_value(weather_station, 'extension/EPWFileName')
      end
    end
  end

  class AirInfiltrationMeasurements < BaseArrayElement
    def add(**kwargs)
      self << AirInfiltrationMeasurement.new(@hpxml_object, **kwargs)
    end

    def from_rexml(hpxml)
      return if hpxml.nil?

      hpxml.elements.each('Building/BuildingDetails/Enclosure/AirInfiltration/AirInfiltrationMeasurement') do |air_infiltration_measurement|
        self << AirInfiltrationMeasurement.new(@hpxml_object, air_infiltration_measurement)
      end
    end
  end

  class AirInfiltrationMeasurement < BaseElement
    ATTRS = [:id, :house_pressure, :unit_of_measure, :air_leakage, :effective_leakage_area,
             :infiltration_volume, :constant_ach_natural, :leakiness_description]
    attr_accessor(*ATTRS)

    def check_for_errors
      errors = []
      return errors
    end

    def to_rexml(doc)
      return if nil?

      air_infiltration = XMLHelper.create_elements_as_needed(doc, ['HPXML', 'Building', 'BuildingDetails', 'Enclosure', 'AirInfiltration'])
      air_infiltration_measurement = XMLHelper.add_element(air_infiltration, 'AirInfiltrationMeasurement')
      sys_id = XMLHelper.add_element(air_infiltration_measurement, 'SystemIdentifier')
      XMLHelper.add_attribute(sys_id, 'id', @id)
      XMLHelper.add_element(air_infiltration_measurement, 'HousePressure', Float(@house_pressure)) unless @house_pressure.nil?
      if (not @unit_of_measure.nil?) && (not @air_leakage.nil?)
        building_air_leakage = XMLHelper.add_element(air_infiltration_measurement, 'BuildingAirLeakage')
        XMLHelper.add_element(building_air_leakage, 'UnitofMeasure', @unit_of_measure)
        XMLHelper.add_element(building_air_leakage, 'AirLeakage', Float(@air_leakage))
      end
      XMLHelper.add_element(air_infiltration_measurement, 'EffectiveLeakageArea', Float(@effective_leakage_area)) unless @effective_leakage_area.nil?
      XMLHelper.add_element(air_infiltration_measurement, 'InfiltrationVolume', Float(@infiltration_volume)) unless @infiltration_volume.nil?
      HPXML::add_extension(parent: air_infiltration_measurement,
                           extensions: { 'ConstantACHnatural' => HPXML::to_float_or_nil(@constant_ach_natural) })
    end

    def from_rexml(air_infiltration_measurement)
      return if air_infiltration_measurement.nil?

      @id = HPXML::get_id(air_infiltration_measurement)
      @house_pressure = HPXML::to_float_or_nil(XMLHelper.get_value(air_infiltration_measurement, 'HousePressure'))
      @unit_of_measure = XMLHelper.get_value(air_infiltration_measurement, 'BuildingAirLeakage/UnitofMeasure')
      @air_leakage = HPXML::to_float_or_nil(XMLHelper.get_value(air_infiltration_measurement, 'BuildingAirLeakage/AirLeakage'))
      @effective_leakage_area = HPXML::to_float_or_nil(XMLHelper.get_value(air_infiltration_measurement, 'EffectiveLeakageArea'))
      @infiltration_volume = HPXML::to_float_or_nil(XMLHelper.get_value(air_infiltration_measurement, 'InfiltrationVolume'))
      @constant_ach_natural = HPXML::to_float_or_nil(XMLHelper.get_value(air_infiltration_measurement, 'extension/ConstantACHnatural'))
      @leakiness_description = XMLHelper.get_value(air_infiltration_measurement, 'LeakinessDescription')
    end
  end

  class Attics < BaseArrayElement
    def add(**kwargs)
      self << Attic.new(@hpxml_object, **kwargs)
    end

    def from_rexml(hpxml)
      return if hpxml.nil?

      hpxml.elements.each('Building/BuildingDetails/Enclosure/Attics/Attic') do |attic|
        self << Attic.new(@hpxml_object, attic)
      end
    end
  end

  class Attic < BaseElement
    ATTRS = [:id, :attic_type, :vented_attic_sla, :vented_attic_constant_ach, :within_infiltration_volume,
             :attached_to_roof_idrefs, :attached_to_frame_floor_idrefs]
    attr_accessor(*ATTRS)

    def attached_roofs
      return [] if @attached_to_roof_idrefs.nil?

      list = @hpxml_object.roofs.select { |roof| @attached_to_roof_idrefs.include? roof.id }
      if @attached_to_roof_idrefs.size > list.size
        fail "Attached roof not found for attic '#{@id}'."
      end
      return list
    end

    def attached_frame_floors
      return [] if @attached_to_frame_floor_idrefs.nil?

      list = @hpxml_object.frame_floors.select { |frame_floor| @attached_to_frame_floor_idrefs.include? frame_floor.id }
      if @attached_to_frame_floor_idrefs.size > list.size
        fail "Attached frame floor not found for attic '#{@id}'."
      end
      return list
    end

    def to_location
      return if @attic_type.nil?

      if @attic_type == AtticTypeCathedral
        return LocationLivingSpace
      elsif @attic_type == AtticTypeConditioned
        return LocationLivingSpace
      elsif @attic_type == AtticTypeFlatRoof
        return LocationLivingSpace
      elsif @attic_type == AtticTypeUnvented
        return LocationAtticUnvented
      elsif @attic_type == AtticTypeVented
        return LocationAtticVented
      else
        fail "Unexpected attic type: '#{@attic_type}'."
      end
    end

    def check_for_errors
      errors = []
      begin; attached_roofs; rescue StandardError => e; errors << e.message; end
      begin; attached_frame_floors; rescue StandardError => e; errors << e.message; end
      begin; to_location; rescue StandardError => e; errors << e.message; end
      return errors
    end

    def to_rexml(doc)
      return if nil?

      attics = XMLHelper.create_elements_as_needed(doc, ['HPXML', 'Building', 'BuildingDetails', 'Enclosure', 'Attics'])
      attic = XMLHelper.add_element(attics, 'Attic')
      sys_id = XMLHelper.add_element(attic, 'SystemIdentifier')
      XMLHelper.add_attribute(sys_id, 'id', @id)
      if not @attic_type.nil?
        attic_type_e = XMLHelper.add_element(attic, 'AtticType')
        if @attic_type == AtticTypeUnvented
          attic_type_attic = XMLHelper.add_element(attic_type_e, 'Attic')
          XMLHelper.add_element(attic_type_attic, 'Vented', false)
        elsif @attic_type == AtticTypeVented
          attic_type_attic = XMLHelper.add_element(attic_type_e, 'Attic')
          XMLHelper.add_element(attic_type_attic, 'Vented', true)
          if not @vented_attic_sla.nil?
            ventilation_rate = XMLHelper.add_element(attic, 'VentilationRate')
            XMLHelper.add_element(ventilation_rate, 'UnitofMeasure', 'SLA')
            XMLHelper.add_element(ventilation_rate, 'Value', Float(@vented_attic_sla))
          end
          if not @vented_attic_constant_ach.nil?
            XMLHelper.add_element(attic, 'extension/ConstantACHnatural', Float(@vented_attic_constant_ach))
          end
        elsif @attic_type == AtticTypeConditioned
          attic_type_attic = XMLHelper.add_element(attic_type_e, 'Attic')
          XMLHelper.add_element(attic_type_attic, 'Conditioned', true)
        elsif (@attic_type == AtticTypeFlatRoof) || (@attic_type == AtticTypeCathedral)
          XMLHelper.add_element(attic_type_e, @attic_type)
        else
          fail "Unhandled attic type '#{@attic_type}'."
        end
      end
      XMLHelper.add_element(attic, 'WithinInfiltrationVolume', Boolean(@within_infiltration_volume)) unless @within_infiltration_volume.nil?
    end

    def from_rexml(attic)
      return if attic.nil?

      @id = HPXML::get_id(attic)
      if XMLHelper.has_element(attic, "AtticType/Attic[Vented='false']")
        @attic_type = AtticTypeUnvented
      elsif XMLHelper.has_element(attic, "AtticType/Attic[Vented='true']")
        @attic_type = AtticTypeVented
      elsif XMLHelper.has_element(attic, "AtticType/Attic[Conditioned='true']")
        @attic_type = AtticTypeConditioned
      elsif XMLHelper.has_element(attic, 'AtticType/FlatRoof')
        @attic_type = AtticTypeFlatRoof
      elsif XMLHelper.has_element(attic, 'AtticType/CathedralCeiling')
        @attic_type = AtticTypeCathedral
      end
      @vented_attic_sla = HPXML::to_float_or_nil(XMLHelper.get_value(attic, "[AtticType/Attic[Vented='true']]VentilationRate[UnitofMeasure='SLA']/Value"))
      @vented_attic_constant_ach = HPXML::to_float_or_nil(XMLHelper.get_value(attic, "[AtticType/Attic[Vented='true']]extension/ConstantACHnatural"))
      @within_infiltration_volume = HPXML::to_bool_or_nil(XMLHelper.get_value(attic, 'WithinInfiltrationVolume'))
      @attached_to_roof_idrefs = []
      attic.elements.each('AttachedToRoof') do |roof|
        @attached_to_roof_idrefs << HPXML::get_idref(roof)
      end
      @attached_to_frame_floor_idrefs = []
      attic.elements.each('AttachedToFrameFloor') do |frame_floor|
        @attached_to_frame_floor_idrefs << HPXML::get_idref(frame_floor)
      end
    end
  end

  class Foundations < BaseArrayElement
    def add(**kwargs)
      self << Foundation.new(@hpxml_object, **kwargs)
    end

    def from_rexml(hpxml)
      return if hpxml.nil?

      hpxml.elements.each('Building/BuildingDetails/Enclosure/Foundations/Foundation') do |foundation|
        self << Foundation.new(@hpxml_object, foundation)
      end
    end
  end

  class Foundation < BaseElement
    ATTRS = [:id, :foundation_type, :vented_crawlspace_sla, :unconditioned_basement_thermal_boundary, :within_infiltration_volume,
             :attached_to_slab_idrefs, :attached_to_frame_floor_idrefs, :attached_to_foundation_wall_idrefs]
    attr_accessor(*ATTRS)

    def attached_slabs
      return [] if @attached_to_slab_idrefs.nil?

      list = @hpxml_object.slabs.select { |slab| @attached_to_slab_idrefs.include? slab.id }
      if @attached_to_slab_idrefs.size > list.size
        fail "Attached slab not found for foundation '#{@id}'."
      end
      return list
    end

    def attached_frame_floors
      return [] if @attached_to_frame_floor_idrefs.nil?

      list = @hpxml_object.frame_floors.select { |frame_floor| @attached_to_frame_floor_idrefs.include? frame_floor.id }
      if @attached_to_frame_floor_idrefs.size > list.size
        fail "Attached frame floor not found for foundation '#{@id}'."
      end
      return list
    end

    def attached_foundation_walls
      return [] if @attached_to_foundation_wall_idrefs.nil?

      list = @hpxml_object.foundation_walls.select { |foundation_wall| @attached_to_foundation_wall_idrefs.include? foundation_wall.id }
      if @attached_to_foundation_wall_idrefs.size > list.size
        fail "Attached foundation wall not found for foundation '#{@id}'."
      end
      return list
    end

    def to_location
      return if @foundation_type.nil?

      if @foundation_type == FoundationTypeAmbient
        return LocationOutside
      elsif @foundation_type == FoundationTypeBasementConditioned
        return LocationBasementConditioned
      elsif @foundation_type == FoundationTypeBasementUnconditioned
        return LocationBasementUnconditioned
      elsif @foundation_type == FoundationTypeCrawlspaceUnvented
        return LocationCrawlspaceUnvented
      elsif @foundation_type == FoundationTypeCrawlspaceVented
        return LocationCrawlspaceVented
      elsif @foundation_type == FoundationTypeSlab
        return LocationLivingSpace
      else
        fail "Unexpected foundation type: '#{@foundation_type}'."
      end
    end

    def area
      sum_area = 0.0
      # Check Slabs first
      attached_slabs.each do |slab|
        sum_area += slab.area
      end
      if sum_area <= 0
        # Check FrameFloors next
        attached_frame_floors.each do |frame_floor|
          sum_area += frame_floor.area
        end
      end
      return sum_area
    end

    def check_for_errors
      errors = []
      begin; attached_slabs; rescue StandardError => e; errors << e.message; end
      begin; attached_frame_floors; rescue StandardError => e; errors << e.message; end
      begin; attached_foundation_walls; rescue StandardError => e; errors << e.message; end
      begin; to_location; rescue StandardError => e; errors << e.message; end
      return errors
    end

    def to_rexml(doc)
      return if nil?

      foundations = XMLHelper.create_elements_as_needed(doc, ['HPXML', 'Building', 'BuildingDetails', 'Enclosure', 'Foundations'])
      foundation = XMLHelper.add_element(foundations, 'Foundation')
      sys_id = XMLHelper.add_element(foundation, 'SystemIdentifier')
      XMLHelper.add_attribute(sys_id, 'id', @id)
      if not @foundation_type.nil?
        foundation_type_e = XMLHelper.add_element(foundation, 'FoundationType')
        if [FoundationTypeSlab, FoundationTypeAmbient].include? @foundation_type
          XMLHelper.add_element(foundation_type_e, @foundation_type)
        elsif @foundation_type == FoundationTypeBasementConditioned
          basement = XMLHelper.add_element(foundation_type_e, 'Basement')
          XMLHelper.add_element(basement, 'Conditioned', true)
        elsif @foundation_type == FoundationTypeBasementUnconditioned
          basement = XMLHelper.add_element(foundation_type_e, 'Basement')
          XMLHelper.add_element(basement, 'Conditioned', false)
          XMLHelper.add_element(foundation, 'ThermalBoundary', @unconditioned_basement_thermal_boundary) unless @unconditioned_basement_thermal_boundary.nil?
        elsif @foundation_type == FoundationTypeCrawlspaceVented
          crawlspace = XMLHelper.add_element(foundation_type_e, 'Crawlspace')
          XMLHelper.add_element(crawlspace, 'Vented', true)
          if not @vented_crawlspace_sla.nil?
            ventilation_rate = XMLHelper.add_element(foundation, 'VentilationRate')
            XMLHelper.add_element(ventilation_rate, 'UnitofMeasure', 'SLA')
            XMLHelper.add_element(ventilation_rate, 'Value', Float(@vented_crawlspace_sla))
          end
        elsif @foundation_type == FoundationTypeCrawlspaceUnvented
          crawlspace = XMLHelper.add_element(foundation_type_e, 'Crawlspace')
          XMLHelper.add_element(crawlspace, 'Vented', false)
        else
          fail "Unhandled foundation type '#{@foundation_type}'."
        end
      end
      XMLHelper.add_element(foundation, 'WithinInfiltrationVolume', Boolean(@within_infiltration_volume)) unless @within_infiltration_volume.nil?
    end

    def from_rexml(foundation)
      return if foundation.nil?

      @id = HPXML::get_id(foundation)
      if XMLHelper.has_element(foundation, 'FoundationType/SlabOnGrade')
        @foundation_type = FoundationTypeSlab
      elsif XMLHelper.has_element(foundation, "FoundationType/Basement[Conditioned='false']")
        @foundation_type = FoundationTypeBasementUnconditioned
      elsif XMLHelper.has_element(foundation, "FoundationType/Basement[Conditioned='true']")
        @foundation_type = FoundationTypeBasementConditioned
      elsif XMLHelper.has_element(foundation, "FoundationType/Crawlspace[Vented='false']")
        @foundation_type = FoundationTypeCrawlspaceUnvented
      elsif XMLHelper.has_element(foundation, "FoundationType/Crawlspace[Vented='true']")
        @foundation_type = FoundationTypeCrawlspaceVented
      elsif XMLHelper.has_element(foundation, 'FoundationType/Ambient')
        @foundation_type = FoundationTypeAmbient
      end
      @vented_crawlspace_sla = HPXML::to_float_or_nil(XMLHelper.get_value(foundation, "[FoundationType/Crawlspace[Vented='true']]VentilationRate[UnitofMeasure='SLA']/Value"))
      @unconditioned_basement_thermal_boundary = XMLHelper.get_value(foundation, "[FoundationType/Basement[Conditioned='false']]ThermalBoundary")
      @within_infiltration_volume = HPXML::to_bool_or_nil(XMLHelper.get_value(foundation, 'WithinInfiltrationVolume'))
      @attached_to_slab_idrefs = []
      foundation.elements.each('AttachedToSlab') do |slab|
        @attached_to_slab_idrefs << HPXML::get_idref(slab)
      end
      @attached_to_frame_floor_idrefs = []
      foundation.elements.each('AttachedToFrameFloor') do |frame_floor|
        @attached_to_frame_floor_idrefs << HPXML::get_idref(frame_floor)
      end
      @attached_to_foundation_wall_idrefs = []
      foundation.elements.each('AttachedToFoundationWall') do |foundation_wall|
        @attached_to_foundation_wall_idrefs << HPXML::get_idref(foundation_wall)
      end
    end
  end

  class Roofs < BaseArrayElement
    def add(**kwargs)
      self << Roof.new(@hpxml_object, **kwargs)
    end

    def from_rexml(hpxml)
      return if hpxml.nil?

      hpxml.elements.each('Building/BuildingDetails/Enclosure/Roofs/Roof') do |roof|
        self << Roof.new(@hpxml_object, roof)
      end
    end
  end

  class Roof < BaseElement
    ATTRS = [:id, :exterior_adjacent_to, :interior_adjacent_to, :area, :azimuth, :roof_type,
             :roof_color, :solar_absorptance, :emittance, :pitch, :radiant_barrier,
             :insulation_id, :insulation_assembly_r_value, :insulation_cavity_r_value,
             :insulation_continuous_r_value]
    attr_accessor(*ATTRS)

    def skylights
      return @hpxml_object.skylights.select { |skylight| skylight.roof_idref == @id }
    end

    def net_area
      return if nil?

      val = @area
      skylights.each do |skylight|
        val -= skylight.area
      end
      fail "Calculated a negative net surface area for surface '#{@id}'." if val < 0

      return val
    end

    def exterior_adjacent_to
      return LocationOutside
    end

    def is_exterior
      return true
    end

    def is_interior
      return !is_exterior
    end

    def is_thermal_boundary
      return HPXML::is_thermal_boundary(self)
    end

    def is_exterior_thermal_boundary
      return (is_exterior && is_thermal_boundary)
    end

    def delete
      @hpxml_object.roofs.delete(self)
      skylights.reverse_each do |skylight|
        @hpxml_object.skylights.delete(skylight)
      end
    end

    def check_for_errors
      errors = []
      begin; net_area; rescue StandardError => e; errors << e.message; end
      return errors
    end

    def to_rexml(doc)
      return if nil?

      roofs = XMLHelper.create_elements_as_needed(doc, ['HPXML', 'Building', 'BuildingDetails', 'Enclosure', 'Roofs'])
      roof = XMLHelper.add_element(roofs, 'Roof')
      sys_id = XMLHelper.add_element(roof, 'SystemIdentifier')
      XMLHelper.add_attribute(sys_id, 'id', @id)
      XMLHelper.add_element(roof, 'InteriorAdjacentTo', @interior_adjacent_to) unless @interior_adjacent_to.nil?
      XMLHelper.add_element(roof, 'Area', Float(@area)) unless @area.nil?
      XMLHelper.add_element(roof, 'Azimuth', Integer(@azimuth)) unless @azimuth.nil?
      XMLHelper.add_element(roof, 'SolarAbsorptance', Float(@solar_absorptance)) unless @solar_absorptance.nil?
      XMLHelper.add_element(roof, 'Emittance', Float(@emittance)) unless @emittance.nil?
      XMLHelper.add_element(roof, 'Pitch', Float(@pitch)) unless @pitch.nil?
      XMLHelper.add_element(roof, 'RadiantBarrier', Boolean(@radiant_barrier)) unless @radiant_barrier.nil?
      insulation = XMLHelper.add_element(roof, 'Insulation')
      sys_id = XMLHelper.add_element(insulation, 'SystemIdentifier')
      if not @insulation_id.nil?
        XMLHelper.add_attribute(sys_id, 'id', @insulation_id)
      else
        XMLHelper.add_attribute(sys_id, 'id', @id + 'Insulation')
      end
      XMLHelper.add_element(insulation, 'AssemblyEffectiveRValue', Float(@insulation_assembly_r_value)) unless @insulation_assembly_r_value.nil?
    end

    def from_rexml(roof)
      return if roof.nil?

      @id = HPXML::get_id(roof)
      @interior_adjacent_to = XMLHelper.get_value(roof, 'InteriorAdjacentTo')
      @area = HPXML::to_float_or_nil(XMLHelper.get_value(roof, 'Area'))
      @azimuth = HPXML::to_integer_or_nil(XMLHelper.get_value(roof, 'Azimuth'))
      @roof_type = XMLHelper.get_value(roof, 'RoofType')
      @roof_color = XMLHelper.get_value(roof, 'RoofColor')
      @solar_absorptance = HPXML::to_float_or_nil(XMLHelper.get_value(roof, 'SolarAbsorptance'))
      @emittance = HPXML::to_float_or_nil(XMLHelper.get_value(roof, 'Emittance'))
      @pitch = HPXML::to_float_or_nil(XMLHelper.get_value(roof, 'Pitch'))
      @radiant_barrier = HPXML::to_bool_or_nil(XMLHelper.get_value(roof, 'RadiantBarrier'))
      insulation = roof.elements['Insulation']
      if not insulation.nil?
        insulation_id = HPXML::get_id(insulation)
        @insulation_assembly_r_value = HPXML::to_float_or_nil(XMLHelper.get_value(insulation, 'AssemblyEffectiveRValue'))
        @insulation_cavity_r_value = HPXML::to_float_or_nil(XMLHelper.get_value(insulation, "Layer[InstallationType='cavity']/NominalRValue"))
        @insulation_continuous_r_value = HPXML::to_float_or_nil(XMLHelper.get_value(insulation, "Layer[InstallationType='continuous']/NominalRValue"))
      end
    end
  end

  class RimJoists < BaseArrayElement
    def add(**kwargs)
      self << RimJoist.new(@hpxml_object, **kwargs)
    end

    def from_rexml(hpxml)
      return if hpxml.nil?

      hpxml.elements.each('Building/BuildingDetails/Enclosure/RimJoists/RimJoist') do |rim_joist|
        self << RimJoist.new(@hpxml_object, rim_joist)
      end
    end
  end

  class RimJoist < BaseElement
    ATTRS = [:id, :exterior_adjacent_to, :interior_adjacent_to, :area, :azimuth, :solar_absorptance,
             :emittance, :insulation_id, :insulation_assembly_r_value]
    attr_accessor(*ATTRS)

    def is_exterior
      if @exterior_adjacent_to == LocationOutside
        return true
      end

      return false
    end

    def is_interior
      return !is_exterior
    end

    def is_thermal_boundary
      HPXML::is_thermal_boundary(self)
    end

    def is_exterior_thermal_boundary
      return (is_exterior && is_thermal_boundary)
    end

    def delete
      @hpxml_object.rim_joists.delete(self)
    end

    def check_for_errors
      errors = []
      return errors
    end

    def to_rexml(doc)
      return if nil?

      rim_joists = XMLHelper.create_elements_as_needed(doc, ['HPXML', 'Building', 'BuildingDetails', 'Enclosure', 'RimJoists'])
      rim_joist = XMLHelper.add_element(rim_joists, 'RimJoist')
      sys_id = XMLHelper.add_element(rim_joist, 'SystemIdentifier')
      XMLHelper.add_attribute(sys_id, 'id', @id)
      XMLHelper.add_element(rim_joist, 'ExteriorAdjacentTo', @exterior_adjacent_to) unless @exterior_adjacent_to.nil?
      XMLHelper.add_element(rim_joist, 'InteriorAdjacentTo', @interior_adjacent_to) unless @interior_adjacent_to.nil?
      XMLHelper.add_element(rim_joist, 'Area', Float(@area)) unless @area.nil?
      XMLHelper.add_element(rim_joist, 'Azimuth', Integer(@azimuth)) unless @azimuth.nil?
      XMLHelper.add_element(rim_joist, 'SolarAbsorptance', Float(@solar_absorptance)) unless @solar_absorptance.nil?
      XMLHelper.add_element(rim_joist, 'Emittance', Float(@emittance)) unless @emittance.nil?
      insulation = XMLHelper.add_element(rim_joist, 'Insulation')
      sys_id = XMLHelper.add_element(insulation, 'SystemIdentifier')
      if not @insulation_id.nil?
        XMLHelper.add_attribute(sys_id, 'id', @insulation_id)
      else
        XMLHelper.add_attribute(sys_id, 'id', @id + 'Insulation')
      end
      XMLHelper.add_element(insulation, 'AssemblyEffectiveRValue', Float(@insulation_assembly_r_value)) unless @insulation_assembly_r_value.nil?
    end

    def from_rexml(rim_joist)
      return if rim_joist.nil?

      @id = HPXML::get_id(rim_joist)
      @exterior_adjacent_to = XMLHelper.get_value(rim_joist, 'ExteriorAdjacentTo')
      @interior_adjacent_to = XMLHelper.get_value(rim_joist, 'InteriorAdjacentTo')
      @area = HPXML::to_float_or_nil(XMLHelper.get_value(rim_joist, 'Area'))
      @azimuth = HPXML::to_integer_or_nil(XMLHelper.get_value(rim_joist, 'Azimuth'))
      @solar_absorptance = HPXML::to_float_or_nil(XMLHelper.get_value(rim_joist, 'SolarAbsorptance'))
      @emittance = HPXML::to_float_or_nil(XMLHelper.get_value(rim_joist, 'Emittance'))
      insulation = rim_joist.elements['Insulation']
      if not insulation.nil?
        insulation_id = HPXML::get_id(insulation)
        @insulation_assembly_r_value = HPXML::to_float_or_nil(XMLHelper.get_value(insulation, 'AssemblyEffectiveRValue'))
      end
    end
  end

  class Walls < BaseArrayElement
    def add(**kwargs)
      self << Wall.new(@hpxml_object, **kwargs)
    end

    def from_rexml(hpxml)
      return if hpxml.nil?

      hpxml.elements.each('Building/BuildingDetails/Enclosure/Walls/Wall') do |wall|
        self << Wall.new(@hpxml_object, wall)
      end
    end
  end

  class Wall < BaseElement
    ATTRS = [:id, :exterior_adjacent_to, :interior_adjacent_to, :wall_type, :optimum_value_engineering,
             :area, :orientation, :azimuth, :siding, :solar_absorptance, :emittance, :insulation_id,
             :insulation_assembly_r_value, :insulation_cavity_r_value, :insulation_continuous_r_value]
    attr_accessor(*ATTRS)

    def windows
      return @hpxml_object.windows.select { |window| window.wall_idref == @id }
    end

    def doors
      return @hpxml_object.doors.select { |door| door.wall_idref == @id }
    end

    def net_area
      return if nil?

      val = @area
      (windows + doors).each do |subsurface|
        val -= subsurface.area
      end
      fail "Calculated a negative net surface area for surface '#{@id}'." if val < 0

      return val
    end

    def is_exterior
      if @exterior_adjacent_to == LocationOutside
        return true
      end

      return false
    end

    def is_interior
      return !is_exterior
    end

    def is_thermal_boundary
      HPXML::is_thermal_boundary(self)
    end

    def is_exterior_thermal_boundary
      return (is_exterior && is_thermal_boundary)
    end

    def delete
      @hpxml_object.walls.delete(self)
      windows.reverse_each do |window|
        @hpxml_object.windows.delete(window)
      end
      doors.reverse_each do |door|
        @hpxml_object.doors.delete(door)
      end
    end

    def check_for_errors
      errors = []
      begin; net_area; rescue StandardError => e; errors << e.message; end
      return errors
    end

    def to_rexml(doc)
      return if nil?

      walls = XMLHelper.create_elements_as_needed(doc, ['HPXML', 'Building', 'BuildingDetails', 'Enclosure', 'Walls'])
      wall = XMLHelper.add_element(walls, 'Wall')
      sys_id = XMLHelper.add_element(wall, 'SystemIdentifier')
      XMLHelper.add_attribute(sys_id, 'id', @id)
      XMLHelper.add_element(wall, 'ExteriorAdjacentTo', @exterior_adjacent_to) unless @exterior_adjacent_to.nil?
      XMLHelper.add_element(wall, 'InteriorAdjacentTo', @interior_adjacent_to) unless @interior_adjacent_to.nil?
      if not @wall_type.nil?
        wall_type_e = XMLHelper.add_element(wall, 'WallType')
        XMLHelper.add_element(wall_type_e, @wall_type)
      end
      XMLHelper.add_element(wall, 'Area', Float(@area)) unless @area.nil?
      XMLHelper.add_element(wall, 'Azimuth', Integer(@azimuth)) unless @azimuth.nil?
      XMLHelper.add_element(wall, 'SolarAbsorptance', Float(@solar_absorptance)) unless @solar_absorptance.nil?
      XMLHelper.add_element(wall, 'Emittance', Float(@emittance)) unless @emittance.nil?
      insulation = XMLHelper.add_element(wall, 'Insulation')
      sys_id = XMLHelper.add_element(insulation, 'SystemIdentifier')
      if not @insulation_id.nil?
        XMLHelper.add_attribute(sys_id, 'id', @insulation_id)
      else
        XMLHelper.add_attribute(sys_id, 'id', @id + 'Insulation')
      end
      XMLHelper.add_element(insulation, 'AssemblyEffectiveRValue', Float(@insulation_assembly_r_value))
    end

    def from_rexml(wall)
      return if wall.nil?

      @id = HPXML::get_id(wall)
      @exterior_adjacent_to = XMLHelper.get_value(wall, 'ExteriorAdjacentTo')
      @interior_adjacent_to = XMLHelper.get_value(wall, 'InteriorAdjacentTo')
      @wall_type = XMLHelper.get_child_name(wall, 'WallType')
      @optimum_value_engineering = HPXML::to_bool_or_nil(XMLHelper.get_value(wall, 'WallType/WoodStud/OptimumValueEngineering'))
      @area = HPXML::to_float_or_nil(XMLHelper.get_value(wall, 'Area'))
      @orientation = XMLHelper.get_value(wall, 'Orientation')
      @azimuth = HPXML::to_integer_or_nil(XMLHelper.get_value(wall, 'Azimuth'))
      @siding = XMLHelper.get_value(wall, 'Siding')
      @solar_absorptance = HPXML::to_float_or_nil(XMLHelper.get_value(wall, 'SolarAbsorptance'))
      @emittance = HPXML::to_float_or_nil(XMLHelper.get_value(wall, 'Emittance'))
      insulation = wall.elements['Insulation']
      if not insulation.nil?
        insulation_id = HPXML::get_id(insulation)
        @insulation_assembly_r_value = HPXML::to_float_or_nil(XMLHelper.get_value(insulation, 'AssemblyEffectiveRValue'))
        @insulation_cavity_r_value = HPXML::to_float_or_nil(XMLHelper.get_value(insulation, "Layer[InstallationType='cavity']/NominalRValue"))
        @insulation_continuous_r_value = HPXML::to_float_or_nil(XMLHelper.get_value(insulation, "Layer[InstallationType='continuous']/NominalRValue"))
      end
    end
  end

  class FoundationWalls < BaseArrayElement
    def add(**kwargs)
      self << FoundationWall.new(@hpxml_object, **kwargs)
    end

    def from_rexml(hpxml)
      return if hpxml.nil?

      hpxml.elements.each('Building/BuildingDetails/Enclosure/FoundationWalls/FoundationWall') do |foundation_wall|
        self << FoundationWall.new(@hpxml_object, foundation_wall)
      end
    end
  end

  class FoundationWall < BaseElement
    ATTRS = [:id, :exterior_adjacent_to, :interior_adjacent_to, :height, :area, :azimuth, :thickness,
             :depth_below_grade, :insulation_id, :insulation_r_value, :insulation_interior_r_value,
             :insulation_interior_distance_to_top, :insulation_interior_distance_to_bottom,
             :insulation_exterior_r_value, :insulation_exterior_distance_to_top,
             :insulation_exterior_distance_to_bottom, :insulation_assembly_r_value]
    attr_accessor(*ATTRS)

    def windows
      return @hpxml_object.windows.select { |window| window.wall_idref == @id }
    end

    def doors
      return @hpxml_object.doors.select { |door| door.wall_idref == @id }
    end

    def net_area
      return if nil?

      val = @area
      (@hpxml_object.windows + @hpxml_object.doors).each do |subsurface|
        next unless subsurface.wall_idref == @id

        val -= subsurface.area
      end
      fail "Calculated a negative net surface area for surface '#{@id}'." if val < 0

      return val
    end

    def is_exterior
      if @exterior_adjacent_to == LocationGround
        return true
      end

      return false
    end

    def is_interior
      return !is_exterior
    end

    def is_thermal_boundary
      HPXML::is_thermal_boundary(self)
    end

    def is_exterior_thermal_boundary
      return (is_exterior && is_thermal_boundary)
    end

    def delete
      @hpxml_object.foundation_walls.delete(self)
      windows.reverse_each do |window|
        @hpxml_object.windows.delete(window)
      end
      doors.reverse_each do |door|
        @hpxml_object.doors.delete(door)
      end
    end

    def check_for_errors
      errors = []
      begin; net_area; rescue StandardError => e; errors << e.message; end
      return errors
    end

    def to_rexml(doc)
      return if nil?

      foundation_walls = XMLHelper.create_elements_as_needed(doc, ['HPXML', 'Building', 'BuildingDetails', 'Enclosure', 'FoundationWalls'])
      foundation_wall = XMLHelper.add_element(foundation_walls, 'FoundationWall')
      sys_id = XMLHelper.add_element(foundation_wall, 'SystemIdentifier')
      XMLHelper.add_attribute(sys_id, 'id', @id)
      XMLHelper.add_element(foundation_wall, 'ExteriorAdjacentTo', @exterior_adjacent_to) unless @exterior_adjacent_to.nil?
      XMLHelper.add_element(foundation_wall, 'InteriorAdjacentTo', @interior_adjacent_to) unless @interior_adjacent_to.nil?
      XMLHelper.add_element(foundation_wall, 'Height', Float(@height)) unless @height.nil?
      XMLHelper.add_element(foundation_wall, 'Area', Float(@area)) unless @area.nil?
      XMLHelper.add_element(foundation_wall, 'Azimuth', Integer(@azimuth)) unless @azimuth.nil?
      XMLHelper.add_element(foundation_wall, 'Thickness', Float(@thickness)) unless @thickness.nil?
      XMLHelper.add_element(foundation_wall, 'DepthBelowGrade', Float(@depth_below_grade)) unless @depth_below_grade.nil?
      insulation = XMLHelper.add_element(foundation_wall, 'Insulation')
      sys_id = XMLHelper.add_element(insulation, 'SystemIdentifier')
      if not @insulation_id.nil?
        XMLHelper.add_attribute(sys_id, 'id', @insulation_id)
      else
        XMLHelper.add_attribute(sys_id, 'id', @id + 'Insulation')
      end
      XMLHelper.add_element(insulation, 'AssemblyEffectiveRValue', Float(@insulation_assembly_r_value)) unless @insulation_assembly_r_value.nil?
      if not @insulation_exterior_r_value.nil?
        layer = XMLHelper.add_element(insulation, 'Layer')
        XMLHelper.add_element(layer, 'InstallationType', 'continuous - exterior')
        XMLHelper.add_element(layer, 'NominalRValue', Float(@insulation_exterior_r_value))
        HPXML::add_extension(parent: layer,
                             extensions: { 'DistanceToTopOfInsulation' => HPXML::to_float_or_nil(@insulation_exterior_distance_to_top),
                                           'DistanceToBottomOfInsulation' => HPXML::to_float_or_nil(@insulation_exterior_distance_to_bottom) })
      end
      if not @insulation_interior_r_value.nil?
        layer = XMLHelper.add_element(insulation, 'Layer')
        XMLHelper.add_element(layer, 'InstallationType', 'continuous - interior')
        XMLHelper.add_element(layer, 'NominalRValue', Float(@insulation_interior_r_value))
        HPXML::add_extension(parent: layer,
                             extensions: { 'DistanceToTopOfInsulation' => HPXML::to_float_or_nil(@insulation_interior_distance_to_top),
                                           'DistanceToBottomOfInsulation' => HPXML::to_float_or_nil(@insulation_interior_distance_to_bottom) })
      end
    end

    def from_rexml(foundation_wall)
      return if foundation_wall.nil?

      @id = HPXML::get_id(foundation_wall)
      @exterior_adjacent_to = XMLHelper.get_value(foundation_wall, 'ExteriorAdjacentTo')
      @interior_adjacent_to = XMLHelper.get_value(foundation_wall, 'InteriorAdjacentTo')
      @height = HPXML::to_float_or_nil(XMLHelper.get_value(foundation_wall, 'Height'))
      @area = HPXML::to_float_or_nil(XMLHelper.get_value(foundation_wall, 'Area'))
      @azimuth = HPXML::to_integer_or_nil(XMLHelper.get_value(foundation_wall, 'Azimuth'))
      @thickness = HPXML::to_float_or_nil(XMLHelper.get_value(foundation_wall, 'Thickness'))
      @depth_below_grade = HPXML::to_float_or_nil(XMLHelper.get_value(foundation_wall, 'DepthBelowGrade'))
      insulation = foundation_wall.elements['Insulation']
      if not insulation.nil?
        insulation_id = HPXML::get_id(insulation)
        @insulation_r_value = HPXML::to_float_or_nil(XMLHelper.get_value(insulation, "Layer[InstallationType='continuous']/NominalRValue"))
        @insulation_interior_r_value = HPXML::to_float_or_nil(XMLHelper.get_value(insulation, "Layer[InstallationType='continuous - interior']/NominalRValue"))
        @insulation_interior_distance_to_top = HPXML::to_float_or_nil(XMLHelper.get_value(insulation, "Layer[InstallationType='continuous - interior']/extension/DistanceToTopOfInsulation"))
        @insulation_interior_distance_to_bottom = HPXML::to_float_or_nil(XMLHelper.get_value(insulation, "Layer[InstallationType='continuous - interior']/extension/DistanceToBottomOfInsulation"))
        @insulation_exterior_r_value = HPXML::to_float_or_nil(XMLHelper.get_value(insulation, "Layer[InstallationType='continuous - exterior']/NominalRValue"))
        @insulation_exterior_distance_to_top = HPXML::to_float_or_nil(XMLHelper.get_value(insulation, "Layer[InstallationType='continuous - exterior']/extension/DistanceToTopOfInsulation"))
        @insulation_exterior_distance_to_bottom = HPXML::to_float_or_nil(XMLHelper.get_value(insulation, "Layer[InstallationType='continuous - exterior']/extension/DistanceToBottomOfInsulation"))
        @insulation_assembly_r_value = HPXML::to_float_or_nil(XMLHelper.get_value(insulation, 'AssemblyEffectiveRValue'))
      end
    end
  end

  class FrameFloors < BaseArrayElement
    def add(**kwargs)
      self << FrameFloor.new(@hpxml_object, **kwargs)
    end

    def from_rexml(hpxml)
      return if hpxml.nil?

      hpxml.elements.each('Building/BuildingDetails/Enclosure/FrameFloors/FrameFloor') do |frame_floor|
        self << FrameFloor.new(@hpxml_object, frame_floor)
      end
    end
  end

  class FrameFloor < BaseElement
    ATTRS = [:id, :exterior_adjacent_to, :interior_adjacent_to, :area, :insulation_id,
             :insulation_assembly_r_value, :insulation_cavity_r_value, :insulation_continuous_r_value]
    attr_accessor(*ATTRS)

    def is_ceiling
      if [LocationAtticVented, LocationAtticUnvented].include? @interior_adjacent_to
        return true
      elsif [LocationAtticVented, LocationAtticUnvented, LocationOtherHousingUnitAbove].include? @exterior_adjacent_to
        return true
      end

      return false
    end

    def is_floor
      !is_ceiling
    end

    def is_exterior
      if @exterior_adjacent_to == LocationOutside
        return true
      end

      return false
    end

    def is_interior
      return !is_exterior
    end

    def is_thermal_boundary
      HPXML::is_thermal_boundary(self)
    end

    def is_exterior_thermal_boundary
      return (is_exterior && is_thermal_boundary)
    end

    def delete
      @hpxml_object.frame_floors.delete(self)
    end

    def check_for_errors
      errors = []
      return errors
    end

    def to_rexml(doc)
      return if nil?

      frame_floors = XMLHelper.create_elements_as_needed(doc, ['HPXML', 'Building', 'BuildingDetails', 'Enclosure', 'FrameFloors'])
      frame_floor = XMLHelper.add_element(frame_floors, 'FrameFloor')
      sys_id = XMLHelper.add_element(frame_floor, 'SystemIdentifier')
      XMLHelper.add_attribute(sys_id, 'id', @id)
      XMLHelper.add_element(frame_floor, 'ExteriorAdjacentTo', @exterior_adjacent_to) unless @exterior_adjacent_to.nil?
      XMLHelper.add_element(frame_floor, 'InteriorAdjacentTo', @interior_adjacent_to) unless @interior_adjacent_to.nil?
      XMLHelper.add_element(frame_floor, 'Area', Float(@area)) unless @area.nil?
      insulation = XMLHelper.add_element(frame_floor, 'Insulation')
      sys_id = XMLHelper.add_element(insulation, 'SystemIdentifier')
      if not @insulation_id.nil?
        XMLHelper.add_attribute(sys_id, 'id', @insulation_id)
      else
        XMLHelper.add_attribute(sys_id, 'id', @id + 'Insulation')
      end
      XMLHelper.add_element(insulation, 'AssemblyEffectiveRValue', Float(@insulation_assembly_r_value)) unless @insulation_assembly_r_value.nil?
    end

    def from_rexml(frame_floor)
      return if frame_floor.nil?

      @id = HPXML::get_id(frame_floor)
      @exterior_adjacent_to = XMLHelper.get_value(frame_floor, 'ExteriorAdjacentTo')
      @interior_adjacent_to = XMLHelper.get_value(frame_floor, 'InteriorAdjacentTo')
      @area = HPXML::to_float_or_nil(XMLHelper.get_value(frame_floor, 'Area'))
      insulation = frame_floor.elements['Insulation']
      if not insulation.nil?
        insulation_id = HPXML::get_id(insulation)
        @insulation_assembly_r_value = HPXML::to_float_or_nil(XMLHelper.get_value(insulation, 'AssemblyEffectiveRValue'))
        @insulation_cavity_r_value = HPXML::to_float_or_nil(XMLHelper.get_value(insulation, "Layer[InstallationType='cavity']/NominalRValue"))
        @insulation_continuous_r_value = HPXML::to_float_or_nil(XMLHelper.get_value(insulation, "Layer[InstallationType='continuous']/NominalRValue"))
      end
    end
  end

  class Slabs < BaseArrayElement
    def add(**kwargs)
      self << Slab.new(@hpxml_object, **kwargs)
    end

    def from_rexml(hpxml)
      return if hpxml.nil?

      hpxml.elements.each('Building/BuildingDetails/Enclosure/Slabs/Slab') do |slab|
        self << Slab.new(@hpxml_object, slab)
      end
    end
  end

  class Slab < BaseElement
    ATTRS = [:id, :interior_adjacent_to, :exterior_adjacent_to, :area, :thickness, :exposed_perimeter,
             :perimeter_insulation_depth, :under_slab_insulation_width,
             :under_slab_insulation_spans_entire_slab, :depth_below_grade, :carpet_fraction,
             :carpet_r_value, :perimeter_insulation_id, :perimeter_insulation_r_value,
             :under_slab_insulation_id, :under_slab_insulation_r_value]
    attr_accessor(*ATTRS)

    def exterior_adjacent_to
      return LocationGround
    end

    def is_exterior
      return true
    end

    def is_interior
      return !is_exterior
    end

    def is_thermal_boundary
      HPXML::is_thermal_boundary(self)
    end

    def is_exterior_thermal_boundary
      return (is_exterior && is_thermal_boundary)
    end

    def delete
      @hpxml_object.slabs.delete(self)
    end

    def check_for_errors
      errors = []

      if not @exposed_perimeter.nil?
        if @exposed_perimeter <= 0
          fail "Exposed perimeter for Slab '#{@id}' must be greater than zero."
        end
      end

      return errors
    end

    def to_rexml(doc)
      return if nil?

      slabs = XMLHelper.create_elements_as_needed(doc, ['HPXML', 'Building', 'BuildingDetails', 'Enclosure', 'Slabs'])
      slab = XMLHelper.add_element(slabs, 'Slab')
      sys_id = XMLHelper.add_element(slab, 'SystemIdentifier')
      XMLHelper.add_attribute(sys_id, 'id', @id)
      XMLHelper.add_element(slab, 'InteriorAdjacentTo', @interior_adjacent_to) unless @interior_adjacent_to.nil?
      XMLHelper.add_element(slab, 'Area', Float(@area)) unless @area.nil?
      XMLHelper.add_element(slab, 'Thickness', Float(@thickness)) unless @thickness.nil?
      XMLHelper.add_element(slab, 'ExposedPerimeter', Float(@exposed_perimeter)) unless @exposed_perimeter.nil?
      XMLHelper.add_element(slab, 'PerimeterInsulationDepth', Float(@perimeter_insulation_depth)) unless @perimeter_insulation_depth.nil?
      XMLHelper.add_element(slab, 'UnderSlabInsulationWidth', Float(@under_slab_insulation_width)) unless @under_slab_insulation_width.nil?
      XMLHelper.add_element(slab, 'UnderSlabInsulationSpansEntireSlab', Boolean(@under_slab_insulation_spans_entire_slab)) unless @under_slab_insulation_spans_entire_slab.nil?
      XMLHelper.add_element(slab, 'DepthBelowGrade', Float(@depth_below_grade)) unless @depth_below_grade.nil?
      insulation = XMLHelper.add_element(slab, 'PerimeterInsulation')
      sys_id = XMLHelper.add_element(insulation, 'SystemIdentifier')
      if not @perimeter_insulation_id.nil?
        XMLHelper.add_attribute(sys_id, 'id', @perimeter_insulation_id)
      else
        XMLHelper.add_attribute(sys_id, 'id', @id + 'PerimeterInsulation')
      end
      layer = XMLHelper.add_element(insulation, 'Layer')
      XMLHelper.add_element(layer, 'InstallationType', 'continuous')
      XMLHelper.add_element(layer, 'NominalRValue', Float(@perimeter_insulation_r_value)) unless @perimeter_insulation_r_value.nil?
      insulation = XMLHelper.add_element(slab, 'UnderSlabInsulation')
      sys_id = XMLHelper.add_element(insulation, 'SystemIdentifier')
      if not @under_slab_insulation_id.nil?
        XMLHelper.add_attribute(sys_id, 'id', @under_slab_insulation_id)
      else
        XMLHelper.add_attribute(sys_id, 'id', @id + 'UnderSlabInsulation')
      end
      layer = XMLHelper.add_element(insulation, 'Layer')
      XMLHelper.add_element(layer, 'InstallationType', 'continuous')
      XMLHelper.add_element(layer, 'NominalRValue', Float(@under_slab_insulation_r_value)) unless @under_slab_insulation_r_value.nil?
      HPXML::add_extension(parent: slab,
                           extensions: { 'CarpetFraction' => HPXML::to_float_or_nil(@carpet_fraction),
                                         'CarpetRValue' => HPXML::to_float_or_nil(@carpet_r_value) })
    end

    def from_rexml(slab)
      return if slab.nil?

      @id = HPXML::get_id(slab)
      @interior_adjacent_to = XMLHelper.get_value(slab, 'InteriorAdjacentTo')
      @area = HPXML::to_float_or_nil(XMLHelper.get_value(slab, 'Area'))
      @thickness = HPXML::to_float_or_nil(XMLHelper.get_value(slab, 'Thickness'))
      @exposed_perimeter = HPXML::to_float_or_nil(XMLHelper.get_value(slab, 'ExposedPerimeter'))
      @perimeter_insulation_depth = HPXML::to_float_or_nil(XMLHelper.get_value(slab, 'PerimeterInsulationDepth'))
      @under_slab_insulation_width = HPXML::to_float_or_nil(XMLHelper.get_value(slab, 'UnderSlabInsulationWidth'))
      @under_slab_insulation_spans_entire_slab = HPXML::to_bool_or_nil(XMLHelper.get_value(slab, 'UnderSlabInsulationSpansEntireSlab'))
      @depth_below_grade = HPXML::to_float_or_nil(XMLHelper.get_value(slab, 'DepthBelowGrade'))
      @carpet_fraction = HPXML::to_float_or_nil(XMLHelper.get_value(slab, 'extension/CarpetFraction'))
      @carpet_r_value = HPXML::to_float_or_nil(XMLHelper.get_value(slab, 'extension/CarpetRValue'))
      perimeter_insulation = slab.elements['PerimeterInsulation']
      if not perimeter_insulation.nil?
        perimeter_insulation_id = HPXML::get_id(perimeter_insulation)
        @perimeter_insulation_r_value = HPXML::to_float_or_nil(XMLHelper.get_value(perimeter_insulation, "Layer[InstallationType='continuous']/NominalRValue"))
      end
      under_slab_insulation = slab.elements['UnderSlabInsulation']
      if not under_slab_insulation.nil?
        under_slab_insulation_id = HPXML::get_id(under_slab_insulation)
        @under_slab_insulation_r_value = HPXML::to_float_or_nil(XMLHelper.get_value(under_slab_insulation, "Layer[InstallationType='continuous']/NominalRValue"))
      end
    end
  end

  class Windows < BaseArrayElement
    def add(**kwargs)
      self << Window.new(@hpxml_object, **kwargs)
    end

    def from_rexml(hpxml)
      return if hpxml.nil?

      hpxml.elements.each('Building/BuildingDetails/Enclosure/Windows/Window') do |window|
        self << Window.new(@hpxml_object, window)
      end
    end
  end

  class Window < BaseElement
    ATTRS = [:id, :area, :azimuth, :orientation, :frame_type, :aluminum_thermal_break, :glass_layers,
             :glass_type, :gas_fill, :ufactor, :shgc, :interior_shading_factor_summer,
             :interior_shading_factor_winter, :exterior_shading, :overhangs_depth,
             :overhangs_distance_to_top_of_window, :overhangs_distance_to_bottom_of_window,
             :wall_idref]
    attr_accessor(*ATTRS)

    def wall
      return if @wall_idref.nil?

      (@hpxml_object.walls + @hpxml_object.foundation_walls).each do |wall|
        next unless wall.id == @wall_idref

        return wall
      end
      fail "Attached wall '#{@wall_idref}' not found for window '#{@id}'."
    end

    def is_exterior
      return wall.is_exterior
    end

    def is_interior
      return !is_exterior
    end

    def is_thermal_boundary
      HPXML::is_thermal_boundary(wall)
    end

    def is_exterior_thermal_boundary
      return (is_exterior && is_thermal_boundary)
    end

    def delete
      @hpxml_object.windows.delete(self)
    end

    def check_for_errors
      errors = []
      begin; wall; rescue StandardError => e; errors << e.message; end
      if (not @overhangs_distance_to_top_of_window.nil?) && (not @overhangs_distance_to_bottom_of_window.nil?)
        if @overhangs_distance_to_bottom_of_window <= @overhangs_distance_to_top_of_window
          fail "For Window '#{@id}', overhangs distance to bottom (#{@overhangs_distance_to_bottom_of_window}) must be greater than distance to top (#{@overhangs_distance_to_top_of_window})."
        end
      end

      return errors
    end

    def to_rexml(doc)
      return if nil?

      windows = XMLHelper.create_elements_as_needed(doc, ['HPXML', 'Building', 'BuildingDetails', 'Enclosure', 'Windows'])
      window = XMLHelper.add_element(windows, 'Window')
      sys_id = XMLHelper.add_element(window, 'SystemIdentifier')
      XMLHelper.add_attribute(sys_id, 'id', @id)
      XMLHelper.add_element(window, 'Area', Float(@area)) unless @area.nil?
      XMLHelper.add_element(window, 'Azimuth', Integer(@azimuth)) unless @azimuth.nil?
      XMLHelper.add_element(window, 'UFactor', Float(@ufactor)) unless @ufactor.nil?
      XMLHelper.add_element(window, 'SHGC', Float(@shgc)) unless @shgc.nil?
      if (not @interior_shading_factor_summer.nil?) || (not @interior_shading_factor_winter.nil?)
        interior_shading = XMLHelper.add_element(window, 'InteriorShading')
        sys_id = XMLHelper.add_element(interior_shading, 'SystemIdentifier')
        XMLHelper.add_attribute(sys_id, 'id', "#{id}InteriorShading")
        XMLHelper.add_element(interior_shading, 'SummerShadingCoefficient', Float(@interior_shading_factor_summer)) unless @interior_shading_factor_summer.nil?
        XMLHelper.add_element(interior_shading, 'WinterShadingCoefficient', Float(@interior_shading_factor_winter)) unless @interior_shading_factor_winter.nil?
      end
      if (not @overhangs_depth.nil?) || (not @overhangs_distance_to_top_of_window.nil?) || (not @overhangs_distance_to_bottom_of_window.nil?)
        overhangs = XMLHelper.add_element(window, 'Overhangs')
        XMLHelper.add_element(overhangs, 'Depth', Float(@overhangs_depth)) unless @overhangs_depth.nil?
        XMLHelper.add_element(overhangs, 'DistanceToTopOfWindow', Float(@overhangs_distance_to_top_of_window)) unless @overhangs_distance_to_top_of_window.nil?
        XMLHelper.add_element(overhangs, 'DistanceToBottomOfWindow', Float(@overhangs_distance_to_bottom_of_window)) unless @overhangs_distance_to_bottom_of_window.nil?
      end
      if not @wall_idref.nil?
        attached_to_wall = XMLHelper.add_element(window, 'AttachedToWall')
        XMLHelper.add_attribute(attached_to_wall, 'idref', @wall_idref)
      end
    end

    def from_rexml(window)
      return if window.nil?

      @id = HPXML::get_id(window)
      @area = HPXML::to_float_or_nil(XMLHelper.get_value(window, 'Area'))
      @azimuth = HPXML::to_integer_or_nil(XMLHelper.get_value(window, 'Azimuth'))
      @orientation = XMLHelper.get_value(window, 'Orientation')
      @frame_type = XMLHelper.get_child_name(window, 'FrameType')
      @aluminum_thermal_break = HPXML::to_bool_or_nil(XMLHelper.get_value(window, 'FrameType/Aluminum/ThermalBreak'))
      @glass_layers = XMLHelper.get_value(window, 'GlassLayers')
      @glass_type = XMLHelper.get_value(window, 'GlassType')
      @gas_fill = XMLHelper.get_value(window, 'GasFill')
      @ufactor = HPXML::to_float_or_nil(XMLHelper.get_value(window, 'UFactor'))
      @shgc = HPXML::to_float_or_nil(XMLHelper.get_value(window, 'SHGC'))
      @interior_shading_factor_summer = HPXML::to_float_or_nil(XMLHelper.get_value(window, 'InteriorShading/SummerShadingCoefficient'))
      @interior_shading_factor_winter = HPXML::to_float_or_nil(XMLHelper.get_value(window, 'InteriorShading/WinterShadingCoefficient'))
      @exterior_shading = XMLHelper.get_value(window, 'ExteriorShading/Type')
      @overhangs_depth = HPXML::to_float_or_nil(XMLHelper.get_value(window, 'Overhangs/Depth'))
      @overhangs_distance_to_top_of_window = HPXML::to_float_or_nil(XMLHelper.get_value(window, 'Overhangs/DistanceToTopOfWindow'))
      @overhangs_distance_to_bottom_of_window = HPXML::to_float_or_nil(XMLHelper.get_value(window, 'Overhangs/DistanceToBottomOfWindow'))
      @wall_idref = HPXML::get_idref(window.elements['AttachedToWall'])
    end
  end

  class Skylights < BaseArrayElement
    def add(**kwargs)
      self << Skylight.new(@hpxml_object, **kwargs)
    end

    def from_rexml(hpxml)
      return if hpxml.nil?

      hpxml.elements.each('Building/BuildingDetails/Enclosure/Skylights/Skylight') do |skylight|
        self << Skylight.new(@hpxml_object, skylight)
      end
    end
  end

  class Skylight < BaseElement
    ATTRS = [:id, :area, :azimuth, :orientation, :frame_type, :aluminum_thermal_break, :glass_layers,
             :glass_type, :gas_fill, :ufactor, :shgc, :exterior_shading, :roof_idref]
    attr_accessor(*ATTRS)

    def roof
      return if @roof_idref.nil?

      @hpxml_object.roofs.each do |roof|
        next unless roof.id == @roof_idref

        return roof
      end
      fail "Attached roof '#{@roof_idref}' not found for skylight '#{@id}'."
    end

    def is_exterior
      return roof.is_exterior
    end

    def is_interior
      return !is_exterior
    end

    def is_thermal_boundary
      HPXML::is_thermal_boundary(roof)
    end

    def is_exterior_thermal_boundary
      return (is_exterior && is_thermal_boundary)
    end

    def delete
      @hpxml_object.skylights.delete(self)
    end

    def check_for_errors
      errors = []
      begin; roof; rescue StandardError => e; errors << e.message; end
      return errors
    end

    def to_rexml(doc)
      return if nil?

      skylights = XMLHelper.create_elements_as_needed(doc, ['HPXML', 'Building', 'BuildingDetails', 'Enclosure', 'Skylights'])
      skylight = XMLHelper.add_element(skylights, 'Skylight')
      sys_id = XMLHelper.add_element(skylight, 'SystemIdentifier')
      XMLHelper.add_attribute(sys_id, 'id', @id)
      XMLHelper.add_element(skylight, 'Area', Float(@area)) unless @area.nil?
      XMLHelper.add_element(skylight, 'Azimuth', Integer(@azimuth)) unless @azimuth.nil?
      XMLHelper.add_element(skylight, 'UFactor', Float(@ufactor)) unless @ufactor.nil?
      XMLHelper.add_element(skylight, 'SHGC', Float(@shgc)) unless @shgc.nil?
      if not @roof_idref.nil?
        attached_to_roof = XMLHelper.add_element(skylight, 'AttachedToRoof')
        XMLHelper.add_attribute(attached_to_roof, 'idref', @roof_idref)
      end
    end

    def from_rexml(skylight)
      return if skylight.nil?

      @id = HPXML::get_id(skylight)
      @area = HPXML::to_float_or_nil(XMLHelper.get_value(skylight, 'Area'))
      @azimuth = HPXML::to_integer_or_nil(XMLHelper.get_value(skylight, 'Azimuth'))
      @orientation = XMLHelper.get_value(skylight, 'Orientation')
      @frame_type = XMLHelper.get_child_name(skylight, 'FrameType')
      @aluminum_thermal_break = HPXML::to_bool_or_nil(XMLHelper.get_value(skylight, 'FrameType/Aluminum/ThermalBreak'))
      @glass_layers = XMLHelper.get_value(skylight, 'GlassLayers')
      @glass_type = XMLHelper.get_value(skylight, 'GlassType')
      @gas_fill = XMLHelper.get_value(skylight, 'GasFill')
      @ufactor = HPXML::to_float_or_nil(XMLHelper.get_value(skylight, 'UFactor'))
      @shgc = HPXML::to_float_or_nil(XMLHelper.get_value(skylight, 'SHGC'))
      @exterior_shading = XMLHelper.get_value(skylight, 'ExteriorShading/Type')
      @roof_idref = HPXML::get_idref(skylight.elements['AttachedToRoof'])
    end
  end

  class Doors < BaseArrayElement
    def add(**kwargs)
      self << Door.new(@hpxml_object, **kwargs)
    end

    def from_rexml(hpxml)
      return if hpxml.nil?

      hpxml.elements.each('Building/BuildingDetails/Enclosure/Doors/Door') do |door|
        self << Door.new(@hpxml_object, door)
      end
    end
  end

  class Door < BaseElement
    ATTRS = [:id, :wall_idref, :area, :azimuth, :r_value]
    attr_accessor(*ATTRS)

    def wall
      return if @wall_idref.nil?

      (@hpxml_object.walls + @hpxml_object.foundation_walls).each do |wall|
        next unless wall.id == @wall_idref

        return wall
      end
      fail "Attached wall '#{@wall_idref}' not found for door '#{@id}'."
    end

    def is_exterior
      return wall.is_exterior
    end

    def is_interior
      return !is_exterior
    end

    def is_thermal_boundary
      HPXML::is_thermal_boundary(wall)
    end

    def is_exterior_thermal_boundary
      return (is_exterior && is_thermal_boundary)
    end

    def delete
      @hpxml_object.doors.delete(self)
    end

    def check_for_errors
      errors = []
      begin; wall; rescue StandardError => e; errors << e.message; end
      return errors
    end

    def to_rexml(doc)
      return if nil?

      doors = XMLHelper.create_elements_as_needed(doc, ['HPXML', 'Building', 'BuildingDetails', 'Enclosure', 'Doors'])
      door = XMLHelper.add_element(doors, 'Door')
      sys_id = XMLHelper.add_element(door, 'SystemIdentifier')
      XMLHelper.add_attribute(sys_id, 'id', @id)
      if not @wall_idref.nil?
        attached_to_wall = XMLHelper.add_element(door, 'AttachedToWall')
        XMLHelper.add_attribute(attached_to_wall, 'idref', @wall_idref)
      end
      XMLHelper.add_element(door, 'Area', Float(@area)) unless @area.nil?
      XMLHelper.add_element(door, 'Azimuth', Integer(@azimuth)) unless @azimuth.nil?
      XMLHelper.add_element(door, 'RValue', Float(@r_value)) unless @r_value.nil?
    end

    def from_rexml(door)
      return if door.nil?

      @id = HPXML::get_id(door)
      @wall_idref = HPXML::get_idref(door.elements['AttachedToWall'])
      @area = HPXML::to_float_or_nil(XMLHelper.get_value(door, 'Area'))
      @azimuth = HPXML::to_integer_or_nil(XMLHelper.get_value(door, 'Azimuth'))
      @r_value = HPXML::to_float_or_nil(XMLHelper.get_value(door, 'RValue'))
    end
  end

  class HeatingSystems < BaseArrayElement
    def add(**kwargs)
      self << HeatingSystem.new(@hpxml_object, **kwargs)
    end

    def from_rexml(hpxml)
      return if hpxml.nil?

      hpxml.elements.each('Building/BuildingDetails/Systems/HVAC/HVACPlant/HeatingSystem') do |heating_system|
        self << HeatingSystem.new(@hpxml_object, heating_system)
      end
    end
  end

  class HeatingSystem < BaseElement
    ATTRS = [:id, :distribution_system_idref, :year_installed, :heating_system_type,
             :heating_system_fuel, :heating_capacity, :heating_efficiency_afue,
             :heating_efficiency_percent, :fraction_heat_load_served, :electric_auxiliary_energy,
             :heating_cfm, :energy_star, :seed_id]
    attr_accessor(*ATTRS)

    def distribution_system
      return if @distribution_system_idref.nil?

      @hpxml_object.hvac_distributions.each do |hvac_distribution|
        next unless hvac_distribution.id == @distribution_system_idref

        return hvac_distribution
      end
      fail "Attached HVAC distribution system '#{@distribution_system_idref}' not found for HVAC system '#{@id}'."
    end

    def delete
      @hpxml_object.heating_systems.delete(self)
    end

    def check_for_errors
      errors = []
      begin; distribution_system; rescue StandardError => e; errors << e.message; end
      return errors
    end

    def to_rexml(doc)
      return if nil?

      hvac_plant = XMLHelper.create_elements_as_needed(doc, ['HPXML', 'Building', 'BuildingDetails', 'Systems', 'HVAC', 'HVACPlant'])
      heating_system = XMLHelper.add_element(hvac_plant, 'HeatingSystem')
      sys_id = XMLHelper.add_element(heating_system, 'SystemIdentifier')
      XMLHelper.add_attribute(sys_id, 'id', @id)
      if not @distribution_system_idref.nil?
        distribution_system = XMLHelper.add_element(heating_system, 'DistributionSystem')
        XMLHelper.add_attribute(distribution_system, 'idref', @distribution_system_idref)
      end
      if not @heating_system_type.nil?
        heating_system_type_e = XMLHelper.add_element(heating_system, 'HeatingSystemType')
        XMLHelper.add_element(heating_system_type_e, @heating_system_type)
      end
      XMLHelper.add_element(heating_system, 'HeatingSystemFuel', @heating_system_fuel) unless @heating_system_fuel.nil?
      XMLHelper.add_element(heating_system, 'HeatingCapacity', Float(@heating_capacity)) unless @heating_capacity.nil?

      efficiency_units = nil
      efficiency_value = nil
      if [HVACTypeFurnace, HVACTypeWallFurnace, HVACTypeBoiler].include? @heating_system_type
        efficiency_units = 'AFUE'
        efficiency_value = @heating_efficiency_afue
      elsif [HVACTypeElectricResistance, HVACTypeStove, HVACTypePortableHeater].include? @heating_system_type
        efficiency_units = UnitsPercent
        efficiency_value = @heating_efficiency_percent
      end
      if not efficiency_value.nil?
        annual_efficiency = XMLHelper.add_element(heating_system, 'AnnualHeatingEfficiency')
        XMLHelper.add_element(annual_efficiency, 'Units', efficiency_units)
        XMLHelper.add_element(annual_efficiency, 'Value', Float(efficiency_value))
      end

      XMLHelper.add_element(heating_system, 'FractionHeatLoadServed', Float(@fraction_heat_load_served)) unless @fraction_heat_load_served.nil?
      XMLHelper.add_element(heating_system, 'ElectricAuxiliaryEnergy', Float(@electric_auxiliary_energy)) unless @electric_auxiliary_energy.nil?
      HPXML::add_extension(parent: heating_system,
                           extensions: { 'HeatingFlowRate' => HPXML::to_float_or_nil(@heating_cfm),
                                         'SeedId' => @seed_id })
    end

    def from_rexml(heating_system)
      return if heating_system.nil?

      @id = HPXML::get_id(heating_system)
      @distribution_system_idref = HPXML::get_idref(heating_system.elements['DistributionSystem'])
      @year_installed = HPXML::to_integer_or_nil(XMLHelper.get_value(heating_system, 'YearInstalled'))
      @heating_system_type = XMLHelper.get_child_name(heating_system, 'HeatingSystemType')
      @heating_system_fuel = XMLHelper.get_value(heating_system, 'HeatingSystemFuel')
      @heating_capacity = HPXML::to_float_or_nil(XMLHelper.get_value(heating_system, 'HeatingCapacity'))
      @heating_efficiency_afue = HPXML::to_float_or_nil(XMLHelper.get_value(heating_system, "[HeatingSystemType[#{HVACTypeFurnace} | #{HVACTypeWallFurnace} | #{HVACTypeBoiler}]]AnnualHeatingEfficiency[Units='AFUE']/Value"))
      @heating_efficiency_percent = HPXML::to_float_or_nil(XMLHelper.get_value(heating_system, "[HeatingSystemType[#{HVACTypeElectricResistance} | #{HVACTypeStove} | #{HVACTypePortableHeater}]]AnnualHeatingEfficiency[Units='Percent']/Value"))
      @fraction_heat_load_served = HPXML::to_float_or_nil(XMLHelper.get_value(heating_system, 'FractionHeatLoadServed'))
      @electric_auxiliary_energy = HPXML::to_float_or_nil(XMLHelper.get_value(heating_system, 'ElectricAuxiliaryEnergy'))
      @heating_cfm = HPXML::to_float_or_nil(XMLHelper.get_value(heating_system, 'extension/HeatingFlowRate'))
      @energy_star = XMLHelper.get_values(heating_system, 'ThirdPartyCertification').include?('Energy Star')
      @seed_id = XMLHelper.get_value(heating_system, 'extension/SeedId')
    end
  end

  class CoolingSystems < BaseArrayElement
    def add(**kwargs)
      self << CoolingSystem.new(@hpxml_object, **kwargs)
    end

    def from_rexml(hpxml)
      return if hpxml.nil?

      hpxml.elements.each('Building/BuildingDetails/Systems/HVAC/HVACPlant/CoolingSystem') do |cooling_system|
        self << CoolingSystem.new(@hpxml_object, cooling_system)
      end
    end
  end

  class CoolingSystem < BaseElement
    ATTRS = [:id, :distribution_system_idref, :year_installed, :cooling_system_type,
             :cooling_system_fuel, :cooling_capacity, :compressor_type, :fraction_cool_load_served,
             :cooling_efficiency_seer, :cooling_efficiency_eer, :cooling_shr, :cooling_cfm,
             :energy_star, :seed_id]
    attr_accessor(*ATTRS)

    def distribution_system
      return if @distribution_system_idref.nil?

      @hpxml_object.hvac_distributions.each do |hvac_distribution|
        next unless hvac_distribution.id == @distribution_system_idref

        return hvac_distribution
      end
      fail "Attached HVAC distribution system '#{@distribution_system_idref}' not found for HVAC system '#{@id}'."
    end

    def delete
      @hpxml_object.cooling_systems.delete(self)
    end

    def check_for_errors
      errors = []
      begin; distribution_system; rescue StandardError => e; errors << e.message; end
      return errors
    end

    def to_rexml(doc)
      return if nil?

      hvac_plant = XMLHelper.create_elements_as_needed(doc, ['HPXML', 'Building', 'BuildingDetails', 'Systems', 'HVAC', 'HVACPlant'])
      cooling_system = XMLHelper.add_element(hvac_plant, 'CoolingSystem')
      sys_id = XMLHelper.add_element(cooling_system, 'SystemIdentifier')
      XMLHelper.add_attribute(sys_id, 'id', @id)
      if not @distribution_system_idref.nil?
        distribution_system = XMLHelper.add_element(cooling_system, 'DistributionSystem')
        XMLHelper.add_attribute(distribution_system, 'idref', @distribution_system_idref)
      end
      XMLHelper.add_element(cooling_system, 'CoolingSystemType', @cooling_system_type) unless @cooling_system_type.nil?
      XMLHelper.add_element(cooling_system, 'CoolingSystemFuel', @cooling_system_fuel) unless @cooling_system_fuel.nil?
      XMLHelper.add_element(cooling_system, 'CoolingCapacity', Float(@cooling_capacity)) unless @cooling_capacity.nil?
      XMLHelper.add_element(cooling_system, 'CompressorType', @compressor_type) unless @compressor_type.nil?
      XMLHelper.add_element(cooling_system, 'FractionCoolLoadServed', Float(@fraction_cool_load_served)) unless @fraction_cool_load_served.nil?

      efficiency_units = nil
      efficiency_value = nil
      if [HVACTypeCentralAirConditioner].include? @cooling_system_type
        efficiency_units = 'SEER'
        efficiency_value = @cooling_efficiency_seer
      elsif [HVACTypeRoomAirConditioner].include? @cooling_system_type
        efficiency_units = 'EER'
        efficiency_value = @cooling_efficiency_eer
      end
      if not efficiency_value.nil?
        annual_efficiency = XMLHelper.add_element(cooling_system, 'AnnualCoolingEfficiency')
        XMLHelper.add_element(annual_efficiency, 'Units', efficiency_units)
        XMLHelper.add_element(annual_efficiency, 'Value', Float(efficiency_value))
      end

      XMLHelper.add_element(cooling_system, 'SensibleHeatFraction', Float(@cooling_shr)) unless @cooling_shr.nil?
      HPXML::add_extension(parent: cooling_system,
                           extensions: { 'CoolingFlowRate' => HPXML::to_float_or_nil(@cooling_cfm),
                                         'SeedId' => @seed_id })
    end

    def from_rexml(cooling_system)
      return if cooling_system.nil?

      @id = HPXML::get_id(cooling_system)
      @distribution_system_idref = HPXML::get_idref(cooling_system.elements['DistributionSystem'])
      @year_installed = HPXML::to_integer_or_nil(XMLHelper.get_value(cooling_system, 'YearInstalled'))
      @cooling_system_type = XMLHelper.get_value(cooling_system, 'CoolingSystemType')
      @cooling_system_fuel = XMLHelper.get_value(cooling_system, 'CoolingSystemFuel')
      @cooling_capacity = HPXML::to_float_or_nil(XMLHelper.get_value(cooling_system, 'CoolingCapacity'))
      @compressor_type = XMLHelper.get_value(cooling_system, 'CompressorType')
      @fraction_cool_load_served = HPXML::to_float_or_nil(XMLHelper.get_value(cooling_system, 'FractionCoolLoadServed'))
      @cooling_efficiency_seer = HPXML::to_float_or_nil(XMLHelper.get_value(cooling_system, "[CoolingSystemType='#{HVACTypeCentralAirConditioner}']AnnualCoolingEfficiency[Units='SEER']/Value"))
      @cooling_efficiency_eer = HPXML::to_float_or_nil(XMLHelper.get_value(cooling_system, "[CoolingSystemType='#{HVACTypeRoomAirConditioner}']AnnualCoolingEfficiency[Units='EER']/Value"))
      @cooling_shr = HPXML::to_float_or_nil(XMLHelper.get_value(cooling_system, 'SensibleHeatFraction'))
      @cooling_cfm = HPXML::to_float_or_nil(XMLHelper.get_value(cooling_system, 'extension/CoolingFlowRate'))
      @energy_star = XMLHelper.get_values(cooling_system, 'ThirdPartyCertification').include?('Energy Star')
      @seed_id = XMLHelper.get_value(cooling_system, 'extension/SeedId')
    end
  end

  class HeatPumps < BaseArrayElement
    def add(**kwargs)
      self << HeatPump.new(@hpxml_object, **kwargs)
    end

    def from_rexml(hpxml)
      return if hpxml.nil?

      hpxml.elements.each('Building/BuildingDetails/Systems/HVAC/HVACPlant/HeatPump') do |heat_pump|
        self << HeatPump.new(@hpxml_object, heat_pump)
      end
    end
  end

  class HeatPump < BaseElement
    ATTRS = [:id, :distribution_system_idref, :year_installed, :heat_pump_type, :heat_pump_fuel,
             :heating_capacity, :heating_capacity_17F, :cooling_capacity, :compressor_type,
             :cooling_shr, :backup_heating_fuel, :backup_heating_capacity,
             :backup_heating_efficiency_percent, :backup_heating_efficiency_afue,
             :backup_heating_switchover_temp, :fraction_heat_load_served, :fraction_cool_load_served,
             :cooling_efficiency_seer, :cooling_efficiency_eer, :heating_efficiency_hspf,
             :heating_efficiency_cop, :energy_star, :seed_id]
    attr_accessor(*ATTRS)

    def distribution_system
      return if @distribution_system_idref.nil?

      @hpxml_object.hvac_distributions.each do |hvac_distribution|
        next unless hvac_distribution.id == @distribution_system_idref

        return hvac_distribution
      end
      fail "Attached HVAC distribution system '#{@distribution_system_idref}' not found for HVAC system '#{@id}'."
    end

    def delete
      @hpxml_object.heat_pumps.delete(self)
    end

    def check_for_errors
      errors = []
      begin; distribution_system; rescue StandardError => e; errors << e.message; end
      return errors
    end

    def to_rexml(doc)
      return if nil?

      hvac_plant = XMLHelper.create_elements_as_needed(doc, ['HPXML', 'Building', 'BuildingDetails', 'Systems', 'HVAC', 'HVACPlant'])
      heat_pump = XMLHelper.add_element(hvac_plant, 'HeatPump')
      sys_id = XMLHelper.add_element(heat_pump, 'SystemIdentifier')
      XMLHelper.add_attribute(sys_id, 'id', @id)
      if not @distribution_system_idref.nil?
        distribution_system = XMLHelper.add_element(heat_pump, 'DistributionSystem')
        XMLHelper.add_attribute(distribution_system, 'idref', @distribution_system_idref)
      end
      XMLHelper.add_element(heat_pump, 'HeatPumpType', @heat_pump_type) unless @heat_pump_type.nil?
      XMLHelper.add_element(heat_pump, 'HeatPumpFuel', @heat_pump_fuel) unless @heat_pump_fuel.nil?
      XMLHelper.add_element(heat_pump, 'HeatingCapacity', Float(@heating_capacity)) unless @heating_capacity.nil?
      XMLHelper.add_element(heat_pump, 'HeatingCapacity17F', Float(@heating_capacity_17F)) unless @heating_capacity_17F.nil?
      XMLHelper.add_element(heat_pump, 'CoolingCapacity', Float(@cooling_capacity)) unless @cooling_capacity.nil?
      XMLHelper.add_element(heat_pump, 'CompressorType', @compressor_type) unless @compressor_type.nil?
      XMLHelper.add_element(heat_pump, 'CoolingSensibleHeatFraction', Float(@cooling_shr)) unless @cooling_shr.nil?
      if not @backup_heating_fuel.nil?
        XMLHelper.add_element(heat_pump, 'BackupSystemFuel', @backup_heating_fuel)
        efficiencies = { 'Percent' => @backup_heating_efficiency_percent,
                         'AFUE' => @backup_heating_efficiency_afue }
        efficiencies.each do |units, value|
          next if value.nil?

          backup_eff = XMLHelper.add_element(heat_pump, 'BackupAnnualHeatingEfficiency')
          XMLHelper.add_element(backup_eff, 'Units', units)
          XMLHelper.add_element(backup_eff, 'Value', Float(value))
        end
        XMLHelper.add_element(heat_pump, 'BackupHeatingCapacity', Float(@backup_heating_capacity)) unless @backup_heating_capacity.nil?
        XMLHelper.add_element(heat_pump, 'BackupHeatingSwitchoverTemperature', Float(@backup_heating_switchover_temp)) unless @backup_heating_switchover_temp.nil?
      end
      XMLHelper.add_element(heat_pump, 'FractionHeatLoadServed', Float(@fraction_heat_load_served)) unless @fraction_heat_load_served.nil?
      XMLHelper.add_element(heat_pump, 'FractionCoolLoadServed', Float(@fraction_cool_load_served)) unless @fraction_cool_load_served.nil?

      clg_efficiency_units = nil
      clg_efficiency_value = nil
      htg_efficiency_units = nil
      htg_efficiency_value = nil
      if [HVACTypeHeatPumpAirToAir, HVACTypeHeatPumpMiniSplit].include? @heat_pump_type
        clg_efficiency_units = 'SEER'
        clg_efficiency_value = @cooling_efficiency_seer
        htg_efficiency_units = 'HSPF'
        htg_efficiency_value = @heating_efficiency_hspf
      elsif [HVACTypeHeatPumpGroundToAir].include? @heat_pump_type
        clg_efficiency_units = 'EER'
        clg_efficiency_value = @cooling_efficiency_eer
        htg_efficiency_units = 'COP'
        htg_efficiency_value = @heating_efficiency_cop
      end
      if not clg_efficiency_value.nil?
        annual_efficiency = XMLHelper.add_element(heat_pump, 'AnnualCoolingEfficiency')
        XMLHelper.add_element(annual_efficiency, 'Units', clg_efficiency_units)
        XMLHelper.add_element(annual_efficiency, 'Value', Float(clg_efficiency_value))
      end
      if not htg_efficiency_value.nil?
        annual_efficiency = XMLHelper.add_element(heat_pump, 'AnnualHeatingEfficiency')
        XMLHelper.add_element(annual_efficiency, 'Units', htg_efficiency_units)
        XMLHelper.add_element(annual_efficiency, 'Value', Float(htg_efficiency_value))
      end

      HPXML::add_extension(parent: heat_pump,
                           extensions: { 'SeedId' => @seed_id })
    end

    def from_rexml(heat_pump)
      return if heat_pump.nil?

      @id = HPXML::get_id(heat_pump)
      @distribution_system_idref = HPXML::get_idref(heat_pump.elements['DistributionSystem'])
      @year_installed = HPXML::to_integer_or_nil(XMLHelper.get_value(heat_pump, 'YearInstalled'))
      @heat_pump_type = XMLHelper.get_value(heat_pump, 'HeatPumpType')
      @heat_pump_fuel = XMLHelper.get_value(heat_pump, 'HeatPumpFuel')
      @heating_capacity = HPXML::to_float_or_nil(XMLHelper.get_value(heat_pump, 'HeatingCapacity'))
      @heating_capacity_17F = HPXML::to_float_or_nil(XMLHelper.get_value(heat_pump, 'HeatingCapacity17F'))
      @cooling_capacity = HPXML::to_float_or_nil(XMLHelper.get_value(heat_pump, 'CoolingCapacity'))
      @compressor_type = XMLHelper.get_value(heat_pump, 'CompressorType')
      @cooling_shr = HPXML::to_float_or_nil(XMLHelper.get_value(heat_pump, 'CoolingSensibleHeatFraction'))
      @backup_heating_fuel = XMLHelper.get_value(heat_pump, 'BackupSystemFuel')
      @backup_heating_capacity = HPXML::to_float_or_nil(XMLHelper.get_value(heat_pump, 'BackupHeatingCapacity'))
      @backup_heating_efficiency_percent = HPXML::to_float_or_nil(XMLHelper.get_value(heat_pump, "BackupAnnualHeatingEfficiency[Units='Percent']/Value"))
      @backup_heating_efficiency_afue = HPXML::to_float_or_nil(XMLHelper.get_value(heat_pump, "BackupAnnualHeatingEfficiency[Units='AFUE']/Value"))
      @backup_heating_switchover_temp = HPXML::to_float_or_nil(XMLHelper.get_value(heat_pump, 'BackupHeatingSwitchoverTemperature'))
      @fraction_heat_load_served = HPXML::to_float_or_nil(XMLHelper.get_value(heat_pump, 'FractionHeatLoadServed'))
      @fraction_cool_load_served = HPXML::to_float_or_nil(XMLHelper.get_value(heat_pump, 'FractionCoolLoadServed'))
      @cooling_efficiency_seer = HPXML::to_float_or_nil(XMLHelper.get_value(heat_pump, "[HeatPumpType='#{HVACTypeHeatPumpAirToAir}' or HeatPumpType='#{HVACTypeHeatPumpMiniSplit}']AnnualCoolingEfficiency[Units='SEER']/Value"))
      @cooling_efficiency_eer = HPXML::to_float_or_nil(XMLHelper.get_value(heat_pump, "[HeatPumpType='#{HVACTypeHeatPumpGroundToAir}']AnnualCoolingEfficiency[Units='EER']/Value"))
      @heating_efficiency_hspf = HPXML::to_float_or_nil(XMLHelper.get_value(heat_pump, "[HeatPumpType='#{HVACTypeHeatPumpAirToAir}' or HeatPumpType='#{HVACTypeHeatPumpMiniSplit}']AnnualHeatingEfficiency[Units='HSPF']/Value"))
      @heating_efficiency_cop = HPXML::to_float_or_nil(XMLHelper.get_value(heat_pump, "[HeatPumpType='#{HVACTypeHeatPumpGroundToAir}']AnnualHeatingEfficiency[Units='COP']/Value"))
      @energy_star = XMLHelper.get_values(heat_pump, 'ThirdPartyCertification').include?('Energy Star')
      @seed_id = XMLHelper.get_value(heat_pump, 'extension/SeedId')
    end
  end

  class HVACControls < BaseArrayElement
    def add(**kwargs)
      self << HVACControl.new(@hpxml_object, **kwargs)
    end

    def from_rexml(hpxml)
      return if hpxml.nil?

      hpxml.elements.each('Building/BuildingDetails/Systems/HVAC/HVACControl') do |hvac_control|
        self << HVACControl.new(@hpxml_object, hvac_control)
      end
    end
  end

  class HVACControl < BaseElement
    ATTRS = [:id, :control_type, :heating_setpoint_temp, :heating_setback_temp,
             :heating_setback_hours_per_week, :heating_setback_start_hour, :cooling_setpoint_temp,
             :cooling_setup_temp, :cooling_setup_hours_per_week, :cooling_setup_start_hour,
             :ceiling_fan_cooling_setpoint_temp_offset]
    attr_accessor(*ATTRS)

    def delete
      @hpxml_object.hvac_controls.delete(self)
    end

    def check_for_errors
      errors = []
      return errors
    end

    def to_rexml(doc)
      return if nil?

      hvac = XMLHelper.create_elements_as_needed(doc, ['HPXML', 'Building', 'BuildingDetails', 'Systems', 'HVAC'])
      hvac_control = XMLHelper.add_element(hvac, 'HVACControl')
      sys_id = XMLHelper.add_element(hvac_control, 'SystemIdentifier')
      XMLHelper.add_attribute(sys_id, 'id', @id)
      XMLHelper.add_element(hvac_control, 'ControlType', @control_type) unless @control_type.nil?
      XMLHelper.add_element(hvac_control, 'SetpointTempHeatingSeason', Float(@heating_setpoint_temp)) unless @heating_setpoint_temp.nil?
      XMLHelper.add_element(hvac_control, 'SetbackTempHeatingSeason', Float(@heating_setback_temp)) unless @heating_setback_temp.nil?
      XMLHelper.add_element(hvac_control, 'TotalSetbackHoursperWeekHeating', Integer(@heating_setback_hours_per_week)) unless @heating_setback_hours_per_week.nil?
      XMLHelper.add_element(hvac_control, 'SetupTempCoolingSeason', Float(@cooling_setup_temp)) unless @cooling_setup_temp.nil?
      XMLHelper.add_element(hvac_control, 'SetpointTempCoolingSeason', Float(@cooling_setpoint_temp)) unless @cooling_setpoint_temp.nil?
      XMLHelper.add_element(hvac_control, 'TotalSetupHoursperWeekCooling', Integer(@cooling_setup_hours_per_week)) unless @cooling_setup_hours_per_week.nil?
      HPXML::add_extension(parent: hvac_control,
                           extensions: { 'SetbackStartHourHeating' => HPXML::to_integer_or_nil(@heating_setback_start_hour),
                                         'SetupStartHourCooling' => HPXML::to_integer_or_nil(@cooling_setup_start_hour),
                                         'CeilingFanSetpointTempCoolingSeasonOffset' => HPXML::to_float_or_nil(@ceiling_fan_cooling_setpoint_temp_offset) })
    end

    def from_rexml(hvac_control)
      return if hvac_control.nil?

      @id = HPXML::get_id(hvac_control)
      @control_type = XMLHelper.get_value(hvac_control, 'ControlType')
      @heating_setpoint_temp = HPXML::to_float_or_nil(XMLHelper.get_value(hvac_control, 'SetpointTempHeatingSeason'))
      @heating_setback_temp = HPXML::to_float_or_nil(XMLHelper.get_value(hvac_control, 'SetbackTempHeatingSeason'))
      @heating_setback_hours_per_week = HPXML::to_integer_or_nil(XMLHelper.get_value(hvac_control, 'TotalSetbackHoursperWeekHeating'))
      @heating_setback_start_hour = HPXML::to_integer_or_nil(XMLHelper.get_value(hvac_control, 'extension/SetbackStartHourHeating'))
      @cooling_setpoint_temp = HPXML::to_float_or_nil(XMLHelper.get_value(hvac_control, 'SetpointTempCoolingSeason'))
      @cooling_setup_temp = HPXML::to_float_or_nil(XMLHelper.get_value(hvac_control, 'SetupTempCoolingSeason'))
      @cooling_setup_hours_per_week = HPXML::to_integer_or_nil(XMLHelper.get_value(hvac_control, 'TotalSetupHoursperWeekCooling'))
      @cooling_setup_start_hour = HPXML::to_integer_or_nil(XMLHelper.get_value(hvac_control, 'extension/SetupStartHourCooling'))
      @ceiling_fan_cooling_setpoint_temp_offset = HPXML::to_float_or_nil(XMLHelper.get_value(hvac_control, 'extension/CeilingFanSetpointTempCoolingSeasonOffset'))
    end
  end

  class HVACDistributions < BaseArrayElement
    def add(**kwargs)
      self << HVACDistribution.new(@hpxml_object, **kwargs)
    end

    def from_rexml(hpxml)
      return if hpxml.nil?

      hpxml.elements.each('Building/BuildingDetails/Systems/HVAC/HVACDistribution') do |hvac_distribution|
        self << HVACDistribution.new(@hpxml_object, hvac_distribution)
      end
    end
  end

  class HVACDistribution < BaseElement
    def initialize(*args)
      @duct_leakage_measurements = DuctLeakageMeasurements.new(@hpxml_object)
      @ducts = Ducts.new(@hpxml_object)
      super(*args)
    end
    ATTRS = [:id, :distribution_system_type, :distribution_system_type, :annual_heating_dse,
             :annual_cooling_dse, :duct_system_sealed]
    attr_accessor(*ATTRS)
    attr_reader(:duct_leakage_measurements, :ducts)

    def hvac_systems
      list = []
      (@hpxml_object.heating_systems + @hpxml_object.cooling_systems + @hpxml_object.heat_pumps).each do |hvac_system|
        next if hvac_system.distribution_system_idref.nil?
        next unless hvac_system.distribution_system_idref == @id

        list << hvac_system
      end

      if list.size == 0
        fail "Distribution system '#{@id}' found but no HVAC system attached to it."
      end

      num_htg = 0
      num_clg = 0
      list.each do |obj|
        if obj.respond_to? :fraction_heat_load_served
          num_htg += 1 if obj.fraction_heat_load_served > 0
        end
        if obj.respond_to? :fraction_cool_load_served
          num_clg += 1 if obj.fraction_cool_load_served > 0
        end
      end

      if num_clg > 1
        fail "Multiple cooling systems found attached to distribution system '#{@id}'."
      end
      if num_htg > 1
        fail "Multiple heating systems found attached to distribution system '#{@id}'."
      end

      return list
    end

    def delete
      @hpxml_object.hvac_distributions.delete(self)
    end

    def check_for_errors
      errors = []
      begin; hvac_systems; rescue StandardError => e; errors << e.message; end
      errors += @duct_leakage_measurements.check_for_errors
      errors += @ducts.check_for_errors
      return errors
    end

    def to_rexml(doc)
      return if nil?

      hvac = XMLHelper.create_elements_as_needed(doc, ['HPXML', 'Building', 'BuildingDetails', 'Systems', 'HVAC'])
      hvac_distribution = XMLHelper.add_element(hvac, 'HVACDistribution')
      sys_id = XMLHelper.add_element(hvac_distribution, 'SystemIdentifier')
      XMLHelper.add_attribute(sys_id, 'id', @id)
      distribution_system_type_e = XMLHelper.add_element(hvac_distribution, 'DistributionSystemType')
      if [HVACDistributionTypeAir, HVACDistributionTypeHydronic].include? @distribution_system_type
        XMLHelper.add_element(distribution_system_type_e, @distribution_system_type)
      elsif [HVACDistributionTypeDSE].include? distribution_system_type
        XMLHelper.add_element(distribution_system_type_e, 'Other', @distribution_system_type)
        XMLHelper.add_element(hvac_distribution, 'AnnualHeatingDistributionSystemEfficiency', Float(@annual_heating_dse)) unless @annual_heating_dse.nil?
        XMLHelper.add_element(hvac_distribution, 'AnnualCoolingDistributionSystemEfficiency', Float(@annual_cooling_dse)) unless @annual_cooling_dse.nil?
      else
        fail "Unexpected distribution_system_type '#{@distribution_system_type}'."
      end

      air_distribution = hvac_distribution.elements['DistributionSystemType/AirDistribution']
      return if air_distribution.nil?

      @duct_leakage_measurements.to_rexml(air_distribution)
      @ducts.to_rexml(air_distribution)
    end

    def from_rexml(hvac_distribution)
      return if hvac_distribution.nil?

      @id = HPXML::get_id(hvac_distribution)
      @distribution_system_type = XMLHelper.get_child_name(hvac_distribution, 'DistributionSystemType')
      if @distribution_system_type == 'Other'
        @distribution_system_type = XMLHelper.get_value(hvac_distribution.elements['DistributionSystemType'], 'Other')
      end
      @annual_heating_dse = HPXML::to_float_or_nil(XMLHelper.get_value(hvac_distribution, 'AnnualHeatingDistributionSystemEfficiency'))
      @annual_cooling_dse = HPXML::to_float_or_nil(XMLHelper.get_value(hvac_distribution, 'AnnualCoolingDistributionSystemEfficiency'))
      @duct_system_sealed = HPXML::to_bool_or_nil(XMLHelper.get_value(hvac_distribution, 'HVACDistributionImprovement/DuctSystemSealed'))

      @duct_leakage_measurements.from_rexml(hvac_distribution)
      @ducts.from_rexml(hvac_distribution)
    end
  end

  class DuctLeakageMeasurements < BaseArrayElement
    def add(**kwargs)
      self << DuctLeakageMeasurement.new(@hpxml_object, **kwargs)
    end

    def from_rexml(hvac_distribution)
      return if hvac_distribution.nil?

      hvac_distribution.elements.each('DistributionSystemType/AirDistribution/DuctLeakageMeasurement') do |duct_leakage_measurement|
        self << DuctLeakageMeasurement.new(@hpxml_object, duct_leakage_measurement)
      end
    end
  end

  class DuctLeakageMeasurement < BaseElement
    ATTRS = [:duct_type, :duct_leakage_test_method, :duct_leakage_units, :duct_leakage_value,
             :duct_leakage_total_or_to_outside]
    attr_accessor(*ATTRS)

    def check_for_errors
      errors = []
      return errors
    end

    def to_rexml(air_distribution)
      duct_leakage_measurement_el = XMLHelper.add_element(air_distribution, 'DuctLeakageMeasurement')
      XMLHelper.add_element(duct_leakage_measurement_el, 'DuctType', @duct_type)
      if not @duct_leakage_value.nil?
        duct_leakage_el = XMLHelper.add_element(duct_leakage_measurement_el, 'DuctLeakage')
        XMLHelper.add_element(duct_leakage_el, 'Units', @duct_leakage_units)
        XMLHelper.add_element(duct_leakage_el, 'Value', Float(@duct_leakage_value))
        XMLHelper.add_element(duct_leakage_el, 'TotalOrToOutside', 'to outside')
      end
    end

    def from_rexml(duct_leakage_measurement)
      return if duct_leakage_measurement.nil?

      @duct_type = XMLHelper.get_value(duct_leakage_measurement, 'DuctType')
      @duct_leakage_test_method = XMLHelper.get_value(duct_leakage_measurement, 'DuctLeakageTestMethod')
      @duct_leakage_units = XMLHelper.get_value(duct_leakage_measurement, 'DuctLeakage/Units')
      @duct_leakage_value = HPXML::to_float_or_nil(XMLHelper.get_value(duct_leakage_measurement, 'DuctLeakage/Value'))
      @duct_leakage_total_or_to_outside = XMLHelper.get_value(duct_leakage_measurement, 'DuctLeakage/TotalOrToOutside')
    end
  end

  class Ducts < BaseArrayElement
    def add(**kwargs)
      self << Duct.new(@hpxml_object, **kwargs)
    end

    def from_rexml(hvac_distribution)
      return if hvac_distribution.nil?

      hvac_distribution.elements.each('DistributionSystemType/AirDistribution/Ducts') do |duct|
        self << Duct.new(@hpxml_object, duct)
      end
    end
  end

  class Duct < BaseElement
    ATTRS = [:duct_type, :duct_insulation_r_value, :duct_insulation_material, :duct_location,
             :duct_fraction_area, :duct_surface_area]
    attr_accessor(*ATTRS)

    def check_for_errors
      errors = []
      return errors
    end

    def to_rexml(air_distribution)
      ducts_el = XMLHelper.add_element(air_distribution, 'Ducts')
      XMLHelper.add_element(ducts_el, 'DuctType', @duct_type) unless @duct_type.nil?
      XMLHelper.add_element(ducts_el, 'DuctInsulationRValue', Float(@duct_insulation_r_value)) unless @duct_insulation_r_value.nil?
      XMLHelper.add_element(ducts_el, 'DuctLocation', @duct_location) unless @duct_location.nil?
      XMLHelper.add_element(ducts_el, 'DuctSurfaceArea', Float(@duct_surface_area)) unless @duct_surface_area.nil?
    end

    def from_rexml(duct)
      return if duct.nil?

      @duct_type = XMLHelper.get_value(duct, 'DuctType')
      @duct_insulation_r_value = HPXML::to_float_or_nil(XMLHelper.get_value(duct, 'DuctInsulationRValue'))
      @duct_insulation_material = XMLHelper.get_child_name(duct, 'DuctInsulationMaterial')
      @duct_location = XMLHelper.get_value(duct, 'DuctLocation')
      @duct_fraction_area = HPXML::to_float_or_nil(XMLHelper.get_value(duct, 'FractionDuctArea'))
      @duct_surface_area = HPXML::to_float_or_nil(XMLHelper.get_value(duct, 'DuctSurfaceArea'))
    end
  end

  class VentilationFans < BaseArrayElement
    def add(**kwargs)
      self << VentilationFan.new(@hpxml_object, **kwargs)
    end

    def from_rexml(hpxml)
      return if hpxml.nil?

      hpxml.elements.each('Building/BuildingDetails/Systems/MechanicalVentilation/VentilationFans/VentilationFan') do |ventilation_fan|
        self << VentilationFan.new(@hpxml_object, ventilation_fan)
      end
    end
  end

  class VentilationFan < BaseElement
    ATTRS = [:id, :fan_type, :rated_flow_rate, :tested_flow_rate, :hours_in_operation,
             :used_for_whole_building_ventilation, :used_for_seasonal_cooling_load_reduction,
             :total_recovery_efficiency, :total_recovery_efficiency_adjusted,
             :sensible_recovery_efficiency, :sensible_recovery_efficiency_adjusted,
             :fan_power, :distribution_system_idref]
    attr_accessor(*ATTRS)

    def distribution_system
      return if @distribution_system_idref.nil?
      return unless @fan_type == MechVentTypeCFIS

      @hpxml_object.hvac_distributions.each do |hvac_distribution|
        next unless hvac_distribution.id == @distribution_system_idref

        if hvac_distribution.distribution_system_type == HVACDistributionTypeHydronic
          fail "Attached HVAC distribution system '#{@distribution_system_idref}' cannot be hydronic for ventilation fan '#{@id}'."
        end

        return hvac_distribution
      end
      fail "Attached HVAC distribution system '#{@distribution_system_idref}' not found for ventilation fan '#{@id}'."
    end

    def delete
      @hpxml_object.ventilation_fans.delete(self)
    end

    def check_for_errors
      errors = []
      begin; distribution_system; rescue StandardError => e; errors << e.message; end
      return errors
    end

    def to_rexml(doc)
      return if nil?

      ventilation_fans = XMLHelper.create_elements_as_needed(doc, ['HPXML', 'Building', 'BuildingDetails', 'Systems', 'MechanicalVentilation', 'VentilationFans'])
      ventilation_fan = XMLHelper.add_element(ventilation_fans, 'VentilationFan')
      sys_id = XMLHelper.add_element(ventilation_fan, 'SystemIdentifier')
      XMLHelper.add_attribute(sys_id, 'id', @id)
      XMLHelper.add_element(ventilation_fan, 'FanType', @fan_type) unless @fan_type.nil?
      XMLHelper.add_element(ventilation_fan, 'RatedFlowRate', Float(@rated_flow_rate)) unless @rated_flow_rate.nil?
      XMLHelper.add_element(ventilation_fan, 'TestedFlowRate', Float(@tested_flow_rate)) unless @tested_flow_rate.nil?
      XMLHelper.add_element(ventilation_fan, 'HoursInOperation', Float(@hours_in_operation)) unless @hours_in_operation.nil?
      XMLHelper.add_element(ventilation_fan, 'UsedForWholeBuildingVentilation', Boolean(@used_for_whole_building_ventilation)) unless @used_for_whole_building_ventilation.nil?
      XMLHelper.add_element(ventilation_fan, 'UsedForSeasonalCoolingLoadReduction', Boolean(@used_for_seasonal_cooling_load_reduction)) unless @used_for_seasonal_cooling_load_reduction.nil?
      XMLHelper.add_element(ventilation_fan, 'TotalRecoveryEfficiency', Float(@total_recovery_efficiency)) unless @total_recovery_efficiency.nil?
      XMLHelper.add_element(ventilation_fan, 'SensibleRecoveryEfficiency', Float(@sensible_recovery_efficiency)) unless @sensible_recovery_efficiency.nil?
      XMLHelper.add_element(ventilation_fan, 'AdjustedTotalRecoveryEfficiency', Float(@total_recovery_efficiency_adjusted)) unless @total_recovery_efficiency_adjusted.nil?
      XMLHelper.add_element(ventilation_fan, 'AdjustedSensibleRecoveryEfficiency', Float(@sensible_recovery_efficiency_adjusted)) unless @sensible_recovery_efficiency_adjusted.nil?
      XMLHelper.add_element(ventilation_fan, 'FanPower', Float(@fan_power)) unless @fan_power.nil?
      if not @distribution_system_idref.nil?
        attached_to_hvac_distribution_system = XMLHelper.add_element(ventilation_fan, 'AttachedToHVACDistributionSystem')
        XMLHelper.add_attribute(attached_to_hvac_distribution_system, 'idref', @distribution_system_idref)
      end
    end

    def from_rexml(ventilation_fan)
      return if ventilation_fan.nil?

      @id = HPXML::get_id(ventilation_fan)
      @fan_type = XMLHelper.get_value(ventilation_fan, 'FanType')
      @rated_flow_rate = HPXML::to_float_or_nil(XMLHelper.get_value(ventilation_fan, 'RatedFlowRate'))
      @tested_flow_rate = HPXML::to_float_or_nil(XMLHelper.get_value(ventilation_fan, 'TestedFlowRate'))
      @hours_in_operation = HPXML::to_float_or_nil(XMLHelper.get_value(ventilation_fan, 'HoursInOperation'))
      @used_for_whole_building_ventilation = HPXML::to_bool_or_nil(XMLHelper.get_value(ventilation_fan, 'UsedForWholeBuildingVentilation'))
      @used_for_seasonal_cooling_load_reduction = HPXML::to_bool_or_nil(XMLHelper.get_value(ventilation_fan, 'UsedForSeasonalCoolingLoadReduction'))
      @total_recovery_efficiency = HPXML::to_float_or_nil(XMLHelper.get_value(ventilation_fan, 'TotalRecoveryEfficiency'))
      @total_recovery_efficiency_adjusted = HPXML::to_float_or_nil(XMLHelper.get_value(ventilation_fan, 'AdjustedTotalRecoveryEfficiency'))
      @sensible_recovery_efficiency = HPXML::to_float_or_nil(XMLHelper.get_value(ventilation_fan, 'SensibleRecoveryEfficiency'))
      @sensible_recovery_efficiency_adjusted = HPXML::to_float_or_nil(XMLHelper.get_value(ventilation_fan, 'AdjustedSensibleRecoveryEfficiency'))
      @fan_power = HPXML::to_float_or_nil(XMLHelper.get_value(ventilation_fan, 'FanPower'))
      @distribution_system_idref = HPXML::get_idref(ventilation_fan.elements['AttachedToHVACDistributionSystem'])
    end
  end

  class WaterHeatingSystems < BaseArrayElement
    def add(**kwargs)
      self << WaterHeatingSystem.new(@hpxml_object, **kwargs)
    end

    def from_rexml(hpxml)
      return if hpxml.nil?

      hpxml.elements.each('Building/BuildingDetails/Systems/WaterHeating/WaterHeatingSystem') do |water_heating_system|
        self << WaterHeatingSystem.new(@hpxml_object, water_heating_system)
      end
    end
  end

  class WaterHeatingSystem < BaseElement
    ATTRS = [:id, :year_installed, :fuel_type, :water_heater_type, :location, :performance_adjustment,
             :tank_volume, :fraction_dhw_load_served, :heating_capacity, :energy_factor,
             :uniform_energy_factor, :recovery_efficiency, :uses_desuperheater, :jacket_r_value,
             :related_hvac_idref, :energy_star, :standby_loss, :temperature]
    attr_accessor(*ATTRS)

    def related_hvac_system
      return if @related_hvac_idref.nil?

      (@hpxml_object.heating_systems + @hpxml_object.cooling_systems + @hpxml_object.heat_pumps).each do |hvac_system|
        next unless hvac_system.id == @related_hvac_idref

        return hvac_system
      end
      fail "RelatedHVACSystem '#{@related_hvac_idref}' not found for water heating system '#{@id}'."
    end

    def delete
      @hpxml_object.water_heating_systems.delete(self)
    end

    def check_for_errors
      errors = []
      begin; related_hvac_system; rescue StandardError => e; errors << e.message; end
      return errors
    end

    def to_rexml(doc)
      return if nil?

      water_heating = XMLHelper.create_elements_as_needed(doc, ['HPXML', 'Building', 'BuildingDetails', 'Systems', 'WaterHeating'])
      water_heating_system = XMLHelper.add_element(water_heating, 'WaterHeatingSystem')
      sys_id = XMLHelper.add_element(water_heating_system, 'SystemIdentifier')
      XMLHelper.add_attribute(sys_id, 'id', @id)
      XMLHelper.add_element(water_heating_system, 'FuelType', @fuel_type) unless @fuel_type.nil?
      XMLHelper.add_element(water_heating_system, 'WaterHeaterType', @water_heater_type) unless @water_heater_type.nil?
      XMLHelper.add_element(water_heating_system, 'Location', @location) unless @location.nil?
      XMLHelper.add_element(water_heating_system, 'PerformanceAdjustment', Float(@performance_adjustment)) unless @performance_adjustment.nil?
      XMLHelper.add_element(water_heating_system, 'TankVolume', Float(@tank_volume)) unless @tank_volume.nil?
      XMLHelper.add_element(water_heating_system, 'FractionDHWLoadServed', Float(@fraction_dhw_load_served)) unless @fraction_dhw_load_served.nil?
      XMLHelper.add_element(water_heating_system, 'HeatingCapacity', Float(@heating_capacity)) unless @heating_capacity.nil?
      XMLHelper.add_element(water_heating_system, 'EnergyFactor', Float(@energy_factor)) unless @energy_factor.nil?
      XMLHelper.add_element(water_heating_system, 'UniformEnergyFactor', Float(@uniform_energy_factor)) unless @uniform_energy_factor.nil?
      XMLHelper.add_element(water_heating_system, 'RecoveryEfficiency', Float(@recovery_efficiency)) unless @recovery_efficiency.nil?
      if not @jacket_r_value.nil?
        water_heater_insulation = XMLHelper.add_element(water_heating_system, 'WaterHeaterInsulation')
        jacket = XMLHelper.add_element(water_heater_insulation, 'Jacket')
        XMLHelper.add_element(jacket, 'JacketRValue', @jacket_r_value)
      end
      XMLHelper.add_element(water_heating_system, 'StandbyLoss', Float(@standby_loss)) unless @standby_loss.nil?
      XMLHelper.add_element(water_heating_system, 'HotWaterTemperature', Float(@temperature)) unless @temperature.nil?
      XMLHelper.add_element(water_heating_system, 'UsesDesuperheater', Boolean(@uses_desuperheater)) unless @uses_desuperheater.nil?
      if not @related_hvac_idref.nil?
        related_hvac_idref_el = XMLHelper.add_element(water_heating_system, 'RelatedHVACSystem')
        XMLHelper.add_attribute(related_hvac_idref_el, 'idref', @related_hvac_idref)
      end
    end

    def from_rexml(water_heating_system)
      return if water_heating_system.nil?

      @id = HPXML::get_id(water_heating_system)
      @year_installed = HPXML::to_integer_or_nil(XMLHelper.get_value(water_heating_system, 'YearInstalled'))
      @fuel_type = XMLHelper.get_value(water_heating_system, 'FuelType')
      @water_heater_type = XMLHelper.get_value(water_heating_system, 'WaterHeaterType')
      @location = XMLHelper.get_value(water_heating_system, 'Location')
      @performance_adjustment = HPXML::to_float_or_nil(XMLHelper.get_value(water_heating_system, 'PerformanceAdjustment'))
      @tank_volume = HPXML::to_float_or_nil(XMLHelper.get_value(water_heating_system, 'TankVolume'))
      @fraction_dhw_load_served = HPXML::to_float_or_nil(XMLHelper.get_value(water_heating_system, 'FractionDHWLoadServed'))
      @heating_capacity = HPXML::to_float_or_nil(XMLHelper.get_value(water_heating_system, 'HeatingCapacity'))
      @energy_factor = HPXML::to_float_or_nil(XMLHelper.get_value(water_heating_system, 'EnergyFactor'))
      @uniform_energy_factor = HPXML::to_float_or_nil(XMLHelper.get_value(water_heating_system, 'UniformEnergyFactor'))
      @recovery_efficiency = HPXML::to_float_or_nil(XMLHelper.get_value(water_heating_system, 'RecoveryEfficiency'))
      @uses_desuperheater = HPXML::to_bool_or_nil(XMLHelper.get_value(water_heating_system, 'UsesDesuperheater'))
      @jacket_r_value = HPXML::to_float_or_nil(XMLHelper.get_value(water_heating_system, 'WaterHeaterInsulation/Jacket/JacketRValue'))
      @related_hvac_idref = HPXML::get_idref(water_heating_system.elements['RelatedHVACSystem'])
      @energy_star = XMLHelper.get_values(water_heating_system, 'ThirdPartyCertification').include?('Energy Star')
      @standby_loss = HPXML::to_float_or_nil(XMLHelper.get_value(water_heating_system, 'StandbyLoss'))
      @temperature = HPXML::to_float_or_nil(XMLHelper.get_value(water_heating_system, 'HotWaterTemperature'))
    end
  end

  class HotWaterDistributions < BaseArrayElement
    def add(**kwargs)
      self << HotWaterDistribution.new(@hpxml_object, **kwargs)
    end

    def from_rexml(hpxml)
      return if hpxml.nil?

      hpxml.elements.each('Building/BuildingDetails/Systems/WaterHeating/HotWaterDistribution') do |hot_water_distribution|
        self << HotWaterDistribution.new(@hpxml_object, hot_water_distribution)
      end
    end
  end

  class HotWaterDistribution < BaseElement
    ATTRS = [:id, :system_type, :pipe_r_value, :standard_piping_length, :recirculation_control_type,
             :recirculation_piping_length, :recirculation_branch_piping_length,
             :recirculation_pump_power, :dwhr_facilities_connected, :dwhr_equal_flow,
             :dwhr_efficiency]
    attr_accessor(*ATTRS)

    def delete
      @hpxml_object.hot_water_distributions.delete(self)
    end

    def check_for_errors
      errors = []
      return errors
    end

    def to_rexml(doc)
      return if nil?

      water_heating = XMLHelper.create_elements_as_needed(doc, ['HPXML', 'Building', 'BuildingDetails', 'Systems', 'WaterHeating'])
      hot_water_distribution = XMLHelper.add_element(water_heating, 'HotWaterDistribution')
      sys_id = XMLHelper.add_element(hot_water_distribution, 'SystemIdentifier')
      XMLHelper.add_attribute(sys_id, 'id', @id)
      if not @system_type.nil?
        system_type_e = XMLHelper.add_element(hot_water_distribution, 'SystemType')
        if @system_type == DHWDistTypeStandard
          standard = XMLHelper.add_element(system_type_e, @system_type)
          XMLHelper.add_element(standard, 'PipingLength', Float(@standard_piping_length)) unless @standard_piping_length.nil?
        elsif system_type == DHWDistTypeRecirc
          recirculation = XMLHelper.add_element(system_type_e, @system_type)
          XMLHelper.add_element(recirculation, 'ControlType', @recirculation_control_type) unless @recirculation_control_type.nil?
          XMLHelper.add_element(recirculation, 'RecirculationPipingLoopLength', Float(@recirculation_piping_length)) unless @recirculation_piping_length.nil?
          XMLHelper.add_element(recirculation, 'BranchPipingLoopLength', Float(@recirculation_branch_piping_length)) unless @recirculation_branch_piping_length.nil?
          XMLHelper.add_element(recirculation, 'PumpPower', Float(@recirculation_pump_power)) unless @recirculation_pump_power.nil?
        else
          fail "Unhandled hot water distribution type '#{@system_type}'."
        end
      end
      if not @pipe_r_value.nil?
        pipe_insulation = XMLHelper.add_element(hot_water_distribution, 'PipeInsulation')
        XMLHelper.add_element(pipe_insulation, 'PipeRValue', Float(@pipe_r_value))
      end
      if (not @dwhr_facilities_connected.nil?) || (not @dwhr_equal_flow.nil?) || (not @dwhr_efficiency.nil?)
        drain_water_heat_recovery = XMLHelper.add_element(hot_water_distribution, 'DrainWaterHeatRecovery')
        XMLHelper.add_element(drain_water_heat_recovery, 'FacilitiesConnected', @dwhr_facilities_connected) unless @dwhr_facilities_connected.nil?
        XMLHelper.add_element(drain_water_heat_recovery, 'EqualFlow', Boolean(@dwhr_equal_flow)) unless @dwhr_equal_flow.nil?
        XMLHelper.add_element(drain_water_heat_recovery, 'Efficiency', Float(@dwhr_efficiency)) unless @dwhr_efficiency.nil?
      end
    end

    def from_rexml(hot_water_distribution)
      return if hot_water_distribution.nil?

      @id = HPXML::get_id(hot_water_distribution)
      @system_type = XMLHelper.get_child_name(hot_water_distribution, 'SystemType')
      @pipe_r_value = HPXML::to_float_or_nil(XMLHelper.get_value(hot_water_distribution, 'PipeInsulation/PipeRValue'))
      @standard_piping_length = HPXML::to_float_or_nil(XMLHelper.get_value(hot_water_distribution, 'SystemType/Standard/PipingLength'))
      @recirculation_control_type = XMLHelper.get_value(hot_water_distribution, 'SystemType/Recirculation/ControlType')
      @recirculation_piping_length = HPXML::to_float_or_nil(XMLHelper.get_value(hot_water_distribution, 'SystemType/Recirculation/RecirculationPipingLoopLength'))
      @recirculation_branch_piping_length = HPXML::to_float_or_nil(XMLHelper.get_value(hot_water_distribution, 'SystemType/Recirculation/BranchPipingLoopLength'))
      @recirculation_pump_power = HPXML::to_float_or_nil(XMLHelper.get_value(hot_water_distribution, 'SystemType/Recirculation/PumpPower'))
      @dwhr_facilities_connected = XMLHelper.get_value(hot_water_distribution, 'DrainWaterHeatRecovery/FacilitiesConnected')
      @dwhr_equal_flow = HPXML::to_bool_or_nil(XMLHelper.get_value(hot_water_distribution, 'DrainWaterHeatRecovery/EqualFlow'))
      @dwhr_efficiency = HPXML::to_float_or_nil(XMLHelper.get_value(hot_water_distribution, 'DrainWaterHeatRecovery/Efficiency'))
    end
  end

  class WaterFixtures < BaseArrayElement
    def add(**kwargs)
      self << WaterFixture.new(@hpxml_object, **kwargs)
    end

    def from_rexml(hpxml)
      return if hpxml.nil?

      hpxml.elements.each('Building/BuildingDetails/Systems/WaterHeating/WaterFixture') do |water_fixture|
        self << WaterFixture.new(@hpxml_object, water_fixture)
      end
    end
  end

  class WaterFixture < BaseElement
    ATTRS = [:id, :water_fixture_type, :low_flow]
    attr_accessor(*ATTRS)

    def delete
      @hpxml_object.water_fixtures.delete(self)
    end

    def check_for_errors
      errors = []
      return errors
    end

    def to_rexml(doc)
      return if nil?

      water_heating = XMLHelper.create_elements_as_needed(doc, ['HPXML', 'Building', 'BuildingDetails', 'Systems', 'WaterHeating'])
      water_fixture = XMLHelper.add_element(water_heating, 'WaterFixture')
      sys_id = XMLHelper.add_element(water_fixture, 'SystemIdentifier')
      XMLHelper.add_attribute(sys_id, 'id', @id)
      XMLHelper.add_element(water_fixture, 'WaterFixtureType', @water_fixture_type) unless @water_fixture_type.nil?
      XMLHelper.add_element(water_fixture, 'LowFlow', Boolean(@low_flow)) unless @low_flow.nil?
    end

    def from_rexml(water_fixture)
      return if water_fixture.nil?

      @id = HPXML::get_id(water_fixture)
      @water_fixture_type = XMLHelper.get_value(water_fixture, 'WaterFixtureType')
      @low_flow = HPXML::to_bool_or_nil(XMLHelper.get_value(water_fixture, 'LowFlow'))
    end
  end

  class SolarThermalSystems < BaseArrayElement
    def add(**kwargs)
      self << SolarThermalSystem.new(@hpxml_object, **kwargs)
    end

    def from_rexml(hpxml)
      return if hpxml.nil?

      hpxml.elements.each('Building/BuildingDetails/Systems/SolarThermal/SolarThermalSystem') do |solar_thermal_system|
        self << SolarThermalSystem.new(@hpxml_object, solar_thermal_system)
      end
    end
  end

  class SolarThermalSystem < BaseElement
    ATTRS = [:id, :system_type, :collector_area, :collector_loop_type, :collector_azimuth,
             :collector_type, :collector_tilt, :collector_frta, :collector_frul, :storage_volume,
             :water_heating_system_idref, :solar_fraction]
    attr_accessor(*ATTRS)

    def water_heating_system
      return if @water_heating_system_idref.nil?

      @hpxml_object.water_heating_systems.each do |water_heater|
        next unless water_heater.id == @water_heating_system_idref

        return water_heater
      end
      fail "Attached water heating system '#{@water_heating_system_idref}' not found for solar thermal system '#{@id}'."
    end

    def delete
      @hpxml_object.solar_thermal_systems.delete(self)
    end

    def check_for_errors
      errors = []
      begin; water_heating_system; rescue StandardError => e; errors << e.message; end
      return errors
    end

    def to_rexml(doc)
      return if nil?

      solar_thermal = XMLHelper.create_elements_as_needed(doc, ['HPXML', 'Building', 'BuildingDetails', 'Systems', 'SolarThermal'])
      solar_thermal_system = XMLHelper.add_element(solar_thermal, 'SolarThermalSystem')
      sys_id = XMLHelper.add_element(solar_thermal_system, 'SystemIdentifier')
      XMLHelper.add_attribute(sys_id, 'id', @id)
      XMLHelper.add_element(solar_thermal_system, 'SystemType', @system_type) unless @system_type.nil?
      XMLHelper.add_element(solar_thermal_system, 'CollectorArea', Float(@collector_area)) unless @collector_area.nil?
      XMLHelper.add_element(solar_thermal_system, 'CollectorLoopType', @collector_loop_type) unless @collector_loop_type.nil?
      XMLHelper.add_element(solar_thermal_system, 'CollectorType', @collector_type) unless @collector_type.nil?
      XMLHelper.add_element(solar_thermal_system, 'CollectorAzimuth', Integer(@collector_azimuth)) unless @collector_azimuth.nil?
      XMLHelper.add_element(solar_thermal_system, 'CollectorTilt', Float(@collector_tilt)) unless @collector_tilt.nil?
      XMLHelper.add_element(solar_thermal_system, 'CollectorRatedOpticalEfficiency', Float(@collector_frta)) unless @collector_frta.nil?
      XMLHelper.add_element(solar_thermal_system, 'CollectorRatedThermalLosses', Float(@collector_frul)) unless @collector_frul.nil?
      XMLHelper.add_element(solar_thermal_system, 'StorageVolume', Float(@storage_volume)) unless @storage_volume.nil?
      if not @water_heating_system_idref.nil?
        connected_to = XMLHelper.add_element(solar_thermal_system, 'ConnectedTo')
        XMLHelper.add_attribute(connected_to, 'idref', @water_heating_system_idref)
      end
      XMLHelper.add_element(solar_thermal_system, 'SolarFraction', Float(@solar_fraction)) unless @solar_fraction.nil?
    end

    def from_rexml(solar_thermal_system)
      return if solar_thermal_system.nil?

      @id = HPXML::get_id(solar_thermal_system)
      @system_type = XMLHelper.get_value(solar_thermal_system, 'SystemType')
      @collector_area = HPXML::to_float_or_nil(XMLHelper.get_value(solar_thermal_system, 'CollectorArea'))
      @collector_loop_type = XMLHelper.get_value(solar_thermal_system, 'CollectorLoopType')
      @collector_azimuth = HPXML::to_integer_or_nil(XMLHelper.get_value(solar_thermal_system, 'CollectorAzimuth'))
      @collector_type = XMLHelper.get_value(solar_thermal_system, 'CollectorType')
      @collector_tilt = HPXML::to_float_or_nil(XMLHelper.get_value(solar_thermal_system, 'CollectorTilt'))
      @collector_frta = HPXML::to_float_or_nil(XMLHelper.get_value(solar_thermal_system, 'CollectorRatedOpticalEfficiency'))
      @collector_frul = HPXML::to_float_or_nil(XMLHelper.get_value(solar_thermal_system, 'CollectorRatedThermalLosses'))
      @storage_volume = HPXML::to_float_or_nil(XMLHelper.get_value(solar_thermal_system, 'StorageVolume'))
      @water_heating_system_idref = HPXML::get_idref(solar_thermal_system.elements['ConnectedTo'])
      @solar_fraction = HPXML::to_float_or_nil(XMLHelper.get_value(solar_thermal_system, 'SolarFraction'))
    end
  end

  class PVSystems < BaseArrayElement
    def add(**kwargs)
      self << PVSystem.new(@hpxml_object, **kwargs)
    end

    def from_rexml(hpxml)
      return if hpxml.nil?

      hpxml.elements.each('Building/BuildingDetails/Systems/Photovoltaics/PVSystem') do |pv_system|
        self << PVSystem.new(@hpxml_object, pv_system)
      end
    end
  end

  class PVSystem < BaseElement
    ATTRS = [:id, :location, :module_type, :tracking, :array_orientation, :array_azimuth, :array_tilt,
             :max_power_output, :inverter_efficiency, :system_losses_fraction, :number_of_panels,
             :year_modules_manufactured]
    attr_accessor(*ATTRS)

    def delete
      @hpxml_object.pv_systems.delete(self)
    end

    def check_for_errors
      errors = []
      return errors
    end

    def to_rexml(doc)
      return if nil?

      photovoltaics = XMLHelper.create_elements_as_needed(doc, ['HPXML', 'Building', 'BuildingDetails', 'Systems', 'Photovoltaics'])
      pv_system = XMLHelper.add_element(photovoltaics, 'PVSystem')
      sys_id = XMLHelper.add_element(pv_system, 'SystemIdentifier')
      XMLHelper.add_attribute(sys_id, 'id', @id)
      XMLHelper.add_element(pv_system, 'Location', @location) unless @location.nil?
      XMLHelper.add_element(pv_system, 'ModuleType', @module_type) unless @module_type.nil?
      XMLHelper.add_element(pv_system, 'Tracking', @tracking) unless @tracking.nil?
      XMLHelper.add_element(pv_system, 'ArrayAzimuth', Integer(@array_azimuth)) unless @array_azimuth.nil?
      XMLHelper.add_element(pv_system, 'ArrayTilt', Float(@array_tilt)) unless @array_tilt.nil?
      XMLHelper.add_element(pv_system, 'MaxPowerOutput', Float(@max_power_output)) unless @max_power_output.nil?
      XMLHelper.add_element(pv_system, 'InverterEfficiency', Float(@inverter_efficiency)) unless @inverter_efficiency.nil?
      XMLHelper.add_element(pv_system, 'SystemLossesFraction', Float(@system_losses_fraction)) unless @system_losses_fraction.nil?
    end

    def from_rexml(pv_system)
      return if pv_system.nil?

      @id = HPXML::get_id(pv_system)
      @location = XMLHelper.get_value(pv_system, 'Location')
      @module_type = XMLHelper.get_value(pv_system, 'ModuleType')
      @tracking = XMLHelper.get_value(pv_system, 'Tracking')
      @array_orientation = XMLHelper.get_value(pv_system, 'ArrayOrientation')
      @array_azimuth = HPXML::to_integer_or_nil(XMLHelper.get_value(pv_system, 'ArrayAzimuth'))
      @array_tilt = HPXML::to_float_or_nil(XMLHelper.get_value(pv_system, 'ArrayTilt'))
      @max_power_output = HPXML::to_float_or_nil(XMLHelper.get_value(pv_system, 'MaxPowerOutput'))
      @inverter_efficiency = HPXML::to_float_or_nil(XMLHelper.get_value(pv_system, 'InverterEfficiency'))
      @system_losses_fraction = HPXML::to_float_or_nil(XMLHelper.get_value(pv_system, 'SystemLossesFraction'))
      @number_of_panels = HPXML::to_integer_or_nil(XMLHelper.get_value(pv_system, 'NumberOfPanels'))
      @year_modules_manufactured = HPXML::to_integer_or_nil(XMLHelper.get_value(pv_system, 'YearModulesManufactured'))
    end
  end

  class ClothesWashers < BaseArrayElement
    def add(**kwargs)
      self << ClothesWasher.new(@hpxml_object, **kwargs)
    end

    def from_rexml(hpxml)
      return if hpxml.nil?

      hpxml.elements.each('Building/BuildingDetails/Appliances/ClothesWasher') do |clothes_washer|
        self << ClothesWasher.new(@hpxml_object, clothes_washer)
      end
    end
  end

  class ClothesWasher < BaseElement
    ATTRS = [:id, :location, :modified_energy_factor, :integrated_modified_energy_factor,
             :rated_annual_kwh, :label_electric_rate, :label_gas_rate, :label_annual_gas_cost,
             :capacity]
    attr_accessor(*ATTRS)

    def delete
      @hpxml_object.clothes_washers.delete(self)
    end

    def check_for_errors
      errors = []
      return errors
    end

    def to_rexml(doc)
      return if nil?

      appliances = XMLHelper.create_elements_as_needed(doc, ['HPXML', 'Building', 'BuildingDetails', 'Appliances'])
      clothes_washer = XMLHelper.add_element(appliances, 'ClothesWasher')
      sys_id = XMLHelper.add_element(clothes_washer, 'SystemIdentifier')
      XMLHelper.add_attribute(sys_id, 'id', @id)
      XMLHelper.add_element(clothes_washer, 'Location', @location) unless @location.nil?
      XMLHelper.add_element(clothes_washer, 'ModifiedEnergyFactor', Float(@modified_energy_factor)) unless @modified_energy_factor.nil?
      XMLHelper.add_element(clothes_washer, 'IntegratedModifiedEnergyFactor', Float(@integrated_modified_energy_factor)) unless @integrated_modified_energy_factor.nil?
      XMLHelper.add_element(clothes_washer, 'RatedAnnualkWh', Float(@rated_annual_kwh)) unless @rated_annual_kwh.nil?
      XMLHelper.add_element(clothes_washer, 'LabelElectricRate', Float(@label_electric_rate)) unless @label_electric_rate.nil?
      XMLHelper.add_element(clothes_washer, 'LabelGasRate', Float(@label_gas_rate)) unless @label_gas_rate.nil?
      XMLHelper.add_element(clothes_washer, 'LabelAnnualGasCost', Float(@label_annual_gas_cost)) unless @label_annual_gas_cost.nil?
      XMLHelper.add_element(clothes_washer, 'Capacity', Float(@capacity)) unless @capacity.nil?
    end

    def from_rexml(clothes_washer)
      return if clothes_washer.nil?

      @id = HPXML::get_id(clothes_washer)
      @location = XMLHelper.get_value(clothes_washer, 'Location')
      @modified_energy_factor = HPXML::to_float_or_nil(XMLHelper.get_value(clothes_washer, 'ModifiedEnergyFactor'))
      @integrated_modified_energy_factor = HPXML::to_float_or_nil(XMLHelper.get_value(clothes_washer, 'IntegratedModifiedEnergyFactor'))
      @rated_annual_kwh = HPXML::to_float_or_nil(XMLHelper.get_value(clothes_washer, 'RatedAnnualkWh'))
      @label_electric_rate = HPXML::to_float_or_nil(XMLHelper.get_value(clothes_washer, 'LabelElectricRate'))
      @label_gas_rate = HPXML::to_float_or_nil(XMLHelper.get_value(clothes_washer, 'LabelGasRate'))
      @label_annual_gas_cost = HPXML::to_float_or_nil(XMLHelper.get_value(clothes_washer, 'LabelAnnualGasCost'))
      @capacity = HPXML::to_float_or_nil(XMLHelper.get_value(clothes_washer, 'Capacity'))
    end
  end

  class ClothesDryers < BaseArrayElement
    def add(**kwargs)
      self << ClothesDryer.new(@hpxml_object, **kwargs)
    end

    def from_rexml(hpxml)
      return if hpxml.nil?

      hpxml.elements.each('Building/BuildingDetails/Appliances/ClothesDryer') do |clothes_dryer|
        self << ClothesDryer.new(@hpxml_object, clothes_dryer)
      end
    end
  end

  class ClothesDryer < BaseElement
    ATTRS = [:id, :location, :fuel_type, :energy_factor, :combined_energy_factor, :control_type]
    attr_accessor(*ATTRS)

    def delete
      @hpxml_object.clothes_dryers.delete(self)
    end

    def check_for_errors
      errors = []
      return errors
    end

    def to_rexml(doc)
      return if nil?

      appliances = XMLHelper.create_elements_as_needed(doc, ['HPXML', 'Building', 'BuildingDetails', 'Appliances'])
      clothes_dryer = XMLHelper.add_element(appliances, 'ClothesDryer')
      sys_id = XMLHelper.add_element(clothes_dryer, 'SystemIdentifier')
      XMLHelper.add_attribute(sys_id, 'id', @id)
      XMLHelper.add_element(clothes_dryer, 'Location', @location) unless @location.nil?
      XMLHelper.add_element(clothes_dryer, 'FuelType', @fuel_type) unless @fuel_type.nil?
      XMLHelper.add_element(clothes_dryer, 'EnergyFactor', Float(@energy_factor)) unless @energy_factor.nil?
      XMLHelper.add_element(clothes_dryer, 'CombinedEnergyFactor', Float(@combined_energy_factor)) unless @combined_energy_factor.nil?
      XMLHelper.add_element(clothes_dryer, 'ControlType', @control_type) unless @control_type.nil?
    end

    def from_rexml(clothes_dryer)
      return if clothes_dryer.nil?

      @id = HPXML::get_id(clothes_dryer)
      @location = XMLHelper.get_value(clothes_dryer, 'Location')
      @fuel_type = XMLHelper.get_value(clothes_dryer, 'FuelType')
      @energy_factor = HPXML::to_float_or_nil(XMLHelper.get_value(clothes_dryer, 'EnergyFactor'))
      @combined_energy_factor = HPXML::to_float_or_nil(XMLHelper.get_value(clothes_dryer, 'CombinedEnergyFactor'))
      @control_type = XMLHelper.get_value(clothes_dryer, 'ControlType')
    end
  end

  class Dishwashers < BaseArrayElement
    def add(**kwargs)
      self << Dishwasher.new(@hpxml_object, **kwargs)
    end

    def from_rexml(hpxml)
      return if hpxml.nil?

      hpxml.elements.each('Building/BuildingDetails/Appliances/Dishwasher') do |dishwasher|
        self << Dishwasher.new(@hpxml_object, dishwasher)
      end
    end
  end

  class Dishwasher < BaseElement
    ATTRS = [:id, :energy_factor, :rated_annual_kwh, :place_setting_capacity]
    attr_accessor(*ATTRS)

    def delete
      @hpxml_object.dishwashers.delete(self)
    end

    def check_for_errors
      errors = []
      return errors
    end

    def to_rexml(doc)
      return if nil?

      appliances = XMLHelper.create_elements_as_needed(doc, ['HPXML', 'Building', 'BuildingDetails', 'Appliances'])
      dishwasher = XMLHelper.add_element(appliances, 'Dishwasher')
      sys_id = XMLHelper.add_element(dishwasher, 'SystemIdentifier')
      XMLHelper.add_attribute(sys_id, 'id', @id)
      XMLHelper.add_element(dishwasher, 'EnergyFactor', Float(@energy_factor)) unless @energy_factor.nil?
      XMLHelper.add_element(dishwasher, 'RatedAnnualkWh', Float(@rated_annual_kwh)) unless @rated_annual_kwh.nil?
      XMLHelper.add_element(dishwasher, 'PlaceSettingCapacity', Integer(@place_setting_capacity)) unless @place_setting_capacity.nil?
    end

    def from_rexml(dishwasher)
      return if dishwasher.nil?

      @id = HPXML::get_id(dishwasher)
      @energy_factor = HPXML::to_float_or_nil(XMLHelper.get_value(dishwasher, 'EnergyFactor'))
      @rated_annual_kwh = HPXML::to_float_or_nil(XMLHelper.get_value(dishwasher, 'RatedAnnualkWh'))
      @place_setting_capacity = HPXML::to_integer_or_nil(XMLHelper.get_value(dishwasher, 'PlaceSettingCapacity'))
    end
  end

  class Refrigerators < BaseArrayElement
    def add(**kwargs)
      self << Refrigerator.new(@hpxml_object, **kwargs)
    end

    def from_rexml(hpxml)
      return if hpxml.nil?

      hpxml.elements.each('Building/BuildingDetails/Appliances/Refrigerator') do |refrigerator|
        self << Refrigerator.new(@hpxml_object, refrigerator)
      end
    end
  end

  class Refrigerator < BaseElement
    ATTRS = [:id, :location, :rated_annual_kwh, :adjusted_annual_kwh]
    attr_accessor(*ATTRS)

    def delete
      @hpxml_object.refrigerators.delete(self)
    end

    def check_for_errors
      errors = []
      return errors
    end

    def to_rexml(doc)
      return if nil?

      appliances = XMLHelper.create_elements_as_needed(doc, ['HPXML', 'Building', 'BuildingDetails', 'Appliances'])
      refrigerator = XMLHelper.add_element(appliances, 'Refrigerator')
      sys_id = XMLHelper.add_element(refrigerator, 'SystemIdentifier')
      XMLHelper.add_attribute(sys_id, 'id', @id)
      XMLHelper.add_element(refrigerator, 'Location', @location) unless @location.nil?
      XMLHelper.add_element(refrigerator, 'RatedAnnualkWh', Float(@rated_annual_kwh)) unless @rated_annual_kwh.nil?
      HPXML::add_extension(parent: refrigerator,
                           extensions: { 'AdjustedAnnualkWh' => HPXML::to_float_or_nil(@adjusted_annual_kwh) })
    end

    def from_rexml(refrigerator)
      return if refrigerator.nil?

      @id = HPXML::get_id(refrigerator)
      @location = XMLHelper.get_value(refrigerator, 'Location')
      @rated_annual_kwh = HPXML::to_float_or_nil(XMLHelper.get_value(refrigerator, 'RatedAnnualkWh'))
      @adjusted_annual_kwh = HPXML::to_float_or_nil(XMLHelper.get_value(refrigerator, 'extension/AdjustedAnnualkWh'))
    end
  end

  class Dehumidifiers < BaseArrayElement
    def add(**kwargs)
      self << Dehumidifier.new(@hpxml_object, **kwargs)
    end

    def from_rexml(hpxml)
      return if hpxml.nil?

      hpxml.elements.each('Building/BuildingDetails/Appliances/Dehumidifier') do |dehumidifier|
        self << Dehumidifier.new(@hpxml_object, dehumidifier)
      end
    end
  end

  class Dehumidifier < BaseElement
    ATTRS = [:id, :capacity, :energy_factor, :integrated_energy_factor, :rh_setpoint]
    attr_accessor(*ATTRS)

    def to_rexml(doc)
      return if nil?

      appliances = XMLHelper.create_elements_as_needed(doc, ['HPXML', 'Building', 'BuildingDetails', 'Appliances'])
      dehumidifier = XMLHelper.add_element(appliances, 'Dehumidifier')
      sys_id = XMLHelper.add_element(dehumidifier, 'SystemIdentifier')
      XMLHelper.add_attribute(sys_id, 'id', @id)
      XMLHelper.add_element(dehumidifier, 'Capacity', @capacity) unless @capacity.nil?
      XMLHelper.add_element(dehumidifier, 'EnergyFactor', Float(@energy_factor)) unless @energy_factor.nil?
      XMLHelper.add_element(dehumidifier, 'IntegratedEnergyFactor', Float(@integrated_energy_factor)) unless @integrated_energy_factor.nil?
      XMLHelper.add_element(dehumidifier, 'DehumidistatSetpoint', @rh_setpoint) unless @rh_setpoint.nil?
    end

    def from_rexml(dehumidifier)
      return if dehumidifier.nil?

      @id = HPXML::get_id(dehumidifier)
      @capacity = HPXML::to_float_or_nil(XMLHelper.get_value(dehumidifier, 'Capacity'))
      @energy_factor = HPXML::to_float_or_nil(XMLHelper.get_value(dehumidifier, 'EnergyFactor'))
      @integrated_energy_factor = HPXML::to_float_or_nil(XMLHelper.get_value(dehumidifier, 'IntegratedEnergyFactor'))
      @rh_setpoint = HPXML::to_float_or_nil(XMLHelper.get_value(dehumidifier, 'DehumidistatSetpoint'))
    end
  end

  class CookingRanges < BaseArrayElement
    def add(**kwargs)
      self << CookingRange.new(@hpxml_object, **kwargs)
    end

    def from_rexml(hpxml)
      return if hpxml.nil?

      hpxml.elements.each('Building/BuildingDetails/Appliances/CookingRange') do |cooking_range|
        self << CookingRange.new(@hpxml_object, cooking_range)
      end
    end
  end

  class CookingRange < BaseElement
    ATTRS = [:id, :fuel_type, :is_induction]
    attr_accessor(*ATTRS)

    def delete
      @hpxml_object.cooking_ranges.delete(self)
    end

    def check_for_errors
      errors = []
      return errors
    end

    def to_rexml(doc)
      return if nil?

      appliances = XMLHelper.create_elements_as_needed(doc, ['HPXML', 'Building', 'BuildingDetails', 'Appliances'])
      cooking_range = XMLHelper.add_element(appliances, 'CookingRange')
      sys_id = XMLHelper.add_element(cooking_range, 'SystemIdentifier')
      XMLHelper.add_attribute(sys_id, 'id', @id)
      XMLHelper.add_element(cooking_range, 'FuelType', @fuel_type) unless @fuel_type.nil?
      XMLHelper.add_element(cooking_range, 'IsInduction', Boolean(@is_induction)) unless @is_induction.nil?
    end

    def from_rexml(cooking_range)
      return if cooking_range.nil?

      @id = HPXML::get_id(cooking_range)
      @fuel_type = XMLHelper.get_value(cooking_range, 'FuelType')
      @is_induction = HPXML::to_bool_or_nil(XMLHelper.get_value(cooking_range, 'IsInduction'))
    end
  end

  class Ovens < BaseArrayElement
    def add(**kwargs)
      self << Oven.new(@hpxml_object, **kwargs)
    end

    def from_rexml(hpxml)
      return if hpxml.nil?

      hpxml.elements.each('Building/BuildingDetails/Appliances/Oven') do |oven|
        self << Oven.new(@hpxml_object, oven)
      end
    end
  end

  class Oven < BaseElement
    ATTRS = [:id, :is_convection]
    attr_accessor(*ATTRS)

    def delete
      @hpxml_object.ovens.delete(self)
    end

    def check_for_errors
      errors = []
      return errors
    end

    def to_rexml(doc)
      return if nil?

      appliances = XMLHelper.create_elements_as_needed(doc, ['HPXML', 'Building', 'BuildingDetails', 'Appliances'])
      oven = XMLHelper.add_element(appliances, 'Oven')
      sys_id = XMLHelper.add_element(oven, 'SystemIdentifier')
      XMLHelper.add_attribute(sys_id, 'id', @id)
      XMLHelper.add_element(oven, 'IsConvection', Boolean(@is_convection)) unless @is_convection.nil?
    end

    def from_rexml(oven)
      return if oven.nil?

      @id = HPXML::get_id(oven)
      @is_convection = HPXML::to_bool_or_nil(XMLHelper.get_value(oven, 'IsConvection'))
    end
  end

  class LightingGroups < BaseArrayElement
    def add(**kwargs)
      self << LightingGroup.new(@hpxml_object, **kwargs)
    end

    def from_rexml(hpxml)
      return if hpxml.nil?

      hpxml.elements.each('Building/BuildingDetails/Lighting/LightingGroup') do |lighting_group|
        self << LightingGroup.new(@hpxml_object, lighting_group)
      end
    end
  end

  class LightingGroup < BaseElement
    ATTRS = [:id, :location, :fration_of_units_in_location, :third_party_certification]
    attr_accessor(*ATTRS)

    def delete
      @hpxml_object.lighting_groups.delete(self)
    end

    def check_for_errors
      errors = []
      return errors
    end

    def to_rexml(doc)
      return if nil?

      lighting = XMLHelper.create_elements_as_needed(doc, ['HPXML', 'Building', 'BuildingDetails', 'Lighting'])
      lighting_group = XMLHelper.add_element(lighting, 'LightingGroup')
      sys_id = XMLHelper.add_element(lighting_group, 'SystemIdentifier')
      XMLHelper.add_attribute(sys_id, 'id', @id)
      XMLHelper.add_element(lighting_group, 'Location', @location) unless @location.nil?
      XMLHelper.add_element(lighting_group, 'FractionofUnitsInLocation', Float(@fration_of_units_in_location)) unless @fration_of_units_in_location.nil?
      XMLHelper.add_element(lighting_group, 'ThirdPartyCertification', @third_party_certification) unless @third_party_certification.nil?
    end

    def from_rexml(lighting_group)
      return if lighting_group.nil?

      @id = HPXML::get_id(lighting_group)
      @location = XMLHelper.get_value(lighting_group, 'Location')
      @fration_of_units_in_location = HPXML::to_float_or_nil(XMLHelper.get_value(lighting_group, 'FractionofUnitsInLocation'))
      @third_party_certification = XMLHelper.get_value(lighting_group, 'ThirdPartyCertification')
    end
  end

  class CeilingFans < BaseArrayElement
    def add(**kwargs)
      self << CeilingFan.new(@hpxml_object, **kwargs)
    end

    def from_rexml(hpxml)
      return if hpxml.nil?

      hpxml.elements.each('Building/BuildingDetails/Lighting/CeilingFan') do |ceiling_fan|
        self << CeilingFan.new(@hpxml_object, ceiling_fan)
      end
    end
  end

  class CeilingFan < BaseElement
    ATTRS = [:id, :efficiency, :quantity]
    attr_accessor(*ATTRS)

    def delete
      @hpxml_object.ceiling_fans.delete(self)
    end

    def check_for_errors
      errors = []
      return errors
    end

    def to_rexml(doc)
      return if nil?

      lighting = XMLHelper.create_elements_as_needed(doc, ['HPXML', 'Building', 'BuildingDetails', 'Lighting'])
      ceiling_fan = XMLHelper.add_element(lighting, 'CeilingFan')
      sys_id = XMLHelper.add_element(ceiling_fan, 'SystemIdentifier')
      XMLHelper.add_attribute(sys_id, 'id', @id)
      if not @efficiency.nil?
        airflow = XMLHelper.add_element(ceiling_fan, 'Airflow')
        XMLHelper.add_element(airflow, 'FanSpeed', 'medium')
        XMLHelper.add_element(airflow, 'Efficiency', Float(@efficiency))
      end
      XMLHelper.add_element(ceiling_fan, 'Quantity', Integer(@quantity)) unless @quantity.nil?
    end

    def from_rexml(ceiling_fan)
      @id = HPXML::get_id(ceiling_fan)
      @efficiency = HPXML::to_float_or_nil(XMLHelper.get_value(ceiling_fan, "Airflow[FanSpeed='medium']/Efficiency"))
      @quantity = HPXML::to_integer_or_nil(XMLHelper.get_value(ceiling_fan, 'Quantity'))
    end
  end

  class PlugLoads < BaseArrayElement
    def add(**kwargs)
      self << PlugLoad.new(@hpxml_object, **kwargs)
    end

    def from_rexml(hpxml)
      return if hpxml.nil?

      hpxml.elements.each('Building/BuildingDetails/MiscLoads/PlugLoad') do |plug_load|
        self << PlugLoad.new(@hpxml_object, plug_load)
      end
    end
  end

  class PlugLoad < BaseElement
    ATTRS = [:id, :plug_load_type, :kWh_per_year, :frac_sensible, :frac_latent]
    attr_accessor(*ATTRS)

    def delete
      @hpxml_object.plug_loads.delete(self)
    end

    def check_for_errors
      errors = []
      return errors
    end

    def to_rexml(doc)
      return if nil?

      misc_loads = XMLHelper.create_elements_as_needed(doc, ['HPXML', 'Building', 'BuildingDetails', 'MiscLoads'])
      plug_load = XMLHelper.add_element(misc_loads, 'PlugLoad')
      sys_id = XMLHelper.add_element(plug_load, 'SystemIdentifier')
      XMLHelper.add_attribute(sys_id, 'id', @id)
      XMLHelper.add_element(plug_load, 'PlugLoadType', @plug_load_type) unless @plug_load_type.nil?
      if not @kWh_per_year.nil?
        load = XMLHelper.add_element(plug_load, 'Load')
        XMLHelper.add_element(load, 'Units', 'kWh/year')
        XMLHelper.add_element(load, 'Value', Float(@kWh_per_year))
      end
      HPXML::add_extension(parent: plug_load,
                           extensions: { 'FracSensible' => HPXML::to_float_or_nil(@frac_sensible),
                                         'FracLatent' => HPXML::to_float_or_nil(@frac_latent) })
    end

    def from_rexml(plug_load)
      @id = HPXML::get_id(plug_load)
      @plug_load_type = XMLHelper.get_value(plug_load, 'PlugLoadType')
      @kWh_per_year = HPXML::to_float_or_nil(XMLHelper.get_value(plug_load, "Load[Units='kWh/year']/Value"))
      @frac_sensible = HPXML::to_float_or_nil(XMLHelper.get_value(plug_load, 'extension/FracSensible'))
      @frac_latent = HPXML::to_float_or_nil(XMLHelper.get_value(plug_load, 'extension/FracLatent'))
    end
  end

  class MiscLoadsSchedule < BaseElement
    ATTRS = [:weekday_fractions, :weekend_fractions, :monthly_multipliers]
    attr_accessor(*ATTRS)

    def check_for_errors
      errors = []
      return errors
    end

    def to_rexml(doc)
      return if nil?

      misc_loads = XMLHelper.create_elements_as_needed(doc, ['HPXML', 'Building', 'BuildingDetails', 'MiscLoads'])
      HPXML::add_extension(parent: misc_loads,
                           extensions: { 'WeekdayScheduleFractions' => @weekday_fractions,
                                         'WeekendScheduleFractions' => @weekend_fractions,
                                         'MonthlyScheduleMultipliers' => @monthly_multipliers })
    end

    def from_rexml(hpxml)
      return if hpxml.nil?

      misc_loads = hpxml.elements['Building/BuildingDetails/MiscLoads']
      return if misc_loads.nil?

      @weekday_fractions = XMLHelper.get_value(misc_loads, 'extension/WeekdayScheduleFractions')
      @weekend_fractions = XMLHelper.get_value(misc_loads, 'extension/WeekendScheduleFractions')
      @monthly_multipliers = XMLHelper.get_value(misc_loads, 'extension/MonthlyScheduleMultipliers')
    end
  end

  def _create_rexml_document()
    doc = XMLHelper.create_doc(version = '1.0', encoding = 'UTF-8')
    hpxml = XMLHelper.add_element(doc, 'HPXML')
    XMLHelper.add_attribute(hpxml, 'xmlns', 'http://hpxmlonline.com/2019/10')
    XMLHelper.add_attribute(hpxml, 'xmlns:xsi', 'http://www.w3.org/2001/XMLSchema-instance')
    XMLHelper.add_attribute(hpxml, 'xsi:schemaLocation', 'http://hpxmlonline.com/2019/10')
    XMLHelper.add_attribute(hpxml, 'schemaVersion', '3.0')
    return doc
  end

  def _collapse_enclosure_surfaces()
    # Collapses like surfaces into a single surface with, e.g., aggregate surface area.
    # This can significantly speed up performance for HPXML files with lots of individual
    # surfaces (e.g., windows).

    surf_types = { roofs: @roofs,
                   walls: @walls,
                   rim_joists: @rim_joists,
                   foundation_walls: @foundation_walls,
                   frame_floors: @frame_floors,
                   slabs: @slabs,
                   windows: @windows,
                   skylights: @skylights,
                   doors: @doors }

    attrs_to_ignore = [:id,
                       :insulation_id,
                       :perimeter_insulation_id,
                       :under_slab_insulation_id,
                       :area,
                       :exposed_perimeter]

    # Look for pairs of surfaces that can be collapsed
    surf_types.each do |surf_type, surfaces|
      for i in 0..surfaces.size - 1
        surf = surfaces[i]
        next if surf.nil?

        for j in (surfaces.size - 1).downto(i + 1)
          surf2 = surfaces[j]
          next if surf2.nil?

          match = true
          surf.class::ATTRS.each do |attribute|
            next if attrs_to_ignore.include? attribute
            next if (surf_type == :foundation_walls) && (attribute == :azimuth) # Azimuth of foundation walls is irrelevant
            next if surf.send(attribute) == surf2.send(attribute)

            match = false
          end
          next unless match

          # Update Area/ExposedPerimeter
          surf.area += surf2.area
          if surf_type == :slabs
            surf.exposed_perimeter += surf2.exposed_perimeter
          end

          # Update subsurface idrefs as appropriate
          if [:walls, :foundation_walls].include? surf_type
            [:windows, :doors].each do |subsurf_type|
              surf_types[subsurf_type].each do |subsurf, idx|
                next unless subsurf.wall_idref == surf2.id

                subsurf.wall_idref = surf.id
              end
            end
          elsif [:roofs].include? surf_type
            [:skylights].each do |subsurf_type|
              surf_types[subsurf_type].each do |subsurf|
                next unless subsurf.roof_idref == surf2.id

                subsurf.roof_idref = surf.id
              end
            end
          end

          # Remove old surface
          surfaces.delete_at(j)
        end
      end
    end
  end

  def delete_partition_surfaces()
    (@rim_joists + @walls + @foundation_walls + @frame_floors).reverse_each do |surface|
      next unless surface.interior_adjacent_to == surface.exterior_adjacent_to

      surface.delete
    end
  end

  def check_for_errors()
    errors = []

    # ------------------------------- #
    # Check for errors across objects #
    # ------------------------------- #

    # Check for globally unique SystemIdentifier IDs
    sys_ids = {}
    self.class::HPXML_ATTRS.each do |attribute|
      hpxml_obj = send(attribute)
      next unless hpxml_obj.is_a? HPXML::BaseArrayElement

      hpxml_obj.each do |obj|
        next unless obj.respond_to? :id

        sys_ids[obj.id] = 0 if sys_ids[obj.id].nil?
        sys_ids[obj.id] += 1
      end
    end
    sys_ids.each do |sys_id, cnt|
      errors << "Duplicate SystemIdentifier IDs detected for '#{sys_id}'." if cnt > 1
    end

    # Check sum of HVAC FractionCoolLoadServeds <= 1
    frac_cool_load = (@cooling_systems + @heat_pumps).map { |hvac| hvac.fraction_cool_load_served }.inject(0, :+)
    if frac_cool_load > 1.01 # Use 1.01 in case of rounding
      errors << "Expected FractionCoolLoadServed to sum to <= 1, but calculated sum is #{frac_cool_load.round(2)}."
    end

    # Check sum of HVAC FractionHeatLoadServeds <= 1
    frac_heat_load = (@heating_systems + @heat_pumps).map { |hvac| hvac.fraction_heat_load_served }.inject(0, :+)
    if frac_heat_load > 1.01 # Use 1.01 in case of rounding
      errors << "Expected FractionHeatLoadServed to sum to <= 1, but calculated sum is #{frac_heat_load.round(2)}."
    end

    # Check sum of HVAC FractionDHWLoadServed == 1
    frac_dhw_load = @water_heating_systems.map { |dhw| dhw.fraction_dhw_load_served }.inject(0, :+)
    if (frac_dhw_load > 0) && ((frac_dhw_load < 0.99) || (frac_dhw_load > 1.01)) # Use 0.99/1.01 in case of rounding
      errors << "Expected FractionDHWLoadServed to sum to 1, but calculated sum is #{frac_dhw_load.round(2)}."
    end

    # Check sum of lighting fractions in a location <= 1
    ltg_fracs = {}
    @lighting_groups.each do |lighting_group|
      next if lighting_group.location.nil? || lighting_group.fration_of_units_in_location.nil?

      ltg_fracs[lighting_group.location] = 0 if ltg_fracs[lighting_group.location].nil?
      ltg_fracs[lighting_group.location] += lighting_group.fration_of_units_in_location
    end
    ltg_fracs.each do |location, sum|
      next if sum <= 1

      fail "Sum of fractions of #{location} lighting (#{sum}) is greater than 1."
    end

    # Check for HVAC systems referenced by multiple water heating systems
    (@heating_systems + @cooling_systems + @heat_pumps).each do |hvac_system|
      num_attached = 0
      @water_heating_systems.each do |water_heating_system|
        next if water_heating_system.related_hvac_idref.nil?
        next unless hvac_system.id == water_heating_system.related_hvac_idref

        num_attached += 1
      end
      next if num_attached <= 1

      errors << "RelatedHVACSystem '#{hvac_system.id}' is attached to multiple water heating systems."
    end

    # ------------------------------- #
    # Check for errors within objects #
    # ------------------------------- #

    # Ask objects to check for errors
    self.class::HPXML_ATTRS.each do |attribute|
      hpxml_obj = send(attribute)
      if not hpxml_obj.respond_to? :check_for_errors
        fail "Need to add 'check_for_errors' method to #{hpxml_obj.class} class."
      end

      errors += hpxml_obj.check_for_errors
    end

    return errors
  end

  def self.is_thermal_boundary(surface)
    def self.is_adjacent_to_conditioned(adjacent_to)
      if [HPXML::LocationLivingSpace,
          HPXML::LocationBasementConditioned].include? adjacent_to
        return true
      end

      return false
    end

    if surface.exterior_adjacent_to.include? HPXML::LocationOtherHousingUnit
      return false # adiabatic
    end

    interior_conditioned = is_adjacent_to_conditioned(surface.interior_adjacent_to)
    exterior_conditioned = is_adjacent_to_conditioned(surface.exterior_adjacent_to)
    return (interior_conditioned != exterior_conditioned)
  end

  def self.get_id(parent, element_name = 'SystemIdentifier')
    return parent.elements[element_name].attributes['id']
  end

  def self.get_idref(element)
    return if element.nil?

    return element.attributes['idref']
  end

  def self.to_float_or_nil(value)
    return if value.nil?

    return Float(value)
  end

  def self.to_integer_or_nil(value)
    return if value.nil?

    return Integer(Float(value))
  end

  def self.to_bool_or_nil(value)
    return if value.nil?

    return Boolean(value)
  end

  def self.add_extension(parent:,
                         extensions: {})
    extension = nil
    if not extensions.empty?
      extensions.each do |name, value|
        next if value.nil?

        extension = parent.elements['extension']
        if extension.nil?
          extension = XMLHelper.add_element(parent, 'extension')
        end
        XMLHelper.add_element(extension, "#{name}", value) unless value.nil?
      end
    end

    return extension
  end
end<|MERGE_RESOLUTION|>--- conflicted
+++ resolved
@@ -37,26 +37,15 @@
 '''
 
 class HPXML < Object
-<<<<<<< HEAD
-  attr_reader(:header, :site, :neighbor_buildings, :building_occupancy, :building_construction,
-              :climate_and_risk_zones, :air_infiltration_measurements, :attics, :foundations,
-              :roofs, :rim_joists, :walls, :foundation_walls, :frame_floors, :slabs, :windows,
-              :skylights, :doors, :heating_systems, :cooling_systems, :heat_pumps, :hvac_controls,
-              :hvac_distributions, :ventilation_fans, :water_heating_systems, :hot_water_distributions,
-              :water_fixtures, :solar_thermal_systems, :pv_systems, :clothes_washers, :clothes_dryers,
-              :dishwashers, :refrigerators, :dehumidifiers, :cooking_ranges, :ovens, :lighting_groups, :ceiling_fans,
-              :plug_loads, :misc_loads_schedule, :doc)
-=======
   HPXML_ATTRS = [:header, :site, :neighbor_buildings, :building_occupancy, :building_construction,
                  :climate_and_risk_zones, :air_infiltration_measurements, :attics, :foundations,
                  :roofs, :rim_joists, :walls, :foundation_walls, :frame_floors, :slabs, :windows,
                  :skylights, :doors, :heating_systems, :cooling_systems, :heat_pumps, :hvac_controls,
                  :hvac_distributions, :ventilation_fans, :water_heating_systems, :hot_water_distributions,
                  :water_fixtures, :solar_thermal_systems, :pv_systems, :clothes_washers, :clothes_dryers,
-                 :dishwashers, :refrigerators, :cooking_ranges, :ovens, :lighting_groups, :ceiling_fans,
+                 :dishwashers, :refrigerators, :dehumidifiers, :cooking_ranges, :ovens, :lighting_groups, :ceiling_fans,
                  :plug_loads, :misc_loads_schedule]
   attr_reader(*HPXML_ATTRS, :doc)
->>>>>>> 424439e3
 
   # Constants
   AtticTypeCathedral = 'CathedralCeiling'
