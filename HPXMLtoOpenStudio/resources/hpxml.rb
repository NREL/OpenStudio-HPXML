# frozen_string_literal: true

'''
Example Usage:

-----------------
Reading from file
-----------------

hpxml = HPXML.new(hpxml_path: ...)

# Singleton elements
puts hpxml.building_construction.number_of_bedrooms

# Array elements
hpxml.walls.each do |wall|
  wall.windows.each do |window|
    puts window.area
  end
end

---------------------
Creating from scratch
---------------------

hpxml = HPXML.new()

# Singleton elements
hpxml.building_construction.number_of_bedrooms = 3
hpxml.building_construction.conditioned_floor_area = 2400

# Array elements
hpxml.walls.clear
hpxml.walls.add(id: "WallNorth", area: 500)
hpxml.walls.add(id: "WallSouth", area: 500)
hpxml.walls.add
hpxml.walls[-1].id = "WallEastWest"
hpxml.walls[-1].area = 1000

# Write file
XMLHelper.write_file(hpxml.to_oga, "out.xml")

'''

# FUTURE: Remove all idref attributes, make object attributes instead
#         E.g., in class Window, :wall_idref => :wall

class HPXML < Object
  HPXML_ATTRS = [:header, :site, :neighbor_buildings, :building_occupancy, :building_construction,
                 :climate_and_risk_zones, :air_infiltration_measurements, :attics, :foundations,
                 :roofs, :rim_joists, :walls, :foundation_walls, :frame_floors, :slabs, :windows,
                 :skylights, :doors, :heating_systems, :cooling_systems, :heat_pumps, :hvac_controls,
                 :hvac_distributions, :ventilation_fans, :water_heating_systems, :hot_water_distributions,
                 :water_fixtures, :water_heating, :solar_thermal_systems, :pv_systems, :clothes_washers,
                 :clothes_dryers, :dishwashers, :refrigerators, :freezers, :dehumidifiers, :cooking_ranges, :ovens,
                 :lighting_groups, :lighting, :ceiling_fans, :pools, :hot_tubs, :plug_loads, :fuel_loads]
  attr_reader(*HPXML_ATTRS, :doc)

  # Constants
  AtticTypeCathedral = 'CathedralCeiling'
  AtticTypeConditioned = 'ConditionedAttic'
  AtticTypeFlatRoof = 'FlatRoof'
  AtticTypeUnvented = 'UnventedAttic'
  AtticTypeVented = 'VentedAttic'
  ClothesDryerControlTypeMoisture = 'moisture'
  ClothesDryerControlTypeTimer = 'timer'
  ColorDark = 'dark'
  ColorLight = 'light'
  ColorMedium = 'medium'
  ColorMediumDark = 'medium dark'
  ColorReflective = 'reflective'
  DHWRecirControlTypeManual = 'manual demand control'
  DHWRecirControlTypeNone = 'no control'
  DHWRecirControlTypeSensor = 'presence sensor demand control'
  DHWRecirControlTypeTemperature = 'temperature'
  DHWRecirControlTypeTimer = 'timer'
  DHWDistTypeRecirc = 'Recirculation'
  DHWDistTypeStandard = 'Standard'
  DuctInsulationMaterialUnknown = 'Unknown'
  DuctInsulationMaterialNone = 'None'
  DuctLeakageTotal = 'total'
  DuctLeakageToOutside = 'to outside'
  DuctTypeReturn = 'return'
  DuctTypeSupply = 'supply'
  DWHRFacilitiesConnectedAll = 'all'
  DWHRFacilitiesConnectedOne = 'one'
  FoundationThermalBoundaryFloor = 'frame floor'
  FoundationThermalBoundaryWall = 'foundation wall'
  FoundationTypeAmbient = 'Ambient'
  FoundationTypeBasementConditioned = 'ConditionedBasement'
  FoundationTypeBasementUnconditioned = 'UnconditionedBasement'
  FoundationTypeCrawlspaceUnvented = 'UnventedCrawlspace'
  FoundationTypeCrawlspaceVented = 'VentedCrawlspace'
  FoundationTypeSlab = 'SlabOnGrade'
  FrameFloorOtherSpaceAbove = 'above'
  FrameFloorOtherSpaceBelow = 'below'
  FuelLoadTypeGrill = 'grill'
  FuelLoadTypeLighting = 'lighting'
  FuelLoadTypeFireplace = 'fireplace'
  FuelTypeCoal = 'coal'
  FuelTypeCoalAnthracite = 'anthracite coal'
  FuelTypeCoalBituminous = 'bituminous coal'
  FuelTypeCoke = 'coke'
  FuelTypeDiesel = 'diesel'
  FuelTypeElectricity = 'electricity'
  FuelTypeKerosene = 'kerosene'
  FuelTypeNaturalGas = 'natural gas'
  FuelTypeOil = 'fuel oil'
  FuelTypeOil1 = 'fuel oil 1'
  FuelTypeOil2 = 'fuel oil 2'
  FuelTypeOil4 = 'fuel oil 4'
  FuelTypeOil5or6 = 'fuel oil 5/6'
  FuelTypePropane = 'propane'
  FuelTypeWoodCord = 'wood'
  FuelTypeWoodPellets = 'wood pellets'
  HeaterTypeElectricResistance = 'electric resistance'
  HeaterTypeGas = 'gas fired'
  HeaterTypeHeatPump = 'heat pump'
  HVACCompressorTypeSingleStage = 'single stage'
  HVACCompressorTypeTwoStage = 'two stage'
  HVACCompressorTypeVariableSpeed = 'variable speed'
  HVACControlTypeManual = 'manual thermostat'
  HVACControlTypeProgrammable = 'programmable thermostat'
  HVACDistributionTypeAir = 'AirDistribution'
  HVACDistributionTypeDSE = 'DSE'
  HVACDistributionTypeHydronic = 'HydronicDistribution'
  HVACDistributionTypeHydronicAndAir = 'HydronicAndAirDistribution'
  HVACTypeBoiler = 'Boiler'
  HVACTypeCentralAirConditioner = 'central air conditioner'
  HVACTypeChiller = 'chiller'
  HVACTypeCoolingTower = 'cooling tower'
  HVACTypeElectricResistance = 'ElectricResistance'
  HVACTypeEvaporativeCooler = 'evaporative cooler'
  HVACTypeFireplace = 'Fireplace'
  HVACTypeFixedHeater = 'FixedHeater'
  HVACTypeFloorFurnace = 'FloorFurnace'
  HVACTypeFurnace = 'Furnace'
  HVACTypeHeatPumpAirToAir = 'air-to-air'
  HVACTypeHeatPumpGroundToAir = 'ground-to-air'
  HVACTypeHeatPumpMiniSplit = 'mini-split'
  HVACTypeHeatPumpWaterLoopToAir = 'water-loop-to-air'
  HVACTypeMiniSplitAirConditioner = 'mini-split'
  HVACTypePortableHeater = 'PortableHeater'
  HVACTypeRoomAirConditioner = 'room air conditioner'
  HVACTypeStove = 'Stove'
  HVACTypeWallFurnace = 'WallFurnace'
  HydronicAndAirTypeFanCoil = 'fan coil'
  HydronicAndAirTypeWaterLoopHeatPump = 'water loop heat pump'
  HydronicTypeBaseboard = 'baseboard'
  HydronicTypeRadiantCeiling = 'radiant ceiling'
  HydronicTypeRadiantFloor = 'radiant floor'
  HydronicTypeRadiator = 'radiator'
  LeakinessTight = 'tight'
  LeakinessAverage = 'average'
  LightingTypeCFL = 'CompactFluorescent'
  LightingTypeLED = 'LightEmittingDiode'
  LightingTypeLFL = 'FluorescentTube'
  LocationAtticUnconditioned = 'attic - unconditioned'
  LocationAtticUnvented = 'attic - unvented'
  LocationAtticVented = 'attic - vented'
  LocationBasementConditioned = 'basement - conditioned'
  LocationBasementUnconditioned = 'basement - unconditioned'
  LocationBath = 'bath'
  LocationCrawlspaceUnvented = 'crawlspace - unvented'
  LocationCrawlspaceVented = 'crawlspace - vented'
  LocationExterior = 'exterior'
  LocationExteriorWall = 'exterior wall'
  LocationGarage = 'garage'
  LocationGround = 'ground'
  LocationInterior = 'interior'
  LocationKitchen = 'kitchen'
  LocationLivingSpace = 'living space'
  LocationOtherExterior = 'other exterior'
  LocationOtherHousingUnit = 'other housing unit'
  LocationOtherHeatedSpace = 'other heated space'
  LocationOtherMultifamilyBufferSpace = 'other multifamily buffer space'
  LocationOtherNonFreezingSpace = 'other non-freezing space'
  LocationOutside = 'outside'
  LocationRoof = 'roof'
  LocationRoofDeck = 'roof deck'
  LocationUnderSlab = 'under slab'
  MechVentTypeBalanced = 'balanced'
  MechVentTypeCFIS = 'central fan integrated supply'
  MechVentTypeERV = 'energy recovery ventilator'
  MechVentTypeExhaust = 'exhaust only'
  MechVentTypeHRV = 'heat recovery ventilator'
  MechVentTypeSupply = 'supply only'
  OrientationEast = 'east'
  OrientationNorth = 'north'
  OrientationNortheast = 'northeast'
  OrientationNorthwest = 'northwest'
  OrientationSouth = 'south'
  OrientationSoutheast = 'southeast'
  OrientationSouthwest = 'southwest'
  OrientationWest = 'west'
  PlugLoadTypeElectricVehicleCharging = 'electric vehicle charging'
  PlugLoadTypeOther = 'other'
  PlugLoadTypeTelevision = 'TV other'
  PlugLoadTypeWellPump = 'well pump'
  PVModuleTypePremium = 'premium'
  PVModuleTypeStandard = 'standard'
  PVModuleTypeThinFilm = 'thin film'
  PVTrackingTypeFixed = 'fixed'
  PVTrackingType1Axis = '1-axis'
  PVTrackingType1AxisBacktracked = '1-axis backtracked'
  PVTrackingType2Axis = '2-axis'
  ResidentialTypeApartment = 'apartment unit'
  ResidentialTypeManufactured = 'manufactured home'
  ResidentialTypeSFA = 'single-family attached'
  ResidentialTypeSFD = 'single-family detached'
  RoofTypeAsphaltShingles = 'asphalt or fiberglass shingles'
  RoofTypeConcrete = 'concrete'
  RoofTypeClayTile = 'slate or tile shingles'
  RoofTypeMetal = 'metal surfacing'
  RoofTypePlasticRubber = 'plastic/rubber/synthetic sheeting'
  RoofTypeWoodShingles = 'wood shingles or shakes'
  SidingTypeAluminum = 'aluminum siding'
  SidingTypeBrick = 'brick veneer'
  SidingTypeFiberCement = 'fiber cement siding'
  SidingTypeStucco = 'stucco'
  SidingTypeVinyl = 'vinyl siding'
  SidingTypeWood = 'wood siding'
  SiteTypeUrban = 'urban'
  SiteTypeSuburban = 'suburban'
  SiteTypeRural = 'rural'
  SolarThermalLoopTypeDirect = 'liquid direct'
  SolarThermalLoopTypeIndirect = 'liquid indirect'
  SolarThermalLoopTypeThermosyphon = 'passive thermosyphon'
  SolarThermalTypeDoubleGlazing = 'double glazing black'
  SolarThermalTypeEvacuatedTube = 'evacuated tube'
  SolarThermalTypeICS = 'integrated collector storage'
  SolarThermalTypeSingleGlazing = 'single glazing black'
  UnitsACH = 'ACH'
  UnitsACHNatural = 'ACHnatural'
  UnitsAFUE = 'AFUE'
  UnitsCFM = 'CFM'
  UnitsCFM25 = 'CFM25'
  UnitsCOP = 'COP'
  UnitsEER = 'EER'
  UnitsHSPF = 'HSPF'
  UnitsKwhPerYear = 'kWh/year'
  UnitsKwPerTon = 'kW/ton'
  UnitsPercent = 'Percent'
  UnitsSEER = 'SEER'
  UnitsSLA = 'SLA'
  UnitsThermPerYear = 'therm/year'
  WallTypeAdobe = 'Adobe'
  WallTypeBrick = 'StructuralBrick'
  WallTypeCMU = 'ConcreteMasonryUnit'
  WallTypeConcrete = 'SolidConcrete'
  WallTypeDoubleWoodStud = 'DoubleWoodStud'
  WallTypeICF = 'InsulatedConcreteForms'
  WallTypeLog = 'LogWall'
  WallTypeSIP = 'StructurallyInsulatedPanel'
  WallTypeSteelStud = 'SteelFrame'
  WallTypeStone = 'Stone'
  WallTypeStrawBale = 'StrawBale'
  WallTypeWoodStud = 'WoodStud'
  WaterFixtureTypeFaucet = 'faucet'
  WaterFixtureTypeShowerhead = 'shower head'
  WaterHeaterTypeCombiStorage = 'space-heating boiler with storage tank'
  WaterHeaterTypeCombiTankless = 'space-heating boiler with tankless coil'
  WaterHeaterTypeHeatPump = 'heat pump water heater'
  WaterHeaterTypeTankless = 'instantaneous water heater'
  WaterHeaterTypeStorage = 'storage water heater'
  WindowFrameTypeAluminum = 'Aluminum'
  WindowFrameTypeWood = 'Wood'
  WindowGasAir = 'air'
  WindowGasArgon = 'argon'
  WindowGlazingLowE = 'low-e'
  WindowGlazingReflective = 'reflective'
  WindowGlazingTintedReflective = 'tinted/reflective'
  WindowLayersDoublePane = 'double-pane'
  WindowLayersSinglePane = 'single-pane'
  WindowLayersTriplePane = 'triple-pane'

  def initialize(hpxml_path: nil, collapse_enclosure: true)
    @doc = nil
    @hpxml_path = hpxml_path

    # Create/populate child objects
    hpxml = nil
    if not hpxml_path.nil?
      @doc = XMLHelper.parse_file(hpxml_path)
      hpxml = XMLHelper.get_element(@doc, '/HPXML')
    end
    from_oga(hpxml)

    # Clean up
    delete_partition_surfaces()
    delete_tiny_surfaces()
    delete_adiabatic_subsurfaces()
    if collapse_enclosure
      collapse_enclosure_surfaces()
    end
  end

  def has_space_type(space_type)
    # Look for surfaces attached to this space type
    (@roofs + @rim_joists + @walls + @foundation_walls + @frame_floors + @slabs).each do |surface|
      return true if surface.interior_adjacent_to == space_type
      return true if surface.exterior_adjacent_to == space_type
    end
    return false
  end

  def has_fuel_access
    @site.fuels.each do |fuel|
      if fuel != FuelTypeElectricity
        return true
      end
    end
    return false
  end

  def predominant_heating_fuel
    fuel_fracs = {}
    @heating_systems.each do |heating_system|
      fuel = heating_system.heating_system_fuel
      fuel_fracs[fuel] = 0.0 if fuel_fracs[fuel].nil?
      fuel_fracs[fuel] += heating_system.fraction_heat_load_served.to_f
    end
    @heat_pumps.each do |heat_pump|
      fuel = heat_pump.heat_pump_fuel
      fuel_fracs[fuel] = 0.0 if fuel_fracs[fuel].nil?
      fuel_fracs[fuel] += heat_pump.fraction_heat_load_served.to_f
    end
    return FuelTypeElectricity if fuel_fracs.empty?

    return fuel_fracs.key(fuel_fracs.values.max)
  end

  def predominant_water_heating_fuel
    fuel_fracs = {}
    @water_heating_systems.each do |water_heating_system|
      fuel = water_heating_system.fuel_type
      fuel_fracs[fuel] = 0.0 if fuel_fracs[fuel].nil?
      fuel_fracs[fuel] += water_heating_system.fraction_dhw_load_served
    end
    return FuelTypeElectricity if fuel_fracs.empty?

    return fuel_fracs.key(fuel_fracs.values.max)
  end

  def fraction_of_windows_operable()
    # Calculates the fraction of windows that are operable.
    # Since we don't have quantity available, we use area as an approximation.
    window_area_total = @windows.map { |w| w.area }.sum(0.0)
    window_area_operable = @windows.map { |w| w.fraction_operable * w.area }.sum(0.0)
    if window_area_total <= 0
      return 0.0
    end

    return window_area_operable / window_area_total
  end

  def total_fraction_cool_load_served()
    return @cooling_systems.total_fraction_cool_load_served + @heat_pumps.total_fraction_cool_load_served
  end

  def total_fraction_heat_load_served()
    return @heating_systems.total_fraction_heat_load_served + @heat_pumps.total_fraction_heat_load_served
  end

  def has_walkout_basement()
    has_conditioned_basement = has_space_type(LocationBasementConditioned)
    ncfl = @building_construction.number_of_conditioned_floors
    ncfl_ag = @building_construction.number_of_conditioned_floors_above_grade
    return (has_conditioned_basement && (ncfl == ncfl_ag))
  end

  def thermal_boundary_wall_areas()
    above_grade_area = 0.0 # Thermal boundary walls not in contact with soil
    below_grade_area = 0.0 # Thermal boundary walls in contact with soil

    (@walls + @rim_joists).each do |wall|
      if wall.is_thermal_boundary
        above_grade_area += wall.area
      end
    end

    @foundation_walls.each do |foundation_wall|
      next unless foundation_wall.is_thermal_boundary

      height = foundation_wall.height
      bg_depth = foundation_wall.depth_below_grade
      above_grade_area += (height - bg_depth) / height * foundation_wall.area
      below_grade_area += bg_depth / height * foundation_wall.area
    end

    return above_grade_area, below_grade_area
  end

  def common_wall_area()
    # Wall area for walls adjacent to Unrated Conditioned Space, not including
    # foundation walls.
    area = 0.0

    (@walls + @rim_joists).each do |wall|
      if wall.exterior_adjacent_to == HPXML::LocationOtherHousingUnit
        area += wall.area
      end
    end

    return area
  end

  def compartmentalization_boundary_areas()
    # Returns the infiltration compartmentalization boundary areas
    total_area = 0.0 # Total surface area that bounds the Infiltration Volume
    exterior_area = 0.0 # Same as above excluding surfaces attached to garage or other housing units

    # Determine which spaces are within infiltration volume
    spaces_within_infil_volume = [LocationLivingSpace, LocationBasementConditioned]
    @attics.each do |attic|
      next unless [AtticTypeUnvented].include? attic.attic_type
      next unless attic.within_infiltration_volume

      spaces_within_infil_volume << attic.to_location
    end
    @foundations.each do |foundation|
      next unless [FoundationTypeBasementUnconditioned, FoundationTypeCrawlspaceUnvented].include? foundation.foundation_type
      next unless foundation.within_infiltration_volume

      spaces_within_infil_volume << foundation.to_location
    end

    # Get surfaces bounding infiltration volume
    spaces_within_infil_volume.each do |space_type|
      (@roofs + @rim_joists + @walls + @foundation_walls + @frame_floors + @slabs).each do |surface|
        next unless [surface.interior_adjacent_to, surface.exterior_adjacent_to].include? space_type

        # Exclude surfaces between two spaces that are both within infiltration volume
        next if spaces_within_infil_volume.include?(surface.interior_adjacent_to) && spaces_within_infil_volume.include?(surface.exterior_adjacent_to)

        # Update Compartmentalization Boundary areas
        total_area += surface.area
        if not [LocationGarage, LocationOtherHousingUnit, LocationOtherHeatedSpace,
                LocationOtherMultifamilyBufferSpace, LocationOtherNonFreezingSpace].include? surface.exterior_adjacent_to
          exterior_area += surface.area
        end
      end
    end

    return total_area, exterior_area
  end

  def inferred_infiltration_height(infil_volume)
    # Infiltration height: vertical distance between lowest and highest above-grade points within the pressure boundary.
    # Height is inferred from available HPXML properties.
    # The WithinInfiltrationVolume properties are intentionally ignored for now.
    # FUTURE: Move into AirInfiltrationMeasurement class?
    cfa = @building_construction.conditioned_floor_area
    ncfl = @building_construction.number_of_conditioned_floors
    ncfl_ag = @building_construction.number_of_conditioned_floors_above_grade
    if has_walkout_basement()
      infil_height = Float(ncfl_ag) * infil_volume / cfa
    else
      # Calculate maximum above-grade height of conditioned basement walls
      max_cond_bsmt_wall_height_ag = 0.0
      @foundation_walls.each do |foundation_wall|
        next unless foundation_wall.is_exterior && (foundation_wall.interior_adjacent_to == LocationBasementConditioned)

        height_ag = foundation_wall.height - foundation_wall.depth_below_grade
        next unless height_ag > max_cond_bsmt_wall_height_ag

        max_cond_bsmt_wall_height_ag = height_ag
      end
      # Add assumed rim joist height
      cond_bsmt_rim_joist_height = 0
      @rim_joists.each do |rim_joist|
        next unless rim_joist.is_exterior && (rim_joist.interior_adjacent_to == LocationBasementConditioned)

        cond_bsmt_rim_joist_height = UnitConversions.convert(9, 'in', 'ft')
      end
      infil_height = Float(ncfl_ag) * infil_volume / cfa + max_cond_bsmt_wall_height_ag + cond_bsmt_rim_joist_height
    end
    return infil_height
  end

  def to_oga()
    @doc = _create_oga_document()
    @header.to_oga(@doc)
    @site.to_oga(@doc)
    @neighbor_buildings.to_oga(@doc)
    @building_occupancy.to_oga(@doc)
    @building_construction.to_oga(@doc)
    @climate_and_risk_zones.to_oga(@doc)
    @air_infiltration_measurements.to_oga(@doc)
    @attics.to_oga(@doc)
    @foundations.to_oga(@doc)
    @roofs.to_oga(@doc)
    @rim_joists.to_oga(@doc)
    @walls.to_oga(@doc)
    @foundation_walls.to_oga(@doc)
    @frame_floors.to_oga(@doc)
    @slabs.to_oga(@doc)
    @windows.to_oga(@doc)
    @skylights.to_oga(@doc)
    @doors.to_oga(@doc)
    @heating_systems.to_oga(@doc)
    @cooling_systems.to_oga(@doc)
    @heat_pumps.to_oga(@doc)
    @hvac_controls.to_oga(@doc)
    @hvac_distributions.to_oga(@doc)
    @ventilation_fans.to_oga(@doc)
    @water_heating_systems.to_oga(@doc)
    @hot_water_distributions.to_oga(@doc)
    @water_fixtures.to_oga(@doc)
    @water_heating.to_oga(@doc)
    @solar_thermal_systems.to_oga(@doc)
    @pv_systems.to_oga(@doc)
    @clothes_washers.to_oga(@doc)
    @clothes_dryers.to_oga(@doc)
    @dishwashers.to_oga(@doc)
    @refrigerators.to_oga(@doc)
    @freezers.to_oga(@doc)
    @dehumidifiers.to_oga(@doc)
    @cooking_ranges.to_oga(@doc)
    @ovens.to_oga(@doc)
    @lighting_groups.to_oga(@doc)
    @ceiling_fans.to_oga(@doc)
    @lighting.to_oga(@doc)
    @pools.to_oga(@doc)
    @hot_tubs.to_oga(@doc)
    @plug_loads.to_oga(@doc)
    @fuel_loads.to_oga(@doc)
    return @doc
  end

  def from_oga(hpxml)
    @header = Header.new(self, hpxml)
    @site = Site.new(self, hpxml)
    @neighbor_buildings = NeighborBuildings.new(self, hpxml)
    @building_occupancy = BuildingOccupancy.new(self, hpxml)
    @building_construction = BuildingConstruction.new(self, hpxml)
    @climate_and_risk_zones = ClimateandRiskZones.new(self, hpxml)
    @air_infiltration_measurements = AirInfiltrationMeasurements.new(self, hpxml)
    @attics = Attics.new(self, hpxml)
    @foundations = Foundations.new(self, hpxml)
    @roofs = Roofs.new(self, hpxml)
    @rim_joists = RimJoists.new(self, hpxml)
    @walls = Walls.new(self, hpxml)
    @foundation_walls = FoundationWalls.new(self, hpxml)
    @frame_floors = FrameFloors.new(self, hpxml)
    @slabs = Slabs.new(self, hpxml)
    @windows = Windows.new(self, hpxml)
    @skylights = Skylights.new(self, hpxml)
    @doors = Doors.new(self, hpxml)
    @heating_systems = HeatingSystems.new(self, hpxml)
    @cooling_systems = CoolingSystems.new(self, hpxml)
    @heat_pumps = HeatPumps.new(self, hpxml)
    @hvac_controls = HVACControls.new(self, hpxml)
    @hvac_distributions = HVACDistributions.new(self, hpxml)
    @ventilation_fans = VentilationFans.new(self, hpxml)
    @water_heating_systems = WaterHeatingSystems.new(self, hpxml)
    @hot_water_distributions = HotWaterDistributions.new(self, hpxml)
    @water_fixtures = WaterFixtures.new(self, hpxml)
    @water_heating = WaterHeating.new(self, hpxml)
    @solar_thermal_systems = SolarThermalSystems.new(self, hpxml)
    @pv_systems = PVSystems.new(self, hpxml)
    @clothes_washers = ClothesWashers.new(self, hpxml)
    @clothes_dryers = ClothesDryers.new(self, hpxml)
    @dishwashers = Dishwashers.new(self, hpxml)
    @refrigerators = Refrigerators.new(self, hpxml)
    @freezers = Freezers.new(self, hpxml)
    @dehumidifiers = Dehumidifiers.new(self, hpxml)
    @cooking_ranges = CookingRanges.new(self, hpxml)
    @ovens = Ovens.new(self, hpxml)
    @lighting_groups = LightingGroups.new(self, hpxml)
    @ceiling_fans = CeilingFans.new(self, hpxml)
    @lighting = Lighting.new(self, hpxml)
    @pools = Pools.new(self, hpxml)
    @hot_tubs = HotTubs.new(self, hpxml)
    @plug_loads = PlugLoads.new(self, hpxml)
    @fuel_loads = FuelLoads.new(self, hpxml)
  end

  # Class to store additional properties on an HPXML object that are not intended
  # to end up in the HPXML file. For example, you can store the OpenStudio::Model::Space
  # object for an appliance.
  class AdditionalProperties < OpenStruct
    def method_missing(meth, *args)
      # Complain if no value has been set rather than just returning nil
      raise NoMethodError, "undefined method '#{meth}' for #{self}" unless meth.to_s.end_with?('=')

      super
    end
  end

  # HPXML Standard Element (e.g., Roof)
  class BaseElement
    attr_accessor(:hpxml_object, :additional_properties)

    def initialize(hpxml_object, oga_element = nil, **kwargs)
      @hpxml_object = hpxml_object
      @additional_properties = AdditionalProperties.new
      if not oga_element.nil?
        # Set values from HPXML Oga element
        from_oga(oga_element)
      else
        # Set values from **kwargs
        kwargs.each do |k, v|
          send(k.to_s + '=', v)
        end
      end
    end

    def to_h
      h = {}
      self.class::ATTRS.each do |attribute|
        h[attribute] = send(attribute)
      end
      return h
    end

    def to_s
      return to_h.to_s
    end

    def nil?
      # Returns true if all attributes are nil
      to_h.each do |k, v|
        return false if not v.nil?
      end
      return true
    end
  end

  # HPXML Array Element (e.g., Roofs)
  class BaseArrayElement < Array
    attr_accessor(:hpxml_object, :additional_properties)

    def initialize(hpxml_object, oga_element = nil)
      @hpxml_object = hpxml_object
      @additional_properties = AdditionalProperties.new
      if not oga_element.nil?
        # Set values from HPXML Oga element
        from_oga(oga_element)
      end
    end

    def check_for_errors
      errors = []
      each do |child|
        if not child.respond_to? :check_for_errors
          fail "Need to add 'check_for_errors' method to #{child.class} class."
        end

        errors += child.check_for_errors
      end
      return errors
    end

    def to_oga(doc)
      each do |child|
        child.to_oga(doc)
      end
    end

    def to_s
      return map { |x| x.to_s }
    end
  end

  class Header < BaseElement
    ATTRS = [:xml_type, :xml_generated_by, :created_date_and_time, :transaction,
             :software_program_used, :software_program_version, :eri_calculation_version,
             :eri_design, :timestep, :building_id, :event_type, :state_code,
             :sim_begin_month, :sim_begin_day_of_month, :sim_end_month, :sim_end_day_of_month,
             :dst_enabled, :dst_begin_month, :dst_begin_day_of_month, :dst_end_month, :dst_end_day_of_month,
             :apply_ashrae140_assumptions]
    attr_accessor(*ATTRS)

    def check_for_errors
      errors = []

      if not @timestep.nil?
        valid_tsteps = [60, 30, 20, 15, 12, 10, 6, 5, 4, 3, 2, 1]
        if not valid_tsteps.include? @timestep
          fail "Timestep (#{@timestep}) must be one of: #{valid_tsteps.join(', ')}."
        end
      end

      { 'Run Period' => @sim_begin_month, 'Daylight Saving' => @dst_begin_month }.each do |sim_ctl, begin_month|
        next unless not begin_month.nil?

        valid_months = (1..12).to_a
        if not valid_months.include? begin_month
          fail "#{sim_ctl} Begin Month (#{begin_month}) must be one of: #{valid_months.join(', ')}."
        end
      end

      { 'Run Period' => @sim_end_month, 'Daylight Saving' => @dst_end_month }.each do |sim_ctl, end_month|
        next unless not end_month.nil?

        valid_months = (1..12).to_a
        if not valid_months.include? end_month
          fail "#{sim_ctl} End Month (#{end_month}) must be one of: #{valid_months.join(', ')}."
        end
      end

      months_days = { [1, 3, 5, 7, 8, 10, 12] => (1..31).to_a, [4, 6, 9, 11] => (1..30).to_a, [2] => (1..28).to_a }
      months_days.each do |months, valid_days|
        { 'Run Period' => [@sim_begin_month, @sim_begin_day_of_month, @sim_end_month, @sim_end_day_of_month], 'Daylight Saving' => [@dst_begin_month, @dst_begin_day_of_month, @dst_end_month, @dst_end_day_of_month] }.each do |sim_ctl, months_and_days|
          begin_month, begin_day_of_month, end_month, end_day_of_month = months_and_days
          if (not begin_day_of_month.nil?) && (months.include? begin_month)
            if not valid_days.include? begin_day_of_month
              fail "#{sim_ctl} Begin Day of Month (#{begin_day_of_month}) must be one of: #{valid_days.join(', ')}."
            end
          end
          next unless (not end_day_of_month.nil?) && (months.include? end_month)
          if not valid_days.include? end_day_of_month
            fail "#{sim_ctl} End Day of Month (#{end_day_of_month}) must be one of: #{valid_days.join(', ')}."
          end
        end
      end

      { 'Run Period' => [@sim_begin_month, @sim_begin_day_of_month, @sim_end_month, @sim_end_day_of_month] }.each do |sim_ctl, months_and_days|
        begin_month, begin_day_of_month, end_month, end_day_of_month = months_and_days
        next unless (not begin_month.nil?) && (not end_month.nil?)
        if begin_month > end_month
          fail "#{sim_ctl} Begin Month (#{begin_month}) cannot come after #{sim_ctl} End Month (#{end_month})."
        end

        next unless (not begin_day_of_month.nil?) && (not end_day_of_month.nil?)
        next unless begin_month == end_month
        if begin_day_of_month > end_day_of_month
          fail "#{sim_ctl} Begin Day of Month (#{begin_day_of_month}) cannot come after #{sim_ctl} End Day of Month (#{end_day_of_month}) for the same month (#{begin_month})."
        end
      end

      return errors
    end

    def to_oga(doc)
      return if nil?

      hpxml = XMLHelper.get_element(doc, '/HPXML')
      header = XMLHelper.add_element(hpxml, 'XMLTransactionHeaderInformation')
      XMLHelper.add_element(header, 'XMLType', @xml_type)
      XMLHelper.add_element(header, 'XMLGeneratedBy', @xml_generated_by)
      if not @created_date_and_time.nil?
        XMLHelper.add_element(header, 'CreatedDateAndTime', @created_date_and_time)
      else
        XMLHelper.add_element(header, 'CreatedDateAndTime', Time.now.strftime('%Y-%m-%dT%H:%M:%S%:z'))
      end
      XMLHelper.add_element(header, 'Transaction', @transaction)

      software_info = XMLHelper.add_element(hpxml, 'SoftwareInfo')
      XMLHelper.add_element(software_info, 'SoftwareProgramUsed', @software_program_used) unless @software_program_used.nil?
      XMLHelper.add_element(software_info, 'SoftwareProgramVersion', software_program_version) unless software_program_version.nil?
      if not @apply_ashrae140_assumptions.nil?
        extension = XMLHelper.create_elements_as_needed(software_info, ['extension'])
        XMLHelper.add_element(extension, 'ApplyASHRAE140Assumptions', to_boolean(@apply_ashrae140_assumptions)) unless @apply_ashrae140_assumptions.nil?
      end
      if (not @eri_calculation_version.nil?) || (not @eri_design.nil?)
        extension = XMLHelper.create_elements_as_needed(software_info, ['extension'])
        eri_calculation = XMLHelper.add_element(extension, 'ERICalculation')
        XMLHelper.add_element(eri_calculation, 'Version', @eri_calculation_version) unless @eri_calculation_version.nil?
        XMLHelper.add_element(eri_calculation, 'Design', @eri_design) unless @eri_design.nil?
      end
      if (not @timestep.nil?) || (not @sim_begin_month.nil?) || (not @sim_begin_day_of_month.nil?) || (not @sim_end_month.nil?) || (not @sim_end_day_of_month.nil?) || (not @dst_enabled.nil?) || (not @dst_begin_month.nil?) || (not @dst_begin_day_of_month.nil?) || (not @dst_end_month.nil?) || (not @dst_end_day_of_month.nil?)
        extension = XMLHelper.create_elements_as_needed(software_info, ['extension'])
        simulation_control = XMLHelper.add_element(extension, 'SimulationControl')
        XMLHelper.add_element(simulation_control, 'Timestep', to_integer(@timestep)) unless @timestep.nil?
        XMLHelper.add_element(simulation_control, 'BeginMonth', to_integer(@sim_begin_month)) unless @sim_begin_month.nil?
        XMLHelper.add_element(simulation_control, 'BeginDayOfMonth', to_integer(@sim_begin_day_of_month)) unless @sim_begin_day_of_month.nil?
        XMLHelper.add_element(simulation_control, 'EndMonth', to_integer(@sim_end_month)) unless @sim_end_month.nil?
        XMLHelper.add_element(simulation_control, 'EndDayOfMonth', to_integer(@sim_end_day_of_month)) unless @sim_end_day_of_month.nil?
        if (not @dst_enabled.nil?) || (not @dst_begin_month.nil?) || (not @dst_begin_day_of_month.nil?) || (not @dst_end_month.nil?) || (not @dst_end_day_of_month.nil?)
          daylight_saving = XMLHelper.add_element(simulation_control, 'DaylightSaving')
          XMLHelper.add_element(daylight_saving, 'Enabled', to_boolean(@dst_enabled)) unless @dst_enabled.nil?
          XMLHelper.add_element(daylight_saving, 'BeginMonth', to_integer(@dst_begin_month)) unless @dst_begin_month.nil?
          XMLHelper.add_element(daylight_saving, 'BeginDayOfMonth', to_integer(@dst_begin_day_of_month)) unless @dst_begin_day_of_month.nil?
          XMLHelper.add_element(daylight_saving, 'EndMonth', to_integer(@dst_end_month)) unless @dst_end_month.nil?
          XMLHelper.add_element(daylight_saving, 'EndDayOfMonth', to_integer(@dst_end_day_of_month)) unless @dst_end_day_of_month.nil?
        end
      end

      building = XMLHelper.add_element(hpxml, 'Building')
      building_building_id = XMLHelper.add_element(building, 'BuildingID')
      XMLHelper.add_attribute(building_building_id, 'id', @building_id)
      if not @state_code.nil?
        site = XMLHelper.add_element(building, 'Site')
        site_id = XMLHelper.add_element(site, 'SiteID')
        XMLHelper.add_attribute(site_id, 'id', 'SiteID')
        address = XMLHelper.add_element(site, 'Address')
        XMLHelper.add_element(address, 'StateCode', @state_code)
      end
      project_status = XMLHelper.add_element(building, 'ProjectStatus')
      XMLHelper.add_element(project_status, 'EventType', @event_type)
    end

    def from_oga(hpxml)
      return if hpxml.nil?

      @xml_type = XMLHelper.get_value(hpxml, 'XMLTransactionHeaderInformation/XMLType')
      @xml_generated_by = XMLHelper.get_value(hpxml, 'XMLTransactionHeaderInformation/XMLGeneratedBy')
      @created_date_and_time = XMLHelper.get_value(hpxml, 'XMLTransactionHeaderInformation/CreatedDateAndTime')
      @transaction = XMLHelper.get_value(hpxml, 'XMLTransactionHeaderInformation/Transaction')
      @software_program_used = XMLHelper.get_value(hpxml, 'SoftwareInfo/SoftwareProgramUsed')
      @software_program_version = XMLHelper.get_value(hpxml, 'SoftwareInfo/SoftwareProgramVersion')
      @eri_calculation_version = XMLHelper.get_value(hpxml, 'SoftwareInfo/extension/ERICalculation/Version')
      @eri_design = XMLHelper.get_value(hpxml, 'SoftwareInfo/extension/ERICalculation/Design')
      @timestep = to_integer_or_nil(XMLHelper.get_value(hpxml, 'SoftwareInfo/extension/SimulationControl/Timestep'))
      @sim_begin_month = to_integer_or_nil(XMLHelper.get_value(hpxml, 'SoftwareInfo/extension/SimulationControl/BeginMonth'))
      @sim_begin_day_of_month = to_integer_or_nil(XMLHelper.get_value(hpxml, 'SoftwareInfo/extension/SimulationControl/BeginDayOfMonth'))
      @sim_end_month = to_integer_or_nil(XMLHelper.get_value(hpxml, 'SoftwareInfo/extension/SimulationControl/EndMonth'))
      @sim_end_day_of_month = to_integer_or_nil(XMLHelper.get_value(hpxml, 'SoftwareInfo/extension/SimulationControl/EndDayOfMonth'))
      @dst_enabled = to_boolean_or_nil(XMLHelper.get_value(hpxml, 'SoftwareInfo/extension/SimulationControl/DaylightSaving/Enabled'))
      @dst_begin_month = to_integer_or_nil(XMLHelper.get_value(hpxml, 'SoftwareInfo/extension/SimulationControl/DaylightSaving/BeginMonth'))
      @dst_begin_day_of_month = to_integer_or_nil(XMLHelper.get_value(hpxml, 'SoftwareInfo/extension/SimulationControl/DaylightSaving/BeginDayOfMonth'))
      @dst_end_month = to_integer_or_nil(XMLHelper.get_value(hpxml, 'SoftwareInfo/extension/SimulationControl/DaylightSaving/EndMonth'))
      @dst_end_day_of_month = to_integer_or_nil(XMLHelper.get_value(hpxml, 'SoftwareInfo/extension/SimulationControl/DaylightSaving/EndDayOfMonth'))
      @apply_ashrae140_assumptions = to_boolean_or_nil(XMLHelper.get_value(hpxml, 'SoftwareInfo/extension/ApplyASHRAE140Assumptions'))
      @building_id = HPXML::get_id(hpxml, 'Building/BuildingID')
      @event_type = XMLHelper.get_value(hpxml, 'Building/ProjectStatus/EventType')
      @state_code = XMLHelper.get_value(hpxml, 'Building/Site/Address/StateCode')
    end
  end

  class Site < BaseElement
    ATTRS = [:site_type, :surroundings, :orientation_of_front_of_home, :fuels, :shelter_coefficient]
    attr_accessor(*ATTRS)

    def check_for_errors
      errors = []
      return errors
    end

    def to_oga(doc)
      return if nil?

      site = XMLHelper.create_elements_as_needed(doc, ['HPXML', 'Building', 'BuildingDetails', 'BuildingSummary', 'Site'])
      XMLHelper.add_element(site, 'SiteType', @site_type) unless @site_type.nil?
      XMLHelper.add_element(site, 'Surroundings', @surroundings) unless @surroundings.nil?
      XMLHelper.add_element(site, 'OrientationOfFrontOfHome', @orientation_of_front_of_home) unless @orientation_of_front_of_home.nil?
      if (not @fuels.nil?) && (not @fuels.empty?)
        fuel_types_available = XMLHelper.add_element(site, 'FuelTypesAvailable')
        @fuels.each do |fuel|
          XMLHelper.add_element(fuel_types_available, 'Fuel', fuel)
        end
      end
      XMLHelper.add_extension(site, 'ShelterCoefficient', to_float(@shelter_coefficient)) unless @shelter_coefficient.nil?
    end

    def from_oga(hpxml)
      return if hpxml.nil?

      site = XMLHelper.get_element(hpxml, 'Building/BuildingDetails/BuildingSummary/Site')
      return if site.nil?

      @site_type = XMLHelper.get_value(site, 'SiteType')
      @surroundings = XMLHelper.get_value(site, 'Surroundings')
      @orientation_of_front_of_home = XMLHelper.get_value(site, 'OrientationOfFrontOfHome')
      @fuels = XMLHelper.get_values(site, 'FuelTypesAvailable/Fuel')
      @shelter_coefficient = to_float_or_nil(XMLHelper.get_value(site, 'extension/ShelterCoefficient'))
    end
  end

  class NeighborBuildings < BaseArrayElement
    def add(**kwargs)
      self << NeighborBuilding.new(@hpxml_object, **kwargs)
    end

    def from_oga(hpxml)
      return if hpxml.nil?

      XMLHelper.get_elements(hpxml, 'Building/BuildingDetails/BuildingSummary/Site/extension/Neighbors/NeighborBuilding').each do |neighbor_building|
        self << NeighborBuilding.new(@hpxml_object, neighbor_building)
      end
    end
  end

  class NeighborBuilding < BaseElement
    ATTRS = [:azimuth, :distance, :height]
    attr_accessor(*ATTRS)

    def check_for_errors
      errors = []
      return errors
    end

    def to_oga(doc)
      return if nil?

      neighbors = XMLHelper.create_elements_as_needed(doc, ['HPXML', 'Building', 'BuildingDetails', 'BuildingSummary', 'Site', 'extension', 'Neighbors'])
      neighbor_building = XMLHelper.add_element(neighbors, 'NeighborBuilding')
      XMLHelper.add_element(neighbor_building, 'Azimuth', to_integer(@azimuth)) unless @azimuth.nil?
      XMLHelper.add_element(neighbor_building, 'Distance', to_float(@distance)) unless @distance.nil?
      XMLHelper.add_element(neighbor_building, 'Height', to_float(@height)) unless @height.nil?
    end

    def from_oga(neighbor_building)
      return if neighbor_building.nil?

      @azimuth = to_integer_or_nil(XMLHelper.get_value(neighbor_building, 'Azimuth'))
      @distance = to_float_or_nil(XMLHelper.get_value(neighbor_building, 'Distance'))
      @height = to_float_or_nil(XMLHelper.get_value(neighbor_building, 'Height'))
    end
  end

  class BuildingOccupancy < BaseElement
    ATTRS = [:number_of_residents]
    attr_accessor(*ATTRS)

    def check_for_errors
      errors = []
      return errors
    end

    def to_oga(doc)
      return if nil?

      building_occupancy = XMLHelper.create_elements_as_needed(doc, ['HPXML', 'Building', 'BuildingDetails', 'BuildingSummary', 'BuildingOccupancy'])
      XMLHelper.add_element(building_occupancy, 'NumberofResidents', to_float(@number_of_residents)) unless @number_of_residents.nil?
    end

    def from_oga(hpxml)
      return if hpxml.nil?

      building_occupancy = XMLHelper.get_element(hpxml, 'Building/BuildingDetails/BuildingSummary/BuildingOccupancy')
      return if building_occupancy.nil?

      @number_of_residents = to_float_or_nil(XMLHelper.get_value(building_occupancy, 'NumberofResidents'))
    end
  end

  class BuildingConstruction < BaseElement
    ATTRS = [:year_built, :number_of_conditioned_floors, :number_of_conditioned_floors_above_grade,
             :average_ceiling_height, :number_of_bedrooms, :number_of_bathrooms,
             :conditioned_floor_area, :conditioned_building_volume, :use_only_ideal_air_system,
             :residential_facility_type, :has_flue_or_chimney]
    attr_accessor(*ATTRS)

    def check_for_errors
      errors = []
      return errors
    end

    def to_oga(doc)
      return if nil?

      building_construction = XMLHelper.create_elements_as_needed(doc, ['HPXML', 'Building', 'BuildingDetails', 'BuildingSummary', 'BuildingConstruction'])
      XMLHelper.add_element(building_construction, 'ResidentialFacilityType', @residential_facility_type) unless @residential_facility_type.nil?
      XMLHelper.add_element(building_construction, 'NumberofConditionedFloors', to_integer(@number_of_conditioned_floors)) unless @number_of_conditioned_floors.nil?
      XMLHelper.add_element(building_construction, 'NumberofConditionedFloorsAboveGrade', to_integer(@number_of_conditioned_floors_above_grade)) unless @number_of_conditioned_floors_above_grade.nil?
      XMLHelper.add_element(building_construction, 'AverageCeilingHeight', to_float(@average_ceiling_height)) unless @average_ceiling_height.nil?
      XMLHelper.add_element(building_construction, 'NumberofBedrooms', to_integer(@number_of_bedrooms)) unless @number_of_bedrooms.nil?
      XMLHelper.add_element(building_construction, 'NumberofBathrooms', to_integer(@number_of_bathrooms)) unless @number_of_bathrooms.nil?
      XMLHelper.add_element(building_construction, 'ConditionedFloorArea', to_float(@conditioned_floor_area)) unless @conditioned_floor_area.nil?
      XMLHelper.add_element(building_construction, 'ConditionedBuildingVolume', to_float(@conditioned_building_volume)) unless @conditioned_building_volume.nil?
      XMLHelper.add_extension(building_construction, 'UseOnlyIdealAirSystem', to_boolean(@use_only_ideal_air_system)) unless @use_only_ideal_air_system.nil?
      XMLHelper.add_extension(building_construction, 'HasFlueOrChimney', to_boolean(@has_flue_or_chimney)) unless @has_flue_or_chimney.nil?
    end

    def from_oga(hpxml)
      return if hpxml.nil?

      building_construction = XMLHelper.get_element(hpxml, 'Building/BuildingDetails/BuildingSummary/BuildingConstruction')
      return if building_construction.nil?

      @year_built = to_integer_or_nil(XMLHelper.get_value(building_construction, 'YearBuilt'))
      @number_of_conditioned_floors = to_integer_or_nil(XMLHelper.get_value(building_construction, 'NumberofConditionedFloors'))
      @number_of_conditioned_floors_above_grade = to_integer_or_nil(XMLHelper.get_value(building_construction, 'NumberofConditionedFloorsAboveGrade'))
      @average_ceiling_height = to_float_or_nil(XMLHelper.get_value(building_construction, 'AverageCeilingHeight'))
      @number_of_bedrooms = to_integer_or_nil(XMLHelper.get_value(building_construction, 'NumberofBedrooms'))
      @number_of_bathrooms = to_integer_or_nil(XMLHelper.get_value(building_construction, 'NumberofBathrooms'))
      @conditioned_floor_area = to_float_or_nil(XMLHelper.get_value(building_construction, 'ConditionedFloorArea'))
      @conditioned_building_volume = to_float_or_nil(XMLHelper.get_value(building_construction, 'ConditionedBuildingVolume'))
      @use_only_ideal_air_system = to_boolean_or_nil(XMLHelper.get_value(building_construction, 'extension/UseOnlyIdealAirSystem'))
      @residential_facility_type = XMLHelper.get_value(building_construction, 'ResidentialFacilityType')
      @has_flue_or_chimney = to_boolean_or_nil(XMLHelper.get_value(building_construction, 'extension/HasFlueOrChimney'))
    end
  end

  class ClimateandRiskZones < BaseElement
    ATTRS = [:iecc_year, :iecc_zone, :weather_station_id, :weather_station_name, :weather_station_wmo,
             :weather_station_epw_filepath]
    attr_accessor(*ATTRS)

    def check_for_errors
      errors = []
      return errors
    end

    def to_oga(doc)
      return if nil?

      climate_and_risk_zones = XMLHelper.create_elements_as_needed(doc, ['HPXML', 'Building', 'BuildingDetails', 'ClimateandRiskZones'])

      if (not @iecc_year.nil?) && (not @iecc_zone.nil?)
        climate_zone_iecc = XMLHelper.add_element(climate_and_risk_zones, 'ClimateZoneIECC')
        XMLHelper.add_element(climate_zone_iecc, 'Year', to_integer(@iecc_year)) unless @iecc_year.nil?
        XMLHelper.add_element(climate_zone_iecc, 'ClimateZone', @iecc_zone) unless @iecc_zone.nil?
      end

      if not @weather_station_id.nil?
        weather_station = XMLHelper.add_element(climate_and_risk_zones, 'WeatherStation')
        sys_id = XMLHelper.add_element(weather_station, 'SystemIdentifier')
        XMLHelper.add_attribute(sys_id, 'id', @weather_station_id)
        XMLHelper.add_element(weather_station, 'Name', @weather_station_name) unless @weather_station_name.nil?
        XMLHelper.add_element(weather_station, 'WMO', @weather_station_wmo) unless @weather_station_wmo.nil?
        XMLHelper.add_extension(weather_station, 'EPWFilePath', @weather_station_epw_filepath) unless @weather_station_epw_filepath.nil?
      end
    end

    def from_oga(hpxml)
      return if hpxml.nil?

      climate_and_risk_zones = XMLHelper.get_element(hpxml, 'Building/BuildingDetails/ClimateandRiskZones')
      return if climate_and_risk_zones.nil?

      @iecc_year = XMLHelper.get_value(climate_and_risk_zones, 'ClimateZoneIECC/Year')
      @iecc_zone = XMLHelper.get_value(climate_and_risk_zones, 'ClimateZoneIECC/ClimateZone')
      weather_station = XMLHelper.get_element(climate_and_risk_zones, 'WeatherStation')
      if not weather_station.nil?
        @weather_station_id = HPXML::get_id(weather_station)
        @weather_station_name = XMLHelper.get_value(weather_station, 'Name')
        @weather_station_wmo = XMLHelper.get_value(weather_station, 'WMO')
        @weather_station_epw_filepath = XMLHelper.get_value(weather_station, 'extension/EPWFilePath')
      end
    end
  end

  class AirInfiltrationMeasurements < BaseArrayElement
    def add(**kwargs)
      self << AirInfiltrationMeasurement.new(@hpxml_object, **kwargs)
    end

    def from_oga(hpxml)
      return if hpxml.nil?

      XMLHelper.get_elements(hpxml, 'Building/BuildingDetails/Enclosure/AirInfiltration/AirInfiltrationMeasurement').each do |air_infiltration_measurement|
        self << AirInfiltrationMeasurement.new(@hpxml_object, air_infiltration_measurement)
      end
    end
  end

  class AirInfiltrationMeasurement < BaseElement
    ATTRS = [:id, :house_pressure, :unit_of_measure, :air_leakage, :effective_leakage_area,
             :infiltration_volume, :leakiness_description, :infiltration_height, :a_ext]
    attr_accessor(*ATTRS)

    def check_for_errors
      errors = []
      return errors
    end

    def to_oga(doc)
      return if nil?

      air_infiltration = XMLHelper.create_elements_as_needed(doc, ['HPXML', 'Building', 'BuildingDetails', 'Enclosure', 'AirInfiltration'])
      air_infiltration_measurement = XMLHelper.add_element(air_infiltration, 'AirInfiltrationMeasurement')
      sys_id = XMLHelper.add_element(air_infiltration_measurement, 'SystemIdentifier')
      XMLHelper.add_attribute(sys_id, 'id', @id)
      XMLHelper.add_element(air_infiltration_measurement, 'HousePressure', to_float(@house_pressure)) unless @house_pressure.nil?
      if (not @unit_of_measure.nil?) && (not @air_leakage.nil?)
        building_air_leakage = XMLHelper.add_element(air_infiltration_measurement, 'BuildingAirLeakage')
        XMLHelper.add_element(building_air_leakage, 'UnitofMeasure', @unit_of_measure)
        XMLHelper.add_element(building_air_leakage, 'AirLeakage', to_float(@air_leakage))
      end
      XMLHelper.add_element(air_infiltration_measurement, 'EffectiveLeakageArea', to_float(@effective_leakage_area)) unless @effective_leakage_area.nil?
      XMLHelper.add_element(air_infiltration_measurement, 'InfiltrationVolume', to_float(@infiltration_volume)) unless @infiltration_volume.nil?
      XMLHelper.add_extension(air_infiltration_measurement, 'InfiltrationHeight', to_float(@infiltration_height)) unless @infiltration_height.nil?
      XMLHelper.add_extension(air_infiltration_measurement, 'Aext', to_float(@a_ext)) unless @a_ext.nil?
    end

    def from_oga(air_infiltration_measurement)
      return if air_infiltration_measurement.nil?

      @id = HPXML::get_id(air_infiltration_measurement)
      @house_pressure = to_float_or_nil(XMLHelper.get_value(air_infiltration_measurement, 'HousePressure'))
      @unit_of_measure = XMLHelper.get_value(air_infiltration_measurement, 'BuildingAirLeakage/UnitofMeasure')
      @air_leakage = to_float_or_nil(XMLHelper.get_value(air_infiltration_measurement, 'BuildingAirLeakage/AirLeakage'))
      @effective_leakage_area = to_float_or_nil(XMLHelper.get_value(air_infiltration_measurement, 'EffectiveLeakageArea'))
      @infiltration_volume = to_float_or_nil(XMLHelper.get_value(air_infiltration_measurement, 'InfiltrationVolume'))
      @leakiness_description = XMLHelper.get_value(air_infiltration_measurement, 'LeakinessDescription')
      @infiltration_height = to_float_or_nil(XMLHelper.get_value(air_infiltration_measurement, 'extension/InfiltrationHeight'))
      @a_ext = to_float_or_nil(XMLHelper.get_value(air_infiltration_measurement, 'extension/Aext'))
    end
  end

  class Attics < BaseArrayElement
    def add(**kwargs)
      self << Attic.new(@hpxml_object, **kwargs)
    end

    def from_oga(hpxml)
      return if hpxml.nil?

      XMLHelper.get_elements(hpxml, 'Building/BuildingDetails/Enclosure/Attics/Attic').each do |attic|
        self << Attic.new(@hpxml_object, attic)
      end
    end
  end

  class Attic < BaseElement
    ATTRS = [:id, :attic_type, :vented_attic_sla, :vented_attic_ach, :within_infiltration_volume,
             :attached_to_roof_idrefs, :attached_to_frame_floor_idrefs]
    attr_accessor(*ATTRS)

    def attached_roofs
      return [] if @attached_to_roof_idrefs.nil?

      list = @hpxml_object.roofs.select { |roof| @attached_to_roof_idrefs.include? roof.id }
      if @attached_to_roof_idrefs.size > list.size
        fail "Attached roof not found for attic '#{@id}'."
      end

      return list
    end

    def attached_frame_floors
      return [] if @attached_to_frame_floor_idrefs.nil?

      list = @hpxml_object.frame_floors.select { |frame_floor| @attached_to_frame_floor_idrefs.include? frame_floor.id }
      if @attached_to_frame_floor_idrefs.size > list.size
        fail "Attached frame floor not found for attic '#{@id}'."
      end

      return list
    end

    def to_location
      return if @attic_type.nil?

      if @attic_type == AtticTypeCathedral
        return LocationLivingSpace
      elsif @attic_type == AtticTypeConditioned
        return LocationLivingSpace
      elsif @attic_type == AtticTypeFlatRoof
        return LocationLivingSpace
      elsif @attic_type == AtticTypeUnvented
        return LocationAtticUnvented
      elsif @attic_type == AtticTypeVented
        return LocationAtticVented
      else
        fail "Unexpected attic type: '#{@attic_type}'."
      end
    end

    def check_for_errors
      errors = []
      begin; attached_roofs; rescue StandardError => e; errors << e.message; end
      begin; attached_frame_floors; rescue StandardError => e; errors << e.message; end
      begin; to_location; rescue StandardError => e; errors << e.message; end
      return errors
    end

    def to_oga(doc)
      return if nil?

      attics = XMLHelper.create_elements_as_needed(doc, ['HPXML', 'Building', 'BuildingDetails', 'Enclosure', 'Attics'])
      attic = XMLHelper.add_element(attics, 'Attic')
      sys_id = XMLHelper.add_element(attic, 'SystemIdentifier')
      XMLHelper.add_attribute(sys_id, 'id', @id)
      if not @attic_type.nil?
        attic_type_e = XMLHelper.add_element(attic, 'AtticType')
        if @attic_type == AtticTypeUnvented
          attic_type_attic = XMLHelper.add_element(attic_type_e, 'Attic')
          XMLHelper.add_element(attic_type_attic, 'Vented', false)
        elsif @attic_type == AtticTypeVented
          attic_type_attic = XMLHelper.add_element(attic_type_e, 'Attic')
          XMLHelper.add_element(attic_type_attic, 'Vented', true)
          if not @vented_attic_sla.nil?
            ventilation_rate = XMLHelper.add_element(attic, 'VentilationRate')
            XMLHelper.add_element(ventilation_rate, 'UnitofMeasure', UnitsSLA)
            XMLHelper.add_element(ventilation_rate, 'Value', to_float(@vented_attic_sla))
          elsif not @vented_attic_ach.nil?
            ventilation_rate = XMLHelper.add_element(attic, 'VentilationRate')
            XMLHelper.add_element(ventilation_rate, 'UnitofMeasure', UnitsACHNatural)
            XMLHelper.add_element(ventilation_rate, 'Value', to_float(@vented_attic_ach))
          end
        elsif @attic_type == AtticTypeConditioned
          attic_type_attic = XMLHelper.add_element(attic_type_e, 'Attic')
          XMLHelper.add_element(attic_type_attic, 'Conditioned', true)
        elsif (@attic_type == AtticTypeFlatRoof) || (@attic_type == AtticTypeCathedral)
          XMLHelper.add_element(attic_type_e, @attic_type)
        else
          fail "Unhandled attic type '#{@attic_type}'."
        end
      end
      XMLHelper.add_element(attic, 'WithinInfiltrationVolume', to_boolean(@within_infiltration_volume)) unless @within_infiltration_volume.nil?
    end

    def from_oga(attic)
      return if attic.nil?

      @id = HPXML::get_id(attic)
      if XMLHelper.has_element(attic, "AtticType/Attic[Vented='false']")
        @attic_type = AtticTypeUnvented
      elsif XMLHelper.has_element(attic, "AtticType/Attic[Vented='true']")
        @attic_type = AtticTypeVented
      elsif XMLHelper.has_element(attic, "AtticType/Attic[Conditioned='true']")
        @attic_type = AtticTypeConditioned
      elsif XMLHelper.has_element(attic, 'AtticType/FlatRoof')
        @attic_type = AtticTypeFlatRoof
      elsif XMLHelper.has_element(attic, 'AtticType/CathedralCeiling')
        @attic_type = AtticTypeCathedral
      end
      if @attic_type == AtticTypeVented
        @vented_attic_sla = to_float_or_nil(XMLHelper.get_value(attic, "VentilationRate[UnitofMeasure='#{UnitsSLA}']/Value"))
        @vented_attic_ach = to_float_or_nil(XMLHelper.get_value(attic, "VentilationRate[UnitofMeasure='#{UnitsACHNatural}']/Value"))
      end
      @within_infiltration_volume = to_boolean_or_nil(XMLHelper.get_value(attic, 'WithinInfiltrationVolume'))
      @attached_to_roof_idrefs = []
      XMLHelper.get_elements(attic, 'AttachedToRoof').each do |roof|
        @attached_to_roof_idrefs << HPXML::get_idref(roof)
      end
      @attached_to_frame_floor_idrefs = []
      XMLHelper.get_elements(attic, 'AttachedToFrameFloor').each do |frame_floor|
        @attached_to_frame_floor_idrefs << HPXML::get_idref(frame_floor)
      end
    end
  end

  class Foundations < BaseArrayElement
    def add(**kwargs)
      self << Foundation.new(@hpxml_object, **kwargs)
    end

    def from_oga(hpxml)
      return if hpxml.nil?

      XMLHelper.get_elements(hpxml, 'Building/BuildingDetails/Enclosure/Foundations/Foundation').each do |foundation|
        self << Foundation.new(@hpxml_object, foundation)
      end
    end
  end

  class Foundation < BaseElement
    ATTRS = [:id, :foundation_type, :vented_crawlspace_sla, :unconditioned_basement_thermal_boundary, :within_infiltration_volume,
             :attached_to_slab_idrefs, :attached_to_frame_floor_idrefs, :attached_to_foundation_wall_idrefs]
    attr_accessor(*ATTRS)

    def attached_slabs
      return [] if @attached_to_slab_idrefs.nil?

      list = @hpxml_object.slabs.select { |slab| @attached_to_slab_idrefs.include? slab.id }
      if @attached_to_slab_idrefs.size > list.size
        fail "Attached slab not found for foundation '#{@id}'."
      end

      return list
    end

    def attached_frame_floors
      return [] if @attached_to_frame_floor_idrefs.nil?

      list = @hpxml_object.frame_floors.select { |frame_floor| @attached_to_frame_floor_idrefs.include? frame_floor.id }
      if @attached_to_frame_floor_idrefs.size > list.size
        fail "Attached frame floor not found for foundation '#{@id}'."
      end

      return list
    end

    def attached_foundation_walls
      return [] if @attached_to_foundation_wall_idrefs.nil?

      list = @hpxml_object.foundation_walls.select { |foundation_wall| @attached_to_foundation_wall_idrefs.include? foundation_wall.id }
      if @attached_to_foundation_wall_idrefs.size > list.size
        fail "Attached foundation wall not found for foundation '#{@id}'."
      end

      return list
    end

    def to_location
      return if @foundation_type.nil?

      if @foundation_type == FoundationTypeAmbient
        return LocationOutside
      elsif @foundation_type == FoundationTypeBasementConditioned
        return LocationBasementConditioned
      elsif @foundation_type == FoundationTypeBasementUnconditioned
        return LocationBasementUnconditioned
      elsif @foundation_type == FoundationTypeCrawlspaceUnvented
        return LocationCrawlspaceUnvented
      elsif @foundation_type == FoundationTypeCrawlspaceVented
        return LocationCrawlspaceVented
      elsif @foundation_type == FoundationTypeSlab
        return LocationLivingSpace
      else
        fail "Unexpected foundation type: '#{@foundation_type}'."
      end
    end

    def area
      sum_area = 0.0
      # Check Slabs first
      attached_slabs.each do |slab|
        sum_area += slab.area
      end
      if sum_area <= 0
        # Check FrameFloors next
        attached_frame_floors.each do |frame_floor|
          sum_area += frame_floor.area
        end
      end
      return sum_area
    end

    def check_for_errors
      errors = []
      begin; attached_slabs; rescue StandardError => e; errors << e.message; end
      begin; attached_frame_floors; rescue StandardError => e; errors << e.message; end
      begin; attached_foundation_walls; rescue StandardError => e; errors << e.message; end
      begin; to_location; rescue StandardError => e; errors << e.message; end
      return errors
    end

    def to_oga(doc)
      return if nil?

      foundations = XMLHelper.create_elements_as_needed(doc, ['HPXML', 'Building', 'BuildingDetails', 'Enclosure', 'Foundations'])
      foundation = XMLHelper.add_element(foundations, 'Foundation')
      sys_id = XMLHelper.add_element(foundation, 'SystemIdentifier')
      XMLHelper.add_attribute(sys_id, 'id', @id)
      if not @foundation_type.nil?
        foundation_type_e = XMLHelper.add_element(foundation, 'FoundationType')
        if [FoundationTypeSlab, FoundationTypeAmbient].include? @foundation_type
          XMLHelper.add_element(foundation_type_e, @foundation_type)
        elsif @foundation_type == FoundationTypeBasementConditioned
          basement = XMLHelper.add_element(foundation_type_e, 'Basement')
          XMLHelper.add_element(basement, 'Conditioned', true)
        elsif @foundation_type == FoundationTypeBasementUnconditioned
          basement = XMLHelper.add_element(foundation_type_e, 'Basement')
          XMLHelper.add_element(basement, 'Conditioned', false)
          XMLHelper.add_element(foundation, 'ThermalBoundary', @unconditioned_basement_thermal_boundary) unless @unconditioned_basement_thermal_boundary.nil?
        elsif @foundation_type == FoundationTypeCrawlspaceVented
          crawlspace = XMLHelper.add_element(foundation_type_e, 'Crawlspace')
          XMLHelper.add_element(crawlspace, 'Vented', true)
          if not @vented_crawlspace_sla.nil?
            ventilation_rate = XMLHelper.add_element(foundation, 'VentilationRate')
            XMLHelper.add_element(ventilation_rate, 'UnitofMeasure', UnitsSLA)
            XMLHelper.add_element(ventilation_rate, 'Value', to_float(@vented_crawlspace_sla))
          end
        elsif @foundation_type == FoundationTypeCrawlspaceUnvented
          crawlspace = XMLHelper.add_element(foundation_type_e, 'Crawlspace')
          XMLHelper.add_element(crawlspace, 'Vented', false)
        else
          fail "Unhandled foundation type '#{@foundation_type}'."
        end
      end
      XMLHelper.add_element(foundation, 'WithinInfiltrationVolume', to_boolean(@within_infiltration_volume)) unless @within_infiltration_volume.nil?
    end

    def from_oga(foundation)
      return if foundation.nil?

      @id = HPXML::get_id(foundation)
      if XMLHelper.has_element(foundation, 'FoundationType/SlabOnGrade')
        @foundation_type = FoundationTypeSlab
      elsif XMLHelper.has_element(foundation, "FoundationType/Basement[Conditioned='false']")
        @foundation_type = FoundationTypeBasementUnconditioned
      elsif XMLHelper.has_element(foundation, "FoundationType/Basement[Conditioned='true']")
        @foundation_type = FoundationTypeBasementConditioned
      elsif XMLHelper.has_element(foundation, "FoundationType/Crawlspace[Vented='false']")
        @foundation_type = FoundationTypeCrawlspaceUnvented
      elsif XMLHelper.has_element(foundation, "FoundationType/Crawlspace[Vented='true']")
        @foundation_type = FoundationTypeCrawlspaceVented
      elsif XMLHelper.has_element(foundation, 'FoundationType/Ambient')
        @foundation_type = FoundationTypeAmbient
      end
      if @foundation_type == FoundationTypeCrawlspaceVented
        @vented_crawlspace_sla = to_float_or_nil(XMLHelper.get_value(foundation, "VentilationRate[UnitofMeasure='SLA']/Value"))
      elsif @foundation_type == FoundationTypeBasementUnconditioned
        @unconditioned_basement_thermal_boundary = XMLHelper.get_value(foundation, 'ThermalBoundary')
      end
      @within_infiltration_volume = to_boolean_or_nil(XMLHelper.get_value(foundation, 'WithinInfiltrationVolume'))
      @attached_to_slab_idrefs = []
      XMLHelper.get_elements(foundation, 'AttachedToSlab').each do |slab|
        @attached_to_slab_idrefs << HPXML::get_idref(slab)
      end
      @attached_to_frame_floor_idrefs = []
      XMLHelper.get_elements(foundation, 'AttachedToFrameFloor').each do |frame_floor|
        @attached_to_frame_floor_idrefs << HPXML::get_idref(frame_floor)
      end
      @attached_to_foundation_wall_idrefs = []
      XMLHelper.get_elements(foundation, 'AttachedToFoundationWall').each do |foundation_wall|
        @attached_to_foundation_wall_idrefs << HPXML::get_idref(foundation_wall)
      end
    end
  end

  class Roofs < BaseArrayElement
    def add(**kwargs)
      self << Roof.new(@hpxml_object, **kwargs)
    end

    def from_oga(hpxml)
      return if hpxml.nil?

      XMLHelper.get_elements(hpxml, 'Building/BuildingDetails/Enclosure/Roofs/Roof').each do |roof|
        self << Roof.new(@hpxml_object, roof)
      end
    end
  end

  class Roof < BaseElement
    ATTRS = [:id, :interior_adjacent_to, :area, :azimuth, :roof_type,
             :roof_color, :solar_absorptance, :emittance, :pitch, :radiant_barrier,
             :insulation_id, :insulation_assembly_r_value, :insulation_cavity_r_value,
             :insulation_continuous_r_value, :radiant_barrier_grade]
    attr_accessor(*ATTRS)

    def skylights
      return @hpxml_object.skylights.select { |skylight| skylight.roof_idref == @id }
    end

    def net_area
      return if nil?

      val = @area
      skylights.each do |skylight|
        val -= skylight.area
      end
      fail "Calculated a negative net surface area for surface '#{@id}'." if val < 0

      return val
    end

    def exterior_adjacent_to
      return LocationOutside
    end

    def is_exterior
      return true
    end

    def is_interior
      return !is_exterior
    end

    def is_thermal_boundary
      return HPXML::is_thermal_boundary(self)
    end

    def is_exterior_thermal_boundary
      return (is_exterior && is_thermal_boundary)
    end

    def delete
      @hpxml_object.roofs.delete(self)
      skylights.reverse_each do |skylight|
        skylight.delete
      end
      @hpxml_object.attics.each do |attic|
        attic.attached_to_roof_idrefs.delete(@id) unless attic.attached_to_roof_idrefs.nil?
      end
    end

    def check_for_errors
      errors = []
      begin; net_area; rescue StandardError => e; errors << e.message; end
      return errors
    end

    def to_oga(doc)
      return if nil?

      roofs = XMLHelper.create_elements_as_needed(doc, ['HPXML', 'Building', 'BuildingDetails', 'Enclosure', 'Roofs'])
      roof = XMLHelper.add_element(roofs, 'Roof')
      sys_id = XMLHelper.add_element(roof, 'SystemIdentifier')
      XMLHelper.add_attribute(sys_id, 'id', @id)
      XMLHelper.add_element(roof, 'InteriorAdjacentTo', @interior_adjacent_to) unless @interior_adjacent_to.nil?
      XMLHelper.add_element(roof, 'Area', to_float(@area)) unless @area.nil?
      XMLHelper.add_element(roof, 'Azimuth', to_integer(@azimuth)) unless @azimuth.nil?
      XMLHelper.add_element(roof, 'RoofType', @roof_type) unless @roof_type.nil?
      XMLHelper.add_element(roof, 'RoofColor', @roof_color) unless @roof_color.nil?
      XMLHelper.add_element(roof, 'SolarAbsorptance', to_float(@solar_absorptance)) unless @solar_absorptance.nil?
      XMLHelper.add_element(roof, 'Emittance', to_float(@emittance)) unless @emittance.nil?
      XMLHelper.add_element(roof, 'Pitch', to_float(@pitch)) unless @pitch.nil?
      XMLHelper.add_element(roof, 'RadiantBarrier', to_boolean(@radiant_barrier)) unless @radiant_barrier.nil?
      XMLHelper.add_element(roof, 'RadiantBarrierGrade', to_integer(@radiant_barrier_grade)) unless @radiant_barrier_grade.nil?
      insulation = XMLHelper.add_element(roof, 'Insulation')
      sys_id = XMLHelper.add_element(insulation, 'SystemIdentifier')
      if not @insulation_id.nil?
        XMLHelper.add_attribute(sys_id, 'id', @insulation_id)
      else
        XMLHelper.add_attribute(sys_id, 'id', @id + 'Insulation')
      end
      XMLHelper.add_element(insulation, 'AssemblyEffectiveRValue', to_float(@insulation_assembly_r_value)) unless @insulation_assembly_r_value.nil?
    end

    def from_oga(roof)
      return if roof.nil?

      @id = HPXML::get_id(roof)
      @interior_adjacent_to = XMLHelper.get_value(roof, 'InteriorAdjacentTo')
      @area = to_float_or_nil(XMLHelper.get_value(roof, 'Area'))
      @azimuth = to_integer_or_nil(XMLHelper.get_value(roof, 'Azimuth'))
      @roof_type = XMLHelper.get_value(roof, 'RoofType')
      @roof_color = XMLHelper.get_value(roof, 'RoofColor')
      @solar_absorptance = to_float_or_nil(XMLHelper.get_value(roof, 'SolarAbsorptance'))
      @emittance = to_float_or_nil(XMLHelper.get_value(roof, 'Emittance'))
      @pitch = to_float_or_nil(XMLHelper.get_value(roof, 'Pitch'))
      @radiant_barrier = to_boolean_or_nil(XMLHelper.get_value(roof, 'RadiantBarrier'))
      @radiant_barrier_grade = to_integer_or_nil(XMLHelper.get_value(roof, 'RadiantBarrierGrade'))
      insulation = XMLHelper.get_element(roof, 'Insulation')
      if not insulation.nil?
        @insulation_id = HPXML::get_id(insulation)
        @insulation_assembly_r_value = to_float_or_nil(XMLHelper.get_value(insulation, 'AssemblyEffectiveRValue'))
        @insulation_cavity_r_value = to_float_or_nil(XMLHelper.get_value(insulation, "Layer[InstallationType='cavity']/NominalRValue"))
        @insulation_continuous_r_value = to_float_or_nil(XMLHelper.get_value(insulation, "Layer[InstallationType='continuous']/NominalRValue"))
      end
    end
  end

  class RimJoists < BaseArrayElement
    def add(**kwargs)
      self << RimJoist.new(@hpxml_object, **kwargs)
    end

    def from_oga(hpxml)
      return if hpxml.nil?

      XMLHelper.get_elements(hpxml, 'Building/BuildingDetails/Enclosure/RimJoists/RimJoist').each do |rim_joist|
        self << RimJoist.new(@hpxml_object, rim_joist)
      end
    end
  end

  class RimJoist < BaseElement
    ATTRS = [:id, :exterior_adjacent_to, :interior_adjacent_to, :area, :azimuth, :siding, :color,
             :solar_absorptance, :emittance, :insulation_id, :insulation_assembly_r_value,
             :insulation_cavity_r_value, :insulation_continuous_r_value]
    attr_accessor(*ATTRS)

    def is_exterior
      if @exterior_adjacent_to == LocationOutside
        return true
      end

      return false
    end

    def is_interior
      return !is_exterior
    end

    def is_thermal_boundary
      return HPXML::is_thermal_boundary(self)
    end

    def is_exterior_thermal_boundary
      return (is_exterior && is_thermal_boundary)
    end

    def delete
      @hpxml_object.rim_joists.delete(self)
    end

    def check_for_errors
      errors = []
      return errors
    end

    def to_oga(doc)
      return if nil?

      rim_joists = XMLHelper.create_elements_as_needed(doc, ['HPXML', 'Building', 'BuildingDetails', 'Enclosure', 'RimJoists'])
      rim_joist = XMLHelper.add_element(rim_joists, 'RimJoist')
      sys_id = XMLHelper.add_element(rim_joist, 'SystemIdentifier')
      XMLHelper.add_attribute(sys_id, 'id', @id)
      XMLHelper.add_element(rim_joist, 'ExteriorAdjacentTo', @exterior_adjacent_to) unless @exterior_adjacent_to.nil?
      XMLHelper.add_element(rim_joist, 'InteriorAdjacentTo', @interior_adjacent_to) unless @interior_adjacent_to.nil?
      XMLHelper.add_element(rim_joist, 'Area', to_float(@area)) unless @area.nil?
      XMLHelper.add_element(rim_joist, 'Azimuth', to_integer(@azimuth)) unless @azimuth.nil?
      XMLHelper.add_element(rim_joist, 'Siding', @siding) unless @siding.nil?
      XMLHelper.add_element(rim_joist, 'Color', @color) unless @color.nil?
      XMLHelper.add_element(rim_joist, 'SolarAbsorptance', to_float(@solar_absorptance)) unless @solar_absorptance.nil?
      XMLHelper.add_element(rim_joist, 'Emittance', to_float(@emittance)) unless @emittance.nil?
      insulation = XMLHelper.add_element(rim_joist, 'Insulation')
      sys_id = XMLHelper.add_element(insulation, 'SystemIdentifier')
      if not @insulation_id.nil?
        XMLHelper.add_attribute(sys_id, 'id', @insulation_id)
      else
        XMLHelper.add_attribute(sys_id, 'id', @id + 'Insulation')
      end
      XMLHelper.add_element(insulation, 'AssemblyEffectiveRValue', to_float(@insulation_assembly_r_value)) unless @insulation_assembly_r_value.nil?
    end

    def from_oga(rim_joist)
      return if rim_joist.nil?

      @id = HPXML::get_id(rim_joist)
      @exterior_adjacent_to = XMLHelper.get_value(rim_joist, 'ExteriorAdjacentTo')
      @interior_adjacent_to = XMLHelper.get_value(rim_joist, 'InteriorAdjacentTo')
      @area = to_float_or_nil(XMLHelper.get_value(rim_joist, 'Area'))
      @azimuth = to_integer_or_nil(XMLHelper.get_value(rim_joist, 'Azimuth'))
      @siding = XMLHelper.get_value(rim_joist, 'Siding')
      @color = XMLHelper.get_value(rim_joist, 'Color')
      @solar_absorptance = to_float_or_nil(XMLHelper.get_value(rim_joist, 'SolarAbsorptance'))
      @emittance = to_float_or_nil(XMLHelper.get_value(rim_joist, 'Emittance'))
      insulation = XMLHelper.get_element(rim_joist, 'Insulation')
      if not insulation.nil?
        @insulation_id = HPXML::get_id(insulation)
        @insulation_assembly_r_value = to_float_or_nil(XMLHelper.get_value(insulation, 'AssemblyEffectiveRValue'))
        @insulation_cavity_r_value = to_float_or_nil(XMLHelper.get_value(insulation, "Layer[InstallationType='cavity']/NominalRValue"))
        @insulation_continuous_r_value = to_float_or_nil(XMLHelper.get_value(insulation, "Layer[InstallationType='continuous']/NominalRValue"))
      end
    end
  end

  class Walls < BaseArrayElement
    def add(**kwargs)
      self << Wall.new(@hpxml_object, **kwargs)
    end

    def from_oga(hpxml)
      return if hpxml.nil?

      XMLHelper.get_elements(hpxml, 'Building/BuildingDetails/Enclosure/Walls/Wall').each do |wall|
        self << Wall.new(@hpxml_object, wall)
      end
    end
  end

  class Wall < BaseElement
    ATTRS = [:id, :exterior_adjacent_to, :interior_adjacent_to, :wall_type, :optimum_value_engineering,
             :area, :orientation, :azimuth, :siding, :color, :solar_absorptance, :emittance, :insulation_id,
             :insulation_assembly_r_value, :insulation_cavity_r_value, :insulation_continuous_r_value]
    attr_accessor(*ATTRS)

    def windows
      return @hpxml_object.windows.select { |window| window.wall_idref == @id }
    end

    def doors
      return @hpxml_object.doors.select { |door| door.wall_idref == @id }
    end

    def net_area
      return if nil?

      val = @area
      (windows + doors).each do |subsurface|
        val -= subsurface.area
      end
      fail "Calculated a negative net surface area for surface '#{@id}'." if val < 0

      return val
    end

    def is_exterior
      if @exterior_adjacent_to == LocationOutside
        return true
      end

      return false
    end

    def is_interior
      return !is_exterior
    end

    def is_thermal_boundary
      return HPXML::is_thermal_boundary(self)
    end

    def is_exterior_thermal_boundary
      return (is_exterior && is_thermal_boundary)
    end

    def delete
      @hpxml_object.walls.delete(self)
      windows.reverse_each do |window|
        window.delete
      end
      doors.reverse_each do |door|
        door.delete
      end
    end

    def check_for_errors
      errors = []
      begin; net_area; rescue StandardError => e; errors << e.message; end
      return errors
    end

    def to_oga(doc)
      return if nil?

      walls = XMLHelper.create_elements_as_needed(doc, ['HPXML', 'Building', 'BuildingDetails', 'Enclosure', 'Walls'])
      wall = XMLHelper.add_element(walls, 'Wall')
      sys_id = XMLHelper.add_element(wall, 'SystemIdentifier')
      XMLHelper.add_attribute(sys_id, 'id', @id)
      XMLHelper.add_element(wall, 'ExteriorAdjacentTo', @exterior_adjacent_to) unless @exterior_adjacent_to.nil?
      XMLHelper.add_element(wall, 'InteriorAdjacentTo', @interior_adjacent_to) unless @interior_adjacent_to.nil?
      if not @wall_type.nil?
        wall_type_e = XMLHelper.add_element(wall, 'WallType')
        XMLHelper.add_element(wall_type_e, @wall_type)
      end
      XMLHelper.add_element(wall, 'Area', to_float(@area)) unless @area.nil?
      XMLHelper.add_element(wall, 'Azimuth', to_integer(@azimuth)) unless @azimuth.nil?
      XMLHelper.add_element(wall, 'Siding', @siding) unless @siding.nil?
      XMLHelper.add_element(wall, 'Color', @color) unless @color.nil?
      XMLHelper.add_element(wall, 'SolarAbsorptance', to_float(@solar_absorptance)) unless @solar_absorptance.nil?
      XMLHelper.add_element(wall, 'Emittance', to_float(@emittance)) unless @emittance.nil?
      insulation = XMLHelper.add_element(wall, 'Insulation')
      sys_id = XMLHelper.add_element(insulation, 'SystemIdentifier')
      if not @insulation_id.nil?
        XMLHelper.add_attribute(sys_id, 'id', @insulation_id)
      else
        XMLHelper.add_attribute(sys_id, 'id', @id + 'Insulation')
      end
      XMLHelper.add_element(insulation, 'AssemblyEffectiveRValue', to_float(@insulation_assembly_r_value)) unless @insulation_assembly_r_value.nil?
    end

    def from_oga(wall)
      return if wall.nil?

      @id = HPXML::get_id(wall)
      @exterior_adjacent_to = XMLHelper.get_value(wall, 'ExteriorAdjacentTo')
      @interior_adjacent_to = XMLHelper.get_value(wall, 'InteriorAdjacentTo')
      @wall_type = XMLHelper.get_child_name(wall, 'WallType')
      @optimum_value_engineering = to_boolean_or_nil(XMLHelper.get_value(wall, 'WallType/WoodStud/OptimumValueEngineering'))
      @area = to_float_or_nil(XMLHelper.get_value(wall, 'Area'))
      @orientation = XMLHelper.get_value(wall, 'Orientation')
      @azimuth = to_integer_or_nil(XMLHelper.get_value(wall, 'Azimuth'))
      @siding = XMLHelper.get_value(wall, 'Siding')
      @color = XMLHelper.get_value(wall, 'Color')
      @solar_absorptance = to_float_or_nil(XMLHelper.get_value(wall, 'SolarAbsorptance'))
      @emittance = to_float_or_nil(XMLHelper.get_value(wall, 'Emittance'))
      insulation = XMLHelper.get_element(wall, 'Insulation')
      if not insulation.nil?
        @insulation_id = HPXML::get_id(insulation)
        @insulation_assembly_r_value = to_float_or_nil(XMLHelper.get_value(insulation, 'AssemblyEffectiveRValue'))
        @insulation_cavity_r_value = to_float_or_nil(XMLHelper.get_value(insulation, "Layer[InstallationType='cavity']/NominalRValue"))
        @insulation_continuous_r_value = to_float_or_nil(XMLHelper.get_value(insulation, "Layer[InstallationType='continuous']/NominalRValue"))
      end
    end
  end

  class FoundationWalls < BaseArrayElement
    def add(**kwargs)
      self << FoundationWall.new(@hpxml_object, **kwargs)
    end

    def from_oga(hpxml)
      return if hpxml.nil?

      XMLHelper.get_elements(hpxml, 'Building/BuildingDetails/Enclosure/FoundationWalls/FoundationWall').each do |foundation_wall|
        self << FoundationWall.new(@hpxml_object, foundation_wall)
      end
    end
  end

  class FoundationWall < BaseElement
    ATTRS = [:id, :exterior_adjacent_to, :interior_adjacent_to, :height, :area, :azimuth, :thickness,
             :depth_below_grade, :insulation_id, :insulation_r_value, :insulation_interior_r_value,
             :insulation_interior_distance_to_top, :insulation_interior_distance_to_bottom,
             :insulation_exterior_r_value, :insulation_exterior_distance_to_top,
             :insulation_exterior_distance_to_bottom, :insulation_assembly_r_value,
             :insulation_continuous_r_value]
    attr_accessor(*ATTRS)

    def windows
      return @hpxml_object.windows.select { |window| window.wall_idref == @id }
    end

    def doors
      return @hpxml_object.doors.select { |door| door.wall_idref == @id }
    end

    def net_area
      return if nil?

      val = @area
      (@hpxml_object.windows + @hpxml_object.doors).each do |subsurface|
        next unless subsurface.wall_idref == @id

        val -= subsurface.area
      end
      fail "Calculated a negative net surface area for surface '#{@id}'." if val < 0

      return val
    end

    def is_exterior
      if @exterior_adjacent_to == LocationGround
        return true
      end

      return false
    end

    def is_interior
      return !is_exterior
    end

    def is_thermal_boundary
      return HPXML::is_thermal_boundary(self)
    end

    def is_exterior_thermal_boundary
      return (is_exterior && is_thermal_boundary)
    end

    def delete
      @hpxml_object.foundation_walls.delete(self)
      windows.reverse_each do |window|
        window.delete
      end
      doors.reverse_each do |door|
        door.delete
      end
      @hpxml_object.foundations.each do |foundation|
        foundation.attached_to_foundation_wall_idrefs.delete(@id) unless foundation.attached_to_foundation_wall_idrefs.nil?
      end
    end

    def check_for_errors
      errors = []
      begin; net_area; rescue StandardError => e; errors << e.message; end
      return errors
    end

    def to_oga(doc)
      return if nil?

      foundation_walls = XMLHelper.create_elements_as_needed(doc, ['HPXML', 'Building', 'BuildingDetails', 'Enclosure', 'FoundationWalls'])
      foundation_wall = XMLHelper.add_element(foundation_walls, 'FoundationWall')
      sys_id = XMLHelper.add_element(foundation_wall, 'SystemIdentifier')
      XMLHelper.add_attribute(sys_id, 'id', @id)
      XMLHelper.add_element(foundation_wall, 'ExteriorAdjacentTo', @exterior_adjacent_to) unless @exterior_adjacent_to.nil?
      XMLHelper.add_element(foundation_wall, 'InteriorAdjacentTo', @interior_adjacent_to) unless @interior_adjacent_to.nil?
      XMLHelper.add_element(foundation_wall, 'Height', to_float(@height)) unless @height.nil?
      XMLHelper.add_element(foundation_wall, 'Area', to_float(@area)) unless @area.nil?
      XMLHelper.add_element(foundation_wall, 'Azimuth', to_integer(@azimuth)) unless @azimuth.nil?
      XMLHelper.add_element(foundation_wall, 'Thickness', to_float(@thickness)) unless @thickness.nil?
      XMLHelper.add_element(foundation_wall, 'DepthBelowGrade', to_float(@depth_below_grade)) unless @depth_below_grade.nil?
      insulation = XMLHelper.add_element(foundation_wall, 'Insulation')
      sys_id = XMLHelper.add_element(insulation, 'SystemIdentifier')
      if not @insulation_id.nil?
        XMLHelper.add_attribute(sys_id, 'id', @insulation_id)
      else
        XMLHelper.add_attribute(sys_id, 'id', @id + 'Insulation')
      end
      XMLHelper.add_element(insulation, 'AssemblyEffectiveRValue', to_float(@insulation_assembly_r_value)) unless @insulation_assembly_r_value.nil?
      if not @insulation_exterior_r_value.nil?
        layer = XMLHelper.add_element(insulation, 'Layer')
        XMLHelper.add_element(layer, 'InstallationType', 'continuous - exterior')
        XMLHelper.add_element(layer, 'NominalRValue', to_float(@insulation_exterior_r_value))
        XMLHelper.add_extension(layer, 'DistanceToTopOfInsulation', to_float(@insulation_exterior_distance_to_top)) unless @insulation_exterior_distance_to_top.nil?
        XMLHelper.add_extension(layer, 'DistanceToBottomOfInsulation', to_float(@insulation_exterior_distance_to_bottom)) unless @insulation_exterior_distance_to_bottom.nil?
      end
      if not @insulation_interior_r_value.nil?
        layer = XMLHelper.add_element(insulation, 'Layer')
        XMLHelper.add_element(layer, 'InstallationType', 'continuous - interior')
        XMLHelper.add_element(layer, 'NominalRValue', to_float(@insulation_interior_r_value))
        XMLHelper.add_extension(layer, 'DistanceToTopOfInsulation', to_float(@insulation_interior_distance_to_top)) unless @insulation_interior_distance_to_top.nil?
        XMLHelper.add_extension(layer, 'DistanceToBottomOfInsulation', to_float(@insulation_interior_distance_to_bottom)) unless @insulation_interior_distance_to_bottom.nil?
      end
    end

    def from_oga(foundation_wall)
      return if foundation_wall.nil?

      @id = HPXML::get_id(foundation_wall)
      @exterior_adjacent_to = XMLHelper.get_value(foundation_wall, 'ExteriorAdjacentTo')
      @interior_adjacent_to = XMLHelper.get_value(foundation_wall, 'InteriorAdjacentTo')
      @height = to_float_or_nil(XMLHelper.get_value(foundation_wall, 'Height'))
      @area = to_float_or_nil(XMLHelper.get_value(foundation_wall, 'Area'))
      @azimuth = to_integer_or_nil(XMLHelper.get_value(foundation_wall, 'Azimuth'))
      @thickness = to_float_or_nil(XMLHelper.get_value(foundation_wall, 'Thickness'))
      @depth_below_grade = to_float_or_nil(XMLHelper.get_value(foundation_wall, 'DepthBelowGrade'))
      insulation = XMLHelper.get_element(foundation_wall, 'Insulation')
      if not insulation.nil?
        @insulation_id = HPXML::get_id(insulation)
        @insulation_r_value = to_float_or_nil(XMLHelper.get_value(insulation, "Layer[InstallationType='continuous']/NominalRValue"))
        @insulation_interior_r_value = to_float_or_nil(XMLHelper.get_value(insulation, "Layer[InstallationType='continuous - interior']/NominalRValue"))
        @insulation_interior_distance_to_top = to_float_or_nil(XMLHelper.get_value(insulation, "Layer[InstallationType='continuous - interior']/extension/DistanceToTopOfInsulation"))
        @insulation_interior_distance_to_bottom = to_float_or_nil(XMLHelper.get_value(insulation, "Layer[InstallationType='continuous - interior']/extension/DistanceToBottomOfInsulation"))
        @insulation_exterior_r_value = to_float_or_nil(XMLHelper.get_value(insulation, "Layer[InstallationType='continuous - exterior']/NominalRValue"))
        @insulation_exterior_distance_to_top = to_float_or_nil(XMLHelper.get_value(insulation, "Layer[InstallationType='continuous - exterior']/extension/DistanceToTopOfInsulation"))
        @insulation_exterior_distance_to_bottom = to_float_or_nil(XMLHelper.get_value(insulation, "Layer[InstallationType='continuous - exterior']/extension/DistanceToBottomOfInsulation"))
        @insulation_continuous_r_value = to_float_or_nil(XMLHelper.get_value(insulation, "Layer[InstallationType='continuous']/NominalRValue"))
        @insulation_assembly_r_value = to_float_or_nil(XMLHelper.get_value(insulation, 'AssemblyEffectiveRValue'))
      end
    end
  end

  class FrameFloors < BaseArrayElement
    def add(**kwargs)
      self << FrameFloor.new(@hpxml_object, **kwargs)
    end

    def from_oga(hpxml)
      return if hpxml.nil?

      XMLHelper.get_elements(hpxml, 'Building/BuildingDetails/Enclosure/FrameFloors/FrameFloor').each do |frame_floor|
        self << FrameFloor.new(@hpxml_object, frame_floor)
      end
    end
  end

  class FrameFloor < BaseElement
    ATTRS = [:id, :exterior_adjacent_to, :interior_adjacent_to, :area, :insulation_id,
             :insulation_assembly_r_value, :insulation_cavity_r_value, :insulation_continuous_r_value,
             :other_space_above_or_below]
    attr_accessor(*ATTRS)

    def is_ceiling
      if [LocationAtticVented, LocationAtticUnvented].include? @interior_adjacent_to
        return true
      elsif [LocationAtticVented, LocationAtticUnvented].include? @exterior_adjacent_to
        return true
      elsif [LocationOtherHousingUnit, LocationOtherHeatedSpace, LocationOtherMultifamilyBufferSpace, LocationOtherNonFreezingSpace].include?(@exterior_adjacent_to) && (@other_space_above_or_below == FrameFloorOtherSpaceAbove)
        return true
      end

      return false
    end

    def is_floor
      !is_ceiling
    end

    def is_exterior
      if @exterior_adjacent_to == LocationOutside
        return true
      end

      return false
    end

    def is_interior
      return !is_exterior
    end

    def is_thermal_boundary
      return HPXML::is_thermal_boundary(self)
    end

    def is_exterior_thermal_boundary
      return (is_exterior && is_thermal_boundary)
    end

    def delete
      @hpxml_object.frame_floors.delete(self)
      @hpxml_object.attics.each do |attic|
        attic.attached_to_frame_floor_idrefs.delete(@id) unless attic.attached_to_frame_floor_idrefs.nil?
      end
      @hpxml_object.foundations.each do |foundation|
        foundation.attached_to_frame_floor_idrefs.delete(@id) unless foundation.attached_to_frame_floor_idrefs.nil?
      end
    end

    def check_for_errors
      errors = []
      return errors
    end

    def to_oga(doc)
      return if nil?

      frame_floors = XMLHelper.create_elements_as_needed(doc, ['HPXML', 'Building', 'BuildingDetails', 'Enclosure', 'FrameFloors'])
      frame_floor = XMLHelper.add_element(frame_floors, 'FrameFloor')
      sys_id = XMLHelper.add_element(frame_floor, 'SystemIdentifier')
      XMLHelper.add_attribute(sys_id, 'id', @id)
      XMLHelper.add_element(frame_floor, 'ExteriorAdjacentTo', @exterior_adjacent_to) unless @exterior_adjacent_to.nil?
      XMLHelper.add_element(frame_floor, 'InteriorAdjacentTo', @interior_adjacent_to) unless @interior_adjacent_to.nil?
      XMLHelper.add_element(frame_floor, 'Area', to_float(@area)) unless @area.nil?
      insulation = XMLHelper.add_element(frame_floor, 'Insulation')
      sys_id = XMLHelper.add_element(insulation, 'SystemIdentifier')
      if not @insulation_id.nil?
        XMLHelper.add_attribute(sys_id, 'id', @insulation_id)
      else
        XMLHelper.add_attribute(sys_id, 'id', @id + 'Insulation')
      end
      XMLHelper.add_element(insulation, 'AssemblyEffectiveRValue', to_float(@insulation_assembly_r_value)) unless @insulation_assembly_r_value.nil?
      XMLHelper.add_extension(frame_floor, 'OtherSpaceAboveOrBelow', @other_space_above_or_below) unless @other_space_above_or_below.nil?
    end

    def from_oga(frame_floor)
      return if frame_floor.nil?

      @id = HPXML::get_id(frame_floor)
      @exterior_adjacent_to = XMLHelper.get_value(frame_floor, 'ExteriorAdjacentTo')
      @interior_adjacent_to = XMLHelper.get_value(frame_floor, 'InteriorAdjacentTo')
      @area = to_float_or_nil(XMLHelper.get_value(frame_floor, 'Area'))
      insulation = XMLHelper.get_element(frame_floor, 'Insulation')
      if not insulation.nil?
        @insulation_id = HPXML::get_id(insulation)
        @insulation_assembly_r_value = to_float_or_nil(XMLHelper.get_value(insulation, 'AssemblyEffectiveRValue'))
        @insulation_cavity_r_value = to_float_or_nil(XMLHelper.get_value(insulation, "Layer[InstallationType='cavity']/NominalRValue"))
        @insulation_continuous_r_value = to_float_or_nil(XMLHelper.get_value(insulation, "Layer[InstallationType='continuous']/NominalRValue"))
      end
      @other_space_above_or_below = XMLHelper.get_value(frame_floor, 'extension/OtherSpaceAboveOrBelow')
    end
  end

  class Slabs < BaseArrayElement
    def add(**kwargs)
      self << Slab.new(@hpxml_object, **kwargs)
    end

    def from_oga(hpxml)
      return if hpxml.nil?

      XMLHelper.get_elements(hpxml, 'Building/BuildingDetails/Enclosure/Slabs/Slab').each do |slab|
        self << Slab.new(@hpxml_object, slab)
      end
    end
  end

  class Slab < BaseElement
    ATTRS = [:id, :interior_adjacent_to, :exterior_adjacent_to, :area, :thickness, :exposed_perimeter,
             :perimeter_insulation_depth, :under_slab_insulation_width,
             :under_slab_insulation_spans_entire_slab, :depth_below_grade, :carpet_fraction,
             :carpet_r_value, :perimeter_insulation_id, :perimeter_insulation_r_value,
             :under_slab_insulation_id, :under_slab_insulation_r_value]
    attr_accessor(*ATTRS)

    def exterior_adjacent_to
      return LocationGround
    end

    def is_exterior
      return true
    end

    def is_interior
      return !is_exterior
    end

    def is_thermal_boundary
      return HPXML::is_thermal_boundary(self)
    end

    def is_exterior_thermal_boundary
      return (is_exterior && is_thermal_boundary)
    end

    def delete
      @hpxml_object.slabs.delete(self)
      @hpxml_object.foundations.each do |foundation|
        foundation.attached_to_slab_idrefs.delete(@id) unless foundation.attached_to_slab_idrefs.nil?
      end
    end

    def check_for_errors
      errors = []

      if not @exposed_perimeter.nil?
        if @exposed_perimeter <= 0
          fail "Exposed perimeter for Slab '#{@id}' must be greater than zero."
        end
      end

      return errors
    end

    def to_oga(doc)
      return if nil?

      slabs = XMLHelper.create_elements_as_needed(doc, ['HPXML', 'Building', 'BuildingDetails', 'Enclosure', 'Slabs'])
      slab = XMLHelper.add_element(slabs, 'Slab')
      sys_id = XMLHelper.add_element(slab, 'SystemIdentifier')
      XMLHelper.add_attribute(sys_id, 'id', @id)
      XMLHelper.add_element(slab, 'InteriorAdjacentTo', @interior_adjacent_to) unless @interior_adjacent_to.nil?
      XMLHelper.add_element(slab, 'Area', to_float(@area)) unless @area.nil?
      XMLHelper.add_element(slab, 'Thickness', to_float(@thickness)) unless @thickness.nil?
      XMLHelper.add_element(slab, 'ExposedPerimeter', to_float(@exposed_perimeter)) unless @exposed_perimeter.nil?
      XMLHelper.add_element(slab, 'PerimeterInsulationDepth', to_float(@perimeter_insulation_depth)) unless @perimeter_insulation_depth.nil?
      XMLHelper.add_element(slab, 'UnderSlabInsulationWidth', to_float(@under_slab_insulation_width)) unless @under_slab_insulation_width.nil?
      XMLHelper.add_element(slab, 'UnderSlabInsulationSpansEntireSlab', to_boolean(@under_slab_insulation_spans_entire_slab)) unless @under_slab_insulation_spans_entire_slab.nil?
      XMLHelper.add_element(slab, 'DepthBelowGrade', to_float(@depth_below_grade)) unless @depth_below_grade.nil?
      insulation = XMLHelper.add_element(slab, 'PerimeterInsulation')
      sys_id = XMLHelper.add_element(insulation, 'SystemIdentifier')
      if not @perimeter_insulation_id.nil?
        XMLHelper.add_attribute(sys_id, 'id', @perimeter_insulation_id)
      else
        XMLHelper.add_attribute(sys_id, 'id', @id + 'PerimeterInsulation')
      end
      layer = XMLHelper.add_element(insulation, 'Layer')
      XMLHelper.add_element(layer, 'InstallationType', 'continuous')
      XMLHelper.add_element(layer, 'NominalRValue', to_float(@perimeter_insulation_r_value)) unless @perimeter_insulation_r_value.nil?
      insulation = XMLHelper.add_element(slab, 'UnderSlabInsulation')
      sys_id = XMLHelper.add_element(insulation, 'SystemIdentifier')
      if not @under_slab_insulation_id.nil?
        XMLHelper.add_attribute(sys_id, 'id', @under_slab_insulation_id)
      else
        XMLHelper.add_attribute(sys_id, 'id', @id + 'UnderSlabInsulation')
      end
      layer = XMLHelper.add_element(insulation, 'Layer')
      XMLHelper.add_element(layer, 'InstallationType', 'continuous')
      XMLHelper.add_element(layer, 'NominalRValue', to_float(@under_slab_insulation_r_value)) unless @under_slab_insulation_r_value.nil?
      XMLHelper.add_extension(slab, 'CarpetFraction', to_float(@carpet_fraction)) unless @carpet_fraction.nil?
      XMLHelper.add_extension(slab, 'CarpetRValue', to_float(@carpet_r_value)) unless @carpet_r_value.nil?
    end

    def from_oga(slab)
      return if slab.nil?

      @id = HPXML::get_id(slab)
      @interior_adjacent_to = XMLHelper.get_value(slab, 'InteriorAdjacentTo')
      @area = to_float_or_nil(XMLHelper.get_value(slab, 'Area'))
      @thickness = to_float_or_nil(XMLHelper.get_value(slab, 'Thickness'))
      @exposed_perimeter = to_float_or_nil(XMLHelper.get_value(slab, 'ExposedPerimeter'))
      @perimeter_insulation_depth = to_float_or_nil(XMLHelper.get_value(slab, 'PerimeterInsulationDepth'))
      @under_slab_insulation_width = to_float_or_nil(XMLHelper.get_value(slab, 'UnderSlabInsulationWidth'))
      @under_slab_insulation_spans_entire_slab = to_boolean_or_nil(XMLHelper.get_value(slab, 'UnderSlabInsulationSpansEntireSlab'))
      @depth_below_grade = to_float_or_nil(XMLHelper.get_value(slab, 'DepthBelowGrade'))
      @carpet_fraction = to_float_or_nil(XMLHelper.get_value(slab, 'extension/CarpetFraction'))
      @carpet_r_value = to_float_or_nil(XMLHelper.get_value(slab, 'extension/CarpetRValue'))
      perimeter_insulation = XMLHelper.get_element(slab, 'PerimeterInsulation')
      if not perimeter_insulation.nil?
        @perimeter_insulation_id = HPXML::get_id(perimeter_insulation)
        @perimeter_insulation_r_value = to_float_or_nil(XMLHelper.get_value(perimeter_insulation, "Layer[InstallationType='continuous']/NominalRValue"))
      end
      under_slab_insulation = XMLHelper.get_element(slab, 'UnderSlabInsulation')
      if not under_slab_insulation.nil?
        @under_slab_insulation_id = HPXML::get_id(under_slab_insulation)
        @under_slab_insulation_r_value = to_float_or_nil(XMLHelper.get_value(under_slab_insulation, "Layer[InstallationType='continuous']/NominalRValue"))
      end
    end
  end

  class Windows < BaseArrayElement
    def add(**kwargs)
      self << Window.new(@hpxml_object, **kwargs)
    end

    def from_oga(hpxml)
      return if hpxml.nil?

      XMLHelper.get_elements(hpxml, 'Building/BuildingDetails/Enclosure/Windows/Window').each do |window|
        self << Window.new(@hpxml_object, window)
      end
    end
  end

  class Window < BaseElement
    ATTRS = [:id, :area, :azimuth, :orientation, :frame_type, :aluminum_thermal_break, :glass_layers,
             :glass_type, :gas_fill, :ufactor, :shgc, :interior_shading_factor_summer,
             :interior_shading_factor_winter, :exterior_shading, :overhangs_depth,
             :overhangs_distance_to_top_of_window, :overhangs_distance_to_bottom_of_window,
             :fraction_operable, :wall_idref]
    attr_accessor(*ATTRS)

    def wall
      return if @wall_idref.nil?

      (@hpxml_object.walls + @hpxml_object.foundation_walls).each do |wall|
        next unless wall.id == @wall_idref

        return wall
      end
      fail "Attached wall '#{@wall_idref}' not found for window '#{@id}'."
    end

    def is_exterior
      return wall.is_exterior
    end

    def is_interior
      return !is_exterior
    end

    def is_thermal_boundary
      return HPXML::is_thermal_boundary(wall)
    end

    def is_exterior_thermal_boundary
      return (is_exterior && is_thermal_boundary)
    end

    def delete
      @hpxml_object.windows.delete(self)
    end

    def check_for_errors
      errors = []
      begin; wall; rescue StandardError => e; errors << e.message; end
      if (not @overhangs_distance_to_top_of_window.nil?) && (not @overhangs_distance_to_bottom_of_window.nil?)
        if @overhangs_distance_to_bottom_of_window <= @overhangs_distance_to_top_of_window
          fail "For Window '#{@id}', overhangs distance to bottom (#{@overhangs_distance_to_bottom_of_window}) must be greater than distance to top (#{@overhangs_distance_to_top_of_window})."
        end
      end
      # TODO: Remove this error when we can support it w/ EnergyPlus
      if (not @interior_shading_factor_summer.nil?) && (not @interior_shading_factor_winter.nil?)
        if @interior_shading_factor_summer > @interior_shading_factor_winter
          fail "SummerShadingCoefficient (#{interior_shading_factor_summer}) must be less than or equal to WinterShadingCoefficient (#{interior_shading_factor_winter}) for window '#{@id}'."
        end
      end

      return errors
    end

    def to_oga(doc)
      return if nil?

      windows = XMLHelper.create_elements_as_needed(doc, ['HPXML', 'Building', 'BuildingDetails', 'Enclosure', 'Windows'])
      window = XMLHelper.add_element(windows, 'Window')
      sys_id = XMLHelper.add_element(window, 'SystemIdentifier')
      XMLHelper.add_attribute(sys_id, 'id', @id)
      XMLHelper.add_element(window, 'Area', to_float(@area)) unless @area.nil?
      XMLHelper.add_element(window, 'Azimuth', to_integer(@azimuth)) unless @azimuth.nil?
      XMLHelper.add_element(window, 'UFactor', to_float(@ufactor)) unless @ufactor.nil?
      XMLHelper.add_element(window, 'SHGC', to_float(@shgc)) unless @shgc.nil?
      if (not @interior_shading_factor_summer.nil?) || (not @interior_shading_factor_winter.nil?)
        interior_shading = XMLHelper.add_element(window, 'InteriorShading')
        sys_id = XMLHelper.add_element(interior_shading, 'SystemIdentifier')
        XMLHelper.add_attribute(sys_id, 'id', "#{id}InteriorShading")
        XMLHelper.add_element(interior_shading, 'SummerShadingCoefficient', to_float(@interior_shading_factor_summer)) unless @interior_shading_factor_summer.nil?
        XMLHelper.add_element(interior_shading, 'WinterShadingCoefficient', to_float(@interior_shading_factor_winter)) unless @interior_shading_factor_winter.nil?
      end
      if (not @overhangs_depth.nil?) || (not @overhangs_distance_to_top_of_window.nil?) || (not @overhangs_distance_to_bottom_of_window.nil?)
        overhangs = XMLHelper.add_element(window, 'Overhangs')
        XMLHelper.add_element(overhangs, 'Depth', to_float(@overhangs_depth)) unless @overhangs_depth.nil?
        XMLHelper.add_element(overhangs, 'DistanceToTopOfWindow', to_float(@overhangs_distance_to_top_of_window)) unless @overhangs_distance_to_top_of_window.nil?
        XMLHelper.add_element(overhangs, 'DistanceToBottomOfWindow', to_float(@overhangs_distance_to_bottom_of_window)) unless @overhangs_distance_to_bottom_of_window.nil?
      end
      XMLHelper.add_element(window, 'FractionOperable', to_float(@fraction_operable)) unless @fraction_operable.nil?
      if not @wall_idref.nil?
        attached_to_wall = XMLHelper.add_element(window, 'AttachedToWall')
        XMLHelper.add_attribute(attached_to_wall, 'idref', @wall_idref)
      end
    end

    def from_oga(window)
      return if window.nil?

      @id = HPXML::get_id(window)
      @area = to_float_or_nil(XMLHelper.get_value(window, 'Area'))
      @azimuth = to_integer_or_nil(XMLHelper.get_value(window, 'Azimuth'))
      @orientation = XMLHelper.get_value(window, 'Orientation')
      @frame_type = XMLHelper.get_child_name(window, 'FrameType')
      @aluminum_thermal_break = to_boolean_or_nil(XMLHelper.get_value(window, 'FrameType/Aluminum/ThermalBreak'))
      @glass_layers = XMLHelper.get_value(window, 'GlassLayers')
      @glass_type = XMLHelper.get_value(window, 'GlassType')
      @gas_fill = XMLHelper.get_value(window, 'GasFill')
      @ufactor = to_float_or_nil(XMLHelper.get_value(window, 'UFactor'))
      @shgc = to_float_or_nil(XMLHelper.get_value(window, 'SHGC'))
      @interior_shading_factor_summer = to_float_or_nil(XMLHelper.get_value(window, 'InteriorShading/SummerShadingCoefficient'))
      @interior_shading_factor_winter = to_float_or_nil(XMLHelper.get_value(window, 'InteriorShading/WinterShadingCoefficient'))
      @exterior_shading = XMLHelper.get_value(window, 'ExteriorShading/Type')
      @overhangs_depth = to_float_or_nil(XMLHelper.get_value(window, 'Overhangs/Depth'))
      @overhangs_distance_to_top_of_window = to_float_or_nil(XMLHelper.get_value(window, 'Overhangs/DistanceToTopOfWindow'))
      @overhangs_distance_to_bottom_of_window = to_float_or_nil(XMLHelper.get_value(window, 'Overhangs/DistanceToBottomOfWindow'))
      @fraction_operable = to_float_or_nil(XMLHelper.get_value(window, 'FractionOperable'))
      @wall_idref = HPXML::get_idref(XMLHelper.get_element(window, 'AttachedToWall'))
    end
  end

  class Skylights < BaseArrayElement
    def add(**kwargs)
      self << Skylight.new(@hpxml_object, **kwargs)
    end

    def from_oga(hpxml)
      return if hpxml.nil?

      XMLHelper.get_elements(hpxml, 'Building/BuildingDetails/Enclosure/Skylights/Skylight').each do |skylight|
        self << Skylight.new(@hpxml_object, skylight)
      end
    end
  end

  class Skylight < BaseElement
    ATTRS = [:id, :area, :azimuth, :orientation, :frame_type, :aluminum_thermal_break, :glass_layers,
             :glass_type, :gas_fill, :ufactor, :shgc, :interior_shading_factor_summer,
             :interior_shading_factor_winter, :exterior_shading, :roof_idref]
    attr_accessor(*ATTRS)

    def roof
      return if @roof_idref.nil?

      @hpxml_object.roofs.each do |roof|
        next unless roof.id == @roof_idref

        return roof
      end
      fail "Attached roof '#{@roof_idref}' not found for skylight '#{@id}'."
    end

    def is_exterior
      return roof.is_exterior
    end

    def is_interior
      return !is_exterior
    end

    def is_thermal_boundary
      return HPXML::is_thermal_boundary(roof)
    end

    def is_exterior_thermal_boundary
      return (is_exterior && is_thermal_boundary)
    end

    def delete
      @hpxml_object.skylights.delete(self)
    end

    def check_for_errors
      errors = []
      begin; roof; rescue StandardError => e; errors << e.message; end
      return errors
    end

    def to_oga(doc)
      return if nil?

      skylights = XMLHelper.create_elements_as_needed(doc, ['HPXML', 'Building', 'BuildingDetails', 'Enclosure', 'Skylights'])
      skylight = XMLHelper.add_element(skylights, 'Skylight')
      sys_id = XMLHelper.add_element(skylight, 'SystemIdentifier')
      XMLHelper.add_attribute(sys_id, 'id', @id)
      XMLHelper.add_element(skylight, 'Area', to_float(@area)) unless @area.nil?
      XMLHelper.add_element(skylight, 'Azimuth', to_integer(@azimuth)) unless @azimuth.nil?
      XMLHelper.add_element(skylight, 'UFactor', to_float(@ufactor)) unless @ufactor.nil?
      XMLHelper.add_element(skylight, 'SHGC', to_float(@shgc)) unless @shgc.nil?
      if (not @interior_shading_factor_summer.nil?) || (not @interior_shading_factor_winter.nil?)
        interior_shading = XMLHelper.add_element(skylight, 'InteriorShading')
        sys_id = XMLHelper.add_element(interior_shading, 'SystemIdentifier')
        XMLHelper.add_attribute(sys_id, 'id', "#{id}InteriorShading")
        XMLHelper.add_element(interior_shading, 'SummerShadingCoefficient', to_float(@interior_shading_factor_summer)) unless @interior_shading_factor_summer.nil?
        XMLHelper.add_element(interior_shading, 'WinterShadingCoefficient', to_float(@interior_shading_factor_winter)) unless @interior_shading_factor_winter.nil?
      end
      if not @roof_idref.nil?
        attached_to_roof = XMLHelper.add_element(skylight, 'AttachedToRoof')
        XMLHelper.add_attribute(attached_to_roof, 'idref', @roof_idref)
      end
    end

    def from_oga(skylight)
      return if skylight.nil?

      @id = HPXML::get_id(skylight)
      @area = to_float_or_nil(XMLHelper.get_value(skylight, 'Area'))
      @azimuth = to_integer_or_nil(XMLHelper.get_value(skylight, 'Azimuth'))
      @orientation = XMLHelper.get_value(skylight, 'Orientation')
      @frame_type = XMLHelper.get_child_name(skylight, 'FrameType')
      @aluminum_thermal_break = to_boolean_or_nil(XMLHelper.get_value(skylight, 'FrameType/Aluminum/ThermalBreak'))
      @glass_layers = XMLHelper.get_value(skylight, 'GlassLayers')
      @glass_type = XMLHelper.get_value(skylight, 'GlassType')
      @gas_fill = XMLHelper.get_value(skylight, 'GasFill')
      @ufactor = to_float_or_nil(XMLHelper.get_value(skylight, 'UFactor'))
      @shgc = to_float_or_nil(XMLHelper.get_value(skylight, 'SHGC'))
      @interior_shading_factor_summer = to_float_or_nil(XMLHelper.get_value(skylight, 'InteriorShading/SummerShadingCoefficient'))
      @interior_shading_factor_winter = to_float_or_nil(XMLHelper.get_value(skylight, 'InteriorShading/WinterShadingCoefficient'))
      @exterior_shading = XMLHelper.get_value(skylight, 'ExteriorShading/Type')
      @roof_idref = HPXML::get_idref(XMLHelper.get_element(skylight, 'AttachedToRoof'))
    end
  end

  class Doors < BaseArrayElement
    def add(**kwargs)
      self << Door.new(@hpxml_object, **kwargs)
    end

    def from_oga(hpxml)
      return if hpxml.nil?

      XMLHelper.get_elements(hpxml, 'Building/BuildingDetails/Enclosure/Doors/Door').each do |door|
        self << Door.new(@hpxml_object, door)
      end
    end
  end

  class Door < BaseElement
    ATTRS = [:id, :wall_idref, :area, :azimuth, :r_value]
    attr_accessor(*ATTRS)

    def wall
      return if @wall_idref.nil?

      (@hpxml_object.walls + @hpxml_object.foundation_walls).each do |wall|
        next unless wall.id == @wall_idref

        return wall
      end
      fail "Attached wall '#{@wall_idref}' not found for door '#{@id}'."
    end

    def is_exterior
      return wall.is_exterior
    end

    def is_interior
      return !is_exterior
    end

    def is_thermal_boundary
      return HPXML::is_thermal_boundary(wall)
    end

    def is_exterior_thermal_boundary
      return (is_exterior && is_thermal_boundary)
    end

    def delete
      @hpxml_object.doors.delete(self)
    end

    def check_for_errors
      errors = []
      begin; wall; rescue StandardError => e; errors << e.message; end
      return errors
    end

    def to_oga(doc)
      return if nil?

      doors = XMLHelper.create_elements_as_needed(doc, ['HPXML', 'Building', 'BuildingDetails', 'Enclosure', 'Doors'])
      door = XMLHelper.add_element(doors, 'Door')
      sys_id = XMLHelper.add_element(door, 'SystemIdentifier')
      XMLHelper.add_attribute(sys_id, 'id', @id)
      if not @wall_idref.nil?
        attached_to_wall = XMLHelper.add_element(door, 'AttachedToWall')
        XMLHelper.add_attribute(attached_to_wall, 'idref', @wall_idref)
      end
      XMLHelper.add_element(door, 'Area', to_float(@area)) unless @area.nil?
      XMLHelper.add_element(door, 'Azimuth', to_integer(@azimuth)) unless @azimuth.nil?
      XMLHelper.add_element(door, 'RValue', to_float(@r_value)) unless @r_value.nil?
    end

    def from_oga(door)
      return if door.nil?

      @id = HPXML::get_id(door)
      @wall_idref = HPXML::get_idref(XMLHelper.get_element(door, 'AttachedToWall'))
      @area = to_float_or_nil(XMLHelper.get_value(door, 'Area'))
      @azimuth = to_integer_or_nil(XMLHelper.get_value(door, 'Azimuth'))
      @r_value = to_float_or_nil(XMLHelper.get_value(door, 'RValue'))
    end
  end

  class HeatingSystems < BaseArrayElement
    def add(**kwargs)
      self << HeatingSystem.new(@hpxml_object, **kwargs)
    end

    def from_oga(hpxml)
      return if hpxml.nil?

      XMLHelper.get_elements(hpxml, 'Building/BuildingDetails/Systems/HVAC/HVACPlant/HeatingSystem').each do |heating_system|
        self << HeatingSystem.new(@hpxml_object, heating_system)
      end
    end

    def total_fraction_heat_load_served
      map { |htg_sys| htg_sys.fraction_heat_load_served.to_f }.sum(0.0)
    end
  end

  class HeatingSystem < BaseElement
    ATTRS = [:id, :distribution_system_idref, :year_installed, :heating_system_type,
             :heating_system_fuel, :heating_capacity, :heating_efficiency_afue,
             :heating_efficiency_percent, :fraction_heat_load_served, :electric_auxiliary_energy,
             :heating_cfm, :energy_star, :seed_id, :is_shared_system, :number_of_units_served,
             :shared_loop_watts, :fan_coil_watts, :wlhp_heating_efficiency_cop]
    attr_accessor(*ATTRS)

    def distribution_system
      return if @distribution_system_idref.nil?

      @hpxml_object.hvac_distributions.each do |hvac_distribution|
        next unless hvac_distribution.id == @distribution_system_idref

        return hvac_distribution
      end
      fail "Attached HVAC distribution system '#{@distribution_system_idref}' not found for HVAC system '#{@id}'."
    end

    def attached_cooling_system
      return if distribution_system.nil?

      distribution_system.hvac_systems.each do |hvac_system|
        next if hvac_system.id == @id

        return hvac_system
      end
      return
    end

    def delete
      @hpxml_object.heating_systems.delete(self)
      @hpxml_object.water_heating_systems.each do |water_heating_system|
        next unless water_heating_system.related_hvac_idref == @id

        water_heating_system.related_hvac_idref = nil
      end
    end

    def check_for_errors
      errors = []
      begin; distribution_system; rescue StandardError => e; errors << e.message; end
      return errors
    end

    def to_oga(doc)
      return if nil?

      hvac_plant = XMLHelper.create_elements_as_needed(doc, ['HPXML', 'Building', 'BuildingDetails', 'Systems', 'HVAC', 'HVACPlant'])
      heating_system = XMLHelper.add_element(hvac_plant, 'HeatingSystem')
      sys_id = XMLHelper.add_element(heating_system, 'SystemIdentifier')
      XMLHelper.add_attribute(sys_id, 'id', @id)
      if not @distribution_system_idref.nil?
        distribution_system = XMLHelper.add_element(heating_system, 'DistributionSystem')
        XMLHelper.add_attribute(distribution_system, 'idref', @distribution_system_idref)
      end
      XMLHelper.add_element(heating_system, 'IsSharedSystem', to_boolean(@is_shared_system)) unless @is_shared_system.nil?
      XMLHelper.add_element(heating_system, 'NumberofUnitsServed', to_integer(@number_of_units_served)) unless @number_of_units_served.nil?
      if not @heating_system_type.nil?
        heating_system_type_e = XMLHelper.add_element(heating_system, 'HeatingSystemType')
        XMLHelper.add_element(heating_system_type_e, @heating_system_type)
      end
      XMLHelper.add_element(heating_system, 'HeatingSystemFuel', @heating_system_fuel) unless @heating_system_fuel.nil?
      XMLHelper.add_element(heating_system, 'HeatingCapacity', to_float(@heating_capacity)) unless @heating_capacity.nil?

      efficiency_units = nil
      efficiency_value = nil
      if [HVACTypeFurnace, HVACTypeWallFurnace, HVACTypeFloorFurnace, HVACTypeBoiler].include? @heating_system_type
        efficiency_units = UnitsAFUE
        efficiency_value = @heating_efficiency_afue
      elsif [HVACTypeElectricResistance, HVACTypeStove, HVACTypePortableHeater, HVACTypeFixedHeater, HVACTypeFireplace].include? @heating_system_type
        efficiency_units = UnitsPercent
        efficiency_value = @heating_efficiency_percent
      end
      if not efficiency_value.nil?
        annual_efficiency = XMLHelper.add_element(heating_system, 'AnnualHeatingEfficiency')
        XMLHelper.add_element(annual_efficiency, 'Units', efficiency_units)
        XMLHelper.add_element(annual_efficiency, 'Value', to_float(efficiency_value))
      end
      XMLHelper.add_element(heating_system, 'FractionHeatLoadServed', to_float(@fraction_heat_load_served)) unless @fraction_heat_load_served.nil?
      XMLHelper.add_element(heating_system, 'ElectricAuxiliaryEnergy', to_float(@electric_auxiliary_energy)) unless @electric_auxiliary_energy.nil?
      XMLHelper.add_extension(heating_system, 'HeatingFlowRate', to_float(@heating_cfm)) unless @heating_cfm.nil?
      XMLHelper.add_extension(heating_system, 'SharedLoopWatts', to_float(@shared_loop_watts)) unless @shared_loop_watts.nil?
      XMLHelper.add_extension(heating_system, 'FanCoilWatts', to_float(@fan_coil_watts)) unless @fan_coil_watts.nil?
      XMLHelper.add_extension(heating_system, 'SeedId', @seed_id) unless @seed_id.nil?
      if not @wlhp_heating_efficiency_cop.nil?
        wlhp = XMLHelper.create_elements_as_needed(heating_system, ['extension', 'WaterLoopHeatPump'])
        annual_efficiency = XMLHelper.add_element(wlhp, 'AnnualHeatingEfficiency')
        XMLHelper.add_element(annual_efficiency, 'Units', UnitsCOP)
        XMLHelper.add_element(annual_efficiency, 'Value', to_float(@wlhp_heating_efficiency_cop))
      end
    end

    def from_oga(heating_system)
      return if heating_system.nil?

      @id = HPXML::get_id(heating_system)
      @distribution_system_idref = HPXML::get_idref(XMLHelper.get_element(heating_system, 'DistributionSystem'))
      @year_installed = to_integer_or_nil(XMLHelper.get_value(heating_system, 'YearInstalled'))
      @is_shared_system = to_boolean_or_nil(XMLHelper.get_value(heating_system, 'IsSharedSystem'))
      @number_of_units_served = to_integer_or_nil(XMLHelper.get_value(heating_system, 'NumberofUnitsServed'))
      @heating_system_type = XMLHelper.get_child_name(heating_system, 'HeatingSystemType')
      @heating_system_fuel = XMLHelper.get_value(heating_system, 'HeatingSystemFuel')
      @heating_capacity = to_float_or_nil(XMLHelper.get_value(heating_system, 'HeatingCapacity'))
      if [HVACTypeFurnace, HVACTypeWallFurnace, HVACTypeFloorFurnace, HVACTypeBoiler].include? @heating_system_type
        @heating_efficiency_afue = to_float_or_nil(XMLHelper.get_value(heating_system, "AnnualHeatingEfficiency[Units='#{UnitsAFUE}']/Value"))
      elsif [HVACTypeElectricResistance, HVACTypeStove, HVACTypePortableHeater, HVACTypeFixedHeater, HVACTypeFireplace].include? @heating_system_type
        @heating_efficiency_percent = to_float_or_nil(XMLHelper.get_value(heating_system, "AnnualHeatingEfficiency[Units='Percent']/Value"))
      end
      @fraction_heat_load_served = to_float_or_nil(XMLHelper.get_value(heating_system, 'FractionHeatLoadServed'))
      @electric_auxiliary_energy = to_float_or_nil(XMLHelper.get_value(heating_system, 'ElectricAuxiliaryEnergy'))
      @heating_cfm = to_float_or_nil(XMLHelper.get_value(heating_system, 'extension/HeatingFlowRate'))
      @energy_star = XMLHelper.get_values(heating_system, 'ThirdPartyCertification').include?('Energy Star')
      @seed_id = XMLHelper.get_value(heating_system, 'extension/SeedId')
      @shared_loop_watts = to_float_or_nil(XMLHelper.get_value(heating_system, 'extension/SharedLoopWatts'))
      @fan_coil_watts = to_float_or_nil(XMLHelper.get_value(heating_system, 'extension/FanCoilWatts'))
      @wlhp_heating_efficiency_cop = to_float_or_nil(XMLHelper.get_value(heating_system, "extension/WaterLoopHeatPump/AnnualHeatingEfficiency[Units='#{UnitsCOP}']/Value"))
    end
  end

  class CoolingSystems < BaseArrayElement
    def add(**kwargs)
      self << CoolingSystem.new(@hpxml_object, **kwargs)
    end

    def from_oga(hpxml)
      return if hpxml.nil?

      XMLHelper.get_elements(hpxml, 'Building/BuildingDetails/Systems/HVAC/HVACPlant/CoolingSystem').each do |cooling_system|
        self << CoolingSystem.new(@hpxml_object, cooling_system)
      end
    end

    def total_fraction_cool_load_served
      map { |clg_sys| clg_sys.fraction_cool_load_served.to_f }.sum(0.0)
    end
  end

  class CoolingSystem < BaseElement
    ATTRS = [:id, :distribution_system_idref, :year_installed, :cooling_system_type,
             :cooling_system_fuel, :cooling_capacity, :compressor_type, :fraction_cool_load_served,
             :cooling_efficiency_seer, :cooling_efficiency_eer, :cooling_efficiency_kw_per_ton,
             :cooling_shr, :cooling_cfm, :energy_star, :seed_id, :is_shared_system,
             :number_of_units_served, :shared_loop_watts, :fan_coil_watts, :wlhp_cooling_capacity,
             :wlhp_cooling_efficiency_eer]
    attr_accessor(*ATTRS)

    def distribution_system
      return if @distribution_system_idref.nil?

      @hpxml_object.hvac_distributions.each do |hvac_distribution|
        next unless hvac_distribution.id == @distribution_system_idref

        return hvac_distribution
      end
      fail "Attached HVAC distribution system '#{@distribution_system_idref}' not found for HVAC system '#{@id}'."
    end

    def attached_heating_system
      return if distribution_system.nil?

      distribution_system.hvac_systems.each do |hvac_system|
        next if hvac_system.id == @id

        return hvac_system
      end
      return
    end

    def delete
      @hpxml_object.cooling_systems.delete(self)
      @hpxml_object.water_heating_systems.each do |water_heating_system|
        next unless water_heating_system.related_hvac_idref == @id

        water_heating_system.related_hvac_idref = nil
      end
    end

    def check_for_errors
      errors = []
      begin; distribution_system; rescue StandardError => e; errors << e.message; end
      return errors
    end

    def to_oga(doc)
      return if nil?

      hvac_plant = XMLHelper.create_elements_as_needed(doc, ['HPXML', 'Building', 'BuildingDetails', 'Systems', 'HVAC', 'HVACPlant'])
      cooling_system = XMLHelper.add_element(hvac_plant, 'CoolingSystem')
      sys_id = XMLHelper.add_element(cooling_system, 'SystemIdentifier')
      XMLHelper.add_attribute(sys_id, 'id', @id)
      if not @distribution_system_idref.nil?
        distribution_system = XMLHelper.add_element(cooling_system, 'DistributionSystem')
        XMLHelper.add_attribute(distribution_system, 'idref', @distribution_system_idref)
      end
      XMLHelper.add_element(cooling_system, 'IsSharedSystem', to_boolean(@is_shared_system)) unless @is_shared_system.nil?
      XMLHelper.add_element(cooling_system, 'NumberofUnitsServed', to_integer(@number_of_units_served)) unless @number_of_units_served.nil?
      XMLHelper.add_element(cooling_system, 'CoolingSystemType', @cooling_system_type) unless @cooling_system_type.nil?
      XMLHelper.add_element(cooling_system, 'CoolingSystemFuel', @cooling_system_fuel) unless @cooling_system_fuel.nil?
      XMLHelper.add_element(cooling_system, 'CoolingCapacity', to_float(@cooling_capacity)) unless @cooling_capacity.nil?
      XMLHelper.add_element(cooling_system, 'CompressorType', @compressor_type) unless @compressor_type.nil?
      XMLHelper.add_element(cooling_system, 'FractionCoolLoadServed', to_float(@fraction_cool_load_served)) unless @fraction_cool_load_served.nil?

      efficiency_units = nil
      efficiency_value = nil
      if [HVACTypeCentralAirConditioner, HVACTypeMiniSplitAirConditioner].include? @cooling_system_type
        efficiency_units = UnitsSEER
        efficiency_value = @cooling_efficiency_seer
      elsif [HVACTypeRoomAirConditioner].include? @cooling_system_type
        efficiency_units = UnitsEER
        efficiency_value = @cooling_efficiency_eer
      elsif [HVACTypeChiller].include? @cooling_system_type
        efficiency_units = UnitsKwPerTon
        efficiency_value = @cooling_efficiency_kw_per_ton
      end
      if not efficiency_value.nil?
        annual_efficiency = XMLHelper.add_element(cooling_system, 'AnnualCoolingEfficiency')
        XMLHelper.add_element(annual_efficiency, 'Units', efficiency_units)
        XMLHelper.add_element(annual_efficiency, 'Value', to_float(efficiency_value))
      end
      XMLHelper.add_element(cooling_system, 'SensibleHeatFraction', to_float(@cooling_shr)) unless @cooling_shr.nil?
      XMLHelper.add_extension(cooling_system, 'CoolingFlowRate', to_float(@cooling_cfm)) unless @cooling_cfm.nil?
      XMLHelper.add_extension(cooling_system, 'SharedLoopWatts', to_float(@shared_loop_watts)) unless @shared_loop_watts.nil?
      XMLHelper.add_extension(cooling_system, 'FanCoilWatts', to_float(@fan_coil_watts)) unless @fan_coil_watts.nil?
      XMLHelper.add_extension(cooling_system, 'SeedId', @seed_id) unless @seed_id.nil?
      if (not @wlhp_cooling_capacity.nil?) || (not @wlhp_cooling_efficiency_eer.nil?)
        wlhp = XMLHelper.create_elements_as_needed(cooling_system, ['extension', 'WaterLoopHeatPump'])
        XMLHelper.add_element(wlhp, 'CoolingCapacity', to_float(@wlhp_cooling_capacity)) unless @wlhp_cooling_capacity.nil?
        if not @wlhp_cooling_efficiency_eer.nil?
          annual_efficiency = XMLHelper.add_element(wlhp, 'AnnualCoolingEfficiency')
          XMLHelper.add_element(annual_efficiency, 'Units', UnitsEER)
          XMLHelper.add_element(annual_efficiency, 'Value', to_float(@wlhp_cooling_efficiency_eer))
        end
      end
    end

    def from_oga(cooling_system)
      return if cooling_system.nil?

      @id = HPXML::get_id(cooling_system)
      @distribution_system_idref = HPXML::get_idref(XMLHelper.get_element(cooling_system, 'DistributionSystem'))
      @year_installed = to_integer_or_nil(XMLHelper.get_value(cooling_system, 'YearInstalled'))
      @is_shared_system = to_boolean_or_nil(XMLHelper.get_value(cooling_system, 'IsSharedSystem'))
      @number_of_units_served = to_integer_or_nil(XMLHelper.get_value(cooling_system, 'NumberofUnitsServed'))
      @cooling_system_type = XMLHelper.get_value(cooling_system, 'CoolingSystemType')
      @cooling_system_fuel = XMLHelper.get_value(cooling_system, 'CoolingSystemFuel')
      @cooling_capacity = to_float_or_nil(XMLHelper.get_value(cooling_system, 'CoolingCapacity'))
      @compressor_type = XMLHelper.get_value(cooling_system, 'CompressorType')
      @fraction_cool_load_served = to_float_or_nil(XMLHelper.get_value(cooling_system, 'FractionCoolLoadServed'))
      if [HVACTypeCentralAirConditioner, HVACTypeMiniSplitAirConditioner].include? @cooling_system_type
        @cooling_efficiency_seer = to_float_or_nil(XMLHelper.get_value(cooling_system, "AnnualCoolingEfficiency[Units='#{UnitsSEER}']/Value"))
      elsif [HVACTypeRoomAirConditioner].include? @cooling_system_type
        @cooling_efficiency_eer = to_float_or_nil(XMLHelper.get_value(cooling_system, "AnnualCoolingEfficiency[Units='#{UnitsEER}']/Value"))
      elsif [HVACTypeChiller].include? @cooling_system_type
        @cooling_efficiency_kw_per_ton = to_float_or_nil(XMLHelper.get_value(cooling_system, "AnnualCoolingEfficiency[Units='#{UnitsKwPerTon}']/Value"))
      end
      @cooling_shr = to_float_or_nil(XMLHelper.get_value(cooling_system, 'SensibleHeatFraction'))
      @cooling_cfm = to_float_or_nil(XMLHelper.get_value(cooling_system, 'extension/CoolingFlowRate'))
      @energy_star = XMLHelper.get_values(cooling_system, 'ThirdPartyCertification').include?('Energy Star')
      @seed_id = XMLHelper.get_value(cooling_system, 'extension/SeedId')
      @shared_loop_watts = to_float_or_nil(XMLHelper.get_value(cooling_system, 'extension/SharedLoopWatts'))
      @fan_coil_watts = to_float_or_nil(XMLHelper.get_value(cooling_system, 'extension/FanCoilWatts'))
      @wlhp_cooling_capacity = to_float_or_nil(XMLHelper.get_value(cooling_system, 'extension/WaterLoopHeatPump/CoolingCapacity'))
      @wlhp_cooling_efficiency_eer = to_float_or_nil(XMLHelper.get_value(cooling_system, "extension/WaterLoopHeatPump/AnnualCoolingEfficiency[Units='#{UnitsEER}']/Value"))
    end
  end

  class HeatPumps < BaseArrayElement
    def add(**kwargs)
      self << HeatPump.new(@hpxml_object, **kwargs)
    end

    def from_oga(hpxml)
      return if hpxml.nil?

      XMLHelper.get_elements(hpxml, 'Building/BuildingDetails/Systems/HVAC/HVACPlant/HeatPump').each do |heat_pump|
        self << HeatPump.new(@hpxml_object, heat_pump)
      end
    end

    def total_fraction_heat_load_served
      map { |hp| hp.fraction_heat_load_served.to_f }.sum(0.0)
    end

    def total_fraction_cool_load_served
      map { |hp| hp.fraction_cool_load_served.to_f }.sum(0.0)
    end
  end

  class HeatPump < BaseElement
    ATTRS = [:id, :distribution_system_idref, :year_installed, :heat_pump_type, :heat_pump_fuel,
             :heating_capacity, :heating_capacity_17F, :cooling_capacity, :compressor_type,
             :cooling_shr, :backup_heating_fuel, :backup_heating_capacity,
             :backup_heating_efficiency_percent, :backup_heating_efficiency_afue,
             :backup_heating_switchover_temp, :fraction_heat_load_served, :fraction_cool_load_served,
             :cooling_efficiency_seer, :cooling_efficiency_eer, :heating_efficiency_hspf,
             :heating_efficiency_cop, :energy_star, :seed_id, :pump_watts_per_ton, :fan_watts_per_cfm,
             :is_shared_system, :number_of_units_served, :shared_loop_watts]
    attr_accessor(*ATTRS)

    def distribution_system
      return if @distribution_system_idref.nil?

      @hpxml_object.hvac_distributions.each do |hvac_distribution|
        next unless hvac_distribution.id == @distribution_system_idref

        return hvac_distribution
      end
      fail "Attached HVAC distribution system '#{@distribution_system_idref}' not found for HVAC system '#{@id}'."
    end

    def delete
      @hpxml_object.heat_pumps.delete(self)
      @hpxml_object.water_heating_systems.each do |water_heating_system|
        next unless water_heating_system.related_hvac_idref == @id

        water_heating_system.related_hvac_idref = nil
      end
    end

    def check_for_errors
      errors = []
      begin; distribution_system; rescue StandardError => e; errors << e.message; end
      return errors
    end

    def to_oga(doc)
      return if nil?

      hvac_plant = XMLHelper.create_elements_as_needed(doc, ['HPXML', 'Building', 'BuildingDetails', 'Systems', 'HVAC', 'HVACPlant'])
      heat_pump = XMLHelper.add_element(hvac_plant, 'HeatPump')
      sys_id = XMLHelper.add_element(heat_pump, 'SystemIdentifier')
      XMLHelper.add_attribute(sys_id, 'id', @id)
      if not @distribution_system_idref.nil?
        distribution_system = XMLHelper.add_element(heat_pump, 'DistributionSystem')
        XMLHelper.add_attribute(distribution_system, 'idref', @distribution_system_idref)
      end
      XMLHelper.add_element(heat_pump, 'IsSharedSystem', to_boolean(@is_shared_system)) unless @is_shared_system.nil?
      XMLHelper.add_element(heat_pump, 'NumberofUnitsServed', to_integer(@number_of_units_served)) unless @number_of_units_served.nil?
      XMLHelper.add_element(heat_pump, 'HeatPumpType', @heat_pump_type) unless @heat_pump_type.nil?
      XMLHelper.add_element(heat_pump, 'HeatPumpFuel', @heat_pump_fuel) unless @heat_pump_fuel.nil?
      XMLHelper.add_element(heat_pump, 'HeatingCapacity', to_float(@heating_capacity)) unless @heating_capacity.nil?
      XMLHelper.add_element(heat_pump, 'HeatingCapacity17F', to_float(@heating_capacity_17F)) unless @heating_capacity_17F.nil?
      XMLHelper.add_element(heat_pump, 'CoolingCapacity', to_float(@cooling_capacity)) unless @cooling_capacity.nil?
      XMLHelper.add_element(heat_pump, 'CompressorType', @compressor_type) unless @compressor_type.nil?
      XMLHelper.add_element(heat_pump, 'CoolingSensibleHeatFraction', to_float(@cooling_shr)) unless @cooling_shr.nil?
      if not @backup_heating_fuel.nil?
        XMLHelper.add_element(heat_pump, 'BackupSystemFuel', @backup_heating_fuel)
        efficiencies = { 'Percent' => @backup_heating_efficiency_percent,
                         UnitsAFUE => @backup_heating_efficiency_afue }
        efficiencies.each do |units, value|
          next if value.nil?

          backup_eff = XMLHelper.add_element(heat_pump, 'BackupAnnualHeatingEfficiency')
          XMLHelper.add_element(backup_eff, 'Units', units)
          XMLHelper.add_element(backup_eff, 'Value', to_float(value))
        end
        XMLHelper.add_element(heat_pump, 'BackupHeatingCapacity', to_float(@backup_heating_capacity)) unless @backup_heating_capacity.nil?
        XMLHelper.add_element(heat_pump, 'BackupHeatingSwitchoverTemperature', to_float(@backup_heating_switchover_temp)) unless @backup_heating_switchover_temp.nil?
      end
      XMLHelper.add_element(heat_pump, 'FractionHeatLoadServed', to_float(@fraction_heat_load_served)) unless @fraction_heat_load_served.nil?
      XMLHelper.add_element(heat_pump, 'FractionCoolLoadServed', to_float(@fraction_cool_load_served)) unless @fraction_cool_load_served.nil?

      clg_efficiency_units = nil
      clg_efficiency_value = nil
      htg_efficiency_units = nil
      htg_efficiency_value = nil
      if [HVACTypeHeatPumpAirToAir, HVACTypeHeatPumpMiniSplit].include? @heat_pump_type
        clg_efficiency_units = UnitsSEER
        clg_efficiency_value = @cooling_efficiency_seer
        htg_efficiency_units = UnitsHSPF
        htg_efficiency_value = @heating_efficiency_hspf
      elsif [HVACTypeHeatPumpGroundToAir].include? @heat_pump_type
        clg_efficiency_units = UnitsEER
        clg_efficiency_value = @cooling_efficiency_eer
        htg_efficiency_units = UnitsCOP
        htg_efficiency_value = @heating_efficiency_cop
      end
      if not clg_efficiency_value.nil?
        annual_efficiency = XMLHelper.add_element(heat_pump, 'AnnualCoolingEfficiency')
        XMLHelper.add_element(annual_efficiency, 'Units', clg_efficiency_units)
        XMLHelper.add_element(annual_efficiency, 'Value', to_float(clg_efficiency_value))
      end
      if not htg_efficiency_value.nil?
        annual_efficiency = XMLHelper.add_element(heat_pump, 'AnnualHeatingEfficiency')
        XMLHelper.add_element(annual_efficiency, 'Units', htg_efficiency_units)
        XMLHelper.add_element(annual_efficiency, 'Value', to_float(htg_efficiency_value))
      end
      XMLHelper.add_extension(heat_pump, 'PumpPowerWattsPerTon', to_float(@pump_watts_per_ton)) unless @pump_watts_per_ton.nil?
      XMLHelper.add_extension(heat_pump, 'FanPowerWattsPerCFM', to_float(@fan_watts_per_cfm)) unless @fan_watts_per_cfm.nil?
      XMLHelper.add_extension(heat_pump, 'SharedLoopWatts', to_float(@shared_loop_watts)) unless @shared_loop_watts.nil?
      XMLHelper.add_extension(heat_pump, 'SeedId', @seed_id) unless @seed_id.nil?
    end

    def from_oga(heat_pump)
      return if heat_pump.nil?

      @id = HPXML::get_id(heat_pump)
      @distribution_system_idref = HPXML::get_idref(XMLHelper.get_element(heat_pump, 'DistributionSystem'))
      @year_installed = to_integer_or_nil(XMLHelper.get_value(heat_pump, 'YearInstalled'))
      @is_shared_system = to_boolean_or_nil(XMLHelper.get_value(heat_pump, 'IsSharedSystem'))
      @number_of_units_served = to_integer_or_nil(XMLHelper.get_value(heat_pump, 'NumberofUnitsServed'))
      @heat_pump_type = XMLHelper.get_value(heat_pump, 'HeatPumpType')
      @heat_pump_fuel = XMLHelper.get_value(heat_pump, 'HeatPumpFuel')
      @heating_capacity = to_float_or_nil(XMLHelper.get_value(heat_pump, 'HeatingCapacity'))
      @heating_capacity_17F = to_float_or_nil(XMLHelper.get_value(heat_pump, 'HeatingCapacity17F'))
      @cooling_capacity = to_float_or_nil(XMLHelper.get_value(heat_pump, 'CoolingCapacity'))
      @compressor_type = XMLHelper.get_value(heat_pump, 'CompressorType')
      @cooling_shr = to_float_or_nil(XMLHelper.get_value(heat_pump, 'CoolingSensibleHeatFraction'))
      @backup_heating_fuel = XMLHelper.get_value(heat_pump, 'BackupSystemFuel')
      @backup_heating_capacity = to_float_or_nil(XMLHelper.get_value(heat_pump, 'BackupHeatingCapacity'))
      @backup_heating_efficiency_percent = to_float_or_nil(XMLHelper.get_value(heat_pump, "BackupAnnualHeatingEfficiency[Units='Percent']/Value"))
      @backup_heating_efficiency_afue = to_float_or_nil(XMLHelper.get_value(heat_pump, "BackupAnnualHeatingEfficiency[Units='#{UnitsAFUE}']/Value"))
      @backup_heating_switchover_temp = to_float_or_nil(XMLHelper.get_value(heat_pump, 'BackupHeatingSwitchoverTemperature'))
      @fraction_heat_load_served = to_float_or_nil(XMLHelper.get_value(heat_pump, 'FractionHeatLoadServed'))
      @fraction_cool_load_served = to_float_or_nil(XMLHelper.get_value(heat_pump, 'FractionCoolLoadServed'))
      if [HVACTypeHeatPumpAirToAir, HVACTypeHeatPumpMiniSplit].include? @heat_pump_type
        @cooling_efficiency_seer = to_float_or_nil(XMLHelper.get_value(heat_pump, "AnnualCoolingEfficiency[Units='#{UnitsSEER}']/Value"))
      elsif [HVACTypeHeatPumpGroundToAir].include? @heat_pump_type
        @cooling_efficiency_eer = to_float_or_nil(XMLHelper.get_value(heat_pump, "AnnualCoolingEfficiency[Units='#{UnitsEER}']/Value"))
      end
      if [HVACTypeHeatPumpAirToAir, HVACTypeHeatPumpMiniSplit].include? @heat_pump_type
        @heating_efficiency_hspf = to_float_or_nil(XMLHelper.get_value(heat_pump, "AnnualHeatingEfficiency[Units='#{UnitsHSPF}']/Value"))
      elsif [HVACTypeHeatPumpGroundToAir].include? @heat_pump_type
        @heating_efficiency_cop = to_float_or_nil(XMLHelper.get_value(heat_pump, "AnnualHeatingEfficiency[Units='#{UnitsCOP}']/Value"))
      end
      @energy_star = XMLHelper.get_values(heat_pump, 'ThirdPartyCertification').include?('Energy Star')
      @pump_watts_per_ton = to_float_or_nil(XMLHelper.get_value(heat_pump, 'extension/PumpPowerWattsPerTon'))
      @fan_watts_per_cfm = to_float_or_nil(XMLHelper.get_value(heat_pump, 'extension/FanPowerWattsPerCFM'))
      @seed_id = XMLHelper.get_value(heat_pump, 'extension/SeedId')
      @shared_loop_watts = to_float_or_nil(XMLHelper.get_value(heat_pump, 'extension/SharedLoopWatts'))
    end
  end

  class HVACControls < BaseArrayElement
    def add(**kwargs)
      self << HVACControl.new(@hpxml_object, **kwargs)
    end

    def from_oga(hpxml)
      return if hpxml.nil?

      XMLHelper.get_elements(hpxml, 'Building/BuildingDetails/Systems/HVAC/HVACControl').each do |hvac_control|
        self << HVACControl.new(@hpxml_object, hvac_control)
      end
    end
  end

  class HVACControl < BaseElement
    ATTRS = [:id, :control_type, :heating_setpoint_temp, :heating_setback_temp,
             :heating_setback_hours_per_week, :heating_setback_start_hour, :cooling_setpoint_temp,
             :cooling_setup_temp, :cooling_setup_hours_per_week, :cooling_setup_start_hour,
             :ceiling_fan_cooling_setpoint_temp_offset]
    attr_accessor(*ATTRS)

    def delete
      @hpxml_object.hvac_controls.delete(self)
    end

    def check_for_errors
      errors = []
      return errors
    end

    def to_oga(doc)
      return if nil?

      hvac = XMLHelper.create_elements_as_needed(doc, ['HPXML', 'Building', 'BuildingDetails', 'Systems', 'HVAC'])
      hvac_control = XMLHelper.add_element(hvac, 'HVACControl')
      sys_id = XMLHelper.add_element(hvac_control, 'SystemIdentifier')
      XMLHelper.add_attribute(sys_id, 'id', @id)
      XMLHelper.add_element(hvac_control, 'ControlType', @control_type) unless @control_type.nil?
      XMLHelper.add_element(hvac_control, 'SetpointTempHeatingSeason', to_float(@heating_setpoint_temp)) unless @heating_setpoint_temp.nil?
      XMLHelper.add_element(hvac_control, 'SetbackTempHeatingSeason', to_float(@heating_setback_temp)) unless @heating_setback_temp.nil?
      XMLHelper.add_element(hvac_control, 'TotalSetbackHoursperWeekHeating', to_integer(@heating_setback_hours_per_week)) unless @heating_setback_hours_per_week.nil?
      XMLHelper.add_element(hvac_control, 'SetupTempCoolingSeason', to_float(@cooling_setup_temp)) unless @cooling_setup_temp.nil?
      XMLHelper.add_element(hvac_control, 'SetpointTempCoolingSeason', to_float(@cooling_setpoint_temp)) unless @cooling_setpoint_temp.nil?
      XMLHelper.add_element(hvac_control, 'TotalSetupHoursperWeekCooling', to_integer(@cooling_setup_hours_per_week)) unless @cooling_setup_hours_per_week.nil?
      XMLHelper.add_extension(hvac_control, 'SetbackStartHourHeating', to_integer(@heating_setback_start_hour)) unless @heating_setback_start_hour.nil?
      XMLHelper.add_extension(hvac_control, 'SetupStartHourCooling', to_integer(@cooling_setup_start_hour)) unless @cooling_setup_start_hour.nil?
      XMLHelper.add_extension(hvac_control, 'CeilingFanSetpointTempCoolingSeasonOffset', to_float(@ceiling_fan_cooling_setpoint_temp_offset)) unless @ceiling_fan_cooling_setpoint_temp_offset.nil?
    end

    def from_oga(hvac_control)
      return if hvac_control.nil?

      @id = HPXML::get_id(hvac_control)
      @control_type = XMLHelper.get_value(hvac_control, 'ControlType')
      @heating_setpoint_temp = to_float_or_nil(XMLHelper.get_value(hvac_control, 'SetpointTempHeatingSeason'))
      @heating_setback_temp = to_float_or_nil(XMLHelper.get_value(hvac_control, 'SetbackTempHeatingSeason'))
      @heating_setback_hours_per_week = to_integer_or_nil(XMLHelper.get_value(hvac_control, 'TotalSetbackHoursperWeekHeating'))
      @heating_setback_start_hour = to_integer_or_nil(XMLHelper.get_value(hvac_control, 'extension/SetbackStartHourHeating'))
      @cooling_setpoint_temp = to_float_or_nil(XMLHelper.get_value(hvac_control, 'SetpointTempCoolingSeason'))
      @cooling_setup_temp = to_float_or_nil(XMLHelper.get_value(hvac_control, 'SetupTempCoolingSeason'))
      @cooling_setup_hours_per_week = to_integer_or_nil(XMLHelper.get_value(hvac_control, 'TotalSetupHoursperWeekCooling'))
      @cooling_setup_start_hour = to_integer_or_nil(XMLHelper.get_value(hvac_control, 'extension/SetupStartHourCooling'))
      @ceiling_fan_cooling_setpoint_temp_offset = to_float_or_nil(XMLHelper.get_value(hvac_control, 'extension/CeilingFanSetpointTempCoolingSeasonOffset'))
    end
  end

  class HVACDistributions < BaseArrayElement
    def add(**kwargs)
      self << HVACDistribution.new(@hpxml_object, **kwargs)
    end

    def from_oga(hpxml)
      return if hpxml.nil?

      XMLHelper.get_elements(hpxml, 'Building/BuildingDetails/Systems/HVAC/HVACDistribution').each do |hvac_distribution|
        self << HVACDistribution.new(@hpxml_object, hvac_distribution)
      end
    end
  end

  class HVACDistribution < BaseElement
    def initialize(hpxml_object, *args)
      @duct_leakage_measurements = DuctLeakageMeasurements.new(hpxml_object)
      @ducts = Ducts.new(hpxml_object)
      super(hpxml_object, *args)
    end
    ATTRS = [:id, :distribution_system_type, :annual_heating_dse, :annual_cooling_dse,
             :duct_system_sealed, :duct_leakage_testing_exemption, :conditioned_floor_area_served,
             :number_of_return_registers, :hydronic_type, :hydronic_and_air_type]
    attr_accessor(*ATTRS)
    attr_reader(:duct_leakage_measurements, :ducts)

    def hvac_systems
      list = []
      (@hpxml_object.heating_systems + @hpxml_object.cooling_systems + @hpxml_object.heat_pumps).each do |hvac_system|
        next if hvac_system.distribution_system_idref.nil?
        next unless hvac_system.distribution_system_idref == @id

        list << hvac_system
      end

      if list.size == 0
        fail "Distribution system '#{@id}' found but no HVAC system attached to it."
      end

      num_htg = 0
      num_clg = 0
      list.each do |obj|
        if obj.respond_to? :fraction_heat_load_served
          num_htg += 1 if obj.fraction_heat_load_served.to_f > 0
        end
        if obj.respond_to? :fraction_cool_load_served
          num_clg += 1 if obj.fraction_cool_load_served.to_f > 0
        end
      end

      if num_clg > 1
        fail "Multiple cooling systems found attached to distribution system '#{@id}'."
      end
      if num_htg > 1
        fail "Multiple heating systems found attached to distribution system '#{@id}'."
      end

      return list
    end

    def delete
      @hpxml_object.hvac_distributions.delete(self)
      (@hpxml_object.heating_systems + @hpxml_object.cooling_systems + @hpxml_object.heat_pumps).each do |hvac_system|
        next if hvac_system.distribution_system_idref.nil?
        next unless hvac_system.distribution_system_idref == @id

        hvac_system.distribution_system_idref = nil
      end
      @hpxml_object.ventilation_fans.each do |ventilation_fan|
        next unless ventilation_fan.distribution_system_idref == @id

        ventilation_fan.distribution_system_idref = nil
      end
    end

    def check_for_errors
      errors = []
      begin; hvac_systems; rescue StandardError => e; errors << e.message; end
      errors += @duct_leakage_measurements.check_for_errors
      errors += @ducts.check_for_errors
      return errors
    end

    def to_oga(doc)
      return if nil?

      hvac = XMLHelper.create_elements_as_needed(doc, ['HPXML', 'Building', 'BuildingDetails', 'Systems', 'HVAC'])
      hvac_distribution = XMLHelper.add_element(hvac, 'HVACDistribution')
      sys_id = XMLHelper.add_element(hvac_distribution, 'SystemIdentifier')
      XMLHelper.add_attribute(sys_id, 'id', @id)
      distribution_system_type_e = XMLHelper.add_element(hvac_distribution, 'DistributionSystemType')
      if [HVACDistributionTypeAir, HVACDistributionTypeHydronic, HVACDistributionTypeHydronicAndAir].include? @distribution_system_type
        XMLHelper.add_element(distribution_system_type_e, @distribution_system_type)
        XMLHelper.add_element(hvac_distribution, 'ConditionedFloorAreaServed', Float(@conditioned_floor_area_served)) unless @conditioned_floor_area_served.nil?
      elsif [HVACDistributionTypeDSE].include? @distribution_system_type
        XMLHelper.add_element(distribution_system_type_e, 'Other', @distribution_system_type)
        XMLHelper.add_element(hvac_distribution, 'AnnualHeatingDistributionSystemEfficiency', to_float(@annual_heating_dse)) unless @annual_heating_dse.nil?
        XMLHelper.add_element(hvac_distribution, 'AnnualCoolingDistributionSystemEfficiency', to_float(@annual_cooling_dse)) unless @annual_cooling_dse.nil?
      else
        fail "Unexpected distribution_system_type '#{@distribution_system_type}'."
      end

      if [HPXML::HVACDistributionTypeHydronic].include? @distribution_system_type
        distribution = XMLHelper.get_element(hvac_distribution, 'DistributionSystemType/HydronicDistribution')
        XMLHelper.add_element(distribution, 'HydronicDistributionType', @hydronic_type) unless @hydronic_type.nil?
      end
      if [HPXML::HVACDistributionTypeHydronicAndAir].include? @distribution_system_type
        distribution = XMLHelper.get_element(hvac_distribution, 'DistributionSystemType/HydronicAndAirDistribution')
        XMLHelper.add_element(distribution, 'HydronicAndAirDistributionType', @hydronic_and_air_type) unless @hydronic_and_air_type.nil?
      end
      if [HPXML::HVACDistributionTypeAir, HPXML::HVACDistributionTypeHydronicAndAir].include? @distribution_system_type
        if @distribution_system_type == HPXML::HVACDistributionTypeAir
          distribution = XMLHelper.get_element(hvac_distribution, 'DistributionSystemType/AirDistribution')
        elsif @distribution_system_type == HPXML::HVACDistributionTypeHydronicAndAir
          distribution = XMLHelper.get_element(hvac_distribution, 'DistributionSystemType/HydronicAndAirDistribution')
        end
        @duct_leakage_measurements.to_oga(distribution)
        @ducts.to_oga(distribution)
        XMLHelper.add_element(distribution, 'NumberofReturnRegisters', Integer(@number_of_return_registers)) unless @number_of_return_registers.nil?
        XMLHelper.add_extension(distribution, 'DuctLeakageTestingExemption', to_boolean(@duct_leakage_testing_exemption)) unless @duct_leakage_testing_exemption.nil?
      end
    end

    def from_oga(hvac_distribution)
      return if hvac_distribution.nil?

      @id = HPXML::get_id(hvac_distribution)
      @distribution_system_type = XMLHelper.get_child_name(hvac_distribution, 'DistributionSystemType')
      if @distribution_system_type == 'Other'
        @distribution_system_type = XMLHelper.get_value(XMLHelper.get_element(hvac_distribution, 'DistributionSystemType'), 'Other')
      end
      @annual_heating_dse = to_float_or_nil(XMLHelper.get_value(hvac_distribution, 'AnnualHeatingDistributionSystemEfficiency'))
      @annual_cooling_dse = to_float_or_nil(XMLHelper.get_value(hvac_distribution, 'AnnualCoolingDistributionSystemEfficiency'))
      @duct_system_sealed = to_boolean_or_nil(XMLHelper.get_value(hvac_distribution, 'HVACDistributionImprovement/DuctSystemSealed'))
      @conditioned_floor_area_served = to_float_or_nil(XMLHelper.get_value(hvac_distribution, 'ConditionedFloorAreaServed'))

      air_distribution = XMLHelper.get_element(hvac_distribution, 'DistributionSystemType/AirDistribution')
      hydronic_distribution = XMLHelper.get_element(hvac_distribution, 'DistributionSystemType/HydronicDistribution')
      hydronic_and_air_distribution = XMLHelper.get_element(hvac_distribution, 'DistributionSystemType/HydronicAndAirDistribution')

      if not hydronic_distribution.nil?
        @hydronic_type = XMLHelper.get_value(hydronic_distribution, 'HydronicDistributionType')
      end
      if not hydronic_and_air_distribution.nil?
        @hydronic_and_air_type = XMLHelper.get_value(hydronic_and_air_distribution, 'HydronicAndAirDistributionType')
      end
      if (not air_distribution.nil?) || (not hydronic_and_air_distribution.nil?)
        distribution = air_distribution
        distribution = hydronic_and_air_distribution if distribution.nil?
        @number_of_return_registers = to_integer_or_nil(XMLHelper.get_value(distribution, 'NumberofReturnRegisters'))
        @duct_leakage_testing_exemption = to_boolean_or_nil(XMLHelper.get_value(distribution, 'extension/DuctLeakageTestingExemption'))
        @duct_leakage_measurements.from_oga(distribution)
        @ducts.from_oga(distribution)
      end
    end
  end

  class DuctLeakageMeasurements < BaseArrayElement
    def add(**kwargs)
      self << DuctLeakageMeasurement.new(@hpxml_object, **kwargs)
    end

    def from_oga(hvac_distribution)
      return if hvac_distribution.nil?

      XMLHelper.get_elements(hvac_distribution, 'DuctLeakageMeasurement').each do |duct_leakage_measurement|
        self << DuctLeakageMeasurement.new(@hpxml_object, duct_leakage_measurement)
      end
    end
  end

  class DuctLeakageMeasurement < BaseElement
    ATTRS = [:duct_type, :duct_leakage_test_method, :duct_leakage_units, :duct_leakage_value,
             :duct_leakage_total_or_to_outside]
    attr_accessor(*ATTRS)

    def delete
      @hpxml_object.hvac_distributions.each do |hvac_distribution|
        next unless hvac_distribution.duct_leakage_measurements.include? self

        hvac_distribution.duct_leakage_measurements.delete(self)
      end
    end

    def check_for_errors
      errors = []
      return errors
    end

    def to_oga(air_distribution)
      duct_leakage_measurement_el = XMLHelper.add_element(air_distribution, 'DuctLeakageMeasurement')
      XMLHelper.add_element(duct_leakage_measurement_el, 'DuctType', @duct_type) unless @duct_type.nil?
      if not @duct_leakage_value.nil?
        duct_leakage_el = XMLHelper.add_element(duct_leakage_measurement_el, 'DuctLeakage')
        XMLHelper.add_element(duct_leakage_el, 'Units', @duct_leakage_units) unless @duct_leakage_units.nil?
        XMLHelper.add_element(duct_leakage_el, 'Value', to_float(@duct_leakage_value))
        XMLHelper.add_element(duct_leakage_el, 'TotalOrToOutside', @duct_leakage_total_or_to_outside) unless @duct_leakage_total_or_to_outside.nil?
      end
    end

    def from_oga(duct_leakage_measurement)
      return if duct_leakage_measurement.nil?

      @duct_type = XMLHelper.get_value(duct_leakage_measurement, 'DuctType')
      @duct_leakage_test_method = XMLHelper.get_value(duct_leakage_measurement, 'DuctLeakageTestMethod')
      @duct_leakage_units = XMLHelper.get_value(duct_leakage_measurement, 'DuctLeakage/Units')
      @duct_leakage_value = to_float_or_nil(XMLHelper.get_value(duct_leakage_measurement, 'DuctLeakage/Value'))
      @duct_leakage_total_or_to_outside = XMLHelper.get_value(duct_leakage_measurement, 'DuctLeakage/TotalOrToOutside')
    end
  end

  class Ducts < BaseArrayElement
    def add(**kwargs)
      self << Duct.new(@hpxml_object, **kwargs)
    end

    def from_oga(hvac_distribution)
      return if hvac_distribution.nil?

      XMLHelper.get_elements(hvac_distribution, 'Ducts').each do |duct|
        self << Duct.new(@hpxml_object, duct)
      end
    end
  end

  class Duct < BaseElement
    ATTRS = [:duct_type, :duct_insulation_r_value, :duct_insulation_material, :duct_location,
             :duct_fraction_area, :duct_surface_area]
    attr_accessor(*ATTRS)

    def delete
      @hpxml_object.hvac_distributions.each do |hvac_distribution|
        next unless hvac_distribution.ducts.include? self

        hvac_distribution.ducts.delete(self)
      end
    end

    def check_for_errors
      errors = []
      return errors
    end

    def to_oga(air_distribution)
      ducts_el = XMLHelper.add_element(air_distribution, 'Ducts')
      XMLHelper.add_element(ducts_el, 'DuctType', @duct_type) unless @duct_type.nil?
      XMLHelper.add_element(ducts_el, 'DuctInsulationRValue', to_float(@duct_insulation_r_value)) unless @duct_insulation_r_value.nil?
      XMLHelper.add_element(ducts_el, 'DuctLocation', @duct_location) unless @duct_location.nil?
      XMLHelper.add_element(ducts_el, 'DuctSurfaceArea', to_float(@duct_surface_area)) unless @duct_surface_area.nil?
    end

    def from_oga(duct)
      return if duct.nil?

      @duct_type = XMLHelper.get_value(duct, 'DuctType')
      @duct_insulation_r_value = to_float_or_nil(XMLHelper.get_value(duct, 'DuctInsulationRValue'))
      @duct_insulation_material = XMLHelper.get_child_name(duct, 'DuctInsulationMaterial')
      @duct_location = XMLHelper.get_value(duct, 'DuctLocation')
      @duct_fraction_area = to_float_or_nil(XMLHelper.get_value(duct, 'FractionDuctArea'))
      @duct_surface_area = to_float_or_nil(XMLHelper.get_value(duct, 'DuctSurfaceArea'))
    end
  end

  class VentilationFans < BaseArrayElement
    def add(**kwargs)
      self << VentilationFan.new(@hpxml_object, **kwargs)
    end

    def from_oga(hpxml)
      return if hpxml.nil?

      XMLHelper.get_elements(hpxml, 'Building/BuildingDetails/Systems/MechanicalVentilation/VentilationFans/VentilationFan').each do |ventilation_fan|
        self << VentilationFan.new(@hpxml_object, ventilation_fan)
      end
    end
  end

  class VentilationFan < BaseElement
    ATTRS = [:id, :fan_type, :rated_flow_rate, :tested_flow_rate, :hours_in_operation,
             :used_for_whole_building_ventilation, :used_for_seasonal_cooling_load_reduction,
             :used_for_local_ventilation, :total_recovery_efficiency, :total_recovery_efficiency_adjusted,
             :sensible_recovery_efficiency, :sensible_recovery_efficiency_adjusted,
             :fan_power, :quantity, :fan_location, :distribution_system_idref, :start_hour,
             :is_shared_system, :in_unit_flow_rate, :fraction_recirculation,
             :preheating_fuel, :preheating_capacity, :preheating_efficiency_cop,
             :precooling_fuel, :precooling_capacity, :precooling_efficiency_cop]
    attr_accessor(*ATTRS)

    def distribution_system
      return if @distribution_system_idref.nil?
      return unless @fan_type == MechVentTypeCFIS

      @hpxml_object.hvac_distributions.each do |hvac_distribution|
        next unless hvac_distribution.id == @distribution_system_idref

        if hvac_distribution.distribution_system_type == HVACDistributionTypeHydronic
          fail "Attached HVAC distribution system '#{@distribution_system_idref}' cannot be hydronic for ventilation fan '#{@id}'."
        end

        return hvac_distribution
      end
      fail "Attached HVAC distribution system '#{@distribution_system_idref}' not found for ventilation fan '#{@id}'."
    end

    def oa_flow_rate
      # Need this method for cfis
      if not @is_shared_system
        if not @tested_flow_rate.nil?
          return @tested_flow_rate
        else
          return @rated_flow_rate
        end
      else
        return @in_unit_flow_rate * (1 - @fraction_recirculation)
      end
    end

    def unit_flow_rate_ratio
      return 1.0 unless @is_shared_system
      if not @tested_flow_rate.nil?
        return @in_unit_flow_rate / @tested_flow_rate
      elsif not @rated_flow_rate.nil?
        return @in_unit_flow_rate / @rated_flow_rate
      end
    end

    def unit_fan_power
      # Need this method for cfis
      if @is_shared_system
        return @fan_power * unit_flow_rate_ratio
      else
        return @fan_power
      end
    end

    def unit_preheating_capacity
      return unless @is_shared_system
      if not @preheating_capacity.nil?
        return @preheating_capacity * unit_flow_rate_ratio
      end
    end

    def unit_precooling_capacity
      return unless @is_shared_system
      if not @precooling_capacity.nil?
        return @precooling_capacity * unit_flow_rate_ratio
      end
    end

    def average_oa_flow_rate
      if (not oa_flow_rate.nil?) && (not @hours_in_operation.nil?)
        return oa_flow_rate * (@hours_in_operation / 24.0)
      end
    end

    def average_unit_flow_rate
      if @is_shared_system && (not @hours_in_operation.nil?)
        return @in_unit_flow_rate * (@hours_in_operation / 24.0)
      elsif not @hours_in_operation.nil?
        return oa_flow_rate * (@hours_in_operation / 24.0)
      end
    end

    def average_fan_power
      if not @hours_in_operation.nil?
        return unit_fan_power * (@hours_in_operation / 24.0)
      end
    end

    def includes_supply_air?
      if [MechVentTypeSupply, MechVentTypeCFIS, MechVentTypeBalanced, MechVentTypeERV, MechVentTypeHRV].include? @fan_type
        return true
      end

      return false
    end

    def includes_exhaust_air?
      if [MechVentTypeExhaust, MechVentTypeBalanced, MechVentTypeERV, MechVentTypeHRV].include? @fan_type
        return true
      end

      return false
    end

    def is_balanced?
      if includes_supply_air? && includes_exhaust_air?
        return true
      end

      return false
    end

    def delete
      @hpxml_object.ventilation_fans.delete(self)
    end

    def check_for_errors
      errors = []
      begin; distribution_system; rescue StandardError => e; errors << e.message; end
      return errors
    end

    def to_oga(doc)
      return if nil?

      ventilation_fans = XMLHelper.create_elements_as_needed(doc, ['HPXML', 'Building', 'BuildingDetails', 'Systems', 'MechanicalVentilation', 'VentilationFans'])
      ventilation_fan = XMLHelper.add_element(ventilation_fans, 'VentilationFan')
      sys_id = XMLHelper.add_element(ventilation_fan, 'SystemIdentifier')
      XMLHelper.add_attribute(sys_id, 'id', @id)
      XMLHelper.add_element(ventilation_fan, 'Quantity', to_integer(@quantity)) unless @quantity.nil?
      XMLHelper.add_element(ventilation_fan, 'FanType', @fan_type) unless @fan_type.nil?
      XMLHelper.add_element(ventilation_fan, 'RatedFlowRate', to_float(@rated_flow_rate)) unless @rated_flow_rate.nil?
      XMLHelper.add_element(ventilation_fan, 'TestedFlowRate', to_float(@tested_flow_rate)) unless @tested_flow_rate.nil?
      XMLHelper.add_element(ventilation_fan, 'HoursInOperation', to_float(@hours_in_operation)) unless @hours_in_operation.nil?
      XMLHelper.add_element(ventilation_fan, 'FanLocation', @fan_location) unless @fan_location.nil?
      XMLHelper.add_element(ventilation_fan, 'UsedForLocalVentilation', to_boolean(@used_for_local_ventilation)) unless @used_for_local_ventilation.nil?
      XMLHelper.add_element(ventilation_fan, 'UsedForWholeBuildingVentilation', to_boolean(@used_for_whole_building_ventilation)) unless @used_for_whole_building_ventilation.nil?
      XMLHelper.add_element(ventilation_fan, 'UsedForSeasonalCoolingLoadReduction', to_boolean(@used_for_seasonal_cooling_load_reduction)) unless @used_for_seasonal_cooling_load_reduction.nil?
      XMLHelper.add_element(ventilation_fan, 'IsSharedSystem', to_boolean(@is_shared_system)) unless @is_shared_system.nil?
      if @is_shared_system
        XMLHelper.add_element(ventilation_fan, 'FractionRecirculation', to_float(@fraction_recirculation)) unless @fraction_recirculation.nil?
      end
      XMLHelper.add_element(ventilation_fan, 'TotalRecoveryEfficiency', to_float(@total_recovery_efficiency)) unless @total_recovery_efficiency.nil?
      XMLHelper.add_element(ventilation_fan, 'SensibleRecoveryEfficiency', to_float(@sensible_recovery_efficiency)) unless @sensible_recovery_efficiency.nil?
      XMLHelper.add_element(ventilation_fan, 'AdjustedTotalRecoveryEfficiency', to_float(@total_recovery_efficiency_adjusted)) unless @total_recovery_efficiency_adjusted.nil?
      XMLHelper.add_element(ventilation_fan, 'AdjustedSensibleRecoveryEfficiency', to_float(@sensible_recovery_efficiency_adjusted)) unless @sensible_recovery_efficiency_adjusted.nil?
      XMLHelper.add_element(ventilation_fan, 'FanPower', to_float(@fan_power)) unless @fan_power.nil?
      if not @distribution_system_idref.nil?
        attached_to_hvac_distribution_system = XMLHelper.add_element(ventilation_fan, 'AttachedToHVACDistributionSystem')
        XMLHelper.add_attribute(attached_to_hvac_distribution_system, 'idref', @distribution_system_idref)
      end
<<<<<<< HEAD
      HPXML::add_extension(parent: ventilation_fan,
                           extensions: { 'StartHour' => to_integer_or_nil(@start_hour) })
      if @is_shared_system
        HPXML::add_extension(parent: ventilation_fan,
                             extensions: { 'InUnitFlowRate' => to_integer_or_nil(@in_unit_flow_rate) })
        if (not @preheating_fuel.nil?) && (not @preheating_capacity.nil?) && (not @preheating_efficiency_cop.nil?)
          precond_htg = XMLHelper.create_elements_as_needed(ventilation_fan, ['extension', 'PreHeating'])
          XMLHelper.add_element(precond_htg, 'Fuel', @preheating_fuel) unless @preheating_fuel.nil?
          eff = XMLHelper.add_element(precond_htg, 'AnnualHeatingEfficiency') unless @preheating_efficiency_cop.nil?
          XMLHelper.add_element(eff, 'Value', to_float(@preheating_efficiency_cop)) unless eff.nil?
          XMLHelper.add_element(eff, 'Units', 'COP') unless eff.nil?
          XMLHelper.add_element(precond_htg, 'HeatingCapacity', @preheating_capacity) unless @preheating_capacity.nil?
        end
        if (not @precooling_fuel.nil?) && (not @precooling_capacity.nil?) && (not @precooling_efficiency_cop.nil?)
          precond_clg = XMLHelper.create_elements_as_needed(ventilation_fan, ['extension', 'PreCooling'])
          XMLHelper.add_element(precond_clg, 'Fuel', @precooling_fuel) unless @precooling_fuel.nil?
          eff = XMLHelper.add_element(precond_clg, 'AnnualCoolingEfficiency') unless @precooling_efficiency_cop.nil?
          XMLHelper.add_element(eff, 'Value', to_float(@precooling_efficiency_cop)) unless eff.nil?
          XMLHelper.add_element(eff, 'Units', 'COP') unless eff.nil?
          XMLHelper.add_element(precond_clg, 'CoolingCapacity', @precooling_capacity) unless @precooling_capacity.nil?
        end
      end
=======
      XMLHelper.add_extension(ventilation_fan, 'StartHour', to_integer(@start_hour)) unless @start_hour.nil?
>>>>>>> 246f976d
    end

    def from_oga(ventilation_fan)
      return if ventilation_fan.nil?

      @id = HPXML::get_id(ventilation_fan)
      @quantity = to_integer_or_nil(XMLHelper.get_value(ventilation_fan, 'Quantity'))
      @fan_type = XMLHelper.get_value(ventilation_fan, 'FanType')
      @is_shared_system = to_boolean_or_nil(XMLHelper.get_value(ventilation_fan, 'IsSharedSystem'))
      @rated_flow_rate = to_float_or_nil(XMLHelper.get_value(ventilation_fan, 'RatedFlowRate'))
      @tested_flow_rate = to_float_or_nil(XMLHelper.get_value(ventilation_fan, 'TestedFlowRate'))
      @fan_power = to_float_or_nil(XMLHelper.get_value(ventilation_fan, 'FanPower'))
      if @is_shared_system
        @fraction_recirculation = to_float_or_nil(XMLHelper.get_value(ventilation_fan, 'FractionRecirculation'))
        @in_unit_flow_rate = to_float_or_nil(XMLHelper.get_value(ventilation_fan, 'extension/InUnitFlowRate'))
        @preheating_fuel = XMLHelper.get_value(ventilation_fan, 'extension/PreHeating/Fuel')
        @preheating_efficiency_cop = to_float_or_nil(XMLHelper.get_value(ventilation_fan, "extension/PreHeating/AnnualHeatingEfficiency[Units='#{UnitsCOP}']/Value"))
        @preheating_capacity = to_float_or_nil(XMLHelper.get_value(ventilation_fan, 'extension/PreHeating/HeatingCapacity'))
        @precooling_fuel = XMLHelper.get_value(ventilation_fan, 'extension/PreCooling/Fuel')
        @precooling_efficiency_cop = to_float_or_nil(XMLHelper.get_value(ventilation_fan, "extension/PreCooling/AnnualCoolingEfficiency[Units='#{UnitsCOP}']/Value"))
        @precooling_capacity = to_float_or_nil(XMLHelper.get_value(ventilation_fan, 'extension/PreCooling/CoolingCapacity'))
      end
      @hours_in_operation = to_float_or_nil(XMLHelper.get_value(ventilation_fan, 'HoursInOperation'))
      @fan_location = XMLHelper.get_value(ventilation_fan, 'FanLocation')
      @used_for_local_ventilation = to_boolean_or_nil(XMLHelper.get_value(ventilation_fan, 'UsedForLocalVentilation'))
      @used_for_whole_building_ventilation = to_boolean_or_nil(XMLHelper.get_value(ventilation_fan, 'UsedForWholeBuildingVentilation'))
      @used_for_seasonal_cooling_load_reduction = to_boolean_or_nil(XMLHelper.get_value(ventilation_fan, 'UsedForSeasonalCoolingLoadReduction'))
      @total_recovery_efficiency = to_float_or_nil(XMLHelper.get_value(ventilation_fan, 'TotalRecoveryEfficiency'))
      @total_recovery_efficiency_adjusted = to_float_or_nil(XMLHelper.get_value(ventilation_fan, 'AdjustedTotalRecoveryEfficiency'))
      @sensible_recovery_efficiency = to_float_or_nil(XMLHelper.get_value(ventilation_fan, 'SensibleRecoveryEfficiency'))
      @sensible_recovery_efficiency_adjusted = to_float_or_nil(XMLHelper.get_value(ventilation_fan, 'AdjustedSensibleRecoveryEfficiency'))
      @distribution_system_idref = HPXML::get_idref(XMLHelper.get_element(ventilation_fan, 'AttachedToHVACDistributionSystem'))
      @start_hour = to_integer_or_nil(XMLHelper.get_value(ventilation_fan, 'extension/StartHour'))
    end
  end

  class WaterHeatingSystems < BaseArrayElement
    def add(**kwargs)
      self << WaterHeatingSystem.new(@hpxml_object, **kwargs)
    end

    def from_oga(hpxml)
      return if hpxml.nil?

      XMLHelper.get_elements(hpxml, 'Building/BuildingDetails/Systems/WaterHeating/WaterHeatingSystem').each do |water_heating_system|
        self << WaterHeatingSystem.new(@hpxml_object, water_heating_system)
      end
    end
  end

  class WaterHeatingSystem < BaseElement
    ATTRS = [:id, :year_installed, :fuel_type, :water_heater_type, :location, :performance_adjustment,
             :tank_volume, :fraction_dhw_load_served, :heating_capacity, :energy_factor,
             :uniform_energy_factor, :recovery_efficiency, :uses_desuperheater, :jacket_r_value,
             :related_hvac_idref, :energy_star, :standby_loss, :temperature, :is_shared_system,
             :number_of_units_served]
    attr_accessor(*ATTRS)

    def related_hvac_system
      return if @related_hvac_idref.nil?

      (@hpxml_object.heating_systems + @hpxml_object.cooling_systems + @hpxml_object.heat_pumps).each do |hvac_system|
        next unless hvac_system.id == @related_hvac_idref

        return hvac_system
      end
      fail "RelatedHVACSystem '#{@related_hvac_idref}' not found for water heating system '#{@id}'."
    end

    def delete
      @hpxml_object.water_heating_systems.delete(self)
      @hpxml_object.solar_thermal_systems.each do |solar_thermal_system|
        next unless solar_thermal_system.water_heating_system_idref == @id

        solar_thermal_system.water_heating_system_idref = nil
      end
    end

    def check_for_errors
      errors = []
      begin; related_hvac_system; rescue StandardError => e; errors << e.message; end
      return errors
    end

    def to_oga(doc)
      return if nil?

      water_heating = XMLHelper.create_elements_as_needed(doc, ['HPXML', 'Building', 'BuildingDetails', 'Systems', 'WaterHeating'])
      water_heating_system = XMLHelper.add_element(water_heating, 'WaterHeatingSystem')
      sys_id = XMLHelper.add_element(water_heating_system, 'SystemIdentifier')
      XMLHelper.add_attribute(sys_id, 'id', @id)
      XMLHelper.add_element(water_heating_system, 'FuelType', @fuel_type) unless @fuel_type.nil?
      XMLHelper.add_element(water_heating_system, 'WaterHeaterType', @water_heater_type) unless @water_heater_type.nil?
      XMLHelper.add_element(water_heating_system, 'Location', @location) unless @location.nil?
      XMLHelper.add_element(water_heating_system, 'IsSharedSystem', to_boolean(@is_shared_system)) unless @is_shared_system.nil?
      XMLHelper.add_element(water_heating_system, 'NumberofUnitsServed', to_integer(@number_of_units_served)) unless @number_of_units_served.nil?
      XMLHelper.add_element(water_heating_system, 'PerformanceAdjustment', to_float(@performance_adjustment)) unless @performance_adjustment.nil?
      XMLHelper.add_element(water_heating_system, 'TankVolume', to_float(@tank_volume)) unless @tank_volume.nil?
      XMLHelper.add_element(water_heating_system, 'FractionDHWLoadServed', to_float(@fraction_dhw_load_served)) unless @fraction_dhw_load_served.nil?
      XMLHelper.add_element(water_heating_system, 'HeatingCapacity', to_float(@heating_capacity)) unless @heating_capacity.nil?
      XMLHelper.add_element(water_heating_system, 'EnergyFactor', to_float(@energy_factor)) unless @energy_factor.nil?
      XMLHelper.add_element(water_heating_system, 'UniformEnergyFactor', to_float(@uniform_energy_factor)) unless @uniform_energy_factor.nil?
      XMLHelper.add_element(water_heating_system, 'RecoveryEfficiency', to_float(@recovery_efficiency)) unless @recovery_efficiency.nil?
      if not @jacket_r_value.nil?
        water_heater_insulation = XMLHelper.add_element(water_heating_system, 'WaterHeaterInsulation')
        jacket = XMLHelper.add_element(water_heater_insulation, 'Jacket')
        XMLHelper.add_element(jacket, 'JacketRValue', @jacket_r_value)
      end
      XMLHelper.add_element(water_heating_system, 'StandbyLoss', to_float(@standby_loss)) unless @standby_loss.nil?
      XMLHelper.add_element(water_heating_system, 'HotWaterTemperature', to_float(@temperature)) unless @temperature.nil?
      XMLHelper.add_element(water_heating_system, 'UsesDesuperheater', to_boolean(@uses_desuperheater)) unless @uses_desuperheater.nil?
      if not @related_hvac_idref.nil?
        related_hvac_idref_el = XMLHelper.add_element(water_heating_system, 'RelatedHVACSystem')
        XMLHelper.add_attribute(related_hvac_idref_el, 'idref', @related_hvac_idref)
      end
    end

    def from_oga(water_heating_system)
      return if water_heating_system.nil?

      @id = HPXML::get_id(water_heating_system)
      @year_installed = to_integer_or_nil(XMLHelper.get_value(water_heating_system, 'YearInstalled'))
      @fuel_type = XMLHelper.get_value(water_heating_system, 'FuelType')
      @water_heater_type = XMLHelper.get_value(water_heating_system, 'WaterHeaterType')
      @location = XMLHelper.get_value(water_heating_system, 'Location')
      @is_shared_system = to_boolean_or_nil(XMLHelper.get_value(water_heating_system, 'IsSharedSystem'))
      @number_of_units_served = to_integer_or_nil(XMLHelper.get_value(water_heating_system, 'NumberofUnitsServed'))
      @performance_adjustment = to_float_or_nil(XMLHelper.get_value(water_heating_system, 'PerformanceAdjustment'))
      @tank_volume = to_float_or_nil(XMLHelper.get_value(water_heating_system, 'TankVolume'))
      @fraction_dhw_load_served = to_float_or_nil(XMLHelper.get_value(water_heating_system, 'FractionDHWLoadServed'))
      @heating_capacity = to_float_or_nil(XMLHelper.get_value(water_heating_system, 'HeatingCapacity'))
      @energy_factor = to_float_or_nil(XMLHelper.get_value(water_heating_system, 'EnergyFactor'))
      @uniform_energy_factor = to_float_or_nil(XMLHelper.get_value(water_heating_system, 'UniformEnergyFactor'))
      @recovery_efficiency = to_float_or_nil(XMLHelper.get_value(water_heating_system, 'RecoveryEfficiency'))
      @uses_desuperheater = to_boolean_or_nil(XMLHelper.get_value(water_heating_system, 'UsesDesuperheater'))
      @jacket_r_value = to_float_or_nil(XMLHelper.get_value(water_heating_system, 'WaterHeaterInsulation/Jacket/JacketRValue'))
      @related_hvac_idref = HPXML::get_idref(XMLHelper.get_element(water_heating_system, 'RelatedHVACSystem'))
      @energy_star = XMLHelper.get_values(water_heating_system, 'ThirdPartyCertification').include?('Energy Star')
      @standby_loss = to_float_or_nil(XMLHelper.get_value(water_heating_system, 'StandbyLoss'))
      @temperature = to_float_or_nil(XMLHelper.get_value(water_heating_system, 'HotWaterTemperature'))
    end
  end

  class HotWaterDistributions < BaseArrayElement
    def add(**kwargs)
      self << HotWaterDistribution.new(@hpxml_object, **kwargs)
    end

    def from_oga(hpxml)
      return if hpxml.nil?

      XMLHelper.get_elements(hpxml, 'Building/BuildingDetails/Systems/WaterHeating/HotWaterDistribution').each do |hot_water_distribution|
        self << HotWaterDistribution.new(@hpxml_object, hot_water_distribution)
      end
    end
  end

  class HotWaterDistribution < BaseElement
    ATTRS = [:id, :system_type, :pipe_r_value, :standard_piping_length, :recirculation_control_type,
             :recirculation_piping_length, :recirculation_branch_piping_length,
             :recirculation_pump_power, :dwhr_facilities_connected, :dwhr_equal_flow,
             :dwhr_efficiency, :has_shared_recirculation, :shared_recirculation_number_of_units_served,
             :shared_recirculation_pump_power, :shared_recirculation_control_type]
    attr_accessor(*ATTRS)

    def delete
      @hpxml_object.hot_water_distributions.delete(self)
    end

    def check_for_errors
      errors = []
      return errors
    end

    def to_oga(doc)
      return if nil?

      water_heating = XMLHelper.create_elements_as_needed(doc, ['HPXML', 'Building', 'BuildingDetails', 'Systems', 'WaterHeating'])
      hot_water_distribution = XMLHelper.add_element(water_heating, 'HotWaterDistribution')
      sys_id = XMLHelper.add_element(hot_water_distribution, 'SystemIdentifier')
      XMLHelper.add_attribute(sys_id, 'id', @id)
      if not @system_type.nil?
        system_type_e = XMLHelper.add_element(hot_water_distribution, 'SystemType')
        if @system_type == DHWDistTypeStandard
          standard = XMLHelper.add_element(system_type_e, @system_type)
          XMLHelper.add_element(standard, 'PipingLength', to_float(@standard_piping_length)) unless @standard_piping_length.nil?
        elsif system_type == DHWDistTypeRecirc
          recirculation = XMLHelper.add_element(system_type_e, @system_type)
          XMLHelper.add_element(recirculation, 'ControlType', @recirculation_control_type) unless @recirculation_control_type.nil?
          XMLHelper.add_element(recirculation, 'RecirculationPipingLoopLength', to_float(@recirculation_piping_length)) unless @recirculation_piping_length.nil?
          XMLHelper.add_element(recirculation, 'BranchPipingLoopLength', to_float(@recirculation_branch_piping_length)) unless @recirculation_branch_piping_length.nil?
          XMLHelper.add_element(recirculation, 'PumpPower', to_float(@recirculation_pump_power)) unless @recirculation_pump_power.nil?
        else
          fail "Unhandled hot water distribution type '#{@system_type}'."
        end
      end
      if not @pipe_r_value.nil?
        pipe_insulation = XMLHelper.add_element(hot_water_distribution, 'PipeInsulation')
        XMLHelper.add_element(pipe_insulation, 'PipeRValue', to_float(@pipe_r_value))
      end
      if (not @dwhr_facilities_connected.nil?) || (not @dwhr_equal_flow.nil?) || (not @dwhr_efficiency.nil?)
        drain_water_heat_recovery = XMLHelper.add_element(hot_water_distribution, 'DrainWaterHeatRecovery')
        XMLHelper.add_element(drain_water_heat_recovery, 'FacilitiesConnected', @dwhr_facilities_connected) unless @dwhr_facilities_connected.nil?
        XMLHelper.add_element(drain_water_heat_recovery, 'EqualFlow', to_boolean(@dwhr_equal_flow)) unless @dwhr_equal_flow.nil?
        XMLHelper.add_element(drain_water_heat_recovery, 'Efficiency', to_float(@dwhr_efficiency)) unless @dwhr_efficiency.nil?
      end
      if @has_shared_recirculation
        extension = XMLHelper.create_elements_as_needed(hot_water_distribution, ['extension'])
        shared_recirculation = XMLHelper.add_element(extension, 'SharedRecirculation')
        XMLHelper.add_element(shared_recirculation, 'NumberofUnitsServed', to_integer(@shared_recirculation_number_of_units_served)) unless @shared_recirculation_number_of_units_served.nil?
        XMLHelper.add_element(shared_recirculation, 'PumpPower', to_float(@shared_recirculation_pump_power)) unless @shared_recirculation_pump_power.nil?
        XMLHelper.add_element(shared_recirculation, 'ControlType', @shared_recirculation_control_type) unless @shared_recirculation_control_type.nil?
      end
    end

    def from_oga(hot_water_distribution)
      return if hot_water_distribution.nil?

      @id = HPXML::get_id(hot_water_distribution)
      @system_type = XMLHelper.get_child_name(hot_water_distribution, 'SystemType')
      @pipe_r_value = to_float_or_nil(XMLHelper.get_value(hot_water_distribution, 'PipeInsulation/PipeRValue'))
      if @system_type == 'Standard'
        @standard_piping_length = to_float_or_nil(XMLHelper.get_value(hot_water_distribution, 'SystemType/Standard/PipingLength'))
      elsif @system_type == 'Recirculation'
        @recirculation_control_type = XMLHelper.get_value(hot_water_distribution, 'SystemType/Recirculation/ControlType')
        @recirculation_piping_length = to_float_or_nil(XMLHelper.get_value(hot_water_distribution, 'SystemType/Recirculation/RecirculationPipingLoopLength'))
        @recirculation_branch_piping_length = to_float_or_nil(XMLHelper.get_value(hot_water_distribution, 'SystemType/Recirculation/BranchPipingLoopLength'))
        @recirculation_pump_power = to_float_or_nil(XMLHelper.get_value(hot_water_distribution, 'SystemType/Recirculation/PumpPower'))
      end
      @dwhr_facilities_connected = XMLHelper.get_value(hot_water_distribution, 'DrainWaterHeatRecovery/FacilitiesConnected')
      @dwhr_equal_flow = to_boolean_or_nil(XMLHelper.get_value(hot_water_distribution, 'DrainWaterHeatRecovery/EqualFlow'))
      @dwhr_efficiency = to_float_or_nil(XMLHelper.get_value(hot_water_distribution, 'DrainWaterHeatRecovery/Efficiency'))
      @has_shared_recirculation = XMLHelper.has_element(hot_water_distribution, 'extension/SharedRecirculation')
      if @has_shared_recirculation
        @shared_recirculation_number_of_units_served = to_integer_or_nil(XMLHelper.get_value(hot_water_distribution, 'extension/SharedRecirculation/NumberofUnitsServed'))
        @shared_recirculation_pump_power = to_float_or_nil(XMLHelper.get_value(hot_water_distribution, 'extension/SharedRecirculation/PumpPower'))
        @shared_recirculation_control_type = XMLHelper.get_value(hot_water_distribution, 'extension/SharedRecirculation/ControlType')
      end
    end
  end

  class WaterFixtures < BaseArrayElement
    def add(**kwargs)
      self << WaterFixture.new(@hpxml_object, **kwargs)
    end

    def from_oga(hpxml)
      return if hpxml.nil?

      XMLHelper.get_elements(hpxml, 'Building/BuildingDetails/Systems/WaterHeating/WaterFixture').each do |water_fixture|
        self << WaterFixture.new(@hpxml_object, water_fixture)
      end
    end
  end

  class WaterFixture < BaseElement
    ATTRS = [:id, :water_fixture_type, :low_flow]
    attr_accessor(*ATTRS)

    def delete
      @hpxml_object.water_fixtures.delete(self)
    end

    def check_for_errors
      errors = []
      return errors
    end

    def to_oga(doc)
      return if nil?

      water_heating = XMLHelper.create_elements_as_needed(doc, ['HPXML', 'Building', 'BuildingDetails', 'Systems', 'WaterHeating'])
      water_fixture = XMLHelper.add_element(water_heating, 'WaterFixture')
      sys_id = XMLHelper.add_element(water_fixture, 'SystemIdentifier')
      XMLHelper.add_attribute(sys_id, 'id', @id)
      XMLHelper.add_element(water_fixture, 'WaterFixtureType', @water_fixture_type) unless @water_fixture_type.nil?
      XMLHelper.add_element(water_fixture, 'LowFlow', to_boolean(@low_flow)) unless @low_flow.nil?
    end

    def from_oga(water_fixture)
      return if water_fixture.nil?

      @id = HPXML::get_id(water_fixture)
      @water_fixture_type = XMLHelper.get_value(water_fixture, 'WaterFixtureType')
      @low_flow = to_boolean_or_nil(XMLHelper.get_value(water_fixture, 'LowFlow'))
    end
  end

  class WaterHeating < BaseElement
    ATTRS = [:water_fixtures_usage_multiplier]
    attr_accessor(*ATTRS)

    def check_for_errors
      errors = []
      return errors
    end

    def to_oga(doc)
      return if nil?

      water_heating = XMLHelper.create_elements_as_needed(doc, ['HPXML', 'Building', 'BuildingDetails', 'Systems', 'WaterHeating'])
      XMLHelper.add_extension(water_heating, 'WaterFixturesUsageMultiplier', to_float(@water_fixtures_usage_multiplier)) unless @water_fixtures_usage_multiplier.nil?
    end

    def from_oga(hpxml)
      return if hpxml.nil?

      water_heating = XMLHelper.get_element(hpxml, 'Building/BuildingDetails/Systems/WaterHeating')
      return if water_heating.nil?

      @water_fixtures_usage_multiplier = to_float_or_nil(XMLHelper.get_value(water_heating, 'extension/WaterFixturesUsageMultiplier'))
    end
  end

  class SolarThermalSystems < BaseArrayElement
    def add(**kwargs)
      self << SolarThermalSystem.new(@hpxml_object, **kwargs)
    end

    def from_oga(hpxml)
      return if hpxml.nil?

      XMLHelper.get_elements(hpxml, 'Building/BuildingDetails/Systems/SolarThermal/SolarThermalSystem').each do |solar_thermal_system|
        self << SolarThermalSystem.new(@hpxml_object, solar_thermal_system)
      end
    end
  end

  class SolarThermalSystem < BaseElement
    ATTRS = [:id, :system_type, :collector_area, :collector_loop_type, :collector_azimuth,
             :collector_type, :collector_tilt, :collector_frta, :collector_frul, :storage_volume,
             :water_heating_system_idref, :solar_fraction]
    attr_accessor(*ATTRS)

    def water_heating_system
      return if @water_heating_system_idref.nil?

      @hpxml_object.water_heating_systems.each do |water_heater|
        next unless water_heater.id == @water_heating_system_idref

        return water_heater
      end
      fail "Attached water heating system '#{@water_heating_system_idref}' not found for solar thermal system '#{@id}'."
    end

    def delete
      @hpxml_object.solar_thermal_systems.delete(self)
    end

    def check_for_errors
      errors = []
      begin; water_heating_system; rescue StandardError => e; errors << e.message; end
      return errors
    end

    def to_oga(doc)
      return if nil?

      solar_thermal = XMLHelper.create_elements_as_needed(doc, ['HPXML', 'Building', 'BuildingDetails', 'Systems', 'SolarThermal'])
      solar_thermal_system = XMLHelper.add_element(solar_thermal, 'SolarThermalSystem')
      sys_id = XMLHelper.add_element(solar_thermal_system, 'SystemIdentifier')
      XMLHelper.add_attribute(sys_id, 'id', @id)
      XMLHelper.add_element(solar_thermal_system, 'SystemType', @system_type) unless @system_type.nil?
      XMLHelper.add_element(solar_thermal_system, 'CollectorArea', to_float(@collector_area)) unless @collector_area.nil?
      XMLHelper.add_element(solar_thermal_system, 'CollectorLoopType', @collector_loop_type) unless @collector_loop_type.nil?
      XMLHelper.add_element(solar_thermal_system, 'CollectorType', @collector_type) unless @collector_type.nil?
      XMLHelper.add_element(solar_thermal_system, 'CollectorAzimuth', to_integer(@collector_azimuth)) unless @collector_azimuth.nil?
      XMLHelper.add_element(solar_thermal_system, 'CollectorTilt', to_float(@collector_tilt)) unless @collector_tilt.nil?
      XMLHelper.add_element(solar_thermal_system, 'CollectorRatedOpticalEfficiency', to_float(@collector_frta)) unless @collector_frta.nil?
      XMLHelper.add_element(solar_thermal_system, 'CollectorRatedThermalLosses', to_float(@collector_frul)) unless @collector_frul.nil?
      XMLHelper.add_element(solar_thermal_system, 'StorageVolume', to_float(@storage_volume)) unless @storage_volume.nil?
      if not @water_heating_system_idref.nil?
        connected_to = XMLHelper.add_element(solar_thermal_system, 'ConnectedTo')
        XMLHelper.add_attribute(connected_to, 'idref', @water_heating_system_idref)
      end
      XMLHelper.add_element(solar_thermal_system, 'SolarFraction', to_float(@solar_fraction)) unless @solar_fraction.nil?
    end

    def from_oga(solar_thermal_system)
      return if solar_thermal_system.nil?

      @id = HPXML::get_id(solar_thermal_system)
      @system_type = XMLHelper.get_value(solar_thermal_system, 'SystemType')
      @collector_area = to_float_or_nil(XMLHelper.get_value(solar_thermal_system, 'CollectorArea'))
      @collector_loop_type = XMLHelper.get_value(solar_thermal_system, 'CollectorLoopType')
      @collector_azimuth = to_integer_or_nil(XMLHelper.get_value(solar_thermal_system, 'CollectorAzimuth'))
      @collector_type = XMLHelper.get_value(solar_thermal_system, 'CollectorType')
      @collector_tilt = to_float_or_nil(XMLHelper.get_value(solar_thermal_system, 'CollectorTilt'))
      @collector_frta = to_float_or_nil(XMLHelper.get_value(solar_thermal_system, 'CollectorRatedOpticalEfficiency'))
      @collector_frul = to_float_or_nil(XMLHelper.get_value(solar_thermal_system, 'CollectorRatedThermalLosses'))
      @storage_volume = to_float_or_nil(XMLHelper.get_value(solar_thermal_system, 'StorageVolume'))
      @water_heating_system_idref = HPXML::get_idref(XMLHelper.get_element(solar_thermal_system, 'ConnectedTo'))
      @solar_fraction = to_float_or_nil(XMLHelper.get_value(solar_thermal_system, 'SolarFraction'))
    end
  end

  class PVSystems < BaseArrayElement
    def add(**kwargs)
      self << PVSystem.new(@hpxml_object, **kwargs)
    end

    def from_oga(hpxml)
      return if hpxml.nil?

      XMLHelper.get_elements(hpxml, 'Building/BuildingDetails/Systems/Photovoltaics/PVSystem').each do |pv_system|
        self << PVSystem.new(@hpxml_object, pv_system)
      end
    end
  end

  class PVSystem < BaseElement
    ATTRS = [:id, :location, :module_type, :tracking, :array_orientation, :array_azimuth, :array_tilt,
             :max_power_output, :inverter_efficiency, :system_losses_fraction, :number_of_panels,
             :year_modules_manufactured, :is_shared_system, :number_of_bedrooms_served]
    attr_accessor(*ATTRS)

    def delete
      @hpxml_object.pv_systems.delete(self)
    end

    def check_for_errors
      errors = []
      return errors
    end

    def to_oga(doc)
      return if nil?

      photovoltaics = XMLHelper.create_elements_as_needed(doc, ['HPXML', 'Building', 'BuildingDetails', 'Systems', 'Photovoltaics'])
      pv_system = XMLHelper.add_element(photovoltaics, 'PVSystem')
      sys_id = XMLHelper.add_element(pv_system, 'SystemIdentifier')
      XMLHelper.add_attribute(sys_id, 'id', @id)
      XMLHelper.add_element(pv_system, 'IsSharedSystem', to_boolean(@is_shared_system)) unless @is_shared_system.nil?
      XMLHelper.add_element(pv_system, 'Location', @location) unless @location.nil?
      XMLHelper.add_element(pv_system, 'ModuleType', @module_type) unless @module_type.nil?
      XMLHelper.add_element(pv_system, 'Tracking', @tracking) unless @tracking.nil?
      XMLHelper.add_element(pv_system, 'ArrayAzimuth', to_integer(@array_azimuth)) unless @array_azimuth.nil?
      XMLHelper.add_element(pv_system, 'ArrayTilt', to_float(@array_tilt)) unless @array_tilt.nil?
      XMLHelper.add_element(pv_system, 'MaxPowerOutput', to_float(@max_power_output)) unless @max_power_output.nil?
      XMLHelper.add_element(pv_system, 'InverterEfficiency', to_float(@inverter_efficiency)) unless @inverter_efficiency.nil?
      XMLHelper.add_element(pv_system, 'SystemLossesFraction', to_float(@system_losses_fraction)) unless @system_losses_fraction.nil?
      XMLHelper.add_element(pv_system, 'YearModulesManufactured', to_integer(@year_modules_manufactured)) unless @year_modules_manufactured.nil?
      XMLHelper.add_extension(pv_system, 'NumberofBedroomsServed', to_integer(@number_of_bedrooms_served)) unless @number_of_bedrooms_served.nil?
    end

    def from_oga(pv_system)
      return if pv_system.nil?

      @id = HPXML::get_id(pv_system)
      @is_shared_system = to_boolean_or_nil(XMLHelper.get_value(pv_system, 'IsSharedSystem'))
      @location = XMLHelper.get_value(pv_system, 'Location')
      @module_type = XMLHelper.get_value(pv_system, 'ModuleType')
      @tracking = XMLHelper.get_value(pv_system, 'Tracking')
      @array_orientation = XMLHelper.get_value(pv_system, 'ArrayOrientation')
      @array_azimuth = to_integer_or_nil(XMLHelper.get_value(pv_system, 'ArrayAzimuth'))
      @array_tilt = to_float_or_nil(XMLHelper.get_value(pv_system, 'ArrayTilt'))
      @max_power_output = to_float_or_nil(XMLHelper.get_value(pv_system, 'MaxPowerOutput'))
      @inverter_efficiency = to_float_or_nil(XMLHelper.get_value(pv_system, 'InverterEfficiency'))
      @system_losses_fraction = to_float_or_nil(XMLHelper.get_value(pv_system, 'SystemLossesFraction'))
      @number_of_panels = to_integer_or_nil(XMLHelper.get_value(pv_system, 'NumberOfPanels'))
      @year_modules_manufactured = to_integer_or_nil(XMLHelper.get_value(pv_system, 'YearModulesManufactured'))
      @number_of_bedrooms_served = to_integer_or_nil(XMLHelper.get_value(pv_system, 'extension/NumberofBedroomsServed'))
    end
  end

  class ClothesWashers < BaseArrayElement
    def add(**kwargs)
      self << ClothesWasher.new(@hpxml_object, **kwargs)
    end

    def from_oga(hpxml)
      return if hpxml.nil?

      XMLHelper.get_elements(hpxml, 'Building/BuildingDetails/Appliances/ClothesWasher').each do |clothes_washer|
        self << ClothesWasher.new(@hpxml_object, clothes_washer)
      end
    end
  end

  class ClothesWasher < BaseElement
    ATTRS = [:id, :location, :modified_energy_factor, :integrated_modified_energy_factor,
             :rated_annual_kwh, :label_electric_rate, :label_gas_rate, :label_annual_gas_cost,
             :capacity, :label_usage, :usage_multiplier, :is_shared_appliance,
             :number_of_units, :number_of_units_served, :water_heating_system_idref]
    attr_accessor(*ATTRS)

    def water_heating_system
      return if @water_heating_system_idref.nil?

      @hpxml_object.water_heating_systems.each do |water_heater|
        next unless water_heater.id == @water_heating_system_idref

        return water_heater
      end
      fail "Attached water heating system '#{@water_heating_system_idref}' not found for clothes washer '#{@id}'."
    end

    def delete
      @hpxml_object.clothes_washers.delete(self)
    end

    def check_for_errors
      errors = []
      begin; water_heating_system; rescue StandardError => e; errors << e.message; end
      return errors
    end

    def to_oga(doc)
      return if nil?

      appliances = XMLHelper.create_elements_as_needed(doc, ['HPXML', 'Building', 'BuildingDetails', 'Appliances'])
      clothes_washer = XMLHelper.add_element(appliances, 'ClothesWasher')
      sys_id = XMLHelper.add_element(clothes_washer, 'SystemIdentifier')
      XMLHelper.add_attribute(sys_id, 'id', @id)
      XMLHelper.add_element(clothes_washer, 'NumberofUnits', to_integer(@number_of_units)) unless @number_of_units.nil?
      XMLHelper.add_element(clothes_washer, 'IsSharedAppliance', to_boolean(@is_shared_appliance)) unless @is_shared_appliance.nil?
      XMLHelper.add_element(clothes_washer, 'NumberofUnitsServed', to_integer(@number_of_units_served)) unless @number_of_units_served.nil?
      if not @water_heating_system_idref.nil?
        attached_water_heater = XMLHelper.add_element(clothes_washer, 'AttachedToWaterHeatingSystem')
        XMLHelper.add_attribute(attached_water_heater, 'idref', @water_heating_system_idref)
      end
      XMLHelper.add_element(clothes_washer, 'Location', @location) unless @location.nil?
      XMLHelper.add_element(clothes_washer, 'ModifiedEnergyFactor', to_float(@modified_energy_factor)) unless @modified_energy_factor.nil?
      XMLHelper.add_element(clothes_washer, 'IntegratedModifiedEnergyFactor', to_float(@integrated_modified_energy_factor)) unless @integrated_modified_energy_factor.nil?
      XMLHelper.add_element(clothes_washer, 'RatedAnnualkWh', to_float(@rated_annual_kwh)) unless @rated_annual_kwh.nil?
      XMLHelper.add_element(clothes_washer, 'LabelElectricRate', to_float(@label_electric_rate)) unless @label_electric_rate.nil?
      XMLHelper.add_element(clothes_washer, 'LabelGasRate', to_float(@label_gas_rate)) unless @label_gas_rate.nil?
      XMLHelper.add_element(clothes_washer, 'LabelAnnualGasCost', to_float(@label_annual_gas_cost)) unless @label_annual_gas_cost.nil?
      XMLHelper.add_element(clothes_washer, 'LabelUsage', to_float(@label_usage)) unless @label_usage.nil?
      XMLHelper.add_element(clothes_washer, 'Capacity', to_float(@capacity)) unless @capacity.nil?
      XMLHelper.add_extension(clothes_washer, 'UsageMultiplier', to_float(@usage_multiplier)) unless @usage_multiplier.nil?
    end

    def from_oga(clothes_washer)
      return if clothes_washer.nil?

      @id = HPXML::get_id(clothes_washer)
      @number_of_units = to_integer_or_nil(XMLHelper.get_value(clothes_washer, 'NumberofUnits'))
      @is_shared_appliance = to_boolean_or_nil(XMLHelper.get_value(clothes_washer, 'IsSharedAppliance'))
      @number_of_units_served = to_integer_or_nil(XMLHelper.get_value(clothes_washer, 'NumberofUnitsServed'))
      @location = XMLHelper.get_value(clothes_washer, 'Location')
      @modified_energy_factor = to_float_or_nil(XMLHelper.get_value(clothes_washer, 'ModifiedEnergyFactor'))
      @integrated_modified_energy_factor = to_float_or_nil(XMLHelper.get_value(clothes_washer, 'IntegratedModifiedEnergyFactor'))
      @rated_annual_kwh = to_float_or_nil(XMLHelper.get_value(clothes_washer, 'RatedAnnualkWh'))
      @label_electric_rate = to_float_or_nil(XMLHelper.get_value(clothes_washer, 'LabelElectricRate'))
      @label_gas_rate = to_float_or_nil(XMLHelper.get_value(clothes_washer, 'LabelGasRate'))
      @label_annual_gas_cost = to_float_or_nil(XMLHelper.get_value(clothes_washer, 'LabelAnnualGasCost'))
      @label_usage = to_float_or_nil(XMLHelper.get_value(clothes_washer, 'LabelUsage'))
      @capacity = to_float_or_nil(XMLHelper.get_value(clothes_washer, 'Capacity'))
      @usage_multiplier = to_float_or_nil(XMLHelper.get_value(clothes_washer, 'extension/UsageMultiplier'))
      @water_heating_system_idref = HPXML::get_idref(XMLHelper.get_element(clothes_washer, 'AttachedToWaterHeatingSystem'))
    end
  end

  class ClothesDryers < BaseArrayElement
    def add(**kwargs)
      self << ClothesDryer.new(@hpxml_object, **kwargs)
    end

    def from_oga(hpxml)
      return if hpxml.nil?

      XMLHelper.get_elements(hpxml, 'Building/BuildingDetails/Appliances/ClothesDryer').each do |clothes_dryer|
        self << ClothesDryer.new(@hpxml_object, clothes_dryer)
      end
    end
  end

  class ClothesDryer < BaseElement
    ATTRS = [:id, :location, :fuel_type, :energy_factor, :combined_energy_factor, :control_type,
             :usage_multiplier, :is_shared_appliance, :number_of_units, :number_of_units_served]
    attr_accessor(*ATTRS)

    def delete
      @hpxml_object.clothes_dryers.delete(self)
    end

    def check_for_errors
      errors = []
      return errors
    end

    def to_oga(doc)
      return if nil?

      appliances = XMLHelper.create_elements_as_needed(doc, ['HPXML', 'Building', 'BuildingDetails', 'Appliances'])
      clothes_dryer = XMLHelper.add_element(appliances, 'ClothesDryer')
      sys_id = XMLHelper.add_element(clothes_dryer, 'SystemIdentifier')
      XMLHelper.add_attribute(sys_id, 'id', @id)
      XMLHelper.add_element(clothes_dryer, 'NumberofUnits', to_integer(@number_of_units)) unless @number_of_units.nil?
      XMLHelper.add_element(clothes_dryer, 'IsSharedAppliance', to_boolean(@is_shared_appliance)) unless @is_shared_appliance.nil?
      XMLHelper.add_element(clothes_dryer, 'NumberofUnitsServed', to_integer(@number_of_units_served)) unless @number_of_units_served.nil?
      XMLHelper.add_element(clothes_dryer, 'Location', @location) unless @location.nil?
      XMLHelper.add_element(clothes_dryer, 'FuelType', @fuel_type) unless @fuel_type.nil?
      XMLHelper.add_element(clothes_dryer, 'EnergyFactor', to_float(@energy_factor)) unless @energy_factor.nil?
      XMLHelper.add_element(clothes_dryer, 'CombinedEnergyFactor', to_float(@combined_energy_factor)) unless @combined_energy_factor.nil?
      XMLHelper.add_element(clothes_dryer, 'ControlType', @control_type) unless @control_type.nil?
      XMLHelper.add_extension(clothes_dryer, 'UsageMultiplier', to_float(@usage_multiplier)) unless @usage_multiplier.nil?
    end

    def from_oga(clothes_dryer)
      return if clothes_dryer.nil?

      @id = HPXML::get_id(clothes_dryer)
      @number_of_units = to_integer_or_nil(XMLHelper.get_value(clothes_dryer, 'NumberofUnits'))
      @is_shared_appliance = to_boolean_or_nil(XMLHelper.get_value(clothes_dryer, 'IsSharedAppliance'))
      @number_of_units_served = to_integer_or_nil(XMLHelper.get_value(clothes_dryer, 'NumberofUnitsServed'))
      @location = XMLHelper.get_value(clothes_dryer, 'Location')
      @fuel_type = XMLHelper.get_value(clothes_dryer, 'FuelType')
      @energy_factor = to_float_or_nil(XMLHelper.get_value(clothes_dryer, 'EnergyFactor'))
      @combined_energy_factor = to_float_or_nil(XMLHelper.get_value(clothes_dryer, 'CombinedEnergyFactor'))
      @control_type = XMLHelper.get_value(clothes_dryer, 'ControlType')
      @usage_multiplier = to_float_or_nil(XMLHelper.get_value(clothes_dryer, 'extension/UsageMultiplier'))
    end
  end

  class Dishwashers < BaseArrayElement
    def add(**kwargs)
      self << Dishwasher.new(@hpxml_object, **kwargs)
    end

    def from_oga(hpxml)
      return if hpxml.nil?

      XMLHelper.get_elements(hpxml, 'Building/BuildingDetails/Appliances/Dishwasher').each do |dishwasher|
        self << Dishwasher.new(@hpxml_object, dishwasher)
      end
    end
  end

  class Dishwasher < BaseElement
    ATTRS = [:id, :location, :energy_factor, :rated_annual_kwh, :place_setting_capacity,
             :label_electric_rate, :label_gas_rate, :label_annual_gas_cost,
             :label_usage, :usage_multiplier, :is_shared_appliance, :water_heating_system_idref]
    attr_accessor(*ATTRS)

    def water_heating_system
      return if @water_heating_system_idref.nil?

      @hpxml_object.water_heating_systems.each do |water_heater|
        next unless water_heater.id == @water_heating_system_idref

        return water_heater
      end
      fail "Attached water heating system '#{@water_heating_system_idref}' not found for dishwasher '#{@id}'."
    end

    def delete
      @hpxml_object.dishwashers.delete(self)
    end

    def check_for_errors
      errors = []
      begin; water_heating_system; rescue StandardError => e; errors << e.message; end
      return errors
    end

    def to_oga(doc)
      return if nil?

      appliances = XMLHelper.create_elements_as_needed(doc, ['HPXML', 'Building', 'BuildingDetails', 'Appliances'])
      dishwasher = XMLHelper.add_element(appliances, 'Dishwasher')
      sys_id = XMLHelper.add_element(dishwasher, 'SystemIdentifier')
      XMLHelper.add_attribute(sys_id, 'id', @id)
      XMLHelper.add_element(dishwasher, 'IsSharedAppliance', to_boolean(@is_shared_appliance)) unless @is_shared_appliance.nil?
      if not @water_heating_system_idref.nil?
        attached_water_heater = XMLHelper.add_element(dishwasher, 'AttachedToWaterHeatingSystem')
        XMLHelper.add_attribute(attached_water_heater, 'idref', @water_heating_system_idref)
      end
      XMLHelper.add_element(dishwasher, 'Location', @location) unless @location.nil?
      XMLHelper.add_element(dishwasher, 'RatedAnnualkWh', to_float(@rated_annual_kwh)) unless @rated_annual_kwh.nil?
      XMLHelper.add_element(dishwasher, 'EnergyFactor', to_float(@energy_factor)) unless @energy_factor.nil?
      XMLHelper.add_element(dishwasher, 'PlaceSettingCapacity', to_integer(@place_setting_capacity)) unless @place_setting_capacity.nil?
      XMLHelper.add_element(dishwasher, 'LabelElectricRate', to_float(@label_electric_rate)) unless @label_electric_rate.nil?
      XMLHelper.add_element(dishwasher, 'LabelGasRate', to_float(@label_gas_rate)) unless @label_gas_rate.nil?
      XMLHelper.add_element(dishwasher, 'LabelAnnualGasCost', to_float(@label_annual_gas_cost)) unless @label_annual_gas_cost.nil?
      XMLHelper.add_element(dishwasher, 'LabelUsage', to_float(@label_usage)) unless @label_usage.nil?
      XMLHelper.add_extension(dishwasher, 'UsageMultiplier', to_float(@usage_multiplier)) unless @usage_multiplier.nil?
    end

    def from_oga(dishwasher)
      return if dishwasher.nil?

      @id = HPXML::get_id(dishwasher)
      @is_shared_appliance = to_boolean_or_nil(XMLHelper.get_value(dishwasher, 'IsSharedAppliance'))
      @location = XMLHelper.get_value(dishwasher, 'Location')
      @rated_annual_kwh = to_float_or_nil(XMLHelper.get_value(dishwasher, 'RatedAnnualkWh'))
      @energy_factor = to_float_or_nil(XMLHelper.get_value(dishwasher, 'EnergyFactor'))
      @place_setting_capacity = to_integer_or_nil(XMLHelper.get_value(dishwasher, 'PlaceSettingCapacity'))
      @label_electric_rate = to_float_or_nil(XMLHelper.get_value(dishwasher, 'LabelElectricRate'))
      @label_gas_rate = to_float_or_nil(XMLHelper.get_value(dishwasher, 'LabelGasRate'))
      @label_annual_gas_cost = to_float_or_nil(XMLHelper.get_value(dishwasher, 'LabelAnnualGasCost'))
      @label_usage = to_float_or_nil(XMLHelper.get_value(dishwasher, 'LabelUsage'))
      @usage_multiplier = to_float_or_nil(XMLHelper.get_value(dishwasher, 'extension/UsageMultiplier'))
      @water_heating_system_idref = HPXML::get_idref(XMLHelper.get_element(dishwasher, 'AttachedToWaterHeatingSystem'))
    end
  end

  class Refrigerators < BaseArrayElement
    def add(**kwargs)
      self << Refrigerator.new(@hpxml_object, **kwargs)
    end

    def from_oga(hpxml)
      return if hpxml.nil?

      XMLHelper.get_elements(hpxml, 'Building/BuildingDetails/Appliances/Refrigerator').each do |refrigerator|
        self << Refrigerator.new(@hpxml_object, refrigerator)
      end
    end
  end

  class Refrigerator < BaseElement
    ATTRS = [:id, :location, :rated_annual_kwh, :adjusted_annual_kwh, :usage_multiplier, :primary_indicator,
             :weekday_fractions, :weekend_fractions, :monthly_multipliers]
    attr_accessor(*ATTRS)

    def delete
      @hpxml_object.refrigerators.delete(self)
    end

    def check_for_errors
      errors = []

      if @hpxml_object.refrigerators.size > 1
        primary_indicator = false
        @hpxml_object.refrigerators.each do |refrigerator|
          next unless not refrigerator.primary_indicator.nil?
          fail 'More than one refrigerator designated as the primary.' if refrigerator.primary_indicator && primary_indicator

          primary_indicator = true if refrigerator.primary_indicator
        end
        fail 'Could not find a primary refrigerator.' if not primary_indicator
      end

      return errors
    end

    def to_oga(doc)
      return if nil?

      appliances = XMLHelper.create_elements_as_needed(doc, ['HPXML', 'Building', 'BuildingDetails', 'Appliances'])
      refrigerator = XMLHelper.add_element(appliances, 'Refrigerator')
      sys_id = XMLHelper.add_element(refrigerator, 'SystemIdentifier')
      XMLHelper.add_attribute(sys_id, 'id', @id)
      XMLHelper.add_element(refrigerator, 'Location', @location) unless @location.nil?
      XMLHelper.add_element(refrigerator, 'RatedAnnualkWh', to_float(@rated_annual_kwh)) unless @rated_annual_kwh.nil?
      XMLHelper.add_element(refrigerator, 'PrimaryIndicator', to_boolean(@primary_indicator)) unless @primary_indicator.nil?
      XMLHelper.add_extension(refrigerator, 'AdjustedAnnualkWh', to_float(@adjusted_annual_kwh)) unless @adjusted_annual_kwh.nil?
      XMLHelper.add_extension(refrigerator, 'UsageMultiplier', to_float(@usage_multiplier)) unless @usage_multiplier.nil?
      XMLHelper.add_extension(refrigerator, 'WeekdayScheduleFractions', @weekday_fractions) unless @weekday_fractions.nil?
      XMLHelper.add_extension(refrigerator, 'WeekendScheduleFractions', @weekend_fractions) unless @weekend_fractions.nil?
      XMLHelper.add_extension(refrigerator, 'MonthlyScheduleMultipliers', @monthly_multipliers) unless @monthly_multipliers.nil?
    end

    def from_oga(refrigerator)
      return if refrigerator.nil?

      @id = HPXML::get_id(refrigerator)
      @location = XMLHelper.get_value(refrigerator, 'Location')
      @rated_annual_kwh = to_float_or_nil(XMLHelper.get_value(refrigerator, 'RatedAnnualkWh'))
      @primary_indicator = to_boolean_or_nil(XMLHelper.get_value(refrigerator, 'PrimaryIndicator'))
      @adjusted_annual_kwh = to_float_or_nil(XMLHelper.get_value(refrigerator, 'extension/AdjustedAnnualkWh'))
      @usage_multiplier = to_float_or_nil(XMLHelper.get_value(refrigerator, 'extension/UsageMultiplier'))
      @weekday_fractions = XMLHelper.get_value(refrigerator, 'extension/WeekdayScheduleFractions')
      @weekend_fractions = XMLHelper.get_value(refrigerator, 'extension/WeekendScheduleFractions')
      @monthly_multipliers = XMLHelper.get_value(refrigerator, 'extension/MonthlyScheduleMultipliers')
    end
  end

  class Freezers < BaseArrayElement
    def add(**kwargs)
      self << Freezer.new(@hpxml_object, **kwargs)
    end

    def from_oga(hpxml)
      return if hpxml.nil?

      XMLHelper.get_elements(hpxml, 'Building/BuildingDetails/Appliances/Freezer').each do |freezer|
        self << Freezer.new(@hpxml_object, freezer)
      end
    end
  end

  class Freezer < BaseElement
    ATTRS = [:id, :location, :rated_annual_kwh, :adjusted_annual_kwh, :usage_multiplier,
             :weekday_fractions, :weekend_fractions, :monthly_multipliers]
    attr_accessor(*ATTRS)

    def delete
      @hpxml_object.freezers.delete(self)
    end

    def check_for_errors
      errors = []
      return errors
    end

    def to_oga(doc)
      return if nil?

      appliances = XMLHelper.create_elements_as_needed(doc, ['HPXML', 'Building', 'BuildingDetails', 'Appliances'])
      freezer = XMLHelper.add_element(appliances, 'Freezer')
      sys_id = XMLHelper.add_element(freezer, 'SystemIdentifier')
      XMLHelper.add_attribute(sys_id, 'id', @id)
      XMLHelper.add_element(freezer, 'Location', @location) unless @location.nil?
      XMLHelper.add_element(freezer, 'RatedAnnualkWh', to_float(@rated_annual_kwh)) unless @rated_annual_kwh.nil?
      XMLHelper.add_extension(freezer, 'AdjustedAnnualkWh', to_float(@adjusted_annual_kwh)) unless @adjusted_annual_kwh.nil?
      XMLHelper.add_extension(freezer, 'UsageMultiplier', to_float(@usage_multiplier)) unless @usage_multiplier.nil?
      XMLHelper.add_extension(freezer, 'WeekdayScheduleFractions', @weekday_fractions) unless @weekday_fractions.nil?
      XMLHelper.add_extension(freezer, 'WeekendScheduleFractions', @weekend_fractions) unless @weekend_fractions.nil?
      XMLHelper.add_extension(freezer, 'MonthlyScheduleMultipliers', @monthly_multipliers) unless @monthly_multipliers.nil?
    end

    def from_oga(freezer)
      return if freezer.nil?

      @id = HPXML::get_id(freezer)
      @location = XMLHelper.get_value(freezer, 'Location')
      @rated_annual_kwh = to_float_or_nil(XMLHelper.get_value(freezer, 'RatedAnnualkWh'))
      @adjusted_annual_kwh = to_float_or_nil(XMLHelper.get_value(freezer, 'extension/AdjustedAnnualkWh'))
      @usage_multiplier = to_float_or_nil(XMLHelper.get_value(freezer, 'extension/UsageMultiplier'))
      @weekday_fractions = XMLHelper.get_value(freezer, 'extension/WeekdayScheduleFractions')
      @weekend_fractions = XMLHelper.get_value(freezer, 'extension/WeekendScheduleFractions')
      @monthly_multipliers = XMLHelper.get_value(freezer, 'extension/MonthlyScheduleMultipliers')
    end
  end

  class Dehumidifiers < BaseArrayElement
    def add(**kwargs)
      self << Dehumidifier.new(@hpxml_object, **kwargs)
    end

    def from_oga(hpxml)
      return if hpxml.nil?

      XMLHelper.get_elements(hpxml, 'Building/BuildingDetails/Appliances/Dehumidifier').each do |dehumidifier|
        self << Dehumidifier.new(@hpxml_object, dehumidifier)
      end
    end
  end

  class Dehumidifier < BaseElement
    ATTRS = [:id, :capacity, :energy_factor, :integrated_energy_factor, :rh_setpoint, :fraction_served]
    attr_accessor(*ATTRS)

    def delete
      @hpxml_object.dehumidifiers.delete(self)
    end

    def check_for_errors
      errors = []
      return errors
    end

    def to_oga(doc)
      return if nil?

      appliances = XMLHelper.create_elements_as_needed(doc, ['HPXML', 'Building', 'BuildingDetails', 'Appliances'])
      dehumidifier = XMLHelper.add_element(appliances, 'Dehumidifier')
      sys_id = XMLHelper.add_element(dehumidifier, 'SystemIdentifier')
      XMLHelper.add_attribute(sys_id, 'id', @id)
      XMLHelper.add_element(dehumidifier, 'Capacity', to_float(@capacity)) unless @capacity.nil?
      XMLHelper.add_element(dehumidifier, 'EnergyFactor', to_float(@energy_factor)) unless @energy_factor.nil?
      XMLHelper.add_element(dehumidifier, 'IntegratedEnergyFactor', to_float(@integrated_energy_factor)) unless @integrated_energy_factor.nil?
      XMLHelper.add_element(dehumidifier, 'DehumidistatSetpoint', to_float(@rh_setpoint)) unless @rh_setpoint.nil?
      XMLHelper.add_element(dehumidifier, 'FractionDehumidificationLoadServed', to_float(@fraction_served)) unless @fraction_served.nil?
    end

    def from_oga(dehumidifier)
      return if dehumidifier.nil?

      @id = HPXML::get_id(dehumidifier)
      @capacity = to_float_or_nil(XMLHelper.get_value(dehumidifier, 'Capacity'))
      @energy_factor = to_float_or_nil(XMLHelper.get_value(dehumidifier, 'EnergyFactor'))
      @integrated_energy_factor = to_float_or_nil(XMLHelper.get_value(dehumidifier, 'IntegratedEnergyFactor'))
      @rh_setpoint = to_float_or_nil(XMLHelper.get_value(dehumidifier, 'DehumidistatSetpoint'))
      @fraction_served = to_float_or_nil(XMLHelper.get_value(dehumidifier, 'FractionDehumidificationLoadServed'))
    end
  end

  class CookingRanges < BaseArrayElement
    def add(**kwargs)
      self << CookingRange.new(@hpxml_object, **kwargs)
    end

    def from_oga(hpxml)
      return if hpxml.nil?

      XMLHelper.get_elements(hpxml, 'Building/BuildingDetails/Appliances/CookingRange').each do |cooking_range|
        self << CookingRange.new(@hpxml_object, cooking_range)
      end
    end
  end

  class CookingRange < BaseElement
    ATTRS = [:id, :location, :fuel_type, :is_induction, :usage_multiplier,
             :weekday_fractions, :weekend_fractions, :monthly_multipliers]
    attr_accessor(*ATTRS)

    def delete
      @hpxml_object.cooking_ranges.delete(self)
    end

    def check_for_errors
      errors = []
      return errors
    end

    def to_oga(doc)
      return if nil?

      appliances = XMLHelper.create_elements_as_needed(doc, ['HPXML', 'Building', 'BuildingDetails', 'Appliances'])
      cooking_range = XMLHelper.add_element(appliances, 'CookingRange')
      sys_id = XMLHelper.add_element(cooking_range, 'SystemIdentifier')
      XMLHelper.add_attribute(sys_id, 'id', @id)
      XMLHelper.add_element(cooking_range, 'Location', @location) unless @location.nil?
      XMLHelper.add_element(cooking_range, 'FuelType', @fuel_type) unless @fuel_type.nil?
      XMLHelper.add_element(cooking_range, 'IsInduction', to_boolean(@is_induction)) unless @is_induction.nil?
      XMLHelper.add_extension(cooking_range, 'UsageMultiplier', to_float(@usage_multiplier)) unless @usage_multiplier.nil?
      XMLHelper.add_extension(cooking_range, 'WeekdayScheduleFractions', @weekday_fractions) unless @weekday_fractions.nil?
      XMLHelper.add_extension(cooking_range, 'WeekendScheduleFractions', @weekend_fractions) unless @weekend_fractions.nil?
      XMLHelper.add_extension(cooking_range, 'MonthlyScheduleMultipliers', @monthly_multipliers) unless @monthly_multipliers.nil?
    end

    def from_oga(cooking_range)
      return if cooking_range.nil?

      @id = HPXML::get_id(cooking_range)
      @location = XMLHelper.get_value(cooking_range, 'Location')
      @fuel_type = XMLHelper.get_value(cooking_range, 'FuelType')
      @is_induction = to_boolean_or_nil(XMLHelper.get_value(cooking_range, 'IsInduction'))
      @usage_multiplier = to_float_or_nil(XMLHelper.get_value(cooking_range, 'extension/UsageMultiplier'))
      @weekday_fractions = XMLHelper.get_value(cooking_range, 'extension/WeekdayScheduleFractions')
      @weekend_fractions = XMLHelper.get_value(cooking_range, 'extension/WeekendScheduleFractions')
      @monthly_multipliers = XMLHelper.get_value(cooking_range, 'extension/MonthlyScheduleMultipliers')
    end
  end

  class Ovens < BaseArrayElement
    def add(**kwargs)
      self << Oven.new(@hpxml_object, **kwargs)
    end

    def from_oga(hpxml)
      return if hpxml.nil?

      XMLHelper.get_elements(hpxml, 'Building/BuildingDetails/Appliances/Oven').each do |oven|
        self << Oven.new(@hpxml_object, oven)
      end
    end
  end

  class Oven < BaseElement
    ATTRS = [:id, :is_convection]
    attr_accessor(*ATTRS)

    def delete
      @hpxml_object.ovens.delete(self)
    end

    def check_for_errors
      errors = []
      return errors
    end

    def to_oga(doc)
      return if nil?

      appliances = XMLHelper.create_elements_as_needed(doc, ['HPXML', 'Building', 'BuildingDetails', 'Appliances'])
      oven = XMLHelper.add_element(appliances, 'Oven')
      sys_id = XMLHelper.add_element(oven, 'SystemIdentifier')
      XMLHelper.add_attribute(sys_id, 'id', @id)
      XMLHelper.add_element(oven, 'IsConvection', to_boolean(@is_convection)) unless @is_convection.nil?
    end

    def from_oga(oven)
      return if oven.nil?

      @id = HPXML::get_id(oven)
      @is_convection = to_boolean_or_nil(XMLHelper.get_value(oven, 'IsConvection'))
    end
  end

  class LightingGroups < BaseArrayElement
    def add(**kwargs)
      self << LightingGroup.new(@hpxml_object, **kwargs)
    end

    def from_oga(hpxml)
      return if hpxml.nil?

      XMLHelper.get_elements(hpxml, 'Building/BuildingDetails/Lighting/LightingGroup').each do |lighting_group|
        self << LightingGroup.new(@hpxml_object, lighting_group)
      end
    end
  end

  class LightingGroup < BaseElement
    ATTRS = [:id, :location, :fraction_of_units_in_location, :lighting_type]
    attr_accessor(*ATTRS)

    def delete
      @hpxml_object.lighting_groups.delete(self)
    end

    def check_for_errors
      errors = []
      return errors
    end

    def to_oga(doc)
      return if nil?

      lighting = XMLHelper.create_elements_as_needed(doc, ['HPXML', 'Building', 'BuildingDetails', 'Lighting'])
      lighting_group = XMLHelper.add_element(lighting, 'LightingGroup')
      sys_id = XMLHelper.add_element(lighting_group, 'SystemIdentifier')
      XMLHelper.add_attribute(sys_id, 'id', @id)
      XMLHelper.add_element(lighting_group, 'Location', @location) unless @location.nil?
      XMLHelper.add_element(lighting_group, 'FractionofUnitsInLocation', to_float(@fraction_of_units_in_location)) unless @fraction_of_units_in_location.nil?
      if not @lighting_type.nil?
        lighting_type = XMLHelper.add_element(lighting_group, 'LightingType')
        XMLHelper.add_element(lighting_type, @lighting_type)
      end
    end

    def from_oga(lighting_group)
      return if lighting_group.nil?

      @id = HPXML::get_id(lighting_group)
      @location = XMLHelper.get_value(lighting_group, 'Location')
      @fraction_of_units_in_location = to_float_or_nil(XMLHelper.get_value(lighting_group, 'FractionofUnitsInLocation'))
      @lighting_type = XMLHelper.get_child_name(lighting_group, 'LightingType')
    end
  end

  class Lighting < BaseElement
    ATTRS = [:interior_usage_multiplier, :garage_usage_multiplier, :exterior_usage_multiplier,
             :interior_weekday_fractions, :interior_weekend_fractions, :interior_monthly_multipliers,
             :garage_weekday_fractions, :garage_weekend_fractions, :garage_monthly_multipliers,
             :exterior_weekday_fractions, :exterior_weekend_fractions, :exterior_monthly_multipliers,
             :holiday_exists, :holiday_kwh_per_day, :holiday_period_begin_month, :holiday_period_begin_day_of_month,
             :holiday_period_end_month, :holiday_period_end_day_of_month, :holiday_weekday_fractions, :holiday_weekend_fractions]
    attr_accessor(*ATTRS)

    def check_for_errors
      errors = []
      return errors
    end

    def to_oga(doc)
      return if nil?

      lighting = XMLHelper.create_elements_as_needed(doc, ['HPXML', 'Building', 'BuildingDetails', 'Lighting'])
      XMLHelper.add_extension(lighting, 'InteriorUsageMultiplier', to_float(@interior_usage_multiplier)) unless @interior_usage_multiplier.nil?
      XMLHelper.add_extension(lighting, 'GarageUsageMultiplier', to_float(@garage_usage_multiplier)) unless @garage_usage_multiplier.nil?
      XMLHelper.add_extension(lighting, 'ExteriorUsageMultiplier', to_float(@exterior_usage_multiplier)) unless @exterior_usage_multiplier.nil?
      XMLHelper.add_extension(lighting, 'InteriorWeekdayScheduleFractions', @interior_weekday_fractions) unless @interior_weekday_fractions.nil?
      XMLHelper.add_extension(lighting, 'InteriorWeekendScheduleFractions', @interior_weekend_fractions) unless @interior_weekend_fractions.nil?
      XMLHelper.add_extension(lighting, 'InteriorMonthlyScheduleMultipliers', @interior_monthly_multipliers) unless @interior_monthly_multipliers.nil?
      XMLHelper.add_extension(lighting, 'GarageWeekdayScheduleFractions', @garage_weekday_fractions) unless @garage_weekday_fractions.nil?
      XMLHelper.add_extension(lighting, 'GarageWeekendScheduleFractions', @garage_weekend_fractions) unless @garage_weekend_fractions.nil?
      XMLHelper.add_extension(lighting, 'GarageMonthlyScheduleMultipliers', @garage_monthly_multipliers) unless @garage_monthly_multipliers.nil?
      XMLHelper.add_extension(lighting, 'ExteriorWeekdayScheduleFractions', @exterior_weekday_fractions) unless @exterior_weekday_fractions.nil?
      XMLHelper.add_extension(lighting, 'ExteriorWeekendScheduleFractions', @exterior_weekend_fractions) unless @exterior_weekend_fractions.nil?
      XMLHelper.add_extension(lighting, 'ExteriorMonthlyScheduleMultipliers', @exterior_monthly_multipliers) unless @exterior_monthly_multipliers.nil?
      if @holiday_exists
        exterior_holiday_lighting = XMLHelper.create_elements_as_needed(doc, ['HPXML', 'Building', 'BuildingDetails', 'Lighting', 'extension', 'ExteriorHolidayLighting'])
        if not @holiday_kwh_per_day.nil?
          holiday_lighting_load = XMLHelper.add_element(exterior_holiday_lighting, 'Load')
          XMLHelper.add_element(holiday_lighting_load, 'Units', 'kWh/day')
          XMLHelper.add_element(holiday_lighting_load, 'Value', to_float(@holiday_kwh_per_day))
        end
        XMLHelper.add_element(exterior_holiday_lighting, 'PeriodBeginMonth', to_integer(@holiday_period_begin_month)) unless @holiday_period_begin_month.nil?
        XMLHelper.add_element(exterior_holiday_lighting, 'PeriodBeginDayOfMonth', to_integer(@holiday_period_begin_day_of_month)) unless @holiday_period_begin_day_of_month.nil?
        XMLHelper.add_element(exterior_holiday_lighting, 'PeriodEndMonth', to_integer(@holiday_period_end_month)) unless @holiday_period_end_month.nil?
        XMLHelper.add_element(exterior_holiday_lighting, 'PeriodEndDayOfMonth', to_integer(@holiday_period_end_day_of_month)) unless @holiday_period_end_day_of_month.nil?
        XMLHelper.add_element(exterior_holiday_lighting, 'WeekdayScheduleFractions', @holiday_weekday_fractions) unless @holiday_weekday_fractions.nil?
        XMLHelper.add_element(exterior_holiday_lighting, 'WeekendScheduleFractions', @holiday_weekend_fractions) unless @holiday_weekend_fractions.nil?
      end
    end

    def from_oga(hpxml)
      return if hpxml.nil?

      lighting = XMLHelper.get_element(hpxml, 'Building/BuildingDetails/Lighting')
      return if lighting.nil?

      @interior_usage_multiplier = to_float_or_nil(XMLHelper.get_value(lighting, 'extension/InteriorUsageMultiplier'))
      @garage_usage_multiplier = to_float_or_nil(XMLHelper.get_value(lighting, 'extension/GarageUsageMultiplier'))
      @exterior_usage_multiplier = to_float_or_nil(XMLHelper.get_value(lighting, 'extension/ExteriorUsageMultiplier'))
      @interior_weekday_fractions = XMLHelper.get_value(lighting, 'extension/InteriorWeekdayScheduleFractions')
      @interior_weekend_fractions = XMLHelper.get_value(lighting, 'extension/InteriorWeekendScheduleFractions')
      @interior_monthly_multipliers = XMLHelper.get_value(lighting, 'extension/InteriorMonthlyScheduleMultipliers')
      @garage_weekday_fractions = XMLHelper.get_value(lighting, 'extension/GarageWeekdayScheduleFractions')
      @garage_weekend_fractions = XMLHelper.get_value(lighting, 'extension/GarageWeekendScheduleFractions')
      @garage_monthly_multipliers = XMLHelper.get_value(lighting, 'extension/GarageMonthlyScheduleMultipliers')
      @exterior_weekday_fractions = XMLHelper.get_value(lighting, 'extension/ExteriorWeekdayScheduleFractions')
      @exterior_weekend_fractions = XMLHelper.get_value(lighting, 'extension/ExteriorWeekendScheduleFractions')
      @exterior_monthly_multipliers = XMLHelper.get_value(lighting, 'extension/ExteriorMonthlyScheduleMultipliers')
      if not XMLHelper.get_element(hpxml, 'Building/BuildingDetails/Lighting/extension/ExteriorHolidayLighting').nil?
        @holiday_exists = true
        @holiday_kwh_per_day = to_float_or_nil(XMLHelper.get_value(lighting, 'extension/ExteriorHolidayLighting/Load[Units="kWh/day"]/Value'))
        @holiday_period_begin_month = to_integer_or_nil(XMLHelper.get_value(lighting, 'extension/ExteriorHolidayLighting/PeriodBeginMonth'))
        @holiday_period_begin_day_of_month = to_integer_or_nil(XMLHelper.get_value(lighting, 'extension/ExteriorHolidayLighting/PeriodBeginDayOfMonth'))
        @holiday_period_end_month = to_integer_or_nil(XMLHelper.get_value(lighting, 'extension/ExteriorHolidayLighting/PeriodEndMonth'))
        @holiday_period_end_day_of_month = to_integer_or_nil(XMLHelper.get_value(lighting, 'extension/ExteriorHolidayLighting/PeriodEndDayOfMonth'))
        @holiday_weekday_fractions = XMLHelper.get_value(lighting, 'extension/ExteriorHolidayLighting/WeekdayScheduleFractions')
        @holiday_weekend_fractions = XMLHelper.get_value(lighting, 'extension/ExteriorHolidayLighting/WeekendScheduleFractions')
      else
        @holiday_exists = false
      end
    end
  end

  class CeilingFans < BaseArrayElement
    def add(**kwargs)
      self << CeilingFan.new(@hpxml_object, **kwargs)
    end

    def from_oga(hpxml)
      return if hpxml.nil?

      XMLHelper.get_elements(hpxml, 'Building/BuildingDetails/Lighting/CeilingFan').each do |ceiling_fan|
        self << CeilingFan.new(@hpxml_object, ceiling_fan)
      end
    end
  end

  class CeilingFan < BaseElement
    ATTRS = [:id, :efficiency, :quantity]
    attr_accessor(*ATTRS)

    def delete
      @hpxml_object.ceiling_fans.delete(self)
    end

    def check_for_errors
      errors = []
      return errors
    end

    def to_oga(doc)
      return if nil?

      lighting = XMLHelper.create_elements_as_needed(doc, ['HPXML', 'Building', 'BuildingDetails', 'Lighting'])
      ceiling_fan = XMLHelper.add_element(lighting, 'CeilingFan')
      sys_id = XMLHelper.add_element(ceiling_fan, 'SystemIdentifier')
      XMLHelper.add_attribute(sys_id, 'id', @id)
      if not @efficiency.nil?
        airflow = XMLHelper.add_element(ceiling_fan, 'Airflow')
        XMLHelper.add_element(airflow, 'FanSpeed', 'medium')
        XMLHelper.add_element(airflow, 'Efficiency', to_float(@efficiency))
      end
      XMLHelper.add_element(ceiling_fan, 'Quantity', to_integer(@quantity)) unless @quantity.nil?
    end

    def from_oga(ceiling_fan)
      @id = HPXML::get_id(ceiling_fan)
      @efficiency = to_float_or_nil(XMLHelper.get_value(ceiling_fan, "Airflow[FanSpeed='medium']/Efficiency"))
      @quantity = to_integer_or_nil(XMLHelper.get_value(ceiling_fan, 'Quantity'))
    end
  end

  class Pools < BaseArrayElement
    def add(**kwargs)
      self << Pool.new(@hpxml_object, **kwargs)
    end

    def from_oga(hpxml)
      return if hpxml.nil?

      XMLHelper.get_elements(hpxml, 'Building/BuildingDetails/Pools/Pool').each do |pool|
        self << Pool.new(@hpxml_object, pool)
      end
    end
  end

  class Pool < BaseElement
    ATTRS = [:id, :heater_id, :heater_type, :heater_load_units, :heater_load_value, :heater_usage_multiplier,
             :pump_id, :pump_kwh_per_year, :pump_usage_multiplier,
             :heater_weekday_fractions, :heater_weekend_fractions, :heater_monthly_multipliers,
             :pump_weekday_fractions, :pump_weekend_fractions, :pump_monthly_multipliers]
    attr_accessor(*ATTRS)

    def delete
      @hpxml_object.pools.delete(self)
    end

    def check_for_errors
      errors = []
      return errors
    end

    def to_oga(doc)
      return if nil?

      pools = XMLHelper.create_elements_as_needed(doc, ['HPXML', 'Building', 'BuildingDetails', 'Pools'])
      pool = XMLHelper.add_element(pools, 'Pool')
      sys_id = XMLHelper.add_element(pool, 'SystemIdentifier')
      XMLHelper.add_attribute(sys_id, 'id', @id)
      pumps = XMLHelper.add_element(pool, 'PoolPumps')
      pool_pump = XMLHelper.add_element(pumps, 'PoolPump')
      sys_id = XMLHelper.add_element(pool_pump, 'SystemIdentifier')
      if not @pump_id.nil?
        XMLHelper.add_attribute(sys_id, 'id', @pump_id)
      else
        XMLHelper.add_attribute(sys_id, 'id', @id + 'Pump')
      end
      if not @pump_kwh_per_year.nil?
        load = XMLHelper.add_element(pool_pump, 'Load')
        XMLHelper.add_element(load, 'Units', UnitsKwhPerYear)
        XMLHelper.add_element(load, 'Value', to_float(@pump_kwh_per_year))
        XMLHelper.add_extension(pool_pump, 'UsageMultiplier', to_float(@pump_usage_multiplier)) unless @pump_usage_multiplier.nil?
        XMLHelper.add_extension(pool_pump, 'WeekdayScheduleFractions', @pump_weekday_fractions) unless @pump_weekday_fractions.nil?
        XMLHelper.add_extension(pool_pump, 'WeekendScheduleFractions', @pump_weekend_fractions) unless @pump_weekend_fractions.nil?
        XMLHelper.add_extension(pool_pump, 'MonthlyScheduleMultipliers', @pump_monthly_multipliers) unless @pump_monthly_multipliers.nil?
      end
      if not @heater_type.nil?
        heater = XMLHelper.add_element(pool, 'Heater')
        sys_id = XMLHelper.add_element(heater, 'SystemIdentifier')
        if not @heater_id.nil?
          XMLHelper.add_attribute(sys_id, 'id', @heater_id)
        else
          XMLHelper.add_attribute(sys_id, 'id', @id + 'Heater')
        end
        XMLHelper.add_element(heater, 'Type', @heater_type)
        if (not @heater_load_units.nil?) && (not @heater_load_value.nil?)
          load = XMLHelper.add_element(heater, 'Load')
          XMLHelper.add_element(load, 'Units', @heater_load_units)
          XMLHelper.add_element(load, 'Value', to_float(@heater_load_value))
        end
        XMLHelper.add_extension(heater, 'UsageMultiplier', to_float(@heater_usage_multiplier)) unless @heater_usage_multiplier.nil?
        XMLHelper.add_extension(heater, 'WeekdayScheduleFractions', @heater_weekday_fractions) unless @heater_weekday_fractions.nil?
        XMLHelper.add_extension(heater, 'WeekendScheduleFractions', @heater_weekend_fractions) unless @heater_weekend_fractions.nil?
        XMLHelper.add_extension(heater, 'MonthlyScheduleMultipliers', @heater_monthly_multipliers) unless @heater_monthly_multipliers.nil?
      end
    end

    def from_oga(pool)
      @id = HPXML::get_id(pool)
      pool_pump = XMLHelper.get_element(pool, 'PoolPumps/PoolPump')
      @pump_id = HPXML::get_id(pool_pump)
      @pump_kwh_per_year = to_float_or_nil(XMLHelper.get_value(pool_pump, "Load[Units='#{UnitsKwhPerYear}']/Value"))
      @pump_usage_multiplier = to_float_or_nil(XMLHelper.get_value(pool_pump, 'extension/UsageMultiplier'))
      @pump_weekday_fractions = XMLHelper.get_value(pool_pump, 'extension/WeekdayScheduleFractions')
      @pump_weekend_fractions = XMLHelper.get_value(pool_pump, 'extension/WeekendScheduleFractions')
      @pump_monthly_multipliers = XMLHelper.get_value(pool_pump, 'extension/MonthlyScheduleMultipliers')
      heater = XMLHelper.get_element(pool, 'Heater')
      if not heater.nil?
        @heater_id = HPXML::get_id(heater)
        @heater_type = XMLHelper.get_value(heater, 'Type')
        @heater_load_units = XMLHelper.get_value(heater, 'Load/Units')
        @heater_load_value = to_float_or_nil(XMLHelper.get_value(heater, 'Load/Value'))
        @heater_usage_multiplier = to_float_or_nil(XMLHelper.get_value(heater, 'extension/UsageMultiplier'))
        @heater_weekday_fractions = XMLHelper.get_value(heater, 'extension/WeekdayScheduleFractions')
        @heater_weekend_fractions = XMLHelper.get_value(heater, 'extension/WeekendScheduleFractions')
        @heater_monthly_multipliers = XMLHelper.get_value(heater, 'extension/MonthlyScheduleMultipliers')
      end
    end
  end

  class HotTubs < BaseArrayElement
    def add(**kwargs)
      self << HotTub.new(@hpxml_object, **kwargs)
    end

    def from_oga(hpxml)
      return if hpxml.nil?

      XMLHelper.get_elements(hpxml, 'Building/BuildingDetails/HotTubs/HotTub').each do |hot_tub|
        self << HotTub.new(@hpxml_object, hot_tub)
      end
    end
  end

  class HotTub < BaseElement
    ATTRS = [:id, :heater_id, :heater_type, :heater_load_units, :heater_load_value, :heater_usage_multiplier,
             :pump_id, :pump_kwh_per_year, :pump_usage_multiplier,
             :heater_weekday_fractions, :heater_weekend_fractions, :heater_monthly_multipliers,
             :pump_weekday_fractions, :pump_weekend_fractions, :pump_monthly_multipliers]
    attr_accessor(*ATTRS)

    def delete
      @hpxml_object.hot_tubs.delete(self)
    end

    def check_for_errors
      errors = []
      return errors
    end

    def to_oga(doc)
      return if nil?

      hot_tubs = XMLHelper.create_elements_as_needed(doc, ['HPXML', 'Building', 'BuildingDetails', 'HotTubs'])
      hot_tub = XMLHelper.add_element(hot_tubs, 'HotTub')
      sys_id = XMLHelper.add_element(hot_tub, 'SystemIdentifier')
      XMLHelper.add_attribute(sys_id, 'id', @id)
      pumps = XMLHelper.add_element(hot_tub, 'HotTubPumps')
      hot_tub_pump = XMLHelper.add_element(pumps, 'HotTubPump')
      sys_id = XMLHelper.add_element(hot_tub_pump, 'SystemIdentifier')
      if not @pump_id.nil?
        XMLHelper.add_attribute(sys_id, 'id', @pump_id)
      else
        XMLHelper.add_attribute(sys_id, 'id', @id + 'Pump')
      end
      if not @pump_kwh_per_year.nil?
        load = XMLHelper.add_element(hot_tub_pump, 'Load')
        XMLHelper.add_element(load, 'Units', UnitsKwhPerYear)
        XMLHelper.add_element(load, 'Value', to_float(@pump_kwh_per_year))
        XMLHelper.add_extension(hot_tub_pump, 'UsageMultiplier', to_float(@pump_usage_multiplier)) unless @pump_usage_multiplier.nil?
        XMLHelper.add_extension(hot_tub_pump, 'WeekdayScheduleFractions', @pump_weekday_fractions) unless @pump_weekday_fractions.nil?
        XMLHelper.add_extension(hot_tub_pump, 'WeekendScheduleFractions', @pump_weekend_fractions) unless @pump_weekend_fractions.nil?
        XMLHelper.add_extension(hot_tub_pump, 'MonthlyScheduleMultipliers', @pump_monthly_multipliers) unless @pump_monthly_multipliers.nil?
      end
      if not @heater_type.nil?
        heater = XMLHelper.add_element(hot_tub, 'Heater')
        sys_id = XMLHelper.add_element(heater, 'SystemIdentifier')
        if not @heater_id.nil?
          XMLHelper.add_attribute(sys_id, 'id', @heater_id)
        else
          XMLHelper.add_attribute(sys_id, 'id', @id + 'Heater')
        end
        XMLHelper.add_element(heater, 'Type', @heater_type)
        if (not @heater_load_units.nil?) && (not @heater_load_value.nil?)
          load = XMLHelper.add_element(heater, 'Load')
          XMLHelper.add_element(load, 'Units', @heater_load_units)
          XMLHelper.add_element(load, 'Value', to_float(@heater_load_value))
        end
        XMLHelper.add_extension(heater, 'UsageMultiplier', to_float(@heater_usage_multiplier)) unless @heater_usage_multiplier.nil?
        XMLHelper.add_extension(heater, 'WeekdayScheduleFractions', @heater_weekday_fractions) unless @heater_weekday_fractions.nil?
        XMLHelper.add_extension(heater, 'WeekendScheduleFractions', @heater_weekend_fractions) unless @heater_weekend_fractions.nil?
        XMLHelper.add_extension(heater, 'MonthlyScheduleMultipliers', @heater_monthly_multipliers) unless @heater_monthly_multipliers.nil?
      end
    end

    def from_oga(hot_tub)
      @id = HPXML::get_id(hot_tub)
      hot_tub_pump = XMLHelper.get_element(hot_tub, 'HotTubPumps/HotTubPump')
      @pump_id = HPXML::get_id(hot_tub_pump)
      @pump_kwh_per_year = to_float_or_nil(XMLHelper.get_value(hot_tub_pump, "Load[Units='#{UnitsKwhPerYear}']/Value"))
      @pump_usage_multiplier = to_float_or_nil(XMLHelper.get_value(hot_tub_pump, 'extension/UsageMultiplier'))
      @pump_weekday_fractions = XMLHelper.get_value(hot_tub_pump, 'extension/WeekdayScheduleFractions')
      @pump_weekend_fractions = XMLHelper.get_value(hot_tub_pump, 'extension/WeekendScheduleFractions')
      @pump_monthly_multipliers = XMLHelper.get_value(hot_tub_pump, 'extension/MonthlyScheduleMultipliers')
      heater = XMLHelper.get_element(hot_tub, 'Heater')
      if not heater.nil?
        @heater_id = HPXML::get_id(heater)
        @heater_type = XMLHelper.get_value(heater, 'Type')
        @heater_load_units = XMLHelper.get_value(heater, 'Load/Units')
        @heater_load_value = to_float_or_nil(XMLHelper.get_value(heater, 'Load/Value'))
        @heater_usage_multiplier = to_float_or_nil(XMLHelper.get_value(heater, 'extension/UsageMultiplier'))
        @heater_weekday_fractions = XMLHelper.get_value(heater, 'extension/WeekdayScheduleFractions')
        @heater_weekend_fractions = XMLHelper.get_value(heater, 'extension/WeekendScheduleFractions')
        @heater_monthly_multipliers = XMLHelper.get_value(heater, 'extension/MonthlyScheduleMultipliers')
      end
    end
  end

  class PlugLoads < BaseArrayElement
    def add(**kwargs)
      self << PlugLoad.new(@hpxml_object, **kwargs)
    end

    def from_oga(hpxml)
      return if hpxml.nil?

      XMLHelper.get_elements(hpxml, 'Building/BuildingDetails/MiscLoads/PlugLoad').each do |plug_load|
        self << PlugLoad.new(@hpxml_object, plug_load)
      end
    end
  end

  class PlugLoad < BaseElement
    ATTRS = [:id, :plug_load_type, :kWh_per_year, :frac_sensible, :frac_latent, :usage_multiplier,
             :weekday_fractions, :weekend_fractions, :monthly_multipliers, :location]
    attr_accessor(*ATTRS)

    def delete
      @hpxml_object.plug_loads.delete(self)
    end

    def check_for_errors
      errors = []
      return errors
    end

    def to_oga(doc)
      return if nil?

      misc_loads = XMLHelper.create_elements_as_needed(doc, ['HPXML', 'Building', 'BuildingDetails', 'MiscLoads'])
      plug_load = XMLHelper.add_element(misc_loads, 'PlugLoad')
      sys_id = XMLHelper.add_element(plug_load, 'SystemIdentifier')
      XMLHelper.add_attribute(sys_id, 'id', @id)
      XMLHelper.add_element(plug_load, 'PlugLoadType', @plug_load_type) unless @plug_load_type.nil?
      XMLHelper.add_element(plug_load, 'Location', @location) unless @location.nil?
      if not @kWh_per_year.nil?
        load = XMLHelper.add_element(plug_load, 'Load')
        XMLHelper.add_element(load, 'Units', UnitsKwhPerYear)
        XMLHelper.add_element(load, 'Value', to_float(@kWh_per_year))
      end
      XMLHelper.add_extension(plug_load, 'FracSensible', to_float(@frac_sensible)) unless @frac_sensible.nil?
      XMLHelper.add_extension(plug_load, 'FracLatent', to_float(@frac_latent)) unless @frac_latent.nil?
      XMLHelper.add_extension(plug_load, 'UsageMultiplier', to_float(@usage_multiplier)) unless @usage_multiplier.nil?
      XMLHelper.add_extension(plug_load, 'WeekdayScheduleFractions', @weekday_fractions) unless @weekday_fractions.nil?
      XMLHelper.add_extension(plug_load, 'WeekendScheduleFractions', @weekend_fractions) unless @weekend_fractions.nil?
      XMLHelper.add_extension(plug_load, 'MonthlyScheduleMultipliers', @monthly_multipliers) unless @monthly_multipliers.nil?
    end

    def from_oga(plug_load)
      @id = HPXML::get_id(plug_load)
      @plug_load_type = XMLHelper.get_value(plug_load, 'PlugLoadType')
      @location = XMLHelper.get_value(plug_load, 'Location')
      @kWh_per_year = to_float_or_nil(XMLHelper.get_value(plug_load, "Load[Units='#{UnitsKwhPerYear}']/Value"))
      @frac_sensible = to_float_or_nil(XMLHelper.get_value(plug_load, 'extension/FracSensible'))
      @frac_latent = to_float_or_nil(XMLHelper.get_value(plug_load, 'extension/FracLatent'))
      @usage_multiplier = to_float_or_nil(XMLHelper.get_value(plug_load, 'extension/UsageMultiplier'))
      @weekday_fractions = XMLHelper.get_value(plug_load, 'extension/WeekdayScheduleFractions')
      @weekend_fractions = XMLHelper.get_value(plug_load, 'extension/WeekendScheduleFractions')
      @monthly_multipliers = XMLHelper.get_value(plug_load, 'extension/MonthlyScheduleMultipliers')
    end
  end

  class FuelLoads < BaseArrayElement
    def add(**kwargs)
      self << FuelLoad.new(@hpxml_object, **kwargs)
    end

    def from_oga(hpxml)
      return if hpxml.nil?

      XMLHelper.get_elements(hpxml, 'Building/BuildingDetails/MiscLoads/FuelLoad').each do |fuel_load|
        self << FuelLoad.new(@hpxml_object, fuel_load)
      end
    end
  end

  class FuelLoad < BaseElement
    ATTRS = [:id, :fuel_load_type, :fuel_type, :therm_per_year, :frac_sensible, :frac_latent, :usage_multiplier,
             :weekday_fractions, :weekend_fractions, :monthly_multipliers, :location]
    attr_accessor(*ATTRS)

    def delete
      @hpxml_object.fuel_loads.delete(self)
    end

    def check_for_errors
      errors = []
      return errors
    end

    def to_oga(doc)
      return if nil?

      misc_loads = XMLHelper.create_elements_as_needed(doc, ['HPXML', 'Building', 'BuildingDetails', 'MiscLoads'])
      fuel_load = XMLHelper.add_element(misc_loads, 'FuelLoad')
      sys_id = XMLHelper.add_element(fuel_load, 'SystemIdentifier')
      XMLHelper.add_attribute(sys_id, 'id', @id)
      XMLHelper.add_element(fuel_load, 'FuelLoadType', @fuel_load_type) unless @fuel_load_type.nil?
      XMLHelper.add_element(fuel_load, 'Location', @location) unless @location.nil?
      if not @therm_per_year.nil?
        load = XMLHelper.add_element(fuel_load, 'Load')
        XMLHelper.add_element(load, 'Units', UnitsThermPerYear)
        XMLHelper.add_element(load, 'Value', to_float(@therm_per_year))
      end
      XMLHelper.add_element(fuel_load, 'FuelType', @fuel_type) unless @fuel_type.nil?
      XMLHelper.add_extension(fuel_load, 'FracSensible', to_float(@frac_sensible)) unless @frac_sensible.nil?
      XMLHelper.add_extension(fuel_load, 'FracLatent', to_float(@frac_latent)) unless @frac_latent.nil?
      XMLHelper.add_extension(fuel_load, 'UsageMultiplier', to_float(@usage_multiplier)) unless @usage_multiplier.nil?
      XMLHelper.add_extension(fuel_load, 'WeekdayScheduleFractions', @weekday_fractions) unless @weekday_fractions.nil?
      XMLHelper.add_extension(fuel_load, 'WeekendScheduleFractions', @weekend_fractions) unless @weekend_fractions.nil?
      XMLHelper.add_extension(fuel_load, 'MonthlyScheduleMultipliers', @monthly_multipliers) unless @monthly_multipliers.nil?
    end

    def from_oga(fuel_load)
      @id = HPXML::get_id(fuel_load)
      @fuel_load_type = XMLHelper.get_value(fuel_load, 'FuelLoadType')
      @location = XMLHelper.get_value(fuel_load, 'Location')
      @therm_per_year = to_float_or_nil(XMLHelper.get_value(fuel_load, "Load[Units='#{UnitsThermPerYear}']/Value"))
      @fuel_type = XMLHelper.get_value(fuel_load, 'FuelType')
      @frac_sensible = to_float_or_nil(XMLHelper.get_value(fuel_load, 'extension/FracSensible'))
      @frac_latent = to_float_or_nil(XMLHelper.get_value(fuel_load, 'extension/FracLatent'))
      @usage_multiplier = to_float_or_nil(XMLHelper.get_value(fuel_load, 'extension/UsageMultiplier'))
      @weekday_fractions = XMLHelper.get_value(fuel_load, 'extension/WeekdayScheduleFractions')
      @weekend_fractions = XMLHelper.get_value(fuel_load, 'extension/WeekendScheduleFractions')
      @monthly_multipliers = XMLHelper.get_value(fuel_load, 'extension/MonthlyScheduleMultipliers')
    end
  end

  def _create_oga_document()
    doc = XMLHelper.create_doc(version = '1.0', encoding = 'UTF-8')
    hpxml = XMLHelper.add_element(doc, 'HPXML')
    XMLHelper.add_attribute(hpxml, 'xmlns', 'http://hpxmlonline.com/2019/10')
    XMLHelper.add_attribute(hpxml, 'xmlns:xsi', 'http://www.w3.org/2001/XMLSchema-instance')
    XMLHelper.add_attribute(hpxml, 'xsi:schemaLocation', 'http://hpxmlonline.com/2019/10')
    XMLHelper.add_attribute(hpxml, 'schemaVersion', '3.0')
    return doc
  end

  def collapse_enclosure_surfaces()
    # Collapses like surfaces into a single surface with, e.g., aggregate surface area.
    # This can significantly speed up performance for HPXML files with lots of individual
    # surfaces (e.g., windows).

    surf_types = { roofs: @roofs,
                   walls: @walls,
                   rim_joists: @rim_joists,
                   foundation_walls: @foundation_walls,
                   frame_floors: @frame_floors,
                   slabs: @slabs,
                   windows: @windows,
                   skylights: @skylights,
                   doors: @doors }

    attrs_to_ignore = [:id,
                       :insulation_id,
                       :perimeter_insulation_id,
                       :under_slab_insulation_id,
                       :area,
                       :exposed_perimeter]

    # Look for pairs of surfaces that can be collapsed
    surf_types.each do |surf_type, surfaces|
      for i in 0..surfaces.size - 1
        surf = surfaces[i]
        next if surf.nil?

        for j in (surfaces.size - 1).downto(i + 1)
          surf2 = surfaces[j]
          next if surf2.nil?

          match = true
          surf.class::ATTRS.each do |attribute|
            next if attrs_to_ignore.include? attribute
            next if (surf_type == :foundation_walls) && (attribute == :azimuth) # Azimuth of foundation walls is irrelevant
            next if surf.send(attribute) == surf2.send(attribute)

            match = false
          end
          next unless match

          # Update values
          if (not surf.area.nil?) && (not surf2.area.nil?)
            surf.area += surf2.area
          end
          if (surf_type == :slabs) && (not surf.exposed_perimeter.nil?) && (not surf2.exposed_perimeter.nil?)
            surf.exposed_perimeter += surf2.exposed_perimeter
          end

          # Update subsurface idrefs as appropriate
          (@windows + @doors).each do |subsurf|
            next unless subsurf.wall_idref == surf2.id

            subsurf.wall_idref = surf.id
          end
          @skylights.each do |subsurf|
            next unless subsurf.roof_idref == surf2.id

            subsurf.roof_idref = surf.id
          end

          # Remove old surface
          surfaces[j].delete
        end
      end
    end
  end

  def delete_partition_surfaces()
    (@rim_joists + @walls + @foundation_walls + @frame_floors).reverse_each do |surface|
      next if surface.interior_adjacent_to.nil? || surface.exterior_adjacent_to.nil?

      if surface.interior_adjacent_to == surface.exterior_adjacent_to
        surface.delete
      elsif [surface.interior_adjacent_to, surface.exterior_adjacent_to].sort == [HPXML::LocationLivingSpace, HPXML::LocationBasementConditioned].sort
        surface.delete
      end
    end
  end

  def delete_tiny_surfaces()
    (@rim_joists + @walls + @foundation_walls + @frame_floors + @roofs + @windows + @skylights + @doors + @slabs).reverse_each do |surface|
      next if surface.area.nil? || (surface.area > 0.1)

      surface.delete
    end
  end

  def delete_adiabatic_subsurfaces()
    @doors.reverse_each do |door|
      next if door.wall.exterior_adjacent_to != HPXML::LocationOtherHousingUnit

      door.delete
    end
    @windows.reverse_each do |window|
      next if window.wall.exterior_adjacent_to != HPXML::LocationOtherHousingUnit

      window.delete
    end
  end

  def check_for_errors()
    errors = []

    # ------------------------------- #
    # Check for errors across objects #
    # ------------------------------- #

    # Check for globally unique SystemIdentifier IDs
    sys_ids = {}
    self.class::HPXML_ATTRS.each do |attribute|
      hpxml_obj = send(attribute)
      next unless hpxml_obj.is_a? HPXML::BaseArrayElement

      hpxml_obj.each do |obj|
        next unless obj.respond_to? :id

        sys_ids[obj.id] = 0 if sys_ids[obj.id].nil?
        sys_ids[obj.id] += 1
      end
    end
    sys_ids.each do |sys_id, cnt|
      errors << "Duplicate SystemIdentifier IDs detected for '#{sys_id}'." if cnt > 1
    end

    # Check sum of HVAC FractionCoolLoadServeds <= 1
    if total_fraction_cool_load_served > 1.01 # Use 1.01 in case of rounding
      errors << "Expected FractionCoolLoadServed to sum to <= 1, but calculated sum is #{total_fraction_cool_load_served.round(2)}."
    end

    # Check sum of HVAC FractionHeatLoadServeds <= 1
    if total_fraction_heat_load_served > 1.01 # Use 1.01 in case of rounding
      errors << "Expected FractionHeatLoadServed to sum to <= 1, but calculated sum is #{total_fraction_heat_load_served.round(2)}."
    end

    # Check sum of HVAC FractionDHWLoadServed == 1
    frac_dhw_load = @water_heating_systems.map { |dhw| dhw.fraction_dhw_load_served.to_f }.sum(0.0)
    if (frac_dhw_load > 0) && ((frac_dhw_load < 0.99) || (frac_dhw_load > 1.01)) # Use 0.99/1.01 in case of rounding
      errors << "Expected FractionDHWLoadServed to sum to 1, but calculated sum is #{frac_dhw_load.round(2)}."
    end

    # Check sum of lighting fractions in a location <= 1
    ltg_fracs = {}
    @lighting_groups.each do |lighting_group|
      next if lighting_group.location.nil? || lighting_group.fraction_of_units_in_location.nil?

      ltg_fracs[lighting_group.location] = 0 if ltg_fracs[lighting_group.location].nil?
      ltg_fracs[lighting_group.location] += lighting_group.fraction_of_units_in_location
    end
    ltg_fracs.each do |location, sum|
      next if sum <= 1

      fail "Sum of fractions of #{location} lighting (#{sum}) is greater than 1."
    end

    # Check for HVAC systems referenced by multiple water heating systems
    (@heating_systems + @cooling_systems + @heat_pumps).each do |hvac_system|
      num_attached = 0
      @water_heating_systems.each do |water_heating_system|
        next if water_heating_system.related_hvac_idref.nil?
        next unless hvac_system.id == water_heating_system.related_hvac_idref

        num_attached += 1
      end
      next if num_attached <= 1

      errors << "RelatedHVACSystem '#{hvac_system.id}' is attached to multiple water heating systems."
    end

    # Check for the sum of CFA served by distribution systems <= CFA
    air_distributions = @hvac_distributions.select { |dist| dist if [HPXML::HVACDistributionTypeAir, HPXML::HVACDistributionTypeHydronicAndAir].include? dist.distribution_system_type }
    heating_dist = []
    cooling_dist = []
    air_distributions.each do |dist|
      heating_systems = dist.hvac_systems.select { |sys| sys if (sys.respond_to? :fraction_heat_load_served) && (sys.fraction_heat_load_served.to_f > 0) }
      cooling_systems = dist.hvac_systems.select { |sys| sys if (sys.respond_to? :fraction_cool_load_served) && (sys.fraction_cool_load_served.to_f > 0) }
      if heating_systems.size > 0
        heating_dist << dist
      end
      if cooling_systems.size > 0
        cooling_dist << dist
      end
    end
    heating_total_dist_cfa_served = heating_dist.map { |htg_dist| htg_dist.conditioned_floor_area_served.to_f }.sum(0.0)
    cooling_total_dist_cfa_served = cooling_dist.map { |clg_dist| clg_dist.conditioned_floor_area_served.to_f }.sum(0.0)
    if (heating_total_dist_cfa_served > @building_construction.conditioned_floor_area.to_f)
      errors << 'The total conditioned floor area served by the HVAC distribution system(s) for heating is larger than the conditioned floor area of the building.'
    end
    if (cooling_total_dist_cfa_served > @building_construction.conditioned_floor_area.to_f)
      errors << 'The total conditioned floor area served by the HVAC distribution system(s) for cooling is larger than the conditioned floor area of the building.'
    end

    # Check for objects referencing SFA/MF spaces where the building type is not SFA/MF
    if [ResidentialTypeSFD, ResidentialTypeManufactured].include? @building_construction.residential_facility_type
      mf_spaces = [LocationOtherHeatedSpace, LocationOtherHousingUnit, LocationOtherMultifamilyBufferSpace, LocationOtherNonFreezingSpace]
      (@roofs + @rim_joists + @walls + @foundation_walls + @frame_floors + @slabs).each do |surface|
        if mf_spaces.include? surface.interior_adjacent_to
          errors << "The building is of type '#{@building_construction.residential_facility_type}' but the surface '#{surface.id}' is adjacent to Attached/Multifamily space '#{surface.interior_adjacent_to}'."
        end
        if mf_spaces.include? surface.exterior_adjacent_to
          errors << "The building is of type '#{@building_construction.residential_facility_type}' but the surface '#{surface.id}' is adjacent to Attached/Multifamily space '#{surface.exterior_adjacent_to}'."
        end
      end
      (@water_heating_systems + @clothes_washers + @clothes_dryers + @dishwashers + @refrigerators + @cooking_ranges).each do |object|
        if mf_spaces.include? object.location
          errors << "The building is of type '#{@building_construction.residential_facility_type}' but the object '#{object.id}' is located in Attached/Multifamily space '#{object.location}'."
        end
      end
      @hvac_distributions.each do |hvac_distribution|
        hvac_distribution.ducts.each do |duct|
          if mf_spaces.include? duct.duct_location
            errors << "The building is of type '#{@building_construction.residential_facility_type}' but the HVAC distribution '#{hvac_distribution.id}' has a duct located in Attached/Multifamily space '#{duct.duct_location}'."
          end
        end
      end
    end

    # ------------------------------- #
    # Check for errors within objects #
    # ------------------------------- #

    # Ask objects to check for errors
    self.class::HPXML_ATTRS.each do |attribute|
      hpxml_obj = send(attribute)
      if not hpxml_obj.respond_to? :check_for_errors
        fail "Need to add 'check_for_errors' method to #{hpxml_obj.class} class."
      end

      errors += hpxml_obj.check_for_errors
    end

    return errors
  end

  def self.is_thermal_boundary(surface)
    # Returns true if the surface is between conditioned space and outside/ground/unconditioned space.
    # Note: Insulated foundation walls of, e.g., unconditioned spaces return false.
    def self.is_adjacent_to_conditioned(adjacent_to)
      if [HPXML::LocationLivingSpace,
          HPXML::LocationBasementConditioned,
          HPXML::LocationOtherHousingUnit].include? adjacent_to
        return true
      else
        return false
      end
    end

    interior_conditioned = is_adjacent_to_conditioned(surface.interior_adjacent_to)
    exterior_conditioned = is_adjacent_to_conditioned(surface.exterior_adjacent_to)
    return (interior_conditioned != exterior_conditioned)
  end

  def self.get_id(parent, element_name = 'SystemIdentifier')
    return XMLHelper.get_attribute_value(XMLHelper.get_element(parent, element_name), 'id')
  end

  def self.get_idref(element)
    return XMLHelper.get_attribute_value(element, 'idref')
  end
<<<<<<< HEAD

  def self.add_extension(parent:,
                         extensions: {})
    extension = nil
    if not extensions.empty?
      extensions.each do |name, value|
        next if value.nil?
        extension = XMLHelper.create_elements_as_needed(parent, ['extension'])
        XMLHelper.add_element(extension, "#{name}", value)
      end
    end

    return extension
  end
=======
>>>>>>> 246f976d
end

def to_float(value)
  begin
    return Float(value)
  rescue
    fail "Cannot convert '#{value}' to float."
  end
end

def to_integer(value)
  begin
    value = Float(value)
  rescue
    fail "Cannot convert '#{value}' to integer."
  end
  if value % 1 == 0
    return Integer(value)
  else
    fail "Cannot convert '#{value}' to integer."
  end
end

def to_boolean(value)
  if value.is_a? TrueClass
    return true
  elsif value.is_a? FalseClass
    return false
  elsif (value.downcase.to_s == 'true') || (value == '1') || (value == 1)
    return true
  elsif (value.downcase.to_s == 'false') || (value == '0') || (value == 0)
    return false
  end

  fail "Cannot convert '#{value}' to boolean."
end

def to_float_or_nil(value)
  return if value.nil?

  return to_float(value)
end

def to_integer_or_nil(value)
  return if value.nil?

  return to_integer(value)
end

def to_boolean_or_nil(value)
  return if value.nil?

  return to_boolean(value)
end<|MERGE_RESOLUTION|>--- conflicted
+++ resolved
@@ -3383,12 +3383,9 @@
         attached_to_hvac_distribution_system = XMLHelper.add_element(ventilation_fan, 'AttachedToHVACDistributionSystem')
         XMLHelper.add_attribute(attached_to_hvac_distribution_system, 'idref', @distribution_system_idref)
       end
-<<<<<<< HEAD
-      HPXML::add_extension(parent: ventilation_fan,
-                           extensions: { 'StartHour' => to_integer_or_nil(@start_hour) })
+      XMLHelper.add_extension(ventilation_fan, 'StartHour', to_integer(@start_hour)) unless @start_hour.nil?
       if @is_shared_system
-        HPXML::add_extension(parent: ventilation_fan,
-                             extensions: { 'InUnitFlowRate' => to_integer_or_nil(@in_unit_flow_rate) })
+        HPXML::add_extension(ventilation_fan, 'InUnitFlowRate', to_integer(@in_unit_flow_rate) }) unless @in_unit_flow_rate.nil?
         if (not @preheating_fuel.nil?) && (not @preheating_capacity.nil?) && (not @preheating_efficiency_cop.nil?)
           precond_htg = XMLHelper.create_elements_as_needed(ventilation_fan, ['extension', 'PreHeating'])
           XMLHelper.add_element(precond_htg, 'Fuel', @preheating_fuel) unless @preheating_fuel.nil?
@@ -3406,9 +3403,6 @@
           XMLHelper.add_element(precond_clg, 'CoolingCapacity', @precooling_capacity) unless @precooling_capacity.nil?
         end
       end
-=======
-      XMLHelper.add_extension(ventilation_fan, 'StartHour', to_integer(@start_hour)) unless @start_hour.nil?
->>>>>>> 246f976d
     end
 
     def from_oga(ventilation_fan)
@@ -5169,23 +5163,6 @@
   def self.get_idref(element)
     return XMLHelper.get_attribute_value(element, 'idref')
   end
-<<<<<<< HEAD
-
-  def self.add_extension(parent:,
-                         extensions: {})
-    extension = nil
-    if not extensions.empty?
-      extensions.each do |name, value|
-        next if value.nil?
-        extension = XMLHelper.create_elements_as_needed(parent, ['extension'])
-        XMLHelper.add_element(extension, "#{name}", value)
-      end
-    end
-
-    return extension
-  end
-=======
->>>>>>> 246f976d
 end
 
 def to_float(value)
