--- conflicted
+++ resolved
@@ -3320,22 +3320,22 @@
 
     def average_flow_rate
       if (not flow_rate.nil?) && (not @hours_in_operation.nil?)
-        if @is_shared_system
-          if not @fraction_oa.nil?
-            return flow_rate * (@hours_in_operation / 24.0) * @fraction_oa
-          elsif not @fraction_recirculation.nil?
-            return flow_rate * (@hours_in_operation / 24.0) * (1 - @fraction_recirculation)
-          end
-        else
-          return flow_rate * (@hours_in_operation / 24.0)
+      if @is_shared_system
+        if not @fraction_oa.nil?
+          return flow_rate * (@hours_in_operation / 24.0) * @fraction_oa
+        elsif not @fraction_recirculation.nil?
+          return flow_rate * (@hours_in_operation / 24.0) * (1 - @fraction_recirculation)
         end
-      end
+      else
+        return flow_rate * (@hours_in_operation / 24.0)
+      end
+    end
     end
 
     def average_fan_power
       if not @hours_in_operation.nil?
-        return unit_fan_power * (@hours_in_operation / 24.0)
-      end
+      return unit_fan_power * (@hours_in_operation / 24.0)
+    end
     end
 
     def includes_supply_air?
@@ -3696,12 +3696,12 @@
       @system_type = XMLHelper.get_child_name(hot_water_distribution, 'SystemType')
       @pipe_r_value = to_float_or_nil(XMLHelper.get_value(hot_water_distribution, 'PipeInsulation/PipeRValue'))
       if @system_type == 'Standard'
-        @standard_piping_length = to_float_or_nil(XMLHelper.get_value(hot_water_distribution, 'SystemType/Standard/PipingLength'))
+      @standard_piping_length = to_float_or_nil(XMLHelper.get_value(hot_water_distribution, 'SystemType/Standard/PipingLength'))
       elsif @system_type == 'Recirculation'
-        @recirculation_control_type = XMLHelper.get_value(hot_water_distribution, 'SystemType/Recirculation/ControlType')
-        @recirculation_piping_length = to_float_or_nil(XMLHelper.get_value(hot_water_distribution, 'SystemType/Recirculation/RecirculationPipingLoopLength'))
-        @recirculation_branch_piping_length = to_float_or_nil(XMLHelper.get_value(hot_water_distribution, 'SystemType/Recirculation/BranchPipingLoopLength'))
-        @recirculation_pump_power = to_float_or_nil(XMLHelper.get_value(hot_water_distribution, 'SystemType/Recirculation/PumpPower'))
+      @recirculation_control_type = XMLHelper.get_value(hot_water_distribution, 'SystemType/Recirculation/ControlType')
+      @recirculation_piping_length = to_float_or_nil(XMLHelper.get_value(hot_water_distribution, 'SystemType/Recirculation/RecirculationPipingLoopLength'))
+      @recirculation_branch_piping_length = to_float_or_nil(XMLHelper.get_value(hot_water_distribution, 'SystemType/Recirculation/BranchPipingLoopLength'))
+      @recirculation_pump_power = to_float_or_nil(XMLHelper.get_value(hot_water_distribution, 'SystemType/Recirculation/PumpPower'))
       end
       @dwhr_facilities_connected = XMLHelper.get_value(hot_water_distribution, 'DrainWaterHeatRecovery/FacilitiesConnected')
       @dwhr_equal_flow = to_boolean_or_nil(XMLHelper.get_value(hot_water_distribution, 'DrainWaterHeatRecovery/EqualFlow'))
@@ -3915,7 +3915,7 @@
       XMLHelper.add_element(pv_system, 'ArrayAzimuth', to_integer(@array_azimuth)) unless @array_azimuth.nil?
       XMLHelper.add_element(pv_system, 'ArrayTilt', to_float(@array_tilt)) unless @array_tilt.nil?
       if not @is_shared_system
-        XMLHelper.add_element(pv_system, 'MaxPowerOutput', to_float(@max_power_output)) unless @max_power_output.nil?
+      XMLHelper.add_element(pv_system, 'MaxPowerOutput', to_float(@max_power_output)) unless @max_power_output.nil?
       else
         if not @max_power_output.nil?
           power = XMLHelper.add_element(pv_system, 'MaxPowerOutput', to_float(@max_power_output))
@@ -3945,7 +3945,7 @@
       @array_azimuth = to_integer_or_nil(XMLHelper.get_value(pv_system, 'ArrayAzimuth'))
       @array_tilt = to_float_or_nil(XMLHelper.get_value(pv_system, 'ArrayTilt'))
       if not @is_shared_system
-        @max_power_output = to_float_or_nil(XMLHelper.get_value(pv_system, 'MaxPowerOutput'))
+      @max_power_output = to_float_or_nil(XMLHelper.get_value(pv_system, 'MaxPowerOutput'))
       else
         @max_power_output = to_float_or_nil(XMLHelper.get_value(pv_system, 'MaxPowerOutput[@scope="single unit"]'))
         @building_max_power_output = to_float_or_nil(XMLHelper.get_value(pv_system, 'MaxPowerOutput[@scope="multiple units"]'))
@@ -4569,8 +4569,8 @@
       if @holiday_exists
         exterior_holiday_lighting = XMLHelper.create_elements_as_needed(doc, ['HPXML', 'Building', 'BuildingDetails', 'Lighting', 'extension', 'ExteriorHolidayLighting'])
         if not @holiday_kwh_per_day.nil?
-          holiday_lighting_load = XMLHelper.add_element(exterior_holiday_lighting, 'Load')
-          XMLHelper.add_element(holiday_lighting_load, 'Units', 'kWh/day')
+        holiday_lighting_load = XMLHelper.add_element(exterior_holiday_lighting, 'Load')
+        XMLHelper.add_element(holiday_lighting_load, 'Units', 'kWh/day')
           XMLHelper.add_element(holiday_lighting_load, 'Value', to_float(@holiday_kwh_per_day))
         end
         XMLHelper.add_element(exterior_holiday_lighting, 'PeriodBeginMonth', to_integer(@holiday_period_begin_month)) unless @holiday_period_begin_month.nil?
@@ -5129,7 +5129,6 @@
     end
     precond_hp.each do |hp|
       # Preconditioning system, assign unit capacity if not provided
-<<<<<<< HEAD
       # scale building capacity down to unit capacity
       if hp.heating_capacity.nil? && (not hp.heating_capacity_building.nil?)
         hp.heating_capacity = hp.heating_capacity_building * hp.ventilation_fan.unit_flow_rate_ratio
@@ -5142,37 +5141,6 @@
       end
       if hp.backup_heating_capacity.nil? && (not hp.backup_heating_capacity_building.nil?)
         hp.backup_heating_capacity = hp.backup_heating_capacity_building * hp.ventilation_fan.unit_flow_rate_ratio
-=======
-      if hp.is_ventilation_preconditioning
-        attached_fan_clg, attached_fan_htg = hp.ventilation_fans_cooling_heating
-        # zero the load fraction if not attached to ventilation system
-        if attached_fan_htg.empty?
-          hp.fraction_heat_load_served = 0.0
-        end
-        if attached_fan_clg.empty?
-          hp.fraction_cool_load_served = 0.0
-        end
-        # scale building capacity down to unit capacity
-        if not attached_fan_htg.empty?
-          if hp.heating_capacity.nil? && (not hp.heating_capacity_building.nil?)
-            hp.heating_capacity = hp.heating_capacity_building * attached_fan_htg[0].unit_flow_rate_ratio
-          end
-          if hp.heating_capacity_17F.nil? && (not hp.heating_capacity_17F_building.nil?)
-            hp.heating_capacity_17F = hp.heating_capacity_17F_building * attached_fan_htg[0].unit_flow_rate_ratio
-          end
-          if hp.backup_heating_capacity.nil? && (not hp.backup_heating_capacity_building.nil?)
-            hp.backup_heating_capacity = hp.backup_heating_capacity_building * attached_fan_htg[0].unit_flow_rate_ratio
-          end
-        end
-        if not attached_fan_clg.empty?
-          if hp.cooling_capacity.nil? && (not hp.cooling_capacity_building.nil?)
-            hp.cooling_capacity = hp.cooling_capacity_building * attached_fan_clg[0].unit_flow_rate_ratio
-          end
-        end
-      else
-        hp.fraction_heat_load_served *= primary_frac_htg
-        hp.fraction_cool_load_served *= primary_frac_clg
->>>>>>> 3679de4d
       end
     end
   end
