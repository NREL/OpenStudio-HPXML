require_relative 'xmlhelper'

'''
Example Usage:

-----------------
Reading from file
-----------------

hpxml = HPXML.new(hpxml_path: ...)

# Singleton elements
puts hpxml.building_construction.number_of_bedrooms

# Array elements
hpxml.walls.each do |wall|
  wall.windows.each do |window|
    puts window.area
  end
end

---------------------
Creating from scratch
---------------------

hpxml = HPXML.new()

# Singleton elements
hpxml.building_construction.number_of_bedrooms = 3
hpxml.building_construction.conditioned_floor_area = 2400

# Array elements
hpxml.walls.clear
hpxml.walls.add(id: "WallNorth", area: 500)
hpxml.walls.add(id: "WallSouth", area: 500)
hpxml.walls.add
hpxml.walls[-1].id = "WallEastWest"
hpxml.walls[-1].area = 1000

# Write file
XMLHelper.write_file(hpxml.to_rexml, "out.xml")

'''

class HPXML < Object
  HPXML_ATTRS = [:header, :site, :neighbor_buildings, :building_occupancy, :building_construction,
                 :climate_and_risk_zones, :air_infiltration_measurements, :attics, :foundations,
                 :roofs, :rim_joists, :walls, :foundation_walls, :frame_floors, :slabs, :windows,
                 :skylights, :doors, :heating_systems, :cooling_systems, :heat_pumps, :hvac_controls,
                 :hvac_distributions, :ventilation_fans, :water_heating_systems, :hot_water_distributions,
                 :water_fixtures, :solar_thermal_systems, :pv_systems, :clothes_washers, :clothes_dryers,
                 :dishwashers, :refrigerators, :cooking_ranges, :ovens, :lighting_groups, :ceiling_fans,
                 :plug_loads, :misc_loads_schedule]
  attr_reader(*HPXML_ATTRS, :doc)

  # Constants
  AtticTypeCathedral = 'CathedralCeiling'
  AtticTypeConditioned = 'ConditionedAttic'
  AtticTypeFlatRoof = 'FlatRoof'
  AtticTypeUnvented = 'UnventedAttic'
  AtticTypeVented = 'VentedAttic'
  ResidentialTypeApartment = 'apartment unit'
  ResidentialTypeManufactured = 'manufactured home'
  ResidentialTypeSFA = 'single-family attached'
  ResidentialTypeSFD = 'single-family detached'
  ClothesDryerControlTypeMoisture = 'moisture'
  ClothesDryerControlTypeTimer = 'timer'
  DHWRecirControlTypeManual = 'manual demand control'
  DHWRecirControlTypeNone = 'no control'
  DHWRecirControlTypeSensor = 'presence sensor demand control'
  DHWRecirControlTypeTemperature = 'temperature'
  DHWRecirControlTypeTimer = 'timer'
  DHWDistTypeRecirc = 'Recirculation'
  DHWDistTypeStandard = 'Standard'
  DuctInsulationMaterialUnknown = 'Unknown'
  DuctInsulationMaterialNone = 'None'
  DuctLeakageTotal = 'total'
  DuctLeakageToOutside = 'to outside'
  DuctTypeReturn = 'return'
  DuctTypeSupply = 'supply'
  DWHRFacilitiesConnectedAll = 'all'
  DWHRFacilitiesConnectedOne = 'one'
  FoundationThermalBoundaryFloor = 'frame floor'
  FoundationThermalBoundaryWall = 'foundation wall'
  FoundationTypeAmbient = 'Ambient'
  FoundationTypeBasementConditioned = 'ConditionedBasement'
  FoundationTypeBasementUnconditioned = 'UnconditionedBasement'
  FoundationTypeCrawlspaceUnvented = 'UnventedCrawlspace'
  FoundationTypeCrawlspaceVented = 'VentedCrawlspace'
  FoundationTypeSlab = 'SlabOnGrade'
  FuelTypeElectricity = 'electricity'
  FuelTypeNaturalGas = 'natural gas'
  FuelTypeOil = 'fuel oil'
  FuelTypePropane = 'propane'
  FuelTypeWood = 'wood'
  FuelTypeWoodPellets = 'wood pellets'
  HVACCompressorTypeSingleStage = 'single stage'
  HVACCompressorTypeTwoStage = 'two stage'
  HVACCompressorTypeVariableSpeed = 'variable speed'
  HVACControlTypeManual = 'manual thermostat'
  HVACControlTypeProgrammable = 'programmable thermostat'
  HVACDistributionTypeAir = 'AirDistribution'
  HVACDistributionTypeDSE = 'DSE'
  HVACDistributionTypeHydronic = 'HydronicDistribution'
  HVACTypeBoiler = 'Boiler'
  HVACTypeCentralAirConditioner = 'central air conditioner'
  HVACTypeElectricResistance = 'ElectricResistance'
  HVACTypeEvaporativeCooler = 'evaporative cooler'
  HVACTypeFurnace = 'Furnace'
  HVACTypeHeatPumpAirToAir = 'air-to-air'
  HVACTypeHeatPumpGroundToAir = 'ground-to-air'
  HVACTypeHeatPumpMiniSplit = 'mini-split'
  HVACTypePortableHeater = 'PortableHeater'
  HVACTypeRoomAirConditioner = 'room air conditioner'
  HVACTypeStove = 'Stove'
  HVACTypeWallFurnace = 'WallFurnace'
  LeakinessTight = 'tight'
  LeakinessAverage = 'average'
  LightingTypeTierI = 'ERI Tier I'
  LightingTypeTierII = 'ERI Tier II'
  LocationAtticUnconditioned = 'attic - unconditioned'
  LocationAtticUnvented = 'attic - unvented'
  LocationAtticVented = 'attic - vented'
  LocationBasementConditioned = 'basement - conditioned'
  LocationBasementUnconditioned = 'basement - unconditioned'
  LocationCrawlspaceUnvented = 'crawlspace - unvented'
  LocationCrawlspaceVented = 'crawlspace - vented'
  LocationExterior = 'exterior'
  LocationGarage = 'garage'
  LocationGround = 'ground'
  LocationInterior = 'interior'
  LocationLivingSpace = 'living space'
  LocationOtherExterior = 'other exterior'
  LocationOtherHousingUnit = 'other housing unit'
  LocationOtherHousingUnitAbove = 'other housing unit above'
  LocationOtherHousingUnitBelow = 'other housing unit below'
  LocationOtherHeatedSpace = 'other heated space'
  LocationOtherMultifamilyBufferSpace = 'other multifamily buffer space'
  LocationOtherNonFreezingSpace = 'other non-freezing space'
  LocationOutside = 'outside'
  LocationRoof = 'roof'
  LocationOther = 'other'
  MechVentTypeBalanced = 'balanced'
  MechVentTypeCFIS = 'central fan integrated supply'
  MechVentTypeERV = 'energy recovery ventilator'
  MechVentTypeExhaust = 'exhaust only'
  MechVentTypeHRV = 'heat recovery ventilator'
  MechVentTypeSupply = 'supply only'
  OrientationEast = 'east'
  OrientationNorth = 'north'
  OrientationNortheast = 'northeast'
  OrientationNorthwest = 'northwest'
  OrientationSouth = 'south'
  OrientationSoutheast = 'southeast'
  OrientationSouthwest = 'southwest'
  OrientationWest = 'west'
  PlugLoadTypeOther = 'other'
  PlugLoadTypeTelevision = 'TV other'
  PVModuleTypePremium = 'premium'
  PVModuleTypeStandard = 'standard'
  PVModuleTypeThinFilm = 'thin film'
  PVTrackingTypeFixed = 'fixed'
  PVTrackingType1Axis = '1-axis'
  PVTrackingType1AxisBacktracked = '1-axis backtracked'
  PVTrackingType2Axis = '2-axis'
  RoofColorDark = 'dark'
  RoofColorLight = 'light'
  RoofColorMedium = 'medium'
  RoofColorMediumDark = 'medium dark'
  RoofMaterialAsphaltShingles = 'asphalt or fiberglass shingles'
  RoofMaterialConcrete = 'concrete'
  RoofMaterialClayTile = 'slate or tile shingles'
  RoofMaterialPlasticRubber = 'plastic/rubber/synthetic sheeting'
  RoofMaterialWoodShingles = 'wood shingles or shakes'
  SidingTypeAluminum = 'aluminum siding'
  SidingTypeBrick = 'brick veneer'
  SidingTypeStucco = 'stucco'
  SidingTypeVinyl = 'vinyl siding'
  SidingTypeWood = 'wood siding'
  SolarThermalLoopTypeDirect = 'liquid direct'
  SolarThermalLoopTypeIndirect = 'liquid indirect'
  SolarThermalLoopTypeThermosyphon = 'passive thermosyphon'
  SolarThermalTypeDoubleGlazing = 'double glazing black'
  SolarThermalTypeEvacuatedTube = 'evacuated tube'
  SolarThermalTypeICS = 'integrated collector storage'
  SolarThermalTypeSingleGlazing = 'single glazing black'
  UnitsACH = 'ACH'
  UnitsACHNatural = 'ACHnatural'
  UnitsCFM = 'CFM'
  UnitsCFM25 = 'CFM25'
  UnitsPercent = 'Percent'
  WallTypeBrick = 'StructuralBrick'
  WallTypeCMU = 'ConcreteMasonryUnit'
  WallTypeConcrete = 'SolidConcrete'
  WallTypeDoubleWoodStud = 'DoubleWoodStud'
  WallTypeICF = 'InsulatedConcreteForms'
  WallTypeLog = 'LogWall'
  WallTypeSIP = 'StructurallyInsulatedPanel'
  WallTypeSteelStud = 'SteelFrame'
  WallTypeStone = 'Stone'
  WallTypeStrawBale = 'StrawBale'
  WallTypeWoodStud = 'WoodStud'
  WaterFixtureTypeFaucet = 'faucet'
  WaterFixtureTypeShowerhead = 'shower head'
  WaterHeaterTypeCombiStorage = 'space-heating boiler with storage tank'
  WaterHeaterTypeCombiTankless = 'space-heating boiler with tankless coil'
  WaterHeaterTypeHeatPump = 'heat pump water heater'
  WaterHeaterTypeTankless = 'instantaneous water heater'
  WaterHeaterTypeStorage = 'storage water heater'
  WindowFrameTypeAluminum = 'Aluminum'
  WindowFrameTypeWood = 'Wood'
  WindowGasAir = 'air'
  WindowGasArgon = 'argon'
  WindowGlazingLowE = 'low-e'
  WindowGlazingReflective = 'reflective'
  WindowGlazingTintedReflective = 'tinted/reflective'
  WindowLayersDoublePane = 'double-pane'
  WindowLayersSinglePane = 'single-pane'
  WindowLayersTriplePane = 'triple-pane'

  def initialize(hpxml_path: nil, collapse_enclosure: true)
    @doc = nil
    @hpxml_path = hpxml_path

    # Create/populate child objects
    hpxml = nil
    if not hpxml_path.nil?
      @doc = XMLHelper.parse_file(hpxml_path)
      hpxml = @doc.elements['/HPXML']
    end
    from_rexml(hpxml)

    # Clean up
    delete_partition_surfaces()
    if collapse_enclosure
      collapse_enclosure_surfaces()
    end
  end

  def has_space_type(space_type)
    # Look for surfaces attached to this space type
    (@roofs + @rim_joists + @walls + @foundation_walls + @frame_floors + @slabs).each do |surface|
      return true if surface.interior_adjacent_to == space_type
      return true if surface.exterior_adjacent_to == space_type
    end
    return false
  end

  def has_fuel_access
    @site.fuels.each do |fuel|
      if fuel != FuelTypeElectricity
        return true
      end
    end
    return false
  end

  def predominant_heating_fuel
    fuel_fracs = {}
    @heating_systems.each do |heating_system|
      fuel = heating_system.heating_system_fuel
      fuel_fracs[fuel] = 0.0 if fuel_fracs[fuel].nil?
      fuel_fracs[fuel] += heating_system.fraction_heat_load_served
    end
    @heat_pumps.each do |heat_pump|
      fuel = heat_pump.heat_pump_fuel
      fuel_fracs[fuel] = 0.0 if fuel_fracs[fuel].nil?
      fuel_fracs[fuel] += heat_pump.fraction_heat_load_served
    end
    return FuelTypeElectricity if fuel_fracs.empty?

    return fuel_fracs.key(fuel_fracs.values.max)
  end

  def fraction_of_window_area_operable()
    # Calculates the fraction of window area that is operable.
    window_area_total = @windows.map { |w| w.area }.inject(0, :+)
    window_area_operable = @windows.map { |w| w.fraction_operable * w.area }.inject(0, :+)
    if window_area_total <= 0
      return 0.0
    end
    return window_area_operable / window_area_total
  end

  def to_rexml()
    @doc = _create_rexml_document()
    @header.to_rexml(@doc)
    @site.to_rexml(@doc)
    @neighbor_buildings.to_rexml(@doc)
    @building_occupancy.to_rexml(@doc)
    @building_construction.to_rexml(@doc)
    @climate_and_risk_zones.to_rexml(@doc)
    @air_infiltration_measurements.to_rexml(@doc)
    @attics.to_rexml(@doc)
    @foundations.to_rexml(@doc)
    @roofs.to_rexml(@doc)
    @rim_joists.to_rexml(@doc)
    @walls.to_rexml(@doc)
    @foundation_walls.to_rexml(@doc)
    @frame_floors.to_rexml(@doc)
    @slabs.to_rexml(@doc)
    @windows.to_rexml(@doc)
    @skylights.to_rexml(@doc)
    @doors.to_rexml(@doc)
    @heating_systems.to_rexml(@doc)
    @cooling_systems.to_rexml(@doc)
    @heat_pumps.to_rexml(@doc)
    @hvac_controls.to_rexml(@doc)
    @hvac_distributions.to_rexml(@doc)
    @ventilation_fans.to_rexml(@doc)
    @water_heating_systems.to_rexml(@doc)
    @hot_water_distributions.to_rexml(@doc)
    @water_fixtures.to_rexml(@doc)
    @solar_thermal_systems.to_rexml(@doc)
    @pv_systems.to_rexml(@doc)
    @clothes_washers.to_rexml(@doc)
    @clothes_dryers.to_rexml(@doc)
    @dishwashers.to_rexml(@doc)
    @refrigerators.to_rexml(@doc)
    @cooking_ranges.to_rexml(@doc)
    @ovens.to_rexml(@doc)
    @lighting_groups.to_rexml(@doc)
    @ceiling_fans.to_rexml(@doc)
    @plug_loads.to_rexml(@doc)
    @misc_loads_schedule.to_rexml(@doc)
    return @doc
  end

  def from_rexml(hpxml)
    @header = Header.new(self, hpxml)
    @site = Site.new(self, hpxml)
    @neighbor_buildings = NeighborBuildings.new(self, hpxml)
    @building_occupancy = BuildingOccupancy.new(self, hpxml)
    @building_construction = BuildingConstruction.new(self, hpxml)
    @climate_and_risk_zones = ClimateandRiskZones.new(self, hpxml)
    @air_infiltration_measurements = AirInfiltrationMeasurements.new(self, hpxml)
    @attics = Attics.new(self, hpxml)
    @foundations = Foundations.new(self, hpxml)
    @roofs = Roofs.new(self, hpxml)
    @rim_joists = RimJoists.new(self, hpxml)
    @walls = Walls.new(self, hpxml)
    @foundation_walls = FoundationWalls.new(self, hpxml)
    @frame_floors = FrameFloors.new(self, hpxml)
    @slabs = Slabs.new(self, hpxml)
    @windows = Windows.new(self, hpxml)
    @skylights = Skylights.new(self, hpxml)
    @doors = Doors.new(self, hpxml)
    @heating_systems = HeatingSystems.new(self, hpxml)
    @cooling_systems = CoolingSystems.new(self, hpxml)
    @heat_pumps = HeatPumps.new(self, hpxml)
    @hvac_controls = HVACControls.new(self, hpxml)
    @hvac_distributions = HVACDistributions.new(self, hpxml)
    @ventilation_fans = VentilationFans.new(self, hpxml)
    @water_heating_systems = WaterHeatingSystems.new(self, hpxml)
    @hot_water_distributions = HotWaterDistributions.new(self, hpxml)
    @water_fixtures = WaterFixtures.new(self, hpxml)
    @solar_thermal_systems = SolarThermalSystems.new(self, hpxml)
    @pv_systems = PVSystems.new(self, hpxml)
    @clothes_washers = ClothesWashers.new(self, hpxml)
    @clothes_dryers = ClothesDryers.new(self, hpxml)
    @dishwashers = Dishwashers.new(self, hpxml)
    @refrigerators = Refrigerators.new(self, hpxml)
    @cooking_ranges = CookingRanges.new(self, hpxml)
    @ovens = Ovens.new(self, hpxml)
    @lighting_groups = LightingGroups.new(self, hpxml)
    @ceiling_fans = CeilingFans.new(self, hpxml)
    @plug_loads = PlugLoads.new(self, hpxml)
    @misc_loads_schedule = MiscLoadsSchedule.new(self, hpxml)
  end

  class BaseElement
    attr_accessor(:hpxml_object)

    def initialize(hpxml_object, rexml_element = nil, **kwargs)
      @hpxml_object = hpxml_object
      if not rexml_element.nil?
        # Set values from HPXML REXML element
        from_rexml(rexml_element)
      else
        # Set values from **kwargs
        kwargs.each do |k, v|
          send(k.to_s + '=', v)
        end
      end
    end

    def to_h
      h = {}
      self.class::ATTRS.each do |attribute|
        h[attribute] = send(attribute)
      end
      return h
    end

    def to_s
      return to_h.to_s
    end

    def nil?
      # Returns true if all attributes are nil
      to_h.each do |k, v|
        return false if not v.nil?
      end
      return true
    end
  end

  class BaseArrayElement < Array
    attr_accessor(:hpxml_object)

    def initialize(hpxml_object, rexml_element = nil)
      @hpxml_object = hpxml_object
      if not rexml_element.nil?
        # Set values from HPXML REXML element
        from_rexml(rexml_element)
      end
    end

    def check_for_errors
      errors = []
      each do |child|
        if not child.respond_to? :check_for_errors
          fail "Need to add 'check_for_errors' method to #{child.class} class."
        end

        errors += child.check_for_errors
      end
      return errors
    end

    def to_rexml(doc)
      each do |child|
        child.to_rexml(doc)
      end
    end

    def to_s
      return map { |x| x.to_s }
    end
  end

  class Header < BaseElement
    ATTRS = [:xml_type, :xml_generated_by, :created_date_and_time, :transaction,
             :software_program_used, :software_program_version, :eri_calculation_version,
             :eri_design, :timestep, :building_id, :event_type, :state_code,
             :begin_month, :begin_day_of_month, :end_month, :end_day_of_month]
    attr_accessor(*ATTRS)

    def check_for_errors
      errors = []

      if not @timestep.nil?
        valid_tsteps = [60, 30, 20, 15, 12, 10, 6, 5, 4, 3, 2, 1]
        if not valid_tsteps.include? @timestep
          fail "Timestep (#{@timestep}) must be one of: #{valid_tsteps.join(', ')}."
        end
      end

      if not @begin_month.nil?
        valid_months = (1..12).to_a
        if not valid_months.include? @begin_month
          fail "Begin Month (#{@begin_month}) must be one of: #{valid_months.join(', ')}."
        end
      end

      if not @end_month.nil?
        valid_months = (1..12).to_a
        if not valid_months.include? @end_month
          fail "End Month (#{@end_month}) must be one of: #{valid_months.join(', ')}."
        end
      end

      months_days = { [1, 3, 5, 7, 8, 10, 12] => (1..31).to_a, [4, 6, 9, 11] => (1..30).to_a, [2] => (1..28).to_a }
      months_days.each do |months, valid_days|
        if (not @begin_day_of_month.nil?) && (months.include? @begin_month)
          if not valid_days.include? @begin_day_of_month
            fail "Begin Day of Month (#{@begin_day_of_month}) must be one of: #{valid_days.join(', ')}."
          end
        end
        next unless (not @end_day_of_month.nil?) && (months.include? @end_month)
        if not valid_days.include? @end_day_of_month
          fail "End Day of Month (#{@end_day_of_month}) must be one of: #{valid_days.join(', ')}."
        end
      end

      if (not @begin_month.nil?) && (not @end_month.nil?)
        if @begin_month > @end_month
          fail "Begin Month (#{@begin_month}) cannot come after End Month (#{@end_month})."
        end
        if (not @begin_day_of_month.nil?) && (not @end_day_of_month.nil?)
          if @begin_month == @end_month
            if @begin_day_of_month > @end_day_of_month
              fail "Begin Day of Month (#{@begin_day_of_month}) cannot come after End Day of Month (#{@end_day_of_month}) for the same month (#{@begin_month})."
            end
          end
        end
      end

      return errors
    end

    def to_rexml(doc)
      return if nil?

      hpxml = doc.elements['/HPXML']
      header = XMLHelper.add_element(hpxml, 'XMLTransactionHeaderInformation')
      XMLHelper.add_element(header, 'XMLType', @xml_type)
      XMLHelper.add_element(header, 'XMLGeneratedBy', @xml_generated_by)
      if not @created_date_and_time.nil?
        XMLHelper.add_element(header, 'CreatedDateAndTime', @created_date_and_time)
      else
        XMLHelper.add_element(header, 'CreatedDateAndTime', Time.now.strftime('%Y-%m-%dT%H:%M:%S%:z'))
      end
      XMLHelper.add_element(header, 'Transaction', @transaction)

      software_info = XMLHelper.add_element(hpxml, 'SoftwareInfo')
      XMLHelper.add_element(software_info, 'SoftwareProgramUsed', @software_program_used) unless @software_program_used.nil?
      XMLHelper.add_element(software_info, 'SoftwareProgramVersion', software_program_version) unless software_program_version.nil?
      extension = XMLHelper.add_element(software_info, 'extension')
      if (not @eri_calculation_version.nil?) || (not @eri_design.nil?)
        eri_calculation = XMLHelper.add_element(extension, 'ERICalculation')
        XMLHelper.add_element(eri_calculation, 'Version', @eri_calculation_version) unless @eri_calculation_version.nil?
        XMLHelper.add_element(eri_calculation, 'Design', @eri_design) unless @eri_design.nil?
      end
      if (not @timestep.nil?) || (not @begin_month.nil?) || (not @begin_day_of_month.nil?) || (not @end_month.nil?) || (not @end_day_of_month.nil?)
        simulation_control = XMLHelper.add_element(extension, 'SimulationControl')
        XMLHelper.add_element(simulation_control, 'Timestep', HPXML::to_integer_or_nil(@timestep)) unless @timestep.nil?
        XMLHelper.add_element(simulation_control, 'BeginMonth', HPXML::to_integer_or_nil(@begin_month)) unless @begin_month.nil?
        XMLHelper.add_element(simulation_control, 'BeginDayOfMonth', HPXML::to_integer_or_nil(@begin_day_of_month)) unless @begin_day_of_month.nil?
        XMLHelper.add_element(simulation_control, 'EndMonth', HPXML::to_integer_or_nil(@end_month)) unless @end_month.nil?
        XMLHelper.add_element(simulation_control, 'EndDayOfMonth', HPXML::to_integer_or_nil(@end_day_of_month)) unless @end_day_of_month.nil?
      end
      if extension.elements['ERICalculation'].nil? && extension.elements['SimulationControl'].nil?
        extension.remove
      end

      building = XMLHelper.add_element(hpxml, 'Building')
      building_building_id = XMLHelper.add_element(building, 'BuildingID')
      XMLHelper.add_attribute(building_building_id, 'id', @building_id)
      project_status = XMLHelper.add_element(building, 'ProjectStatus')
      XMLHelper.add_element(project_status, 'EventType', @event_type)
    end

    def from_rexml(hpxml)
      return if hpxml.nil?

      @xml_type = XMLHelper.get_value(hpxml, 'XMLTransactionHeaderInformation/XMLType')
      @xml_generated_by = XMLHelper.get_value(hpxml, 'XMLTransactionHeaderInformation/XMLGeneratedBy')
      @created_date_and_time = XMLHelper.get_value(hpxml, 'XMLTransactionHeaderInformation/CreatedDateAndTime')
      @transaction = XMLHelper.get_value(hpxml, 'XMLTransactionHeaderInformation/Transaction')
      @software_program_used = XMLHelper.get_value(hpxml, 'SoftwareInfo/SoftwareProgramUsed')
      @software_program_version = XMLHelper.get_value(hpxml, 'SoftwareInfo/SoftwareProgramVersion')
      @eri_calculation_version = XMLHelper.get_value(hpxml, 'SoftwareInfo/extension/ERICalculation/Version')
      @eri_design = XMLHelper.get_value(hpxml, 'SoftwareInfo/extension/ERICalculation/Design')
      @timestep = HPXML::to_integer_or_nil(XMLHelper.get_value(hpxml, 'SoftwareInfo/extension/SimulationControl/Timestep'))
      @begin_month = HPXML::to_integer_or_nil(XMLHelper.get_value(hpxml, 'SoftwareInfo/extension/SimulationControl/BeginMonth'))
      @begin_day_of_month = HPXML::to_integer_or_nil(XMLHelper.get_value(hpxml, 'SoftwareInfo/extension/SimulationControl/BeginDayOfMonth'))
      @end_month = HPXML::to_integer_or_nil(XMLHelper.get_value(hpxml, 'SoftwareInfo/extension/SimulationControl/EndMonth'))
      @end_day_of_month = HPXML::to_integer_or_nil(XMLHelper.get_value(hpxml, 'SoftwareInfo/extension/SimulationControl/EndDayOfMonth'))
      @building_id = HPXML::get_id(hpxml, 'Building/BuildingID')
      @event_type = XMLHelper.get_value(hpxml, 'Building/ProjectStatus/EventType')
      @state_code = XMLHelper.get_value(hpxml, 'Building/Site/Address/StateCode')
    end
  end

  class Site < BaseElement
    ATTRS = [:surroundings, :orientation_of_front_of_home, :fuels, :shelter_coefficient]
    attr_accessor(*ATTRS)

    def check_for_errors
      errors = []
      return errors
    end

    def to_rexml(doc)
      return if nil?

      site = XMLHelper.create_elements_as_needed(doc, ['HPXML', 'Building', 'BuildingDetails', 'BuildingSummary', 'Site'])
      if not @fuels.empty?
        fuel_types_available = XMLHelper.add_element(site, 'FuelTypesAvailable')
        @fuels.each do |fuel|
          XMLHelper.add_element(fuel_types_available, 'Fuel', fuel)
        end
      end
      HPXML::add_extension(parent: site,
                           extensions: { 'ShelterCoefficient' => HPXML::to_float_or_nil(@shelter_coefficient) })
    end

    def from_rexml(hpxml)
      return if hpxml.nil?

      site = hpxml.elements['Building/BuildingDetails/BuildingSummary/Site']
      return if site.nil?

      @surroundings = XMLHelper.get_value(site, 'Surroundings')
      @orientation_of_front_of_home = XMLHelper.get_value(site, 'OrientationOfFrontOfHome')
      @fuels = XMLHelper.get_values(site, 'FuelTypesAvailable/Fuel')
      @shelter_coefficient = HPXML::to_float_or_nil(XMLHelper.get_value(site, 'extension/ShelterCoefficient'))
    end
  end

  class NeighborBuildings < BaseArrayElement
    def add(**kwargs)
      self << NeighborBuilding.new(@hpxml_object, **kwargs)
    end

    def from_rexml(hpxml)
      return if hpxml.nil?

      hpxml.elements.each('Building/BuildingDetails/BuildingSummary/Site/extension/Neighbors/NeighborBuilding') do |neighbor_building|
        self << NeighborBuilding.new(@hpxml_object, neighbor_building)
      end
    end
  end

  class NeighborBuilding < BaseElement
    ATTRS = [:azimuth, :distance, :height]
    attr_accessor(*ATTRS)

    def check_for_errors
      errors = []
      return errors
    end

    def to_rexml(doc)
      return if nil?

      neighbors = XMLHelper.create_elements_as_needed(doc, ['HPXML', 'Building', 'BuildingDetails', 'BuildingSummary', 'Site', 'extension', 'Neighbors'])
      neighbor_building = XMLHelper.add_element(neighbors, 'NeighborBuilding')
      XMLHelper.add_element(neighbor_building, 'Azimuth', Integer(@azimuth)) unless @azimuth.nil?
      XMLHelper.add_element(neighbor_building, 'Distance', Float(@distance)) unless @distance.nil?
      XMLHelper.add_element(neighbor_building, 'Height', Float(@height)) unless @height.nil?
    end

    def from_rexml(neighbor_building)
      return if neighbor_building.nil?

      @azimuth = HPXML::to_integer_or_nil(XMLHelper.get_value(neighbor_building, 'Azimuth'))
      @distance = HPXML::to_float_or_nil(XMLHelper.get_value(neighbor_building, 'Distance'))
      @height = HPXML::to_float_or_nil(XMLHelper.get_value(neighbor_building, 'Height'))
    end
  end

  class BuildingOccupancy < BaseElement
    ATTRS = [:number_of_residents]
    attr_accessor(*ATTRS)

    def check_for_errors
      errors = []
      return errors
    end

    def to_rexml(doc)
      return if nil?

      building_occupancy = XMLHelper.create_elements_as_needed(doc, ['HPXML', 'Building', 'BuildingDetails', 'BuildingSummary', 'BuildingOccupancy'])
      XMLHelper.add_element(building_occupancy, 'NumberofResidents', Float(@number_of_residents)) unless @number_of_residents.nil?
    end

    def from_rexml(hpxml)
      return if hpxml.nil?

      building_occupancy = hpxml.elements['Building/BuildingDetails/BuildingSummary/BuildingOccupancy']
      return if building_occupancy.nil?

      @number_of_residents = HPXML::to_float_or_nil(XMLHelper.get_value(building_occupancy, 'NumberofResidents'))
    end
  end

  class BuildingConstruction < BaseElement
    ATTRS = [:year_built, :number_of_conditioned_floors, :number_of_conditioned_floors_above_grade,
             :average_ceiling_height, :number_of_bedrooms, :number_of_bathrooms,
             :conditioned_floor_area, :conditioned_building_volume, :use_only_ideal_air_system,
             :residential_facility_type]
    attr_accessor(*ATTRS)

    def check_for_errors
      errors = []
      return errors
    end

    def to_rexml(doc)
      return if nil?

      building_construction = XMLHelper.create_elements_as_needed(doc, ['HPXML', 'Building', 'BuildingDetails', 'BuildingSummary', 'BuildingConstruction'])
      XMLHelper.add_element(building_construction, 'ResidentialFacilityType', @residential_facility_type) unless @residential_facility_type.nil?
      XMLHelper.add_element(building_construction, 'NumberofConditionedFloors', Integer(@number_of_conditioned_floors)) unless @number_of_conditioned_floors.nil?
      XMLHelper.add_element(building_construction, 'NumberofConditionedFloorsAboveGrade', Integer(@number_of_conditioned_floors_above_grade)) unless @number_of_conditioned_floors_above_grade.nil?
      XMLHelper.add_element(building_construction, 'AverageCeilingHeight', Float(@average_ceiling_height)) unless @average_ceiling_height.nil?
      XMLHelper.add_element(building_construction, 'NumberofBedrooms', Integer(@number_of_bedrooms)) unless @number_of_bedrooms.nil?
      XMLHelper.add_element(building_construction, 'NumberofBathrooms', Integer(@number_of_bathrooms)) unless @number_of_bathrooms.nil?
      XMLHelper.add_element(building_construction, 'ConditionedFloorArea', Float(@conditioned_floor_area)) unless @conditioned_floor_area.nil?
      XMLHelper.add_element(building_construction, 'ConditionedBuildingVolume', Float(@conditioned_building_volume)) unless @conditioned_building_volume.nil?
      HPXML::add_extension(parent: building_construction,
                           extensions: { 'UseOnlyIdealAirSystem' => HPXML::to_bool_or_nil(@use_only_ideal_air_system) })
    end

    def from_rexml(hpxml)
      return if hpxml.nil?

      building_construction = hpxml.elements['Building/BuildingDetails/BuildingSummary/BuildingConstruction']
      return if building_construction.nil?

      @year_built = HPXML::to_integer_or_nil(XMLHelper.get_value(building_construction, 'YearBuilt'))
      @number_of_conditioned_floors = HPXML::to_integer_or_nil(XMLHelper.get_value(building_construction, 'NumberofConditionedFloors'))
      @number_of_conditioned_floors_above_grade = HPXML::to_integer_or_nil(XMLHelper.get_value(building_construction, 'NumberofConditionedFloorsAboveGrade'))
      @average_ceiling_height = HPXML::to_float_or_nil(XMLHelper.get_value(building_construction, 'AverageCeilingHeight'))
      @number_of_bedrooms = HPXML::to_integer_or_nil(XMLHelper.get_value(building_construction, 'NumberofBedrooms'))
      @number_of_bathrooms = HPXML::to_integer_or_nil(XMLHelper.get_value(building_construction, 'NumberofBathrooms'))
      @conditioned_floor_area = HPXML::to_float_or_nil(XMLHelper.get_value(building_construction, 'ConditionedFloorArea'))
      @conditioned_building_volume = HPXML::to_float_or_nil(XMLHelper.get_value(building_construction, 'ConditionedBuildingVolume'))
      @use_only_ideal_air_system = HPXML::to_bool_or_nil(XMLHelper.get_value(building_construction, 'extension/UseOnlyIdealAirSystem'))
      @residential_facility_type = XMLHelper.get_value(building_construction, 'ResidentialFacilityType')
    end
  end

  class ClimateandRiskZones < BaseElement
    ATTRS = [:iecc_year, :iecc_zone, :weather_station_id, :weather_station_name, :weather_station_wmo,
             :weather_station_epw_filename]
    attr_accessor(*ATTRS)

    def check_for_errors
      errors = []
      return errors
    end

    def to_rexml(doc)
      return if nil?

      climate_and_risk_zones = XMLHelper.create_elements_as_needed(doc, ['HPXML', 'Building', 'BuildingDetails', 'ClimateandRiskZones'])

      if (not @iecc_year.nil?) && (not @iecc_zone.nil?)
        climate_zone_iecc = XMLHelper.add_element(climate_and_risk_zones, 'ClimateZoneIECC')
        XMLHelper.add_element(climate_zone_iecc, 'Year', Integer(@iecc_year)) unless @iecc_year.nil?
        XMLHelper.add_element(climate_zone_iecc, 'ClimateZone', @iecc_zone) unless @iecc_zone.nil?
      end

      if not @weather_station_id.nil?
        weather_station = XMLHelper.add_element(climate_and_risk_zones, 'WeatherStation')
        sys_id = XMLHelper.add_element(weather_station, 'SystemIdentifier')
        XMLHelper.add_attribute(sys_id, 'id', @weather_station_id)
        XMLHelper.add_element(weather_station, 'Name', @weather_station_name) unless @weather_station_name.nil?
        XMLHelper.add_element(weather_station, 'WMO', @weather_station_wmo) unless @weather_station_wmo.nil?
        HPXML::add_extension(parent: weather_station,
                             extensions: { 'EPWFileName' => @weather_station_epw_filename })
      end
    end

    def from_rexml(hpxml)
      return if hpxml.nil?

      climate_and_risk_zones = hpxml.elements['Building/BuildingDetails/ClimateandRiskZones']
      return if climate_and_risk_zones.nil?

      @iecc_year = XMLHelper.get_value(climate_and_risk_zones, 'ClimateZoneIECC/Year')
      @iecc_zone = XMLHelper.get_value(climate_and_risk_zones, 'ClimateZoneIECC/ClimateZone')
      weather_station = climate_and_risk_zones.elements['WeatherStation']
      if not weather_station.nil?
        @weather_station_id = HPXML::get_id(weather_station)
        @weather_station_name = XMLHelper.get_value(weather_station, 'Name')
        @weather_station_wmo = XMLHelper.get_value(weather_station, 'WMO')
        @weather_station_epw_filename = XMLHelper.get_value(weather_station, 'extension/EPWFileName')
      end
    end
  end

  class AirInfiltrationMeasurements < BaseArrayElement
    def add(**kwargs)
      self << AirInfiltrationMeasurement.new(@hpxml_object, **kwargs)
    end

    def from_rexml(hpxml)
      return if hpxml.nil?

      hpxml.elements.each('Building/BuildingDetails/Enclosure/AirInfiltration/AirInfiltrationMeasurement') do |air_infiltration_measurement|
        self << AirInfiltrationMeasurement.new(@hpxml_object, air_infiltration_measurement)
      end
    end
  end

  class AirInfiltrationMeasurement < BaseElement
    ATTRS = [:id, :house_pressure, :unit_of_measure, :air_leakage, :effective_leakage_area,
             :infiltration_volume, :constant_ach_natural, :leakiness_description]
    attr_accessor(*ATTRS)

    def check_for_errors
      errors = []
      return errors
    end

    def to_rexml(doc)
      return if nil?

      air_infiltration = XMLHelper.create_elements_as_needed(doc, ['HPXML', 'Building', 'BuildingDetails', 'Enclosure', 'AirInfiltration'])
      air_infiltration_measurement = XMLHelper.add_element(air_infiltration, 'AirInfiltrationMeasurement')
      sys_id = XMLHelper.add_element(air_infiltration_measurement, 'SystemIdentifier')
      XMLHelper.add_attribute(sys_id, 'id', @id)
      XMLHelper.add_element(air_infiltration_measurement, 'HousePressure', Float(@house_pressure)) unless @house_pressure.nil?
      if (not @unit_of_measure.nil?) && (not @air_leakage.nil?)
        building_air_leakage = XMLHelper.add_element(air_infiltration_measurement, 'BuildingAirLeakage')
        XMLHelper.add_element(building_air_leakage, 'UnitofMeasure', @unit_of_measure)
        XMLHelper.add_element(building_air_leakage, 'AirLeakage', Float(@air_leakage))
      end
      XMLHelper.add_element(air_infiltration_measurement, 'EffectiveLeakageArea', Float(@effective_leakage_area)) unless @effective_leakage_area.nil?
      XMLHelper.add_element(air_infiltration_measurement, 'InfiltrationVolume', Float(@infiltration_volume)) unless @infiltration_volume.nil?
      HPXML::add_extension(parent: air_infiltration_measurement,
                           extensions: { 'ConstantACHnatural' => HPXML::to_float_or_nil(@constant_ach_natural) })
    end

    def from_rexml(air_infiltration_measurement)
      return if air_infiltration_measurement.nil?

      @id = HPXML::get_id(air_infiltration_measurement)
      @house_pressure = HPXML::to_float_or_nil(XMLHelper.get_value(air_infiltration_measurement, 'HousePressure'))
      @unit_of_measure = XMLHelper.get_value(air_infiltration_measurement, 'BuildingAirLeakage/UnitofMeasure')
      @air_leakage = HPXML::to_float_or_nil(XMLHelper.get_value(air_infiltration_measurement, 'BuildingAirLeakage/AirLeakage'))
      @effective_leakage_area = HPXML::to_float_or_nil(XMLHelper.get_value(air_infiltration_measurement, 'EffectiveLeakageArea'))
      @infiltration_volume = HPXML::to_float_or_nil(XMLHelper.get_value(air_infiltration_measurement, 'InfiltrationVolume'))
      @constant_ach_natural = HPXML::to_float_or_nil(XMLHelper.get_value(air_infiltration_measurement, 'extension/ConstantACHnatural'))
      @leakiness_description = XMLHelper.get_value(air_infiltration_measurement, 'LeakinessDescription')
    end
  end

  class Attics < BaseArrayElement
    def add(**kwargs)
      self << Attic.new(@hpxml_object, **kwargs)
    end

    def from_rexml(hpxml)
      return if hpxml.nil?

      hpxml.elements.each('Building/BuildingDetails/Enclosure/Attics/Attic') do |attic|
        self << Attic.new(@hpxml_object, attic)
      end
    end
  end

  class Attic < BaseElement
    ATTRS = [:id, :attic_type, :vented_attic_sla, :vented_attic_constant_ach, :within_infiltration_volume,
             :attached_to_roof_idrefs, :attached_to_frame_floor_idrefs]
    attr_accessor(*ATTRS)

    def attached_roofs
      return [] if @attached_to_roof_idrefs.nil?

      list = @hpxml_object.roofs.select { |roof| @attached_to_roof_idrefs.include? roof.id }
      if @attached_to_roof_idrefs.size > list.size
        fail "Attached roof not found for attic '#{@id}'."
      end
      return list
    end

    def attached_frame_floors
      return [] if @attached_to_frame_floor_idrefs.nil?

      list = @hpxml_object.frame_floors.select { |frame_floor| @attached_to_frame_floor_idrefs.include? frame_floor.id }
      if @attached_to_frame_floor_idrefs.size > list.size
        fail "Attached frame floor not found for attic '#{@id}'."
      end
      return list
    end

    def to_location
      return if @attic_type.nil?

      if @attic_type == AtticTypeCathedral
        return LocationLivingSpace
      elsif @attic_type == AtticTypeConditioned
        return LocationLivingSpace
      elsif @attic_type == AtticTypeFlatRoof
        return LocationLivingSpace
      elsif @attic_type == AtticTypeUnvented
        return LocationAtticUnvented
      elsif @attic_type == AtticTypeVented
        return LocationAtticVented
      else
        fail "Unexpected attic type: '#{@attic_type}'."
      end
    end

    def check_for_errors
      errors = []
      begin; attached_roofs; rescue StandardError => e; errors << e.message; end
      begin; attached_frame_floors; rescue StandardError => e; errors << e.message; end
      begin; to_location; rescue StandardError => e; errors << e.message; end
      return errors
    end

    def to_rexml(doc)
      return if nil?

      attics = XMLHelper.create_elements_as_needed(doc, ['HPXML', 'Building', 'BuildingDetails', 'Enclosure', 'Attics'])
      attic = XMLHelper.add_element(attics, 'Attic')
      sys_id = XMLHelper.add_element(attic, 'SystemIdentifier')
      XMLHelper.add_attribute(sys_id, 'id', @id)
      if not @attic_type.nil?
        attic_type_e = XMLHelper.add_element(attic, 'AtticType')
        if @attic_type == AtticTypeUnvented
          attic_type_attic = XMLHelper.add_element(attic_type_e, 'Attic')
          XMLHelper.add_element(attic_type_attic, 'Vented', false)
        elsif @attic_type == AtticTypeVented
          attic_type_attic = XMLHelper.add_element(attic_type_e, 'Attic')
          XMLHelper.add_element(attic_type_attic, 'Vented', true)
          if not @vented_attic_sla.nil?
            ventilation_rate = XMLHelper.add_element(attic, 'VentilationRate')
            XMLHelper.add_element(ventilation_rate, 'UnitofMeasure', 'SLA')
            XMLHelper.add_element(ventilation_rate, 'Value', Float(@vented_attic_sla))
          end
          if not @vented_attic_constant_ach.nil?
            XMLHelper.add_element(attic, 'extension/ConstantACHnatural', Float(@vented_attic_constant_ach))
          end
        elsif @attic_type == AtticTypeConditioned
          attic_type_attic = XMLHelper.add_element(attic_type_e, 'Attic')
          XMLHelper.add_element(attic_type_attic, 'Conditioned', true)
        elsif (@attic_type == AtticTypeFlatRoof) || (@attic_type == AtticTypeCathedral)
          XMLHelper.add_element(attic_type_e, @attic_type)
        else
          fail "Unhandled attic type '#{@attic_type}'."
        end
      end
      XMLHelper.add_element(attic, 'WithinInfiltrationVolume', Boolean(@within_infiltration_volume)) unless @within_infiltration_volume.nil?
    end

    def from_rexml(attic)
      return if attic.nil?

      @id = HPXML::get_id(attic)
      if XMLHelper.has_element(attic, "AtticType/Attic[Vented='false']")
        @attic_type = AtticTypeUnvented
      elsif XMLHelper.has_element(attic, "AtticType/Attic[Vented='true']")
        @attic_type = AtticTypeVented
      elsif XMLHelper.has_element(attic, "AtticType/Attic[Conditioned='true']")
        @attic_type = AtticTypeConditioned
      elsif XMLHelper.has_element(attic, 'AtticType/FlatRoof')
        @attic_type = AtticTypeFlatRoof
      elsif XMLHelper.has_element(attic, 'AtticType/CathedralCeiling')
        @attic_type = AtticTypeCathedral
      end
      @vented_attic_sla = HPXML::to_float_or_nil(XMLHelper.get_value(attic, "[AtticType/Attic[Vented='true']]VentilationRate[UnitofMeasure='SLA']/Value"))
      @vented_attic_constant_ach = HPXML::to_float_or_nil(XMLHelper.get_value(attic, "[AtticType/Attic[Vented='true']]extension/ConstantACHnatural"))
      @within_infiltration_volume = HPXML::to_bool_or_nil(XMLHelper.get_value(attic, 'WithinInfiltrationVolume'))
      @attached_to_roof_idrefs = []
      attic.elements.each('AttachedToRoof') do |roof|
        @attached_to_roof_idrefs << HPXML::get_idref(roof)
      end
      @attached_to_frame_floor_idrefs = []
      attic.elements.each('AttachedToFrameFloor') do |frame_floor|
        @attached_to_frame_floor_idrefs << HPXML::get_idref(frame_floor)
      end
    end
  end

  class Foundations < BaseArrayElement
    def add(**kwargs)
      self << Foundation.new(@hpxml_object, **kwargs)
    end

    def from_rexml(hpxml)
      return if hpxml.nil?

      hpxml.elements.each('Building/BuildingDetails/Enclosure/Foundations/Foundation') do |foundation|
        self << Foundation.new(@hpxml_object, foundation)
      end
    end
  end

  class Foundation < BaseElement
    ATTRS = [:id, :foundation_type, :vented_crawlspace_sla, :unconditioned_basement_thermal_boundary, :within_infiltration_volume,
             :attached_to_slab_idrefs, :attached_to_frame_floor_idrefs, :attached_to_foundation_wall_idrefs]
    attr_accessor(*ATTRS)

    def attached_slabs
      return [] if @attached_to_slab_idrefs.nil?

      list = @hpxml_object.slabs.select { |slab| @attached_to_slab_idrefs.include? slab.id }
      if @attached_to_slab_idrefs.size > list.size
        fail "Attached slab not found for foundation '#{@id}'."
      end
      return list
    end

    def attached_frame_floors
      return [] if @attached_to_frame_floor_idrefs.nil?

      list = @hpxml_object.frame_floors.select { |frame_floor| @attached_to_frame_floor_idrefs.include? frame_floor.id }
      if @attached_to_frame_floor_idrefs.size > list.size
        fail "Attached frame floor not found for foundation '#{@id}'."
      end
      return list
    end

    def attached_foundation_walls
      return [] if @attached_to_foundation_wall_idrefs.nil?

      list = @hpxml_object.foundation_walls.select { |foundation_wall| @attached_to_foundation_wall_idrefs.include? foundation_wall.id }
      if @attached_to_foundation_wall_idrefs.size > list.size
        fail "Attached foundation wall not found for foundation '#{@id}'."
      end
      return list
    end

    def to_location
      return if @foundation_type.nil?

      if @foundation_type == FoundationTypeAmbient
        return LocationOutside
      elsif @foundation_type == FoundationTypeBasementConditioned
        return LocationBasementConditioned
      elsif @foundation_type == FoundationTypeBasementUnconditioned
        return LocationBasementUnconditioned
      elsif @foundation_type == FoundationTypeCrawlspaceUnvented
        return LocationCrawlspaceUnvented
      elsif @foundation_type == FoundationTypeCrawlspaceVented
        return LocationCrawlspaceVented
      elsif @foundation_type == FoundationTypeSlab
        return LocationLivingSpace
      else
        fail "Unexpected foundation type: '#{@foundation_type}'."
      end
    end

    def area
      sum_area = 0.0
      # Check Slabs first
      attached_slabs.each do |slab|
        sum_area += slab.area
      end
      if sum_area <= 0
        # Check FrameFloors next
        attached_frame_floors.each do |frame_floor|
          sum_area += frame_floor.area
        end
      end
      return sum_area
    end

    def check_for_errors
      errors = []
      begin; attached_slabs; rescue StandardError => e; errors << e.message; end
      begin; attached_frame_floors; rescue StandardError => e; errors << e.message; end
      begin; attached_foundation_walls; rescue StandardError => e; errors << e.message; end
      begin; to_location; rescue StandardError => e; errors << e.message; end
      return errors
    end

    def to_rexml(doc)
      return if nil?

      foundations = XMLHelper.create_elements_as_needed(doc, ['HPXML', 'Building', 'BuildingDetails', 'Enclosure', 'Foundations'])
      foundation = XMLHelper.add_element(foundations, 'Foundation')
      sys_id = XMLHelper.add_element(foundation, 'SystemIdentifier')
      XMLHelper.add_attribute(sys_id, 'id', @id)
      if not @foundation_type.nil?
        foundation_type_e = XMLHelper.add_element(foundation, 'FoundationType')
        if [FoundationTypeSlab, FoundationTypeAmbient].include? @foundation_type
          XMLHelper.add_element(foundation_type_e, @foundation_type)
        elsif @foundation_type == FoundationTypeBasementConditioned
          basement = XMLHelper.add_element(foundation_type_e, 'Basement')
          XMLHelper.add_element(basement, 'Conditioned', true)
        elsif @foundation_type == FoundationTypeBasementUnconditioned
          basement = XMLHelper.add_element(foundation_type_e, 'Basement')
          XMLHelper.add_element(basement, 'Conditioned', false)
          XMLHelper.add_element(foundation, 'ThermalBoundary', @unconditioned_basement_thermal_boundary) unless @unconditioned_basement_thermal_boundary.nil?
        elsif @foundation_type == FoundationTypeCrawlspaceVented
          crawlspace = XMLHelper.add_element(foundation_type_e, 'Crawlspace')
          XMLHelper.add_element(crawlspace, 'Vented', true)
          if not @vented_crawlspace_sla.nil?
            ventilation_rate = XMLHelper.add_element(foundation, 'VentilationRate')
            XMLHelper.add_element(ventilation_rate, 'UnitofMeasure', 'SLA')
            XMLHelper.add_element(ventilation_rate, 'Value', Float(@vented_crawlspace_sla))
          end
        elsif @foundation_type == FoundationTypeCrawlspaceUnvented
          crawlspace = XMLHelper.add_element(foundation_type_e, 'Crawlspace')
          XMLHelper.add_element(crawlspace, 'Vented', false)
        else
          fail "Unhandled foundation type '#{@foundation_type}'."
        end
      end
      XMLHelper.add_element(foundation, 'WithinInfiltrationVolume', Boolean(@within_infiltration_volume)) unless @within_infiltration_volume.nil?
    end

    def from_rexml(foundation)
      return if foundation.nil?

      @id = HPXML::get_id(foundation)
      if XMLHelper.has_element(foundation, 'FoundationType/SlabOnGrade')
        @foundation_type = FoundationTypeSlab
      elsif XMLHelper.has_element(foundation, "FoundationType/Basement[Conditioned='false']")
        @foundation_type = FoundationTypeBasementUnconditioned
      elsif XMLHelper.has_element(foundation, "FoundationType/Basement[Conditioned='true']")
        @foundation_type = FoundationTypeBasementConditioned
      elsif XMLHelper.has_element(foundation, "FoundationType/Crawlspace[Vented='false']")
        @foundation_type = FoundationTypeCrawlspaceUnvented
      elsif XMLHelper.has_element(foundation, "FoundationType/Crawlspace[Vented='true']")
        @foundation_type = FoundationTypeCrawlspaceVented
      elsif XMLHelper.has_element(foundation, 'FoundationType/Ambient')
        @foundation_type = FoundationTypeAmbient
      end
      @vented_crawlspace_sla = HPXML::to_float_or_nil(XMLHelper.get_value(foundation, "[FoundationType/Crawlspace[Vented='true']]VentilationRate[UnitofMeasure='SLA']/Value"))
      @unconditioned_basement_thermal_boundary = XMLHelper.get_value(foundation, "[FoundationType/Basement[Conditioned='false']]ThermalBoundary")
      @within_infiltration_volume = HPXML::to_bool_or_nil(XMLHelper.get_value(foundation, 'WithinInfiltrationVolume'))
      @attached_to_slab_idrefs = []
      foundation.elements.each('AttachedToSlab') do |slab|
        @attached_to_slab_idrefs << HPXML::get_idref(slab)
      end
      @attached_to_frame_floor_idrefs = []
      foundation.elements.each('AttachedToFrameFloor') do |frame_floor|
        @attached_to_frame_floor_idrefs << HPXML::get_idref(frame_floor)
      end
      @attached_to_foundation_wall_idrefs = []
      foundation.elements.each('AttachedToFoundationWall') do |foundation_wall|
        @attached_to_foundation_wall_idrefs << HPXML::get_idref(foundation_wall)
      end
    end
  end

  class Roofs < BaseArrayElement
    def add(**kwargs)
      self << Roof.new(@hpxml_object, **kwargs)
    end

    def from_rexml(hpxml)
      return if hpxml.nil?

      hpxml.elements.each('Building/BuildingDetails/Enclosure/Roofs/Roof') do |roof|
        self << Roof.new(@hpxml_object, roof)
      end
    end
  end

  class Roof < BaseElement
    ATTRS = [:id, :exterior_adjacent_to, :interior_adjacent_to, :area, :azimuth, :roof_type,
             :roof_color, :solar_absorptance, :emittance, :pitch, :radiant_barrier,
             :insulation_id, :insulation_assembly_r_value, :insulation_cavity_r_value,
             :insulation_continuous_r_value]
    attr_accessor(*ATTRS)

    def skylights
      return @hpxml_object.skylights.select { |skylight| skylight.roof_idref == @id }
    end

    def net_area
      return if nil?

      val = @area
      skylights.each do |skylight|
        val -= skylight.area
      end
      fail "Calculated a negative net surface area for surface '#{@id}'." if val < 0

      return val
    end

    def exterior_adjacent_to
      return LocationOutside
    end

    def is_exterior
      return true
    end

    def is_interior
      return !is_exterior
    end

    def is_thermal_boundary
      return HPXML::is_thermal_boundary(self)
    end

    def is_exterior_thermal_boundary
      return (is_exterior && is_thermal_boundary)
    end

    def delete
      @hpxml_object.roofs.delete(self)
      skylights.reverse_each do |skylight|
        @hpxml_object.skylights.delete(skylight)
      end
    end

    def check_for_errors
      errors = []
      begin; net_area; rescue StandardError => e; errors << e.message; end
      return errors
    end

    def to_rexml(doc)
      return if nil?

      roofs = XMLHelper.create_elements_as_needed(doc, ['HPXML', 'Building', 'BuildingDetails', 'Enclosure', 'Roofs'])
      roof = XMLHelper.add_element(roofs, 'Roof')
      sys_id = XMLHelper.add_element(roof, 'SystemIdentifier')
      XMLHelper.add_attribute(sys_id, 'id', @id)
      XMLHelper.add_element(roof, 'InteriorAdjacentTo', @interior_adjacent_to) unless @interior_adjacent_to.nil?
      XMLHelper.add_element(roof, 'Area', Float(@area)) unless @area.nil?
      XMLHelper.add_element(roof, 'Azimuth', Integer(@azimuth)) unless @azimuth.nil?
      XMLHelper.add_element(roof, 'SolarAbsorptance', Float(@solar_absorptance)) unless @solar_absorptance.nil?
      XMLHelper.add_element(roof, 'Emittance', Float(@emittance)) unless @emittance.nil?
      XMLHelper.add_element(roof, 'Pitch', Float(@pitch)) unless @pitch.nil?
      XMLHelper.add_element(roof, 'RadiantBarrier', Boolean(@radiant_barrier)) unless @radiant_barrier.nil?
      insulation = XMLHelper.add_element(roof, 'Insulation')
      sys_id = XMLHelper.add_element(insulation, 'SystemIdentifier')
      if not @insulation_id.nil?
        XMLHelper.add_attribute(sys_id, 'id', @insulation_id)
      else
        XMLHelper.add_attribute(sys_id, 'id', @id + 'Insulation')
      end
      XMLHelper.add_element(insulation, 'AssemblyEffectiveRValue', Float(@insulation_assembly_r_value)) unless @insulation_assembly_r_value.nil?
    end

    def from_rexml(roof)
      return if roof.nil?

      @id = HPXML::get_id(roof)
      @interior_adjacent_to = XMLHelper.get_value(roof, 'InteriorAdjacentTo')
      @area = HPXML::to_float_or_nil(XMLHelper.get_value(roof, 'Area'))
      @azimuth = HPXML::to_integer_or_nil(XMLHelper.get_value(roof, 'Azimuth'))
      @roof_type = XMLHelper.get_value(roof, 'RoofType')
      @roof_color = XMLHelper.get_value(roof, 'RoofColor')
      @solar_absorptance = HPXML::to_float_or_nil(XMLHelper.get_value(roof, 'SolarAbsorptance'))
      @emittance = HPXML::to_float_or_nil(XMLHelper.get_value(roof, 'Emittance'))
      @pitch = HPXML::to_float_or_nil(XMLHelper.get_value(roof, 'Pitch'))
      @radiant_barrier = HPXML::to_bool_or_nil(XMLHelper.get_value(roof, 'RadiantBarrier'))
      insulation = roof.elements['Insulation']
      if not insulation.nil?
        insulation_id = HPXML::get_id(insulation)
        @insulation_assembly_r_value = HPXML::to_float_or_nil(XMLHelper.get_value(insulation, 'AssemblyEffectiveRValue'))
        @insulation_cavity_r_value = HPXML::to_float_or_nil(XMLHelper.get_value(insulation, "Layer[InstallationType='cavity']/NominalRValue"))
        @insulation_continuous_r_value = HPXML::to_float_or_nil(XMLHelper.get_value(insulation, "Layer[InstallationType='continuous']/NominalRValue"))
      end
    end
  end

  class RimJoists < BaseArrayElement
    def add(**kwargs)
      self << RimJoist.new(@hpxml_object, **kwargs)
    end

    def from_rexml(hpxml)
      return if hpxml.nil?

      hpxml.elements.each('Building/BuildingDetails/Enclosure/RimJoists/RimJoist') do |rim_joist|
        self << RimJoist.new(@hpxml_object, rim_joist)
      end
    end
  end

  class RimJoist < BaseElement
    ATTRS = [:id, :exterior_adjacent_to, :interior_adjacent_to, :area, :azimuth, :solar_absorptance,
             :emittance, :insulation_id, :insulation_assembly_r_value]
    attr_accessor(*ATTRS)

    def is_exterior
      if @exterior_adjacent_to == LocationOutside
        return true
      end

      return false
    end

    def is_interior
      return !is_exterior
    end

    def is_thermal_boundary
      HPXML::is_thermal_boundary(self)
    end

    def is_exterior_thermal_boundary
      return (is_exterior && is_thermal_boundary)
    end

    def delete
      @hpxml_object.rim_joists.delete(self)
    end

    def check_for_errors
      errors = []
      return errors
    end

    def to_rexml(doc)
      return if nil?

      rim_joists = XMLHelper.create_elements_as_needed(doc, ['HPXML', 'Building', 'BuildingDetails', 'Enclosure', 'RimJoists'])
      rim_joist = XMLHelper.add_element(rim_joists, 'RimJoist')
      sys_id = XMLHelper.add_element(rim_joist, 'SystemIdentifier')
      XMLHelper.add_attribute(sys_id, 'id', @id)
      XMLHelper.add_element(rim_joist, 'ExteriorAdjacentTo', @exterior_adjacent_to) unless @exterior_adjacent_to.nil?
      XMLHelper.add_element(rim_joist, 'InteriorAdjacentTo', @interior_adjacent_to) unless @interior_adjacent_to.nil?
      XMLHelper.add_element(rim_joist, 'Area', Float(@area)) unless @area.nil?
      XMLHelper.add_element(rim_joist, 'Azimuth', Integer(@azimuth)) unless @azimuth.nil?
      XMLHelper.add_element(rim_joist, 'SolarAbsorptance', Float(@solar_absorptance)) unless @solar_absorptance.nil?
      XMLHelper.add_element(rim_joist, 'Emittance', Float(@emittance)) unless @emittance.nil?
      insulation = XMLHelper.add_element(rim_joist, 'Insulation')
      sys_id = XMLHelper.add_element(insulation, 'SystemIdentifier')
      if not @insulation_id.nil?
        XMLHelper.add_attribute(sys_id, 'id', @insulation_id)
      else
        XMLHelper.add_attribute(sys_id, 'id', @id + 'Insulation')
      end
      XMLHelper.add_element(insulation, 'AssemblyEffectiveRValue', Float(@insulation_assembly_r_value)) unless @insulation_assembly_r_value.nil?
    end

    def from_rexml(rim_joist)
      return if rim_joist.nil?

      @id = HPXML::get_id(rim_joist)
      @exterior_adjacent_to = XMLHelper.get_value(rim_joist, 'ExteriorAdjacentTo')
      @interior_adjacent_to = XMLHelper.get_value(rim_joist, 'InteriorAdjacentTo')
      @area = HPXML::to_float_or_nil(XMLHelper.get_value(rim_joist, 'Area'))
      @azimuth = HPXML::to_integer_or_nil(XMLHelper.get_value(rim_joist, 'Azimuth'))
      @solar_absorptance = HPXML::to_float_or_nil(XMLHelper.get_value(rim_joist, 'SolarAbsorptance'))
      @emittance = HPXML::to_float_or_nil(XMLHelper.get_value(rim_joist, 'Emittance'))
      insulation = rim_joist.elements['Insulation']
      if not insulation.nil?
        insulation_id = HPXML::get_id(insulation)
        @insulation_assembly_r_value = HPXML::to_float_or_nil(XMLHelper.get_value(insulation, 'AssemblyEffectiveRValue'))
      end
    end
  end

  class Walls < BaseArrayElement
    def add(**kwargs)
      self << Wall.new(@hpxml_object, **kwargs)
    end

    def from_rexml(hpxml)
      return if hpxml.nil?

      hpxml.elements.each('Building/BuildingDetails/Enclosure/Walls/Wall') do |wall|
        self << Wall.new(@hpxml_object, wall)
      end
    end
  end

  class Wall < BaseElement
    ATTRS = [:id, :exterior_adjacent_to, :interior_adjacent_to, :wall_type, :optimum_value_engineering,
             :area, :orientation, :azimuth, :siding, :solar_absorptance, :emittance, :insulation_id,
             :insulation_assembly_r_value, :insulation_cavity_r_value, :insulation_continuous_r_value]
    attr_accessor(*ATTRS)

    def windows
      return @hpxml_object.windows.select { |window| window.wall_idref == @id }
    end

    def doors
      return @hpxml_object.doors.select { |door| door.wall_idref == @id }
    end

    def net_area
      return if nil?

      val = @area
      (windows + doors).each do |subsurface|
        val -= subsurface.area
      end
      fail "Calculated a negative net surface area for surface '#{@id}'." if val < 0

      return val
    end

    def is_exterior
      if @exterior_adjacent_to == LocationOutside
        return true
      end

      return false
    end

    def is_interior
      return !is_exterior
    end

    def is_thermal_boundary
      HPXML::is_thermal_boundary(self)
    end

    def is_exterior_thermal_boundary
      return (is_exterior && is_thermal_boundary)
    end

    def delete
      @hpxml_object.walls.delete(self)
      windows.reverse_each do |window|
        @hpxml_object.windows.delete(window)
      end
      doors.reverse_each do |door|
        @hpxml_object.doors.delete(door)
      end
    end

    def check_for_errors
      errors = []
      begin; net_area; rescue StandardError => e; errors << e.message; end
      return errors
    end

    def to_rexml(doc)
      return if nil?

      walls = XMLHelper.create_elements_as_needed(doc, ['HPXML', 'Building', 'BuildingDetails', 'Enclosure', 'Walls'])
      wall = XMLHelper.add_element(walls, 'Wall')
      sys_id = XMLHelper.add_element(wall, 'SystemIdentifier')
      XMLHelper.add_attribute(sys_id, 'id', @id)
      XMLHelper.add_element(wall, 'ExteriorAdjacentTo', @exterior_adjacent_to) unless @exterior_adjacent_to.nil?
      XMLHelper.add_element(wall, 'InteriorAdjacentTo', @interior_adjacent_to) unless @interior_adjacent_to.nil?
      if not @wall_type.nil?
        wall_type_e = XMLHelper.add_element(wall, 'WallType')
        XMLHelper.add_element(wall_type_e, @wall_type)
      end
      XMLHelper.add_element(wall, 'Area', Float(@area)) unless @area.nil?
      XMLHelper.add_element(wall, 'Azimuth', Integer(@azimuth)) unless @azimuth.nil?
      XMLHelper.add_element(wall, 'SolarAbsorptance', Float(@solar_absorptance)) unless @solar_absorptance.nil?
      XMLHelper.add_element(wall, 'Emittance', Float(@emittance)) unless @emittance.nil?
      insulation = XMLHelper.add_element(wall, 'Insulation')
      sys_id = XMLHelper.add_element(insulation, 'SystemIdentifier')
      if not @insulation_id.nil?
        XMLHelper.add_attribute(sys_id, 'id', @insulation_id)
      else
        XMLHelper.add_attribute(sys_id, 'id', @id + 'Insulation')
      end
      XMLHelper.add_element(insulation, 'AssemblyEffectiveRValue', Float(@insulation_assembly_r_value)) unless @insulation_assembly_r_value.nil?
    end

    def from_rexml(wall)
      return if wall.nil?

      @id = HPXML::get_id(wall)
      @exterior_adjacent_to = XMLHelper.get_value(wall, 'ExteriorAdjacentTo')
      @interior_adjacent_to = XMLHelper.get_value(wall, 'InteriorAdjacentTo')
      @wall_type = XMLHelper.get_child_name(wall, 'WallType')
      @optimum_value_engineering = HPXML::to_bool_or_nil(XMLHelper.get_value(wall, 'WallType/WoodStud/OptimumValueEngineering'))
      @area = HPXML::to_float_or_nil(XMLHelper.get_value(wall, 'Area'))
      @orientation = XMLHelper.get_value(wall, 'Orientation')
      @azimuth = HPXML::to_integer_or_nil(XMLHelper.get_value(wall, 'Azimuth'))
      @siding = XMLHelper.get_value(wall, 'Siding')
      @solar_absorptance = HPXML::to_float_or_nil(XMLHelper.get_value(wall, 'SolarAbsorptance'))
      @emittance = HPXML::to_float_or_nil(XMLHelper.get_value(wall, 'Emittance'))
      insulation = wall.elements['Insulation']
      if not insulation.nil?
        insulation_id = HPXML::get_id(insulation)
        @insulation_assembly_r_value = HPXML::to_float_or_nil(XMLHelper.get_value(insulation, 'AssemblyEffectiveRValue'))
        @insulation_cavity_r_value = HPXML::to_float_or_nil(XMLHelper.get_value(insulation, "Layer[InstallationType='cavity']/NominalRValue"))
        @insulation_continuous_r_value = HPXML::to_float_or_nil(XMLHelper.get_value(insulation, "Layer[InstallationType='continuous']/NominalRValue"))
      end
    end
  end

  class FoundationWalls < BaseArrayElement
    def add(**kwargs)
      self << FoundationWall.new(@hpxml_object, **kwargs)
    end

    def from_rexml(hpxml)
      return if hpxml.nil?

      hpxml.elements.each('Building/BuildingDetails/Enclosure/FoundationWalls/FoundationWall') do |foundation_wall|
        self << FoundationWall.new(@hpxml_object, foundation_wall)
      end
    end
  end

  class FoundationWall < BaseElement
    ATTRS = [:id, :exterior_adjacent_to, :interior_adjacent_to, :height, :area, :azimuth, :thickness,
             :depth_below_grade, :insulation_id, :insulation_r_value, :insulation_interior_r_value,
             :insulation_interior_distance_to_top, :insulation_interior_distance_to_bottom,
             :insulation_exterior_r_value, :insulation_exterior_distance_to_top,
             :insulation_exterior_distance_to_bottom, :insulation_assembly_r_value]
    attr_accessor(*ATTRS)

    def windows
      return @hpxml_object.windows.select { |window| window.wall_idref == @id }
    end

    def doors
      return @hpxml_object.doors.select { |door| door.wall_idref == @id }
    end

    def net_area
      return if nil?

      val = @area
      (@hpxml_object.windows + @hpxml_object.doors).each do |subsurface|
        next unless subsurface.wall_idref == @id

        val -= subsurface.area
      end
      fail "Calculated a negative net surface area for surface '#{@id}'." if val < 0

      return val
    end

    def is_exterior
      if @exterior_adjacent_to == LocationGround
        return true
      end

      return false
    end

    def is_interior
      return !is_exterior
    end

    def is_thermal_boundary
      HPXML::is_thermal_boundary(self)
    end

    def is_exterior_thermal_boundary
      return (is_exterior && is_thermal_boundary)
    end

    def delete
      @hpxml_object.foundation_walls.delete(self)
      windows.reverse_each do |window|
        @hpxml_object.windows.delete(window)
      end
      doors.reverse_each do |door|
        @hpxml_object.doors.delete(door)
      end
    end

    def check_for_errors
      errors = []
      begin; net_area; rescue StandardError => e; errors << e.message; end
      return errors
    end

    def to_rexml(doc)
      return if nil?

      foundation_walls = XMLHelper.create_elements_as_needed(doc, ['HPXML', 'Building', 'BuildingDetails', 'Enclosure', 'FoundationWalls'])
      foundation_wall = XMLHelper.add_element(foundation_walls, 'FoundationWall')
      sys_id = XMLHelper.add_element(foundation_wall, 'SystemIdentifier')
      XMLHelper.add_attribute(sys_id, 'id', @id)
      XMLHelper.add_element(foundation_wall, 'ExteriorAdjacentTo', @exterior_adjacent_to) unless @exterior_adjacent_to.nil?
      XMLHelper.add_element(foundation_wall, 'InteriorAdjacentTo', @interior_adjacent_to) unless @interior_adjacent_to.nil?
      XMLHelper.add_element(foundation_wall, 'Height', Float(@height)) unless @height.nil?
      XMLHelper.add_element(foundation_wall, 'Area', Float(@area)) unless @area.nil?
      XMLHelper.add_element(foundation_wall, 'Azimuth', Integer(@azimuth)) unless @azimuth.nil?
      XMLHelper.add_element(foundation_wall, 'Thickness', Float(@thickness)) unless @thickness.nil?
      XMLHelper.add_element(foundation_wall, 'DepthBelowGrade', Float(@depth_below_grade)) unless @depth_below_grade.nil?
      insulation = XMLHelper.add_element(foundation_wall, 'Insulation')
      sys_id = XMLHelper.add_element(insulation, 'SystemIdentifier')
      if not @insulation_id.nil?
        XMLHelper.add_attribute(sys_id, 'id', @insulation_id)
      else
        XMLHelper.add_attribute(sys_id, 'id', @id + 'Insulation')
      end
      XMLHelper.add_element(insulation, 'AssemblyEffectiveRValue', Float(@insulation_assembly_r_value)) unless @insulation_assembly_r_value.nil?
      if not @insulation_exterior_r_value.nil?
        layer = XMLHelper.add_element(insulation, 'Layer')
        XMLHelper.add_element(layer, 'InstallationType', 'continuous - exterior')
        XMLHelper.add_element(layer, 'NominalRValue', Float(@insulation_exterior_r_value))
        HPXML::add_extension(parent: layer,
                             extensions: { 'DistanceToTopOfInsulation' => HPXML::to_float_or_nil(@insulation_exterior_distance_to_top),
                                           'DistanceToBottomOfInsulation' => HPXML::to_float_or_nil(@insulation_exterior_distance_to_bottom) })
      end
      if not @insulation_interior_r_value.nil?
        layer = XMLHelper.add_element(insulation, 'Layer')
        XMLHelper.add_element(layer, 'InstallationType', 'continuous - interior')
        XMLHelper.add_element(layer, 'NominalRValue', Float(@insulation_interior_r_value))
        HPXML::add_extension(parent: layer,
                             extensions: { 'DistanceToTopOfInsulation' => HPXML::to_float_or_nil(@insulation_interior_distance_to_top),
                                           'DistanceToBottomOfInsulation' => HPXML::to_float_or_nil(@insulation_interior_distance_to_bottom) })
      end
    end

    def from_rexml(foundation_wall)
      return if foundation_wall.nil?

      @id = HPXML::get_id(foundation_wall)
      @exterior_adjacent_to = XMLHelper.get_value(foundation_wall, 'ExteriorAdjacentTo')
      @interior_adjacent_to = XMLHelper.get_value(foundation_wall, 'InteriorAdjacentTo')
      @height = HPXML::to_float_or_nil(XMLHelper.get_value(foundation_wall, 'Height'))
      @area = HPXML::to_float_or_nil(XMLHelper.get_value(foundation_wall, 'Area'))
      @azimuth = HPXML::to_integer_or_nil(XMLHelper.get_value(foundation_wall, 'Azimuth'))
      @thickness = HPXML::to_float_or_nil(XMLHelper.get_value(foundation_wall, 'Thickness'))
      @depth_below_grade = HPXML::to_float_or_nil(XMLHelper.get_value(foundation_wall, 'DepthBelowGrade'))
      insulation = foundation_wall.elements['Insulation']
      if not insulation.nil?
        insulation_id = HPXML::get_id(insulation)
        @insulation_r_value = HPXML::to_float_or_nil(XMLHelper.get_value(insulation, "Layer[InstallationType='continuous']/NominalRValue"))
        @insulation_interior_r_value = HPXML::to_float_or_nil(XMLHelper.get_value(insulation, "Layer[InstallationType='continuous - interior']/NominalRValue"))
        @insulation_interior_distance_to_top = HPXML::to_float_or_nil(XMLHelper.get_value(insulation, "Layer[InstallationType='continuous - interior']/extension/DistanceToTopOfInsulation"))
        @insulation_interior_distance_to_bottom = HPXML::to_float_or_nil(XMLHelper.get_value(insulation, "Layer[InstallationType='continuous - interior']/extension/DistanceToBottomOfInsulation"))
        @insulation_exterior_r_value = HPXML::to_float_or_nil(XMLHelper.get_value(insulation, "Layer[InstallationType='continuous - exterior']/NominalRValue"))
        @insulation_exterior_distance_to_top = HPXML::to_float_or_nil(XMLHelper.get_value(insulation, "Layer[InstallationType='continuous - exterior']/extension/DistanceToTopOfInsulation"))
        @insulation_exterior_distance_to_bottom = HPXML::to_float_or_nil(XMLHelper.get_value(insulation, "Layer[InstallationType='continuous - exterior']/extension/DistanceToBottomOfInsulation"))
        @insulation_assembly_r_value = HPXML::to_float_or_nil(XMLHelper.get_value(insulation, 'AssemblyEffectiveRValue'))
      end
    end
  end

  class FrameFloors < BaseArrayElement
    def add(**kwargs)
      self << FrameFloor.new(@hpxml_object, **kwargs)
    end

    def from_rexml(hpxml)
      return if hpxml.nil?

      hpxml.elements.each('Building/BuildingDetails/Enclosure/FrameFloors/FrameFloor') do |frame_floor|
        self << FrameFloor.new(@hpxml_object, frame_floor)
      end
    end
  end

  class FrameFloor < BaseElement
    ATTRS = [:id, :exterior_adjacent_to, :interior_adjacent_to, :area, :insulation_id,
             :insulation_assembly_r_value, :insulation_cavity_r_value, :insulation_continuous_r_value]
    attr_accessor(*ATTRS)

    def is_ceiling
      if [LocationAtticVented, LocationAtticUnvented].include? @interior_adjacent_to
        return true
      elsif [LocationAtticVented, LocationAtticUnvented, LocationOtherHousingUnitAbove].include? @exterior_adjacent_to
        return true
      end

      return false
    end

    def is_floor
      !is_ceiling
    end

    def is_exterior
      if @exterior_adjacent_to == LocationOutside
        return true
      end

      return false
    end

    def is_interior
      return !is_exterior
    end

    def is_thermal_boundary
      HPXML::is_thermal_boundary(self)
    end

    def is_exterior_thermal_boundary
      return (is_exterior && is_thermal_boundary)
    end

    def delete
      @hpxml_object.frame_floors.delete(self)
    end

    def check_for_errors
      errors = []
      return errors
    end

    def to_rexml(doc)
      return if nil?

      frame_floors = XMLHelper.create_elements_as_needed(doc, ['HPXML', 'Building', 'BuildingDetails', 'Enclosure', 'FrameFloors'])
      frame_floor = XMLHelper.add_element(frame_floors, 'FrameFloor')
      sys_id = XMLHelper.add_element(frame_floor, 'SystemIdentifier')
      XMLHelper.add_attribute(sys_id, 'id', @id)
      XMLHelper.add_element(frame_floor, 'ExteriorAdjacentTo', @exterior_adjacent_to) unless @exterior_adjacent_to.nil?
      XMLHelper.add_element(frame_floor, 'InteriorAdjacentTo', @interior_adjacent_to) unless @interior_adjacent_to.nil?
      XMLHelper.add_element(frame_floor, 'Area', Float(@area)) unless @area.nil?
      insulation = XMLHelper.add_element(frame_floor, 'Insulation')
      sys_id = XMLHelper.add_element(insulation, 'SystemIdentifier')
      if not @insulation_id.nil?
        XMLHelper.add_attribute(sys_id, 'id', @insulation_id)
      else
        XMLHelper.add_attribute(sys_id, 'id', @id + 'Insulation')
      end
      XMLHelper.add_element(insulation, 'AssemblyEffectiveRValue', Float(@insulation_assembly_r_value)) unless @insulation_assembly_r_value.nil?
    end

    def from_rexml(frame_floor)
      return if frame_floor.nil?

      @id = HPXML::get_id(frame_floor)
      @exterior_adjacent_to = XMLHelper.get_value(frame_floor, 'ExteriorAdjacentTo')
      @interior_adjacent_to = XMLHelper.get_value(frame_floor, 'InteriorAdjacentTo')
      @area = HPXML::to_float_or_nil(XMLHelper.get_value(frame_floor, 'Area'))
      insulation = frame_floor.elements['Insulation']
      if not insulation.nil?
        insulation_id = HPXML::get_id(insulation)
        @insulation_assembly_r_value = HPXML::to_float_or_nil(XMLHelper.get_value(insulation, 'AssemblyEffectiveRValue'))
        @insulation_cavity_r_value = HPXML::to_float_or_nil(XMLHelper.get_value(insulation, "Layer[InstallationType='cavity']/NominalRValue"))
        @insulation_continuous_r_value = HPXML::to_float_or_nil(XMLHelper.get_value(insulation, "Layer[InstallationType='continuous']/NominalRValue"))
      end
    end
  end

  class Slabs < BaseArrayElement
    def add(**kwargs)
      self << Slab.new(@hpxml_object, **kwargs)
    end

    def from_rexml(hpxml)
      return if hpxml.nil?

      hpxml.elements.each('Building/BuildingDetails/Enclosure/Slabs/Slab') do |slab|
        self << Slab.new(@hpxml_object, slab)
      end
    end
  end

  class Slab < BaseElement
    ATTRS = [:id, :interior_adjacent_to, :exterior_adjacent_to, :area, :thickness, :exposed_perimeter,
             :perimeter_insulation_depth, :under_slab_insulation_width,
             :under_slab_insulation_spans_entire_slab, :depth_below_grade, :carpet_fraction,
             :carpet_r_value, :perimeter_insulation_id, :perimeter_insulation_r_value,
             :under_slab_insulation_id, :under_slab_insulation_r_value]
    attr_accessor(*ATTRS)

    def exterior_adjacent_to
      return LocationGround
    end

    def is_exterior
      return true
    end

    def is_interior
      return !is_exterior
    end

    def is_thermal_boundary
      HPXML::is_thermal_boundary(self)
    end

    def is_exterior_thermal_boundary
      return (is_exterior && is_thermal_boundary)
    end

    def delete
      @hpxml_object.slabs.delete(self)
    end

    def check_for_errors
      errors = []

      if not @exposed_perimeter.nil?
        if @exposed_perimeter <= 0
          fail "Exposed perimeter for Slab '#{@id}' must be greater than zero."
        end
      end

      return errors
    end

    def to_rexml(doc)
      return if nil?

      slabs = XMLHelper.create_elements_as_needed(doc, ['HPXML', 'Building', 'BuildingDetails', 'Enclosure', 'Slabs'])
      slab = XMLHelper.add_element(slabs, 'Slab')
      sys_id = XMLHelper.add_element(slab, 'SystemIdentifier')
      XMLHelper.add_attribute(sys_id, 'id', @id)
      XMLHelper.add_element(slab, 'InteriorAdjacentTo', @interior_adjacent_to) unless @interior_adjacent_to.nil?
      XMLHelper.add_element(slab, 'Area', Float(@area)) unless @area.nil?
      XMLHelper.add_element(slab, 'Thickness', Float(@thickness)) unless @thickness.nil?
      XMLHelper.add_element(slab, 'ExposedPerimeter', Float(@exposed_perimeter)) unless @exposed_perimeter.nil?
      XMLHelper.add_element(slab, 'PerimeterInsulationDepth', Float(@perimeter_insulation_depth)) unless @perimeter_insulation_depth.nil?
      XMLHelper.add_element(slab, 'UnderSlabInsulationWidth', Float(@under_slab_insulation_width)) unless @under_slab_insulation_width.nil?
      XMLHelper.add_element(slab, 'UnderSlabInsulationSpansEntireSlab', Boolean(@under_slab_insulation_spans_entire_slab)) unless @under_slab_insulation_spans_entire_slab.nil?
      XMLHelper.add_element(slab, 'DepthBelowGrade', Float(@depth_below_grade)) unless @depth_below_grade.nil?
      insulation = XMLHelper.add_element(slab, 'PerimeterInsulation')
      sys_id = XMLHelper.add_element(insulation, 'SystemIdentifier')
      if not @perimeter_insulation_id.nil?
        XMLHelper.add_attribute(sys_id, 'id', @perimeter_insulation_id)
      else
        XMLHelper.add_attribute(sys_id, 'id', @id + 'PerimeterInsulation')
      end
      layer = XMLHelper.add_element(insulation, 'Layer')
      XMLHelper.add_element(layer, 'InstallationType', 'continuous')
      XMLHelper.add_element(layer, 'NominalRValue', Float(@perimeter_insulation_r_value)) unless @perimeter_insulation_r_value.nil?
      insulation = XMLHelper.add_element(slab, 'UnderSlabInsulation')
      sys_id = XMLHelper.add_element(insulation, 'SystemIdentifier')
      if not @under_slab_insulation_id.nil?
        XMLHelper.add_attribute(sys_id, 'id', @under_slab_insulation_id)
      else
        XMLHelper.add_attribute(sys_id, 'id', @id + 'UnderSlabInsulation')
      end
      layer = XMLHelper.add_element(insulation, 'Layer')
      XMLHelper.add_element(layer, 'InstallationType', 'continuous')
      XMLHelper.add_element(layer, 'NominalRValue', Float(@under_slab_insulation_r_value)) unless @under_slab_insulation_r_value.nil?
      HPXML::add_extension(parent: slab,
                           extensions: { 'CarpetFraction' => HPXML::to_float_or_nil(@carpet_fraction),
                                         'CarpetRValue' => HPXML::to_float_or_nil(@carpet_r_value) })
    end

    def from_rexml(slab)
      return if slab.nil?

      @id = HPXML::get_id(slab)
      @interior_adjacent_to = XMLHelper.get_value(slab, 'InteriorAdjacentTo')
      @area = HPXML::to_float_or_nil(XMLHelper.get_value(slab, 'Area'))
      @thickness = HPXML::to_float_or_nil(XMLHelper.get_value(slab, 'Thickness'))
      @exposed_perimeter = HPXML::to_float_or_nil(XMLHelper.get_value(slab, 'ExposedPerimeter'))
      @perimeter_insulation_depth = HPXML::to_float_or_nil(XMLHelper.get_value(slab, 'PerimeterInsulationDepth'))
      @under_slab_insulation_width = HPXML::to_float_or_nil(XMLHelper.get_value(slab, 'UnderSlabInsulationWidth'))
      @under_slab_insulation_spans_entire_slab = HPXML::to_bool_or_nil(XMLHelper.get_value(slab, 'UnderSlabInsulationSpansEntireSlab'))
      @depth_below_grade = HPXML::to_float_or_nil(XMLHelper.get_value(slab, 'DepthBelowGrade'))
      @carpet_fraction = HPXML::to_float_or_nil(XMLHelper.get_value(slab, 'extension/CarpetFraction'))
      @carpet_r_value = HPXML::to_float_or_nil(XMLHelper.get_value(slab, 'extension/CarpetRValue'))
      perimeter_insulation = slab.elements['PerimeterInsulation']
      if not perimeter_insulation.nil?
        perimeter_insulation_id = HPXML::get_id(perimeter_insulation)
        @perimeter_insulation_r_value = HPXML::to_float_or_nil(XMLHelper.get_value(perimeter_insulation, "Layer[InstallationType='continuous']/NominalRValue"))
      end
      under_slab_insulation = slab.elements['UnderSlabInsulation']
      if not under_slab_insulation.nil?
        under_slab_insulation_id = HPXML::get_id(under_slab_insulation)
        @under_slab_insulation_r_value = HPXML::to_float_or_nil(XMLHelper.get_value(under_slab_insulation, "Layer[InstallationType='continuous']/NominalRValue"))
      end
    end
  end

  class Windows < BaseArrayElement
    def add(**kwargs)
      self << Window.new(@hpxml_object, **kwargs)
    end

    def from_rexml(hpxml)
      return if hpxml.nil?

      hpxml.elements.each('Building/BuildingDetails/Enclosure/Windows/Window') do |window|
        self << Window.new(@hpxml_object, window)
      end
    end
  end

  class Window < BaseElement
    ATTRS = [:id, :area, :azimuth, :orientation, :frame_type, :aluminum_thermal_break, :glass_layers,
             :glass_type, :gas_fill, :ufactor, :shgc, :interior_shading_factor_summer,
             :interior_shading_factor_winter, :exterior_shading, :overhangs_depth,
             :overhangs_distance_to_top_of_window, :overhangs_distance_to_bottom_of_window,
             :fraction_operable, :wall_idref]
    attr_accessor(*ATTRS)

    def wall
      return if @wall_idref.nil?

      (@hpxml_object.walls + @hpxml_object.foundation_walls).each do |wall|
        next unless wall.id == @wall_idref

        return wall
      end
      fail "Attached wall '#{@wall_idref}' not found for window '#{@id}'."
    end

    def is_exterior
      return wall.is_exterior
    end

    def is_interior
      return !is_exterior
    end

    def is_thermal_boundary
      HPXML::is_thermal_boundary(wall)
    end

    def is_exterior_thermal_boundary
      return (is_exterior && is_thermal_boundary)
    end

    def delete
      @hpxml_object.windows.delete(self)
    end

    def check_for_errors
      errors = []
      begin; wall; rescue StandardError => e; errors << e.message; end
      if (not @overhangs_distance_to_top_of_window.nil?) && (not @overhangs_distance_to_bottom_of_window.nil?)
        if @overhangs_distance_to_bottom_of_window <= @overhangs_distance_to_top_of_window
          fail "For Window '#{@id}', overhangs distance to bottom (#{@overhangs_distance_to_bottom_of_window}) must be greater than distance to top (#{@overhangs_distance_to_top_of_window})."
        end
      end
      # TODO: Remove this error when we can support it w/ EnergyPlus
      if (not @interior_shading_factor_summer.nil?) && (not @interior_shading_factor_winter.nil?)
        if @interior_shading_factor_summer > @interior_shading_factor_winter
          fail "SummerShadingCoefficient (#{interior_shading_factor_summer}) must be less than or equal to WinterShadingCoefficient (#{interior_shading_factor_winter}) for window '#{@id}'."
        end
      end

      return errors
    end

    def to_rexml(doc)
      return if nil?

      windows = XMLHelper.create_elements_as_needed(doc, ['HPXML', 'Building', 'BuildingDetails', 'Enclosure', 'Windows'])
      window = XMLHelper.add_element(windows, 'Window')
      sys_id = XMLHelper.add_element(window, 'SystemIdentifier')
      XMLHelper.add_attribute(sys_id, 'id', @id)
      XMLHelper.add_element(window, 'Area', Float(@area)) unless @area.nil?
      XMLHelper.add_element(window, 'Azimuth', Integer(@azimuth)) unless @azimuth.nil?
      XMLHelper.add_element(window, 'UFactor', Float(@ufactor)) unless @ufactor.nil?
      XMLHelper.add_element(window, 'SHGC', Float(@shgc)) unless @shgc.nil?
      if (not @interior_shading_factor_summer.nil?) || (not @interior_shading_factor_winter.nil?)
        interior_shading = XMLHelper.add_element(window, 'InteriorShading')
        sys_id = XMLHelper.add_element(interior_shading, 'SystemIdentifier')
        XMLHelper.add_attribute(sys_id, 'id', "#{id}InteriorShading")
        XMLHelper.add_element(interior_shading, 'SummerShadingCoefficient', Float(@interior_shading_factor_summer)) unless @interior_shading_factor_summer.nil?
        XMLHelper.add_element(interior_shading, 'WinterShadingCoefficient', Float(@interior_shading_factor_winter)) unless @interior_shading_factor_winter.nil?
      end
      if (not @overhangs_depth.nil?) || (not @overhangs_distance_to_top_of_window.nil?) || (not @overhangs_distance_to_bottom_of_window.nil?)
        overhangs = XMLHelper.add_element(window, 'Overhangs')
        XMLHelper.add_element(overhangs, 'Depth', Float(@overhangs_depth)) unless @overhangs_depth.nil?
        XMLHelper.add_element(overhangs, 'DistanceToTopOfWindow', Float(@overhangs_distance_to_top_of_window)) unless @overhangs_distance_to_top_of_window.nil?
        XMLHelper.add_element(overhangs, 'DistanceToBottomOfWindow', Float(@overhangs_distance_to_bottom_of_window)) unless @overhangs_distance_to_bottom_of_window.nil?
      end
      XMLHelper.add_element(window, 'FractionOperable', Float(@fraction_operable)) unless @fraction_operable.nil?
      if not @wall_idref.nil?
        attached_to_wall = XMLHelper.add_element(window, 'AttachedToWall')
        XMLHelper.add_attribute(attached_to_wall, 'idref', @wall_idref)
      end
    end

    def from_rexml(window)
      return if window.nil?

      @id = HPXML::get_id(window)
      @area = HPXML::to_float_or_nil(XMLHelper.get_value(window, 'Area'))
      @azimuth = HPXML::to_integer_or_nil(XMLHelper.get_value(window, 'Azimuth'))
      @orientation = XMLHelper.get_value(window, 'Orientation')
      @frame_type = XMLHelper.get_child_name(window, 'FrameType')
      @aluminum_thermal_break = HPXML::to_bool_or_nil(XMLHelper.get_value(window, 'FrameType/Aluminum/ThermalBreak'))
      @glass_layers = XMLHelper.get_value(window, 'GlassLayers')
      @glass_type = XMLHelper.get_value(window, 'GlassType')
      @gas_fill = XMLHelper.get_value(window, 'GasFill')
      @ufactor = HPXML::to_float_or_nil(XMLHelper.get_value(window, 'UFactor'))
      @shgc = HPXML::to_float_or_nil(XMLHelper.get_value(window, 'SHGC'))
      @interior_shading_factor_summer = HPXML::to_float_or_nil(XMLHelper.get_value(window, 'InteriorShading/SummerShadingCoefficient'))
      @interior_shading_factor_winter = HPXML::to_float_or_nil(XMLHelper.get_value(window, 'InteriorShading/WinterShadingCoefficient'))
      @exterior_shading = XMLHelper.get_value(window, 'ExteriorShading/Type')
      @overhangs_depth = HPXML::to_float_or_nil(XMLHelper.get_value(window, 'Overhangs/Depth'))
      @overhangs_distance_to_top_of_window = HPXML::to_float_or_nil(XMLHelper.get_value(window, 'Overhangs/DistanceToTopOfWindow'))
      @overhangs_distance_to_bottom_of_window = HPXML::to_float_or_nil(XMLHelper.get_value(window, 'Overhangs/DistanceToBottomOfWindow'))
      @fraction_operable = HPXML::to_float_or_nil(XMLHelper.get_value(window, 'FractionOperable'))
      @wall_idref = HPXML::get_idref(window.elements['AttachedToWall'])
    end
  end

  class Skylights < BaseArrayElement
    def add(**kwargs)
      self << Skylight.new(@hpxml_object, **kwargs)
    end

    def from_rexml(hpxml)
      return if hpxml.nil?

      hpxml.elements.each('Building/BuildingDetails/Enclosure/Skylights/Skylight') do |skylight|
        self << Skylight.new(@hpxml_object, skylight)
      end
    end
  end

  class Skylight < BaseElement
    ATTRS = [:id, :area, :azimuth, :orientation, :frame_type, :aluminum_thermal_break, :glass_layers,
             :glass_type, :gas_fill, :ufactor, :shgc, :exterior_shading, :roof_idref]
    attr_accessor(*ATTRS)

    def roof
      return if @roof_idref.nil?

      @hpxml_object.roofs.each do |roof|
        next unless roof.id == @roof_idref

        return roof
      end
      fail "Attached roof '#{@roof_idref}' not found for skylight '#{@id}'."
    end

    def is_exterior
      return roof.is_exterior
    end

    def is_interior
      return !is_exterior
    end

    def is_thermal_boundary
      HPXML::is_thermal_boundary(roof)
    end

    def is_exterior_thermal_boundary
      return (is_exterior && is_thermal_boundary)
    end

    def delete
      @hpxml_object.skylights.delete(self)
    end

    def check_for_errors
      errors = []
      begin; roof; rescue StandardError => e; errors << e.message; end
      return errors
    end

    def to_rexml(doc)
      return if nil?

      skylights = XMLHelper.create_elements_as_needed(doc, ['HPXML', 'Building', 'BuildingDetails', 'Enclosure', 'Skylights'])
      skylight = XMLHelper.add_element(skylights, 'Skylight')
      sys_id = XMLHelper.add_element(skylight, 'SystemIdentifier')
      XMLHelper.add_attribute(sys_id, 'id', @id)
      XMLHelper.add_element(skylight, 'Area', Float(@area)) unless @area.nil?
      XMLHelper.add_element(skylight, 'Azimuth', Integer(@azimuth)) unless @azimuth.nil?
      XMLHelper.add_element(skylight, 'UFactor', Float(@ufactor)) unless @ufactor.nil?
      XMLHelper.add_element(skylight, 'SHGC', Float(@shgc)) unless @shgc.nil?
      if not @roof_idref.nil?
        attached_to_roof = XMLHelper.add_element(skylight, 'AttachedToRoof')
        XMLHelper.add_attribute(attached_to_roof, 'idref', @roof_idref)
      end
    end

    def from_rexml(skylight)
      return if skylight.nil?

      @id = HPXML::get_id(skylight)
      @area = HPXML::to_float_or_nil(XMLHelper.get_value(skylight, 'Area'))
      @azimuth = HPXML::to_integer_or_nil(XMLHelper.get_value(skylight, 'Azimuth'))
      @orientation = XMLHelper.get_value(skylight, 'Orientation')
      @frame_type = XMLHelper.get_child_name(skylight, 'FrameType')
      @aluminum_thermal_break = HPXML::to_bool_or_nil(XMLHelper.get_value(skylight, 'FrameType/Aluminum/ThermalBreak'))
      @glass_layers = XMLHelper.get_value(skylight, 'GlassLayers')
      @glass_type = XMLHelper.get_value(skylight, 'GlassType')
      @gas_fill = XMLHelper.get_value(skylight, 'GasFill')
      @ufactor = HPXML::to_float_or_nil(XMLHelper.get_value(skylight, 'UFactor'))
      @shgc = HPXML::to_float_or_nil(XMLHelper.get_value(skylight, 'SHGC'))
      @exterior_shading = XMLHelper.get_value(skylight, 'ExteriorShading/Type')
      @roof_idref = HPXML::get_idref(skylight.elements['AttachedToRoof'])
    end
  end

  class Doors < BaseArrayElement
    def add(**kwargs)
      self << Door.new(@hpxml_object, **kwargs)
    end

    def from_rexml(hpxml)
      return if hpxml.nil?

      hpxml.elements.each('Building/BuildingDetails/Enclosure/Doors/Door') do |door|
        self << Door.new(@hpxml_object, door)
      end
    end
  end

  class Door < BaseElement
    ATTRS = [:id, :wall_idref, :area, :azimuth, :r_value]
    attr_accessor(*ATTRS)

    def wall
      return if @wall_idref.nil?

      (@hpxml_object.walls + @hpxml_object.foundation_walls).each do |wall|
        next unless wall.id == @wall_idref

        return wall
      end
      fail "Attached wall '#{@wall_idref}' not found for door '#{@id}'."
    end

    def is_exterior
      return wall.is_exterior
    end

    def is_interior
      return !is_exterior
    end

    def is_thermal_boundary
      HPXML::is_thermal_boundary(wall)
    end

    def is_exterior_thermal_boundary
      return (is_exterior && is_thermal_boundary)
    end

    def delete
      @hpxml_object.doors.delete(self)
    end

    def check_for_errors
      errors = []
      begin; wall; rescue StandardError => e; errors << e.message; end
      return errors
    end

    def to_rexml(doc)
      return if nil?

      doors = XMLHelper.create_elements_as_needed(doc, ['HPXML', 'Building', 'BuildingDetails', 'Enclosure', 'Doors'])
      door = XMLHelper.add_element(doors, 'Door')
      sys_id = XMLHelper.add_element(door, 'SystemIdentifier')
      XMLHelper.add_attribute(sys_id, 'id', @id)
      if not @wall_idref.nil?
        attached_to_wall = XMLHelper.add_element(door, 'AttachedToWall')
        XMLHelper.add_attribute(attached_to_wall, 'idref', @wall_idref)
      end
      XMLHelper.add_element(door, 'Area', Float(@area)) unless @area.nil?
      XMLHelper.add_element(door, 'Azimuth', Integer(@azimuth)) unless @azimuth.nil?
      XMLHelper.add_element(door, 'RValue', Float(@r_value)) unless @r_value.nil?
    end

    def from_rexml(door)
      return if door.nil?

      @id = HPXML::get_id(door)
      @wall_idref = HPXML::get_idref(door.elements['AttachedToWall'])
      @area = HPXML::to_float_or_nil(XMLHelper.get_value(door, 'Area'))
      @azimuth = HPXML::to_integer_or_nil(XMLHelper.get_value(door, 'Azimuth'))
      @r_value = HPXML::to_float_or_nil(XMLHelper.get_value(door, 'RValue'))
    end
  end

  class HeatingSystems < BaseArrayElement
    def add(**kwargs)
      self << HeatingSystem.new(@hpxml_object, **kwargs)
    end

    def from_rexml(hpxml)
      return if hpxml.nil?

      hpxml.elements.each('Building/BuildingDetails/Systems/HVAC/HVACPlant/HeatingSystem') do |heating_system|
        self << HeatingSystem.new(@hpxml_object, heating_system)
      end
    end
  end

  class HeatingSystem < BaseElement
    ATTRS = [:id, :distribution_system_idref, :year_installed, :heating_system_type,
             :heating_system_fuel, :heating_capacity, :heating_efficiency_afue,
             :heating_efficiency_percent, :fraction_heat_load_served, :electric_auxiliary_energy,
             :heating_cfm, :energy_star, :seed_id]
    attr_accessor(*ATTRS)

    def distribution_system
      return if @distribution_system_idref.nil?

      @hpxml_object.hvac_distributions.each do |hvac_distribution|
        next unless hvac_distribution.id == @distribution_system_idref

        return hvac_distribution
      end
      fail "Attached HVAC distribution system '#{@distribution_system_idref}' not found for HVAC system '#{@id}'."
    end

    def delete
      @hpxml_object.heating_systems.delete(self)
    end

    def check_for_errors
      errors = []
      begin; distribution_system; rescue StandardError => e; errors << e.message; end
      return errors
    end

    def to_rexml(doc)
      return if nil?

      hvac_plant = XMLHelper.create_elements_as_needed(doc, ['HPXML', 'Building', 'BuildingDetails', 'Systems', 'HVAC', 'HVACPlant'])
      heating_system = XMLHelper.add_element(hvac_plant, 'HeatingSystem')
      sys_id = XMLHelper.add_element(heating_system, 'SystemIdentifier')
      XMLHelper.add_attribute(sys_id, 'id', @id)
      if not @distribution_system_idref.nil?
        distribution_system = XMLHelper.add_element(heating_system, 'DistributionSystem')
        XMLHelper.add_attribute(distribution_system, 'idref', @distribution_system_idref)
      end
      if not @heating_system_type.nil?
        heating_system_type_e = XMLHelper.add_element(heating_system, 'HeatingSystemType')
        XMLHelper.add_element(heating_system_type_e, @heating_system_type)
      end
      XMLHelper.add_element(heating_system, 'HeatingSystemFuel', @heating_system_fuel) unless @heating_system_fuel.nil?
      XMLHelper.add_element(heating_system, 'HeatingCapacity', Float(@heating_capacity)) unless @heating_capacity.nil?

      efficiency_units = nil
      efficiency_value = nil
      if [HVACTypeFurnace, HVACTypeWallFurnace, HVACTypeBoiler].include? @heating_system_type
        efficiency_units = 'AFUE'
        efficiency_value = @heating_efficiency_afue
      elsif [HVACTypeElectricResistance, HVACTypeStove, HVACTypePortableHeater].include? @heating_system_type
        efficiency_units = UnitsPercent
        efficiency_value = @heating_efficiency_percent
      end
      if not efficiency_value.nil?
        annual_efficiency = XMLHelper.add_element(heating_system, 'AnnualHeatingEfficiency')
        XMLHelper.add_element(annual_efficiency, 'Units', efficiency_units)
        XMLHelper.add_element(annual_efficiency, 'Value', Float(efficiency_value))
      end

      XMLHelper.add_element(heating_system, 'FractionHeatLoadServed', Float(@fraction_heat_load_served)) unless @fraction_heat_load_served.nil?
      XMLHelper.add_element(heating_system, 'ElectricAuxiliaryEnergy', Float(@electric_auxiliary_energy)) unless @electric_auxiliary_energy.nil?
      HPXML::add_extension(parent: heating_system,
                           extensions: { 'HeatingFlowRate' => HPXML::to_float_or_nil(@heating_cfm),
                                         'SeedId' => @seed_id })
    end

    def from_rexml(heating_system)
      return if heating_system.nil?

      @id = HPXML::get_id(heating_system)
      @distribution_system_idref = HPXML::get_idref(heating_system.elements['DistributionSystem'])
      @year_installed = HPXML::to_integer_or_nil(XMLHelper.get_value(heating_system, 'YearInstalled'))
      @heating_system_type = XMLHelper.get_child_name(heating_system, 'HeatingSystemType')
      @heating_system_fuel = XMLHelper.get_value(heating_system, 'HeatingSystemFuel')
      @heating_capacity = HPXML::to_float_or_nil(XMLHelper.get_value(heating_system, 'HeatingCapacity'))
      @heating_efficiency_afue = HPXML::to_float_or_nil(XMLHelper.get_value(heating_system, "[HeatingSystemType[#{HVACTypeFurnace} | #{HVACTypeWallFurnace} | #{HVACTypeBoiler}]]AnnualHeatingEfficiency[Units='AFUE']/Value"))
      @heating_efficiency_percent = HPXML::to_float_or_nil(XMLHelper.get_value(heating_system, "[HeatingSystemType[#{HVACTypeElectricResistance} | #{HVACTypeStove} | #{HVACTypePortableHeater}]]AnnualHeatingEfficiency[Units='Percent']/Value"))
      @fraction_heat_load_served = HPXML::to_float_or_nil(XMLHelper.get_value(heating_system, 'FractionHeatLoadServed'))
      @electric_auxiliary_energy = HPXML::to_float_or_nil(XMLHelper.get_value(heating_system, 'ElectricAuxiliaryEnergy'))
      @heating_cfm = HPXML::to_float_or_nil(XMLHelper.get_value(heating_system, 'extension/HeatingFlowRate'))
      @energy_star = XMLHelper.get_values(heating_system, 'ThirdPartyCertification').include?('Energy Star')
      @seed_id = XMLHelper.get_value(heating_system, 'extension/SeedId')
    end
  end

  class CoolingSystems < BaseArrayElement
    def add(**kwargs)
      self << CoolingSystem.new(@hpxml_object, **kwargs)
    end

    def from_rexml(hpxml)
      return if hpxml.nil?

      hpxml.elements.each('Building/BuildingDetails/Systems/HVAC/HVACPlant/CoolingSystem') do |cooling_system|
        self << CoolingSystem.new(@hpxml_object, cooling_system)
      end
    end
  end

  class CoolingSystem < BaseElement
    ATTRS = [:id, :distribution_system_idref, :year_installed, :cooling_system_type,
             :cooling_system_fuel, :cooling_capacity, :compressor_type, :fraction_cool_load_served,
             :cooling_efficiency_seer, :cooling_efficiency_eer, :cooling_shr, :cooling_cfm,
             :energy_star, :seed_id]
    attr_accessor(*ATTRS)

    def distribution_system
      return if @distribution_system_idref.nil?

      @hpxml_object.hvac_distributions.each do |hvac_distribution|
        next unless hvac_distribution.id == @distribution_system_idref

        return hvac_distribution
      end
      fail "Attached HVAC distribution system '#{@distribution_system_idref}' not found for HVAC system '#{@id}'."
    end

    def delete
      @hpxml_object.cooling_systems.delete(self)
    end

    def check_for_errors
      errors = []
      begin; distribution_system; rescue StandardError => e; errors << e.message; end
      return errors
    end

    def to_rexml(doc)
      return if nil?

      hvac_plant = XMLHelper.create_elements_as_needed(doc, ['HPXML', 'Building', 'BuildingDetails', 'Systems', 'HVAC', 'HVACPlant'])
      cooling_system = XMLHelper.add_element(hvac_plant, 'CoolingSystem')
      sys_id = XMLHelper.add_element(cooling_system, 'SystemIdentifier')
      XMLHelper.add_attribute(sys_id, 'id', @id)
      if not @distribution_system_idref.nil?
        distribution_system = XMLHelper.add_element(cooling_system, 'DistributionSystem')
        XMLHelper.add_attribute(distribution_system, 'idref', @distribution_system_idref)
      end
      XMLHelper.add_element(cooling_system, 'CoolingSystemType', @cooling_system_type) unless @cooling_system_type.nil?
      XMLHelper.add_element(cooling_system, 'CoolingSystemFuel', @cooling_system_fuel) unless @cooling_system_fuel.nil?
      XMLHelper.add_element(cooling_system, 'CoolingCapacity', Float(@cooling_capacity)) unless @cooling_capacity.nil?
      XMLHelper.add_element(cooling_system, 'CompressorType', @compressor_type) unless @compressor_type.nil?
      XMLHelper.add_element(cooling_system, 'FractionCoolLoadServed', Float(@fraction_cool_load_served)) unless @fraction_cool_load_served.nil?

      efficiency_units = nil
      efficiency_value = nil
      if [HVACTypeCentralAirConditioner].include? @cooling_system_type
        efficiency_units = 'SEER'
        efficiency_value = @cooling_efficiency_seer
      elsif [HVACTypeRoomAirConditioner].include? @cooling_system_type
        efficiency_units = 'EER'
        efficiency_value = @cooling_efficiency_eer
      end
      if not efficiency_value.nil?
        annual_efficiency = XMLHelper.add_element(cooling_system, 'AnnualCoolingEfficiency')
        XMLHelper.add_element(annual_efficiency, 'Units', efficiency_units)
        XMLHelper.add_element(annual_efficiency, 'Value', Float(efficiency_value))
      end

      XMLHelper.add_element(cooling_system, 'SensibleHeatFraction', Float(@cooling_shr)) unless @cooling_shr.nil?
      HPXML::add_extension(parent: cooling_system,
                           extensions: { 'CoolingFlowRate' => HPXML::to_float_or_nil(@cooling_cfm),
                                         'SeedId' => @seed_id })
    end

    def from_rexml(cooling_system)
      return if cooling_system.nil?

      @id = HPXML::get_id(cooling_system)
      @distribution_system_idref = HPXML::get_idref(cooling_system.elements['DistributionSystem'])
      @year_installed = HPXML::to_integer_or_nil(XMLHelper.get_value(cooling_system, 'YearInstalled'))
      @cooling_system_type = XMLHelper.get_value(cooling_system, 'CoolingSystemType')
      @cooling_system_fuel = XMLHelper.get_value(cooling_system, 'CoolingSystemFuel')
      @cooling_capacity = HPXML::to_float_or_nil(XMLHelper.get_value(cooling_system, 'CoolingCapacity'))
      @compressor_type = XMLHelper.get_value(cooling_system, 'CompressorType')
      @fraction_cool_load_served = HPXML::to_float_or_nil(XMLHelper.get_value(cooling_system, 'FractionCoolLoadServed'))
      @cooling_efficiency_seer = HPXML::to_float_or_nil(XMLHelper.get_value(cooling_system, "[CoolingSystemType='#{HVACTypeCentralAirConditioner}']AnnualCoolingEfficiency[Units='SEER']/Value"))
      @cooling_efficiency_eer = HPXML::to_float_or_nil(XMLHelper.get_value(cooling_system, "[CoolingSystemType='#{HVACTypeRoomAirConditioner}']AnnualCoolingEfficiency[Units='EER']/Value"))
      @cooling_shr = HPXML::to_float_or_nil(XMLHelper.get_value(cooling_system, 'SensibleHeatFraction'))
      @cooling_cfm = HPXML::to_float_or_nil(XMLHelper.get_value(cooling_system, 'extension/CoolingFlowRate'))
      @energy_star = XMLHelper.get_values(cooling_system, 'ThirdPartyCertification').include?('Energy Star')
      @seed_id = XMLHelper.get_value(cooling_system, 'extension/SeedId')
    end
  end

  class HeatPumps < BaseArrayElement
    def add(**kwargs)
      self << HeatPump.new(@hpxml_object, **kwargs)
    end

    def from_rexml(hpxml)
      return if hpxml.nil?

      hpxml.elements.each('Building/BuildingDetails/Systems/HVAC/HVACPlant/HeatPump') do |heat_pump|
        self << HeatPump.new(@hpxml_object, heat_pump)
      end
    end
  end

  class HeatPump < BaseElement
    ATTRS = [:id, :distribution_system_idref, :year_installed, :heat_pump_type, :heat_pump_fuel,
             :heating_capacity, :heating_capacity_17F, :cooling_capacity, :compressor_type,
             :cooling_shr, :backup_heating_fuel, :backup_heating_capacity,
             :backup_heating_efficiency_percent, :backup_heating_efficiency_afue,
             :backup_heating_switchover_temp, :fraction_heat_load_served, :fraction_cool_load_served,
             :cooling_efficiency_seer, :cooling_efficiency_eer, :heating_efficiency_hspf,
             :heating_efficiency_cop, :energy_star, :seed_id]
    attr_accessor(*ATTRS)

    def distribution_system
      return if @distribution_system_idref.nil?

      @hpxml_object.hvac_distributions.each do |hvac_distribution|
        next unless hvac_distribution.id == @distribution_system_idref

        return hvac_distribution
      end
      fail "Attached HVAC distribution system '#{@distribution_system_idref}' not found for HVAC system '#{@id}'."
    end

    def delete
      @hpxml_object.heat_pumps.delete(self)
    end

    def check_for_errors
      errors = []
      begin; distribution_system; rescue StandardError => e; errors << e.message; end
      return errors
    end

    def to_rexml(doc)
      return if nil?

      hvac_plant = XMLHelper.create_elements_as_needed(doc, ['HPXML', 'Building', 'BuildingDetails', 'Systems', 'HVAC', 'HVACPlant'])
      heat_pump = XMLHelper.add_element(hvac_plant, 'HeatPump')
      sys_id = XMLHelper.add_element(heat_pump, 'SystemIdentifier')
      XMLHelper.add_attribute(sys_id, 'id', @id)
      if not @distribution_system_idref.nil?
        distribution_system = XMLHelper.add_element(heat_pump, 'DistributionSystem')
        XMLHelper.add_attribute(distribution_system, 'idref', @distribution_system_idref)
      end
      XMLHelper.add_element(heat_pump, 'HeatPumpType', @heat_pump_type) unless @heat_pump_type.nil?
      XMLHelper.add_element(heat_pump, 'HeatPumpFuel', @heat_pump_fuel) unless @heat_pump_fuel.nil?
      XMLHelper.add_element(heat_pump, 'HeatingCapacity', Float(@heating_capacity)) unless @heating_capacity.nil?
      XMLHelper.add_element(heat_pump, 'HeatingCapacity17F', Float(@heating_capacity_17F)) unless @heating_capacity_17F.nil?
      XMLHelper.add_element(heat_pump, 'CoolingCapacity', Float(@cooling_capacity)) unless @cooling_capacity.nil?
      XMLHelper.add_element(heat_pump, 'CompressorType', @compressor_type) unless @compressor_type.nil?
      XMLHelper.add_element(heat_pump, 'CoolingSensibleHeatFraction', Float(@cooling_shr)) unless @cooling_shr.nil?
      if not @backup_heating_fuel.nil?
        XMLHelper.add_element(heat_pump, 'BackupSystemFuel', @backup_heating_fuel)
        efficiencies = { 'Percent' => @backup_heating_efficiency_percent,
                         'AFUE' => @backup_heating_efficiency_afue }
        efficiencies.each do |units, value|
          next if value.nil?

          backup_eff = XMLHelper.add_element(heat_pump, 'BackupAnnualHeatingEfficiency')
          XMLHelper.add_element(backup_eff, 'Units', units)
          XMLHelper.add_element(backup_eff, 'Value', Float(value))
        end
        XMLHelper.add_element(heat_pump, 'BackupHeatingCapacity', Float(@backup_heating_capacity)) unless @backup_heating_capacity.nil?
        XMLHelper.add_element(heat_pump, 'BackupHeatingSwitchoverTemperature', Float(@backup_heating_switchover_temp)) unless @backup_heating_switchover_temp.nil?
      end
      XMLHelper.add_element(heat_pump, 'FractionHeatLoadServed', Float(@fraction_heat_load_served)) unless @fraction_heat_load_served.nil?
      XMLHelper.add_element(heat_pump, 'FractionCoolLoadServed', Float(@fraction_cool_load_served)) unless @fraction_cool_load_served.nil?

      clg_efficiency_units = nil
      clg_efficiency_value = nil
      htg_efficiency_units = nil
      htg_efficiency_value = nil
      if [HVACTypeHeatPumpAirToAir, HVACTypeHeatPumpMiniSplit].include? @heat_pump_type
        clg_efficiency_units = 'SEER'
        clg_efficiency_value = @cooling_efficiency_seer
        htg_efficiency_units = 'HSPF'
        htg_efficiency_value = @heating_efficiency_hspf
      elsif [HVACTypeHeatPumpGroundToAir].include? @heat_pump_type
        clg_efficiency_units = 'EER'
        clg_efficiency_value = @cooling_efficiency_eer
        htg_efficiency_units = 'COP'
        htg_efficiency_value = @heating_efficiency_cop
      end
      if not clg_efficiency_value.nil?
        annual_efficiency = XMLHelper.add_element(heat_pump, 'AnnualCoolingEfficiency')
        XMLHelper.add_element(annual_efficiency, 'Units', clg_efficiency_units)
        XMLHelper.add_element(annual_efficiency, 'Value', Float(clg_efficiency_value))
      end
      if not htg_efficiency_value.nil?
        annual_efficiency = XMLHelper.add_element(heat_pump, 'AnnualHeatingEfficiency')
        XMLHelper.add_element(annual_efficiency, 'Units', htg_efficiency_units)
        XMLHelper.add_element(annual_efficiency, 'Value', Float(htg_efficiency_value))
      end

      HPXML::add_extension(parent: heat_pump,
                           extensions: { 'SeedId' => @seed_id })
    end

    def from_rexml(heat_pump)
      return if heat_pump.nil?

      @id = HPXML::get_id(heat_pump)
      @distribution_system_idref = HPXML::get_idref(heat_pump.elements['DistributionSystem'])
      @year_installed = HPXML::to_integer_or_nil(XMLHelper.get_value(heat_pump, 'YearInstalled'))
      @heat_pump_type = XMLHelper.get_value(heat_pump, 'HeatPumpType')
      @heat_pump_fuel = XMLHelper.get_value(heat_pump, 'HeatPumpFuel')
      @heating_capacity = HPXML::to_float_or_nil(XMLHelper.get_value(heat_pump, 'HeatingCapacity'))
      @heating_capacity_17F = HPXML::to_float_or_nil(XMLHelper.get_value(heat_pump, 'HeatingCapacity17F'))
      @cooling_capacity = HPXML::to_float_or_nil(XMLHelper.get_value(heat_pump, 'CoolingCapacity'))
      @compressor_type = XMLHelper.get_value(heat_pump, 'CompressorType')
      @cooling_shr = HPXML::to_float_or_nil(XMLHelper.get_value(heat_pump, 'CoolingSensibleHeatFraction'))
      @backup_heating_fuel = XMLHelper.get_value(heat_pump, 'BackupSystemFuel')
      @backup_heating_capacity = HPXML::to_float_or_nil(XMLHelper.get_value(heat_pump, 'BackupHeatingCapacity'))
      @backup_heating_efficiency_percent = HPXML::to_float_or_nil(XMLHelper.get_value(heat_pump, "BackupAnnualHeatingEfficiency[Units='Percent']/Value"))
      @backup_heating_efficiency_afue = HPXML::to_float_or_nil(XMLHelper.get_value(heat_pump, "BackupAnnualHeatingEfficiency[Units='AFUE']/Value"))
      @backup_heating_switchover_temp = HPXML::to_float_or_nil(XMLHelper.get_value(heat_pump, 'BackupHeatingSwitchoverTemperature'))
      @fraction_heat_load_served = HPXML::to_float_or_nil(XMLHelper.get_value(heat_pump, 'FractionHeatLoadServed'))
      @fraction_cool_load_served = HPXML::to_float_or_nil(XMLHelper.get_value(heat_pump, 'FractionCoolLoadServed'))
      @cooling_efficiency_seer = HPXML::to_float_or_nil(XMLHelper.get_value(heat_pump, "[HeatPumpType='#{HVACTypeHeatPumpAirToAir}' or HeatPumpType='#{HVACTypeHeatPumpMiniSplit}']AnnualCoolingEfficiency[Units='SEER']/Value"))
      @cooling_efficiency_eer = HPXML::to_float_or_nil(XMLHelper.get_value(heat_pump, "[HeatPumpType='#{HVACTypeHeatPumpGroundToAir}']AnnualCoolingEfficiency[Units='EER']/Value"))
      @heating_efficiency_hspf = HPXML::to_float_or_nil(XMLHelper.get_value(heat_pump, "[HeatPumpType='#{HVACTypeHeatPumpAirToAir}' or HeatPumpType='#{HVACTypeHeatPumpMiniSplit}']AnnualHeatingEfficiency[Units='HSPF']/Value"))
      @heating_efficiency_cop = HPXML::to_float_or_nil(XMLHelper.get_value(heat_pump, "[HeatPumpType='#{HVACTypeHeatPumpGroundToAir}']AnnualHeatingEfficiency[Units='COP']/Value"))
      @energy_star = XMLHelper.get_values(heat_pump, 'ThirdPartyCertification').include?('Energy Star')
      @seed_id = XMLHelper.get_value(heat_pump, 'extension/SeedId')
    end
  end

  class HVACControls < BaseArrayElement
    def add(**kwargs)
      self << HVACControl.new(@hpxml_object, **kwargs)
    end

    def from_rexml(hpxml)
      return if hpxml.nil?

      hpxml.elements.each('Building/BuildingDetails/Systems/HVAC/HVACControl') do |hvac_control|
        self << HVACControl.new(@hpxml_object, hvac_control)
      end
    end
  end

  class HVACControl < BaseElement
    ATTRS = [:id, :control_type, :heating_setpoint_temp, :heating_setback_temp,
             :heating_setback_hours_per_week, :heating_setback_start_hour, :cooling_setpoint_temp,
             :cooling_setup_temp, :cooling_setup_hours_per_week, :cooling_setup_start_hour,
             :ceiling_fan_cooling_setpoint_temp_offset]
    attr_accessor(*ATTRS)

    def delete
      @hpxml_object.hvac_controls.delete(self)
    end

    def check_for_errors
      errors = []
      return errors
    end

    def to_rexml(doc)
      return if nil?

      hvac = XMLHelper.create_elements_as_needed(doc, ['HPXML', 'Building', 'BuildingDetails', 'Systems', 'HVAC'])
      hvac_control = XMLHelper.add_element(hvac, 'HVACControl')
      sys_id = XMLHelper.add_element(hvac_control, 'SystemIdentifier')
      XMLHelper.add_attribute(sys_id, 'id', @id)
      XMLHelper.add_element(hvac_control, 'ControlType', @control_type) unless @control_type.nil?
      XMLHelper.add_element(hvac_control, 'SetpointTempHeatingSeason', Float(@heating_setpoint_temp)) unless @heating_setpoint_temp.nil?
      XMLHelper.add_element(hvac_control, 'SetbackTempHeatingSeason', Float(@heating_setback_temp)) unless @heating_setback_temp.nil?
      XMLHelper.add_element(hvac_control, 'TotalSetbackHoursperWeekHeating', Integer(@heating_setback_hours_per_week)) unless @heating_setback_hours_per_week.nil?
      XMLHelper.add_element(hvac_control, 'SetupTempCoolingSeason', Float(@cooling_setup_temp)) unless @cooling_setup_temp.nil?
      XMLHelper.add_element(hvac_control, 'SetpointTempCoolingSeason', Float(@cooling_setpoint_temp)) unless @cooling_setpoint_temp.nil?
      XMLHelper.add_element(hvac_control, 'TotalSetupHoursperWeekCooling', Integer(@cooling_setup_hours_per_week)) unless @cooling_setup_hours_per_week.nil?
      HPXML::add_extension(parent: hvac_control,
                           extensions: { 'SetbackStartHourHeating' => HPXML::to_integer_or_nil(@heating_setback_start_hour),
                                         'SetupStartHourCooling' => HPXML::to_integer_or_nil(@cooling_setup_start_hour),
                                         'CeilingFanSetpointTempCoolingSeasonOffset' => HPXML::to_float_or_nil(@ceiling_fan_cooling_setpoint_temp_offset) })
    end

    def from_rexml(hvac_control)
      return if hvac_control.nil?

      @id = HPXML::get_id(hvac_control)
      @control_type = XMLHelper.get_value(hvac_control, 'ControlType')
      @heating_setpoint_temp = HPXML::to_float_or_nil(XMLHelper.get_value(hvac_control, 'SetpointTempHeatingSeason'))
      @heating_setback_temp = HPXML::to_float_or_nil(XMLHelper.get_value(hvac_control, 'SetbackTempHeatingSeason'))
      @heating_setback_hours_per_week = HPXML::to_integer_or_nil(XMLHelper.get_value(hvac_control, 'TotalSetbackHoursperWeekHeating'))
      @heating_setback_start_hour = HPXML::to_integer_or_nil(XMLHelper.get_value(hvac_control, 'extension/SetbackStartHourHeating'))
      @cooling_setpoint_temp = HPXML::to_float_or_nil(XMLHelper.get_value(hvac_control, 'SetpointTempCoolingSeason'))
      @cooling_setup_temp = HPXML::to_float_or_nil(XMLHelper.get_value(hvac_control, 'SetupTempCoolingSeason'))
      @cooling_setup_hours_per_week = HPXML::to_integer_or_nil(XMLHelper.get_value(hvac_control, 'TotalSetupHoursperWeekCooling'))
      @cooling_setup_start_hour = HPXML::to_integer_or_nil(XMLHelper.get_value(hvac_control, 'extension/SetupStartHourCooling'))
      @ceiling_fan_cooling_setpoint_temp_offset = HPXML::to_float_or_nil(XMLHelper.get_value(hvac_control, 'extension/CeilingFanSetpointTempCoolingSeasonOffset'))
    end
  end

  class HVACDistributions < BaseArrayElement
    def add(**kwargs)
      self << HVACDistribution.new(@hpxml_object, **kwargs)
    end

    def from_rexml(hpxml)
      return if hpxml.nil?

      hpxml.elements.each('Building/BuildingDetails/Systems/HVAC/HVACDistribution') do |hvac_distribution|
        self << HVACDistribution.new(@hpxml_object, hvac_distribution)
      end
    end
  end

  class HVACDistribution < BaseElement
    def initialize(hpxml_object, *args)
      @duct_leakage_measurements = DuctLeakageMeasurements.new(hpxml_object)
      @ducts = Ducts.new(hpxml_object)
      super(hpxml_object, *args)
    end
    ATTRS = [:id, :distribution_system_type, :distribution_system_type, :annual_heating_dse,
             :annual_cooling_dse, :duct_system_sealed, :duct_leakage_testing_exemption]
    attr_accessor(*ATTRS)
    attr_reader(:duct_leakage_measurements, :ducts)

    def hvac_systems
      list = []
      (@hpxml_object.heating_systems + @hpxml_object.cooling_systems + @hpxml_object.heat_pumps).each do |hvac_system|
        next if hvac_system.distribution_system_idref.nil?
        next unless hvac_system.distribution_system_idref == @id

        list << hvac_system
      end

      if list.size == 0
        fail "Distribution system '#{@id}' found but no HVAC system attached to it."
      end

      num_htg = 0
      num_clg = 0
      list.each do |obj|
        if obj.respond_to? :fraction_heat_load_served
          num_htg += 1 if obj.fraction_heat_load_served > 0
        end
        if obj.respond_to? :fraction_cool_load_served
          num_clg += 1 if obj.fraction_cool_load_served > 0
        end
      end

      if num_clg > 1
        fail "Multiple cooling systems found attached to distribution system '#{@id}'."
      end
      if num_htg > 1
        fail "Multiple heating systems found attached to distribution system '#{@id}'."
      end

      return list
    end

    def delete
      @hpxml_object.hvac_distributions.delete(self)
    end

    def check_for_errors
      errors = []
      begin; hvac_systems; rescue StandardError => e; errors << e.message; end
      errors += @duct_leakage_measurements.check_for_errors
      errors += @ducts.check_for_errors
      return errors
    end

    def to_rexml(doc)
      return if nil?

      hvac = XMLHelper.create_elements_as_needed(doc, ['HPXML', 'Building', 'BuildingDetails', 'Systems', 'HVAC'])
      hvac_distribution = XMLHelper.add_element(hvac, 'HVACDistribution')
      sys_id = XMLHelper.add_element(hvac_distribution, 'SystemIdentifier')
      XMLHelper.add_attribute(sys_id, 'id', @id)
      distribution_system_type_e = XMLHelper.add_element(hvac_distribution, 'DistributionSystemType')
      if [HVACDistributionTypeAir, HVACDistributionTypeHydronic].include? @distribution_system_type
        XMLHelper.add_element(distribution_system_type_e, @distribution_system_type)
      elsif [HVACDistributionTypeDSE].include? distribution_system_type
        XMLHelper.add_element(distribution_system_type_e, 'Other', @distribution_system_type)
        XMLHelper.add_element(hvac_distribution, 'AnnualHeatingDistributionSystemEfficiency', Float(@annual_heating_dse)) unless @annual_heating_dse.nil?
        XMLHelper.add_element(hvac_distribution, 'AnnualCoolingDistributionSystemEfficiency', Float(@annual_cooling_dse)) unless @annual_cooling_dse.nil?
      else
        fail "Unexpected distribution_system_type '#{@distribution_system_type}'."
      end

      air_distribution = hvac_distribution.elements['DistributionSystemType/AirDistribution']
      return if air_distribution.nil?

      @duct_leakage_measurements.to_rexml(air_distribution)
      @ducts.to_rexml(air_distribution)

      HPXML::add_extension(parent: air_distribution,
                           extensions: { 'DuctLeakageTestingExemption' => HPXML::to_bool_or_nil(@duct_leakage_testing_exemption) })
    end

    def from_rexml(hvac_distribution)
      return if hvac_distribution.nil?

      @id = HPXML::get_id(hvac_distribution)
      @distribution_system_type = XMLHelper.get_child_name(hvac_distribution, 'DistributionSystemType')
      if @distribution_system_type == 'Other'
        @distribution_system_type = XMLHelper.get_value(hvac_distribution.elements['DistributionSystemType'], 'Other')
      end
      @annual_heating_dse = HPXML::to_float_or_nil(XMLHelper.get_value(hvac_distribution, 'AnnualHeatingDistributionSystemEfficiency'))
      @annual_cooling_dse = HPXML::to_float_or_nil(XMLHelper.get_value(hvac_distribution, 'AnnualCoolingDistributionSystemEfficiency'))
      @duct_system_sealed = HPXML::to_bool_or_nil(XMLHelper.get_value(hvac_distribution, 'HVACDistributionImprovement/DuctSystemSealed'))
      @duct_leakage_testing_exemption = HPXML::to_bool_or_nil(XMLHelper.get_value(hvac_distribution, 'DistributionSystemType/AirDistribution/extension/DuctLeakageTestingExemption'))

      @duct_leakage_measurements.from_rexml(hvac_distribution)
      @ducts.from_rexml(hvac_distribution)
    end
  end

  class DuctLeakageMeasurements < BaseArrayElement
    def add(**kwargs)
      self << DuctLeakageMeasurement.new(@hpxml_object, **kwargs)
    end

    def from_rexml(hvac_distribution)
      return if hvac_distribution.nil?

      hvac_distribution.elements.each('DistributionSystemType/AirDistribution/DuctLeakageMeasurement') do |duct_leakage_measurement|
        self << DuctLeakageMeasurement.new(@hpxml_object, duct_leakage_measurement)
      end
    end
  end

  class DuctLeakageMeasurement < BaseElement
    ATTRS = [:duct_type, :duct_leakage_test_method, :duct_leakage_units, :duct_leakage_value,
             :duct_leakage_total_or_to_outside]
    attr_accessor(*ATTRS)

    def delete
      @hpxml_object.hvac_distributions.each do |hvac_distribution|
        next unless hvac_distribution.duct_leakage_measurements.include? self
        hvac_distribution.duct_leakage_measurements.delete(self)
      end
    end

    def check_for_errors
      errors = []
      return errors
    end

    def to_rexml(air_distribution)
      duct_leakage_measurement_el = XMLHelper.add_element(air_distribution, 'DuctLeakageMeasurement')
      XMLHelper.add_element(duct_leakage_measurement_el, 'DuctType', @duct_type) unless @duct_type.nil?
      if not @duct_leakage_value.nil?
        duct_leakage_el = XMLHelper.add_element(duct_leakage_measurement_el, 'DuctLeakage')
        XMLHelper.add_element(duct_leakage_el, 'Units', @duct_leakage_units) unless @duct_leakage_units.nil?
        XMLHelper.add_element(duct_leakage_el, 'Value', Float(@duct_leakage_value))
        XMLHelper.add_element(duct_leakage_el, 'TotalOrToOutside', @duct_leakage_total_or_to_outside) unless @duct_leakage_total_or_to_outside.nil?
      end
    end

    def from_rexml(duct_leakage_measurement)
      return if duct_leakage_measurement.nil?

      @duct_type = XMLHelper.get_value(duct_leakage_measurement, 'DuctType')
      @duct_leakage_test_method = XMLHelper.get_value(duct_leakage_measurement, 'DuctLeakageTestMethod')
      @duct_leakage_units = XMLHelper.get_value(duct_leakage_measurement, 'DuctLeakage/Units')
      @duct_leakage_value = HPXML::to_float_or_nil(XMLHelper.get_value(duct_leakage_measurement, 'DuctLeakage/Value'))
      @duct_leakage_total_or_to_outside = XMLHelper.get_value(duct_leakage_measurement, 'DuctLeakage/TotalOrToOutside')
    end
  end

  class Ducts < BaseArrayElement
    def add(**kwargs)
      self << Duct.new(@hpxml_object, **kwargs)
    end

    def from_rexml(hvac_distribution)
      return if hvac_distribution.nil?

      hvac_distribution.elements.each('DistributionSystemType/AirDistribution/Ducts') do |duct|
        self << Duct.new(@hpxml_object, duct)
      end
    end
  end

  class Duct < BaseElement
    ATTRS = [:duct_type, :duct_insulation_r_value, :duct_insulation_material, :duct_location,
             :duct_fraction_area, :duct_surface_area]
    attr_accessor(*ATTRS)

    def delete
      @hpxml_object.hvac_distributions.each do |hvac_distribution|
        next unless hvac_distribution.ducts.include? self
        hvac_distribution.ducts.delete(self)
      end
    end

    def check_for_errors
      errors = []
      return errors
    end

    def to_rexml(air_distribution)
      ducts_el = XMLHelper.add_element(air_distribution, 'Ducts')
      XMLHelper.add_element(ducts_el, 'DuctType', @duct_type) unless @duct_type.nil?
      XMLHelper.add_element(ducts_el, 'DuctInsulationRValue', Float(@duct_insulation_r_value)) unless @duct_insulation_r_value.nil?
      XMLHelper.add_element(ducts_el, 'DuctLocation', @duct_location) unless @duct_location.nil?
      XMLHelper.add_element(ducts_el, 'DuctSurfaceArea', Float(@duct_surface_area)) unless @duct_surface_area.nil?
    end

    def from_rexml(duct)
      return if duct.nil?

      @duct_type = XMLHelper.get_value(duct, 'DuctType')
      @duct_insulation_r_value = HPXML::to_float_or_nil(XMLHelper.get_value(duct, 'DuctInsulationRValue'))
      @duct_insulation_material = XMLHelper.get_child_name(duct, 'DuctInsulationMaterial')
      @duct_location = XMLHelper.get_value(duct, 'DuctLocation')
      @duct_fraction_area = HPXML::to_float_or_nil(XMLHelper.get_value(duct, 'FractionDuctArea'))
      @duct_surface_area = HPXML::to_float_or_nil(XMLHelper.get_value(duct, 'DuctSurfaceArea'))
    end
  end

  class VentilationFans < BaseArrayElement
    def add(**kwargs)
      self << VentilationFan.new(@hpxml_object, **kwargs)
    end

    def from_rexml(hpxml)
      return if hpxml.nil?

      hpxml.elements.each('Building/BuildingDetails/Systems/MechanicalVentilation/VentilationFans/VentilationFan') do |ventilation_fan|
        self << VentilationFan.new(@hpxml_object, ventilation_fan)
      end
    end
  end

  class VentilationFan < BaseElement
    ATTRS = [:id, :fan_type, :rated_flow_rate, :tested_flow_rate, :hours_in_operation,
             :used_for_whole_building_ventilation, :used_for_seasonal_cooling_load_reduction,
             :total_recovery_efficiency, :total_recovery_efficiency_adjusted,
             :sensible_recovery_efficiency, :sensible_recovery_efficiency_adjusted,
             :fan_power, :distribution_system_idref]
    attr_accessor(*ATTRS)

    def distribution_system
      return if @distribution_system_idref.nil?
      return unless @fan_type == MechVentTypeCFIS

      @hpxml_object.hvac_distributions.each do |hvac_distribution|
        next unless hvac_distribution.id == @distribution_system_idref

        if hvac_distribution.distribution_system_type == HVACDistributionTypeHydronic
          fail "Attached HVAC distribution system '#{@distribution_system_idref}' cannot be hydronic for ventilation fan '#{@id}'."
        end

        return hvac_distribution
      end
      fail "Attached HVAC distribution system '#{@distribution_system_idref}' not found for ventilation fan '#{@id}'."
    end

    def delete
      @hpxml_object.ventilation_fans.delete(self)
    end

    def check_for_errors
      errors = []
      begin; distribution_system; rescue StandardError => e; errors << e.message; end
      return errors
    end

    def to_rexml(doc)
      return if nil?

      ventilation_fans = XMLHelper.create_elements_as_needed(doc, ['HPXML', 'Building', 'BuildingDetails', 'Systems', 'MechanicalVentilation', 'VentilationFans'])
      ventilation_fan = XMLHelper.add_element(ventilation_fans, 'VentilationFan')
      sys_id = XMLHelper.add_element(ventilation_fan, 'SystemIdentifier')
      XMLHelper.add_attribute(sys_id, 'id', @id)
      XMLHelper.add_element(ventilation_fan, 'FanType', @fan_type) unless @fan_type.nil?
      XMLHelper.add_element(ventilation_fan, 'RatedFlowRate', Float(@rated_flow_rate)) unless @rated_flow_rate.nil?
      XMLHelper.add_element(ventilation_fan, 'TestedFlowRate', Float(@tested_flow_rate)) unless @tested_flow_rate.nil?
      XMLHelper.add_element(ventilation_fan, 'HoursInOperation', Float(@hours_in_operation)) unless @hours_in_operation.nil?
      XMLHelper.add_element(ventilation_fan, 'UsedForWholeBuildingVentilation', Boolean(@used_for_whole_building_ventilation)) unless @used_for_whole_building_ventilation.nil?
      XMLHelper.add_element(ventilation_fan, 'UsedForSeasonalCoolingLoadReduction', Boolean(@used_for_seasonal_cooling_load_reduction)) unless @used_for_seasonal_cooling_load_reduction.nil?
      XMLHelper.add_element(ventilation_fan, 'TotalRecoveryEfficiency', Float(@total_recovery_efficiency)) unless @total_recovery_efficiency.nil?
      XMLHelper.add_element(ventilation_fan, 'SensibleRecoveryEfficiency', Float(@sensible_recovery_efficiency)) unless @sensible_recovery_efficiency.nil?
      XMLHelper.add_element(ventilation_fan, 'AdjustedTotalRecoveryEfficiency', Float(@total_recovery_efficiency_adjusted)) unless @total_recovery_efficiency_adjusted.nil?
      XMLHelper.add_element(ventilation_fan, 'AdjustedSensibleRecoveryEfficiency', Float(@sensible_recovery_efficiency_adjusted)) unless @sensible_recovery_efficiency_adjusted.nil?
      XMLHelper.add_element(ventilation_fan, 'FanPower', Float(@fan_power)) unless @fan_power.nil?
      if not @distribution_system_idref.nil?
        attached_to_hvac_distribution_system = XMLHelper.add_element(ventilation_fan, 'AttachedToHVACDistributionSystem')
        XMLHelper.add_attribute(attached_to_hvac_distribution_system, 'idref', @distribution_system_idref)
      end
    end

    def from_rexml(ventilation_fan)
      return if ventilation_fan.nil?

      @id = HPXML::get_id(ventilation_fan)
      @fan_type = XMLHelper.get_value(ventilation_fan, 'FanType')
      @rated_flow_rate = HPXML::to_float_or_nil(XMLHelper.get_value(ventilation_fan, 'RatedFlowRate'))
      @tested_flow_rate = HPXML::to_float_or_nil(XMLHelper.get_value(ventilation_fan, 'TestedFlowRate'))
      @hours_in_operation = HPXML::to_float_or_nil(XMLHelper.get_value(ventilation_fan, 'HoursInOperation'))
      @used_for_whole_building_ventilation = HPXML::to_bool_or_nil(XMLHelper.get_value(ventilation_fan, 'UsedForWholeBuildingVentilation'))
      @used_for_seasonal_cooling_load_reduction = HPXML::to_bool_or_nil(XMLHelper.get_value(ventilation_fan, 'UsedForSeasonalCoolingLoadReduction'))
      @total_recovery_efficiency = HPXML::to_float_or_nil(XMLHelper.get_value(ventilation_fan, 'TotalRecoveryEfficiency'))
      @total_recovery_efficiency_adjusted = HPXML::to_float_or_nil(XMLHelper.get_value(ventilation_fan, 'AdjustedTotalRecoveryEfficiency'))
      @sensible_recovery_efficiency = HPXML::to_float_or_nil(XMLHelper.get_value(ventilation_fan, 'SensibleRecoveryEfficiency'))
      @sensible_recovery_efficiency_adjusted = HPXML::to_float_or_nil(XMLHelper.get_value(ventilation_fan, 'AdjustedSensibleRecoveryEfficiency'))
      @fan_power = HPXML::to_float_or_nil(XMLHelper.get_value(ventilation_fan, 'FanPower'))
      @distribution_system_idref = HPXML::get_idref(ventilation_fan.elements['AttachedToHVACDistributionSystem'])
    end
  end

  class WaterHeatingSystems < BaseArrayElement
    def add(**kwargs)
      self << WaterHeatingSystem.new(@hpxml_object, **kwargs)
    end

    def from_rexml(hpxml)
      return if hpxml.nil?

      hpxml.elements.each('Building/BuildingDetails/Systems/WaterHeating/WaterHeatingSystem') do |water_heating_system|
        self << WaterHeatingSystem.new(@hpxml_object, water_heating_system)
      end
    end
  end

  class WaterHeatingSystem < BaseElement
    ATTRS = [:id, :year_installed, :fuel_type, :water_heater_type, :location, :performance_adjustment,
             :tank_volume, :fraction_dhw_load_served, :heating_capacity, :energy_factor,
             :uniform_energy_factor, :recovery_efficiency, :uses_desuperheater, :jacket_r_value,
             :related_hvac_idref, :energy_star, :standby_loss, :temperature]
    attr_accessor(*ATTRS)

    def related_hvac_system
      return if @related_hvac_idref.nil?

      (@hpxml_object.heating_systems + @hpxml_object.cooling_systems + @hpxml_object.heat_pumps).each do |hvac_system|
        next unless hvac_system.id == @related_hvac_idref

        return hvac_system
      end
      fail "RelatedHVACSystem '#{@related_hvac_idref}' not found for water heating system '#{@id}'."
    end

    def delete
      @hpxml_object.water_heating_systems.delete(self)
    end

    def check_for_errors
      errors = []
      begin; related_hvac_system; rescue StandardError => e; errors << e.message; end
      return errors
    end

    def to_rexml(doc)
      return if nil?

      water_heating = XMLHelper.create_elements_as_needed(doc, ['HPXML', 'Building', 'BuildingDetails', 'Systems', 'WaterHeating'])
      water_heating_system = XMLHelper.add_element(water_heating, 'WaterHeatingSystem')
      sys_id = XMLHelper.add_element(water_heating_system, 'SystemIdentifier')
      XMLHelper.add_attribute(sys_id, 'id', @id)
      XMLHelper.add_element(water_heating_system, 'FuelType', @fuel_type) unless @fuel_type.nil?
      XMLHelper.add_element(water_heating_system, 'WaterHeaterType', @water_heater_type) unless @water_heater_type.nil?
      XMLHelper.add_element(water_heating_system, 'Location', @location) unless @location.nil?
      XMLHelper.add_element(water_heating_system, 'PerformanceAdjustment', Float(@performance_adjustment)) unless @performance_adjustment.nil?
      XMLHelper.add_element(water_heating_system, 'TankVolume', Float(@tank_volume)) unless @tank_volume.nil?
      XMLHelper.add_element(water_heating_system, 'FractionDHWLoadServed', Float(@fraction_dhw_load_served)) unless @fraction_dhw_load_served.nil?
      XMLHelper.add_element(water_heating_system, 'HeatingCapacity', Float(@heating_capacity)) unless @heating_capacity.nil?
      XMLHelper.add_element(water_heating_system, 'EnergyFactor', Float(@energy_factor)) unless @energy_factor.nil?
      XMLHelper.add_element(water_heating_system, 'UniformEnergyFactor', Float(@uniform_energy_factor)) unless @uniform_energy_factor.nil?
      XMLHelper.add_element(water_heating_system, 'RecoveryEfficiency', Float(@recovery_efficiency)) unless @recovery_efficiency.nil?
      if not @jacket_r_value.nil?
        water_heater_insulation = XMLHelper.add_element(water_heating_system, 'WaterHeaterInsulation')
        jacket = XMLHelper.add_element(water_heater_insulation, 'Jacket')
        XMLHelper.add_element(jacket, 'JacketRValue', @jacket_r_value)
      end
      XMLHelper.add_element(water_heating_system, 'StandbyLoss', Float(@standby_loss)) unless @standby_loss.nil?
      XMLHelper.add_element(water_heating_system, 'HotWaterTemperature', Float(@temperature)) unless @temperature.nil?
      XMLHelper.add_element(water_heating_system, 'UsesDesuperheater', Boolean(@uses_desuperheater)) unless @uses_desuperheater.nil?
      if not @related_hvac_idref.nil?
        related_hvac_idref_el = XMLHelper.add_element(water_heating_system, 'RelatedHVACSystem')
        XMLHelper.add_attribute(related_hvac_idref_el, 'idref', @related_hvac_idref)
      end
    end

    def from_rexml(water_heating_system)
      return if water_heating_system.nil?

      @id = HPXML::get_id(water_heating_system)
      @year_installed = HPXML::to_integer_or_nil(XMLHelper.get_value(water_heating_system, 'YearInstalled'))
      @fuel_type = XMLHelper.get_value(water_heating_system, 'FuelType')
      @water_heater_type = XMLHelper.get_value(water_heating_system, 'WaterHeaterType')
      @location = XMLHelper.get_value(water_heating_system, 'Location')
      @performance_adjustment = HPXML::to_float_or_nil(XMLHelper.get_value(water_heating_system, 'PerformanceAdjustment'))
      @tank_volume = HPXML::to_float_or_nil(XMLHelper.get_value(water_heating_system, 'TankVolume'))
      @fraction_dhw_load_served = HPXML::to_float_or_nil(XMLHelper.get_value(water_heating_system, 'FractionDHWLoadServed'))
      @heating_capacity = HPXML::to_float_or_nil(XMLHelper.get_value(water_heating_system, 'HeatingCapacity'))
      @energy_factor = HPXML::to_float_or_nil(XMLHelper.get_value(water_heating_system, 'EnergyFactor'))
      @uniform_energy_factor = HPXML::to_float_or_nil(XMLHelper.get_value(water_heating_system, 'UniformEnergyFactor'))
      @recovery_efficiency = HPXML::to_float_or_nil(XMLHelper.get_value(water_heating_system, 'RecoveryEfficiency'))
      @uses_desuperheater = HPXML::to_bool_or_nil(XMLHelper.get_value(water_heating_system, 'UsesDesuperheater'))
      @jacket_r_value = HPXML::to_float_or_nil(XMLHelper.get_value(water_heating_system, 'WaterHeaterInsulation/Jacket/JacketRValue'))
      @related_hvac_idref = HPXML::get_idref(water_heating_system.elements['RelatedHVACSystem'])
      @energy_star = XMLHelper.get_values(water_heating_system, 'ThirdPartyCertification').include?('Energy Star')
      @standby_loss = HPXML::to_float_or_nil(XMLHelper.get_value(water_heating_system, 'StandbyLoss'))
      @temperature = HPXML::to_float_or_nil(XMLHelper.get_value(water_heating_system, 'HotWaterTemperature'))
    end
  end

  class HotWaterDistributions < BaseArrayElement
    def add(**kwargs)
      self << HotWaterDistribution.new(@hpxml_object, **kwargs)
    end

    def from_rexml(hpxml)
      return if hpxml.nil?

      hpxml.elements.each('Building/BuildingDetails/Systems/WaterHeating/HotWaterDistribution') do |hot_water_distribution|
        self << HotWaterDistribution.new(@hpxml_object, hot_water_distribution)
      end
    end
  end

  class HotWaterDistribution < BaseElement
    ATTRS = [:id, :system_type, :pipe_r_value, :standard_piping_length, :recirculation_control_type,
             :recirculation_piping_length, :recirculation_branch_piping_length,
             :recirculation_pump_power, :dwhr_facilities_connected, :dwhr_equal_flow,
             :dwhr_efficiency]
    attr_accessor(*ATTRS)

    def delete
      @hpxml_object.hot_water_distributions.delete(self)
    end

    def check_for_errors
      errors = []
      return errors
    end

    def to_rexml(doc)
      return if nil?

      water_heating = XMLHelper.create_elements_as_needed(doc, ['HPXML', 'Building', 'BuildingDetails', 'Systems', 'WaterHeating'])
      hot_water_distribution = XMLHelper.add_element(water_heating, 'HotWaterDistribution')
      sys_id = XMLHelper.add_element(hot_water_distribution, 'SystemIdentifier')
      XMLHelper.add_attribute(sys_id, 'id', @id)
      if not @system_type.nil?
        system_type_e = XMLHelper.add_element(hot_water_distribution, 'SystemType')
        if @system_type == DHWDistTypeStandard
          standard = XMLHelper.add_element(system_type_e, @system_type)
          XMLHelper.add_element(standard, 'PipingLength', Float(@standard_piping_length)) unless @standard_piping_length.nil?
        elsif system_type == DHWDistTypeRecirc
          recirculation = XMLHelper.add_element(system_type_e, @system_type)
          XMLHelper.add_element(recirculation, 'ControlType', @recirculation_control_type) unless @recirculation_control_type.nil?
          XMLHelper.add_element(recirculation, 'RecirculationPipingLoopLength', Float(@recirculation_piping_length)) unless @recirculation_piping_length.nil?
          XMLHelper.add_element(recirculation, 'BranchPipingLoopLength', Float(@recirculation_branch_piping_length)) unless @recirculation_branch_piping_length.nil?
          XMLHelper.add_element(recirculation, 'PumpPower', Float(@recirculation_pump_power)) unless @recirculation_pump_power.nil?
        else
          fail "Unhandled hot water distribution type '#{@system_type}'."
        end
      end
      if not @pipe_r_value.nil?
        pipe_insulation = XMLHelper.add_element(hot_water_distribution, 'PipeInsulation')
        XMLHelper.add_element(pipe_insulation, 'PipeRValue', Float(@pipe_r_value))
      end
      if (not @dwhr_facilities_connected.nil?) || (not @dwhr_equal_flow.nil?) || (not @dwhr_efficiency.nil?)
        drain_water_heat_recovery = XMLHelper.add_element(hot_water_distribution, 'DrainWaterHeatRecovery')
        XMLHelper.add_element(drain_water_heat_recovery, 'FacilitiesConnected', @dwhr_facilities_connected) unless @dwhr_facilities_connected.nil?
        XMLHelper.add_element(drain_water_heat_recovery, 'EqualFlow', Boolean(@dwhr_equal_flow)) unless @dwhr_equal_flow.nil?
        XMLHelper.add_element(drain_water_heat_recovery, 'Efficiency', Float(@dwhr_efficiency)) unless @dwhr_efficiency.nil?
      end
    end

    def from_rexml(hot_water_distribution)
      return if hot_water_distribution.nil?

      @id = HPXML::get_id(hot_water_distribution)
      @system_type = XMLHelper.get_child_name(hot_water_distribution, 'SystemType')
      @pipe_r_value = HPXML::to_float_or_nil(XMLHelper.get_value(hot_water_distribution, 'PipeInsulation/PipeRValue'))
      @standard_piping_length = HPXML::to_float_or_nil(XMLHelper.get_value(hot_water_distribution, 'SystemType/Standard/PipingLength'))
      @recirculation_control_type = XMLHelper.get_value(hot_water_distribution, 'SystemType/Recirculation/ControlType')
      @recirculation_piping_length = HPXML::to_float_or_nil(XMLHelper.get_value(hot_water_distribution, 'SystemType/Recirculation/RecirculationPipingLoopLength'))
      @recirculation_branch_piping_length = HPXML::to_float_or_nil(XMLHelper.get_value(hot_water_distribution, 'SystemType/Recirculation/BranchPipingLoopLength'))
      @recirculation_pump_power = HPXML::to_float_or_nil(XMLHelper.get_value(hot_water_distribution, 'SystemType/Recirculation/PumpPower'))
      @dwhr_facilities_connected = XMLHelper.get_value(hot_water_distribution, 'DrainWaterHeatRecovery/FacilitiesConnected')
      @dwhr_equal_flow = HPXML::to_bool_or_nil(XMLHelper.get_value(hot_water_distribution, 'DrainWaterHeatRecovery/EqualFlow'))
      @dwhr_efficiency = HPXML::to_float_or_nil(XMLHelper.get_value(hot_water_distribution, 'DrainWaterHeatRecovery/Efficiency'))
    end
  end

  class WaterFixtures < BaseArrayElement
    def add(**kwargs)
      self << WaterFixture.new(@hpxml_object, **kwargs)
    end

    def from_rexml(hpxml)
      return if hpxml.nil?

      hpxml.elements.each('Building/BuildingDetails/Systems/WaterHeating/WaterFixture') do |water_fixture|
        self << WaterFixture.new(@hpxml_object, water_fixture)
      end
    end
  end

  class WaterFixture < BaseElement
    ATTRS = [:id, :water_fixture_type, :low_flow]
    attr_accessor(*ATTRS)

    def delete
      @hpxml_object.water_fixtures.delete(self)
    end

    def check_for_errors
      errors = []
      return errors
    end

    def to_rexml(doc)
      return if nil?

      water_heating = XMLHelper.create_elements_as_needed(doc, ['HPXML', 'Building', 'BuildingDetails', 'Systems', 'WaterHeating'])
      water_fixture = XMLHelper.add_element(water_heating, 'WaterFixture')
      sys_id = XMLHelper.add_element(water_fixture, 'SystemIdentifier')
      XMLHelper.add_attribute(sys_id, 'id', @id)
      XMLHelper.add_element(water_fixture, 'WaterFixtureType', @water_fixture_type) unless @water_fixture_type.nil?
      XMLHelper.add_element(water_fixture, 'LowFlow', Boolean(@low_flow)) unless @low_flow.nil?
    end

    def from_rexml(water_fixture)
      return if water_fixture.nil?

      @id = HPXML::get_id(water_fixture)
      @water_fixture_type = XMLHelper.get_value(water_fixture, 'WaterFixtureType')
      @low_flow = HPXML::to_bool_or_nil(XMLHelper.get_value(water_fixture, 'LowFlow'))
    end
  end

  class SolarThermalSystems < BaseArrayElement
    def add(**kwargs)
      self << SolarThermalSystem.new(@hpxml_object, **kwargs)
    end

    def from_rexml(hpxml)
      return if hpxml.nil?

      hpxml.elements.each('Building/BuildingDetails/Systems/SolarThermal/SolarThermalSystem') do |solar_thermal_system|
        self << SolarThermalSystem.new(@hpxml_object, solar_thermal_system)
      end
    end
  end

  class SolarThermalSystem < BaseElement
    ATTRS = [:id, :system_type, :collector_area, :collector_loop_type, :collector_azimuth,
             :collector_type, :collector_tilt, :collector_frta, :collector_frul, :storage_volume,
             :water_heating_system_idref, :solar_fraction]
    attr_accessor(*ATTRS)

    def water_heating_system
      return if @water_heating_system_idref.nil?

      @hpxml_object.water_heating_systems.each do |water_heater|
        next unless water_heater.id == @water_heating_system_idref

        return water_heater
      end
      fail "Attached water heating system '#{@water_heating_system_idref}' not found for solar thermal system '#{@id}'."
    end

    def delete
      @hpxml_object.solar_thermal_systems.delete(self)
    end

    def check_for_errors
      errors = []
      begin; water_heating_system; rescue StandardError => e; errors << e.message; end
      return errors
    end

    def to_rexml(doc)
      return if nil?

      solar_thermal = XMLHelper.create_elements_as_needed(doc, ['HPXML', 'Building', 'BuildingDetails', 'Systems', 'SolarThermal'])
      solar_thermal_system = XMLHelper.add_element(solar_thermal, 'SolarThermalSystem')
      sys_id = XMLHelper.add_element(solar_thermal_system, 'SystemIdentifier')
      XMLHelper.add_attribute(sys_id, 'id', @id)
      XMLHelper.add_element(solar_thermal_system, 'SystemType', @system_type) unless @system_type.nil?
      XMLHelper.add_element(solar_thermal_system, 'CollectorArea', Float(@collector_area)) unless @collector_area.nil?
      XMLHelper.add_element(solar_thermal_system, 'CollectorLoopType', @collector_loop_type) unless @collector_loop_type.nil?
      XMLHelper.add_element(solar_thermal_system, 'CollectorType', @collector_type) unless @collector_type.nil?
      XMLHelper.add_element(solar_thermal_system, 'CollectorAzimuth', Integer(@collector_azimuth)) unless @collector_azimuth.nil?
      XMLHelper.add_element(solar_thermal_system, 'CollectorTilt', Float(@collector_tilt)) unless @collector_tilt.nil?
      XMLHelper.add_element(solar_thermal_system, 'CollectorRatedOpticalEfficiency', Float(@collector_frta)) unless @collector_frta.nil?
      XMLHelper.add_element(solar_thermal_system, 'CollectorRatedThermalLosses', Float(@collector_frul)) unless @collector_frul.nil?
      XMLHelper.add_element(solar_thermal_system, 'StorageVolume', Float(@storage_volume)) unless @storage_volume.nil?
      if not @water_heating_system_idref.nil?
        connected_to = XMLHelper.add_element(solar_thermal_system, 'ConnectedTo')
        XMLHelper.add_attribute(connected_to, 'idref', @water_heating_system_idref)
      end
      XMLHelper.add_element(solar_thermal_system, 'SolarFraction', Float(@solar_fraction)) unless @solar_fraction.nil?
    end

    def from_rexml(solar_thermal_system)
      return if solar_thermal_system.nil?

      @id = HPXML::get_id(solar_thermal_system)
      @system_type = XMLHelper.get_value(solar_thermal_system, 'SystemType')
      @collector_area = HPXML::to_float_or_nil(XMLHelper.get_value(solar_thermal_system, 'CollectorArea'))
      @collector_loop_type = XMLHelper.get_value(solar_thermal_system, 'CollectorLoopType')
      @collector_azimuth = HPXML::to_integer_or_nil(XMLHelper.get_value(solar_thermal_system, 'CollectorAzimuth'))
      @collector_type = XMLHelper.get_value(solar_thermal_system, 'CollectorType')
      @collector_tilt = HPXML::to_float_or_nil(XMLHelper.get_value(solar_thermal_system, 'CollectorTilt'))
      @collector_frta = HPXML::to_float_or_nil(XMLHelper.get_value(solar_thermal_system, 'CollectorRatedOpticalEfficiency'))
      @collector_frul = HPXML::to_float_or_nil(XMLHelper.get_value(solar_thermal_system, 'CollectorRatedThermalLosses'))
      @storage_volume = HPXML::to_float_or_nil(XMLHelper.get_value(solar_thermal_system, 'StorageVolume'))
      @water_heating_system_idref = HPXML::get_idref(solar_thermal_system.elements['ConnectedTo'])
      @solar_fraction = HPXML::to_float_or_nil(XMLHelper.get_value(solar_thermal_system, 'SolarFraction'))
    end
  end

  class PVSystems < BaseArrayElement
    def add(**kwargs)
      self << PVSystem.new(@hpxml_object, **kwargs)
    end

    def from_rexml(hpxml)
      return if hpxml.nil?

      hpxml.elements.each('Building/BuildingDetails/Systems/Photovoltaics/PVSystem') do |pv_system|
        self << PVSystem.new(@hpxml_object, pv_system)
      end
    end
  end

  class PVSystem < BaseElement
    ATTRS = [:id, :location, :module_type, :tracking, :array_orientation, :array_azimuth, :array_tilt,
             :max_power_output, :inverter_efficiency, :system_losses_fraction, :number_of_panels,
             :year_modules_manufactured]
    attr_accessor(*ATTRS)

    def delete
      @hpxml_object.pv_systems.delete(self)
    end

    def check_for_errors
      errors = []
      return errors
    end

    def to_rexml(doc)
      return if nil?

      photovoltaics = XMLHelper.create_elements_as_needed(doc, ['HPXML', 'Building', 'BuildingDetails', 'Systems', 'Photovoltaics'])
      pv_system = XMLHelper.add_element(photovoltaics, 'PVSystem')
      sys_id = XMLHelper.add_element(pv_system, 'SystemIdentifier')
      XMLHelper.add_attribute(sys_id, 'id', @id)
      XMLHelper.add_element(pv_system, 'Location', @location) unless @location.nil?
      XMLHelper.add_element(pv_system, 'ModuleType', @module_type) unless @module_type.nil?
      XMLHelper.add_element(pv_system, 'Tracking', @tracking) unless @tracking.nil?
      XMLHelper.add_element(pv_system, 'ArrayAzimuth', Integer(@array_azimuth)) unless @array_azimuth.nil?
      XMLHelper.add_element(pv_system, 'ArrayTilt', Float(@array_tilt)) unless @array_tilt.nil?
      XMLHelper.add_element(pv_system, 'MaxPowerOutput', Float(@max_power_output)) unless @max_power_output.nil?
      XMLHelper.add_element(pv_system, 'InverterEfficiency', Float(@inverter_efficiency)) unless @inverter_efficiency.nil?
      XMLHelper.add_element(pv_system, 'SystemLossesFraction', Float(@system_losses_fraction)) unless @system_losses_fraction.nil?
      XMLHelper.add_element(pv_system, 'YearModulesManufactured', Integer(@year_modules_manufactured)) unless @year_modules_manufactured.nil?
    end

    def from_rexml(pv_system)
      return if pv_system.nil?

      @id = HPXML::get_id(pv_system)
      @location = XMLHelper.get_value(pv_system, 'Location')
      @module_type = XMLHelper.get_value(pv_system, 'ModuleType')
      @tracking = XMLHelper.get_value(pv_system, 'Tracking')
      @array_orientation = XMLHelper.get_value(pv_system, 'ArrayOrientation')
      @array_azimuth = HPXML::to_integer_or_nil(XMLHelper.get_value(pv_system, 'ArrayAzimuth'))
      @array_tilt = HPXML::to_float_or_nil(XMLHelper.get_value(pv_system, 'ArrayTilt'))
      @max_power_output = HPXML::to_float_or_nil(XMLHelper.get_value(pv_system, 'MaxPowerOutput'))
      @inverter_efficiency = HPXML::to_float_or_nil(XMLHelper.get_value(pv_system, 'InverterEfficiency'))
      @system_losses_fraction = HPXML::to_float_or_nil(XMLHelper.get_value(pv_system, 'SystemLossesFraction'))
      @number_of_panels = HPXML::to_integer_or_nil(XMLHelper.get_value(pv_system, 'NumberOfPanels'))
      @year_modules_manufactured = HPXML::to_integer_or_nil(XMLHelper.get_value(pv_system, 'YearModulesManufactured'))
    end
  end

  class ClothesWashers < BaseArrayElement
    def add(**kwargs)
      self << ClothesWasher.new(@hpxml_object, **kwargs)
    end

    def from_rexml(hpxml)
      return if hpxml.nil?

      hpxml.elements.each('Building/BuildingDetails/Appliances/ClothesWasher') do |clothes_washer|
        self << ClothesWasher.new(@hpxml_object, clothes_washer)
      end
    end
  end

  class ClothesWasher < BaseElement
    ATTRS = [:id, :location, :modified_energy_factor, :integrated_modified_energy_factor,
             :rated_annual_kwh, :label_electric_rate, :label_gas_rate, :label_annual_gas_cost,
             :capacity, :usage]
    attr_accessor(*ATTRS)

    def delete
      @hpxml_object.clothes_washers.delete(self)
    end

    def check_for_errors
      errors = []
      return errors
    end

    def to_rexml(doc)
      return if nil?

      appliances = XMLHelper.create_elements_as_needed(doc, ['HPXML', 'Building', 'BuildingDetails', 'Appliances'])
      clothes_washer = XMLHelper.add_element(appliances, 'ClothesWasher')
      sys_id = XMLHelper.add_element(clothes_washer, 'SystemIdentifier')
      XMLHelper.add_attribute(sys_id, 'id', @id)
      XMLHelper.add_element(clothes_washer, 'Location', @location) unless @location.nil?
      XMLHelper.add_element(clothes_washer, 'ModifiedEnergyFactor', Float(@modified_energy_factor)) unless @modified_energy_factor.nil?
      XMLHelper.add_element(clothes_washer, 'IntegratedModifiedEnergyFactor', Float(@integrated_modified_energy_factor)) unless @integrated_modified_energy_factor.nil?
      XMLHelper.add_element(clothes_washer, 'Usage', Float(@usage)) unless @usage.nil?
      XMLHelper.add_element(clothes_washer, 'RatedAnnualkWh', Float(@rated_annual_kwh)) unless @rated_annual_kwh.nil?
      XMLHelper.add_element(clothes_washer, 'LabelElectricRate', Float(@label_electric_rate)) unless @label_electric_rate.nil?
      XMLHelper.add_element(clothes_washer, 'LabelGasRate', Float(@label_gas_rate)) unless @label_gas_rate.nil?
      XMLHelper.add_element(clothes_washer, 'LabelAnnualGasCost', Float(@label_annual_gas_cost)) unless @label_annual_gas_cost.nil?
      XMLHelper.add_element(clothes_washer, 'Capacity', Float(@capacity)) unless @capacity.nil?
    end

    def from_rexml(clothes_washer)
      return if clothes_washer.nil?

      @id = HPXML::get_id(clothes_washer)
      @location = XMLHelper.get_value(clothes_washer, 'Location')
      @modified_energy_factor = HPXML::to_float_or_nil(XMLHelper.get_value(clothes_washer, 'ModifiedEnergyFactor'))
      @integrated_modified_energy_factor = HPXML::to_float_or_nil(XMLHelper.get_value(clothes_washer, 'IntegratedModifiedEnergyFactor'))
      @usage = HPXML::to_float_or_nil(XMLHelper.get_value(clothes_washer, 'Usage'))
      @rated_annual_kwh = HPXML::to_float_or_nil(XMLHelper.get_value(clothes_washer, 'RatedAnnualkWh'))
      @label_electric_rate = HPXML::to_float_or_nil(XMLHelper.get_value(clothes_washer, 'LabelElectricRate'))
      @label_gas_rate = HPXML::to_float_or_nil(XMLHelper.get_value(clothes_washer, 'LabelGasRate'))
      @label_annual_gas_cost = HPXML::to_float_or_nil(XMLHelper.get_value(clothes_washer, 'LabelAnnualGasCost'))
      @capacity = HPXML::to_float_or_nil(XMLHelper.get_value(clothes_washer, 'Capacity'))
    end
  end

  class ClothesDryers < BaseArrayElement
    def add(**kwargs)
      self << ClothesDryer.new(@hpxml_object, **kwargs)
    end

    def from_rexml(hpxml)
      return if hpxml.nil?

      hpxml.elements.each('Building/BuildingDetails/Appliances/ClothesDryer') do |clothes_dryer|
        self << ClothesDryer.new(@hpxml_object, clothes_dryer)
      end
    end
  end

  class ClothesDryer < BaseElement
    ATTRS = [:id, :location, :fuel_type, :energy_factor, :combined_energy_factor, :control_type]
    attr_accessor(*ATTRS)

    def delete
      @hpxml_object.clothes_dryers.delete(self)
    end

    def check_for_errors
      errors = []
      return errors
    end

    def to_rexml(doc)
      return if nil?

      appliances = XMLHelper.create_elements_as_needed(doc, ['HPXML', 'Building', 'BuildingDetails', 'Appliances'])
      clothes_dryer = XMLHelper.add_element(appliances, 'ClothesDryer')
      sys_id = XMLHelper.add_element(clothes_dryer, 'SystemIdentifier')
      XMLHelper.add_attribute(sys_id, 'id', @id)
      XMLHelper.add_element(clothes_dryer, 'Location', @location) unless @location.nil?
      XMLHelper.add_element(clothes_dryer, 'FuelType', @fuel_type) unless @fuel_type.nil?
      XMLHelper.add_element(clothes_dryer, 'EnergyFactor', Float(@energy_factor)) unless @energy_factor.nil?
      XMLHelper.add_element(clothes_dryer, 'CombinedEnergyFactor', Float(@combined_energy_factor)) unless @combined_energy_factor.nil?
      XMLHelper.add_element(clothes_dryer, 'ControlType', @control_type) unless @control_type.nil?
    end

    def from_rexml(clothes_dryer)
      return if clothes_dryer.nil?

      @id = HPXML::get_id(clothes_dryer)
      @location = XMLHelper.get_value(clothes_dryer, 'Location')
      @fuel_type = XMLHelper.get_value(clothes_dryer, 'FuelType')
      @energy_factor = HPXML::to_float_or_nil(XMLHelper.get_value(clothes_dryer, 'EnergyFactor'))
      @combined_energy_factor = HPXML::to_float_or_nil(XMLHelper.get_value(clothes_dryer, 'CombinedEnergyFactor'))
      @control_type = XMLHelper.get_value(clothes_dryer, 'ControlType')
    end
  end

  class Dishwashers < BaseArrayElement
    def add(**kwargs)
      self << Dishwasher.new(@hpxml_object, **kwargs)
    end

    def from_rexml(hpxml)
      return if hpxml.nil?

      hpxml.elements.each('Building/BuildingDetails/Appliances/Dishwasher') do |dishwasher|
        self << Dishwasher.new(@hpxml_object, dishwasher)
      end
    end
  end

  class Dishwasher < BaseElement
<<<<<<< HEAD
    ATTRS = [:id, :location, :energy_factor, :rated_annual_kwh, :place_setting_capacity]
=======
    ATTRS = [:id, :energy_factor, :rated_annual_kwh, :place_setting_capacity,
             :label_electric_rate, :label_gas_rate, :label_annual_gas_cost]
>>>>>>> d7d208fb
    attr_accessor(*ATTRS)

    def delete
      @hpxml_object.dishwashers.delete(self)
    end

    def check_for_errors
      errors = []
      return errors
    end

    def to_rexml(doc)
      return if nil?

      appliances = XMLHelper.create_elements_as_needed(doc, ['HPXML', 'Building', 'BuildingDetails', 'Appliances'])
      dishwasher = XMLHelper.add_element(appliances, 'Dishwasher')
      sys_id = XMLHelper.add_element(dishwasher, 'SystemIdentifier')
      XMLHelper.add_attribute(sys_id, 'id', @id)
<<<<<<< HEAD
      XMLHelper.add_element(dishwasher, 'Location', @location) unless @location.nil?
      XMLHelper.add_element(dishwasher, 'EnergyFactor', Float(@energy_factor)) unless @energy_factor.nil?
=======
>>>>>>> d7d208fb
      XMLHelper.add_element(dishwasher, 'RatedAnnualkWh', Float(@rated_annual_kwh)) unless @rated_annual_kwh.nil?
      XMLHelper.add_element(dishwasher, 'EnergyFactor', Float(@energy_factor)) unless @energy_factor.nil?
      XMLHelper.add_element(dishwasher, 'PlaceSettingCapacity', Integer(@place_setting_capacity)) unless @place_setting_capacity.nil?
      XMLHelper.add_element(dishwasher, 'LabelElectricRate', Float(@label_electric_rate)) unless @label_electric_rate.nil?
      XMLHelper.add_element(dishwasher, 'LabelGasRate', Float(@label_gas_rate)) unless @label_gas_rate.nil?
      XMLHelper.add_element(dishwasher, 'LabelAnnualGasCost', Float(@label_annual_gas_cost)) unless @label_annual_gas_cost.nil?
    end

    def from_rexml(dishwasher)
      return if dishwasher.nil?

      @id = HPXML::get_id(dishwasher)
<<<<<<< HEAD
      @location = XMLHelper.get_value(dishwasher, 'Location')
      @energy_factor = HPXML::to_float_or_nil(XMLHelper.get_value(dishwasher, 'EnergyFactor'))
=======
>>>>>>> d7d208fb
      @rated_annual_kwh = HPXML::to_float_or_nil(XMLHelper.get_value(dishwasher, 'RatedAnnualkWh'))
      @energy_factor = HPXML::to_float_or_nil(XMLHelper.get_value(dishwasher, 'EnergyFactor'))
      @place_setting_capacity = HPXML::to_integer_or_nil(XMLHelper.get_value(dishwasher, 'PlaceSettingCapacity'))
      @label_electric_rate = HPXML::to_float_or_nil(XMLHelper.get_value(dishwasher, 'LabelElectricRate'))
      @label_gas_rate = HPXML::to_float_or_nil(XMLHelper.get_value(dishwasher, 'LabelGasRate'))
      @label_annual_gas_cost = HPXML::to_float_or_nil(XMLHelper.get_value(dishwasher, 'LabelAnnualGasCost'))
    end
  end

  class Refrigerators < BaseArrayElement
    def add(**kwargs)
      self << Refrigerator.new(@hpxml_object, **kwargs)
    end

    def from_rexml(hpxml)
      return if hpxml.nil?

      hpxml.elements.each('Building/BuildingDetails/Appliances/Refrigerator') do |refrigerator|
        self << Refrigerator.new(@hpxml_object, refrigerator)
      end
    end
  end

  class Refrigerator < BaseElement
    ATTRS = [:id, :location, :rated_annual_kwh, :adjusted_annual_kwh]
    attr_accessor(*ATTRS)

    def delete
      @hpxml_object.refrigerators.delete(self)
    end

    def check_for_errors
      errors = []
      return errors
    end

    def to_rexml(doc)
      return if nil?

      appliances = XMLHelper.create_elements_as_needed(doc, ['HPXML', 'Building', 'BuildingDetails', 'Appliances'])
      refrigerator = XMLHelper.add_element(appliances, 'Refrigerator')
      sys_id = XMLHelper.add_element(refrigerator, 'SystemIdentifier')
      XMLHelper.add_attribute(sys_id, 'id', @id)
      XMLHelper.add_element(refrigerator, 'Location', @location) unless @location.nil?
      XMLHelper.add_element(refrigerator, 'RatedAnnualkWh', Float(@rated_annual_kwh)) unless @rated_annual_kwh.nil?
      HPXML::add_extension(parent: refrigerator,
                           extensions: { 'AdjustedAnnualkWh' => HPXML::to_float_or_nil(@adjusted_annual_kwh) })
    end

    def from_rexml(refrigerator)
      return if refrigerator.nil?

      @id = HPXML::get_id(refrigerator)
      @location = XMLHelper.get_value(refrigerator, 'Location')
      @rated_annual_kwh = HPXML::to_float_or_nil(XMLHelper.get_value(refrigerator, 'RatedAnnualkWh'))
      @adjusted_annual_kwh = HPXML::to_float_or_nil(XMLHelper.get_value(refrigerator, 'extension/AdjustedAnnualkWh'))
    end
  end

  class CookingRanges < BaseArrayElement
    def add(**kwargs)
      self << CookingRange.new(@hpxml_object, **kwargs)
    end

    def from_rexml(hpxml)
      return if hpxml.nil?

      hpxml.elements.each('Building/BuildingDetails/Appliances/CookingRange') do |cooking_range|
        self << CookingRange.new(@hpxml_object, cooking_range)
      end
    end
  end

  class CookingRange < BaseElement
    ATTRS = [:id, :location, :fuel_type, :is_induction]
    attr_accessor(*ATTRS)

    def delete
      @hpxml_object.cooking_ranges.delete(self)
    end

    def check_for_errors
      errors = []
      return errors
    end

    def to_rexml(doc)
      return if nil?

      appliances = XMLHelper.create_elements_as_needed(doc, ['HPXML', 'Building', 'BuildingDetails', 'Appliances'])
      cooking_range = XMLHelper.add_element(appliances, 'CookingRange')
      sys_id = XMLHelper.add_element(cooking_range, 'SystemIdentifier')
      XMLHelper.add_attribute(sys_id, 'id', @id)
      XMLHelper.add_element(cooking_range, 'Location', @location) unless @location.nil?
      XMLHelper.add_element(cooking_range, 'FuelType', @fuel_type) unless @fuel_type.nil?
      XMLHelper.add_element(cooking_range, 'IsInduction', Boolean(@is_induction)) unless @is_induction.nil?
    end

    def from_rexml(cooking_range)
      return if cooking_range.nil?

      @id = HPXML::get_id(cooking_range)
      @location = XMLHelper.get_value(cooking_range, 'Location')
      @fuel_type = XMLHelper.get_value(cooking_range, 'FuelType')
      @is_induction = HPXML::to_bool_or_nil(XMLHelper.get_value(cooking_range, 'IsInduction'))
    end
  end

  class Ovens < BaseArrayElement
    def add(**kwargs)
      self << Oven.new(@hpxml_object, **kwargs)
    end

    def from_rexml(hpxml)
      return if hpxml.nil?

      hpxml.elements.each('Building/BuildingDetails/Appliances/Oven') do |oven|
        self << Oven.new(@hpxml_object, oven)
      end
    end
  end

  class Oven < BaseElement
    ATTRS = [:id, :is_convection]
    attr_accessor(*ATTRS)

    def delete
      @hpxml_object.ovens.delete(self)
    end

    def check_for_errors
      errors = []
      return errors
    end

    def to_rexml(doc)
      return if nil?

      appliances = XMLHelper.create_elements_as_needed(doc, ['HPXML', 'Building', 'BuildingDetails', 'Appliances'])
      oven = XMLHelper.add_element(appliances, 'Oven')
      sys_id = XMLHelper.add_element(oven, 'SystemIdentifier')
      XMLHelper.add_attribute(sys_id, 'id', @id)
      XMLHelper.add_element(oven, 'IsConvection', Boolean(@is_convection)) unless @is_convection.nil?
    end

    def from_rexml(oven)
      return if oven.nil?

      @id = HPXML::get_id(oven)
      @is_convection = HPXML::to_bool_or_nil(XMLHelper.get_value(oven, 'IsConvection'))
    end
  end

  class LightingGroups < BaseArrayElement
    def add(**kwargs)
      self << LightingGroup.new(@hpxml_object, **kwargs)
    end

    def from_rexml(hpxml)
      return if hpxml.nil?

      hpxml.elements.each('Building/BuildingDetails/Lighting/LightingGroup') do |lighting_group|
        self << LightingGroup.new(@hpxml_object, lighting_group)
      end
    end
  end

  class LightingGroup < BaseElement
    ATTRS = [:id, :location, :fration_of_units_in_location, :third_party_certification]
    attr_accessor(*ATTRS)

    def delete
      @hpxml_object.lighting_groups.delete(self)
    end

    def check_for_errors
      errors = []
      return errors
    end

    def to_rexml(doc)
      return if nil?

      lighting = XMLHelper.create_elements_as_needed(doc, ['HPXML', 'Building', 'BuildingDetails', 'Lighting'])
      lighting_group = XMLHelper.add_element(lighting, 'LightingGroup')
      sys_id = XMLHelper.add_element(lighting_group, 'SystemIdentifier')
      XMLHelper.add_attribute(sys_id, 'id', @id)
      XMLHelper.add_element(lighting_group, 'Location', @location) unless @location.nil?
      XMLHelper.add_element(lighting_group, 'FractionofUnitsInLocation', Float(@fration_of_units_in_location)) unless @fration_of_units_in_location.nil?
      XMLHelper.add_element(lighting_group, 'ThirdPartyCertification', @third_party_certification) unless @third_party_certification.nil?
    end

    def from_rexml(lighting_group)
      return if lighting_group.nil?

      @id = HPXML::get_id(lighting_group)
      @location = XMLHelper.get_value(lighting_group, 'Location')
      @fration_of_units_in_location = HPXML::to_float_or_nil(XMLHelper.get_value(lighting_group, 'FractionofUnitsInLocation'))
      @third_party_certification = XMLHelper.get_value(lighting_group, 'ThirdPartyCertification')
    end
  end

  class CeilingFans < BaseArrayElement
    def add(**kwargs)
      self << CeilingFan.new(@hpxml_object, **kwargs)
    end

    def from_rexml(hpxml)
      return if hpxml.nil?

      hpxml.elements.each('Building/BuildingDetails/Lighting/CeilingFan') do |ceiling_fan|
        self << CeilingFan.new(@hpxml_object, ceiling_fan)
      end
    end
  end

  class CeilingFan < BaseElement
    ATTRS = [:id, :efficiency, :quantity]
    attr_accessor(*ATTRS)

    def delete
      @hpxml_object.ceiling_fans.delete(self)
    end

    def check_for_errors
      errors = []
      return errors
    end

    def to_rexml(doc)
      return if nil?

      lighting = XMLHelper.create_elements_as_needed(doc, ['HPXML', 'Building', 'BuildingDetails', 'Lighting'])
      ceiling_fan = XMLHelper.add_element(lighting, 'CeilingFan')
      sys_id = XMLHelper.add_element(ceiling_fan, 'SystemIdentifier')
      XMLHelper.add_attribute(sys_id, 'id', @id)
      if not @efficiency.nil?
        airflow = XMLHelper.add_element(ceiling_fan, 'Airflow')
        XMLHelper.add_element(airflow, 'FanSpeed', 'medium')
        XMLHelper.add_element(airflow, 'Efficiency', Float(@efficiency))
      end
      XMLHelper.add_element(ceiling_fan, 'Quantity', Integer(@quantity)) unless @quantity.nil?
    end

    def from_rexml(ceiling_fan)
      @id = HPXML::get_id(ceiling_fan)
      @efficiency = HPXML::to_float_or_nil(XMLHelper.get_value(ceiling_fan, "Airflow[FanSpeed='medium']/Efficiency"))
      @quantity = HPXML::to_integer_or_nil(XMLHelper.get_value(ceiling_fan, 'Quantity'))
    end
  end

  class PlugLoads < BaseArrayElement
    def add(**kwargs)
      self << PlugLoad.new(@hpxml_object, **kwargs)
    end

    def from_rexml(hpxml)
      return if hpxml.nil?

      hpxml.elements.each('Building/BuildingDetails/MiscLoads/PlugLoad') do |plug_load|
        self << PlugLoad.new(@hpxml_object, plug_load)
      end
    end
  end

  class PlugLoad < BaseElement
    ATTRS = [:id, :plug_load_type, :kWh_per_year, :frac_sensible, :frac_latent]
    attr_accessor(*ATTRS)

    def delete
      @hpxml_object.plug_loads.delete(self)
    end

    def check_for_errors
      errors = []
      return errors
    end

    def to_rexml(doc)
      return if nil?

      misc_loads = XMLHelper.create_elements_as_needed(doc, ['HPXML', 'Building', 'BuildingDetails', 'MiscLoads'])
      plug_load = XMLHelper.add_element(misc_loads, 'PlugLoad')
      sys_id = XMLHelper.add_element(plug_load, 'SystemIdentifier')
      XMLHelper.add_attribute(sys_id, 'id', @id)
      XMLHelper.add_element(plug_load, 'PlugLoadType', @plug_load_type) unless @plug_load_type.nil?
      if not @kWh_per_year.nil?
        load = XMLHelper.add_element(plug_load, 'Load')
        XMLHelper.add_element(load, 'Units', 'kWh/year')
        XMLHelper.add_element(load, 'Value', Float(@kWh_per_year))
      end
      HPXML::add_extension(parent: plug_load,
                           extensions: { 'FracSensible' => HPXML::to_float_or_nil(@frac_sensible),
                                         'FracLatent' => HPXML::to_float_or_nil(@frac_latent) })
    end

    def from_rexml(plug_load)
      @id = HPXML::get_id(plug_load)
      @plug_load_type = XMLHelper.get_value(plug_load, 'PlugLoadType')
      @kWh_per_year = HPXML::to_float_or_nil(XMLHelper.get_value(plug_load, "Load[Units='kWh/year']/Value"))
      @frac_sensible = HPXML::to_float_or_nil(XMLHelper.get_value(plug_load, 'extension/FracSensible'))
      @frac_latent = HPXML::to_float_or_nil(XMLHelper.get_value(plug_load, 'extension/FracLatent'))
    end
  end

  class MiscLoadsSchedule < BaseElement
    ATTRS = [:weekday_fractions, :weekend_fractions, :monthly_multipliers]
    attr_accessor(*ATTRS)

    def check_for_errors
      errors = []
      return errors
    end

    def to_rexml(doc)
      return if nil?

      misc_loads = XMLHelper.create_elements_as_needed(doc, ['HPXML', 'Building', 'BuildingDetails', 'MiscLoads'])
      HPXML::add_extension(parent: misc_loads,
                           extensions: { 'WeekdayScheduleFractions' => @weekday_fractions,
                                         'WeekendScheduleFractions' => @weekend_fractions,
                                         'MonthlyScheduleMultipliers' => @monthly_multipliers })
    end

    def from_rexml(hpxml)
      return if hpxml.nil?

      misc_loads = hpxml.elements['Building/BuildingDetails/MiscLoads']
      return if misc_loads.nil?

      @weekday_fractions = XMLHelper.get_value(misc_loads, 'extension/WeekdayScheduleFractions')
      @weekend_fractions = XMLHelper.get_value(misc_loads, 'extension/WeekendScheduleFractions')
      @monthly_multipliers = XMLHelper.get_value(misc_loads, 'extension/MonthlyScheduleMultipliers')
    end
  end

  def _create_rexml_document()
    doc = XMLHelper.create_doc(version = '1.0', encoding = 'UTF-8')
    hpxml = XMLHelper.add_element(doc, 'HPXML')
    XMLHelper.add_attribute(hpxml, 'xmlns', 'http://hpxmlonline.com/2019/10')
    XMLHelper.add_attribute(hpxml, 'xmlns:xsi', 'http://www.w3.org/2001/XMLSchema-instance')
    XMLHelper.add_attribute(hpxml, 'xsi:schemaLocation', 'http://hpxmlonline.com/2019/10')
    XMLHelper.add_attribute(hpxml, 'schemaVersion', '3.0')
    return doc
  end

  def collapse_enclosure_surfaces()
    # Collapses like surfaces into a single surface with, e.g., aggregate surface area.
    # This can significantly speed up performance for HPXML files with lots of individual
    # surfaces (e.g., windows).

    surf_types = { roofs: @roofs,
                   walls: @walls,
                   rim_joists: @rim_joists,
                   foundation_walls: @foundation_walls,
                   frame_floors: @frame_floors,
                   slabs: @slabs,
                   windows: @windows,
                   skylights: @skylights,
                   doors: @doors }

    attrs_to_ignore = [:id,
                       :insulation_id,
                       :perimeter_insulation_id,
                       :under_slab_insulation_id,
                       :area,
                       :exposed_perimeter]

    # Look for pairs of surfaces that can be collapsed
    surf_types.each do |surf_type, surfaces|
      for i in 0..surfaces.size - 1
        surf = surfaces[i]
        next if surf.nil?

        for j in (surfaces.size - 1).downto(i + 1)
          surf2 = surfaces[j]
          next if surf2.nil?

          match = true
          surf.class::ATTRS.each do |attribute|
            next if attrs_to_ignore.include? attribute
            next if (surf_type == :foundation_walls) && (attribute == :azimuth) # Azimuth of foundation walls is irrelevant
            next if surf.send(attribute) == surf2.send(attribute)

            match = false
          end
          next unless match

          # Update values
          surf.area += surf2.area
          if surf_type == :slabs
            surf.exposed_perimeter += surf2.exposed_perimeter
          end

          # Update subsurface idrefs as appropriate
          if [:walls, :foundation_walls].include? surf_type
            [:windows, :doors].each do |subsurf_type|
              surf_types[subsurf_type].each do |subsurf, idx|
                next unless subsurf.wall_idref == surf2.id

                subsurf.wall_idref = surf.id
              end
            end
          elsif [:roofs].include? surf_type
            [:skylights].each do |subsurf_type|
              surf_types[subsurf_type].each do |subsurf|
                next unless subsurf.roof_idref == surf2.id

                subsurf.roof_idref = surf.id
              end
            end
          end

          # Remove old surface
          surfaces.delete_at(j)
        end
      end
    end
  end

  def delete_partition_surfaces()
    (@rim_joists + @walls + @foundation_walls + @frame_floors).reverse_each do |surface|
      next if surface.interior_adjacent_to.nil? || surface.exterior_adjacent_to.nil?
      next unless surface.interior_adjacent_to == surface.exterior_adjacent_to

      surface.delete
    end
  end

  def check_for_errors()
    errors = []

    # ------------------------------- #
    # Check for errors across objects #
    # ------------------------------- #

    # Check for globally unique SystemIdentifier IDs
    sys_ids = {}
    self.class::HPXML_ATTRS.each do |attribute|
      hpxml_obj = send(attribute)
      next unless hpxml_obj.is_a? HPXML::BaseArrayElement

      hpxml_obj.each do |obj|
        next unless obj.respond_to? :id

        sys_ids[obj.id] = 0 if sys_ids[obj.id].nil?
        sys_ids[obj.id] += 1
      end
    end
    sys_ids.each do |sys_id, cnt|
      errors << "Duplicate SystemIdentifier IDs detected for '#{sys_id}'." if cnt > 1
    end

    # Check sum of HVAC FractionCoolLoadServeds <= 1
    frac_cool_load = (@cooling_systems + @heat_pumps).map { |hvac| hvac.fraction_cool_load_served }.inject(0, :+)
    if frac_cool_load > 1.01 # Use 1.01 in case of rounding
      errors << "Expected FractionCoolLoadServed to sum to <= 1, but calculated sum is #{frac_cool_load.round(2)}."
    end

    # Check sum of HVAC FractionHeatLoadServeds <= 1
    frac_heat_load = (@heating_systems + @heat_pumps).map { |hvac| hvac.fraction_heat_load_served }.inject(0, :+)
    if frac_heat_load > 1.01 # Use 1.01 in case of rounding
      errors << "Expected FractionHeatLoadServed to sum to <= 1, but calculated sum is #{frac_heat_load.round(2)}."
    end

    # Check sum of HVAC FractionDHWLoadServed == 1
    frac_dhw_load = @water_heating_systems.map { |dhw| dhw.fraction_dhw_load_served }.inject(0, :+)
    if (frac_dhw_load > 0) && ((frac_dhw_load < 0.99) || (frac_dhw_load > 1.01)) # Use 0.99/1.01 in case of rounding
      errors << "Expected FractionDHWLoadServed to sum to 1, but calculated sum is #{frac_dhw_load.round(2)}."
    end

    # Check sum of lighting fractions in a location <= 1
    ltg_fracs = {}
    @lighting_groups.each do |lighting_group|
      next if lighting_group.location.nil? || lighting_group.fration_of_units_in_location.nil?

      ltg_fracs[lighting_group.location] = 0 if ltg_fracs[lighting_group.location].nil?
      ltg_fracs[lighting_group.location] += lighting_group.fration_of_units_in_location
    end
    ltg_fracs.each do |location, sum|
      next if sum <= 1

      fail "Sum of fractions of #{location} lighting (#{sum}) is greater than 1."
    end

    # Check for HVAC systems referenced by multiple water heating systems
    (@heating_systems + @cooling_systems + @heat_pumps).each do |hvac_system|
      num_attached = 0
      @water_heating_systems.each do |water_heating_system|
        next if water_heating_system.related_hvac_idref.nil?
        next unless hvac_system.id == water_heating_system.related_hvac_idref

        num_attached += 1
      end
      next if num_attached <= 1

      errors << "RelatedHVACSystem '#{hvac_system.id}' is attached to multiple water heating systems."
    end

    # ------------------------------- #
    # Check for errors within objects #
    # ------------------------------- #

    # Ask objects to check for errors
    self.class::HPXML_ATTRS.each do |attribute|
      hpxml_obj = send(attribute)
      if not hpxml_obj.respond_to? :check_for_errors
        fail "Need to add 'check_for_errors' method to #{hpxml_obj.class} class."
      end

      errors += hpxml_obj.check_for_errors
    end

    return errors
  end

  def self.is_thermal_boundary(surface)
    def self.is_adjacent_to_conditioned(adjacent_to)
      if [HPXML::LocationLivingSpace,
          HPXML::LocationBasementConditioned].include? adjacent_to
        return true
      end

      return false
    end

    if surface.exterior_adjacent_to.include? HPXML::LocationOtherHousingUnit
      return false # adiabatic
    end

    interior_conditioned = is_adjacent_to_conditioned(surface.interior_adjacent_to)
    exterior_conditioned = is_adjacent_to_conditioned(surface.exterior_adjacent_to)
    return (interior_conditioned != exterior_conditioned)
  end

  def self.get_id(parent, element_name = 'SystemIdentifier')
    return parent.elements[element_name].attributes['id']
  end

  def self.get_idref(element)
    return if element.nil?

    return element.attributes['idref']
  end

  def self.to_float_or_nil(value)
    return if value.nil?

    return Float(value)
  end

  def self.to_integer_or_nil(value)
    return if value.nil?

    return Integer(Float(value))
  end

  def self.to_bool_or_nil(value)
    return if value.nil?

    return Boolean(value)
  end

  def self.add_extension(parent:,
                         extensions: {})
    extension = nil
    if not extensions.empty?
      extensions.each do |name, value|
        next if value.nil?

        extension = parent.elements['extension']
        if extension.nil?
          extension = XMLHelper.add_element(parent, 'extension')
        end
        XMLHelper.add_element(extension, "#{name}", value) unless value.nil?
      end
    end

    return extension
  end
end<|MERGE_RESOLUTION|>--- conflicted
+++ resolved
@@ -3340,12 +3340,8 @@
   end
 
   class Dishwasher < BaseElement
-<<<<<<< HEAD
-    ATTRS = [:id, :location, :energy_factor, :rated_annual_kwh, :place_setting_capacity]
-=======
-    ATTRS = [:id, :energy_factor, :rated_annual_kwh, :place_setting_capacity,
+    ATTRS = [:id, :location, :energy_factor, :rated_annual_kwh, :place_setting_capacity,
              :label_electric_rate, :label_gas_rate, :label_annual_gas_cost]
->>>>>>> d7d208fb
     attr_accessor(*ATTRS)
 
     def delete
@@ -3364,11 +3360,7 @@
       dishwasher = XMLHelper.add_element(appliances, 'Dishwasher')
       sys_id = XMLHelper.add_element(dishwasher, 'SystemIdentifier')
       XMLHelper.add_attribute(sys_id, 'id', @id)
-<<<<<<< HEAD
       XMLHelper.add_element(dishwasher, 'Location', @location) unless @location.nil?
-      XMLHelper.add_element(dishwasher, 'EnergyFactor', Float(@energy_factor)) unless @energy_factor.nil?
-=======
->>>>>>> d7d208fb
       XMLHelper.add_element(dishwasher, 'RatedAnnualkWh', Float(@rated_annual_kwh)) unless @rated_annual_kwh.nil?
       XMLHelper.add_element(dishwasher, 'EnergyFactor', Float(@energy_factor)) unless @energy_factor.nil?
       XMLHelper.add_element(dishwasher, 'PlaceSettingCapacity', Integer(@place_setting_capacity)) unless @place_setting_capacity.nil?
@@ -3381,11 +3373,7 @@
       return if dishwasher.nil?
 
       @id = HPXML::get_id(dishwasher)
-<<<<<<< HEAD
       @location = XMLHelper.get_value(dishwasher, 'Location')
-      @energy_factor = HPXML::to_float_or_nil(XMLHelper.get_value(dishwasher, 'EnergyFactor'))
-=======
->>>>>>> d7d208fb
       @rated_annual_kwh = HPXML::to_float_or_nil(XMLHelper.get_value(dishwasher, 'RatedAnnualkWh'))
       @energy_factor = HPXML::to_float_or_nil(XMLHelper.get_value(dishwasher, 'EnergyFactor'))
       @place_setting_capacity = HPXML::to_integer_or_nil(XMLHelper.get_value(dishwasher, 'PlaceSettingCapacity'))
