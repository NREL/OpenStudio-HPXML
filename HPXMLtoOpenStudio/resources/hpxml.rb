# frozen_string_literal: true

'''
Example Usage:

-----------------
Reading from file
-----------------

hpxml = HPXML.new(hpxml_path: ...)

# Singleton elements
puts hpxml.building_construction.number_of_bedrooms

# Array elements
hpxml.walls.each do |wall|
  wall.windows.each do |window|
    puts window.area
  end
end

---------------------
Creating from scratch
---------------------

hpxml = HPXML.new()

# Singleton elements
hpxml.building_construction.number_of_bedrooms = 3
hpxml.building_construction.conditioned_floor_area = 2400

# Array elements
hpxml.walls.clear
hpxml.walls.add(id: "WallNorth", area: 500)
hpxml.walls.add(id: "WallSouth", area: 500)
hpxml.walls.add
hpxml.walls[-1].id = "WallEastWest"
hpxml.walls[-1].area = 1000

# Write file
XMLHelper.write_file(hpxml.to_oga, "out.xml")

'''

require_relative 'version'
require 'ostruct'

# FUTURE: Remove all idref attributes, make object attributes instead
#         E.g., in class Window, :wall_idref => :wall

class HPXML < Object
  HPXML_ATTRS = [:header, :site, :neighbor_buildings, :building_occupancy, :building_construction,
                 :climate_and_risk_zones, :air_infiltration_measurements, :attics, :foundations,
                 :roofs, :rim_joists, :walls, :foundation_walls, :frame_floors, :slabs, :windows,
                 :skylights, :doors, :heating_systems, :cooling_systems, :heat_pumps, :hvac_plant,
                 :hvac_controls, :hvac_distributions, :ventilation_fans, :water_heating_systems,
                 :hot_water_distributions, :water_fixtures, :water_heating, :solar_thermal_systems,
                 :pv_systems, :generators, :clothes_washers, :clothes_dryers, :dishwashers, :refrigerators,
                 :freezers, :dehumidifiers, :cooking_ranges, :ovens, :lighting_groups, :lighting,
                 :ceiling_fans, :pools, :hot_tubs, :plug_loads, :fuel_loads]
  attr_reader(*HPXML_ATTRS, :doc, :errors, :warnings)

  # Constants
  # FUTURE: Move some of these to within child classes (e.g., HPXML::Attic class)
  AirTypeFanCoil = 'fan coil'
  AirTypeGravity = 'gravity'
  AirTypeHighVelocity = 'high velocity'
  AirTypeRegularVelocity = 'regular velocity'
  AtticTypeCathedral = 'CathedralCeiling'
  AtticTypeConditioned = 'ConditionedAttic'
  AtticTypeFlatRoof = 'FlatRoof'
  AtticTypeUnvented = 'UnventedAttic'
  AtticTypeVented = 'VentedAttic'
  CertificationEnergyStar = 'Energy Star'
  ClothesDryerControlTypeMoisture = 'moisture'
  ClothesDryerControlTypeTimer = 'timer'
  ColorDark = 'dark'
  ColorLight = 'light'
  ColorMedium = 'medium'
  ColorMediumDark = 'medium dark'
  ColorReflective = 'reflective'
  DehumidifierTypePortable = 'portable'
  DehumidifierTypeWholeHome = 'whole-home'
  DHWRecirControlTypeManual = 'manual demand control'
  DHWRecirControlTypeNone = 'no control'
  DHWRecirControlTypeSensor = 'presence sensor demand control'
  DHWRecirControlTypeTemperature = 'temperature'
  DHWRecirControlTypeTimer = 'timer'
  DHWDistTypeRecirc = 'Recirculation'
  DHWDistTypeStandard = 'Standard'
  DuctInsulationMaterialUnknown = 'Unknown'
  DuctInsulationMaterialNone = 'None'
  DuctLeakageTotal = 'total'
  DuctLeakageToOutside = 'to outside'
  DuctTypeReturn = 'return'
  DuctTypeSupply = 'supply'
  DWHRFacilitiesConnectedAll = 'all'
  DWHRFacilitiesConnectedOne = 'one'
  ExteriorShadingTypeSolarScreens = 'solar screens'
  FoundationTypeAmbient = 'Ambient'
  FoundationTypeBasementConditioned = 'ConditionedBasement'
  FoundationTypeBasementUnconditioned = 'UnconditionedBasement'
  FoundationTypeCrawlspaceUnvented = 'UnventedCrawlspace'
  FoundationTypeCrawlspaceVented = 'VentedCrawlspace'
  FoundationTypeSlab = 'SlabOnGrade'
  FrameFloorOtherSpaceAbove = 'above'
  FrameFloorOtherSpaceBelow = 'below'
  FuelLoadTypeGrill = 'grill'
  FuelLoadTypeLighting = 'lighting'
  FuelLoadTypeFireplace = 'fireplace'
  FuelTypeCoal = 'coal'
  FuelTypeCoalAnthracite = 'anthracite coal'
  FuelTypeCoalBituminous = 'bituminous coal'
  FuelTypeCoke = 'coke'
  FuelTypeDiesel = 'diesel'
  FuelTypeElectricity = 'electricity'
  FuelTypeKerosene = 'kerosene'
  FuelTypeNaturalGas = 'natural gas'
  FuelTypeOil = 'fuel oil'
  FuelTypeOil1 = 'fuel oil 1'
  FuelTypeOil2 = 'fuel oil 2'
  FuelTypeOil4 = 'fuel oil 4'
  FuelTypeOil5or6 = 'fuel oil 5/6'
  FuelTypePropane = 'propane'
  FuelTypeWoodCord = 'wood'
  FuelTypeWoodPellets = 'wood pellets'
  HeaterTypeElectricResistance = 'electric resistance'
  HeaterTypeGas = 'gas fired'
  HeaterTypeHeatPump = 'heat pump'
  HVACCompressorTypeSingleStage = 'single stage'
  HVACCompressorTypeTwoStage = 'two stage'
  HVACCompressorTypeVariableSpeed = 'variable speed'
  HVACControlTypeManual = 'manual thermostat'
  HVACControlTypeProgrammable = 'programmable thermostat'
  HVACDistributionTypeAir = 'AirDistribution'
  HVACDistributionTypeDSE = 'DSE'
  HVACDistributionTypeHydronic = 'HydronicDistribution'
  HVACTypeBoiler = 'Boiler'
  HVACTypeCentralAirConditioner = 'central air conditioner'
  HVACTypeChiller = 'chiller'
  HVACTypeCoolingTower = 'cooling tower'
  HVACTypeElectricResistance = 'ElectricResistance'
  HVACTypeEvaporativeCooler = 'evaporative cooler'
  HVACTypeFireplace = 'Fireplace'
  HVACTypeFixedHeater = 'FixedHeater'
  HVACTypeFloorFurnace = 'FloorFurnace'
  HVACTypeFurnace = 'Furnace'
  HVACTypePTACHeating = 'PackagedTerminalAirConditionerHeating'
  HVACTypeHeatPumpAirToAir = 'air-to-air'
  HVACTypeHeatPumpGroundToAir = 'ground-to-air'
  HVACTypeHeatPumpMiniSplit = 'mini-split'
  HVACTypeHeatPumpWaterLoopToAir = 'water-loop-to-air'
  HVACTypeHeatPumpPTHP = 'packaged terminal heat pump'
  HVACTypeMiniSplitAirConditioner = 'mini-split'
  HVACTypePortableHeater = 'PortableHeater'
  HVACTypeRoomAirConditioner = 'room air conditioner'
  HVACTypePTAC = 'packaged terminal air conditioner'
  HVACTypeStove = 'Stove'
  HVACTypeWallFurnace = 'WallFurnace'
  HydronicTypeBaseboard = 'baseboard'
  HydronicTypeRadiantCeiling = 'radiant ceiling'
  HydronicTypeRadiantFloor = 'radiant floor'
  HydronicTypeRadiator = 'radiator'
  HydronicTypeWaterLoop = 'water loop'
  LeakinessTight = 'tight'
  LeakinessAverage = 'average'
  LightingTypeCFL = 'CompactFluorescent'
  LightingTypeLED = 'LightEmittingDiode'
  LightingTypeLFL = 'FluorescentTube'
  LocationAtticUnconditioned = 'attic - unconditioned'
  LocationAtticUnvented = 'attic - unvented'
  LocationAtticVented = 'attic - vented'
  LocationBasementConditioned = 'basement - conditioned'
  LocationBasementUnconditioned = 'basement - unconditioned'
  LocationBath = 'bath'
  LocationCrawlspaceUnvented = 'crawlspace - unvented'
  LocationCrawlspaceVented = 'crawlspace - vented'
  LocationExterior = 'exterior'
  LocationExteriorWall = 'exterior wall'
  LocationGarage = 'garage'
  LocationGround = 'ground'
  LocationInterior = 'interior'
  LocationKitchen = 'kitchen'
  LocationLivingSpace = 'living space'
  LocationOtherExterior = 'other exterior'
  LocationOtherHousingUnit = 'other housing unit'
  LocationOtherHeatedSpace = 'other heated space'
  LocationOtherMultifamilyBufferSpace = 'other multifamily buffer space'
  LocationOtherNonFreezingSpace = 'other non-freezing space'
  LocationOutside = 'outside'
  LocationRoof = 'roof'
  LocationRoofDeck = 'roof deck'
  LocationUnconditionedSpace = 'unconditioned space'
  LocationUnderSlab = 'under slab'
  MechVentTypeBalanced = 'balanced'
  MechVentTypeCFIS = 'central fan integrated supply'
  MechVentTypeERV = 'energy recovery ventilator'
  MechVentTypeExhaust = 'exhaust only'
  MechVentTypeHRV = 'heat recovery ventilator'
  MechVentTypeSupply = 'supply only'
  OrientationEast = 'east'
  OrientationNorth = 'north'
  OrientationNortheast = 'northeast'
  OrientationNorthwest = 'northwest'
  OrientationSouth = 'south'
  OrientationSoutheast = 'southeast'
  OrientationSouthwest = 'southwest'
  OrientationWest = 'west'
  PlugLoadTypeElectricVehicleCharging = 'electric vehicle charging'
  PlugLoadTypeOther = 'other'
  PlugLoadTypeTelevision = 'TV other'
  PlugLoadTypeWellPump = 'well pump'
  PVModuleTypePremium = 'premium'
  PVModuleTypeStandard = 'standard'
  PVModuleTypeThinFilm = 'thin film'
  PVTrackingTypeFixed = 'fixed'
  PVTrackingType1Axis = '1-axis'
  PVTrackingType1AxisBacktracked = '1-axis backtracked'
  PVTrackingType2Axis = '2-axis'
  ResidentialTypeApartment = 'apartment unit'
  ResidentialTypeManufactured = 'manufactured home'
  ResidentialTypeSFA = 'single-family attached'
  ResidentialTypeSFD = 'single-family detached'
  RoofTypeAsphaltShingles = 'asphalt or fiberglass shingles'
  RoofTypeConcrete = 'concrete'
  RoofTypeClayTile = 'slate or tile shingles'
  RoofTypeMetal = 'metal surfacing'
  RoofTypePlasticRubber = 'plastic/rubber/synthetic sheeting'
  RoofTypeWoodShingles = 'wood shingles or shakes'
  ShieldingExposed = 'exposed'
  ShieldingNormal = 'normal'
  ShieldingWellShielded = 'well-shielded'
  SidingTypeAluminum = 'aluminum siding'
  SidingTypeBrick = 'brick veneer'
  SidingTypeFiberCement = 'fiber cement siding'
  SidingTypeStucco = 'stucco'
  SidingTypeVinyl = 'vinyl siding'
  SidingTypeWood = 'wood siding'
  SiteTypeUrban = 'urban'
  SiteTypeSuburban = 'suburban'
  SiteTypeRural = 'rural'
  SolarThermalLoopTypeDirect = 'liquid direct'
  SolarThermalLoopTypeIndirect = 'liquid indirect'
  SolarThermalLoopTypeThermosyphon = 'passive thermosyphon'
  SolarThermalTypeDoubleGlazing = 'double glazing black'
  SolarThermalTypeEvacuatedTube = 'evacuated tube'
  SolarThermalTypeICS = 'integrated collector storage'
  SolarThermalTypeSingleGlazing = 'single glazing black'
  TypeNone = 'none'
  TypeUnknown = 'unknown'
  UnitsACH = 'ACH'
  UnitsACHNatural = 'ACHnatural'
  UnitsAFUE = 'AFUE'
  UnitsCFM = 'CFM'
  UnitsCFM25 = 'CFM25'
  UnitsCOP = 'COP'
  UnitsEER = 'EER'
  UnitsHSPF = 'HSPF'
  UnitsKwhPerYear = 'kWh/year'
  UnitsKwPerTon = 'kW/ton'
  UnitsPercent = 'Percent'
  UnitsSEER = 'SEER'
  UnitsSLA = 'SLA'
  UnitsThermPerYear = 'therm/year'
  WallTypeAdobe = 'Adobe'
  WallTypeBrick = 'StructuralBrick'
  WallTypeCMU = 'ConcreteMasonryUnit'
  WallTypeConcrete = 'SolidConcrete'
  WallTypeDoubleWoodStud = 'DoubleWoodStud'
  WallTypeICF = 'InsulatedConcreteForms'
  WallTypeLog = 'LogWall'
  WallTypeSIP = 'StructurallyInsulatedPanel'
  WallTypeSteelStud = 'SteelFrame'
  WallTypeStone = 'Stone'
  WallTypeStrawBale = 'StrawBale'
  WallTypeWoodStud = 'WoodStud'
  WaterFixtureTypeFaucet = 'faucet'
  WaterFixtureTypeShowerhead = 'shower head'
  WaterHeaterTypeCombiStorage = 'space-heating boiler with storage tank'
  WaterHeaterTypeCombiTankless = 'space-heating boiler with tankless coil'
  WaterHeaterTypeHeatPump = 'heat pump water heater'
  WaterHeaterTypeTankless = 'instantaneous water heater'
  WaterHeaterTypeStorage = 'storage water heater'
  WindowFrameTypeAluminum = 'Aluminum'
  WindowFrameTypeComposite = 'Composite'
  WindowFrameTypeFiberglass = 'Fiberglass'
  WindowFrameTypeMetal = 'Metal'
  WindowFrameTypeVinyl = 'Vinyl'
  WindowFrameTypeWood = 'Wood'
  WindowGasAir = 'air'
  WindowGasArgon = 'argon'
  WindowGlazingLowE = 'low-e'
  WindowGlazingReflective = 'reflective'
  WindowGlazingTintedReflective = 'tinted/reflective'
  WindowLayersDoublePane = 'double-pane'
  WindowLayersSinglePane = 'single-pane'
  WindowLayersTriplePane = 'triple-pane'
  WindowClassArchitectural = 'architectural'
  WindowClassCommercial = 'commercial'
  WindowClassHeavyCommercial = 'heavy commercial'
  WindowClassResidential = 'residential'
  WindowClassLightCommercial = 'light commercial'

  def initialize(hpxml_path: nil, schematron_validators: [], collapse_enclosure: true, building_id: nil)
    @doc = nil
    @hpxml_path = hpxml_path
    @errors = []
    @warnings = []

    hpxml = nil
    if not hpxml_path.nil?
      @doc = XMLHelper.parse_file(hpxml_path)

      # Check HPXML version
      hpxml = XMLHelper.get_element(@doc, '/HPXML')
      Version.check_hpxml_version(XMLHelper.get_attribute_value(hpxml, 'schemaVersion'))

      # Validate against Schematron docs
      @errors, @warnings = validate_against_schematron(schematron_validators: schematron_validators)
      return unless @errors.empty?

      # Handle multiple buildings
      if XMLHelper.get_elements(hpxml, 'Building').size > 1
        if building_id.nil?
          @errors << 'Multiple Building elements defined in HPXML file; Building ID argument must be provided.'
          return unless @errors.empty?
        end

        # Discard all Building elements except the one of interest
        XMLHelper.get_elements(hpxml, 'Building').reverse_each do |building|
          next if XMLHelper.get_attribute_value(XMLHelper.get_element(building, 'BuildingID'), 'id') == building_id

          building.remove
        end
        if XMLHelper.get_elements(hpxml, 'Building').size == 0
          @errors << "Could not find Building element with ID '#{building_id}'."
          return unless @errors.empty?
        end
      end
    end

    # Create/populate child objects
    from_oga(hpxml)

    # Check for additional errors (those hard to check via Schematron)
    @errors += check_for_errors()
    return unless @errors.empty?

    # Clean up
    delete_tiny_surfaces()
    delete_adiabatic_subsurfaces()
    if collapse_enclosure
      collapse_enclosure_surfaces()
    end
  end

  def has_space_type(space_type)
    # Look for surfaces attached to this space type
    (@roofs + @rim_joists + @walls + @foundation_walls + @frame_floors + @slabs).each do |surface|
      return true if surface.interior_adjacent_to == space_type
      return true if surface.exterior_adjacent_to == space_type
    end
    return false
  end

  def has_fuel_access
    @site.fuels.each do |fuel|
      if fuel != FuelTypeElectricity
        return true
      end
    end
    return false
  end

  def predominant_heating_fuel
    fuel_fracs = {}
    @heating_systems.each do |heating_system|
      fuel = heating_system.heating_system_fuel
      fuel_fracs[fuel] = 0.0 if fuel_fracs[fuel].nil?
      fuel_fracs[fuel] += heating_system.fraction_heat_load_served.to_f
    end
    @heat_pumps.each do |heat_pump|
      fuel = heat_pump.heat_pump_fuel
      fuel_fracs[fuel] = 0.0 if fuel_fracs[fuel].nil?
      fuel_fracs[fuel] += heat_pump.fraction_heat_load_served.to_f
    end
    return FuelTypeElectricity if fuel_fracs.empty?

    return fuel_fracs.key(fuel_fracs.values.max)
  end

  def predominant_water_heating_fuel
    fuel_fracs = {}
    @water_heating_systems.each do |water_heating_system|
      fuel = water_heating_system.fuel_type
      fuel_fracs[fuel] = 0.0 if fuel_fracs[fuel].nil?
      fuel_fracs[fuel] += water_heating_system.fraction_dhw_load_served
    end
    return FuelTypeElectricity if fuel_fracs.empty?

    return fuel_fracs.key(fuel_fracs.values.max)
  end

  def fraction_of_windows_operable()
    # Calculates the fraction of windows that are operable.
    # Since we don't have quantity available, we use area as an approximation.
    window_area_total = @windows.map { |w| w.area }.sum(0.0)
    window_area_operable = @windows.map { |w| w.fraction_operable * w.area }.sum(0.0)
    if window_area_total <= 0
      return 0.0
    end

    return window_area_operable / window_area_total
  end

  def total_fraction_cool_load_served()
    return @cooling_systems.total_fraction_cool_load_served + @heat_pumps.total_fraction_cool_load_served
  end

  def total_fraction_heat_load_served()
    return @heating_systems.total_fraction_heat_load_served + @heat_pumps.total_fraction_heat_load_served
  end

  def has_walkout_basement()
    has_conditioned_basement = has_space_type(LocationBasementConditioned)
    ncfl = @building_construction.number_of_conditioned_floors
    ncfl_ag = @building_construction.number_of_conditioned_floors_above_grade
    return (has_conditioned_basement && (ncfl == ncfl_ag))
  end

  def thermal_boundary_wall_areas()
    above_grade_area = 0.0 # Thermal boundary walls not in contact with soil
    below_grade_area = 0.0 # Thermal boundary walls in contact with soil

    (@walls + @rim_joists).each do |wall|
      if wall.is_thermal_boundary
        above_grade_area += wall.area
      end
    end

    @foundation_walls.each do |foundation_wall|
      next unless foundation_wall.is_thermal_boundary

      height = foundation_wall.height
      bg_depth = foundation_wall.depth_below_grade
      above_grade_area += (height - bg_depth) / height * foundation_wall.area
      below_grade_area += bg_depth / height * foundation_wall.area
    end

    return above_grade_area, below_grade_area
  end

  def common_wall_area()
    # Wall area for walls adjacent to Unrated Conditioned Space, not including
    # foundation walls.
    area = 0.0

    (@walls + @rim_joists).each do |wall|
      if wall.exterior_adjacent_to == HPXML::LocationOtherHousingUnit
        area += wall.area
      end
    end

    return area
  end

  def compartmentalization_boundary_areas()
    # Returns the infiltration compartmentalization boundary areas
    total_area = 0.0 # Total surface area that bounds the Infiltration Volume
    exterior_area = 0.0 # Same as above excluding surfaces attached to garage or other housing units

    # Determine which spaces are within infiltration volume
    spaces_within_infil_volume = [LocationLivingSpace, LocationBasementConditioned]
    @attics.each do |attic|
      next unless [AtticTypeUnvented].include? attic.attic_type
      next unless attic.within_infiltration_volume

      spaces_within_infil_volume << attic.to_location
    end
    @foundations.each do |foundation|
      next unless [FoundationTypeBasementUnconditioned, FoundationTypeCrawlspaceUnvented].include? foundation.foundation_type
      next unless foundation.within_infiltration_volume

      spaces_within_infil_volume << foundation.to_location
    end

    # Get surfaces bounding infiltration volume
    spaces_within_infil_volume.each do |space_type|
      (@roofs + @rim_joists + @walls + @foundation_walls + @frame_floors + @slabs).each do |surface|
        next unless [surface.interior_adjacent_to, surface.exterior_adjacent_to].include? space_type

        # Exclude surfaces between two spaces that are both within infiltration volume
        next if spaces_within_infil_volume.include?(surface.interior_adjacent_to) && spaces_within_infil_volume.include?(surface.exterior_adjacent_to)

        # Update Compartmentalization Boundary areas
        total_area += surface.area
        if not [LocationGarage, LocationOtherHousingUnit, LocationOtherHeatedSpace,
                LocationOtherMultifamilyBufferSpace, LocationOtherNonFreezingSpace].include? surface.exterior_adjacent_to
          exterior_area += surface.area
        end
      end
    end

    return total_area, exterior_area
  end

  def inferred_infiltration_height(infil_volume)
    # Infiltration height: vertical distance between lowest and highest above-grade points within the pressure boundary.
    # Height is inferred from available HPXML properties.
    # The WithinInfiltrationVolume properties are intentionally ignored for now.
    # FUTURE: Move into AirInfiltrationMeasurement class?
    cfa = @building_construction.conditioned_floor_area
    ncfl_ag = @building_construction.number_of_conditioned_floors_above_grade
    if has_walkout_basement()
      infil_height = ncfl_ag * infil_volume / cfa
    else
      # Calculate maximum above-grade height of conditioned basement walls
      max_cond_bsmt_wall_height_ag = 0.0
      @foundation_walls.each do |foundation_wall|
        next unless foundation_wall.is_exterior && (foundation_wall.interior_adjacent_to == LocationBasementConditioned)

        height_ag = foundation_wall.height - foundation_wall.depth_below_grade
        next unless height_ag > max_cond_bsmt_wall_height_ag

        max_cond_bsmt_wall_height_ag = height_ag
      end
      # Add assumed rim joist height
      cond_bsmt_rim_joist_height = 0
      @rim_joists.each do |rim_joist|
        next unless rim_joist.is_exterior && (rim_joist.interior_adjacent_to == LocationBasementConditioned)

        cond_bsmt_rim_joist_height = UnitConversions.convert(9, 'in', 'ft')
      end
      infil_height = ncfl_ag * infil_volume / cfa + max_cond_bsmt_wall_height_ag + cond_bsmt_rim_joist_height
    end
    return infil_height
  end

  def to_oga()
    @doc = _create_oga_document()
    @header.to_oga(@doc)
    @site.to_oga(@doc)
    @neighbor_buildings.to_oga(@doc)
    @building_occupancy.to_oga(@doc)
    @building_construction.to_oga(@doc)
    @climate_and_risk_zones.to_oga(@doc)
    @air_infiltration_measurements.to_oga(@doc)
    @attics.to_oga(@doc)
    @foundations.to_oga(@doc)
    @roofs.to_oga(@doc)
    @rim_joists.to_oga(@doc)
    @walls.to_oga(@doc)
    @foundation_walls.to_oga(@doc)
    @frame_floors.to_oga(@doc)
    @slabs.to_oga(@doc)
    @windows.to_oga(@doc)
    @skylights.to_oga(@doc)
    @doors.to_oga(@doc)
    @heating_systems.to_oga(@doc)
    @cooling_systems.to_oga(@doc)
    @heat_pumps.to_oga(@doc)
    @hvac_plant.to_oga(@doc)
    @hvac_controls.to_oga(@doc)
    @hvac_distributions.to_oga(@doc)
    @ventilation_fans.to_oga(@doc)
    @water_heating_systems.to_oga(@doc)
    @hot_water_distributions.to_oga(@doc)
    @water_fixtures.to_oga(@doc)
    @water_heating.to_oga(@doc)
    @solar_thermal_systems.to_oga(@doc)
    @pv_systems.to_oga(@doc)
    @generators.to_oga(@doc)
    @clothes_washers.to_oga(@doc)
    @clothes_dryers.to_oga(@doc)
    @dishwashers.to_oga(@doc)
    @refrigerators.to_oga(@doc)
    @freezers.to_oga(@doc)
    @dehumidifiers.to_oga(@doc)
    @cooking_ranges.to_oga(@doc)
    @ovens.to_oga(@doc)
    @lighting_groups.to_oga(@doc)
    @ceiling_fans.to_oga(@doc)
    @lighting.to_oga(@doc)
    @pools.to_oga(@doc)
    @hot_tubs.to_oga(@doc)
    @plug_loads.to_oga(@doc)
    @fuel_loads.to_oga(@doc)
    return @doc
  end

  def from_oga(hpxml)
    @header = Header.new(self, hpxml)
    @site = Site.new(self, hpxml)
    @neighbor_buildings = NeighborBuildings.new(self, hpxml)
    @building_occupancy = BuildingOccupancy.new(self, hpxml)
    @building_construction = BuildingConstruction.new(self, hpxml)
    @climate_and_risk_zones = ClimateandRiskZones.new(self, hpxml)
    @air_infiltration_measurements = AirInfiltrationMeasurements.new(self, hpxml)
    @attics = Attics.new(self, hpxml)
    @foundations = Foundations.new(self, hpxml)
    @roofs = Roofs.new(self, hpxml)
    @rim_joists = RimJoists.new(self, hpxml)
    @walls = Walls.new(self, hpxml)
    @foundation_walls = FoundationWalls.new(self, hpxml)
    @frame_floors = FrameFloors.new(self, hpxml)
    @slabs = Slabs.new(self, hpxml)
    @windows = Windows.new(self, hpxml)
    @skylights = Skylights.new(self, hpxml)
    @doors = Doors.new(self, hpxml)
    @heating_systems = HeatingSystems.new(self, hpxml)
    @cooling_systems = CoolingSystems.new(self, hpxml)
    @heat_pumps = HeatPumps.new(self, hpxml)
    @hvac_plant = HVACPlant.new(self, hpxml)
    @hvac_controls = HVACControls.new(self, hpxml)
    @hvac_distributions = HVACDistributions.new(self, hpxml)
    @ventilation_fans = VentilationFans.new(self, hpxml)
    @water_heating_systems = WaterHeatingSystems.new(self, hpxml)
    @hot_water_distributions = HotWaterDistributions.new(self, hpxml)
    @water_fixtures = WaterFixtures.new(self, hpxml)
    @water_heating = WaterHeating.new(self, hpxml)
    @solar_thermal_systems = SolarThermalSystems.new(self, hpxml)
    @pv_systems = PVSystems.new(self, hpxml)
    @generators = Generators.new(self, hpxml)
    @clothes_washers = ClothesWashers.new(self, hpxml)
    @clothes_dryers = ClothesDryers.new(self, hpxml)
    @dishwashers = Dishwashers.new(self, hpxml)
    @refrigerators = Refrigerators.new(self, hpxml)
    @freezers = Freezers.new(self, hpxml)
    @dehumidifiers = Dehumidifiers.new(self, hpxml)
    @cooking_ranges = CookingRanges.new(self, hpxml)
    @ovens = Ovens.new(self, hpxml)
    @lighting_groups = LightingGroups.new(self, hpxml)
    @ceiling_fans = CeilingFans.new(self, hpxml)
    @lighting = Lighting.new(self, hpxml)
    @pools = Pools.new(self, hpxml)
    @hot_tubs = HotTubs.new(self, hpxml)
    @plug_loads = PlugLoads.new(self, hpxml)
    @fuel_loads = FuelLoads.new(self, hpxml)
  end

  # Class to store additional properties on an HPXML object that are not intended
  # to end up in the HPXML file. For example, you can store the OpenStudio::Model::Space
  # object for an appliance.
  class AdditionalProperties < OpenStruct
    def method_missing(meth, *args)
      # Complain if no value has been set rather than just returning nil
      raise NoMethodError, "undefined method '#{meth}' for #{self}" unless meth.to_s.end_with?('=')

      super
    end
  end

  # HPXML Standard Element (e.g., Roof)
  class BaseElement
    attr_accessor(:hpxml_object, :additional_properties)

    def initialize(hpxml_object, oga_element = nil, **kwargs)
      @hpxml_object = hpxml_object
      @additional_properties = AdditionalProperties.new

      # Automatically add :foo_isdefaulted attributes to class
      self.class::ATTRS.each do |attribute|
        next if attribute.to_s.end_with? '_isdefaulted'

        attr = "#{attribute}_isdefaulted".to_sym
        next if self.class::ATTRS.include? attr

        # Add attribute to ATTRS and class
        self.class::ATTRS << attr
        create_attr(attr.to_s) # From https://stackoverflow.com/a/4082937
      end

      if not oga_element.nil?
        # Set values from HPXML Oga element
        from_oga(oga_element)
      else
        # Set values from **kwargs
        kwargs.each do |k, v|
          send(k.to_s + '=', v)
        end
      end
    end

    def create_method(name, &block)
      self.class.send(:define_method, name, &block)
    end

    def create_attr(name)
      create_method("#{name}=".to_sym) { |val| instance_variable_set('@' + name, val) }
      create_method(name.to_sym) { instance_variable_get('@' + name) }
    end

    def to_h
      h = {}
      self.class::ATTRS.each do |attribute|
        h[attribute] = send(attribute)
      end
      return h
    end

    def to_s
      return to_h.to_s
    end

    def nil?
      # Returns true if all attributes are nil
      to_h.each do |k, v|
        next if k.to_s.end_with? '_isdefaulted'
        return false if not v.nil?
      end
      return true
    end
  end

  # HPXML Array Element (e.g., Roofs)
  class BaseArrayElement < Array
    attr_accessor(:hpxml_object, :additional_properties)

    def initialize(hpxml_object, oga_element = nil)
      @hpxml_object = hpxml_object
      @additional_properties = AdditionalProperties.new

      if not oga_element.nil?
        # Set values from HPXML Oga element
        from_oga(oga_element)
      end
    end

    def check_for_errors
      errors = []
      each do |child|
        if not child.respond_to? :check_for_errors
          fail "Need to add 'check_for_errors' method to #{child.class} class."
        end

        errors += child.check_for_errors
      end
      return errors
    end

    def to_oga(doc)
      each do |child|
        child.to_oga(doc)
      end
    end

    def to_s
      return map { |x| x.to_s }
    end
  end

  class Header < BaseElement
    ATTRS = [:xml_type, :xml_generated_by, :created_date_and_time, :transaction,
             :software_program_used, :software_program_version, :eri_calculation_version,
             :eri_design, :timestep, :building_id, :event_type, :state_code,
             :sim_begin_month, :sim_begin_day, :sim_end_month, :sim_end_day, :sim_calendar_year,
             :dst_enabled, :dst_begin_month, :dst_begin_day, :dst_end_month, :dst_end_day,
             :use_max_load_for_heat_pumps, :allow_increased_fixed_capacities,
             :apply_ashrae140_assumptions]
    attr_accessor(*ATTRS)

    def check_for_errors
      errors = []

      if not @timestep.nil?
        valid_tsteps = [60, 30, 20, 15, 12, 10, 6, 5, 4, 3, 2, 1]
        if not valid_tsteps.include? @timestep
          errors << "Timestep (#{@timestep}) must be one of: #{valid_tsteps.join(', ')}."
        end
      end

      { 'Run Period' => @sim_begin_month, 'Daylight Saving' => @dst_begin_month }.each do |sim_ctl, begin_month|
        next unless not begin_month.nil?

        valid_months = (1..12).to_a
        if not valid_months.include? begin_month
          errors << "#{sim_ctl} Begin Month (#{begin_month}) must be one of: #{valid_months.join(', ')}."
        end
      end

      { 'Run Period' => @sim_end_month, 'Daylight Saving' => @dst_end_month }.each do |sim_ctl, end_month|
        next unless not end_month.nil?

        valid_months = (1..12).to_a
        if not valid_months.include? end_month
          errors << "#{sim_ctl} End Month (#{end_month}) must be one of: #{valid_months.join(', ')}."
        end
      end

      months_days = { [1, 3, 5, 7, 8, 10, 12] => (1..31).to_a, [4, 6, 9, 11] => (1..30).to_a, [2] => (1..28).to_a }
      months_days.each do |months, valid_days|
        { 'Run Period' => [@sim_begin_month, @sim_begin_day, @sim_end_month, @sim_end_day], 'Daylight Saving' => [@dst_begin_month, @dst_begin_day, @dst_end_month, @dst_end_day] }.each do |sim_ctl, months_and_days|
          begin_month, begin_day, end_month, end_day = months_and_days
          if (not begin_day.nil?) && (months.include? begin_month)
            if not valid_days.include? begin_day
              errors << "#{sim_ctl} Begin Day of Month (#{begin_day}) must be one of: #{valid_days.join(', ')}."
            end
          end
          next unless (not end_day.nil?) && (months.include? end_month)
          if not valid_days.include? end_day
            errors << "#{sim_ctl} End Day of Month (#{end_day}) must be one of: #{valid_days.join(', ')}."
          end
        end
      end

      { 'Run Period' => [@sim_begin_month, @sim_begin_day, @sim_end_month, @sim_end_day] }.each do |sim_ctl, months_and_days|
        begin_month, begin_day, end_month, end_day = months_and_days
        next unless (not begin_month.nil?) && (not end_month.nil?)
        if begin_month > end_month
          errors << "#{sim_ctl} Begin Month (#{begin_month}) cannot come after #{sim_ctl} End Month (#{end_month})."
        end

        next unless (not begin_day.nil?) && (not end_day.nil?)
        next unless begin_month == end_month
        if begin_day > end_day
          errors << "#{sim_ctl} Begin Day of Month (#{begin_day}) cannot come after #{sim_ctl} End Day of Month (#{end_day}) for the same month (#{begin_month})."
        end
      end

      return errors
    end

    def to_oga(doc)
      return if nil?

      hpxml = XMLHelper.get_element(doc, '/HPXML')
      header = XMLHelper.add_element(hpxml, 'XMLTransactionHeaderInformation')
      XMLHelper.add_element(header, 'XMLType', @xml_type, :string)
      XMLHelper.add_element(header, 'XMLGeneratedBy', @xml_generated_by, :string)
      if not @created_date_and_time.nil?
        XMLHelper.add_element(header, 'CreatedDateAndTime', @created_date_and_time, :string)
      else
        XMLHelper.add_element(header, 'CreatedDateAndTime', Time.now.strftime('%Y-%m-%dT%H:%M:%S%:z'), :string)
      end
      XMLHelper.add_element(header, 'Transaction', @transaction, :string)

      software_info = XMLHelper.add_element(hpxml, 'SoftwareInfo')
      XMLHelper.add_element(software_info, 'SoftwareProgramUsed', @software_program_used, :string) unless @software_program_used.nil?
      XMLHelper.add_element(software_info, 'SoftwareProgramVersion', @software_program_version, :string) unless @software_program_version.nil?
      if not @apply_ashrae140_assumptions.nil?
        extension = XMLHelper.create_elements_as_needed(software_info, ['extension'])
        XMLHelper.add_element(extension, 'ApplyASHRAE140Assumptions', @apply_ashrae140_assumptions, :boolean) unless @apply_ashrae140_assumptions.nil?
      end
      if (not @eri_calculation_version.nil?) || (not @eri_design.nil?)
        extension = XMLHelper.create_elements_as_needed(software_info, ['extension'])
        eri_calculation = XMLHelper.add_element(extension, 'ERICalculation')
        XMLHelper.add_element(eri_calculation, 'Version', @eri_calculation_version, :string) unless @eri_calculation_version.nil?
        XMLHelper.add_element(eri_calculation, 'Design', @eri_design, :string) unless @eri_design.nil?
      end
      if (not @timestep.nil?) || (not @sim_begin_month.nil?) || (not @sim_begin_day.nil?) || (not @sim_end_month.nil?) || (not @sim_end_day.nil?) || (not @dst_enabled.nil?) || (not @dst_begin_month.nil?) || (not @dst_begin_day.nil?) || (not @dst_end_month.nil?) || (not @dst_end_day.nil?)
        extension = XMLHelper.create_elements_as_needed(software_info, ['extension'])
        simulation_control = XMLHelper.add_element(extension, 'SimulationControl')
        XMLHelper.add_element(simulation_control, 'Timestep', @timestep, :integer, @timestep_isdefaulted) unless @timestep.nil?
        XMLHelper.add_element(simulation_control, 'BeginMonth', @sim_begin_month, :integer, @sim_begin_month_isdefaulted) unless @sim_begin_month.nil?
        XMLHelper.add_element(simulation_control, 'BeginDayOfMonth', @sim_begin_day, :integer, @sim_begin_day_isdefaulted) unless @sim_begin_day.nil?
        XMLHelper.add_element(simulation_control, 'EndMonth', @sim_end_month, :integer, @sim_end_month_isdefaulted) unless @sim_end_month.nil?
        XMLHelper.add_element(simulation_control, 'EndDayOfMonth', @sim_end_day, :integer, @sim_end_day_isdefaulted) unless @sim_end_day.nil?
        XMLHelper.add_element(simulation_control, 'CalendarYear', @sim_calendar_year, :integer, @sim_calendar_year_isdefaulted) unless @sim_calendar_year.nil?
        if (not @dst_enabled.nil?) || (not @dst_begin_month.nil?) || (not @dst_begin_day.nil?) || (not @dst_end_month.nil?) || (not @dst_end_day.nil?)
          daylight_saving = XMLHelper.add_element(simulation_control, 'DaylightSaving')
          XMLHelper.add_element(daylight_saving, 'Enabled', @dst_enabled, :boolean, @dst_enabled_isdefaulted) unless @dst_enabled.nil?
          XMLHelper.add_element(daylight_saving, 'BeginMonth', @dst_begin_month, :integer, @dst_begin_month_isdefaulted) unless @dst_begin_month.nil?
          XMLHelper.add_element(daylight_saving, 'BeginDayOfMonth', @dst_begin_day, :integer, @dst_begin_day_isdefaulted) unless @dst_begin_day.nil?
          XMLHelper.add_element(daylight_saving, 'EndMonth', @dst_end_month, :integer, @dst_end_month_isdefaulted) unless @dst_end_month.nil?
          XMLHelper.add_element(daylight_saving, 'EndDayOfMonth', @dst_end_day, :integer, @dst_end_day_isdefaulted) unless @dst_end_day.nil?
        end
      end
      if (not @use_max_load_for_heat_pumps.nil?) || (not @allow_increased_fixed_capacities.nil?)
        extension = XMLHelper.create_elements_as_needed(software_info, ['extension'])
        hvac_sizing_control = XMLHelper.add_element(extension, 'HVACSizingControl')
        XMLHelper.add_element(hvac_sizing_control, 'UseMaxLoadForHeatPumps', @use_max_load_for_heat_pumps, :boolean, @use_max_load_for_heat_pumps_isdefaulted) unless @use_max_load_for_heat_pumps.nil?
        XMLHelper.add_element(hvac_sizing_control, 'AllowIncreasedFixedCapacities', @allow_increased_fixed_capacities, :boolean, @allow_increased_fixed_capacities_isdefaulted) unless @allow_increased_fixed_capacities.nil?
      end

      building = XMLHelper.add_element(hpxml, 'Building')
      building_building_id = XMLHelper.add_element(building, 'BuildingID')
      XMLHelper.add_attribute(building_building_id, 'id', @building_id)
      if not @state_code.nil?
        site = XMLHelper.add_element(building, 'Site')
        site_id = XMLHelper.add_element(site, 'SiteID')
        XMLHelper.add_attribute(site_id, 'id', 'SiteID')
        address = XMLHelper.add_element(site, 'Address')
        XMLHelper.add_element(address, 'StateCode', @state_code, :string)
      end
      project_status = XMLHelper.add_element(building, 'ProjectStatus')
      XMLHelper.add_element(project_status, 'EventType', @event_type, :string)
    end

    def from_oga(hpxml)
      return if hpxml.nil?

      @xml_type = XMLHelper.get_value(hpxml, 'XMLTransactionHeaderInformation/XMLType', :string)
      @xml_generated_by = XMLHelper.get_value(hpxml, 'XMLTransactionHeaderInformation/XMLGeneratedBy', :string)
      @created_date_and_time = XMLHelper.get_value(hpxml, 'XMLTransactionHeaderInformation/CreatedDateAndTime', :string)
      @transaction = XMLHelper.get_value(hpxml, 'XMLTransactionHeaderInformation/Transaction', :string)
      @software_program_used = XMLHelper.get_value(hpxml, 'SoftwareInfo/SoftwareProgramUsed', :string)
      @software_program_version = XMLHelper.get_value(hpxml, 'SoftwareInfo/SoftwareProgramVersion', :string)
      @eri_calculation_version = XMLHelper.get_value(hpxml, 'SoftwareInfo/extension/ERICalculation/Version', :string)
      @eri_design = XMLHelper.get_value(hpxml, 'SoftwareInfo/extension/ERICalculation/Design', :string)
      @timestep = XMLHelper.get_value(hpxml, 'SoftwareInfo/extension/SimulationControl/Timestep', :integer)
      @sim_begin_month = XMLHelper.get_value(hpxml, 'SoftwareInfo/extension/SimulationControl/BeginMonth', :integer)
      @sim_begin_day = XMLHelper.get_value(hpxml, 'SoftwareInfo/extension/SimulationControl/BeginDayOfMonth', :integer)
      @sim_end_month = XMLHelper.get_value(hpxml, 'SoftwareInfo/extension/SimulationControl/EndMonth', :integer)
      @sim_end_day = XMLHelper.get_value(hpxml, 'SoftwareInfo/extension/SimulationControl/EndDayOfMonth', :integer)
      @sim_calendar_year = XMLHelper.get_value(hpxml, 'SoftwareInfo/extension/SimulationControl/CalendarYear', :integer)
      @dst_enabled = XMLHelper.get_value(hpxml, 'SoftwareInfo/extension/SimulationControl/DaylightSaving/Enabled', :boolean)
      @dst_begin_month = XMLHelper.get_value(hpxml, 'SoftwareInfo/extension/SimulationControl/DaylightSaving/BeginMonth', :integer)
      @dst_begin_day = XMLHelper.get_value(hpxml, 'SoftwareInfo/extension/SimulationControl/DaylightSaving/BeginDayOfMonth', :integer)
      @dst_end_month = XMLHelper.get_value(hpxml, 'SoftwareInfo/extension/SimulationControl/DaylightSaving/EndMonth', :integer)
      @dst_end_day = XMLHelper.get_value(hpxml, 'SoftwareInfo/extension/SimulationControl/DaylightSaving/EndDayOfMonth', :integer)
      @apply_ashrae140_assumptions = XMLHelper.get_value(hpxml, 'SoftwareInfo/extension/ApplyASHRAE140Assumptions', :boolean)
      @use_max_load_for_heat_pumps = XMLHelper.get_value(hpxml, 'SoftwareInfo/extension/HVACSizingControl/UseMaxLoadForHeatPumps', :boolean)
      @allow_increased_fixed_capacities = XMLHelper.get_value(hpxml, 'SoftwareInfo/extension/HVACSizingControl/AllowIncreasedFixedCapacities', :boolean)
      @building_id = HPXML::get_id(hpxml, 'Building/BuildingID')
      @event_type = XMLHelper.get_value(hpxml, 'Building/ProjectStatus/EventType', :string)
      @state_code = XMLHelper.get_value(hpxml, 'Building/Site/Address/StateCode', :string)
    end
  end

  class Site < BaseElement
    ATTRS = [:site_type, :surroundings, :shielding_of_home, :orientation_of_front_of_home, :fuels]
    attr_accessor(*ATTRS)

    def check_for_errors
      errors = []
      return errors
    end

    def to_oga(doc)
      return if nil?

      site = XMLHelper.create_elements_as_needed(doc, ['HPXML', 'Building', 'BuildingDetails', 'BuildingSummary', 'Site'])
      XMLHelper.add_element(site, 'SiteType', @site_type, :string, @site_type_isdefaulted) unless @site_type.nil?
      XMLHelper.add_element(site, 'Surroundings', @surroundings, :string) unless @surroundings.nil?
      XMLHelper.add_element(site, 'ShieldingofHome', @shielding_of_home, :string, @shielding_of_home_isdefaulted) unless @shielding_of_home.nil?
      XMLHelper.add_element(site, 'OrientationOfFrontOfHome', @orientation_of_front_of_home, :string) unless @orientation_of_front_of_home.nil?
      if (not @fuels.nil?) && (not @fuels.empty?)
        fuel_types_available = XMLHelper.add_element(site, 'FuelTypesAvailable')
        @fuels.each do |fuel|
          XMLHelper.add_element(fuel_types_available, 'Fuel', fuel, :string)
        end
      end
    end

    def from_oga(hpxml)
      return if hpxml.nil?

      site = XMLHelper.get_element(hpxml, 'Building/BuildingDetails/BuildingSummary/Site')
      return if site.nil?

      @site_type = XMLHelper.get_value(site, 'SiteType', :string)
      @surroundings = XMLHelper.get_value(site, 'Surroundings', :string)
      @shielding_of_home = XMLHelper.get_value(site, 'ShieldingofHome', :string)
      @orientation_of_front_of_home = XMLHelper.get_value(site, 'OrientationOfFrontOfHome', :string)
      @fuels = XMLHelper.get_values(site, 'FuelTypesAvailable/Fuel', :string)
    end
  end

  class NeighborBuildings < BaseArrayElement
    def add(**kwargs)
      self << NeighborBuilding.new(@hpxml_object, **kwargs)
    end

    def from_oga(hpxml)
      return if hpxml.nil?

      XMLHelper.get_elements(hpxml, 'Building/BuildingDetails/BuildingSummary/Site/extension/Neighbors/NeighborBuilding').each do |neighbor_building|
        self << NeighborBuilding.new(@hpxml_object, neighbor_building)
      end
    end
  end

  class NeighborBuilding < BaseElement
    ATTRS = [:azimuth, :distance, :height]
    attr_accessor(*ATTRS)

    def check_for_errors
      errors = []
      return errors
    end

    def to_oga(doc)
      return if nil?

      neighbors = XMLHelper.create_elements_as_needed(doc, ['HPXML', 'Building', 'BuildingDetails', 'BuildingSummary', 'Site', 'extension', 'Neighbors'])
      neighbor_building = XMLHelper.add_element(neighbors, 'NeighborBuilding')
      XMLHelper.add_element(neighbor_building, 'Azimuth', @azimuth, :integer) unless @azimuth.nil?
      XMLHelper.add_element(neighbor_building, 'Distance', @distance, :float) unless @distance.nil?
      XMLHelper.add_element(neighbor_building, 'Height', @height, :float) unless @height.nil?
    end

    def from_oga(neighbor_building)
      return if neighbor_building.nil?

      @azimuth = XMLHelper.get_value(neighbor_building, 'Azimuth', :integer)
      @distance = XMLHelper.get_value(neighbor_building, 'Distance', :float)
      @height = XMLHelper.get_value(neighbor_building, 'Height', :float)
    end
  end

  class BuildingOccupancy < BaseElement
    ATTRS = [:number_of_residents]
    attr_accessor(*ATTRS)

    def check_for_errors
      errors = []
      return errors
    end

    def to_oga(doc)
      return if nil?

      building_occupancy = XMLHelper.create_elements_as_needed(doc, ['HPXML', 'Building', 'BuildingDetails', 'BuildingSummary', 'BuildingOccupancy'])
      XMLHelper.add_element(building_occupancy, 'NumberofResidents', @number_of_residents, :float, @number_of_residents_isdefaulted) unless @number_of_residents.nil?
    end

    def from_oga(hpxml)
      return if hpxml.nil?

      building_occupancy = XMLHelper.get_element(hpxml, 'Building/BuildingDetails/BuildingSummary/BuildingOccupancy')
      return if building_occupancy.nil?

      @number_of_residents = XMLHelper.get_value(building_occupancy, 'NumberofResidents', :float)
    end
  end

  class BuildingConstruction < BaseElement
    ATTRS = [:year_built, :number_of_conditioned_floors, :number_of_conditioned_floors_above_grade,
             :average_ceiling_height, :number_of_bedrooms, :number_of_bathrooms,
             :conditioned_floor_area, :conditioned_building_volume, :residential_facility_type,
             :has_flue_or_chimney]
    attr_accessor(*ATTRS)

    def check_for_errors
      errors = []
      return errors
    end

    def to_oga(doc)
      return if nil?

      building_construction = XMLHelper.create_elements_as_needed(doc, ['HPXML', 'Building', 'BuildingDetails', 'BuildingSummary', 'BuildingConstruction'])
      XMLHelper.add_element(building_construction, 'YearBuilt', @year_built, :integer) unless @year_built.nil?
      XMLHelper.add_element(building_construction, 'ResidentialFacilityType', @residential_facility_type, :string) unless @residential_facility_type.nil?
      XMLHelper.add_element(building_construction, 'NumberofConditionedFloors', @number_of_conditioned_floors, :float) unless @number_of_conditioned_floors.nil?
      XMLHelper.add_element(building_construction, 'NumberofConditionedFloorsAboveGrade', @number_of_conditioned_floors_above_grade, :float) unless @number_of_conditioned_floors_above_grade.nil?
      XMLHelper.add_element(building_construction, 'AverageCeilingHeight', @average_ceiling_height, :float, @average_ceiling_height_isdefaulted) unless @average_ceiling_height.nil?
      XMLHelper.add_element(building_construction, 'NumberofBedrooms', @number_of_bedrooms, :integer) unless @number_of_bedrooms.nil?
      XMLHelper.add_element(building_construction, 'NumberofBathrooms', @number_of_bathrooms, :integer, @number_of_bathrooms_isdefaulted) unless @number_of_bathrooms.nil?
      XMLHelper.add_element(building_construction, 'ConditionedFloorArea', @conditioned_floor_area, :float) unless @conditioned_floor_area.nil?
      XMLHelper.add_element(building_construction, 'ConditionedBuildingVolume', @conditioned_building_volume, :float, @conditioned_building_volume_isdefaulted) unless @conditioned_building_volume.nil?
      XMLHelper.add_extension(building_construction, 'HasFlueOrChimney', @has_flue_or_chimney, :boolean, @has_flue_or_chimney_isdefaulted) unless @has_flue_or_chimney.nil?
    end

    def from_oga(hpxml)
      return if hpxml.nil?

      building_construction = XMLHelper.get_element(hpxml, 'Building/BuildingDetails/BuildingSummary/BuildingConstruction')
      return if building_construction.nil?

      @year_built = XMLHelper.get_value(building_construction, 'YearBuilt', :integer)
      @residential_facility_type = XMLHelper.get_value(building_construction, 'ResidentialFacilityType', :string)
      @number_of_conditioned_floors = XMLHelper.get_value(building_construction, 'NumberofConditionedFloors', :float)
      @number_of_conditioned_floors_above_grade = XMLHelper.get_value(building_construction, 'NumberofConditionedFloorsAboveGrade', :float)
      @average_ceiling_height = XMLHelper.get_value(building_construction, 'AverageCeilingHeight', :float)
      @number_of_bedrooms = XMLHelper.get_value(building_construction, 'NumberofBedrooms', :integer)
      @number_of_bathrooms = XMLHelper.get_value(building_construction, 'NumberofBathrooms', :integer)
      @conditioned_floor_area = XMLHelper.get_value(building_construction, 'ConditionedFloorArea', :float)
      @conditioned_building_volume = XMLHelper.get_value(building_construction, 'ConditionedBuildingVolume', :float)
      @has_flue_or_chimney = XMLHelper.get_value(building_construction, 'extension/HasFlueOrChimney', :boolean)
    end
  end

  class ClimateandRiskZones < BaseElement
    ATTRS = [:iecc_year, :iecc_zone, :weather_station_id, :weather_station_name, :weather_station_wmo,
             :weather_station_epw_filepath]
    attr_accessor(*ATTRS)

    def check_for_errors
      errors = []
      return errors
    end

    def to_oga(doc)
      return if nil?

      climate_and_risk_zones = XMLHelper.create_elements_as_needed(doc, ['HPXML', 'Building', 'BuildingDetails', 'ClimateandRiskZones'])

      if (not @iecc_year.nil?) && (not @iecc_zone.nil?)
        climate_zone_iecc = XMLHelper.add_element(climate_and_risk_zones, 'ClimateZoneIECC')
        XMLHelper.add_element(climate_zone_iecc, 'Year', @iecc_year, :integer) unless @iecc_year.nil?
        XMLHelper.add_element(climate_zone_iecc, 'ClimateZone', @iecc_zone, :string) unless @iecc_zone.nil?
      end

      if not @weather_station_id.nil?
        weather_station = XMLHelper.add_element(climate_and_risk_zones, 'WeatherStation')
        sys_id = XMLHelper.add_element(weather_station, 'SystemIdentifier')
        XMLHelper.add_attribute(sys_id, 'id', @weather_station_id)
        XMLHelper.add_element(weather_station, 'Name', @weather_station_name, :string) unless @weather_station_name.nil?
        XMLHelper.add_element(weather_station, 'WMO', @weather_station_wmo, :string) unless @weather_station_wmo.nil?
        XMLHelper.add_extension(weather_station, 'EPWFilePath', @weather_station_epw_filepath, :string) unless @weather_station_epw_filepath.nil?
      end
    end

    def from_oga(hpxml)
      return if hpxml.nil?

      climate_and_risk_zones = XMLHelper.get_element(hpxml, 'Building/BuildingDetails/ClimateandRiskZones')
      return if climate_and_risk_zones.nil?

      @iecc_year = XMLHelper.get_value(climate_and_risk_zones, 'ClimateZoneIECC/Year', :integer)
      @iecc_zone = XMLHelper.get_value(climate_and_risk_zones, 'ClimateZoneIECC/ClimateZone', :string)
      weather_station = XMLHelper.get_element(climate_and_risk_zones, 'WeatherStation')
      if not weather_station.nil?
        @weather_station_id = HPXML::get_id(weather_station)
        @weather_station_name = XMLHelper.get_value(weather_station, 'Name', :string)
        @weather_station_wmo = XMLHelper.get_value(weather_station, 'WMO', :string)
        @weather_station_epw_filepath = XMLHelper.get_value(weather_station, 'extension/EPWFilePath', :string)
      end
    end
  end

  class AirInfiltrationMeasurements < BaseArrayElement
    def add(**kwargs)
      self << AirInfiltrationMeasurement.new(@hpxml_object, **kwargs)
    end

    def from_oga(hpxml)
      return if hpxml.nil?

      XMLHelper.get_elements(hpxml, 'Building/BuildingDetails/Enclosure/AirInfiltration/AirInfiltrationMeasurement').each do |air_infiltration_measurement|
        self << AirInfiltrationMeasurement.new(@hpxml_object, air_infiltration_measurement)
      end
    end
  end

  class AirInfiltrationMeasurement < BaseElement
    ATTRS = [:id, :house_pressure, :unit_of_measure, :air_leakage, :effective_leakage_area, :type,
             :infiltration_volume, :leakiness_description, :infiltration_height, :a_ext]
    attr_accessor(*ATTRS)

    def check_for_errors
      errors = []
      return errors
    end

    def to_oga(doc)
      return if nil?

      air_infiltration = XMLHelper.create_elements_as_needed(doc, ['HPXML', 'Building', 'BuildingDetails', 'Enclosure', 'AirInfiltration'])
      air_infiltration_measurement = XMLHelper.add_element(air_infiltration, 'AirInfiltrationMeasurement')
      sys_id = XMLHelper.add_element(air_infiltration_measurement, 'SystemIdentifier')
      XMLHelper.add_attribute(sys_id, 'id', @id)
      XMLHelper.add_element(air_infiltration_measurement, 'TypeOfInfiltrationMeasurement', @type, :string) unless @type.nil?
      XMLHelper.add_element(air_infiltration_measurement, 'HousePressure', @house_pressure, :float) unless @house_pressure.nil?
      XMLHelper.add_element(air_infiltration_measurement, 'LeakinessDescription', @leakiness_description, :string) unless @leakiness_description.nil?
      if (not @unit_of_measure.nil?) && (not @air_leakage.nil?)
        building_air_leakage = XMLHelper.add_element(air_infiltration_measurement, 'BuildingAirLeakage')
        XMLHelper.add_element(building_air_leakage, 'UnitofMeasure', @unit_of_measure, :string)
        XMLHelper.add_element(building_air_leakage, 'AirLeakage', @air_leakage, :float)
      end
      XMLHelper.add_element(air_infiltration_measurement, 'EffectiveLeakageArea', @effective_leakage_area, :float) unless @effective_leakage_area.nil?
      XMLHelper.add_element(air_infiltration_measurement, 'InfiltrationVolume', @infiltration_volume, :float, @infiltration_volume_isdefaulted) unless @infiltration_volume.nil?
      XMLHelper.add_extension(air_infiltration_measurement, 'InfiltrationHeight', @infiltration_height, :float) unless @infiltration_height.nil?
      XMLHelper.add_extension(air_infiltration_measurement, 'Aext', @a_ext, :float) unless @a_ext.nil?
    end

    def from_oga(air_infiltration_measurement)
      return if air_infiltration_measurement.nil?

      @id = HPXML::get_id(air_infiltration_measurement)
      @type = XMLHelper.get_value(air_infiltration_measurement, 'TypeOfInfiltrationMeasurement', :string)
      @house_pressure = XMLHelper.get_value(air_infiltration_measurement, 'HousePressure', :float)
      @leakiness_description = XMLHelper.get_value(air_infiltration_measurement, 'LeakinessDescription', :string)
      @unit_of_measure = XMLHelper.get_value(air_infiltration_measurement, 'BuildingAirLeakage/UnitofMeasure', :string)
      @air_leakage = XMLHelper.get_value(air_infiltration_measurement, 'BuildingAirLeakage/AirLeakage', :float)
      @effective_leakage_area = XMLHelper.get_value(air_infiltration_measurement, 'EffectiveLeakageArea', :float)
      @infiltration_volume = XMLHelper.get_value(air_infiltration_measurement, 'InfiltrationVolume', :float)
      @infiltration_height = XMLHelper.get_value(air_infiltration_measurement, 'extension/InfiltrationHeight', :float)
      @a_ext = XMLHelper.get_value(air_infiltration_measurement, 'extension/Aext', :float)
    end
  end

  class Attics < BaseArrayElement
    def add(**kwargs)
      self << Attic.new(@hpxml_object, **kwargs)
    end

    def from_oga(hpxml)
      return if hpxml.nil?

      XMLHelper.get_elements(hpxml, 'Building/BuildingDetails/Enclosure/Attics/Attic').each do |attic|
        self << Attic.new(@hpxml_object, attic)
      end
    end
  end

  class Attic < BaseElement
    ATTRS = [:id, :attic_type, :vented_attic_sla, :vented_attic_ach, :within_infiltration_volume,
             :attached_to_roof_idrefs, :attached_to_frame_floor_idrefs]
    attr_accessor(*ATTRS)

    def attached_roofs
      return [] if @attached_to_roof_idrefs.nil?

      list = @hpxml_object.roofs.select { |roof| @attached_to_roof_idrefs.include? roof.id }
      if @attached_to_roof_idrefs.size > list.size
        fail "Attached roof not found for attic '#{@id}'."
      end

      return list
    end

    def attached_frame_floors
      return [] if @attached_to_frame_floor_idrefs.nil?

      list = @hpxml_object.frame_floors.select { |frame_floor| @attached_to_frame_floor_idrefs.include? frame_floor.id }
      if @attached_to_frame_floor_idrefs.size > list.size
        fail "Attached frame floor not found for attic '#{@id}'."
      end

      return list
    end

    def to_location
      return if @attic_type.nil?

      if @attic_type == AtticTypeCathedral
        return LocationLivingSpace
      elsif @attic_type == AtticTypeConditioned
        return LocationLivingSpace
      elsif @attic_type == AtticTypeFlatRoof
        return LocationLivingSpace
      elsif @attic_type == AtticTypeUnvented
        return LocationAtticUnvented
      elsif @attic_type == AtticTypeVented
        return LocationAtticVented
      else
        fail "Unexpected attic type: '#{@attic_type}'."
      end
    end

    def check_for_errors
      errors = []
      begin; attached_roofs; rescue StandardError => e; errors << e.message; end
      begin; attached_frame_floors; rescue StandardError => e; errors << e.message; end
      begin; to_location; rescue StandardError => e; errors << e.message; end
      return errors
    end

    def to_oga(doc)
      return if nil?

      attics = XMLHelper.create_elements_as_needed(doc, ['HPXML', 'Building', 'BuildingDetails', 'Enclosure', 'Attics'])
      attic = XMLHelper.add_element(attics, 'Attic')
      sys_id = XMLHelper.add_element(attic, 'SystemIdentifier')
      XMLHelper.add_attribute(sys_id, 'id', @id)
      if not @attic_type.nil?
        attic_type_el = XMLHelper.add_element(attic, 'AtticType')
        if @attic_type == AtticTypeUnvented
          attic_type_attic = XMLHelper.add_element(attic_type_el, 'Attic')
          XMLHelper.add_element(attic_type_attic, 'Vented', false, :boolean)
        elsif @attic_type == AtticTypeVented
          attic_type_attic = XMLHelper.add_element(attic_type_el, 'Attic')
          XMLHelper.add_element(attic_type_attic, 'Vented', true, :boolean)
          if not @vented_attic_sla.nil?
            ventilation_rate = XMLHelper.add_element(attic, 'VentilationRate')
            XMLHelper.add_element(ventilation_rate, 'UnitofMeasure', UnitsSLA, :string)
            XMLHelper.add_element(ventilation_rate, 'Value', @vented_attic_sla, :float, @vented_attic_sla_isdefaulted)
          elsif not @vented_attic_ach.nil?
            ventilation_rate = XMLHelper.add_element(attic, 'VentilationRate')
            XMLHelper.add_element(ventilation_rate, 'UnitofMeasure', UnitsACHNatural, :string)
            XMLHelper.add_element(ventilation_rate, 'Value', @vented_attic_ach, :float)
          end
        elsif @attic_type == AtticTypeConditioned
          attic_type_attic = XMLHelper.add_element(attic_type_el, 'Attic')
          XMLHelper.add_element(attic_type_attic, 'Conditioned', true, :boolean)
        elsif (@attic_type == AtticTypeFlatRoof) || (@attic_type == AtticTypeCathedral)
          XMLHelper.add_element(attic_type_el, @attic_type)
        else
          fail "Unhandled attic type '#{@attic_type}'."
        end
      end
      XMLHelper.add_element(attic, 'WithinInfiltrationVolume', within_infiltration_volume, :boolean) unless @within_infiltration_volume.nil?
    end

    def from_oga(attic)
      return if attic.nil?

      @id = HPXML::get_id(attic)
      if XMLHelper.has_element(attic, "AtticType/Attic[Vented='false']")
        @attic_type = AtticTypeUnvented
      elsif XMLHelper.has_element(attic, "AtticType/Attic[Vented='true']")
        @attic_type = AtticTypeVented
      elsif XMLHelper.has_element(attic, "AtticType/Attic[Conditioned='true']")
        @attic_type = AtticTypeConditioned
      elsif XMLHelper.has_element(attic, 'AtticType/FlatRoof')
        @attic_type = AtticTypeFlatRoof
      elsif XMLHelper.has_element(attic, 'AtticType/CathedralCeiling')
        @attic_type = AtticTypeCathedral
      end
      if @attic_type == AtticTypeVented
        @vented_attic_sla = XMLHelper.get_value(attic, "VentilationRate[UnitofMeasure='#{UnitsSLA}']/Value", :float)
        @vented_attic_ach = XMLHelper.get_value(attic, "VentilationRate[UnitofMeasure='#{UnitsACHNatural}']/Value", :float)
      end
      @within_infiltration_volume = XMLHelper.get_value(attic, 'WithinInfiltrationVolume', :boolean)
      @attached_to_roof_idrefs = []
      XMLHelper.get_elements(attic, 'AttachedToRoof').each do |roof|
        @attached_to_roof_idrefs << HPXML::get_idref(roof)
      end
      @attached_to_frame_floor_idrefs = []
      XMLHelper.get_elements(attic, 'AttachedToFrameFloor').each do |frame_floor|
        @attached_to_frame_floor_idrefs << HPXML::get_idref(frame_floor)
      end
    end
  end

  class Foundations < BaseArrayElement
    def add(**kwargs)
      self << Foundation.new(@hpxml_object, **kwargs)
    end

    def from_oga(hpxml)
      return if hpxml.nil?

      XMLHelper.get_elements(hpxml, 'Building/BuildingDetails/Enclosure/Foundations/Foundation').each do |foundation|
        self << Foundation.new(@hpxml_object, foundation)
      end
    end
  end

  class Foundation < BaseElement
    ATTRS = [:id, :foundation_type, :vented_crawlspace_sla, :within_infiltration_volume,
             :attached_to_slab_idrefs, :attached_to_frame_floor_idrefs, :attached_to_foundation_wall_idrefs]
    attr_accessor(*ATTRS)

    def attached_slabs
      return [] if @attached_to_slab_idrefs.nil?

      list = @hpxml_object.slabs.select { |slab| @attached_to_slab_idrefs.include? slab.id }
      if @attached_to_slab_idrefs.size > list.size
        fail "Attached slab not found for foundation '#{@id}'."
      end

      return list
    end

    def attached_frame_floors
      return [] if @attached_to_frame_floor_idrefs.nil?

      list = @hpxml_object.frame_floors.select { |frame_floor| @attached_to_frame_floor_idrefs.include? frame_floor.id }
      if @attached_to_frame_floor_idrefs.size > list.size
        fail "Attached frame floor not found for foundation '#{@id}'."
      end

      return list
    end

    def attached_foundation_walls
      return [] if @attached_to_foundation_wall_idrefs.nil?

      list = @hpxml_object.foundation_walls.select { |foundation_wall| @attached_to_foundation_wall_idrefs.include? foundation_wall.id }
      if @attached_to_foundation_wall_idrefs.size > list.size
        fail "Attached foundation wall not found for foundation '#{@id}'."
      end

      return list
    end

    def to_location
      return if @foundation_type.nil?

      if @foundation_type == FoundationTypeAmbient
        return LocationOutside
      elsif @foundation_type == FoundationTypeBasementConditioned
        return LocationBasementConditioned
      elsif @foundation_type == FoundationTypeBasementUnconditioned
        return LocationBasementUnconditioned
      elsif @foundation_type == FoundationTypeCrawlspaceUnvented
        return LocationCrawlspaceUnvented
      elsif @foundation_type == FoundationTypeCrawlspaceVented
        return LocationCrawlspaceVented
      elsif @foundation_type == FoundationTypeSlab
        return LocationLivingSpace
      else
        fail "Unexpected foundation type: '#{@foundation_type}'."
      end
    end

    def area
      sum_area = 0.0
      # Check Slabs first
      attached_slabs.each do |slab|
        sum_area += slab.area
      end
      if sum_area <= 0
        # Check FrameFloors next
        attached_frame_floors.each do |frame_floor|
          sum_area += frame_floor.area
        end
      end
      return sum_area
    end

    def check_for_errors
      errors = []
      begin; attached_slabs; rescue StandardError => e; errors << e.message; end
      begin; attached_frame_floors; rescue StandardError => e; errors << e.message; end
      begin; attached_foundation_walls; rescue StandardError => e; errors << e.message; end
      begin; to_location; rescue StandardError => e; errors << e.message; end
      return errors
    end

    def to_oga(doc)
      return if nil?

      foundations = XMLHelper.create_elements_as_needed(doc, ['HPXML', 'Building', 'BuildingDetails', 'Enclosure', 'Foundations'])
      foundation = XMLHelper.add_element(foundations, 'Foundation')
      sys_id = XMLHelper.add_element(foundation, 'SystemIdentifier')
      XMLHelper.add_attribute(sys_id, 'id', @id)
      if not @foundation_type.nil?
        foundation_type_el = XMLHelper.add_element(foundation, 'FoundationType')
        if [FoundationTypeSlab, FoundationTypeAmbient].include? @foundation_type
          XMLHelper.add_element(foundation_type_el, @foundation_type)
        elsif @foundation_type == FoundationTypeBasementConditioned
          basement = XMLHelper.add_element(foundation_type_el, 'Basement')
          XMLHelper.add_element(basement, 'Conditioned', true, :boolean)
        elsif @foundation_type == FoundationTypeBasementUnconditioned
          basement = XMLHelper.add_element(foundation_type_el, 'Basement')
          XMLHelper.add_element(basement, 'Conditioned', false, :boolean)
        elsif @foundation_type == FoundationTypeCrawlspaceVented
          crawlspace = XMLHelper.add_element(foundation_type_el, 'Crawlspace')
          XMLHelper.add_element(crawlspace, 'Vented', true, :boolean)
          if not @vented_crawlspace_sla.nil?
            ventilation_rate = XMLHelper.add_element(foundation, 'VentilationRate')
            XMLHelper.add_element(ventilation_rate, 'UnitofMeasure', UnitsSLA, :string)
            XMLHelper.add_element(ventilation_rate, 'Value', @vented_crawlspace_sla, :float, @vented_crawlspace_sla_isdefaulted)
          end
        elsif @foundation_type == FoundationTypeCrawlspaceUnvented
          crawlspace = XMLHelper.add_element(foundation_type_el, 'Crawlspace')
          XMLHelper.add_element(crawlspace, 'Vented', false, :boolean)
        else
          fail "Unhandled foundation type '#{@foundation_type}'."
        end
      end
      XMLHelper.add_element(foundation, 'WithinInfiltrationVolume', @within_infiltration_volume, :boolean) unless @within_infiltration_volume.nil?
    end

    def from_oga(foundation)
      return if foundation.nil?

      @id = HPXML::get_id(foundation)
      if XMLHelper.has_element(foundation, 'FoundationType/SlabOnGrade')
        @foundation_type = FoundationTypeSlab
      elsif XMLHelper.has_element(foundation, "FoundationType/Basement[Conditioned='false']")
        @foundation_type = FoundationTypeBasementUnconditioned
      elsif XMLHelper.has_element(foundation, "FoundationType/Basement[Conditioned='true']")
        @foundation_type = FoundationTypeBasementConditioned
      elsif XMLHelper.has_element(foundation, "FoundationType/Crawlspace[Vented='false']")
        @foundation_type = FoundationTypeCrawlspaceUnvented
      elsif XMLHelper.has_element(foundation, "FoundationType/Crawlspace[Vented='true']")
        @foundation_type = FoundationTypeCrawlspaceVented
      elsif XMLHelper.has_element(foundation, 'FoundationType/Ambient')
        @foundation_type = FoundationTypeAmbient
      end
      if @foundation_type == FoundationTypeCrawlspaceVented
        @vented_crawlspace_sla = XMLHelper.get_value(foundation, "VentilationRate[UnitofMeasure='#{UnitsSLA}']/Value", :float)
      end
      @within_infiltration_volume = XMLHelper.get_value(foundation, 'WithinInfiltrationVolume', :boolean)
      @attached_to_slab_idrefs = []
      XMLHelper.get_elements(foundation, 'AttachedToSlab').each do |slab|
        @attached_to_slab_idrefs << HPXML::get_idref(slab)
      end
      @attached_to_frame_floor_idrefs = []
      XMLHelper.get_elements(foundation, 'AttachedToFrameFloor').each do |frame_floor|
        @attached_to_frame_floor_idrefs << HPXML::get_idref(frame_floor)
      end
      @attached_to_foundation_wall_idrefs = []
      XMLHelper.get_elements(foundation, 'AttachedToFoundationWall').each do |foundation_wall|
        @attached_to_foundation_wall_idrefs << HPXML::get_idref(foundation_wall)
      end
    end
  end

  class Roofs < BaseArrayElement
    def add(**kwargs)
      self << Roof.new(@hpxml_object, **kwargs)
    end

    def from_oga(hpxml)
      return if hpxml.nil?

      XMLHelper.get_elements(hpxml, 'Building/BuildingDetails/Enclosure/Roofs/Roof').each do |roof|
        self << Roof.new(@hpxml_object, roof)
      end
    end
  end

  class Roof < BaseElement
    ATTRS = [:id, :interior_adjacent_to, :area, :azimuth, :orientation, :roof_type,
             :roof_color, :solar_absorptance, :emittance, :pitch, :radiant_barrier,
             :insulation_id, :insulation_assembly_r_value, :insulation_cavity_r_value,
             :insulation_continuous_r_value, :radiant_barrier_grade]
    attr_accessor(*ATTRS)

    def skylights
      return @hpxml_object.skylights.select { |skylight| skylight.roof_idref == @id }
    end

    def net_area
      return if nil?
      return if @area.nil?

      val = @area
      skylights.each do |skylight|
        val -= skylight.area
      end
      fail "Calculated a negative net surface area for surface '#{@id}'." if val < 0

      return val
    end

    def exterior_adjacent_to
      return LocationOutside
    end

    def is_exterior
      return true
    end

    def is_interior
      return !is_exterior
    end

    def is_thermal_boundary
      return HPXML::is_thermal_boundary(self)
    end

    def is_exterior_thermal_boundary
      return (is_exterior && is_thermal_boundary)
    end

    def delete
      @hpxml_object.roofs.delete(self)
      skylights.reverse_each do |skylight|
        skylight.delete
      end
      @hpxml_object.attics.each do |attic|
        attic.attached_to_roof_idrefs.delete(@id) unless attic.attached_to_roof_idrefs.nil?
      end
    end

    def check_for_errors
      errors = []
      begin; net_area; rescue StandardError => e; errors << e.message; end
      return errors
    end

    def to_oga(doc)
      return if nil?

      roofs = XMLHelper.create_elements_as_needed(doc, ['HPXML', 'Building', 'BuildingDetails', 'Enclosure', 'Roofs'])
      roof = XMLHelper.add_element(roofs, 'Roof')
      sys_id = XMLHelper.add_element(roof, 'SystemIdentifier')
      XMLHelper.add_attribute(sys_id, 'id', @id)
      XMLHelper.add_element(roof, 'InteriorAdjacentTo', @interior_adjacent_to, :string) unless @interior_adjacent_to.nil?
      XMLHelper.add_element(roof, 'Area', @area, :float) unless @area.nil?
      XMLHelper.add_element(roof, 'Orientation', @orientation, :string) unless @orientation.nil?
      XMLHelper.add_element(roof, 'Azimuth', @azimuth, :integer) unless @azimuth.nil?
      XMLHelper.add_element(roof, 'RoofType', @roof_type, :string, @roof_type_isdefaulted) unless @roof_type.nil?
      XMLHelper.add_element(roof, 'RoofColor', @roof_color, :string, @roof_color_isdefaulted) unless @roof_color.nil?
      XMLHelper.add_element(roof, 'SolarAbsorptance', @solar_absorptance, :float, @solar_absorptance_isdefaulted) unless @solar_absorptance.nil?
      XMLHelper.add_element(roof, 'Emittance', @emittance, :float, @emittance_isdefaulted) unless @emittance.nil?
      XMLHelper.add_element(roof, 'Pitch', @pitch, :float) unless @pitch.nil?
      XMLHelper.add_element(roof, 'RadiantBarrier', @radiant_barrier, :boolean, @radiant_barrier_isdefaulted) unless @radiant_barrier.nil?
      XMLHelper.add_element(roof, 'RadiantBarrierGrade', @radiant_barrier_grade, :integer) unless @radiant_barrier_grade.nil?
      insulation = XMLHelper.add_element(roof, 'Insulation')
      sys_id = XMLHelper.add_element(insulation, 'SystemIdentifier')
      if not @insulation_id.nil?
        XMLHelper.add_attribute(sys_id, 'id', @insulation_id)
      else
        XMLHelper.add_attribute(sys_id, 'id', @id + 'Insulation')
      end
      XMLHelper.add_element(insulation, 'AssemblyEffectiveRValue', @insulation_assembly_r_value, :float) unless @insulation_assembly_r_value.nil?
      if not @insulation_cavity_r_value.nil?
        layer = XMLHelper.add_element(insulation, 'Layer')
        XMLHelper.add_element(layer, 'InstallationType', 'cavity', :string)
        XMLHelper.add_element(layer, 'NominalRValue', @insulation_cavity_r_value, :float)
      end
      if not @insulation_continuous_r_value.nil?
        layer = XMLHelper.add_element(insulation, 'Layer')
        XMLHelper.add_element(layer, 'InstallationType', 'continuous', :string)
        XMLHelper.add_element(layer, 'NominalRValue', @insulation_continuous_r_value, :float)
      end
    end

    def from_oga(roof)
      return if roof.nil?

      @id = HPXML::get_id(roof)
      @interior_adjacent_to = XMLHelper.get_value(roof, 'InteriorAdjacentTo', :string)
      @area = XMLHelper.get_value(roof, 'Area', :float)
      @orientation = XMLHelper.get_value(roof, 'Orientation', :string)
      @azimuth = XMLHelper.get_value(roof, 'Azimuth', :integer)
      @roof_type = XMLHelper.get_value(roof, 'RoofType', :string)
      @roof_color = XMLHelper.get_value(roof, 'RoofColor', :string)
      @solar_absorptance = XMLHelper.get_value(roof, 'SolarAbsorptance', :float)
      @emittance = XMLHelper.get_value(roof, 'Emittance', :float)
      @pitch = XMLHelper.get_value(roof, 'Pitch', :float)
      @radiant_barrier = XMLHelper.get_value(roof, 'RadiantBarrier', :boolean)
      @radiant_barrier_grade = XMLHelper.get_value(roof, 'RadiantBarrierGrade', :integer)
      insulation = XMLHelper.get_element(roof, 'Insulation')
      if not insulation.nil?
        @insulation_id = HPXML::get_id(insulation)
        @insulation_assembly_r_value = XMLHelper.get_value(insulation, 'AssemblyEffectiveRValue', :float)
        @insulation_cavity_r_value = XMLHelper.get_value(insulation, "Layer[InstallationType='cavity']/NominalRValue", :float)
        @insulation_continuous_r_value = XMLHelper.get_value(insulation, "Layer[InstallationType='continuous']/NominalRValue", :float)
      end
    end
  end

  class RimJoists < BaseArrayElement
    def add(**kwargs)
      self << RimJoist.new(@hpxml_object, **kwargs)
    end

    def from_oga(hpxml)
      return if hpxml.nil?

      XMLHelper.get_elements(hpxml, 'Building/BuildingDetails/Enclosure/RimJoists/RimJoist').each do |rim_joist|
        self << RimJoist.new(@hpxml_object, rim_joist)
      end
    end
  end

  class RimJoist < BaseElement
    ATTRS = [:id, :exterior_adjacent_to, :interior_adjacent_to, :area, :orientation, :azimuth, :siding,
             :color, :solar_absorptance, :emittance, :insulation_id, :insulation_assembly_r_value,
             :insulation_cavity_r_value, :insulation_continuous_r_value]
    attr_accessor(*ATTRS)

    def is_exterior
      if @exterior_adjacent_to == LocationOutside
        return true
      end

      return false
    end

    def is_interior
      return !is_exterior
    end

    def is_adiabatic
      return HPXML::is_adiabatic(self)
    end

    def is_thermal_boundary
      return HPXML::is_thermal_boundary(self)
    end

    def is_exterior_thermal_boundary
      return (is_exterior && is_thermal_boundary)
    end

    def delete
      @hpxml_object.rim_joists.delete(self)
    end

    def check_for_errors
      errors = []
      return errors
    end

    def to_oga(doc)
      return if nil?

      rim_joists = XMLHelper.create_elements_as_needed(doc, ['HPXML', 'Building', 'BuildingDetails', 'Enclosure', 'RimJoists'])
      rim_joist = XMLHelper.add_element(rim_joists, 'RimJoist')
      sys_id = XMLHelper.add_element(rim_joist, 'SystemIdentifier')
      XMLHelper.add_attribute(sys_id, 'id', @id)
      XMLHelper.add_element(rim_joist, 'ExteriorAdjacentTo', @exterior_adjacent_to, :string) unless @exterior_adjacent_to.nil?
      XMLHelper.add_element(rim_joist, 'InteriorAdjacentTo', @interior_adjacent_to, :string) unless @interior_adjacent_to.nil?
      XMLHelper.add_element(rim_joist, 'Area', @area, :float) unless @area.nil?
      XMLHelper.add_element(rim_joist, 'Orientation', @orientation, :string) unless @orientation.nil?
      XMLHelper.add_element(rim_joist, 'Azimuth', @azimuth, :integer) unless @azimuth.nil?
      XMLHelper.add_element(rim_joist, 'Siding', @siding, :string, @siding_isdefaulted) unless @siding.nil?
      XMLHelper.add_element(rim_joist, 'Color', @color, :string, @color_isdefaulted) unless @color.nil?
      XMLHelper.add_element(rim_joist, 'SolarAbsorptance', @solar_absorptance, :float, @solar_absorptance_isdefaulted) unless @solar_absorptance.nil?
      XMLHelper.add_element(rim_joist, 'Emittance', @emittance, :float, @emittance_isdefaulted) unless @emittance.nil?
      insulation = XMLHelper.add_element(rim_joist, 'Insulation')
      sys_id = XMLHelper.add_element(insulation, 'SystemIdentifier')
      if not @insulation_id.nil?
        XMLHelper.add_attribute(sys_id, 'id', @insulation_id)
      else
        XMLHelper.add_attribute(sys_id, 'id', @id + 'Insulation')
      end
      XMLHelper.add_element(insulation, 'AssemblyEffectiveRValue', @insulation_assembly_r_value, :float) unless @insulation_assembly_r_value.nil?
      if not @insulation_cavity_r_value.nil?
        layer = XMLHelper.add_element(insulation, 'Layer')
        XMLHelper.add_element(layer, 'InstallationType', 'cavity', :string)
        XMLHelper.add_element(layer, 'NominalRValue', @insulation_cavity_r_value, :float)
      end
      if not @insulation_continuous_r_value.nil?
        layer = XMLHelper.add_element(insulation, 'Layer')
        XMLHelper.add_element(layer, 'InstallationType', 'continuous', :string)
        XMLHelper.add_element(layer, 'NominalRValue', @insulation_continuous_r_value, :float)
      end
    end

    def from_oga(rim_joist)
      return if rim_joist.nil?

      @id = HPXML::get_id(rim_joist)
      @exterior_adjacent_to = XMLHelper.get_value(rim_joist, 'ExteriorAdjacentTo', :string)
      @interior_adjacent_to = XMLHelper.get_value(rim_joist, 'InteriorAdjacentTo', :string)
      @area = XMLHelper.get_value(rim_joist, 'Area', :float)
      @orientation = XMLHelper.get_value(rim_joist, 'Orientation', :string)
      @azimuth = XMLHelper.get_value(rim_joist, 'Azimuth', :integer)
      @siding = XMLHelper.get_value(rim_joist, 'Siding', :string)
      @color = XMLHelper.get_value(rim_joist, 'Color', :string)
      @solar_absorptance = XMLHelper.get_value(rim_joist, 'SolarAbsorptance', :float)
      @emittance = XMLHelper.get_value(rim_joist, 'Emittance', :float)
      insulation = XMLHelper.get_element(rim_joist, 'Insulation')
      if not insulation.nil?
        @insulation_id = HPXML::get_id(insulation)
        @insulation_assembly_r_value = XMLHelper.get_value(insulation, 'AssemblyEffectiveRValue', :float)
        @insulation_cavity_r_value = XMLHelper.get_value(insulation, "Layer[InstallationType='cavity']/NominalRValue", :float)
        @insulation_continuous_r_value = XMLHelper.get_value(insulation, "Layer[InstallationType='continuous']/NominalRValue", :float)
      end
    end
  end

  class Walls < BaseArrayElement
    def add(**kwargs)
      self << Wall.new(@hpxml_object, **kwargs)
    end

    def from_oga(hpxml)
      return if hpxml.nil?

      XMLHelper.get_elements(hpxml, 'Building/BuildingDetails/Enclosure/Walls/Wall').each do |wall|
        self << Wall.new(@hpxml_object, wall)
      end
    end
  end

  class Wall < BaseElement
    ATTRS = [:id, :exterior_adjacent_to, :interior_adjacent_to, :wall_type, :optimum_value_engineering,
             :area, :orientation, :azimuth, :siding, :color, :solar_absorptance, :emittance, :insulation_id,
             :insulation_assembly_r_value, :insulation_cavity_r_value, :insulation_continuous_r_value]
    attr_accessor(*ATTRS)

    def windows
      return @hpxml_object.windows.select { |window| window.wall_idref == @id }
    end

    def doors
      return @hpxml_object.doors.select { |door| door.wall_idref == @id }
    end

    def net_area
      return if nil?
      return if @area.nil?

      val = @area
      (windows + doors).each do |subsurface|
        val -= subsurface.area
      end
      fail "Calculated a negative net surface area for surface '#{@id}'." if val < 0

      return val
    end

    def is_exterior
      if @exterior_adjacent_to == LocationOutside
        return true
      end

      return false
    end

    def is_interior
      return !is_exterior
    end

    def is_adiabatic
      return HPXML::is_adiabatic(self)
    end

    def is_thermal_boundary
      return HPXML::is_thermal_boundary(self)
    end

    def is_exterior_thermal_boundary
      return (is_exterior && is_thermal_boundary)
    end

    def delete
      @hpxml_object.walls.delete(self)
      windows.reverse_each do |window|
        window.delete
      end
      doors.reverse_each do |door|
        door.delete
      end
    end

    def check_for_errors
      errors = []
      begin; net_area; rescue StandardError => e; errors << e.message; end
      return errors
    end

    def to_oga(doc)
      return if nil?

      walls = XMLHelper.create_elements_as_needed(doc, ['HPXML', 'Building', 'BuildingDetails', 'Enclosure', 'Walls'])
      wall = XMLHelper.add_element(walls, 'Wall')
      sys_id = XMLHelper.add_element(wall, 'SystemIdentifier')
      XMLHelper.add_attribute(sys_id, 'id', @id)
      XMLHelper.add_element(wall, 'ExteriorAdjacentTo', @exterior_adjacent_to, :string) unless @exterior_adjacent_to.nil?
      XMLHelper.add_element(wall, 'InteriorAdjacentTo', @interior_adjacent_to, :string) unless @interior_adjacent_to.nil?
      if not @wall_type.nil?
        wall_type_el = XMLHelper.add_element(wall, 'WallType')
        wall_type = XMLHelper.add_element(wall_type_el, @wall_type)
        if @wall_type == HPXML::WallTypeWoodStud
          XMLHelper.add_element(wall_type, 'OptimumValueEngineering', @optimum_value_engineering, :boolean) unless @optimum_value_engineering.nil?
        end
      end
      XMLHelper.add_element(wall, 'Area', @area, :float) unless @area.nil?
      XMLHelper.add_element(wall, 'Orientation', @orientation, :string) unless @orientation.nil?
      XMLHelper.add_element(wall, 'Azimuth', @azimuth, :integer) unless @azimuth.nil?
      XMLHelper.add_element(wall, 'Siding', @siding, :string, @siding_isdefaulted) unless @siding.nil?
      XMLHelper.add_element(wall, 'Color', @color, :string, @color_isdefaulted) unless @color.nil?
      XMLHelper.add_element(wall, 'SolarAbsorptance', @solar_absorptance, :float, @solar_absorptance_isdefaulted) unless @solar_absorptance.nil?
      XMLHelper.add_element(wall, 'Emittance', @emittance, :float, @emittance_isdefaulted) unless @emittance.nil?
      insulation = XMLHelper.add_element(wall, 'Insulation')
      sys_id = XMLHelper.add_element(insulation, 'SystemIdentifier')
      if not @insulation_id.nil?
        XMLHelper.add_attribute(sys_id, 'id', @insulation_id)
      else
        XMLHelper.add_attribute(sys_id, 'id', @id + 'Insulation')
      end
      XMLHelper.add_element(insulation, 'AssemblyEffectiveRValue', @insulation_assembly_r_value, :float) unless @insulation_assembly_r_value.nil?
      if not @insulation_cavity_r_value.nil?
        layer = XMLHelper.add_element(insulation, 'Layer')
        XMLHelper.add_element(layer, 'InstallationType', 'cavity', :string)
        XMLHelper.add_element(layer, 'NominalRValue', @insulation_cavity_r_value, :float)
      end
      if not @insulation_continuous_r_value.nil?
        layer = XMLHelper.add_element(insulation, 'Layer')
        XMLHelper.add_element(layer, 'InstallationType', 'continuous', :string)
        XMLHelper.add_element(layer, 'NominalRValue', @insulation_continuous_r_value, :float)
      end
    end

    def from_oga(wall)
      return if wall.nil?

      @id = HPXML::get_id(wall)
      @exterior_adjacent_to = XMLHelper.get_value(wall, 'ExteriorAdjacentTo', :string)
      @interior_adjacent_to = XMLHelper.get_value(wall, 'InteriorAdjacentTo', :string)
      @wall_type = XMLHelper.get_child_name(wall, 'WallType')
      if @wall_type == HPXML::WallTypeWoodStud
        @optimum_value_engineering = XMLHelper.get_value(wall, 'WallType/WoodStud/OptimumValueEngineering', :boolean)
      end
      @area = XMLHelper.get_value(wall, 'Area', :float)
      @orientation = XMLHelper.get_value(wall, 'Orientation', :string)
      @azimuth = XMLHelper.get_value(wall, 'Azimuth', :integer)
      @siding = XMLHelper.get_value(wall, 'Siding', :string)
      @color = XMLHelper.get_value(wall, 'Color', :string)
      @solar_absorptance = XMLHelper.get_value(wall, 'SolarAbsorptance', :float)
      @emittance = XMLHelper.get_value(wall, 'Emittance', :float)
      insulation = XMLHelper.get_element(wall, 'Insulation')
      if not insulation.nil?
        @insulation_id = HPXML::get_id(insulation)
        @insulation_assembly_r_value = XMLHelper.get_value(insulation, 'AssemblyEffectiveRValue', :float)
        @insulation_cavity_r_value = XMLHelper.get_value(insulation, "Layer[InstallationType='cavity']/NominalRValue", :float)
        @insulation_continuous_r_value = XMLHelper.get_value(insulation, "Layer[InstallationType='continuous']/NominalRValue", :float)
      end
    end
  end

  class FoundationWalls < BaseArrayElement
    def add(**kwargs)
      self << FoundationWall.new(@hpxml_object, **kwargs)
    end

    def from_oga(hpxml)
      return if hpxml.nil?

      XMLHelper.get_elements(hpxml, 'Building/BuildingDetails/Enclosure/FoundationWalls/FoundationWall').each do |foundation_wall|
        self << FoundationWall.new(@hpxml_object, foundation_wall)
      end
    end
  end

  class FoundationWall < BaseElement
    ATTRS = [:id, :exterior_adjacent_to, :interior_adjacent_to, :height, :area, :orientation, :azimuth,
             :thickness, :depth_below_grade, :insulation_id, :insulation_interior_r_value,
             :insulation_interior_distance_to_top, :insulation_interior_distance_to_bottom,
             :insulation_exterior_r_value, :insulation_exterior_distance_to_top,
             :insulation_exterior_distance_to_bottom, :insulation_assembly_r_value,
             :insulation_continuous_r_value]
    attr_accessor(*ATTRS)

    def windows
      return @hpxml_object.windows.select { |window| window.wall_idref == @id }
    end

    def doors
      return @hpxml_object.doors.select { |door| door.wall_idref == @id }
    end

    def net_area
      return if nil?
      return if @area.nil?

      val = @area
      (@hpxml_object.windows + @hpxml_object.doors).each do |subsurface|
        next unless subsurface.wall_idref == @id

        val -= subsurface.area
      end
      fail "Calculated a negative net surface area for surface '#{@id}'." if val < 0

      return val
    end

    def is_exterior
      if @exterior_adjacent_to == LocationGround
        return true
      end

      return false
    end

    def is_interior
      return !is_exterior
    end

    def is_adiabatic
      return HPXML::is_adiabatic(self)
    end

    def is_thermal_boundary
      return HPXML::is_thermal_boundary(self)
    end

    def is_exterior_thermal_boundary
      return (is_exterior && is_thermal_boundary)
    end

    def delete
      @hpxml_object.foundation_walls.delete(self)
      windows.reverse_each do |window|
        window.delete
      end
      doors.reverse_each do |door|
        door.delete
      end
      @hpxml_object.foundations.each do |foundation|
        foundation.attached_to_foundation_wall_idrefs.delete(@id) unless foundation.attached_to_foundation_wall_idrefs.nil?
      end
    end

    def check_for_errors
      errors = []
      begin; net_area; rescue StandardError => e; errors << e.message; end
      return errors
    end

    def to_oga(doc)
      return if nil?

      foundation_walls = XMLHelper.create_elements_as_needed(doc, ['HPXML', 'Building', 'BuildingDetails', 'Enclosure', 'FoundationWalls'])
      foundation_wall = XMLHelper.add_element(foundation_walls, 'FoundationWall')
      sys_id = XMLHelper.add_element(foundation_wall, 'SystemIdentifier')
      XMLHelper.add_attribute(sys_id, 'id', @id)
      XMLHelper.add_element(foundation_wall, 'ExteriorAdjacentTo', @exterior_adjacent_to, :string) unless @exterior_adjacent_to.nil?
      XMLHelper.add_element(foundation_wall, 'InteriorAdjacentTo', @interior_adjacent_to, :string) unless @interior_adjacent_to.nil?
      XMLHelper.add_element(foundation_wall, 'Height', @height, :float) unless @height.nil?
      XMLHelper.add_element(foundation_wall, 'Area', @area, :float) unless @area.nil?
      XMLHelper.add_element(foundation_wall, 'Orientation', @orientation, :string) unless @orientation.nil?
      XMLHelper.add_element(foundation_wall, 'Azimuth', @azimuth, :integer) unless @azimuth.nil?
      XMLHelper.add_element(foundation_wall, 'Thickness', @thickness, :float, @thickness_isdefaulted) unless @thickness.nil?
      XMLHelper.add_element(foundation_wall, 'DepthBelowGrade', @depth_below_grade, :float) unless @depth_below_grade.nil?
      insulation = XMLHelper.add_element(foundation_wall, 'Insulation')
      sys_id = XMLHelper.add_element(insulation, 'SystemIdentifier')
      if not @insulation_id.nil?
        XMLHelper.add_attribute(sys_id, 'id', @insulation_id)
      else
        XMLHelper.add_attribute(sys_id, 'id', @id + 'Insulation')
      end
      XMLHelper.add_element(insulation, 'AssemblyEffectiveRValue', @insulation_assembly_r_value, :float) unless @insulation_assembly_r_value.nil?
      if not @insulation_exterior_r_value.nil?
        layer = XMLHelper.add_element(insulation, 'Layer')
        XMLHelper.add_element(layer, 'InstallationType', 'continuous - exterior', :string)
        XMLHelper.add_element(layer, 'NominalRValue', @insulation_exterior_r_value, :float)
        XMLHelper.add_extension(layer, 'DistanceToTopOfInsulation', @insulation_exterior_distance_to_top, :float) unless @insulation_exterior_distance_to_top.nil?
        XMLHelper.add_extension(layer, 'DistanceToBottomOfInsulation', @insulation_exterior_distance_to_bottom, :float) unless @insulation_exterior_distance_to_bottom.nil?
      end
      if not @insulation_interior_r_value.nil?
        layer = XMLHelper.add_element(insulation, 'Layer')
        XMLHelper.add_element(layer, 'InstallationType', 'continuous - interior', :string)
        XMLHelper.add_element(layer, 'NominalRValue', @insulation_interior_r_value, :float)
        XMLHelper.add_extension(layer, 'DistanceToTopOfInsulation', @insulation_interior_distance_to_top, :float) unless @insulation_interior_distance_to_top.nil?
        XMLHelper.add_extension(layer, 'DistanceToBottomOfInsulation', @insulation_interior_distance_to_bottom, :float) unless @insulation_interior_distance_to_bottom.nil?
      end
    end

    def from_oga(foundation_wall)
      return if foundation_wall.nil?

      @id = HPXML::get_id(foundation_wall)
      @exterior_adjacent_to = XMLHelper.get_value(foundation_wall, 'ExteriorAdjacentTo', :string)
      @interior_adjacent_to = XMLHelper.get_value(foundation_wall, 'InteriorAdjacentTo', :string)
      @height = XMLHelper.get_value(foundation_wall, 'Height', :float)
      @area = XMLHelper.get_value(foundation_wall, 'Area', :float)
      @orientation = XMLHelper.get_value(foundation_wall, 'Orientation', :string)
      @azimuth = XMLHelper.get_value(foundation_wall, 'Azimuth', :integer)
      @thickness = XMLHelper.get_value(foundation_wall, 'Thickness', :float)
      @depth_below_grade = XMLHelper.get_value(foundation_wall, 'DepthBelowGrade', :float)
      insulation = XMLHelper.get_element(foundation_wall, 'Insulation')
      if not insulation.nil?
        @insulation_id = HPXML::get_id(insulation)
        @insulation_assembly_r_value = XMLHelper.get_value(insulation, 'AssemblyEffectiveRValue', :float)
        @insulation_continuous_r_value = XMLHelper.get_value(insulation, "Layer[InstallationType='continuous']/NominalRValue", :float)
        @insulation_interior_r_value = XMLHelper.get_value(insulation, "Layer[InstallationType='continuous - interior']/NominalRValue", :float)
        @insulation_interior_distance_to_top = XMLHelper.get_value(insulation, "Layer[InstallationType='continuous - interior']/extension/DistanceToTopOfInsulation", :float)
        @insulation_interior_distance_to_bottom = XMLHelper.get_value(insulation, "Layer[InstallationType='continuous - interior']/extension/DistanceToBottomOfInsulation", :float)
        @insulation_exterior_r_value = XMLHelper.get_value(insulation, "Layer[InstallationType='continuous - exterior']/NominalRValue", :float)
        @insulation_exterior_distance_to_top = XMLHelper.get_value(insulation, "Layer[InstallationType='continuous - exterior']/extension/DistanceToTopOfInsulation", :float)
        @insulation_exterior_distance_to_bottom = XMLHelper.get_value(insulation, "Layer[InstallationType='continuous - exterior']/extension/DistanceToBottomOfInsulation", :float)
      end
    end
  end

  class FrameFloors < BaseArrayElement
    def add(**kwargs)
      self << FrameFloor.new(@hpxml_object, **kwargs)
    end

    def from_oga(hpxml)
      return if hpxml.nil?

      XMLHelper.get_elements(hpxml, 'Building/BuildingDetails/Enclosure/FrameFloors/FrameFloor').each do |frame_floor|
        self << FrameFloor.new(@hpxml_object, frame_floor)
      end
    end
  end

  class FrameFloor < BaseElement
    ATTRS = [:id, :exterior_adjacent_to, :interior_adjacent_to, :area, :insulation_id,
             :insulation_assembly_r_value, :insulation_cavity_r_value, :insulation_continuous_r_value,
             :other_space_above_or_below]
    attr_accessor(*ATTRS)

    def is_ceiling
      if [LocationAtticVented, LocationAtticUnvented].include? @interior_adjacent_to
        return true
      elsif [LocationAtticVented, LocationAtticUnvented].include? @exterior_adjacent_to
        return true
      elsif [LocationOtherHousingUnit, LocationOtherHeatedSpace, LocationOtherMultifamilyBufferSpace, LocationOtherNonFreezingSpace].include?(@exterior_adjacent_to) && (@other_space_above_or_below == FrameFloorOtherSpaceAbove)
        return true
      end

      return false
    end

    def is_floor
      !is_ceiling
    end

    def is_exterior
      if @exterior_adjacent_to == LocationOutside
        return true
      end

      return false
    end

    def is_interior
      return !is_exterior
    end

    def is_adiabatic
      return HPXML::is_adiabatic(self)
    end

    def is_thermal_boundary
      return HPXML::is_thermal_boundary(self)
    end

    def is_exterior_thermal_boundary
      return (is_exterior && is_thermal_boundary)
    end

    def delete
      @hpxml_object.frame_floors.delete(self)
      @hpxml_object.attics.each do |attic|
        attic.attached_to_frame_floor_idrefs.delete(@id) unless attic.attached_to_frame_floor_idrefs.nil?
      end
      @hpxml_object.foundations.each do |foundation|
        foundation.attached_to_frame_floor_idrefs.delete(@id) unless foundation.attached_to_frame_floor_idrefs.nil?
      end
    end

    def check_for_errors
      errors = []
      return errors
    end

    def to_oga(doc)
      return if nil?

      frame_floors = XMLHelper.create_elements_as_needed(doc, ['HPXML', 'Building', 'BuildingDetails', 'Enclosure', 'FrameFloors'])
      frame_floor = XMLHelper.add_element(frame_floors, 'FrameFloor')
      sys_id = XMLHelper.add_element(frame_floor, 'SystemIdentifier')
      XMLHelper.add_attribute(sys_id, 'id', @id)
      XMLHelper.add_element(frame_floor, 'ExteriorAdjacentTo', @exterior_adjacent_to, :string) unless @exterior_adjacent_to.nil?
      XMLHelper.add_element(frame_floor, 'InteriorAdjacentTo', @interior_adjacent_to, :string) unless @interior_adjacent_to.nil?
      XMLHelper.add_element(frame_floor, 'Area', @area, :float) unless @area.nil?
      insulation = XMLHelper.add_element(frame_floor, 'Insulation')
      sys_id = XMLHelper.add_element(insulation, 'SystemIdentifier')
      if not @insulation_id.nil?
        XMLHelper.add_attribute(sys_id, 'id', @insulation_id)
      else
        XMLHelper.add_attribute(sys_id, 'id', @id + 'Insulation')
      end
      XMLHelper.add_element(insulation, 'AssemblyEffectiveRValue', @insulation_assembly_r_value, :float) unless @insulation_assembly_r_value.nil?
      if not @insulation_cavity_r_value.nil?
        layer = XMLHelper.add_element(insulation, 'Layer')
        XMLHelper.add_element(layer, 'InstallationType', 'cavity', :string)
        XMLHelper.add_element(layer, 'NominalRValue', @insulation_cavity_r_value, :float)
      end
      if not @insulation_continuous_r_value.nil?
        layer = XMLHelper.add_element(insulation, 'Layer')
        XMLHelper.add_element(layer, 'InstallationType', 'continuous', :string)
        XMLHelper.add_element(layer, 'NominalRValue', @insulation_continuous_r_value, :float)
      end
      XMLHelper.add_extension(frame_floor, 'OtherSpaceAboveOrBelow', @other_space_above_or_below, :string) unless @other_space_above_or_below.nil?
    end

    def from_oga(frame_floor)
      return if frame_floor.nil?

      @id = HPXML::get_id(frame_floor)
      @exterior_adjacent_to = XMLHelper.get_value(frame_floor, 'ExteriorAdjacentTo', :string)
      @interior_adjacent_to = XMLHelper.get_value(frame_floor, 'InteriorAdjacentTo', :string)
      @area = XMLHelper.get_value(frame_floor, 'Area', :float)
      insulation = XMLHelper.get_element(frame_floor, 'Insulation')
      if not insulation.nil?
        @insulation_id = HPXML::get_id(insulation)
        @insulation_assembly_r_value = XMLHelper.get_value(insulation, 'AssemblyEffectiveRValue', :float)
        @insulation_cavity_r_value = XMLHelper.get_value(insulation, "Layer[InstallationType='cavity']/NominalRValue", :float)
        @insulation_continuous_r_value = XMLHelper.get_value(insulation, "Layer[InstallationType='continuous']/NominalRValue", :float)
      end
      @other_space_above_or_below = XMLHelper.get_value(frame_floor, 'extension/OtherSpaceAboveOrBelow', :string)
    end
  end

  class Slabs < BaseArrayElement
    def add(**kwargs)
      self << Slab.new(@hpxml_object, **kwargs)
    end

    def from_oga(hpxml)
      return if hpxml.nil?

      XMLHelper.get_elements(hpxml, 'Building/BuildingDetails/Enclosure/Slabs/Slab').each do |slab|
        self << Slab.new(@hpxml_object, slab)
      end
    end
  end

  class Slab < BaseElement
    ATTRS = [:id, :interior_adjacent_to, :exterior_adjacent_to, :area, :thickness, :exposed_perimeter,
             :perimeter_insulation_depth, :under_slab_insulation_width,
             :under_slab_insulation_spans_entire_slab, :depth_below_grade, :carpet_fraction,
             :carpet_r_value, :perimeter_insulation_id, :perimeter_insulation_r_value,
             :under_slab_insulation_id, :under_slab_insulation_r_value]
    attr_accessor(*ATTRS)

    def exterior_adjacent_to
      return LocationGround
    end

    def is_exterior
      return true
    end

    def is_interior
      return !is_exterior
    end

    def is_thermal_boundary
      return HPXML::is_thermal_boundary(self)
    end

    def is_exterior_thermal_boundary
      return (is_exterior && is_thermal_boundary)
    end

    def delete
      @hpxml_object.slabs.delete(self)
      @hpxml_object.foundations.each do |foundation|
        foundation.attached_to_slab_idrefs.delete(@id) unless foundation.attached_to_slab_idrefs.nil?
      end
    end

    def check_for_errors
      errors = []
      return errors
    end

    def to_oga(doc)
      return if nil?

      slabs = XMLHelper.create_elements_as_needed(doc, ['HPXML', 'Building', 'BuildingDetails', 'Enclosure', 'Slabs'])
      slab = XMLHelper.add_element(slabs, 'Slab')
      sys_id = XMLHelper.add_element(slab, 'SystemIdentifier')
      XMLHelper.add_attribute(sys_id, 'id', @id)
      XMLHelper.add_element(slab, 'InteriorAdjacentTo', @interior_adjacent_to, :string) unless @interior_adjacent_to.nil?
      XMLHelper.add_element(slab, 'Area', @area, :float) unless @area.nil?
      XMLHelper.add_element(slab, 'Thickness', @thickness, :float, @thickness_isdefaulted) unless @thickness.nil?
      XMLHelper.add_element(slab, 'ExposedPerimeter', @exposed_perimeter, :float) unless @exposed_perimeter.nil?
      XMLHelper.add_element(slab, 'PerimeterInsulationDepth', @perimeter_insulation_depth, :float) unless @perimeter_insulation_depth.nil?
      XMLHelper.add_element(slab, 'UnderSlabInsulationWidth', @under_slab_insulation_width, :float) unless @under_slab_insulation_width.nil?
      XMLHelper.add_element(slab, 'UnderSlabInsulationSpansEntireSlab', @under_slab_insulation_spans_entire_slab, :boolean) unless @under_slab_insulation_spans_entire_slab.nil?
      XMLHelper.add_element(slab, 'DepthBelowGrade', @depth_below_grade, :float) unless @depth_below_grade.nil?
      insulation = XMLHelper.add_element(slab, 'PerimeterInsulation')
      sys_id = XMLHelper.add_element(insulation, 'SystemIdentifier')
      if not @perimeter_insulation_id.nil?
        XMLHelper.add_attribute(sys_id, 'id', @perimeter_insulation_id)
      else
        XMLHelper.add_attribute(sys_id, 'id', @id + 'PerimeterInsulation')
      end
      layer = XMLHelper.add_element(insulation, 'Layer')
      XMLHelper.add_element(layer, 'NominalRValue', @perimeter_insulation_r_value, :float) unless @perimeter_insulation_r_value.nil?
      insulation = XMLHelper.add_element(slab, 'UnderSlabInsulation')
      sys_id = XMLHelper.add_element(insulation, 'SystemIdentifier')
      if not @under_slab_insulation_id.nil?
        XMLHelper.add_attribute(sys_id, 'id', @under_slab_insulation_id)
      else
        XMLHelper.add_attribute(sys_id, 'id', @id + 'UnderSlabInsulation')
      end
      layer = XMLHelper.add_element(insulation, 'Layer')
      XMLHelper.add_element(layer, 'NominalRValue', @under_slab_insulation_r_value, :float) unless @under_slab_insulation_r_value.nil?
      XMLHelper.add_extension(slab, 'CarpetFraction', @carpet_fraction, :float, @carpet_fraction_isdefaulted) unless @carpet_fraction.nil?
      XMLHelper.add_extension(slab, 'CarpetRValue', @carpet_r_value, :float, @carpet_r_value_isdefaulted) unless @carpet_r_value.nil?
    end

    def from_oga(slab)
      return if slab.nil?

      @id = HPXML::get_id(slab)
      @interior_adjacent_to = XMLHelper.get_value(slab, 'InteriorAdjacentTo', :string)
      @area = XMLHelper.get_value(slab, 'Area', :float)
      @thickness = XMLHelper.get_value(slab, 'Thickness', :float)
      @exposed_perimeter = XMLHelper.get_value(slab, 'ExposedPerimeter', :float)
      @perimeter_insulation_depth = XMLHelper.get_value(slab, 'PerimeterInsulationDepth', :float)
      @under_slab_insulation_width = XMLHelper.get_value(slab, 'UnderSlabInsulationWidth', :float)
      @under_slab_insulation_spans_entire_slab = XMLHelper.get_value(slab, 'UnderSlabInsulationSpansEntireSlab', :boolean)
      @depth_below_grade = XMLHelper.get_value(slab, 'DepthBelowGrade', :float)
      perimeter_insulation = XMLHelper.get_element(slab, 'PerimeterInsulation')
      if not perimeter_insulation.nil?
        @perimeter_insulation_id = HPXML::get_id(perimeter_insulation)
        @perimeter_insulation_r_value = XMLHelper.get_value(perimeter_insulation, 'Layer/NominalRValue', :float)
      end
      under_slab_insulation = XMLHelper.get_element(slab, 'UnderSlabInsulation')
      if not under_slab_insulation.nil?
        @under_slab_insulation_id = HPXML::get_id(under_slab_insulation)
        @under_slab_insulation_r_value = XMLHelper.get_value(under_slab_insulation, 'Layer/NominalRValue', :float)
      end
      @carpet_fraction = XMLHelper.get_value(slab, 'extension/CarpetFraction', :float)
      @carpet_r_value = XMLHelper.get_value(slab, 'extension/CarpetRValue', :float)
    end
  end

  class Windows < BaseArrayElement
    def add(**kwargs)
      self << Window.new(@hpxml_object, **kwargs)
    end

    def from_oga(hpxml)
      return if hpxml.nil?

      XMLHelper.get_elements(hpxml, 'Building/BuildingDetails/Enclosure/Windows/Window').each do |window|
        self << Window.new(@hpxml_object, window)
      end
    end
  end

  class Window < BaseElement
    ATTRS = [:id, :area, :azimuth, :orientation, :frame_type, :aluminum_thermal_break, :glass_layers,
             :glass_type, :gas_fill, :ufactor, :shgc, :interior_shading_factor_summer,
             :interior_shading_factor_winter, :interior_shading_type, :exterior_shading_factor_summer,
             :exterior_shading_factor_winter, :exterior_shading_type, :overhangs_depth,
             :overhangs_distance_to_top_of_window, :overhangs_distance_to_bottom_of_window,
             :fraction_operable, :performance_class, :wall_idref]
    attr_accessor(*ATTRS)

    def wall
      return if @wall_idref.nil?

      (@hpxml_object.walls + @hpxml_object.foundation_walls).each do |wall|
        next unless wall.id == @wall_idref

        return wall
      end
      fail "Attached wall '#{@wall_idref}' not found for window '#{@id}'."
    end

    def is_exterior
      return wall.is_exterior
    end

    def is_interior
      return !is_exterior
    end

    def is_thermal_boundary
      return HPXML::is_thermal_boundary(wall)
    end

    def is_exterior_thermal_boundary
      return (is_exterior && is_thermal_boundary)
    end

    def delete
      @hpxml_object.windows.delete(self)
    end

    def check_for_errors
      errors = []
      begin; wall; rescue StandardError => e; errors << e.message; end
      return errors
    end

    def to_oga(doc)
      return if nil?

      windows = XMLHelper.create_elements_as_needed(doc, ['HPXML', 'Building', 'BuildingDetails', 'Enclosure', 'Windows'])
      window = XMLHelper.add_element(windows, 'Window')
      sys_id = XMLHelper.add_element(window, 'SystemIdentifier')
      XMLHelper.add_attribute(sys_id, 'id', @id)
      XMLHelper.add_element(window, 'Area', @area, :float) unless @area.nil?
      XMLHelper.add_element(window, 'Azimuth', @azimuth, :integer) unless @azimuth.nil?
      XMLHelper.add_element(window, 'Orientation', @orientation, :string) unless @orientation.nil?
      if not @frame_type.nil?
        frame_type_el = XMLHelper.add_element(window, 'FrameType')
        frame_type = XMLHelper.add_element(frame_type_el, @frame_type)
        if @frame_type == HPXML::WindowFrameTypeAluminum
          XMLHelper.add_element(frame_type, 'ThermalBreak', @aluminum_thermal_break, :boolean) unless @aluminum_thermal_break.nil?
        end
      end
      XMLHelper.add_element(window, 'GlassLayers', @glass_layers, :string) unless @glass_layers.nil?
      XMLHelper.add_element(window, 'GlassType', @glass_type, :string) unless @glass_type.nil?
      XMLHelper.add_element(window, 'GasFill', @gas_fill, :string) unless @gas_fill.nil?
      XMLHelper.add_element(window, 'UFactor', @ufactor, :float) unless @ufactor.nil?
      XMLHelper.add_element(window, 'SHGC', @shgc, :float) unless @shgc.nil?
      if (not @exterior_shading_type.nil?) || (not @exterior_shading_factor_summer.nil?) || (not @exterior_shading_factor_winter.nil?)
        exterior_shading = XMLHelper.add_element(window, 'ExteriorShading')
        sys_id = XMLHelper.add_element(exterior_shading, 'SystemIdentifier')
        XMLHelper.add_attribute(sys_id, 'id', "#{id}ExteriorShading")
        XMLHelper.add_element(exterior_shading, 'Type', @exterior_shading_type, :string) unless @exterior_shading_type.nil?
        XMLHelper.add_element(exterior_shading, 'SummerShadingCoefficient', @exterior_shading_factor_summer, :float, @exterior_shading_factor_summer_isdefaulted) unless @exterior_shading_factor_summer.nil?
        XMLHelper.add_element(exterior_shading, 'WinterShadingCoefficient', @exterior_shading_factor_winter, :float, @exterior_shading_factor_winter_isdefaulted) unless @exterior_shading_factor_winter.nil?
      end
      if (not @interior_shading_type.nil?) || (not @interior_shading_factor_summer.nil?) || (not @interior_shading_factor_winter.nil?)
        interior_shading = XMLHelper.add_element(window, 'InteriorShading')
        sys_id = XMLHelper.add_element(interior_shading, 'SystemIdentifier')
        XMLHelper.add_attribute(sys_id, 'id', "#{id}InteriorShading")
        XMLHelper.add_element(interior_shading, 'Type', @interior_shading_type, :string) unless @interior_shading_type.nil?
        XMLHelper.add_element(interior_shading, 'SummerShadingCoefficient', @interior_shading_factor_summer, :float, @interior_shading_factor_summer_isdefaulted) unless @interior_shading_factor_summer.nil?
        XMLHelper.add_element(interior_shading, 'WinterShadingCoefficient', @interior_shading_factor_winter, :float, @interior_shading_factor_winter_isdefaulted) unless @interior_shading_factor_winter.nil?
      end
      if (not @overhangs_depth.nil?) || (not @overhangs_distance_to_top_of_window.nil?) || (not @overhangs_distance_to_bottom_of_window.nil?)
        overhangs = XMLHelper.add_element(window, 'Overhangs')
        XMLHelper.add_element(overhangs, 'Depth', @overhangs_depth, :float) unless @overhangs_depth.nil?
        XMLHelper.add_element(overhangs, 'DistanceToTopOfWindow', @overhangs_distance_to_top_of_window, :float) unless @overhangs_distance_to_top_of_window.nil?
        XMLHelper.add_element(overhangs, 'DistanceToBottomOfWindow', @overhangs_distance_to_bottom_of_window, :float) unless @overhangs_distance_to_bottom_of_window.nil?
      end
      XMLHelper.add_element(window, 'FractionOperable', @fraction_operable, :float, @fraction_operable_isdefaulted) unless @fraction_operable.nil?
      XMLHelper.add_element(window, 'PerformanceClass', @performance_class, :string, @performance_class_isdefaulted) unless @performance_class.nil?
      if not @wall_idref.nil?
        attached_to_wall = XMLHelper.add_element(window, 'AttachedToWall')
        XMLHelper.add_attribute(attached_to_wall, 'idref', @wall_idref)
      end
    end

    def from_oga(window)
      return if window.nil?

      @id = HPXML::get_id(window)
      @area = XMLHelper.get_value(window, 'Area', :float)
      @azimuth = XMLHelper.get_value(window, 'Azimuth', :integer)
      @orientation = XMLHelper.get_value(window, 'Orientation', :string)
      @frame_type = XMLHelper.get_child_name(window, 'FrameType')
      if not @frame_type.nil?
        @aluminum_thermal_break = XMLHelper.get_value(window, 'FrameType/Aluminum/ThermalBreak', :boolean)
      end
      @glass_layers = XMLHelper.get_value(window, 'GlassLayers', :string)
      @glass_type = XMLHelper.get_value(window, 'GlassType', :string)
      @gas_fill = XMLHelper.get_value(window, 'GasFill', :string)
      @ufactor = XMLHelper.get_value(window, 'UFactor', :float)
      @shgc = XMLHelper.get_value(window, 'SHGC', :float)
      @exterior_shading_type = XMLHelper.get_value(window, 'ExteriorShading/Type', :string)
      @exterior_shading_factor_summer = XMLHelper.get_value(window, 'ExteriorShading/SummerShadingCoefficient', :float)
      @exterior_shading_factor_winter = XMLHelper.get_value(window, 'ExteriorShading/WinterShadingCoefficient', :float)
      @interior_shading_type = XMLHelper.get_value(window, 'InteriorShading/Type', :string)
      @interior_shading_factor_summer = XMLHelper.get_value(window, 'InteriorShading/SummerShadingCoefficient', :float)
      @interior_shading_factor_winter = XMLHelper.get_value(window, 'InteriorShading/WinterShadingCoefficient', :float)
      @overhangs_depth = XMLHelper.get_value(window, 'Overhangs/Depth', :float)
      @overhangs_distance_to_top_of_window = XMLHelper.get_value(window, 'Overhangs/DistanceToTopOfWindow', :float)
      @overhangs_distance_to_bottom_of_window = XMLHelper.get_value(window, 'Overhangs/DistanceToBottomOfWindow', :float)
      @fraction_operable = XMLHelper.get_value(window, 'FractionOperable', :float)
      @performance_class = XMLHelper.get_value(window, 'PerformanceClass', :string)
      @wall_idref = HPXML::get_idref(XMLHelper.get_element(window, 'AttachedToWall'))
    end
  end

  class Skylights < BaseArrayElement
    def add(**kwargs)
      self << Skylight.new(@hpxml_object, **kwargs)
    end

    def from_oga(hpxml)
      return if hpxml.nil?

      XMLHelper.get_elements(hpxml, 'Building/BuildingDetails/Enclosure/Skylights/Skylight').each do |skylight|
        self << Skylight.new(@hpxml_object, skylight)
      end
    end
  end

  class Skylight < BaseElement
    ATTRS = [:id, :area, :azimuth, :orientation, :frame_type, :aluminum_thermal_break, :glass_layers,
             :glass_type, :gas_fill, :ufactor, :shgc, :interior_shading_factor_summer,
             :interior_shading_factor_winter, :interior_shading_type, :exterior_shading_factor_summer,
             :exterior_shading_factor_winter, :exterior_shading_type, :roof_idref]
    attr_accessor(*ATTRS)

    def roof
      return if @roof_idref.nil?

      @hpxml_object.roofs.each do |roof|
        next unless roof.id == @roof_idref

        return roof
      end
      fail "Attached roof '#{@roof_idref}' not found for skylight '#{@id}'."
    end

    def is_exterior
      return roof.is_exterior
    end

    def is_interior
      return !is_exterior
    end

    def is_thermal_boundary
      return HPXML::is_thermal_boundary(roof)
    end

    def is_exterior_thermal_boundary
      return (is_exterior && is_thermal_boundary)
    end

    def delete
      @hpxml_object.skylights.delete(self)
    end

    def check_for_errors
      errors = []
      begin; roof; rescue StandardError => e; errors << e.message; end
      return errors
    end

    def to_oga(doc)
      return if nil?

      skylights = XMLHelper.create_elements_as_needed(doc, ['HPXML', 'Building', 'BuildingDetails', 'Enclosure', 'Skylights'])
      skylight = XMLHelper.add_element(skylights, 'Skylight')
      sys_id = XMLHelper.add_element(skylight, 'SystemIdentifier')
      XMLHelper.add_attribute(sys_id, 'id', @id)
      XMLHelper.add_element(skylight, 'Area', @area, :float) unless @area.nil?
      XMLHelper.add_element(skylight, 'Azimuth', @azimuth, :integer) unless @azimuth.nil?
      XMLHelper.add_element(skylight, 'Orientation', @orientation, :string) unless @orientation.nil?
      if not @frame_type.nil?
        frame_type_el = XMLHelper.add_element(skylight, 'FrameType')
        frame_type = XMLHelper.add_element(frame_type_el, @frame_type)
        if @frame_type == HPXML::WindowFrameTypeAluminum
          XMLHelper.add_element(frame_type, 'ThermalBreak', @aluminum_thermal_break, :boolean) unless @aluminum_thermal_break.nil?
        end
      end
      XMLHelper.add_element(skylight, 'GlassLayers', @glass_layers, :string) unless @glass_layers.nil?
      XMLHelper.add_element(skylight, 'GlassType', @glass_type, :string) unless @glass_type.nil?
      XMLHelper.add_element(skylight, 'GasFill', @gas_fill, :string) unless @gas_fill.nil?
      XMLHelper.add_element(skylight, 'UFactor', @ufactor, :float) unless @ufactor.nil?
      XMLHelper.add_element(skylight, 'SHGC', @shgc, :float) unless @shgc.nil?
      if (not @exterior_shading_type.nil?) || (not @exterior_shading_factor_summer.nil?) || (not @exterior_shading_factor_winter.nil?)
        exterior_shading = XMLHelper.add_element(skylight, 'ExteriorShading')
        sys_id = XMLHelper.add_element(exterior_shading, 'SystemIdentifier')
        XMLHelper.add_attribute(sys_id, 'id', "#{id}ExteriorShading")
        XMLHelper.add_element(exterior_shading, 'Type', @exterior_shading_type, :string) unless @exterior_shading_type.nil?
        XMLHelper.add_element(exterior_shading, 'SummerShadingCoefficient', @exterior_shading_factor_summer, :float, @exterior_shading_factor_summer_isdefaulted) unless @exterior_shading_factor_summer.nil?
        XMLHelper.add_element(exterior_shading, 'WinterShadingCoefficient', @exterior_shading_factor_winter, :float, @exterior_shading_factor_winter_isdefaulted) unless @exterior_shading_factor_winter.nil?
      end
      if (not @interior_shading_type.nil?) || (not @interior_shading_factor_summer.nil?) || (not @interior_shading_factor_winter.nil?)
        interior_shading = XMLHelper.add_element(skylight, 'InteriorShading')
        sys_id = XMLHelper.add_element(interior_shading, 'SystemIdentifier')
        XMLHelper.add_attribute(sys_id, 'id', "#{id}InteriorShading")
        XMLHelper.add_element(interior_shading, 'Type', @interior_shading_type, :string) unless @interior_shading_type.nil?
        XMLHelper.add_element(interior_shading, 'SummerShadingCoefficient', @interior_shading_factor_summer, :float, @interior_shading_factor_summer_isdefaulted) unless @interior_shading_factor_summer.nil?
        XMLHelper.add_element(interior_shading, 'WinterShadingCoefficient', @interior_shading_factor_winter, :float, @interior_shading_factor_winter_isdefaulted) unless @interior_shading_factor_winter.nil?
      end
      if not @roof_idref.nil?
        attached_to_roof = XMLHelper.add_element(skylight, 'AttachedToRoof')
        XMLHelper.add_attribute(attached_to_roof, 'idref', @roof_idref)
      end
    end

    def from_oga(skylight)
      return if skylight.nil?

      @id = HPXML::get_id(skylight)
      @area = XMLHelper.get_value(skylight, 'Area', :float)
      @azimuth = XMLHelper.get_value(skylight, 'Azimuth', :integer)
      @orientation = XMLHelper.get_value(skylight, 'Orientation', :string)
      @frame_type = XMLHelper.get_child_name(skylight, 'FrameType')
      @aluminum_thermal_break = XMLHelper.get_value(skylight, 'FrameType/Aluminum/ThermalBreak', :boolean)
      @glass_layers = XMLHelper.get_value(skylight, 'GlassLayers', :string)
      @glass_type = XMLHelper.get_value(skylight, 'GlassType', :string)
      @gas_fill = XMLHelper.get_value(skylight, 'GasFill', :string)
      @ufactor = XMLHelper.get_value(skylight, 'UFactor', :float)
      @shgc = XMLHelper.get_value(skylight, 'SHGC', :float)
      @exterior_shading_type = XMLHelper.get_value(skylight, 'ExteriorShading/Type', :string)
      @exterior_shading_factor_summer = XMLHelper.get_value(skylight, 'ExteriorShading/SummerShadingCoefficient', :float)
      @exterior_shading_factor_winter = XMLHelper.get_value(skylight, 'ExteriorShading/WinterShadingCoefficient', :float)
      @interior_shading_type = XMLHelper.get_value(skylight, 'InteriorShading/Type', :string)
      @interior_shading_factor_summer = XMLHelper.get_value(skylight, 'InteriorShading/SummerShadingCoefficient', :float)
      @interior_shading_factor_winter = XMLHelper.get_value(skylight, 'InteriorShading/WinterShadingCoefficient', :float)
      @roof_idref = HPXML::get_idref(XMLHelper.get_element(skylight, 'AttachedToRoof'))
    end
  end

  class Doors < BaseArrayElement
    def add(**kwargs)
      self << Door.new(@hpxml_object, **kwargs)
    end

    def from_oga(hpxml)
      return if hpxml.nil?

      XMLHelper.get_elements(hpxml, 'Building/BuildingDetails/Enclosure/Doors/Door').each do |door|
        self << Door.new(@hpxml_object, door)
      end
    end
  end

  class Door < BaseElement
    ATTRS = [:id, :wall_idref, :area, :azimuth, :orientation, :r_value]
    attr_accessor(*ATTRS)

    def wall
      return if @wall_idref.nil?

      (@hpxml_object.walls + @hpxml_object.foundation_walls).each do |wall|
        next unless wall.id == @wall_idref

        return wall
      end
      fail "Attached wall '#{@wall_idref}' not found for door '#{@id}'."
    end

    def is_exterior
      return wall.is_exterior
    end

    def is_interior
      return !is_exterior
    end

    def is_thermal_boundary
      return HPXML::is_thermal_boundary(wall)
    end

    def is_exterior_thermal_boundary
      return (is_exterior && is_thermal_boundary)
    end

    def delete
      @hpxml_object.doors.delete(self)
    end

    def check_for_errors
      errors = []
      begin; wall; rescue StandardError => e; errors << e.message; end
      return errors
    end

    def to_oga(doc)
      return if nil?

      doors = XMLHelper.create_elements_as_needed(doc, ['HPXML', 'Building', 'BuildingDetails', 'Enclosure', 'Doors'])
      door = XMLHelper.add_element(doors, 'Door')
      sys_id = XMLHelper.add_element(door, 'SystemIdentifier')
      XMLHelper.add_attribute(sys_id, 'id', @id)
      if not @wall_idref.nil?
        attached_to_wall = XMLHelper.add_element(door, 'AttachedToWall')
        XMLHelper.add_attribute(attached_to_wall, 'idref', @wall_idref)
      end
      XMLHelper.add_element(door, 'Area', @area, :float) unless @area.nil?
      XMLHelper.add_element(door, 'Azimuth', @azimuth, :integer) unless @azimuth.nil?
      XMLHelper.add_element(door, 'Orientation', @orientation, :string) unless @orientation.nil?
      XMLHelper.add_element(door, 'RValue', @r_value, :float) unless @r_value.nil?
    end

    def from_oga(door)
      return if door.nil?

      @id = HPXML::get_id(door)
      @wall_idref = HPXML::get_idref(XMLHelper.get_element(door, 'AttachedToWall'))
      @area = XMLHelper.get_value(door, 'Area', :float)
      @azimuth = XMLHelper.get_value(door, 'Azimuth', :integer)
      @orientation = XMLHelper.get_value(door, 'Orientation', :string)
      @r_value = XMLHelper.get_value(door, 'RValue', :float)
    end
  end

  class HeatingSystems < BaseArrayElement
    def add(**kwargs)
      self << HeatingSystem.new(@hpxml_object, **kwargs)
    end

    def from_oga(hpxml)
      return if hpxml.nil?

      XMLHelper.get_elements(hpxml, 'Building/BuildingDetails/Systems/HVAC/HVACPlant/HeatingSystem').each do |heating_system|
        self << HeatingSystem.new(@hpxml_object, heating_system)
      end
    end

    def total_fraction_heat_load_served
      map { |htg_sys| htg_sys.fraction_heat_load_served.to_f }.sum(0.0)
    end
  end

  class HeatingSystem < BaseElement
    ATTRS = [:id, :distribution_system_idref, :year_installed, :heating_system_type,
             :heating_system_fuel, :heating_capacity, :heating_efficiency_afue,
             :heating_efficiency_percent, :fraction_heat_load_served, :electric_auxiliary_energy,
             :third_party_certification, :seed_id, :is_shared_system, :number_of_units_served,
             :shared_loop_watts, :shared_loop_motor_efficiency, :fan_coil_watts, :fan_watts_per_cfm,
             :fan_power_not_tested, :airflow_defect_ratio, :airflow_not_tested,
<<<<<<< HEAD
             :fan_watts, :heating_airflow_cfm, :cooling_system_idref]
=======
             :fan_watts, :heating_airflow_cfm, :location]
>>>>>>> 9cd1c7ad
    attr_accessor(*ATTRS)

    def distribution_system
      return if @distribution_system_idref.nil?

      @hpxml_object.hvac_distributions.each do |hvac_distribution|
        next unless hvac_distribution.id == @distribution_system_idref

        return hvac_distribution
      end
      fail "Attached HVAC distribution system '#{@distribution_system_idref}' not found for HVAC system '#{@id}'."
    end

    def attached_cooling_system
      return if distribution_system.nil? && @cooling_system_idref.nil?

      # by heating system's idref
      if not @cooling_system_idref.nil?
        if @heating_system_type != HVACTypePTACHeating
          fail "Heating system type: #{@heating_system_type} should not be attached to a cooling system. Only PTAC allowed."
        end
        @hpxml_object.cooling_systems.each do |cooling_system|
          next unless cooling_system.id == @cooling_system_idref

          return cooling_system
        end
        fail "Attached cooling system '#{@cooling_system_idref}' not found for HVAC system '#{@id}'."
      end

      # by distribution system
      distribution_system.hvac_systems.each do |hvac_system|
        next if hvac_system.id == @id

        return hvac_system
      end

      return
    end

    def delete
      @hpxml_object.heating_systems.delete(self)
      @hpxml_object.water_heating_systems.each do |water_heating_system|
        next unless water_heating_system.related_hvac_idref == @id

        water_heating_system.related_hvac_idref = nil
      end
    end

    def check_for_errors
      errors = []
      begin; distribution_system; rescue StandardError => e; errors << e.message; end
      return errors
    end

    def to_oga(doc)
      return if nil?

      hvac_plant = XMLHelper.create_elements_as_needed(doc, ['HPXML', 'Building', 'BuildingDetails', 'Systems', 'HVAC', 'HVACPlant'])
      heating_system = XMLHelper.add_element(hvac_plant, 'HeatingSystem')
      sys_id = XMLHelper.add_element(heating_system, 'SystemIdentifier')
      XMLHelper.add_attribute(sys_id, 'id', @id)
      XMLHelper.add_element(heating_system, 'UnitLocation', @location, :string) unless @location.nil?
      XMLHelper.add_element(heating_system, 'YearInstalled', @year_installed, :integer) unless @year_installed.nil?
      XMLHelper.add_element(heating_system, 'ThirdPartyCertification', @third_party_certification, :string) unless @third_party_certification.nil?
      if not @distribution_system_idref.nil?
        distribution_system = XMLHelper.add_element(heating_system, 'DistributionSystem')
        XMLHelper.add_attribute(distribution_system, 'idref', @distribution_system_idref)
      end
      XMLHelper.add_element(heating_system, 'IsSharedSystem', @is_shared_system, :boolean) unless @is_shared_system.nil?
      XMLHelper.add_element(heating_system, 'NumberofUnitsServed', @number_of_units_served, :integer) unless @number_of_units_served.nil?
      if not @heating_system_type.nil?
        heating_system_type_el = XMLHelper.add_element(heating_system, 'HeatingSystemType')
        XMLHelper.add_element(heating_system_type_el, @heating_system_type)
      end
      XMLHelper.add_element(heating_system, 'HeatingSystemFuel', @heating_system_fuel, :string) unless @heating_system_fuel.nil?
      XMLHelper.add_element(heating_system, 'HeatingCapacity', @heating_capacity, :float, @heating_capacity_isdefaulted) unless @heating_capacity.nil?

      efficiency_units = nil
      efficiency_value = nil
      if [HVACTypeFurnace, HVACTypeWallFurnace, HVACTypeFloorFurnace, HVACTypeBoiler].include? @heating_system_type
        efficiency_units = UnitsAFUE
        efficiency_value = @heating_efficiency_afue
      elsif [HVACTypeElectricResistance, HVACTypeStove, HVACTypePortableHeater, HVACTypeFixedHeater, HVACTypeFireplace].include? @heating_system_type
        efficiency_units = UnitsPercent
        efficiency_value = @heating_efficiency_percent
      end
      if not efficiency_value.nil?
        annual_efficiency = XMLHelper.add_element(heating_system, 'AnnualHeatingEfficiency')
        XMLHelper.add_element(annual_efficiency, 'Units', efficiency_units, :string)
        XMLHelper.add_element(annual_efficiency, 'Value', efficiency_value, :float)
      end
      XMLHelper.add_element(heating_system, 'FractionHeatLoadServed', @fraction_heat_load_served, :float, @fraction_heat_load_served_isdefaulted) unless @fraction_heat_load_served.nil?
      XMLHelper.add_element(heating_system, 'ElectricAuxiliaryEnergy', @electric_auxiliary_energy, :float, @electric_auxiliary_energy_isdefaulted) unless @electric_auxiliary_energy.nil?
      if not @cooling_system_idref.nil?
        cooling_system = XMLHelper.add_element(heating_system, 'AttachedToCoolingSystem')
        XMLHelper.add_attribute(cooling_system, 'idref', @cooling_system_idref)
      end
      XMLHelper.add_extension(heating_system, 'SharedLoopWatts', @shared_loop_watts, :float) unless @shared_loop_watts.nil?
      XMLHelper.add_extension(heating_system, 'SharedLoopMotorEfficiency', @shared_loop_motor_efficiency, :float) unless @shared_loop_motor_efficiency.nil?
      XMLHelper.add_extension(heating_system, 'FanCoilWatts', @fan_coil_watts, :float) unless @fan_coil_watts.nil?
      XMLHelper.add_extension(heating_system, 'FanPowerWattsPerCFM', @fan_watts_per_cfm, :float, @fan_watts_per_cfm_isdefaulted) unless @fan_watts_per_cfm.nil?
      XMLHelper.add_extension(heating_system, 'FanPowerWatts', @fan_watts, :float, @fan_watts_isdefaulted) unless @fan_watts.nil?
      XMLHelper.add_extension(heating_system, 'FanPowerNotTested', @fan_power_not_tested, :boolean) unless @fan_power_not_tested.nil?
      XMLHelper.add_extension(heating_system, 'AirflowDefectRatio', @airflow_defect_ratio, :float, @airflow_defect_ratio_isdefaulted) unless @airflow_defect_ratio.nil?
      XMLHelper.add_extension(heating_system, 'AirflowNotTested', @airflow_not_tested, :boolean) unless @airflow_not_tested.nil?
      XMLHelper.add_extension(heating_system, 'HeatingAirflowCFM', @heating_airflow_cfm, :float, @heating_airflow_cfm_isdefaulted) unless @heating_airflow_cfm.nil?
      XMLHelper.add_extension(heating_system, 'SeedId', @seed_id, :string) unless @seed_id.nil?
    end

    def from_oga(heating_system)
      return if heating_system.nil?

      @id = HPXML::get_id(heating_system)
      @location = XMLHelper.get_value(heating_system, 'UnitLocation', :string)
      @year_installed = XMLHelper.get_value(heating_system, 'YearInstalled', :integer)
      @third_party_certification = XMLHelper.get_value(heating_system, 'ThirdPartyCertification', :string)
      @distribution_system_idref = HPXML::get_idref(XMLHelper.get_element(heating_system, 'DistributionSystem'))
      @cooling_system_idref = HPXML::get_idref(XMLHelper.get_element(heating_system, 'AttachedToCoolingSystem'))
      @is_shared_system = XMLHelper.get_value(heating_system, 'IsSharedSystem', :boolean)
      @number_of_units_served = XMLHelper.get_value(heating_system, 'NumberofUnitsServed', :integer)
      @heating_system_type = XMLHelper.get_child_name(heating_system, 'HeatingSystemType')
      @heating_system_fuel = XMLHelper.get_value(heating_system, 'HeatingSystemFuel', :string)
      @heating_capacity = XMLHelper.get_value(heating_system, 'HeatingCapacity', :float)
      if [HVACTypeFurnace, HVACTypeWallFurnace, HVACTypeFloorFurnace, HVACTypeBoiler].include? @heating_system_type
        @heating_efficiency_afue = XMLHelper.get_value(heating_system, "AnnualHeatingEfficiency[Units='#{UnitsAFUE}']/Value", :float)
      elsif [HVACTypeElectricResistance, HVACTypeStove, HVACTypePortableHeater, HVACTypeFixedHeater, HVACTypeFireplace].include? @heating_system_type
        @heating_efficiency_percent = XMLHelper.get_value(heating_system, "AnnualHeatingEfficiency[Units='Percent']/Value", :float)
      end
      @fraction_heat_load_served = XMLHelper.get_value(heating_system, 'FractionHeatLoadServed', :float)
      @electric_auxiliary_energy = XMLHelper.get_value(heating_system, 'ElectricAuxiliaryEnergy', :float)
      @shared_loop_watts = XMLHelper.get_value(heating_system, 'extension/SharedLoopWatts', :float)
      @shared_loop_motor_efficiency = XMLHelper.get_value(heating_system, 'extension/SharedLoopMotorEfficiency', :float)
      @fan_coil_watts = XMLHelper.get_value(heating_system, 'extension/FanCoilWatts', :float)
      @fan_watts_per_cfm = XMLHelper.get_value(heating_system, 'extension/FanPowerWattsPerCFM', :float)
      @fan_watts = XMLHelper.get_value(heating_system, 'extension/FanPowerWatts', :float)
      @fan_power_not_tested = XMLHelper.get_value(heating_system, 'extension/FanPowerNotTested', :boolean)
      @airflow_defect_ratio = XMLHelper.get_value(heating_system, 'extension/AirflowDefectRatio', :float)
      @airflow_not_tested = XMLHelper.get_value(heating_system, 'extension/AirflowNotTested', :boolean)
      @heating_airflow_cfm = XMLHelper.get_value(heating_system, 'extension/HeatingAirflowCFM', :float)
      @seed_id = XMLHelper.get_value(heating_system, 'extension/SeedId', :string)
    end
  end

  class CoolingSystems < BaseArrayElement
    def add(**kwargs)
      self << CoolingSystem.new(@hpxml_object, **kwargs)
    end

    def from_oga(hpxml)
      return if hpxml.nil?

      XMLHelper.get_elements(hpxml, 'Building/BuildingDetails/Systems/HVAC/HVACPlant/CoolingSystem').each do |cooling_system|
        self << CoolingSystem.new(@hpxml_object, cooling_system)
      end
    end

    def total_fraction_cool_load_served
      map { |clg_sys| clg_sys.fraction_cool_load_served.to_f }.sum(0.0)
    end
  end

  class CoolingSystem < BaseElement
    ATTRS = [:id, :distribution_system_idref, :year_installed, :cooling_system_type,
             :cooling_system_fuel, :cooling_capacity, :compressor_type, :fraction_cool_load_served,
             :cooling_efficiency_seer, :cooling_efficiency_eer, :cooling_efficiency_kw_per_ton,
             :cooling_shr, :third_party_certification, :seed_id, :is_shared_system, :number_of_units_served,
             :shared_loop_watts, :shared_loop_motor_efficiency, :fan_coil_watts, :airflow_defect_ratio,
             :fan_watts_per_cfm, :fan_power_not_tested, :airflow_not_tested, :charge_defect_ratio,
             :charge_not_tested, :cooling_airflow_cfm, :location]
    attr_accessor(*ATTRS)

    def distribution_system
      return if @distribution_system_idref.nil?

      @hpxml_object.hvac_distributions.each do |hvac_distribution|
        next unless hvac_distribution.id == @distribution_system_idref

        return hvac_distribution
      end
      fail "Attached HVAC distribution system '#{@distribution_system_idref}' not found for HVAC system '#{@id}'."
    end

    def attached_heating_system
      # by heating system's idref, PTAC
      @hpxml_object.heating_systems.each do |heating_system|
        next if (heating_system.cooling_system_idref.nil?) || (heating_system.heating_system_type != HVACTypePTACHeating)
        next unless heating_system.cooling_system_idref == @id
        
        return heating_system
      end

      # by distribution system
      return if distribution_system.nil?

      distribution_system.hvac_systems.each do |hvac_system|
        next if hvac_system.id == @id

        return hvac_system
      end
      return
    end

    def delete
      @hpxml_object.cooling_systems.delete(self)
      @hpxml_object.water_heating_systems.each do |water_heating_system|
        next unless water_heating_system.related_hvac_idref == @id

        water_heating_system.related_hvac_idref = nil
      end
    end

    def check_for_errors
      errors = []
      begin; distribution_system; rescue StandardError => e; errors << e.message; end
      return errors
    end

    def to_oga(doc)
      return if nil?

      hvac_plant = XMLHelper.create_elements_as_needed(doc, ['HPXML', 'Building', 'BuildingDetails', 'Systems', 'HVAC', 'HVACPlant'])
      cooling_system = XMLHelper.add_element(hvac_plant, 'CoolingSystem')
      sys_id = XMLHelper.add_element(cooling_system, 'SystemIdentifier')
      XMLHelper.add_attribute(sys_id, 'id', @id)
      XMLHelper.add_element(cooling_system, 'UnitLocation', @location, :string) unless @location.nil?
      XMLHelper.add_element(cooling_system, 'YearInstalled', @year_installed, :integer) unless @year_installed.nil?
      XMLHelper.add_element(cooling_system, 'ThirdPartyCertification', @third_party_certification, :string) unless @third_party_certification.nil?
      if not @distribution_system_idref.nil?
        distribution_system = XMLHelper.add_element(cooling_system, 'DistributionSystem')
        XMLHelper.add_attribute(distribution_system, 'idref', @distribution_system_idref)
      end
      XMLHelper.add_element(cooling_system, 'IsSharedSystem', @is_shared_system, :boolean) unless @is_shared_system.nil?
      XMLHelper.add_element(cooling_system, 'NumberofUnitsServed', @number_of_units_served, :integer) unless @number_of_units_served.nil?
      XMLHelper.add_element(cooling_system, 'CoolingSystemType', @cooling_system_type, :string) unless @cooling_system_type.nil?
      XMLHelper.add_element(cooling_system, 'CoolingSystemFuel', @cooling_system_fuel, :string) unless @cooling_system_fuel.nil?
      XMLHelper.add_element(cooling_system, 'CoolingCapacity', @cooling_capacity, :float, @cooling_capacity_isdefaulted) unless @cooling_capacity.nil?
      XMLHelper.add_element(cooling_system, 'CompressorType', @compressor_type, :string, @compressor_type_isdefaulted) unless @compressor_type.nil?
      XMLHelper.add_element(cooling_system, 'FractionCoolLoadServed', @fraction_cool_load_served, :float, @fraction_cool_load_served_isdefaulted) unless @fraction_cool_load_served.nil?

      efficiency_units = nil
      efficiency_value = nil
      if [HVACTypeCentralAirConditioner, HVACTypeMiniSplitAirConditioner].include? @cooling_system_type
        efficiency_units = UnitsSEER
        efficiency_value = @cooling_efficiency_seer
      elsif [HVACTypeRoomAirConditioner, HVACTypePTAC].include? @cooling_system_type
        efficiency_units = UnitsEER
        efficiency_value = @cooling_efficiency_eer
      elsif [HVACTypeChiller].include? @cooling_system_type
        efficiency_units = UnitsKwPerTon
        efficiency_value = @cooling_efficiency_kw_per_ton
      end
      if not efficiency_value.nil?
        annual_efficiency = XMLHelper.add_element(cooling_system, 'AnnualCoolingEfficiency')
        XMLHelper.add_element(annual_efficiency, 'Units', efficiency_units, :string)
        XMLHelper.add_element(annual_efficiency, 'Value', efficiency_value, :float)
      end
      XMLHelper.add_element(cooling_system, 'SensibleHeatFraction', @cooling_shr, :float, @cooling_shr_isdefaulted) unless @cooling_shr.nil?
      XMLHelper.add_extension(cooling_system, 'AirflowDefectRatio', @airflow_defect_ratio, :float, @airflow_defect_ratio_isdefaulted) unless @airflow_defect_ratio.nil?
      XMLHelper.add_extension(cooling_system, 'ChargeDefectRatio', @charge_defect_ratio, :float, @charge_defect_ratio_isdefaulted) unless @charge_defect_ratio.nil?
      XMLHelper.add_extension(cooling_system, 'ChargeNotTested', @charge_not_tested, :boolean) unless @charge_not_tested.nil?
      XMLHelper.add_extension(cooling_system, 'FanPowerWattsPerCFM', @fan_watts_per_cfm, :float, @fan_watts_per_cfm_isdefaulted) unless @fan_watts_per_cfm.nil?
      XMLHelper.add_extension(cooling_system, 'FanPowerNotTested', @fan_power_not_tested, :boolean) unless @fan_power_not_tested.nil?
      XMLHelper.add_extension(cooling_system, 'AirflowNotTested', @airflow_not_tested, :boolean) unless @airflow_not_tested.nil?
      XMLHelper.add_extension(cooling_system, 'CoolingAirflowCFM', @cooling_airflow_cfm, :float, @cooling_airflow_cfm_isdefaulted) unless @cooling_airflow_cfm.nil?
      XMLHelper.add_extension(cooling_system, 'SharedLoopWatts', @shared_loop_watts, :float) unless @shared_loop_watts.nil?
      XMLHelper.add_extension(cooling_system, 'SharedLoopMotorEfficiency', @shared_loop_motor_efficiency, :float) unless @shared_loop_motor_efficiency.nil?
      XMLHelper.add_extension(cooling_system, 'FanCoilWatts', @fan_coil_watts, :float) unless @fan_coil_watts.nil?
      XMLHelper.add_extension(cooling_system, 'SeedId', @seed_id, :string) unless @seed_id.nil?
    end

    def from_oga(cooling_system)
      return if cooling_system.nil?

      @id = HPXML::get_id(cooling_system)
      @location = XMLHelper.get_value(cooling_system, 'UnitLocation', :string)
      @year_installed = XMLHelper.get_value(cooling_system, 'YearInstalled', :integer)
      @third_party_certification = XMLHelper.get_value(cooling_system, 'ThirdPartyCertification', :string)
      @distribution_system_idref = HPXML::get_idref(XMLHelper.get_element(cooling_system, 'DistributionSystem'))
      @is_shared_system = XMLHelper.get_value(cooling_system, 'IsSharedSystem', :boolean)
      @number_of_units_served = XMLHelper.get_value(cooling_system, 'NumberofUnitsServed', :integer)
      @cooling_system_type = XMLHelper.get_value(cooling_system, 'CoolingSystemType', :string)
      @cooling_system_fuel = XMLHelper.get_value(cooling_system, 'CoolingSystemFuel', :string)
      @cooling_capacity = XMLHelper.get_value(cooling_system, 'CoolingCapacity', :float)
      @compressor_type = XMLHelper.get_value(cooling_system, 'CompressorType', :string)
      @fraction_cool_load_served = XMLHelper.get_value(cooling_system, 'FractionCoolLoadServed', :float)
      if [HVACTypeCentralAirConditioner, HVACTypeMiniSplitAirConditioner].include? @cooling_system_type
        @cooling_efficiency_seer = XMLHelper.get_value(cooling_system, "AnnualCoolingEfficiency[Units='#{UnitsSEER}']/Value", :float)
      elsif [HVACTypeRoomAirConditioner, HVACTypePTAC].include? @cooling_system_type
        @cooling_efficiency_eer = XMLHelper.get_value(cooling_system, "AnnualCoolingEfficiency[Units='#{UnitsEER}']/Value", :float)
      elsif [HVACTypeChiller].include? @cooling_system_type
        @cooling_efficiency_kw_per_ton = XMLHelper.get_value(cooling_system, "AnnualCoolingEfficiency[Units='#{UnitsKwPerTon}']/Value", :float)
      end
      @cooling_shr = XMLHelper.get_value(cooling_system, 'SensibleHeatFraction', :float)
      @airflow_defect_ratio = XMLHelper.get_value(cooling_system, 'extension/AirflowDefectRatio', :float)
      @charge_defect_ratio = XMLHelper.get_value(cooling_system, 'extension/ChargeDefectRatio', :float)
      @charge_not_tested = XMLHelper.get_value(cooling_system, 'extension/ChargeNotTested', :boolean)
      @fan_watts_per_cfm = XMLHelper.get_value(cooling_system, 'extension/FanPowerWattsPerCFM', :float)
      @fan_power_not_tested = XMLHelper.get_value(cooling_system, 'extension/FanPowerNotTested', :boolean)
      @airflow_not_tested = XMLHelper.get_value(cooling_system, 'extension/AirflowNotTested', :boolean)
      @cooling_airflow_cfm = XMLHelper.get_value(cooling_system, 'extension/CoolingAirflowCFM', :float)
      @shared_loop_watts = XMLHelper.get_value(cooling_system, 'extension/SharedLoopWatts', :float)
      @shared_loop_motor_efficiency = XMLHelper.get_value(cooling_system, 'extension/SharedLoopMotorEfficiency', :float)
      @fan_coil_watts = XMLHelper.get_value(cooling_system, 'extension/FanCoilWatts', :float)
      @seed_id = XMLHelper.get_value(cooling_system, 'extension/SeedId', :string)
    end
  end

  class HeatPumps < BaseArrayElement
    def add(**kwargs)
      self << HeatPump.new(@hpxml_object, **kwargs)
    end

    def from_oga(hpxml)
      return if hpxml.nil?

      XMLHelper.get_elements(hpxml, 'Building/BuildingDetails/Systems/HVAC/HVACPlant/HeatPump').each do |heat_pump|
        self << HeatPump.new(@hpxml_object, heat_pump)
      end
    end

    def total_fraction_heat_load_served
      map { |hp| hp.fraction_heat_load_served.to_f }.sum(0.0)
    end

    def total_fraction_cool_load_served
      map { |hp| hp.fraction_cool_load_served.to_f }.sum(0.0)
    end
  end

  class HeatPump < BaseElement
    ATTRS = [:id, :distribution_system_idref, :year_installed, :heat_pump_type, :heat_pump_fuel,
             :heating_capacity, :heating_capacity_17F, :cooling_capacity, :compressor_type,
             :cooling_shr, :backup_heating_fuel, :backup_heating_capacity,
             :backup_heating_efficiency_percent, :backup_heating_efficiency_afue,
             :backup_heating_switchover_temp, :fraction_heat_load_served, :fraction_cool_load_served,
             :cooling_efficiency_seer, :cooling_efficiency_eer, :heating_efficiency_hspf,
             :heating_efficiency_cop, :third_party_certification, :seed_id, :pump_watts_per_ton,
             :fan_watts_per_cfm, :fan_power_not_tested, :is_shared_system, :number_of_units_served,
             :shared_loop_watts, :shared_loop_motor_efficiency, :airflow_defect_ratio, :airflow_not_tested,
             :charge_defect_ratio, :charge_not_tested, :heating_airflow_cfm, :cooling_airflow_cfm,
             :location]
    attr_accessor(*ATTRS)

    def distribution_system
      return if @distribution_system_idref.nil?

      @hpxml_object.hvac_distributions.each do |hvac_distribution|
        next unless hvac_distribution.id == @distribution_system_idref

        return hvac_distribution
      end
      fail "Attached HVAC distribution system '#{@distribution_system_idref}' not found for HVAC system '#{@id}'."
    end

    def delete
      @hpxml_object.heat_pumps.delete(self)
      @hpxml_object.water_heating_systems.each do |water_heating_system|
        next unless water_heating_system.related_hvac_idref == @id

        water_heating_system.related_hvac_idref = nil
      end
    end

    def check_for_errors
      errors = []
      begin; distribution_system; rescue StandardError => e; errors << e.message; end
      return errors
    end

    def to_oga(doc)
      return if nil?

      hvac_plant = XMLHelper.create_elements_as_needed(doc, ['HPXML', 'Building', 'BuildingDetails', 'Systems', 'HVAC', 'HVACPlant'])
      heat_pump = XMLHelper.add_element(hvac_plant, 'HeatPump')
      sys_id = XMLHelper.add_element(heat_pump, 'SystemIdentifier')
      XMLHelper.add_attribute(sys_id, 'id', @id)
      XMLHelper.add_element(heat_pump, 'UnitLocation', @location, :string) unless @location.nil?
      XMLHelper.add_element(heat_pump, 'YearInstalled', @year_installed, :integer) unless @year_installed.nil?
      XMLHelper.add_element(heat_pump, 'ThirdPartyCertification', @third_party_certification, :string) unless @third_party_certification.nil?
      if not @distribution_system_idref.nil?
        distribution_system = XMLHelper.add_element(heat_pump, 'DistributionSystem')
        XMLHelper.add_attribute(distribution_system, 'idref', @distribution_system_idref)
      end
      XMLHelper.add_element(heat_pump, 'IsSharedSystem', @is_shared_system, :boolean) unless @is_shared_system.nil?
      XMLHelper.add_element(heat_pump, 'NumberofUnitsServed', @number_of_units_served, :integer) unless @number_of_units_served.nil?
      XMLHelper.add_element(heat_pump, 'HeatPumpType', @heat_pump_type, :string) unless @heat_pump_type.nil?
      XMLHelper.add_element(heat_pump, 'HeatPumpFuel', @heat_pump_fuel, :string) unless @heat_pump_fuel.nil?
      XMLHelper.add_element(heat_pump, 'HeatingCapacity', @heating_capacity, :float, @heating_capacity_isdefaulted) unless @heating_capacity.nil?
      XMLHelper.add_element(heat_pump, 'HeatingCapacity17F', @heating_capacity_17F, :float) unless @heating_capacity_17F.nil?
      XMLHelper.add_element(heat_pump, 'CoolingCapacity', @cooling_capacity, :float, @cooling_capacity_isdefaulted) unless @cooling_capacity.nil?
      XMLHelper.add_element(heat_pump, 'CompressorType', @compressor_type, :string, @compressor_type_isdefaulted) unless @compressor_type.nil?
      XMLHelper.add_element(heat_pump, 'CoolingSensibleHeatFraction', @cooling_shr, :float, @cooling_shr_isdefaulted) unless @cooling_shr.nil?
      XMLHelper.add_element(heat_pump, 'BackupSystemFuel', @backup_heating_fuel, :string) unless @backup_heating_fuel.nil?
      efficiencies = { 'Percent' => @backup_heating_efficiency_percent,
                       UnitsAFUE => @backup_heating_efficiency_afue }
      efficiencies.each do |units, value|
        next if value.nil?

        backup_eff = XMLHelper.add_element(heat_pump, 'BackupAnnualHeatingEfficiency')
        XMLHelper.add_element(backup_eff, 'Units', units, :string)
        XMLHelper.add_element(backup_eff, 'Value', value, :float)
      end
      XMLHelper.add_element(heat_pump, 'BackupHeatingCapacity', @backup_heating_capacity, :float, @backup_heating_capacity_isdefaulted) unless @backup_heating_capacity.nil?
      XMLHelper.add_element(heat_pump, 'BackupHeatingSwitchoverTemperature', @backup_heating_switchover_temp, :float) unless @backup_heating_switchover_temp.nil?
      XMLHelper.add_element(heat_pump, 'FractionHeatLoadServed', @fraction_heat_load_served, :float, @fraction_heat_load_served_isdefaulted) unless @fraction_heat_load_served.nil?
      XMLHelper.add_element(heat_pump, 'FractionCoolLoadServed', @fraction_cool_load_served, :float, @fraction_cool_load_served_isdefaulted) unless @fraction_cool_load_served.nil?

      clg_efficiency_units = nil
      clg_efficiency_value = nil
      htg_efficiency_units = nil
      htg_efficiency_value = nil
      if [HVACTypeHeatPumpAirToAir, HVACTypeHeatPumpMiniSplit].include? @heat_pump_type
        clg_efficiency_units = UnitsSEER
        clg_efficiency_value = @cooling_efficiency_seer
        htg_efficiency_units = UnitsHSPF
        htg_efficiency_value = @heating_efficiency_hspf
      elsif [HVACTypeHeatPumpGroundToAir, HVACTypeHeatPumpWaterLoopToAir, HVACTypeHeatPumpPTHP].include? @heat_pump_type
        clg_efficiency_units = UnitsEER
        clg_efficiency_value = @cooling_efficiency_eer
        htg_efficiency_units = UnitsCOP
        htg_efficiency_value = @heating_efficiency_cop
      end
      if not clg_efficiency_value.nil?
        annual_efficiency = XMLHelper.add_element(heat_pump, 'AnnualCoolingEfficiency')
        XMLHelper.add_element(annual_efficiency, 'Units', clg_efficiency_units, :string)
        XMLHelper.add_element(annual_efficiency, 'Value', clg_efficiency_value, :float)
      end
      if not htg_efficiency_value.nil?
        annual_efficiency = XMLHelper.add_element(heat_pump, 'AnnualHeatingEfficiency')
        XMLHelper.add_element(annual_efficiency, 'Units', htg_efficiency_units, :string)
        XMLHelper.add_element(annual_efficiency, 'Value', htg_efficiency_value, :float)
      end
      XMLHelper.add_extension(heat_pump, 'AirflowDefectRatio', @airflow_defect_ratio, :float, @airflow_defect_ratio_isdefaulted) unless @airflow_defect_ratio.nil?
      XMLHelper.add_extension(heat_pump, 'ChargeDefectRatio', @charge_defect_ratio, :float, @charge_defect_ratio_isdefaulted) unless @charge_defect_ratio.nil?
      XMLHelper.add_extension(heat_pump, 'ChargeNotTested', @charge_not_tested, :boolean) unless @charge_not_tested.nil?
      XMLHelper.add_extension(heat_pump, 'FanPowerWattsPerCFM', @fan_watts_per_cfm, :float, @fan_watts_per_cfm_isdefaulted) unless @fan_watts_per_cfm.nil?
      XMLHelper.add_extension(heat_pump, 'FanPowerNotTested', @fan_power_not_tested, :boolean) unless @fan_power_not_tested.nil?
      XMLHelper.add_extension(heat_pump, 'AirflowNotTested', @airflow_not_tested, :boolean) unless @airflow_not_tested.nil?
      XMLHelper.add_extension(heat_pump, 'HeatingAirflowCFM', @heating_airflow_cfm, :float, @heating_airflow_cfm_isdefaulted) unless @heating_airflow_cfm.nil?
      XMLHelper.add_extension(heat_pump, 'CoolingAirflowCFM', @cooling_airflow_cfm, :float, @cooling_airflow_cfm_isdefaulted) unless @cooling_airflow_cfm.nil?
      XMLHelper.add_extension(heat_pump, 'PumpPowerWattsPerTon', @pump_watts_per_ton, :float, @pump_watts_per_ton_isdefaulted) unless @pump_watts_per_ton.nil?
      XMLHelper.add_extension(heat_pump, 'SharedLoopWatts', @shared_loop_watts, :float) unless @shared_loop_watts.nil?
      XMLHelper.add_extension(heat_pump, 'SharedLoopMotorEfficiency', @shared_loop_motor_efficiency, :float) unless @shared_loop_motor_efficiency.nil?
      XMLHelper.add_extension(heat_pump, 'SeedId', @seed_id, :string) unless @seed_id.nil?
    end

    def from_oga(heat_pump)
      return if heat_pump.nil?

      @id = HPXML::get_id(heat_pump)
      @location = XMLHelper.get_value(heat_pump, 'UnitLocation', :string)
      @year_installed = XMLHelper.get_value(heat_pump, 'YearInstalled', :integer)
      @third_party_certification = XMLHelper.get_value(heat_pump, 'ThirdPartyCertification', :string)
      @distribution_system_idref = HPXML::get_idref(XMLHelper.get_element(heat_pump, 'DistributionSystem'))
      @is_shared_system = XMLHelper.get_value(heat_pump, 'IsSharedSystem', :boolean)
      @number_of_units_served = XMLHelper.get_value(heat_pump, 'NumberofUnitsServed', :integer)
      @heat_pump_type = XMLHelper.get_value(heat_pump, 'HeatPumpType', :string)
      @heat_pump_fuel = XMLHelper.get_value(heat_pump, 'HeatPumpFuel', :string)
      @heating_capacity = XMLHelper.get_value(heat_pump, 'HeatingCapacity', :float)
      @heating_capacity_17F = XMLHelper.get_value(heat_pump, 'HeatingCapacity17F', :float)
      @cooling_capacity = XMLHelper.get_value(heat_pump, 'CoolingCapacity', :float)
      @compressor_type = XMLHelper.get_value(heat_pump, 'CompressorType', :string)
      @cooling_shr = XMLHelper.get_value(heat_pump, 'CoolingSensibleHeatFraction', :float)
      @backup_heating_fuel = XMLHelper.get_value(heat_pump, 'BackupSystemFuel', :string)
      @backup_heating_efficiency_percent = XMLHelper.get_value(heat_pump, "BackupAnnualHeatingEfficiency[Units='Percent']/Value", :float)
      @backup_heating_efficiency_afue = XMLHelper.get_value(heat_pump, "BackupAnnualHeatingEfficiency[Units='#{UnitsAFUE}']/Value", :float)
      @backup_heating_capacity = XMLHelper.get_value(heat_pump, 'BackupHeatingCapacity', :float)
      @backup_heating_switchover_temp = XMLHelper.get_value(heat_pump, 'BackupHeatingSwitchoverTemperature', :float)
      @fraction_heat_load_served = XMLHelper.get_value(heat_pump, 'FractionHeatLoadServed', :float)
      @fraction_cool_load_served = XMLHelper.get_value(heat_pump, 'FractionCoolLoadServed', :float)
      if [HVACTypeHeatPumpAirToAir, HVACTypeHeatPumpMiniSplit].include? @heat_pump_type
        @cooling_efficiency_seer = XMLHelper.get_value(heat_pump, "AnnualCoolingEfficiency[Units='#{UnitsSEER}']/Value", :float)
      elsif [HVACTypeHeatPumpGroundToAir, HVACTypeHeatPumpWaterLoopToAir, HVACTypeHeatPumpPTHP].include? @heat_pump_type
        @cooling_efficiency_eer = XMLHelper.get_value(heat_pump, "AnnualCoolingEfficiency[Units='#{UnitsEER}']/Value", :float)
      end
      if [HVACTypeHeatPumpAirToAir, HVACTypeHeatPumpMiniSplit].include? @heat_pump_type
        @heating_efficiency_hspf = XMLHelper.get_value(heat_pump, "AnnualHeatingEfficiency[Units='#{UnitsHSPF}']/Value", :float)
      elsif [HVACTypeHeatPumpGroundToAir, HVACTypeHeatPumpWaterLoopToAir, HVACTypeHeatPumpPTHP].include? @heat_pump_type
        @heating_efficiency_cop = XMLHelper.get_value(heat_pump, "AnnualHeatingEfficiency[Units='#{UnitsCOP}']/Value", :float)
      end
      @airflow_defect_ratio = XMLHelper.get_value(heat_pump, 'extension/AirflowDefectRatio', :float)
      @charge_defect_ratio = XMLHelper.get_value(heat_pump, 'extension/ChargeDefectRatio', :float)
      @charge_not_tested = XMLHelper.get_value(heat_pump, 'extension/ChargeNotTested', :boolean)
      @fan_watts_per_cfm = XMLHelper.get_value(heat_pump, 'extension/FanPowerWattsPerCFM', :float)
      @fan_power_not_tested = XMLHelper.get_value(heat_pump, 'extension/FanPowerNotTested', :boolean)
      @airflow_not_tested = XMLHelper.get_value(heat_pump, 'extension/AirflowNotTested', :boolean)
      @heating_airflow_cfm = XMLHelper.get_value(heat_pump, 'extension/HeatingAirflowCFM', :float)
      @cooling_airflow_cfm = XMLHelper.get_value(heat_pump, 'extension/CoolingAirflowCFM', :float)
      @pump_watts_per_ton = XMLHelper.get_value(heat_pump, 'extension/PumpPowerWattsPerTon', :float)
      @shared_loop_watts = XMLHelper.get_value(heat_pump, 'extension/SharedLoopWatts', :float)
      @shared_loop_motor_efficiency = XMLHelper.get_value(heat_pump, 'extension/SharedLoopMotorEfficiency', :float)
      @seed_id = XMLHelper.get_value(heat_pump, 'extension/SeedId', :string)
    end
  end

  class HVACPlant < BaseElement
    HDL_ATTRS = { hdl_total: 'Total',
                  hdl_ducts: 'Ducts',
                  hdl_windows: 'Windows',
                  hdl_skylights: 'Skylights',
                  hdl_doors: 'Doors',
                  hdl_walls: 'Walls',
                  hdl_roofs: 'Roofs',
                  hdl_floors: 'Floors',
                  hdl_slabs: 'Slabs',
                  hdl_ceilings: 'Ceilings',
                  hdl_infilvent: 'InfilVent' }
    CDL_SENS_ATTRS = { cdl_sens_total: 'Total',
                       cdl_sens_ducts: 'Ducts',
                       cdl_sens_windows: 'Windows',
                       cdl_sens_skylights: 'Skylights',
                       cdl_sens_doors: 'Doors',
                       cdl_sens_walls: 'Walls',
                       cdl_sens_roofs: 'Roofs',
                       cdl_sens_floors: 'Floors',
                       cdl_sens_slabs: 'Slabs',
                       cdl_sens_ceilings: 'Ceilings',
                       cdl_sens_infilvent: 'InfilVent',
                       cdl_sens_intgains: 'InternalGains' }
    CDL_LAT_ATTRS = { cdl_lat_total: 'Total',
                      cdl_lat_ducts: 'Ducts',
                      cdl_lat_infilvent: 'InfilVent',
                      cdl_lat_intgains: 'InternalGains' }
    ATTRS = HDL_ATTRS.keys + CDL_SENS_ATTRS.keys + CDL_LAT_ATTRS.keys
    attr_accessor(*ATTRS)

    def check_for_errors
      errors = []
      return errors
    end

    def to_oga(doc)
      return if nil?

      hvac_plant = XMLHelper.create_elements_as_needed(doc, ['HPXML', 'Building', 'BuildingDetails', 'Systems', 'HVAC', 'HVACPlant'])
      if not @hdl_total.nil?
        dl_extension = XMLHelper.create_elements_as_needed(hvac_plant, ['extension', 'DesignLoads'])
        XMLHelper.add_attribute(dl_extension, 'dataSource', 'software')
        hdl = XMLHelper.add_element(dl_extension, 'Heating')
        HDL_ATTRS.each do |attr, element_name|
          XMLHelper.add_element(hdl, element_name, send(attr), :float)
        end
        cdl_sens = XMLHelper.add_element(dl_extension, 'CoolingSensible')
        CDL_SENS_ATTRS.each do |attr, element_name|
          XMLHelper.add_element(cdl_sens, element_name, send(attr), :float)
        end
        cdl_lat = XMLHelper.add_element(dl_extension, 'CoolingLatent')
        CDL_LAT_ATTRS.each do |attr, element_name|
          XMLHelper.add_element(cdl_lat, element_name, send(attr), :float)
        end
      end
    end

    def from_oga(hpxml)
      return if hpxml.nil?

      hvac_plant = XMLHelper.get_element(hpxml, 'Building/BuildingDetails/Systems/HVAC/HVACPlant')
      return if hvac_plant.nil?

      HDL_ATTRS.each do |attr, element_name|
        send("#{attr.to_s}=", XMLHelper.get_value(hvac_plant, "extension/DesignLoads/Heating/#{element_name}", :float))
      end
      CDL_SENS_ATTRS.each do |attr, element_name|
        send("#{attr.to_s}=", XMLHelper.get_value(hvac_plant, "extension/DesignLoads/CoolingSensible/#{element_name}", :float))
      end
      CDL_LAT_ATTRS.each do |attr, element_name|
        send("#{attr.to_s}=", XMLHelper.get_value(hvac_plant, "extension/DesignLoads/CoolingLatent/#{element_name}", :float))
      end
    end
  end

  class HVACControls < BaseArrayElement
    def add(**kwargs)
      self << HVACControl.new(@hpxml_object, **kwargs)
    end

    def from_oga(hpxml)
      return if hpxml.nil?

      XMLHelper.get_elements(hpxml, 'Building/BuildingDetails/Systems/HVAC/HVACControl').each do |hvac_control|
        self << HVACControl.new(@hpxml_object, hvac_control)
      end
    end
  end

  class HVACControl < BaseElement
    ATTRS = [:id, :control_type, :heating_setpoint_temp, :heating_setback_temp,
             :heating_setback_hours_per_week, :heating_setback_start_hour, :cooling_setpoint_temp,
             :cooling_setup_temp, :cooling_setup_hours_per_week, :cooling_setup_start_hour,
             :ceiling_fan_cooling_setpoint_temp_offset,
             :weekday_heating_setpoints, :weekend_heating_setpoints,
             :weekday_cooling_setpoints, :weekend_cooling_setpoints]
    attr_accessor(*ATTRS)

    def delete
      @hpxml_object.hvac_controls.delete(self)
    end

    def check_for_errors
      errors = []
      return errors
    end

    def to_oga(doc)
      return if nil?

      hvac = XMLHelper.create_elements_as_needed(doc, ['HPXML', 'Building', 'BuildingDetails', 'Systems', 'HVAC'])
      hvac_control = XMLHelper.add_element(hvac, 'HVACControl')
      sys_id = XMLHelper.add_element(hvac_control, 'SystemIdentifier')
      XMLHelper.add_attribute(sys_id, 'id', @id)
      XMLHelper.add_element(hvac_control, 'ControlType', @control_type, :string) unless @control_type.nil?
      XMLHelper.add_element(hvac_control, 'SetpointTempHeatingSeason', @heating_setpoint_temp, :float) unless @heating_setpoint_temp.nil?
      XMLHelper.add_element(hvac_control, 'SetbackTempHeatingSeason', @heating_setback_temp, :float) unless @heating_setback_temp.nil?
      XMLHelper.add_element(hvac_control, 'TotalSetbackHoursperWeekHeating', @heating_setback_hours_per_week, :integer) unless @heating_setback_hours_per_week.nil?
      XMLHelper.add_element(hvac_control, 'SetupTempCoolingSeason', @cooling_setup_temp, :float) unless @cooling_setup_temp.nil?
      XMLHelper.add_element(hvac_control, 'SetpointTempCoolingSeason', @cooling_setpoint_temp, :float) unless @cooling_setpoint_temp.nil?
      XMLHelper.add_element(hvac_control, 'TotalSetupHoursperWeekCooling', @cooling_setup_hours_per_week, :integer) unless @cooling_setup_hours_per_week.nil?
      XMLHelper.add_extension(hvac_control, 'SetbackStartHourHeating', @heating_setback_start_hour, :integer, @heating_setback_start_hour_isdefaulted) unless @heating_setback_start_hour.nil?
      XMLHelper.add_extension(hvac_control, 'SetupStartHourCooling', @cooling_setup_start_hour, :integer, @cooling_setup_start_hour_isdefaulted) unless @cooling_setup_start_hour.nil?
      XMLHelper.add_extension(hvac_control, 'CeilingFanSetpointTempCoolingSeasonOffset', @ceiling_fan_cooling_setpoint_temp_offset, :float) unless @ceiling_fan_cooling_setpoint_temp_offset.nil?
      XMLHelper.add_extension(hvac_control, 'WeekdaySetpointTempsHeatingSeason', @weekday_heating_setpoints, :string) unless @weekday_heating_setpoints.nil?
      XMLHelper.add_extension(hvac_control, 'WeekendSetpointTempsHeatingSeason', @weekend_heating_setpoints, :string) unless @weekend_heating_setpoints.nil?
      XMLHelper.add_extension(hvac_control, 'WeekdaySetpointTempsCoolingSeason', @weekday_cooling_setpoints, :string) unless @weekday_cooling_setpoints.nil?
      XMLHelper.add_extension(hvac_control, 'WeekendSetpointTempsCoolingSeason', @weekend_cooling_setpoints, :string) unless @weekend_cooling_setpoints.nil?
    end

    def from_oga(hvac_control)
      return if hvac_control.nil?

      @id = HPXML::get_id(hvac_control)
      @control_type = XMLHelper.get_value(hvac_control, 'ControlType', :string)
      @heating_setpoint_temp = XMLHelper.get_value(hvac_control, 'SetpointTempHeatingSeason', :float)
      @heating_setback_temp = XMLHelper.get_value(hvac_control, 'SetbackTempHeatingSeason', :float)
      @heating_setback_hours_per_week = XMLHelper.get_value(hvac_control, 'TotalSetbackHoursperWeekHeating', :integer)
      @cooling_setup_temp = XMLHelper.get_value(hvac_control, 'SetupTempCoolingSeason', :float)
      @cooling_setpoint_temp = XMLHelper.get_value(hvac_control, 'SetpointTempCoolingSeason', :float)
      @cooling_setup_hours_per_week = XMLHelper.get_value(hvac_control, 'TotalSetupHoursperWeekCooling', :integer)
      @heating_setback_start_hour = XMLHelper.get_value(hvac_control, 'extension/SetbackStartHourHeating', :integer)
      @cooling_setup_start_hour = XMLHelper.get_value(hvac_control, 'extension/SetupStartHourCooling', :integer)
      @ceiling_fan_cooling_setpoint_temp_offset = XMLHelper.get_value(hvac_control, 'extension/CeilingFanSetpointTempCoolingSeasonOffset', :float)
      @weekday_heating_setpoints = XMLHelper.get_value(hvac_control, 'extension/WeekdaySetpointTempsHeatingSeason', :string)
      @weekend_heating_setpoints = XMLHelper.get_value(hvac_control, 'extension/WeekendSetpointTempsHeatingSeason', :string)
      @weekday_cooling_setpoints = XMLHelper.get_value(hvac_control, 'extension/WeekdaySetpointTempsCoolingSeason', :string)
      @weekend_cooling_setpoints = XMLHelper.get_value(hvac_control, 'extension/WeekendSetpointTempsCoolingSeason', :string)
    end
  end

  class HVACDistributions < BaseArrayElement
    def add(**kwargs)
      self << HVACDistribution.new(@hpxml_object, **kwargs)
    end

    def from_oga(hpxml)
      return if hpxml.nil?

      XMLHelper.get_elements(hpxml, 'Building/BuildingDetails/Systems/HVAC/HVACDistribution').each do |hvac_distribution|
        self << HVACDistribution.new(@hpxml_object, hvac_distribution)
      end
    end
  end

  class HVACDistribution < BaseElement
    def initialize(hpxml_object, *args)
      @duct_leakage_measurements = DuctLeakageMeasurements.new(hpxml_object)
      @ducts = Ducts.new(hpxml_object)
      super(hpxml_object, *args)
    end
    ATTRS = [:id, :distribution_system_type, :annual_heating_dse, :annual_cooling_dse,
             :duct_system_sealed, :duct_leakage_to_outside_testing_exemption, :conditioned_floor_area_served,
             :number_of_return_registers, :air_type, :hydronic_type]
    attr_accessor(*ATTRS)
    attr_reader(:duct_leakage_measurements, :ducts)

    def hvac_systems
      list = []
      (@hpxml_object.heating_systems + @hpxml_object.cooling_systems + @hpxml_object.heat_pumps).each do |hvac_system|
        next if hvac_system.distribution_system_idref.nil?
        next unless hvac_system.distribution_system_idref == @id

        list << hvac_system
      end

      if list.size == 0
        fail "Distribution system '#{@id}' found but no HVAC system attached to it."
      end

      num_htg = 0
      num_clg = 0
      list.each do |obj|
        if obj.respond_to? :fraction_heat_load_served
          num_htg += 1 if obj.fraction_heat_load_served.to_f > 0
        end
        if obj.respond_to? :fraction_cool_load_served
          num_clg += 1 if obj.fraction_cool_load_served.to_f > 0
        end
      end

      if num_clg > 1
        fail "Multiple cooling systems found attached to distribution system '#{@id}'."
      end
      if num_htg > 1
        fail "Multiple heating systems found attached to distribution system '#{@id}'."
      end

      return list
    end

    def total_unconditioned_duct_areas
      areas = { HPXML::DuctTypeSupply => 0,
                HPXML::DuctTypeReturn => 0 }
      @ducts.each do |duct|
        next if [HPXML::LocationLivingSpace, HPXML::LocationBasementConditioned].include? duct.duct_location
        next if duct.duct_type.nil?

        areas[duct.duct_type] += duct.duct_surface_area
      end
      return areas
    end

    def delete
      @hpxml_object.hvac_distributions.delete(self)
      (@hpxml_object.heating_systems + @hpxml_object.cooling_systems + @hpxml_object.heat_pumps).each do |hvac_system|
        next if hvac_system.distribution_system_idref.nil?
        next unless hvac_system.distribution_system_idref == @id

        hvac_system.distribution_system_idref = nil
      end
      @hpxml_object.ventilation_fans.each do |ventilation_fan|
        next unless ventilation_fan.distribution_system_idref == @id

        ventilation_fan.distribution_system_idref = nil
      end
    end

    def check_for_errors
      errors = []
      begin; hvac_systems; rescue StandardError => e; errors << e.message; end
      errors += @duct_leakage_measurements.check_for_errors
      errors += @ducts.check_for_errors
      return errors
    end

    def to_oga(doc)
      return if nil?

      hvac = XMLHelper.create_elements_as_needed(doc, ['HPXML', 'Building', 'BuildingDetails', 'Systems', 'HVAC'])
      hvac_distribution = XMLHelper.add_element(hvac, 'HVACDistribution')
      sys_id = XMLHelper.add_element(hvac_distribution, 'SystemIdentifier')
      XMLHelper.add_attribute(sys_id, 'id', @id)
      distribution_system_type_el = XMLHelper.add_element(hvac_distribution, 'DistributionSystemType')
      if [HVACDistributionTypeAir, HVACDistributionTypeHydronic].include? @distribution_system_type
        XMLHelper.add_element(distribution_system_type_el, @distribution_system_type)
        XMLHelper.add_element(hvac_distribution, 'ConditionedFloorAreaServed', @conditioned_floor_area_served, :float) unless @conditioned_floor_area_served.nil?
      elsif [HVACDistributionTypeDSE].include? @distribution_system_type
        XMLHelper.add_element(distribution_system_type_el, 'Other', @distribution_system_type, :string)
        XMLHelper.add_element(hvac_distribution, 'AnnualHeatingDistributionSystemEfficiency', @annual_heating_dse, :float) unless @annual_heating_dse.nil?
        XMLHelper.add_element(hvac_distribution, 'AnnualCoolingDistributionSystemEfficiency', @annual_cooling_dse, :float) unless @annual_cooling_dse.nil?
      else
        fail "Unexpected distribution_system_type '#{@distribution_system_type}'."
      end

      if [HPXML::HVACDistributionTypeHydronic].include? @distribution_system_type
        distribution = XMLHelper.get_element(hvac_distribution, 'DistributionSystemType/HydronicDistribution')
        XMLHelper.add_element(distribution, 'HydronicDistributionType', @hydronic_type, :string) unless @hydronic_type.nil?
      end
      if [HPXML::HVACDistributionTypeAir].include? @distribution_system_type
        distribution = XMLHelper.get_element(hvac_distribution, 'DistributionSystemType/AirDistribution')
        XMLHelper.add_element(distribution, 'AirDistributionType', @air_type, :string) unless @air_type.nil?
        @duct_leakage_measurements.to_oga(distribution)
        @ducts.to_oga(distribution)
        XMLHelper.add_element(distribution, 'NumberofReturnRegisters', @number_of_return_registers, :integer, @number_of_return_registers_isdefaulted) unless @number_of_return_registers.nil?
        XMLHelper.add_extension(distribution, 'DuctLeakageToOutsideTestingExemption', @duct_leakage_to_outside_testing_exemption, :boolean) unless @duct_leakage_to_outside_testing_exemption.nil?
      end

      if not @duct_system_sealed.nil?
        dist_impr_el = XMLHelper.add_element(hvac_distribution, 'HVACDistributionImprovement')
        XMLHelper.add_element(dist_impr_el, 'DuctSystemSealed', @duct_system_sealed, :boolean)
      end
    end

    def from_oga(hvac_distribution)
      return if hvac_distribution.nil?

      @id = HPXML::get_id(hvac_distribution)
      @distribution_system_type = XMLHelper.get_child_name(hvac_distribution, 'DistributionSystemType')
      if @distribution_system_type == 'Other'
        @distribution_system_type = XMLHelper.get_value(XMLHelper.get_element(hvac_distribution, 'DistributionSystemType'), 'Other', :string)
      end
      @annual_heating_dse = XMLHelper.get_value(hvac_distribution, 'AnnualHeatingDistributionSystemEfficiency', :float)
      @annual_cooling_dse = XMLHelper.get_value(hvac_distribution, 'AnnualCoolingDistributionSystemEfficiency', :float)
      @duct_system_sealed = XMLHelper.get_value(hvac_distribution, 'HVACDistributionImprovement/DuctSystemSealed', :boolean)
      @conditioned_floor_area_served = XMLHelper.get_value(hvac_distribution, 'ConditionedFloorAreaServed', :float)

      air_distribution = XMLHelper.get_element(hvac_distribution, 'DistributionSystemType/AirDistribution')
      hydronic_distribution = XMLHelper.get_element(hvac_distribution, 'DistributionSystemType/HydronicDistribution')

      if not hydronic_distribution.nil?
        @hydronic_type = XMLHelper.get_value(hydronic_distribution, 'HydronicDistributionType', :string)
      end
      if not air_distribution.nil?
        @air_type = XMLHelper.get_value(air_distribution, 'AirDistributionType', :string)
        @number_of_return_registers = XMLHelper.get_value(air_distribution, 'NumberofReturnRegisters', :integer)
        @duct_leakage_to_outside_testing_exemption = XMLHelper.get_value(air_distribution, 'extension/DuctLeakageToOutsideTestingExemption', :boolean)
        @duct_leakage_measurements.from_oga(air_distribution)
        @ducts.from_oga(air_distribution)
      end
    end
  end

  class DuctLeakageMeasurements < BaseArrayElement
    def add(**kwargs)
      self << DuctLeakageMeasurement.new(@hpxml_object, **kwargs)
    end

    def from_oga(hvac_distribution)
      return if hvac_distribution.nil?

      XMLHelper.get_elements(hvac_distribution, 'DuctLeakageMeasurement').each do |duct_leakage_measurement|
        self << DuctLeakageMeasurement.new(@hpxml_object, duct_leakage_measurement)
      end
    end
  end

  class DuctLeakageMeasurement < BaseElement
    ATTRS = [:duct_type, :duct_leakage_test_method, :duct_leakage_units, :duct_leakage_value,
             :duct_leakage_total_or_to_outside]
    attr_accessor(*ATTRS)

    def delete
      @hpxml_object.hvac_distributions.each do |hvac_distribution|
        next unless hvac_distribution.duct_leakage_measurements.include? self

        hvac_distribution.duct_leakage_measurements.delete(self)
      end
    end

    def check_for_errors
      errors = []
      return errors
    end

    def to_oga(air_distribution)
      duct_leakage_measurement_el = XMLHelper.add_element(air_distribution, 'DuctLeakageMeasurement')
      XMLHelper.add_element(duct_leakage_measurement_el, 'DuctType', @duct_type, :string) unless @duct_type.nil?
      XMLHelper.add_element(duct_leakage_measurement_el, 'DuctLeakageTestMethod', @duct_leakage_test_method, :string) unless @duct_leakage_test_method.nil?
      if not @duct_leakage_value.nil?
        duct_leakage_el = XMLHelper.add_element(duct_leakage_measurement_el, 'DuctLeakage')
        XMLHelper.add_element(duct_leakage_el, 'Units', @duct_leakage_units, :string) unless @duct_leakage_units.nil?
        XMLHelper.add_element(duct_leakage_el, 'Value', @duct_leakage_value, :float)
        XMLHelper.add_element(duct_leakage_el, 'TotalOrToOutside', @duct_leakage_total_or_to_outside, :string) unless @duct_leakage_total_or_to_outside.nil?
      end
    end

    def from_oga(duct_leakage_measurement)
      return if duct_leakage_measurement.nil?

      @duct_type = XMLHelper.get_value(duct_leakage_measurement, 'DuctType', :string)
      @duct_leakage_test_method = XMLHelper.get_value(duct_leakage_measurement, 'DuctLeakageTestMethod', :string)
      @duct_leakage_units = XMLHelper.get_value(duct_leakage_measurement, 'DuctLeakage/Units', :string)
      @duct_leakage_value = XMLHelper.get_value(duct_leakage_measurement, 'DuctLeakage/Value', :float)
      @duct_leakage_total_or_to_outside = XMLHelper.get_value(duct_leakage_measurement, 'DuctLeakage/TotalOrToOutside', :string)
    end
  end

  class Ducts < BaseArrayElement
    def add(**kwargs)
      self << Duct.new(@hpxml_object, **kwargs)
    end

    def from_oga(hvac_distribution)
      return if hvac_distribution.nil?

      XMLHelper.get_elements(hvac_distribution, 'Ducts').each do |duct|
        self << Duct.new(@hpxml_object, duct)
      end
    end
  end

  class Duct < BaseElement
    ATTRS = [:duct_type, :duct_insulation_r_value, :duct_insulation_material, :duct_location,
             :duct_fraction_area, :duct_surface_area]
    attr_accessor(*ATTRS)

    def delete
      @hpxml_object.hvac_distributions.each do |hvac_distribution|
        next unless hvac_distribution.ducts.include? self

        hvac_distribution.ducts.delete(self)
      end
    end

    def check_for_errors
      errors = []
      return errors
    end

    def to_oga(air_distribution)
      ducts_el = XMLHelper.add_element(air_distribution, 'Ducts')
      XMLHelper.add_element(ducts_el, 'DuctType', @duct_type, :string) unless @duct_type.nil?
      if not @duct_insulation_material.nil?
        ins_material_el = XMLHelper.add_element(ducts_el, 'DuctInsulationMaterial')
        XMLHelper.add_element(ins_material_el, @duct_insulation_material)
      end
      XMLHelper.add_element(ducts_el, 'DuctInsulationRValue', @duct_insulation_r_value, :float) unless @duct_insulation_r_value.nil?
      XMLHelper.add_element(ducts_el, 'DuctLocation', @duct_location, :string, @duct_location_isdefaulted) unless @duct_location.nil?
      XMLHelper.add_element(ducts_el, 'FractionDuctArea', @duct_fraction_area, :float) unless @duct_fraction_area.nil?
      XMLHelper.add_element(ducts_el, 'DuctSurfaceArea', @duct_surface_area, :float, @duct_surface_area_isdefaulted) unless @duct_surface_area.nil?
    end

    def from_oga(duct)
      return if duct.nil?

      @duct_type = XMLHelper.get_value(duct, 'DuctType', :string)
      @duct_insulation_material = XMLHelper.get_child_name(duct, 'DuctInsulationMaterial')
      @duct_insulation_r_value = XMLHelper.get_value(duct, 'DuctInsulationRValue', :float)
      @duct_location = XMLHelper.get_value(duct, 'DuctLocation', :string)
      @duct_fraction_area = XMLHelper.get_value(duct, 'FractionDuctArea', :float)
      @duct_surface_area = XMLHelper.get_value(duct, 'DuctSurfaceArea', :float)
    end
  end

  class VentilationFans < BaseArrayElement
    def add(**kwargs)
      self << VentilationFan.new(@hpxml_object, **kwargs)
    end

    def from_oga(hpxml)
      return if hpxml.nil?

      XMLHelper.get_elements(hpxml, 'Building/BuildingDetails/Systems/MechanicalVentilation/VentilationFans/VentilationFan').each do |ventilation_fan|
        self << VentilationFan.new(@hpxml_object, ventilation_fan)
      end
    end
  end

  class VentilationFan < BaseElement
    ATTRS = [:id, :fan_type, :rated_flow_rate, :tested_flow_rate, :hours_in_operation, :flow_rate_not_tested,
             :used_for_whole_building_ventilation, :used_for_seasonal_cooling_load_reduction,
             :used_for_local_ventilation, :total_recovery_efficiency, :total_recovery_efficiency_adjusted,
             :sensible_recovery_efficiency, :sensible_recovery_efficiency_adjusted,
             :fan_power, :fan_power_defaulted, :quantity, :fan_location, :distribution_system_idref, :start_hour,
             :is_shared_system, :in_unit_flow_rate, :fraction_recirculation,
             :preheating_fuel, :preheating_efficiency_cop, :preheating_fraction_load_served, :precooling_fuel,
             :precooling_efficiency_cop, :precooling_fraction_load_served]
    attr_accessor(*ATTRS)

    def distribution_system
      return if @distribution_system_idref.nil?
      return unless @fan_type == MechVentTypeCFIS

      @hpxml_object.hvac_distributions.each do |hvac_distribution|
        next unless hvac_distribution.id == @distribution_system_idref

        if hvac_distribution.distribution_system_type == HVACDistributionTypeHydronic
          fail "Attached HVAC distribution system '#{@distribution_system_idref}' cannot be hydronic for ventilation fan '#{@id}'."
        end

        return hvac_distribution
      end
      fail "Attached HVAC distribution system '#{@distribution_system_idref}' not found for ventilation fan '#{@id}'."
    end

    def total_unit_flow_rate
      if not @is_shared_system
        if not @tested_flow_rate.nil?
          return @tested_flow_rate
        else
          return @rated_flow_rate
        end
      else
        return @in_unit_flow_rate
      end
    end

    def oa_unit_flow_rate
      return if total_unit_flow_rate.nil?
      if not @is_shared_system
        return total_unit_flow_rate
      else
        if @fan_type == HPXML::MechVentTypeExhaust && @fraction_recirculation > 0.0
          fail "Exhaust fan '#{@id}' must have the fraction recirculation set to zero."
        else
          return total_unit_flow_rate * (1 - @fraction_recirculation)
        end
      end
    end

    def average_oa_unit_flow_rate
      # Daily-average outdoor air (cfm) associated with the unit
      return if oa_unit_flow_rate.nil?
      return if @hours_in_operation.nil?

      return oa_unit_flow_rate * (@hours_in_operation / 24.0)
    end

    def average_total_unit_flow_rate
      # Daily-average total air (cfm) associated with the unit
      return if total_unit_flow_rate.nil?
      return if @hours_in_operation.nil?

      return total_unit_flow_rate * (@hours_in_operation / 24.0)
    end

    def unit_flow_rate_ratio
      return 1.0 unless @is_shared_system
      return if @in_unit_flow_rate.nil?

      if not @tested_flow_rate.nil?
        ratio = @in_unit_flow_rate / @tested_flow_rate
      elsif not @rated_flow_rate.nil?
        ratio = @in_unit_flow_rate / @rated_flow_rate
      end
      return if ratio.nil?

      return ratio
    end

    def unit_fan_power
      return if @fan_power.nil?

      if @is_shared_system
        return if unit_flow_rate_ratio.nil?

        return @fan_power * unit_flow_rate_ratio
      else
        return @fan_power
      end
    end

    def average_unit_fan_power
      return if unit_fan_power.nil?
      return if @hours_in_operation.nil?

      return unit_fan_power * (@hours_in_operation / 24.0)
    end

    def includes_supply_air?
      if [MechVentTypeSupply, MechVentTypeCFIS, MechVentTypeBalanced, MechVentTypeERV, MechVentTypeHRV].include? @fan_type
        return true
      end

      return false
    end

    def includes_exhaust_air?
      if [MechVentTypeExhaust, MechVentTypeBalanced, MechVentTypeERV, MechVentTypeHRV].include? @fan_type
        return true
      end

      return false
    end

    def is_balanced?
      if includes_supply_air? && includes_exhaust_air?
        return true
      end

      return false
    end

    def delete
      @hpxml_object.ventilation_fans.delete(self)
    end

    def check_for_errors
      errors = []
      begin; distribution_system; rescue StandardError => e; errors << e.message; end
      begin; oa_unit_flow_rate; rescue StandardError => e; errors << e.message; end
      begin; unit_flow_rate_ratio; rescue StandardError => e; errors << e.message; end
      return errors
    end

    def to_oga(doc)
      return if nil?

      ventilation_fans = XMLHelper.create_elements_as_needed(doc, ['HPXML', 'Building', 'BuildingDetails', 'Systems', 'MechanicalVentilation', 'VentilationFans'])
      ventilation_fan = XMLHelper.add_element(ventilation_fans, 'VentilationFan')
      sys_id = XMLHelper.add_element(ventilation_fan, 'SystemIdentifier')
      XMLHelper.add_attribute(sys_id, 'id', @id)
      XMLHelper.add_element(ventilation_fan, 'Quantity', @quantity, :integer, @quantity_isdefaulted) unless @quantity.nil?
      XMLHelper.add_element(ventilation_fan, 'FanType', @fan_type, :string) unless @fan_type.nil?
      XMLHelper.add_element(ventilation_fan, 'RatedFlowRate', @rated_flow_rate, :float, @rated_flow_rate_isdefaulted) unless @rated_flow_rate.nil?
      XMLHelper.add_element(ventilation_fan, 'TestedFlowRate', @tested_flow_rate, :float) unless @tested_flow_rate.nil?
      XMLHelper.add_element(ventilation_fan, 'HoursInOperation', @hours_in_operation, :float, @hours_in_operation_isdefaulted) unless @hours_in_operation.nil?
      XMLHelper.add_element(ventilation_fan, 'FanLocation', @fan_location, :string) unless @fan_location.nil?
      XMLHelper.add_element(ventilation_fan, 'UsedForLocalVentilation', @used_for_local_ventilation, :boolean) unless @used_for_local_ventilation.nil?
      XMLHelper.add_element(ventilation_fan, 'UsedForWholeBuildingVentilation', @used_for_whole_building_ventilation, :boolean) unless @used_for_whole_building_ventilation.nil?
      XMLHelper.add_element(ventilation_fan, 'UsedForSeasonalCoolingLoadReduction', @used_for_seasonal_cooling_load_reduction, :boolean) unless @used_for_seasonal_cooling_load_reduction.nil?
      XMLHelper.add_element(ventilation_fan, 'IsSharedSystem', @is_shared_system, :boolean, @is_shared_system_isdefaulted) unless @is_shared_system.nil?
      XMLHelper.add_element(ventilation_fan, 'FractionRecirculation', @fraction_recirculation, :float) unless @fraction_recirculation.nil?
      XMLHelper.add_element(ventilation_fan, 'TotalRecoveryEfficiency', @total_recovery_efficiency, :float) unless @total_recovery_efficiency.nil?
      XMLHelper.add_element(ventilation_fan, 'SensibleRecoveryEfficiency', @sensible_recovery_efficiency, :float) unless @sensible_recovery_efficiency.nil?
      XMLHelper.add_element(ventilation_fan, 'AdjustedTotalRecoveryEfficiency', @total_recovery_efficiency_adjusted, :float) unless @total_recovery_efficiency_adjusted.nil?
      XMLHelper.add_element(ventilation_fan, 'AdjustedSensibleRecoveryEfficiency', @sensible_recovery_efficiency_adjusted, :float) unless @sensible_recovery_efficiency_adjusted.nil?
      XMLHelper.add_element(ventilation_fan, 'FanPower', @fan_power, :float, @fan_power_isdefaulted) unless @fan_power.nil?
      if not @distribution_system_idref.nil?
        attached_to_hvac_distribution_system = XMLHelper.add_element(ventilation_fan, 'AttachedToHVACDistributionSystem')
        XMLHelper.add_attribute(attached_to_hvac_distribution_system, 'idref', @distribution_system_idref)
      end
      XMLHelper.add_extension(ventilation_fan, 'StartHour', @start_hour, :integer, @start_hour_isdefaulted) unless @start_hour.nil?
      XMLHelper.add_extension(ventilation_fan, 'InUnitFlowRate', @in_unit_flow_rate, :float) unless @in_unit_flow_rate.nil?
      if (not @preheating_fuel.nil?) && (not @preheating_efficiency_cop.nil?)
        precond_htg = XMLHelper.create_elements_as_needed(ventilation_fan, ['extension', 'PreHeating'])
        XMLHelper.add_element(precond_htg, 'Fuel', @preheating_fuel, :string) unless @preheating_fuel.nil?
        eff = XMLHelper.add_element(precond_htg, 'AnnualHeatingEfficiency') unless @preheating_efficiency_cop.nil?
        XMLHelper.add_element(eff, 'Value', @preheating_efficiency_cop, :float) unless eff.nil?
        XMLHelper.add_element(eff, 'Units', UnitsCOP, :string) unless eff.nil?
        XMLHelper.add_element(precond_htg, 'FractionVentilationHeatLoadServed', @preheating_fraction_load_served, :float) unless @preheating_fraction_load_served.nil?
      end
      if (not @precooling_fuel.nil?) && (not @precooling_efficiency_cop.nil?)
        precond_clg = XMLHelper.create_elements_as_needed(ventilation_fan, ['extension', 'PreCooling'])
        XMLHelper.add_element(precond_clg, 'Fuel', @precooling_fuel, :string) unless @precooling_fuel.nil?
        eff = XMLHelper.add_element(precond_clg, 'AnnualCoolingEfficiency') unless @precooling_efficiency_cop.nil?
        XMLHelper.add_element(eff, 'Value', @precooling_efficiency_cop, :float) unless eff.nil?
        XMLHelper.add_element(eff, 'Units', UnitsCOP, :string) unless eff.nil?
        XMLHelper.add_element(precond_clg, 'FractionVentilationCoolLoadServed', @precooling_fraction_load_served, :float) unless @precooling_fraction_load_served.nil?
      end
      XMLHelper.add_extension(ventilation_fan, 'FlowRateNotTested', @flow_rate_not_tested, :boolean) unless @flow_rate_not_tested.nil?
      XMLHelper.add_extension(ventilation_fan, 'FanPowerDefaulted', @fan_power_defaulted, :boolean) unless @fan_power_defaulted.nil?
    end

    def from_oga(ventilation_fan)
      return if ventilation_fan.nil?

      @id = HPXML::get_id(ventilation_fan)
      @quantity = XMLHelper.get_value(ventilation_fan, 'Quantity', :integer)
      @fan_type = XMLHelper.get_value(ventilation_fan, 'FanType', :string)
      @rated_flow_rate = XMLHelper.get_value(ventilation_fan, 'RatedFlowRate', :float)
      @tested_flow_rate = XMLHelper.get_value(ventilation_fan, 'TestedFlowRate', :float)
      @hours_in_operation = XMLHelper.get_value(ventilation_fan, 'HoursInOperation', :float)
      @fan_location = XMLHelper.get_value(ventilation_fan, 'FanLocation', :string)
      @used_for_local_ventilation = XMLHelper.get_value(ventilation_fan, 'UsedForLocalVentilation', :boolean)
      @used_for_whole_building_ventilation = XMLHelper.get_value(ventilation_fan, 'UsedForWholeBuildingVentilation', :boolean)
      @used_for_seasonal_cooling_load_reduction = XMLHelper.get_value(ventilation_fan, 'UsedForSeasonalCoolingLoadReduction', :boolean)
      @is_shared_system = XMLHelper.get_value(ventilation_fan, 'IsSharedSystem', :boolean)
      @fraction_recirculation = XMLHelper.get_value(ventilation_fan, 'FractionRecirculation', :float)
      @total_recovery_efficiency = XMLHelper.get_value(ventilation_fan, 'TotalRecoveryEfficiency', :float)
      @sensible_recovery_efficiency = XMLHelper.get_value(ventilation_fan, 'SensibleRecoveryEfficiency', :float)
      @total_recovery_efficiency_adjusted = XMLHelper.get_value(ventilation_fan, 'AdjustedTotalRecoveryEfficiency', :float)
      @sensible_recovery_efficiency_adjusted = XMLHelper.get_value(ventilation_fan, 'AdjustedSensibleRecoveryEfficiency', :float)
      @fan_power = XMLHelper.get_value(ventilation_fan, 'FanPower', :float)
      @distribution_system_idref = HPXML::get_idref(XMLHelper.get_element(ventilation_fan, 'AttachedToHVACDistributionSystem'))
      @start_hour = XMLHelper.get_value(ventilation_fan, 'extension/StartHour', :integer)
      @in_unit_flow_rate = XMLHelper.get_value(ventilation_fan, 'extension/InUnitFlowRate', :float)
      @preheating_fuel = XMLHelper.get_value(ventilation_fan, 'extension/PreHeating/Fuel', :string)
      @preheating_efficiency_cop = XMLHelper.get_value(ventilation_fan, "extension/PreHeating/AnnualHeatingEfficiency[Units='#{UnitsCOP}']/Value", :float)
      @preheating_fraction_load_served = XMLHelper.get_value(ventilation_fan, 'extension/PreHeating/FractionVentilationHeatLoadServed', :float)
      @precooling_fuel = XMLHelper.get_value(ventilation_fan, 'extension/PreCooling/Fuel', :string)
      @precooling_efficiency_cop = XMLHelper.get_value(ventilation_fan, "extension/PreCooling/AnnualCoolingEfficiency[Units='#{UnitsCOP}']/Value", :float)
      @precooling_fraction_load_served = XMLHelper.get_value(ventilation_fan, 'extension/PreCooling/FractionVentilationCoolLoadServed', :float)
      @flow_rate_not_tested = XMLHelper.get_value(ventilation_fan, 'extension/FlowRateNotTested', :boolean)
      @fan_power_defaulted = XMLHelper.get_value(ventilation_fan, 'extension/FanPowerDefaulted', :boolean)
    end
  end

  class WaterHeatingSystems < BaseArrayElement
    def add(**kwargs)
      self << WaterHeatingSystem.new(@hpxml_object, **kwargs)
    end

    def from_oga(hpxml)
      return if hpxml.nil?

      XMLHelper.get_elements(hpxml, 'Building/BuildingDetails/Systems/WaterHeating/WaterHeatingSystem').each do |water_heating_system|
        self << WaterHeatingSystem.new(@hpxml_object, water_heating_system)
      end
    end
  end

  class WaterHeatingSystem < BaseElement
    ATTRS = [:id, :year_installed, :fuel_type, :water_heater_type, :location, :performance_adjustment,
             :tank_volume, :fraction_dhw_load_served, :heating_capacity, :energy_factor,
             :uniform_energy_factor, :first_hour_rating, :recovery_efficiency, :uses_desuperheater, :jacket_r_value,
             :related_hvac_idref, :third_party_certification, :standby_loss, :temperature, :is_shared_system,
             :number_of_units_served]
    attr_accessor(*ATTRS)

    def related_hvac_system
      return if @related_hvac_idref.nil?

      (@hpxml_object.heating_systems + @hpxml_object.cooling_systems + @hpxml_object.heat_pumps).each do |hvac_system|
        next unless hvac_system.id == @related_hvac_idref

        return hvac_system
      end
      fail "RelatedHVACSystem '#{@related_hvac_idref}' not found for water heating system '#{@id}'."
    end

    def delete
      @hpxml_object.water_heating_systems.delete(self)
      @hpxml_object.solar_thermal_systems.each do |solar_thermal_system|
        next unless solar_thermal_system.water_heating_system_idref == @id

        solar_thermal_system.water_heating_system_idref = nil
      end
    end

    def check_for_errors
      errors = []
      begin; related_hvac_system; rescue StandardError => e; errors << e.message; end
      return errors
    end

    def to_oga(doc)
      return if nil?

      water_heating = XMLHelper.create_elements_as_needed(doc, ['HPXML', 'Building', 'BuildingDetails', 'Systems', 'WaterHeating'])
      water_heating_system = XMLHelper.add_element(water_heating, 'WaterHeatingSystem')
      sys_id = XMLHelper.add_element(water_heating_system, 'SystemIdentifier')
      XMLHelper.add_attribute(sys_id, 'id', @id)
      XMLHelper.add_element(water_heating_system, 'FuelType', @fuel_type, :string) unless @fuel_type.nil?
      XMLHelper.add_element(water_heating_system, 'WaterHeaterType', @water_heater_type, :string) unless @water_heater_type.nil?
      XMLHelper.add_element(water_heating_system, 'Location', @location, :string, @location_isdefaulted) unless @location.nil?
      XMLHelper.add_element(water_heating_system, 'YearInstalled', @year_installed, :integer) unless @year_installed.nil?
      XMLHelper.add_element(water_heating_system, 'IsSharedSystem', @is_shared_system, :boolean, @is_shared_system_isdefaulted) unless @is_shared_system.nil?
      XMLHelper.add_element(water_heating_system, 'NumberofUnitsServed', @number_of_units_served, :integer) unless @number_of_units_served.nil?
      XMLHelper.add_element(water_heating_system, 'PerformanceAdjustment', @performance_adjustment, :float, @performance_adjustment_isdefaulted) unless @performance_adjustment.nil?
      XMLHelper.add_element(water_heating_system, 'ThirdPartyCertification', @third_party_certification, :string) unless @third_party_certification.nil?
      XMLHelper.add_element(water_heating_system, 'TankVolume', @tank_volume, :float, @tank_volume_isdefaulted) unless @tank_volume.nil?
      XMLHelper.add_element(water_heating_system, 'FractionDHWLoadServed', @fraction_dhw_load_served, :float) unless @fraction_dhw_load_served.nil?
      XMLHelper.add_element(water_heating_system, 'HeatingCapacity', @heating_capacity, :float, @heating_capacity_isdefaulted) unless @heating_capacity.nil?
      XMLHelper.add_element(water_heating_system, 'EnergyFactor', @energy_factor, :float) unless @energy_factor.nil?
      XMLHelper.add_element(water_heating_system, 'UniformEnergyFactor', @uniform_energy_factor, :float) unless @uniform_energy_factor.nil?
      XMLHelper.add_element(water_heating_system, 'FirstHourRating', @first_hour_rating, :float) unless @first_hour_rating.nil?
      XMLHelper.add_element(water_heating_system, 'RecoveryEfficiency', @recovery_efficiency, :float, @recovery_efficiency_isdefaulted) unless @recovery_efficiency.nil?
      if not @jacket_r_value.nil?
        water_heater_insulation = XMLHelper.add_element(water_heating_system, 'WaterHeaterInsulation')
        jacket = XMLHelper.add_element(water_heater_insulation, 'Jacket')
        XMLHelper.add_element(jacket, 'JacketRValue', @jacket_r_value, :float)
      end
      XMLHelper.add_element(water_heating_system, 'StandbyLoss', @standby_loss, :float, @standby_loss_isdefaulted) unless @standby_loss.nil?
      XMLHelper.add_element(water_heating_system, 'HotWaterTemperature', @temperature, :float, @temperature_isdefaulted) unless @temperature.nil?
      XMLHelper.add_element(water_heating_system, 'UsesDesuperheater', @uses_desuperheater, :boolean) unless @uses_desuperheater.nil?
      if not @related_hvac_idref.nil?
        related_hvac_idref_el = XMLHelper.add_element(water_heating_system, 'RelatedHVACSystem')
        XMLHelper.add_attribute(related_hvac_idref_el, 'idref', @related_hvac_idref)
      end
    end

    def from_oga(water_heating_system)
      return if water_heating_system.nil?

      @id = HPXML::get_id(water_heating_system)
      @fuel_type = XMLHelper.get_value(water_heating_system, 'FuelType', :string)
      @water_heater_type = XMLHelper.get_value(water_heating_system, 'WaterHeaterType', :string)
      @location = XMLHelper.get_value(water_heating_system, 'Location', :string)
      @year_installed = XMLHelper.get_value(water_heating_system, 'YearInstalled', :integer)
      @is_shared_system = XMLHelper.get_value(water_heating_system, 'IsSharedSystem', :boolean)
      @number_of_units_served = XMLHelper.get_value(water_heating_system, 'NumberofUnitsServed', :integer)
      @performance_adjustment = XMLHelper.get_value(water_heating_system, 'PerformanceAdjustment', :float)
      @third_party_certification = XMLHelper.get_value(water_heating_system, 'ThirdPartyCertification', :string)
      @tank_volume = XMLHelper.get_value(water_heating_system, 'TankVolume', :float)
      @fraction_dhw_load_served = XMLHelper.get_value(water_heating_system, 'FractionDHWLoadServed', :float)
      @heating_capacity = XMLHelper.get_value(water_heating_system, 'HeatingCapacity', :float)
      @energy_factor = XMLHelper.get_value(water_heating_system, 'EnergyFactor', :float)
      @uniform_energy_factor = XMLHelper.get_value(water_heating_system, 'UniformEnergyFactor', :float)
      @first_hour_rating = XMLHelper.get_value(water_heating_system, 'FirstHourRating', :float)
      @recovery_efficiency = XMLHelper.get_value(water_heating_system, 'RecoveryEfficiency', :float)
      @jacket_r_value = XMLHelper.get_value(water_heating_system, 'WaterHeaterInsulation/Jacket/JacketRValue', :float)
      @standby_loss = XMLHelper.get_value(water_heating_system, 'StandbyLoss', :float)
      @temperature = XMLHelper.get_value(water_heating_system, 'HotWaterTemperature', :float)
      @uses_desuperheater = XMLHelper.get_value(water_heating_system, 'UsesDesuperheater', :boolean)
      @related_hvac_idref = HPXML::get_idref(XMLHelper.get_element(water_heating_system, 'RelatedHVACSystem'))
    end
  end

  class HotWaterDistributions < BaseArrayElement
    def add(**kwargs)
      self << HotWaterDistribution.new(@hpxml_object, **kwargs)
    end

    def from_oga(hpxml)
      return if hpxml.nil?

      XMLHelper.get_elements(hpxml, 'Building/BuildingDetails/Systems/WaterHeating/HotWaterDistribution').each do |hot_water_distribution|
        self << HotWaterDistribution.new(@hpxml_object, hot_water_distribution)
      end
    end
  end

  class HotWaterDistribution < BaseElement
    ATTRS = [:id, :system_type, :pipe_r_value, :standard_piping_length, :recirculation_control_type,
             :recirculation_piping_length, :recirculation_branch_piping_length,
             :recirculation_pump_power, :dwhr_facilities_connected, :dwhr_equal_flow,
             :dwhr_efficiency, :has_shared_recirculation, :shared_recirculation_number_of_units_served,
             :shared_recirculation_pump_power, :shared_recirculation_control_type,
             :shared_recirculation_motor_efficiency]
    attr_accessor(*ATTRS)

    def delete
      @hpxml_object.hot_water_distributions.delete(self)
    end

    def check_for_errors
      errors = []
      return errors
    end

    def to_oga(doc)
      return if nil?

      water_heating = XMLHelper.create_elements_as_needed(doc, ['HPXML', 'Building', 'BuildingDetails', 'Systems', 'WaterHeating'])
      hot_water_distribution = XMLHelper.add_element(water_heating, 'HotWaterDistribution')
      sys_id = XMLHelper.add_element(hot_water_distribution, 'SystemIdentifier')
      XMLHelper.add_attribute(sys_id, 'id', @id)
      if not @system_type.nil?
        system_type_el = XMLHelper.add_element(hot_water_distribution, 'SystemType')
        if @system_type == DHWDistTypeStandard
          standard = XMLHelper.add_element(system_type_el, @system_type)
          XMLHelper.add_element(standard, 'PipingLength', @standard_piping_length, :float, @standard_piping_length_isdefaulted) unless @standard_piping_length.nil?
        elsif system_type == DHWDistTypeRecirc
          recirculation = XMLHelper.add_element(system_type_el, @system_type)
          XMLHelper.add_element(recirculation, 'ControlType', @recirculation_control_type, :string) unless @recirculation_control_type.nil?
          XMLHelper.add_element(recirculation, 'RecirculationPipingLoopLength', @recirculation_piping_length, :float, @recirculation_piping_length_isdefaulted) unless @recirculation_piping_length.nil?
          XMLHelper.add_element(recirculation, 'BranchPipingLoopLength', @recirculation_branch_piping_length, :float, @recirculation_branch_piping_length_isdefaulted) unless @recirculation_branch_piping_length.nil?
          XMLHelper.add_element(recirculation, 'PumpPower', @recirculation_pump_power, :float, @recirculation_pump_power_isdefaulted) unless @recirculation_pump_power.nil?
        else
          fail "Unhandled hot water distribution type '#{@system_type}'."
        end
      end
      if not @pipe_r_value.nil?
        pipe_insulation = XMLHelper.add_element(hot_water_distribution, 'PipeInsulation')
        XMLHelper.add_element(pipe_insulation, 'PipeRValue', @pipe_r_value, :float, @pipe_r_value_isdefaulted)
      end
      if (not @dwhr_facilities_connected.nil?) || (not @dwhr_equal_flow.nil?) || (not @dwhr_efficiency.nil?)
        drain_water_heat_recovery = XMLHelper.add_element(hot_water_distribution, 'DrainWaterHeatRecovery')
        XMLHelper.add_element(drain_water_heat_recovery, 'FacilitiesConnected', @dwhr_facilities_connected, :string) unless @dwhr_facilities_connected.nil?
        XMLHelper.add_element(drain_water_heat_recovery, 'EqualFlow', @dwhr_equal_flow, :boolean) unless @dwhr_equal_flow.nil?
        XMLHelper.add_element(drain_water_heat_recovery, 'Efficiency', @dwhr_efficiency, :float) unless @dwhr_efficiency.nil?
      end
      if @has_shared_recirculation
        extension = XMLHelper.create_elements_as_needed(hot_water_distribution, ['extension'])
        shared_recirculation = XMLHelper.add_element(extension, 'SharedRecirculation')
        XMLHelper.add_element(shared_recirculation, 'NumberofUnitsServed', @shared_recirculation_number_of_units_served, :integer) unless @shared_recirculation_number_of_units_served.nil?
        XMLHelper.add_element(shared_recirculation, 'PumpPower', @shared_recirculation_pump_power, :float, @shared_recirculation_pump_power_isdefaulted) unless @shared_recirculation_pump_power.nil?
        XMLHelper.add_element(shared_recirculation, 'MotorEfficiency', @shared_recirculation_motor_efficiency, :float) unless @shared_recirculation_motor_efficiency.nil?
        XMLHelper.add_element(shared_recirculation, 'ControlType', @shared_recirculation_control_type, :string) unless @shared_recirculation_control_type.nil?
      end
    end

    def from_oga(hot_water_distribution)
      return if hot_water_distribution.nil?

      @id = HPXML::get_id(hot_water_distribution)
      @system_type = XMLHelper.get_child_name(hot_water_distribution, 'SystemType')
      if @system_type == 'Standard'
        @standard_piping_length = XMLHelper.get_value(hot_water_distribution, 'SystemType/Standard/PipingLength', :float)
      elsif @system_type == 'Recirculation'
        @recirculation_control_type = XMLHelper.get_value(hot_water_distribution, 'SystemType/Recirculation/ControlType', :string)
        @recirculation_piping_length = XMLHelper.get_value(hot_water_distribution, 'SystemType/Recirculation/RecirculationPipingLoopLength', :float)
        @recirculation_branch_piping_length = XMLHelper.get_value(hot_water_distribution, 'SystemType/Recirculation/BranchPipingLoopLength', :float)
        @recirculation_pump_power = XMLHelper.get_value(hot_water_distribution, 'SystemType/Recirculation/PumpPower', :float)
      end
      @pipe_r_value = XMLHelper.get_value(hot_water_distribution, 'PipeInsulation/PipeRValue', :float)
      @dwhr_facilities_connected = XMLHelper.get_value(hot_water_distribution, 'DrainWaterHeatRecovery/FacilitiesConnected', :string)
      @dwhr_equal_flow = XMLHelper.get_value(hot_water_distribution, 'DrainWaterHeatRecovery/EqualFlow', :boolean)
      @dwhr_efficiency = XMLHelper.get_value(hot_water_distribution, 'DrainWaterHeatRecovery/Efficiency', :float)
      @has_shared_recirculation = XMLHelper.has_element(hot_water_distribution, 'extension/SharedRecirculation')
      if @has_shared_recirculation
        @shared_recirculation_number_of_units_served = XMLHelper.get_value(hot_water_distribution, 'extension/SharedRecirculation/NumberofUnitsServed', :integer)
        @shared_recirculation_pump_power = XMLHelper.get_value(hot_water_distribution, 'extension/SharedRecirculation/PumpPower', :float)
        @shared_recirculation_motor_efficiency = XMLHelper.get_value(hot_water_distribution, 'extension/SharedRecirculation/MotorEfficiency', :float)
        @shared_recirculation_control_type = XMLHelper.get_value(hot_water_distribution, 'extension/SharedRecirculation/ControlType', :string)
      end
    end
  end

  class WaterFixtures < BaseArrayElement
    def add(**kwargs)
      self << WaterFixture.new(@hpxml_object, **kwargs)
    end

    def from_oga(hpxml)
      return if hpxml.nil?

      XMLHelper.get_elements(hpxml, 'Building/BuildingDetails/Systems/WaterHeating/WaterFixture').each do |water_fixture|
        self << WaterFixture.new(@hpxml_object, water_fixture)
      end
    end
  end

  class WaterFixture < BaseElement
    ATTRS = [:id, :water_fixture_type, :low_flow]
    attr_accessor(*ATTRS)

    def delete
      @hpxml_object.water_fixtures.delete(self)
    end

    def check_for_errors
      errors = []
      return errors
    end

    def to_oga(doc)
      return if nil?

      water_heating = XMLHelper.create_elements_as_needed(doc, ['HPXML', 'Building', 'BuildingDetails', 'Systems', 'WaterHeating'])
      water_fixture = XMLHelper.add_element(water_heating, 'WaterFixture')
      sys_id = XMLHelper.add_element(water_fixture, 'SystemIdentifier')
      XMLHelper.add_attribute(sys_id, 'id', @id)
      XMLHelper.add_element(water_fixture, 'WaterFixtureType', @water_fixture_type, :string) unless @water_fixture_type.nil?
      XMLHelper.add_element(water_fixture, 'LowFlow', @low_flow, :boolean) unless @low_flow.nil?
    end

    def from_oga(water_fixture)
      return if water_fixture.nil?

      @id = HPXML::get_id(water_fixture)
      @water_fixture_type = XMLHelper.get_value(water_fixture, 'WaterFixtureType', :string)
      @low_flow = XMLHelper.get_value(water_fixture, 'LowFlow', :boolean)
    end
  end

  class WaterHeating < BaseElement
    ATTRS = [:water_fixtures_usage_multiplier]
    attr_accessor(*ATTRS)

    def check_for_errors
      errors = []
      return errors
    end

    def to_oga(doc)
      return if nil?

      water_heating = XMLHelper.create_elements_as_needed(doc, ['HPXML', 'Building', 'BuildingDetails', 'Systems', 'WaterHeating'])
      XMLHelper.add_extension(water_heating, 'WaterFixturesUsageMultiplier', @water_fixtures_usage_multiplier, :float, @water_fixtures_usage_multiplier_isdefaulted) unless @water_fixtures_usage_multiplier.nil?
    end

    def from_oga(hpxml)
      return if hpxml.nil?

      water_heating = XMLHelper.get_element(hpxml, 'Building/BuildingDetails/Systems/WaterHeating')
      return if water_heating.nil?

      @water_fixtures_usage_multiplier = XMLHelper.get_value(water_heating, 'extension/WaterFixturesUsageMultiplier', :float)
    end
  end

  class SolarThermalSystems < BaseArrayElement
    def add(**kwargs)
      self << SolarThermalSystem.new(@hpxml_object, **kwargs)
    end

    def from_oga(hpxml)
      return if hpxml.nil?

      XMLHelper.get_elements(hpxml, 'Building/BuildingDetails/Systems/SolarThermal/SolarThermalSystem').each do |solar_thermal_system|
        self << SolarThermalSystem.new(@hpxml_object, solar_thermal_system)
      end
    end
  end

  class SolarThermalSystem < BaseElement
    ATTRS = [:id, :system_type, :collector_area, :collector_loop_type, :collector_azimuth,
             :collector_type, :collector_tilt, :collector_frta, :collector_frul, :storage_volume,
             :water_heating_system_idref, :solar_fraction]
    attr_accessor(*ATTRS)

    def water_heating_system
      return if @water_heating_system_idref.nil?

      @hpxml_object.water_heating_systems.each do |water_heater|
        next unless water_heater.id == @water_heating_system_idref

        return water_heater
      end
      fail "Attached water heating system '#{@water_heating_system_idref}' not found for solar thermal system '#{@id}'."
    end

    def delete
      @hpxml_object.solar_thermal_systems.delete(self)
    end

    def check_for_errors
      errors = []
      begin; water_heating_system; rescue StandardError => e; errors << e.message; end
      return errors
    end

    def to_oga(doc)
      return if nil?

      solar_thermal = XMLHelper.create_elements_as_needed(doc, ['HPXML', 'Building', 'BuildingDetails', 'Systems', 'SolarThermal'])
      solar_thermal_system = XMLHelper.add_element(solar_thermal, 'SolarThermalSystem')
      sys_id = XMLHelper.add_element(solar_thermal_system, 'SystemIdentifier')
      XMLHelper.add_attribute(sys_id, 'id', @id)
      XMLHelper.add_element(solar_thermal_system, 'SystemType', @system_type, :string) unless @system_type.nil?
      XMLHelper.add_element(solar_thermal_system, 'CollectorArea', @collector_area, :float) unless @collector_area.nil?
      XMLHelper.add_element(solar_thermal_system, 'CollectorLoopType', @collector_loop_type, :string) unless @collector_loop_type.nil?
      XMLHelper.add_element(solar_thermal_system, 'CollectorType', @collector_type, :string) unless @collector_type.nil?
      XMLHelper.add_element(solar_thermal_system, 'CollectorAzimuth', @collector_azimuth, :integer) unless @collector_azimuth.nil?
      XMLHelper.add_element(solar_thermal_system, 'CollectorTilt', @collector_tilt, :float) unless @collector_tilt.nil?
      XMLHelper.add_element(solar_thermal_system, 'CollectorRatedOpticalEfficiency', @collector_frta, :float) unless @collector_frta.nil?
      XMLHelper.add_element(solar_thermal_system, 'CollectorRatedThermalLosses', @collector_frul, :float) unless @collector_frul.nil?
      XMLHelper.add_element(solar_thermal_system, 'StorageVolume', @storage_volume, :float, @storage_volume_isdefaulted) unless @storage_volume.nil?
      if not @water_heating_system_idref.nil?
        connected_to = XMLHelper.add_element(solar_thermal_system, 'ConnectedTo')
        XMLHelper.add_attribute(connected_to, 'idref', @water_heating_system_idref)
      end
      XMLHelper.add_element(solar_thermal_system, 'SolarFraction', @solar_fraction, :float) unless @solar_fraction.nil?
    end

    def from_oga(solar_thermal_system)
      return if solar_thermal_system.nil?

      @id = HPXML::get_id(solar_thermal_system)
      @system_type = XMLHelper.get_value(solar_thermal_system, 'SystemType', :string)
      @collector_area = XMLHelper.get_value(solar_thermal_system, 'CollectorArea', :float)
      @collector_loop_type = XMLHelper.get_value(solar_thermal_system, 'CollectorLoopType', :string)
      @collector_type = XMLHelper.get_value(solar_thermal_system, 'CollectorType', :string)
      @collector_azimuth = XMLHelper.get_value(solar_thermal_system, 'CollectorAzimuth', :integer)
      @collector_tilt = XMLHelper.get_value(solar_thermal_system, 'CollectorTilt', :float)
      @collector_frta = XMLHelper.get_value(solar_thermal_system, 'CollectorRatedOpticalEfficiency', :float)
      @collector_frul = XMLHelper.get_value(solar_thermal_system, 'CollectorRatedThermalLosses', :float)
      @storage_volume = XMLHelper.get_value(solar_thermal_system, 'StorageVolume', :float)
      @water_heating_system_idref = HPXML::get_idref(XMLHelper.get_element(solar_thermal_system, 'ConnectedTo'))
      @solar_fraction = XMLHelper.get_value(solar_thermal_system, 'SolarFraction', :float)
    end
  end

  class PVSystems < BaseArrayElement
    def add(**kwargs)
      self << PVSystem.new(@hpxml_object, **kwargs)
    end

    def from_oga(hpxml)
      return if hpxml.nil?

      XMLHelper.get_elements(hpxml, 'Building/BuildingDetails/Systems/Photovoltaics/PVSystem').each do |pv_system|
        self << PVSystem.new(@hpxml_object, pv_system)
      end
    end
  end

  class PVSystem < BaseElement
    ATTRS = [:id, :location, :module_type, :tracking, :array_orientation, :array_azimuth, :array_tilt,
             :max_power_output, :inverter_efficiency, :system_losses_fraction, :number_of_panels,
             :year_modules_manufactured, :is_shared_system, :number_of_bedrooms_served]
    attr_accessor(*ATTRS)

    def delete
      @hpxml_object.pv_systems.delete(self)
    end

    def check_for_errors
      errors = []
      return errors
    end

    def to_oga(doc)
      return if nil?

      photovoltaics = XMLHelper.create_elements_as_needed(doc, ['HPXML', 'Building', 'BuildingDetails', 'Systems', 'Photovoltaics'])
      pv_system = XMLHelper.add_element(photovoltaics, 'PVSystem')
      sys_id = XMLHelper.add_element(pv_system, 'SystemIdentifier')
      XMLHelper.add_attribute(sys_id, 'id', @id)
      XMLHelper.add_element(pv_system, 'IsSharedSystem', @is_shared_system, :boolean, @is_shared_system_isdefaulted) unless @is_shared_system.nil?
      XMLHelper.add_element(pv_system, 'Location', @location, :string, @location_isdefaulted) unless @location.nil?
      XMLHelper.add_element(pv_system, 'ModuleType', @module_type, :string, @module_type_isdefaulted) unless @module_type.nil?
      XMLHelper.add_element(pv_system, 'Tracking', @tracking, :string, @tracking_isdefaulted) unless @tracking.nil?
      XMLHelper.add_element(pv_system, 'ArrayOrientation', @array_orientation, :string) unless @array_orientation.nil?
      XMLHelper.add_element(pv_system, 'ArrayAzimuth', @array_azimuth, :integer) unless @array_azimuth.nil?
      XMLHelper.add_element(pv_system, 'ArrayTilt', @array_tilt, :float) unless @array_tilt.nil?
      XMLHelper.add_element(pv_system, 'MaxPowerOutput', @max_power_output, :float) unless @max_power_output.nil?
      XMLHelper.add_element(pv_system, 'NumberOfPanels', @number_of_panels, :integer) unless @number_of_panels.nil?
      XMLHelper.add_element(pv_system, 'InverterEfficiency', @inverter_efficiency, :float, @inverter_efficiency_isdefaulted) unless @inverter_efficiency.nil?
      XMLHelper.add_element(pv_system, 'SystemLossesFraction', @system_losses_fraction, :float, @system_losses_fraction_isdefaulted) unless @system_losses_fraction.nil?
      XMLHelper.add_element(pv_system, 'YearModulesManufactured', @year_modules_manufactured, :integer) unless @year_modules_manufactured.nil?
      XMLHelper.add_extension(pv_system, 'NumberofBedroomsServed', @number_of_bedrooms_served, :integer) unless @number_of_bedrooms_served.nil?
    end

    def from_oga(pv_system)
      return if pv_system.nil?

      @id = HPXML::get_id(pv_system)
      @is_shared_system = XMLHelper.get_value(pv_system, 'IsSharedSystem', :boolean)
      @location = XMLHelper.get_value(pv_system, 'Location', :string)
      @module_type = XMLHelper.get_value(pv_system, 'ModuleType', :string)
      @tracking = XMLHelper.get_value(pv_system, 'Tracking', :string)
      @array_orientation = XMLHelper.get_value(pv_system, 'ArrayOrientation', :string)
      @array_azimuth = XMLHelper.get_value(pv_system, 'ArrayAzimuth', :integer)
      @array_tilt = XMLHelper.get_value(pv_system, 'ArrayTilt', :float)
      @max_power_output = XMLHelper.get_value(pv_system, 'MaxPowerOutput', :float)
      @number_of_panels = XMLHelper.get_value(pv_system, 'NumberOfPanels', :integer)
      @inverter_efficiency = XMLHelper.get_value(pv_system, 'InverterEfficiency', :float)
      @system_losses_fraction = XMLHelper.get_value(pv_system, 'SystemLossesFraction', :float)
      @year_modules_manufactured = XMLHelper.get_value(pv_system, 'YearModulesManufactured', :integer)
      @number_of_bedrooms_served = XMLHelper.get_value(pv_system, 'extension/NumberofBedroomsServed', :integer)
    end
  end

  class Generators < BaseArrayElement
    def add(**kwargs)
      self << Generator.new(@hpxml_object, **kwargs)
    end

    def from_oga(hpxml)
      return if hpxml.nil?

      XMLHelper.get_elements(hpxml, 'Building/BuildingDetails/Systems/extension/Generators/Generator').each do |generator|
        self << Generator.new(@hpxml_object, generator)
      end
    end
  end

  class Generator < BaseElement
    ATTRS = [:id, :fuel_type, :annual_consumption_kbtu, :annual_output_kwh, :is_shared_system, :number_of_bedrooms_served]
    attr_accessor(*ATTRS)

    def delete
      @hpxml_object.generators.delete(self)
    end

    def check_for_errors
      errors = []
      return errors
    end

    def to_oga(doc)
      return if nil?

      generators = XMLHelper.create_elements_as_needed(doc, ['HPXML', 'Building', 'BuildingDetails', 'Systems', 'extension', 'Generators'])
      generator = XMLHelper.add_element(generators, 'Generator')
      sys_id = XMLHelper.add_element(generator, 'SystemIdentifier')
      XMLHelper.add_attribute(sys_id, 'id', @id)
      XMLHelper.add_element(generator, 'IsSharedSystem', @is_shared_system, :boolean, @is_shared_system_isdefaulted) unless @is_shared_system.nil?
      XMLHelper.add_element(generator, 'FuelType', @fuel_type, :string) unless @fuel_type.nil?
      XMLHelper.add_element(generator, 'AnnualConsumptionkBtu', @annual_consumption_kbtu, :float) unless @annual_consumption_kbtu.nil?
      XMLHelper.add_element(generator, 'AnnualOutputkWh', @annual_output_kwh, :float) unless @annual_output_kwh.nil?
      XMLHelper.add_element(generator, 'NumberofBedroomsServed', @number_of_bedrooms_served, :integer) unless @number_of_bedrooms_served.nil?
    end

    def from_oga(generator)
      return if generator.nil?

      @id = HPXML::get_id(generator)
      @is_shared_system = XMLHelper.get_value(generator, 'IsSharedSystem', :boolean)
      @fuel_type = XMLHelper.get_value(generator, 'FuelType', :string)
      @annual_consumption_kbtu = XMLHelper.get_value(generator, 'AnnualConsumptionkBtu', :float)
      @annual_output_kwh = XMLHelper.get_value(generator, 'AnnualOutputkWh', :float)
      @number_of_bedrooms_served = XMLHelper.get_value(generator, 'NumberofBedroomsServed', :integer)
    end
  end

  class ClothesWashers < BaseArrayElement
    def add(**kwargs)
      self << ClothesWasher.new(@hpxml_object, **kwargs)
    end

    def from_oga(hpxml)
      return if hpxml.nil?

      XMLHelper.get_elements(hpxml, 'Building/BuildingDetails/Appliances/ClothesWasher').each do |clothes_washer|
        self << ClothesWasher.new(@hpxml_object, clothes_washer)
      end
    end
  end

  class ClothesWasher < BaseElement
    ATTRS = [:id, :location, :modified_energy_factor, :integrated_modified_energy_factor,
             :rated_annual_kwh, :label_electric_rate, :label_gas_rate, :label_annual_gas_cost,
             :capacity, :label_usage, :usage_multiplier, :is_shared_appliance,
             :number_of_units, :number_of_units_served, :water_heating_system_idref]
    attr_accessor(*ATTRS)

    def water_heating_system
      return if @water_heating_system_idref.nil?

      @hpxml_object.water_heating_systems.each do |water_heater|
        next unless water_heater.id == @water_heating_system_idref

        return water_heater
      end
      fail "Attached water heating system '#{@water_heating_system_idref}' not found for clothes washer '#{@id}'."
    end

    def delete
      @hpxml_object.clothes_washers.delete(self)
    end

    def check_for_errors
      errors = []
      begin; water_heating_system; rescue StandardError => e; errors << e.message; end
      return errors
    end

    def to_oga(doc)
      return if nil?

      appliances = XMLHelper.create_elements_as_needed(doc, ['HPXML', 'Building', 'BuildingDetails', 'Appliances'])
      clothes_washer = XMLHelper.add_element(appliances, 'ClothesWasher')
      sys_id = XMLHelper.add_element(clothes_washer, 'SystemIdentifier')
      XMLHelper.add_attribute(sys_id, 'id', @id)
      XMLHelper.add_element(clothes_washer, 'NumberofUnits', @number_of_units, :integer) unless @number_of_units.nil?
      XMLHelper.add_element(clothes_washer, 'IsSharedAppliance', @is_shared_appliance, :boolean, @is_shared_appliance_isdefaulted) unless @is_shared_appliance.nil?
      XMLHelper.add_element(clothes_washer, 'NumberofUnitsServed', @number_of_units_served, :integer) unless @number_of_units_served.nil?
      if not @water_heating_system_idref.nil?
        attached_water_heater = XMLHelper.add_element(clothes_washer, 'AttachedToWaterHeatingSystem')
        XMLHelper.add_attribute(attached_water_heater, 'idref', @water_heating_system_idref)
      end
      XMLHelper.add_element(clothes_washer, 'Location', @location, :string, @location_isdefaulted) unless @location.nil?
      XMLHelper.add_element(clothes_washer, 'ModifiedEnergyFactor', @modified_energy_factor, :float) unless @modified_energy_factor.nil?
      XMLHelper.add_element(clothes_washer, 'IntegratedModifiedEnergyFactor', @integrated_modified_energy_factor, :float, @integrated_modified_energy_factor_isdefaulted) unless @integrated_modified_energy_factor.nil?
      XMLHelper.add_element(clothes_washer, 'RatedAnnualkWh', @rated_annual_kwh, :float, @rated_annual_kwh_isdefaulted) unless @rated_annual_kwh.nil?
      XMLHelper.add_element(clothes_washer, 'LabelElectricRate', @label_electric_rate, :float, @label_electric_rate_isdefaulted) unless @label_electric_rate.nil?
      XMLHelper.add_element(clothes_washer, 'LabelGasRate', @label_gas_rate, :float, @label_gas_rate_isdefaulted) unless @label_gas_rate.nil?
      XMLHelper.add_element(clothes_washer, 'LabelAnnualGasCost', @label_annual_gas_cost, :float, @label_annual_gas_cost_isdefaulted) unless @label_annual_gas_cost.nil?
      XMLHelper.add_element(clothes_washer, 'LabelUsage', @label_usage, :float, @label_usage_isdefaulted) unless @label_usage.nil?
      XMLHelper.add_element(clothes_washer, 'Capacity', @capacity, :float, @capacity_isdefaulted) unless @capacity.nil?
      XMLHelper.add_extension(clothes_washer, 'UsageMultiplier', @usage_multiplier, :float, @usage_multiplier_isdefaulted) unless @usage_multiplier.nil?
    end

    def from_oga(clothes_washer)
      return if clothes_washer.nil?

      @id = HPXML::get_id(clothes_washer)
      @number_of_units = XMLHelper.get_value(clothes_washer, 'NumberofUnits', :integer)
      @is_shared_appliance = XMLHelper.get_value(clothes_washer, 'IsSharedAppliance', :boolean)
      @number_of_units_served = XMLHelper.get_value(clothes_washer, 'NumberofUnitsServed', :integer)
      @water_heating_system_idref = HPXML::get_idref(XMLHelper.get_element(clothes_washer, 'AttachedToWaterHeatingSystem'))
      @location = XMLHelper.get_value(clothes_washer, 'Location', :string)
      @modified_energy_factor = XMLHelper.get_value(clothes_washer, 'ModifiedEnergyFactor', :float)
      @integrated_modified_energy_factor = XMLHelper.get_value(clothes_washer, 'IntegratedModifiedEnergyFactor', :float)
      @rated_annual_kwh = XMLHelper.get_value(clothes_washer, 'RatedAnnualkWh', :float)
      @label_electric_rate = XMLHelper.get_value(clothes_washer, 'LabelElectricRate', :float)
      @label_gas_rate = XMLHelper.get_value(clothes_washer, 'LabelGasRate', :float)
      @label_annual_gas_cost = XMLHelper.get_value(clothes_washer, 'LabelAnnualGasCost', :float)
      @label_usage = XMLHelper.get_value(clothes_washer, 'LabelUsage', :float)
      @capacity = XMLHelper.get_value(clothes_washer, 'Capacity', :float)
      @usage_multiplier = XMLHelper.get_value(clothes_washer, 'extension/UsageMultiplier', :float)
    end
  end

  class ClothesDryers < BaseArrayElement
    def add(**kwargs)
      self << ClothesDryer.new(@hpxml_object, **kwargs)
    end

    def from_oga(hpxml)
      return if hpxml.nil?

      XMLHelper.get_elements(hpxml, 'Building/BuildingDetails/Appliances/ClothesDryer').each do |clothes_dryer|
        self << ClothesDryer.new(@hpxml_object, clothes_dryer)
      end
    end
  end

  class ClothesDryer < BaseElement
    ATTRS = [:id, :location, :fuel_type, :energy_factor, :combined_energy_factor, :control_type,
             :usage_multiplier, :is_shared_appliance, :number_of_units, :number_of_units_served,
             :is_vented, :vented_flow_rate]
    attr_accessor(*ATTRS)

    def delete
      @hpxml_object.clothes_dryers.delete(self)
    end

    def check_for_errors
      errors = []
      return errors
    end

    def to_oga(doc)
      return if nil?

      appliances = XMLHelper.create_elements_as_needed(doc, ['HPXML', 'Building', 'BuildingDetails', 'Appliances'])
      clothes_dryer = XMLHelper.add_element(appliances, 'ClothesDryer')
      sys_id = XMLHelper.add_element(clothes_dryer, 'SystemIdentifier')
      XMLHelper.add_attribute(sys_id, 'id', @id)
      XMLHelper.add_element(clothes_dryer, 'NumberofUnits', @number_of_units, :integer) unless @number_of_units.nil?
      XMLHelper.add_element(clothes_dryer, 'IsSharedAppliance', @is_shared_appliance, :boolean, @is_shared_appliance_isdefaulted) unless @is_shared_appliance.nil?
      XMLHelper.add_element(clothes_dryer, 'NumberofUnitsServed', @number_of_units_served, :integer) unless @number_of_units_served.nil?
      XMLHelper.add_element(clothes_dryer, 'Location', @location, :string, @location_isdefaulted) unless @location.nil?
      XMLHelper.add_element(clothes_dryer, 'FuelType', @fuel_type, :string) unless @fuel_type.nil?
      XMLHelper.add_element(clothes_dryer, 'EnergyFactor', @energy_factor, :float) unless @energy_factor.nil?
      XMLHelper.add_element(clothes_dryer, 'CombinedEnergyFactor', @combined_energy_factor, :float, @combined_energy_factor_isdefaulted) unless @combined_energy_factor.nil?
      XMLHelper.add_element(clothes_dryer, 'ControlType', @control_type, :string, @control_type_isdefaulted) unless @control_type.nil?
      XMLHelper.add_extension(clothes_dryer, 'UsageMultiplier', @usage_multiplier, :float, @usage_multiplier_isdefaulted) unless @usage_multiplier.nil?
      XMLHelper.add_extension(clothes_dryer, 'IsVented', @is_vented, :boolean, @is_vented_isdefaulted) unless @is_vented.nil?
      XMLHelper.add_extension(clothes_dryer, 'VentedFlowRate', @vented_flow_rate, :float, @vented_flow_rate_isdefaulted) unless @vented_flow_rate.nil?
    end

    def from_oga(clothes_dryer)
      return if clothes_dryer.nil?

      @id = HPXML::get_id(clothes_dryer)
      @number_of_units = XMLHelper.get_value(clothes_dryer, 'NumberofUnits', :integer)
      @is_shared_appliance = XMLHelper.get_value(clothes_dryer, 'IsSharedAppliance', :boolean)
      @number_of_units_served = XMLHelper.get_value(clothes_dryer, 'NumberofUnitsServed', :integer)
      @location = XMLHelper.get_value(clothes_dryer, 'Location', :string)
      @fuel_type = XMLHelper.get_value(clothes_dryer, 'FuelType', :string)
      @energy_factor = XMLHelper.get_value(clothes_dryer, 'EnergyFactor', :float)
      @combined_energy_factor = XMLHelper.get_value(clothes_dryer, 'CombinedEnergyFactor', :float)
      @control_type = XMLHelper.get_value(clothes_dryer, 'ControlType', :string)
      @usage_multiplier = XMLHelper.get_value(clothes_dryer, 'extension/UsageMultiplier', :float)
      @is_vented = XMLHelper.get_value(clothes_dryer, 'extension/IsVented', :boolean)
      @vented_flow_rate = XMLHelper.get_value(clothes_dryer, 'extension/VentedFlowRate', :float)
    end
  end

  class Dishwashers < BaseArrayElement
    def add(**kwargs)
      self << Dishwasher.new(@hpxml_object, **kwargs)
    end

    def from_oga(hpxml)
      return if hpxml.nil?

      XMLHelper.get_elements(hpxml, 'Building/BuildingDetails/Appliances/Dishwasher').each do |dishwasher|
        self << Dishwasher.new(@hpxml_object, dishwasher)
      end
    end
  end

  class Dishwasher < BaseElement
    ATTRS = [:id, :location, :energy_factor, :rated_annual_kwh, :place_setting_capacity,
             :label_electric_rate, :label_gas_rate, :label_annual_gas_cost,
             :label_usage, :usage_multiplier, :is_shared_appliance, :water_heating_system_idref]
    attr_accessor(*ATTRS)

    def water_heating_system
      return if @water_heating_system_idref.nil?

      @hpxml_object.water_heating_systems.each do |water_heater|
        next unless water_heater.id == @water_heating_system_idref

        return water_heater
      end
      fail "Attached water heating system '#{@water_heating_system_idref}' not found for dishwasher '#{@id}'."
    end

    def delete
      @hpxml_object.dishwashers.delete(self)
    end

    def check_for_errors
      errors = []
      begin; water_heating_system; rescue StandardError => e; errors << e.message; end
      return errors
    end

    def to_oga(doc)
      return if nil?

      appliances = XMLHelper.create_elements_as_needed(doc, ['HPXML', 'Building', 'BuildingDetails', 'Appliances'])
      dishwasher = XMLHelper.add_element(appliances, 'Dishwasher')
      sys_id = XMLHelper.add_element(dishwasher, 'SystemIdentifier')
      XMLHelper.add_attribute(sys_id, 'id', @id)
      XMLHelper.add_element(dishwasher, 'IsSharedAppliance', @is_shared_appliance, :boolean, @is_shared_appliance_isdefaulted) unless @is_shared_appliance.nil?
      if not @water_heating_system_idref.nil?
        attached_water_heater = XMLHelper.add_element(dishwasher, 'AttachedToWaterHeatingSystem')
        XMLHelper.add_attribute(attached_water_heater, 'idref', @water_heating_system_idref)
      end
      XMLHelper.add_element(dishwasher, 'Location', @location, :string, @location_isdefaulted) unless @location.nil?
      XMLHelper.add_element(dishwasher, 'RatedAnnualkWh', @rated_annual_kwh, :float, @rated_annual_kwh_isdefaulted) unless @rated_annual_kwh.nil?
      XMLHelper.add_element(dishwasher, 'EnergyFactor', @energy_factor, :float) unless @energy_factor.nil?
      XMLHelper.add_element(dishwasher, 'PlaceSettingCapacity', @place_setting_capacity, :integer, @place_setting_capacity_isdefaulted) unless @place_setting_capacity.nil?
      XMLHelper.add_element(dishwasher, 'LabelElectricRate', @label_electric_rate, :float, @label_electric_rate_isdefaulted) unless @label_electric_rate.nil?
      XMLHelper.add_element(dishwasher, 'LabelGasRate', @label_gas_rate, :float, @label_gas_rate_isdefaulted) unless @label_gas_rate.nil?
      XMLHelper.add_element(dishwasher, 'LabelAnnualGasCost', @label_annual_gas_cost, :float, @label_annual_gas_cost_isdefaulted) unless @label_annual_gas_cost.nil?
      XMLHelper.add_element(dishwasher, 'LabelUsage', @label_usage, :float, @label_usage_isdefaulted) unless @label_usage.nil?
      XMLHelper.add_extension(dishwasher, 'UsageMultiplier', @usage_multiplier, :float, @usage_multiplier_isdefaulted) unless @usage_multiplier.nil?
    end

    def from_oga(dishwasher)
      return if dishwasher.nil?

      @id = HPXML::get_id(dishwasher)
      @is_shared_appliance = XMLHelper.get_value(dishwasher, 'IsSharedAppliance', :boolean)
      @water_heating_system_idref = HPXML::get_idref(XMLHelper.get_element(dishwasher, 'AttachedToWaterHeatingSystem'))
      @location = XMLHelper.get_value(dishwasher, 'Location', :string)
      @rated_annual_kwh = XMLHelper.get_value(dishwasher, 'RatedAnnualkWh', :float)
      @energy_factor = XMLHelper.get_value(dishwasher, 'EnergyFactor', :float)
      @place_setting_capacity = XMLHelper.get_value(dishwasher, 'PlaceSettingCapacity', :integer)
      @label_electric_rate = XMLHelper.get_value(dishwasher, 'LabelElectricRate', :float)
      @label_gas_rate = XMLHelper.get_value(dishwasher, 'LabelGasRate', :float)
      @label_annual_gas_cost = XMLHelper.get_value(dishwasher, 'LabelAnnualGasCost', :float)
      @label_usage = XMLHelper.get_value(dishwasher, 'LabelUsage', :float)
      @usage_multiplier = XMLHelper.get_value(dishwasher, 'extension/UsageMultiplier', :float)
    end
  end

  class Refrigerators < BaseArrayElement
    def add(**kwargs)
      self << Refrigerator.new(@hpxml_object, **kwargs)
    end

    def from_oga(hpxml)
      return if hpxml.nil?

      XMLHelper.get_elements(hpxml, 'Building/BuildingDetails/Appliances/Refrigerator').each do |refrigerator|
        self << Refrigerator.new(@hpxml_object, refrigerator)
      end
    end
  end

  class Refrigerator < BaseElement
    ATTRS = [:id, :location, :rated_annual_kwh, :adjusted_annual_kwh, :usage_multiplier, :primary_indicator,
             :weekday_fractions, :weekend_fractions, :monthly_multipliers]
    attr_accessor(*ATTRS)

    def delete
      @hpxml_object.refrigerators.delete(self)
    end

    def check_for_errors
      errors = []
      return errors
    end

    def to_oga(doc)
      return if nil?

      appliances = XMLHelper.create_elements_as_needed(doc, ['HPXML', 'Building', 'BuildingDetails', 'Appliances'])
      refrigerator = XMLHelper.add_element(appliances, 'Refrigerator')
      sys_id = XMLHelper.add_element(refrigerator, 'SystemIdentifier')
      XMLHelper.add_attribute(sys_id, 'id', @id)
      XMLHelper.add_element(refrigerator, 'Location', @location, :string, @location_isdefaulted) unless @location.nil?
      XMLHelper.add_element(refrigerator, 'RatedAnnualkWh', @rated_annual_kwh, :float, @rated_annual_kwh_isdefaulted) unless @rated_annual_kwh.nil?
      XMLHelper.add_element(refrigerator, 'PrimaryIndicator', @primary_indicator, :boolean, @primary_indicator_isdefaulted) unless @primary_indicator.nil?
      XMLHelper.add_extension(refrigerator, 'AdjustedAnnualkWh', @adjusted_annual_kwh, :float) unless @adjusted_annual_kwh.nil?
      XMLHelper.add_extension(refrigerator, 'UsageMultiplier', @usage_multiplier, :float, @usage_multiplier_isdefaulted) unless @usage_multiplier.nil?
      XMLHelper.add_extension(refrigerator, 'WeekdayScheduleFractions', @weekday_fractions, :string, @weekday_fractions_isdefaulted) unless @weekday_fractions.nil?
      XMLHelper.add_extension(refrigerator, 'WeekendScheduleFractions', @weekend_fractions, :string, @weekend_fractions_isdefaulted) unless @weekend_fractions.nil?
      XMLHelper.add_extension(refrigerator, 'MonthlyScheduleMultipliers', @monthly_multipliers, :string, @monthly_multipliers_isdefaulted) unless @monthly_multipliers.nil?
    end

    def from_oga(refrigerator)
      return if refrigerator.nil?

      @id = HPXML::get_id(refrigerator)
      @location = XMLHelper.get_value(refrigerator, 'Location', :string)
      @rated_annual_kwh = XMLHelper.get_value(refrigerator, 'RatedAnnualkWh', :float)
      @primary_indicator = XMLHelper.get_value(refrigerator, 'PrimaryIndicator', :boolean)
      @adjusted_annual_kwh = XMLHelper.get_value(refrigerator, 'extension/AdjustedAnnualkWh', :float)
      @usage_multiplier = XMLHelper.get_value(refrigerator, 'extension/UsageMultiplier', :float)
      @weekday_fractions = XMLHelper.get_value(refrigerator, 'extension/WeekdayScheduleFractions', :string)
      @weekend_fractions = XMLHelper.get_value(refrigerator, 'extension/WeekendScheduleFractions', :string)
      @monthly_multipliers = XMLHelper.get_value(refrigerator, 'extension/MonthlyScheduleMultipliers', :string)
    end
  end

  class Freezers < BaseArrayElement
    def add(**kwargs)
      self << Freezer.new(@hpxml_object, **kwargs)
    end

    def from_oga(hpxml)
      return if hpxml.nil?

      XMLHelper.get_elements(hpxml, 'Building/BuildingDetails/Appliances/Freezer').each do |freezer|
        self << Freezer.new(@hpxml_object, freezer)
      end
    end
  end

  class Freezer < BaseElement
    ATTRS = [:id, :location, :rated_annual_kwh, :adjusted_annual_kwh, :usage_multiplier,
             :weekday_fractions, :weekend_fractions, :monthly_multipliers]
    attr_accessor(*ATTRS)

    def delete
      @hpxml_object.freezers.delete(self)
    end

    def check_for_errors
      errors = []
      return errors
    end

    def to_oga(doc)
      return if nil?

      appliances = XMLHelper.create_elements_as_needed(doc, ['HPXML', 'Building', 'BuildingDetails', 'Appliances'])
      freezer = XMLHelper.add_element(appliances, 'Freezer')
      sys_id = XMLHelper.add_element(freezer, 'SystemIdentifier')
      XMLHelper.add_attribute(sys_id, 'id', @id)
      XMLHelper.add_element(freezer, 'Location', @location, :string, @location_isdefaulted) unless @location.nil?
      XMLHelper.add_element(freezer, 'RatedAnnualkWh', @rated_annual_kwh, :float, @rated_annual_kwh_isdefaulted) unless @rated_annual_kwh.nil?
      XMLHelper.add_extension(freezer, 'AdjustedAnnualkWh', @adjusted_annual_kwh, :float) unless @adjusted_annual_kwh.nil?
      XMLHelper.add_extension(freezer, 'UsageMultiplier', @usage_multiplier, :float, @usage_multiplier_isdefaulted) unless @usage_multiplier.nil?
      XMLHelper.add_extension(freezer, 'WeekdayScheduleFractions', @weekday_fractions, :string, @weekday_fractions_isdefaulted) unless @weekday_fractions.nil?
      XMLHelper.add_extension(freezer, 'WeekendScheduleFractions', @weekend_fractions, :string, @weekend_fractions_isdefaulted) unless @weekend_fractions.nil?
      XMLHelper.add_extension(freezer, 'MonthlyScheduleMultipliers', @monthly_multipliers, :string, @monthly_multipliers_isdefaulted) unless @monthly_multipliers.nil?
    end

    def from_oga(freezer)
      return if freezer.nil?

      @id = HPXML::get_id(freezer)
      @location = XMLHelper.get_value(freezer, 'Location', :string)
      @rated_annual_kwh = XMLHelper.get_value(freezer, 'RatedAnnualkWh', :float)
      @adjusted_annual_kwh = XMLHelper.get_value(freezer, 'extension/AdjustedAnnualkWh', :float)
      @usage_multiplier = XMLHelper.get_value(freezer, 'extension/UsageMultiplier', :float)
      @weekday_fractions = XMLHelper.get_value(freezer, 'extension/WeekdayScheduleFractions', :string)
      @weekend_fractions = XMLHelper.get_value(freezer, 'extension/WeekendScheduleFractions', :string)
      @monthly_multipliers = XMLHelper.get_value(freezer, 'extension/MonthlyScheduleMultipliers', :string)
    end
  end

  class Dehumidifiers < BaseArrayElement
    def add(**kwargs)
      self << Dehumidifier.new(@hpxml_object, **kwargs)
    end

    def from_oga(hpxml)
      return if hpxml.nil?

      XMLHelper.get_elements(hpxml, 'Building/BuildingDetails/Appliances/Dehumidifier').each do |dehumidifier|
        self << Dehumidifier.new(@hpxml_object, dehumidifier)
      end
    end
  end

  class Dehumidifier < BaseElement
    ATTRS = [:id, :type, :capacity, :energy_factor, :integrated_energy_factor, :rh_setpoint, :fraction_served,
             :location]
    attr_accessor(*ATTRS)

    def delete
      @hpxml_object.dehumidifiers.delete(self)
    end

    def check_for_errors
      errors = []
      return errors
    end

    def to_oga(doc)
      return if nil?

      appliances = XMLHelper.create_elements_as_needed(doc, ['HPXML', 'Building', 'BuildingDetails', 'Appliances'])
      dehumidifier = XMLHelper.add_element(appliances, 'Dehumidifier')
      sys_id = XMLHelper.add_element(dehumidifier, 'SystemIdentifier')
      XMLHelper.add_attribute(sys_id, 'id', @id)
      XMLHelper.add_element(dehumidifier, 'Type', @type, :string) unless @type.nil?
      XMLHelper.add_element(dehumidifier, 'Location', @location, :string) unless @location.nil?
      XMLHelper.add_element(dehumidifier, 'Capacity', @capacity, :float) unless @capacity.nil?
      XMLHelper.add_element(dehumidifier, 'EnergyFactor', @energy_factor, :float) unless @energy_factor.nil?
      XMLHelper.add_element(dehumidifier, 'IntegratedEnergyFactor', @integrated_energy_factor, :float) unless @integrated_energy_factor.nil?
      XMLHelper.add_element(dehumidifier, 'DehumidistatSetpoint', @rh_setpoint, :float) unless @rh_setpoint.nil?
      XMLHelper.add_element(dehumidifier, 'FractionDehumidificationLoadServed', @fraction_served, :float) unless @fraction_served.nil?
    end

    def from_oga(dehumidifier)
      return if dehumidifier.nil?

      @id = HPXML::get_id(dehumidifier)
      @type = XMLHelper.get_value(dehumidifier, 'Type', :string)
      @location = XMLHelper.get_value(dehumidifier, 'Location', :string)
      @capacity = XMLHelper.get_value(dehumidifier, 'Capacity', :float)
      @energy_factor = XMLHelper.get_value(dehumidifier, 'EnergyFactor', :float)
      @integrated_energy_factor = XMLHelper.get_value(dehumidifier, 'IntegratedEnergyFactor', :float)
      @rh_setpoint = XMLHelper.get_value(dehumidifier, 'DehumidistatSetpoint', :float)
      @fraction_served = XMLHelper.get_value(dehumidifier, 'FractionDehumidificationLoadServed', :float)
    end
  end

  class CookingRanges < BaseArrayElement
    def add(**kwargs)
      self << CookingRange.new(@hpxml_object, **kwargs)
    end

    def from_oga(hpxml)
      return if hpxml.nil?

      XMLHelper.get_elements(hpxml, 'Building/BuildingDetails/Appliances/CookingRange').each do |cooking_range|
        self << CookingRange.new(@hpxml_object, cooking_range)
      end
    end
  end

  class CookingRange < BaseElement
    ATTRS = [:id, :location, :fuel_type, :is_induction, :usage_multiplier,
             :weekday_fractions, :weekend_fractions, :monthly_multipliers]
    attr_accessor(*ATTRS)

    def delete
      @hpxml_object.cooking_ranges.delete(self)
    end

    def check_for_errors
      errors = []
      return errors
    end

    def to_oga(doc)
      return if nil?

      appliances = XMLHelper.create_elements_as_needed(doc, ['HPXML', 'Building', 'BuildingDetails', 'Appliances'])
      cooking_range = XMLHelper.add_element(appliances, 'CookingRange')
      sys_id = XMLHelper.add_element(cooking_range, 'SystemIdentifier')
      XMLHelper.add_attribute(sys_id, 'id', @id)
      XMLHelper.add_element(cooking_range, 'Location', @location, :string, @location_isdefaulted) unless @location.nil?
      XMLHelper.add_element(cooking_range, 'FuelType', @fuel_type, :string) unless @fuel_type.nil?
      XMLHelper.add_element(cooking_range, 'IsInduction', @is_induction, :boolean, @is_induction_isdefaulted) unless @is_induction.nil?
      XMLHelper.add_extension(cooking_range, 'UsageMultiplier', @usage_multiplier, :float, @usage_multiplier_isdefaulted) unless @usage_multiplier.nil?
      XMLHelper.add_extension(cooking_range, 'WeekdayScheduleFractions', @weekday_fractions, :string, @weekday_fractions_isdefaulted) unless @weekday_fractions.nil?
      XMLHelper.add_extension(cooking_range, 'WeekendScheduleFractions', @weekend_fractions, :string, @weekend_fractions_isdefaulted) unless @weekend_fractions.nil?
      XMLHelper.add_extension(cooking_range, 'MonthlyScheduleMultipliers', @monthly_multipliers, :string, @monthly_multipliers_isdefaulted) unless @monthly_multipliers.nil?
    end

    def from_oga(cooking_range)
      return if cooking_range.nil?

      @id = HPXML::get_id(cooking_range)
      @location = XMLHelper.get_value(cooking_range, 'Location', :string)
      @fuel_type = XMLHelper.get_value(cooking_range, 'FuelType', :string)
      @is_induction = XMLHelper.get_value(cooking_range, 'IsInduction', :boolean)
      @usage_multiplier = XMLHelper.get_value(cooking_range, 'extension/UsageMultiplier', :float)
      @weekday_fractions = XMLHelper.get_value(cooking_range, 'extension/WeekdayScheduleFractions', :string)
      @weekend_fractions = XMLHelper.get_value(cooking_range, 'extension/WeekendScheduleFractions', :string)
      @monthly_multipliers = XMLHelper.get_value(cooking_range, 'extension/MonthlyScheduleMultipliers', :string)
    end
  end

  class Ovens < BaseArrayElement
    def add(**kwargs)
      self << Oven.new(@hpxml_object, **kwargs)
    end

    def from_oga(hpxml)
      return if hpxml.nil?

      XMLHelper.get_elements(hpxml, 'Building/BuildingDetails/Appliances/Oven').each do |oven|
        self << Oven.new(@hpxml_object, oven)
      end
    end
  end

  class Oven < BaseElement
    ATTRS = [:id, :is_convection]
    attr_accessor(*ATTRS)

    def delete
      @hpxml_object.ovens.delete(self)
    end

    def check_for_errors
      errors = []
      return errors
    end

    def to_oga(doc)
      return if nil?

      appliances = XMLHelper.create_elements_as_needed(doc, ['HPXML', 'Building', 'BuildingDetails', 'Appliances'])
      oven = XMLHelper.add_element(appliances, 'Oven')
      sys_id = XMLHelper.add_element(oven, 'SystemIdentifier')
      XMLHelper.add_attribute(sys_id, 'id', @id)
      XMLHelper.add_element(oven, 'IsConvection', @is_convection, :boolean, @is_convection_isdefaulted) unless @is_convection.nil?
    end

    def from_oga(oven)
      return if oven.nil?

      @id = HPXML::get_id(oven)
      @is_convection = XMLHelper.get_value(oven, 'IsConvection', :boolean)
    end
  end

  class LightingGroups < BaseArrayElement
    def add(**kwargs)
      self << LightingGroup.new(@hpxml_object, **kwargs)
    end

    def from_oga(hpxml)
      return if hpxml.nil?

      XMLHelper.get_elements(hpxml, 'Building/BuildingDetails/Lighting/LightingGroup').each do |lighting_group|
        self << LightingGroup.new(@hpxml_object, lighting_group)
      end
    end
  end

  class LightingGroup < BaseElement
    ATTRS = [:id, :location, :fraction_of_units_in_location, :lighting_type]
    attr_accessor(*ATTRS)

    def delete
      @hpxml_object.lighting_groups.delete(self)
    end

    def check_for_errors
      errors = []
      return errors
    end

    def to_oga(doc)
      return if nil?

      lighting = XMLHelper.create_elements_as_needed(doc, ['HPXML', 'Building', 'BuildingDetails', 'Lighting'])
      lighting_group = XMLHelper.add_element(lighting, 'LightingGroup')
      sys_id = XMLHelper.add_element(lighting_group, 'SystemIdentifier')
      XMLHelper.add_attribute(sys_id, 'id', @id)
      XMLHelper.add_element(lighting_group, 'Location', @location, :string) unless @location.nil?
      XMLHelper.add_element(lighting_group, 'FractionofUnitsInLocation', @fraction_of_units_in_location, :float) unless @fraction_of_units_in_location.nil?
      if not @lighting_type.nil?
        lighting_type = XMLHelper.add_element(lighting_group, 'LightingType')
        XMLHelper.add_element(lighting_type, @lighting_type)
      end
    end

    def from_oga(lighting_group)
      return if lighting_group.nil?

      @id = HPXML::get_id(lighting_group)
      @location = XMLHelper.get_value(lighting_group, 'Location', :string)
      @fraction_of_units_in_location = XMLHelper.get_value(lighting_group, 'FractionofUnitsInLocation', :float)
      @lighting_type = XMLHelper.get_child_name(lighting_group, 'LightingType')
    end
  end

  class Lighting < BaseElement
    ATTRS = [:interior_usage_multiplier, :garage_usage_multiplier, :exterior_usage_multiplier,
             :interior_weekday_fractions, :interior_weekend_fractions, :interior_monthly_multipliers,
             :garage_weekday_fractions, :garage_weekend_fractions, :garage_monthly_multipliers,
             :exterior_weekday_fractions, :exterior_weekend_fractions, :exterior_monthly_multipliers,
             :holiday_exists, :holiday_kwh_per_day, :holiday_period_begin_month, :holiday_period_begin_day,
             :holiday_period_end_month, :holiday_period_end_day, :holiday_weekday_fractions, :holiday_weekend_fractions]
    attr_accessor(*ATTRS)

    def check_for_errors
      errors = []
      return errors
    end

    def to_oga(doc)
      return if nil?

      lighting = XMLHelper.create_elements_as_needed(doc, ['HPXML', 'Building', 'BuildingDetails', 'Lighting'])
      XMLHelper.add_extension(lighting, 'InteriorUsageMultiplier', @interior_usage_multiplier, :float, @interior_usage_multiplier_isdefaulted) unless @interior_usage_multiplier.nil?
      XMLHelper.add_extension(lighting, 'GarageUsageMultiplier', @garage_usage_multiplier, :float, @garage_usage_multiplier_isdefaulted) unless @garage_usage_multiplier.nil?
      XMLHelper.add_extension(lighting, 'ExteriorUsageMultiplier', @exterior_usage_multiplier, :float, @exterior_usage_multiplier_isdefaulted) unless @exterior_usage_multiplier.nil?
      XMLHelper.add_extension(lighting, 'InteriorWeekdayScheduleFractions', @interior_weekday_fractions, :string, @interior_weekday_fractions_isdefaulted) unless @interior_weekday_fractions.nil?
      XMLHelper.add_extension(lighting, 'InteriorWeekendScheduleFractions', @interior_weekend_fractions, :string, @interior_weekend_fractions_isdefaulted) unless @interior_weekend_fractions.nil?
      XMLHelper.add_extension(lighting, 'InteriorMonthlyScheduleMultipliers', @interior_monthly_multipliers, :string, @interior_monthly_multipliers_isdefaulted) unless @interior_monthly_multipliers.nil?
      XMLHelper.add_extension(lighting, 'GarageWeekdayScheduleFractions', @garage_weekday_fractions, :string, @garage_weekday_fractions_isdefaulted) unless @garage_weekday_fractions.nil?
      XMLHelper.add_extension(lighting, 'GarageWeekendScheduleFractions', @garage_weekend_fractions, :string, @garage_weekend_fractions_isdefaulted) unless @garage_weekend_fractions.nil?
      XMLHelper.add_extension(lighting, 'GarageMonthlyScheduleMultipliers', @garage_monthly_multipliers, :string, @garage_monthly_multipliers_isdefaulted) unless @garage_monthly_multipliers.nil?
      XMLHelper.add_extension(lighting, 'ExteriorWeekdayScheduleFractions', @exterior_weekday_fractions, :string, @exterior_weekday_fractions_isdefaulted) unless @exterior_weekday_fractions.nil?
      XMLHelper.add_extension(lighting, 'ExteriorWeekendScheduleFractions', @exterior_weekend_fractions, :string, @exterior_weekend_fractions_isdefaulted) unless @exterior_weekend_fractions.nil?
      XMLHelper.add_extension(lighting, 'ExteriorMonthlyScheduleMultipliers', @exterior_monthly_multipliers, :string, @exterior_monthly_multipliers_isdefaulted) unless @exterior_monthly_multipliers.nil?
      if @holiday_exists
        exterior_holiday_lighting = XMLHelper.create_elements_as_needed(doc, ['HPXML', 'Building', 'BuildingDetails', 'Lighting', 'extension', 'ExteriorHolidayLighting'])
        if not @holiday_kwh_per_day.nil?
          holiday_lighting_load = XMLHelper.add_element(exterior_holiday_lighting, 'Load')
          XMLHelper.add_element(holiday_lighting_load, 'Units', 'kWh/day', :string)
          XMLHelper.add_element(holiday_lighting_load, 'Value', @holiday_kwh_per_day, :float, @holiday_kwh_per_day_isdefaulted)
        end
        XMLHelper.add_element(exterior_holiday_lighting, 'PeriodBeginMonth', @holiday_period_begin_month, :integer, @holiday_period_begin_month_isdefaulted) unless @holiday_period_begin_month.nil?
        XMLHelper.add_element(exterior_holiday_lighting, 'PeriodBeginDayOfMonth', @holiday_period_begin_day, :integer, @holiday_period_begin_day_isdefaulted) unless @holiday_period_begin_day.nil?
        XMLHelper.add_element(exterior_holiday_lighting, 'PeriodEndMonth', @holiday_period_end_month, :integer, @holiday_period_end_month_isdefaulted) unless @holiday_period_end_month.nil?
        XMLHelper.add_element(exterior_holiday_lighting, 'PeriodEndDayOfMonth', @holiday_period_end_day, :integer, @holiday_period_end_day_isdefaulted) unless @holiday_period_end_day.nil?
        XMLHelper.add_element(exterior_holiday_lighting, 'WeekdayScheduleFractions', @holiday_weekday_fractions, :string, @holiday_weekday_fractions_isdefaulted) unless @holiday_weekday_fractions.nil?
        XMLHelper.add_element(exterior_holiday_lighting, 'WeekendScheduleFractions', @holiday_weekend_fractions, :string, @holiday_weekend_fractions_isdefaulted) unless @holiday_weekend_fractions.nil?
      end
    end

    def from_oga(hpxml)
      return if hpxml.nil?

      lighting = XMLHelper.get_element(hpxml, 'Building/BuildingDetails/Lighting')
      return if lighting.nil?

      @interior_usage_multiplier = XMLHelper.get_value(lighting, 'extension/InteriorUsageMultiplier', :float)
      @garage_usage_multiplier = XMLHelper.get_value(lighting, 'extension/GarageUsageMultiplier', :float)
      @exterior_usage_multiplier = XMLHelper.get_value(lighting, 'extension/ExteriorUsageMultiplier', :float)
      @interior_weekday_fractions = XMLHelper.get_value(lighting, 'extension/InteriorWeekdayScheduleFractions', :string)
      @interior_weekend_fractions = XMLHelper.get_value(lighting, 'extension/InteriorWeekendScheduleFractions', :string)
      @interior_monthly_multipliers = XMLHelper.get_value(lighting, 'extension/InteriorMonthlyScheduleMultipliers', :string)
      @garage_weekday_fractions = XMLHelper.get_value(lighting, 'extension/GarageWeekdayScheduleFractions', :string)
      @garage_weekend_fractions = XMLHelper.get_value(lighting, 'extension/GarageWeekendScheduleFractions', :string)
      @garage_monthly_multipliers = XMLHelper.get_value(lighting, 'extension/GarageMonthlyScheduleMultipliers', :string)
      @exterior_weekday_fractions = XMLHelper.get_value(lighting, 'extension/ExteriorWeekdayScheduleFractions', :string)
      @exterior_weekend_fractions = XMLHelper.get_value(lighting, 'extension/ExteriorWeekendScheduleFractions', :string)
      @exterior_monthly_multipliers = XMLHelper.get_value(lighting, 'extension/ExteriorMonthlyScheduleMultipliers', :string)
      if not XMLHelper.get_element(hpxml, 'Building/BuildingDetails/Lighting/extension/ExteriorHolidayLighting').nil?
        @holiday_exists = true
        @holiday_kwh_per_day = XMLHelper.get_value(lighting, 'extension/ExteriorHolidayLighting/Load[Units="kWh/day"]/Value', :float)
        @holiday_period_begin_month = XMLHelper.get_value(lighting, 'extension/ExteriorHolidayLighting/PeriodBeginMonth', :integer)
        @holiday_period_begin_day = XMLHelper.get_value(lighting, 'extension/ExteriorHolidayLighting/PeriodBeginDayOfMonth', :integer)
        @holiday_period_end_month = XMLHelper.get_value(lighting, 'extension/ExteriorHolidayLighting/PeriodEndMonth', :integer)
        @holiday_period_end_day = XMLHelper.get_value(lighting, 'extension/ExteriorHolidayLighting/PeriodEndDayOfMonth', :integer)
        @holiday_weekday_fractions = XMLHelper.get_value(lighting, 'extension/ExteriorHolidayLighting/WeekdayScheduleFractions', :string)
        @holiday_weekend_fractions = XMLHelper.get_value(lighting, 'extension/ExteriorHolidayLighting/WeekendScheduleFractions', :string)
      else
        @holiday_exists = false
      end
    end
  end

  class CeilingFans < BaseArrayElement
    def add(**kwargs)
      self << CeilingFan.new(@hpxml_object, **kwargs)
    end

    def from_oga(hpxml)
      return if hpxml.nil?

      XMLHelper.get_elements(hpxml, 'Building/BuildingDetails/Lighting/CeilingFan').each do |ceiling_fan|
        self << CeilingFan.new(@hpxml_object, ceiling_fan)
      end
    end
  end

  class CeilingFan < BaseElement
    ATTRS = [:id, :efficiency, :quantity]
    attr_accessor(*ATTRS)

    def delete
      @hpxml_object.ceiling_fans.delete(self)
    end

    def check_for_errors
      errors = []
      return errors
    end

    def to_oga(doc)
      return if nil?

      lighting = XMLHelper.create_elements_as_needed(doc, ['HPXML', 'Building', 'BuildingDetails', 'Lighting'])
      ceiling_fan = XMLHelper.add_element(lighting, 'CeilingFan')
      sys_id = XMLHelper.add_element(ceiling_fan, 'SystemIdentifier')
      XMLHelper.add_attribute(sys_id, 'id', @id)
      if not @efficiency.nil?
        airflow = XMLHelper.add_element(ceiling_fan, 'Airflow')
        XMLHelper.add_element(airflow, 'FanSpeed', 'medium', :string)
        XMLHelper.add_element(airflow, 'Efficiency', @efficiency, :float, @efficiency_isdefaulted)
      end
      XMLHelper.add_element(ceiling_fan, 'Quantity', @quantity, :integer, @quantity_isdefaulted) unless @quantity.nil?
    end

    def from_oga(ceiling_fan)
      @id = HPXML::get_id(ceiling_fan)
      @efficiency = XMLHelper.get_value(ceiling_fan, "Airflow[FanSpeed='medium']/Efficiency", :float)
      @quantity = XMLHelper.get_value(ceiling_fan, 'Quantity', :integer)
    end
  end

  class Pools < BaseArrayElement
    def add(**kwargs)
      self << Pool.new(@hpxml_object, **kwargs)
    end

    def from_oga(hpxml)
      return if hpxml.nil?

      XMLHelper.get_elements(hpxml, 'Building/BuildingDetails/Pools/Pool').each do |pool|
        self << Pool.new(@hpxml_object, pool)
      end
    end
  end

  class Pool < BaseElement
    ATTRS = [:id, :type, :heater_id, :heater_type, :heater_load_units, :heater_load_value, :heater_usage_multiplier,
             :pump_id, :pump_type, :pump_kwh_per_year, :pump_usage_multiplier,
             :heater_weekday_fractions, :heater_weekend_fractions, :heater_monthly_multipliers,
             :pump_weekday_fractions, :pump_weekend_fractions, :pump_monthly_multipliers]
    attr_accessor(*ATTRS)

    def delete
      @hpxml_object.pools.delete(self)
    end

    def check_for_errors
      errors = []
      return errors
    end

    def to_oga(doc)
      return if nil?

      pools = XMLHelper.create_elements_as_needed(doc, ['HPXML', 'Building', 'BuildingDetails', 'Pools'])
      pool = XMLHelper.add_element(pools, 'Pool')
      sys_id = XMLHelper.add_element(pool, 'SystemIdentifier')
      XMLHelper.add_attribute(sys_id, 'id', @id)
      XMLHelper.add_element(pool, 'Type', @type, :string) unless @type.nil?
      if @type != HPXML::TypeNone
        pumps = XMLHelper.add_element(pool, 'PoolPumps')
        pool_pump = XMLHelper.add_element(pumps, 'PoolPump')
        sys_id = XMLHelper.add_element(pool_pump, 'SystemIdentifier')
        if not @pump_id.nil?
          XMLHelper.add_attribute(sys_id, 'id', @pump_id)
        else
          XMLHelper.add_attribute(sys_id, 'id', @id + 'Pump')
        end
        XMLHelper.add_element(pool_pump, 'Type', @pump_type, :string)
        if @pump_type != HPXML::TypeNone
          if not @pump_kwh_per_year.nil?
            load = XMLHelper.add_element(pool_pump, 'Load')
            XMLHelper.add_element(load, 'Units', UnitsKwhPerYear, :string)
            XMLHelper.add_element(load, 'Value', @pump_kwh_per_year, :float, @pump_kwh_per_year_isdefaulted)
          end
          XMLHelper.add_extension(pool_pump, 'UsageMultiplier', @pump_usage_multiplier, :float, @pump_usage_multiplier_isdefaulted) unless @pump_usage_multiplier.nil?
          XMLHelper.add_extension(pool_pump, 'WeekdayScheduleFractions', @pump_weekday_fractions, :string, @pump_weekday_fractions_isdefaulted) unless @pump_weekday_fractions.nil?
          XMLHelper.add_extension(pool_pump, 'WeekendScheduleFractions', @pump_weekend_fractions, :string, @pump_weekend_fractions_isdefaulted) unless @pump_weekend_fractions.nil?
          XMLHelper.add_extension(pool_pump, 'MonthlyScheduleMultipliers', @pump_monthly_multipliers, :string, @pump_monthly_multipliers_isdefaulted) unless @pump_monthly_multipliers.nil?
        end
        heater = XMLHelper.add_element(pool, 'Heater')
        sys_id = XMLHelper.add_element(heater, 'SystemIdentifier')
        if not @heater_id.nil?
          XMLHelper.add_attribute(sys_id, 'id', @heater_id)
        else
          XMLHelper.add_attribute(sys_id, 'id', @id + 'Heater')
        end
        XMLHelper.add_element(heater, 'Type', @heater_type, :string)
        if @heater_type != HPXML::TypeNone
          if (not @heater_load_units.nil?) && (not @heater_load_value.nil?)
            load = XMLHelper.add_element(heater, 'Load')
            XMLHelper.add_element(load, 'Units', @heater_load_units, :string)
            XMLHelper.add_element(load, 'Value', @heater_load_value, :float, @heater_load_value_isdefaulted)
          end
          XMLHelper.add_extension(heater, 'UsageMultiplier', @heater_usage_multiplier, :float, @heater_usage_multiplier_isdefaulted) unless @heater_usage_multiplier.nil?
          XMLHelper.add_extension(heater, 'WeekdayScheduleFractions', @heater_weekday_fractions, :string, @heater_weekday_fractions_isdefaulted) unless @heater_weekday_fractions.nil?
          XMLHelper.add_extension(heater, 'WeekendScheduleFractions', @heater_weekend_fractions, :string, @heater_weekend_fractions_isdefaulted) unless @heater_weekend_fractions.nil?
          XMLHelper.add_extension(heater, 'MonthlyScheduleMultipliers', @heater_monthly_multipliers, :string, @heater_monthly_multipliers_isdefaulted) unless @heater_monthly_multipliers.nil?
        end
      end
    end

    def from_oga(pool)
      @id = HPXML::get_id(pool)
      @type = XMLHelper.get_value(pool, 'Type', :string)
      pool_pump = XMLHelper.get_element(pool, 'PoolPumps/PoolPump')
      if not pool_pump.nil?
        @pump_id = HPXML::get_id(pool_pump)
        @pump_type = XMLHelper.get_value(pool_pump, 'Type', :string)
        @pump_kwh_per_year = XMLHelper.get_value(pool_pump, "Load[Units='#{UnitsKwhPerYear}']/Value", :float)
        @pump_usage_multiplier = XMLHelper.get_value(pool_pump, 'extension/UsageMultiplier', :float)
        @pump_weekday_fractions = XMLHelper.get_value(pool_pump, 'extension/WeekdayScheduleFractions', :string)
        @pump_weekend_fractions = XMLHelper.get_value(pool_pump, 'extension/WeekendScheduleFractions', :string)
        @pump_monthly_multipliers = XMLHelper.get_value(pool_pump, 'extension/MonthlyScheduleMultipliers', :string)
      end
      heater = XMLHelper.get_element(pool, 'Heater')
      if not heater.nil?
        @heater_id = HPXML::get_id(heater)
        @heater_type = XMLHelper.get_value(heater, 'Type', :string)
        @heater_load_units = XMLHelper.get_value(heater, 'Load/Units', :string)
        @heater_load_value = XMLHelper.get_value(heater, 'Load/Value', :float)
        @heater_usage_multiplier = XMLHelper.get_value(heater, 'extension/UsageMultiplier', :float)
        @heater_weekday_fractions = XMLHelper.get_value(heater, 'extension/WeekdayScheduleFractions', :string)
        @heater_weekend_fractions = XMLHelper.get_value(heater, 'extension/WeekendScheduleFractions', :string)
        @heater_monthly_multipliers = XMLHelper.get_value(heater, 'extension/MonthlyScheduleMultipliers', :string)
      end
    end
  end

  class HotTubs < BaseArrayElement
    def add(**kwargs)
      self << HotTub.new(@hpxml_object, **kwargs)
    end

    def from_oga(hpxml)
      return if hpxml.nil?

      XMLHelper.get_elements(hpxml, 'Building/BuildingDetails/HotTubs/HotTub').each do |hot_tub|
        self << HotTub.new(@hpxml_object, hot_tub)
      end
    end
  end

  class HotTub < BaseElement
    ATTRS = [:id, :type, :heater_id, :heater_type, :heater_load_units, :heater_load_value, :heater_usage_multiplier,
             :pump_id, :pump_type, :pump_kwh_per_year, :pump_usage_multiplier,
             :heater_weekday_fractions, :heater_weekend_fractions, :heater_monthly_multipliers,
             :pump_weekday_fractions, :pump_weekend_fractions, :pump_monthly_multipliers]
    attr_accessor(*ATTRS)

    def delete
      @hpxml_object.hot_tubs.delete(self)
    end

    def check_for_errors
      errors = []
      return errors
    end

    def to_oga(doc)
      return if nil?

      hot_tubs = XMLHelper.create_elements_as_needed(doc, ['HPXML', 'Building', 'BuildingDetails', 'HotTubs'])
      hot_tub = XMLHelper.add_element(hot_tubs, 'HotTub')
      sys_id = XMLHelper.add_element(hot_tub, 'SystemIdentifier')
      XMLHelper.add_attribute(sys_id, 'id', @id)
      XMLHelper.add_element(hot_tub, 'Type', @type, :string) unless @type.nil?
      if @type != HPXML::TypeNone
        pumps = XMLHelper.add_element(hot_tub, 'HotTubPumps')
        hot_tub_pump = XMLHelper.add_element(pumps, 'HotTubPump')
        sys_id = XMLHelper.add_element(hot_tub_pump, 'SystemIdentifier')
        if not @pump_id.nil?
          XMLHelper.add_attribute(sys_id, 'id', @pump_id)
        else
          XMLHelper.add_attribute(sys_id, 'id', @id + 'Pump')
        end
        XMLHelper.add_element(hot_tub_pump, 'Type', @pump_type, :string)
        if @pump_type != HPXML::TypeNone
          if not @pump_kwh_per_year.nil?
            load = XMLHelper.add_element(hot_tub_pump, 'Load')
            XMLHelper.add_element(load, 'Units', UnitsKwhPerYear, :string)
            XMLHelper.add_element(load, 'Value', @pump_kwh_per_year, :float, @pump_kwh_per_year_isdefaulted)
          end
          XMLHelper.add_extension(hot_tub_pump, 'UsageMultiplier', @pump_usage_multiplier, :float, @pump_usage_multiplier_isdefaulted) unless @pump_usage_multiplier.nil?
          XMLHelper.add_extension(hot_tub_pump, 'WeekdayScheduleFractions', @pump_weekday_fractions, :string, @pump_weekday_fractions_isdefaulted) unless @pump_weekday_fractions.nil?
          XMLHelper.add_extension(hot_tub_pump, 'WeekendScheduleFractions', @pump_weekend_fractions, :string, @pump_weekend_fractions_isdefaulted) unless @pump_weekend_fractions.nil?
          XMLHelper.add_extension(hot_tub_pump, 'MonthlyScheduleMultipliers', @pump_monthly_multipliers, :string, @pump_monthly_multipliers_isdefaulted) unless @pump_monthly_multipliers.nil?
        end
        heater = XMLHelper.add_element(hot_tub, 'Heater')
        sys_id = XMLHelper.add_element(heater, 'SystemIdentifier')
        if not @heater_id.nil?
          XMLHelper.add_attribute(sys_id, 'id', @heater_id)
        else
          XMLHelper.add_attribute(sys_id, 'id', @id + 'Heater')
        end
        XMLHelper.add_element(heater, 'Type', @heater_type, :string)
        if @heater_type != HPXML::TypeNone
          if (not @heater_load_units.nil?) && (not @heater_load_value.nil?)
            load = XMLHelper.add_element(heater, 'Load')
            XMLHelper.add_element(load, 'Units', @heater_load_units, :string)
            XMLHelper.add_element(load, 'Value', @heater_load_value, :float, @heater_load_value_isdefaulted)
          end
          XMLHelper.add_extension(heater, 'UsageMultiplier', @heater_usage_multiplier, :float, @heater_usage_multiplier_isdefaulted) unless @heater_usage_multiplier.nil?
          XMLHelper.add_extension(heater, 'WeekdayScheduleFractions', @heater_weekday_fractions, :string, @heater_weekday_fractions_isdefaulted) unless @heater_weekday_fractions.nil?
          XMLHelper.add_extension(heater, 'WeekendScheduleFractions', @heater_weekend_fractions, :string, @heater_weekend_fractions_isdefaulted) unless @heater_weekend_fractions.nil?
          XMLHelper.add_extension(heater, 'MonthlyScheduleMultipliers', @heater_monthly_multipliers, :string, @heater_monthly_multipliers_isdefaulted) unless @heater_monthly_multipliers.nil?
        end
      end
    end

    def from_oga(hot_tub)
      @id = HPXML::get_id(hot_tub)
      @type = XMLHelper.get_value(hot_tub, 'Type', :string)
      hot_tub_pump = XMLHelper.get_element(hot_tub, 'HotTubPumps/HotTubPump')
      if not hot_tub_pump.nil?
        @pump_id = HPXML::get_id(hot_tub_pump)
        @pump_type = XMLHelper.get_value(hot_tub_pump, 'Type', :string)
        @pump_kwh_per_year = XMLHelper.get_value(hot_tub_pump, "Load[Units='#{UnitsKwhPerYear}']/Value", :float)
        @pump_usage_multiplier = XMLHelper.get_value(hot_tub_pump, 'extension/UsageMultiplier', :float)
        @pump_weekday_fractions = XMLHelper.get_value(hot_tub_pump, 'extension/WeekdayScheduleFractions', :string)
        @pump_weekend_fractions = XMLHelper.get_value(hot_tub_pump, 'extension/WeekendScheduleFractions', :string)
        @pump_monthly_multipliers = XMLHelper.get_value(hot_tub_pump, 'extension/MonthlyScheduleMultipliers', :string)
      end
      heater = XMLHelper.get_element(hot_tub, 'Heater')
      if not heater.nil?
        @heater_id = HPXML::get_id(heater)
        @heater_type = XMLHelper.get_value(heater, 'Type', :string)
        @heater_load_units = XMLHelper.get_value(heater, 'Load/Units', :string)
        @heater_load_value = XMLHelper.get_value(heater, 'Load/Value', :float)
        @heater_usage_multiplier = XMLHelper.get_value(heater, 'extension/UsageMultiplier', :float)
        @heater_weekday_fractions = XMLHelper.get_value(heater, 'extension/WeekdayScheduleFractions', :string)
        @heater_weekend_fractions = XMLHelper.get_value(heater, 'extension/WeekendScheduleFractions', :string)
        @heater_monthly_multipliers = XMLHelper.get_value(heater, 'extension/MonthlyScheduleMultipliers', :string)
      end
    end
  end

  class PlugLoads < BaseArrayElement
    def add(**kwargs)
      self << PlugLoad.new(@hpxml_object, **kwargs)
    end

    def from_oga(hpxml)
      return if hpxml.nil?

      XMLHelper.get_elements(hpxml, 'Building/BuildingDetails/MiscLoads/PlugLoad').each do |plug_load|
        self << PlugLoad.new(@hpxml_object, plug_load)
      end
    end
  end

  class PlugLoad < BaseElement
    ATTRS = [:id, :plug_load_type, :kWh_per_year, :frac_sensible, :frac_latent, :usage_multiplier,
             :weekday_fractions, :weekend_fractions, :monthly_multipliers]
    attr_accessor(*ATTRS)

    def delete
      @hpxml_object.plug_loads.delete(self)
    end

    def check_for_errors
      errors = []
      return errors
    end

    def to_oga(doc)
      return if nil?

      misc_loads = XMLHelper.create_elements_as_needed(doc, ['HPXML', 'Building', 'BuildingDetails', 'MiscLoads'])
      plug_load = XMLHelper.add_element(misc_loads, 'PlugLoad')
      sys_id = XMLHelper.add_element(plug_load, 'SystemIdentifier')
      XMLHelper.add_attribute(sys_id, 'id', @id)
      XMLHelper.add_element(plug_load, 'PlugLoadType', @plug_load_type, :string) unless @plug_load_type.nil?
      if not @kWh_per_year.nil?
        load = XMLHelper.add_element(plug_load, 'Load')
        XMLHelper.add_element(load, 'Units', UnitsKwhPerYear, :string)
        XMLHelper.add_element(load, 'Value', @kWh_per_year, :float, @kWh_per_year_isdefaulted)
      end
      XMLHelper.add_extension(plug_load, 'FracSensible', @frac_sensible, :float, @frac_sensible_isdefaulted) unless @frac_sensible.nil?
      XMLHelper.add_extension(plug_load, 'FracLatent', @frac_latent, :float, @frac_latent_isdefaulted) unless @frac_latent.nil?
      XMLHelper.add_extension(plug_load, 'UsageMultiplier', @usage_multiplier, :float, @usage_multiplier_isdefaulted) unless @usage_multiplier.nil?
      XMLHelper.add_extension(plug_load, 'WeekdayScheduleFractions', @weekday_fractions, :string, @weekday_fractions_isdefaulted) unless @weekday_fractions.nil?
      XMLHelper.add_extension(plug_load, 'WeekendScheduleFractions', @weekend_fractions, :string, @weekend_fractions_isdefaulted) unless @weekend_fractions.nil?
      XMLHelper.add_extension(plug_load, 'MonthlyScheduleMultipliers', @monthly_multipliers, :string, @monthly_multipliers_isdefaulted) unless @monthly_multipliers.nil?
    end

    def from_oga(plug_load)
      @id = HPXML::get_id(plug_load)
      @plug_load_type = XMLHelper.get_value(plug_load, 'PlugLoadType', :string)
      @kWh_per_year = XMLHelper.get_value(plug_load, "Load[Units='#{UnitsKwhPerYear}']/Value", :float)
      @frac_sensible = XMLHelper.get_value(plug_load, 'extension/FracSensible', :float)
      @frac_latent = XMLHelper.get_value(plug_load, 'extension/FracLatent', :float)
      @usage_multiplier = XMLHelper.get_value(plug_load, 'extension/UsageMultiplier', :float)
      @weekday_fractions = XMLHelper.get_value(plug_load, 'extension/WeekdayScheduleFractions', :string)
      @weekend_fractions = XMLHelper.get_value(plug_load, 'extension/WeekendScheduleFractions', :string)
      @monthly_multipliers = XMLHelper.get_value(plug_load, 'extension/MonthlyScheduleMultipliers', :string)
    end
  end

  class FuelLoads < BaseArrayElement
    def add(**kwargs)
      self << FuelLoad.new(@hpxml_object, **kwargs)
    end

    def from_oga(hpxml)
      return if hpxml.nil?

      XMLHelper.get_elements(hpxml, 'Building/BuildingDetails/MiscLoads/FuelLoad').each do |fuel_load|
        self << FuelLoad.new(@hpxml_object, fuel_load)
      end
    end
  end

  class FuelLoad < BaseElement
    ATTRS = [:id, :fuel_load_type, :fuel_type, :therm_per_year, :frac_sensible, :frac_latent, :usage_multiplier,
             :weekday_fractions, :weekend_fractions, :monthly_multipliers]
    attr_accessor(*ATTRS)

    def delete
      @hpxml_object.fuel_loads.delete(self)
    end

    def check_for_errors
      errors = []
      return errors
    end

    def to_oga(doc)
      return if nil?

      misc_loads = XMLHelper.create_elements_as_needed(doc, ['HPXML', 'Building', 'BuildingDetails', 'MiscLoads'])
      fuel_load = XMLHelper.add_element(misc_loads, 'FuelLoad')
      sys_id = XMLHelper.add_element(fuel_load, 'SystemIdentifier')
      XMLHelper.add_attribute(sys_id, 'id', @id)
      XMLHelper.add_element(fuel_load, 'FuelLoadType', @fuel_load_type, :string) unless @fuel_load_type.nil?
      if not @therm_per_year.nil?
        load = XMLHelper.add_element(fuel_load, 'Load')
        XMLHelper.add_element(load, 'Units', UnitsThermPerYear, :string)
        XMLHelper.add_element(load, 'Value', @therm_per_year, :float, @therm_per_year_isdefaulted)
      end
      XMLHelper.add_element(fuel_load, 'FuelType', @fuel_type, :string) unless @fuel_type.nil?
      XMLHelper.add_extension(fuel_load, 'FracSensible', @frac_sensible, :float, @frac_sensible_isdefaulted) unless @frac_sensible.nil?
      XMLHelper.add_extension(fuel_load, 'FracLatent', @frac_latent, :float, @frac_latent_isdefaulted) unless @frac_latent.nil?
      XMLHelper.add_extension(fuel_load, 'UsageMultiplier', @usage_multiplier, :float, @usage_multiplier_isdefaulted) unless @usage_multiplier.nil?
      XMLHelper.add_extension(fuel_load, 'WeekdayScheduleFractions', @weekday_fractions, :string, @weekday_fractions_isdefaulted) unless @weekday_fractions.nil?
      XMLHelper.add_extension(fuel_load, 'WeekendScheduleFractions', @weekend_fractions, :string, @weekend_fractions_isdefaulted) unless @weekend_fractions.nil?
      XMLHelper.add_extension(fuel_load, 'MonthlyScheduleMultipliers', @monthly_multipliers, :string, @monthly_multipliers_isdefaulted) unless @monthly_multipliers.nil?
    end

    def from_oga(fuel_load)
      @id = HPXML::get_id(fuel_load)
      @fuel_load_type = XMLHelper.get_value(fuel_load, 'FuelLoadType', :string)
      @therm_per_year = XMLHelper.get_value(fuel_load, "Load[Units='#{UnitsThermPerYear}']/Value", :float)
      @fuel_type = XMLHelper.get_value(fuel_load, 'FuelType', :string)
      @frac_sensible = XMLHelper.get_value(fuel_load, 'extension/FracSensible', :float)
      @frac_latent = XMLHelper.get_value(fuel_load, 'extension/FracLatent', :float)
      @usage_multiplier = XMLHelper.get_value(fuel_load, 'extension/UsageMultiplier', :float)
      @weekday_fractions = XMLHelper.get_value(fuel_load, 'extension/WeekdayScheduleFractions', :string)
      @weekend_fractions = XMLHelper.get_value(fuel_load, 'extension/WeekendScheduleFractions', :string)
      @monthly_multipliers = XMLHelper.get_value(fuel_load, 'extension/MonthlyScheduleMultipliers', :string)
    end
  end

  def _create_oga_document()
    doc = XMLHelper.create_doc(version = '1.0', encoding = 'UTF-8')
    hpxml = XMLHelper.add_element(doc, 'HPXML')
    XMLHelper.add_attribute(hpxml, 'xmlns', 'http://hpxmlonline.com/2019/10')
    XMLHelper.add_attribute(hpxml, 'xmlns:xsi', 'http://www.w3.org/2001/XMLSchema-instance')
    XMLHelper.add_attribute(hpxml, 'xsi:schemaLocation', 'http://hpxmlonline.com/2019/10')
    XMLHelper.add_attribute(hpxml, 'schemaVersion', '3.0')
    return doc
  end

  def collapse_enclosure_surfaces()
    # Collapses like surfaces into a single surface with, e.g., aggregate surface area.
    # This can significantly speed up performance for HPXML files with lots of individual
    # surfaces (e.g., windows).

    surf_types = { roofs: @roofs,
                   walls: @walls,
                   rim_joists: @rim_joists,
                   foundation_walls: @foundation_walls,
                   frame_floors: @frame_floors,
                   slabs: @slabs,
                   windows: @windows,
                   skylights: @skylights,
                   doors: @doors }

    attrs_to_ignore = [:id,
                       :insulation_id,
                       :perimeter_insulation_id,
                       :under_slab_insulation_id,
                       :area,
                       :exposed_perimeter]

    # Look for pairs of surfaces that can be collapsed
    surf_types.each do |surf_type, surfaces|
      for i in 0..surfaces.size - 1
        surf = surfaces[i]
        next if surf.nil?

        for j in (surfaces.size - 1).downto(i + 1)
          surf2 = surfaces[j]
          next if surf2.nil?

          match = true
          surf.class::ATTRS.each do |attribute|
            next if attribute.to_s.end_with? '_isdefaulted'
            next if attrs_to_ignore.include? attribute
            next if (surf_type == :foundation_walls) && (attribute == :azimuth) # Azimuth of foundation walls is irrelevant
            next if surf.send(attribute) == surf2.send(attribute)

            match = false
            break
          end
          next unless match

          # Update values
          if (not surf.area.nil?) && (not surf2.area.nil?)
            surf.area += surf2.area
          end
          if (surf_type == :slabs) && (not surf.exposed_perimeter.nil?) && (not surf2.exposed_perimeter.nil?)
            surf.exposed_perimeter += surf2.exposed_perimeter
          end

          # Update subsurface idrefs as appropriate
          (@windows + @doors).each do |subsurf|
            next unless subsurf.wall_idref == surf2.id

            subsurf.wall_idref = surf.id
          end
          @skylights.each do |subsurf|
            next unless subsurf.roof_idref == surf2.id

            subsurf.roof_idref = surf.id
          end

          # Remove old surface
          surfaces[j].delete
        end
      end
    end
  end

  def delete_tiny_surfaces()
    (@rim_joists + @walls + @foundation_walls + @frame_floors + @roofs + @windows + @skylights + @doors + @slabs).reverse_each do |surface|
      next if surface.area.nil? || (surface.area > 1.0)

      surface.delete
    end
  end

  def delete_adiabatic_subsurfaces()
    @doors.reverse_each do |door|
      next if door.wall.nil?
      next if door.wall.exterior_adjacent_to != HPXML::LocationOtherHousingUnit

      door.delete
    end
    @windows.reverse_each do |window|
      next if window.wall.nil?
      next if window.wall.exterior_adjacent_to != HPXML::LocationOtherHousingUnit

      window.delete
    end
  end

  def validate_against_schematron(schematron_validators: [])
    # ----------------------------- #
    # Perform Schematron validation #
    # ----------------------------- #

    if not schematron_validators.empty?
      errors, warnings = Validator.run_validators(@doc, schematron_validators)
    else
      errors = []
      warnings = []
    end

    errors.map! { |e| "#{@hpxml_path}: #{e}" }
    warnings.map! { |w| "#{@hpxml_path}: #{w}" }

    return errors, warnings
  end

  def check_for_errors()
    errors = []

    # ------------------------------- #
    # Check for errors within objects #
    # ------------------------------- #

    # Ask objects to check for errors
    self.class::HPXML_ATTRS.each do |attribute|
      hpxml_obj = send(attribute)
      if not hpxml_obj.respond_to? :check_for_errors
        fail "Need to add 'check_for_errors' method to #{hpxml_obj.class} class."
      end

      errors += hpxml_obj.check_for_errors
    end

    # ------------------------------- #
    # Check for errors across objects #
    # ------------------------------- #

    # Check for globally unique SystemIdentifier IDs and empty IDs
    sys_ids = {}
    self.class::HPXML_ATTRS.each do |attribute|
      hpxml_obj = send(attribute)
      next unless hpxml_obj.is_a? HPXML::BaseArrayElement

      hpxml_obj.each do |obj|
        next unless obj.respond_to? :id

        sys_ids[obj.id] = 0 if sys_ids[obj.id].nil?
        sys_ids[obj.id] += 1

        errors << "Empty SystemIdentifier ID ('#{obj.id}') detected for #{attribute}." if !obj.id || obj.id.size == 0
      end
    end
    sys_ids.each do |sys_id, cnt|
      errors << "Duplicate SystemIdentifier IDs detected for '#{sys_id}'." if cnt > 1
    end

    # Check sum of HVAC FractionCoolLoadServeds <= 1
    if total_fraction_cool_load_served > 1.01 # Use 1.01 in case of rounding
      errors << "Expected FractionCoolLoadServed to sum to <= 1, but calculated sum is #{total_fraction_cool_load_served.round(2)}."
    end

    # Check sum of HVAC FractionHeatLoadServeds <= 1
    if total_fraction_heat_load_served > 1.01 # Use 1.01 in case of rounding
      errors << "Expected FractionHeatLoadServed to sum to <= 1, but calculated sum is #{total_fraction_heat_load_served.round(2)}."
    end

    # Check sum of dehumidifier FractionDehumidificationLoadServed <= 1
    total_fraction_dehum_load_served = @dehumidifiers.map { |d| d.fraction_served }.sum(0.0)
    if total_fraction_dehum_load_served > 1.01 # Use 1.01 in case of rounding
      errors << "Expected FractionDehumidificationLoadServed to sum to <= 1, but calculated sum is #{total_fraction_dehum_load_served.round(2)}."
    end

    # Check sum of HVAC FractionDHWLoadServed == 1
    frac_dhw_load = @water_heating_systems.map { |dhw| dhw.fraction_dhw_load_served.to_f }.sum(0.0)
    if (frac_dhw_load > 0) && ((frac_dhw_load < 0.99) || (frac_dhw_load > 1.01)) # Use 0.99/1.01 in case of rounding
      errors << "Expected FractionDHWLoadServed to sum to 1, but calculated sum is #{frac_dhw_load.round(2)}."
    end

    # Check sum of lighting fractions in a location <= 1
    ltg_fracs = {}
    @lighting_groups.each do |lighting_group|
      next if lighting_group.location.nil? || lighting_group.fraction_of_units_in_location.nil?

      ltg_fracs[lighting_group.location] = 0 if ltg_fracs[lighting_group.location].nil?
      ltg_fracs[lighting_group.location] += lighting_group.fraction_of_units_in_location
    end
    ltg_fracs.each do |location, sum|
      next if sum <= 1.01 # Use 1.01 in case of rounding

      errors << "Sum of fractions of #{location} lighting (#{sum}) is greater than 1."
    end

    # Check for HVAC systems referenced by multiple water heating systems
    (@heating_systems + @cooling_systems + @heat_pumps).each do |hvac_system|
      num_attached = 0
      @water_heating_systems.each do |water_heating_system|
        next if water_heating_system.related_hvac_idref.nil?
        next unless hvac_system.id == water_heating_system.related_hvac_idref

        num_attached += 1
      end
      next if num_attached <= 1

      errors << "RelatedHVACSystem '#{hvac_system.id}' is attached to multiple water heating systems."
    end

    # Check for the sum of CFA served by distribution systems <= CFA
    if not @building_construction.conditioned_floor_area.nil?
      air_distributions = @hvac_distributions.select { |dist| dist if HPXML::HVACDistributionTypeAir == dist.distribution_system_type }
      heating_dist = []
      cooling_dist = []
      air_distributions.each do |dist|
        heating_systems = dist.hvac_systems.select { |sys| sys if (sys.respond_to? :fraction_heat_load_served) && (sys.fraction_heat_load_served.to_f > 0) }
        cooling_systems = dist.hvac_systems.select { |sys| sys if (sys.respond_to? :fraction_cool_load_served) && (sys.fraction_cool_load_served.to_f > 0) }
        if heating_systems.size > 0
          heating_dist << dist
        end
        if cooling_systems.size > 0
          cooling_dist << dist
        end
      end
      heating_total_dist_cfa_served = heating_dist.map { |htg_dist| htg_dist.conditioned_floor_area_served.to_f }.sum(0.0)
      cooling_total_dist_cfa_served = cooling_dist.map { |clg_dist| clg_dist.conditioned_floor_area_served.to_f }.sum(0.0)
      if (heating_total_dist_cfa_served > @building_construction.conditioned_floor_area + 1.0) # Allow 1 ft2 of tolerance
        errors << 'The total conditioned floor area served by the HVAC distribution system(s) for heating is larger than the conditioned floor area of the building.'
      end
      if (cooling_total_dist_cfa_served > @building_construction.conditioned_floor_area + 1.0) # Allow 1 ft2 of tolerance
        errors << 'The total conditioned floor area served by the HVAC distribution system(s) for cooling is larger than the conditioned floor area of the building.'
      end
    end

    # Check for objects referencing SFA/MF spaces where the building type is not SFA/MF
    if [ResidentialTypeSFD, ResidentialTypeManufactured].include? @building_construction.residential_facility_type
      mf_spaces = [LocationOtherHeatedSpace, LocationOtherHousingUnit, LocationOtherMultifamilyBufferSpace, LocationOtherNonFreezingSpace]
      (@roofs + @rim_joists + @walls + @foundation_walls + @frame_floors + @slabs).each do |surface|
        if mf_spaces.include? surface.interior_adjacent_to
          errors << "The building is of type '#{@building_construction.residential_facility_type}' but the surface '#{surface.id}' is adjacent to Attached/Multifamily space '#{surface.interior_adjacent_to}'."
        end
        if mf_spaces.include? surface.exterior_adjacent_to
          errors << "The building is of type '#{@building_construction.residential_facility_type}' but the surface '#{surface.id}' is adjacent to Attached/Multifamily space '#{surface.exterior_adjacent_to}'."
        end
      end
      (@water_heating_systems + @clothes_washers + @clothes_dryers + @dishwashers + @refrigerators + @cooking_ranges).each do |object|
        if mf_spaces.include? object.location
          errors << "The building is of type '#{@building_construction.residential_facility_type}' but the object '#{object.id}' is located in Attached/Multifamily space '#{object.location}'."
        end
      end
      @hvac_distributions.each do |hvac_distribution|
        hvac_distribution.ducts.each do |duct|
          if mf_spaces.include? duct.duct_location
            errors << "The building is of type '#{@building_construction.residential_facility_type}' but the HVAC distribution '#{hvac_distribution.id}' has a duct located in Attached/Multifamily space '#{duct.duct_location}'."
          end
        end
      end
    end

    # Check for correct PrimaryIndicator values across all refrigerators
    if @refrigerators.size > 1
      primary_indicators = @refrigerators.select { |r| r.primary_indicator }.size
      if primary_indicators > 1
        errors << 'More than one refrigerator designated as the primary.'
      elsif primary_indicators == 0
        errors << 'Could not find a primary refrigerator.'
      end
    end

    # Check for at most 1 shared heating system and 1 shared cooling system
    num_htg_shared = 0
    num_clg_shared = 0
    (@heating_systems + @heat_pumps).each do |hvac_system|
      next unless hvac_system.is_shared_system

      num_htg_shared += 1
    end
    (@cooling_systems + @heat_pumps).each do |hvac_system|
      next unless hvac_system.is_shared_system

      num_clg_shared += 1
    end
    if num_htg_shared > 1
      errors << 'More than one shared heating system found.'
    end
    if num_clg_shared > 1
      errors << 'More than one shared cooling system found.'
    end

    errors.map! { |e| "#{@hpxml_path}: #{e}" }

    return errors
  end

  def self.conditioned_locations
    return [HPXML::LocationLivingSpace,
            HPXML::LocationBasementConditioned,
            HPXML::LocationOtherHousingUnit]
  end

  def self.is_adiabatic(surface)
    if surface.exterior_adjacent_to == surface.interior_adjacent_to
      # E.g., wall between unit crawlspace and neighboring unit crawlspace
      return true
    elsif conditioned_locations.include?(surface.interior_adjacent_to) &&
          conditioned_locations.include?(surface.exterior_adjacent_to)
      # E.g., frame floor between living space and conditioned basement, or
      # wall between living space and "other housing unit"
      return true
    end

    return false
  end

  def self.is_thermal_boundary(surface)
    # Returns true if the surface is between conditioned space and outside/ground/unconditioned space.
    # Note: The location of insulation is not considered here, so an insulated foundation wall of an
    # unconditioned basement, for example, returns false.
    interior_conditioned = conditioned_locations.include? surface.interior_adjacent_to
    exterior_conditioned = conditioned_locations.include? surface.exterior_adjacent_to
    return (interior_conditioned != exterior_conditioned)
  end

  def self.get_id(parent, element_name = 'SystemIdentifier')
    return XMLHelper.get_attribute_value(XMLHelper.get_element(parent, element_name), 'id')
  end

  def self.get_idref(element)
    return XMLHelper.get_attribute_value(element, 'idref')
  end
end<|MERGE_RESOLUTION|>--- conflicted
+++ resolved
@@ -2657,11 +2657,7 @@
              :third_party_certification, :seed_id, :is_shared_system, :number_of_units_served,
              :shared_loop_watts, :shared_loop_motor_efficiency, :fan_coil_watts, :fan_watts_per_cfm,
              :fan_power_not_tested, :airflow_defect_ratio, :airflow_not_tested,
-<<<<<<< HEAD
-             :fan_watts, :heating_airflow_cfm, :cooling_system_idref]
-=======
-             :fan_watts, :heating_airflow_cfm, :location]
->>>>>>> 9cd1c7ad
+             :fan_watts, :heating_airflow_cfm, :location, :cooling_system_idref]
     attr_accessor(*ATTRS)
 
     def distribution_system
