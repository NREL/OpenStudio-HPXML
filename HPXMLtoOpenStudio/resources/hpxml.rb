--- conflicted
+++ resolved
@@ -893,17 +893,6 @@
 
       errors += HPXML::check_dates('Daylight Saving', @dst_begin_month, @dst_begin_day, @dst_end_month, @dst_end_day)
 
-<<<<<<< HEAD
-      if not @schedules_filepaths.nil?
-        @schedules_filepaths.split(',').each do |schedules_filepath|
-          unless File.exist? schedules_filepath
-            errors << "Schedules file path '#{schedules_filepath}' does not exist."
-          end
-        end
-      end
-
-=======
->>>>>>> 9a010c55
       return errors
     end
 
