--- conflicted
+++ resolved
@@ -2837,28 +2837,12 @@
       end
       XMLHelper.add_element(heating_system, 'HeatingSystemFuel', @heating_system_fuel, :string) unless @heating_system_fuel.nil?
       XMLHelper.add_element(heating_system, 'HeatingCapacity', @heating_capacity, :float, @heating_capacity_isdefaulted) unless @heating_capacity.nil?
-<<<<<<< HEAD
-
-      efficiency_units = nil
-      efficiency_value = nil
-      if [HVACTypeFurnace, HVACTypeWallFurnace, HVACTypeFloorFurnace, HVACTypeBoiler].include? @heating_system_type
-        efficiency_units = UnitsAFUE
-        efficiency_value = @heating_efficiency_afue
-        efficiency_value_isdefaulted = @heating_efficiency_afue_isdefaulted
-      elsif [HVACTypeElectricResistance, HVACTypeStove, HVACTypePortableHeater, HVACTypeFixedHeater, HVACTypeFireplace, HVACTypePTACHeating].include? @heating_system_type
-        efficiency_units = UnitsPercent
-        efficiency_value = @heating_efficiency_percent
-        efficiency_value_isdefaulted = @heating_efficiency_percent_isdefaulted
-      end
-      if not efficiency_value.nil?
-=======
       if not @heating_efficiency_afue.nil?
         annual_efficiency = XMLHelper.add_element(heating_system, 'AnnualHeatingEfficiency')
         XMLHelper.add_element(annual_efficiency, 'Units', UnitsAFUE, :string)
         XMLHelper.add_element(annual_efficiency, 'Value', @heating_efficiency_afue, :float, @heating_efficiency_afue_isdefaulted)
       end
       if not @heating_efficiency_percent.nil?
->>>>>>> 0d2b0380
         annual_efficiency = XMLHelper.add_element(heating_system, 'AnnualHeatingEfficiency')
         XMLHelper.add_element(annual_efficiency, 'Units', UnitsPercent, :string)
         XMLHelper.add_element(annual_efficiency, 'Value', @heating_efficiency_percent, :float, @heating_efficiency_percent_isdefaulted)
@@ -2888,16 +2872,8 @@
       @heating_system_type = XMLHelper.get_child_name(heating_system, 'HeatingSystemType')
       @heating_system_fuel = XMLHelper.get_value(heating_system, 'HeatingSystemFuel', :string)
       @heating_capacity = XMLHelper.get_value(heating_system, 'HeatingCapacity', :float)
-<<<<<<< HEAD
-      if [HVACTypeFurnace, HVACTypeWallFurnace, HVACTypeFloorFurnace, HVACTypeBoiler].include? @heating_system_type
-        @heating_efficiency_afue = XMLHelper.get_value(heating_system, "AnnualHeatingEfficiency[Units='#{UnitsAFUE}']/Value", :float)
-      elsif [HVACTypeElectricResistance, HVACTypeStove, HVACTypePortableHeater, HVACTypeFixedHeater, HVACTypeFireplace, HVACTypePTACHeating].include? @heating_system_type
-        @heating_efficiency_percent = XMLHelper.get_value(heating_system, "AnnualHeatingEfficiency[Units='Percent']/Value", :float)
-      end
-=======
       @heating_efficiency_afue = XMLHelper.get_value(heating_system, "AnnualHeatingEfficiency[Units='#{UnitsAFUE}']/Value", :float)
       @heating_efficiency_percent = XMLHelper.get_value(heating_system, "AnnualHeatingEfficiency[Units='Percent']/Value", :float)
->>>>>>> 0d2b0380
       @fraction_heat_load_served = XMLHelper.get_value(heating_system, 'FractionHeatLoadServed', :float)
       @electric_auxiliary_energy = XMLHelper.get_value(heating_system, 'ElectricAuxiliaryEnergy', :float)
       @shared_loop_watts = XMLHelper.get_value(heating_system, 'extension/SharedLoopWatts', :float)
@@ -2997,29 +2973,6 @@
       XMLHelper.add_element(cooling_system, 'CoolingCapacity', @cooling_capacity, :float, @cooling_capacity_isdefaulted) unless @cooling_capacity.nil?
       XMLHelper.add_element(cooling_system, 'CompressorType', @compressor_type, :string, @compressor_type_isdefaulted) unless @compressor_type.nil?
       XMLHelper.add_element(cooling_system, 'FractionCoolLoadServed', @fraction_cool_load_served, :float, @fraction_cool_load_served_isdefaulted) unless @fraction_cool_load_served.nil?
-<<<<<<< HEAD
-
-      efficiency_units = nil
-      efficiency_value = nil
-      if [HVACTypeCentralAirConditioner, HVACTypeMiniSplitAirConditioner].include? @cooling_system_type
-        efficiency_units = UnitsSEER
-        efficiency_value = @cooling_efficiency_seer
-        efficiency_value_isdefaulted = @cooling_efficiency_seer_isdefaulted
-      elsif [HVACTypeRoomAirConditioner, HVACTypePTAC].include? @cooling_system_type
-        if not @cooling_efficiency_eer.nil?
-          efficiency_units = UnitsEER
-          efficiency_value = @cooling_efficiency_eer
-          efficiency_value_isdefaulted = @cooling_efficiency_eer_isdefaulted
-        elsif not @cooling_efficiency_ceer.nil?
-          efficiency_units = UnitsCEER
-          efficiency_value = @cooling_efficiency_ceer
-          efficiency_value_isdefaulted = @cooling_efficiency_ceer_isdefaulted
-        end
-      elsif [HVACTypeChiller].include? @cooling_system_type
-        efficiency_units = UnitsKwPerTon
-        efficiency_value = @cooling_efficiency_kw_per_ton
-        efficiency_value_isdefaulted = @cooling_efficiency_kw_per_ton_isdefaulted
-=======
       if not @cooling_efficiency_seer.nil?
         annual_efficiency = XMLHelper.add_element(cooling_system, 'AnnualCoolingEfficiency')
         XMLHelper.add_element(annual_efficiency, 'Units', UnitsSEER, :string)
@@ -3034,7 +2987,6 @@
         annual_efficiency = XMLHelper.add_element(cooling_system, 'AnnualCoolingEfficiency')
         XMLHelper.add_element(annual_efficiency, 'Units', UnitsCEER, :string)
         XMLHelper.add_element(annual_efficiency, 'Value', @cooling_efficiency_ceer, :float, @cooling_efficiency_ceer_isdefaulted)
->>>>>>> 0d2b0380
       end
       if not @cooling_efficiency_kw_per_ton.nil?
         annual_efficiency = XMLHelper.add_element(cooling_system, 'AnnualCoolingEfficiency')
@@ -3067,21 +3019,10 @@
       @cooling_capacity = XMLHelper.get_value(cooling_system, 'CoolingCapacity', :float)
       @compressor_type = XMLHelper.get_value(cooling_system, 'CompressorType', :string)
       @fraction_cool_load_served = XMLHelper.get_value(cooling_system, 'FractionCoolLoadServed', :float)
-<<<<<<< HEAD
-      if [HVACTypeCentralAirConditioner, HVACTypeMiniSplitAirConditioner].include? @cooling_system_type
-        @cooling_efficiency_seer = XMLHelper.get_value(cooling_system, "AnnualCoolingEfficiency[Units='#{UnitsSEER}']/Value", :float)
-      elsif [HVACTypeRoomAirConditioner, HVACTypePTAC].include? @cooling_system_type
-        @cooling_efficiency_eer = XMLHelper.get_value(cooling_system, "AnnualCoolingEfficiency[Units='#{UnitsEER}']/Value", :float)
-        @cooling_efficiency_ceer = XMLHelper.get_value(cooling_system, "AnnualCoolingEfficiency[Units='#{UnitsCEER}']/Value", :float)
-      elsif [HVACTypeChiller].include? @cooling_system_type
-        @cooling_efficiency_kw_per_ton = XMLHelper.get_value(cooling_system, "AnnualCoolingEfficiency[Units='#{UnitsKwPerTon}']/Value", :float)
-      end
-=======
       @cooling_efficiency_seer = XMLHelper.get_value(cooling_system, "AnnualCoolingEfficiency[Units='#{UnitsSEER}']/Value", :float)
       @cooling_efficiency_eer = XMLHelper.get_value(cooling_system, "AnnualCoolingEfficiency[Units='#{UnitsEER}']/Value", :float)
       @cooling_efficiency_ceer = XMLHelper.get_value(cooling_system, "AnnualCoolingEfficiency[Units='#{UnitsCEER}']/Value", :float)
       @cooling_efficiency_kw_per_ton = XMLHelper.get_value(cooling_system, "AnnualCoolingEfficiency[Units='#{UnitsKwPerTon}']/Value", :float)
->>>>>>> 0d2b0380
       @cooling_shr = XMLHelper.get_value(cooling_system, 'SensibleHeatFraction', :float)
       @airflow_defect_ratio = XMLHelper.get_value(cooling_system, 'extension/AirflowDefectRatio', :float)
       @charge_defect_ratio = XMLHelper.get_value(cooling_system, 'extension/ChargeDefectRatio', :float)
@@ -3204,46 +3145,15 @@
       XMLHelper.add_element(heat_pump, 'BackupHeatingSwitchoverTemperature', @backup_heating_switchover_temp, :float) unless @backup_heating_switchover_temp.nil?
       XMLHelper.add_element(heat_pump, 'FractionHeatLoadServed', @fraction_heat_load_served, :float, @fraction_heat_load_served_isdefaulted) unless @fraction_heat_load_served.nil?
       XMLHelper.add_element(heat_pump, 'FractionCoolLoadServed', @fraction_cool_load_served, :float, @fraction_cool_load_served_isdefaulted) unless @fraction_cool_load_served.nil?
-<<<<<<< HEAD
-
-      clg_efficiency_units = nil
-      clg_efficiency_value = nil
-      htg_efficiency_units = nil
-      htg_efficiency_value = nil
-      if [HVACTypeHeatPumpAirToAir, HVACTypeHeatPumpMiniSplit].include? @heat_pump_type
-        clg_efficiency_units = UnitsSEER
-        clg_efficiency_value = @cooling_efficiency_seer
-        clg_efficiency_value_isdefaulted = @cooling_efficiency_seer_isdefaulted
-        htg_efficiency_units = UnitsHSPF
-        htg_efficiency_value = @heating_efficiency_hspf
-        htg_efficiency_value_isdefaulted = @heating_efficiency_hspf_isdefaulted
-      elsif [HVACTypeHeatPumpGroundToAir, HVACTypeHeatPumpWaterLoopToAir, HVACTypeHeatPumpPTHP].include? @heat_pump_type
-        if @heat_pump_type == HVACTypeHeatPumpPTHP
-          if not @cooling_efficiency_eer.nil?
-            clg_efficiency_units = UnitsEER
-            clg_efficiency_value = @cooling_efficiency_eer
-            clg_efficiency_value_isdefaulted = @cooling_efficiency_eer_isdefaulted
-          elsif not @cooling_efficiency_ceer.nil?
-            clg_efficiency_units = UnitsCEER
-            clg_efficiency_value = @cooling_efficiency_ceer
-            clg_efficiency_value_isdefaulted = @cooling_efficiency_ceer_isdefaulted
-          end
-        else
-          clg_efficiency_units = UnitsEER
-          clg_efficiency_value = @cooling_efficiency_eer
-          clg_efficiency_value_isdefaulted = @cooling_efficiency_eer_isdefaulted
-        end
-        htg_efficiency_units = UnitsCOP
-        htg_efficiency_value = @heating_efficiency_cop
-        htg_efficiency_value_isdefaulted = @heating_efficiency_cop_isdefaulted
-      end
-      if not clg_efficiency_value.nil?
-=======
       if not @cooling_efficiency_seer.nil?
->>>>>>> 0d2b0380
         annual_efficiency = XMLHelper.add_element(heat_pump, 'AnnualCoolingEfficiency')
         XMLHelper.add_element(annual_efficiency, 'Units', UnitsSEER, :string)
         XMLHelper.add_element(annual_efficiency, 'Value', @cooling_efficiency_seer, :float, @cooling_efficiency_seer_isdefaulted)
+      end
+      if not @cooling_efficiency_ceer.nil?
+        annual_efficiency = XMLHelper.add_element(heat_pump, 'AnnualCoolingEfficiency')
+        XMLHelper.add_element(annual_efficiency, 'Units', UnitsCEER, :string)
+        XMLHelper.add_element(annual_efficiency, 'Value', @cooling_efficiency_ceer, :float, @cooling_efficiency_ceer_isdefaulted)
       end
       if not @cooling_efficiency_eer.nil?
         annual_efficiency = XMLHelper.add_element(heat_pump, 'AnnualCoolingEfficiency')
@@ -3295,24 +3205,11 @@
       @backup_heating_switchover_temp = XMLHelper.get_value(heat_pump, 'BackupHeatingSwitchoverTemperature', :float)
       @fraction_heat_load_served = XMLHelper.get_value(heat_pump, 'FractionHeatLoadServed', :float)
       @fraction_cool_load_served = XMLHelper.get_value(heat_pump, 'FractionCoolLoadServed', :float)
-<<<<<<< HEAD
-      if [HVACTypeHeatPumpAirToAir, HVACTypeHeatPumpMiniSplit].include? @heat_pump_type
-        @cooling_efficiency_seer = XMLHelper.get_value(heat_pump, "AnnualCoolingEfficiency[Units='#{UnitsSEER}']/Value", :float)
-      elsif [HVACTypeHeatPumpGroundToAir, HVACTypeHeatPumpWaterLoopToAir, HVACTypeHeatPumpPTHP].include? @heat_pump_type
-        @cooling_efficiency_eer = XMLHelper.get_value(heat_pump, "AnnualCoolingEfficiency[Units='#{UnitsEER}']/Value", :float)
-        @cooling_efficiency_ceer = XMLHelper.get_value(heat_pump, "AnnualCoolingEfficiency[Units='#{UnitsCEER}']/Value", :float)
-      end
-      if [HVACTypeHeatPumpAirToAir, HVACTypeHeatPumpMiniSplit].include? @heat_pump_type
-        @heating_efficiency_hspf = XMLHelper.get_value(heat_pump, "AnnualHeatingEfficiency[Units='#{UnitsHSPF}']/Value", :float)
-      elsif [HVACTypeHeatPumpGroundToAir, HVACTypeHeatPumpWaterLoopToAir, HVACTypeHeatPumpPTHP].include? @heat_pump_type
-        @heating_efficiency_cop = XMLHelper.get_value(heat_pump, "AnnualHeatingEfficiency[Units='#{UnitsCOP}']/Value", :float)
-      end
-=======
       @cooling_efficiency_seer = XMLHelper.get_value(heat_pump, "AnnualCoolingEfficiency[Units='#{UnitsSEER}']/Value", :float)
+      @cooling_efficiency_ceer = XMLHelper.get_value(heat_pump, "AnnualCoolingEfficiency[Units='#{UnitsCEER}']/Value", :float)
       @cooling_efficiency_eer = XMLHelper.get_value(heat_pump, "AnnualCoolingEfficiency[Units='#{UnitsEER}']/Value", :float)
       @heating_efficiency_hspf = XMLHelper.get_value(heat_pump, "AnnualHeatingEfficiency[Units='#{UnitsHSPF}']/Value", :float)
       @heating_efficiency_cop = XMLHelper.get_value(heat_pump, "AnnualHeatingEfficiency[Units='#{UnitsCOP}']/Value", :float)
->>>>>>> 0d2b0380
       @airflow_defect_ratio = XMLHelper.get_value(heat_pump, 'extension/AirflowDefectRatio', :float)
       @charge_defect_ratio = XMLHelper.get_value(heat_pump, 'extension/ChargeDefectRatio', :float)
       @fan_watts_per_cfm = XMLHelper.get_value(heat_pump, 'extension/FanPowerWattsPerCFM', :float)
