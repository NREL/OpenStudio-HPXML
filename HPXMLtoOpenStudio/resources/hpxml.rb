--- conflicted
+++ resolved
@@ -752,7 +752,7 @@
       XMLHelper.add_element(software_info, 'SoftwareProgramVersion', software_program_version) unless software_program_version.nil?
       if not @apply_ashrae140_assumptions.nil?
         extension = XMLHelper.create_elements_as_needed(software_info, ['extension'])
-        XMLHelper.add_element(extension, 'ApplyASHRAE140Assumptions', to_boolean(@apply_ashrae140_assumptions)) unless @apply_ashrae140_assumptions.nil?
+      XMLHelper.add_element(extension, 'ApplyASHRAE140Assumptions', to_boolean(@apply_ashrae140_assumptions)) unless @apply_ashrae140_assumptions.nil?
       end
       if (not @eri_calculation_version.nil?) || (not @eri_design.nil?)
         extension = XMLHelper.create_elements_as_needed(software_info, ['extension'])
@@ -3084,8 +3084,8 @@
         @ducts.to_oga(distribution)
         XMLHelper.add_element(distribution, 'NumberofReturnRegisters', Integer(@number_of_return_registers)) unless @number_of_return_registers.nil?
         HPXML::add_extension(parent: distribution,
-                             extensions: { 'DuctLeakageTestingExemption' => to_boolean_or_nil(@duct_leakage_testing_exemption) })
-      end
+                           extensions: { 'DuctLeakageTestingExemption' => to_boolean_or_nil(@duct_leakage_testing_exemption) })
+    end
     end
 
     def from_oga(hvac_distribution)
@@ -3868,7 +3868,7 @@
       XMLHelper.add_element(pv_system, 'Tracking', @tracking) unless @tracking.nil?
       XMLHelper.add_element(pv_system, 'ArrayAzimuth', to_integer(@array_azimuth)) unless @array_azimuth.nil?
       XMLHelper.add_element(pv_system, 'ArrayTilt', to_float(@array_tilt)) unless @array_tilt.nil?
-      XMLHelper.add_element(pv_system, 'MaxPowerOutput', to_float(@max_power_output)) unless @max_power_output.nil?
+        XMLHelper.add_element(pv_system, 'MaxPowerOutput', to_float(@max_power_output)) unless @max_power_output.nil?
       XMLHelper.add_element(pv_system, 'InverterEfficiency', to_float(@inverter_efficiency)) unless @inverter_efficiency.nil?
       XMLHelper.add_element(pv_system, 'SystemLossesFraction', to_float(@system_losses_fraction)) unless @system_losses_fraction.nil?
       XMLHelper.add_element(pv_system, 'YearModulesManufactured', to_integer(@year_modules_manufactured)) unless @year_modules_manufactured.nil?
@@ -3887,7 +3887,7 @@
       @array_orientation = XMLHelper.get_value(pv_system, 'ArrayOrientation')
       @array_azimuth = to_integer_or_nil(XMLHelper.get_value(pv_system, 'ArrayAzimuth'))
       @array_tilt = to_float_or_nil(XMLHelper.get_value(pv_system, 'ArrayTilt'))
-      @max_power_output = to_float_or_nil(XMLHelper.get_value(pv_system, 'MaxPowerOutput'))
+        @max_power_output = to_float_or_nil(XMLHelper.get_value(pv_system, 'MaxPowerOutput'))
       @inverter_efficiency = to_float_or_nil(XMLHelper.get_value(pv_system, 'InverterEfficiency'))
       @system_losses_fraction = to_float_or_nil(XMLHelper.get_value(pv_system, 'SystemLossesFraction'))
       @number_of_panels = to_integer_or_nil(XMLHelper.get_value(pv_system, 'NumberOfPanels'))
@@ -5213,20 +5213,9 @@
     if not extensions.empty?
       extensions.each do |name, value|
         next if name.nil?
-        next if value.nil? if only_allow_values
-
-<<<<<<< HEAD
-        extension = XMLHelper.get_element(parent, 'extension')
-        if extension.nil?
-          extension = XMLHelper.add_element(parent, 'extension')
-        end
-        if (not value.nil?) || (not only_allow_values)
-          XMLHelper.add_element(extension, "#{name}", value)
-        end
-=======
+        next if value.nil? and only_allow_values
         extension = XMLHelper.create_elements_as_needed(parent, ['extension'])
-        XMLHelper.add_element(extension, "#{name}", value) unless value.nil?
->>>>>>> 32d38244
+        XMLHelper.add_element(extension, "#{name}", value)
       end
     end
 
