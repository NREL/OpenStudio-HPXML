# frozen_string_literal: true

'''
Example Usage:

-----------------
Reading from file
-----------------

hpxml = HPXML.new(hpxml_path: ...)

# Singleton elements
puts hpxml.building_construction.number_of_bedrooms

# Array elements
hpxml.walls.each do |wall|
  wall.windows.each do |window|
    puts window.area
  end
end

---------------------
Creating from scratch
---------------------

hpxml = HPXML.new()

# Singleton elements
hpxml.building_construction.number_of_bedrooms = 3
hpxml.building_construction.conditioned_floor_area = 2400

# Array elements
hpxml.walls.clear
hpxml.walls.add(id: "WallNorth", area: 500)
hpxml.walls.add(id: "WallSouth", area: 500)
hpxml.walls.add
hpxml.walls[-1].id = "WallEastWest"
hpxml.walls[-1].area = 1000

# Write file
XMLHelper.write_file(hpxml.to_oga, "out.xml")

'''

require_relative 'version'
require 'ostruct'

# FUTURE: Remove all idref attributes, make object attributes instead
#         E.g., in class Window, :wall_idref => :wall

class HPXML < Object
  HPXML_ATTRS = [:header, :site, :neighbor_buildings, :building_occupancy, :building_construction,
                 :climate_and_risk_zones, :air_infiltration_measurements, :attics, :foundations,
                 :roofs, :rim_joists, :walls, :foundation_walls, :frame_floors, :slabs, :windows,
                 :skylights, :doors, :heating_systems, :cooling_systems, :heat_pumps, :hvac_plant,
                 :hvac_controls, :hvac_distributions, :ventilation_fans, :water_heating_systems,
                 :hot_water_distributions, :water_fixtures, :water_heating, :solar_thermal_systems,
                 :pv_systems, :generators, :clothes_washers, :clothes_dryers, :dishwashers, :refrigerators,
                 :freezers, :dehumidifiers, :cooking_ranges, :ovens, :lighting_groups, :lighting,
                 :ceiling_fans, :pools, :hot_tubs, :plug_loads, :fuel_loads]
  attr_reader(*HPXML_ATTRS, :doc, :errors, :warnings)

  # Constants
  # FUTURE: Move some of these to within child classes (e.g., HPXML::Attic class)
  AirTypeFanCoil = 'fan coil'
  AirTypeGravity = 'gravity'
  AirTypeHighVelocity = 'high velocity'
  AirTypeRegularVelocity = 'regular velocity'
  AtticTypeCathedral = 'CathedralCeiling'
  AtticTypeConditioned = 'ConditionedAttic'
  AtticTypeFlatRoof = 'FlatRoof'
  AtticTypeUnvented = 'UnventedAttic'
  AtticTypeVented = 'VentedAttic'
  CertificationEnergyStar = 'Energy Star'
  ClothesDryerControlTypeMoisture = 'moisture'
  ClothesDryerControlTypeTimer = 'timer'
  ColorDark = 'dark'
  ColorLight = 'light'
  ColorMedium = 'medium'
  ColorMediumDark = 'medium dark'
  ColorReflective = 'reflective'
  DehumidifierTypePortable = 'portable'
  DehumidifierTypeWholeHome = 'whole-home'
  DHWRecirControlTypeManual = 'manual demand control'
  DHWRecirControlTypeNone = 'no control'
  DHWRecirControlTypeSensor = 'presence sensor demand control'
  DHWRecirControlTypeTemperature = 'temperature'
  DHWRecirControlTypeTimer = 'timer'
  DHWDistTypeRecirc = 'Recirculation'
  DHWDistTypeStandard = 'Standard'
  DuctInsulationMaterialUnknown = 'Unknown'
  DuctInsulationMaterialNone = 'None'
  DuctLeakageTotal = 'total'
  DuctLeakageToOutside = 'to outside'
  DuctTypeReturn = 'return'
  DuctTypeSupply = 'supply'
  DWHRFacilitiesConnectedAll = 'all'
  DWHRFacilitiesConnectedOne = 'one'
  ExteriorShadingTypeSolarScreens = 'solar screens'
  FoundationTypeAmbient = 'Ambient'
  FoundationTypeBasementConditioned = 'ConditionedBasement'
  FoundationTypeBasementUnconditioned = 'UnconditionedBasement'
  FoundationTypeCrawlspaceUnvented = 'UnventedCrawlspace'
  FoundationTypeCrawlspaceVented = 'VentedCrawlspace'
  FoundationTypeSlab = 'SlabOnGrade'
  FrameFloorOtherSpaceAbove = 'above'
  FrameFloorOtherSpaceBelow = 'below'
  FuelLoadTypeGrill = 'grill'
  FuelLoadTypeLighting = 'lighting'
  FuelLoadTypeFireplace = 'fireplace'
  FuelTypeCoal = 'coal'
  FuelTypeCoalAnthracite = 'anthracite coal'
  FuelTypeCoalBituminous = 'bituminous coal'
  FuelTypeCoke = 'coke'
  FuelTypeDiesel = 'diesel'
  FuelTypeElectricity = 'electricity'
  FuelTypeKerosene = 'kerosene'
  FuelTypeNaturalGas = 'natural gas'
  FuelTypeOil = 'fuel oil'
  FuelTypeOil1 = 'fuel oil 1'
  FuelTypeOil2 = 'fuel oil 2'
  FuelTypeOil4 = 'fuel oil 4'
  FuelTypeOil5or6 = 'fuel oil 5/6'
  FuelTypePropane = 'propane'
  FuelTypeWoodCord = 'wood'
  FuelTypeWoodPellets = 'wood pellets'
  HeaterTypeElectricResistance = 'electric resistance'
  HeaterTypeGas = 'gas fired'
  HeaterTypeHeatPump = 'heat pump'
  HVACCompressorTypeSingleStage = 'single stage'
  HVACCompressorTypeTwoStage = 'two stage'
  HVACCompressorTypeVariableSpeed = 'variable speed'
  HVACControlTypeManual = 'manual thermostat'
  HVACControlTypeProgrammable = 'programmable thermostat'
  HVACDistributionTypeAir = 'AirDistribution'
  HVACDistributionTypeDSE = 'DSE'
  HVACDistributionTypeHydronic = 'HydronicDistribution'
  HVACTypeBoiler = 'Boiler'
  HVACTypeCentralAirConditioner = 'central air conditioner'
  HVACTypeChiller = 'chiller'
  HVACTypeCoolingTower = 'cooling tower'
  HVACTypeElectricResistance = 'ElectricResistance'
  HVACTypeEvaporativeCooler = 'evaporative cooler'
  HVACTypeFireplace = 'Fireplace'
  HVACTypeFixedHeater = 'FixedHeater'
  HVACTypeFloorFurnace = 'FloorFurnace'
  HVACTypeFurnace = 'Furnace'
  HVACTypeHeatPumpAirToAir = 'air-to-air'
  HVACTypeHeatPumpGroundToAir = 'ground-to-air'
  HVACTypeHeatPumpMiniSplit = 'mini-split'
  HVACTypeHeatPumpWaterLoopToAir = 'water-loop-to-air'
  HVACTypeMiniSplitAirConditioner = 'mini-split'
  HVACTypePortableHeater = 'PortableHeater'
  HVACTypeRoomAirConditioner = 'room air conditioner'
  HVACTypeStove = 'Stove'
  HVACTypeWallFurnace = 'WallFurnace'
  HydronicTypeBaseboard = 'baseboard'
  HydronicTypeRadiantCeiling = 'radiant ceiling'
  HydronicTypeRadiantFloor = 'radiant floor'
  HydronicTypeRadiator = 'radiator'
  HydronicTypeWaterLoop = 'water loop'
  LeakinessTight = 'tight'
  LeakinessAverage = 'average'
  LightingTypeCFL = 'CompactFluorescent'
  LightingTypeLED = 'LightEmittingDiode'
  LightingTypeLFL = 'FluorescentTube'
  LocationAtticUnconditioned = 'attic - unconditioned'
  LocationAtticUnvented = 'attic - unvented'
  LocationAtticVented = 'attic - vented'
  LocationBasementConditioned = 'basement - conditioned'
  LocationBasementUnconditioned = 'basement - unconditioned'
  LocationBath = 'bath'
  LocationCrawlspaceUnvented = 'crawlspace - unvented'
  LocationCrawlspaceVented = 'crawlspace - vented'
  LocationExterior = 'exterior'
  LocationExteriorWall = 'exterior wall'
  LocationGarage = 'garage'
  LocationGround = 'ground'
  LocationInterior = 'interior'
  LocationKitchen = 'kitchen'
  LocationLivingSpace = 'living space'
  LocationOtherExterior = 'other exterior'
  LocationOtherHousingUnit = 'other housing unit'
  LocationOtherHeatedSpace = 'other heated space'
  LocationOtherMultifamilyBufferSpace = 'other multifamily buffer space'
  LocationOtherNonFreezingSpace = 'other non-freezing space'
  LocationOutside = 'outside'
  LocationRoof = 'roof'
  LocationRoofDeck = 'roof deck'
  LocationUnconditionedSpace = 'unconditioned space'
  LocationUnderSlab = 'under slab'
  MechVentTypeBalanced = 'balanced'
  MechVentTypeCFIS = 'central fan integrated supply'
  MechVentTypeERV = 'energy recovery ventilator'
  MechVentTypeExhaust = 'exhaust only'
  MechVentTypeHRV = 'heat recovery ventilator'
  MechVentTypeSupply = 'supply only'
  OrientationEast = 'east'
  OrientationNorth = 'north'
  OrientationNortheast = 'northeast'
  OrientationNorthwest = 'northwest'
  OrientationSouth = 'south'
  OrientationSoutheast = 'southeast'
  OrientationSouthwest = 'southwest'
  OrientationWest = 'west'
  PlugLoadTypeElectricVehicleCharging = 'electric vehicle charging'
  PlugLoadTypeOther = 'other'
  PlugLoadTypeTelevision = 'TV other'
  PlugLoadTypeWellPump = 'well pump'
  PVModuleTypePremium = 'premium'
  PVModuleTypeStandard = 'standard'
  PVModuleTypeThinFilm = 'thin film'
  PVTrackingTypeFixed = 'fixed'
  PVTrackingType1Axis = '1-axis'
  PVTrackingType1AxisBacktracked = '1-axis backtracked'
  PVTrackingType2Axis = '2-axis'
  ResidentialTypeApartment = 'apartment unit'
  ResidentialTypeManufactured = 'manufactured home'
  ResidentialTypeSFA = 'single-family attached'
  ResidentialTypeSFD = 'single-family detached'
  RoofTypeAsphaltShingles = 'asphalt or fiberglass shingles'
  RoofTypeConcrete = 'concrete'
  RoofTypeClayTile = 'slate or tile shingles'
  RoofTypeMetal = 'metal surfacing'
  RoofTypePlasticRubber = 'plastic/rubber/synthetic sheeting'
  RoofTypeWoodShingles = 'wood shingles or shakes'
  ShieldingExposed = 'exposed'
  ShieldingNormal = 'normal'
  ShieldingWellShielded = 'well-shielded'
  SidingTypeAluminum = 'aluminum siding'
  SidingTypeBrick = 'brick veneer'
  SidingTypeFiberCement = 'fiber cement siding'
  SidingTypeStucco = 'stucco'
  SidingTypeVinyl = 'vinyl siding'
  SidingTypeWood = 'wood siding'
  SiteTypeUrban = 'urban'
  SiteTypeSuburban = 'suburban'
  SiteTypeRural = 'rural'
  SolarThermalLoopTypeDirect = 'liquid direct'
  SolarThermalLoopTypeIndirect = 'liquid indirect'
  SolarThermalLoopTypeThermosyphon = 'passive thermosyphon'
  SolarThermalTypeDoubleGlazing = 'double glazing black'
  SolarThermalTypeEvacuatedTube = 'evacuated tube'
  SolarThermalTypeICS = 'integrated collector storage'
  SolarThermalTypeSingleGlazing = 'single glazing black'
  TypeNone = 'none'
  TypeUnknown = 'unknown'
  UnitsACH = 'ACH'
  UnitsACHNatural = 'ACHnatural'
  UnitsAFUE = 'AFUE'
  UnitsCFM = 'CFM'
  UnitsCFM25 = 'CFM25'
  UnitsCOP = 'COP'
  UnitsEER = 'EER'
  UnitsHSPF = 'HSPF'
  UnitsKwhPerYear = 'kWh/year'
  UnitsKwPerTon = 'kW/ton'
  UnitsPercent = 'Percent'
  UnitsSEER = 'SEER'
  UnitsSLA = 'SLA'
  UnitsThermPerYear = 'therm/year'
  WallTypeAdobe = 'Adobe'
  WallTypeBrick = 'StructuralBrick'
  WallTypeCMU = 'ConcreteMasonryUnit'
  WallTypeConcrete = 'SolidConcrete'
  WallTypeDoubleWoodStud = 'DoubleWoodStud'
  WallTypeICF = 'InsulatedConcreteForms'
  WallTypeLog = 'LogWall'
  WallTypeSIP = 'StructurallyInsulatedPanel'
  WallTypeSteelStud = 'SteelFrame'
  WallTypeStone = 'Stone'
  WallTypeStrawBale = 'StrawBale'
  WallTypeWoodStud = 'WoodStud'
  WaterFixtureTypeFaucet = 'faucet'
  WaterFixtureTypeShowerhead = 'shower head'
  WaterHeaterTypeCombiStorage = 'space-heating boiler with storage tank'
  WaterHeaterTypeCombiTankless = 'space-heating boiler with tankless coil'
  WaterHeaterTypeHeatPump = 'heat pump water heater'
  WaterHeaterTypeTankless = 'instantaneous water heater'
  WaterHeaterTypeStorage = 'storage water heater'
  WindowFrameTypeAluminum = 'Aluminum'
  WindowFrameTypeComposite = 'Composite'
  WindowFrameTypeFiberglass = 'Fiberglass'
  WindowFrameTypeMetal = 'Metal'
  WindowFrameTypeVinyl = 'Vinyl'
  WindowFrameTypeWood = 'Wood'
  WindowGasAir = 'air'
  WindowGasArgon = 'argon'
  WindowGlazingLowE = 'low-e'
  WindowGlazingReflective = 'reflective'
  WindowGlazingTintedReflective = 'tinted/reflective'
  WindowLayersDoublePane = 'double-pane'
  WindowLayersSinglePane = 'single-pane'
  WindowLayersTriplePane = 'triple-pane'
  WindowClassArchitectural = 'architectural'
  WindowClassCommercial = 'commercial'
  WindowClassHeavyCommercial = 'heavy commercial'
  WindowClassResidential = 'residential'
  WindowClassLightCommercial = 'light commercial'

  def initialize(hpxml_path: nil, schematron_validators: [], collapse_enclosure: true, building_id: nil)
    @doc = nil
    @hpxml_path = hpxml_path
    @errors = []
    @warnings = []

    hpxml = nil
    if not hpxml_path.nil?
      @doc = XMLHelper.parse_file(hpxml_path)

      # Check HPXML version
      hpxml = XMLHelper.get_element(@doc, '/HPXML')
      Version.check_hpxml_version(XMLHelper.get_attribute_value(hpxml, 'schemaVersion'))

      # Validate against Schematron docs
      @errors, @warnings = validate_against_schematron(schematron_validators: schematron_validators)
      return unless @errors.empty?

      # Handle multiple buildings
      if XMLHelper.get_elements(hpxml, 'Building').size > 1
        if building_id.nil?
          @errors << 'Multiple Building elements defined in HPXML file; Building ID argument must be provided.'
          return unless @errors.empty?
        end

        # Discard all Building elements except the one of interest
        XMLHelper.get_elements(hpxml, 'Building').reverse_each do |building|
          next if XMLHelper.get_attribute_value(XMLHelper.get_element(building, 'BuildingID'), 'id') == building_id

          building.remove
        end
        if XMLHelper.get_elements(hpxml, 'Building').size == 0
          @errors << "Could not find Building element with ID '#{building_id}'."
          return unless @errors.empty?
        end
      end
    end

    # Create/populate child objects
    from_oga(hpxml)

    # Check for additional errors (those hard to check via Schematron)
    @errors += check_for_errors()
    return unless @errors.empty?

    # Clean up
    delete_tiny_surfaces()
    delete_adiabatic_subsurfaces()
    if collapse_enclosure
      collapse_enclosure_surfaces()
    end
  end

  def hvac_systems
    return (@heating_systems + @cooling_systems + @heat_pumps)
  end

  def has_space_type(space_type)
    # Look for surfaces attached to this space type
    (@roofs + @rim_joists + @walls + @foundation_walls + @frame_floors + @slabs).each do |surface|
      return true if surface.interior_adjacent_to == space_type
      return true if surface.exterior_adjacent_to == space_type
    end
    return false
  end

  def has_fuel_access
    @site.fuels.each do |fuel|
      if fuel != FuelTypeElectricity
        return true
      end
    end
    return false
  end

  def predominant_heating_fuel
    fuel_fracs = {}
    @heating_systems.each do |heating_system|
      fuel = heating_system.heating_system_fuel
      fuel_fracs[fuel] = 0.0 if fuel_fracs[fuel].nil?
      fuel_fracs[fuel] += heating_system.fraction_heat_load_served.to_f
    end
    @heat_pumps.each do |heat_pump|
      fuel = heat_pump.heat_pump_fuel
      fuel_fracs[fuel] = 0.0 if fuel_fracs[fuel].nil?
      fuel_fracs[fuel] += heat_pump.fraction_heat_load_served.to_f
    end
    return FuelTypeElectricity if fuel_fracs.empty?
    return FuelTypeElectricity if fuel_fracs[FuelTypeElectricity].to_f > 0.5

    # Choose fossil fuel
    fuel_fracs.delete FuelTypeElectricity
    return fuel_fracs.key(fuel_fracs.values.max)
  end

  def predominant_water_heating_fuel
    fuel_fracs = {}
    @water_heating_systems.each do |water_heating_system|
      fuel = water_heating_system.fuel_type
      if fuel.nil? # Combi boiler
        fuel = water_heating_system.related_hvac_system.heating_system_fuel
      end
      fuel_fracs[fuel] = 0.0 if fuel_fracs[fuel].nil?
      fuel_fracs[fuel] += water_heating_system.fraction_dhw_load_served
    end
    return FuelTypeElectricity if fuel_fracs.empty?
    return FuelTypeElectricity if fuel_fracs[FuelTypeElectricity].to_f > 0.5

    # Choose fossil fuel
    fuel_fracs.delete FuelTypeElectricity
    return fuel_fracs.key(fuel_fracs.values.max)
  end

  def fraction_of_windows_operable()
    # Calculates the fraction of windows that are operable.
    # Since we don't have quantity available, we use area as an approximation.
    window_area_total = @windows.map { |w| w.area }.sum(0.0)
    window_area_operable = @windows.map { |w| w.fraction_operable * w.area }.sum(0.0)
    if window_area_total <= 0
      return 0.0
    end

    return window_area_operable / window_area_total
  end

  def total_fraction_cool_load_served()
    return @cooling_systems.total_fraction_cool_load_served + @heat_pumps.total_fraction_cool_load_served
  end

  def total_fraction_heat_load_served()
    return @heating_systems.total_fraction_heat_load_served + @heat_pumps.total_fraction_heat_load_served
  end

  def has_walkout_basement()
    has_conditioned_basement = has_space_type(LocationBasementConditioned)
    ncfl = @building_construction.number_of_conditioned_floors
    ncfl_ag = @building_construction.number_of_conditioned_floors_above_grade
    return (has_conditioned_basement && (ncfl == ncfl_ag))
  end

  def thermal_boundary_wall_areas()
    above_grade_area = 0.0 # Thermal boundary walls not in contact with soil
    below_grade_area = 0.0 # Thermal boundary walls in contact with soil

    (@walls + @rim_joists).each do |wall|
      if wall.is_thermal_boundary
        above_grade_area += wall.area
      end
    end

    @foundation_walls.each do |foundation_wall|
      next unless foundation_wall.is_thermal_boundary

      height = foundation_wall.height
      bg_depth = foundation_wall.depth_below_grade
      above_grade_area += (height - bg_depth) / height * foundation_wall.area
      below_grade_area += bg_depth / height * foundation_wall.area
    end

    return above_grade_area, below_grade_area
  end

  def common_wall_area()
    # Wall area for walls adjacent to Unrated Conditioned Space, not including
    # foundation walls.
    area = 0.0

    (@walls + @rim_joists).each do |wall|
      if wall.exterior_adjacent_to == HPXML::LocationOtherHousingUnit
        area += wall.area
      end
    end

    return area
  end

  def compartmentalization_boundary_areas()
    # Returns the infiltration compartmentalization boundary areas
    total_area = 0.0 # Total surface area that bounds the Infiltration Volume
    exterior_area = 0.0 # Same as above excluding surfaces attached to garage or other housing units

    # Determine which spaces are within infiltration volume
    spaces_within_infil_volume = [LocationLivingSpace, LocationBasementConditioned]
    @attics.each do |attic|
      next unless [AtticTypeUnvented].include? attic.attic_type
      next unless attic.within_infiltration_volume

      spaces_within_infil_volume << attic.to_location
    end
    @foundations.each do |foundation|
      next unless [FoundationTypeBasementUnconditioned, FoundationTypeCrawlspaceUnvented].include? foundation.foundation_type
      next unless foundation.within_infiltration_volume

      spaces_within_infil_volume << foundation.to_location
    end

    # Get surfaces bounding infiltration volume
    spaces_within_infil_volume.each do |space_type|
      (@roofs + @rim_joists + @walls + @foundation_walls + @frame_floors + @slabs).each do |surface|
        next unless [surface.interior_adjacent_to, surface.exterior_adjacent_to].include? space_type

        # Exclude surfaces between two spaces that are both within infiltration volume
        next if spaces_within_infil_volume.include?(surface.interior_adjacent_to) && spaces_within_infil_volume.include?(surface.exterior_adjacent_to)

        # Update Compartmentalization Boundary areas
        total_area += surface.area
        if not [LocationGarage, LocationOtherHousingUnit, LocationOtherHeatedSpace,
                LocationOtherMultifamilyBufferSpace, LocationOtherNonFreezingSpace].include? surface.exterior_adjacent_to
          exterior_area += surface.area
        end
      end
    end

    return total_area, exterior_area
  end

  def inferred_infiltration_height(infil_volume)
    # Infiltration height: vertical distance between lowest and highest above-grade points within the pressure boundary.
    # Height is inferred from available HPXML properties.
    # The WithinInfiltrationVolume properties are intentionally ignored for now.
    # FUTURE: Move into AirInfiltrationMeasurement class?
    cfa = @building_construction.conditioned_floor_area
    ncfl_ag = @building_construction.number_of_conditioned_floors_above_grade
    if has_walkout_basement()
      infil_height = ncfl_ag * infil_volume / cfa
    else
      # Calculate maximum above-grade height of conditioned basement walls
      max_cond_bsmt_wall_height_ag = 0.0
      @foundation_walls.each do |foundation_wall|
        next unless foundation_wall.is_exterior && (foundation_wall.interior_adjacent_to == LocationBasementConditioned)

        height_ag = foundation_wall.height - foundation_wall.depth_below_grade
        next unless height_ag > max_cond_bsmt_wall_height_ag

        max_cond_bsmt_wall_height_ag = height_ag
      end
      # Add assumed rim joist height
      cond_bsmt_rim_joist_height = 0
      @rim_joists.each do |rim_joist|
        next unless rim_joist.is_exterior && (rim_joist.interior_adjacent_to == LocationBasementConditioned)

        cond_bsmt_rim_joist_height = UnitConversions.convert(9, 'in', 'ft')
      end
      infil_height = ncfl_ag * infil_volume / cfa + max_cond_bsmt_wall_height_ag + cond_bsmt_rim_joist_height
    end
    return infil_height
  end

  def to_oga()
    @doc = _create_oga_document()
    @header.to_oga(@doc)
    @site.to_oga(@doc)
    @neighbor_buildings.to_oga(@doc)
    @building_occupancy.to_oga(@doc)
    @building_construction.to_oga(@doc)
    @climate_and_risk_zones.to_oga(@doc)
    @air_infiltration_measurements.to_oga(@doc)
    @attics.to_oga(@doc)
    @foundations.to_oga(@doc)
    @roofs.to_oga(@doc)
    @rim_joists.to_oga(@doc)
    @walls.to_oga(@doc)
    @foundation_walls.to_oga(@doc)
    @frame_floors.to_oga(@doc)
    @slabs.to_oga(@doc)
    @windows.to_oga(@doc)
    @skylights.to_oga(@doc)
    @doors.to_oga(@doc)
    @heating_systems.to_oga(@doc)
    @cooling_systems.to_oga(@doc)
    @heat_pumps.to_oga(@doc)
    @hvac_plant.to_oga(@doc)
    @hvac_controls.to_oga(@doc)
    @hvac_distributions.to_oga(@doc)
    @ventilation_fans.to_oga(@doc)
    @water_heating_systems.to_oga(@doc)
    @hot_water_distributions.to_oga(@doc)
    @water_fixtures.to_oga(@doc)
    @water_heating.to_oga(@doc)
    @solar_thermal_systems.to_oga(@doc)
    @pv_systems.to_oga(@doc)
    @generators.to_oga(@doc)
    @clothes_washers.to_oga(@doc)
    @clothes_dryers.to_oga(@doc)
    @dishwashers.to_oga(@doc)
    @refrigerators.to_oga(@doc)
    @freezers.to_oga(@doc)
    @dehumidifiers.to_oga(@doc)
    @cooking_ranges.to_oga(@doc)
    @ovens.to_oga(@doc)
    @lighting_groups.to_oga(@doc)
    @ceiling_fans.to_oga(@doc)
    @lighting.to_oga(@doc)
    @pools.to_oga(@doc)
    @hot_tubs.to_oga(@doc)
    @plug_loads.to_oga(@doc)
    @fuel_loads.to_oga(@doc)
    return @doc
  end

  def from_oga(hpxml)
    @header = Header.new(self, hpxml)
    @site = Site.new(self, hpxml)
    @neighbor_buildings = NeighborBuildings.new(self, hpxml)
    @building_occupancy = BuildingOccupancy.new(self, hpxml)
    @building_construction = BuildingConstruction.new(self, hpxml)
    @climate_and_risk_zones = ClimateandRiskZones.new(self, hpxml)
    @air_infiltration_measurements = AirInfiltrationMeasurements.new(self, hpxml)
    @attics = Attics.new(self, hpxml)
    @foundations = Foundations.new(self, hpxml)
    @roofs = Roofs.new(self, hpxml)
    @rim_joists = RimJoists.new(self, hpxml)
    @walls = Walls.new(self, hpxml)
    @foundation_walls = FoundationWalls.new(self, hpxml)
    @frame_floors = FrameFloors.new(self, hpxml)
    @slabs = Slabs.new(self, hpxml)
    @windows = Windows.new(self, hpxml)
    @skylights = Skylights.new(self, hpxml)
    @doors = Doors.new(self, hpxml)
    @heating_systems = HeatingSystems.new(self, hpxml)
    @cooling_systems = CoolingSystems.new(self, hpxml)
    @heat_pumps = HeatPumps.new(self, hpxml)
    @hvac_plant = HVACPlant.new(self, hpxml)
    @hvac_controls = HVACControls.new(self, hpxml)
    @hvac_distributions = HVACDistributions.new(self, hpxml)
    @ventilation_fans = VentilationFans.new(self, hpxml)
    @water_heating_systems = WaterHeatingSystems.new(self, hpxml)
    @hot_water_distributions = HotWaterDistributions.new(self, hpxml)
    @water_fixtures = WaterFixtures.new(self, hpxml)
    @water_heating = WaterHeating.new(self, hpxml)
    @solar_thermal_systems = SolarThermalSystems.new(self, hpxml)
    @pv_systems = PVSystems.new(self, hpxml)
    @generators = Generators.new(self, hpxml)
    @clothes_washers = ClothesWashers.new(self, hpxml)
    @clothes_dryers = ClothesDryers.new(self, hpxml)
    @dishwashers = Dishwashers.new(self, hpxml)
    @refrigerators = Refrigerators.new(self, hpxml)
    @freezers = Freezers.new(self, hpxml)
    @dehumidifiers = Dehumidifiers.new(self, hpxml)
    @cooking_ranges = CookingRanges.new(self, hpxml)
    @ovens = Ovens.new(self, hpxml)
    @lighting_groups = LightingGroups.new(self, hpxml)
    @ceiling_fans = CeilingFans.new(self, hpxml)
    @lighting = Lighting.new(self, hpxml)
    @pools = Pools.new(self, hpxml)
    @hot_tubs = HotTubs.new(self, hpxml)
    @plug_loads = PlugLoads.new(self, hpxml)
    @fuel_loads = FuelLoads.new(self, hpxml)
  end

  # Class to store additional properties on an HPXML object that are not intended
  # to end up in the HPXML file. For example, you can store the OpenStudio::Model::Space
  # object for an appliance.
  class AdditionalProperties < OpenStruct
    def method_missing(meth, *args)
      # Complain if no value has been set rather than just returning nil
      raise NoMethodError, "undefined method '#{meth}' for #{self}" unless meth.to_s.end_with?('=')

      super
    end
  end

  # HPXML Standard Element (e.g., Roof)
  class BaseElement
    attr_accessor(:hpxml_object, :additional_properties)

    def initialize(hpxml_object, oga_element = nil, **kwargs)
      @hpxml_object = hpxml_object
      @additional_properties = AdditionalProperties.new

      # Automatically add :foo_isdefaulted attributes to class
      self.class::ATTRS.each do |attribute|
        next if attribute.to_s.end_with? '_isdefaulted'

        attr = "#{attribute}_isdefaulted".to_sym
        next if self.class::ATTRS.include? attr

        # Add attribute to ATTRS and class
        self.class::ATTRS << attr
        create_attr(attr.to_s) # From https://stackoverflow.com/a/4082937
      end

      if not oga_element.nil?
        # Set values from HPXML Oga element
        from_oga(oga_element)
      else
        # Set values from **kwargs
        kwargs.each do |k, v|
          send(k.to_s + '=', v)
        end
      end
    end

    def create_method(name, &block)
      self.class.send(:define_method, name, &block)
    end

    def create_attr(name)
      create_method("#{name}=".to_sym) { |val| instance_variable_set('@' + name, val) }
      create_method(name.to_sym) { instance_variable_get('@' + name) }
    end

    def to_h
      h = {}
      self.class::ATTRS.each do |attribute|
        h[attribute] = send(attribute)
      end
      return h
    end

    def to_s
      return to_h.to_s
    end

    def nil?
      # Returns true if all attributes are nil
      to_h.each do |k, v|
        next if k.to_s.end_with? '_isdefaulted'
        return false if not v.nil?
      end
      return true
    end
  end

  # HPXML Array Element (e.g., Roofs)
  class BaseArrayElement < Array
    attr_accessor(:hpxml_object, :additional_properties)

    def initialize(hpxml_object, oga_element = nil)
      @hpxml_object = hpxml_object
      @additional_properties = AdditionalProperties.new

      if not oga_element.nil?
        # Set values from HPXML Oga element
        from_oga(oga_element)
      end
    end

    def check_for_errors
      errors = []
      each do |child|
        if not child.respond_to? :check_for_errors
          fail "Need to add 'check_for_errors' method to #{child.class} class."
        end

        errors += child.check_for_errors
      end
      return errors
    end

    def to_oga(doc)
      each do |child|
        child.to_oga(doc)
      end
    end

    def to_s
      return map { |x| x.to_s }
    end
  end

  class Header < BaseElement
    ATTRS = [:xml_type, :xml_generated_by, :created_date_and_time, :transaction,
             :software_program_used, :software_program_version, :eri_calculation_version,
             :eri_design, :timestep, :building_id, :event_type, :state_code,
             :sim_begin_month, :sim_begin_day, :sim_end_month, :sim_end_day, :sim_calendar_year,
             :dst_enabled, :dst_begin_month, :dst_begin_day, :dst_end_month, :dst_end_day,
             :use_max_load_for_heat_pumps, :allow_increased_fixed_capacities,
             :apply_ashrae140_assumptions, :energystar_calculation_version, :schedules_path]
    attr_accessor(*ATTRS)

    def check_for_errors
      errors = []

      if not @timestep.nil?
        valid_tsteps = [60, 30, 20, 15, 12, 10, 6, 5, 4, 3, 2, 1]
        if not valid_tsteps.include? @timestep
          errors << "Timestep (#{@timestep}) must be one of: #{valid_tsteps.join(', ')}."
        end
      end

      errors += HPXML::check_dates('Run Period', @sim_begin_month, @sim_begin_day, @sim_end_month, @sim_end_day)

      if (not @sim_begin_month.nil?) && (not @sim_end_month.nil?)
        if @sim_begin_month > @sim_end_month
          errors << "Run Period Begin Month (#{@sim_begin_month}) cannot come after Run Period End Month (#{@sim_end_month})."
        end

        if (not @sim_begin_day.nil?) && (not @sim_end_day.nil?)
          if @sim_begin_month == @sim_end_month && @sim_begin_day > @sim_end_day
            errors << "Run Period Begin Day of Month (#{@sim_begin_day}) cannot come after Run Period End Day of Month (#{@sim_end_day}) for the same month (#{begin_month})."
          end
        end
      end

      errors += HPXML::check_dates('Daylight Saving', @dst_begin_month, @dst_begin_day, @dst_end_month, @dst_end_day)

      return errors
    end

    def to_oga(doc)
      return if nil?

      hpxml = XMLHelper.get_element(doc, '/HPXML')
      header = XMLHelper.add_element(hpxml, 'XMLTransactionHeaderInformation')
      XMLHelper.add_element(header, 'XMLType', @xml_type, :string)
      XMLHelper.add_element(header, 'XMLGeneratedBy', @xml_generated_by, :string)
      if not @created_date_and_time.nil?
        XMLHelper.add_element(header, 'CreatedDateAndTime', @created_date_and_time, :string)
      else
        XMLHelper.add_element(header, 'CreatedDateAndTime', Time.now.strftime('%Y-%m-%dT%H:%M:%S%:z'), :string)
      end
      XMLHelper.add_element(header, 'Transaction', @transaction, :string)

      software_info = XMLHelper.add_element(hpxml, 'SoftwareInfo')
      XMLHelper.add_element(software_info, 'SoftwareProgramUsed', @software_program_used, :string) unless @software_program_used.nil?
      XMLHelper.add_element(software_info, 'SoftwareProgramVersion', @software_program_version, :string) unless @software_program_version.nil?
      if not @apply_ashrae140_assumptions.nil?
        extension = XMLHelper.create_elements_as_needed(software_info, ['extension'])
        XMLHelper.add_element(extension, 'ApplyASHRAE140Assumptions', @apply_ashrae140_assumptions, :boolean) unless @apply_ashrae140_assumptions.nil?
      end
      if (not @eri_calculation_version.nil?) || (not @eri_design.nil?)
        extension = XMLHelper.create_elements_as_needed(software_info, ['extension'])
        eri_calculation = XMLHelper.add_element(extension, 'ERICalculation')
        XMLHelper.add_element(eri_calculation, 'Version', @eri_calculation_version, :string) unless @eri_calculation_version.nil?
        XMLHelper.add_element(eri_calculation, 'Design', @eri_design, :string) unless @eri_design.nil?
      end
      if not @energystar_calculation_version.nil?
        extension = XMLHelper.create_elements_as_needed(software_info, ['extension'])
        energystar_calculation = XMLHelper.add_element(extension, 'EnergyStarCalculation')
        XMLHelper.add_element(energystar_calculation, 'Version', @energystar_calculation_version, :string) unless @energystar_calculation_version.nil?
      end
      if (not @timestep.nil?) || (not @sim_begin_month.nil?) || (not @sim_begin_day.nil?) || (not @sim_end_month.nil?) || (not @sim_end_day.nil?) || (not @dst_enabled.nil?) || (not @dst_begin_month.nil?) || (not @dst_begin_day.nil?) || (not @dst_end_month.nil?) || (not @dst_end_day.nil?)
        extension = XMLHelper.create_elements_as_needed(software_info, ['extension'])
        simulation_control = XMLHelper.add_element(extension, 'SimulationControl')
        XMLHelper.add_element(simulation_control, 'Timestep', @timestep, :integer, @timestep_isdefaulted) unless @timestep.nil?
        XMLHelper.add_element(simulation_control, 'BeginMonth', @sim_begin_month, :integer, @sim_begin_month_isdefaulted) unless @sim_begin_month.nil?
        XMLHelper.add_element(simulation_control, 'BeginDayOfMonth', @sim_begin_day, :integer, @sim_begin_day_isdefaulted) unless @sim_begin_day.nil?
        XMLHelper.add_element(simulation_control, 'EndMonth', @sim_end_month, :integer, @sim_end_month_isdefaulted) unless @sim_end_month.nil?
        XMLHelper.add_element(simulation_control, 'EndDayOfMonth', @sim_end_day, :integer, @sim_end_day_isdefaulted) unless @sim_end_day.nil?
        XMLHelper.add_element(simulation_control, 'CalendarYear', @sim_calendar_year, :integer, @sim_calendar_year_isdefaulted) unless @sim_calendar_year.nil?
        if (not @dst_enabled.nil?) || (not @dst_begin_month.nil?) || (not @dst_begin_day.nil?) || (not @dst_end_month.nil?) || (not @dst_end_day.nil?)
          daylight_saving = XMLHelper.add_element(simulation_control, 'DaylightSaving')
          XMLHelper.add_element(daylight_saving, 'Enabled', @dst_enabled, :boolean, @dst_enabled_isdefaulted) unless @dst_enabled.nil?
          XMLHelper.add_element(daylight_saving, 'BeginMonth', @dst_begin_month, :integer, @dst_begin_month_isdefaulted) unless @dst_begin_month.nil?
          XMLHelper.add_element(daylight_saving, 'BeginDayOfMonth', @dst_begin_day, :integer, @dst_begin_day_isdefaulted) unless @dst_begin_day.nil?
          XMLHelper.add_element(daylight_saving, 'EndMonth', @dst_end_month, :integer, @dst_end_month_isdefaulted) unless @dst_end_month.nil?
          XMLHelper.add_element(daylight_saving, 'EndDayOfMonth', @dst_end_day, :integer, @dst_end_day_isdefaulted) unless @dst_end_day.nil?
        end
      end
      if (not @use_max_load_for_heat_pumps.nil?) || (not @allow_increased_fixed_capacities.nil?)
        extension = XMLHelper.create_elements_as_needed(software_info, ['extension'])
        hvac_sizing_control = XMLHelper.add_element(extension, 'HVACSizingControl')
        XMLHelper.add_element(hvac_sizing_control, 'UseMaxLoadForHeatPumps', @use_max_load_for_heat_pumps, :boolean, @use_max_load_for_heat_pumps_isdefaulted) unless @use_max_load_for_heat_pumps.nil?
        XMLHelper.add_element(hvac_sizing_control, 'AllowIncreasedFixedCapacities', @allow_increased_fixed_capacities, :boolean, @allow_increased_fixed_capacities_isdefaulted) unless @allow_increased_fixed_capacities.nil?
      end
      if not @schedules_path.nil?
        extension = XMLHelper.create_elements_as_needed(software_info, ['extension'])
        XMLHelper.add_element(extension, 'OccupancySchedulesCSVPath', @schedules_path, :string) unless @schedules_path.nil?
      end

      building = XMLHelper.add_element(hpxml, 'Building')
      building_building_id = XMLHelper.add_element(building, 'BuildingID')
      XMLHelper.add_attribute(building_building_id, 'id', @building_id)
      if not @state_code.nil?
        site = XMLHelper.add_element(building, 'Site')
        site_id = XMLHelper.add_element(site, 'SiteID')
        XMLHelper.add_attribute(site_id, 'id', 'SiteID')
        address = XMLHelper.add_element(site, 'Address')
        XMLHelper.add_element(address, 'StateCode', @state_code, :string)
      end
      project_status = XMLHelper.add_element(building, 'ProjectStatus')
      XMLHelper.add_element(project_status, 'EventType', @event_type, :string)
    end

    def from_oga(hpxml)
      return if hpxml.nil?

      @xml_type = XMLHelper.get_value(hpxml, 'XMLTransactionHeaderInformation/XMLType', :string)
      @xml_generated_by = XMLHelper.get_value(hpxml, 'XMLTransactionHeaderInformation/XMLGeneratedBy', :string)
      @created_date_and_time = XMLHelper.get_value(hpxml, 'XMLTransactionHeaderInformation/CreatedDateAndTime', :string)
      @transaction = XMLHelper.get_value(hpxml, 'XMLTransactionHeaderInformation/Transaction', :string)
      @software_program_used = XMLHelper.get_value(hpxml, 'SoftwareInfo/SoftwareProgramUsed', :string)
      @software_program_version = XMLHelper.get_value(hpxml, 'SoftwareInfo/SoftwareProgramVersion', :string)
      @eri_calculation_version = XMLHelper.get_value(hpxml, 'SoftwareInfo/extension/ERICalculation/Version', :string)
      @eri_design = XMLHelper.get_value(hpxml, 'SoftwareInfo/extension/ERICalculation/Design', :string)
      @energystar_calculation_version = XMLHelper.get_value(hpxml, 'SoftwareInfo/extension/EnergyStarCalculation/Version', :string)
      @timestep = XMLHelper.get_value(hpxml, 'SoftwareInfo/extension/SimulationControl/Timestep', :integer)
      @sim_begin_month = XMLHelper.get_value(hpxml, 'SoftwareInfo/extension/SimulationControl/BeginMonth', :integer)
      @sim_begin_day = XMLHelper.get_value(hpxml, 'SoftwareInfo/extension/SimulationControl/BeginDayOfMonth', :integer)
      @sim_end_month = XMLHelper.get_value(hpxml, 'SoftwareInfo/extension/SimulationControl/EndMonth', :integer)
      @sim_end_day = XMLHelper.get_value(hpxml, 'SoftwareInfo/extension/SimulationControl/EndDayOfMonth', :integer)
      @sim_calendar_year = XMLHelper.get_value(hpxml, 'SoftwareInfo/extension/SimulationControl/CalendarYear', :integer)
      @dst_enabled = XMLHelper.get_value(hpxml, 'SoftwareInfo/extension/SimulationControl/DaylightSaving/Enabled', :boolean)
      @dst_begin_month = XMLHelper.get_value(hpxml, 'SoftwareInfo/extension/SimulationControl/DaylightSaving/BeginMonth', :integer)
      @dst_begin_day = XMLHelper.get_value(hpxml, 'SoftwareInfo/extension/SimulationControl/DaylightSaving/BeginDayOfMonth', :integer)
      @dst_end_month = XMLHelper.get_value(hpxml, 'SoftwareInfo/extension/SimulationControl/DaylightSaving/EndMonth', :integer)
      @dst_end_day = XMLHelper.get_value(hpxml, 'SoftwareInfo/extension/SimulationControl/DaylightSaving/EndDayOfMonth', :integer)
      @apply_ashrae140_assumptions = XMLHelper.get_value(hpxml, 'SoftwareInfo/extension/ApplyASHRAE140Assumptions', :boolean)
      @use_max_load_for_heat_pumps = XMLHelper.get_value(hpxml, 'SoftwareInfo/extension/HVACSizingControl/UseMaxLoadForHeatPumps', :boolean)
      @allow_increased_fixed_capacities = XMLHelper.get_value(hpxml, 'SoftwareInfo/extension/HVACSizingControl/AllowIncreasedFixedCapacities', :boolean)
      @schedules_path = XMLHelper.get_value(hpxml, 'SoftwareInfo/extension/OccupancySchedulesCSVPath', :string)
      @building_id = HPXML::get_id(hpxml, 'Building/BuildingID')
      @event_type = XMLHelper.get_value(hpxml, 'Building/ProjectStatus/EventType', :string)
      @state_code = XMLHelper.get_value(hpxml, 'Building/Site/Address/StateCode', :string)
    end
  end

  class Site < BaseElement
    ATTRS = [:site_type, :surroundings, :shielding_of_home, :orientation_of_front_of_home, :fuels]
    attr_accessor(*ATTRS)

    def check_for_errors
      errors = []
      return errors
    end

    def to_oga(doc)
      return if nil?

      site = XMLHelper.create_elements_as_needed(doc, ['HPXML', 'Building', 'BuildingDetails', 'BuildingSummary', 'Site'])
      XMLHelper.add_element(site, 'SiteType', @site_type, :string, @site_type_isdefaulted) unless @site_type.nil?
      XMLHelper.add_element(site, 'Surroundings', @surroundings, :string) unless @surroundings.nil?
      XMLHelper.add_element(site, 'ShieldingofHome', @shielding_of_home, :string, @shielding_of_home_isdefaulted) unless @shielding_of_home.nil?
      XMLHelper.add_element(site, 'OrientationOfFrontOfHome', @orientation_of_front_of_home, :string) unless @orientation_of_front_of_home.nil?
      if (not @fuels.nil?) && (not @fuels.empty?)
        fuel_types_available = XMLHelper.add_element(site, 'FuelTypesAvailable')
        @fuels.each do |fuel|
          XMLHelper.add_element(fuel_types_available, 'Fuel', fuel, :string)
        end
      end
    end

    def from_oga(hpxml)
      return if hpxml.nil?

      site = XMLHelper.get_element(hpxml, 'Building/BuildingDetails/BuildingSummary/Site')
      return if site.nil?

      @site_type = XMLHelper.get_value(site, 'SiteType', :string)
      @surroundings = XMLHelper.get_value(site, 'Surroundings', :string)
      @shielding_of_home = XMLHelper.get_value(site, 'ShieldingofHome', :string)
      @orientation_of_front_of_home = XMLHelper.get_value(site, 'OrientationOfFrontOfHome', :string)
      @fuels = XMLHelper.get_values(site, 'FuelTypesAvailable/Fuel', :string)
    end
  end

  class NeighborBuildings < BaseArrayElement
    def add(**kwargs)
      self << NeighborBuilding.new(@hpxml_object, **kwargs)
    end

    def from_oga(hpxml)
      return if hpxml.nil?

      XMLHelper.get_elements(hpxml, 'Building/BuildingDetails/BuildingSummary/Site/extension/Neighbors/NeighborBuilding').each do |neighbor_building|
        self << NeighborBuilding.new(@hpxml_object, neighbor_building)
      end
    end
  end

  class NeighborBuilding < BaseElement
    ATTRS = [:azimuth, :distance, :height]
    attr_accessor(*ATTRS)

    def check_for_errors
      errors = []
      return errors
    end

    def to_oga(doc)
      return if nil?

      neighbors = XMLHelper.create_elements_as_needed(doc, ['HPXML', 'Building', 'BuildingDetails', 'BuildingSummary', 'Site', 'extension', 'Neighbors'])
      neighbor_building = XMLHelper.add_element(neighbors, 'NeighborBuilding')
      XMLHelper.add_element(neighbor_building, 'Azimuth', @azimuth, :integer) unless @azimuth.nil?
      XMLHelper.add_element(neighbor_building, 'Distance', @distance, :float) unless @distance.nil?
      XMLHelper.add_element(neighbor_building, 'Height', @height, :float) unless @height.nil?
    end

    def from_oga(neighbor_building)
      return if neighbor_building.nil?

      @azimuth = XMLHelper.get_value(neighbor_building, 'Azimuth', :integer)
      @distance = XMLHelper.get_value(neighbor_building, 'Distance', :float)
      @height = XMLHelper.get_value(neighbor_building, 'Height', :float)
    end
  end

  class BuildingOccupancy < BaseElement
    ATTRS = [:number_of_residents]
    attr_accessor(*ATTRS)

    def check_for_errors
      errors = []
      return errors
    end

    def to_oga(doc)
      return if nil?

      building_occupancy = XMLHelper.create_elements_as_needed(doc, ['HPXML', 'Building', 'BuildingDetails', 'BuildingSummary', 'BuildingOccupancy'])
      XMLHelper.add_element(building_occupancy, 'NumberofResidents', @number_of_residents, :float, @number_of_residents_isdefaulted) unless @number_of_residents.nil?
    end

    def from_oga(hpxml)
      return if hpxml.nil?

      building_occupancy = XMLHelper.get_element(hpxml, 'Building/BuildingDetails/BuildingSummary/BuildingOccupancy')
      return if building_occupancy.nil?

      @number_of_residents = XMLHelper.get_value(building_occupancy, 'NumberofResidents', :float)
    end
  end

  class BuildingConstruction < BaseElement
    ATTRS = [:year_built, :number_of_conditioned_floors, :number_of_conditioned_floors_above_grade,
             :average_ceiling_height, :number_of_bedrooms, :number_of_bathrooms,
             :conditioned_floor_area, :conditioned_building_volume, :residential_facility_type,
             :has_flue_or_chimney]
    attr_accessor(*ATTRS)

    def check_for_errors
      errors = []
      return errors
    end

    def to_oga(doc)
      return if nil?

      building_construction = XMLHelper.create_elements_as_needed(doc, ['HPXML', 'Building', 'BuildingDetails', 'BuildingSummary', 'BuildingConstruction'])
      XMLHelper.add_element(building_construction, 'YearBuilt', @year_built, :integer) unless @year_built.nil?
      XMLHelper.add_element(building_construction, 'ResidentialFacilityType', @residential_facility_type, :string) unless @residential_facility_type.nil?
      XMLHelper.add_element(building_construction, 'NumberofConditionedFloors', @number_of_conditioned_floors, :float) unless @number_of_conditioned_floors.nil?
      XMLHelper.add_element(building_construction, 'NumberofConditionedFloorsAboveGrade', @number_of_conditioned_floors_above_grade, :float) unless @number_of_conditioned_floors_above_grade.nil?
      XMLHelper.add_element(building_construction, 'AverageCeilingHeight', @average_ceiling_height, :float, @average_ceiling_height_isdefaulted) unless @average_ceiling_height.nil?
      XMLHelper.add_element(building_construction, 'NumberofBedrooms', @number_of_bedrooms, :integer) unless @number_of_bedrooms.nil?
      XMLHelper.add_element(building_construction, 'NumberofBathrooms', @number_of_bathrooms, :integer, @number_of_bathrooms_isdefaulted) unless @number_of_bathrooms.nil?
      XMLHelper.add_element(building_construction, 'ConditionedFloorArea', @conditioned_floor_area, :float) unless @conditioned_floor_area.nil?
      XMLHelper.add_element(building_construction, 'ConditionedBuildingVolume', @conditioned_building_volume, :float, @conditioned_building_volume_isdefaulted) unless @conditioned_building_volume.nil?
      XMLHelper.add_extension(building_construction, 'HasFlueOrChimney', @has_flue_or_chimney, :boolean, @has_flue_or_chimney_isdefaulted) unless @has_flue_or_chimney.nil?
    end

    def from_oga(hpxml)
      return if hpxml.nil?

      building_construction = XMLHelper.get_element(hpxml, 'Building/BuildingDetails/BuildingSummary/BuildingConstruction')
      return if building_construction.nil?

      @year_built = XMLHelper.get_value(building_construction, 'YearBuilt', :integer)
      @residential_facility_type = XMLHelper.get_value(building_construction, 'ResidentialFacilityType', :string)
      @number_of_conditioned_floors = XMLHelper.get_value(building_construction, 'NumberofConditionedFloors', :float)
      @number_of_conditioned_floors_above_grade = XMLHelper.get_value(building_construction, 'NumberofConditionedFloorsAboveGrade', :float)
      @average_ceiling_height = XMLHelper.get_value(building_construction, 'AverageCeilingHeight', :float)
      @number_of_bedrooms = XMLHelper.get_value(building_construction, 'NumberofBedrooms', :integer)
      @number_of_bathrooms = XMLHelper.get_value(building_construction, 'NumberofBathrooms', :integer)
      @conditioned_floor_area = XMLHelper.get_value(building_construction, 'ConditionedFloorArea', :float)
      @conditioned_building_volume = XMLHelper.get_value(building_construction, 'ConditionedBuildingVolume', :float)
      @has_flue_or_chimney = XMLHelper.get_value(building_construction, 'extension/HasFlueOrChimney', :boolean)
    end
  end

  class ClimateandRiskZones < BaseElement
    ATTRS = [:iecc_year, :iecc_zone, :weather_station_id, :weather_station_name, :weather_station_wmo,
             :weather_station_epw_filepath]
    attr_accessor(*ATTRS)

    def check_for_errors
      errors = []
      return errors
    end

    def to_oga(doc)
      return if nil?

      climate_and_risk_zones = XMLHelper.create_elements_as_needed(doc, ['HPXML', 'Building', 'BuildingDetails', 'ClimateandRiskZones'])

      if (not @iecc_year.nil?) && (not @iecc_zone.nil?)
        climate_zone_iecc = XMLHelper.add_element(climate_and_risk_zones, 'ClimateZoneIECC')
        XMLHelper.add_element(climate_zone_iecc, 'Year', @iecc_year, :integer) unless @iecc_year.nil?
        XMLHelper.add_element(climate_zone_iecc, 'ClimateZone', @iecc_zone, :string) unless @iecc_zone.nil?
      end

      if not @weather_station_id.nil?
        weather_station = XMLHelper.add_element(climate_and_risk_zones, 'WeatherStation')
        sys_id = XMLHelper.add_element(weather_station, 'SystemIdentifier')
        XMLHelper.add_attribute(sys_id, 'id', @weather_station_id)
        XMLHelper.add_element(weather_station, 'Name', @weather_station_name, :string) unless @weather_station_name.nil?
        XMLHelper.add_element(weather_station, 'WMO', @weather_station_wmo, :string) unless @weather_station_wmo.nil?
        XMLHelper.add_extension(weather_station, 'EPWFilePath', @weather_station_epw_filepath, :string) unless @weather_station_epw_filepath.nil?
      end
    end

    def from_oga(hpxml)
      return if hpxml.nil?

      climate_and_risk_zones = XMLHelper.get_element(hpxml, 'Building/BuildingDetails/ClimateandRiskZones')
      return if climate_and_risk_zones.nil?

      @iecc_year = XMLHelper.get_value(climate_and_risk_zones, 'ClimateZoneIECC/Year', :integer)
      @iecc_zone = XMLHelper.get_value(climate_and_risk_zones, 'ClimateZoneIECC/ClimateZone', :string)
      weather_station = XMLHelper.get_element(climate_and_risk_zones, 'WeatherStation')
      if not weather_station.nil?
        @weather_station_id = HPXML::get_id(weather_station)
        @weather_station_name = XMLHelper.get_value(weather_station, 'Name', :string)
        @weather_station_wmo = XMLHelper.get_value(weather_station, 'WMO', :string)
        @weather_station_epw_filepath = XMLHelper.get_value(weather_station, 'extension/EPWFilePath', :string)
      end
    end
  end

  class AirInfiltrationMeasurements < BaseArrayElement
    def add(**kwargs)
      self << AirInfiltrationMeasurement.new(@hpxml_object, **kwargs)
    end

    def from_oga(hpxml)
      return if hpxml.nil?

      XMLHelper.get_elements(hpxml, 'Building/BuildingDetails/Enclosure/AirInfiltration/AirInfiltrationMeasurement').each do |air_infiltration_measurement|
        self << AirInfiltrationMeasurement.new(@hpxml_object, air_infiltration_measurement)
      end
    end
  end

  class AirInfiltrationMeasurement < BaseElement
    ATTRS = [:id, :house_pressure, :unit_of_measure, :air_leakage, :effective_leakage_area, :type,
             :infiltration_volume, :leakiness_description, :infiltration_height, :a_ext]
    attr_accessor(*ATTRS)

    def check_for_errors
      errors = []
      return errors
    end

    def to_oga(doc)
      return if nil?

      air_infiltration = XMLHelper.create_elements_as_needed(doc, ['HPXML', 'Building', 'BuildingDetails', 'Enclosure', 'AirInfiltration'])
      air_infiltration_measurement = XMLHelper.add_element(air_infiltration, 'AirInfiltrationMeasurement')
      sys_id = XMLHelper.add_element(air_infiltration_measurement, 'SystemIdentifier')
      XMLHelper.add_attribute(sys_id, 'id', @id)
      XMLHelper.add_element(air_infiltration_measurement, 'TypeOfInfiltrationMeasurement', @type, :string) unless @type.nil?
      XMLHelper.add_element(air_infiltration_measurement, 'HousePressure', @house_pressure, :float) unless @house_pressure.nil?
      XMLHelper.add_element(air_infiltration_measurement, 'LeakinessDescription', @leakiness_description, :string) unless @leakiness_description.nil?
      if (not @unit_of_measure.nil?) && (not @air_leakage.nil?)
        building_air_leakage = XMLHelper.add_element(air_infiltration_measurement, 'BuildingAirLeakage')
        XMLHelper.add_element(building_air_leakage, 'UnitofMeasure', @unit_of_measure, :string)
        XMLHelper.add_element(building_air_leakage, 'AirLeakage', @air_leakage, :float)
      end
      XMLHelper.add_element(air_infiltration_measurement, 'EffectiveLeakageArea', @effective_leakage_area, :float) unless @effective_leakage_area.nil?
      XMLHelper.add_element(air_infiltration_measurement, 'InfiltrationVolume', @infiltration_volume, :float, @infiltration_volume_isdefaulted) unless @infiltration_volume.nil?
      XMLHelper.add_extension(air_infiltration_measurement, 'InfiltrationHeight', @infiltration_height, :float) unless @infiltration_height.nil?
      XMLHelper.add_extension(air_infiltration_measurement, 'Aext', @a_ext, :float) unless @a_ext.nil?
    end

    def from_oga(air_infiltration_measurement)
      return if air_infiltration_measurement.nil?

      @id = HPXML::get_id(air_infiltration_measurement)
      @type = XMLHelper.get_value(air_infiltration_measurement, 'TypeOfInfiltrationMeasurement', :string)
      @house_pressure = XMLHelper.get_value(air_infiltration_measurement, 'HousePressure', :float)
      @leakiness_description = XMLHelper.get_value(air_infiltration_measurement, 'LeakinessDescription', :string)
      @unit_of_measure = XMLHelper.get_value(air_infiltration_measurement, 'BuildingAirLeakage/UnitofMeasure', :string)
      @air_leakage = XMLHelper.get_value(air_infiltration_measurement, 'BuildingAirLeakage/AirLeakage', :float)
      @effective_leakage_area = XMLHelper.get_value(air_infiltration_measurement, 'EffectiveLeakageArea', :float)
      @infiltration_volume = XMLHelper.get_value(air_infiltration_measurement, 'InfiltrationVolume', :float)
      @infiltration_height = XMLHelper.get_value(air_infiltration_measurement, 'extension/InfiltrationHeight', :float)
      @a_ext = XMLHelper.get_value(air_infiltration_measurement, 'extension/Aext', :float)
    end
  end

  class Attics < BaseArrayElement
    def add(**kwargs)
      self << Attic.new(@hpxml_object, **kwargs)
    end

    def from_oga(hpxml)
      return if hpxml.nil?

      XMLHelper.get_elements(hpxml, 'Building/BuildingDetails/Enclosure/Attics/Attic').each do |attic|
        self << Attic.new(@hpxml_object, attic)
      end
    end
  end

  class Attic < BaseElement
    ATTRS = [:id, :attic_type, :vented_attic_sla, :vented_attic_ach, :within_infiltration_volume,
             :attached_to_roof_idrefs, :attached_to_frame_floor_idrefs]
    attr_accessor(*ATTRS)

    def attached_roofs
      return [] if @attached_to_roof_idrefs.nil?

      list = @hpxml_object.roofs.select { |roof| @attached_to_roof_idrefs.include? roof.id }
      if @attached_to_roof_idrefs.size > list.size
        fail "Attached roof not found for attic '#{@id}'."
      end

      return list
    end

    def attached_frame_floors
      return [] if @attached_to_frame_floor_idrefs.nil?

      list = @hpxml_object.frame_floors.select { |frame_floor| @attached_to_frame_floor_idrefs.include? frame_floor.id }
      if @attached_to_frame_floor_idrefs.size > list.size
        fail "Attached frame floor not found for attic '#{@id}'."
      end

      return list
    end

    def to_location
      return if @attic_type.nil?

      if @attic_type == AtticTypeCathedral
        return LocationLivingSpace
      elsif @attic_type == AtticTypeConditioned
        return LocationLivingSpace
      elsif @attic_type == AtticTypeFlatRoof
        return LocationLivingSpace
      elsif @attic_type == AtticTypeUnvented
        return LocationAtticUnvented
      elsif @attic_type == AtticTypeVented
        return LocationAtticVented
      else
        fail "Unexpected attic type: '#{@attic_type}'."
      end
    end

    def check_for_errors
      errors = []
      begin; attached_roofs; rescue StandardError => e; errors << e.message; end
      begin; attached_frame_floors; rescue StandardError => e; errors << e.message; end
      begin; to_location; rescue StandardError => e; errors << e.message; end
      return errors
    end

    def to_oga(doc)
      return if nil?

      attics = XMLHelper.create_elements_as_needed(doc, ['HPXML', 'Building', 'BuildingDetails', 'Enclosure', 'Attics'])
      attic = XMLHelper.add_element(attics, 'Attic')
      sys_id = XMLHelper.add_element(attic, 'SystemIdentifier')
      XMLHelper.add_attribute(sys_id, 'id', @id)
      if not @attic_type.nil?
        attic_type_el = XMLHelper.add_element(attic, 'AtticType')
        if @attic_type == AtticTypeUnvented
          attic_type_attic = XMLHelper.add_element(attic_type_el, 'Attic')
          XMLHelper.add_element(attic_type_attic, 'Vented', false, :boolean)
        elsif @attic_type == AtticTypeVented
          attic_type_attic = XMLHelper.add_element(attic_type_el, 'Attic')
          XMLHelper.add_element(attic_type_attic, 'Vented', true, :boolean)
          if not @vented_attic_sla.nil?
            ventilation_rate = XMLHelper.add_element(attic, 'VentilationRate')
            XMLHelper.add_element(ventilation_rate, 'UnitofMeasure', UnitsSLA, :string)
            XMLHelper.add_element(ventilation_rate, 'Value', @vented_attic_sla, :float, @vented_attic_sla_isdefaulted)
          elsif not @vented_attic_ach.nil?
            ventilation_rate = XMLHelper.add_element(attic, 'VentilationRate')
            XMLHelper.add_element(ventilation_rate, 'UnitofMeasure', UnitsACHNatural, :string)
            XMLHelper.add_element(ventilation_rate, 'Value', @vented_attic_ach, :float)
          end
        elsif @attic_type == AtticTypeConditioned
          attic_type_attic = XMLHelper.add_element(attic_type_el, 'Attic')
          XMLHelper.add_element(attic_type_attic, 'Conditioned', true, :boolean)
        elsif (@attic_type == AtticTypeFlatRoof) || (@attic_type == AtticTypeCathedral)
          XMLHelper.add_element(attic_type_el, @attic_type)
        else
          fail "Unhandled attic type '#{@attic_type}'."
        end
      end
      XMLHelper.add_element(attic, 'WithinInfiltrationVolume', within_infiltration_volume, :boolean) unless @within_infiltration_volume.nil?
    end

    def from_oga(attic)
      return if attic.nil?

      @id = HPXML::get_id(attic)
      if XMLHelper.has_element(attic, "AtticType/Attic[Vented='false']")
        @attic_type = AtticTypeUnvented
      elsif XMLHelper.has_element(attic, "AtticType/Attic[Vented='true']")
        @attic_type = AtticTypeVented
      elsif XMLHelper.has_element(attic, "AtticType/Attic[Conditioned='true']")
        @attic_type = AtticTypeConditioned
      elsif XMLHelper.has_element(attic, 'AtticType/FlatRoof')
        @attic_type = AtticTypeFlatRoof
      elsif XMLHelper.has_element(attic, 'AtticType/CathedralCeiling')
        @attic_type = AtticTypeCathedral
      end
      if @attic_type == AtticTypeVented
        @vented_attic_sla = XMLHelper.get_value(attic, "VentilationRate[UnitofMeasure='#{UnitsSLA}']/Value", :float)
        @vented_attic_ach = XMLHelper.get_value(attic, "VentilationRate[UnitofMeasure='#{UnitsACHNatural}']/Value", :float)
      end
      @within_infiltration_volume = XMLHelper.get_value(attic, 'WithinInfiltrationVolume', :boolean)
      @attached_to_roof_idrefs = []
      XMLHelper.get_elements(attic, 'AttachedToRoof').each do |roof|
        @attached_to_roof_idrefs << HPXML::get_idref(roof)
      end
      @attached_to_frame_floor_idrefs = []
      XMLHelper.get_elements(attic, 'AttachedToFrameFloor').each do |frame_floor|
        @attached_to_frame_floor_idrefs << HPXML::get_idref(frame_floor)
      end
    end
  end

  class Foundations < BaseArrayElement
    def add(**kwargs)
      self << Foundation.new(@hpxml_object, **kwargs)
    end

    def from_oga(hpxml)
      return if hpxml.nil?

      XMLHelper.get_elements(hpxml, 'Building/BuildingDetails/Enclosure/Foundations/Foundation').each do |foundation|
        self << Foundation.new(@hpxml_object, foundation)
      end
    end
  end

  class Foundation < BaseElement
    ATTRS = [:id, :foundation_type, :vented_crawlspace_sla, :within_infiltration_volume,
             :attached_to_slab_idrefs, :attached_to_frame_floor_idrefs, :attached_to_foundation_wall_idrefs]
    attr_accessor(*ATTRS)

    def attached_slabs
      return [] if @attached_to_slab_idrefs.nil?

      list = @hpxml_object.slabs.select { |slab| @attached_to_slab_idrefs.include? slab.id }
      if @attached_to_slab_idrefs.size > list.size
        fail "Attached slab not found for foundation '#{@id}'."
      end

      return list
    end

    def attached_frame_floors
      return [] if @attached_to_frame_floor_idrefs.nil?

      list = @hpxml_object.frame_floors.select { |frame_floor| @attached_to_frame_floor_idrefs.include? frame_floor.id }
      if @attached_to_frame_floor_idrefs.size > list.size
        fail "Attached frame floor not found for foundation '#{@id}'."
      end

      return list
    end

    def attached_foundation_walls
      return [] if @attached_to_foundation_wall_idrefs.nil?

      list = @hpxml_object.foundation_walls.select { |foundation_wall| @attached_to_foundation_wall_idrefs.include? foundation_wall.id }
      if @attached_to_foundation_wall_idrefs.size > list.size
        fail "Attached foundation wall not found for foundation '#{@id}'."
      end

      return list
    end

    def to_location
      return if @foundation_type.nil?

      if @foundation_type == FoundationTypeAmbient
        return LocationOutside
      elsif @foundation_type == FoundationTypeBasementConditioned
        return LocationBasementConditioned
      elsif @foundation_type == FoundationTypeBasementUnconditioned
        return LocationBasementUnconditioned
      elsif @foundation_type == FoundationTypeCrawlspaceUnvented
        return LocationCrawlspaceUnvented
      elsif @foundation_type == FoundationTypeCrawlspaceVented
        return LocationCrawlspaceVented
      elsif @foundation_type == FoundationTypeSlab
        return LocationLivingSpace
      else
        fail "Unexpected foundation type: '#{@foundation_type}'."
      end
    end

    def area
      sum_area = 0.0
      # Check Slabs first
      attached_slabs.each do |slab|
        sum_area += slab.area
      end
      if sum_area <= 0
        # Check FrameFloors next
        attached_frame_floors.each do |frame_floor|
          sum_area += frame_floor.area
        end
      end
      return sum_area
    end

    def check_for_errors
      errors = []
      begin; attached_slabs; rescue StandardError => e; errors << e.message; end
      begin; attached_frame_floors; rescue StandardError => e; errors << e.message; end
      begin; attached_foundation_walls; rescue StandardError => e; errors << e.message; end
      begin; to_location; rescue StandardError => e; errors << e.message; end
      return errors
    end

    def to_oga(doc)
      return if nil?

      foundations = XMLHelper.create_elements_as_needed(doc, ['HPXML', 'Building', 'BuildingDetails', 'Enclosure', 'Foundations'])
      foundation = XMLHelper.add_element(foundations, 'Foundation')
      sys_id = XMLHelper.add_element(foundation, 'SystemIdentifier')
      XMLHelper.add_attribute(sys_id, 'id', @id)
      if not @foundation_type.nil?
        foundation_type_el = XMLHelper.add_element(foundation, 'FoundationType')
        if [FoundationTypeSlab, FoundationTypeAmbient].include? @foundation_type
          XMLHelper.add_element(foundation_type_el, @foundation_type)
        elsif @foundation_type == FoundationTypeBasementConditioned
          basement = XMLHelper.add_element(foundation_type_el, 'Basement')
          XMLHelper.add_element(basement, 'Conditioned', true, :boolean)
        elsif @foundation_type == FoundationTypeBasementUnconditioned
          basement = XMLHelper.add_element(foundation_type_el, 'Basement')
          XMLHelper.add_element(basement, 'Conditioned', false, :boolean)
        elsif @foundation_type == FoundationTypeCrawlspaceVented
          crawlspace = XMLHelper.add_element(foundation_type_el, 'Crawlspace')
          XMLHelper.add_element(crawlspace, 'Vented', true, :boolean)
          if not @vented_crawlspace_sla.nil?
            ventilation_rate = XMLHelper.add_element(foundation, 'VentilationRate')
            XMLHelper.add_element(ventilation_rate, 'UnitofMeasure', UnitsSLA, :string)
            XMLHelper.add_element(ventilation_rate, 'Value', @vented_crawlspace_sla, :float, @vented_crawlspace_sla_isdefaulted)
          end
        elsif @foundation_type == FoundationTypeCrawlspaceUnvented
          crawlspace = XMLHelper.add_element(foundation_type_el, 'Crawlspace')
          XMLHelper.add_element(crawlspace, 'Vented', false, :boolean)
        else
          fail "Unhandled foundation type '#{@foundation_type}'."
        end
      end
      XMLHelper.add_element(foundation, 'WithinInfiltrationVolume', @within_infiltration_volume, :boolean) unless @within_infiltration_volume.nil?
    end

    def from_oga(foundation)
      return if foundation.nil?

      @id = HPXML::get_id(foundation)
      if XMLHelper.has_element(foundation, 'FoundationType/SlabOnGrade')
        @foundation_type = FoundationTypeSlab
      elsif XMLHelper.has_element(foundation, "FoundationType/Basement[Conditioned='false']")
        @foundation_type = FoundationTypeBasementUnconditioned
      elsif XMLHelper.has_element(foundation, "FoundationType/Basement[Conditioned='true']")
        @foundation_type = FoundationTypeBasementConditioned
      elsif XMLHelper.has_element(foundation, "FoundationType/Crawlspace[Vented='false']")
        @foundation_type = FoundationTypeCrawlspaceUnvented
      elsif XMLHelper.has_element(foundation, "FoundationType/Crawlspace[Vented='true']")
        @foundation_type = FoundationTypeCrawlspaceVented
      elsif XMLHelper.has_element(foundation, 'FoundationType/Ambient')
        @foundation_type = FoundationTypeAmbient
      end
      if @foundation_type == FoundationTypeCrawlspaceVented
        @vented_crawlspace_sla = XMLHelper.get_value(foundation, "VentilationRate[UnitofMeasure='#{UnitsSLA}']/Value", :float)
      end
      @within_infiltration_volume = XMLHelper.get_value(foundation, 'WithinInfiltrationVolume', :boolean)
      @attached_to_slab_idrefs = []
      XMLHelper.get_elements(foundation, 'AttachedToSlab').each do |slab|
        @attached_to_slab_idrefs << HPXML::get_idref(slab)
      end
      @attached_to_frame_floor_idrefs = []
      XMLHelper.get_elements(foundation, 'AttachedToFrameFloor').each do |frame_floor|
        @attached_to_frame_floor_idrefs << HPXML::get_idref(frame_floor)
      end
      @attached_to_foundation_wall_idrefs = []
      XMLHelper.get_elements(foundation, 'AttachedToFoundationWall').each do |foundation_wall|
        @attached_to_foundation_wall_idrefs << HPXML::get_idref(foundation_wall)
      end
    end
  end

  class Roofs < BaseArrayElement
    def add(**kwargs)
      self << Roof.new(@hpxml_object, **kwargs)
    end

    def from_oga(hpxml)
      return if hpxml.nil?

      XMLHelper.get_elements(hpxml, 'Building/BuildingDetails/Enclosure/Roofs/Roof').each do |roof|
        self << Roof.new(@hpxml_object, roof)
      end
    end
  end

  class Roof < BaseElement
    ATTRS = [:id, :interior_adjacent_to, :area, :azimuth, :orientation, :roof_type,
             :roof_color, :solar_absorptance, :emittance, :pitch, :radiant_barrier,
             :insulation_id, :insulation_assembly_r_value, :insulation_cavity_r_value,
             :insulation_continuous_r_value, :radiant_barrier_grade]
    attr_accessor(*ATTRS)

    def skylights
      return @hpxml_object.skylights.select { |skylight| skylight.roof_idref == @id }
    end

    def net_area
      return if nil?
      return if @area.nil?

      val = @area
      skylights.each do |skylight|
        val -= skylight.area
      end
      fail "Calculated a negative net surface area for surface '#{@id}'." if val < 0

      return val
    end

    def exterior_adjacent_to
      return LocationOutside
    end

    def is_exterior
      return true
    end

    def is_interior
      return !is_exterior
    end

    def is_thermal_boundary
      return HPXML::is_thermal_boundary(self)
    end

    def is_exterior_thermal_boundary
      return (is_exterior && is_thermal_boundary)
    end

    def delete
      @hpxml_object.roofs.delete(self)
      skylights.reverse_each do |skylight|
        skylight.delete
      end
      @hpxml_object.attics.each do |attic|
        attic.attached_to_roof_idrefs.delete(@id) unless attic.attached_to_roof_idrefs.nil?
      end
    end

    def check_for_errors
      errors = []
      begin; net_area; rescue StandardError => e; errors << e.message; end
      return errors
    end

    def to_oga(doc)
      return if nil?

      roofs = XMLHelper.create_elements_as_needed(doc, ['HPXML', 'Building', 'BuildingDetails', 'Enclosure', 'Roofs'])
      roof = XMLHelper.add_element(roofs, 'Roof')
      sys_id = XMLHelper.add_element(roof, 'SystemIdentifier')
      XMLHelper.add_attribute(sys_id, 'id', @id)
      XMLHelper.add_element(roof, 'InteriorAdjacentTo', @interior_adjacent_to, :string) unless @interior_adjacent_to.nil?
      XMLHelper.add_element(roof, 'Area', @area, :float) unless @area.nil?
      XMLHelper.add_element(roof, 'Orientation', @orientation, :string) unless @orientation.nil?
      XMLHelper.add_element(roof, 'Azimuth', @azimuth, :integer) unless @azimuth.nil?
      XMLHelper.add_element(roof, 'RoofType', @roof_type, :string, @roof_type_isdefaulted) unless @roof_type.nil?
      XMLHelper.add_element(roof, 'RoofColor', @roof_color, :string, @roof_color_isdefaulted) unless @roof_color.nil?
      XMLHelper.add_element(roof, 'SolarAbsorptance', @solar_absorptance, :float, @solar_absorptance_isdefaulted) unless @solar_absorptance.nil?
      XMLHelper.add_element(roof, 'Emittance', @emittance, :float, @emittance_isdefaulted) unless @emittance.nil?
      XMLHelper.add_element(roof, 'Pitch', @pitch, :float) unless @pitch.nil?
      XMLHelper.add_element(roof, 'RadiantBarrier', @radiant_barrier, :boolean, @radiant_barrier_isdefaulted) unless @radiant_barrier.nil?
      XMLHelper.add_element(roof, 'RadiantBarrierGrade', @radiant_barrier_grade, :integer) unless @radiant_barrier_grade.nil?
      insulation = XMLHelper.add_element(roof, 'Insulation')
      sys_id = XMLHelper.add_element(insulation, 'SystemIdentifier')
      if not @insulation_id.nil?
        XMLHelper.add_attribute(sys_id, 'id', @insulation_id)
      else
        XMLHelper.add_attribute(sys_id, 'id', @id + 'Insulation')
      end
      XMLHelper.add_element(insulation, 'AssemblyEffectiveRValue', @insulation_assembly_r_value, :float) unless @insulation_assembly_r_value.nil?
      if not @insulation_cavity_r_value.nil?
        layer = XMLHelper.add_element(insulation, 'Layer')
        XMLHelper.add_element(layer, 'InstallationType', 'cavity', :string)
        XMLHelper.add_element(layer, 'NominalRValue', @insulation_cavity_r_value, :float)
      end
      if not @insulation_continuous_r_value.nil?
        layer = XMLHelper.add_element(insulation, 'Layer')
        XMLHelper.add_element(layer, 'InstallationType', 'continuous', :string)
        XMLHelper.add_element(layer, 'NominalRValue', @insulation_continuous_r_value, :float)
      end
    end

    def from_oga(roof)
      return if roof.nil?

      @id = HPXML::get_id(roof)
      @interior_adjacent_to = XMLHelper.get_value(roof, 'InteriorAdjacentTo', :string)
      @area = XMLHelper.get_value(roof, 'Area', :float)
      @orientation = XMLHelper.get_value(roof, 'Orientation', :string)
      @azimuth = XMLHelper.get_value(roof, 'Azimuth', :integer)
      @roof_type = XMLHelper.get_value(roof, 'RoofType', :string)
      @roof_color = XMLHelper.get_value(roof, 'RoofColor', :string)
      @solar_absorptance = XMLHelper.get_value(roof, 'SolarAbsorptance', :float)
      @emittance = XMLHelper.get_value(roof, 'Emittance', :float)
      @pitch = XMLHelper.get_value(roof, 'Pitch', :float)
      @radiant_barrier = XMLHelper.get_value(roof, 'RadiantBarrier', :boolean)
      @radiant_barrier_grade = XMLHelper.get_value(roof, 'RadiantBarrierGrade', :integer)
      insulation = XMLHelper.get_element(roof, 'Insulation')
      if not insulation.nil?
        @insulation_id = HPXML::get_id(insulation)
        @insulation_assembly_r_value = XMLHelper.get_value(insulation, 'AssemblyEffectiveRValue', :float)
        @insulation_cavity_r_value = XMLHelper.get_value(insulation, "Layer[InstallationType='cavity']/NominalRValue", :float)
        @insulation_continuous_r_value = XMLHelper.get_value(insulation, "Layer[InstallationType='continuous']/NominalRValue", :float)
      end
    end
  end

  class RimJoists < BaseArrayElement
    def add(**kwargs)
      self << RimJoist.new(@hpxml_object, **kwargs)
    end

    def from_oga(hpxml)
      return if hpxml.nil?

      XMLHelper.get_elements(hpxml, 'Building/BuildingDetails/Enclosure/RimJoists/RimJoist').each do |rim_joist|
        self << RimJoist.new(@hpxml_object, rim_joist)
      end
    end
  end

  class RimJoist < BaseElement
    ATTRS = [:id, :exterior_adjacent_to, :interior_adjacent_to, :area, :orientation, :azimuth, :siding,
             :color, :solar_absorptance, :emittance, :insulation_id, :insulation_assembly_r_value,
             :insulation_cavity_r_value, :insulation_continuous_r_value]
    attr_accessor(*ATTRS)

    def is_exterior
      if @exterior_adjacent_to == LocationOutside
        return true
      end

      return false
    end

    def is_interior
      return !is_exterior
    end

    def is_adiabatic
      return HPXML::is_adiabatic(self)
    end

    def is_thermal_boundary
      return HPXML::is_thermal_boundary(self)
    end

    def is_exterior_thermal_boundary
      return (is_exterior && is_thermal_boundary)
    end

    def delete
      @hpxml_object.rim_joists.delete(self)
    end

    def check_for_errors
      errors = []
      return errors
    end

    def to_oga(doc)
      return if nil?

      rim_joists = XMLHelper.create_elements_as_needed(doc, ['HPXML', 'Building', 'BuildingDetails', 'Enclosure', 'RimJoists'])
      rim_joist = XMLHelper.add_element(rim_joists, 'RimJoist')
      sys_id = XMLHelper.add_element(rim_joist, 'SystemIdentifier')
      XMLHelper.add_attribute(sys_id, 'id', @id)
      XMLHelper.add_element(rim_joist, 'ExteriorAdjacentTo', @exterior_adjacent_to, :string) unless @exterior_adjacent_to.nil?
      XMLHelper.add_element(rim_joist, 'InteriorAdjacentTo', @interior_adjacent_to, :string) unless @interior_adjacent_to.nil?
      XMLHelper.add_element(rim_joist, 'Area', @area, :float) unless @area.nil?
      XMLHelper.add_element(rim_joist, 'Orientation', @orientation, :string) unless @orientation.nil?
      XMLHelper.add_element(rim_joist, 'Azimuth', @azimuth, :integer) unless @azimuth.nil?
      XMLHelper.add_element(rim_joist, 'Siding', @siding, :string, @siding_isdefaulted) unless @siding.nil?
      XMLHelper.add_element(rim_joist, 'Color', @color, :string, @color_isdefaulted) unless @color.nil?
      XMLHelper.add_element(rim_joist, 'SolarAbsorptance', @solar_absorptance, :float, @solar_absorptance_isdefaulted) unless @solar_absorptance.nil?
      XMLHelper.add_element(rim_joist, 'Emittance', @emittance, :float, @emittance_isdefaulted) unless @emittance.nil?
      insulation = XMLHelper.add_element(rim_joist, 'Insulation')
      sys_id = XMLHelper.add_element(insulation, 'SystemIdentifier')
      if not @insulation_id.nil?
        XMLHelper.add_attribute(sys_id, 'id', @insulation_id)
      else
        XMLHelper.add_attribute(sys_id, 'id', @id + 'Insulation')
      end
      XMLHelper.add_element(insulation, 'AssemblyEffectiveRValue', @insulation_assembly_r_value, :float) unless @insulation_assembly_r_value.nil?
      if not @insulation_cavity_r_value.nil?
        layer = XMLHelper.add_element(insulation, 'Layer')
        XMLHelper.add_element(layer, 'InstallationType', 'cavity', :string)
        XMLHelper.add_element(layer, 'NominalRValue', @insulation_cavity_r_value, :float)
      end
      if not @insulation_continuous_r_value.nil?
        layer = XMLHelper.add_element(insulation, 'Layer')
        XMLHelper.add_element(layer, 'InstallationType', 'continuous', :string)
        XMLHelper.add_element(layer, 'NominalRValue', @insulation_continuous_r_value, :float)
      end
    end

    def from_oga(rim_joist)
      return if rim_joist.nil?

      @id = HPXML::get_id(rim_joist)
      @exterior_adjacent_to = XMLHelper.get_value(rim_joist, 'ExteriorAdjacentTo', :string)
      @interior_adjacent_to = XMLHelper.get_value(rim_joist, 'InteriorAdjacentTo', :string)
      @area = XMLHelper.get_value(rim_joist, 'Area', :float)
      @orientation = XMLHelper.get_value(rim_joist, 'Orientation', :string)
      @azimuth = XMLHelper.get_value(rim_joist, 'Azimuth', :integer)
      @siding = XMLHelper.get_value(rim_joist, 'Siding', :string)
      @color = XMLHelper.get_value(rim_joist, 'Color', :string)
      @solar_absorptance = XMLHelper.get_value(rim_joist, 'SolarAbsorptance', :float)
      @emittance = XMLHelper.get_value(rim_joist, 'Emittance', :float)
      insulation = XMLHelper.get_element(rim_joist, 'Insulation')
      if not insulation.nil?
        @insulation_id = HPXML::get_id(insulation)
        @insulation_assembly_r_value = XMLHelper.get_value(insulation, 'AssemblyEffectiveRValue', :float)
        @insulation_cavity_r_value = XMLHelper.get_value(insulation, "Layer[InstallationType='cavity']/NominalRValue", :float)
        @insulation_continuous_r_value = XMLHelper.get_value(insulation, "Layer[InstallationType='continuous']/NominalRValue", :float)
      end
    end
  end

  class Walls < BaseArrayElement
    def add(**kwargs)
      self << Wall.new(@hpxml_object, **kwargs)
    end

    def from_oga(hpxml)
      return if hpxml.nil?

      XMLHelper.get_elements(hpxml, 'Building/BuildingDetails/Enclosure/Walls/Wall').each do |wall|
        self << Wall.new(@hpxml_object, wall)
      end
    end
  end

  class Wall < BaseElement
    ATTRS = [:id, :exterior_adjacent_to, :interior_adjacent_to, :wall_type, :optimum_value_engineering,
             :area, :orientation, :azimuth, :siding, :color, :solar_absorptance, :emittance, :insulation_id,
             :insulation_assembly_r_value, :insulation_cavity_r_value, :insulation_continuous_r_value]
    attr_accessor(*ATTRS)

    def windows
      return @hpxml_object.windows.select { |window| window.wall_idref == @id }
    end

    def doors
      return @hpxml_object.doors.select { |door| door.wall_idref == @id }
    end

    def net_area
      return if nil?
      return if @area.nil?

      val = @area
      (windows + doors).each do |subsurface|
        val -= subsurface.area
      end
      fail "Calculated a negative net surface area for surface '#{@id}'." if val < 0

      return val
    end

    def is_exterior
      if @exterior_adjacent_to == LocationOutside
        return true
      end

      return false
    end

    def is_interior
      return !is_exterior
    end

    def is_adiabatic
      return HPXML::is_adiabatic(self)
    end

    def is_thermal_boundary
      return HPXML::is_thermal_boundary(self)
    end

    def is_exterior_thermal_boundary
      return (is_exterior && is_thermal_boundary)
    end

    def delete
      @hpxml_object.walls.delete(self)
      windows.reverse_each do |window|
        window.delete
      end
      doors.reverse_each do |door|
        door.delete
      end
    end

    def check_for_errors
      errors = []
      begin; net_area; rescue StandardError => e; errors << e.message; end
      return errors
    end

    def to_oga(doc)
      return if nil?

      walls = XMLHelper.create_elements_as_needed(doc, ['HPXML', 'Building', 'BuildingDetails', 'Enclosure', 'Walls'])
      wall = XMLHelper.add_element(walls, 'Wall')
      sys_id = XMLHelper.add_element(wall, 'SystemIdentifier')
      XMLHelper.add_attribute(sys_id, 'id', @id)
      XMLHelper.add_element(wall, 'ExteriorAdjacentTo', @exterior_adjacent_to, :string) unless @exterior_adjacent_to.nil?
      XMLHelper.add_element(wall, 'InteriorAdjacentTo', @interior_adjacent_to, :string) unless @interior_adjacent_to.nil?
      if not @wall_type.nil?
        wall_type_el = XMLHelper.add_element(wall, 'WallType')
        wall_type = XMLHelper.add_element(wall_type_el, @wall_type)
        if @wall_type == HPXML::WallTypeWoodStud
          XMLHelper.add_element(wall_type, 'OptimumValueEngineering', @optimum_value_engineering, :boolean) unless @optimum_value_engineering.nil?
        end
      end
      XMLHelper.add_element(wall, 'Area', @area, :float) unless @area.nil?
      XMLHelper.add_element(wall, 'Orientation', @orientation, :string) unless @orientation.nil?
      XMLHelper.add_element(wall, 'Azimuth', @azimuth, :integer) unless @azimuth.nil?
      XMLHelper.add_element(wall, 'Siding', @siding, :string, @siding_isdefaulted) unless @siding.nil?
      XMLHelper.add_element(wall, 'Color', @color, :string, @color_isdefaulted) unless @color.nil?
      XMLHelper.add_element(wall, 'SolarAbsorptance', @solar_absorptance, :float, @solar_absorptance_isdefaulted) unless @solar_absorptance.nil?
      XMLHelper.add_element(wall, 'Emittance', @emittance, :float, @emittance_isdefaulted) unless @emittance.nil?
      insulation = XMLHelper.add_element(wall, 'Insulation')
      sys_id = XMLHelper.add_element(insulation, 'SystemIdentifier')
      if not @insulation_id.nil?
        XMLHelper.add_attribute(sys_id, 'id', @insulation_id)
      else
        XMLHelper.add_attribute(sys_id, 'id', @id + 'Insulation')
      end
      XMLHelper.add_element(insulation, 'AssemblyEffectiveRValue', @insulation_assembly_r_value, :float) unless @insulation_assembly_r_value.nil?
      if not @insulation_cavity_r_value.nil?
        layer = XMLHelper.add_element(insulation, 'Layer')
        XMLHelper.add_element(layer, 'InstallationType', 'cavity', :string)
        XMLHelper.add_element(layer, 'NominalRValue', @insulation_cavity_r_value, :float)
      end
      if not @insulation_continuous_r_value.nil?
        layer = XMLHelper.add_element(insulation, 'Layer')
        XMLHelper.add_element(layer, 'InstallationType', 'continuous', :string)
        XMLHelper.add_element(layer, 'NominalRValue', @insulation_continuous_r_value, :float)
      end
    end

    def from_oga(wall)
      return if wall.nil?

      @id = HPXML::get_id(wall)
      @exterior_adjacent_to = XMLHelper.get_value(wall, 'ExteriorAdjacentTo', :string)
      @interior_adjacent_to = XMLHelper.get_value(wall, 'InteriorAdjacentTo', :string)
      @wall_type = XMLHelper.get_child_name(wall, 'WallType')
      if @wall_type == HPXML::WallTypeWoodStud
        @optimum_value_engineering = XMLHelper.get_value(wall, 'WallType/WoodStud/OptimumValueEngineering', :boolean)
      end
      @area = XMLHelper.get_value(wall, 'Area', :float)
      @orientation = XMLHelper.get_value(wall, 'Orientation', :string)
      @azimuth = XMLHelper.get_value(wall, 'Azimuth', :integer)
      @siding = XMLHelper.get_value(wall, 'Siding', :string)
      @color = XMLHelper.get_value(wall, 'Color', :string)
      @solar_absorptance = XMLHelper.get_value(wall, 'SolarAbsorptance', :float)
      @emittance = XMLHelper.get_value(wall, 'Emittance', :float)
      insulation = XMLHelper.get_element(wall, 'Insulation')
      if not insulation.nil?
        @insulation_id = HPXML::get_id(insulation)
        @insulation_assembly_r_value = XMLHelper.get_value(insulation, 'AssemblyEffectiveRValue', :float)
        @insulation_cavity_r_value = XMLHelper.get_value(insulation, "Layer[InstallationType='cavity']/NominalRValue", :float)
        @insulation_continuous_r_value = XMLHelper.get_value(insulation, "Layer[InstallationType='continuous']/NominalRValue", :float)
      end
    end
  end

  class FoundationWalls < BaseArrayElement
    def add(**kwargs)
      self << FoundationWall.new(@hpxml_object, **kwargs)
    end

    def from_oga(hpxml)
      return if hpxml.nil?

      XMLHelper.get_elements(hpxml, 'Building/BuildingDetails/Enclosure/FoundationWalls/FoundationWall').each do |foundation_wall|
        self << FoundationWall.new(@hpxml_object, foundation_wall)
      end
    end
  end

  class FoundationWall < BaseElement
    ATTRS = [:id, :exterior_adjacent_to, :interior_adjacent_to, :height, :area, :orientation, :azimuth,
             :thickness, :depth_below_grade, :insulation_id, :insulation_interior_r_value,
             :insulation_interior_distance_to_top, :insulation_interior_distance_to_bottom,
             :insulation_exterior_r_value, :insulation_exterior_distance_to_top,
             :insulation_exterior_distance_to_bottom, :insulation_assembly_r_value,
             :insulation_continuous_r_value]
    attr_accessor(*ATTRS)

    def windows
      return @hpxml_object.windows.select { |window| window.wall_idref == @id }
    end

    def doors
      return @hpxml_object.doors.select { |door| door.wall_idref == @id }
    end

    def net_area
      return if nil?
      return if @area.nil?

      val = @area
      (@hpxml_object.windows + @hpxml_object.doors).each do |subsurface|
        next unless subsurface.wall_idref == @id

        val -= subsurface.area
      end
      fail "Calculated a negative net surface area for surface '#{@id}'." if val < 0

      return val
    end

    def is_exterior
      if @exterior_adjacent_to == LocationGround
        return true
      end

      return false
    end

    def is_interior
      return !is_exterior
    end

    def is_adiabatic
      return HPXML::is_adiabatic(self)
    end

    def is_thermal_boundary
      return HPXML::is_thermal_boundary(self)
    end

    def is_exterior_thermal_boundary
      return (is_exterior && is_thermal_boundary)
    end

    def delete
      @hpxml_object.foundation_walls.delete(self)
      windows.reverse_each do |window|
        window.delete
      end
      doors.reverse_each do |door|
        door.delete
      end
      @hpxml_object.foundations.each do |foundation|
        foundation.attached_to_foundation_wall_idrefs.delete(@id) unless foundation.attached_to_foundation_wall_idrefs.nil?
      end
    end

    def check_for_errors
      errors = []
      begin; net_area; rescue StandardError => e; errors << e.message; end
      return errors
    end

    def to_oga(doc)
      return if nil?

      foundation_walls = XMLHelper.create_elements_as_needed(doc, ['HPXML', 'Building', 'BuildingDetails', 'Enclosure', 'FoundationWalls'])
      foundation_wall = XMLHelper.add_element(foundation_walls, 'FoundationWall')
      sys_id = XMLHelper.add_element(foundation_wall, 'SystemIdentifier')
      XMLHelper.add_attribute(sys_id, 'id', @id)
      XMLHelper.add_element(foundation_wall, 'ExteriorAdjacentTo', @exterior_adjacent_to, :string) unless @exterior_adjacent_to.nil?
      XMLHelper.add_element(foundation_wall, 'InteriorAdjacentTo', @interior_adjacent_to, :string) unless @interior_adjacent_to.nil?
      XMLHelper.add_element(foundation_wall, 'Height', @height, :float) unless @height.nil?
      XMLHelper.add_element(foundation_wall, 'Area', @area, :float) unless @area.nil?
      XMLHelper.add_element(foundation_wall, 'Orientation', @orientation, :string) unless @orientation.nil?
      XMLHelper.add_element(foundation_wall, 'Azimuth', @azimuth, :integer) unless @azimuth.nil?
      XMLHelper.add_element(foundation_wall, 'Thickness', @thickness, :float, @thickness_isdefaulted) unless @thickness.nil?
      XMLHelper.add_element(foundation_wall, 'DepthBelowGrade', @depth_below_grade, :float) unless @depth_below_grade.nil?
      insulation = XMLHelper.add_element(foundation_wall, 'Insulation')
      sys_id = XMLHelper.add_element(insulation, 'SystemIdentifier')
      if not @insulation_id.nil?
        XMLHelper.add_attribute(sys_id, 'id', @insulation_id)
      else
        XMLHelper.add_attribute(sys_id, 'id', @id + 'Insulation')
      end
      XMLHelper.add_element(insulation, 'AssemblyEffectiveRValue', @insulation_assembly_r_value, :float) unless @insulation_assembly_r_value.nil?
      if not @insulation_exterior_r_value.nil?
        layer = XMLHelper.add_element(insulation, 'Layer')
        XMLHelper.add_element(layer, 'InstallationType', 'continuous - exterior', :string)
        XMLHelper.add_element(layer, 'NominalRValue', @insulation_exterior_r_value, :float)
        XMLHelper.add_extension(layer, 'DistanceToTopOfInsulation', @insulation_exterior_distance_to_top, :float) unless @insulation_exterior_distance_to_top.nil?
        XMLHelper.add_extension(layer, 'DistanceToBottomOfInsulation', @insulation_exterior_distance_to_bottom, :float) unless @insulation_exterior_distance_to_bottom.nil?
      end
      if not @insulation_interior_r_value.nil?
        layer = XMLHelper.add_element(insulation, 'Layer')
        XMLHelper.add_element(layer, 'InstallationType', 'continuous - interior', :string)
        XMLHelper.add_element(layer, 'NominalRValue', @insulation_interior_r_value, :float)
        XMLHelper.add_extension(layer, 'DistanceToTopOfInsulation', @insulation_interior_distance_to_top, :float) unless @insulation_interior_distance_to_top.nil?
        XMLHelper.add_extension(layer, 'DistanceToBottomOfInsulation', @insulation_interior_distance_to_bottom, :float) unless @insulation_interior_distance_to_bottom.nil?
      end
    end

    def from_oga(foundation_wall)
      return if foundation_wall.nil?

      @id = HPXML::get_id(foundation_wall)
      @exterior_adjacent_to = XMLHelper.get_value(foundation_wall, 'ExteriorAdjacentTo', :string)
      @interior_adjacent_to = XMLHelper.get_value(foundation_wall, 'InteriorAdjacentTo', :string)
      @height = XMLHelper.get_value(foundation_wall, 'Height', :float)
      @area = XMLHelper.get_value(foundation_wall, 'Area', :float)
      @orientation = XMLHelper.get_value(foundation_wall, 'Orientation', :string)
      @azimuth = XMLHelper.get_value(foundation_wall, 'Azimuth', :integer)
      @thickness = XMLHelper.get_value(foundation_wall, 'Thickness', :float)
      @depth_below_grade = XMLHelper.get_value(foundation_wall, 'DepthBelowGrade', :float)
      insulation = XMLHelper.get_element(foundation_wall, 'Insulation')
      if not insulation.nil?
        @insulation_id = HPXML::get_id(insulation)
        @insulation_assembly_r_value = XMLHelper.get_value(insulation, 'AssemblyEffectiveRValue', :float)
        @insulation_continuous_r_value = XMLHelper.get_value(insulation, "Layer[InstallationType='continuous']/NominalRValue", :float)
        @insulation_interior_r_value = XMLHelper.get_value(insulation, "Layer[InstallationType='continuous - interior']/NominalRValue", :float)
        @insulation_interior_distance_to_top = XMLHelper.get_value(insulation, "Layer[InstallationType='continuous - interior']/extension/DistanceToTopOfInsulation", :float)
        @insulation_interior_distance_to_bottom = XMLHelper.get_value(insulation, "Layer[InstallationType='continuous - interior']/extension/DistanceToBottomOfInsulation", :float)
        @insulation_exterior_r_value = XMLHelper.get_value(insulation, "Layer[InstallationType='continuous - exterior']/NominalRValue", :float)
        @insulation_exterior_distance_to_top = XMLHelper.get_value(insulation, "Layer[InstallationType='continuous - exterior']/extension/DistanceToTopOfInsulation", :float)
        @insulation_exterior_distance_to_bottom = XMLHelper.get_value(insulation, "Layer[InstallationType='continuous - exterior']/extension/DistanceToBottomOfInsulation", :float)
      end
    end
  end

  class FrameFloors < BaseArrayElement
    def add(**kwargs)
      self << FrameFloor.new(@hpxml_object, **kwargs)
    end

    def from_oga(hpxml)
      return if hpxml.nil?

      XMLHelper.get_elements(hpxml, 'Building/BuildingDetails/Enclosure/FrameFloors/FrameFloor').each do |frame_floor|
        self << FrameFloor.new(@hpxml_object, frame_floor)
      end
    end
  end

  class FrameFloor < BaseElement
    ATTRS = [:id, :exterior_adjacent_to, :interior_adjacent_to, :area, :insulation_id,
             :insulation_assembly_r_value, :insulation_cavity_r_value, :insulation_continuous_r_value,
             :other_space_above_or_below]
    attr_accessor(*ATTRS)

    def is_ceiling
      if [LocationAtticVented, LocationAtticUnvented].include? @interior_adjacent_to
        return true
      elsif [LocationAtticVented, LocationAtticUnvented].include? @exterior_adjacent_to
        return true
      elsif [LocationOtherHousingUnit, LocationOtherHeatedSpace, LocationOtherMultifamilyBufferSpace, LocationOtherNonFreezingSpace].include?(@exterior_adjacent_to) && (@other_space_above_or_below == FrameFloorOtherSpaceAbove)
        return true
      end

      return false
    end

    def is_floor
      !is_ceiling
    end

    def is_exterior
      if @exterior_adjacent_to == LocationOutside
        return true
      end

      return false
    end

    def is_interior
      return !is_exterior
    end

    def is_adiabatic
      return HPXML::is_adiabatic(self)
    end

    def is_thermal_boundary
      return HPXML::is_thermal_boundary(self)
    end

    def is_exterior_thermal_boundary
      return (is_exterior && is_thermal_boundary)
    end

    def delete
      @hpxml_object.frame_floors.delete(self)
      @hpxml_object.attics.each do |attic|
        attic.attached_to_frame_floor_idrefs.delete(@id) unless attic.attached_to_frame_floor_idrefs.nil?
      end
      @hpxml_object.foundations.each do |foundation|
        foundation.attached_to_frame_floor_idrefs.delete(@id) unless foundation.attached_to_frame_floor_idrefs.nil?
      end
    end

    def check_for_errors
      errors = []
      return errors
    end

    def to_oga(doc)
      return if nil?

      frame_floors = XMLHelper.create_elements_as_needed(doc, ['HPXML', 'Building', 'BuildingDetails', 'Enclosure', 'FrameFloors'])
      frame_floor = XMLHelper.add_element(frame_floors, 'FrameFloor')
      sys_id = XMLHelper.add_element(frame_floor, 'SystemIdentifier')
      XMLHelper.add_attribute(sys_id, 'id', @id)
      XMLHelper.add_element(frame_floor, 'ExteriorAdjacentTo', @exterior_adjacent_to, :string) unless @exterior_adjacent_to.nil?
      XMLHelper.add_element(frame_floor, 'InteriorAdjacentTo', @interior_adjacent_to, :string) unless @interior_adjacent_to.nil?
      XMLHelper.add_element(frame_floor, 'Area', @area, :float) unless @area.nil?
      insulation = XMLHelper.add_element(frame_floor, 'Insulation')
      sys_id = XMLHelper.add_element(insulation, 'SystemIdentifier')
      if not @insulation_id.nil?
        XMLHelper.add_attribute(sys_id, 'id', @insulation_id)
      else
        XMLHelper.add_attribute(sys_id, 'id', @id + 'Insulation')
      end
      XMLHelper.add_element(insulation, 'AssemblyEffectiveRValue', @insulation_assembly_r_value, :float) unless @insulation_assembly_r_value.nil?
      if not @insulation_cavity_r_value.nil?
        layer = XMLHelper.add_element(insulation, 'Layer')
        XMLHelper.add_element(layer, 'InstallationType', 'cavity', :string)
        XMLHelper.add_element(layer, 'NominalRValue', @insulation_cavity_r_value, :float)
      end
      if not @insulation_continuous_r_value.nil?
        layer = XMLHelper.add_element(insulation, 'Layer')
        XMLHelper.add_element(layer, 'InstallationType', 'continuous', :string)
        XMLHelper.add_element(layer, 'NominalRValue', @insulation_continuous_r_value, :float)
      end
      XMLHelper.add_extension(frame_floor, 'OtherSpaceAboveOrBelow', @other_space_above_or_below, :string) unless @other_space_above_or_below.nil?
    end

    def from_oga(frame_floor)
      return if frame_floor.nil?

      @id = HPXML::get_id(frame_floor)
      @exterior_adjacent_to = XMLHelper.get_value(frame_floor, 'ExteriorAdjacentTo', :string)
      @interior_adjacent_to = XMLHelper.get_value(frame_floor, 'InteriorAdjacentTo', :string)
      @area = XMLHelper.get_value(frame_floor, 'Area', :float)
      insulation = XMLHelper.get_element(frame_floor, 'Insulation')
      if not insulation.nil?
        @insulation_id = HPXML::get_id(insulation)
        @insulation_assembly_r_value = XMLHelper.get_value(insulation, 'AssemblyEffectiveRValue', :float)
        @insulation_cavity_r_value = XMLHelper.get_value(insulation, "Layer[InstallationType='cavity']/NominalRValue", :float)
        @insulation_continuous_r_value = XMLHelper.get_value(insulation, "Layer[InstallationType='continuous']/NominalRValue", :float)
      end
      @other_space_above_or_below = XMLHelper.get_value(frame_floor, 'extension/OtherSpaceAboveOrBelow', :string)
    end
  end

  class Slabs < BaseArrayElement
    def add(**kwargs)
      self << Slab.new(@hpxml_object, **kwargs)
    end

    def from_oga(hpxml)
      return if hpxml.nil?

      XMLHelper.get_elements(hpxml, 'Building/BuildingDetails/Enclosure/Slabs/Slab').each do |slab|
        self << Slab.new(@hpxml_object, slab)
      end
    end
  end

  class Slab < BaseElement
    ATTRS = [:id, :interior_adjacent_to, :exterior_adjacent_to, :area, :thickness, :exposed_perimeter,
             :perimeter_insulation_depth, :under_slab_insulation_width,
             :under_slab_insulation_spans_entire_slab, :depth_below_grade, :carpet_fraction,
             :carpet_r_value, :perimeter_insulation_id, :perimeter_insulation_r_value,
             :under_slab_insulation_id, :under_slab_insulation_r_value]
    attr_accessor(*ATTRS)

    def exterior_adjacent_to
      return LocationGround
    end

    def is_exterior
      return true
    end

    def is_interior
      return !is_exterior
    end

    def is_thermal_boundary
      return HPXML::is_thermal_boundary(self)
    end

    def is_exterior_thermal_boundary
      return (is_exterior && is_thermal_boundary)
    end

    def delete
      @hpxml_object.slabs.delete(self)
      @hpxml_object.foundations.each do |foundation|
        foundation.attached_to_slab_idrefs.delete(@id) unless foundation.attached_to_slab_idrefs.nil?
      end
    end

    def check_for_errors
      errors = []
      return errors
    end

    def to_oga(doc)
      return if nil?

      slabs = XMLHelper.create_elements_as_needed(doc, ['HPXML', 'Building', 'BuildingDetails', 'Enclosure', 'Slabs'])
      slab = XMLHelper.add_element(slabs, 'Slab')
      sys_id = XMLHelper.add_element(slab, 'SystemIdentifier')
      XMLHelper.add_attribute(sys_id, 'id', @id)
      XMLHelper.add_element(slab, 'InteriorAdjacentTo', @interior_adjacent_to, :string) unless @interior_adjacent_to.nil?
      XMLHelper.add_element(slab, 'Area', @area, :float) unless @area.nil?
      XMLHelper.add_element(slab, 'Thickness', @thickness, :float, @thickness_isdefaulted) unless @thickness.nil?
      XMLHelper.add_element(slab, 'ExposedPerimeter', @exposed_perimeter, :float) unless @exposed_perimeter.nil?
      XMLHelper.add_element(slab, 'PerimeterInsulationDepth', @perimeter_insulation_depth, :float) unless @perimeter_insulation_depth.nil?
      XMLHelper.add_element(slab, 'UnderSlabInsulationWidth', @under_slab_insulation_width, :float) unless @under_slab_insulation_width.nil?
      XMLHelper.add_element(slab, 'UnderSlabInsulationSpansEntireSlab', @under_slab_insulation_spans_entire_slab, :boolean) unless @under_slab_insulation_spans_entire_slab.nil?
      XMLHelper.add_element(slab, 'DepthBelowGrade', @depth_below_grade, :float) unless @depth_below_grade.nil?
      insulation = XMLHelper.add_element(slab, 'PerimeterInsulation')
      sys_id = XMLHelper.add_element(insulation, 'SystemIdentifier')
      if not @perimeter_insulation_id.nil?
        XMLHelper.add_attribute(sys_id, 'id', @perimeter_insulation_id)
      else
        XMLHelper.add_attribute(sys_id, 'id', @id + 'PerimeterInsulation')
      end
      layer = XMLHelper.add_element(insulation, 'Layer')
      XMLHelper.add_element(layer, 'NominalRValue', @perimeter_insulation_r_value, :float) unless @perimeter_insulation_r_value.nil?
      insulation = XMLHelper.add_element(slab, 'UnderSlabInsulation')
      sys_id = XMLHelper.add_element(insulation, 'SystemIdentifier')
      if not @under_slab_insulation_id.nil?
        XMLHelper.add_attribute(sys_id, 'id', @under_slab_insulation_id)
      else
        XMLHelper.add_attribute(sys_id, 'id', @id + 'UnderSlabInsulation')
      end
      layer = XMLHelper.add_element(insulation, 'Layer')
      XMLHelper.add_element(layer, 'NominalRValue', @under_slab_insulation_r_value, :float) unless @under_slab_insulation_r_value.nil?
      XMLHelper.add_extension(slab, 'CarpetFraction', @carpet_fraction, :float, @carpet_fraction_isdefaulted) unless @carpet_fraction.nil?
      XMLHelper.add_extension(slab, 'CarpetRValue', @carpet_r_value, :float, @carpet_r_value_isdefaulted) unless @carpet_r_value.nil?
    end

    def from_oga(slab)
      return if slab.nil?

      @id = HPXML::get_id(slab)
      @interior_adjacent_to = XMLHelper.get_value(slab, 'InteriorAdjacentTo', :string)
      @area = XMLHelper.get_value(slab, 'Area', :float)
      @thickness = XMLHelper.get_value(slab, 'Thickness', :float)
      @exposed_perimeter = XMLHelper.get_value(slab, 'ExposedPerimeter', :float)
      @perimeter_insulation_depth = XMLHelper.get_value(slab, 'PerimeterInsulationDepth', :float)
      @under_slab_insulation_width = XMLHelper.get_value(slab, 'UnderSlabInsulationWidth', :float)
      @under_slab_insulation_spans_entire_slab = XMLHelper.get_value(slab, 'UnderSlabInsulationSpansEntireSlab', :boolean)
      @depth_below_grade = XMLHelper.get_value(slab, 'DepthBelowGrade', :float)
      perimeter_insulation = XMLHelper.get_element(slab, 'PerimeterInsulation')
      if not perimeter_insulation.nil?
        @perimeter_insulation_id = HPXML::get_id(perimeter_insulation)
        @perimeter_insulation_r_value = XMLHelper.get_value(perimeter_insulation, 'Layer/NominalRValue', :float)
      end
      under_slab_insulation = XMLHelper.get_element(slab, 'UnderSlabInsulation')
      if not under_slab_insulation.nil?
        @under_slab_insulation_id = HPXML::get_id(under_slab_insulation)
        @under_slab_insulation_r_value = XMLHelper.get_value(under_slab_insulation, 'Layer/NominalRValue', :float)
      end
      @carpet_fraction = XMLHelper.get_value(slab, 'extension/CarpetFraction', :float)
      @carpet_r_value = XMLHelper.get_value(slab, 'extension/CarpetRValue', :float)
    end
  end

  class Windows < BaseArrayElement
    def add(**kwargs)
      self << Window.new(@hpxml_object, **kwargs)
    end

    def from_oga(hpxml)
      return if hpxml.nil?

      XMLHelper.get_elements(hpxml, 'Building/BuildingDetails/Enclosure/Windows/Window').each do |window|
        self << Window.new(@hpxml_object, window)
      end
    end
  end

  class Window < BaseElement
    ATTRS = [:id, :area, :azimuth, :orientation, :frame_type, :aluminum_thermal_break, :glass_layers,
             :glass_type, :gas_fill, :ufactor, :shgc, :interior_shading_factor_summer,
             :interior_shading_factor_winter, :interior_shading_type, :exterior_shading_factor_summer,
             :exterior_shading_factor_winter, :exterior_shading_type, :overhangs_depth,
             :overhangs_distance_to_top_of_window, :overhangs_distance_to_bottom_of_window,
             :fraction_operable, :performance_class, :wall_idref]
    attr_accessor(*ATTRS)

    def wall
      return if @wall_idref.nil?

      (@hpxml_object.walls + @hpxml_object.foundation_walls).each do |wall|
        next unless wall.id == @wall_idref

        return wall
      end
      fail "Attached wall '#{@wall_idref}' not found for window '#{@id}'."
    end

    def is_exterior
      return wall.is_exterior
    end

    def is_interior
      return !is_exterior
    end

    def is_thermal_boundary
      return HPXML::is_thermal_boundary(wall)
    end

    def is_exterior_thermal_boundary
      return (is_exterior && is_thermal_boundary)
    end

    def delete
      @hpxml_object.windows.delete(self)
    end

    def check_for_errors
      errors = []
      begin; wall; rescue StandardError => e; errors << e.message; end
      return errors
    end

    def to_oga(doc)
      return if nil?

      windows = XMLHelper.create_elements_as_needed(doc, ['HPXML', 'Building', 'BuildingDetails', 'Enclosure', 'Windows'])
      window = XMLHelper.add_element(windows, 'Window')
      sys_id = XMLHelper.add_element(window, 'SystemIdentifier')
      XMLHelper.add_attribute(sys_id, 'id', @id)
      XMLHelper.add_element(window, 'Area', @area, :float) unless @area.nil?
      XMLHelper.add_element(window, 'Azimuth', @azimuth, :integer) unless @azimuth.nil?
      XMLHelper.add_element(window, 'Orientation', @orientation, :string) unless @orientation.nil?
      if not @frame_type.nil?
        frame_type_el = XMLHelper.add_element(window, 'FrameType')
        frame_type = XMLHelper.add_element(frame_type_el, @frame_type)
        if @frame_type == HPXML::WindowFrameTypeAluminum
          XMLHelper.add_element(frame_type, 'ThermalBreak', @aluminum_thermal_break, :boolean) unless @aluminum_thermal_break.nil?
        end
      end
      XMLHelper.add_element(window, 'GlassLayers', @glass_layers, :string) unless @glass_layers.nil?
      XMLHelper.add_element(window, 'GlassType', @glass_type, :string) unless @glass_type.nil?
      XMLHelper.add_element(window, 'GasFill', @gas_fill, :string) unless @gas_fill.nil?
      XMLHelper.add_element(window, 'UFactor', @ufactor, :float) unless @ufactor.nil?
      XMLHelper.add_element(window, 'SHGC', @shgc, :float) unless @shgc.nil?
      if (not @exterior_shading_type.nil?) || (not @exterior_shading_factor_summer.nil?) || (not @exterior_shading_factor_winter.nil?)
        exterior_shading = XMLHelper.add_element(window, 'ExteriorShading')
        sys_id = XMLHelper.add_element(exterior_shading, 'SystemIdentifier')
        XMLHelper.add_attribute(sys_id, 'id', "#{id}ExteriorShading")
        XMLHelper.add_element(exterior_shading, 'Type', @exterior_shading_type, :string) unless @exterior_shading_type.nil?
        XMLHelper.add_element(exterior_shading, 'SummerShadingCoefficient', @exterior_shading_factor_summer, :float, @exterior_shading_factor_summer_isdefaulted) unless @exterior_shading_factor_summer.nil?
        XMLHelper.add_element(exterior_shading, 'WinterShadingCoefficient', @exterior_shading_factor_winter, :float, @exterior_shading_factor_winter_isdefaulted) unless @exterior_shading_factor_winter.nil?
      end
      if (not @interior_shading_type.nil?) || (not @interior_shading_factor_summer.nil?) || (not @interior_shading_factor_winter.nil?)
        interior_shading = XMLHelper.add_element(window, 'InteriorShading')
        sys_id = XMLHelper.add_element(interior_shading, 'SystemIdentifier')
        XMLHelper.add_attribute(sys_id, 'id', "#{id}InteriorShading")
        XMLHelper.add_element(interior_shading, 'Type', @interior_shading_type, :string) unless @interior_shading_type.nil?
        XMLHelper.add_element(interior_shading, 'SummerShadingCoefficient', @interior_shading_factor_summer, :float, @interior_shading_factor_summer_isdefaulted) unless @interior_shading_factor_summer.nil?
        XMLHelper.add_element(interior_shading, 'WinterShadingCoefficient', @interior_shading_factor_winter, :float, @interior_shading_factor_winter_isdefaulted) unless @interior_shading_factor_winter.nil?
      end
      if (not @overhangs_depth.nil?) || (not @overhangs_distance_to_top_of_window.nil?) || (not @overhangs_distance_to_bottom_of_window.nil?)
        overhangs = XMLHelper.add_element(window, 'Overhangs')
        XMLHelper.add_element(overhangs, 'Depth', @overhangs_depth, :float) unless @overhangs_depth.nil?
        XMLHelper.add_element(overhangs, 'DistanceToTopOfWindow', @overhangs_distance_to_top_of_window, :float) unless @overhangs_distance_to_top_of_window.nil?
        XMLHelper.add_element(overhangs, 'DistanceToBottomOfWindow', @overhangs_distance_to_bottom_of_window, :float) unless @overhangs_distance_to_bottom_of_window.nil?
      end
      XMLHelper.add_element(window, 'FractionOperable', @fraction_operable, :float, @fraction_operable_isdefaulted) unless @fraction_operable.nil?
      XMLHelper.add_element(window, 'PerformanceClass', @performance_class, :string, @performance_class_isdefaulted) unless @performance_class.nil?
      if not @wall_idref.nil?
        attached_to_wall = XMLHelper.add_element(window, 'AttachedToWall')
        XMLHelper.add_attribute(attached_to_wall, 'idref', @wall_idref)
      end
    end

    def from_oga(window)
      return if window.nil?

      @id = HPXML::get_id(window)
      @area = XMLHelper.get_value(window, 'Area', :float)
      @azimuth = XMLHelper.get_value(window, 'Azimuth', :integer)
      @orientation = XMLHelper.get_value(window, 'Orientation', :string)
      @frame_type = XMLHelper.get_child_name(window, 'FrameType')
      if not @frame_type.nil?
        @aluminum_thermal_break = XMLHelper.get_value(window, 'FrameType/Aluminum/ThermalBreak', :boolean)
      end
      @glass_layers = XMLHelper.get_value(window, 'GlassLayers', :string)
      @glass_type = XMLHelper.get_value(window, 'GlassType', :string)
      @gas_fill = XMLHelper.get_value(window, 'GasFill', :string)
      @ufactor = XMLHelper.get_value(window, 'UFactor', :float)
      @shgc = XMLHelper.get_value(window, 'SHGC', :float)
      @exterior_shading_type = XMLHelper.get_value(window, 'ExteriorShading/Type', :string)
      @exterior_shading_factor_summer = XMLHelper.get_value(window, 'ExteriorShading/SummerShadingCoefficient', :float)
      @exterior_shading_factor_winter = XMLHelper.get_value(window, 'ExteriorShading/WinterShadingCoefficient', :float)
      @interior_shading_type = XMLHelper.get_value(window, 'InteriorShading/Type', :string)
      @interior_shading_factor_summer = XMLHelper.get_value(window, 'InteriorShading/SummerShadingCoefficient', :float)
      @interior_shading_factor_winter = XMLHelper.get_value(window, 'InteriorShading/WinterShadingCoefficient', :float)
      @overhangs_depth = XMLHelper.get_value(window, 'Overhangs/Depth', :float)
      @overhangs_distance_to_top_of_window = XMLHelper.get_value(window, 'Overhangs/DistanceToTopOfWindow', :float)
      @overhangs_distance_to_bottom_of_window = XMLHelper.get_value(window, 'Overhangs/DistanceToBottomOfWindow', :float)
      @fraction_operable = XMLHelper.get_value(window, 'FractionOperable', :float)
      @performance_class = XMLHelper.get_value(window, 'PerformanceClass', :string)
      @wall_idref = HPXML::get_idref(XMLHelper.get_element(window, 'AttachedToWall'))
    end
  end

  class Skylights < BaseArrayElement
    def add(**kwargs)
      self << Skylight.new(@hpxml_object, **kwargs)
    end

    def from_oga(hpxml)
      return if hpxml.nil?

      XMLHelper.get_elements(hpxml, 'Building/BuildingDetails/Enclosure/Skylights/Skylight').each do |skylight|
        self << Skylight.new(@hpxml_object, skylight)
      end
    end
  end

  class Skylight < BaseElement
    ATTRS = [:id, :area, :azimuth, :orientation, :frame_type, :aluminum_thermal_break, :glass_layers,
             :glass_type, :gas_fill, :ufactor, :shgc, :interior_shading_factor_summer,
             :interior_shading_factor_winter, :interior_shading_type, :exterior_shading_factor_summer,
             :exterior_shading_factor_winter, :exterior_shading_type, :roof_idref]
    attr_accessor(*ATTRS)

    def roof
      return if @roof_idref.nil?

      @hpxml_object.roofs.each do |roof|
        next unless roof.id == @roof_idref

        return roof
      end
      fail "Attached roof '#{@roof_idref}' not found for skylight '#{@id}'."
    end

    def is_exterior
      return roof.is_exterior
    end

    def is_interior
      return !is_exterior
    end

    def is_thermal_boundary
      return HPXML::is_thermal_boundary(roof)
    end

    def is_exterior_thermal_boundary
      return (is_exterior && is_thermal_boundary)
    end

    def delete
      @hpxml_object.skylights.delete(self)
    end

    def check_for_errors
      errors = []
      begin; roof; rescue StandardError => e; errors << e.message; end
      return errors
    end

    def to_oga(doc)
      return if nil?

      skylights = XMLHelper.create_elements_as_needed(doc, ['HPXML', 'Building', 'BuildingDetails', 'Enclosure', 'Skylights'])
      skylight = XMLHelper.add_element(skylights, 'Skylight')
      sys_id = XMLHelper.add_element(skylight, 'SystemIdentifier')
      XMLHelper.add_attribute(sys_id, 'id', @id)
      XMLHelper.add_element(skylight, 'Area', @area, :float) unless @area.nil?
      XMLHelper.add_element(skylight, 'Azimuth', @azimuth, :integer) unless @azimuth.nil?
      XMLHelper.add_element(skylight, 'Orientation', @orientation, :string) unless @orientation.nil?
      if not @frame_type.nil?
        frame_type_el = XMLHelper.add_element(skylight, 'FrameType')
        frame_type = XMLHelper.add_element(frame_type_el, @frame_type)
        if @frame_type == HPXML::WindowFrameTypeAluminum
          XMLHelper.add_element(frame_type, 'ThermalBreak', @aluminum_thermal_break, :boolean) unless @aluminum_thermal_break.nil?
        end
      end
      XMLHelper.add_element(skylight, 'GlassLayers', @glass_layers, :string) unless @glass_layers.nil?
      XMLHelper.add_element(skylight, 'GlassType', @glass_type, :string) unless @glass_type.nil?
      XMLHelper.add_element(skylight, 'GasFill', @gas_fill, :string) unless @gas_fill.nil?
      XMLHelper.add_element(skylight, 'UFactor', @ufactor, :float) unless @ufactor.nil?
      XMLHelper.add_element(skylight, 'SHGC', @shgc, :float) unless @shgc.nil?
      if (not @exterior_shading_type.nil?) || (not @exterior_shading_factor_summer.nil?) || (not @exterior_shading_factor_winter.nil?)
        exterior_shading = XMLHelper.add_element(skylight, 'ExteriorShading')
        sys_id = XMLHelper.add_element(exterior_shading, 'SystemIdentifier')
        XMLHelper.add_attribute(sys_id, 'id', "#{id}ExteriorShading")
        XMLHelper.add_element(exterior_shading, 'Type', @exterior_shading_type, :string) unless @exterior_shading_type.nil?
        XMLHelper.add_element(exterior_shading, 'SummerShadingCoefficient', @exterior_shading_factor_summer, :float, @exterior_shading_factor_summer_isdefaulted) unless @exterior_shading_factor_summer.nil?
        XMLHelper.add_element(exterior_shading, 'WinterShadingCoefficient', @exterior_shading_factor_winter, :float, @exterior_shading_factor_winter_isdefaulted) unless @exterior_shading_factor_winter.nil?
      end
      if (not @interior_shading_type.nil?) || (not @interior_shading_factor_summer.nil?) || (not @interior_shading_factor_winter.nil?)
        interior_shading = XMLHelper.add_element(skylight, 'InteriorShading')
        sys_id = XMLHelper.add_element(interior_shading, 'SystemIdentifier')
        XMLHelper.add_attribute(sys_id, 'id', "#{id}InteriorShading")
        XMLHelper.add_element(interior_shading, 'Type', @interior_shading_type, :string) unless @interior_shading_type.nil?
        XMLHelper.add_element(interior_shading, 'SummerShadingCoefficient', @interior_shading_factor_summer, :float, @interior_shading_factor_summer_isdefaulted) unless @interior_shading_factor_summer.nil?
        XMLHelper.add_element(interior_shading, 'WinterShadingCoefficient', @interior_shading_factor_winter, :float, @interior_shading_factor_winter_isdefaulted) unless @interior_shading_factor_winter.nil?
      end
      if not @roof_idref.nil?
        attached_to_roof = XMLHelper.add_element(skylight, 'AttachedToRoof')
        XMLHelper.add_attribute(attached_to_roof, 'idref', @roof_idref)
      end
    end

    def from_oga(skylight)
      return if skylight.nil?

      @id = HPXML::get_id(skylight)
      @area = XMLHelper.get_value(skylight, 'Area', :float)
      @azimuth = XMLHelper.get_value(skylight, 'Azimuth', :integer)
      @orientation = XMLHelper.get_value(skylight, 'Orientation', :string)
      @frame_type = XMLHelper.get_child_name(skylight, 'FrameType')
      @aluminum_thermal_break = XMLHelper.get_value(skylight, 'FrameType/Aluminum/ThermalBreak', :boolean)
      @glass_layers = XMLHelper.get_value(skylight, 'GlassLayers', :string)
      @glass_type = XMLHelper.get_value(skylight, 'GlassType', :string)
      @gas_fill = XMLHelper.get_value(skylight, 'GasFill', :string)
      @ufactor = XMLHelper.get_value(skylight, 'UFactor', :float)
      @shgc = XMLHelper.get_value(skylight, 'SHGC', :float)
      @exterior_shading_type = XMLHelper.get_value(skylight, 'ExteriorShading/Type', :string)
      @exterior_shading_factor_summer = XMLHelper.get_value(skylight, 'ExteriorShading/SummerShadingCoefficient', :float)
      @exterior_shading_factor_winter = XMLHelper.get_value(skylight, 'ExteriorShading/WinterShadingCoefficient', :float)
      @interior_shading_type = XMLHelper.get_value(skylight, 'InteriorShading/Type', :string)
      @interior_shading_factor_summer = XMLHelper.get_value(skylight, 'InteriorShading/SummerShadingCoefficient', :float)
      @interior_shading_factor_winter = XMLHelper.get_value(skylight, 'InteriorShading/WinterShadingCoefficient', :float)
      @roof_idref = HPXML::get_idref(XMLHelper.get_element(skylight, 'AttachedToRoof'))
    end
  end

  class Doors < BaseArrayElement
    def add(**kwargs)
      self << Door.new(@hpxml_object, **kwargs)
    end

    def from_oga(hpxml)
      return if hpxml.nil?

      XMLHelper.get_elements(hpxml, 'Building/BuildingDetails/Enclosure/Doors/Door').each do |door|
        self << Door.new(@hpxml_object, door)
      end
    end
  end

  class Door < BaseElement
    ATTRS = [:id, :wall_idref, :area, :azimuth, :orientation, :r_value]
    attr_accessor(*ATTRS)

    def wall
      return if @wall_idref.nil?

      (@hpxml_object.walls + @hpxml_object.foundation_walls).each do |wall|
        next unless wall.id == @wall_idref

        return wall
      end
      fail "Attached wall '#{@wall_idref}' not found for door '#{@id}'."
    end

    def is_exterior
      return wall.is_exterior
    end

    def is_interior
      return !is_exterior
    end

    def is_thermal_boundary
      return HPXML::is_thermal_boundary(wall)
    end

    def is_exterior_thermal_boundary
      return (is_exterior && is_thermal_boundary)
    end

    def delete
      @hpxml_object.doors.delete(self)
    end

    def check_for_errors
      errors = []
      begin; wall; rescue StandardError => e; errors << e.message; end
      return errors
    end

    def to_oga(doc)
      return if nil?

      doors = XMLHelper.create_elements_as_needed(doc, ['HPXML', 'Building', 'BuildingDetails', 'Enclosure', 'Doors'])
      door = XMLHelper.add_element(doors, 'Door')
      sys_id = XMLHelper.add_element(door, 'SystemIdentifier')
      XMLHelper.add_attribute(sys_id, 'id', @id)
      if not @wall_idref.nil?
        attached_to_wall = XMLHelper.add_element(door, 'AttachedToWall')
        XMLHelper.add_attribute(attached_to_wall, 'idref', @wall_idref)
      end
      XMLHelper.add_element(door, 'Area', @area, :float) unless @area.nil?
      XMLHelper.add_element(door, 'Azimuth', @azimuth, :integer) unless @azimuth.nil?
      XMLHelper.add_element(door, 'Orientation', @orientation, :string) unless @orientation.nil?
      XMLHelper.add_element(door, 'RValue', @r_value, :float) unless @r_value.nil?
    end

    def from_oga(door)
      return if door.nil?

      @id = HPXML::get_id(door)
      @wall_idref = HPXML::get_idref(XMLHelper.get_element(door, 'AttachedToWall'))
      @area = XMLHelper.get_value(door, 'Area', :float)
      @azimuth = XMLHelper.get_value(door, 'Azimuth', :integer)
      @orientation = XMLHelper.get_value(door, 'Orientation', :string)
      @r_value = XMLHelper.get_value(door, 'RValue', :float)
    end
  end

  class HeatingSystems < BaseArrayElement
    def add(**kwargs)
      self << HeatingSystem.new(@hpxml_object, **kwargs)
    end

    def from_oga(hpxml)
      return if hpxml.nil?

      XMLHelper.get_elements(hpxml, 'Building/BuildingDetails/Systems/HVAC/HVACPlant/HeatingSystem').each do |heating_system|
        self << HeatingSystem.new(@hpxml_object, heating_system)
      end
    end

    def total_fraction_heat_load_served
      map { |htg_sys| htg_sys.fraction_heat_load_served.to_f }.sum(0.0)
    end
  end

  class HeatingSystem < BaseElement
    ATTRS = [:id, :distribution_system_idref, :year_installed, :heating_system_type,
             :heating_system_fuel, :heating_capacity, :heating_efficiency_afue,
             :heating_efficiency_percent, :fraction_heat_load_served, :electric_auxiliary_energy,
             :third_party_certification, :seed_id, :is_shared_system, :number_of_units_served,
             :shared_loop_watts, :shared_loop_motor_efficiency, :fan_coil_watts, :fan_watts_per_cfm,
             :fan_power_not_tested, :airflow_defect_ratio, :airflow_not_tested,
             :fan_watts, :heating_airflow_cfm, :location]
    attr_accessor(*ATTRS)

    def distribution_system
      return if @distribution_system_idref.nil?

      @hpxml_object.hvac_distributions.each do |hvac_distribution|
        next unless hvac_distribution.id == @distribution_system_idref

        return hvac_distribution
      end
      fail "Attached HVAC distribution system '#{@distribution_system_idref}' not found for HVAC system '#{@id}'."
    end

    def attached_cooling_system
      return if distribution_system.nil?

      distribution_system.hvac_systems.each do |hvac_system|
        next if hvac_system.id == @id

        return hvac_system
      end
      return
    end

    def delete
      @hpxml_object.heating_systems.delete(self)
      @hpxml_object.water_heating_systems.each do |water_heating_system|
        next unless water_heating_system.related_hvac_idref == @id

        water_heating_system.related_hvac_idref = nil
      end
    end

    def check_for_errors
      errors = []
      begin; distribution_system; rescue StandardError => e; errors << e.message; end
      return errors
    end

    def to_oga(doc)
      return if nil?

      hvac_plant = XMLHelper.create_elements_as_needed(doc, ['HPXML', 'Building', 'BuildingDetails', 'Systems', 'HVAC', 'HVACPlant'])
      heating_system = XMLHelper.add_element(hvac_plant, 'HeatingSystem')
      sys_id = XMLHelper.add_element(heating_system, 'SystemIdentifier')
      XMLHelper.add_attribute(sys_id, 'id', @id)
      XMLHelper.add_element(heating_system, 'UnitLocation', @location, :string) unless @location.nil?
      XMLHelper.add_element(heating_system, 'YearInstalled', @year_installed, :integer) unless @year_installed.nil?
      XMLHelper.add_element(heating_system, 'ThirdPartyCertification', @third_party_certification, :string) unless @third_party_certification.nil?
      if not @distribution_system_idref.nil?
        distribution_system = XMLHelper.add_element(heating_system, 'DistributionSystem')
        XMLHelper.add_attribute(distribution_system, 'idref', @distribution_system_idref)
      end
      XMLHelper.add_element(heating_system, 'IsSharedSystem', @is_shared_system, :boolean) unless @is_shared_system.nil?
      XMLHelper.add_element(heating_system, 'NumberofUnitsServed', @number_of_units_served, :integer) unless @number_of_units_served.nil?
      if not @heating_system_type.nil?
        heating_system_type_el = XMLHelper.add_element(heating_system, 'HeatingSystemType')
        XMLHelper.add_element(heating_system_type_el, @heating_system_type)
      end
      XMLHelper.add_element(heating_system, 'HeatingSystemFuel', @heating_system_fuel, :string) unless @heating_system_fuel.nil?
      XMLHelper.add_element(heating_system, 'HeatingCapacity', @heating_capacity, :float, @heating_capacity_isdefaulted) unless @heating_capacity.nil?

      efficiency_units = nil
      efficiency_value = nil
      if [HVACTypeFurnace, HVACTypeWallFurnace, HVACTypeFloorFurnace, HVACTypeBoiler].include? @heating_system_type
        efficiency_units = UnitsAFUE
        efficiency_value = @heating_efficiency_afue
      elsif [HVACTypeElectricResistance, HVACTypeStove, HVACTypePortableHeater, HVACTypeFixedHeater, HVACTypeFireplace].include? @heating_system_type
        efficiency_units = UnitsPercent
        efficiency_value = @heating_efficiency_percent
      end
      if not efficiency_value.nil?
        annual_efficiency = XMLHelper.add_element(heating_system, 'AnnualHeatingEfficiency')
        XMLHelper.add_element(annual_efficiency, 'Units', efficiency_units, :string)
        XMLHelper.add_element(annual_efficiency, 'Value', efficiency_value, :float)
      end
      XMLHelper.add_element(heating_system, 'FractionHeatLoadServed', @fraction_heat_load_served, :float, @fraction_heat_load_served_isdefaulted) unless @fraction_heat_load_served.nil?
      XMLHelper.add_element(heating_system, 'ElectricAuxiliaryEnergy', @electric_auxiliary_energy, :float, @electric_auxiliary_energy_isdefaulted) unless @electric_auxiliary_energy.nil?
      XMLHelper.add_extension(heating_system, 'SharedLoopWatts', @shared_loop_watts, :float) unless @shared_loop_watts.nil?
      XMLHelper.add_extension(heating_system, 'SharedLoopMotorEfficiency', @shared_loop_motor_efficiency, :float) unless @shared_loop_motor_efficiency.nil?
      XMLHelper.add_extension(heating_system, 'FanCoilWatts', @fan_coil_watts, :float) unless @fan_coil_watts.nil?
      XMLHelper.add_extension(heating_system, 'FanPowerWattsPerCFM', @fan_watts_per_cfm, :float, @fan_watts_per_cfm_isdefaulted) unless @fan_watts_per_cfm.nil?
      XMLHelper.add_extension(heating_system, 'FanPowerWatts', @fan_watts, :float, @fan_watts_isdefaulted) unless @fan_watts.nil?
      XMLHelper.add_extension(heating_system, 'FanPowerNotTested', @fan_power_not_tested, :boolean) unless @fan_power_not_tested.nil?
      XMLHelper.add_extension(heating_system, 'AirflowDefectRatio', @airflow_defect_ratio, :float, @airflow_defect_ratio_isdefaulted) unless @airflow_defect_ratio.nil?
      XMLHelper.add_extension(heating_system, 'AirflowNotTested', @airflow_not_tested, :boolean) unless @airflow_not_tested.nil?
      XMLHelper.add_extension(heating_system, 'HeatingAirflowCFM', @heating_airflow_cfm, :float, @heating_airflow_cfm_isdefaulted) unless @heating_airflow_cfm.nil?
      XMLHelper.add_extension(heating_system, 'SeedId', @seed_id, :string) unless @seed_id.nil?
    end

    def from_oga(heating_system)
      return if heating_system.nil?

      @id = HPXML::get_id(heating_system)
      @location = XMLHelper.get_value(heating_system, 'UnitLocation', :string)
      @year_installed = XMLHelper.get_value(heating_system, 'YearInstalled', :integer)
      @third_party_certification = XMLHelper.get_value(heating_system, 'ThirdPartyCertification', :string)
      @distribution_system_idref = HPXML::get_idref(XMLHelper.get_element(heating_system, 'DistributionSystem'))
      @is_shared_system = XMLHelper.get_value(heating_system, 'IsSharedSystem', :boolean)
      @number_of_units_served = XMLHelper.get_value(heating_system, 'NumberofUnitsServed', :integer)
      @heating_system_type = XMLHelper.get_child_name(heating_system, 'HeatingSystemType')
      @heating_system_fuel = XMLHelper.get_value(heating_system, 'HeatingSystemFuel', :string)
      @heating_capacity = XMLHelper.get_value(heating_system, 'HeatingCapacity', :float)
      if [HVACTypeFurnace, HVACTypeWallFurnace, HVACTypeFloorFurnace, HVACTypeBoiler].include? @heating_system_type
        @heating_efficiency_afue = XMLHelper.get_value(heating_system, "AnnualHeatingEfficiency[Units='#{UnitsAFUE}']/Value", :float)
      elsif [HVACTypeElectricResistance, HVACTypeStove, HVACTypePortableHeater, HVACTypeFixedHeater, HVACTypeFireplace].include? @heating_system_type
        @heating_efficiency_percent = XMLHelper.get_value(heating_system, "AnnualHeatingEfficiency[Units='Percent']/Value", :float)
      end
      @fraction_heat_load_served = XMLHelper.get_value(heating_system, 'FractionHeatLoadServed', :float)
      @electric_auxiliary_energy = XMLHelper.get_value(heating_system, 'ElectricAuxiliaryEnergy', :float)
      @shared_loop_watts = XMLHelper.get_value(heating_system, 'extension/SharedLoopWatts', :float)
      @shared_loop_motor_efficiency = XMLHelper.get_value(heating_system, 'extension/SharedLoopMotorEfficiency', :float)
      @fan_coil_watts = XMLHelper.get_value(heating_system, 'extension/FanCoilWatts', :float)
      @fan_watts_per_cfm = XMLHelper.get_value(heating_system, 'extension/FanPowerWattsPerCFM', :float)
      @fan_watts = XMLHelper.get_value(heating_system, 'extension/FanPowerWatts', :float)
      @fan_power_not_tested = XMLHelper.get_value(heating_system, 'extension/FanPowerNotTested', :boolean)
      @airflow_defect_ratio = XMLHelper.get_value(heating_system, 'extension/AirflowDefectRatio', :float)
      @airflow_not_tested = XMLHelper.get_value(heating_system, 'extension/AirflowNotTested', :boolean)
      @heating_airflow_cfm = XMLHelper.get_value(heating_system, 'extension/HeatingAirflowCFM', :float)
      @seed_id = XMLHelper.get_value(heating_system, 'extension/SeedId', :string)
    end
  end

  class CoolingSystems < BaseArrayElement
    def add(**kwargs)
      self << CoolingSystem.new(@hpxml_object, **kwargs)
    end

    def from_oga(hpxml)
      return if hpxml.nil?

      XMLHelper.get_elements(hpxml, 'Building/BuildingDetails/Systems/HVAC/HVACPlant/CoolingSystem').each do |cooling_system|
        self << CoolingSystem.new(@hpxml_object, cooling_system)
      end
    end

    def total_fraction_cool_load_served
      map { |clg_sys| clg_sys.fraction_cool_load_served.to_f }.sum(0.0)
    end
  end

  class CoolingSystem < BaseElement
    ATTRS = [:id, :distribution_system_idref, :year_installed, :cooling_system_type,
             :cooling_system_fuel, :cooling_capacity, :compressor_type, :fraction_cool_load_served,
             :cooling_efficiency_seer, :cooling_efficiency_eer, :cooling_efficiency_kw_per_ton,
             :cooling_shr, :third_party_certification, :seed_id, :is_shared_system, :number_of_units_served,
             :shared_loop_watts, :shared_loop_motor_efficiency, :fan_coil_watts, :airflow_defect_ratio,
             :fan_watts_per_cfm, :fan_power_not_tested, :airflow_not_tested, :charge_defect_ratio,
             :charge_not_tested, :cooling_airflow_cfm, :location]
    attr_accessor(*ATTRS)

    def distribution_system
      return if @distribution_system_idref.nil?

      @hpxml_object.hvac_distributions.each do |hvac_distribution|
        next unless hvac_distribution.id == @distribution_system_idref

        return hvac_distribution
      end
      fail "Attached HVAC distribution system '#{@distribution_system_idref}' not found for HVAC system '#{@id}'."
    end

    def attached_heating_system
      return if distribution_system.nil?

      distribution_system.hvac_systems.each do |hvac_system|
        next if hvac_system.id == @id

        return hvac_system
      end
      return
    end

    def delete
      @hpxml_object.cooling_systems.delete(self)
      @hpxml_object.water_heating_systems.each do |water_heating_system|
        next unless water_heating_system.related_hvac_idref == @id

        water_heating_system.related_hvac_idref = nil
      end
    end

    def check_for_errors
      errors = []
      begin; distribution_system; rescue StandardError => e; errors << e.message; end
      return errors
    end

    def to_oga(doc)
      return if nil?

      hvac_plant = XMLHelper.create_elements_as_needed(doc, ['HPXML', 'Building', 'BuildingDetails', 'Systems', 'HVAC', 'HVACPlant'])
      cooling_system = XMLHelper.add_element(hvac_plant, 'CoolingSystem')
      sys_id = XMLHelper.add_element(cooling_system, 'SystemIdentifier')
      XMLHelper.add_attribute(sys_id, 'id', @id)
      XMLHelper.add_element(cooling_system, 'UnitLocation', @location, :string) unless @location.nil?
      XMLHelper.add_element(cooling_system, 'YearInstalled', @year_installed, :integer) unless @year_installed.nil?
      XMLHelper.add_element(cooling_system, 'ThirdPartyCertification', @third_party_certification, :string) unless @third_party_certification.nil?
      if not @distribution_system_idref.nil?
        distribution_system = XMLHelper.add_element(cooling_system, 'DistributionSystem')
        XMLHelper.add_attribute(distribution_system, 'idref', @distribution_system_idref)
      end
      XMLHelper.add_element(cooling_system, 'IsSharedSystem', @is_shared_system, :boolean) unless @is_shared_system.nil?
      XMLHelper.add_element(cooling_system, 'NumberofUnitsServed', @number_of_units_served, :integer) unless @number_of_units_served.nil?
      XMLHelper.add_element(cooling_system, 'CoolingSystemType', @cooling_system_type, :string) unless @cooling_system_type.nil?
      XMLHelper.add_element(cooling_system, 'CoolingSystemFuel', @cooling_system_fuel, :string) unless @cooling_system_fuel.nil?
      XMLHelper.add_element(cooling_system, 'CoolingCapacity', @cooling_capacity, :float, @cooling_capacity_isdefaulted) unless @cooling_capacity.nil?
      XMLHelper.add_element(cooling_system, 'CompressorType', @compressor_type, :string, @compressor_type_isdefaulted) unless @compressor_type.nil?
      XMLHelper.add_element(cooling_system, 'FractionCoolLoadServed', @fraction_cool_load_served, :float, @fraction_cool_load_served_isdefaulted) unless @fraction_cool_load_served.nil?

      efficiency_units = nil
      efficiency_value = nil
      if [HVACTypeCentralAirConditioner, HVACTypeMiniSplitAirConditioner].include? @cooling_system_type
        efficiency_units = UnitsSEER
        efficiency_value = @cooling_efficiency_seer
      elsif [HVACTypeRoomAirConditioner].include? @cooling_system_type
        efficiency_units = UnitsEER
        efficiency_value = @cooling_efficiency_eer
      elsif [HVACTypeChiller].include? @cooling_system_type
        efficiency_units = UnitsKwPerTon
        efficiency_value = @cooling_efficiency_kw_per_ton
      end
      if not efficiency_value.nil?
        annual_efficiency = XMLHelper.add_element(cooling_system, 'AnnualCoolingEfficiency')
        XMLHelper.add_element(annual_efficiency, 'Units', efficiency_units, :string)
        XMLHelper.add_element(annual_efficiency, 'Value', efficiency_value, :float)
      end
      XMLHelper.add_element(cooling_system, 'SensibleHeatFraction', @cooling_shr, :float, @cooling_shr_isdefaulted) unless @cooling_shr.nil?
      XMLHelper.add_extension(cooling_system, 'AirflowDefectRatio', @airflow_defect_ratio, :float, @airflow_defect_ratio_isdefaulted) unless @airflow_defect_ratio.nil?
      XMLHelper.add_extension(cooling_system, 'ChargeDefectRatio', @charge_defect_ratio, :float, @charge_defect_ratio_isdefaulted) unless @charge_defect_ratio.nil?
      XMLHelper.add_extension(cooling_system, 'ChargeNotTested', @charge_not_tested, :boolean) unless @charge_not_tested.nil?
      XMLHelper.add_extension(cooling_system, 'FanPowerWattsPerCFM', @fan_watts_per_cfm, :float, @fan_watts_per_cfm_isdefaulted) unless @fan_watts_per_cfm.nil?
      XMLHelper.add_extension(cooling_system, 'FanPowerNotTested', @fan_power_not_tested, :boolean) unless @fan_power_not_tested.nil?
      XMLHelper.add_extension(cooling_system, 'AirflowNotTested', @airflow_not_tested, :boolean) unless @airflow_not_tested.nil?
      XMLHelper.add_extension(cooling_system, 'CoolingAirflowCFM', @cooling_airflow_cfm, :float, @cooling_airflow_cfm_isdefaulted) unless @cooling_airflow_cfm.nil?
      XMLHelper.add_extension(cooling_system, 'SharedLoopWatts', @shared_loop_watts, :float) unless @shared_loop_watts.nil?
      XMLHelper.add_extension(cooling_system, 'SharedLoopMotorEfficiency', @shared_loop_motor_efficiency, :float) unless @shared_loop_motor_efficiency.nil?
      XMLHelper.add_extension(cooling_system, 'FanCoilWatts', @fan_coil_watts, :float) unless @fan_coil_watts.nil?
      XMLHelper.add_extension(cooling_system, 'SeedId', @seed_id, :string) unless @seed_id.nil?
    end

    def from_oga(cooling_system)
      return if cooling_system.nil?

      @id = HPXML::get_id(cooling_system)
      @location = XMLHelper.get_value(cooling_system, 'UnitLocation', :string)
      @year_installed = XMLHelper.get_value(cooling_system, 'YearInstalled', :integer)
      @third_party_certification = XMLHelper.get_value(cooling_system, 'ThirdPartyCertification', :string)
      @distribution_system_idref = HPXML::get_idref(XMLHelper.get_element(cooling_system, 'DistributionSystem'))
      @is_shared_system = XMLHelper.get_value(cooling_system, 'IsSharedSystem', :boolean)
      @number_of_units_served = XMLHelper.get_value(cooling_system, 'NumberofUnitsServed', :integer)
      @cooling_system_type = XMLHelper.get_value(cooling_system, 'CoolingSystemType', :string)
      @cooling_system_fuel = XMLHelper.get_value(cooling_system, 'CoolingSystemFuel', :string)
      @cooling_capacity = XMLHelper.get_value(cooling_system, 'CoolingCapacity', :float)
      @compressor_type = XMLHelper.get_value(cooling_system, 'CompressorType', :string)
      @fraction_cool_load_served = XMLHelper.get_value(cooling_system, 'FractionCoolLoadServed', :float)
      if [HVACTypeCentralAirConditioner, HVACTypeMiniSplitAirConditioner].include? @cooling_system_type
        @cooling_efficiency_seer = XMLHelper.get_value(cooling_system, "AnnualCoolingEfficiency[Units='#{UnitsSEER}']/Value", :float)
      elsif [HVACTypeRoomAirConditioner].include? @cooling_system_type
        @cooling_efficiency_eer = XMLHelper.get_value(cooling_system, "AnnualCoolingEfficiency[Units='#{UnitsEER}']/Value", :float)
      elsif [HVACTypeChiller].include? @cooling_system_type
        @cooling_efficiency_kw_per_ton = XMLHelper.get_value(cooling_system, "AnnualCoolingEfficiency[Units='#{UnitsKwPerTon}']/Value", :float)
      end
      @cooling_shr = XMLHelper.get_value(cooling_system, 'SensibleHeatFraction', :float)
      @airflow_defect_ratio = XMLHelper.get_value(cooling_system, 'extension/AirflowDefectRatio', :float)
      @charge_defect_ratio = XMLHelper.get_value(cooling_system, 'extension/ChargeDefectRatio', :float)
      @charge_not_tested = XMLHelper.get_value(cooling_system, 'extension/ChargeNotTested', :boolean)
      @fan_watts_per_cfm = XMLHelper.get_value(cooling_system, 'extension/FanPowerWattsPerCFM', :float)
      @fan_power_not_tested = XMLHelper.get_value(cooling_system, 'extension/FanPowerNotTested', :boolean)
      @airflow_not_tested = XMLHelper.get_value(cooling_system, 'extension/AirflowNotTested', :boolean)
      @cooling_airflow_cfm = XMLHelper.get_value(cooling_system, 'extension/CoolingAirflowCFM', :float)
      @shared_loop_watts = XMLHelper.get_value(cooling_system, 'extension/SharedLoopWatts', :float)
      @shared_loop_motor_efficiency = XMLHelper.get_value(cooling_system, 'extension/SharedLoopMotorEfficiency', :float)
      @fan_coil_watts = XMLHelper.get_value(cooling_system, 'extension/FanCoilWatts', :float)
      @seed_id = XMLHelper.get_value(cooling_system, 'extension/SeedId', :string)
    end
  end

  class HeatPumps < BaseArrayElement
    def add(**kwargs)
      self << HeatPump.new(@hpxml_object, **kwargs)
    end

    def from_oga(hpxml)
      return if hpxml.nil?

      XMLHelper.get_elements(hpxml, 'Building/BuildingDetails/Systems/HVAC/HVACPlant/HeatPump').each do |heat_pump|
        self << HeatPump.new(@hpxml_object, heat_pump)
      end
    end

    def total_fraction_heat_load_served
      map { |hp| hp.fraction_heat_load_served.to_f }.sum(0.0)
    end

    def total_fraction_cool_load_served
      map { |hp| hp.fraction_cool_load_served.to_f }.sum(0.0)
    end
  end

  class HeatPump < BaseElement
    ATTRS = [:id, :distribution_system_idref, :year_installed, :heat_pump_type, :heat_pump_fuel,
             :heating_capacity, :heating_capacity_17F, :cooling_capacity, :compressor_type,
             :cooling_shr, :backup_heating_fuel, :backup_heating_capacity,
             :backup_heating_efficiency_percent, :backup_heating_efficiency_afue,
             :backup_heating_switchover_temp, :fraction_heat_load_served, :fraction_cool_load_served,
             :cooling_efficiency_seer, :cooling_efficiency_eer, :heating_efficiency_hspf,
             :heating_efficiency_cop, :third_party_certification, :seed_id, :pump_watts_per_ton,
             :fan_watts_per_cfm, :fan_power_not_tested, :is_shared_system, :number_of_units_served,
             :shared_loop_watts, :shared_loop_motor_efficiency, :airflow_defect_ratio, :airflow_not_tested,
             :charge_defect_ratio, :charge_not_tested, :heating_airflow_cfm, :cooling_airflow_cfm,
             :location]
    attr_accessor(*ATTRS)

    def distribution_system
      return if @distribution_system_idref.nil?

      @hpxml_object.hvac_distributions.each do |hvac_distribution|
        next unless hvac_distribution.id == @distribution_system_idref

        return hvac_distribution
      end
      fail "Attached HVAC distribution system '#{@distribution_system_idref}' not found for HVAC system '#{@id}'."
    end

    def delete
      @hpxml_object.heat_pumps.delete(self)
      @hpxml_object.water_heating_systems.each do |water_heating_system|
        next unless water_heating_system.related_hvac_idref == @id

        water_heating_system.related_hvac_idref = nil
      end
    end

    def check_for_errors
      errors = []
      begin; distribution_system; rescue StandardError => e; errors << e.message; end
      return errors
    end

    def to_oga(doc)
      return if nil?

      hvac_plant = XMLHelper.create_elements_as_needed(doc, ['HPXML', 'Building', 'BuildingDetails', 'Systems', 'HVAC', 'HVACPlant'])
      heat_pump = XMLHelper.add_element(hvac_plant, 'HeatPump')
      sys_id = XMLHelper.add_element(heat_pump, 'SystemIdentifier')
      XMLHelper.add_attribute(sys_id, 'id', @id)
      XMLHelper.add_element(heat_pump, 'UnitLocation', @location, :string) unless @location.nil?
      XMLHelper.add_element(heat_pump, 'YearInstalled', @year_installed, :integer) unless @year_installed.nil?
      XMLHelper.add_element(heat_pump, 'ThirdPartyCertification', @third_party_certification, :string) unless @third_party_certification.nil?
      if not @distribution_system_idref.nil?
        distribution_system = XMLHelper.add_element(heat_pump, 'DistributionSystem')
        XMLHelper.add_attribute(distribution_system, 'idref', @distribution_system_idref)
      end
      XMLHelper.add_element(heat_pump, 'IsSharedSystem', @is_shared_system, :boolean) unless @is_shared_system.nil?
      XMLHelper.add_element(heat_pump, 'NumberofUnitsServed', @number_of_units_served, :integer) unless @number_of_units_served.nil?
      XMLHelper.add_element(heat_pump, 'HeatPumpType', @heat_pump_type, :string) unless @heat_pump_type.nil?
      XMLHelper.add_element(heat_pump, 'HeatPumpFuel', @heat_pump_fuel, :string) unless @heat_pump_fuel.nil?
      XMLHelper.add_element(heat_pump, 'HeatingCapacity', @heating_capacity, :float, @heating_capacity_isdefaulted) unless @heating_capacity.nil?
      XMLHelper.add_element(heat_pump, 'HeatingCapacity17F', @heating_capacity_17F, :float) unless @heating_capacity_17F.nil?
      XMLHelper.add_element(heat_pump, 'CoolingCapacity', @cooling_capacity, :float, @cooling_capacity_isdefaulted) unless @cooling_capacity.nil?
      XMLHelper.add_element(heat_pump, 'CompressorType', @compressor_type, :string, @compressor_type_isdefaulted) unless @compressor_type.nil?
      XMLHelper.add_element(heat_pump, 'CoolingSensibleHeatFraction', @cooling_shr, :float, @cooling_shr_isdefaulted) unless @cooling_shr.nil?
      XMLHelper.add_element(heat_pump, 'BackupSystemFuel', @backup_heating_fuel, :string) unless @backup_heating_fuel.nil?
      efficiencies = { 'Percent' => @backup_heating_efficiency_percent,
                       UnitsAFUE => @backup_heating_efficiency_afue }
      efficiencies.each do |units, value|
        next if value.nil?

        backup_eff = XMLHelper.add_element(heat_pump, 'BackupAnnualHeatingEfficiency')
        XMLHelper.add_element(backup_eff, 'Units', units, :string)
        XMLHelper.add_element(backup_eff, 'Value', value, :float)
      end
      XMLHelper.add_element(heat_pump, 'BackupHeatingCapacity', @backup_heating_capacity, :float, @backup_heating_capacity_isdefaulted) unless @backup_heating_capacity.nil?
      XMLHelper.add_element(heat_pump, 'BackupHeatingSwitchoverTemperature', @backup_heating_switchover_temp, :float) unless @backup_heating_switchover_temp.nil?
      XMLHelper.add_element(heat_pump, 'FractionHeatLoadServed', @fraction_heat_load_served, :float, @fraction_heat_load_served_isdefaulted) unless @fraction_heat_load_served.nil?
      XMLHelper.add_element(heat_pump, 'FractionCoolLoadServed', @fraction_cool_load_served, :float, @fraction_cool_load_served_isdefaulted) unless @fraction_cool_load_served.nil?

      clg_efficiency_units = nil
      clg_efficiency_value = nil
      htg_efficiency_units = nil
      htg_efficiency_value = nil
      if [HVACTypeHeatPumpAirToAir, HVACTypeHeatPumpMiniSplit].include? @heat_pump_type
        clg_efficiency_units = UnitsSEER
        clg_efficiency_value = @cooling_efficiency_seer
        htg_efficiency_units = UnitsHSPF
        htg_efficiency_value = @heating_efficiency_hspf
      elsif [HVACTypeHeatPumpGroundToAir, HVACTypeHeatPumpWaterLoopToAir].include? @heat_pump_type
        clg_efficiency_units = UnitsEER
        clg_efficiency_value = @cooling_efficiency_eer
        htg_efficiency_units = UnitsCOP
        htg_efficiency_value = @heating_efficiency_cop
      end
      if not clg_efficiency_value.nil?
        annual_efficiency = XMLHelper.add_element(heat_pump, 'AnnualCoolingEfficiency')
        XMLHelper.add_element(annual_efficiency, 'Units', clg_efficiency_units, :string)
        XMLHelper.add_element(annual_efficiency, 'Value', clg_efficiency_value, :float)
      end
      if not htg_efficiency_value.nil?
        annual_efficiency = XMLHelper.add_element(heat_pump, 'AnnualHeatingEfficiency')
        XMLHelper.add_element(annual_efficiency, 'Units', htg_efficiency_units, :string)
        XMLHelper.add_element(annual_efficiency, 'Value', htg_efficiency_value, :float)
      end
      XMLHelper.add_extension(heat_pump, 'AirflowDefectRatio', @airflow_defect_ratio, :float, @airflow_defect_ratio_isdefaulted) unless @airflow_defect_ratio.nil?
      XMLHelper.add_extension(heat_pump, 'ChargeDefectRatio', @charge_defect_ratio, :float, @charge_defect_ratio_isdefaulted) unless @charge_defect_ratio.nil?
      XMLHelper.add_extension(heat_pump, 'ChargeNotTested', @charge_not_tested, :boolean) unless @charge_not_tested.nil?
      XMLHelper.add_extension(heat_pump, 'FanPowerWattsPerCFM', @fan_watts_per_cfm, :float, @fan_watts_per_cfm_isdefaulted) unless @fan_watts_per_cfm.nil?
      XMLHelper.add_extension(heat_pump, 'FanPowerNotTested', @fan_power_not_tested, :boolean) unless @fan_power_not_tested.nil?
      XMLHelper.add_extension(heat_pump, 'AirflowNotTested', @airflow_not_tested, :boolean) unless @airflow_not_tested.nil?
      XMLHelper.add_extension(heat_pump, 'HeatingAirflowCFM', @heating_airflow_cfm, :float, @heating_airflow_cfm_isdefaulted) unless @heating_airflow_cfm.nil?
      XMLHelper.add_extension(heat_pump, 'CoolingAirflowCFM', @cooling_airflow_cfm, :float, @cooling_airflow_cfm_isdefaulted) unless @cooling_airflow_cfm.nil?
      XMLHelper.add_extension(heat_pump, 'PumpPowerWattsPerTon', @pump_watts_per_ton, :float, @pump_watts_per_ton_isdefaulted) unless @pump_watts_per_ton.nil?
      XMLHelper.add_extension(heat_pump, 'SharedLoopWatts', @shared_loop_watts, :float) unless @shared_loop_watts.nil?
      XMLHelper.add_extension(heat_pump, 'SharedLoopMotorEfficiency', @shared_loop_motor_efficiency, :float) unless @shared_loop_motor_efficiency.nil?
      XMLHelper.add_extension(heat_pump, 'SeedId', @seed_id, :string) unless @seed_id.nil?
    end

    def from_oga(heat_pump)
      return if heat_pump.nil?

      @id = HPXML::get_id(heat_pump)
      @location = XMLHelper.get_value(heat_pump, 'UnitLocation', :string)
      @year_installed = XMLHelper.get_value(heat_pump, 'YearInstalled', :integer)
      @third_party_certification = XMLHelper.get_value(heat_pump, 'ThirdPartyCertification', :string)
      @distribution_system_idref = HPXML::get_idref(XMLHelper.get_element(heat_pump, 'DistributionSystem'))
      @is_shared_system = XMLHelper.get_value(heat_pump, 'IsSharedSystem', :boolean)
      @number_of_units_served = XMLHelper.get_value(heat_pump, 'NumberofUnitsServed', :integer)
      @heat_pump_type = XMLHelper.get_value(heat_pump, 'HeatPumpType', :string)
      @heat_pump_fuel = XMLHelper.get_value(heat_pump, 'HeatPumpFuel', :string)
      @heating_capacity = XMLHelper.get_value(heat_pump, 'HeatingCapacity', :float)
      @heating_capacity_17F = XMLHelper.get_value(heat_pump, 'HeatingCapacity17F', :float)
      @cooling_capacity = XMLHelper.get_value(heat_pump, 'CoolingCapacity', :float)
      @compressor_type = XMLHelper.get_value(heat_pump, 'CompressorType', :string)
      @cooling_shr = XMLHelper.get_value(heat_pump, 'CoolingSensibleHeatFraction', :float)
      @backup_heating_fuel = XMLHelper.get_value(heat_pump, 'BackupSystemFuel', :string)
      @backup_heating_efficiency_percent = XMLHelper.get_value(heat_pump, "BackupAnnualHeatingEfficiency[Units='Percent']/Value", :float)
      @backup_heating_efficiency_afue = XMLHelper.get_value(heat_pump, "BackupAnnualHeatingEfficiency[Units='#{UnitsAFUE}']/Value", :float)
      @backup_heating_capacity = XMLHelper.get_value(heat_pump, 'BackupHeatingCapacity', :float)
      @backup_heating_switchover_temp = XMLHelper.get_value(heat_pump, 'BackupHeatingSwitchoverTemperature', :float)
      @fraction_heat_load_served = XMLHelper.get_value(heat_pump, 'FractionHeatLoadServed', :float)
      @fraction_cool_load_served = XMLHelper.get_value(heat_pump, 'FractionCoolLoadServed', :float)
      if [HVACTypeHeatPumpAirToAir, HVACTypeHeatPumpMiniSplit].include? @heat_pump_type
        @cooling_efficiency_seer = XMLHelper.get_value(heat_pump, "AnnualCoolingEfficiency[Units='#{UnitsSEER}']/Value", :float)
      elsif [HVACTypeHeatPumpGroundToAir, HVACTypeHeatPumpWaterLoopToAir].include? @heat_pump_type
        @cooling_efficiency_eer = XMLHelper.get_value(heat_pump, "AnnualCoolingEfficiency[Units='#{UnitsEER}']/Value", :float)
      end
      if [HVACTypeHeatPumpAirToAir, HVACTypeHeatPumpMiniSplit].include? @heat_pump_type
        @heating_efficiency_hspf = XMLHelper.get_value(heat_pump, "AnnualHeatingEfficiency[Units='#{UnitsHSPF}']/Value", :float)
      elsif [HVACTypeHeatPumpGroundToAir, HVACTypeHeatPumpWaterLoopToAir].include? @heat_pump_type
        @heating_efficiency_cop = XMLHelper.get_value(heat_pump, "AnnualHeatingEfficiency[Units='#{UnitsCOP}']/Value", :float)
      end
      @airflow_defect_ratio = XMLHelper.get_value(heat_pump, 'extension/AirflowDefectRatio', :float)
      @charge_defect_ratio = XMLHelper.get_value(heat_pump, 'extension/ChargeDefectRatio', :float)
      @charge_not_tested = XMLHelper.get_value(heat_pump, 'extension/ChargeNotTested', :boolean)
      @fan_watts_per_cfm = XMLHelper.get_value(heat_pump, 'extension/FanPowerWattsPerCFM', :float)
      @fan_power_not_tested = XMLHelper.get_value(heat_pump, 'extension/FanPowerNotTested', :boolean)
      @airflow_not_tested = XMLHelper.get_value(heat_pump, 'extension/AirflowNotTested', :boolean)
      @heating_airflow_cfm = XMLHelper.get_value(heat_pump, 'extension/HeatingAirflowCFM', :float)
      @cooling_airflow_cfm = XMLHelper.get_value(heat_pump, 'extension/CoolingAirflowCFM', :float)
      @pump_watts_per_ton = XMLHelper.get_value(heat_pump, 'extension/PumpPowerWattsPerTon', :float)
      @shared_loop_watts = XMLHelper.get_value(heat_pump, 'extension/SharedLoopWatts', :float)
      @shared_loop_motor_efficiency = XMLHelper.get_value(heat_pump, 'extension/SharedLoopMotorEfficiency', :float)
      @seed_id = XMLHelper.get_value(heat_pump, 'extension/SeedId', :string)
    end
  end

  class HVACPlant < BaseElement
    HDL_ATTRS = { hdl_total: 'Total',
                  hdl_ducts: 'Ducts',
                  hdl_windows: 'Windows',
                  hdl_skylights: 'Skylights',
                  hdl_doors: 'Doors',
                  hdl_walls: 'Walls',
                  hdl_roofs: 'Roofs',
                  hdl_floors: 'Floors',
                  hdl_slabs: 'Slabs',
                  hdl_ceilings: 'Ceilings',
                  hdl_infilvent: 'InfilVent' }
    CDL_SENS_ATTRS = { cdl_sens_total: 'Total',
                       cdl_sens_ducts: 'Ducts',
                       cdl_sens_windows: 'Windows',
                       cdl_sens_skylights: 'Skylights',
                       cdl_sens_doors: 'Doors',
                       cdl_sens_walls: 'Walls',
                       cdl_sens_roofs: 'Roofs',
                       cdl_sens_floors: 'Floors',
                       cdl_sens_slabs: 'Slabs',
                       cdl_sens_ceilings: 'Ceilings',
                       cdl_sens_infilvent: 'InfilVent',
                       cdl_sens_intgains: 'InternalGains' }
    CDL_LAT_ATTRS = { cdl_lat_total: 'Total',
                      cdl_lat_ducts: 'Ducts',
                      cdl_lat_infilvent: 'InfilVent',
                      cdl_lat_intgains: 'InternalGains' }
    ATTRS = HDL_ATTRS.keys + CDL_SENS_ATTRS.keys + CDL_LAT_ATTRS.keys
    attr_accessor(*ATTRS)

    def check_for_errors
      errors = []
      return errors
    end

    def to_oga(doc)
      return if nil?

      hvac_plant = XMLHelper.create_elements_as_needed(doc, ['HPXML', 'Building', 'BuildingDetails', 'Systems', 'HVAC', 'HVACPlant'])
      if not @hdl_total.nil?
        dl_extension = XMLHelper.create_elements_as_needed(hvac_plant, ['extension', 'DesignLoads'])
        XMLHelper.add_attribute(dl_extension, 'dataSource', 'software')
        hdl = XMLHelper.add_element(dl_extension, 'Heating')
        HDL_ATTRS.each do |attr, element_name|
          XMLHelper.add_element(hdl, element_name, send(attr), :float)
        end
        cdl_sens = XMLHelper.add_element(dl_extension, 'CoolingSensible')
        CDL_SENS_ATTRS.each do |attr, element_name|
          XMLHelper.add_element(cdl_sens, element_name, send(attr), :float)
        end
        cdl_lat = XMLHelper.add_element(dl_extension, 'CoolingLatent')
        CDL_LAT_ATTRS.each do |attr, element_name|
          XMLHelper.add_element(cdl_lat, element_name, send(attr), :float)
        end
      end
    end

    def from_oga(hpxml)
      return if hpxml.nil?

      hvac_plant = XMLHelper.get_element(hpxml, 'Building/BuildingDetails/Systems/HVAC/HVACPlant')
      return if hvac_plant.nil?

      HDL_ATTRS.each do |attr, element_name|
        send("#{attr.to_s}=", XMLHelper.get_value(hvac_plant, "extension/DesignLoads/Heating/#{element_name}", :float))
      end
      CDL_SENS_ATTRS.each do |attr, element_name|
        send("#{attr.to_s}=", XMLHelper.get_value(hvac_plant, "extension/DesignLoads/CoolingSensible/#{element_name}", :float))
      end
      CDL_LAT_ATTRS.each do |attr, element_name|
        send("#{attr.to_s}=", XMLHelper.get_value(hvac_plant, "extension/DesignLoads/CoolingLatent/#{element_name}", :float))
      end
    end
  end

  class HVACControls < BaseArrayElement
    def add(**kwargs)
      self << HVACControl.new(@hpxml_object, **kwargs)
    end

    def from_oga(hpxml)
      return if hpxml.nil?

      XMLHelper.get_elements(hpxml, 'Building/BuildingDetails/Systems/HVAC/HVACControl').each do |hvac_control|
        self << HVACControl.new(@hpxml_object, hvac_control)
      end
    end
  end

  class HVACControl < BaseElement
    ATTRS = [:id, :control_type, :heating_setpoint_temp, :heating_setback_temp,
             :heating_setback_hours_per_week, :heating_setback_start_hour, :cooling_setpoint_temp,
             :cooling_setup_temp, :cooling_setup_hours_per_week, :cooling_setup_start_hour,
             :ceiling_fan_cooling_setpoint_temp_offset,
             :weekday_heating_setpoints, :weekend_heating_setpoints,
             :weekday_cooling_setpoints, :weekend_cooling_setpoints,
             :seasons_heating_begin_month, :seasons_heating_begin_day, :seasons_heating_end_month, :seasons_heating_end_day,
             :seasons_cooling_begin_month, :seasons_cooling_begin_day, :seasons_cooling_end_month, :seasons_cooling_end_day]
    attr_accessor(*ATTRS)

    def delete
      @hpxml_object.hvac_controls.delete(self)
    end

    def check_for_errors
      errors = []

<<<<<<< HEAD
      { 'Heating Season' => @seasons_heating_begin_month, 'Cooling Season' => @seasons_cooling_begin_month }.each do |season, begin_month|
        next unless not begin_month.nil?

        valid_months = (1..12).to_a
        if not valid_months.include? begin_month
          errors << "#{season} Begin Month (#{begin_month}) must be one of: #{valid_months.join(', ')}."
        end
      end

      { 'Heating Season' => @seasons_heating_end_month, 'Cooling Season' => @seasons_cooling_end_month }.each do |season, end_month|
        next unless not end_month.nil?

        valid_months = (1..12).to_a
        if not valid_months.include? end_month
          errors << "#{season} End Month (#{end_month}) must be one of: #{valid_months.join(', ')}."
        end
      end

      months_days = { [1, 3, 5, 7, 8, 10, 12] => (1..31).to_a, [4, 6, 9, 11] => (1..30).to_a, [2] => (1..28).to_a }
      months_days.each do |months, valid_days|
        { 'Heating Season' => [@seasons_heating_begin_month, @seasons_heating_begin_day, @seasons_heating_end_month, @seasons_heating_end_day], 'Cooling Season' => [@seasons_cooling_begin_month, @seasons_cooling_begin_day, @seasons_cooling_end_month, @seasons_cooling_end_day] }.each do |season, months_and_days|
          begin_month, begin_day, end_month, end_day = months_and_days
          if (not begin_day.nil?) && (months.include? begin_month)
            if not valid_days.include? begin_day
              errors << "#{sim_ctl} Begin Day of Month (#{begin_day}) must be one of: #{valid_days.join(', ')}."
            end
          end
          next unless (not end_day.nil?) && (months.include? end_month)
          if not valid_days.include? end_day
            errors << "#{sim_ctl} End Day of Month (#{end_day}) must be one of: #{valid_days.join(', ')}."
          end
        end
      end
=======
      errors += HPXML::check_dates('Heating Season', @seasons_heating_begin_month, @seasons_heating_begin_day, @seasons_heating_end_month, @seasons_heating_end_day)
      errors += HPXML::check_dates('Cooling Season', @seasons_cooling_begin_month, @seasons_cooling_begin_day, @seasons_cooling_end_month, @seasons_cooling_end_day)
>>>>>>> 87c1eecc

      return errors
    end

    def to_oga(doc)
      return if nil?

      hvac = XMLHelper.create_elements_as_needed(doc, ['HPXML', 'Building', 'BuildingDetails', 'Systems', 'HVAC'])
      hvac_control = XMLHelper.add_element(hvac, 'HVACControl')
      sys_id = XMLHelper.add_element(hvac_control, 'SystemIdentifier')
      XMLHelper.add_attribute(sys_id, 'id', @id)
      XMLHelper.add_element(hvac_control, 'ControlType', @control_type, :string) unless @control_type.nil?
      XMLHelper.add_element(hvac_control, 'SetpointTempHeatingSeason', @heating_setpoint_temp, :float) unless @heating_setpoint_temp.nil?
      XMLHelper.add_element(hvac_control, 'SetbackTempHeatingSeason', @heating_setback_temp, :float) unless @heating_setback_temp.nil?
      XMLHelper.add_element(hvac_control, 'TotalSetbackHoursperWeekHeating', @heating_setback_hours_per_week, :integer) unless @heating_setback_hours_per_week.nil?
      XMLHelper.add_element(hvac_control, 'SetupTempCoolingSeason', @cooling_setup_temp, :float) unless @cooling_setup_temp.nil?
      XMLHelper.add_element(hvac_control, 'SetpointTempCoolingSeason', @cooling_setpoint_temp, :float) unless @cooling_setpoint_temp.nil?
      XMLHelper.add_element(hvac_control, 'TotalSetupHoursperWeekCooling', @cooling_setup_hours_per_week, :integer) unless @cooling_setup_hours_per_week.nil?
      XMLHelper.add_extension(hvac_control, 'SetbackStartHourHeating', @heating_setback_start_hour, :integer, @heating_setback_start_hour_isdefaulted) unless @heating_setback_start_hour.nil?
      XMLHelper.add_extension(hvac_control, 'SetupStartHourCooling', @cooling_setup_start_hour, :integer, @cooling_setup_start_hour_isdefaulted) unless @cooling_setup_start_hour.nil?
      XMLHelper.add_extension(hvac_control, 'CeilingFanSetpointTempCoolingSeasonOffset', @ceiling_fan_cooling_setpoint_temp_offset, :float) unless @ceiling_fan_cooling_setpoint_temp_offset.nil?
      XMLHelper.add_extension(hvac_control, 'WeekdaySetpointTempsHeatingSeason', @weekday_heating_setpoints, :string) unless @weekday_heating_setpoints.nil?
      XMLHelper.add_extension(hvac_control, 'WeekendSetpointTempsHeatingSeason', @weekend_heating_setpoints, :string) unless @weekend_heating_setpoints.nil?
      XMLHelper.add_extension(hvac_control, 'WeekdaySetpointTempsCoolingSeason', @weekday_cooling_setpoints, :string) unless @weekday_cooling_setpoints.nil?
      XMLHelper.add_extension(hvac_control, 'WeekendSetpointTempsCoolingSeason', @weekend_cooling_setpoints, :string) unless @weekend_cooling_setpoints.nil?
<<<<<<< HEAD
      if (not @seasons_heating_enabled.nil?) || (not @seasons_heating_begin_month.nil?) || (not @seasons_heating_begin_day.nil?) || (not @seasons_heating_end_month.nil?) || (not @seasons_heating_end_day.nil?) || (not @seasons_cooling_enabled.nil?) || (not @seasons_cooling_begin_month.nil?) || (not @seasons_cooling_begin_day.nil?) || (not @seasons_cooling_end_month.nil?) || (not @seasons_cooling_end_day.nil?)
        extension = XMLHelper.create_elements_as_needed(hvac_control, ['extension'])
        seasons = XMLHelper.add_element(extension, 'Seasons')
        if (not @seasons_heating_begin_month.nil?) || (not @seasons_heating_begin_day.nil?) || (not @seasons_heating_end_month.nil?) || (not @seasons_heating_end_day.nil?)
          heating = XMLHelper.add_element(seasons, 'Heating')
          XMLHelper.add_element(heating, 'BeginMonth', @seasons_heating_begin_month, :integer, @seasons_heating_begin_month_isdefaulted) unless @seasons_heating_begin_month.nil?
          XMLHelper.add_element(heating, 'BeginDayOfMonth', @seasons_heating_begin_day, :integer, @seasons_heating_begin_day_isdefaulted) unless @seasons_heating_begin_day.nil?
          XMLHelper.add_element(heating, 'EndMonth', @seasons_heating_end_month, :integer, @seasons_heating_end_month_isdefaulted) unless @seasons_heating_end_month.nil?
          XMLHelper.add_element(heating, 'EndDayOfMonth', @seasons_heating_end_day, :integer, @seasons_heating_end_day_isdefaulted) unless @seasons_heating_end_day.nil?
        end
        if (not @seasons_cooling_begin_month.nil?) || (not @seasons_cooling_begin_day.nil?) || (not @seasons_cooling_end_month.nil?) || (not @seasons_cooling_end_day.nil?)
          cooling = XMLHelper.add_element(seasons, 'Cooling')
          XMLHelper.add_element(cooling, 'BeginMonth', @seasons_cooling_begin_month, :integer, @seasons_cooling_begin_month_isdefaulted) unless @seasons_cooling_begin_month.nil?
          XMLHelper.add_element(cooling, 'BeginDayOfMonth', @seasons_cooling_begin_day, :integer, @seasons_cooling_begin_day_isdefaulted) unless @seasons_cooling_begin_day.nil?
          XMLHelper.add_element(cooling, 'EndMonth', @seasons_cooling_end_month, :integer, @seasons_cooling_end_month_isdefaulted) unless @seasons_cooling_end_month.nil?
          XMLHelper.add_element(cooling, 'EndDayOfMonth', @seasons_cooling_end_day, :integer, @seasons_cooling_end_day_isdefaulted) unless @seasons_cooling_end_day.nil?
        end
=======
      if (not @seasons_heating_begin_month.nil?) || (not @seasons_heating_begin_day.nil?) || (not @seasons_heating_end_month.nil?) || (not @seasons_heating_end_day.nil?)
        heating_season = XMLHelper.add_element(hvac_control, 'HeatingSeason')
        XMLHelper.add_element(heating_season, 'BeginMonth', @seasons_heating_begin_month, :integer, @seasons_heating_begin_month_isdefaulted) unless @seasons_heating_begin_month.nil?
        XMLHelper.add_element(heating_season, 'BeginDayOfMonth', @seasons_heating_begin_day, :integer, @seasons_heating_begin_day_isdefaulted) unless @seasons_heating_begin_day.nil?
        XMLHelper.add_element(heating_season, 'EndMonth', @seasons_heating_end_month, :integer, @seasons_heating_end_month_isdefaulted) unless @seasons_heating_end_month.nil?
        XMLHelper.add_element(heating_season, 'EndDayOfMonth', @seasons_heating_end_day, :integer, @seasons_heating_end_day_isdefaulted) unless @seasons_heating_end_day.nil?
      end
      if (not @seasons_cooling_begin_month.nil?) || (not @seasons_cooling_begin_day.nil?) || (not @seasons_cooling_end_month.nil?) || (not @seasons_cooling_end_day.nil?)
        cooling_season = XMLHelper.add_element(hvac_control, 'CoolingSeason')
        XMLHelper.add_element(cooling_season, 'BeginMonth', @seasons_cooling_begin_month, :integer, @seasons_cooling_begin_month_isdefaulted) unless @seasons_cooling_begin_month.nil?
        XMLHelper.add_element(cooling_season, 'BeginDayOfMonth', @seasons_cooling_begin_day, :integer, @seasons_cooling_begin_day_isdefaulted) unless @seasons_cooling_begin_day.nil?
        XMLHelper.add_element(cooling_season, 'EndMonth', @seasons_cooling_end_month, :integer, @seasons_cooling_end_month_isdefaulted) unless @seasons_cooling_end_month.nil?
        XMLHelper.add_element(cooling_season, 'EndDayOfMonth', @seasons_cooling_end_day, :integer, @seasons_cooling_end_day_isdefaulted) unless @seasons_cooling_end_day.nil?
>>>>>>> 87c1eecc
      end
    end

    def from_oga(hvac_control)
      return if hvac_control.nil?

      @id = HPXML::get_id(hvac_control)
      @control_type = XMLHelper.get_value(hvac_control, 'ControlType', :string)
      @heating_setpoint_temp = XMLHelper.get_value(hvac_control, 'SetpointTempHeatingSeason', :float)
      @heating_setback_temp = XMLHelper.get_value(hvac_control, 'SetbackTempHeatingSeason', :float)
      @heating_setback_hours_per_week = XMLHelper.get_value(hvac_control, 'TotalSetbackHoursperWeekHeating', :integer)
      @cooling_setup_temp = XMLHelper.get_value(hvac_control, 'SetupTempCoolingSeason', :float)
      @cooling_setpoint_temp = XMLHelper.get_value(hvac_control, 'SetpointTempCoolingSeason', :float)
      @cooling_setup_hours_per_week = XMLHelper.get_value(hvac_control, 'TotalSetupHoursperWeekCooling', :integer)
      @heating_setback_start_hour = XMLHelper.get_value(hvac_control, 'extension/SetbackStartHourHeating', :integer)
      @cooling_setup_start_hour = XMLHelper.get_value(hvac_control, 'extension/SetupStartHourCooling', :integer)
      @ceiling_fan_cooling_setpoint_temp_offset = XMLHelper.get_value(hvac_control, 'extension/CeilingFanSetpointTempCoolingSeasonOffset', :float)
      @weekday_heating_setpoints = XMLHelper.get_value(hvac_control, 'extension/WeekdaySetpointTempsHeatingSeason', :string)
      @weekend_heating_setpoints = XMLHelper.get_value(hvac_control, 'extension/WeekendSetpointTempsHeatingSeason', :string)
      @weekday_cooling_setpoints = XMLHelper.get_value(hvac_control, 'extension/WeekdaySetpointTempsCoolingSeason', :string)
      @weekend_cooling_setpoints = XMLHelper.get_value(hvac_control, 'extension/WeekendSetpointTempsCoolingSeason', :string)
<<<<<<< HEAD
      @seasons_heating_begin_month = XMLHelper.get_value(hvac_control, 'extension/Seasons/Heating/BeginMonth', :integer)
      @seasons_heating_begin_day = XMLHelper.get_value(hvac_control, 'extension/Seasons/Heating/BeginDayOfMonth', :integer)
      @seasons_heating_end_month = XMLHelper.get_value(hvac_control, 'extension/Seasons/Heating/EndMonth', :integer)
      @seasons_heating_end_day = XMLHelper.get_value(hvac_control, 'extension/Seasons/Heating/EndDayOfMonth', :integer)
      @seasons_cooling_begin_month = XMLHelper.get_value(hvac_control, 'extension/Seasons/Cooling/BeginMonth', :integer)
      @seasons_cooling_begin_day = XMLHelper.get_value(hvac_control, 'extension/Seasons/Cooling/BeginDayOfMonth', :integer)
      @seasons_cooling_end_month = XMLHelper.get_value(hvac_control, 'extension/Seasons/Cooling/EndMonth', :integer)
      @seasons_cooling_end_day = XMLHelper.get_value(hvac_control, 'extension/Seasons/Cooling/EndDayOfMonth', :integer)
=======
      @seasons_heating_begin_month = XMLHelper.get_value(hvac_control, 'HeatingSeason/BeginMonth', :integer)
      @seasons_heating_begin_day = XMLHelper.get_value(hvac_control, 'HeatingSeason/BeginDayOfMonth', :integer)
      @seasons_heating_end_month = XMLHelper.get_value(hvac_control, 'HeatingSeason/EndMonth', :integer)
      @seasons_heating_end_day = XMLHelper.get_value(hvac_control, 'HeatingSeason/EndDayOfMonth', :integer)
      @seasons_cooling_begin_month = XMLHelper.get_value(hvac_control, 'CoolingSeason/BeginMonth', :integer)
      @seasons_cooling_begin_day = XMLHelper.get_value(hvac_control, 'CoolingSeason/BeginDayOfMonth', :integer)
      @seasons_cooling_end_month = XMLHelper.get_value(hvac_control, 'CoolingSeason/EndMonth', :integer)
      @seasons_cooling_end_day = XMLHelper.get_value(hvac_control, 'CoolingSeason/EndDayOfMonth', :integer)
>>>>>>> 87c1eecc
    end
  end

  class HVACDistributions < BaseArrayElement
    def add(**kwargs)
      self << HVACDistribution.new(@hpxml_object, **kwargs)
    end

    def from_oga(hpxml)
      return if hpxml.nil?

      XMLHelper.get_elements(hpxml, 'Building/BuildingDetails/Systems/HVAC/HVACDistribution').each do |hvac_distribution|
        self << HVACDistribution.new(@hpxml_object, hvac_distribution)
      end
    end
  end

  class HVACDistribution < BaseElement
    def initialize(hpxml_object, *args)
      @duct_leakage_measurements = DuctLeakageMeasurements.new(hpxml_object)
      @ducts = Ducts.new(hpxml_object)
      super(hpxml_object, *args)
    end
    ATTRS = [:id, :distribution_system_type, :annual_heating_dse, :annual_cooling_dse,
             :duct_system_sealed, :duct_leakage_to_outside_testing_exemption, :conditioned_floor_area_served,
             :number_of_return_registers, :air_type, :hydronic_type]
    attr_accessor(*ATTRS)
    attr_reader(:duct_leakage_measurements, :ducts)

    def hvac_systems
      list = []
      @hpxml_object.hvac_systems.each do |hvac_system|
        next if hvac_system.distribution_system_idref.nil?
        next unless hvac_system.distribution_system_idref == @id

        list << hvac_system
      end

      if list.size == 0
        fail "Distribution system '#{@id}' found but no HVAC system attached to it."
      end

      num_htg = 0
      num_clg = 0
      list.each do |obj|
        if obj.respond_to? :fraction_heat_load_served
          num_htg += 1 if obj.fraction_heat_load_served.to_f > 0
        end
        if obj.respond_to? :fraction_cool_load_served
          num_clg += 1 if obj.fraction_cool_load_served.to_f > 0
        end
      end

      if num_clg > 1
        fail "Multiple cooling systems found attached to distribution system '#{@id}'."
      end
      if num_htg > 1
        fail "Multiple heating systems found attached to distribution system '#{@id}'."
      end

      return list
    end

    def total_unconditioned_duct_areas
      areas = { HPXML::DuctTypeSupply => 0,
                HPXML::DuctTypeReturn => 0 }
      @ducts.each do |duct|
        next if [HPXML::LocationLivingSpace, HPXML::LocationBasementConditioned].include? duct.duct_location
        next if duct.duct_type.nil?

        areas[duct.duct_type] += duct.duct_surface_area
      end
      return areas
    end

    def delete
      @hpxml_object.hvac_distributions.delete(self)
      @hpxml_object.hvac_systems.each do |hvac_system|
        next if hvac_system.distribution_system_idref.nil?
        next unless hvac_system.distribution_system_idref == @id

        hvac_system.distribution_system_idref = nil
      end
      @hpxml_object.ventilation_fans.each do |ventilation_fan|
        next unless ventilation_fan.distribution_system_idref == @id

        ventilation_fan.distribution_system_idref = nil
      end
    end

    def check_for_errors
      errors = []
      begin; hvac_systems; rescue StandardError => e; errors << e.message; end
      errors += @duct_leakage_measurements.check_for_errors
      errors += @ducts.check_for_errors
      return errors
    end

    def to_oga(doc)
      return if nil?

      hvac = XMLHelper.create_elements_as_needed(doc, ['HPXML', 'Building', 'BuildingDetails', 'Systems', 'HVAC'])
      hvac_distribution = XMLHelper.add_element(hvac, 'HVACDistribution')
      sys_id = XMLHelper.add_element(hvac_distribution, 'SystemIdentifier')
      XMLHelper.add_attribute(sys_id, 'id', @id)
      distribution_system_type_el = XMLHelper.add_element(hvac_distribution, 'DistributionSystemType')
      if [HVACDistributionTypeAir, HVACDistributionTypeHydronic].include? @distribution_system_type
        XMLHelper.add_element(distribution_system_type_el, @distribution_system_type)
        XMLHelper.add_element(hvac_distribution, 'ConditionedFloorAreaServed', @conditioned_floor_area_served, :float) unless @conditioned_floor_area_served.nil?
      elsif [HVACDistributionTypeDSE].include? @distribution_system_type
        XMLHelper.add_element(distribution_system_type_el, 'Other', @distribution_system_type, :string)
        XMLHelper.add_element(hvac_distribution, 'AnnualHeatingDistributionSystemEfficiency', @annual_heating_dse, :float) unless @annual_heating_dse.nil?
        XMLHelper.add_element(hvac_distribution, 'AnnualCoolingDistributionSystemEfficiency', @annual_cooling_dse, :float) unless @annual_cooling_dse.nil?
      else
        fail "Unexpected distribution_system_type '#{@distribution_system_type}'."
      end

      if [HPXML::HVACDistributionTypeHydronic].include? @distribution_system_type
        distribution = XMLHelper.get_element(hvac_distribution, 'DistributionSystemType/HydronicDistribution')
        XMLHelper.add_element(distribution, 'HydronicDistributionType', @hydronic_type, :string) unless @hydronic_type.nil?
      end
      if [HPXML::HVACDistributionTypeAir].include? @distribution_system_type
        distribution = XMLHelper.get_element(hvac_distribution, 'DistributionSystemType/AirDistribution')
        XMLHelper.add_element(distribution, 'AirDistributionType', @air_type, :string) unless @air_type.nil?
        @duct_leakage_measurements.to_oga(distribution)
        @ducts.to_oga(distribution)
        XMLHelper.add_element(distribution, 'NumberofReturnRegisters', @number_of_return_registers, :integer, @number_of_return_registers_isdefaulted) unless @number_of_return_registers.nil?
        XMLHelper.add_extension(distribution, 'DuctLeakageToOutsideTestingExemption', @duct_leakage_to_outside_testing_exemption, :boolean) unless @duct_leakage_to_outside_testing_exemption.nil?
      end

      if not @duct_system_sealed.nil?
        dist_impr_el = XMLHelper.add_element(hvac_distribution, 'HVACDistributionImprovement')
        XMLHelper.add_element(dist_impr_el, 'DuctSystemSealed', @duct_system_sealed, :boolean)
      end
    end

    def from_oga(hvac_distribution)
      return if hvac_distribution.nil?

      @id = HPXML::get_id(hvac_distribution)
      @distribution_system_type = XMLHelper.get_child_name(hvac_distribution, 'DistributionSystemType')
      if @distribution_system_type == 'Other'
        @distribution_system_type = XMLHelper.get_value(XMLHelper.get_element(hvac_distribution, 'DistributionSystemType'), 'Other', :string)
      end
      @annual_heating_dse = XMLHelper.get_value(hvac_distribution, 'AnnualHeatingDistributionSystemEfficiency', :float)
      @annual_cooling_dse = XMLHelper.get_value(hvac_distribution, 'AnnualCoolingDistributionSystemEfficiency', :float)
      @duct_system_sealed = XMLHelper.get_value(hvac_distribution, 'HVACDistributionImprovement/DuctSystemSealed', :boolean)
      @conditioned_floor_area_served = XMLHelper.get_value(hvac_distribution, 'ConditionedFloorAreaServed', :float)

      air_distribution = XMLHelper.get_element(hvac_distribution, 'DistributionSystemType/AirDistribution')
      hydronic_distribution = XMLHelper.get_element(hvac_distribution, 'DistributionSystemType/HydronicDistribution')

      if not hydronic_distribution.nil?
        @hydronic_type = XMLHelper.get_value(hydronic_distribution, 'HydronicDistributionType', :string)
      end
      if not air_distribution.nil?
        @air_type = XMLHelper.get_value(air_distribution, 'AirDistributionType', :string)
        @number_of_return_registers = XMLHelper.get_value(air_distribution, 'NumberofReturnRegisters', :integer)
        @duct_leakage_to_outside_testing_exemption = XMLHelper.get_value(air_distribution, 'extension/DuctLeakageToOutsideTestingExemption', :boolean)
        @duct_leakage_measurements.from_oga(air_distribution)
        @ducts.from_oga(air_distribution)
      end
    end
  end

  class DuctLeakageMeasurements < BaseArrayElement
    def add(**kwargs)
      self << DuctLeakageMeasurement.new(@hpxml_object, **kwargs)
    end

    def from_oga(hvac_distribution)
      return if hvac_distribution.nil?

      XMLHelper.get_elements(hvac_distribution, 'DuctLeakageMeasurement').each do |duct_leakage_measurement|
        self << DuctLeakageMeasurement.new(@hpxml_object, duct_leakage_measurement)
      end
    end
  end

  class DuctLeakageMeasurement < BaseElement
    ATTRS = [:duct_type, :duct_leakage_test_method, :duct_leakage_units, :duct_leakage_value,
             :duct_leakage_total_or_to_outside]
    attr_accessor(*ATTRS)

    def delete
      @hpxml_object.hvac_distributions.each do |hvac_distribution|
        next unless hvac_distribution.duct_leakage_measurements.include? self

        hvac_distribution.duct_leakage_measurements.delete(self)
      end
    end

    def check_for_errors
      errors = []
      return errors
    end

    def to_oga(air_distribution)
      duct_leakage_measurement_el = XMLHelper.add_element(air_distribution, 'DuctLeakageMeasurement')
      XMLHelper.add_element(duct_leakage_measurement_el, 'DuctType', @duct_type, :string) unless @duct_type.nil?
      XMLHelper.add_element(duct_leakage_measurement_el, 'DuctLeakageTestMethod', @duct_leakage_test_method, :string) unless @duct_leakage_test_method.nil?
      if not @duct_leakage_value.nil?
        duct_leakage_el = XMLHelper.add_element(duct_leakage_measurement_el, 'DuctLeakage')
        XMLHelper.add_element(duct_leakage_el, 'Units', @duct_leakage_units, :string) unless @duct_leakage_units.nil?
        XMLHelper.add_element(duct_leakage_el, 'Value', @duct_leakage_value, :float)
        XMLHelper.add_element(duct_leakage_el, 'TotalOrToOutside', @duct_leakage_total_or_to_outside, :string) unless @duct_leakage_total_or_to_outside.nil?
      end
    end

    def from_oga(duct_leakage_measurement)
      return if duct_leakage_measurement.nil?

      @duct_type = XMLHelper.get_value(duct_leakage_measurement, 'DuctType', :string)
      @duct_leakage_test_method = XMLHelper.get_value(duct_leakage_measurement, 'DuctLeakageTestMethod', :string)
      @duct_leakage_units = XMLHelper.get_value(duct_leakage_measurement, 'DuctLeakage/Units', :string)
      @duct_leakage_value = XMLHelper.get_value(duct_leakage_measurement, 'DuctLeakage/Value', :float)
      @duct_leakage_total_or_to_outside = XMLHelper.get_value(duct_leakage_measurement, 'DuctLeakage/TotalOrToOutside', :string)
    end
  end

  class Ducts < BaseArrayElement
    def add(**kwargs)
      self << Duct.new(@hpxml_object, **kwargs)
    end

    def from_oga(hvac_distribution)
      return if hvac_distribution.nil?

      XMLHelper.get_elements(hvac_distribution, 'Ducts').each do |duct|
        self << Duct.new(@hpxml_object, duct)
      end
    end
  end

  class Duct < BaseElement
    ATTRS = [:duct_type, :duct_insulation_r_value, :duct_insulation_material, :duct_location,
             :duct_fraction_area, :duct_surface_area]
    attr_accessor(*ATTRS)

    def delete
      @hpxml_object.hvac_distributions.each do |hvac_distribution|
        next unless hvac_distribution.ducts.include? self

        hvac_distribution.ducts.delete(self)
      end
    end

    def check_for_errors
      errors = []
      return errors
    end

    def to_oga(air_distribution)
      ducts_el = XMLHelper.add_element(air_distribution, 'Ducts')
      XMLHelper.add_element(ducts_el, 'DuctType', @duct_type, :string) unless @duct_type.nil?
      if not @duct_insulation_material.nil?
        ins_material_el = XMLHelper.add_element(ducts_el, 'DuctInsulationMaterial')
        XMLHelper.add_element(ins_material_el, @duct_insulation_material)
      end
      XMLHelper.add_element(ducts_el, 'DuctInsulationRValue', @duct_insulation_r_value, :float) unless @duct_insulation_r_value.nil?
      XMLHelper.add_element(ducts_el, 'DuctLocation', @duct_location, :string, @duct_location_isdefaulted) unless @duct_location.nil?
      XMLHelper.add_element(ducts_el, 'FractionDuctArea', @duct_fraction_area, :float, @duct_fraction_area_isdefaulted) unless @duct_fraction_area.nil?
      XMLHelper.add_element(ducts_el, 'DuctSurfaceArea', @duct_surface_area, :float, @duct_surface_area_isdefaulted) unless @duct_surface_area.nil?
    end

    def from_oga(duct)
      return if duct.nil?

      @duct_type = XMLHelper.get_value(duct, 'DuctType', :string)
      @duct_insulation_material = XMLHelper.get_child_name(duct, 'DuctInsulationMaterial')
      @duct_insulation_r_value = XMLHelper.get_value(duct, 'DuctInsulationRValue', :float)
      @duct_location = XMLHelper.get_value(duct, 'DuctLocation', :string)
      @duct_fraction_area = XMLHelper.get_value(duct, 'FractionDuctArea', :float)
      @duct_surface_area = XMLHelper.get_value(duct, 'DuctSurfaceArea', :float)
    end
  end

  class VentilationFans < BaseArrayElement
    def add(**kwargs)
      self << VentilationFan.new(@hpxml_object, **kwargs)
    end

    def from_oga(hpxml)
      return if hpxml.nil?

      XMLHelper.get_elements(hpxml, 'Building/BuildingDetails/Systems/MechanicalVentilation/VentilationFans/VentilationFan').each do |ventilation_fan|
        self << VentilationFan.new(@hpxml_object, ventilation_fan)
      end
    end
  end

  class VentilationFan < BaseElement
    ATTRS = [:id, :fan_type, :rated_flow_rate, :tested_flow_rate, :hours_in_operation, :flow_rate_not_tested,
             :used_for_whole_building_ventilation, :used_for_seasonal_cooling_load_reduction,
             :used_for_local_ventilation, :total_recovery_efficiency, :total_recovery_efficiency_adjusted,
             :sensible_recovery_efficiency, :sensible_recovery_efficiency_adjusted,
             :fan_power, :fan_power_defaulted, :quantity, :fan_location, :distribution_system_idref, :start_hour,
             :is_shared_system, :in_unit_flow_rate, :fraction_recirculation,
             :preheating_fuel, :preheating_efficiency_cop, :preheating_fraction_load_served, :precooling_fuel,
             :precooling_efficiency_cop, :precooling_fraction_load_served]
    attr_accessor(*ATTRS)

    def distribution_system
      return if @distribution_system_idref.nil?
      return unless @fan_type == MechVentTypeCFIS

      @hpxml_object.hvac_distributions.each do |hvac_distribution|
        next unless hvac_distribution.id == @distribution_system_idref

        if hvac_distribution.distribution_system_type == HVACDistributionTypeHydronic
          fail "Attached HVAC distribution system '#{@distribution_system_idref}' cannot be hydronic for ventilation fan '#{@id}'."
        end

        return hvac_distribution
      end
      fail "Attached HVAC distribution system '#{@distribution_system_idref}' not found for ventilation fan '#{@id}'."
    end

    def total_unit_flow_rate
      if not @is_shared_system
        if not @tested_flow_rate.nil?
          return @tested_flow_rate
        else
          return @rated_flow_rate
        end
      else
        return @in_unit_flow_rate
      end
    end

    def oa_unit_flow_rate
      return if total_unit_flow_rate.nil?
      if not @is_shared_system
        return total_unit_flow_rate
      else
        if @fan_type == HPXML::MechVentTypeExhaust && @fraction_recirculation > 0.0
          fail "Exhaust fan '#{@id}' must have the fraction recirculation set to zero."
        else
          return total_unit_flow_rate * (1 - @fraction_recirculation)
        end
      end
    end

    def average_oa_unit_flow_rate
      # Daily-average outdoor air (cfm) associated with the unit
      return if oa_unit_flow_rate.nil?
      return if @hours_in_operation.nil?

      return oa_unit_flow_rate * (@hours_in_operation / 24.0)
    end

    def average_total_unit_flow_rate
      # Daily-average total air (cfm) associated with the unit
      return if total_unit_flow_rate.nil?
      return if @hours_in_operation.nil?

      return total_unit_flow_rate * (@hours_in_operation / 24.0)
    end

    def unit_flow_rate_ratio
      return 1.0 unless @is_shared_system
      return if @in_unit_flow_rate.nil?

      if not @tested_flow_rate.nil?
        ratio = @in_unit_flow_rate / @tested_flow_rate
      elsif not @rated_flow_rate.nil?
        ratio = @in_unit_flow_rate / @rated_flow_rate
      end
      return if ratio.nil?

      return ratio
    end

    def unit_fan_power
      return if @fan_power.nil?

      if @is_shared_system
        return if unit_flow_rate_ratio.nil?

        return @fan_power * unit_flow_rate_ratio
      else
        return @fan_power
      end
    end

    def average_unit_fan_power
      return if unit_fan_power.nil?
      return if @hours_in_operation.nil?

      return unit_fan_power * (@hours_in_operation / 24.0)
    end

    def includes_supply_air?
      if [MechVentTypeSupply, MechVentTypeCFIS, MechVentTypeBalanced, MechVentTypeERV, MechVentTypeHRV].include? @fan_type
        return true
      end

      return false
    end

    def includes_exhaust_air?
      if [MechVentTypeExhaust, MechVentTypeBalanced, MechVentTypeERV, MechVentTypeHRV].include? @fan_type
        return true
      end

      return false
    end

    def is_balanced?
      if includes_supply_air? && includes_exhaust_air?
        return true
      end

      return false
    end

    def delete
      @hpxml_object.ventilation_fans.delete(self)
    end

    def check_for_errors
      errors = []
      begin; distribution_system; rescue StandardError => e; errors << e.message; end
      begin; oa_unit_flow_rate; rescue StandardError => e; errors << e.message; end
      begin; unit_flow_rate_ratio; rescue StandardError => e; errors << e.message; end
      return errors
    end

    def to_oga(doc)
      return if nil?

      ventilation_fans = XMLHelper.create_elements_as_needed(doc, ['HPXML', 'Building', 'BuildingDetails', 'Systems', 'MechanicalVentilation', 'VentilationFans'])
      ventilation_fan = XMLHelper.add_element(ventilation_fans, 'VentilationFan')
      sys_id = XMLHelper.add_element(ventilation_fan, 'SystemIdentifier')
      XMLHelper.add_attribute(sys_id, 'id', @id)
      XMLHelper.add_element(ventilation_fan, 'Quantity', @quantity, :integer, @quantity_isdefaulted) unless @quantity.nil?
      XMLHelper.add_element(ventilation_fan, 'FanType', @fan_type, :string) unless @fan_type.nil?
      XMLHelper.add_element(ventilation_fan, 'RatedFlowRate', @rated_flow_rate, :float, @rated_flow_rate_isdefaulted) unless @rated_flow_rate.nil?
      XMLHelper.add_element(ventilation_fan, 'TestedFlowRate', @tested_flow_rate, :float) unless @tested_flow_rate.nil?
      XMLHelper.add_element(ventilation_fan, 'HoursInOperation', @hours_in_operation, :float, @hours_in_operation_isdefaulted) unless @hours_in_operation.nil?
      XMLHelper.add_element(ventilation_fan, 'FanLocation', @fan_location, :string) unless @fan_location.nil?
      XMLHelper.add_element(ventilation_fan, 'UsedForLocalVentilation', @used_for_local_ventilation, :boolean) unless @used_for_local_ventilation.nil?
      XMLHelper.add_element(ventilation_fan, 'UsedForWholeBuildingVentilation', @used_for_whole_building_ventilation, :boolean) unless @used_for_whole_building_ventilation.nil?
      XMLHelper.add_element(ventilation_fan, 'UsedForSeasonalCoolingLoadReduction', @used_for_seasonal_cooling_load_reduction, :boolean) unless @used_for_seasonal_cooling_load_reduction.nil?
      XMLHelper.add_element(ventilation_fan, 'IsSharedSystem', @is_shared_system, :boolean, @is_shared_system_isdefaulted) unless @is_shared_system.nil?
      XMLHelper.add_element(ventilation_fan, 'FractionRecirculation', @fraction_recirculation, :float) unless @fraction_recirculation.nil?
      XMLHelper.add_element(ventilation_fan, 'TotalRecoveryEfficiency', @total_recovery_efficiency, :float) unless @total_recovery_efficiency.nil?
      XMLHelper.add_element(ventilation_fan, 'SensibleRecoveryEfficiency', @sensible_recovery_efficiency, :float) unless @sensible_recovery_efficiency.nil?
      XMLHelper.add_element(ventilation_fan, 'AdjustedTotalRecoveryEfficiency', @total_recovery_efficiency_adjusted, :float) unless @total_recovery_efficiency_adjusted.nil?
      XMLHelper.add_element(ventilation_fan, 'AdjustedSensibleRecoveryEfficiency', @sensible_recovery_efficiency_adjusted, :float) unless @sensible_recovery_efficiency_adjusted.nil?
      XMLHelper.add_element(ventilation_fan, 'FanPower', @fan_power, :float, @fan_power_isdefaulted) unless @fan_power.nil?
      if not @distribution_system_idref.nil?
        attached_to_hvac_distribution_system = XMLHelper.add_element(ventilation_fan, 'AttachedToHVACDistributionSystem')
        XMLHelper.add_attribute(attached_to_hvac_distribution_system, 'idref', @distribution_system_idref)
      end
      XMLHelper.add_extension(ventilation_fan, 'StartHour', @start_hour, :integer, @start_hour_isdefaulted) unless @start_hour.nil?
      XMLHelper.add_extension(ventilation_fan, 'InUnitFlowRate', @in_unit_flow_rate, :float) unless @in_unit_flow_rate.nil?
      if (not @preheating_fuel.nil?) && (not @preheating_efficiency_cop.nil?)
        precond_htg = XMLHelper.create_elements_as_needed(ventilation_fan, ['extension', 'PreHeating'])
        XMLHelper.add_element(precond_htg, 'Fuel', @preheating_fuel, :string) unless @preheating_fuel.nil?
        eff = XMLHelper.add_element(precond_htg, 'AnnualHeatingEfficiency') unless @preheating_efficiency_cop.nil?
        XMLHelper.add_element(eff, 'Value', @preheating_efficiency_cop, :float) unless eff.nil?
        XMLHelper.add_element(eff, 'Units', UnitsCOP, :string) unless eff.nil?
        XMLHelper.add_element(precond_htg, 'FractionVentilationHeatLoadServed', @preheating_fraction_load_served, :float) unless @preheating_fraction_load_served.nil?
      end
      if (not @precooling_fuel.nil?) && (not @precooling_efficiency_cop.nil?)
        precond_clg = XMLHelper.create_elements_as_needed(ventilation_fan, ['extension', 'PreCooling'])
        XMLHelper.add_element(precond_clg, 'Fuel', @precooling_fuel, :string) unless @precooling_fuel.nil?
        eff = XMLHelper.add_element(precond_clg, 'AnnualCoolingEfficiency') unless @precooling_efficiency_cop.nil?
        XMLHelper.add_element(eff, 'Value', @precooling_efficiency_cop, :float) unless eff.nil?
        XMLHelper.add_element(eff, 'Units', UnitsCOP, :string) unless eff.nil?
        XMLHelper.add_element(precond_clg, 'FractionVentilationCoolLoadServed', @precooling_fraction_load_served, :float) unless @precooling_fraction_load_served.nil?
      end
      XMLHelper.add_extension(ventilation_fan, 'FlowRateNotTested', @flow_rate_not_tested, :boolean) unless @flow_rate_not_tested.nil?
      XMLHelper.add_extension(ventilation_fan, 'FanPowerDefaulted', @fan_power_defaulted, :boolean) unless @fan_power_defaulted.nil?
    end

    def from_oga(ventilation_fan)
      return if ventilation_fan.nil?

      @id = HPXML::get_id(ventilation_fan)
      @quantity = XMLHelper.get_value(ventilation_fan, 'Quantity', :integer)
      @fan_type = XMLHelper.get_value(ventilation_fan, 'FanType', :string)
      @rated_flow_rate = XMLHelper.get_value(ventilation_fan, 'RatedFlowRate', :float)
      @tested_flow_rate = XMLHelper.get_value(ventilation_fan, 'TestedFlowRate', :float)
      @hours_in_operation = XMLHelper.get_value(ventilation_fan, 'HoursInOperation', :float)
      @fan_location = XMLHelper.get_value(ventilation_fan, 'FanLocation', :string)
      @used_for_local_ventilation = XMLHelper.get_value(ventilation_fan, 'UsedForLocalVentilation', :boolean)
      @used_for_whole_building_ventilation = XMLHelper.get_value(ventilation_fan, 'UsedForWholeBuildingVentilation', :boolean)
      @used_for_seasonal_cooling_load_reduction = XMLHelper.get_value(ventilation_fan, 'UsedForSeasonalCoolingLoadReduction', :boolean)
      @is_shared_system = XMLHelper.get_value(ventilation_fan, 'IsSharedSystem', :boolean)
      @fraction_recirculation = XMLHelper.get_value(ventilation_fan, 'FractionRecirculation', :float)
      @total_recovery_efficiency = XMLHelper.get_value(ventilation_fan, 'TotalRecoveryEfficiency', :float)
      @sensible_recovery_efficiency = XMLHelper.get_value(ventilation_fan, 'SensibleRecoveryEfficiency', :float)
      @total_recovery_efficiency_adjusted = XMLHelper.get_value(ventilation_fan, 'AdjustedTotalRecoveryEfficiency', :float)
      @sensible_recovery_efficiency_adjusted = XMLHelper.get_value(ventilation_fan, 'AdjustedSensibleRecoveryEfficiency', :float)
      @fan_power = XMLHelper.get_value(ventilation_fan, 'FanPower', :float)
      @distribution_system_idref = HPXML::get_idref(XMLHelper.get_element(ventilation_fan, 'AttachedToHVACDistributionSystem'))
      @start_hour = XMLHelper.get_value(ventilation_fan, 'extension/StartHour', :integer)
      @in_unit_flow_rate = XMLHelper.get_value(ventilation_fan, 'extension/InUnitFlowRate', :float)
      @preheating_fuel = XMLHelper.get_value(ventilation_fan, 'extension/PreHeating/Fuel', :string)
      @preheating_efficiency_cop = XMLHelper.get_value(ventilation_fan, "extension/PreHeating/AnnualHeatingEfficiency[Units='#{UnitsCOP}']/Value", :float)
      @preheating_fraction_load_served = XMLHelper.get_value(ventilation_fan, 'extension/PreHeating/FractionVentilationHeatLoadServed', :float)
      @precooling_fuel = XMLHelper.get_value(ventilation_fan, 'extension/PreCooling/Fuel', :string)
      @precooling_efficiency_cop = XMLHelper.get_value(ventilation_fan, "extension/PreCooling/AnnualCoolingEfficiency[Units='#{UnitsCOP}']/Value", :float)
      @precooling_fraction_load_served = XMLHelper.get_value(ventilation_fan, 'extension/PreCooling/FractionVentilationCoolLoadServed', :float)
      @flow_rate_not_tested = XMLHelper.get_value(ventilation_fan, 'extension/FlowRateNotTested', :boolean)
      @fan_power_defaulted = XMLHelper.get_value(ventilation_fan, 'extension/FanPowerDefaulted', :boolean)
    end
  end

  class WaterHeatingSystems < BaseArrayElement
    def add(**kwargs)
      self << WaterHeatingSystem.new(@hpxml_object, **kwargs)
    end

    def from_oga(hpxml)
      return if hpxml.nil?

      XMLHelper.get_elements(hpxml, 'Building/BuildingDetails/Systems/WaterHeating/WaterHeatingSystem').each do |water_heating_system|
        self << WaterHeatingSystem.new(@hpxml_object, water_heating_system)
      end
    end
  end

  class WaterHeatingSystem < BaseElement
    ATTRS = [:id, :year_installed, :fuel_type, :water_heater_type, :location, :performance_adjustment,
             :tank_volume, :fraction_dhw_load_served, :heating_capacity, :energy_factor,
             :uniform_energy_factor, :first_hour_rating, :recovery_efficiency, :uses_desuperheater, :jacket_r_value,
             :related_hvac_idref, :third_party_certification, :standby_loss, :temperature, :is_shared_system,
             :number_of_units_served]
    attr_accessor(*ATTRS)

    def related_hvac_system
      return if @related_hvac_idref.nil?

      @hpxml_object.hvac_systems.each do |hvac_system|
        next unless hvac_system.id == @related_hvac_idref

        return hvac_system
      end
      fail "RelatedHVACSystem '#{@related_hvac_idref}' not found for water heating system '#{@id}'."
    end

    def delete
      @hpxml_object.water_heating_systems.delete(self)
      @hpxml_object.solar_thermal_systems.each do |solar_thermal_system|
        next unless solar_thermal_system.water_heating_system_idref == @id

        solar_thermal_system.water_heating_system_idref = nil
      end
    end

    def check_for_errors
      errors = []
      begin; related_hvac_system; rescue StandardError => e; errors << e.message; end
      return errors
    end

    def to_oga(doc)
      return if nil?

      water_heating = XMLHelper.create_elements_as_needed(doc, ['HPXML', 'Building', 'BuildingDetails', 'Systems', 'WaterHeating'])
      water_heating_system = XMLHelper.add_element(water_heating, 'WaterHeatingSystem')
      sys_id = XMLHelper.add_element(water_heating_system, 'SystemIdentifier')
      XMLHelper.add_attribute(sys_id, 'id', @id)
      XMLHelper.add_element(water_heating_system, 'FuelType', @fuel_type, :string) unless @fuel_type.nil?
      XMLHelper.add_element(water_heating_system, 'WaterHeaterType', @water_heater_type, :string) unless @water_heater_type.nil?
      XMLHelper.add_element(water_heating_system, 'Location', @location, :string, @location_isdefaulted) unless @location.nil?
      XMLHelper.add_element(water_heating_system, 'YearInstalled', @year_installed, :integer) unless @year_installed.nil?
      XMLHelper.add_element(water_heating_system, 'IsSharedSystem', @is_shared_system, :boolean, @is_shared_system_isdefaulted) unless @is_shared_system.nil?
      XMLHelper.add_element(water_heating_system, 'NumberofUnitsServed', @number_of_units_served, :integer) unless @number_of_units_served.nil?
      XMLHelper.add_element(water_heating_system, 'PerformanceAdjustment', @performance_adjustment, :float, @performance_adjustment_isdefaulted) unless @performance_adjustment.nil?
      XMLHelper.add_element(water_heating_system, 'ThirdPartyCertification', @third_party_certification, :string) unless @third_party_certification.nil?
      XMLHelper.add_element(water_heating_system, 'TankVolume', @tank_volume, :float, @tank_volume_isdefaulted) unless @tank_volume.nil?
      XMLHelper.add_element(water_heating_system, 'FractionDHWLoadServed', @fraction_dhw_load_served, :float) unless @fraction_dhw_load_served.nil?
      XMLHelper.add_element(water_heating_system, 'HeatingCapacity', @heating_capacity, :float, @heating_capacity_isdefaulted) unless @heating_capacity.nil?
      XMLHelper.add_element(water_heating_system, 'EnergyFactor', @energy_factor, :float) unless @energy_factor.nil?
      XMLHelper.add_element(water_heating_system, 'UniformEnergyFactor', @uniform_energy_factor, :float) unless @uniform_energy_factor.nil?
      XMLHelper.add_element(water_heating_system, 'FirstHourRating', @first_hour_rating, :float) unless @first_hour_rating.nil?
      XMLHelper.add_element(water_heating_system, 'RecoveryEfficiency', @recovery_efficiency, :float, @recovery_efficiency_isdefaulted) unless @recovery_efficiency.nil?
      if not @jacket_r_value.nil?
        water_heater_insulation = XMLHelper.add_element(water_heating_system, 'WaterHeaterInsulation')
        jacket = XMLHelper.add_element(water_heater_insulation, 'Jacket')
        XMLHelper.add_element(jacket, 'JacketRValue', @jacket_r_value, :float)
      end
      XMLHelper.add_element(water_heating_system, 'StandbyLoss', @standby_loss, :float, @standby_loss_isdefaulted) unless @standby_loss.nil?
      XMLHelper.add_element(water_heating_system, 'HotWaterTemperature', @temperature, :float, @temperature_isdefaulted) unless @temperature.nil?
      XMLHelper.add_element(water_heating_system, 'UsesDesuperheater', @uses_desuperheater, :boolean) unless @uses_desuperheater.nil?
      if not @related_hvac_idref.nil?
        related_hvac_idref_el = XMLHelper.add_element(water_heating_system, 'RelatedHVACSystem')
        XMLHelper.add_attribute(related_hvac_idref_el, 'idref', @related_hvac_idref)
      end
    end

    def from_oga(water_heating_system)
      return if water_heating_system.nil?

      @id = HPXML::get_id(water_heating_system)
      @fuel_type = XMLHelper.get_value(water_heating_system, 'FuelType', :string)
      @water_heater_type = XMLHelper.get_value(water_heating_system, 'WaterHeaterType', :string)
      @location = XMLHelper.get_value(water_heating_system, 'Location', :string)
      @year_installed = XMLHelper.get_value(water_heating_system, 'YearInstalled', :integer)
      @is_shared_system = XMLHelper.get_value(water_heating_system, 'IsSharedSystem', :boolean)
      @number_of_units_served = XMLHelper.get_value(water_heating_system, 'NumberofUnitsServed', :integer)
      @performance_adjustment = XMLHelper.get_value(water_heating_system, 'PerformanceAdjustment', :float)
      @third_party_certification = XMLHelper.get_value(water_heating_system, 'ThirdPartyCertification', :string)
      @tank_volume = XMLHelper.get_value(water_heating_system, 'TankVolume', :float)
      @fraction_dhw_load_served = XMLHelper.get_value(water_heating_system, 'FractionDHWLoadServed', :float)
      @heating_capacity = XMLHelper.get_value(water_heating_system, 'HeatingCapacity', :float)
      @energy_factor = XMLHelper.get_value(water_heating_system, 'EnergyFactor', :float)
      @uniform_energy_factor = XMLHelper.get_value(water_heating_system, 'UniformEnergyFactor', :float)
      @first_hour_rating = XMLHelper.get_value(water_heating_system, 'FirstHourRating', :float)
      @recovery_efficiency = XMLHelper.get_value(water_heating_system, 'RecoveryEfficiency', :float)
      @jacket_r_value = XMLHelper.get_value(water_heating_system, 'WaterHeaterInsulation/Jacket/JacketRValue', :float)
      @standby_loss = XMLHelper.get_value(water_heating_system, 'StandbyLoss', :float)
      @temperature = XMLHelper.get_value(water_heating_system, 'HotWaterTemperature', :float)
      @uses_desuperheater = XMLHelper.get_value(water_heating_system, 'UsesDesuperheater', :boolean)
      @related_hvac_idref = HPXML::get_idref(XMLHelper.get_element(water_heating_system, 'RelatedHVACSystem'))
    end
  end

  class HotWaterDistributions < BaseArrayElement
    def add(**kwargs)
      self << HotWaterDistribution.new(@hpxml_object, **kwargs)
    end

    def from_oga(hpxml)
      return if hpxml.nil?

      XMLHelper.get_elements(hpxml, 'Building/BuildingDetails/Systems/WaterHeating/HotWaterDistribution').each do |hot_water_distribution|
        self << HotWaterDistribution.new(@hpxml_object, hot_water_distribution)
      end
    end
  end

  class HotWaterDistribution < BaseElement
    ATTRS = [:id, :system_type, :pipe_r_value, :standard_piping_length, :recirculation_control_type,
             :recirculation_piping_length, :recirculation_branch_piping_length,
             :recirculation_pump_power, :dwhr_facilities_connected, :dwhr_equal_flow,
             :dwhr_efficiency, :has_shared_recirculation, :shared_recirculation_number_of_units_served,
             :shared_recirculation_pump_power, :shared_recirculation_control_type,
             :shared_recirculation_motor_efficiency]
    attr_accessor(*ATTRS)

    def delete
      @hpxml_object.hot_water_distributions.delete(self)
    end

    def check_for_errors
      errors = []
      return errors
    end

    def to_oga(doc)
      return if nil?

      water_heating = XMLHelper.create_elements_as_needed(doc, ['HPXML', 'Building', 'BuildingDetails', 'Systems', 'WaterHeating'])
      hot_water_distribution = XMLHelper.add_element(water_heating, 'HotWaterDistribution')
      sys_id = XMLHelper.add_element(hot_water_distribution, 'SystemIdentifier')
      XMLHelper.add_attribute(sys_id, 'id', @id)
      if not @system_type.nil?
        system_type_el = XMLHelper.add_element(hot_water_distribution, 'SystemType')
        if @system_type == DHWDistTypeStandard
          standard = XMLHelper.add_element(system_type_el, @system_type)
          XMLHelper.add_element(standard, 'PipingLength', @standard_piping_length, :float, @standard_piping_length_isdefaulted) unless @standard_piping_length.nil?
        elsif system_type == DHWDistTypeRecirc
          recirculation = XMLHelper.add_element(system_type_el, @system_type)
          XMLHelper.add_element(recirculation, 'ControlType', @recirculation_control_type, :string) unless @recirculation_control_type.nil?
          XMLHelper.add_element(recirculation, 'RecirculationPipingLoopLength', @recirculation_piping_length, :float, @recirculation_piping_length_isdefaulted) unless @recirculation_piping_length.nil?
          XMLHelper.add_element(recirculation, 'BranchPipingLoopLength', @recirculation_branch_piping_length, :float, @recirculation_branch_piping_length_isdefaulted) unless @recirculation_branch_piping_length.nil?
          XMLHelper.add_element(recirculation, 'PumpPower', @recirculation_pump_power, :float, @recirculation_pump_power_isdefaulted) unless @recirculation_pump_power.nil?
        else
          fail "Unhandled hot water distribution type '#{@system_type}'."
        end
      end
      if not @pipe_r_value.nil?
        pipe_insulation = XMLHelper.add_element(hot_water_distribution, 'PipeInsulation')
        XMLHelper.add_element(pipe_insulation, 'PipeRValue', @pipe_r_value, :float, @pipe_r_value_isdefaulted)
      end
      if (not @dwhr_facilities_connected.nil?) || (not @dwhr_equal_flow.nil?) || (not @dwhr_efficiency.nil?)
        drain_water_heat_recovery = XMLHelper.add_element(hot_water_distribution, 'DrainWaterHeatRecovery')
        XMLHelper.add_element(drain_water_heat_recovery, 'FacilitiesConnected', @dwhr_facilities_connected, :string) unless @dwhr_facilities_connected.nil?
        XMLHelper.add_element(drain_water_heat_recovery, 'EqualFlow', @dwhr_equal_flow, :boolean) unless @dwhr_equal_flow.nil?
        XMLHelper.add_element(drain_water_heat_recovery, 'Efficiency', @dwhr_efficiency, :float) unless @dwhr_efficiency.nil?
      end
      if @has_shared_recirculation
        extension = XMLHelper.create_elements_as_needed(hot_water_distribution, ['extension'])
        shared_recirculation = XMLHelper.add_element(extension, 'SharedRecirculation')
        XMLHelper.add_element(shared_recirculation, 'NumberofUnitsServed', @shared_recirculation_number_of_units_served, :integer) unless @shared_recirculation_number_of_units_served.nil?
        XMLHelper.add_element(shared_recirculation, 'PumpPower', @shared_recirculation_pump_power, :float, @shared_recirculation_pump_power_isdefaulted) unless @shared_recirculation_pump_power.nil?
        XMLHelper.add_element(shared_recirculation, 'MotorEfficiency', @shared_recirculation_motor_efficiency, :float) unless @shared_recirculation_motor_efficiency.nil?
        XMLHelper.add_element(shared_recirculation, 'ControlType', @shared_recirculation_control_type, :string) unless @shared_recirculation_control_type.nil?
      end
    end

    def from_oga(hot_water_distribution)
      return if hot_water_distribution.nil?

      @id = HPXML::get_id(hot_water_distribution)
      @system_type = XMLHelper.get_child_name(hot_water_distribution, 'SystemType')
      if @system_type == 'Standard'
        @standard_piping_length = XMLHelper.get_value(hot_water_distribution, 'SystemType/Standard/PipingLength', :float)
      elsif @system_type == 'Recirculation'
        @recirculation_control_type = XMLHelper.get_value(hot_water_distribution, 'SystemType/Recirculation/ControlType', :string)
        @recirculation_piping_length = XMLHelper.get_value(hot_water_distribution, 'SystemType/Recirculation/RecirculationPipingLoopLength', :float)
        @recirculation_branch_piping_length = XMLHelper.get_value(hot_water_distribution, 'SystemType/Recirculation/BranchPipingLoopLength', :float)
        @recirculation_pump_power = XMLHelper.get_value(hot_water_distribution, 'SystemType/Recirculation/PumpPower', :float)
      end
      @pipe_r_value = XMLHelper.get_value(hot_water_distribution, 'PipeInsulation/PipeRValue', :float)
      @dwhr_facilities_connected = XMLHelper.get_value(hot_water_distribution, 'DrainWaterHeatRecovery/FacilitiesConnected', :string)
      @dwhr_equal_flow = XMLHelper.get_value(hot_water_distribution, 'DrainWaterHeatRecovery/EqualFlow', :boolean)
      @dwhr_efficiency = XMLHelper.get_value(hot_water_distribution, 'DrainWaterHeatRecovery/Efficiency', :float)
      @has_shared_recirculation = XMLHelper.has_element(hot_water_distribution, 'extension/SharedRecirculation')
      if @has_shared_recirculation
        @shared_recirculation_number_of_units_served = XMLHelper.get_value(hot_water_distribution, 'extension/SharedRecirculation/NumberofUnitsServed', :integer)
        @shared_recirculation_pump_power = XMLHelper.get_value(hot_water_distribution, 'extension/SharedRecirculation/PumpPower', :float)
        @shared_recirculation_motor_efficiency = XMLHelper.get_value(hot_water_distribution, 'extension/SharedRecirculation/MotorEfficiency', :float)
        @shared_recirculation_control_type = XMLHelper.get_value(hot_water_distribution, 'extension/SharedRecirculation/ControlType', :string)
      end
    end
  end

  class WaterFixtures < BaseArrayElement
    def add(**kwargs)
      self << WaterFixture.new(@hpxml_object, **kwargs)
    end

    def from_oga(hpxml)
      return if hpxml.nil?

      XMLHelper.get_elements(hpxml, 'Building/BuildingDetails/Systems/WaterHeating/WaterFixture').each do |water_fixture|
        self << WaterFixture.new(@hpxml_object, water_fixture)
      end
    end
  end

  class WaterFixture < BaseElement
    ATTRS = [:id, :water_fixture_type, :low_flow]
    attr_accessor(*ATTRS)

    def delete
      @hpxml_object.water_fixtures.delete(self)
    end

    def check_for_errors
      errors = []
      return errors
    end

    def to_oga(doc)
      return if nil?

      water_heating = XMLHelper.create_elements_as_needed(doc, ['HPXML', 'Building', 'BuildingDetails', 'Systems', 'WaterHeating'])
      water_fixture = XMLHelper.add_element(water_heating, 'WaterFixture')
      sys_id = XMLHelper.add_element(water_fixture, 'SystemIdentifier')
      XMLHelper.add_attribute(sys_id, 'id', @id)
      XMLHelper.add_element(water_fixture, 'WaterFixtureType', @water_fixture_type, :string) unless @water_fixture_type.nil?
      XMLHelper.add_element(water_fixture, 'LowFlow', @low_flow, :boolean) unless @low_flow.nil?
    end

    def from_oga(water_fixture)
      return if water_fixture.nil?

      @id = HPXML::get_id(water_fixture)
      @water_fixture_type = XMLHelper.get_value(water_fixture, 'WaterFixtureType', :string)
      @low_flow = XMLHelper.get_value(water_fixture, 'LowFlow', :boolean)
    end
  end

  class WaterHeating < BaseElement
    ATTRS = [:water_fixtures_usage_multiplier]
    attr_accessor(*ATTRS)

    def check_for_errors
      errors = []
      return errors
    end

    def to_oga(doc)
      return if nil?

      water_heating = XMLHelper.create_elements_as_needed(doc, ['HPXML', 'Building', 'BuildingDetails', 'Systems', 'WaterHeating'])
      XMLHelper.add_extension(water_heating, 'WaterFixturesUsageMultiplier', @water_fixtures_usage_multiplier, :float, @water_fixtures_usage_multiplier_isdefaulted) unless @water_fixtures_usage_multiplier.nil?
    end

    def from_oga(hpxml)
      return if hpxml.nil?

      water_heating = XMLHelper.get_element(hpxml, 'Building/BuildingDetails/Systems/WaterHeating')
      return if water_heating.nil?

      @water_fixtures_usage_multiplier = XMLHelper.get_value(water_heating, 'extension/WaterFixturesUsageMultiplier', :float)
    end
  end

  class SolarThermalSystems < BaseArrayElement
    def add(**kwargs)
      self << SolarThermalSystem.new(@hpxml_object, **kwargs)
    end

    def from_oga(hpxml)
      return if hpxml.nil?

      XMLHelper.get_elements(hpxml, 'Building/BuildingDetails/Systems/SolarThermal/SolarThermalSystem').each do |solar_thermal_system|
        self << SolarThermalSystem.new(@hpxml_object, solar_thermal_system)
      end
    end
  end

  class SolarThermalSystem < BaseElement
    ATTRS = [:id, :system_type, :collector_area, :collector_loop_type, :collector_azimuth,
             :collector_type, :collector_tilt, :collector_frta, :collector_frul, :storage_volume,
             :water_heating_system_idref, :solar_fraction]
    attr_accessor(*ATTRS)

    def water_heating_system
      return if @water_heating_system_idref.nil?

      @hpxml_object.water_heating_systems.each do |water_heater|
        next unless water_heater.id == @water_heating_system_idref

        return water_heater
      end
      fail "Attached water heating system '#{@water_heating_system_idref}' not found for solar thermal system '#{@id}'."
    end

    def delete
      @hpxml_object.solar_thermal_systems.delete(self)
    end

    def check_for_errors
      errors = []
      begin; water_heating_system; rescue StandardError => e; errors << e.message; end
      return errors
    end

    def to_oga(doc)
      return if nil?

      solar_thermal = XMLHelper.create_elements_as_needed(doc, ['HPXML', 'Building', 'BuildingDetails', 'Systems', 'SolarThermal'])
      solar_thermal_system = XMLHelper.add_element(solar_thermal, 'SolarThermalSystem')
      sys_id = XMLHelper.add_element(solar_thermal_system, 'SystemIdentifier')
      XMLHelper.add_attribute(sys_id, 'id', @id)
      XMLHelper.add_element(solar_thermal_system, 'SystemType', @system_type, :string) unless @system_type.nil?
      XMLHelper.add_element(solar_thermal_system, 'CollectorArea', @collector_area, :float) unless @collector_area.nil?
      XMLHelper.add_element(solar_thermal_system, 'CollectorLoopType', @collector_loop_type, :string) unless @collector_loop_type.nil?
      XMLHelper.add_element(solar_thermal_system, 'CollectorType', @collector_type, :string) unless @collector_type.nil?
      XMLHelper.add_element(solar_thermal_system, 'CollectorAzimuth', @collector_azimuth, :integer) unless @collector_azimuth.nil?
      XMLHelper.add_element(solar_thermal_system, 'CollectorTilt', @collector_tilt, :float) unless @collector_tilt.nil?
      XMLHelper.add_element(solar_thermal_system, 'CollectorRatedOpticalEfficiency', @collector_frta, :float) unless @collector_frta.nil?
      XMLHelper.add_element(solar_thermal_system, 'CollectorRatedThermalLosses', @collector_frul, :float) unless @collector_frul.nil?
      XMLHelper.add_element(solar_thermal_system, 'StorageVolume', @storage_volume, :float, @storage_volume_isdefaulted) unless @storage_volume.nil?
      if not @water_heating_system_idref.nil?
        connected_to = XMLHelper.add_element(solar_thermal_system, 'ConnectedTo')
        XMLHelper.add_attribute(connected_to, 'idref', @water_heating_system_idref)
      end
      XMLHelper.add_element(solar_thermal_system, 'SolarFraction', @solar_fraction, :float) unless @solar_fraction.nil?
    end

    def from_oga(solar_thermal_system)
      return if solar_thermal_system.nil?

      @id = HPXML::get_id(solar_thermal_system)
      @system_type = XMLHelper.get_value(solar_thermal_system, 'SystemType', :string)
      @collector_area = XMLHelper.get_value(solar_thermal_system, 'CollectorArea', :float)
      @collector_loop_type = XMLHelper.get_value(solar_thermal_system, 'CollectorLoopType', :string)
      @collector_type = XMLHelper.get_value(solar_thermal_system, 'CollectorType', :string)
      @collector_azimuth = XMLHelper.get_value(solar_thermal_system, 'CollectorAzimuth', :integer)
      @collector_tilt = XMLHelper.get_value(solar_thermal_system, 'CollectorTilt', :float)
      @collector_frta = XMLHelper.get_value(solar_thermal_system, 'CollectorRatedOpticalEfficiency', :float)
      @collector_frul = XMLHelper.get_value(solar_thermal_system, 'CollectorRatedThermalLosses', :float)
      @storage_volume = XMLHelper.get_value(solar_thermal_system, 'StorageVolume', :float)
      @water_heating_system_idref = HPXML::get_idref(XMLHelper.get_element(solar_thermal_system, 'ConnectedTo'))
      @solar_fraction = XMLHelper.get_value(solar_thermal_system, 'SolarFraction', :float)
    end
  end

  class PVSystems < BaseArrayElement
    def add(**kwargs)
      self << PVSystem.new(@hpxml_object, **kwargs)
    end

    def from_oga(hpxml)
      return if hpxml.nil?

      XMLHelper.get_elements(hpxml, 'Building/BuildingDetails/Systems/Photovoltaics/PVSystem').each do |pv_system|
        self << PVSystem.new(@hpxml_object, pv_system)
      end
    end
  end

  class PVSystem < BaseElement
    ATTRS = [:id, :location, :module_type, :tracking, :array_orientation, :array_azimuth, :array_tilt,
             :max_power_output, :inverter_efficiency, :system_losses_fraction, :number_of_panels,
             :year_modules_manufactured, :is_shared_system, :number_of_bedrooms_served]
    attr_accessor(*ATTRS)

    def delete
      @hpxml_object.pv_systems.delete(self)
    end

    def check_for_errors
      errors = []
      return errors
    end

    def to_oga(doc)
      return if nil?

      photovoltaics = XMLHelper.create_elements_as_needed(doc, ['HPXML', 'Building', 'BuildingDetails', 'Systems', 'Photovoltaics'])
      pv_system = XMLHelper.add_element(photovoltaics, 'PVSystem')
      sys_id = XMLHelper.add_element(pv_system, 'SystemIdentifier')
      XMLHelper.add_attribute(sys_id, 'id', @id)
      XMLHelper.add_element(pv_system, 'IsSharedSystem', @is_shared_system, :boolean, @is_shared_system_isdefaulted) unless @is_shared_system.nil?
      XMLHelper.add_element(pv_system, 'Location', @location, :string, @location_isdefaulted) unless @location.nil?
      XMLHelper.add_element(pv_system, 'ModuleType', @module_type, :string, @module_type_isdefaulted) unless @module_type.nil?
      XMLHelper.add_element(pv_system, 'Tracking', @tracking, :string, @tracking_isdefaulted) unless @tracking.nil?
      XMLHelper.add_element(pv_system, 'ArrayOrientation', @array_orientation, :string) unless @array_orientation.nil?
      XMLHelper.add_element(pv_system, 'ArrayAzimuth', @array_azimuth, :integer) unless @array_azimuth.nil?
      XMLHelper.add_element(pv_system, 'ArrayTilt', @array_tilt, :float) unless @array_tilt.nil?
      XMLHelper.add_element(pv_system, 'MaxPowerOutput', @max_power_output, :float) unless @max_power_output.nil?
      XMLHelper.add_element(pv_system, 'NumberOfPanels', @number_of_panels, :integer) unless @number_of_panels.nil?
      XMLHelper.add_element(pv_system, 'InverterEfficiency', @inverter_efficiency, :float, @inverter_efficiency_isdefaulted) unless @inverter_efficiency.nil?
      XMLHelper.add_element(pv_system, 'SystemLossesFraction', @system_losses_fraction, :float, @system_losses_fraction_isdefaulted) unless @system_losses_fraction.nil?
      XMLHelper.add_element(pv_system, 'YearModulesManufactured', @year_modules_manufactured, :integer) unless @year_modules_manufactured.nil?
      XMLHelper.add_extension(pv_system, 'NumberofBedroomsServed', @number_of_bedrooms_served, :integer) unless @number_of_bedrooms_served.nil?
    end

    def from_oga(pv_system)
      return if pv_system.nil?

      @id = HPXML::get_id(pv_system)
      @is_shared_system = XMLHelper.get_value(pv_system, 'IsSharedSystem', :boolean)
      @location = XMLHelper.get_value(pv_system, 'Location', :string)
      @module_type = XMLHelper.get_value(pv_system, 'ModuleType', :string)
      @tracking = XMLHelper.get_value(pv_system, 'Tracking', :string)
      @array_orientation = XMLHelper.get_value(pv_system, 'ArrayOrientation', :string)
      @array_azimuth = XMLHelper.get_value(pv_system, 'ArrayAzimuth', :integer)
      @array_tilt = XMLHelper.get_value(pv_system, 'ArrayTilt', :float)
      @max_power_output = XMLHelper.get_value(pv_system, 'MaxPowerOutput', :float)
      @number_of_panels = XMLHelper.get_value(pv_system, 'NumberOfPanels', :integer)
      @inverter_efficiency = XMLHelper.get_value(pv_system, 'InverterEfficiency', :float)
      @system_losses_fraction = XMLHelper.get_value(pv_system, 'SystemLossesFraction', :float)
      @year_modules_manufactured = XMLHelper.get_value(pv_system, 'YearModulesManufactured', :integer)
      @number_of_bedrooms_served = XMLHelper.get_value(pv_system, 'extension/NumberofBedroomsServed', :integer)
    end
  end

  class Generators < BaseArrayElement
    def add(**kwargs)
      self << Generator.new(@hpxml_object, **kwargs)
    end

    def from_oga(hpxml)
      return if hpxml.nil?

      XMLHelper.get_elements(hpxml, 'Building/BuildingDetails/Systems/extension/Generators/Generator').each do |generator|
        self << Generator.new(@hpxml_object, generator)
      end
    end
  end

  class Generator < BaseElement
    ATTRS = [:id, :fuel_type, :annual_consumption_kbtu, :annual_output_kwh, :is_shared_system, :number_of_bedrooms_served]
    attr_accessor(*ATTRS)

    def delete
      @hpxml_object.generators.delete(self)
    end

    def check_for_errors
      errors = []
      return errors
    end

    def to_oga(doc)
      return if nil?

      generators = XMLHelper.create_elements_as_needed(doc, ['HPXML', 'Building', 'BuildingDetails', 'Systems', 'extension', 'Generators'])
      generator = XMLHelper.add_element(generators, 'Generator')
      sys_id = XMLHelper.add_element(generator, 'SystemIdentifier')
      XMLHelper.add_attribute(sys_id, 'id', @id)
      XMLHelper.add_element(generator, 'IsSharedSystem', @is_shared_system, :boolean, @is_shared_system_isdefaulted) unless @is_shared_system.nil?
      XMLHelper.add_element(generator, 'FuelType', @fuel_type, :string) unless @fuel_type.nil?
      XMLHelper.add_element(generator, 'AnnualConsumptionkBtu', @annual_consumption_kbtu, :float) unless @annual_consumption_kbtu.nil?
      XMLHelper.add_element(generator, 'AnnualOutputkWh', @annual_output_kwh, :float) unless @annual_output_kwh.nil?
      XMLHelper.add_element(generator, 'NumberofBedroomsServed', @number_of_bedrooms_served, :integer) unless @number_of_bedrooms_served.nil?
    end

    def from_oga(generator)
      return if generator.nil?

      @id = HPXML::get_id(generator)
      @is_shared_system = XMLHelper.get_value(generator, 'IsSharedSystem', :boolean)
      @fuel_type = XMLHelper.get_value(generator, 'FuelType', :string)
      @annual_consumption_kbtu = XMLHelper.get_value(generator, 'AnnualConsumptionkBtu', :float)
      @annual_output_kwh = XMLHelper.get_value(generator, 'AnnualOutputkWh', :float)
      @number_of_bedrooms_served = XMLHelper.get_value(generator, 'NumberofBedroomsServed', :integer)
    end
  end

  class ClothesWashers < BaseArrayElement
    def add(**kwargs)
      self << ClothesWasher.new(@hpxml_object, **kwargs)
    end

    def from_oga(hpxml)
      return if hpxml.nil?

      XMLHelper.get_elements(hpxml, 'Building/BuildingDetails/Appliances/ClothesWasher').each do |clothes_washer|
        self << ClothesWasher.new(@hpxml_object, clothes_washer)
      end
    end
  end

  class ClothesWasher < BaseElement
    ATTRS = [:id, :location, :modified_energy_factor, :integrated_modified_energy_factor,
             :rated_annual_kwh, :label_electric_rate, :label_gas_rate, :label_annual_gas_cost,
             :capacity, :label_usage, :usage_multiplier, :is_shared_appliance,
             :number_of_units, :number_of_units_served, :water_heating_system_idref]
    attr_accessor(*ATTRS)

    def water_heating_system
      return if @water_heating_system_idref.nil?

      @hpxml_object.water_heating_systems.each do |water_heater|
        next unless water_heater.id == @water_heating_system_idref

        return water_heater
      end
      fail "Attached water heating system '#{@water_heating_system_idref}' not found for clothes washer '#{@id}'."
    end

    def delete
      @hpxml_object.clothes_washers.delete(self)
    end

    def check_for_errors
      errors = []
      begin; water_heating_system; rescue StandardError => e; errors << e.message; end
      return errors
    end

    def to_oga(doc)
      return if nil?

      appliances = XMLHelper.create_elements_as_needed(doc, ['HPXML', 'Building', 'BuildingDetails', 'Appliances'])
      clothes_washer = XMLHelper.add_element(appliances, 'ClothesWasher')
      sys_id = XMLHelper.add_element(clothes_washer, 'SystemIdentifier')
      XMLHelper.add_attribute(sys_id, 'id', @id)
      XMLHelper.add_element(clothes_washer, 'NumberofUnits', @number_of_units, :integer) unless @number_of_units.nil?
      XMLHelper.add_element(clothes_washer, 'IsSharedAppliance', @is_shared_appliance, :boolean, @is_shared_appliance_isdefaulted) unless @is_shared_appliance.nil?
      XMLHelper.add_element(clothes_washer, 'NumberofUnitsServed', @number_of_units_served, :integer) unless @number_of_units_served.nil?
      if not @water_heating_system_idref.nil?
        attached_water_heater = XMLHelper.add_element(clothes_washer, 'AttachedToWaterHeatingSystem')
        XMLHelper.add_attribute(attached_water_heater, 'idref', @water_heating_system_idref)
      end
      XMLHelper.add_element(clothes_washer, 'Location', @location, :string, @location_isdefaulted) unless @location.nil?
      XMLHelper.add_element(clothes_washer, 'ModifiedEnergyFactor', @modified_energy_factor, :float) unless @modified_energy_factor.nil?
      XMLHelper.add_element(clothes_washer, 'IntegratedModifiedEnergyFactor', @integrated_modified_energy_factor, :float, @integrated_modified_energy_factor_isdefaulted) unless @integrated_modified_energy_factor.nil?
      XMLHelper.add_element(clothes_washer, 'RatedAnnualkWh', @rated_annual_kwh, :float, @rated_annual_kwh_isdefaulted) unless @rated_annual_kwh.nil?
      XMLHelper.add_element(clothes_washer, 'LabelElectricRate', @label_electric_rate, :float, @label_electric_rate_isdefaulted) unless @label_electric_rate.nil?
      XMLHelper.add_element(clothes_washer, 'LabelGasRate', @label_gas_rate, :float, @label_gas_rate_isdefaulted) unless @label_gas_rate.nil?
      XMLHelper.add_element(clothes_washer, 'LabelAnnualGasCost', @label_annual_gas_cost, :float, @label_annual_gas_cost_isdefaulted) unless @label_annual_gas_cost.nil?
      XMLHelper.add_element(clothes_washer, 'LabelUsage', @label_usage, :float, @label_usage_isdefaulted) unless @label_usage.nil?
      XMLHelper.add_element(clothes_washer, 'Capacity', @capacity, :float, @capacity_isdefaulted) unless @capacity.nil?
      XMLHelper.add_extension(clothes_washer, 'UsageMultiplier', @usage_multiplier, :float, @usage_multiplier_isdefaulted) unless @usage_multiplier.nil?
    end

    def from_oga(clothes_washer)
      return if clothes_washer.nil?

      @id = HPXML::get_id(clothes_washer)
      @number_of_units = XMLHelper.get_value(clothes_washer, 'NumberofUnits', :integer)
      @is_shared_appliance = XMLHelper.get_value(clothes_washer, 'IsSharedAppliance', :boolean)
      @number_of_units_served = XMLHelper.get_value(clothes_washer, 'NumberofUnitsServed', :integer)
      @water_heating_system_idref = HPXML::get_idref(XMLHelper.get_element(clothes_washer, 'AttachedToWaterHeatingSystem'))
      @location = XMLHelper.get_value(clothes_washer, 'Location', :string)
      @modified_energy_factor = XMLHelper.get_value(clothes_washer, 'ModifiedEnergyFactor', :float)
      @integrated_modified_energy_factor = XMLHelper.get_value(clothes_washer, 'IntegratedModifiedEnergyFactor', :float)
      @rated_annual_kwh = XMLHelper.get_value(clothes_washer, 'RatedAnnualkWh', :float)
      @label_electric_rate = XMLHelper.get_value(clothes_washer, 'LabelElectricRate', :float)
      @label_gas_rate = XMLHelper.get_value(clothes_washer, 'LabelGasRate', :float)
      @label_annual_gas_cost = XMLHelper.get_value(clothes_washer, 'LabelAnnualGasCost', :float)
      @label_usage = XMLHelper.get_value(clothes_washer, 'LabelUsage', :float)
      @capacity = XMLHelper.get_value(clothes_washer, 'Capacity', :float)
      @usage_multiplier = XMLHelper.get_value(clothes_washer, 'extension/UsageMultiplier', :float)
    end
  end

  class ClothesDryers < BaseArrayElement
    def add(**kwargs)
      self << ClothesDryer.new(@hpxml_object, **kwargs)
    end

    def from_oga(hpxml)
      return if hpxml.nil?

      XMLHelper.get_elements(hpxml, 'Building/BuildingDetails/Appliances/ClothesDryer').each do |clothes_dryer|
        self << ClothesDryer.new(@hpxml_object, clothes_dryer)
      end
    end
  end

  class ClothesDryer < BaseElement
    ATTRS = [:id, :location, :fuel_type, :energy_factor, :combined_energy_factor, :control_type,
             :usage_multiplier, :is_shared_appliance, :number_of_units, :number_of_units_served,
             :is_vented, :vented_flow_rate]
    attr_accessor(*ATTRS)

    def delete
      @hpxml_object.clothes_dryers.delete(self)
    end

    def check_for_errors
      errors = []
      return errors
    end

    def to_oga(doc)
      return if nil?

      appliances = XMLHelper.create_elements_as_needed(doc, ['HPXML', 'Building', 'BuildingDetails', 'Appliances'])
      clothes_dryer = XMLHelper.add_element(appliances, 'ClothesDryer')
      sys_id = XMLHelper.add_element(clothes_dryer, 'SystemIdentifier')
      XMLHelper.add_attribute(sys_id, 'id', @id)
      XMLHelper.add_element(clothes_dryer, 'NumberofUnits', @number_of_units, :integer) unless @number_of_units.nil?
      XMLHelper.add_element(clothes_dryer, 'IsSharedAppliance', @is_shared_appliance, :boolean, @is_shared_appliance_isdefaulted) unless @is_shared_appliance.nil?
      XMLHelper.add_element(clothes_dryer, 'NumberofUnitsServed', @number_of_units_served, :integer) unless @number_of_units_served.nil?
      XMLHelper.add_element(clothes_dryer, 'Location', @location, :string, @location_isdefaulted) unless @location.nil?
      XMLHelper.add_element(clothes_dryer, 'FuelType', @fuel_type, :string) unless @fuel_type.nil?
      XMLHelper.add_element(clothes_dryer, 'EnergyFactor', @energy_factor, :float) unless @energy_factor.nil?
      XMLHelper.add_element(clothes_dryer, 'CombinedEnergyFactor', @combined_energy_factor, :float, @combined_energy_factor_isdefaulted) unless @combined_energy_factor.nil?
      XMLHelper.add_element(clothes_dryer, 'ControlType', @control_type, :string, @control_type_isdefaulted) unless @control_type.nil?
      XMLHelper.add_element(clothes_dryer, 'Vented', @is_vented, :boolean, @is_vented_isdefaulted) unless @is_vented.nil?
      XMLHelper.add_element(clothes_dryer, 'VentedFlowRate', @vented_flow_rate, :float, @vented_flow_rate_isdefaulted) unless @vented_flow_rate.nil?
      XMLHelper.add_extension(clothes_dryer, 'UsageMultiplier', @usage_multiplier, :float, @usage_multiplier_isdefaulted) unless @usage_multiplier.nil?
    end

    def from_oga(clothes_dryer)
      return if clothes_dryer.nil?

      @id = HPXML::get_id(clothes_dryer)
      @number_of_units = XMLHelper.get_value(clothes_dryer, 'NumberofUnits', :integer)
      @is_shared_appliance = XMLHelper.get_value(clothes_dryer, 'IsSharedAppliance', :boolean)
      @number_of_units_served = XMLHelper.get_value(clothes_dryer, 'NumberofUnitsServed', :integer)
      @location = XMLHelper.get_value(clothes_dryer, 'Location', :string)
      @fuel_type = XMLHelper.get_value(clothes_dryer, 'FuelType', :string)
      @energy_factor = XMLHelper.get_value(clothes_dryer, 'EnergyFactor', :float)
      @combined_energy_factor = XMLHelper.get_value(clothes_dryer, 'CombinedEnergyFactor', :float)
      @control_type = XMLHelper.get_value(clothes_dryer, 'ControlType', :string)
      @is_vented = XMLHelper.get_value(clothes_dryer, 'Vented', :boolean)
      @vented_flow_rate = XMLHelper.get_value(clothes_dryer, 'VentedFlowRate', :float)
      @usage_multiplier = XMLHelper.get_value(clothes_dryer, 'extension/UsageMultiplier', :float)
    end
  end

  class Dishwashers < BaseArrayElement
    def add(**kwargs)
      self << Dishwasher.new(@hpxml_object, **kwargs)
    end

    def from_oga(hpxml)
      return if hpxml.nil?

      XMLHelper.get_elements(hpxml, 'Building/BuildingDetails/Appliances/Dishwasher').each do |dishwasher|
        self << Dishwasher.new(@hpxml_object, dishwasher)
      end
    end
  end

  class Dishwasher < BaseElement
    ATTRS = [:id, :location, :energy_factor, :rated_annual_kwh, :place_setting_capacity,
             :label_electric_rate, :label_gas_rate, :label_annual_gas_cost,
             :label_usage, :usage_multiplier, :is_shared_appliance, :water_heating_system_idref]
    attr_accessor(*ATTRS)

    def water_heating_system
      return if @water_heating_system_idref.nil?

      @hpxml_object.water_heating_systems.each do |water_heater|
        next unless water_heater.id == @water_heating_system_idref

        return water_heater
      end
      fail "Attached water heating system '#{@water_heating_system_idref}' not found for dishwasher '#{@id}'."
    end

    def delete
      @hpxml_object.dishwashers.delete(self)
    end

    def check_for_errors
      errors = []
      begin; water_heating_system; rescue StandardError => e; errors << e.message; end
      return errors
    end

    def to_oga(doc)
      return if nil?

      appliances = XMLHelper.create_elements_as_needed(doc, ['HPXML', 'Building', 'BuildingDetails', 'Appliances'])
      dishwasher = XMLHelper.add_element(appliances, 'Dishwasher')
      sys_id = XMLHelper.add_element(dishwasher, 'SystemIdentifier')
      XMLHelper.add_attribute(sys_id, 'id', @id)
      XMLHelper.add_element(dishwasher, 'IsSharedAppliance', @is_shared_appliance, :boolean, @is_shared_appliance_isdefaulted) unless @is_shared_appliance.nil?
      if not @water_heating_system_idref.nil?
        attached_water_heater = XMLHelper.add_element(dishwasher, 'AttachedToWaterHeatingSystem')
        XMLHelper.add_attribute(attached_water_heater, 'idref', @water_heating_system_idref)
      end
      XMLHelper.add_element(dishwasher, 'Location', @location, :string, @location_isdefaulted) unless @location.nil?
      XMLHelper.add_element(dishwasher, 'RatedAnnualkWh', @rated_annual_kwh, :float, @rated_annual_kwh_isdefaulted) unless @rated_annual_kwh.nil?
      XMLHelper.add_element(dishwasher, 'EnergyFactor', @energy_factor, :float) unless @energy_factor.nil?
      XMLHelper.add_element(dishwasher, 'PlaceSettingCapacity', @place_setting_capacity, :integer, @place_setting_capacity_isdefaulted) unless @place_setting_capacity.nil?
      XMLHelper.add_element(dishwasher, 'LabelElectricRate', @label_electric_rate, :float, @label_electric_rate_isdefaulted) unless @label_electric_rate.nil?
      XMLHelper.add_element(dishwasher, 'LabelGasRate', @label_gas_rate, :float, @label_gas_rate_isdefaulted) unless @label_gas_rate.nil?
      XMLHelper.add_element(dishwasher, 'LabelAnnualGasCost', @label_annual_gas_cost, :float, @label_annual_gas_cost_isdefaulted) unless @label_annual_gas_cost.nil?
      XMLHelper.add_element(dishwasher, 'LabelUsage', @label_usage, :float, @label_usage_isdefaulted) unless @label_usage.nil?
      XMLHelper.add_extension(dishwasher, 'UsageMultiplier', @usage_multiplier, :float, @usage_multiplier_isdefaulted) unless @usage_multiplier.nil?
    end

    def from_oga(dishwasher)
      return if dishwasher.nil?

      @id = HPXML::get_id(dishwasher)
      @is_shared_appliance = XMLHelper.get_value(dishwasher, 'IsSharedAppliance', :boolean)
      @water_heating_system_idref = HPXML::get_idref(XMLHelper.get_element(dishwasher, 'AttachedToWaterHeatingSystem'))
      @location = XMLHelper.get_value(dishwasher, 'Location', :string)
      @rated_annual_kwh = XMLHelper.get_value(dishwasher, 'RatedAnnualkWh', :float)
      @energy_factor = XMLHelper.get_value(dishwasher, 'EnergyFactor', :float)
      @place_setting_capacity = XMLHelper.get_value(dishwasher, 'PlaceSettingCapacity', :integer)
      @label_electric_rate = XMLHelper.get_value(dishwasher, 'LabelElectricRate', :float)
      @label_gas_rate = XMLHelper.get_value(dishwasher, 'LabelGasRate', :float)
      @label_annual_gas_cost = XMLHelper.get_value(dishwasher, 'LabelAnnualGasCost', :float)
      @label_usage = XMLHelper.get_value(dishwasher, 'LabelUsage', :float)
      @usage_multiplier = XMLHelper.get_value(dishwasher, 'extension/UsageMultiplier', :float)
    end
  end

  class Refrigerators < BaseArrayElement
    def add(**kwargs)
      self << Refrigerator.new(@hpxml_object, **kwargs)
    end

    def from_oga(hpxml)
      return if hpxml.nil?

      XMLHelper.get_elements(hpxml, 'Building/BuildingDetails/Appliances/Refrigerator').each do |refrigerator|
        self << Refrigerator.new(@hpxml_object, refrigerator)
      end
    end
  end

  class Refrigerator < BaseElement
    ATTRS = [:id, :location, :rated_annual_kwh, :adjusted_annual_kwh, :usage_multiplier, :primary_indicator,
             :weekday_fractions, :weekend_fractions, :monthly_multipliers]
    attr_accessor(*ATTRS)

    def delete
      @hpxml_object.refrigerators.delete(self)
    end

    def check_for_errors
      errors = []
      return errors
    end

    def to_oga(doc)
      return if nil?

      appliances = XMLHelper.create_elements_as_needed(doc, ['HPXML', 'Building', 'BuildingDetails', 'Appliances'])
      refrigerator = XMLHelper.add_element(appliances, 'Refrigerator')
      sys_id = XMLHelper.add_element(refrigerator, 'SystemIdentifier')
      XMLHelper.add_attribute(sys_id, 'id', @id)
      XMLHelper.add_element(refrigerator, 'Location', @location, :string, @location_isdefaulted) unless @location.nil?
      XMLHelper.add_element(refrigerator, 'RatedAnnualkWh', @rated_annual_kwh, :float, @rated_annual_kwh_isdefaulted) unless @rated_annual_kwh.nil?
      XMLHelper.add_element(refrigerator, 'PrimaryIndicator', @primary_indicator, :boolean, @primary_indicator_isdefaulted) unless @primary_indicator.nil?
      XMLHelper.add_extension(refrigerator, 'AdjustedAnnualkWh', @adjusted_annual_kwh, :float) unless @adjusted_annual_kwh.nil?
      XMLHelper.add_extension(refrigerator, 'UsageMultiplier', @usage_multiplier, :float, @usage_multiplier_isdefaulted) unless @usage_multiplier.nil?
      XMLHelper.add_extension(refrigerator, 'WeekdayScheduleFractions', @weekday_fractions, :string, @weekday_fractions_isdefaulted) unless @weekday_fractions.nil?
      XMLHelper.add_extension(refrigerator, 'WeekendScheduleFractions', @weekend_fractions, :string, @weekend_fractions_isdefaulted) unless @weekend_fractions.nil?
      XMLHelper.add_extension(refrigerator, 'MonthlyScheduleMultipliers', @monthly_multipliers, :string, @monthly_multipliers_isdefaulted) unless @monthly_multipliers.nil?
    end

    def from_oga(refrigerator)
      return if refrigerator.nil?

      @id = HPXML::get_id(refrigerator)
      @location = XMLHelper.get_value(refrigerator, 'Location', :string)
      @rated_annual_kwh = XMLHelper.get_value(refrigerator, 'RatedAnnualkWh', :float)
      @primary_indicator = XMLHelper.get_value(refrigerator, 'PrimaryIndicator', :boolean)
      @adjusted_annual_kwh = XMLHelper.get_value(refrigerator, 'extension/AdjustedAnnualkWh', :float)
      @usage_multiplier = XMLHelper.get_value(refrigerator, 'extension/UsageMultiplier', :float)
      @weekday_fractions = XMLHelper.get_value(refrigerator, 'extension/WeekdayScheduleFractions', :string)
      @weekend_fractions = XMLHelper.get_value(refrigerator, 'extension/WeekendScheduleFractions', :string)
      @monthly_multipliers = XMLHelper.get_value(refrigerator, 'extension/MonthlyScheduleMultipliers', :string)
    end
  end

  class Freezers < BaseArrayElement
    def add(**kwargs)
      self << Freezer.new(@hpxml_object, **kwargs)
    end

    def from_oga(hpxml)
      return if hpxml.nil?

      XMLHelper.get_elements(hpxml, 'Building/BuildingDetails/Appliances/Freezer').each do |freezer|
        self << Freezer.new(@hpxml_object, freezer)
      end
    end
  end

  class Freezer < BaseElement
    ATTRS = [:id, :location, :rated_annual_kwh, :adjusted_annual_kwh, :usage_multiplier,
             :weekday_fractions, :weekend_fractions, :monthly_multipliers]
    attr_accessor(*ATTRS)

    def delete
      @hpxml_object.freezers.delete(self)
    end

    def check_for_errors
      errors = []
      return errors
    end

    def to_oga(doc)
      return if nil?

      appliances = XMLHelper.create_elements_as_needed(doc, ['HPXML', 'Building', 'BuildingDetails', 'Appliances'])
      freezer = XMLHelper.add_element(appliances, 'Freezer')
      sys_id = XMLHelper.add_element(freezer, 'SystemIdentifier')
      XMLHelper.add_attribute(sys_id, 'id', @id)
      XMLHelper.add_element(freezer, 'Location', @location, :string, @location_isdefaulted) unless @location.nil?
      XMLHelper.add_element(freezer, 'RatedAnnualkWh', @rated_annual_kwh, :float, @rated_annual_kwh_isdefaulted) unless @rated_annual_kwh.nil?
      XMLHelper.add_extension(freezer, 'AdjustedAnnualkWh', @adjusted_annual_kwh, :float) unless @adjusted_annual_kwh.nil?
      XMLHelper.add_extension(freezer, 'UsageMultiplier', @usage_multiplier, :float, @usage_multiplier_isdefaulted) unless @usage_multiplier.nil?
      XMLHelper.add_extension(freezer, 'WeekdayScheduleFractions', @weekday_fractions, :string, @weekday_fractions_isdefaulted) unless @weekday_fractions.nil?
      XMLHelper.add_extension(freezer, 'WeekendScheduleFractions', @weekend_fractions, :string, @weekend_fractions_isdefaulted) unless @weekend_fractions.nil?
      XMLHelper.add_extension(freezer, 'MonthlyScheduleMultipliers', @monthly_multipliers, :string, @monthly_multipliers_isdefaulted) unless @monthly_multipliers.nil?
    end

    def from_oga(freezer)
      return if freezer.nil?

      @id = HPXML::get_id(freezer)
      @location = XMLHelper.get_value(freezer, 'Location', :string)
      @rated_annual_kwh = XMLHelper.get_value(freezer, 'RatedAnnualkWh', :float)
      @adjusted_annual_kwh = XMLHelper.get_value(freezer, 'extension/AdjustedAnnualkWh', :float)
      @usage_multiplier = XMLHelper.get_value(freezer, 'extension/UsageMultiplier', :float)
      @weekday_fractions = XMLHelper.get_value(freezer, 'extension/WeekdayScheduleFractions', :string)
      @weekend_fractions = XMLHelper.get_value(freezer, 'extension/WeekendScheduleFractions', :string)
      @monthly_multipliers = XMLHelper.get_value(freezer, 'extension/MonthlyScheduleMultipliers', :string)
    end
  end

  class Dehumidifiers < BaseArrayElement
    def add(**kwargs)
      self << Dehumidifier.new(@hpxml_object, **kwargs)
    end

    def from_oga(hpxml)
      return if hpxml.nil?

      XMLHelper.get_elements(hpxml, 'Building/BuildingDetails/Appliances/Dehumidifier').each do |dehumidifier|
        self << Dehumidifier.new(@hpxml_object, dehumidifier)
      end
    end
  end

  class Dehumidifier < BaseElement
    ATTRS = [:id, :type, :capacity, :energy_factor, :integrated_energy_factor, :rh_setpoint, :fraction_served,
             :location]
    attr_accessor(*ATTRS)

    def delete
      @hpxml_object.dehumidifiers.delete(self)
    end

    def check_for_errors
      errors = []
      return errors
    end

    def to_oga(doc)
      return if nil?

      appliances = XMLHelper.create_elements_as_needed(doc, ['HPXML', 'Building', 'BuildingDetails', 'Appliances'])
      dehumidifier = XMLHelper.add_element(appliances, 'Dehumidifier')
      sys_id = XMLHelper.add_element(dehumidifier, 'SystemIdentifier')
      XMLHelper.add_attribute(sys_id, 'id', @id)
      XMLHelper.add_element(dehumidifier, 'Type', @type, :string) unless @type.nil?
      XMLHelper.add_element(dehumidifier, 'Location', @location, :string) unless @location.nil?
      XMLHelper.add_element(dehumidifier, 'Capacity', @capacity, :float) unless @capacity.nil?
      XMLHelper.add_element(dehumidifier, 'EnergyFactor', @energy_factor, :float) unless @energy_factor.nil?
      XMLHelper.add_element(dehumidifier, 'IntegratedEnergyFactor', @integrated_energy_factor, :float) unless @integrated_energy_factor.nil?
      XMLHelper.add_element(dehumidifier, 'DehumidistatSetpoint', @rh_setpoint, :float) unless @rh_setpoint.nil?
      XMLHelper.add_element(dehumidifier, 'FractionDehumidificationLoadServed', @fraction_served, :float) unless @fraction_served.nil?
    end

    def from_oga(dehumidifier)
      return if dehumidifier.nil?

      @id = HPXML::get_id(dehumidifier)
      @type = XMLHelper.get_value(dehumidifier, 'Type', :string)
      @location = XMLHelper.get_value(dehumidifier, 'Location', :string)
      @capacity = XMLHelper.get_value(dehumidifier, 'Capacity', :float)
      @energy_factor = XMLHelper.get_value(dehumidifier, 'EnergyFactor', :float)
      @integrated_energy_factor = XMLHelper.get_value(dehumidifier, 'IntegratedEnergyFactor', :float)
      @rh_setpoint = XMLHelper.get_value(dehumidifier, 'DehumidistatSetpoint', :float)
      @fraction_served = XMLHelper.get_value(dehumidifier, 'FractionDehumidificationLoadServed', :float)
    end
  end

  class CookingRanges < BaseArrayElement
    def add(**kwargs)
      self << CookingRange.new(@hpxml_object, **kwargs)
    end

    def from_oga(hpxml)
      return if hpxml.nil?

      XMLHelper.get_elements(hpxml, 'Building/BuildingDetails/Appliances/CookingRange').each do |cooking_range|
        self << CookingRange.new(@hpxml_object, cooking_range)
      end
    end
  end

  class CookingRange < BaseElement
    ATTRS = [:id, :location, :fuel_type, :is_induction, :usage_multiplier,
             :weekday_fractions, :weekend_fractions, :monthly_multipliers]
    attr_accessor(*ATTRS)

    def delete
      @hpxml_object.cooking_ranges.delete(self)
    end

    def check_for_errors
      errors = []
      return errors
    end

    def to_oga(doc)
      return if nil?

      appliances = XMLHelper.create_elements_as_needed(doc, ['HPXML', 'Building', 'BuildingDetails', 'Appliances'])
      cooking_range = XMLHelper.add_element(appliances, 'CookingRange')
      sys_id = XMLHelper.add_element(cooking_range, 'SystemIdentifier')
      XMLHelper.add_attribute(sys_id, 'id', @id)
      XMLHelper.add_element(cooking_range, 'Location', @location, :string, @location_isdefaulted) unless @location.nil?
      XMLHelper.add_element(cooking_range, 'FuelType', @fuel_type, :string) unless @fuel_type.nil?
      XMLHelper.add_element(cooking_range, 'IsInduction', @is_induction, :boolean, @is_induction_isdefaulted) unless @is_induction.nil?
      XMLHelper.add_extension(cooking_range, 'UsageMultiplier', @usage_multiplier, :float, @usage_multiplier_isdefaulted) unless @usage_multiplier.nil?
      XMLHelper.add_extension(cooking_range, 'WeekdayScheduleFractions', @weekday_fractions, :string, @weekday_fractions_isdefaulted) unless @weekday_fractions.nil?
      XMLHelper.add_extension(cooking_range, 'WeekendScheduleFractions', @weekend_fractions, :string, @weekend_fractions_isdefaulted) unless @weekend_fractions.nil?
      XMLHelper.add_extension(cooking_range, 'MonthlyScheduleMultipliers', @monthly_multipliers, :string, @monthly_multipliers_isdefaulted) unless @monthly_multipliers.nil?
    end

    def from_oga(cooking_range)
      return if cooking_range.nil?

      @id = HPXML::get_id(cooking_range)
      @location = XMLHelper.get_value(cooking_range, 'Location', :string)
      @fuel_type = XMLHelper.get_value(cooking_range, 'FuelType', :string)
      @is_induction = XMLHelper.get_value(cooking_range, 'IsInduction', :boolean)
      @usage_multiplier = XMLHelper.get_value(cooking_range, 'extension/UsageMultiplier', :float)
      @weekday_fractions = XMLHelper.get_value(cooking_range, 'extension/WeekdayScheduleFractions', :string)
      @weekend_fractions = XMLHelper.get_value(cooking_range, 'extension/WeekendScheduleFractions', :string)
      @monthly_multipliers = XMLHelper.get_value(cooking_range, 'extension/MonthlyScheduleMultipliers', :string)
    end
  end

  class Ovens < BaseArrayElement
    def add(**kwargs)
      self << Oven.new(@hpxml_object, **kwargs)
    end

    def from_oga(hpxml)
      return if hpxml.nil?

      XMLHelper.get_elements(hpxml, 'Building/BuildingDetails/Appliances/Oven').each do |oven|
        self << Oven.new(@hpxml_object, oven)
      end
    end
  end

  class Oven < BaseElement
    ATTRS = [:id, :is_convection]
    attr_accessor(*ATTRS)

    def delete
      @hpxml_object.ovens.delete(self)
    end

    def check_for_errors
      errors = []
      return errors
    end

    def to_oga(doc)
      return if nil?

      appliances = XMLHelper.create_elements_as_needed(doc, ['HPXML', 'Building', 'BuildingDetails', 'Appliances'])
      oven = XMLHelper.add_element(appliances, 'Oven')
      sys_id = XMLHelper.add_element(oven, 'SystemIdentifier')
      XMLHelper.add_attribute(sys_id, 'id', @id)
      XMLHelper.add_element(oven, 'IsConvection', @is_convection, :boolean, @is_convection_isdefaulted) unless @is_convection.nil?
    end

    def from_oga(oven)
      return if oven.nil?

      @id = HPXML::get_id(oven)
      @is_convection = XMLHelper.get_value(oven, 'IsConvection', :boolean)
    end
  end

  class LightingGroups < BaseArrayElement
    def add(**kwargs)
      self << LightingGroup.new(@hpxml_object, **kwargs)
    end

    def from_oga(hpxml)
      return if hpxml.nil?

      XMLHelper.get_elements(hpxml, 'Building/BuildingDetails/Lighting/LightingGroup').each do |lighting_group|
        self << LightingGroup.new(@hpxml_object, lighting_group)
      end
    end
  end

  class LightingGroup < BaseElement
    ATTRS = [:id, :location, :fraction_of_units_in_location, :lighting_type]
    attr_accessor(*ATTRS)

    def delete
      @hpxml_object.lighting_groups.delete(self)
    end

    def check_for_errors
      errors = []
      return errors
    end

    def to_oga(doc)
      return if nil?

      lighting = XMLHelper.create_elements_as_needed(doc, ['HPXML', 'Building', 'BuildingDetails', 'Lighting'])
      lighting_group = XMLHelper.add_element(lighting, 'LightingGroup')
      sys_id = XMLHelper.add_element(lighting_group, 'SystemIdentifier')
      XMLHelper.add_attribute(sys_id, 'id', @id)
      XMLHelper.add_element(lighting_group, 'Location', @location, :string) unless @location.nil?
      XMLHelper.add_element(lighting_group, 'FractionofUnitsInLocation', @fraction_of_units_in_location, :float) unless @fraction_of_units_in_location.nil?
      if not @lighting_type.nil?
        lighting_type = XMLHelper.add_element(lighting_group, 'LightingType')
        XMLHelper.add_element(lighting_type, @lighting_type)
      end
    end

    def from_oga(lighting_group)
      return if lighting_group.nil?

      @id = HPXML::get_id(lighting_group)
      @location = XMLHelper.get_value(lighting_group, 'Location', :string)
      @fraction_of_units_in_location = XMLHelper.get_value(lighting_group, 'FractionofUnitsInLocation', :float)
      @lighting_type = XMLHelper.get_child_name(lighting_group, 'LightingType')
    end
  end

  class Lighting < BaseElement
    ATTRS = [:interior_usage_multiplier, :garage_usage_multiplier, :exterior_usage_multiplier,
             :interior_weekday_fractions, :interior_weekend_fractions, :interior_monthly_multipliers,
             :garage_weekday_fractions, :garage_weekend_fractions, :garage_monthly_multipliers,
             :exterior_weekday_fractions, :exterior_weekend_fractions, :exterior_monthly_multipliers,
             :holiday_exists, :holiday_kwh_per_day, :holiday_period_begin_month, :holiday_period_begin_day,
             :holiday_period_end_month, :holiday_period_end_day, :holiday_weekday_fractions, :holiday_weekend_fractions]
    attr_accessor(*ATTRS)

    def check_for_errors
      errors = []
      return errors
    end

    def to_oga(doc)
      return if nil?

      lighting = XMLHelper.create_elements_as_needed(doc, ['HPXML', 'Building', 'BuildingDetails', 'Lighting'])
      XMLHelper.add_extension(lighting, 'InteriorUsageMultiplier', @interior_usage_multiplier, :float, @interior_usage_multiplier_isdefaulted) unless @interior_usage_multiplier.nil?
      XMLHelper.add_extension(lighting, 'GarageUsageMultiplier', @garage_usage_multiplier, :float, @garage_usage_multiplier_isdefaulted) unless @garage_usage_multiplier.nil?
      XMLHelper.add_extension(lighting, 'ExteriorUsageMultiplier', @exterior_usage_multiplier, :float, @exterior_usage_multiplier_isdefaulted) unless @exterior_usage_multiplier.nil?
      XMLHelper.add_extension(lighting, 'InteriorWeekdayScheduleFractions', @interior_weekday_fractions, :string, @interior_weekday_fractions_isdefaulted) unless @interior_weekday_fractions.nil?
      XMLHelper.add_extension(lighting, 'InteriorWeekendScheduleFractions', @interior_weekend_fractions, :string, @interior_weekend_fractions_isdefaulted) unless @interior_weekend_fractions.nil?
      XMLHelper.add_extension(lighting, 'InteriorMonthlyScheduleMultipliers', @interior_monthly_multipliers, :string, @interior_monthly_multipliers_isdefaulted) unless @interior_monthly_multipliers.nil?
      XMLHelper.add_extension(lighting, 'GarageWeekdayScheduleFractions', @garage_weekday_fractions, :string, @garage_weekday_fractions_isdefaulted) unless @garage_weekday_fractions.nil?
      XMLHelper.add_extension(lighting, 'GarageWeekendScheduleFractions', @garage_weekend_fractions, :string, @garage_weekend_fractions_isdefaulted) unless @garage_weekend_fractions.nil?
      XMLHelper.add_extension(lighting, 'GarageMonthlyScheduleMultipliers', @garage_monthly_multipliers, :string, @garage_monthly_multipliers_isdefaulted) unless @garage_monthly_multipliers.nil?
      XMLHelper.add_extension(lighting, 'ExteriorWeekdayScheduleFractions', @exterior_weekday_fractions, :string, @exterior_weekday_fractions_isdefaulted) unless @exterior_weekday_fractions.nil?
      XMLHelper.add_extension(lighting, 'ExteriorWeekendScheduleFractions', @exterior_weekend_fractions, :string, @exterior_weekend_fractions_isdefaulted) unless @exterior_weekend_fractions.nil?
      XMLHelper.add_extension(lighting, 'ExteriorMonthlyScheduleMultipliers', @exterior_monthly_multipliers, :string, @exterior_monthly_multipliers_isdefaulted) unless @exterior_monthly_multipliers.nil?
      if @holiday_exists
        exterior_holiday_lighting = XMLHelper.create_elements_as_needed(doc, ['HPXML', 'Building', 'BuildingDetails', 'Lighting', 'extension', 'ExteriorHolidayLighting'])
        if not @holiday_kwh_per_day.nil?
          holiday_lighting_load = XMLHelper.add_element(exterior_holiday_lighting, 'Load')
          XMLHelper.add_element(holiday_lighting_load, 'Units', 'kWh/day', :string)
          XMLHelper.add_element(holiday_lighting_load, 'Value', @holiday_kwh_per_day, :float, @holiday_kwh_per_day_isdefaulted)
        end
        XMLHelper.add_element(exterior_holiday_lighting, 'PeriodBeginMonth', @holiday_period_begin_month, :integer, @holiday_period_begin_month_isdefaulted) unless @holiday_period_begin_month.nil?
        XMLHelper.add_element(exterior_holiday_lighting, 'PeriodBeginDayOfMonth', @holiday_period_begin_day, :integer, @holiday_period_begin_day_isdefaulted) unless @holiday_period_begin_day.nil?
        XMLHelper.add_element(exterior_holiday_lighting, 'PeriodEndMonth', @holiday_period_end_month, :integer, @holiday_period_end_month_isdefaulted) unless @holiday_period_end_month.nil?
        XMLHelper.add_element(exterior_holiday_lighting, 'PeriodEndDayOfMonth', @holiday_period_end_day, :integer, @holiday_period_end_day_isdefaulted) unless @holiday_period_end_day.nil?
        XMLHelper.add_element(exterior_holiday_lighting, 'WeekdayScheduleFractions', @holiday_weekday_fractions, :string, @holiday_weekday_fractions_isdefaulted) unless @holiday_weekday_fractions.nil?
        XMLHelper.add_element(exterior_holiday_lighting, 'WeekendScheduleFractions', @holiday_weekend_fractions, :string, @holiday_weekend_fractions_isdefaulted) unless @holiday_weekend_fractions.nil?
      end
    end

    def from_oga(hpxml)
      return if hpxml.nil?

      lighting = XMLHelper.get_element(hpxml, 'Building/BuildingDetails/Lighting')
      return if lighting.nil?

      @interior_usage_multiplier = XMLHelper.get_value(lighting, 'extension/InteriorUsageMultiplier', :float)
      @garage_usage_multiplier = XMLHelper.get_value(lighting, 'extension/GarageUsageMultiplier', :float)
      @exterior_usage_multiplier = XMLHelper.get_value(lighting, 'extension/ExteriorUsageMultiplier', :float)
      @interior_weekday_fractions = XMLHelper.get_value(lighting, 'extension/InteriorWeekdayScheduleFractions', :string)
      @interior_weekend_fractions = XMLHelper.get_value(lighting, 'extension/InteriorWeekendScheduleFractions', :string)
      @interior_monthly_multipliers = XMLHelper.get_value(lighting, 'extension/InteriorMonthlyScheduleMultipliers', :string)
      @garage_weekday_fractions = XMLHelper.get_value(lighting, 'extension/GarageWeekdayScheduleFractions', :string)
      @garage_weekend_fractions = XMLHelper.get_value(lighting, 'extension/GarageWeekendScheduleFractions', :string)
      @garage_monthly_multipliers = XMLHelper.get_value(lighting, 'extension/GarageMonthlyScheduleMultipliers', :string)
      @exterior_weekday_fractions = XMLHelper.get_value(lighting, 'extension/ExteriorWeekdayScheduleFractions', :string)
      @exterior_weekend_fractions = XMLHelper.get_value(lighting, 'extension/ExteriorWeekendScheduleFractions', :string)
      @exterior_monthly_multipliers = XMLHelper.get_value(lighting, 'extension/ExteriorMonthlyScheduleMultipliers', :string)
      if not XMLHelper.get_element(hpxml, 'Building/BuildingDetails/Lighting/extension/ExteriorHolidayLighting').nil?
        @holiday_exists = true
        @holiday_kwh_per_day = XMLHelper.get_value(lighting, 'extension/ExteriorHolidayLighting/Load[Units="kWh/day"]/Value', :float)
        @holiday_period_begin_month = XMLHelper.get_value(lighting, 'extension/ExteriorHolidayLighting/PeriodBeginMonth', :integer)
        @holiday_period_begin_day = XMLHelper.get_value(lighting, 'extension/ExteriorHolidayLighting/PeriodBeginDayOfMonth', :integer)
        @holiday_period_end_month = XMLHelper.get_value(lighting, 'extension/ExteriorHolidayLighting/PeriodEndMonth', :integer)
        @holiday_period_end_day = XMLHelper.get_value(lighting, 'extension/ExteriorHolidayLighting/PeriodEndDayOfMonth', :integer)
        @holiday_weekday_fractions = XMLHelper.get_value(lighting, 'extension/ExteriorHolidayLighting/WeekdayScheduleFractions', :string)
        @holiday_weekend_fractions = XMLHelper.get_value(lighting, 'extension/ExteriorHolidayLighting/WeekendScheduleFractions', :string)
      else
        @holiday_exists = false
      end
    end
  end

  class CeilingFans < BaseArrayElement
    def add(**kwargs)
      self << CeilingFan.new(@hpxml_object, **kwargs)
    end

    def from_oga(hpxml)
      return if hpxml.nil?

      XMLHelper.get_elements(hpxml, 'Building/BuildingDetails/Lighting/CeilingFan').each do |ceiling_fan|
        self << CeilingFan.new(@hpxml_object, ceiling_fan)
      end
    end
  end

  class CeilingFan < BaseElement
    ATTRS = [:id, :efficiency, :quantity]
    attr_accessor(*ATTRS)

    def delete
      @hpxml_object.ceiling_fans.delete(self)
    end

    def check_for_errors
      errors = []
      return errors
    end

    def to_oga(doc)
      return if nil?

      lighting = XMLHelper.create_elements_as_needed(doc, ['HPXML', 'Building', 'BuildingDetails', 'Lighting'])
      ceiling_fan = XMLHelper.add_element(lighting, 'CeilingFan')
      sys_id = XMLHelper.add_element(ceiling_fan, 'SystemIdentifier')
      XMLHelper.add_attribute(sys_id, 'id', @id)
      if not @efficiency.nil?
        airflow = XMLHelper.add_element(ceiling_fan, 'Airflow')
        XMLHelper.add_element(airflow, 'FanSpeed', 'medium', :string)
        XMLHelper.add_element(airflow, 'Efficiency', @efficiency, :float, @efficiency_isdefaulted)
      end
      XMLHelper.add_element(ceiling_fan, 'Quantity', @quantity, :integer, @quantity_isdefaulted) unless @quantity.nil?
    end

    def from_oga(ceiling_fan)
      @id = HPXML::get_id(ceiling_fan)
      @efficiency = XMLHelper.get_value(ceiling_fan, "Airflow[FanSpeed='medium']/Efficiency", :float)
      @quantity = XMLHelper.get_value(ceiling_fan, 'Quantity', :integer)
    end
  end

  class Pools < BaseArrayElement
    def add(**kwargs)
      self << Pool.new(@hpxml_object, **kwargs)
    end

    def from_oga(hpxml)
      return if hpxml.nil?

      XMLHelper.get_elements(hpxml, 'Building/BuildingDetails/Pools/Pool').each do |pool|
        self << Pool.new(@hpxml_object, pool)
      end
    end
  end

  class Pool < BaseElement
    ATTRS = [:id, :type, :heater_id, :heater_type, :heater_load_units, :heater_load_value, :heater_usage_multiplier,
             :pump_id, :pump_type, :pump_kwh_per_year, :pump_usage_multiplier,
             :heater_weekday_fractions, :heater_weekend_fractions, :heater_monthly_multipliers,
             :pump_weekday_fractions, :pump_weekend_fractions, :pump_monthly_multipliers]
    attr_accessor(*ATTRS)

    def delete
      @hpxml_object.pools.delete(self)
    end

    def check_for_errors
      errors = []
      return errors
    end

    def to_oga(doc)
      return if nil?

      pools = XMLHelper.create_elements_as_needed(doc, ['HPXML', 'Building', 'BuildingDetails', 'Pools'])
      pool = XMLHelper.add_element(pools, 'Pool')
      sys_id = XMLHelper.add_element(pool, 'SystemIdentifier')
      XMLHelper.add_attribute(sys_id, 'id', @id)
      XMLHelper.add_element(pool, 'Type', @type, :string) unless @type.nil?
      if @type != HPXML::TypeNone
        pumps = XMLHelper.add_element(pool, 'PoolPumps')
        pool_pump = XMLHelper.add_element(pumps, 'PoolPump')
        sys_id = XMLHelper.add_element(pool_pump, 'SystemIdentifier')
        if not @pump_id.nil?
          XMLHelper.add_attribute(sys_id, 'id', @pump_id)
        else
          XMLHelper.add_attribute(sys_id, 'id', @id + 'Pump')
        end
        XMLHelper.add_element(pool_pump, 'Type', @pump_type, :string)
        if @pump_type != HPXML::TypeNone
          if not @pump_kwh_per_year.nil?
            load = XMLHelper.add_element(pool_pump, 'Load')
            XMLHelper.add_element(load, 'Units', UnitsKwhPerYear, :string)
            XMLHelper.add_element(load, 'Value', @pump_kwh_per_year, :float, @pump_kwh_per_year_isdefaulted)
          end
          XMLHelper.add_extension(pool_pump, 'UsageMultiplier', @pump_usage_multiplier, :float, @pump_usage_multiplier_isdefaulted) unless @pump_usage_multiplier.nil?
          XMLHelper.add_extension(pool_pump, 'WeekdayScheduleFractions', @pump_weekday_fractions, :string, @pump_weekday_fractions_isdefaulted) unless @pump_weekday_fractions.nil?
          XMLHelper.add_extension(pool_pump, 'WeekendScheduleFractions', @pump_weekend_fractions, :string, @pump_weekend_fractions_isdefaulted) unless @pump_weekend_fractions.nil?
          XMLHelper.add_extension(pool_pump, 'MonthlyScheduleMultipliers', @pump_monthly_multipliers, :string, @pump_monthly_multipliers_isdefaulted) unless @pump_monthly_multipliers.nil?
        end
        heater = XMLHelper.add_element(pool, 'Heater')
        sys_id = XMLHelper.add_element(heater, 'SystemIdentifier')
        if not @heater_id.nil?
          XMLHelper.add_attribute(sys_id, 'id', @heater_id)
        else
          XMLHelper.add_attribute(sys_id, 'id', @id + 'Heater')
        end
        XMLHelper.add_element(heater, 'Type', @heater_type, :string)
        if @heater_type != HPXML::TypeNone
          if (not @heater_load_units.nil?) && (not @heater_load_value.nil?)
            load = XMLHelper.add_element(heater, 'Load')
            XMLHelper.add_element(load, 'Units', @heater_load_units, :string)
            XMLHelper.add_element(load, 'Value', @heater_load_value, :float, @heater_load_value_isdefaulted)
          end
          XMLHelper.add_extension(heater, 'UsageMultiplier', @heater_usage_multiplier, :float, @heater_usage_multiplier_isdefaulted) unless @heater_usage_multiplier.nil?
          XMLHelper.add_extension(heater, 'WeekdayScheduleFractions', @heater_weekday_fractions, :string, @heater_weekday_fractions_isdefaulted) unless @heater_weekday_fractions.nil?
          XMLHelper.add_extension(heater, 'WeekendScheduleFractions', @heater_weekend_fractions, :string, @heater_weekend_fractions_isdefaulted) unless @heater_weekend_fractions.nil?
          XMLHelper.add_extension(heater, 'MonthlyScheduleMultipliers', @heater_monthly_multipliers, :string, @heater_monthly_multipliers_isdefaulted) unless @heater_monthly_multipliers.nil?
        end
      end
    end

    def from_oga(pool)
      @id = HPXML::get_id(pool)
      @type = XMLHelper.get_value(pool, 'Type', :string)
      pool_pump = XMLHelper.get_element(pool, 'PoolPumps/PoolPump')
      if not pool_pump.nil?
        @pump_id = HPXML::get_id(pool_pump)
        @pump_type = XMLHelper.get_value(pool_pump, 'Type', :string)
        @pump_kwh_per_year = XMLHelper.get_value(pool_pump, "Load[Units='#{UnitsKwhPerYear}']/Value", :float)
        @pump_usage_multiplier = XMLHelper.get_value(pool_pump, 'extension/UsageMultiplier', :float)
        @pump_weekday_fractions = XMLHelper.get_value(pool_pump, 'extension/WeekdayScheduleFractions', :string)
        @pump_weekend_fractions = XMLHelper.get_value(pool_pump, 'extension/WeekendScheduleFractions', :string)
        @pump_monthly_multipliers = XMLHelper.get_value(pool_pump, 'extension/MonthlyScheduleMultipliers', :string)
      end
      heater = XMLHelper.get_element(pool, 'Heater')
      if not heater.nil?
        @heater_id = HPXML::get_id(heater)
        @heater_type = XMLHelper.get_value(heater, 'Type', :string)
        @heater_load_units = XMLHelper.get_value(heater, 'Load/Units', :string)
        @heater_load_value = XMLHelper.get_value(heater, 'Load/Value', :float)
        @heater_usage_multiplier = XMLHelper.get_value(heater, 'extension/UsageMultiplier', :float)
        @heater_weekday_fractions = XMLHelper.get_value(heater, 'extension/WeekdayScheduleFractions', :string)
        @heater_weekend_fractions = XMLHelper.get_value(heater, 'extension/WeekendScheduleFractions', :string)
        @heater_monthly_multipliers = XMLHelper.get_value(heater, 'extension/MonthlyScheduleMultipliers', :string)
      end
    end
  end

  class HotTubs < BaseArrayElement
    def add(**kwargs)
      self << HotTub.new(@hpxml_object, **kwargs)
    end

    def from_oga(hpxml)
      return if hpxml.nil?

      XMLHelper.get_elements(hpxml, 'Building/BuildingDetails/HotTubs/HotTub').each do |hot_tub|
        self << HotTub.new(@hpxml_object, hot_tub)
      end
    end
  end

  class HotTub < BaseElement
    ATTRS = [:id, :type, :heater_id, :heater_type, :heater_load_units, :heater_load_value, :heater_usage_multiplier,
             :pump_id, :pump_type, :pump_kwh_per_year, :pump_usage_multiplier,
             :heater_weekday_fractions, :heater_weekend_fractions, :heater_monthly_multipliers,
             :pump_weekday_fractions, :pump_weekend_fractions, :pump_monthly_multipliers]
    attr_accessor(*ATTRS)

    def delete
      @hpxml_object.hot_tubs.delete(self)
    end

    def check_for_errors
      errors = []
      return errors
    end

    def to_oga(doc)
      return if nil?

      hot_tubs = XMLHelper.create_elements_as_needed(doc, ['HPXML', 'Building', 'BuildingDetails', 'HotTubs'])
      hot_tub = XMLHelper.add_element(hot_tubs, 'HotTub')
      sys_id = XMLHelper.add_element(hot_tub, 'SystemIdentifier')
      XMLHelper.add_attribute(sys_id, 'id', @id)
      XMLHelper.add_element(hot_tub, 'Type', @type, :string) unless @type.nil?
      if @type != HPXML::TypeNone
        pumps = XMLHelper.add_element(hot_tub, 'HotTubPumps')
        hot_tub_pump = XMLHelper.add_element(pumps, 'HotTubPump')
        sys_id = XMLHelper.add_element(hot_tub_pump, 'SystemIdentifier')
        if not @pump_id.nil?
          XMLHelper.add_attribute(sys_id, 'id', @pump_id)
        else
          XMLHelper.add_attribute(sys_id, 'id', @id + 'Pump')
        end
        XMLHelper.add_element(hot_tub_pump, 'Type', @pump_type, :string)
        if @pump_type != HPXML::TypeNone
          if not @pump_kwh_per_year.nil?
            load = XMLHelper.add_element(hot_tub_pump, 'Load')
            XMLHelper.add_element(load, 'Units', UnitsKwhPerYear, :string)
            XMLHelper.add_element(load, 'Value', @pump_kwh_per_year, :float, @pump_kwh_per_year_isdefaulted)
          end
          XMLHelper.add_extension(hot_tub_pump, 'UsageMultiplier', @pump_usage_multiplier, :float, @pump_usage_multiplier_isdefaulted) unless @pump_usage_multiplier.nil?
          XMLHelper.add_extension(hot_tub_pump, 'WeekdayScheduleFractions', @pump_weekday_fractions, :string, @pump_weekday_fractions_isdefaulted) unless @pump_weekday_fractions.nil?
          XMLHelper.add_extension(hot_tub_pump, 'WeekendScheduleFractions', @pump_weekend_fractions, :string, @pump_weekend_fractions_isdefaulted) unless @pump_weekend_fractions.nil?
          XMLHelper.add_extension(hot_tub_pump, 'MonthlyScheduleMultipliers', @pump_monthly_multipliers, :string, @pump_monthly_multipliers_isdefaulted) unless @pump_monthly_multipliers.nil?
        end
        heater = XMLHelper.add_element(hot_tub, 'Heater')
        sys_id = XMLHelper.add_element(heater, 'SystemIdentifier')
        if not @heater_id.nil?
          XMLHelper.add_attribute(sys_id, 'id', @heater_id)
        else
          XMLHelper.add_attribute(sys_id, 'id', @id + 'Heater')
        end
        XMLHelper.add_element(heater, 'Type', @heater_type, :string)
        if @heater_type != HPXML::TypeNone
          if (not @heater_load_units.nil?) && (not @heater_load_value.nil?)
            load = XMLHelper.add_element(heater, 'Load')
            XMLHelper.add_element(load, 'Units', @heater_load_units, :string)
            XMLHelper.add_element(load, 'Value', @heater_load_value, :float, @heater_load_value_isdefaulted)
          end
          XMLHelper.add_extension(heater, 'UsageMultiplier', @heater_usage_multiplier, :float, @heater_usage_multiplier_isdefaulted) unless @heater_usage_multiplier.nil?
          XMLHelper.add_extension(heater, 'WeekdayScheduleFractions', @heater_weekday_fractions, :string, @heater_weekday_fractions_isdefaulted) unless @heater_weekday_fractions.nil?
          XMLHelper.add_extension(heater, 'WeekendScheduleFractions', @heater_weekend_fractions, :string, @heater_weekend_fractions_isdefaulted) unless @heater_weekend_fractions.nil?
          XMLHelper.add_extension(heater, 'MonthlyScheduleMultipliers', @heater_monthly_multipliers, :string, @heater_monthly_multipliers_isdefaulted) unless @heater_monthly_multipliers.nil?
        end
      end
    end

    def from_oga(hot_tub)
      @id = HPXML::get_id(hot_tub)
      @type = XMLHelper.get_value(hot_tub, 'Type', :string)
      hot_tub_pump = XMLHelper.get_element(hot_tub, 'HotTubPumps/HotTubPump')
      if not hot_tub_pump.nil?
        @pump_id = HPXML::get_id(hot_tub_pump)
        @pump_type = XMLHelper.get_value(hot_tub_pump, 'Type', :string)
        @pump_kwh_per_year = XMLHelper.get_value(hot_tub_pump, "Load[Units='#{UnitsKwhPerYear}']/Value", :float)
        @pump_usage_multiplier = XMLHelper.get_value(hot_tub_pump, 'extension/UsageMultiplier', :float)
        @pump_weekday_fractions = XMLHelper.get_value(hot_tub_pump, 'extension/WeekdayScheduleFractions', :string)
        @pump_weekend_fractions = XMLHelper.get_value(hot_tub_pump, 'extension/WeekendScheduleFractions', :string)
        @pump_monthly_multipliers = XMLHelper.get_value(hot_tub_pump, 'extension/MonthlyScheduleMultipliers', :string)
      end
      heater = XMLHelper.get_element(hot_tub, 'Heater')
      if not heater.nil?
        @heater_id = HPXML::get_id(heater)
        @heater_type = XMLHelper.get_value(heater, 'Type', :string)
        @heater_load_units = XMLHelper.get_value(heater, 'Load/Units', :string)
        @heater_load_value = XMLHelper.get_value(heater, 'Load/Value', :float)
        @heater_usage_multiplier = XMLHelper.get_value(heater, 'extension/UsageMultiplier', :float)
        @heater_weekday_fractions = XMLHelper.get_value(heater, 'extension/WeekdayScheduleFractions', :string)
        @heater_weekend_fractions = XMLHelper.get_value(heater, 'extension/WeekendScheduleFractions', :string)
        @heater_monthly_multipliers = XMLHelper.get_value(heater, 'extension/MonthlyScheduleMultipliers', :string)
      end
    end
  end

  class PlugLoads < BaseArrayElement
    def add(**kwargs)
      self << PlugLoad.new(@hpxml_object, **kwargs)
    end

    def from_oga(hpxml)
      return if hpxml.nil?

      XMLHelper.get_elements(hpxml, 'Building/BuildingDetails/MiscLoads/PlugLoad').each do |plug_load|
        self << PlugLoad.new(@hpxml_object, plug_load)
      end
    end
  end

  class PlugLoad < BaseElement
    ATTRS = [:id, :plug_load_type, :kWh_per_year, :frac_sensible, :frac_latent, :usage_multiplier,
             :weekday_fractions, :weekend_fractions, :monthly_multipliers]
    attr_accessor(*ATTRS)

    def delete
      @hpxml_object.plug_loads.delete(self)
    end

    def check_for_errors
      errors = []
      return errors
    end

    def to_oga(doc)
      return if nil?

      misc_loads = XMLHelper.create_elements_as_needed(doc, ['HPXML', 'Building', 'BuildingDetails', 'MiscLoads'])
      plug_load = XMLHelper.add_element(misc_loads, 'PlugLoad')
      sys_id = XMLHelper.add_element(plug_load, 'SystemIdentifier')
      XMLHelper.add_attribute(sys_id, 'id', @id)
      XMLHelper.add_element(plug_load, 'PlugLoadType', @plug_load_type, :string) unless @plug_load_type.nil?
      if not @kWh_per_year.nil?
        load = XMLHelper.add_element(plug_load, 'Load')
        XMLHelper.add_element(load, 'Units', UnitsKwhPerYear, :string)
        XMLHelper.add_element(load, 'Value', @kWh_per_year, :float, @kWh_per_year_isdefaulted)
      end
      XMLHelper.add_extension(plug_load, 'FracSensible', @frac_sensible, :float, @frac_sensible_isdefaulted) unless @frac_sensible.nil?
      XMLHelper.add_extension(plug_load, 'FracLatent', @frac_latent, :float, @frac_latent_isdefaulted) unless @frac_latent.nil?
      XMLHelper.add_extension(plug_load, 'UsageMultiplier', @usage_multiplier, :float, @usage_multiplier_isdefaulted) unless @usage_multiplier.nil?
      XMLHelper.add_extension(plug_load, 'WeekdayScheduleFractions', @weekday_fractions, :string, @weekday_fractions_isdefaulted) unless @weekday_fractions.nil?
      XMLHelper.add_extension(plug_load, 'WeekendScheduleFractions', @weekend_fractions, :string, @weekend_fractions_isdefaulted) unless @weekend_fractions.nil?
      XMLHelper.add_extension(plug_load, 'MonthlyScheduleMultipliers', @monthly_multipliers, :string, @monthly_multipliers_isdefaulted) unless @monthly_multipliers.nil?
    end

    def from_oga(plug_load)
      @id = HPXML::get_id(plug_load)
      @plug_load_type = XMLHelper.get_value(plug_load, 'PlugLoadType', :string)
      @kWh_per_year = XMLHelper.get_value(plug_load, "Load[Units='#{UnitsKwhPerYear}']/Value", :float)
      @frac_sensible = XMLHelper.get_value(plug_load, 'extension/FracSensible', :float)
      @frac_latent = XMLHelper.get_value(plug_load, 'extension/FracLatent', :float)
      @usage_multiplier = XMLHelper.get_value(plug_load, 'extension/UsageMultiplier', :float)
      @weekday_fractions = XMLHelper.get_value(plug_load, 'extension/WeekdayScheduleFractions', :string)
      @weekend_fractions = XMLHelper.get_value(plug_load, 'extension/WeekendScheduleFractions', :string)
      @monthly_multipliers = XMLHelper.get_value(plug_load, 'extension/MonthlyScheduleMultipliers', :string)
    end
  end

  class FuelLoads < BaseArrayElement
    def add(**kwargs)
      self << FuelLoad.new(@hpxml_object, **kwargs)
    end

    def from_oga(hpxml)
      return if hpxml.nil?

      XMLHelper.get_elements(hpxml, 'Building/BuildingDetails/MiscLoads/FuelLoad').each do |fuel_load|
        self << FuelLoad.new(@hpxml_object, fuel_load)
      end
    end
  end

  class FuelLoad < BaseElement
    ATTRS = [:id, :fuel_load_type, :fuel_type, :therm_per_year, :frac_sensible, :frac_latent, :usage_multiplier,
             :weekday_fractions, :weekend_fractions, :monthly_multipliers]
    attr_accessor(*ATTRS)

    def delete
      @hpxml_object.fuel_loads.delete(self)
    end

    def check_for_errors
      errors = []
      return errors
    end

    def to_oga(doc)
      return if nil?

      misc_loads = XMLHelper.create_elements_as_needed(doc, ['HPXML', 'Building', 'BuildingDetails', 'MiscLoads'])
      fuel_load = XMLHelper.add_element(misc_loads, 'FuelLoad')
      sys_id = XMLHelper.add_element(fuel_load, 'SystemIdentifier')
      XMLHelper.add_attribute(sys_id, 'id', @id)
      XMLHelper.add_element(fuel_load, 'FuelLoadType', @fuel_load_type, :string) unless @fuel_load_type.nil?
      if not @therm_per_year.nil?
        load = XMLHelper.add_element(fuel_load, 'Load')
        XMLHelper.add_element(load, 'Units', UnitsThermPerYear, :string)
        XMLHelper.add_element(load, 'Value', @therm_per_year, :float, @therm_per_year_isdefaulted)
      end
      XMLHelper.add_element(fuel_load, 'FuelType', @fuel_type, :string) unless @fuel_type.nil?
      XMLHelper.add_extension(fuel_load, 'FracSensible', @frac_sensible, :float, @frac_sensible_isdefaulted) unless @frac_sensible.nil?
      XMLHelper.add_extension(fuel_load, 'FracLatent', @frac_latent, :float, @frac_latent_isdefaulted) unless @frac_latent.nil?
      XMLHelper.add_extension(fuel_load, 'UsageMultiplier', @usage_multiplier, :float, @usage_multiplier_isdefaulted) unless @usage_multiplier.nil?
      XMLHelper.add_extension(fuel_load, 'WeekdayScheduleFractions', @weekday_fractions, :string, @weekday_fractions_isdefaulted) unless @weekday_fractions.nil?
      XMLHelper.add_extension(fuel_load, 'WeekendScheduleFractions', @weekend_fractions, :string, @weekend_fractions_isdefaulted) unless @weekend_fractions.nil?
      XMLHelper.add_extension(fuel_load, 'MonthlyScheduleMultipliers', @monthly_multipliers, :string, @monthly_multipliers_isdefaulted) unless @monthly_multipliers.nil?
    end

    def from_oga(fuel_load)
      @id = HPXML::get_id(fuel_load)
      @fuel_load_type = XMLHelper.get_value(fuel_load, 'FuelLoadType', :string)
      @therm_per_year = XMLHelper.get_value(fuel_load, "Load[Units='#{UnitsThermPerYear}']/Value", :float)
      @fuel_type = XMLHelper.get_value(fuel_load, 'FuelType', :string)
      @frac_sensible = XMLHelper.get_value(fuel_load, 'extension/FracSensible', :float)
      @frac_latent = XMLHelper.get_value(fuel_load, 'extension/FracLatent', :float)
      @usage_multiplier = XMLHelper.get_value(fuel_load, 'extension/UsageMultiplier', :float)
      @weekday_fractions = XMLHelper.get_value(fuel_load, 'extension/WeekdayScheduleFractions', :string)
      @weekend_fractions = XMLHelper.get_value(fuel_load, 'extension/WeekendScheduleFractions', :string)
      @monthly_multipliers = XMLHelper.get_value(fuel_load, 'extension/MonthlyScheduleMultipliers', :string)
    end
  end

  def _create_oga_document()
    doc = XMLHelper.create_doc(version = '1.0', encoding = 'UTF-8')
    hpxml = XMLHelper.add_element(doc, 'HPXML')
    XMLHelper.add_attribute(hpxml, 'xmlns', 'http://hpxmlonline.com/2019/10')
    XMLHelper.add_attribute(hpxml, 'xmlns:xsi', 'http://www.w3.org/2001/XMLSchema-instance')
    XMLHelper.add_attribute(hpxml, 'xsi:schemaLocation', 'http://hpxmlonline.com/2019/10')
    XMLHelper.add_attribute(hpxml, 'schemaVersion', '3.0')
    return doc
  end

  def collapse_enclosure_surfaces()
    # Collapses like surfaces into a single surface with, e.g., aggregate surface area.
    # This can significantly speed up performance for HPXML files with lots of individual
    # surfaces (e.g., windows).

    surf_types = { roofs: @roofs,
                   walls: @walls,
                   rim_joists: @rim_joists,
                   foundation_walls: @foundation_walls,
                   frame_floors: @frame_floors,
                   slabs: @slabs,
                   windows: @windows,
                   skylights: @skylights,
                   doors: @doors }

    attrs_to_ignore = [:id,
                       :insulation_id,
                       :perimeter_insulation_id,
                       :under_slab_insulation_id,
                       :area,
                       :exposed_perimeter]

    # Look for pairs of surfaces that can be collapsed
    surf_types.each do |surf_type, surfaces|
      for i in 0..surfaces.size - 1
        surf = surfaces[i]
        next if surf.nil?

        for j in (surfaces.size - 1).downto(i + 1)
          surf2 = surfaces[j]
          next if surf2.nil?

          match = true
          surf.class::ATTRS.each do |attribute|
            next if attribute.to_s.end_with? '_isdefaulted'
            next if attrs_to_ignore.include? attribute
            next if (surf_type == :foundation_walls) && (attribute == :azimuth) # Azimuth of foundation walls is irrelevant
            next if surf.send(attribute) == surf2.send(attribute)

            match = false
            break
          end
          next unless match

          # Update values
          if (not surf.area.nil?) && (not surf2.area.nil?)
            surf.area += surf2.area
          end
          if (surf_type == :slabs) && (not surf.exposed_perimeter.nil?) && (not surf2.exposed_perimeter.nil?)
            surf.exposed_perimeter += surf2.exposed_perimeter
          end

          # Update subsurface idrefs as appropriate
          (@windows + @doors).each do |subsurf|
            next unless subsurf.wall_idref == surf2.id

            subsurf.wall_idref = surf.id
          end
          @skylights.each do |subsurf|
            next unless subsurf.roof_idref == surf2.id

            subsurf.roof_idref = surf.id
          end

          # Remove old surface
          surfaces[j].delete
        end
      end
    end
  end

  def delete_tiny_surfaces()
    (@rim_joists + @walls + @foundation_walls + @frame_floors + @roofs + @windows + @skylights + @doors + @slabs).reverse_each do |surface|
      next if surface.area.nil? || (surface.area > 1.0)

      surface.delete
    end
  end

  def delete_adiabatic_subsurfaces()
    @doors.reverse_each do |door|
      next if door.wall.nil?
      next if door.wall.exterior_adjacent_to != HPXML::LocationOtherHousingUnit

      door.delete
    end
    @windows.reverse_each do |window|
      next if window.wall.nil?
      next if window.wall.exterior_adjacent_to != HPXML::LocationOtherHousingUnit

      window.delete
    end
  end

  def validate_against_schematron(schematron_validators: [])
    # ----------------------------- #
    # Perform Schematron validation #
    # ----------------------------- #

    if not schematron_validators.empty?
      errors, warnings = Validator.run_validators(@doc, schematron_validators)
    else
      errors = []
      warnings = []
    end

    errors.map! { |e| "#{@hpxml_path}: #{e}" }
    warnings.map! { |w| "#{@hpxml_path}: #{w}" }

    return errors, warnings
  end

  def check_for_errors()
    errors = []

    # ------------------------------- #
    # Check for errors within objects #
    # ------------------------------- #

    # Ask objects to check for errors
    self.class::HPXML_ATTRS.each do |attribute|
      hpxml_obj = send(attribute)
      if not hpxml_obj.respond_to? :check_for_errors
        fail "Need to add 'check_for_errors' method to #{hpxml_obj.class} class."
      end

      errors += hpxml_obj.check_for_errors
    end

    # ------------------------------- #
    # Check for errors across objects #
    # ------------------------------- #

    # Check for globally unique SystemIdentifier IDs and empty IDs
    sys_ids = {}
    self.class::HPXML_ATTRS.each do |attribute|
      hpxml_obj = send(attribute)
      next unless hpxml_obj.is_a? HPXML::BaseArrayElement

      hpxml_obj.each do |obj|
        next unless obj.respond_to? :id

        sys_ids[obj.id] = 0 if sys_ids[obj.id].nil?
        sys_ids[obj.id] += 1

        errors << "Empty SystemIdentifier ID ('#{obj.id}') detected for #{attribute}." if !obj.id || obj.id.size == 0
      end
    end
    sys_ids.each do |sys_id, cnt|
      errors << "Duplicate SystemIdentifier IDs detected for '#{sys_id}'." if cnt > 1
    end

    # Check sum of HVAC FractionCoolLoadServeds <= 1
    if total_fraction_cool_load_served > 1.01 # Use 1.01 in case of rounding
      errors << "Expected FractionCoolLoadServed to sum to <= 1, but calculated sum is #{total_fraction_cool_load_served.round(2)}."
    end

    # Check sum of HVAC FractionHeatLoadServeds <= 1
    if total_fraction_heat_load_served > 1.01 # Use 1.01 in case of rounding
      errors << "Expected FractionHeatLoadServed to sum to <= 1, but calculated sum is #{total_fraction_heat_load_served.round(2)}."
    end

    # Check sum of dehumidifier FractionDehumidificationLoadServed <= 1
    total_fraction_dehum_load_served = @dehumidifiers.map { |d| d.fraction_served }.sum(0.0)
    if total_fraction_dehum_load_served > 1.01 # Use 1.01 in case of rounding
      errors << "Expected FractionDehumidificationLoadServed to sum to <= 1, but calculated sum is #{total_fraction_dehum_load_served.round(2)}."
    end

    # Check sum of HVAC FractionDHWLoadServed == 1
    frac_dhw_load = @water_heating_systems.map { |dhw| dhw.fraction_dhw_load_served.to_f }.sum(0.0)
    if (frac_dhw_load > 0) && ((frac_dhw_load < 0.99) || (frac_dhw_load > 1.01)) # Use 0.99/1.01 in case of rounding
      errors << "Expected FractionDHWLoadServed to sum to 1, but calculated sum is #{frac_dhw_load.round(2)}."
    end

    # Check sum of lighting fractions in a location <= 1
    ltg_fracs = {}
    @lighting_groups.each do |lighting_group|
      next if lighting_group.location.nil? || lighting_group.fraction_of_units_in_location.nil?

      ltg_fracs[lighting_group.location] = 0 if ltg_fracs[lighting_group.location].nil?
      ltg_fracs[lighting_group.location] += lighting_group.fraction_of_units_in_location
    end
    ltg_fracs.each do |location, sum|
      next if sum <= 1.01 # Use 1.01 in case of rounding

      errors << "Sum of fractions of #{location} lighting (#{sum}) is greater than 1."
    end

    # Check for HVAC systems referenced by multiple water heating systems
    hvac_systems.each do |hvac_system|
      num_attached = 0
      @water_heating_systems.each do |water_heating_system|
        next if water_heating_system.related_hvac_idref.nil?
        next unless hvac_system.id == water_heating_system.related_hvac_idref

        num_attached += 1
      end
      next if num_attached <= 1

      errors << "RelatedHVACSystem '#{hvac_system.id}' is attached to multiple water heating systems."
    end

    # Check for the sum of CFA served by distribution systems <= CFA
    if not @building_construction.conditioned_floor_area.nil?
      air_distributions = @hvac_distributions.select { |dist| dist if HPXML::HVACDistributionTypeAir == dist.distribution_system_type }
      heating_dist = []
      cooling_dist = []
      air_distributions.each do |dist|
        heating_systems = dist.hvac_systems.select { |sys| sys if (sys.respond_to? :fraction_heat_load_served) && (sys.fraction_heat_load_served.to_f > 0) }
        cooling_systems = dist.hvac_systems.select { |sys| sys if (sys.respond_to? :fraction_cool_load_served) && (sys.fraction_cool_load_served.to_f > 0) }
        if heating_systems.size > 0
          heating_dist << dist
        end
        if cooling_systems.size > 0
          cooling_dist << dist
        end
      end
      heating_total_dist_cfa_served = heating_dist.map { |htg_dist| htg_dist.conditioned_floor_area_served.to_f }.sum(0.0)
      cooling_total_dist_cfa_served = cooling_dist.map { |clg_dist| clg_dist.conditioned_floor_area_served.to_f }.sum(0.0)
      if (heating_total_dist_cfa_served > @building_construction.conditioned_floor_area + 1.0) # Allow 1 ft2 of tolerance
        errors << 'The total conditioned floor area served by the HVAC distribution system(s) for heating is larger than the conditioned floor area of the building.'
      end
      if (cooling_total_dist_cfa_served > @building_construction.conditioned_floor_area + 1.0) # Allow 1 ft2 of tolerance
        errors << 'The total conditioned floor area served by the HVAC distribution system(s) for cooling is larger than the conditioned floor area of the building.'
      end
    end

    # Check for objects referencing SFA/MF spaces where the building type is not SFA/MF
    if [ResidentialTypeSFD, ResidentialTypeManufactured].include? @building_construction.residential_facility_type
      mf_spaces = [LocationOtherHeatedSpace, LocationOtherHousingUnit, LocationOtherMultifamilyBufferSpace, LocationOtherNonFreezingSpace]
      (@roofs + @rim_joists + @walls + @foundation_walls + @frame_floors + @slabs).each do |surface|
        if mf_spaces.include? surface.interior_adjacent_to
          errors << "The building is of type '#{@building_construction.residential_facility_type}' but the surface '#{surface.id}' is adjacent to Attached/Multifamily space '#{surface.interior_adjacent_to}'."
        end
        if mf_spaces.include? surface.exterior_adjacent_to
          errors << "The building is of type '#{@building_construction.residential_facility_type}' but the surface '#{surface.id}' is adjacent to Attached/Multifamily space '#{surface.exterior_adjacent_to}'."
        end
      end
      (@water_heating_systems + @clothes_washers + @clothes_dryers + @dishwashers + @refrigerators + @cooking_ranges).each do |object|
        if mf_spaces.include? object.location
          errors << "The building is of type '#{@building_construction.residential_facility_type}' but the object '#{object.id}' is located in Attached/Multifamily space '#{object.location}'."
        end
      end
      @hvac_distributions.each do |hvac_distribution|
        hvac_distribution.ducts.each do |duct|
          if mf_spaces.include? duct.duct_location
            errors << "The building is of type '#{@building_construction.residential_facility_type}' but the HVAC distribution '#{hvac_distribution.id}' has a duct located in Attached/Multifamily space '#{duct.duct_location}'."
          end
        end
      end
    end

    # Check for correct PrimaryIndicator values across all refrigerators
    if @refrigerators.size > 1
      primary_indicators = @refrigerators.select { |r| r.primary_indicator }.size
      if primary_indicators > 1
        errors << 'More than one refrigerator designated as the primary.'
      elsif primary_indicators == 0
        errors << 'Could not find a primary refrigerator.'
      end
    end

    # Check for at most 1 shared heating system and 1 shared cooling system
    num_htg_shared = 0
    num_clg_shared = 0
    (@heating_systems + @heat_pumps).each do |hvac_system|
      next unless hvac_system.is_shared_system

      num_htg_shared += 1
    end
    (@cooling_systems + @heat_pumps).each do |hvac_system|
      next unless hvac_system.is_shared_system

      num_clg_shared += 1
    end
    if num_htg_shared > 1
      errors << 'More than one shared heating system found.'
    end
    if num_clg_shared > 1
      errors << 'More than one shared cooling system found.'
    end

    errors.map! { |e| "#{@hpxml_path}: #{e}" }

    return errors
  end

  def self.conditioned_locations
    return [HPXML::LocationLivingSpace,
            HPXML::LocationBasementConditioned,
            HPXML::LocationOtherHousingUnit]
  end

  def self.is_adiabatic(surface)
    if surface.exterior_adjacent_to == surface.interior_adjacent_to
      # E.g., wall between unit crawlspace and neighboring unit crawlspace
      return true
    elsif conditioned_locations.include?(surface.interior_adjacent_to) &&
          conditioned_locations.include?(surface.exterior_adjacent_to)
      # E.g., frame floor between living space and conditioned basement, or
      # wall between living space and "other housing unit"
      return true
    end

    return false
  end

  def self.is_thermal_boundary(surface)
    # Returns true if the surface is between conditioned space and outside/ground/unconditioned space.
    # Note: The location of insulation is not considered here, so an insulated foundation wall of an
    # unconditioned basement, for example, returns false.
    interior_conditioned = conditioned_locations.include? surface.interior_adjacent_to
    exterior_conditioned = conditioned_locations.include? surface.exterior_adjacent_to
    return (interior_conditioned != exterior_conditioned)
  end

  def self.get_id(parent, element_name = 'SystemIdentifier')
    return XMLHelper.get_attribute_value(XMLHelper.get_element(parent, element_name), 'id')
  end

  def self.get_idref(element)
    return XMLHelper.get_attribute_value(element, 'idref')
  end

  def self.check_dates(str, begin_month, begin_day, end_month, end_day)
    errors = []

    # Check for valid months
    valid_months = (1..12).to_a

    if not begin_month.nil?
      if not valid_months.include? begin_month
        errors << "#{str} Begin Month (#{begin_month}) must be one of: #{valid_months.join(', ')}."
      end
    end

    if not end_month.nil?
      if not valid_months.include? end_month
        errors << "#{str} End Month (#{end_month}) must be one of: #{valid_months.join(', ')}."
      end
    end

    # Check for valid days
    months_days = { [1, 3, 5, 7, 8, 10, 12] => (1..31).to_a, [4, 6, 9, 11] => (1..30).to_a, [2] => (1..28).to_a }
    months_days.each do |months, valid_days|
      if (not begin_day.nil?) && (months.include? begin_month)
        if not valid_days.include? begin_day
          errors << "#{str} Begin Day of Month (#{begin_day}) must be one of: #{valid_days.join(', ')}."
        end
      end
      next unless (not end_day.nil?) && (months.include? end_month)

      if not valid_days.include? end_day
        errors << "#{str} End Day of Month (#{end_day}) must be one of: #{valid_days.join(', ')}."
      end
    end

    return errors
  end
end<|MERGE_RESOLUTION|>--- conflicted
+++ resolved
@@ -3221,44 +3221,8 @@
     def check_for_errors
       errors = []
 
-<<<<<<< HEAD
-      { 'Heating Season' => @seasons_heating_begin_month, 'Cooling Season' => @seasons_cooling_begin_month }.each do |season, begin_month|
-        next unless not begin_month.nil?
-
-        valid_months = (1..12).to_a
-        if not valid_months.include? begin_month
-          errors << "#{season} Begin Month (#{begin_month}) must be one of: #{valid_months.join(', ')}."
-        end
-      end
-
-      { 'Heating Season' => @seasons_heating_end_month, 'Cooling Season' => @seasons_cooling_end_month }.each do |season, end_month|
-        next unless not end_month.nil?
-
-        valid_months = (1..12).to_a
-        if not valid_months.include? end_month
-          errors << "#{season} End Month (#{end_month}) must be one of: #{valid_months.join(', ')}."
-        end
-      end
-
-      months_days = { [1, 3, 5, 7, 8, 10, 12] => (1..31).to_a, [4, 6, 9, 11] => (1..30).to_a, [2] => (1..28).to_a }
-      months_days.each do |months, valid_days|
-        { 'Heating Season' => [@seasons_heating_begin_month, @seasons_heating_begin_day, @seasons_heating_end_month, @seasons_heating_end_day], 'Cooling Season' => [@seasons_cooling_begin_month, @seasons_cooling_begin_day, @seasons_cooling_end_month, @seasons_cooling_end_day] }.each do |season, months_and_days|
-          begin_month, begin_day, end_month, end_day = months_and_days
-          if (not begin_day.nil?) && (months.include? begin_month)
-            if not valid_days.include? begin_day
-              errors << "#{sim_ctl} Begin Day of Month (#{begin_day}) must be one of: #{valid_days.join(', ')}."
-            end
-          end
-          next unless (not end_day.nil?) && (months.include? end_month)
-          if not valid_days.include? end_day
-            errors << "#{sim_ctl} End Day of Month (#{end_day}) must be one of: #{valid_days.join(', ')}."
-          end
-        end
-      end
-=======
       errors += HPXML::check_dates('Heating Season', @seasons_heating_begin_month, @seasons_heating_begin_day, @seasons_heating_end_month, @seasons_heating_end_day)
       errors += HPXML::check_dates('Cooling Season', @seasons_cooling_begin_month, @seasons_cooling_begin_day, @seasons_cooling_end_month, @seasons_cooling_end_day)
->>>>>>> 87c1eecc
 
       return errors
     end
@@ -3284,25 +3248,6 @@
       XMLHelper.add_extension(hvac_control, 'WeekendSetpointTempsHeatingSeason', @weekend_heating_setpoints, :string) unless @weekend_heating_setpoints.nil?
       XMLHelper.add_extension(hvac_control, 'WeekdaySetpointTempsCoolingSeason', @weekday_cooling_setpoints, :string) unless @weekday_cooling_setpoints.nil?
       XMLHelper.add_extension(hvac_control, 'WeekendSetpointTempsCoolingSeason', @weekend_cooling_setpoints, :string) unless @weekend_cooling_setpoints.nil?
-<<<<<<< HEAD
-      if (not @seasons_heating_enabled.nil?) || (not @seasons_heating_begin_month.nil?) || (not @seasons_heating_begin_day.nil?) || (not @seasons_heating_end_month.nil?) || (not @seasons_heating_end_day.nil?) || (not @seasons_cooling_enabled.nil?) || (not @seasons_cooling_begin_month.nil?) || (not @seasons_cooling_begin_day.nil?) || (not @seasons_cooling_end_month.nil?) || (not @seasons_cooling_end_day.nil?)
-        extension = XMLHelper.create_elements_as_needed(hvac_control, ['extension'])
-        seasons = XMLHelper.add_element(extension, 'Seasons')
-        if (not @seasons_heating_begin_month.nil?) || (not @seasons_heating_begin_day.nil?) || (not @seasons_heating_end_month.nil?) || (not @seasons_heating_end_day.nil?)
-          heating = XMLHelper.add_element(seasons, 'Heating')
-          XMLHelper.add_element(heating, 'BeginMonth', @seasons_heating_begin_month, :integer, @seasons_heating_begin_month_isdefaulted) unless @seasons_heating_begin_month.nil?
-          XMLHelper.add_element(heating, 'BeginDayOfMonth', @seasons_heating_begin_day, :integer, @seasons_heating_begin_day_isdefaulted) unless @seasons_heating_begin_day.nil?
-          XMLHelper.add_element(heating, 'EndMonth', @seasons_heating_end_month, :integer, @seasons_heating_end_month_isdefaulted) unless @seasons_heating_end_month.nil?
-          XMLHelper.add_element(heating, 'EndDayOfMonth', @seasons_heating_end_day, :integer, @seasons_heating_end_day_isdefaulted) unless @seasons_heating_end_day.nil?
-        end
-        if (not @seasons_cooling_begin_month.nil?) || (not @seasons_cooling_begin_day.nil?) || (not @seasons_cooling_end_month.nil?) || (not @seasons_cooling_end_day.nil?)
-          cooling = XMLHelper.add_element(seasons, 'Cooling')
-          XMLHelper.add_element(cooling, 'BeginMonth', @seasons_cooling_begin_month, :integer, @seasons_cooling_begin_month_isdefaulted) unless @seasons_cooling_begin_month.nil?
-          XMLHelper.add_element(cooling, 'BeginDayOfMonth', @seasons_cooling_begin_day, :integer, @seasons_cooling_begin_day_isdefaulted) unless @seasons_cooling_begin_day.nil?
-          XMLHelper.add_element(cooling, 'EndMonth', @seasons_cooling_end_month, :integer, @seasons_cooling_end_month_isdefaulted) unless @seasons_cooling_end_month.nil?
-          XMLHelper.add_element(cooling, 'EndDayOfMonth', @seasons_cooling_end_day, :integer, @seasons_cooling_end_day_isdefaulted) unless @seasons_cooling_end_day.nil?
-        end
-=======
       if (not @seasons_heating_begin_month.nil?) || (not @seasons_heating_begin_day.nil?) || (not @seasons_heating_end_month.nil?) || (not @seasons_heating_end_day.nil?)
         heating_season = XMLHelper.add_element(hvac_control, 'HeatingSeason')
         XMLHelper.add_element(heating_season, 'BeginMonth', @seasons_heating_begin_month, :integer, @seasons_heating_begin_month_isdefaulted) unless @seasons_heating_begin_month.nil?
@@ -3316,7 +3261,6 @@
         XMLHelper.add_element(cooling_season, 'BeginDayOfMonth', @seasons_cooling_begin_day, :integer, @seasons_cooling_begin_day_isdefaulted) unless @seasons_cooling_begin_day.nil?
         XMLHelper.add_element(cooling_season, 'EndMonth', @seasons_cooling_end_month, :integer, @seasons_cooling_end_month_isdefaulted) unless @seasons_cooling_end_month.nil?
         XMLHelper.add_element(cooling_season, 'EndDayOfMonth', @seasons_cooling_end_day, :integer, @seasons_cooling_end_day_isdefaulted) unless @seasons_cooling_end_day.nil?
->>>>>>> 87c1eecc
       end
     end
 
@@ -3338,16 +3282,6 @@
       @weekend_heating_setpoints = XMLHelper.get_value(hvac_control, 'extension/WeekendSetpointTempsHeatingSeason', :string)
       @weekday_cooling_setpoints = XMLHelper.get_value(hvac_control, 'extension/WeekdaySetpointTempsCoolingSeason', :string)
       @weekend_cooling_setpoints = XMLHelper.get_value(hvac_control, 'extension/WeekendSetpointTempsCoolingSeason', :string)
-<<<<<<< HEAD
-      @seasons_heating_begin_month = XMLHelper.get_value(hvac_control, 'extension/Seasons/Heating/BeginMonth', :integer)
-      @seasons_heating_begin_day = XMLHelper.get_value(hvac_control, 'extension/Seasons/Heating/BeginDayOfMonth', :integer)
-      @seasons_heating_end_month = XMLHelper.get_value(hvac_control, 'extension/Seasons/Heating/EndMonth', :integer)
-      @seasons_heating_end_day = XMLHelper.get_value(hvac_control, 'extension/Seasons/Heating/EndDayOfMonth', :integer)
-      @seasons_cooling_begin_month = XMLHelper.get_value(hvac_control, 'extension/Seasons/Cooling/BeginMonth', :integer)
-      @seasons_cooling_begin_day = XMLHelper.get_value(hvac_control, 'extension/Seasons/Cooling/BeginDayOfMonth', :integer)
-      @seasons_cooling_end_month = XMLHelper.get_value(hvac_control, 'extension/Seasons/Cooling/EndMonth', :integer)
-      @seasons_cooling_end_day = XMLHelper.get_value(hvac_control, 'extension/Seasons/Cooling/EndDayOfMonth', :integer)
-=======
       @seasons_heating_begin_month = XMLHelper.get_value(hvac_control, 'HeatingSeason/BeginMonth', :integer)
       @seasons_heating_begin_day = XMLHelper.get_value(hvac_control, 'HeatingSeason/BeginDayOfMonth', :integer)
       @seasons_heating_end_month = XMLHelper.get_value(hvac_control, 'HeatingSeason/EndMonth', :integer)
@@ -3356,7 +3290,6 @@
       @seasons_cooling_begin_day = XMLHelper.get_value(hvac_control, 'CoolingSeason/BeginDayOfMonth', :integer)
       @seasons_cooling_end_month = XMLHelper.get_value(hvac_control, 'CoolingSeason/EndMonth', :integer)
       @seasons_cooling_end_day = XMLHelper.get_value(hvac_control, 'CoolingSeason/EndDayOfMonth', :integer)
->>>>>>> 87c1eecc
     end
   end
 
