--- conflicted
+++ resolved
@@ -2953,17 +2953,10 @@
       XMLHelper.add_element(hvac_control, 'SetupTempCoolingSeason', to_float(@cooling_setup_temp)) unless @cooling_setup_temp.nil?
       XMLHelper.add_element(hvac_control, 'SetpointTempCoolingSeason', to_float(@cooling_setpoint_temp)) unless @cooling_setpoint_temp.nil?
       XMLHelper.add_element(hvac_control, 'TotalSetupHoursperWeekCooling', to_integer(@cooling_setup_hours_per_week)) unless @cooling_setup_hours_per_week.nil?
-<<<<<<< HEAD
-      HPXML::add_extension(parent: hvac_control,
-                           extensions: { 'SetbackStartHourHeating' => to_integer_or_nil(@heating_setback_start_hour),
-                                         'SetupStartHourCooling' => to_integer_or_nil(@cooling_setup_start_hour),
-                                         'CeilingFanSetpointTempCoolingSeasonOffset' => to_float_or_nil(@ceiling_fan_cooling_setpoint_temp_offset),
-                                         'OnOffThermostatDeadband' => to_float_or_nil(@onoff_thermostat_deadband) })
-=======
       XMLHelper.add_extension(hvac_control, 'SetbackStartHourHeating', to_integer(@heating_setback_start_hour)) unless @heating_setback_start_hour.nil?
       XMLHelper.add_extension(hvac_control, 'SetupStartHourCooling', to_integer(@cooling_setup_start_hour)) unless @cooling_setup_start_hour.nil?
       XMLHelper.add_extension(hvac_control, 'CeilingFanSetpointTempCoolingSeasonOffset', to_float(@ceiling_fan_cooling_setpoint_temp_offset)) unless @ceiling_fan_cooling_setpoint_temp_offset.nil?
->>>>>>> 02f83176
+      XMLHelper.add_extension(hvac_control, 'OnOffThermostatDeadband', to_float(@onoff_thermostat_deadband)) unless @onoff_thermostat_deadband.nil?
     end
 
     def from_oga(hvac_control)
