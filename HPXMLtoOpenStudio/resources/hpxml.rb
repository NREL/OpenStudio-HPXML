# frozen_string_literal: true

'''
Example Usage:

-----------------
Reading from file
-----------------

hpxml = HPXML.new(hpxml_path: ...)

# Singleton elements
puts hpxml.building_construction.number_of_bedrooms

# Array elements
hpxml.walls.each do |wall|
  wall.windows.each do |window|
    puts window.area
  end
end

---------------------
Creating from scratch
---------------------

hpxml = HPXML.new()

# Singleton elements
hpxml.building_construction.number_of_bedrooms = 3
hpxml.building_construction.conditioned_floor_area = 2400

# Array elements
hpxml.walls.clear
hpxml.walls.add(id: "WallNorth", area: 500)
hpxml.walls.add(id: "WallSouth", area: 500)
hpxml.walls.add
hpxml.walls[-1].id = "WallEastWest"
hpxml.walls[-1].area = 1000

# Write file
XMLHelper.write_file(hpxml.to_oga, "out.xml")

'''

require_relative 'version'
require 'ostruct'

# FUTURE: Remove all idref attributes, make object attributes instead
#         E.g., in class Window, :wall_idref => :wall

class HPXML < Object
  HPXML_ATTRS = [:header, :site, :neighbor_buildings, :building_occupancy, :building_construction,
                 :climate_and_risk_zones, :air_infiltration_measurements, :attics, :foundations,
                 :roofs, :rim_joists, :walls, :foundation_walls, :frame_floors, :slabs, :windows,
                 :skylights, :doors, :heating_systems, :cooling_systems, :heat_pumps, :hvac_plant,
                 :hvac_controls, :hvac_distributions, :ventilation_fans, :water_heating_systems,
                 :hot_water_distributions, :water_fixtures, :water_heating, :solar_thermal_systems,
                 :pv_systems, :generators, :clothes_washers, :clothes_dryers, :dishwashers, :refrigerators,
                 :freezers, :dehumidifiers, :cooking_ranges, :ovens, :lighting_groups, :lighting,
                 :ceiling_fans, :pools, :hot_tubs, :plug_loads, :fuel_loads]
  attr_reader(*HPXML_ATTRS, :doc, :errors, :warnings)

  # Constants
  # FUTURE: Move some of these to within child classes (e.g., HPXML::Attic class)
  AirTypeFanCoil = 'fan coil'
  AirTypeGravity = 'gravity'
  AirTypeHighVelocity = 'high velocity'
  AirTypeRegularVelocity = 'regular velocity'
  AtticTypeCathedral = 'CathedralCeiling'
  AtticTypeConditioned = 'ConditionedAttic'
  AtticTypeFlatRoof = 'FlatRoof'
  AtticTypeUnvented = 'UnventedAttic'
  AtticTypeVented = 'VentedAttic'
  CertificationEnergyStar = 'Energy Star'
  ClothesDryerControlTypeMoisture = 'moisture'
  ClothesDryerControlTypeTimer = 'timer'
  ColorDark = 'dark'
  ColorLight = 'light'
  ColorMedium = 'medium'
  ColorMediumDark = 'medium dark'
  ColorReflective = 'reflective'
  DehumidifierTypePortable = 'portable'
  DehumidifierTypeWholeHome = 'whole-home'
  DHWRecirControlTypeManual = 'manual demand control'
  DHWRecirControlTypeNone = 'no control'
  DHWRecirControlTypeSensor = 'presence sensor demand control'
  DHWRecirControlTypeTemperature = 'temperature'
  DHWRecirControlTypeTimer = 'timer'
  DHWDistTypeRecirc = 'Recirculation'
  DHWDistTypeStandard = 'Standard'
  DuctInsulationMaterialUnknown = 'Unknown'
  DuctInsulationMaterialNone = 'None'
  DuctLeakageTotal = 'total'
  DuctLeakageToOutside = 'to outside'
  DuctTypeReturn = 'return'
  DuctTypeSupply = 'supply'
  DWHRFacilitiesConnectedAll = 'all'
  DWHRFacilitiesConnectedOne = 'one'
  ExteriorShadingTypeSolarScreens = 'solar screens'
  FoundationTypeAmbient = 'Ambient'
  FoundationTypeBasementConditioned = 'ConditionedBasement'
  FoundationTypeBasementUnconditioned = 'UnconditionedBasement'
  FoundationTypeCrawlspaceUnvented = 'UnventedCrawlspace'
  FoundationTypeCrawlspaceVented = 'VentedCrawlspace'
  FoundationTypeSlab = 'SlabOnGrade'
  FrameFloorOtherSpaceAbove = 'above'
  FrameFloorOtherSpaceBelow = 'below'
  FuelLoadTypeGrill = 'grill'
  FuelLoadTypeLighting = 'lighting'
  FuelLoadTypeFireplace = 'fireplace'
  FuelTypeCoal = 'coal'
  FuelTypeCoalAnthracite = 'anthracite coal'
  FuelTypeCoalBituminous = 'bituminous coal'
  FuelTypeCoke = 'coke'
  FuelTypeDiesel = 'diesel'
  FuelTypeElectricity = 'electricity'
  FuelTypeKerosene = 'kerosene'
  FuelTypeNaturalGas = 'natural gas'
  FuelTypeOil = 'fuel oil'
  FuelTypeOil1 = 'fuel oil 1'
  FuelTypeOil2 = 'fuel oil 2'
  FuelTypeOil4 = 'fuel oil 4'
  FuelTypeOil5or6 = 'fuel oil 5/6'
  FuelTypePropane = 'propane'
  FuelTypeWoodCord = 'wood'
  FuelTypeWoodPellets = 'wood pellets'
  HeaterTypeElectricResistance = 'electric resistance'
  HeaterTypeGas = 'gas fired'
  HeaterTypeHeatPump = 'heat pump'
  HVACCompressorTypeSingleStage = 'single stage'
  HVACCompressorTypeTwoStage = 'two stage'
  HVACCompressorTypeVariableSpeed = 'variable speed'
  HVACControlTypeManual = 'manual thermostat'
  HVACControlTypeProgrammable = 'programmable thermostat'
  HVACDistributionTypeAir = 'AirDistribution'
  HVACDistributionTypeDSE = 'DSE'
  HVACDistributionTypeHydronic = 'HydronicDistribution'
  HVACTypeBoiler = 'Boiler'
  HVACTypeCentralAirConditioner = 'central air conditioner'
  HVACTypeChiller = 'chiller'
  HVACTypeCoolingTower = 'cooling tower'
  HVACTypeElectricResistance = 'ElectricResistance'
  HVACTypeEvaporativeCooler = 'evaporative cooler'
  HVACTypeFireplace = 'Fireplace'
  HVACTypeFixedHeater = 'FixedHeater'
  HVACTypeFloorFurnace = 'FloorFurnace'
  HVACTypeFurnace = 'Furnace'
  HVACTypePTACHeating = 'PackagedTerminalAirConditionerHeating'
  HVACTypeHeatPumpAirToAir = 'air-to-air'
  HVACTypeHeatPumpGroundToAir = 'ground-to-air'
  HVACTypeHeatPumpMiniSplit = 'mini-split'
  HVACTypeHeatPumpWaterLoopToAir = 'water-loop-to-air'
  HVACTypeHeatPumpPTHP = 'packaged terminal heat pump'
  HVACTypeMiniSplitAirConditioner = 'mini-split'
  HVACTypePortableHeater = 'PortableHeater'
  HVACTypeRoomAirConditioner = 'room air conditioner'
  HVACTypePTAC = 'packaged terminal air conditioner'
  HVACTypeStove = 'Stove'
  HVACTypeWallFurnace = 'WallFurnace'
  HydronicTypeBaseboard = 'baseboard'
  HydronicTypeRadiantCeiling = 'radiant ceiling'
  HydronicTypeRadiantFloor = 'radiant floor'
  HydronicTypeRadiator = 'radiator'
  HydronicTypeWaterLoop = 'water loop'
  LeakinessTight = 'tight'
  LeakinessAverage = 'average'
  LightingTypeCFL = 'CompactFluorescent'
  LightingTypeLED = 'LightEmittingDiode'
  LightingTypeLFL = 'FluorescentTube'
  LocationAtticUnconditioned = 'attic - unconditioned'
  LocationAtticUnvented = 'attic - unvented'
  LocationAtticVented = 'attic - vented'
  LocationBasementConditioned = 'basement - conditioned'
  LocationBasementUnconditioned = 'basement - unconditioned'
  LocationBath = 'bath'
  LocationCrawlspaceUnvented = 'crawlspace - unvented'
  LocationCrawlspaceVented = 'crawlspace - vented'
  LocationExterior = 'exterior'
  LocationExteriorWall = 'exterior wall'
  LocationGarage = 'garage'
  LocationGround = 'ground'
  LocationInterior = 'interior'
  LocationKitchen = 'kitchen'
  LocationLivingSpace = 'living space'
  LocationOtherExterior = 'other exterior'
  LocationOtherHousingUnit = 'other housing unit'
  LocationOtherHeatedSpace = 'other heated space'
  LocationOtherMultifamilyBufferSpace = 'other multifamily buffer space'
  LocationOtherNonFreezingSpace = 'other non-freezing space'
  LocationOutside = 'outside'
  LocationRoof = 'roof'
  LocationRoofDeck = 'roof deck'
  LocationUnconditionedSpace = 'unconditioned space'
  LocationUnderSlab = 'under slab'
  MechVentTypeBalanced = 'balanced'
  MechVentTypeCFIS = 'central fan integrated supply'
  MechVentTypeERV = 'energy recovery ventilator'
  MechVentTypeExhaust = 'exhaust only'
  MechVentTypeHRV = 'heat recovery ventilator'
  MechVentTypeSupply = 'supply only'
  OrientationEast = 'east'
  OrientationNorth = 'north'
  OrientationNortheast = 'northeast'
  OrientationNorthwest = 'northwest'
  OrientationSouth = 'south'
  OrientationSoutheast = 'southeast'
  OrientationSouthwest = 'southwest'
  OrientationWest = 'west'
  PlugLoadTypeElectricVehicleCharging = 'electric vehicle charging'
  PlugLoadTypeOther = 'other'
  PlugLoadTypeTelevision = 'TV other'
  PlugLoadTypeWellPump = 'well pump'
  PVModuleTypePremium = 'premium'
  PVModuleTypeStandard = 'standard'
  PVModuleTypeThinFilm = 'thin film'
  PVTrackingTypeFixed = 'fixed'
  PVTrackingType1Axis = '1-axis'
  PVTrackingType1AxisBacktracked = '1-axis backtracked'
  PVTrackingType2Axis = '2-axis'
  ResidentialTypeApartment = 'apartment unit'
  ResidentialTypeManufactured = 'manufactured home'
  ResidentialTypeSFA = 'single-family attached'
  ResidentialTypeSFD = 'single-family detached'
  RoofTypeAsphaltShingles = 'asphalt or fiberglass shingles'
  RoofTypeConcrete = 'concrete'
  RoofTypeClayTile = 'slate or tile shingles'
  RoofTypeMetal = 'metal surfacing'
  RoofTypePlasticRubber = 'plastic/rubber/synthetic sheeting'
  RoofTypeWoodShingles = 'wood shingles or shakes'
  ShieldingExposed = 'exposed'
  ShieldingNormal = 'normal'
  ShieldingWellShielded = 'well-shielded'
  SidingTypeAluminum = 'aluminum siding'
  SidingTypeBrick = 'brick veneer'
  SidingTypeFiberCement = 'fiber cement siding'
  SidingTypeStucco = 'stucco'
  SidingTypeVinyl = 'vinyl siding'
  SidingTypeWood = 'wood siding'
  SiteTypeUrban = 'urban'
  SiteTypeSuburban = 'suburban'
  SiteTypeRural = 'rural'
  SolarThermalLoopTypeDirect = 'liquid direct'
  SolarThermalLoopTypeIndirect = 'liquid indirect'
  SolarThermalLoopTypeThermosyphon = 'passive thermosyphon'
  SolarThermalTypeDoubleGlazing = 'double glazing black'
  SolarThermalTypeEvacuatedTube = 'evacuated tube'
  SolarThermalTypeICS = 'integrated collector storage'
  SolarThermalTypeSingleGlazing = 'single glazing black'
  TypeNone = 'none'
  TypeUnknown = 'unknown'
  UnitsACH = 'ACH'
  UnitsACHNatural = 'ACHnatural'
  UnitsAFUE = 'AFUE'
  UnitsCFM = 'CFM'
  UnitsCFM25 = 'CFM25'
  UnitsCOP = 'COP'
  UnitsEER = 'EER'
  UnitsHSPF = 'HSPF'
  UnitsKwhPerYear = 'kWh/year'
  UnitsKwPerTon = 'kW/ton'
  UnitsPercent = 'Percent'
  UnitsSEER = 'SEER'
  UnitsSLA = 'SLA'
  UnitsThermPerYear = 'therm/year'
  WallTypeAdobe = 'Adobe'
  WallTypeBrick = 'StructuralBrick'
  WallTypeCMU = 'ConcreteMasonryUnit'
  WallTypeConcrete = 'SolidConcrete'
  WallTypeDoubleWoodStud = 'DoubleWoodStud'
  WallTypeICF = 'InsulatedConcreteForms'
  WallTypeLog = 'LogWall'
  WallTypeSIP = 'StructurallyInsulatedPanel'
  WallTypeSteelStud = 'SteelFrame'
  WallTypeStone = 'Stone'
  WallTypeStrawBale = 'StrawBale'
  WallTypeWoodStud = 'WoodStud'
  WaterFixtureTypeFaucet = 'faucet'
  WaterFixtureTypeShowerhead = 'shower head'
  WaterHeaterTypeCombiStorage = 'space-heating boiler with storage tank'
  WaterHeaterTypeCombiTankless = 'space-heating boiler with tankless coil'
  WaterHeaterTypeHeatPump = 'heat pump water heater'
  WaterHeaterTypeTankless = 'instantaneous water heater'
  WaterHeaterTypeStorage = 'storage water heater'
  WindowFrameTypeAluminum = 'Aluminum'
  WindowFrameTypeComposite = 'Composite'
  WindowFrameTypeFiberglass = 'Fiberglass'
  WindowFrameTypeMetal = 'Metal'
  WindowFrameTypeVinyl = 'Vinyl'
  WindowFrameTypeWood = 'Wood'
  WindowGasAir = 'air'
  WindowGasArgon = 'argon'
  WindowGlazingLowE = 'low-e'
  WindowGlazingReflective = 'reflective'
  WindowGlazingTintedReflective = 'tinted/reflective'
  WindowLayersDoublePane = 'double-pane'
  WindowLayersSinglePane = 'single-pane'
  WindowLayersTriplePane = 'triple-pane'
  WindowClassArchitectural = 'architectural'
  WindowClassCommercial = 'commercial'
  WindowClassHeavyCommercial = 'heavy commercial'
  WindowClassResidential = 'residential'
  WindowClassLightCommercial = 'light commercial'

  def initialize(hpxml_path: nil, schematron_validators: [], collapse_enclosure: true, building_id: nil)
    @doc = nil
    @hpxml_path = hpxml_path
    @errors = []
    @warnings = []

    hpxml = nil
    if not hpxml_path.nil?
      @doc = XMLHelper.parse_file(hpxml_path)

      # Check HPXML version
      hpxml = XMLHelper.get_element(@doc, '/HPXML')
      Version.check_hpxml_version(XMLHelper.get_attribute_value(hpxml, 'schemaVersion'))

      # Validate against Schematron docs
      @errors, @warnings = validate_against_schematron(schematron_validators: schematron_validators)
      return unless @errors.empty?

      # Handle multiple buildings
      if XMLHelper.get_elements(hpxml, 'Building').size > 1
        if building_id.nil?
          @errors << 'Multiple Building elements defined in HPXML file; Building ID argument must be provided.'
          return unless @errors.empty?
        end

        # Discard all Building elements except the one of interest
        XMLHelper.get_elements(hpxml, 'Building').reverse_each do |building|
          next if XMLHelper.get_attribute_value(XMLHelper.get_element(building, 'BuildingID'), 'id') == building_id

          building.remove
        end
        if XMLHelper.get_elements(hpxml, 'Building').size == 0
          @errors << "Could not find Building element with ID '#{building_id}'."
          return unless @errors.empty?
        end
      end
    end

    # Create/populate child objects
    from_oga(hpxml)

    # Check for additional errors (those hard to check via Schematron)
    @errors += check_for_errors()
    return unless @errors.empty?

    # Clean up
    delete_tiny_surfaces()
    delete_adiabatic_subsurfaces()
    if collapse_enclosure
      collapse_enclosure_surfaces()
    end
  end

  def hvac_systems
    return (@heating_systems + @cooling_systems + @heat_pumps)
  end

  def has_space_type(space_type)
    # Look for surfaces attached to this space type
    (@roofs + @rim_joists + @walls + @foundation_walls + @frame_floors + @slabs).each do |surface|
      return true if surface.interior_adjacent_to == space_type
      return true if surface.exterior_adjacent_to == space_type
    end
    return false
  end

  def has_fuel_access
    @site.fuels.each do |fuel|
      if fuel != FuelTypeElectricity
        return true
      end
    end
    return false
  end

  def predominant_heating_fuel
    fuel_fracs = {}
    @heating_systems.each do |heating_system|
      fuel = heating_system.heating_system_fuel
      fuel_fracs[fuel] = 0.0 if fuel_fracs[fuel].nil?
      fuel_fracs[fuel] += heating_system.fraction_heat_load_served.to_f
    end
    @heat_pumps.each do |heat_pump|
      fuel = heat_pump.heat_pump_fuel
      fuel_fracs[fuel] = 0.0 if fuel_fracs[fuel].nil?
      fuel_fracs[fuel] += heat_pump.fraction_heat_load_served.to_f
    end
    return FuelTypeElectricity if fuel_fracs.empty?
    return FuelTypeElectricity if fuel_fracs[FuelTypeElectricity].to_f > 0.5

    # Choose fossil fuel
    fuel_fracs.delete FuelTypeElectricity
    return fuel_fracs.key(fuel_fracs.values.max)
  end

  def predominant_water_heating_fuel
    fuel_fracs = {}
    @water_heating_systems.each do |water_heating_system|
      fuel = water_heating_system.fuel_type
      if fuel.nil? # Combi boiler
        fuel = water_heating_system.related_hvac_system.heating_system_fuel
      end
      fuel_fracs[fuel] = 0.0 if fuel_fracs[fuel].nil?
      fuel_fracs[fuel] += water_heating_system.fraction_dhw_load_served
    end
    return FuelTypeElectricity if fuel_fracs.empty?
    return FuelTypeElectricity if fuel_fracs[FuelTypeElectricity].to_f > 0.5

    # Choose fossil fuel
    fuel_fracs.delete FuelTypeElectricity
    return fuel_fracs.key(fuel_fracs.values.max)
  end

  def fraction_of_windows_operable()
    # Calculates the fraction of windows that are operable.
    # Since we don't have quantity available, we use area as an approximation.
    window_area_total = @windows.map { |w| w.area }.sum(0.0)
    window_area_operable = @windows.map { |w| w.fraction_operable * w.area }.sum(0.0)
    if window_area_total <= 0
      return 0.0
    end

    return window_area_operable / window_area_total
  end

  def total_fraction_cool_load_served()
    return @cooling_systems.total_fraction_cool_load_served + @heat_pumps.total_fraction_cool_load_served
  end

  def total_fraction_heat_load_served()
    return @heating_systems.total_fraction_heat_load_served + @heat_pumps.total_fraction_heat_load_served
  end

  def has_walkout_basement()
    has_conditioned_basement = has_space_type(LocationBasementConditioned)
    ncfl = @building_construction.number_of_conditioned_floors
    ncfl_ag = @building_construction.number_of_conditioned_floors_above_grade
    return (has_conditioned_basement && (ncfl == ncfl_ag))
  end

  def thermal_boundary_wall_areas()
    above_grade_area = 0.0 # Thermal boundary walls not in contact with soil
    below_grade_area = 0.0 # Thermal boundary walls in contact with soil

    (@walls + @rim_joists).each do |wall|
      if wall.is_thermal_boundary
        above_grade_area += wall.area
      end
    end

    @foundation_walls.each do |foundation_wall|
      next unless foundation_wall.is_thermal_boundary

      height = foundation_wall.height
      bg_depth = foundation_wall.depth_below_grade
      above_grade_area += (height - bg_depth) / height * foundation_wall.area
      below_grade_area += bg_depth / height * foundation_wall.area
    end

    return above_grade_area, below_grade_area
  end

  def common_wall_area()
    # Wall area for walls adjacent to Unrated Conditioned Space, not including
    # foundation walls.
    area = 0.0

    (@walls + @rim_joists).each do |wall|
      if wall.exterior_adjacent_to == HPXML::LocationOtherHousingUnit
        area += wall.area
      end
    end

    return area
  end

  def compartmentalization_boundary_areas()
    # Returns the infiltration compartmentalization boundary areas
    total_area = 0.0 # Total surface area that bounds the Infiltration Volume
    exterior_area = 0.0 # Same as above excluding surfaces attached to garage or other housing units

    # Determine which spaces are within infiltration volume
    spaces_within_infil_volume = [LocationLivingSpace, LocationBasementConditioned]
    @attics.each do |attic|
      next unless [AtticTypeUnvented].include? attic.attic_type
      next unless attic.within_infiltration_volume

      spaces_within_infil_volume << attic.to_location
    end
    @foundations.each do |foundation|
      next unless [FoundationTypeBasementUnconditioned, FoundationTypeCrawlspaceUnvented].include? foundation.foundation_type
      next unless foundation.within_infiltration_volume

      spaces_within_infil_volume << foundation.to_location
    end

    # Get surfaces bounding infiltration volume
    spaces_within_infil_volume.each do |space_type|
      (@roofs + @rim_joists + @walls + @foundation_walls + @frame_floors + @slabs).each do |surface|
        next unless [surface.interior_adjacent_to, surface.exterior_adjacent_to].include? space_type

        # Exclude surfaces between two spaces that are both within infiltration volume
        next if spaces_within_infil_volume.include?(surface.interior_adjacent_to) && spaces_within_infil_volume.include?(surface.exterior_adjacent_to)

        # Update Compartmentalization Boundary areas
        total_area += surface.area
        if not [LocationGarage, LocationOtherHousingUnit, LocationOtherHeatedSpace,
                LocationOtherMultifamilyBufferSpace, LocationOtherNonFreezingSpace].include? surface.exterior_adjacent_to
          exterior_area += surface.area
        end
      end
    end

    return total_area, exterior_area
  end

  def inferred_infiltration_height(infil_volume)
    # Infiltration height: vertical distance between lowest and highest above-grade points within the pressure boundary.
    # Height is inferred from available HPXML properties.
    # The WithinInfiltrationVolume properties are intentionally ignored for now.
    # FUTURE: Move into AirInfiltrationMeasurement class?
    cfa = @building_construction.conditioned_floor_area
    ncfl_ag = @building_construction.number_of_conditioned_floors_above_grade
    if has_walkout_basement()
      infil_height = ncfl_ag * infil_volume / cfa
    else
      # Calculate maximum above-grade height of conditioned basement walls
      max_cond_bsmt_wall_height_ag = 0.0
      @foundation_walls.each do |foundation_wall|
        next unless foundation_wall.is_exterior && (foundation_wall.interior_adjacent_to == LocationBasementConditioned)

        height_ag = foundation_wall.height - foundation_wall.depth_below_grade
        next unless height_ag > max_cond_bsmt_wall_height_ag

        max_cond_bsmt_wall_height_ag = height_ag
      end
      # Add assumed rim joist height
      cond_bsmt_rim_joist_height = 0
      @rim_joists.each do |rim_joist|
        next unless rim_joist.is_exterior && (rim_joist.interior_adjacent_to == LocationBasementConditioned)

        cond_bsmt_rim_joist_height = UnitConversions.convert(9, 'in', 'ft')
      end
      infil_height = ncfl_ag * infil_volume / cfa + max_cond_bsmt_wall_height_ag + cond_bsmt_rim_joist_height
    end
    return infil_height
  end

  def to_oga()
    @doc = _create_oga_document()
    @header.to_oga(@doc)
    @site.to_oga(@doc)
    @neighbor_buildings.to_oga(@doc)
    @building_occupancy.to_oga(@doc)
    @building_construction.to_oga(@doc)
    @climate_and_risk_zones.to_oga(@doc)
    @air_infiltration_measurements.to_oga(@doc)
    @attics.to_oga(@doc)
    @foundations.to_oga(@doc)
    @roofs.to_oga(@doc)
    @rim_joists.to_oga(@doc)
    @walls.to_oga(@doc)
    @foundation_walls.to_oga(@doc)
    @frame_floors.to_oga(@doc)
    @slabs.to_oga(@doc)
    @windows.to_oga(@doc)
    @skylights.to_oga(@doc)
    @doors.to_oga(@doc)
    @heating_systems.to_oga(@doc)
    @cooling_systems.to_oga(@doc)
    @heat_pumps.to_oga(@doc)
    @hvac_plant.to_oga(@doc)
    @hvac_controls.to_oga(@doc)
    @hvac_distributions.to_oga(@doc)
    @ventilation_fans.to_oga(@doc)
    @water_heating_systems.to_oga(@doc)
    @hot_water_distributions.to_oga(@doc)
    @water_fixtures.to_oga(@doc)
    @water_heating.to_oga(@doc)
    @solar_thermal_systems.to_oga(@doc)
    @pv_systems.to_oga(@doc)
    @generators.to_oga(@doc)
    @clothes_washers.to_oga(@doc)
    @clothes_dryers.to_oga(@doc)
    @dishwashers.to_oga(@doc)
    @refrigerators.to_oga(@doc)
    @freezers.to_oga(@doc)
    @dehumidifiers.to_oga(@doc)
    @cooking_ranges.to_oga(@doc)
    @ovens.to_oga(@doc)
    @lighting_groups.to_oga(@doc)
    @ceiling_fans.to_oga(@doc)
    @lighting.to_oga(@doc)
    @pools.to_oga(@doc)
    @hot_tubs.to_oga(@doc)
    @plug_loads.to_oga(@doc)
    @fuel_loads.to_oga(@doc)
    return @doc
  end

  def from_oga(hpxml)
    @header = Header.new(self, hpxml)
    @site = Site.new(self, hpxml)
    @neighbor_buildings = NeighborBuildings.new(self, hpxml)
    @building_occupancy = BuildingOccupancy.new(self, hpxml)
    @building_construction = BuildingConstruction.new(self, hpxml)
    @climate_and_risk_zones = ClimateandRiskZones.new(self, hpxml)
    @air_infiltration_measurements = AirInfiltrationMeasurements.new(self, hpxml)
    @attics = Attics.new(self, hpxml)
    @foundations = Foundations.new(self, hpxml)
    @roofs = Roofs.new(self, hpxml)
    @rim_joists = RimJoists.new(self, hpxml)
    @walls = Walls.new(self, hpxml)
    @foundation_walls = FoundationWalls.new(self, hpxml)
    @frame_floors = FrameFloors.new(self, hpxml)
    @slabs = Slabs.new(self, hpxml)
    @windows = Windows.new(self, hpxml)
    @skylights = Skylights.new(self, hpxml)
    @doors = Doors.new(self, hpxml)
    @heating_systems = HeatingSystems.new(self, hpxml)
    @cooling_systems = CoolingSystems.new(self, hpxml)
    @heat_pumps = HeatPumps.new(self, hpxml)
    @hvac_plant = HVACPlant.new(self, hpxml)
    @hvac_controls = HVACControls.new(self, hpxml)
    @hvac_distributions = HVACDistributions.new(self, hpxml)
    @ventilation_fans = VentilationFans.new(self, hpxml)
    @water_heating_systems = WaterHeatingSystems.new(self, hpxml)
    @hot_water_distributions = HotWaterDistributions.new(self, hpxml)
    @water_fixtures = WaterFixtures.new(self, hpxml)
    @water_heating = WaterHeating.new(self, hpxml)
    @solar_thermal_systems = SolarThermalSystems.new(self, hpxml)
    @pv_systems = PVSystems.new(self, hpxml)
    @generators = Generators.new(self, hpxml)
    @clothes_washers = ClothesWashers.new(self, hpxml)
    @clothes_dryers = ClothesDryers.new(self, hpxml)
    @dishwashers = Dishwashers.new(self, hpxml)
    @refrigerators = Refrigerators.new(self, hpxml)
    @freezers = Freezers.new(self, hpxml)
    @dehumidifiers = Dehumidifiers.new(self, hpxml)
    @cooking_ranges = CookingRanges.new(self, hpxml)
    @ovens = Ovens.new(self, hpxml)
    @lighting_groups = LightingGroups.new(self, hpxml)
    @ceiling_fans = CeilingFans.new(self, hpxml)
    @lighting = Lighting.new(self, hpxml)
    @pools = Pools.new(self, hpxml)
    @hot_tubs = HotTubs.new(self, hpxml)
    @plug_loads = PlugLoads.new(self, hpxml)
    @fuel_loads = FuelLoads.new(self, hpxml)
  end

  # Class to store additional properties on an HPXML object that are not intended
  # to end up in the HPXML file. For example, you can store the OpenStudio::Model::Space
  # object for an appliance.
  class AdditionalProperties < OpenStruct
    def method_missing(meth, *args)
      # Complain if no value has been set rather than just returning nil
      raise NoMethodError, "undefined method '#{meth}' for #{self}" unless meth.to_s.end_with?('=')

      super
    end
  end

  # HPXML Standard Element (e.g., Roof)
  class BaseElement
    attr_accessor(:hpxml_object, :additional_properties)

    def initialize(hpxml_object, oga_element = nil, **kwargs)
      @hpxml_object = hpxml_object
      @additional_properties = AdditionalProperties.new

      # Automatically add :foo_isdefaulted attributes to class
      self.class::ATTRS.each do |attribute|
        next if attribute.to_s.end_with? '_isdefaulted'

        attr = "#{attribute}_isdefaulted".to_sym
        next if self.class::ATTRS.include? attr

        # Add attribute to ATTRS and class
        self.class::ATTRS << attr
        create_attr(attr.to_s) # From https://stackoverflow.com/a/4082937
      end

      if not oga_element.nil?
        # Set values from HPXML Oga element
        from_oga(oga_element)
      else
        # Set values from **kwargs
        kwargs.each do |k, v|
          send(k.to_s + '=', v)
        end
      end
    end

    def create_method(name, &block)
      self.class.send(:define_method, name, &block)
    end

    def create_attr(name)
      create_method("#{name}=".to_sym) { |val| instance_variable_set('@' + name, val) }
      create_method(name.to_sym) { instance_variable_get('@' + name) }
    end

    def to_h
      h = {}
      self.class::ATTRS.each do |attribute|
        h[attribute] = send(attribute)
      end
      return h
    end

    def to_s
      return to_h.to_s
    end

    def nil?
      # Returns true if all attributes are nil
      to_h.each do |k, v|
        next if k.to_s.end_with? '_isdefaulted'
        return false if not v.nil?
      end
      return true
    end
  end

  # HPXML Array Element (e.g., Roofs)
  class BaseArrayElement < Array
    attr_accessor(:hpxml_object, :additional_properties)

    def initialize(hpxml_object, oga_element = nil)
      @hpxml_object = hpxml_object
      @additional_properties = AdditionalProperties.new

      if not oga_element.nil?
        # Set values from HPXML Oga element
        from_oga(oga_element)
      end
    end

    def check_for_errors
      errors = []
      each do |child|
        if not child.respond_to? :check_for_errors
          fail "Need to add 'check_for_errors' method to #{child.class} class."
        end

        errors += child.check_for_errors
      end
      return errors
    end

    def to_oga(doc)
      each do |child|
        child.to_oga(doc)
      end
    end

    def to_s
      return map { |x| x.to_s }
    end
  end

  class Header < BaseElement
    ATTRS = [:xml_type, :xml_generated_by, :created_date_and_time, :transaction,
             :software_program_used, :software_program_version, :eri_calculation_version,
             :eri_design, :timestep, :building_id, :event_type, :state_code,
             :sim_begin_month, :sim_begin_day, :sim_end_month, :sim_end_day, :sim_calendar_year,
             :dst_enabled, :dst_begin_month, :dst_begin_day, :dst_end_month, :dst_end_day,
             :use_max_load_for_heat_pumps, :allow_increased_fixed_capacities,
             :apply_ashrae140_assumptions, :energystar_calculation_version]
    attr_accessor(*ATTRS)

    def check_for_errors
      errors = []

      if not @timestep.nil?
        valid_tsteps = [60, 30, 20, 15, 12, 10, 6, 5, 4, 3, 2, 1]
        if not valid_tsteps.include? @timestep
          errors << "Timestep (#{@timestep}) must be one of: #{valid_tsteps.join(', ')}."
        end
      end

      errors += HPXML::check_dates('Run Period', @sim_begin_month, @sim_begin_day, @sim_end_month, @sim_end_day)

      if (not @sim_begin_month.nil?) && (not @sim_end_month.nil?)
        if @sim_begin_month > @sim_end_month
          errors << "Run Period Begin Month (#{@sim_begin_month}) cannot come after Run Period End Month (#{@sim_end_month})."
        end

        if (not @sim_begin_day.nil?) && (not @sim_end_day.nil?)
          if @sim_begin_month == @sim_end_month && @sim_begin_day > @sim_end_day
            errors << "Run Period Begin Day of Month (#{@sim_begin_day}) cannot come after Run Period End Day of Month (#{@sim_end_day}) for the same month (#{begin_month})."
          end
        end
      end

      errors += HPXML::check_dates('Daylight Saving', @dst_begin_month, @dst_begin_day, @dst_end_month, @dst_end_day)

      return errors
    end

    def to_oga(doc)
      return if nil?

      hpxml = XMLHelper.get_element(doc, '/HPXML')
      header = XMLHelper.add_element(hpxml, 'XMLTransactionHeaderInformation')
      XMLHelper.add_element(header, 'XMLType', @xml_type, :string)
      XMLHelper.add_element(header, 'XMLGeneratedBy', @xml_generated_by, :string)
      if not @created_date_and_time.nil?
        XMLHelper.add_element(header, 'CreatedDateAndTime', @created_date_and_time, :string)
      else
        XMLHelper.add_element(header, 'CreatedDateAndTime', Time.now.strftime('%Y-%m-%dT%H:%M:%S%:z'), :string)
      end
      XMLHelper.add_element(header, 'Transaction', @transaction, :string)

      software_info = XMLHelper.add_element(hpxml, 'SoftwareInfo')
      XMLHelper.add_element(software_info, 'SoftwareProgramUsed', @software_program_used, :string) unless @software_program_used.nil?
      XMLHelper.add_element(software_info, 'SoftwareProgramVersion', @software_program_version, :string) unless @software_program_version.nil?
      if not @apply_ashrae140_assumptions.nil?
        extension = XMLHelper.create_elements_as_needed(software_info, ['extension'])
        XMLHelper.add_element(extension, 'ApplyASHRAE140Assumptions', @apply_ashrae140_assumptions, :boolean) unless @apply_ashrae140_assumptions.nil?
      end
      if (not @eri_calculation_version.nil?) || (not @eri_design.nil?)
        extension = XMLHelper.create_elements_as_needed(software_info, ['extension'])
        eri_calculation = XMLHelper.add_element(extension, 'ERICalculation')
        XMLHelper.add_element(eri_calculation, 'Version', @eri_calculation_version, :string) unless @eri_calculation_version.nil?
        XMLHelper.add_element(eri_calculation, 'Design', @eri_design, :string) unless @eri_design.nil?
      end
      if not @energystar_calculation_version.nil?
        extension = XMLHelper.create_elements_as_needed(software_info, ['extension'])
        energystar_calculation = XMLHelper.add_element(extension, 'EnergyStarCalculation')
        XMLHelper.add_element(energystar_calculation, 'Version', @energystar_calculation_version, :string) unless @energystar_calculation_version.nil?
      end
      if (not @timestep.nil?) || (not @sim_begin_month.nil?) || (not @sim_begin_day.nil?) || (not @sim_end_month.nil?) || (not @sim_end_day.nil?) || (not @dst_enabled.nil?) || (not @dst_begin_month.nil?) || (not @dst_begin_day.nil?) || (not @dst_end_month.nil?) || (not @dst_end_day.nil?)
        extension = XMLHelper.create_elements_as_needed(software_info, ['extension'])
        simulation_control = XMLHelper.add_element(extension, 'SimulationControl')
        XMLHelper.add_element(simulation_control, 'Timestep', @timestep, :integer, @timestep_isdefaulted) unless @timestep.nil?
        XMLHelper.add_element(simulation_control, 'BeginMonth', @sim_begin_month, :integer, @sim_begin_month_isdefaulted) unless @sim_begin_month.nil?
        XMLHelper.add_element(simulation_control, 'BeginDayOfMonth', @sim_begin_day, :integer, @sim_begin_day_isdefaulted) unless @sim_begin_day.nil?
        XMLHelper.add_element(simulation_control, 'EndMonth', @sim_end_month, :integer, @sim_end_month_isdefaulted) unless @sim_end_month.nil?
        XMLHelper.add_element(simulation_control, 'EndDayOfMonth', @sim_end_day, :integer, @sim_end_day_isdefaulted) unless @sim_end_day.nil?
        XMLHelper.add_element(simulation_control, 'CalendarYear', @sim_calendar_year, :integer, @sim_calendar_year_isdefaulted) unless @sim_calendar_year.nil?
        if (not @dst_enabled.nil?) || (not @dst_begin_month.nil?) || (not @dst_begin_day.nil?) || (not @dst_end_month.nil?) || (not @dst_end_day.nil?)
          daylight_saving = XMLHelper.add_element(simulation_control, 'DaylightSaving')
          XMLHelper.add_element(daylight_saving, 'Enabled', @dst_enabled, :boolean, @dst_enabled_isdefaulted) unless @dst_enabled.nil?
          XMLHelper.add_element(daylight_saving, 'BeginMonth', @dst_begin_month, :integer, @dst_begin_month_isdefaulted) unless @dst_begin_month.nil?
          XMLHelper.add_element(daylight_saving, 'BeginDayOfMonth', @dst_begin_day, :integer, @dst_begin_day_isdefaulted) unless @dst_begin_day.nil?
          XMLHelper.add_element(daylight_saving, 'EndMonth', @dst_end_month, :integer, @dst_end_month_isdefaulted) unless @dst_end_month.nil?
          XMLHelper.add_element(daylight_saving, 'EndDayOfMonth', @dst_end_day, :integer, @dst_end_day_isdefaulted) unless @dst_end_day.nil?
        end
      end
      if (not @use_max_load_for_heat_pumps.nil?) || (not @allow_increased_fixed_capacities.nil?)
        extension = XMLHelper.create_elements_as_needed(software_info, ['extension'])
        hvac_sizing_control = XMLHelper.add_element(extension, 'HVACSizingControl')
        XMLHelper.add_element(hvac_sizing_control, 'UseMaxLoadForHeatPumps', @use_max_load_for_heat_pumps, :boolean, @use_max_load_for_heat_pumps_isdefaulted) unless @use_max_load_for_heat_pumps.nil?
        XMLHelper.add_element(hvac_sizing_control, 'AllowIncreasedFixedCapacities', @allow_increased_fixed_capacities, :boolean, @allow_increased_fixed_capacities_isdefaulted) unless @allow_increased_fixed_capacities.nil?
      end

      building = XMLHelper.add_element(hpxml, 'Building')
      building_building_id = XMLHelper.add_element(building, 'BuildingID')
      XMLHelper.add_attribute(building_building_id, 'id', @building_id)
      if not @state_code.nil?
        site = XMLHelper.add_element(building, 'Site')
        site_id = XMLHelper.add_element(site, 'SiteID')
        XMLHelper.add_attribute(site_id, 'id', 'SiteID')
        address = XMLHelper.add_element(site, 'Address')
        XMLHelper.add_element(address, 'StateCode', @state_code, :string)
      end
      project_status = XMLHelper.add_element(building, 'ProjectStatus')
      XMLHelper.add_element(project_status, 'EventType', @event_type, :string)
    end

    def from_oga(hpxml)
      return if hpxml.nil?

      @xml_type = XMLHelper.get_value(hpxml, 'XMLTransactionHeaderInformation/XMLType', :string)
      @xml_generated_by = XMLHelper.get_value(hpxml, 'XMLTransactionHeaderInformation/XMLGeneratedBy', :string)
      @created_date_and_time = XMLHelper.get_value(hpxml, 'XMLTransactionHeaderInformation/CreatedDateAndTime', :string)
      @transaction = XMLHelper.get_value(hpxml, 'XMLTransactionHeaderInformation/Transaction', :string)
      @software_program_used = XMLHelper.get_value(hpxml, 'SoftwareInfo/SoftwareProgramUsed', :string)
      @software_program_version = XMLHelper.get_value(hpxml, 'SoftwareInfo/SoftwareProgramVersion', :string)
      @eri_calculation_version = XMLHelper.get_value(hpxml, 'SoftwareInfo/extension/ERICalculation/Version', :string)
      @eri_design = XMLHelper.get_value(hpxml, 'SoftwareInfo/extension/ERICalculation/Design', :string)
      @energystar_calculation_version = XMLHelper.get_value(hpxml, 'SoftwareInfo/extension/EnergyStarCalculation/Version', :string)
      @timestep = XMLHelper.get_value(hpxml, 'SoftwareInfo/extension/SimulationControl/Timestep', :integer)
      @sim_begin_month = XMLHelper.get_value(hpxml, 'SoftwareInfo/extension/SimulationControl/BeginMonth', :integer)
      @sim_begin_day = XMLHelper.get_value(hpxml, 'SoftwareInfo/extension/SimulationControl/BeginDayOfMonth', :integer)
      @sim_end_month = XMLHelper.get_value(hpxml, 'SoftwareInfo/extension/SimulationControl/EndMonth', :integer)
      @sim_end_day = XMLHelper.get_value(hpxml, 'SoftwareInfo/extension/SimulationControl/EndDayOfMonth', :integer)
      @sim_calendar_year = XMLHelper.get_value(hpxml, 'SoftwareInfo/extension/SimulationControl/CalendarYear', :integer)
      @dst_enabled = XMLHelper.get_value(hpxml, 'SoftwareInfo/extension/SimulationControl/DaylightSaving/Enabled', :boolean)
      @dst_begin_month = XMLHelper.get_value(hpxml, 'SoftwareInfo/extension/SimulationControl/DaylightSaving/BeginMonth', :integer)
      @dst_begin_day = XMLHelper.get_value(hpxml, 'SoftwareInfo/extension/SimulationControl/DaylightSaving/BeginDayOfMonth', :integer)
      @dst_end_month = XMLHelper.get_value(hpxml, 'SoftwareInfo/extension/SimulationControl/DaylightSaving/EndMonth', :integer)
      @dst_end_day = XMLHelper.get_value(hpxml, 'SoftwareInfo/extension/SimulationControl/DaylightSaving/EndDayOfMonth', :integer)
      @apply_ashrae140_assumptions = XMLHelper.get_value(hpxml, 'SoftwareInfo/extension/ApplyASHRAE140Assumptions', :boolean)
      @use_max_load_for_heat_pumps = XMLHelper.get_value(hpxml, 'SoftwareInfo/extension/HVACSizingControl/UseMaxLoadForHeatPumps', :boolean)
      @allow_increased_fixed_capacities = XMLHelper.get_value(hpxml, 'SoftwareInfo/extension/HVACSizingControl/AllowIncreasedFixedCapacities', :boolean)
      @building_id = HPXML::get_id(hpxml, 'Building/BuildingID')
      @event_type = XMLHelper.get_value(hpxml, 'Building/ProjectStatus/EventType', :string)
      @state_code = XMLHelper.get_value(hpxml, 'Building/Site/Address/StateCode', :string)
    end
  end

  class Site < BaseElement
    ATTRS = [:site_type, :surroundings, :shielding_of_home, :orientation_of_front_of_home, :fuels]
    attr_accessor(*ATTRS)

    def check_for_errors
      errors = []
      return errors
    end

    def to_oga(doc)
      return if nil?

      site = XMLHelper.create_elements_as_needed(doc, ['HPXML', 'Building', 'BuildingDetails', 'BuildingSummary', 'Site'])
      XMLHelper.add_element(site, 'SiteType', @site_type, :string, @site_type_isdefaulted) unless @site_type.nil?
      XMLHelper.add_element(site, 'Surroundings', @surroundings, :string) unless @surroundings.nil?
      XMLHelper.add_element(site, 'ShieldingofHome', @shielding_of_home, :string, @shielding_of_home_isdefaulted) unless @shielding_of_home.nil?
      XMLHelper.add_element(site, 'OrientationOfFrontOfHome', @orientation_of_front_of_home, :string) unless @orientation_of_front_of_home.nil?
      if (not @fuels.nil?) && (not @fuels.empty?)
        fuel_types_available = XMLHelper.add_element(site, 'FuelTypesAvailable')
        @fuels.each do |fuel|
          XMLHelper.add_element(fuel_types_available, 'Fuel', fuel, :string)
        end
      end
    end

    def from_oga(hpxml)
      return if hpxml.nil?

      site = XMLHelper.get_element(hpxml, 'Building/BuildingDetails/BuildingSummary/Site')
      return if site.nil?

      @site_type = XMLHelper.get_value(site, 'SiteType', :string)
      @surroundings = XMLHelper.get_value(site, 'Surroundings', :string)
      @shielding_of_home = XMLHelper.get_value(site, 'ShieldingofHome', :string)
      @orientation_of_front_of_home = XMLHelper.get_value(site, 'OrientationOfFrontOfHome', :string)
      @fuels = XMLHelper.get_values(site, 'FuelTypesAvailable/Fuel', :string)
    end
  end

  class NeighborBuildings < BaseArrayElement
    def add(**kwargs)
      self << NeighborBuilding.new(@hpxml_object, **kwargs)
    end

    def from_oga(hpxml)
      return if hpxml.nil?

      XMLHelper.get_elements(hpxml, 'Building/BuildingDetails/BuildingSummary/Site/extension/Neighbors/NeighborBuilding').each do |neighbor_building|
        self << NeighborBuilding.new(@hpxml_object, neighbor_building)
      end
    end
  end

  class NeighborBuilding < BaseElement
    ATTRS = [:azimuth, :distance, :height]
    attr_accessor(*ATTRS)

    def check_for_errors
      errors = []
      return errors
    end

    def to_oga(doc)
      return if nil?

      neighbors = XMLHelper.create_elements_as_needed(doc, ['HPXML', 'Building', 'BuildingDetails', 'BuildingSummary', 'Site', 'extension', 'Neighbors'])
      neighbor_building = XMLHelper.add_element(neighbors, 'NeighborBuilding')
      XMLHelper.add_element(neighbor_building, 'Azimuth', @azimuth, :integer) unless @azimuth.nil?
      XMLHelper.add_element(neighbor_building, 'Distance', @distance, :float) unless @distance.nil?
      XMLHelper.add_element(neighbor_building, 'Height', @height, :float) unless @height.nil?
    end

    def from_oga(neighbor_building)
      return if neighbor_building.nil?

      @azimuth = XMLHelper.get_value(neighbor_building, 'Azimuth', :integer)
      @distance = XMLHelper.get_value(neighbor_building, 'Distance', :float)
      @height = XMLHelper.get_value(neighbor_building, 'Height', :float)
    end
  end

  class BuildingOccupancy < BaseElement
    ATTRS = [:number_of_residents]
    attr_accessor(*ATTRS)

    def check_for_errors
      errors = []
      return errors
    end

    def to_oga(doc)
      return if nil?

      building_occupancy = XMLHelper.create_elements_as_needed(doc, ['HPXML', 'Building', 'BuildingDetails', 'BuildingSummary', 'BuildingOccupancy'])
      XMLHelper.add_element(building_occupancy, 'NumberofResidents', @number_of_residents, :float, @number_of_residents_isdefaulted) unless @number_of_residents.nil?
    end

    def from_oga(hpxml)
      return if hpxml.nil?

      building_occupancy = XMLHelper.get_element(hpxml, 'Building/BuildingDetails/BuildingSummary/BuildingOccupancy')
      return if building_occupancy.nil?

      @number_of_residents = XMLHelper.get_value(building_occupancy, 'NumberofResidents', :float)
    end
  end

  class BuildingConstruction < BaseElement
    ATTRS = [:year_built, :number_of_conditioned_floors, :number_of_conditioned_floors_above_grade,
             :average_ceiling_height, :number_of_bedrooms, :number_of_bathrooms,
             :conditioned_floor_area, :conditioned_building_volume, :residential_facility_type,
             :has_flue_or_chimney]
    attr_accessor(*ATTRS)

    def check_for_errors
      errors = []
      return errors
    end

    def to_oga(doc)
      return if nil?

      building_construction = XMLHelper.create_elements_as_needed(doc, ['HPXML', 'Building', 'BuildingDetails', 'BuildingSummary', 'BuildingConstruction'])
      XMLHelper.add_element(building_construction, 'YearBuilt', @year_built, :integer) unless @year_built.nil?
      XMLHelper.add_element(building_construction, 'ResidentialFacilityType', @residential_facility_type, :string) unless @residential_facility_type.nil?
      XMLHelper.add_element(building_construction, 'NumberofConditionedFloors', @number_of_conditioned_floors, :float) unless @number_of_conditioned_floors.nil?
      XMLHelper.add_element(building_construction, 'NumberofConditionedFloorsAboveGrade', @number_of_conditioned_floors_above_grade, :float) unless @number_of_conditioned_floors_above_grade.nil?
      XMLHelper.add_element(building_construction, 'AverageCeilingHeight', @average_ceiling_height, :float, @average_ceiling_height_isdefaulted) unless @average_ceiling_height.nil?
      XMLHelper.add_element(building_construction, 'NumberofBedrooms', @number_of_bedrooms, :integer) unless @number_of_bedrooms.nil?
      XMLHelper.add_element(building_construction, 'NumberofBathrooms', @number_of_bathrooms, :integer, @number_of_bathrooms_isdefaulted) unless @number_of_bathrooms.nil?
      XMLHelper.add_element(building_construction, 'ConditionedFloorArea', @conditioned_floor_area, :float) unless @conditioned_floor_area.nil?
      XMLHelper.add_element(building_construction, 'ConditionedBuildingVolume', @conditioned_building_volume, :float, @conditioned_building_volume_isdefaulted) unless @conditioned_building_volume.nil?
      XMLHelper.add_extension(building_construction, 'HasFlueOrChimney', @has_flue_or_chimney, :boolean, @has_flue_or_chimney_isdefaulted) unless @has_flue_or_chimney.nil?
    end

    def from_oga(hpxml)
      return if hpxml.nil?

      building_construction = XMLHelper.get_element(hpxml, 'Building/BuildingDetails/BuildingSummary/BuildingConstruction')
      return if building_construction.nil?

      @year_built = XMLHelper.get_value(building_construction, 'YearBuilt', :integer)
      @residential_facility_type = XMLHelper.get_value(building_construction, 'ResidentialFacilityType', :string)
      @number_of_conditioned_floors = XMLHelper.get_value(building_construction, 'NumberofConditionedFloors', :float)
      @number_of_conditioned_floors_above_grade = XMLHelper.get_value(building_construction, 'NumberofConditionedFloorsAboveGrade', :float)
      @average_ceiling_height = XMLHelper.get_value(building_construction, 'AverageCeilingHeight', :float)
      @number_of_bedrooms = XMLHelper.get_value(building_construction, 'NumberofBedrooms', :integer)
      @number_of_bathrooms = XMLHelper.get_value(building_construction, 'NumberofBathrooms', :integer)
      @conditioned_floor_area = XMLHelper.get_value(building_construction, 'ConditionedFloorArea', :float)
      @conditioned_building_volume = XMLHelper.get_value(building_construction, 'ConditionedBuildingVolume', :float)
      @has_flue_or_chimney = XMLHelper.get_value(building_construction, 'extension/HasFlueOrChimney', :boolean)
    end
  end

  class ClimateandRiskZones < BaseElement
    ATTRS = [:iecc_year, :iecc_zone, :weather_station_id, :weather_station_name, :weather_station_wmo,
             :weather_station_epw_filepath]
    attr_accessor(*ATTRS)

    def check_for_errors
      errors = []
      return errors
    end

    def to_oga(doc)
      return if nil?

      climate_and_risk_zones = XMLHelper.create_elements_as_needed(doc, ['HPXML', 'Building', 'BuildingDetails', 'ClimateandRiskZones'])

      if (not @iecc_year.nil?) && (not @iecc_zone.nil?)
        climate_zone_iecc = XMLHelper.add_element(climate_and_risk_zones, 'ClimateZoneIECC')
        XMLHelper.add_element(climate_zone_iecc, 'Year', @iecc_year, :integer) unless @iecc_year.nil?
        XMLHelper.add_element(climate_zone_iecc, 'ClimateZone', @iecc_zone, :string) unless @iecc_zone.nil?
      end

      if not @weather_station_id.nil?
        weather_station = XMLHelper.add_element(climate_and_risk_zones, 'WeatherStation')
        sys_id = XMLHelper.add_element(weather_station, 'SystemIdentifier')
        XMLHelper.add_attribute(sys_id, 'id', @weather_station_id)
        XMLHelper.add_element(weather_station, 'Name', @weather_station_name, :string) unless @weather_station_name.nil?
        XMLHelper.add_element(weather_station, 'WMO', @weather_station_wmo, :string) unless @weather_station_wmo.nil?
        XMLHelper.add_extension(weather_station, 'EPWFilePath', @weather_station_epw_filepath, :string) unless @weather_station_epw_filepath.nil?
      end
    end

    def from_oga(hpxml)
      return if hpxml.nil?

      climate_and_risk_zones = XMLHelper.get_element(hpxml, 'Building/BuildingDetails/ClimateandRiskZones')
      return if climate_and_risk_zones.nil?

      @iecc_year = XMLHelper.get_value(climate_and_risk_zones, 'ClimateZoneIECC/Year', :integer)
      @iecc_zone = XMLHelper.get_value(climate_and_risk_zones, 'ClimateZoneIECC/ClimateZone', :string)
      weather_station = XMLHelper.get_element(climate_and_risk_zones, 'WeatherStation')
      if not weather_station.nil?
        @weather_station_id = HPXML::get_id(weather_station)
        @weather_station_name = XMLHelper.get_value(weather_station, 'Name', :string)
        @weather_station_wmo = XMLHelper.get_value(weather_station, 'WMO', :string)
        @weather_station_epw_filepath = XMLHelper.get_value(weather_station, 'extension/EPWFilePath', :string)
      end
    end
  end

  class AirInfiltrationMeasurements < BaseArrayElement
    def add(**kwargs)
      self << AirInfiltrationMeasurement.new(@hpxml_object, **kwargs)
    end

    def from_oga(hpxml)
      return if hpxml.nil?

      XMLHelper.get_elements(hpxml, 'Building/BuildingDetails/Enclosure/AirInfiltration/AirInfiltrationMeasurement').each do |air_infiltration_measurement|
        self << AirInfiltrationMeasurement.new(@hpxml_object, air_infiltration_measurement)
      end
    end
  end

  class AirInfiltrationMeasurement < BaseElement
    ATTRS = [:id, :house_pressure, :unit_of_measure, :air_leakage, :effective_leakage_area, :type,
             :infiltration_volume, :leakiness_description, :infiltration_height, :a_ext]
    attr_accessor(*ATTRS)

    def check_for_errors
      errors = []
      return errors
    end

    def to_oga(doc)
      return if nil?

      air_infiltration = XMLHelper.create_elements_as_needed(doc, ['HPXML', 'Building', 'BuildingDetails', 'Enclosure', 'AirInfiltration'])
      air_infiltration_measurement = XMLHelper.add_element(air_infiltration, 'AirInfiltrationMeasurement')
      sys_id = XMLHelper.add_element(air_infiltration_measurement, 'SystemIdentifier')
      XMLHelper.add_attribute(sys_id, 'id', @id)
      XMLHelper.add_element(air_infiltration_measurement, 'TypeOfInfiltrationMeasurement', @type, :string) unless @type.nil?
      XMLHelper.add_element(air_infiltration_measurement, 'HousePressure', @house_pressure, :float) unless @house_pressure.nil?
      XMLHelper.add_element(air_infiltration_measurement, 'LeakinessDescription', @leakiness_description, :string) unless @leakiness_description.nil?
      if (not @unit_of_measure.nil?) && (not @air_leakage.nil?)
        building_air_leakage = XMLHelper.add_element(air_infiltration_measurement, 'BuildingAirLeakage')
        XMLHelper.add_element(building_air_leakage, 'UnitofMeasure', @unit_of_measure, :string)
        XMLHelper.add_element(building_air_leakage, 'AirLeakage', @air_leakage, :float)
      end
      XMLHelper.add_element(air_infiltration_measurement, 'EffectiveLeakageArea', @effective_leakage_area, :float) unless @effective_leakage_area.nil?
      XMLHelper.add_element(air_infiltration_measurement, 'InfiltrationVolume', @infiltration_volume, :float, @infiltration_volume_isdefaulted) unless @infiltration_volume.nil?
      XMLHelper.add_extension(air_infiltration_measurement, 'InfiltrationHeight', @infiltration_height, :float) unless @infiltration_height.nil?
      XMLHelper.add_extension(air_infiltration_measurement, 'Aext', @a_ext, :float) unless @a_ext.nil?
    end

    def from_oga(air_infiltration_measurement)
      return if air_infiltration_measurement.nil?

      @id = HPXML::get_id(air_infiltration_measurement)
      @type = XMLHelper.get_value(air_infiltration_measurement, 'TypeOfInfiltrationMeasurement', :string)
      @house_pressure = XMLHelper.get_value(air_infiltration_measurement, 'HousePressure', :float)
      @leakiness_description = XMLHelper.get_value(air_infiltration_measurement, 'LeakinessDescription', :string)
      @unit_of_measure = XMLHelper.get_value(air_infiltration_measurement, 'BuildingAirLeakage/UnitofMeasure', :string)
      @air_leakage = XMLHelper.get_value(air_infiltration_measurement, 'BuildingAirLeakage/AirLeakage', :float)
      @effective_leakage_area = XMLHelper.get_value(air_infiltration_measurement, 'EffectiveLeakageArea', :float)
      @infiltration_volume = XMLHelper.get_value(air_infiltration_measurement, 'InfiltrationVolume', :float)
      @infiltration_height = XMLHelper.get_value(air_infiltration_measurement, 'extension/InfiltrationHeight', :float)
      @a_ext = XMLHelper.get_value(air_infiltration_measurement, 'extension/Aext', :float)
    end
  end

  class Attics < BaseArrayElement
    def add(**kwargs)
      self << Attic.new(@hpxml_object, **kwargs)
    end

    def from_oga(hpxml)
      return if hpxml.nil?

      XMLHelper.get_elements(hpxml, 'Building/BuildingDetails/Enclosure/Attics/Attic').each do |attic|
        self << Attic.new(@hpxml_object, attic)
      end
    end
  end

  class Attic < BaseElement
    ATTRS = [:id, :attic_type, :vented_attic_sla, :vented_attic_ach, :within_infiltration_volume,
             :attached_to_roof_idrefs, :attached_to_frame_floor_idrefs]
    attr_accessor(*ATTRS)

    def attached_roofs
      return [] if @attached_to_roof_idrefs.nil?

      list = @hpxml_object.roofs.select { |roof| @attached_to_roof_idrefs.include? roof.id }
      if @attached_to_roof_idrefs.size > list.size
        fail "Attached roof not found for attic '#{@id}'."
      end

      return list
    end

    def attached_frame_floors
      return [] if @attached_to_frame_floor_idrefs.nil?

      list = @hpxml_object.frame_floors.select { |frame_floor| @attached_to_frame_floor_idrefs.include? frame_floor.id }
      if @attached_to_frame_floor_idrefs.size > list.size
        fail "Attached frame floor not found for attic '#{@id}'."
      end

      return list
    end

    def to_location
      return if @attic_type.nil?

      if @attic_type == AtticTypeCathedral
        return LocationLivingSpace
      elsif @attic_type == AtticTypeConditioned
        return LocationLivingSpace
      elsif @attic_type == AtticTypeFlatRoof
        return LocationLivingSpace
      elsif @attic_type == AtticTypeUnvented
        return LocationAtticUnvented
      elsif @attic_type == AtticTypeVented
        return LocationAtticVented
      else
        fail "Unexpected attic type: '#{@attic_type}'."
      end
    end

    def check_for_errors
      errors = []
      begin; attached_roofs; rescue StandardError => e; errors << e.message; end
      begin; attached_frame_floors; rescue StandardError => e; errors << e.message; end
      begin; to_location; rescue StandardError => e; errors << e.message; end
      return errors
    end

    def to_oga(doc)
      return if nil?

      attics = XMLHelper.create_elements_as_needed(doc, ['HPXML', 'Building', 'BuildingDetails', 'Enclosure', 'Attics'])
      attic = XMLHelper.add_element(attics, 'Attic')
      sys_id = XMLHelper.add_element(attic, 'SystemIdentifier')
      XMLHelper.add_attribute(sys_id, 'id', @id)
      if not @attic_type.nil?
        attic_type_el = XMLHelper.add_element(attic, 'AtticType')
        if @attic_type == AtticTypeUnvented
          attic_type_attic = XMLHelper.add_element(attic_type_el, 'Attic')
          XMLHelper.add_element(attic_type_attic, 'Vented', false, :boolean)
        elsif @attic_type == AtticTypeVented
          attic_type_attic = XMLHelper.add_element(attic_type_el, 'Attic')
          XMLHelper.add_element(attic_type_attic, 'Vented', true, :boolean)
          if not @vented_attic_sla.nil?
            ventilation_rate = XMLHelper.add_element(attic, 'VentilationRate')
            XMLHelper.add_element(ventilation_rate, 'UnitofMeasure', UnitsSLA, :string)
            XMLHelper.add_element(ventilation_rate, 'Value', @vented_attic_sla, :float, @vented_attic_sla_isdefaulted)
          elsif not @vented_attic_ach.nil?
            ventilation_rate = XMLHelper.add_element(attic, 'VentilationRate')
            XMLHelper.add_element(ventilation_rate, 'UnitofMeasure', UnitsACHNatural, :string)
            XMLHelper.add_element(ventilation_rate, 'Value', @vented_attic_ach, :float)
          end
        elsif @attic_type == AtticTypeConditioned
          attic_type_attic = XMLHelper.add_element(attic_type_el, 'Attic')
          XMLHelper.add_element(attic_type_attic, 'Conditioned', true, :boolean)
        elsif (@attic_type == AtticTypeFlatRoof) || (@attic_type == AtticTypeCathedral)
          XMLHelper.add_element(attic_type_el, @attic_type)
        else
          fail "Unhandled attic type '#{@attic_type}'."
        end
      end
      XMLHelper.add_element(attic, 'WithinInfiltrationVolume', within_infiltration_volume, :boolean) unless @within_infiltration_volume.nil?
    end

    def from_oga(attic)
      return if attic.nil?

      @id = HPXML::get_id(attic)
      if XMLHelper.has_element(attic, "AtticType/Attic[Vented='false']")
        @attic_type = AtticTypeUnvented
      elsif XMLHelper.has_element(attic, "AtticType/Attic[Vented='true']")
        @attic_type = AtticTypeVented
      elsif XMLHelper.has_element(attic, "AtticType/Attic[Conditioned='true']")
        @attic_type = AtticTypeConditioned
      elsif XMLHelper.has_element(attic, 'AtticType/FlatRoof')
        @attic_type = AtticTypeFlatRoof
      elsif XMLHelper.has_element(attic, 'AtticType/CathedralCeiling')
        @attic_type = AtticTypeCathedral
      end
      if @attic_type == AtticTypeVented
        @vented_attic_sla = XMLHelper.get_value(attic, "VentilationRate[UnitofMeasure='#{UnitsSLA}']/Value", :float)
        @vented_attic_ach = XMLHelper.get_value(attic, "VentilationRate[UnitofMeasure='#{UnitsACHNatural}']/Value", :float)
      end
      @within_infiltration_volume = XMLHelper.get_value(attic, 'WithinInfiltrationVolume', :boolean)
      @attached_to_roof_idrefs = []
      XMLHelper.get_elements(attic, 'AttachedToRoof').each do |roof|
        @attached_to_roof_idrefs << HPXML::get_idref(roof)
      end
      @attached_to_frame_floor_idrefs = []
      XMLHelper.get_elements(attic, 'AttachedToFrameFloor').each do |frame_floor|
        @attached_to_frame_floor_idrefs << HPXML::get_idref(frame_floor)
      end
    end
  end

  class Foundations < BaseArrayElement
    def add(**kwargs)
      self << Foundation.new(@hpxml_object, **kwargs)
    end

    def from_oga(hpxml)
      return if hpxml.nil?

      XMLHelper.get_elements(hpxml, 'Building/BuildingDetails/Enclosure/Foundations/Foundation').each do |foundation|
        self << Foundation.new(@hpxml_object, foundation)
      end
    end
  end

  class Foundation < BaseElement
    ATTRS = [:id, :foundation_type, :vented_crawlspace_sla, :within_infiltration_volume,
             :attached_to_slab_idrefs, :attached_to_frame_floor_idrefs, :attached_to_foundation_wall_idrefs]
    attr_accessor(*ATTRS)

    def attached_slabs
      return [] if @attached_to_slab_idrefs.nil?

      list = @hpxml_object.slabs.select { |slab| @attached_to_slab_idrefs.include? slab.id }
      if @attached_to_slab_idrefs.size > list.size
        fail "Attached slab not found for foundation '#{@id}'."
      end

      return list
    end

    def attached_frame_floors
      return [] if @attached_to_frame_floor_idrefs.nil?

      list = @hpxml_object.frame_floors.select { |frame_floor| @attached_to_frame_floor_idrefs.include? frame_floor.id }
      if @attached_to_frame_floor_idrefs.size > list.size
        fail "Attached frame floor not found for foundation '#{@id}'."
      end

      return list
    end

    def attached_foundation_walls
      return [] if @attached_to_foundation_wall_idrefs.nil?

      list = @hpxml_object.foundation_walls.select { |foundation_wall| @attached_to_foundation_wall_idrefs.include? foundation_wall.id }
      if @attached_to_foundation_wall_idrefs.size > list.size
        fail "Attached foundation wall not found for foundation '#{@id}'."
      end

      return list
    end

    def to_location
      return if @foundation_type.nil?

      if @foundation_type == FoundationTypeAmbient
        return LocationOutside
      elsif @foundation_type == FoundationTypeBasementConditioned
        return LocationBasementConditioned
      elsif @foundation_type == FoundationTypeBasementUnconditioned
        return LocationBasementUnconditioned
      elsif @foundation_type == FoundationTypeCrawlspaceUnvented
        return LocationCrawlspaceUnvented
      elsif @foundation_type == FoundationTypeCrawlspaceVented
        return LocationCrawlspaceVented
      elsif @foundation_type == FoundationTypeSlab
        return LocationLivingSpace
      else
        fail "Unexpected foundation type: '#{@foundation_type}'."
      end
    end

    def area
      sum_area = 0.0
      # Check Slabs first
      attached_slabs.each do |slab|
        sum_area += slab.area
      end
      if sum_area <= 0
        # Check FrameFloors next
        attached_frame_floors.each do |frame_floor|
          sum_area += frame_floor.area
        end
      end
      return sum_area
    end

    def check_for_errors
      errors = []
      begin; attached_slabs; rescue StandardError => e; errors << e.message; end
      begin; attached_frame_floors; rescue StandardError => e; errors << e.message; end
      begin; attached_foundation_walls; rescue StandardError => e; errors << e.message; end
      begin; to_location; rescue StandardError => e; errors << e.message; end
      return errors
    end

    def to_oga(doc)
      return if nil?

      foundations = XMLHelper.create_elements_as_needed(doc, ['HPXML', 'Building', 'BuildingDetails', 'Enclosure', 'Foundations'])
      foundation = XMLHelper.add_element(foundations, 'Foundation')
      sys_id = XMLHelper.add_element(foundation, 'SystemIdentifier')
      XMLHelper.add_attribute(sys_id, 'id', @id)
      if not @foundation_type.nil?
        foundation_type_el = XMLHelper.add_element(foundation, 'FoundationType')
        if [FoundationTypeSlab, FoundationTypeAmbient].include? @foundation_type
          XMLHelper.add_element(foundation_type_el, @foundation_type)
        elsif @foundation_type == FoundationTypeBasementConditioned
          basement = XMLHelper.add_element(foundation_type_el, 'Basement')
          XMLHelper.add_element(basement, 'Conditioned', true, :boolean)
        elsif @foundation_type == FoundationTypeBasementUnconditioned
          basement = XMLHelper.add_element(foundation_type_el, 'Basement')
          XMLHelper.add_element(basement, 'Conditioned', false, :boolean)
        elsif @foundation_type == FoundationTypeCrawlspaceVented
          crawlspace = XMLHelper.add_element(foundation_type_el, 'Crawlspace')
          XMLHelper.add_element(crawlspace, 'Vented', true, :boolean)
          if not @vented_crawlspace_sla.nil?
            ventilation_rate = XMLHelper.add_element(foundation, 'VentilationRate')
            XMLHelper.add_element(ventilation_rate, 'UnitofMeasure', UnitsSLA, :string)
            XMLHelper.add_element(ventilation_rate, 'Value', @vented_crawlspace_sla, :float, @vented_crawlspace_sla_isdefaulted)
          end
        elsif @foundation_type == FoundationTypeCrawlspaceUnvented
          crawlspace = XMLHelper.add_element(foundation_type_el, 'Crawlspace')
          XMLHelper.add_element(crawlspace, 'Vented', false, :boolean)
        else
          fail "Unhandled foundation type '#{@foundation_type}'."
        end
      end
      XMLHelper.add_element(foundation, 'WithinInfiltrationVolume', @within_infiltration_volume, :boolean) unless @within_infiltration_volume.nil?
    end

    def from_oga(foundation)
      return if foundation.nil?

      @id = HPXML::get_id(foundation)
      if XMLHelper.has_element(foundation, 'FoundationType/SlabOnGrade')
        @foundation_type = FoundationTypeSlab
      elsif XMLHelper.has_element(foundation, "FoundationType/Basement[Conditioned='false']")
        @foundation_type = FoundationTypeBasementUnconditioned
      elsif XMLHelper.has_element(foundation, "FoundationType/Basement[Conditioned='true']")
        @foundation_type = FoundationTypeBasementConditioned
      elsif XMLHelper.has_element(foundation, "FoundationType/Crawlspace[Vented='false']")
        @foundation_type = FoundationTypeCrawlspaceUnvented
      elsif XMLHelper.has_element(foundation, "FoundationType/Crawlspace[Vented='true']")
        @foundation_type = FoundationTypeCrawlspaceVented
      elsif XMLHelper.has_element(foundation, 'FoundationType/Ambient')
        @foundation_type = FoundationTypeAmbient
      end
      if @foundation_type == FoundationTypeCrawlspaceVented
        @vented_crawlspace_sla = XMLHelper.get_value(foundation, "VentilationRate[UnitofMeasure='#{UnitsSLA}']/Value", :float)
      end
      @within_infiltration_volume = XMLHelper.get_value(foundation, 'WithinInfiltrationVolume', :boolean)
      @attached_to_slab_idrefs = []
      XMLHelper.get_elements(foundation, 'AttachedToSlab').each do |slab|
        @attached_to_slab_idrefs << HPXML::get_idref(slab)
      end
      @attached_to_frame_floor_idrefs = []
      XMLHelper.get_elements(foundation, 'AttachedToFrameFloor').each do |frame_floor|
        @attached_to_frame_floor_idrefs << HPXML::get_idref(frame_floor)
      end
      @attached_to_foundation_wall_idrefs = []
      XMLHelper.get_elements(foundation, 'AttachedToFoundationWall').each do |foundation_wall|
        @attached_to_foundation_wall_idrefs << HPXML::get_idref(foundation_wall)
      end
    end
  end

  class Roofs < BaseArrayElement
    def add(**kwargs)
      self << Roof.new(@hpxml_object, **kwargs)
    end

    def from_oga(hpxml)
      return if hpxml.nil?

      XMLHelper.get_elements(hpxml, 'Building/BuildingDetails/Enclosure/Roofs/Roof').each do |roof|
        self << Roof.new(@hpxml_object, roof)
      end
    end
  end

  class Roof < BaseElement
    ATTRS = [:id, :interior_adjacent_to, :area, :azimuth, :orientation, :roof_type,
             :roof_color, :solar_absorptance, :emittance, :pitch, :radiant_barrier,
             :insulation_id, :insulation_assembly_r_value, :insulation_cavity_r_value,
             :insulation_continuous_r_value, :radiant_barrier_grade]
    attr_accessor(*ATTRS)

    def skylights
      return @hpxml_object.skylights.select { |skylight| skylight.roof_idref == @id }
    end

    def net_area
      return if nil?
      return if @area.nil?

      val = @area
      skylights.each do |skylight|
        val -= skylight.area
      end
      fail "Calculated a negative net surface area for surface '#{@id}'." if val < 0

      return val
    end

    def exterior_adjacent_to
      return LocationOutside
    end

    def is_exterior
      return true
    end

    def is_interior
      return !is_exterior
    end

    def is_thermal_boundary
      return HPXML::is_thermal_boundary(self)
    end

    def is_exterior_thermal_boundary
      return (is_exterior && is_thermal_boundary)
    end

    def delete
      @hpxml_object.roofs.delete(self)
      skylights.reverse_each do |skylight|
        skylight.delete
      end
      @hpxml_object.attics.each do |attic|
        attic.attached_to_roof_idrefs.delete(@id) unless attic.attached_to_roof_idrefs.nil?
      end
    end

    def check_for_errors
      errors = []
      begin; net_area; rescue StandardError => e; errors << e.message; end
      return errors
    end

    def to_oga(doc)
      return if nil?

      roofs = XMLHelper.create_elements_as_needed(doc, ['HPXML', 'Building', 'BuildingDetails', 'Enclosure', 'Roofs'])
      roof = XMLHelper.add_element(roofs, 'Roof')
      sys_id = XMLHelper.add_element(roof, 'SystemIdentifier')
      XMLHelper.add_attribute(sys_id, 'id', @id)
      XMLHelper.add_element(roof, 'InteriorAdjacentTo', @interior_adjacent_to, :string) unless @interior_adjacent_to.nil?
      XMLHelper.add_element(roof, 'Area', @area, :float) unless @area.nil?
      XMLHelper.add_element(roof, 'Orientation', @orientation, :string) unless @orientation.nil?
      XMLHelper.add_element(roof, 'Azimuth', @azimuth, :integer) unless @azimuth.nil?
      XMLHelper.add_element(roof, 'RoofType', @roof_type, :string, @roof_type_isdefaulted) unless @roof_type.nil?
      XMLHelper.add_element(roof, 'RoofColor', @roof_color, :string, @roof_color_isdefaulted) unless @roof_color.nil?
      XMLHelper.add_element(roof, 'SolarAbsorptance', @solar_absorptance, :float, @solar_absorptance_isdefaulted) unless @solar_absorptance.nil?
      XMLHelper.add_element(roof, 'Emittance', @emittance, :float, @emittance_isdefaulted) unless @emittance.nil?
      XMLHelper.add_element(roof, 'Pitch', @pitch, :float) unless @pitch.nil?
      XMLHelper.add_element(roof, 'RadiantBarrier', @radiant_barrier, :boolean, @radiant_barrier_isdefaulted) unless @radiant_barrier.nil?
      XMLHelper.add_element(roof, 'RadiantBarrierGrade', @radiant_barrier_grade, :integer) unless @radiant_barrier_grade.nil?
      insulation = XMLHelper.add_element(roof, 'Insulation')
      sys_id = XMLHelper.add_element(insulation, 'SystemIdentifier')
      if not @insulation_id.nil?
        XMLHelper.add_attribute(sys_id, 'id', @insulation_id)
      else
        XMLHelper.add_attribute(sys_id, 'id', @id + 'Insulation')
      end
      XMLHelper.add_element(insulation, 'AssemblyEffectiveRValue', @insulation_assembly_r_value, :float) unless @insulation_assembly_r_value.nil?
      if not @insulation_cavity_r_value.nil?
        layer = XMLHelper.add_element(insulation, 'Layer')
        XMLHelper.add_element(layer, 'InstallationType', 'cavity', :string)
        XMLHelper.add_element(layer, 'NominalRValue', @insulation_cavity_r_value, :float)
      end
      if not @insulation_continuous_r_value.nil?
        layer = XMLHelper.add_element(insulation, 'Layer')
        XMLHelper.add_element(layer, 'InstallationType', 'continuous', :string)
        XMLHelper.add_element(layer, 'NominalRValue', @insulation_continuous_r_value, :float)
      end
    end

    def from_oga(roof)
      return if roof.nil?

      @id = HPXML::get_id(roof)
      @interior_adjacent_to = XMLHelper.get_value(roof, 'InteriorAdjacentTo', :string)
      @area = XMLHelper.get_value(roof, 'Area', :float)
      @orientation = XMLHelper.get_value(roof, 'Orientation', :string)
      @azimuth = XMLHelper.get_value(roof, 'Azimuth', :integer)
      @roof_type = XMLHelper.get_value(roof, 'RoofType', :string)
      @roof_color = XMLHelper.get_value(roof, 'RoofColor', :string)
      @solar_absorptance = XMLHelper.get_value(roof, 'SolarAbsorptance', :float)
      @emittance = XMLHelper.get_value(roof, 'Emittance', :float)
      @pitch = XMLHelper.get_value(roof, 'Pitch', :float)
      @radiant_barrier = XMLHelper.get_value(roof, 'RadiantBarrier', :boolean)
      @radiant_barrier_grade = XMLHelper.get_value(roof, 'RadiantBarrierGrade', :integer)
      insulation = XMLHelper.get_element(roof, 'Insulation')
      if not insulation.nil?
        @insulation_id = HPXML::get_id(insulation)
        @insulation_assembly_r_value = XMLHelper.get_value(insulation, 'AssemblyEffectiveRValue', :float)
        @insulation_cavity_r_value = XMLHelper.get_value(insulation, "Layer[InstallationType='cavity']/NominalRValue", :float)
        @insulation_continuous_r_value = XMLHelper.get_value(insulation, "Layer[InstallationType='continuous']/NominalRValue", :float)
      end
    end
  end

  class RimJoists < BaseArrayElement
    def add(**kwargs)
      self << RimJoist.new(@hpxml_object, **kwargs)
    end

    def from_oga(hpxml)
      return if hpxml.nil?

      XMLHelper.get_elements(hpxml, 'Building/BuildingDetails/Enclosure/RimJoists/RimJoist').each do |rim_joist|
        self << RimJoist.new(@hpxml_object, rim_joist)
      end
    end
  end

  class RimJoist < BaseElement
    ATTRS = [:id, :exterior_adjacent_to, :interior_adjacent_to, :area, :orientation, :azimuth, :siding,
             :color, :solar_absorptance, :emittance, :insulation_id, :insulation_assembly_r_value,
             :insulation_cavity_r_value, :insulation_continuous_r_value]
    attr_accessor(*ATTRS)

    def is_exterior
      if @exterior_adjacent_to == LocationOutside
        return true
      end

      return false
    end

    def is_interior
      return !is_exterior
    end

    def is_adiabatic
      return HPXML::is_adiabatic(self)
    end

    def is_thermal_boundary
      return HPXML::is_thermal_boundary(self)
    end

    def is_exterior_thermal_boundary
      return (is_exterior && is_thermal_boundary)
    end

    def delete
      @hpxml_object.rim_joists.delete(self)
    end

    def check_for_errors
      errors = []
      return errors
    end

    def to_oga(doc)
      return if nil?

      rim_joists = XMLHelper.create_elements_as_needed(doc, ['HPXML', 'Building', 'BuildingDetails', 'Enclosure', 'RimJoists'])
      rim_joist = XMLHelper.add_element(rim_joists, 'RimJoist')
      sys_id = XMLHelper.add_element(rim_joist, 'SystemIdentifier')
      XMLHelper.add_attribute(sys_id, 'id', @id)
      XMLHelper.add_element(rim_joist, 'ExteriorAdjacentTo', @exterior_adjacent_to, :string) unless @exterior_adjacent_to.nil?
      XMLHelper.add_element(rim_joist, 'InteriorAdjacentTo', @interior_adjacent_to, :string) unless @interior_adjacent_to.nil?
      XMLHelper.add_element(rim_joist, 'Area', @area, :float) unless @area.nil?
      XMLHelper.add_element(rim_joist, 'Orientation', @orientation, :string) unless @orientation.nil?
      XMLHelper.add_element(rim_joist, 'Azimuth', @azimuth, :integer) unless @azimuth.nil?
      XMLHelper.add_element(rim_joist, 'Siding', @siding, :string, @siding_isdefaulted) unless @siding.nil?
      XMLHelper.add_element(rim_joist, 'Color', @color, :string, @color_isdefaulted) unless @color.nil?
      XMLHelper.add_element(rim_joist, 'SolarAbsorptance', @solar_absorptance, :float, @solar_absorptance_isdefaulted) unless @solar_absorptance.nil?
      XMLHelper.add_element(rim_joist, 'Emittance', @emittance, :float, @emittance_isdefaulted) unless @emittance.nil?
      insulation = XMLHelper.add_element(rim_joist, 'Insulation')
      sys_id = XMLHelper.add_element(insulation, 'SystemIdentifier')
      if not @insulation_id.nil?
        XMLHelper.add_attribute(sys_id, 'id', @insulation_id)
      else
        XMLHelper.add_attribute(sys_id, 'id', @id + 'Insulation')
      end
      XMLHelper.add_element(insulation, 'AssemblyEffectiveRValue', @insulation_assembly_r_value, :float) unless @insulation_assembly_r_value.nil?
      if not @insulation_cavity_r_value.nil?
        layer = XMLHelper.add_element(insulation, 'Layer')
        XMLHelper.add_element(layer, 'InstallationType', 'cavity', :string)
        XMLHelper.add_element(layer, 'NominalRValue', @insulation_cavity_r_value, :float)
      end
      if not @insulation_continuous_r_value.nil?
        layer = XMLHelper.add_element(insulation, 'Layer')
        XMLHelper.add_element(layer, 'InstallationType', 'continuous', :string)
        XMLHelper.add_element(layer, 'NominalRValue', @insulation_continuous_r_value, :float)
      end
    end

    def from_oga(rim_joist)
      return if rim_joist.nil?

      @id = HPXML::get_id(rim_joist)
      @exterior_adjacent_to = XMLHelper.get_value(rim_joist, 'ExteriorAdjacentTo', :string)
      @interior_adjacent_to = XMLHelper.get_value(rim_joist, 'InteriorAdjacentTo', :string)
      @area = XMLHelper.get_value(rim_joist, 'Area', :float)
      @orientation = XMLHelper.get_value(rim_joist, 'Orientation', :string)
      @azimuth = XMLHelper.get_value(rim_joist, 'Azimuth', :integer)
      @siding = XMLHelper.get_value(rim_joist, 'Siding', :string)
      @color = XMLHelper.get_value(rim_joist, 'Color', :string)
      @solar_absorptance = XMLHelper.get_value(rim_joist, 'SolarAbsorptance', :float)
      @emittance = XMLHelper.get_value(rim_joist, 'Emittance', :float)
      insulation = XMLHelper.get_element(rim_joist, 'Insulation')
      if not insulation.nil?
        @insulation_id = HPXML::get_id(insulation)
        @insulation_assembly_r_value = XMLHelper.get_value(insulation, 'AssemblyEffectiveRValue', :float)
        @insulation_cavity_r_value = XMLHelper.get_value(insulation, "Layer[InstallationType='cavity']/NominalRValue", :float)
        @insulation_continuous_r_value = XMLHelper.get_value(insulation, "Layer[InstallationType='continuous']/NominalRValue", :float)
      end
    end
  end

  class Walls < BaseArrayElement
    def add(**kwargs)
      self << Wall.new(@hpxml_object, **kwargs)
    end

    def from_oga(hpxml)
      return if hpxml.nil?

      XMLHelper.get_elements(hpxml, 'Building/BuildingDetails/Enclosure/Walls/Wall').each do |wall|
        self << Wall.new(@hpxml_object, wall)
      end
    end
  end

  class Wall < BaseElement
    ATTRS = [:id, :exterior_adjacent_to, :interior_adjacent_to, :wall_type, :optimum_value_engineering,
             :area, :orientation, :azimuth, :siding, :color, :solar_absorptance, :emittance, :insulation_id,
             :insulation_assembly_r_value, :insulation_cavity_r_value, :insulation_continuous_r_value]
    attr_accessor(*ATTRS)

    def windows
      return @hpxml_object.windows.select { |window| window.wall_idref == @id }
    end

    def doors
      return @hpxml_object.doors.select { |door| door.wall_idref == @id }
    end

    def net_area
      return if nil?
      return if @area.nil?

      val = @area
      (windows + doors).each do |subsurface|
        val -= subsurface.area
      end
      fail "Calculated a negative net surface area for surface '#{@id}'." if val < 0

      return val
    end

    def is_exterior
      if @exterior_adjacent_to == LocationOutside
        return true
      end

      return false
    end

    def is_interior
      return !is_exterior
    end

    def is_adiabatic
      return HPXML::is_adiabatic(self)
    end

    def is_thermal_boundary
      return HPXML::is_thermal_boundary(self)
    end

    def is_exterior_thermal_boundary
      return (is_exterior && is_thermal_boundary)
    end

    def delete
      @hpxml_object.walls.delete(self)
      windows.reverse_each do |window|
        window.delete
      end
      doors.reverse_each do |door|
        door.delete
      end
    end

    def check_for_errors
      errors = []
      begin; net_area; rescue StandardError => e; errors << e.message; end
      return errors
    end

    def to_oga(doc)
      return if nil?

      walls = XMLHelper.create_elements_as_needed(doc, ['HPXML', 'Building', 'BuildingDetails', 'Enclosure', 'Walls'])
      wall = XMLHelper.add_element(walls, 'Wall')
      sys_id = XMLHelper.add_element(wall, 'SystemIdentifier')
      XMLHelper.add_attribute(sys_id, 'id', @id)
      XMLHelper.add_element(wall, 'ExteriorAdjacentTo', @exterior_adjacent_to, :string) unless @exterior_adjacent_to.nil?
      XMLHelper.add_element(wall, 'InteriorAdjacentTo', @interior_adjacent_to, :string) unless @interior_adjacent_to.nil?
      if not @wall_type.nil?
        wall_type_el = XMLHelper.add_element(wall, 'WallType')
        wall_type = XMLHelper.add_element(wall_type_el, @wall_type)
        if @wall_type == HPXML::WallTypeWoodStud
          XMLHelper.add_element(wall_type, 'OptimumValueEngineering', @optimum_value_engineering, :boolean) unless @optimum_value_engineering.nil?
        end
      end
      XMLHelper.add_element(wall, 'Area', @area, :float) unless @area.nil?
      XMLHelper.add_element(wall, 'Orientation', @orientation, :string) unless @orientation.nil?
      XMLHelper.add_element(wall, 'Azimuth', @azimuth, :integer) unless @azimuth.nil?
      XMLHelper.add_element(wall, 'Siding', @siding, :string, @siding_isdefaulted) unless @siding.nil?
      XMLHelper.add_element(wall, 'Color', @color, :string, @color_isdefaulted) unless @color.nil?
      XMLHelper.add_element(wall, 'SolarAbsorptance', @solar_absorptance, :float, @solar_absorptance_isdefaulted) unless @solar_absorptance.nil?
      XMLHelper.add_element(wall, 'Emittance', @emittance, :float, @emittance_isdefaulted) unless @emittance.nil?
      insulation = XMLHelper.add_element(wall, 'Insulation')
      sys_id = XMLHelper.add_element(insulation, 'SystemIdentifier')
      if not @insulation_id.nil?
        XMLHelper.add_attribute(sys_id, 'id', @insulation_id)
      else
        XMLHelper.add_attribute(sys_id, 'id', @id + 'Insulation')
      end
      XMLHelper.add_element(insulation, 'AssemblyEffectiveRValue', @insulation_assembly_r_value, :float) unless @insulation_assembly_r_value.nil?
      if not @insulation_cavity_r_value.nil?
        layer = XMLHelper.add_element(insulation, 'Layer')
        XMLHelper.add_element(layer, 'InstallationType', 'cavity', :string)
        XMLHelper.add_element(layer, 'NominalRValue', @insulation_cavity_r_value, :float)
      end
      if not @insulation_continuous_r_value.nil?
        layer = XMLHelper.add_element(insulation, 'Layer')
        XMLHelper.add_element(layer, 'InstallationType', 'continuous', :string)
        XMLHelper.add_element(layer, 'NominalRValue', @insulation_continuous_r_value, :float)
      end
    end

    def from_oga(wall)
      return if wall.nil?

      @id = HPXML::get_id(wall)
      @exterior_adjacent_to = XMLHelper.get_value(wall, 'ExteriorAdjacentTo', :string)
      @interior_adjacent_to = XMLHelper.get_value(wall, 'InteriorAdjacentTo', :string)
      @wall_type = XMLHelper.get_child_name(wall, 'WallType')
      if @wall_type == HPXML::WallTypeWoodStud
        @optimum_value_engineering = XMLHelper.get_value(wall, 'WallType/WoodStud/OptimumValueEngineering', :boolean)
      end
      @area = XMLHelper.get_value(wall, 'Area', :float)
      @orientation = XMLHelper.get_value(wall, 'Orientation', :string)
      @azimuth = XMLHelper.get_value(wall, 'Azimuth', :integer)
      @siding = XMLHelper.get_value(wall, 'Siding', :string)
      @color = XMLHelper.get_value(wall, 'Color', :string)
      @solar_absorptance = XMLHelper.get_value(wall, 'SolarAbsorptance', :float)
      @emittance = XMLHelper.get_value(wall, 'Emittance', :float)
      insulation = XMLHelper.get_element(wall, 'Insulation')
      if not insulation.nil?
        @insulation_id = HPXML::get_id(insulation)
        @insulation_assembly_r_value = XMLHelper.get_value(insulation, 'AssemblyEffectiveRValue', :float)
        @insulation_cavity_r_value = XMLHelper.get_value(insulation, "Layer[InstallationType='cavity']/NominalRValue", :float)
        @insulation_continuous_r_value = XMLHelper.get_value(insulation, "Layer[InstallationType='continuous']/NominalRValue", :float)
      end
    end
  end

  class FoundationWalls < BaseArrayElement
    def add(**kwargs)
      self << FoundationWall.new(@hpxml_object, **kwargs)
    end

    def from_oga(hpxml)
      return if hpxml.nil?

      XMLHelper.get_elements(hpxml, 'Building/BuildingDetails/Enclosure/FoundationWalls/FoundationWall').each do |foundation_wall|
        self << FoundationWall.new(@hpxml_object, foundation_wall)
      end
    end
  end

  class FoundationWall < BaseElement
    ATTRS = [:id, :exterior_adjacent_to, :interior_adjacent_to, :height, :area, :orientation, :azimuth,
             :thickness, :depth_below_grade, :insulation_id, :insulation_interior_r_value,
             :insulation_interior_distance_to_top, :insulation_interior_distance_to_bottom,
             :insulation_exterior_r_value, :insulation_exterior_distance_to_top,
             :insulation_exterior_distance_to_bottom, :insulation_assembly_r_value,
             :insulation_continuous_r_value]
    attr_accessor(*ATTRS)

    def windows
      return @hpxml_object.windows.select { |window| window.wall_idref == @id }
    end

    def doors
      return @hpxml_object.doors.select { |door| door.wall_idref == @id }
    end

    def net_area
      return if nil?
      return if @area.nil?

      val = @area
      (@hpxml_object.windows + @hpxml_object.doors).each do |subsurface|
        next unless subsurface.wall_idref == @id

        val -= subsurface.area
      end
      fail "Calculated a negative net surface area for surface '#{@id}'." if val < 0

      return val
    end

    def is_exterior
      if @exterior_adjacent_to == LocationGround
        return true
      end

      return false
    end

    def is_interior
      return !is_exterior
    end

    def is_adiabatic
      return HPXML::is_adiabatic(self)
    end

    def is_thermal_boundary
      return HPXML::is_thermal_boundary(self)
    end

    def is_exterior_thermal_boundary
      return (is_exterior && is_thermal_boundary)
    end

    def delete
      @hpxml_object.foundation_walls.delete(self)
      windows.reverse_each do |window|
        window.delete
      end
      doors.reverse_each do |door|
        door.delete
      end
      @hpxml_object.foundations.each do |foundation|
        foundation.attached_to_foundation_wall_idrefs.delete(@id) unless foundation.attached_to_foundation_wall_idrefs.nil?
      end
    end

    def check_for_errors
      errors = []
      begin; net_area; rescue StandardError => e; errors << e.message; end
      return errors
    end

    def to_oga(doc)
      return if nil?

      foundation_walls = XMLHelper.create_elements_as_needed(doc, ['HPXML', 'Building', 'BuildingDetails', 'Enclosure', 'FoundationWalls'])
      foundation_wall = XMLHelper.add_element(foundation_walls, 'FoundationWall')
      sys_id = XMLHelper.add_element(foundation_wall, 'SystemIdentifier')
      XMLHelper.add_attribute(sys_id, 'id', @id)
      XMLHelper.add_element(foundation_wall, 'ExteriorAdjacentTo', @exterior_adjacent_to, :string) unless @exterior_adjacent_to.nil?
      XMLHelper.add_element(foundation_wall, 'InteriorAdjacentTo', @interior_adjacent_to, :string) unless @interior_adjacent_to.nil?
      XMLHelper.add_element(foundation_wall, 'Height', @height, :float) unless @height.nil?
      XMLHelper.add_element(foundation_wall, 'Area', @area, :float) unless @area.nil?
      XMLHelper.add_element(foundation_wall, 'Orientation', @orientation, :string) unless @orientation.nil?
      XMLHelper.add_element(foundation_wall, 'Azimuth', @azimuth, :integer) unless @azimuth.nil?
      XMLHelper.add_element(foundation_wall, 'Thickness', @thickness, :float, @thickness_isdefaulted) unless @thickness.nil?
      XMLHelper.add_element(foundation_wall, 'DepthBelowGrade', @depth_below_grade, :float) unless @depth_below_grade.nil?
      insulation = XMLHelper.add_element(foundation_wall, 'Insulation')
      sys_id = XMLHelper.add_element(insulation, 'SystemIdentifier')
      if not @insulation_id.nil?
        XMLHelper.add_attribute(sys_id, 'id', @insulation_id)
      else
        XMLHelper.add_attribute(sys_id, 'id', @id + 'Insulation')
      end
      XMLHelper.add_element(insulation, 'AssemblyEffectiveRValue', @insulation_assembly_r_value, :float) unless @insulation_assembly_r_value.nil?
      if not @insulation_exterior_r_value.nil?
        layer = XMLHelper.add_element(insulation, 'Layer')
        XMLHelper.add_element(layer, 'InstallationType', 'continuous - exterior', :string)
        XMLHelper.add_element(layer, 'NominalRValue', @insulation_exterior_r_value, :float)
        XMLHelper.add_extension(layer, 'DistanceToTopOfInsulation', @insulation_exterior_distance_to_top, :float) unless @insulation_exterior_distance_to_top.nil?
        XMLHelper.add_extension(layer, 'DistanceToBottomOfInsulation', @insulation_exterior_distance_to_bottom, :float) unless @insulation_exterior_distance_to_bottom.nil?
      end
      if not @insulation_interior_r_value.nil?
        layer = XMLHelper.add_element(insulation, 'Layer')
        XMLHelper.add_element(layer, 'InstallationType', 'continuous - interior', :string)
        XMLHelper.add_element(layer, 'NominalRValue', @insulation_interior_r_value, :float)
        XMLHelper.add_extension(layer, 'DistanceToTopOfInsulation', @insulation_interior_distance_to_top, :float) unless @insulation_interior_distance_to_top.nil?
        XMLHelper.add_extension(layer, 'DistanceToBottomOfInsulation', @insulation_interior_distance_to_bottom, :float) unless @insulation_interior_distance_to_bottom.nil?
      end
    end

    def from_oga(foundation_wall)
      return if foundation_wall.nil?

      @id = HPXML::get_id(foundation_wall)
      @exterior_adjacent_to = XMLHelper.get_value(foundation_wall, 'ExteriorAdjacentTo', :string)
      @interior_adjacent_to = XMLHelper.get_value(foundation_wall, 'InteriorAdjacentTo', :string)
      @height = XMLHelper.get_value(foundation_wall, 'Height', :float)
      @area = XMLHelper.get_value(foundation_wall, 'Area', :float)
      @orientation = XMLHelper.get_value(foundation_wall, 'Orientation', :string)
      @azimuth = XMLHelper.get_value(foundation_wall, 'Azimuth', :integer)
      @thickness = XMLHelper.get_value(foundation_wall, 'Thickness', :float)
      @depth_below_grade = XMLHelper.get_value(foundation_wall, 'DepthBelowGrade', :float)
      insulation = XMLHelper.get_element(foundation_wall, 'Insulation')
      if not insulation.nil?
        @insulation_id = HPXML::get_id(insulation)
        @insulation_assembly_r_value = XMLHelper.get_value(insulation, 'AssemblyEffectiveRValue', :float)
        @insulation_continuous_r_value = XMLHelper.get_value(insulation, "Layer[InstallationType='continuous']/NominalRValue", :float)
        @insulation_interior_r_value = XMLHelper.get_value(insulation, "Layer[InstallationType='continuous - interior']/NominalRValue", :float)
        @insulation_interior_distance_to_top = XMLHelper.get_value(insulation, "Layer[InstallationType='continuous - interior']/extension/DistanceToTopOfInsulation", :float)
        @insulation_interior_distance_to_bottom = XMLHelper.get_value(insulation, "Layer[InstallationType='continuous - interior']/extension/DistanceToBottomOfInsulation", :float)
        @insulation_exterior_r_value = XMLHelper.get_value(insulation, "Layer[InstallationType='continuous - exterior']/NominalRValue", :float)
        @insulation_exterior_distance_to_top = XMLHelper.get_value(insulation, "Layer[InstallationType='continuous - exterior']/extension/DistanceToTopOfInsulation", :float)
        @insulation_exterior_distance_to_bottom = XMLHelper.get_value(insulation, "Layer[InstallationType='continuous - exterior']/extension/DistanceToBottomOfInsulation", :float)
      end
    end
  end

  class FrameFloors < BaseArrayElement
    def add(**kwargs)
      self << FrameFloor.new(@hpxml_object, **kwargs)
    end

    def from_oga(hpxml)
      return if hpxml.nil?

      XMLHelper.get_elements(hpxml, 'Building/BuildingDetails/Enclosure/FrameFloors/FrameFloor').each do |frame_floor|
        self << FrameFloor.new(@hpxml_object, frame_floor)
      end
    end
  end

  class FrameFloor < BaseElement
    ATTRS = [:id, :exterior_adjacent_to, :interior_adjacent_to, :area, :insulation_id,
             :insulation_assembly_r_value, :insulation_cavity_r_value, :insulation_continuous_r_value,
             :other_space_above_or_below]
    attr_accessor(*ATTRS)

    def is_ceiling
      if [LocationAtticVented, LocationAtticUnvented].include? @interior_adjacent_to
        return true
      elsif [LocationAtticVented, LocationAtticUnvented].include? @exterior_adjacent_to
        return true
      elsif [LocationOtherHousingUnit, LocationOtherHeatedSpace, LocationOtherMultifamilyBufferSpace, LocationOtherNonFreezingSpace].include?(@exterior_adjacent_to) && (@other_space_above_or_below == FrameFloorOtherSpaceAbove)
        return true
      end

      return false
    end

    def is_floor
      !is_ceiling
    end

    def is_exterior
      if @exterior_adjacent_to == LocationOutside
        return true
      end

      return false
    end

    def is_interior
      return !is_exterior
    end

    def is_adiabatic
      return HPXML::is_adiabatic(self)
    end

    def is_thermal_boundary
      return HPXML::is_thermal_boundary(self)
    end

    def is_exterior_thermal_boundary
      return (is_exterior && is_thermal_boundary)
    end

    def delete
      @hpxml_object.frame_floors.delete(self)
      @hpxml_object.attics.each do |attic|
        attic.attached_to_frame_floor_idrefs.delete(@id) unless attic.attached_to_frame_floor_idrefs.nil?
      end
      @hpxml_object.foundations.each do |foundation|
        foundation.attached_to_frame_floor_idrefs.delete(@id) unless foundation.attached_to_frame_floor_idrefs.nil?
      end
    end

    def check_for_errors
      errors = []
      return errors
    end

    def to_oga(doc)
      return if nil?

      frame_floors = XMLHelper.create_elements_as_needed(doc, ['HPXML', 'Building', 'BuildingDetails', 'Enclosure', 'FrameFloors'])
      frame_floor = XMLHelper.add_element(frame_floors, 'FrameFloor')
      sys_id = XMLHelper.add_element(frame_floor, 'SystemIdentifier')
      XMLHelper.add_attribute(sys_id, 'id', @id)
      XMLHelper.add_element(frame_floor, 'ExteriorAdjacentTo', @exterior_adjacent_to, :string) unless @exterior_adjacent_to.nil?
      XMLHelper.add_element(frame_floor, 'InteriorAdjacentTo', @interior_adjacent_to, :string) unless @interior_adjacent_to.nil?
      XMLHelper.add_element(frame_floor, 'Area', @area, :float) unless @area.nil?
      insulation = XMLHelper.add_element(frame_floor, 'Insulation')
      sys_id = XMLHelper.add_element(insulation, 'SystemIdentifier')
      if not @insulation_id.nil?
        XMLHelper.add_attribute(sys_id, 'id', @insulation_id)
      else
        XMLHelper.add_attribute(sys_id, 'id', @id + 'Insulation')
      end
      XMLHelper.add_element(insulation, 'AssemblyEffectiveRValue', @insulation_assembly_r_value, :float) unless @insulation_assembly_r_value.nil?
      if not @insulation_cavity_r_value.nil?
        layer = XMLHelper.add_element(insulation, 'Layer')
        XMLHelper.add_element(layer, 'InstallationType', 'cavity', :string)
        XMLHelper.add_element(layer, 'NominalRValue', @insulation_cavity_r_value, :float)
      end
      if not @insulation_continuous_r_value.nil?
        layer = XMLHelper.add_element(insulation, 'Layer')
        XMLHelper.add_element(layer, 'InstallationType', 'continuous', :string)
        XMLHelper.add_element(layer, 'NominalRValue', @insulation_continuous_r_value, :float)
      end
      XMLHelper.add_extension(frame_floor, 'OtherSpaceAboveOrBelow', @other_space_above_or_below, :string) unless @other_space_above_or_below.nil?
    end

    def from_oga(frame_floor)
      return if frame_floor.nil?

      @id = HPXML::get_id(frame_floor)
      @exterior_adjacent_to = XMLHelper.get_value(frame_floor, 'ExteriorAdjacentTo', :string)
      @interior_adjacent_to = XMLHelper.get_value(frame_floor, 'InteriorAdjacentTo', :string)
      @area = XMLHelper.get_value(frame_floor, 'Area', :float)
      insulation = XMLHelper.get_element(frame_floor, 'Insulation')
      if not insulation.nil?
        @insulation_id = HPXML::get_id(insulation)
        @insulation_assembly_r_value = XMLHelper.get_value(insulation, 'AssemblyEffectiveRValue', :float)
        @insulation_cavity_r_value = XMLHelper.get_value(insulation, "Layer[InstallationType='cavity']/NominalRValue", :float)
        @insulation_continuous_r_value = XMLHelper.get_value(insulation, "Layer[InstallationType='continuous']/NominalRValue", :float)
      end
      @other_space_above_or_below = XMLHelper.get_value(frame_floor, 'extension/OtherSpaceAboveOrBelow', :string)
    end
  end

  class Slabs < BaseArrayElement
    def add(**kwargs)
      self << Slab.new(@hpxml_object, **kwargs)
    end

    def from_oga(hpxml)
      return if hpxml.nil?

      XMLHelper.get_elements(hpxml, 'Building/BuildingDetails/Enclosure/Slabs/Slab').each do |slab|
        self << Slab.new(@hpxml_object, slab)
      end
    end
  end

  class Slab < BaseElement
    ATTRS = [:id, :interior_adjacent_to, :exterior_adjacent_to, :area, :thickness, :exposed_perimeter,
             :perimeter_insulation_depth, :under_slab_insulation_width,
             :under_slab_insulation_spans_entire_slab, :depth_below_grade, :carpet_fraction,
             :carpet_r_value, :perimeter_insulation_id, :perimeter_insulation_r_value,
             :under_slab_insulation_id, :under_slab_insulation_r_value]
    attr_accessor(*ATTRS)

    def exterior_adjacent_to
      return LocationGround
    end

    def is_exterior
      return true
    end

    def is_interior
      return !is_exterior
    end

    def is_thermal_boundary
      return HPXML::is_thermal_boundary(self)
    end

    def is_exterior_thermal_boundary
      return (is_exterior && is_thermal_boundary)
    end

    def delete
      @hpxml_object.slabs.delete(self)
      @hpxml_object.foundations.each do |foundation|
        foundation.attached_to_slab_idrefs.delete(@id) unless foundation.attached_to_slab_idrefs.nil?
      end
    end

    def check_for_errors
      errors = []
      return errors
    end

    def to_oga(doc)
      return if nil?

      slabs = XMLHelper.create_elements_as_needed(doc, ['HPXML', 'Building', 'BuildingDetails', 'Enclosure', 'Slabs'])
      slab = XMLHelper.add_element(slabs, 'Slab')
      sys_id = XMLHelper.add_element(slab, 'SystemIdentifier')
      XMLHelper.add_attribute(sys_id, 'id', @id)
      XMLHelper.add_element(slab, 'InteriorAdjacentTo', @interior_adjacent_to, :string) unless @interior_adjacent_to.nil?
      XMLHelper.add_element(slab, 'Area', @area, :float) unless @area.nil?
      XMLHelper.add_element(slab, 'Thickness', @thickness, :float, @thickness_isdefaulted) unless @thickness.nil?
      XMLHelper.add_element(slab, 'ExposedPerimeter', @exposed_perimeter, :float) unless @exposed_perimeter.nil?
      XMLHelper.add_element(slab, 'PerimeterInsulationDepth', @perimeter_insulation_depth, :float) unless @perimeter_insulation_depth.nil?
      XMLHelper.add_element(slab, 'UnderSlabInsulationWidth', @under_slab_insulation_width, :float) unless @under_slab_insulation_width.nil?
      XMLHelper.add_element(slab, 'UnderSlabInsulationSpansEntireSlab', @under_slab_insulation_spans_entire_slab, :boolean) unless @under_slab_insulation_spans_entire_slab.nil?
      XMLHelper.add_element(slab, 'DepthBelowGrade', @depth_below_grade, :float) unless @depth_below_grade.nil?
      insulation = XMLHelper.add_element(slab, 'PerimeterInsulation')
      sys_id = XMLHelper.add_element(insulation, 'SystemIdentifier')
      if not @perimeter_insulation_id.nil?
        XMLHelper.add_attribute(sys_id, 'id', @perimeter_insulation_id)
      else
        XMLHelper.add_attribute(sys_id, 'id', @id + 'PerimeterInsulation')
      end
      layer = XMLHelper.add_element(insulation, 'Layer')
      XMLHelper.add_element(layer, 'NominalRValue', @perimeter_insulation_r_value, :float) unless @perimeter_insulation_r_value.nil?
      insulation = XMLHelper.add_element(slab, 'UnderSlabInsulation')
      sys_id = XMLHelper.add_element(insulation, 'SystemIdentifier')
      if not @under_slab_insulation_id.nil?
        XMLHelper.add_attribute(sys_id, 'id', @under_slab_insulation_id)
      else
        XMLHelper.add_attribute(sys_id, 'id', @id + 'UnderSlabInsulation')
      end
      layer = XMLHelper.add_element(insulation, 'Layer')
      XMLHelper.add_element(layer, 'NominalRValue', @under_slab_insulation_r_value, :float) unless @under_slab_insulation_r_value.nil?
      XMLHelper.add_extension(slab, 'CarpetFraction', @carpet_fraction, :float, @carpet_fraction_isdefaulted) unless @carpet_fraction.nil?
      XMLHelper.add_extension(slab, 'CarpetRValue', @carpet_r_value, :float, @carpet_r_value_isdefaulted) unless @carpet_r_value.nil?
    end

    def from_oga(slab)
      return if slab.nil?

      @id = HPXML::get_id(slab)
      @interior_adjacent_to = XMLHelper.get_value(slab, 'InteriorAdjacentTo', :string)
      @area = XMLHelper.get_value(slab, 'Area', :float)
      @thickness = XMLHelper.get_value(slab, 'Thickness', :float)
      @exposed_perimeter = XMLHelper.get_value(slab, 'ExposedPerimeter', :float)
      @perimeter_insulation_depth = XMLHelper.get_value(slab, 'PerimeterInsulationDepth', :float)
      @under_slab_insulation_width = XMLHelper.get_value(slab, 'UnderSlabInsulationWidth', :float)
      @under_slab_insulation_spans_entire_slab = XMLHelper.get_value(slab, 'UnderSlabInsulationSpansEntireSlab', :boolean)
      @depth_below_grade = XMLHelper.get_value(slab, 'DepthBelowGrade', :float)
      perimeter_insulation = XMLHelper.get_element(slab, 'PerimeterInsulation')
      if not perimeter_insulation.nil?
        @perimeter_insulation_id = HPXML::get_id(perimeter_insulation)
        @perimeter_insulation_r_value = XMLHelper.get_value(perimeter_insulation, 'Layer/NominalRValue', :float)
      end
      under_slab_insulation = XMLHelper.get_element(slab, 'UnderSlabInsulation')
      if not under_slab_insulation.nil?
        @under_slab_insulation_id = HPXML::get_id(under_slab_insulation)
        @under_slab_insulation_r_value = XMLHelper.get_value(under_slab_insulation, 'Layer/NominalRValue', :float)
      end
      @carpet_fraction = XMLHelper.get_value(slab, 'extension/CarpetFraction', :float)
      @carpet_r_value = XMLHelper.get_value(slab, 'extension/CarpetRValue', :float)
    end
  end

  class Windows < BaseArrayElement
    def add(**kwargs)
      self << Window.new(@hpxml_object, **kwargs)
    end

    def from_oga(hpxml)
      return if hpxml.nil?

      XMLHelper.get_elements(hpxml, 'Building/BuildingDetails/Enclosure/Windows/Window').each do |window|
        self << Window.new(@hpxml_object, window)
      end
    end
  end

  class Window < BaseElement
    ATTRS = [:id, :area, :azimuth, :orientation, :frame_type, :aluminum_thermal_break, :glass_layers,
             :glass_type, :gas_fill, :ufactor, :shgc, :interior_shading_factor_summer,
             :interior_shading_factor_winter, :interior_shading_type, :exterior_shading_factor_summer,
             :exterior_shading_factor_winter, :exterior_shading_type, :overhangs_depth,
             :overhangs_distance_to_top_of_window, :overhangs_distance_to_bottom_of_window,
             :fraction_operable, :performance_class, :wall_idref]
    attr_accessor(*ATTRS)

    def wall
      return if @wall_idref.nil?

      (@hpxml_object.walls + @hpxml_object.foundation_walls).each do |wall|
        next unless wall.id == @wall_idref

        return wall
      end
      fail "Attached wall '#{@wall_idref}' not found for window '#{@id}'."
    end

    def is_exterior
      return wall.is_exterior
    end

    def is_interior
      return !is_exterior
    end

    def is_thermal_boundary
      return HPXML::is_thermal_boundary(wall)
    end

    def is_exterior_thermal_boundary
      return (is_exterior && is_thermal_boundary)
    end

    def delete
      @hpxml_object.windows.delete(self)
    end

    def check_for_errors
      errors = []
      begin; wall; rescue StandardError => e; errors << e.message; end
      return errors
    end

    def to_oga(doc)
      return if nil?

      windows = XMLHelper.create_elements_as_needed(doc, ['HPXML', 'Building', 'BuildingDetails', 'Enclosure', 'Windows'])
      window = XMLHelper.add_element(windows, 'Window')
      sys_id = XMLHelper.add_element(window, 'SystemIdentifier')
      XMLHelper.add_attribute(sys_id, 'id', @id)
      XMLHelper.add_element(window, 'Area', @area, :float) unless @area.nil?
      XMLHelper.add_element(window, 'Azimuth', @azimuth, :integer) unless @azimuth.nil?
      XMLHelper.add_element(window, 'Orientation', @orientation, :string) unless @orientation.nil?
      if not @frame_type.nil?
        frame_type_el = XMLHelper.add_element(window, 'FrameType')
        frame_type = XMLHelper.add_element(frame_type_el, @frame_type)
        if @frame_type == HPXML::WindowFrameTypeAluminum
          XMLHelper.add_element(frame_type, 'ThermalBreak', @aluminum_thermal_break, :boolean) unless @aluminum_thermal_break.nil?
        end
      end
      XMLHelper.add_element(window, 'GlassLayers', @glass_layers, :string) unless @glass_layers.nil?
      XMLHelper.add_element(window, 'GlassType', @glass_type, :string) unless @glass_type.nil?
      XMLHelper.add_element(window, 'GasFill', @gas_fill, :string) unless @gas_fill.nil?
      XMLHelper.add_element(window, 'UFactor', @ufactor, :float) unless @ufactor.nil?
      XMLHelper.add_element(window, 'SHGC', @shgc, :float) unless @shgc.nil?
      if (not @exterior_shading_type.nil?) || (not @exterior_shading_factor_summer.nil?) || (not @exterior_shading_factor_winter.nil?)
        exterior_shading = XMLHelper.add_element(window, 'ExteriorShading')
        sys_id = XMLHelper.add_element(exterior_shading, 'SystemIdentifier')
        XMLHelper.add_attribute(sys_id, 'id', "#{id}ExteriorShading")
        XMLHelper.add_element(exterior_shading, 'Type', @exterior_shading_type, :string) unless @exterior_shading_type.nil?
        XMLHelper.add_element(exterior_shading, 'SummerShadingCoefficient', @exterior_shading_factor_summer, :float, @exterior_shading_factor_summer_isdefaulted) unless @exterior_shading_factor_summer.nil?
        XMLHelper.add_element(exterior_shading, 'WinterShadingCoefficient', @exterior_shading_factor_winter, :float, @exterior_shading_factor_winter_isdefaulted) unless @exterior_shading_factor_winter.nil?
      end
      if (not @interior_shading_type.nil?) || (not @interior_shading_factor_summer.nil?) || (not @interior_shading_factor_winter.nil?)
        interior_shading = XMLHelper.add_element(window, 'InteriorShading')
        sys_id = XMLHelper.add_element(interior_shading, 'SystemIdentifier')
        XMLHelper.add_attribute(sys_id, 'id', "#{id}InteriorShading")
        XMLHelper.add_element(interior_shading, 'Type', @interior_shading_type, :string) unless @interior_shading_type.nil?
        XMLHelper.add_element(interior_shading, 'SummerShadingCoefficient', @interior_shading_factor_summer, :float, @interior_shading_factor_summer_isdefaulted) unless @interior_shading_factor_summer.nil?
        XMLHelper.add_element(interior_shading, 'WinterShadingCoefficient', @interior_shading_factor_winter, :float, @interior_shading_factor_winter_isdefaulted) unless @interior_shading_factor_winter.nil?
      end
      if (not @overhangs_depth.nil?) || (not @overhangs_distance_to_top_of_window.nil?) || (not @overhangs_distance_to_bottom_of_window.nil?)
        overhangs = XMLHelper.add_element(window, 'Overhangs')
        XMLHelper.add_element(overhangs, 'Depth', @overhangs_depth, :float) unless @overhangs_depth.nil?
        XMLHelper.add_element(overhangs, 'DistanceToTopOfWindow', @overhangs_distance_to_top_of_window, :float) unless @overhangs_distance_to_top_of_window.nil?
        XMLHelper.add_element(overhangs, 'DistanceToBottomOfWindow', @overhangs_distance_to_bottom_of_window, :float) unless @overhangs_distance_to_bottom_of_window.nil?
      end
      XMLHelper.add_element(window, 'FractionOperable', @fraction_operable, :float, @fraction_operable_isdefaulted) unless @fraction_operable.nil?
      XMLHelper.add_element(window, 'PerformanceClass', @performance_class, :string, @performance_class_isdefaulted) unless @performance_class.nil?
      if not @wall_idref.nil?
        attached_to_wall = XMLHelper.add_element(window, 'AttachedToWall')
        XMLHelper.add_attribute(attached_to_wall, 'idref', @wall_idref)
      end
    end

    def from_oga(window)
      return if window.nil?

      @id = HPXML::get_id(window)
      @area = XMLHelper.get_value(window, 'Area', :float)
      @azimuth = XMLHelper.get_value(window, 'Azimuth', :integer)
      @orientation = XMLHelper.get_value(window, 'Orientation', :string)
      @frame_type = XMLHelper.get_child_name(window, 'FrameType')
      if not @frame_type.nil?
        @aluminum_thermal_break = XMLHelper.get_value(window, 'FrameType/Aluminum/ThermalBreak', :boolean)
      end
      @glass_layers = XMLHelper.get_value(window, 'GlassLayers', :string)
      @glass_type = XMLHelper.get_value(window, 'GlassType', :string)
      @gas_fill = XMLHelper.get_value(window, 'GasFill', :string)
      @ufactor = XMLHelper.get_value(window, 'UFactor', :float)
      @shgc = XMLHelper.get_value(window, 'SHGC', :float)
      @exterior_shading_type = XMLHelper.get_value(window, 'ExteriorShading/Type', :string)
      @exterior_shading_factor_summer = XMLHelper.get_value(window, 'ExteriorShading/SummerShadingCoefficient', :float)
      @exterior_shading_factor_winter = XMLHelper.get_value(window, 'ExteriorShading/WinterShadingCoefficient', :float)
      @interior_shading_type = XMLHelper.get_value(window, 'InteriorShading/Type', :string)
      @interior_shading_factor_summer = XMLHelper.get_value(window, 'InteriorShading/SummerShadingCoefficient', :float)
      @interior_shading_factor_winter = XMLHelper.get_value(window, 'InteriorShading/WinterShadingCoefficient', :float)
      @overhangs_depth = XMLHelper.get_value(window, 'Overhangs/Depth', :float)
      @overhangs_distance_to_top_of_window = XMLHelper.get_value(window, 'Overhangs/DistanceToTopOfWindow', :float)
      @overhangs_distance_to_bottom_of_window = XMLHelper.get_value(window, 'Overhangs/DistanceToBottomOfWindow', :float)
      @fraction_operable = XMLHelper.get_value(window, 'FractionOperable', :float)
      @performance_class = XMLHelper.get_value(window, 'PerformanceClass', :string)
      @wall_idref = HPXML::get_idref(XMLHelper.get_element(window, 'AttachedToWall'))
    end
  end

  class Skylights < BaseArrayElement
    def add(**kwargs)
      self << Skylight.new(@hpxml_object, **kwargs)
    end

    def from_oga(hpxml)
      return if hpxml.nil?

      XMLHelper.get_elements(hpxml, 'Building/BuildingDetails/Enclosure/Skylights/Skylight').each do |skylight|
        self << Skylight.new(@hpxml_object, skylight)
      end
    end
  end

  class Skylight < BaseElement
    ATTRS = [:id, :area, :azimuth, :orientation, :frame_type, :aluminum_thermal_break, :glass_layers,
             :glass_type, :gas_fill, :ufactor, :shgc, :interior_shading_factor_summer,
             :interior_shading_factor_winter, :interior_shading_type, :exterior_shading_factor_summer,
             :exterior_shading_factor_winter, :exterior_shading_type, :roof_idref]
    attr_accessor(*ATTRS)

    def roof
      return if @roof_idref.nil?

      @hpxml_object.roofs.each do |roof|
        next unless roof.id == @roof_idref

        return roof
      end
      fail "Attached roof '#{@roof_idref}' not found for skylight '#{@id}'."
    end

    def is_exterior
      return roof.is_exterior
    end

    def is_interior
      return !is_exterior
    end

    def is_thermal_boundary
      return HPXML::is_thermal_boundary(roof)
    end

    def is_exterior_thermal_boundary
      return (is_exterior && is_thermal_boundary)
    end

    def delete
      @hpxml_object.skylights.delete(self)
    end

    def check_for_errors
      errors = []
      begin; roof; rescue StandardError => e; errors << e.message; end
      return errors
    end

    def to_oga(doc)
      return if nil?

      skylights = XMLHelper.create_elements_as_needed(doc, ['HPXML', 'Building', 'BuildingDetails', 'Enclosure', 'Skylights'])
      skylight = XMLHelper.add_element(skylights, 'Skylight')
      sys_id = XMLHelper.add_element(skylight, 'SystemIdentifier')
      XMLHelper.add_attribute(sys_id, 'id', @id)
      XMLHelper.add_element(skylight, 'Area', @area, :float) unless @area.nil?
      XMLHelper.add_element(skylight, 'Azimuth', @azimuth, :integer) unless @azimuth.nil?
      XMLHelper.add_element(skylight, 'Orientation', @orientation, :string) unless @orientation.nil?
      if not @frame_type.nil?
        frame_type_el = XMLHelper.add_element(skylight, 'FrameType')
        frame_type = XMLHelper.add_element(frame_type_el, @frame_type)
        if @frame_type == HPXML::WindowFrameTypeAluminum
          XMLHelper.add_element(frame_type, 'ThermalBreak', @aluminum_thermal_break, :boolean) unless @aluminum_thermal_break.nil?
        end
      end
      XMLHelper.add_element(skylight, 'GlassLayers', @glass_layers, :string) unless @glass_layers.nil?
      XMLHelper.add_element(skylight, 'GlassType', @glass_type, :string) unless @glass_type.nil?
      XMLHelper.add_element(skylight, 'GasFill', @gas_fill, :string) unless @gas_fill.nil?
      XMLHelper.add_element(skylight, 'UFactor', @ufactor, :float) unless @ufactor.nil?
      XMLHelper.add_element(skylight, 'SHGC', @shgc, :float) unless @shgc.nil?
      if (not @exterior_shading_type.nil?) || (not @exterior_shading_factor_summer.nil?) || (not @exterior_shading_factor_winter.nil?)
        exterior_shading = XMLHelper.add_element(skylight, 'ExteriorShading')
        sys_id = XMLHelper.add_element(exterior_shading, 'SystemIdentifier')
        XMLHelper.add_attribute(sys_id, 'id', "#{id}ExteriorShading")
        XMLHelper.add_element(exterior_shading, 'Type', @exterior_shading_type, :string) unless @exterior_shading_type.nil?
        XMLHelper.add_element(exterior_shading, 'SummerShadingCoefficient', @exterior_shading_factor_summer, :float, @exterior_shading_factor_summer_isdefaulted) unless @exterior_shading_factor_summer.nil?
        XMLHelper.add_element(exterior_shading, 'WinterShadingCoefficient', @exterior_shading_factor_winter, :float, @exterior_shading_factor_winter_isdefaulted) unless @exterior_shading_factor_winter.nil?
      end
      if (not @interior_shading_type.nil?) || (not @interior_shading_factor_summer.nil?) || (not @interior_shading_factor_winter.nil?)
        interior_shading = XMLHelper.add_element(skylight, 'InteriorShading')
        sys_id = XMLHelper.add_element(interior_shading, 'SystemIdentifier')
        XMLHelper.add_attribute(sys_id, 'id', "#{id}InteriorShading")
        XMLHelper.add_element(interior_shading, 'Type', @interior_shading_type, :string) unless @interior_shading_type.nil?
        XMLHelper.add_element(interior_shading, 'SummerShadingCoefficient', @interior_shading_factor_summer, :float, @interior_shading_factor_summer_isdefaulted) unless @interior_shading_factor_summer.nil?
        XMLHelper.add_element(interior_shading, 'WinterShadingCoefficient', @interior_shading_factor_winter, :float, @interior_shading_factor_winter_isdefaulted) unless @interior_shading_factor_winter.nil?
      end
      if not @roof_idref.nil?
        attached_to_roof = XMLHelper.add_element(skylight, 'AttachedToRoof')
        XMLHelper.add_attribute(attached_to_roof, 'idref', @roof_idref)
      end
    end

    def from_oga(skylight)
      return if skylight.nil?

      @id = HPXML::get_id(skylight)
      @area = XMLHelper.get_value(skylight, 'Area', :float)
      @azimuth = XMLHelper.get_value(skylight, 'Azimuth', :integer)
      @orientation = XMLHelper.get_value(skylight, 'Orientation', :string)
      @frame_type = XMLHelper.get_child_name(skylight, 'FrameType')
      @aluminum_thermal_break = XMLHelper.get_value(skylight, 'FrameType/Aluminum/ThermalBreak', :boolean)
      @glass_layers = XMLHelper.get_value(skylight, 'GlassLayers', :string)
      @glass_type = XMLHelper.get_value(skylight, 'GlassType', :string)
      @gas_fill = XMLHelper.get_value(skylight, 'GasFill', :string)
      @ufactor = XMLHelper.get_value(skylight, 'UFactor', :float)
      @shgc = XMLHelper.get_value(skylight, 'SHGC', :float)
      @exterior_shading_type = XMLHelper.get_value(skylight, 'ExteriorShading/Type', :string)
      @exterior_shading_factor_summer = XMLHelper.get_value(skylight, 'ExteriorShading/SummerShadingCoefficient', :float)
      @exterior_shading_factor_winter = XMLHelper.get_value(skylight, 'ExteriorShading/WinterShadingCoefficient', :float)
      @interior_shading_type = XMLHelper.get_value(skylight, 'InteriorShading/Type', :string)
      @interior_shading_factor_summer = XMLHelper.get_value(skylight, 'InteriorShading/SummerShadingCoefficient', :float)
      @interior_shading_factor_winter = XMLHelper.get_value(skylight, 'InteriorShading/WinterShadingCoefficient', :float)
      @roof_idref = HPXML::get_idref(XMLHelper.get_element(skylight, 'AttachedToRoof'))
    end
  end

  class Doors < BaseArrayElement
    def add(**kwargs)
      self << Door.new(@hpxml_object, **kwargs)
    end

    def from_oga(hpxml)
      return if hpxml.nil?

      XMLHelper.get_elements(hpxml, 'Building/BuildingDetails/Enclosure/Doors/Door').each do |door|
        self << Door.new(@hpxml_object, door)
      end
    end
  end

  class Door < BaseElement
    ATTRS = [:id, :wall_idref, :area, :azimuth, :orientation, :r_value]
    attr_accessor(*ATTRS)

    def wall
      return if @wall_idref.nil?

      (@hpxml_object.walls + @hpxml_object.foundation_walls).each do |wall|
        next unless wall.id == @wall_idref

        return wall
      end
      fail "Attached wall '#{@wall_idref}' not found for door '#{@id}'."
    end

    def is_exterior
      return wall.is_exterior
    end

    def is_interior
      return !is_exterior
    end

    def is_thermal_boundary
      return HPXML::is_thermal_boundary(wall)
    end

    def is_exterior_thermal_boundary
      return (is_exterior && is_thermal_boundary)
    end

    def delete
      @hpxml_object.doors.delete(self)
    end

    def check_for_errors
      errors = []
      begin; wall; rescue StandardError => e; errors << e.message; end
      return errors
    end

    def to_oga(doc)
      return if nil?

      doors = XMLHelper.create_elements_as_needed(doc, ['HPXML', 'Building', 'BuildingDetails', 'Enclosure', 'Doors'])
      door = XMLHelper.add_element(doors, 'Door')
      sys_id = XMLHelper.add_element(door, 'SystemIdentifier')
      XMLHelper.add_attribute(sys_id, 'id', @id)
      if not @wall_idref.nil?
        attached_to_wall = XMLHelper.add_element(door, 'AttachedToWall')
        XMLHelper.add_attribute(attached_to_wall, 'idref', @wall_idref)
      end
      XMLHelper.add_element(door, 'Area', @area, :float) unless @area.nil?
      XMLHelper.add_element(door, 'Azimuth', @azimuth, :integer) unless @azimuth.nil?
      XMLHelper.add_element(door, 'Orientation', @orientation, :string) unless @orientation.nil?
      XMLHelper.add_element(door, 'RValue', @r_value, :float) unless @r_value.nil?
    end

    def from_oga(door)
      return if door.nil?

      @id = HPXML::get_id(door)
      @wall_idref = HPXML::get_idref(XMLHelper.get_element(door, 'AttachedToWall'))
      @area = XMLHelper.get_value(door, 'Area', :float)
      @azimuth = XMLHelper.get_value(door, 'Azimuth', :integer)
      @orientation = XMLHelper.get_value(door, 'Orientation', :string)
      @r_value = XMLHelper.get_value(door, 'RValue', :float)
    end
  end

  class HeatingSystems < BaseArrayElement
    def add(**kwargs)
      self << HeatingSystem.new(@hpxml_object, **kwargs)
    end

    def from_oga(hpxml)
      return if hpxml.nil?

      XMLHelper.get_elements(hpxml, 'Building/BuildingDetails/Systems/HVAC/HVACPlant/HeatingSystem').each do |heating_system|
        self << HeatingSystem.new(@hpxml_object, heating_system)
      end
    end

    def total_fraction_heat_load_served
      map { |htg_sys| htg_sys.fraction_heat_load_served.to_f }.sum(0.0)
    end
  end

  class HeatingSystem < BaseElement
    ATTRS = [:id, :distribution_system_idref, :year_installed, :heating_system_type,
             :heating_system_fuel, :heating_capacity, :heating_efficiency_afue,
             :heating_efficiency_percent, :fraction_heat_load_served, :electric_auxiliary_energy,
             :third_party_certification, :seed_id, :is_shared_system, :number_of_units_served,
             :shared_loop_watts, :shared_loop_motor_efficiency, :fan_coil_watts, :fan_watts_per_cfm,
             :fan_power_not_tested, :airflow_defect_ratio, :airflow_not_tested,
             :fan_watts, :heating_airflow_cfm, :location, :cooling_system_idref]
    attr_accessor(*ATTRS)

    def distribution_system
      return if @distribution_system_idref.nil?

      @hpxml_object.hvac_distributions.each do |hvac_distribution|
        next unless hvac_distribution.id == @distribution_system_idref

        return hvac_distribution
      end
      fail "Attached HVAC distribution system '#{@distribution_system_idref}' not found for HVAC system '#{@id}'."
    end

    def attached_cooling_system
      return if distribution_system.nil? && @cooling_system_idref.nil?

      # by heating system's idref
      if not @cooling_system_idref.nil?
        if @heating_system_type != HVACTypePTACHeating
          fail "Heating system type: #{@heating_system_type} should not be attached to a cooling system. Only PTAC allowed."
        end
        @hpxml_object.cooling_systems.each do |cooling_system|
          next unless cooling_system.id == @cooling_system_idref

          return cooling_system
        end
        fail "Attached cooling system '#{@cooling_system_idref}' not found for HVAC system '#{@id}'."
      end

      # by distribution system
      distribution_system.hvac_systems.each do |hvac_system|
        next if hvac_system.id == @id

        return hvac_system
      end

      return
    end

    def delete
      @hpxml_object.heating_systems.delete(self)
      @hpxml_object.water_heating_systems.each do |water_heating_system|
        next unless water_heating_system.related_hvac_idref == @id

        water_heating_system.related_hvac_idref = nil
      end
    end

    def check_for_errors
      errors = []
      begin; distribution_system; rescue StandardError => e; errors << e.message; end
      return errors
    end

    def to_oga(doc)
      return if nil?

      hvac_plant = XMLHelper.create_elements_as_needed(doc, ['HPXML', 'Building', 'BuildingDetails', 'Systems', 'HVAC', 'HVACPlant'])
      heating_system = XMLHelper.add_element(hvac_plant, 'HeatingSystem')
      sys_id = XMLHelper.add_element(heating_system, 'SystemIdentifier')
      XMLHelper.add_attribute(sys_id, 'id', @id)
      XMLHelper.add_element(heating_system, 'UnitLocation', @location, :string) unless @location.nil?
      XMLHelper.add_element(heating_system, 'YearInstalled', @year_installed, :integer) unless @year_installed.nil?
      XMLHelper.add_element(heating_system, 'ThirdPartyCertification', @third_party_certification, :string) unless @third_party_certification.nil?
      if not @distribution_system_idref.nil?
        distribution_system = XMLHelper.add_element(heating_system, 'DistributionSystem')
        XMLHelper.add_attribute(distribution_system, 'idref', @distribution_system_idref)
      end
      XMLHelper.add_element(heating_system, 'IsSharedSystem', @is_shared_system, :boolean) unless @is_shared_system.nil?
      XMLHelper.add_element(heating_system, 'NumberofUnitsServed', @number_of_units_served, :integer) unless @number_of_units_served.nil?
      if not @heating_system_type.nil?
        heating_system_type_el = XMLHelper.add_element(heating_system, 'HeatingSystemType')
        XMLHelper.add_element(heating_system_type_el, @heating_system_type)
      end
      XMLHelper.add_element(heating_system, 'HeatingSystemFuel', @heating_system_fuel, :string) unless @heating_system_fuel.nil?
      XMLHelper.add_element(heating_system, 'HeatingCapacity', @heating_capacity, :float, @heating_capacity_isdefaulted) unless @heating_capacity.nil?

      efficiency_units = nil
      efficiency_value = nil
      if [HVACTypeFurnace, HVACTypeWallFurnace, HVACTypeFloorFurnace, HVACTypeBoiler].include? @heating_system_type
        efficiency_units = UnitsAFUE
        efficiency_value = @heating_efficiency_afue
        efficiency_value_isdefaulted = @heating_efficiency_afue_isdefaulted
      elsif [HVACTypeElectricResistance, HVACTypeStove, HVACTypePortableHeater, HVACTypeFixedHeater, HVACTypeFireplace].include? @heating_system_type
        efficiency_units = UnitsPercent
        efficiency_value = @heating_efficiency_percent
        efficiency_value_isdefaulted = @heating_efficiency_percent_isdefaulted
      end
      if not efficiency_value.nil?
        annual_efficiency = XMLHelper.add_element(heating_system, 'AnnualHeatingEfficiency')
        XMLHelper.add_element(annual_efficiency, 'Units', efficiency_units, :string)
        XMLHelper.add_element(annual_efficiency, 'Value', efficiency_value, :float, efficiency_value_isdefaulted)
      end
      XMLHelper.add_element(heating_system, 'FractionHeatLoadServed', @fraction_heat_load_served, :float, @fraction_heat_load_served_isdefaulted) unless @fraction_heat_load_served.nil?
      XMLHelper.add_element(heating_system, 'ElectricAuxiliaryEnergy', @electric_auxiliary_energy, :float, @electric_auxiliary_energy_isdefaulted) unless @electric_auxiliary_energy.nil?
      if not @cooling_system_idref.nil?
        cooling_system = XMLHelper.add_element(heating_system, 'AttachedToCoolingSystem')
        XMLHelper.add_attribute(cooling_system, 'idref', @cooling_system_idref)
      end
      XMLHelper.add_extension(heating_system, 'SharedLoopWatts', @shared_loop_watts, :float) unless @shared_loop_watts.nil?
      XMLHelper.add_extension(heating_system, 'SharedLoopMotorEfficiency', @shared_loop_motor_efficiency, :float) unless @shared_loop_motor_efficiency.nil?
      XMLHelper.add_extension(heating_system, 'FanCoilWatts', @fan_coil_watts, :float) unless @fan_coil_watts.nil?
      XMLHelper.add_extension(heating_system, 'FanPowerWattsPerCFM', @fan_watts_per_cfm, :float, @fan_watts_per_cfm_isdefaulted) unless @fan_watts_per_cfm.nil?
      XMLHelper.add_extension(heating_system, 'FanPowerWatts', @fan_watts, :float, @fan_watts_isdefaulted) unless @fan_watts.nil?
      XMLHelper.add_extension(heating_system, 'FanPowerNotTested', @fan_power_not_tested, :boolean) unless @fan_power_not_tested.nil?
      XMLHelper.add_extension(heating_system, 'AirflowDefectRatio', @airflow_defect_ratio, :float, @airflow_defect_ratio_isdefaulted) unless @airflow_defect_ratio.nil?
      XMLHelper.add_extension(heating_system, 'AirflowNotTested', @airflow_not_tested, :boolean) unless @airflow_not_tested.nil?
      XMLHelper.add_extension(heating_system, 'HeatingAirflowCFM', @heating_airflow_cfm, :float, @heating_airflow_cfm_isdefaulted) unless @heating_airflow_cfm.nil?
      XMLHelper.add_extension(heating_system, 'SeedId', @seed_id, :string) unless @seed_id.nil?
    end

    def from_oga(heating_system)
      return if heating_system.nil?

      @id = HPXML::get_id(heating_system)
      @location = XMLHelper.get_value(heating_system, 'UnitLocation', :string)
      @year_installed = XMLHelper.get_value(heating_system, 'YearInstalled', :integer)
      @third_party_certification = XMLHelper.get_value(heating_system, 'ThirdPartyCertification', :string)
      @distribution_system_idref = HPXML::get_idref(XMLHelper.get_element(heating_system, 'DistributionSystem'))
      @cooling_system_idref = HPXML::get_idref(XMLHelper.get_element(heating_system, 'AttachedToCoolingSystem'))
      @is_shared_system = XMLHelper.get_value(heating_system, 'IsSharedSystem', :boolean)
      @number_of_units_served = XMLHelper.get_value(heating_system, 'NumberofUnitsServed', :integer)
      @heating_system_type = XMLHelper.get_child_name(heating_system, 'HeatingSystemType')
      @heating_system_fuel = XMLHelper.get_value(heating_system, 'HeatingSystemFuel', :string)
      @heating_capacity = XMLHelper.get_value(heating_system, 'HeatingCapacity', :float)
      if [HVACTypeFurnace, HVACTypeWallFurnace, HVACTypeFloorFurnace, HVACTypeBoiler].include? @heating_system_type
        @heating_efficiency_afue = XMLHelper.get_value(heating_system, "AnnualHeatingEfficiency[Units='#{UnitsAFUE}']/Value", :float)
      elsif [HVACTypeElectricResistance, HVACTypeStove, HVACTypePortableHeater, HVACTypeFixedHeater, HVACTypeFireplace].include? @heating_system_type
        @heating_efficiency_percent = XMLHelper.get_value(heating_system, "AnnualHeatingEfficiency[Units='Percent']/Value", :float)
      end
      @fraction_heat_load_served = XMLHelper.get_value(heating_system, 'FractionHeatLoadServed', :float)
      @electric_auxiliary_energy = XMLHelper.get_value(heating_system, 'ElectricAuxiliaryEnergy', :float)
      @shared_loop_watts = XMLHelper.get_value(heating_system, 'extension/SharedLoopWatts', :float)
      @shared_loop_motor_efficiency = XMLHelper.get_value(heating_system, 'extension/SharedLoopMotorEfficiency', :float)
      @fan_coil_watts = XMLHelper.get_value(heating_system, 'extension/FanCoilWatts', :float)
      @fan_watts_per_cfm = XMLHelper.get_value(heating_system, 'extension/FanPowerWattsPerCFM', :float)
      @fan_watts = XMLHelper.get_value(heating_system, 'extension/FanPowerWatts', :float)
      @fan_power_not_tested = XMLHelper.get_value(heating_system, 'extension/FanPowerNotTested', :boolean)
      @airflow_defect_ratio = XMLHelper.get_value(heating_system, 'extension/AirflowDefectRatio', :float)
      @airflow_not_tested = XMLHelper.get_value(heating_system, 'extension/AirflowNotTested', :boolean)
      @heating_airflow_cfm = XMLHelper.get_value(heating_system, 'extension/HeatingAirflowCFM', :float)
      @seed_id = XMLHelper.get_value(heating_system, 'extension/SeedId', :string)
    end
  end

  class CoolingSystems < BaseArrayElement
    def add(**kwargs)
      self << CoolingSystem.new(@hpxml_object, **kwargs)
    end

    def from_oga(hpxml)
      return if hpxml.nil?

      XMLHelper.get_elements(hpxml, 'Building/BuildingDetails/Systems/HVAC/HVACPlant/CoolingSystem').each do |cooling_system|
        self << CoolingSystem.new(@hpxml_object, cooling_system)
      end
    end

    def total_fraction_cool_load_served
      map { |clg_sys| clg_sys.fraction_cool_load_served.to_f }.sum(0.0)
    end
  end

  class CoolingSystem < BaseElement
    ATTRS = [:id, :distribution_system_idref, :year_installed, :cooling_system_type,
             :cooling_system_fuel, :cooling_capacity, :compressor_type, :fraction_cool_load_served,
             :cooling_efficiency_seer, :cooling_efficiency_eer, :cooling_efficiency_kw_per_ton,
             :cooling_shr, :third_party_certification, :seed_id, :is_shared_system, :number_of_units_served,
             :shared_loop_watts, :shared_loop_motor_efficiency, :fan_coil_watts, :airflow_defect_ratio,
             :fan_watts_per_cfm, :fan_power_not_tested, :airflow_not_tested, :charge_defect_ratio,
             :charge_not_tested, :cooling_airflow_cfm, :location]
    attr_accessor(*ATTRS)

    def distribution_system
      return if @distribution_system_idref.nil?

      @hpxml_object.hvac_distributions.each do |hvac_distribution|
        next unless hvac_distribution.id == @distribution_system_idref

        return hvac_distribution
      end
      fail "Attached HVAC distribution system '#{@distribution_system_idref}' not found for HVAC system '#{@id}'."
    end

    def attached_heating_system
      # by heating system's idref, PTAC
      @hpxml_object.heating_systems.each do |heating_system|
        next if heating_system.cooling_system_idref.nil? || (heating_system.heating_system_type != HVACTypePTACHeating)
        next unless heating_system.cooling_system_idref == @id

        return heating_system
      end

      # by distribution system
      return if distribution_system.nil?

      distribution_system.hvac_systems.each do |hvac_system|
        next if hvac_system.id == @id

        return hvac_system
      end
      return
    end

    def delete
      @hpxml_object.cooling_systems.delete(self)
      @hpxml_object.water_heating_systems.each do |water_heating_system|
        next unless water_heating_system.related_hvac_idref == @id

        water_heating_system.related_hvac_idref = nil
      end
    end

    def check_for_errors
      errors = []
      begin; distribution_system; rescue StandardError => e; errors << e.message; end
      return errors
    end

    def to_oga(doc)
      return if nil?

      hvac_plant = XMLHelper.create_elements_as_needed(doc, ['HPXML', 'Building', 'BuildingDetails', 'Systems', 'HVAC', 'HVACPlant'])
      cooling_system = XMLHelper.add_element(hvac_plant, 'CoolingSystem')
      sys_id = XMLHelper.add_element(cooling_system, 'SystemIdentifier')
      XMLHelper.add_attribute(sys_id, 'id', @id)
      XMLHelper.add_element(cooling_system, 'UnitLocation', @location, :string) unless @location.nil?
      XMLHelper.add_element(cooling_system, 'YearInstalled', @year_installed, :integer) unless @year_installed.nil?
      XMLHelper.add_element(cooling_system, 'ThirdPartyCertification', @third_party_certification, :string) unless @third_party_certification.nil?
      if not @distribution_system_idref.nil?
        distribution_system = XMLHelper.add_element(cooling_system, 'DistributionSystem')
        XMLHelper.add_attribute(distribution_system, 'idref', @distribution_system_idref)
      end
      XMLHelper.add_element(cooling_system, 'IsSharedSystem', @is_shared_system, :boolean) unless @is_shared_system.nil?
      XMLHelper.add_element(cooling_system, 'NumberofUnitsServed', @number_of_units_served, :integer) unless @number_of_units_served.nil?
      XMLHelper.add_element(cooling_system, 'CoolingSystemType', @cooling_system_type, :string) unless @cooling_system_type.nil?
      XMLHelper.add_element(cooling_system, 'CoolingSystemFuel', @cooling_system_fuel, :string) unless @cooling_system_fuel.nil?
      XMLHelper.add_element(cooling_system, 'CoolingCapacity', @cooling_capacity, :float, @cooling_capacity_isdefaulted) unless @cooling_capacity.nil?
      XMLHelper.add_element(cooling_system, 'CompressorType', @compressor_type, :string, @compressor_type_isdefaulted) unless @compressor_type.nil?
      XMLHelper.add_element(cooling_system, 'FractionCoolLoadServed', @fraction_cool_load_served, :float, @fraction_cool_load_served_isdefaulted) unless @fraction_cool_load_served.nil?

      efficiency_units = nil
      efficiency_value = nil
      if [HVACTypeCentralAirConditioner, HVACTypeMiniSplitAirConditioner].include? @cooling_system_type
        efficiency_units = UnitsSEER
        efficiency_value = @cooling_efficiency_seer
<<<<<<< HEAD
      elsif [HVACTypeRoomAirConditioner, HVACTypePTAC].include? @cooling_system_type
=======
        efficiency_value_isdefaulted = @cooling_efficiency_seer_isdefaulted
      elsif [HVACTypeRoomAirConditioner].include? @cooling_system_type
>>>>>>> e6e5c15e
        efficiency_units = UnitsEER
        efficiency_value = @cooling_efficiency_eer
        efficiency_value_isdefaulted = @cooling_efficiency_eer_isdefaulted
      elsif [HVACTypeChiller].include? @cooling_system_type
        efficiency_units = UnitsKwPerTon
        efficiency_value = @cooling_efficiency_kw_per_ton
        efficiency_value_isdefaulted = @cooling_efficiency_kw_per_ton_isdefaulted
      end
      if not efficiency_value.nil?
        annual_efficiency = XMLHelper.add_element(cooling_system, 'AnnualCoolingEfficiency')
        XMLHelper.add_element(annual_efficiency, 'Units', efficiency_units, :string)
        XMLHelper.add_element(annual_efficiency, 'Value', efficiency_value, :float, efficiency_value_isdefaulted)
      end
      XMLHelper.add_element(cooling_system, 'SensibleHeatFraction', @cooling_shr, :float, @cooling_shr_isdefaulted) unless @cooling_shr.nil?
      XMLHelper.add_extension(cooling_system, 'AirflowDefectRatio', @airflow_defect_ratio, :float, @airflow_defect_ratio_isdefaulted) unless @airflow_defect_ratio.nil?
      XMLHelper.add_extension(cooling_system, 'ChargeDefectRatio', @charge_defect_ratio, :float, @charge_defect_ratio_isdefaulted) unless @charge_defect_ratio.nil?
      XMLHelper.add_extension(cooling_system, 'ChargeNotTested', @charge_not_tested, :boolean) unless @charge_not_tested.nil?
      XMLHelper.add_extension(cooling_system, 'FanPowerWattsPerCFM', @fan_watts_per_cfm, :float, @fan_watts_per_cfm_isdefaulted) unless @fan_watts_per_cfm.nil?
      XMLHelper.add_extension(cooling_system, 'FanPowerNotTested', @fan_power_not_tested, :boolean) unless @fan_power_not_tested.nil?
      XMLHelper.add_extension(cooling_system, 'AirflowNotTested', @airflow_not_tested, :boolean) unless @airflow_not_tested.nil?
      XMLHelper.add_extension(cooling_system, 'CoolingAirflowCFM', @cooling_airflow_cfm, :float, @cooling_airflow_cfm_isdefaulted) unless @cooling_airflow_cfm.nil?
      XMLHelper.add_extension(cooling_system, 'SharedLoopWatts', @shared_loop_watts, :float) unless @shared_loop_watts.nil?
      XMLHelper.add_extension(cooling_system, 'SharedLoopMotorEfficiency', @shared_loop_motor_efficiency, :float) unless @shared_loop_motor_efficiency.nil?
      XMLHelper.add_extension(cooling_system, 'FanCoilWatts', @fan_coil_watts, :float) unless @fan_coil_watts.nil?
      XMLHelper.add_extension(cooling_system, 'SeedId', @seed_id, :string) unless @seed_id.nil?
    end

    def from_oga(cooling_system)
      return if cooling_system.nil?

      @id = HPXML::get_id(cooling_system)
      @location = XMLHelper.get_value(cooling_system, 'UnitLocation', :string)
      @year_installed = XMLHelper.get_value(cooling_system, 'YearInstalled', :integer)
      @third_party_certification = XMLHelper.get_value(cooling_system, 'ThirdPartyCertification', :string)
      @distribution_system_idref = HPXML::get_idref(XMLHelper.get_element(cooling_system, 'DistributionSystem'))
      @is_shared_system = XMLHelper.get_value(cooling_system, 'IsSharedSystem', :boolean)
      @number_of_units_served = XMLHelper.get_value(cooling_system, 'NumberofUnitsServed', :integer)
      @cooling_system_type = XMLHelper.get_value(cooling_system, 'CoolingSystemType', :string)
      @cooling_system_fuel = XMLHelper.get_value(cooling_system, 'CoolingSystemFuel', :string)
      @cooling_capacity = XMLHelper.get_value(cooling_system, 'CoolingCapacity', :float)
      @compressor_type = XMLHelper.get_value(cooling_system, 'CompressorType', :string)
      @fraction_cool_load_served = XMLHelper.get_value(cooling_system, 'FractionCoolLoadServed', :float)
      if [HVACTypeCentralAirConditioner, HVACTypeMiniSplitAirConditioner].include? @cooling_system_type
        @cooling_efficiency_seer = XMLHelper.get_value(cooling_system, "AnnualCoolingEfficiency[Units='#{UnitsSEER}']/Value", :float)
      elsif [HVACTypeRoomAirConditioner, HVACTypePTAC].include? @cooling_system_type
        @cooling_efficiency_eer = XMLHelper.get_value(cooling_system, "AnnualCoolingEfficiency[Units='#{UnitsEER}']/Value", :float)
      elsif [HVACTypeChiller].include? @cooling_system_type
        @cooling_efficiency_kw_per_ton = XMLHelper.get_value(cooling_system, "AnnualCoolingEfficiency[Units='#{UnitsKwPerTon}']/Value", :float)
      end
      @cooling_shr = XMLHelper.get_value(cooling_system, 'SensibleHeatFraction', :float)
      @airflow_defect_ratio = XMLHelper.get_value(cooling_system, 'extension/AirflowDefectRatio', :float)
      @charge_defect_ratio = XMLHelper.get_value(cooling_system, 'extension/ChargeDefectRatio', :float)
      @charge_not_tested = XMLHelper.get_value(cooling_system, 'extension/ChargeNotTested', :boolean)
      @fan_watts_per_cfm = XMLHelper.get_value(cooling_system, 'extension/FanPowerWattsPerCFM', :float)
      @fan_power_not_tested = XMLHelper.get_value(cooling_system, 'extension/FanPowerNotTested', :boolean)
      @airflow_not_tested = XMLHelper.get_value(cooling_system, 'extension/AirflowNotTested', :boolean)
      @cooling_airflow_cfm = XMLHelper.get_value(cooling_system, 'extension/CoolingAirflowCFM', :float)
      @shared_loop_watts = XMLHelper.get_value(cooling_system, 'extension/SharedLoopWatts', :float)
      @shared_loop_motor_efficiency = XMLHelper.get_value(cooling_system, 'extension/SharedLoopMotorEfficiency', :float)
      @fan_coil_watts = XMLHelper.get_value(cooling_system, 'extension/FanCoilWatts', :float)
      @seed_id = XMLHelper.get_value(cooling_system, 'extension/SeedId', :string)
    end
  end

  class HeatPumps < BaseArrayElement
    def add(**kwargs)
      self << HeatPump.new(@hpxml_object, **kwargs)
    end

    def from_oga(hpxml)
      return if hpxml.nil?

      XMLHelper.get_elements(hpxml, 'Building/BuildingDetails/Systems/HVAC/HVACPlant/HeatPump').each do |heat_pump|
        self << HeatPump.new(@hpxml_object, heat_pump)
      end
    end

    def total_fraction_heat_load_served
      map { |hp| hp.fraction_heat_load_served.to_f }.sum(0.0)
    end

    def total_fraction_cool_load_served
      map { |hp| hp.fraction_cool_load_served.to_f }.sum(0.0)
    end
  end

  class HeatPump < BaseElement
    ATTRS = [:id, :distribution_system_idref, :year_installed, :heat_pump_type, :heat_pump_fuel,
             :heating_capacity, :heating_capacity_17F, :cooling_capacity, :compressor_type,
             :cooling_shr, :backup_heating_fuel, :backup_heating_capacity,
             :backup_heating_efficiency_percent, :backup_heating_efficiency_afue,
             :backup_heating_switchover_temp, :fraction_heat_load_served, :fraction_cool_load_served,
             :cooling_efficiency_seer, :cooling_efficiency_eer, :heating_efficiency_hspf,
             :heating_efficiency_cop, :third_party_certification, :seed_id, :pump_watts_per_ton,
             :fan_watts_per_cfm, :fan_power_not_tested, :is_shared_system, :number_of_units_served,
             :shared_loop_watts, :shared_loop_motor_efficiency, :airflow_defect_ratio, :airflow_not_tested,
             :charge_defect_ratio, :charge_not_tested, :heating_airflow_cfm, :cooling_airflow_cfm,
             :location]
    attr_accessor(*ATTRS)

    def distribution_system
      return if @distribution_system_idref.nil?

      @hpxml_object.hvac_distributions.each do |hvac_distribution|
        next unless hvac_distribution.id == @distribution_system_idref

        return hvac_distribution
      end
      fail "Attached HVAC distribution system '#{@distribution_system_idref}' not found for HVAC system '#{@id}'."
    end

    def delete
      @hpxml_object.heat_pumps.delete(self)
      @hpxml_object.water_heating_systems.each do |water_heating_system|
        next unless water_heating_system.related_hvac_idref == @id

        water_heating_system.related_hvac_idref = nil
      end
    end

    def check_for_errors
      errors = []
      begin; distribution_system; rescue StandardError => e; errors << e.message; end
      return errors
    end

    def to_oga(doc)
      return if nil?

      hvac_plant = XMLHelper.create_elements_as_needed(doc, ['HPXML', 'Building', 'BuildingDetails', 'Systems', 'HVAC', 'HVACPlant'])
      heat_pump = XMLHelper.add_element(hvac_plant, 'HeatPump')
      sys_id = XMLHelper.add_element(heat_pump, 'SystemIdentifier')
      XMLHelper.add_attribute(sys_id, 'id', @id)
      XMLHelper.add_element(heat_pump, 'UnitLocation', @location, :string) unless @location.nil?
      XMLHelper.add_element(heat_pump, 'YearInstalled', @year_installed, :integer) unless @year_installed.nil?
      XMLHelper.add_element(heat_pump, 'ThirdPartyCertification', @third_party_certification, :string) unless @third_party_certification.nil?
      if not @distribution_system_idref.nil?
        distribution_system = XMLHelper.add_element(heat_pump, 'DistributionSystem')
        XMLHelper.add_attribute(distribution_system, 'idref', @distribution_system_idref)
      end
      XMLHelper.add_element(heat_pump, 'IsSharedSystem', @is_shared_system, :boolean) unless @is_shared_system.nil?
      XMLHelper.add_element(heat_pump, 'NumberofUnitsServed', @number_of_units_served, :integer) unless @number_of_units_served.nil?
      XMLHelper.add_element(heat_pump, 'HeatPumpType', @heat_pump_type, :string) unless @heat_pump_type.nil?
      XMLHelper.add_element(heat_pump, 'HeatPumpFuel', @heat_pump_fuel, :string) unless @heat_pump_fuel.nil?
      XMLHelper.add_element(heat_pump, 'HeatingCapacity', @heating_capacity, :float, @heating_capacity_isdefaulted) unless @heating_capacity.nil?
      XMLHelper.add_element(heat_pump, 'HeatingCapacity17F', @heating_capacity_17F, :float) unless @heating_capacity_17F.nil?
      XMLHelper.add_element(heat_pump, 'CoolingCapacity', @cooling_capacity, :float, @cooling_capacity_isdefaulted) unless @cooling_capacity.nil?
      XMLHelper.add_element(heat_pump, 'CompressorType', @compressor_type, :string, @compressor_type_isdefaulted) unless @compressor_type.nil?
      XMLHelper.add_element(heat_pump, 'CoolingSensibleHeatFraction', @cooling_shr, :float, @cooling_shr_isdefaulted) unless @cooling_shr.nil?
      XMLHelper.add_element(heat_pump, 'BackupSystemFuel', @backup_heating_fuel, :string) unless @backup_heating_fuel.nil?
      efficiencies = { 'Percent' => @backup_heating_efficiency_percent,
                       UnitsAFUE => @backup_heating_efficiency_afue }
      efficiencies.each do |units, value|
        next if value.nil?

        backup_eff = XMLHelper.add_element(heat_pump, 'BackupAnnualHeatingEfficiency')
        XMLHelper.add_element(backup_eff, 'Units', units, :string)
        XMLHelper.add_element(backup_eff, 'Value', value, :float)
      end
      XMLHelper.add_element(heat_pump, 'BackupHeatingCapacity', @backup_heating_capacity, :float, @backup_heating_capacity_isdefaulted) unless @backup_heating_capacity.nil?
      XMLHelper.add_element(heat_pump, 'BackupHeatingSwitchoverTemperature', @backup_heating_switchover_temp, :float) unless @backup_heating_switchover_temp.nil?
      XMLHelper.add_element(heat_pump, 'FractionHeatLoadServed', @fraction_heat_load_served, :float, @fraction_heat_load_served_isdefaulted) unless @fraction_heat_load_served.nil?
      XMLHelper.add_element(heat_pump, 'FractionCoolLoadServed', @fraction_cool_load_served, :float, @fraction_cool_load_served_isdefaulted) unless @fraction_cool_load_served.nil?

      clg_efficiency_units = nil
      clg_efficiency_value = nil
      htg_efficiency_units = nil
      htg_efficiency_value = nil
      if [HVACTypeHeatPumpAirToAir, HVACTypeHeatPumpMiniSplit].include? @heat_pump_type
        clg_efficiency_units = UnitsSEER
        clg_efficiency_value = @cooling_efficiency_seer
        clg_efficiency_value_isdefaulted = @cooling_efficiency_seer_isdefaulted
        htg_efficiency_units = UnitsHSPF
        htg_efficiency_value = @heating_efficiency_hspf
<<<<<<< HEAD
      elsif [HVACTypeHeatPumpGroundToAir, HVACTypeHeatPumpWaterLoopToAir, HVACTypeHeatPumpPTHP].include? @heat_pump_type
=======
        htg_efficiency_value_isdefaulted = @heating_efficiency_hspf_isdefaulted
      elsif [HVACTypeHeatPumpGroundToAir, HVACTypeHeatPumpWaterLoopToAir].include? @heat_pump_type
>>>>>>> e6e5c15e
        clg_efficiency_units = UnitsEER
        clg_efficiency_value = @cooling_efficiency_eer
        clg_efficiency_value_isdefaulted = @cooling_efficiency_eer_isdefaulted
        htg_efficiency_units = UnitsCOP
        htg_efficiency_value = @heating_efficiency_cop
        htg_efficiency_value_isdefaulted = @heating_efficiency_cop_isdefaulted
      end
      if not clg_efficiency_value.nil?
        annual_efficiency = XMLHelper.add_element(heat_pump, 'AnnualCoolingEfficiency')
        XMLHelper.add_element(annual_efficiency, 'Units', clg_efficiency_units, :string)
        XMLHelper.add_element(annual_efficiency, 'Value', clg_efficiency_value, :float, clg_efficiency_value_isdefaulted)
      end
      if not htg_efficiency_value.nil?
        annual_efficiency = XMLHelper.add_element(heat_pump, 'AnnualHeatingEfficiency')
        XMLHelper.add_element(annual_efficiency, 'Units', htg_efficiency_units, :string)
        XMLHelper.add_element(annual_efficiency, 'Value', htg_efficiency_value, :float, htg_efficiency_value_isdefaulted)
      end
      XMLHelper.add_extension(heat_pump, 'AirflowDefectRatio', @airflow_defect_ratio, :float, @airflow_defect_ratio_isdefaulted) unless @airflow_defect_ratio.nil?
      XMLHelper.add_extension(heat_pump, 'ChargeDefectRatio', @charge_defect_ratio, :float, @charge_defect_ratio_isdefaulted) unless @charge_defect_ratio.nil?
      XMLHelper.add_extension(heat_pump, 'ChargeNotTested', @charge_not_tested, :boolean) unless @charge_not_tested.nil?
      XMLHelper.add_extension(heat_pump, 'FanPowerWattsPerCFM', @fan_watts_per_cfm, :float, @fan_watts_per_cfm_isdefaulted) unless @fan_watts_per_cfm.nil?
      XMLHelper.add_extension(heat_pump, 'FanPowerNotTested', @fan_power_not_tested, :boolean) unless @fan_power_not_tested.nil?
      XMLHelper.add_extension(heat_pump, 'AirflowNotTested', @airflow_not_tested, :boolean) unless @airflow_not_tested.nil?
      XMLHelper.add_extension(heat_pump, 'HeatingAirflowCFM', @heating_airflow_cfm, :float, @heating_airflow_cfm_isdefaulted) unless @heating_airflow_cfm.nil?
      XMLHelper.add_extension(heat_pump, 'CoolingAirflowCFM', @cooling_airflow_cfm, :float, @cooling_airflow_cfm_isdefaulted) unless @cooling_airflow_cfm.nil?
      XMLHelper.add_extension(heat_pump, 'PumpPowerWattsPerTon', @pump_watts_per_ton, :float, @pump_watts_per_ton_isdefaulted) unless @pump_watts_per_ton.nil?
      XMLHelper.add_extension(heat_pump, 'SharedLoopWatts', @shared_loop_watts, :float) unless @shared_loop_watts.nil?
      XMLHelper.add_extension(heat_pump, 'SharedLoopMotorEfficiency', @shared_loop_motor_efficiency, :float) unless @shared_loop_motor_efficiency.nil?
      XMLHelper.add_extension(heat_pump, 'SeedId', @seed_id, :string) unless @seed_id.nil?
    end

    def from_oga(heat_pump)
      return if heat_pump.nil?

      @id = HPXML::get_id(heat_pump)
      @location = XMLHelper.get_value(heat_pump, 'UnitLocation', :string)
      @year_installed = XMLHelper.get_value(heat_pump, 'YearInstalled', :integer)
      @third_party_certification = XMLHelper.get_value(heat_pump, 'ThirdPartyCertification', :string)
      @distribution_system_idref = HPXML::get_idref(XMLHelper.get_element(heat_pump, 'DistributionSystem'))
      @is_shared_system = XMLHelper.get_value(heat_pump, 'IsSharedSystem', :boolean)
      @number_of_units_served = XMLHelper.get_value(heat_pump, 'NumberofUnitsServed', :integer)
      @heat_pump_type = XMLHelper.get_value(heat_pump, 'HeatPumpType', :string)
      @heat_pump_fuel = XMLHelper.get_value(heat_pump, 'HeatPumpFuel', :string)
      @heating_capacity = XMLHelper.get_value(heat_pump, 'HeatingCapacity', :float)
      @heating_capacity_17F = XMLHelper.get_value(heat_pump, 'HeatingCapacity17F', :float)
      @cooling_capacity = XMLHelper.get_value(heat_pump, 'CoolingCapacity', :float)
      @compressor_type = XMLHelper.get_value(heat_pump, 'CompressorType', :string)
      @cooling_shr = XMLHelper.get_value(heat_pump, 'CoolingSensibleHeatFraction', :float)
      @backup_heating_fuel = XMLHelper.get_value(heat_pump, 'BackupSystemFuel', :string)
      @backup_heating_efficiency_percent = XMLHelper.get_value(heat_pump, "BackupAnnualHeatingEfficiency[Units='Percent']/Value", :float)
      @backup_heating_efficiency_afue = XMLHelper.get_value(heat_pump, "BackupAnnualHeatingEfficiency[Units='#{UnitsAFUE}']/Value", :float)
      @backup_heating_capacity = XMLHelper.get_value(heat_pump, 'BackupHeatingCapacity', :float)
      @backup_heating_switchover_temp = XMLHelper.get_value(heat_pump, 'BackupHeatingSwitchoverTemperature', :float)
      @fraction_heat_load_served = XMLHelper.get_value(heat_pump, 'FractionHeatLoadServed', :float)
      @fraction_cool_load_served = XMLHelper.get_value(heat_pump, 'FractionCoolLoadServed', :float)
      if [HVACTypeHeatPumpAirToAir, HVACTypeHeatPumpMiniSplit].include? @heat_pump_type
        @cooling_efficiency_seer = XMLHelper.get_value(heat_pump, "AnnualCoolingEfficiency[Units='#{UnitsSEER}']/Value", :float)
      elsif [HVACTypeHeatPumpGroundToAir, HVACTypeHeatPumpWaterLoopToAir, HVACTypeHeatPumpPTHP].include? @heat_pump_type
        @cooling_efficiency_eer = XMLHelper.get_value(heat_pump, "AnnualCoolingEfficiency[Units='#{UnitsEER}']/Value", :float)
      end
      if [HVACTypeHeatPumpAirToAir, HVACTypeHeatPumpMiniSplit].include? @heat_pump_type
        @heating_efficiency_hspf = XMLHelper.get_value(heat_pump, "AnnualHeatingEfficiency[Units='#{UnitsHSPF}']/Value", :float)
      elsif [HVACTypeHeatPumpGroundToAir, HVACTypeHeatPumpWaterLoopToAir, HVACTypeHeatPumpPTHP].include? @heat_pump_type
        @heating_efficiency_cop = XMLHelper.get_value(heat_pump, "AnnualHeatingEfficiency[Units='#{UnitsCOP}']/Value", :float)
      end
      @airflow_defect_ratio = XMLHelper.get_value(heat_pump, 'extension/AirflowDefectRatio', :float)
      @charge_defect_ratio = XMLHelper.get_value(heat_pump, 'extension/ChargeDefectRatio', :float)
      @charge_not_tested = XMLHelper.get_value(heat_pump, 'extension/ChargeNotTested', :boolean)
      @fan_watts_per_cfm = XMLHelper.get_value(heat_pump, 'extension/FanPowerWattsPerCFM', :float)
      @fan_power_not_tested = XMLHelper.get_value(heat_pump, 'extension/FanPowerNotTested', :boolean)
      @airflow_not_tested = XMLHelper.get_value(heat_pump, 'extension/AirflowNotTested', :boolean)
      @heating_airflow_cfm = XMLHelper.get_value(heat_pump, 'extension/HeatingAirflowCFM', :float)
      @cooling_airflow_cfm = XMLHelper.get_value(heat_pump, 'extension/CoolingAirflowCFM', :float)
      @pump_watts_per_ton = XMLHelper.get_value(heat_pump, 'extension/PumpPowerWattsPerTon', :float)
      @shared_loop_watts = XMLHelper.get_value(heat_pump, 'extension/SharedLoopWatts', :float)
      @shared_loop_motor_efficiency = XMLHelper.get_value(heat_pump, 'extension/SharedLoopMotorEfficiency', :float)
      @seed_id = XMLHelper.get_value(heat_pump, 'extension/SeedId', :string)
    end
  end

  class HVACPlant < BaseElement
    HDL_ATTRS = { hdl_total: 'Total',
                  hdl_ducts: 'Ducts',
                  hdl_windows: 'Windows',
                  hdl_skylights: 'Skylights',
                  hdl_doors: 'Doors',
                  hdl_walls: 'Walls',
                  hdl_roofs: 'Roofs',
                  hdl_floors: 'Floors',
                  hdl_slabs: 'Slabs',
                  hdl_ceilings: 'Ceilings',
                  hdl_infilvent: 'InfilVent' }
    CDL_SENS_ATTRS = { cdl_sens_total: 'Total',
                       cdl_sens_ducts: 'Ducts',
                       cdl_sens_windows: 'Windows',
                       cdl_sens_skylights: 'Skylights',
                       cdl_sens_doors: 'Doors',
                       cdl_sens_walls: 'Walls',
                       cdl_sens_roofs: 'Roofs',
                       cdl_sens_floors: 'Floors',
                       cdl_sens_slabs: 'Slabs',
                       cdl_sens_ceilings: 'Ceilings',
                       cdl_sens_infilvent: 'InfilVent',
                       cdl_sens_intgains: 'InternalGains' }
    CDL_LAT_ATTRS = { cdl_lat_total: 'Total',
                      cdl_lat_ducts: 'Ducts',
                      cdl_lat_infilvent: 'InfilVent',
                      cdl_lat_intgains: 'InternalGains' }
    ATTRS = HDL_ATTRS.keys + CDL_SENS_ATTRS.keys + CDL_LAT_ATTRS.keys
    attr_accessor(*ATTRS)

    def check_for_errors
      errors = []
      return errors
    end

    def to_oga(doc)
      return if nil?

      hvac_plant = XMLHelper.create_elements_as_needed(doc, ['HPXML', 'Building', 'BuildingDetails', 'Systems', 'HVAC', 'HVACPlant'])
      if not @hdl_total.nil?
        dl_extension = XMLHelper.create_elements_as_needed(hvac_plant, ['extension', 'DesignLoads'])
        XMLHelper.add_attribute(dl_extension, 'dataSource', 'software')
        hdl = XMLHelper.add_element(dl_extension, 'Heating')
        HDL_ATTRS.each do |attr, element_name|
          XMLHelper.add_element(hdl, element_name, send(attr), :float)
        end
        cdl_sens = XMLHelper.add_element(dl_extension, 'CoolingSensible')
        CDL_SENS_ATTRS.each do |attr, element_name|
          XMLHelper.add_element(cdl_sens, element_name, send(attr), :float)
        end
        cdl_lat = XMLHelper.add_element(dl_extension, 'CoolingLatent')
        CDL_LAT_ATTRS.each do |attr, element_name|
          XMLHelper.add_element(cdl_lat, element_name, send(attr), :float)
        end
      end
    end

    def from_oga(hpxml)
      return if hpxml.nil?

      hvac_plant = XMLHelper.get_element(hpxml, 'Building/BuildingDetails/Systems/HVAC/HVACPlant')
      return if hvac_plant.nil?

      HDL_ATTRS.each do |attr, element_name|
        send("#{attr.to_s}=", XMLHelper.get_value(hvac_plant, "extension/DesignLoads/Heating/#{element_name}", :float))
      end
      CDL_SENS_ATTRS.each do |attr, element_name|
        send("#{attr.to_s}=", XMLHelper.get_value(hvac_plant, "extension/DesignLoads/CoolingSensible/#{element_name}", :float))
      end
      CDL_LAT_ATTRS.each do |attr, element_name|
        send("#{attr.to_s}=", XMLHelper.get_value(hvac_plant, "extension/DesignLoads/CoolingLatent/#{element_name}", :float))
      end
    end
  end

  class HVACControls < BaseArrayElement
    def add(**kwargs)
      self << HVACControl.new(@hpxml_object, **kwargs)
    end

    def from_oga(hpxml)
      return if hpxml.nil?

      XMLHelper.get_elements(hpxml, 'Building/BuildingDetails/Systems/HVAC/HVACControl').each do |hvac_control|
        self << HVACControl.new(@hpxml_object, hvac_control)
      end
    end
  end

  class HVACControl < BaseElement
    ATTRS = [:id, :control_type, :heating_setpoint_temp, :heating_setback_temp,
             :heating_setback_hours_per_week, :heating_setback_start_hour, :cooling_setpoint_temp,
             :cooling_setup_temp, :cooling_setup_hours_per_week, :cooling_setup_start_hour,
             :ceiling_fan_cooling_setpoint_temp_offset,
             :weekday_heating_setpoints, :weekend_heating_setpoints,
             :weekday_cooling_setpoints, :weekend_cooling_setpoints,
             :seasons_heating_begin_month, :seasons_heating_begin_day, :seasons_heating_end_month, :seasons_heating_end_day,
             :seasons_cooling_begin_month, :seasons_cooling_begin_day, :seasons_cooling_end_month, :seasons_cooling_end_day]
    attr_accessor(*ATTRS)

    def delete
      @hpxml_object.hvac_controls.delete(self)
    end

    def check_for_errors
      errors = []

      errors += HPXML::check_dates('Heating Season', @seasons_heating_begin_month, @seasons_heating_begin_day, @seasons_heating_end_month, @seasons_heating_end_day)
      errors += HPXML::check_dates('Cooling Season', @seasons_cooling_begin_month, @seasons_cooling_begin_day, @seasons_cooling_end_month, @seasons_cooling_end_day)

      return errors
    end

    def to_oga(doc)
      return if nil?

      hvac = XMLHelper.create_elements_as_needed(doc, ['HPXML', 'Building', 'BuildingDetails', 'Systems', 'HVAC'])
      hvac_control = XMLHelper.add_element(hvac, 'HVACControl')
      sys_id = XMLHelper.add_element(hvac_control, 'SystemIdentifier')
      XMLHelper.add_attribute(sys_id, 'id', @id)
      XMLHelper.add_element(hvac_control, 'ControlType', @control_type, :string) unless @control_type.nil?
      XMLHelper.add_element(hvac_control, 'SetpointTempHeatingSeason', @heating_setpoint_temp, :float) unless @heating_setpoint_temp.nil?
      XMLHelper.add_element(hvac_control, 'SetbackTempHeatingSeason', @heating_setback_temp, :float) unless @heating_setback_temp.nil?
      XMLHelper.add_element(hvac_control, 'TotalSetbackHoursperWeekHeating', @heating_setback_hours_per_week, :integer) unless @heating_setback_hours_per_week.nil?
      XMLHelper.add_element(hvac_control, 'SetupTempCoolingSeason', @cooling_setup_temp, :float) unless @cooling_setup_temp.nil?
      XMLHelper.add_element(hvac_control, 'SetpointTempCoolingSeason', @cooling_setpoint_temp, :float) unless @cooling_setpoint_temp.nil?
      XMLHelper.add_element(hvac_control, 'TotalSetupHoursperWeekCooling', @cooling_setup_hours_per_week, :integer) unless @cooling_setup_hours_per_week.nil?
      if (not @seasons_heating_begin_month.nil?) || (not @seasons_heating_begin_day.nil?) || (not @seasons_heating_end_month.nil?) || (not @seasons_heating_end_day.nil?)
        heating_season = XMLHelper.add_element(hvac_control, 'HeatingSeason')
        XMLHelper.add_element(heating_season, 'BeginMonth', @seasons_heating_begin_month, :integer, @seasons_heating_begin_month_isdefaulted) unless @seasons_heating_begin_month.nil?
        XMLHelper.add_element(heating_season, 'BeginDayOfMonth', @seasons_heating_begin_day, :integer, @seasons_heating_begin_day_isdefaulted) unless @seasons_heating_begin_day.nil?
        XMLHelper.add_element(heating_season, 'EndMonth', @seasons_heating_end_month, :integer, @seasons_heating_end_month_isdefaulted) unless @seasons_heating_end_month.nil?
        XMLHelper.add_element(heating_season, 'EndDayOfMonth', @seasons_heating_end_day, :integer, @seasons_heating_end_day_isdefaulted) unless @seasons_heating_end_day.nil?
      end
      if (not @seasons_cooling_begin_month.nil?) || (not @seasons_cooling_begin_day.nil?) || (not @seasons_cooling_end_month.nil?) || (not @seasons_cooling_end_day.nil?)
        cooling_season = XMLHelper.add_element(hvac_control, 'CoolingSeason')
        XMLHelper.add_element(cooling_season, 'BeginMonth', @seasons_cooling_begin_month, :integer, @seasons_cooling_begin_month_isdefaulted) unless @seasons_cooling_begin_month.nil?
        XMLHelper.add_element(cooling_season, 'BeginDayOfMonth', @seasons_cooling_begin_day, :integer, @seasons_cooling_begin_day_isdefaulted) unless @seasons_cooling_begin_day.nil?
        XMLHelper.add_element(cooling_season, 'EndMonth', @seasons_cooling_end_month, :integer, @seasons_cooling_end_month_isdefaulted) unless @seasons_cooling_end_month.nil?
        XMLHelper.add_element(cooling_season, 'EndDayOfMonth', @seasons_cooling_end_day, :integer, @seasons_cooling_end_day_isdefaulted) unless @seasons_cooling_end_day.nil?
      end
      XMLHelper.add_extension(hvac_control, 'SetbackStartHourHeating', @heating_setback_start_hour, :integer, @heating_setback_start_hour_isdefaulted) unless @heating_setback_start_hour.nil?
      XMLHelper.add_extension(hvac_control, 'SetupStartHourCooling', @cooling_setup_start_hour, :integer, @cooling_setup_start_hour_isdefaulted) unless @cooling_setup_start_hour.nil?
      XMLHelper.add_extension(hvac_control, 'CeilingFanSetpointTempCoolingSeasonOffset', @ceiling_fan_cooling_setpoint_temp_offset, :float) unless @ceiling_fan_cooling_setpoint_temp_offset.nil?
      XMLHelper.add_extension(hvac_control, 'WeekdaySetpointTempsHeatingSeason', @weekday_heating_setpoints, :string) unless @weekday_heating_setpoints.nil?
      XMLHelper.add_extension(hvac_control, 'WeekendSetpointTempsHeatingSeason', @weekend_heating_setpoints, :string) unless @weekend_heating_setpoints.nil?
      XMLHelper.add_extension(hvac_control, 'WeekdaySetpointTempsCoolingSeason', @weekday_cooling_setpoints, :string) unless @weekday_cooling_setpoints.nil?
      XMLHelper.add_extension(hvac_control, 'WeekendSetpointTempsCoolingSeason', @weekend_cooling_setpoints, :string) unless @weekend_cooling_setpoints.nil?
    end

    def from_oga(hvac_control)
      return if hvac_control.nil?

      @id = HPXML::get_id(hvac_control)
      @control_type = XMLHelper.get_value(hvac_control, 'ControlType', :string)
      @heating_setpoint_temp = XMLHelper.get_value(hvac_control, 'SetpointTempHeatingSeason', :float)
      @heating_setback_temp = XMLHelper.get_value(hvac_control, 'SetbackTempHeatingSeason', :float)
      @heating_setback_hours_per_week = XMLHelper.get_value(hvac_control, 'TotalSetbackHoursperWeekHeating', :integer)
      @cooling_setup_temp = XMLHelper.get_value(hvac_control, 'SetupTempCoolingSeason', :float)
      @cooling_setpoint_temp = XMLHelper.get_value(hvac_control, 'SetpointTempCoolingSeason', :float)
      @cooling_setup_hours_per_week = XMLHelper.get_value(hvac_control, 'TotalSetupHoursperWeekCooling', :integer)
      @seasons_heating_begin_month = XMLHelper.get_value(hvac_control, 'HeatingSeason/BeginMonth', :integer)
      @seasons_heating_begin_day = XMLHelper.get_value(hvac_control, 'HeatingSeason/BeginDayOfMonth', :integer)
      @seasons_heating_end_month = XMLHelper.get_value(hvac_control, 'HeatingSeason/EndMonth', :integer)
      @seasons_heating_end_day = XMLHelper.get_value(hvac_control, 'HeatingSeason/EndDayOfMonth', :integer)
      @seasons_cooling_begin_month = XMLHelper.get_value(hvac_control, 'CoolingSeason/BeginMonth', :integer)
      @seasons_cooling_begin_day = XMLHelper.get_value(hvac_control, 'CoolingSeason/BeginDayOfMonth', :integer)
      @seasons_cooling_end_month = XMLHelper.get_value(hvac_control, 'CoolingSeason/EndMonth', :integer)
      @seasons_cooling_end_day = XMLHelper.get_value(hvac_control, 'CoolingSeason/EndDayOfMonth', :integer)
      @heating_setback_start_hour = XMLHelper.get_value(hvac_control, 'extension/SetbackStartHourHeating', :integer)
      @cooling_setup_start_hour = XMLHelper.get_value(hvac_control, 'extension/SetupStartHourCooling', :integer)
      @ceiling_fan_cooling_setpoint_temp_offset = XMLHelper.get_value(hvac_control, 'extension/CeilingFanSetpointTempCoolingSeasonOffset', :float)
      @weekday_heating_setpoints = XMLHelper.get_value(hvac_control, 'extension/WeekdaySetpointTempsHeatingSeason', :string)
      @weekend_heating_setpoints = XMLHelper.get_value(hvac_control, 'extension/WeekendSetpointTempsHeatingSeason', :string)
      @weekday_cooling_setpoints = XMLHelper.get_value(hvac_control, 'extension/WeekdaySetpointTempsCoolingSeason', :string)
      @weekend_cooling_setpoints = XMLHelper.get_value(hvac_control, 'extension/WeekendSetpointTempsCoolingSeason', :string)
    end
  end

  class HVACDistributions < BaseArrayElement
    def add(**kwargs)
      self << HVACDistribution.new(@hpxml_object, **kwargs)
    end

    def from_oga(hpxml)
      return if hpxml.nil?

      XMLHelper.get_elements(hpxml, 'Building/BuildingDetails/Systems/HVAC/HVACDistribution').each do |hvac_distribution|
        self << HVACDistribution.new(@hpxml_object, hvac_distribution)
      end
    end
  end

  class HVACDistribution < BaseElement
    def initialize(hpxml_object, *args)
      @duct_leakage_measurements = DuctLeakageMeasurements.new(hpxml_object)
      @ducts = Ducts.new(hpxml_object)
      super(hpxml_object, *args)
    end
    ATTRS = [:id, :distribution_system_type, :annual_heating_dse, :annual_cooling_dse,
             :duct_system_sealed, :duct_leakage_to_outside_testing_exemption, :conditioned_floor_area_served,
             :number_of_return_registers, :air_type, :hydronic_type]
    attr_accessor(*ATTRS)
    attr_reader(:duct_leakage_measurements, :ducts)

    def hvac_systems
      list = []
      @hpxml_object.hvac_systems.each do |hvac_system|
        next if hvac_system.distribution_system_idref.nil?
        next unless hvac_system.distribution_system_idref == @id

        list << hvac_system
      end

      if list.size == 0
        fail "Distribution system '#{@id}' found but no HVAC system attached to it."
      end

      num_htg = 0
      num_clg = 0
      list.each do |obj|
        if obj.respond_to? :fraction_heat_load_served
          num_htg += 1 if obj.fraction_heat_load_served.to_f > 0
        end
        if obj.respond_to? :fraction_cool_load_served
          num_clg += 1 if obj.fraction_cool_load_served.to_f > 0
        end
      end

      if num_clg > 1
        fail "Multiple cooling systems found attached to distribution system '#{@id}'."
      end
      if num_htg > 1
        fail "Multiple heating systems found attached to distribution system '#{@id}'."
      end

      return list
    end

    def total_unconditioned_duct_areas
      areas = { HPXML::DuctTypeSupply => 0,
                HPXML::DuctTypeReturn => 0 }
      @ducts.each do |duct|
        next if [HPXML::LocationLivingSpace, HPXML::LocationBasementConditioned].include? duct.duct_location
        next if duct.duct_type.nil?

        areas[duct.duct_type] += duct.duct_surface_area
      end
      return areas
    end

    def delete
      @hpxml_object.hvac_distributions.delete(self)
      @hpxml_object.hvac_systems.each do |hvac_system|
        next if hvac_system.distribution_system_idref.nil?
        next unless hvac_system.distribution_system_idref == @id

        hvac_system.distribution_system_idref = nil
      end
      @hpxml_object.ventilation_fans.each do |ventilation_fan|
        next unless ventilation_fan.distribution_system_idref == @id

        ventilation_fan.distribution_system_idref = nil
      end
    end

    def check_for_errors
      errors = []
      begin; hvac_systems; rescue StandardError => e; errors << e.message; end
      errors += @duct_leakage_measurements.check_for_errors
      errors += @ducts.check_for_errors
      return errors
    end

    def to_oga(doc)
      return if nil?

      hvac = XMLHelper.create_elements_as_needed(doc, ['HPXML', 'Building', 'BuildingDetails', 'Systems', 'HVAC'])
      hvac_distribution = XMLHelper.add_element(hvac, 'HVACDistribution')
      sys_id = XMLHelper.add_element(hvac_distribution, 'SystemIdentifier')
      XMLHelper.add_attribute(sys_id, 'id', @id)
      distribution_system_type_el = XMLHelper.add_element(hvac_distribution, 'DistributionSystemType')
      if [HVACDistributionTypeAir, HVACDistributionTypeHydronic].include? @distribution_system_type
        XMLHelper.add_element(distribution_system_type_el, @distribution_system_type)
        XMLHelper.add_element(hvac_distribution, 'ConditionedFloorAreaServed', @conditioned_floor_area_served, :float) unless @conditioned_floor_area_served.nil?
      elsif [HVACDistributionTypeDSE].include? @distribution_system_type
        XMLHelper.add_element(distribution_system_type_el, 'Other', @distribution_system_type, :string)
        XMLHelper.add_element(hvac_distribution, 'AnnualHeatingDistributionSystemEfficiency', @annual_heating_dse, :float) unless @annual_heating_dse.nil?
        XMLHelper.add_element(hvac_distribution, 'AnnualCoolingDistributionSystemEfficiency', @annual_cooling_dse, :float) unless @annual_cooling_dse.nil?
      else
        fail "Unexpected distribution_system_type '#{@distribution_system_type}'."
      end

      if [HPXML::HVACDistributionTypeHydronic].include? @distribution_system_type
        distribution = XMLHelper.get_element(hvac_distribution, 'DistributionSystemType/HydronicDistribution')
        XMLHelper.add_element(distribution, 'HydronicDistributionType', @hydronic_type, :string) unless @hydronic_type.nil?
      end
      if [HPXML::HVACDistributionTypeAir].include? @distribution_system_type
        distribution = XMLHelper.get_element(hvac_distribution, 'DistributionSystemType/AirDistribution')
        XMLHelper.add_element(distribution, 'AirDistributionType', @air_type, :string) unless @air_type.nil?
        @duct_leakage_measurements.to_oga(distribution)
        @ducts.to_oga(distribution)
        XMLHelper.add_element(distribution, 'NumberofReturnRegisters', @number_of_return_registers, :integer, @number_of_return_registers_isdefaulted) unless @number_of_return_registers.nil?
        XMLHelper.add_extension(distribution, 'DuctLeakageToOutsideTestingExemption', @duct_leakage_to_outside_testing_exemption, :boolean) unless @duct_leakage_to_outside_testing_exemption.nil?
      end

      if not @duct_system_sealed.nil?
        dist_impr_el = XMLHelper.add_element(hvac_distribution, 'HVACDistributionImprovement')
        XMLHelper.add_element(dist_impr_el, 'DuctSystemSealed', @duct_system_sealed, :boolean)
      end
    end

    def from_oga(hvac_distribution)
      return if hvac_distribution.nil?

      @id = HPXML::get_id(hvac_distribution)
      @distribution_system_type = XMLHelper.get_child_name(hvac_distribution, 'DistributionSystemType')
      if @distribution_system_type == 'Other'
        @distribution_system_type = XMLHelper.get_value(XMLHelper.get_element(hvac_distribution, 'DistributionSystemType'), 'Other', :string)
      end
      @annual_heating_dse = XMLHelper.get_value(hvac_distribution, 'AnnualHeatingDistributionSystemEfficiency', :float)
      @annual_cooling_dse = XMLHelper.get_value(hvac_distribution, 'AnnualCoolingDistributionSystemEfficiency', :float)
      @duct_system_sealed = XMLHelper.get_value(hvac_distribution, 'HVACDistributionImprovement/DuctSystemSealed', :boolean)
      @conditioned_floor_area_served = XMLHelper.get_value(hvac_distribution, 'ConditionedFloorAreaServed', :float)

      air_distribution = XMLHelper.get_element(hvac_distribution, 'DistributionSystemType/AirDistribution')
      hydronic_distribution = XMLHelper.get_element(hvac_distribution, 'DistributionSystemType/HydronicDistribution')

      if not hydronic_distribution.nil?
        @hydronic_type = XMLHelper.get_value(hydronic_distribution, 'HydronicDistributionType', :string)
      end
      if not air_distribution.nil?
        @air_type = XMLHelper.get_value(air_distribution, 'AirDistributionType', :string)
        @number_of_return_registers = XMLHelper.get_value(air_distribution, 'NumberofReturnRegisters', :integer)
        @duct_leakage_to_outside_testing_exemption = XMLHelper.get_value(air_distribution, 'extension/DuctLeakageToOutsideTestingExemption', :boolean)
        @duct_leakage_measurements.from_oga(air_distribution)
        @ducts.from_oga(air_distribution)
      end
    end
  end

  class DuctLeakageMeasurements < BaseArrayElement
    def add(**kwargs)
      self << DuctLeakageMeasurement.new(@hpxml_object, **kwargs)
    end

    def from_oga(hvac_distribution)
      return if hvac_distribution.nil?

      XMLHelper.get_elements(hvac_distribution, 'DuctLeakageMeasurement').each do |duct_leakage_measurement|
        self << DuctLeakageMeasurement.new(@hpxml_object, duct_leakage_measurement)
      end
    end
  end

  class DuctLeakageMeasurement < BaseElement
    ATTRS = [:duct_type, :duct_leakage_test_method, :duct_leakage_units, :duct_leakage_value,
             :duct_leakage_total_or_to_outside]
    attr_accessor(*ATTRS)

    def delete
      @hpxml_object.hvac_distributions.each do |hvac_distribution|
        next unless hvac_distribution.duct_leakage_measurements.include? self

        hvac_distribution.duct_leakage_measurements.delete(self)
      end
    end

    def check_for_errors
      errors = []
      return errors
    end

    def to_oga(air_distribution)
      duct_leakage_measurement_el = XMLHelper.add_element(air_distribution, 'DuctLeakageMeasurement')
      XMLHelper.add_element(duct_leakage_measurement_el, 'DuctType', @duct_type, :string) unless @duct_type.nil?
      XMLHelper.add_element(duct_leakage_measurement_el, 'DuctLeakageTestMethod', @duct_leakage_test_method, :string) unless @duct_leakage_test_method.nil?
      if not @duct_leakage_value.nil?
        duct_leakage_el = XMLHelper.add_element(duct_leakage_measurement_el, 'DuctLeakage')
        XMLHelper.add_element(duct_leakage_el, 'Units', @duct_leakage_units, :string) unless @duct_leakage_units.nil?
        XMLHelper.add_element(duct_leakage_el, 'Value', @duct_leakage_value, :float)
        XMLHelper.add_element(duct_leakage_el, 'TotalOrToOutside', @duct_leakage_total_or_to_outside, :string) unless @duct_leakage_total_or_to_outside.nil?
      end
    end

    def from_oga(duct_leakage_measurement)
      return if duct_leakage_measurement.nil?

      @duct_type = XMLHelper.get_value(duct_leakage_measurement, 'DuctType', :string)
      @duct_leakage_test_method = XMLHelper.get_value(duct_leakage_measurement, 'DuctLeakageTestMethod', :string)
      @duct_leakage_units = XMLHelper.get_value(duct_leakage_measurement, 'DuctLeakage/Units', :string)
      @duct_leakage_value = XMLHelper.get_value(duct_leakage_measurement, 'DuctLeakage/Value', :float)
      @duct_leakage_total_or_to_outside = XMLHelper.get_value(duct_leakage_measurement, 'DuctLeakage/TotalOrToOutside', :string)
    end
  end

  class Ducts < BaseArrayElement
    def add(**kwargs)
      self << Duct.new(@hpxml_object, **kwargs)
    end

    def from_oga(hvac_distribution)
      return if hvac_distribution.nil?

      XMLHelper.get_elements(hvac_distribution, 'Ducts').each do |duct|
        self << Duct.new(@hpxml_object, duct)
      end
    end
  end

  class Duct < BaseElement
    ATTRS = [:duct_type, :duct_insulation_r_value, :duct_insulation_material, :duct_location,
             :duct_fraction_area, :duct_surface_area]
    attr_accessor(*ATTRS)

    def delete
      @hpxml_object.hvac_distributions.each do |hvac_distribution|
        next unless hvac_distribution.ducts.include? self

        hvac_distribution.ducts.delete(self)
      end
    end

    def check_for_errors
      errors = []
      return errors
    end

    def to_oga(air_distribution)
      ducts_el = XMLHelper.add_element(air_distribution, 'Ducts')
      XMLHelper.add_element(ducts_el, 'DuctType', @duct_type, :string) unless @duct_type.nil?
      if not @duct_insulation_material.nil?
        ins_material_el = XMLHelper.add_element(ducts_el, 'DuctInsulationMaterial')
        XMLHelper.add_element(ins_material_el, @duct_insulation_material)
      end
      XMLHelper.add_element(ducts_el, 'DuctInsulationRValue', @duct_insulation_r_value, :float) unless @duct_insulation_r_value.nil?
      XMLHelper.add_element(ducts_el, 'DuctLocation', @duct_location, :string, @duct_location_isdefaulted) unless @duct_location.nil?
      XMLHelper.add_element(ducts_el, 'FractionDuctArea', @duct_fraction_area, :float, @duct_fraction_area_isdefaulted) unless @duct_fraction_area.nil?
      XMLHelper.add_element(ducts_el, 'DuctSurfaceArea', @duct_surface_area, :float, @duct_surface_area_isdefaulted) unless @duct_surface_area.nil?
    end

    def from_oga(duct)
      return if duct.nil?

      @duct_type = XMLHelper.get_value(duct, 'DuctType', :string)
      @duct_insulation_material = XMLHelper.get_child_name(duct, 'DuctInsulationMaterial')
      @duct_insulation_r_value = XMLHelper.get_value(duct, 'DuctInsulationRValue', :float)
      @duct_location = XMLHelper.get_value(duct, 'DuctLocation', :string)
      @duct_fraction_area = XMLHelper.get_value(duct, 'FractionDuctArea', :float)
      @duct_surface_area = XMLHelper.get_value(duct, 'DuctSurfaceArea', :float)
    end
  end

  class VentilationFans < BaseArrayElement
    def add(**kwargs)
      self << VentilationFan.new(@hpxml_object, **kwargs)
    end

    def from_oga(hpxml)
      return if hpxml.nil?

      XMLHelper.get_elements(hpxml, 'Building/BuildingDetails/Systems/MechanicalVentilation/VentilationFans/VentilationFan').each do |ventilation_fan|
        self << VentilationFan.new(@hpxml_object, ventilation_fan)
      end
    end
  end

  class VentilationFan < BaseElement
    ATTRS = [:id, :fan_type, :rated_flow_rate, :tested_flow_rate, :hours_in_operation, :flow_rate_not_tested,
             :used_for_whole_building_ventilation, :used_for_seasonal_cooling_load_reduction,
             :used_for_local_ventilation, :total_recovery_efficiency, :total_recovery_efficiency_adjusted,
             :sensible_recovery_efficiency, :sensible_recovery_efficiency_adjusted,
             :fan_power, :fan_power_defaulted, :quantity, :fan_location, :distribution_system_idref, :start_hour,
             :is_shared_system, :in_unit_flow_rate, :fraction_recirculation,
             :preheating_fuel, :preheating_efficiency_cop, :preheating_fraction_load_served, :precooling_fuel,
             :precooling_efficiency_cop, :precooling_fraction_load_served]
    attr_accessor(*ATTRS)

    def distribution_system
      return if @distribution_system_idref.nil?
      return unless @fan_type == MechVentTypeCFIS

      @hpxml_object.hvac_distributions.each do |hvac_distribution|
        next unless hvac_distribution.id == @distribution_system_idref

        if hvac_distribution.distribution_system_type == HVACDistributionTypeHydronic
          fail "Attached HVAC distribution system '#{@distribution_system_idref}' cannot be hydronic for ventilation fan '#{@id}'."
        end

        return hvac_distribution
      end
      fail "Attached HVAC distribution system '#{@distribution_system_idref}' not found for ventilation fan '#{@id}'."
    end

    def total_unit_flow_rate
      if not @is_shared_system
        if not @tested_flow_rate.nil?
          return @tested_flow_rate
        else
          return @rated_flow_rate
        end
      else
        return @in_unit_flow_rate
      end
    end

    def oa_unit_flow_rate
      return if total_unit_flow_rate.nil?
      if not @is_shared_system
        return total_unit_flow_rate
      else
        if @fan_type == HPXML::MechVentTypeExhaust && @fraction_recirculation > 0.0
          fail "Exhaust fan '#{@id}' must have the fraction recirculation set to zero."
        else
          return total_unit_flow_rate * (1 - @fraction_recirculation)
        end
      end
    end

    def average_oa_unit_flow_rate
      # Daily-average outdoor air (cfm) associated with the unit
      return if oa_unit_flow_rate.nil?
      return if @hours_in_operation.nil?

      return oa_unit_flow_rate * (@hours_in_operation / 24.0)
    end

    def average_total_unit_flow_rate
      # Daily-average total air (cfm) associated with the unit
      return if total_unit_flow_rate.nil?
      return if @hours_in_operation.nil?

      return total_unit_flow_rate * (@hours_in_operation / 24.0)
    end

    def unit_flow_rate_ratio
      return 1.0 unless @is_shared_system
      return if @in_unit_flow_rate.nil?

      if not @tested_flow_rate.nil?
        ratio = @in_unit_flow_rate / @tested_flow_rate
      elsif not @rated_flow_rate.nil?
        ratio = @in_unit_flow_rate / @rated_flow_rate
      end
      return if ratio.nil?

      return ratio
    end

    def unit_fan_power
      return if @fan_power.nil?

      if @is_shared_system
        return if unit_flow_rate_ratio.nil?

        return @fan_power * unit_flow_rate_ratio
      else
        return @fan_power
      end
    end

    def average_unit_fan_power
      return if unit_fan_power.nil?
      return if @hours_in_operation.nil?

      return unit_fan_power * (@hours_in_operation / 24.0)
    end

    def includes_supply_air?
      if [MechVentTypeSupply, MechVentTypeCFIS, MechVentTypeBalanced, MechVentTypeERV, MechVentTypeHRV].include? @fan_type
        return true
      end

      return false
    end

    def includes_exhaust_air?
      if [MechVentTypeExhaust, MechVentTypeBalanced, MechVentTypeERV, MechVentTypeHRV].include? @fan_type
        return true
      end

      return false
    end

    def is_balanced?
      if includes_supply_air? && includes_exhaust_air?
        return true
      end

      return false
    end

    def delete
      @hpxml_object.ventilation_fans.delete(self)
    end

    def check_for_errors
      errors = []
      begin; distribution_system; rescue StandardError => e; errors << e.message; end
      begin; oa_unit_flow_rate; rescue StandardError => e; errors << e.message; end
      begin; unit_flow_rate_ratio; rescue StandardError => e; errors << e.message; end
      return errors
    end

    def to_oga(doc)
      return if nil?

      ventilation_fans = XMLHelper.create_elements_as_needed(doc, ['HPXML', 'Building', 'BuildingDetails', 'Systems', 'MechanicalVentilation', 'VentilationFans'])
      ventilation_fan = XMLHelper.add_element(ventilation_fans, 'VentilationFan')
      sys_id = XMLHelper.add_element(ventilation_fan, 'SystemIdentifier')
      XMLHelper.add_attribute(sys_id, 'id', @id)
      XMLHelper.add_element(ventilation_fan, 'Quantity', @quantity, :integer, @quantity_isdefaulted) unless @quantity.nil?
      XMLHelper.add_element(ventilation_fan, 'FanType', @fan_type, :string) unless @fan_type.nil?
      XMLHelper.add_element(ventilation_fan, 'RatedFlowRate', @rated_flow_rate, :float, @rated_flow_rate_isdefaulted) unless @rated_flow_rate.nil?
      XMLHelper.add_element(ventilation_fan, 'TestedFlowRate', @tested_flow_rate, :float) unless @tested_flow_rate.nil?
      XMLHelper.add_element(ventilation_fan, 'HoursInOperation', @hours_in_operation, :float, @hours_in_operation_isdefaulted) unless @hours_in_operation.nil?
      XMLHelper.add_element(ventilation_fan, 'FanLocation', @fan_location, :string) unless @fan_location.nil?
      XMLHelper.add_element(ventilation_fan, 'UsedForLocalVentilation', @used_for_local_ventilation, :boolean) unless @used_for_local_ventilation.nil?
      XMLHelper.add_element(ventilation_fan, 'UsedForWholeBuildingVentilation', @used_for_whole_building_ventilation, :boolean) unless @used_for_whole_building_ventilation.nil?
      XMLHelper.add_element(ventilation_fan, 'UsedForSeasonalCoolingLoadReduction', @used_for_seasonal_cooling_load_reduction, :boolean) unless @used_for_seasonal_cooling_load_reduction.nil?
      XMLHelper.add_element(ventilation_fan, 'IsSharedSystem', @is_shared_system, :boolean, @is_shared_system_isdefaulted) unless @is_shared_system.nil?
      XMLHelper.add_element(ventilation_fan, 'FractionRecirculation', @fraction_recirculation, :float) unless @fraction_recirculation.nil?
      XMLHelper.add_element(ventilation_fan, 'TotalRecoveryEfficiency', @total_recovery_efficiency, :float) unless @total_recovery_efficiency.nil?
      XMLHelper.add_element(ventilation_fan, 'SensibleRecoveryEfficiency', @sensible_recovery_efficiency, :float) unless @sensible_recovery_efficiency.nil?
      XMLHelper.add_element(ventilation_fan, 'AdjustedTotalRecoveryEfficiency', @total_recovery_efficiency_adjusted, :float) unless @total_recovery_efficiency_adjusted.nil?
      XMLHelper.add_element(ventilation_fan, 'AdjustedSensibleRecoveryEfficiency', @sensible_recovery_efficiency_adjusted, :float) unless @sensible_recovery_efficiency_adjusted.nil?
      XMLHelper.add_element(ventilation_fan, 'FanPower', @fan_power, :float, @fan_power_isdefaulted) unless @fan_power.nil?
      if not @distribution_system_idref.nil?
        attached_to_hvac_distribution_system = XMLHelper.add_element(ventilation_fan, 'AttachedToHVACDistributionSystem')
        XMLHelper.add_attribute(attached_to_hvac_distribution_system, 'idref', @distribution_system_idref)
      end
      XMLHelper.add_extension(ventilation_fan, 'StartHour', @start_hour, :integer, @start_hour_isdefaulted) unless @start_hour.nil?
      XMLHelper.add_extension(ventilation_fan, 'InUnitFlowRate', @in_unit_flow_rate, :float) unless @in_unit_flow_rate.nil?
      if (not @preheating_fuel.nil?) && (not @preheating_efficiency_cop.nil?)
        precond_htg = XMLHelper.create_elements_as_needed(ventilation_fan, ['extension', 'PreHeating'])
        XMLHelper.add_element(precond_htg, 'Fuel', @preheating_fuel, :string) unless @preheating_fuel.nil?
        eff = XMLHelper.add_element(precond_htg, 'AnnualHeatingEfficiency') unless @preheating_efficiency_cop.nil?
        XMLHelper.add_element(eff, 'Value', @preheating_efficiency_cop, :float) unless eff.nil?
        XMLHelper.add_element(eff, 'Units', UnitsCOP, :string) unless eff.nil?
        XMLHelper.add_element(precond_htg, 'FractionVentilationHeatLoadServed', @preheating_fraction_load_served, :float) unless @preheating_fraction_load_served.nil?
      end
      if (not @precooling_fuel.nil?) && (not @precooling_efficiency_cop.nil?)
        precond_clg = XMLHelper.create_elements_as_needed(ventilation_fan, ['extension', 'PreCooling'])
        XMLHelper.add_element(precond_clg, 'Fuel', @precooling_fuel, :string) unless @precooling_fuel.nil?
        eff = XMLHelper.add_element(precond_clg, 'AnnualCoolingEfficiency') unless @precooling_efficiency_cop.nil?
        XMLHelper.add_element(eff, 'Value', @precooling_efficiency_cop, :float) unless eff.nil?
        XMLHelper.add_element(eff, 'Units', UnitsCOP, :string) unless eff.nil?
        XMLHelper.add_element(precond_clg, 'FractionVentilationCoolLoadServed', @precooling_fraction_load_served, :float) unless @precooling_fraction_load_served.nil?
      end
      XMLHelper.add_extension(ventilation_fan, 'FlowRateNotTested', @flow_rate_not_tested, :boolean) unless @flow_rate_not_tested.nil?
      XMLHelper.add_extension(ventilation_fan, 'FanPowerDefaulted', @fan_power_defaulted, :boolean) unless @fan_power_defaulted.nil?
    end

    def from_oga(ventilation_fan)
      return if ventilation_fan.nil?

      @id = HPXML::get_id(ventilation_fan)
      @quantity = XMLHelper.get_value(ventilation_fan, 'Quantity', :integer)
      @fan_type = XMLHelper.get_value(ventilation_fan, 'FanType', :string)
      @rated_flow_rate = XMLHelper.get_value(ventilation_fan, 'RatedFlowRate', :float)
      @tested_flow_rate = XMLHelper.get_value(ventilation_fan, 'TestedFlowRate', :float)
      @hours_in_operation = XMLHelper.get_value(ventilation_fan, 'HoursInOperation', :float)
      @fan_location = XMLHelper.get_value(ventilation_fan, 'FanLocation', :string)
      @used_for_local_ventilation = XMLHelper.get_value(ventilation_fan, 'UsedForLocalVentilation', :boolean)
      @used_for_whole_building_ventilation = XMLHelper.get_value(ventilation_fan, 'UsedForWholeBuildingVentilation', :boolean)
      @used_for_seasonal_cooling_load_reduction = XMLHelper.get_value(ventilation_fan, 'UsedForSeasonalCoolingLoadReduction', :boolean)
      @is_shared_system = XMLHelper.get_value(ventilation_fan, 'IsSharedSystem', :boolean)
      @fraction_recirculation = XMLHelper.get_value(ventilation_fan, 'FractionRecirculation', :float)
      @total_recovery_efficiency = XMLHelper.get_value(ventilation_fan, 'TotalRecoveryEfficiency', :float)
      @sensible_recovery_efficiency = XMLHelper.get_value(ventilation_fan, 'SensibleRecoveryEfficiency', :float)
      @total_recovery_efficiency_adjusted = XMLHelper.get_value(ventilation_fan, 'AdjustedTotalRecoveryEfficiency', :float)
      @sensible_recovery_efficiency_adjusted = XMLHelper.get_value(ventilation_fan, 'AdjustedSensibleRecoveryEfficiency', :float)
      @fan_power = XMLHelper.get_value(ventilation_fan, 'FanPower', :float)
      @distribution_system_idref = HPXML::get_idref(XMLHelper.get_element(ventilation_fan, 'AttachedToHVACDistributionSystem'))
      @start_hour = XMLHelper.get_value(ventilation_fan, 'extension/StartHour', :integer)
      @in_unit_flow_rate = XMLHelper.get_value(ventilation_fan, 'extension/InUnitFlowRate', :float)
      @preheating_fuel = XMLHelper.get_value(ventilation_fan, 'extension/PreHeating/Fuel', :string)
      @preheating_efficiency_cop = XMLHelper.get_value(ventilation_fan, "extension/PreHeating/AnnualHeatingEfficiency[Units='#{UnitsCOP}']/Value", :float)
      @preheating_fraction_load_served = XMLHelper.get_value(ventilation_fan, 'extension/PreHeating/FractionVentilationHeatLoadServed', :float)
      @precooling_fuel = XMLHelper.get_value(ventilation_fan, 'extension/PreCooling/Fuel', :string)
      @precooling_efficiency_cop = XMLHelper.get_value(ventilation_fan, "extension/PreCooling/AnnualCoolingEfficiency[Units='#{UnitsCOP}']/Value", :float)
      @precooling_fraction_load_served = XMLHelper.get_value(ventilation_fan, 'extension/PreCooling/FractionVentilationCoolLoadServed', :float)
      @flow_rate_not_tested = XMLHelper.get_value(ventilation_fan, 'extension/FlowRateNotTested', :boolean)
      @fan_power_defaulted = XMLHelper.get_value(ventilation_fan, 'extension/FanPowerDefaulted', :boolean)
    end
  end

  class WaterHeatingSystems < BaseArrayElement
    def add(**kwargs)
      self << WaterHeatingSystem.new(@hpxml_object, **kwargs)
    end

    def from_oga(hpxml)
      return if hpxml.nil?

      XMLHelper.get_elements(hpxml, 'Building/BuildingDetails/Systems/WaterHeating/WaterHeatingSystem').each do |water_heating_system|
        self << WaterHeatingSystem.new(@hpxml_object, water_heating_system)
      end
    end
  end

  class WaterHeatingSystem < BaseElement
    ATTRS = [:id, :year_installed, :fuel_type, :water_heater_type, :location, :performance_adjustment,
             :tank_volume, :fraction_dhw_load_served, :heating_capacity, :energy_factor,
             :uniform_energy_factor, :first_hour_rating, :recovery_efficiency, :uses_desuperheater, :jacket_r_value,
             :related_hvac_idref, :third_party_certification, :standby_loss, :temperature, :is_shared_system,
             :number_of_units_served]
    attr_accessor(*ATTRS)

    def related_hvac_system
      return if @related_hvac_idref.nil?

      @hpxml_object.hvac_systems.each do |hvac_system|
        next unless hvac_system.id == @related_hvac_idref

        return hvac_system
      end
      fail "RelatedHVACSystem '#{@related_hvac_idref}' not found for water heating system '#{@id}'."
    end

    def delete
      @hpxml_object.water_heating_systems.delete(self)
      @hpxml_object.solar_thermal_systems.each do |solar_thermal_system|
        next unless solar_thermal_system.water_heating_system_idref == @id

        solar_thermal_system.water_heating_system_idref = nil
      end
    end

    def check_for_errors
      errors = []
      begin; related_hvac_system; rescue StandardError => e; errors << e.message; end
      return errors
    end

    def to_oga(doc)
      return if nil?

      water_heating = XMLHelper.create_elements_as_needed(doc, ['HPXML', 'Building', 'BuildingDetails', 'Systems', 'WaterHeating'])
      water_heating_system = XMLHelper.add_element(water_heating, 'WaterHeatingSystem')
      sys_id = XMLHelper.add_element(water_heating_system, 'SystemIdentifier')
      XMLHelper.add_attribute(sys_id, 'id', @id)
      XMLHelper.add_element(water_heating_system, 'FuelType', @fuel_type, :string) unless @fuel_type.nil?
      XMLHelper.add_element(water_heating_system, 'WaterHeaterType', @water_heater_type, :string) unless @water_heater_type.nil?
      XMLHelper.add_element(water_heating_system, 'Location', @location, :string, @location_isdefaulted) unless @location.nil?
      XMLHelper.add_element(water_heating_system, 'YearInstalled', @year_installed, :integer) unless @year_installed.nil?
      XMLHelper.add_element(water_heating_system, 'IsSharedSystem', @is_shared_system, :boolean, @is_shared_system_isdefaulted) unless @is_shared_system.nil?
      XMLHelper.add_element(water_heating_system, 'NumberofUnitsServed', @number_of_units_served, :integer) unless @number_of_units_served.nil?
      XMLHelper.add_element(water_heating_system, 'PerformanceAdjustment', @performance_adjustment, :float, @performance_adjustment_isdefaulted) unless @performance_adjustment.nil?
      XMLHelper.add_element(water_heating_system, 'ThirdPartyCertification', @third_party_certification, :string) unless @third_party_certification.nil?
      XMLHelper.add_element(water_heating_system, 'TankVolume', @tank_volume, :float, @tank_volume_isdefaulted) unless @tank_volume.nil?
      XMLHelper.add_element(water_heating_system, 'FractionDHWLoadServed', @fraction_dhw_load_served, :float) unless @fraction_dhw_load_served.nil?
      XMLHelper.add_element(water_heating_system, 'HeatingCapacity', @heating_capacity, :float, @heating_capacity_isdefaulted) unless @heating_capacity.nil?
      XMLHelper.add_element(water_heating_system, 'EnergyFactor', @energy_factor, :float, @energy_factor_isdefaulted) unless @energy_factor.nil?
      XMLHelper.add_element(water_heating_system, 'UniformEnergyFactor', @uniform_energy_factor, :float) unless @uniform_energy_factor.nil?
      XMLHelper.add_element(water_heating_system, 'FirstHourRating', @first_hour_rating, :float) unless @first_hour_rating.nil?
      XMLHelper.add_element(water_heating_system, 'RecoveryEfficiency', @recovery_efficiency, :float, @recovery_efficiency_isdefaulted) unless @recovery_efficiency.nil?
      if not @jacket_r_value.nil?
        water_heater_insulation = XMLHelper.add_element(water_heating_system, 'WaterHeaterInsulation')
        jacket = XMLHelper.add_element(water_heater_insulation, 'Jacket')
        XMLHelper.add_element(jacket, 'JacketRValue', @jacket_r_value, :float)
      end
      XMLHelper.add_element(water_heating_system, 'StandbyLoss', @standby_loss, :float, @standby_loss_isdefaulted) unless @standby_loss.nil?
      XMLHelper.add_element(water_heating_system, 'HotWaterTemperature', @temperature, :float, @temperature_isdefaulted) unless @temperature.nil?
      XMLHelper.add_element(water_heating_system, 'UsesDesuperheater', @uses_desuperheater, :boolean) unless @uses_desuperheater.nil?
      if not @related_hvac_idref.nil?
        related_hvac_idref_el = XMLHelper.add_element(water_heating_system, 'RelatedHVACSystem')
        XMLHelper.add_attribute(related_hvac_idref_el, 'idref', @related_hvac_idref)
      end
    end

    def from_oga(water_heating_system)
      return if water_heating_system.nil?

      @id = HPXML::get_id(water_heating_system)
      @fuel_type = XMLHelper.get_value(water_heating_system, 'FuelType', :string)
      @water_heater_type = XMLHelper.get_value(water_heating_system, 'WaterHeaterType', :string)
      @location = XMLHelper.get_value(water_heating_system, 'Location', :string)
      @year_installed = XMLHelper.get_value(water_heating_system, 'YearInstalled', :integer)
      @is_shared_system = XMLHelper.get_value(water_heating_system, 'IsSharedSystem', :boolean)
      @number_of_units_served = XMLHelper.get_value(water_heating_system, 'NumberofUnitsServed', :integer)
      @performance_adjustment = XMLHelper.get_value(water_heating_system, 'PerformanceAdjustment', :float)
      @third_party_certification = XMLHelper.get_value(water_heating_system, 'ThirdPartyCertification', :string)
      @tank_volume = XMLHelper.get_value(water_heating_system, 'TankVolume', :float)
      @fraction_dhw_load_served = XMLHelper.get_value(water_heating_system, 'FractionDHWLoadServed', :float)
      @heating_capacity = XMLHelper.get_value(water_heating_system, 'HeatingCapacity', :float)
      @energy_factor = XMLHelper.get_value(water_heating_system, 'EnergyFactor', :float)
      @uniform_energy_factor = XMLHelper.get_value(water_heating_system, 'UniformEnergyFactor', :float)
      @first_hour_rating = XMLHelper.get_value(water_heating_system, 'FirstHourRating', :float)
      @recovery_efficiency = XMLHelper.get_value(water_heating_system, 'RecoveryEfficiency', :float)
      @jacket_r_value = XMLHelper.get_value(water_heating_system, 'WaterHeaterInsulation/Jacket/JacketRValue', :float)
      @standby_loss = XMLHelper.get_value(water_heating_system, 'StandbyLoss', :float)
      @temperature = XMLHelper.get_value(water_heating_system, 'HotWaterTemperature', :float)
      @uses_desuperheater = XMLHelper.get_value(water_heating_system, 'UsesDesuperheater', :boolean)
      @related_hvac_idref = HPXML::get_idref(XMLHelper.get_element(water_heating_system, 'RelatedHVACSystem'))
    end
  end

  class HotWaterDistributions < BaseArrayElement
    def add(**kwargs)
      self << HotWaterDistribution.new(@hpxml_object, **kwargs)
    end

    def from_oga(hpxml)
      return if hpxml.nil?

      XMLHelper.get_elements(hpxml, 'Building/BuildingDetails/Systems/WaterHeating/HotWaterDistribution').each do |hot_water_distribution|
        self << HotWaterDistribution.new(@hpxml_object, hot_water_distribution)
      end
    end
  end

  class HotWaterDistribution < BaseElement
    ATTRS = [:id, :system_type, :pipe_r_value, :standard_piping_length, :recirculation_control_type,
             :recirculation_piping_length, :recirculation_branch_piping_length,
             :recirculation_pump_power, :dwhr_facilities_connected, :dwhr_equal_flow,
             :dwhr_efficiency, :has_shared_recirculation, :shared_recirculation_number_of_units_served,
             :shared_recirculation_pump_power, :shared_recirculation_control_type,
             :shared_recirculation_motor_efficiency]
    attr_accessor(*ATTRS)

    def delete
      @hpxml_object.hot_water_distributions.delete(self)
    end

    def check_for_errors
      errors = []
      return errors
    end

    def to_oga(doc)
      return if nil?

      water_heating = XMLHelper.create_elements_as_needed(doc, ['HPXML', 'Building', 'BuildingDetails', 'Systems', 'WaterHeating'])
      hot_water_distribution = XMLHelper.add_element(water_heating, 'HotWaterDistribution')
      sys_id = XMLHelper.add_element(hot_water_distribution, 'SystemIdentifier')
      XMLHelper.add_attribute(sys_id, 'id', @id)
      if not @system_type.nil?
        system_type_el = XMLHelper.add_element(hot_water_distribution, 'SystemType')
        if @system_type == DHWDistTypeStandard
          standard = XMLHelper.add_element(system_type_el, @system_type)
          XMLHelper.add_element(standard, 'PipingLength', @standard_piping_length, :float, @standard_piping_length_isdefaulted) unless @standard_piping_length.nil?
        elsif system_type == DHWDistTypeRecirc
          recirculation = XMLHelper.add_element(system_type_el, @system_type)
          XMLHelper.add_element(recirculation, 'ControlType', @recirculation_control_type, :string) unless @recirculation_control_type.nil?
          XMLHelper.add_element(recirculation, 'RecirculationPipingLoopLength', @recirculation_piping_length, :float, @recirculation_piping_length_isdefaulted) unless @recirculation_piping_length.nil?
          XMLHelper.add_element(recirculation, 'BranchPipingLoopLength', @recirculation_branch_piping_length, :float, @recirculation_branch_piping_length_isdefaulted) unless @recirculation_branch_piping_length.nil?
          XMLHelper.add_element(recirculation, 'PumpPower', @recirculation_pump_power, :float, @recirculation_pump_power_isdefaulted) unless @recirculation_pump_power.nil?
        else
          fail "Unhandled hot water distribution type '#{@system_type}'."
        end
      end
      if not @pipe_r_value.nil?
        pipe_insulation = XMLHelper.add_element(hot_water_distribution, 'PipeInsulation')
        XMLHelper.add_element(pipe_insulation, 'PipeRValue', @pipe_r_value, :float, @pipe_r_value_isdefaulted)
      end
      if (not @dwhr_facilities_connected.nil?) || (not @dwhr_equal_flow.nil?) || (not @dwhr_efficiency.nil?)
        drain_water_heat_recovery = XMLHelper.add_element(hot_water_distribution, 'DrainWaterHeatRecovery')
        XMLHelper.add_element(drain_water_heat_recovery, 'FacilitiesConnected', @dwhr_facilities_connected, :string) unless @dwhr_facilities_connected.nil?
        XMLHelper.add_element(drain_water_heat_recovery, 'EqualFlow', @dwhr_equal_flow, :boolean) unless @dwhr_equal_flow.nil?
        XMLHelper.add_element(drain_water_heat_recovery, 'Efficiency', @dwhr_efficiency, :float) unless @dwhr_efficiency.nil?
      end
      if @has_shared_recirculation
        extension = XMLHelper.create_elements_as_needed(hot_water_distribution, ['extension'])
        shared_recirculation = XMLHelper.add_element(extension, 'SharedRecirculation')
        XMLHelper.add_element(shared_recirculation, 'NumberofUnitsServed', @shared_recirculation_number_of_units_served, :integer) unless @shared_recirculation_number_of_units_served.nil?
        XMLHelper.add_element(shared_recirculation, 'PumpPower', @shared_recirculation_pump_power, :float, @shared_recirculation_pump_power_isdefaulted) unless @shared_recirculation_pump_power.nil?
        XMLHelper.add_element(shared_recirculation, 'MotorEfficiency', @shared_recirculation_motor_efficiency, :float) unless @shared_recirculation_motor_efficiency.nil?
        XMLHelper.add_element(shared_recirculation, 'ControlType', @shared_recirculation_control_type, :string) unless @shared_recirculation_control_type.nil?
      end
    end

    def from_oga(hot_water_distribution)
      return if hot_water_distribution.nil?

      @id = HPXML::get_id(hot_water_distribution)
      @system_type = XMLHelper.get_child_name(hot_water_distribution, 'SystemType')
      if @system_type == 'Standard'
        @standard_piping_length = XMLHelper.get_value(hot_water_distribution, 'SystemType/Standard/PipingLength', :float)
      elsif @system_type == 'Recirculation'
        @recirculation_control_type = XMLHelper.get_value(hot_water_distribution, 'SystemType/Recirculation/ControlType', :string)
        @recirculation_piping_length = XMLHelper.get_value(hot_water_distribution, 'SystemType/Recirculation/RecirculationPipingLoopLength', :float)
        @recirculation_branch_piping_length = XMLHelper.get_value(hot_water_distribution, 'SystemType/Recirculation/BranchPipingLoopLength', :float)
        @recirculation_pump_power = XMLHelper.get_value(hot_water_distribution, 'SystemType/Recirculation/PumpPower', :float)
      end
      @pipe_r_value = XMLHelper.get_value(hot_water_distribution, 'PipeInsulation/PipeRValue', :float)
      @dwhr_facilities_connected = XMLHelper.get_value(hot_water_distribution, 'DrainWaterHeatRecovery/FacilitiesConnected', :string)
      @dwhr_equal_flow = XMLHelper.get_value(hot_water_distribution, 'DrainWaterHeatRecovery/EqualFlow', :boolean)
      @dwhr_efficiency = XMLHelper.get_value(hot_water_distribution, 'DrainWaterHeatRecovery/Efficiency', :float)
      @has_shared_recirculation = XMLHelper.has_element(hot_water_distribution, 'extension/SharedRecirculation')
      if @has_shared_recirculation
        @shared_recirculation_number_of_units_served = XMLHelper.get_value(hot_water_distribution, 'extension/SharedRecirculation/NumberofUnitsServed', :integer)
        @shared_recirculation_pump_power = XMLHelper.get_value(hot_water_distribution, 'extension/SharedRecirculation/PumpPower', :float)
        @shared_recirculation_motor_efficiency = XMLHelper.get_value(hot_water_distribution, 'extension/SharedRecirculation/MotorEfficiency', :float)
        @shared_recirculation_control_type = XMLHelper.get_value(hot_water_distribution, 'extension/SharedRecirculation/ControlType', :string)
      end
    end
  end

  class WaterFixtures < BaseArrayElement
    def add(**kwargs)
      self << WaterFixture.new(@hpxml_object, **kwargs)
    end

    def from_oga(hpxml)
      return if hpxml.nil?

      XMLHelper.get_elements(hpxml, 'Building/BuildingDetails/Systems/WaterHeating/WaterFixture').each do |water_fixture|
        self << WaterFixture.new(@hpxml_object, water_fixture)
      end
    end
  end

  class WaterFixture < BaseElement
    ATTRS = [:id, :water_fixture_type, :low_flow]
    attr_accessor(*ATTRS)

    def delete
      @hpxml_object.water_fixtures.delete(self)
    end

    def check_for_errors
      errors = []
      return errors
    end

    def to_oga(doc)
      return if nil?

      water_heating = XMLHelper.create_elements_as_needed(doc, ['HPXML', 'Building', 'BuildingDetails', 'Systems', 'WaterHeating'])
      water_fixture = XMLHelper.add_element(water_heating, 'WaterFixture')
      sys_id = XMLHelper.add_element(water_fixture, 'SystemIdentifier')
      XMLHelper.add_attribute(sys_id, 'id', @id)
      XMLHelper.add_element(water_fixture, 'WaterFixtureType', @water_fixture_type, :string) unless @water_fixture_type.nil?
      XMLHelper.add_element(water_fixture, 'LowFlow', @low_flow, :boolean) unless @low_flow.nil?
    end

    def from_oga(water_fixture)
      return if water_fixture.nil?

      @id = HPXML::get_id(water_fixture)
      @water_fixture_type = XMLHelper.get_value(water_fixture, 'WaterFixtureType', :string)
      @low_flow = XMLHelper.get_value(water_fixture, 'LowFlow', :boolean)
    end
  end

  class WaterHeating < BaseElement
    ATTRS = [:water_fixtures_usage_multiplier]
    attr_accessor(*ATTRS)

    def check_for_errors
      errors = []
      return errors
    end

    def to_oga(doc)
      return if nil?

      water_heating = XMLHelper.create_elements_as_needed(doc, ['HPXML', 'Building', 'BuildingDetails', 'Systems', 'WaterHeating'])
      XMLHelper.add_extension(water_heating, 'WaterFixturesUsageMultiplier', @water_fixtures_usage_multiplier, :float, @water_fixtures_usage_multiplier_isdefaulted) unless @water_fixtures_usage_multiplier.nil?
    end

    def from_oga(hpxml)
      return if hpxml.nil?

      water_heating = XMLHelper.get_element(hpxml, 'Building/BuildingDetails/Systems/WaterHeating')
      return if water_heating.nil?

      @water_fixtures_usage_multiplier = XMLHelper.get_value(water_heating, 'extension/WaterFixturesUsageMultiplier', :float)
    end
  end

  class SolarThermalSystems < BaseArrayElement
    def add(**kwargs)
      self << SolarThermalSystem.new(@hpxml_object, **kwargs)
    end

    def from_oga(hpxml)
      return if hpxml.nil?

      XMLHelper.get_elements(hpxml, 'Building/BuildingDetails/Systems/SolarThermal/SolarThermalSystem').each do |solar_thermal_system|
        self << SolarThermalSystem.new(@hpxml_object, solar_thermal_system)
      end
    end
  end

  class SolarThermalSystem < BaseElement
    ATTRS = [:id, :system_type, :collector_area, :collector_loop_type, :collector_azimuth,
             :collector_type, :collector_tilt, :collector_frta, :collector_frul, :storage_volume,
             :water_heating_system_idref, :solar_fraction]
    attr_accessor(*ATTRS)

    def water_heating_system
      return if @water_heating_system_idref.nil?

      @hpxml_object.water_heating_systems.each do |water_heater|
        next unless water_heater.id == @water_heating_system_idref

        return water_heater
      end
      fail "Attached water heating system '#{@water_heating_system_idref}' not found for solar thermal system '#{@id}'."
    end

    def delete
      @hpxml_object.solar_thermal_systems.delete(self)
    end

    def check_for_errors
      errors = []
      begin; water_heating_system; rescue StandardError => e; errors << e.message; end
      return errors
    end

    def to_oga(doc)
      return if nil?

      solar_thermal = XMLHelper.create_elements_as_needed(doc, ['HPXML', 'Building', 'BuildingDetails', 'Systems', 'SolarThermal'])
      solar_thermal_system = XMLHelper.add_element(solar_thermal, 'SolarThermalSystem')
      sys_id = XMLHelper.add_element(solar_thermal_system, 'SystemIdentifier')
      XMLHelper.add_attribute(sys_id, 'id', @id)
      XMLHelper.add_element(solar_thermal_system, 'SystemType', @system_type, :string) unless @system_type.nil?
      XMLHelper.add_element(solar_thermal_system, 'CollectorArea', @collector_area, :float) unless @collector_area.nil?
      XMLHelper.add_element(solar_thermal_system, 'CollectorLoopType', @collector_loop_type, :string) unless @collector_loop_type.nil?
      XMLHelper.add_element(solar_thermal_system, 'CollectorType', @collector_type, :string) unless @collector_type.nil?
      XMLHelper.add_element(solar_thermal_system, 'CollectorAzimuth', @collector_azimuth, :integer) unless @collector_azimuth.nil?
      XMLHelper.add_element(solar_thermal_system, 'CollectorTilt', @collector_tilt, :float) unless @collector_tilt.nil?
      XMLHelper.add_element(solar_thermal_system, 'CollectorRatedOpticalEfficiency', @collector_frta, :float) unless @collector_frta.nil?
      XMLHelper.add_element(solar_thermal_system, 'CollectorRatedThermalLosses', @collector_frul, :float) unless @collector_frul.nil?
      XMLHelper.add_element(solar_thermal_system, 'StorageVolume', @storage_volume, :float, @storage_volume_isdefaulted) unless @storage_volume.nil?
      if not @water_heating_system_idref.nil?
        connected_to = XMLHelper.add_element(solar_thermal_system, 'ConnectedTo')
        XMLHelper.add_attribute(connected_to, 'idref', @water_heating_system_idref)
      end
      XMLHelper.add_element(solar_thermal_system, 'SolarFraction', @solar_fraction, :float) unless @solar_fraction.nil?
    end

    def from_oga(solar_thermal_system)
      return if solar_thermal_system.nil?

      @id = HPXML::get_id(solar_thermal_system)
      @system_type = XMLHelper.get_value(solar_thermal_system, 'SystemType', :string)
      @collector_area = XMLHelper.get_value(solar_thermal_system, 'CollectorArea', :float)
      @collector_loop_type = XMLHelper.get_value(solar_thermal_system, 'CollectorLoopType', :string)
      @collector_type = XMLHelper.get_value(solar_thermal_system, 'CollectorType', :string)
      @collector_azimuth = XMLHelper.get_value(solar_thermal_system, 'CollectorAzimuth', :integer)
      @collector_tilt = XMLHelper.get_value(solar_thermal_system, 'CollectorTilt', :float)
      @collector_frta = XMLHelper.get_value(solar_thermal_system, 'CollectorRatedOpticalEfficiency', :float)
      @collector_frul = XMLHelper.get_value(solar_thermal_system, 'CollectorRatedThermalLosses', :float)
      @storage_volume = XMLHelper.get_value(solar_thermal_system, 'StorageVolume', :float)
      @water_heating_system_idref = HPXML::get_idref(XMLHelper.get_element(solar_thermal_system, 'ConnectedTo'))
      @solar_fraction = XMLHelper.get_value(solar_thermal_system, 'SolarFraction', :float)
    end
  end

  class PVSystems < BaseArrayElement
    def add(**kwargs)
      self << PVSystem.new(@hpxml_object, **kwargs)
    end

    def from_oga(hpxml)
      return if hpxml.nil?

      XMLHelper.get_elements(hpxml, 'Building/BuildingDetails/Systems/Photovoltaics/PVSystem').each do |pv_system|
        self << PVSystem.new(@hpxml_object, pv_system)
      end
    end
  end

  class PVSystem < BaseElement
    ATTRS = [:id, :location, :module_type, :tracking, :array_orientation, :array_azimuth, :array_tilt,
             :max_power_output, :inverter_efficiency, :system_losses_fraction, :number_of_panels,
             :year_modules_manufactured, :is_shared_system, :number_of_bedrooms_served]
    attr_accessor(*ATTRS)

    def delete
      @hpxml_object.pv_systems.delete(self)
    end

    def check_for_errors
      errors = []
      return errors
    end

    def to_oga(doc)
      return if nil?

      photovoltaics = XMLHelper.create_elements_as_needed(doc, ['HPXML', 'Building', 'BuildingDetails', 'Systems', 'Photovoltaics'])
      pv_system = XMLHelper.add_element(photovoltaics, 'PVSystem')
      sys_id = XMLHelper.add_element(pv_system, 'SystemIdentifier')
      XMLHelper.add_attribute(sys_id, 'id', @id)
      XMLHelper.add_element(pv_system, 'IsSharedSystem', @is_shared_system, :boolean, @is_shared_system_isdefaulted) unless @is_shared_system.nil?
      XMLHelper.add_element(pv_system, 'Location', @location, :string, @location_isdefaulted) unless @location.nil?
      XMLHelper.add_element(pv_system, 'ModuleType', @module_type, :string, @module_type_isdefaulted) unless @module_type.nil?
      XMLHelper.add_element(pv_system, 'Tracking', @tracking, :string, @tracking_isdefaulted) unless @tracking.nil?
      XMLHelper.add_element(pv_system, 'ArrayOrientation', @array_orientation, :string) unless @array_orientation.nil?
      XMLHelper.add_element(pv_system, 'ArrayAzimuth', @array_azimuth, :integer) unless @array_azimuth.nil?
      XMLHelper.add_element(pv_system, 'ArrayTilt', @array_tilt, :float) unless @array_tilt.nil?
      XMLHelper.add_element(pv_system, 'MaxPowerOutput', @max_power_output, :float) unless @max_power_output.nil?
      XMLHelper.add_element(pv_system, 'NumberOfPanels', @number_of_panels, :integer) unless @number_of_panels.nil?
      XMLHelper.add_element(pv_system, 'InverterEfficiency', @inverter_efficiency, :float, @inverter_efficiency_isdefaulted) unless @inverter_efficiency.nil?
      XMLHelper.add_element(pv_system, 'SystemLossesFraction', @system_losses_fraction, :float, @system_losses_fraction_isdefaulted) unless @system_losses_fraction.nil?
      XMLHelper.add_element(pv_system, 'YearModulesManufactured', @year_modules_manufactured, :integer) unless @year_modules_manufactured.nil?
      XMLHelper.add_extension(pv_system, 'NumberofBedroomsServed', @number_of_bedrooms_served, :integer) unless @number_of_bedrooms_served.nil?
    end

    def from_oga(pv_system)
      return if pv_system.nil?

      @id = HPXML::get_id(pv_system)
      @is_shared_system = XMLHelper.get_value(pv_system, 'IsSharedSystem', :boolean)
      @location = XMLHelper.get_value(pv_system, 'Location', :string)
      @module_type = XMLHelper.get_value(pv_system, 'ModuleType', :string)
      @tracking = XMLHelper.get_value(pv_system, 'Tracking', :string)
      @array_orientation = XMLHelper.get_value(pv_system, 'ArrayOrientation', :string)
      @array_azimuth = XMLHelper.get_value(pv_system, 'ArrayAzimuth', :integer)
      @array_tilt = XMLHelper.get_value(pv_system, 'ArrayTilt', :float)
      @max_power_output = XMLHelper.get_value(pv_system, 'MaxPowerOutput', :float)
      @number_of_panels = XMLHelper.get_value(pv_system, 'NumberOfPanels', :integer)
      @inverter_efficiency = XMLHelper.get_value(pv_system, 'InverterEfficiency', :float)
      @system_losses_fraction = XMLHelper.get_value(pv_system, 'SystemLossesFraction', :float)
      @year_modules_manufactured = XMLHelper.get_value(pv_system, 'YearModulesManufactured', :integer)
      @number_of_bedrooms_served = XMLHelper.get_value(pv_system, 'extension/NumberofBedroomsServed', :integer)
    end
  end

  class Generators < BaseArrayElement
    def add(**kwargs)
      self << Generator.new(@hpxml_object, **kwargs)
    end

    def from_oga(hpxml)
      return if hpxml.nil?

      XMLHelper.get_elements(hpxml, 'Building/BuildingDetails/Systems/extension/Generators/Generator').each do |generator|
        self << Generator.new(@hpxml_object, generator)
      end
    end
  end

  class Generator < BaseElement
    ATTRS = [:id, :fuel_type, :annual_consumption_kbtu, :annual_output_kwh, :is_shared_system, :number_of_bedrooms_served]
    attr_accessor(*ATTRS)

    def delete
      @hpxml_object.generators.delete(self)
    end

    def check_for_errors
      errors = []
      return errors
    end

    def to_oga(doc)
      return if nil?

      generators = XMLHelper.create_elements_as_needed(doc, ['HPXML', 'Building', 'BuildingDetails', 'Systems', 'extension', 'Generators'])
      generator = XMLHelper.add_element(generators, 'Generator')
      sys_id = XMLHelper.add_element(generator, 'SystemIdentifier')
      XMLHelper.add_attribute(sys_id, 'id', @id)
      XMLHelper.add_element(generator, 'IsSharedSystem', @is_shared_system, :boolean, @is_shared_system_isdefaulted) unless @is_shared_system.nil?
      XMLHelper.add_element(generator, 'FuelType', @fuel_type, :string) unless @fuel_type.nil?
      XMLHelper.add_element(generator, 'AnnualConsumptionkBtu', @annual_consumption_kbtu, :float) unless @annual_consumption_kbtu.nil?
      XMLHelper.add_element(generator, 'AnnualOutputkWh', @annual_output_kwh, :float) unless @annual_output_kwh.nil?
      XMLHelper.add_element(generator, 'NumberofBedroomsServed', @number_of_bedrooms_served, :integer) unless @number_of_bedrooms_served.nil?
    end

    def from_oga(generator)
      return if generator.nil?

      @id = HPXML::get_id(generator)
      @is_shared_system = XMLHelper.get_value(generator, 'IsSharedSystem', :boolean)
      @fuel_type = XMLHelper.get_value(generator, 'FuelType', :string)
      @annual_consumption_kbtu = XMLHelper.get_value(generator, 'AnnualConsumptionkBtu', :float)
      @annual_output_kwh = XMLHelper.get_value(generator, 'AnnualOutputkWh', :float)
      @number_of_bedrooms_served = XMLHelper.get_value(generator, 'NumberofBedroomsServed', :integer)
    end
  end

  class ClothesWashers < BaseArrayElement
    def add(**kwargs)
      self << ClothesWasher.new(@hpxml_object, **kwargs)
    end

    def from_oga(hpxml)
      return if hpxml.nil?

      XMLHelper.get_elements(hpxml, 'Building/BuildingDetails/Appliances/ClothesWasher').each do |clothes_washer|
        self << ClothesWasher.new(@hpxml_object, clothes_washer)
      end
    end
  end

  class ClothesWasher < BaseElement
    ATTRS = [:id, :location, :modified_energy_factor, :integrated_modified_energy_factor,
             :rated_annual_kwh, :label_electric_rate, :label_gas_rate, :label_annual_gas_cost,
             :capacity, :label_usage, :usage_multiplier, :is_shared_appliance,
             :number_of_units, :number_of_units_served, :water_heating_system_idref]
    attr_accessor(*ATTRS)

    def water_heating_system
      return if @water_heating_system_idref.nil?

      @hpxml_object.water_heating_systems.each do |water_heater|
        next unless water_heater.id == @water_heating_system_idref

        return water_heater
      end
      fail "Attached water heating system '#{@water_heating_system_idref}' not found for clothes washer '#{@id}'."
    end

    def delete
      @hpxml_object.clothes_washers.delete(self)
    end

    def check_for_errors
      errors = []
      begin; water_heating_system; rescue StandardError => e; errors << e.message; end
      return errors
    end

    def to_oga(doc)
      return if nil?

      appliances = XMLHelper.create_elements_as_needed(doc, ['HPXML', 'Building', 'BuildingDetails', 'Appliances'])
      clothes_washer = XMLHelper.add_element(appliances, 'ClothesWasher')
      sys_id = XMLHelper.add_element(clothes_washer, 'SystemIdentifier')
      XMLHelper.add_attribute(sys_id, 'id', @id)
      XMLHelper.add_element(clothes_washer, 'NumberofUnits', @number_of_units, :integer) unless @number_of_units.nil?
      XMLHelper.add_element(clothes_washer, 'IsSharedAppliance', @is_shared_appliance, :boolean, @is_shared_appliance_isdefaulted) unless @is_shared_appliance.nil?
      XMLHelper.add_element(clothes_washer, 'NumberofUnitsServed', @number_of_units_served, :integer) unless @number_of_units_served.nil?
      if not @water_heating_system_idref.nil?
        attached_water_heater = XMLHelper.add_element(clothes_washer, 'AttachedToWaterHeatingSystem')
        XMLHelper.add_attribute(attached_water_heater, 'idref', @water_heating_system_idref)
      end
      XMLHelper.add_element(clothes_washer, 'Location', @location, :string, @location_isdefaulted) unless @location.nil?
      XMLHelper.add_element(clothes_washer, 'ModifiedEnergyFactor', @modified_energy_factor, :float) unless @modified_energy_factor.nil?
      XMLHelper.add_element(clothes_washer, 'IntegratedModifiedEnergyFactor', @integrated_modified_energy_factor, :float, @integrated_modified_energy_factor_isdefaulted) unless @integrated_modified_energy_factor.nil?
      XMLHelper.add_element(clothes_washer, 'RatedAnnualkWh', @rated_annual_kwh, :float, @rated_annual_kwh_isdefaulted) unless @rated_annual_kwh.nil?
      XMLHelper.add_element(clothes_washer, 'LabelElectricRate', @label_electric_rate, :float, @label_electric_rate_isdefaulted) unless @label_electric_rate.nil?
      XMLHelper.add_element(clothes_washer, 'LabelGasRate', @label_gas_rate, :float, @label_gas_rate_isdefaulted) unless @label_gas_rate.nil?
      XMLHelper.add_element(clothes_washer, 'LabelAnnualGasCost', @label_annual_gas_cost, :float, @label_annual_gas_cost_isdefaulted) unless @label_annual_gas_cost.nil?
      XMLHelper.add_element(clothes_washer, 'LabelUsage', @label_usage, :float, @label_usage_isdefaulted) unless @label_usage.nil?
      XMLHelper.add_element(clothes_washer, 'Capacity', @capacity, :float, @capacity_isdefaulted) unless @capacity.nil?
      XMLHelper.add_extension(clothes_washer, 'UsageMultiplier', @usage_multiplier, :float, @usage_multiplier_isdefaulted) unless @usage_multiplier.nil?
    end

    def from_oga(clothes_washer)
      return if clothes_washer.nil?

      @id = HPXML::get_id(clothes_washer)
      @number_of_units = XMLHelper.get_value(clothes_washer, 'NumberofUnits', :integer)
      @is_shared_appliance = XMLHelper.get_value(clothes_washer, 'IsSharedAppliance', :boolean)
      @number_of_units_served = XMLHelper.get_value(clothes_washer, 'NumberofUnitsServed', :integer)
      @water_heating_system_idref = HPXML::get_idref(XMLHelper.get_element(clothes_washer, 'AttachedToWaterHeatingSystem'))
      @location = XMLHelper.get_value(clothes_washer, 'Location', :string)
      @modified_energy_factor = XMLHelper.get_value(clothes_washer, 'ModifiedEnergyFactor', :float)
      @integrated_modified_energy_factor = XMLHelper.get_value(clothes_washer, 'IntegratedModifiedEnergyFactor', :float)
      @rated_annual_kwh = XMLHelper.get_value(clothes_washer, 'RatedAnnualkWh', :float)
      @label_electric_rate = XMLHelper.get_value(clothes_washer, 'LabelElectricRate', :float)
      @label_gas_rate = XMLHelper.get_value(clothes_washer, 'LabelGasRate', :float)
      @label_annual_gas_cost = XMLHelper.get_value(clothes_washer, 'LabelAnnualGasCost', :float)
      @label_usage = XMLHelper.get_value(clothes_washer, 'LabelUsage', :float)
      @capacity = XMLHelper.get_value(clothes_washer, 'Capacity', :float)
      @usage_multiplier = XMLHelper.get_value(clothes_washer, 'extension/UsageMultiplier', :float)
    end
  end

  class ClothesDryers < BaseArrayElement
    def add(**kwargs)
      self << ClothesDryer.new(@hpxml_object, **kwargs)
    end

    def from_oga(hpxml)
      return if hpxml.nil?

      XMLHelper.get_elements(hpxml, 'Building/BuildingDetails/Appliances/ClothesDryer').each do |clothes_dryer|
        self << ClothesDryer.new(@hpxml_object, clothes_dryer)
      end
    end
  end

  class ClothesDryer < BaseElement
    ATTRS = [:id, :location, :fuel_type, :energy_factor, :combined_energy_factor, :control_type,
             :usage_multiplier, :is_shared_appliance, :number_of_units, :number_of_units_served,
             :is_vented, :vented_flow_rate]
    attr_accessor(*ATTRS)

    def delete
      @hpxml_object.clothes_dryers.delete(self)
    end

    def check_for_errors
      errors = []
      return errors
    end

    def to_oga(doc)
      return if nil?

      appliances = XMLHelper.create_elements_as_needed(doc, ['HPXML', 'Building', 'BuildingDetails', 'Appliances'])
      clothes_dryer = XMLHelper.add_element(appliances, 'ClothesDryer')
      sys_id = XMLHelper.add_element(clothes_dryer, 'SystemIdentifier')
      XMLHelper.add_attribute(sys_id, 'id', @id)
      XMLHelper.add_element(clothes_dryer, 'NumberofUnits', @number_of_units, :integer) unless @number_of_units.nil?
      XMLHelper.add_element(clothes_dryer, 'IsSharedAppliance', @is_shared_appliance, :boolean, @is_shared_appliance_isdefaulted) unless @is_shared_appliance.nil?
      XMLHelper.add_element(clothes_dryer, 'NumberofUnitsServed', @number_of_units_served, :integer) unless @number_of_units_served.nil?
      XMLHelper.add_element(clothes_dryer, 'Location', @location, :string, @location_isdefaulted) unless @location.nil?
      XMLHelper.add_element(clothes_dryer, 'FuelType', @fuel_type, :string) unless @fuel_type.nil?
      XMLHelper.add_element(clothes_dryer, 'EnergyFactor', @energy_factor, :float) unless @energy_factor.nil?
      XMLHelper.add_element(clothes_dryer, 'CombinedEnergyFactor', @combined_energy_factor, :float, @combined_energy_factor_isdefaulted) unless @combined_energy_factor.nil?
      XMLHelper.add_element(clothes_dryer, 'ControlType', @control_type, :string, @control_type_isdefaulted) unless @control_type.nil?
      XMLHelper.add_element(clothes_dryer, 'Vented', @is_vented, :boolean, @is_vented_isdefaulted) unless @is_vented.nil?
      XMLHelper.add_element(clothes_dryer, 'VentedFlowRate', @vented_flow_rate, :float, @vented_flow_rate_isdefaulted) unless @vented_flow_rate.nil?
      XMLHelper.add_extension(clothes_dryer, 'UsageMultiplier', @usage_multiplier, :float, @usage_multiplier_isdefaulted) unless @usage_multiplier.nil?
    end

    def from_oga(clothes_dryer)
      return if clothes_dryer.nil?

      @id = HPXML::get_id(clothes_dryer)
      @number_of_units = XMLHelper.get_value(clothes_dryer, 'NumberofUnits', :integer)
      @is_shared_appliance = XMLHelper.get_value(clothes_dryer, 'IsSharedAppliance', :boolean)
      @number_of_units_served = XMLHelper.get_value(clothes_dryer, 'NumberofUnitsServed', :integer)
      @location = XMLHelper.get_value(clothes_dryer, 'Location', :string)
      @fuel_type = XMLHelper.get_value(clothes_dryer, 'FuelType', :string)
      @energy_factor = XMLHelper.get_value(clothes_dryer, 'EnergyFactor', :float)
      @combined_energy_factor = XMLHelper.get_value(clothes_dryer, 'CombinedEnergyFactor', :float)
      @control_type = XMLHelper.get_value(clothes_dryer, 'ControlType', :string)
      @is_vented = XMLHelper.get_value(clothes_dryer, 'Vented', :boolean)
      @vented_flow_rate = XMLHelper.get_value(clothes_dryer, 'VentedFlowRate', :float)
      @usage_multiplier = XMLHelper.get_value(clothes_dryer, 'extension/UsageMultiplier', :float)
    end
  end

  class Dishwashers < BaseArrayElement
    def add(**kwargs)
      self << Dishwasher.new(@hpxml_object, **kwargs)
    end

    def from_oga(hpxml)
      return if hpxml.nil?

      XMLHelper.get_elements(hpxml, 'Building/BuildingDetails/Appliances/Dishwasher').each do |dishwasher|
        self << Dishwasher.new(@hpxml_object, dishwasher)
      end
    end
  end

  class Dishwasher < BaseElement
    ATTRS = [:id, :location, :energy_factor, :rated_annual_kwh, :place_setting_capacity,
             :label_electric_rate, :label_gas_rate, :label_annual_gas_cost,
             :label_usage, :usage_multiplier, :is_shared_appliance, :water_heating_system_idref]
    attr_accessor(*ATTRS)

    def water_heating_system
      return if @water_heating_system_idref.nil?

      @hpxml_object.water_heating_systems.each do |water_heater|
        next unless water_heater.id == @water_heating_system_idref

        return water_heater
      end
      fail "Attached water heating system '#{@water_heating_system_idref}' not found for dishwasher '#{@id}'."
    end

    def delete
      @hpxml_object.dishwashers.delete(self)
    end

    def check_for_errors
      errors = []
      begin; water_heating_system; rescue StandardError => e; errors << e.message; end
      return errors
    end

    def to_oga(doc)
      return if nil?

      appliances = XMLHelper.create_elements_as_needed(doc, ['HPXML', 'Building', 'BuildingDetails', 'Appliances'])
      dishwasher = XMLHelper.add_element(appliances, 'Dishwasher')
      sys_id = XMLHelper.add_element(dishwasher, 'SystemIdentifier')
      XMLHelper.add_attribute(sys_id, 'id', @id)
      XMLHelper.add_element(dishwasher, 'IsSharedAppliance', @is_shared_appliance, :boolean, @is_shared_appliance_isdefaulted) unless @is_shared_appliance.nil?
      if not @water_heating_system_idref.nil?
        attached_water_heater = XMLHelper.add_element(dishwasher, 'AttachedToWaterHeatingSystem')
        XMLHelper.add_attribute(attached_water_heater, 'idref', @water_heating_system_idref)
      end
      XMLHelper.add_element(dishwasher, 'Location', @location, :string, @location_isdefaulted) unless @location.nil?
      XMLHelper.add_element(dishwasher, 'RatedAnnualkWh', @rated_annual_kwh, :float, @rated_annual_kwh_isdefaulted) unless @rated_annual_kwh.nil?
      XMLHelper.add_element(dishwasher, 'EnergyFactor', @energy_factor, :float) unless @energy_factor.nil?
      XMLHelper.add_element(dishwasher, 'PlaceSettingCapacity', @place_setting_capacity, :integer, @place_setting_capacity_isdefaulted) unless @place_setting_capacity.nil?
      XMLHelper.add_element(dishwasher, 'LabelElectricRate', @label_electric_rate, :float, @label_electric_rate_isdefaulted) unless @label_electric_rate.nil?
      XMLHelper.add_element(dishwasher, 'LabelGasRate', @label_gas_rate, :float, @label_gas_rate_isdefaulted) unless @label_gas_rate.nil?
      XMLHelper.add_element(dishwasher, 'LabelAnnualGasCost', @label_annual_gas_cost, :float, @label_annual_gas_cost_isdefaulted) unless @label_annual_gas_cost.nil?
      XMLHelper.add_element(dishwasher, 'LabelUsage', @label_usage, :float, @label_usage_isdefaulted) unless @label_usage.nil?
      XMLHelper.add_extension(dishwasher, 'UsageMultiplier', @usage_multiplier, :float, @usage_multiplier_isdefaulted) unless @usage_multiplier.nil?
    end

    def from_oga(dishwasher)
      return if dishwasher.nil?

      @id = HPXML::get_id(dishwasher)
      @is_shared_appliance = XMLHelper.get_value(dishwasher, 'IsSharedAppliance', :boolean)
      @water_heating_system_idref = HPXML::get_idref(XMLHelper.get_element(dishwasher, 'AttachedToWaterHeatingSystem'))
      @location = XMLHelper.get_value(dishwasher, 'Location', :string)
      @rated_annual_kwh = XMLHelper.get_value(dishwasher, 'RatedAnnualkWh', :float)
      @energy_factor = XMLHelper.get_value(dishwasher, 'EnergyFactor', :float)
      @place_setting_capacity = XMLHelper.get_value(dishwasher, 'PlaceSettingCapacity', :integer)
      @label_electric_rate = XMLHelper.get_value(dishwasher, 'LabelElectricRate', :float)
      @label_gas_rate = XMLHelper.get_value(dishwasher, 'LabelGasRate', :float)
      @label_annual_gas_cost = XMLHelper.get_value(dishwasher, 'LabelAnnualGasCost', :float)
      @label_usage = XMLHelper.get_value(dishwasher, 'LabelUsage', :float)
      @usage_multiplier = XMLHelper.get_value(dishwasher, 'extension/UsageMultiplier', :float)
    end
  end

  class Refrigerators < BaseArrayElement
    def add(**kwargs)
      self << Refrigerator.new(@hpxml_object, **kwargs)
    end

    def from_oga(hpxml)
      return if hpxml.nil?

      XMLHelper.get_elements(hpxml, 'Building/BuildingDetails/Appliances/Refrigerator').each do |refrigerator|
        self << Refrigerator.new(@hpxml_object, refrigerator)
      end
    end
  end

  class Refrigerator < BaseElement
    ATTRS = [:id, :location, :rated_annual_kwh, :adjusted_annual_kwh, :usage_multiplier, :primary_indicator,
             :weekday_fractions, :weekend_fractions, :monthly_multipliers]
    attr_accessor(*ATTRS)

    def delete
      @hpxml_object.refrigerators.delete(self)
    end

    def check_for_errors
      errors = []
      return errors
    end

    def to_oga(doc)
      return if nil?

      appliances = XMLHelper.create_elements_as_needed(doc, ['HPXML', 'Building', 'BuildingDetails', 'Appliances'])
      refrigerator = XMLHelper.add_element(appliances, 'Refrigerator')
      sys_id = XMLHelper.add_element(refrigerator, 'SystemIdentifier')
      XMLHelper.add_attribute(sys_id, 'id', @id)
      XMLHelper.add_element(refrigerator, 'Location', @location, :string, @location_isdefaulted) unless @location.nil?
      XMLHelper.add_element(refrigerator, 'RatedAnnualkWh', @rated_annual_kwh, :float, @rated_annual_kwh_isdefaulted) unless @rated_annual_kwh.nil?
      XMLHelper.add_element(refrigerator, 'PrimaryIndicator', @primary_indicator, :boolean, @primary_indicator_isdefaulted) unless @primary_indicator.nil?
      XMLHelper.add_extension(refrigerator, 'AdjustedAnnualkWh', @adjusted_annual_kwh, :float) unless @adjusted_annual_kwh.nil?
      XMLHelper.add_extension(refrigerator, 'UsageMultiplier', @usage_multiplier, :float, @usage_multiplier_isdefaulted) unless @usage_multiplier.nil?
      XMLHelper.add_extension(refrigerator, 'WeekdayScheduleFractions', @weekday_fractions, :string, @weekday_fractions_isdefaulted) unless @weekday_fractions.nil?
      XMLHelper.add_extension(refrigerator, 'WeekendScheduleFractions', @weekend_fractions, :string, @weekend_fractions_isdefaulted) unless @weekend_fractions.nil?
      XMLHelper.add_extension(refrigerator, 'MonthlyScheduleMultipliers', @monthly_multipliers, :string, @monthly_multipliers_isdefaulted) unless @monthly_multipliers.nil?
    end

    def from_oga(refrigerator)
      return if refrigerator.nil?

      @id = HPXML::get_id(refrigerator)
      @location = XMLHelper.get_value(refrigerator, 'Location', :string)
      @rated_annual_kwh = XMLHelper.get_value(refrigerator, 'RatedAnnualkWh', :float)
      @primary_indicator = XMLHelper.get_value(refrigerator, 'PrimaryIndicator', :boolean)
      @adjusted_annual_kwh = XMLHelper.get_value(refrigerator, 'extension/AdjustedAnnualkWh', :float)
      @usage_multiplier = XMLHelper.get_value(refrigerator, 'extension/UsageMultiplier', :float)
      @weekday_fractions = XMLHelper.get_value(refrigerator, 'extension/WeekdayScheduleFractions', :string)
      @weekend_fractions = XMLHelper.get_value(refrigerator, 'extension/WeekendScheduleFractions', :string)
      @monthly_multipliers = XMLHelper.get_value(refrigerator, 'extension/MonthlyScheduleMultipliers', :string)
    end
  end

  class Freezers < BaseArrayElement
    def add(**kwargs)
      self << Freezer.new(@hpxml_object, **kwargs)
    end

    def from_oga(hpxml)
      return if hpxml.nil?

      XMLHelper.get_elements(hpxml, 'Building/BuildingDetails/Appliances/Freezer').each do |freezer|
        self << Freezer.new(@hpxml_object, freezer)
      end
    end
  end

  class Freezer < BaseElement
    ATTRS = [:id, :location, :rated_annual_kwh, :adjusted_annual_kwh, :usage_multiplier,
             :weekday_fractions, :weekend_fractions, :monthly_multipliers]
    attr_accessor(*ATTRS)

    def delete
      @hpxml_object.freezers.delete(self)
    end

    def check_for_errors
      errors = []
      return errors
    end

    def to_oga(doc)
      return if nil?

      appliances = XMLHelper.create_elements_as_needed(doc, ['HPXML', 'Building', 'BuildingDetails', 'Appliances'])
      freezer = XMLHelper.add_element(appliances, 'Freezer')
      sys_id = XMLHelper.add_element(freezer, 'SystemIdentifier')
      XMLHelper.add_attribute(sys_id, 'id', @id)
      XMLHelper.add_element(freezer, 'Location', @location, :string, @location_isdefaulted) unless @location.nil?
      XMLHelper.add_element(freezer, 'RatedAnnualkWh', @rated_annual_kwh, :float, @rated_annual_kwh_isdefaulted) unless @rated_annual_kwh.nil?
      XMLHelper.add_extension(freezer, 'AdjustedAnnualkWh', @adjusted_annual_kwh, :float) unless @adjusted_annual_kwh.nil?
      XMLHelper.add_extension(freezer, 'UsageMultiplier', @usage_multiplier, :float, @usage_multiplier_isdefaulted) unless @usage_multiplier.nil?
      XMLHelper.add_extension(freezer, 'WeekdayScheduleFractions', @weekday_fractions, :string, @weekday_fractions_isdefaulted) unless @weekday_fractions.nil?
      XMLHelper.add_extension(freezer, 'WeekendScheduleFractions', @weekend_fractions, :string, @weekend_fractions_isdefaulted) unless @weekend_fractions.nil?
      XMLHelper.add_extension(freezer, 'MonthlyScheduleMultipliers', @monthly_multipliers, :string, @monthly_multipliers_isdefaulted) unless @monthly_multipliers.nil?
    end

    def from_oga(freezer)
      return if freezer.nil?

      @id = HPXML::get_id(freezer)
      @location = XMLHelper.get_value(freezer, 'Location', :string)
      @rated_annual_kwh = XMLHelper.get_value(freezer, 'RatedAnnualkWh', :float)
      @adjusted_annual_kwh = XMLHelper.get_value(freezer, 'extension/AdjustedAnnualkWh', :float)
      @usage_multiplier = XMLHelper.get_value(freezer, 'extension/UsageMultiplier', :float)
      @weekday_fractions = XMLHelper.get_value(freezer, 'extension/WeekdayScheduleFractions', :string)
      @weekend_fractions = XMLHelper.get_value(freezer, 'extension/WeekendScheduleFractions', :string)
      @monthly_multipliers = XMLHelper.get_value(freezer, 'extension/MonthlyScheduleMultipliers', :string)
    end
  end

  class Dehumidifiers < BaseArrayElement
    def add(**kwargs)
      self << Dehumidifier.new(@hpxml_object, **kwargs)
    end

    def from_oga(hpxml)
      return if hpxml.nil?

      XMLHelper.get_elements(hpxml, 'Building/BuildingDetails/Appliances/Dehumidifier').each do |dehumidifier|
        self << Dehumidifier.new(@hpxml_object, dehumidifier)
      end
    end
  end

  class Dehumidifier < BaseElement
    ATTRS = [:id, :type, :capacity, :energy_factor, :integrated_energy_factor, :rh_setpoint, :fraction_served,
             :location]
    attr_accessor(*ATTRS)

    def delete
      @hpxml_object.dehumidifiers.delete(self)
    end

    def check_for_errors
      errors = []
      return errors
    end

    def to_oga(doc)
      return if nil?

      appliances = XMLHelper.create_elements_as_needed(doc, ['HPXML', 'Building', 'BuildingDetails', 'Appliances'])
      dehumidifier = XMLHelper.add_element(appliances, 'Dehumidifier')
      sys_id = XMLHelper.add_element(dehumidifier, 'SystemIdentifier')
      XMLHelper.add_attribute(sys_id, 'id', @id)
      XMLHelper.add_element(dehumidifier, 'Type', @type, :string) unless @type.nil?
      XMLHelper.add_element(dehumidifier, 'Location', @location, :string) unless @location.nil?
      XMLHelper.add_element(dehumidifier, 'Capacity', @capacity, :float) unless @capacity.nil?
      XMLHelper.add_element(dehumidifier, 'EnergyFactor', @energy_factor, :float) unless @energy_factor.nil?
      XMLHelper.add_element(dehumidifier, 'IntegratedEnergyFactor', @integrated_energy_factor, :float) unless @integrated_energy_factor.nil?
      XMLHelper.add_element(dehumidifier, 'DehumidistatSetpoint', @rh_setpoint, :float) unless @rh_setpoint.nil?
      XMLHelper.add_element(dehumidifier, 'FractionDehumidificationLoadServed', @fraction_served, :float) unless @fraction_served.nil?
    end

    def from_oga(dehumidifier)
      return if dehumidifier.nil?

      @id = HPXML::get_id(dehumidifier)
      @type = XMLHelper.get_value(dehumidifier, 'Type', :string)
      @location = XMLHelper.get_value(dehumidifier, 'Location', :string)
      @capacity = XMLHelper.get_value(dehumidifier, 'Capacity', :float)
      @energy_factor = XMLHelper.get_value(dehumidifier, 'EnergyFactor', :float)
      @integrated_energy_factor = XMLHelper.get_value(dehumidifier, 'IntegratedEnergyFactor', :float)
      @rh_setpoint = XMLHelper.get_value(dehumidifier, 'DehumidistatSetpoint', :float)
      @fraction_served = XMLHelper.get_value(dehumidifier, 'FractionDehumidificationLoadServed', :float)
    end
  end

  class CookingRanges < BaseArrayElement
    def add(**kwargs)
      self << CookingRange.new(@hpxml_object, **kwargs)
    end

    def from_oga(hpxml)
      return if hpxml.nil?

      XMLHelper.get_elements(hpxml, 'Building/BuildingDetails/Appliances/CookingRange').each do |cooking_range|
        self << CookingRange.new(@hpxml_object, cooking_range)
      end
    end
  end

  class CookingRange < BaseElement
    ATTRS = [:id, :location, :fuel_type, :is_induction, :usage_multiplier,
             :weekday_fractions, :weekend_fractions, :monthly_multipliers]
    attr_accessor(*ATTRS)

    def delete
      @hpxml_object.cooking_ranges.delete(self)
    end

    def check_for_errors
      errors = []
      return errors
    end

    def to_oga(doc)
      return if nil?

      appliances = XMLHelper.create_elements_as_needed(doc, ['HPXML', 'Building', 'BuildingDetails', 'Appliances'])
      cooking_range = XMLHelper.add_element(appliances, 'CookingRange')
      sys_id = XMLHelper.add_element(cooking_range, 'SystemIdentifier')
      XMLHelper.add_attribute(sys_id, 'id', @id)
      XMLHelper.add_element(cooking_range, 'Location', @location, :string, @location_isdefaulted) unless @location.nil?
      XMLHelper.add_element(cooking_range, 'FuelType', @fuel_type, :string) unless @fuel_type.nil?
      XMLHelper.add_element(cooking_range, 'IsInduction', @is_induction, :boolean, @is_induction_isdefaulted) unless @is_induction.nil?
      XMLHelper.add_extension(cooking_range, 'UsageMultiplier', @usage_multiplier, :float, @usage_multiplier_isdefaulted) unless @usage_multiplier.nil?
      XMLHelper.add_extension(cooking_range, 'WeekdayScheduleFractions', @weekday_fractions, :string, @weekday_fractions_isdefaulted) unless @weekday_fractions.nil?
      XMLHelper.add_extension(cooking_range, 'WeekendScheduleFractions', @weekend_fractions, :string, @weekend_fractions_isdefaulted) unless @weekend_fractions.nil?
      XMLHelper.add_extension(cooking_range, 'MonthlyScheduleMultipliers', @monthly_multipliers, :string, @monthly_multipliers_isdefaulted) unless @monthly_multipliers.nil?
    end

    def from_oga(cooking_range)
      return if cooking_range.nil?

      @id = HPXML::get_id(cooking_range)
      @location = XMLHelper.get_value(cooking_range, 'Location', :string)
      @fuel_type = XMLHelper.get_value(cooking_range, 'FuelType', :string)
      @is_induction = XMLHelper.get_value(cooking_range, 'IsInduction', :boolean)
      @usage_multiplier = XMLHelper.get_value(cooking_range, 'extension/UsageMultiplier', :float)
      @weekday_fractions = XMLHelper.get_value(cooking_range, 'extension/WeekdayScheduleFractions', :string)
      @weekend_fractions = XMLHelper.get_value(cooking_range, 'extension/WeekendScheduleFractions', :string)
      @monthly_multipliers = XMLHelper.get_value(cooking_range, 'extension/MonthlyScheduleMultipliers', :string)
    end
  end

  class Ovens < BaseArrayElement
    def add(**kwargs)
      self << Oven.new(@hpxml_object, **kwargs)
    end

    def from_oga(hpxml)
      return if hpxml.nil?

      XMLHelper.get_elements(hpxml, 'Building/BuildingDetails/Appliances/Oven').each do |oven|
        self << Oven.new(@hpxml_object, oven)
      end
    end
  end

  class Oven < BaseElement
    ATTRS = [:id, :is_convection]
    attr_accessor(*ATTRS)

    def delete
      @hpxml_object.ovens.delete(self)
    end

    def check_for_errors
      errors = []
      return errors
    end

    def to_oga(doc)
      return if nil?

      appliances = XMLHelper.create_elements_as_needed(doc, ['HPXML', 'Building', 'BuildingDetails', 'Appliances'])
      oven = XMLHelper.add_element(appliances, 'Oven')
      sys_id = XMLHelper.add_element(oven, 'SystemIdentifier')
      XMLHelper.add_attribute(sys_id, 'id', @id)
      XMLHelper.add_element(oven, 'IsConvection', @is_convection, :boolean, @is_convection_isdefaulted) unless @is_convection.nil?
    end

    def from_oga(oven)
      return if oven.nil?

      @id = HPXML::get_id(oven)
      @is_convection = XMLHelper.get_value(oven, 'IsConvection', :boolean)
    end
  end

  class LightingGroups < BaseArrayElement
    def add(**kwargs)
      self << LightingGroup.new(@hpxml_object, **kwargs)
    end

    def from_oga(hpxml)
      return if hpxml.nil?

      XMLHelper.get_elements(hpxml, 'Building/BuildingDetails/Lighting/LightingGroup').each do |lighting_group|
        self << LightingGroup.new(@hpxml_object, lighting_group)
      end
    end
  end

  class LightingGroup < BaseElement
    ATTRS = [:id, :location, :fraction_of_units_in_location, :lighting_type]
    attr_accessor(*ATTRS)

    def delete
      @hpxml_object.lighting_groups.delete(self)
    end

    def check_for_errors
      errors = []
      return errors
    end

    def to_oga(doc)
      return if nil?

      lighting = XMLHelper.create_elements_as_needed(doc, ['HPXML', 'Building', 'BuildingDetails', 'Lighting'])
      lighting_group = XMLHelper.add_element(lighting, 'LightingGroup')
      sys_id = XMLHelper.add_element(lighting_group, 'SystemIdentifier')
      XMLHelper.add_attribute(sys_id, 'id', @id)
      XMLHelper.add_element(lighting_group, 'Location', @location, :string) unless @location.nil?
      XMLHelper.add_element(lighting_group, 'FractionofUnitsInLocation', @fraction_of_units_in_location, :float) unless @fraction_of_units_in_location.nil?
      if not @lighting_type.nil?
        lighting_type = XMLHelper.add_element(lighting_group, 'LightingType')
        XMLHelper.add_element(lighting_type, @lighting_type)
      end
    end

    def from_oga(lighting_group)
      return if lighting_group.nil?

      @id = HPXML::get_id(lighting_group)
      @location = XMLHelper.get_value(lighting_group, 'Location', :string)
      @fraction_of_units_in_location = XMLHelper.get_value(lighting_group, 'FractionofUnitsInLocation', :float)
      @lighting_type = XMLHelper.get_child_name(lighting_group, 'LightingType')
    end
  end

  class Lighting < BaseElement
    ATTRS = [:interior_usage_multiplier, :garage_usage_multiplier, :exterior_usage_multiplier,
             :interior_weekday_fractions, :interior_weekend_fractions, :interior_monthly_multipliers,
             :garage_weekday_fractions, :garage_weekend_fractions, :garage_monthly_multipliers,
             :exterior_weekday_fractions, :exterior_weekend_fractions, :exterior_monthly_multipliers,
             :holiday_exists, :holiday_kwh_per_day, :holiday_period_begin_month, :holiday_period_begin_day,
             :holiday_period_end_month, :holiday_period_end_day, :holiday_weekday_fractions, :holiday_weekend_fractions]
    attr_accessor(*ATTRS)

    def check_for_errors
      errors = []
      return errors
    end

    def to_oga(doc)
      return if nil?

      lighting = XMLHelper.create_elements_as_needed(doc, ['HPXML', 'Building', 'BuildingDetails', 'Lighting'])
      XMLHelper.add_extension(lighting, 'InteriorUsageMultiplier', @interior_usage_multiplier, :float, @interior_usage_multiplier_isdefaulted) unless @interior_usage_multiplier.nil?
      XMLHelper.add_extension(lighting, 'GarageUsageMultiplier', @garage_usage_multiplier, :float, @garage_usage_multiplier_isdefaulted) unless @garage_usage_multiplier.nil?
      XMLHelper.add_extension(lighting, 'ExteriorUsageMultiplier', @exterior_usage_multiplier, :float, @exterior_usage_multiplier_isdefaulted) unless @exterior_usage_multiplier.nil?
      XMLHelper.add_extension(lighting, 'InteriorWeekdayScheduleFractions', @interior_weekday_fractions, :string, @interior_weekday_fractions_isdefaulted) unless @interior_weekday_fractions.nil?
      XMLHelper.add_extension(lighting, 'InteriorWeekendScheduleFractions', @interior_weekend_fractions, :string, @interior_weekend_fractions_isdefaulted) unless @interior_weekend_fractions.nil?
      XMLHelper.add_extension(lighting, 'InteriorMonthlyScheduleMultipliers', @interior_monthly_multipliers, :string, @interior_monthly_multipliers_isdefaulted) unless @interior_monthly_multipliers.nil?
      XMLHelper.add_extension(lighting, 'GarageWeekdayScheduleFractions', @garage_weekday_fractions, :string, @garage_weekday_fractions_isdefaulted) unless @garage_weekday_fractions.nil?
      XMLHelper.add_extension(lighting, 'GarageWeekendScheduleFractions', @garage_weekend_fractions, :string, @garage_weekend_fractions_isdefaulted) unless @garage_weekend_fractions.nil?
      XMLHelper.add_extension(lighting, 'GarageMonthlyScheduleMultipliers', @garage_monthly_multipliers, :string, @garage_monthly_multipliers_isdefaulted) unless @garage_monthly_multipliers.nil?
      XMLHelper.add_extension(lighting, 'ExteriorWeekdayScheduleFractions', @exterior_weekday_fractions, :string, @exterior_weekday_fractions_isdefaulted) unless @exterior_weekday_fractions.nil?
      XMLHelper.add_extension(lighting, 'ExteriorWeekendScheduleFractions', @exterior_weekend_fractions, :string, @exterior_weekend_fractions_isdefaulted) unless @exterior_weekend_fractions.nil?
      XMLHelper.add_extension(lighting, 'ExteriorMonthlyScheduleMultipliers', @exterior_monthly_multipliers, :string, @exterior_monthly_multipliers_isdefaulted) unless @exterior_monthly_multipliers.nil?
      if @holiday_exists
        exterior_holiday_lighting = XMLHelper.create_elements_as_needed(doc, ['HPXML', 'Building', 'BuildingDetails', 'Lighting', 'extension', 'ExteriorHolidayLighting'])
        if not @holiday_kwh_per_day.nil?
          holiday_lighting_load = XMLHelper.add_element(exterior_holiday_lighting, 'Load')
          XMLHelper.add_element(holiday_lighting_load, 'Units', 'kWh/day', :string)
          XMLHelper.add_element(holiday_lighting_load, 'Value', @holiday_kwh_per_day, :float, @holiday_kwh_per_day_isdefaulted)
        end
        XMLHelper.add_element(exterior_holiday_lighting, 'PeriodBeginMonth', @holiday_period_begin_month, :integer, @holiday_period_begin_month_isdefaulted) unless @holiday_period_begin_month.nil?
        XMLHelper.add_element(exterior_holiday_lighting, 'PeriodBeginDayOfMonth', @holiday_period_begin_day, :integer, @holiday_period_begin_day_isdefaulted) unless @holiday_period_begin_day.nil?
        XMLHelper.add_element(exterior_holiday_lighting, 'PeriodEndMonth', @holiday_period_end_month, :integer, @holiday_period_end_month_isdefaulted) unless @holiday_period_end_month.nil?
        XMLHelper.add_element(exterior_holiday_lighting, 'PeriodEndDayOfMonth', @holiday_period_end_day, :integer, @holiday_period_end_day_isdefaulted) unless @holiday_period_end_day.nil?
        XMLHelper.add_element(exterior_holiday_lighting, 'WeekdayScheduleFractions', @holiday_weekday_fractions, :string, @holiday_weekday_fractions_isdefaulted) unless @holiday_weekday_fractions.nil?
        XMLHelper.add_element(exterior_holiday_lighting, 'WeekendScheduleFractions', @holiday_weekend_fractions, :string, @holiday_weekend_fractions_isdefaulted) unless @holiday_weekend_fractions.nil?
      end
    end

    def from_oga(hpxml)
      return if hpxml.nil?

      lighting = XMLHelper.get_element(hpxml, 'Building/BuildingDetails/Lighting')
      return if lighting.nil?

      @interior_usage_multiplier = XMLHelper.get_value(lighting, 'extension/InteriorUsageMultiplier', :float)
      @garage_usage_multiplier = XMLHelper.get_value(lighting, 'extension/GarageUsageMultiplier', :float)
      @exterior_usage_multiplier = XMLHelper.get_value(lighting, 'extension/ExteriorUsageMultiplier', :float)
      @interior_weekday_fractions = XMLHelper.get_value(lighting, 'extension/InteriorWeekdayScheduleFractions', :string)
      @interior_weekend_fractions = XMLHelper.get_value(lighting, 'extension/InteriorWeekendScheduleFractions', :string)
      @interior_monthly_multipliers = XMLHelper.get_value(lighting, 'extension/InteriorMonthlyScheduleMultipliers', :string)
      @garage_weekday_fractions = XMLHelper.get_value(lighting, 'extension/GarageWeekdayScheduleFractions', :string)
      @garage_weekend_fractions = XMLHelper.get_value(lighting, 'extension/GarageWeekendScheduleFractions', :string)
      @garage_monthly_multipliers = XMLHelper.get_value(lighting, 'extension/GarageMonthlyScheduleMultipliers', :string)
      @exterior_weekday_fractions = XMLHelper.get_value(lighting, 'extension/ExteriorWeekdayScheduleFractions', :string)
      @exterior_weekend_fractions = XMLHelper.get_value(lighting, 'extension/ExteriorWeekendScheduleFractions', :string)
      @exterior_monthly_multipliers = XMLHelper.get_value(lighting, 'extension/ExteriorMonthlyScheduleMultipliers', :string)
      if not XMLHelper.get_element(hpxml, 'Building/BuildingDetails/Lighting/extension/ExteriorHolidayLighting').nil?
        @holiday_exists = true
        @holiday_kwh_per_day = XMLHelper.get_value(lighting, 'extension/ExteriorHolidayLighting/Load[Units="kWh/day"]/Value', :float)
        @holiday_period_begin_month = XMLHelper.get_value(lighting, 'extension/ExteriorHolidayLighting/PeriodBeginMonth', :integer)
        @holiday_period_begin_day = XMLHelper.get_value(lighting, 'extension/ExteriorHolidayLighting/PeriodBeginDayOfMonth', :integer)
        @holiday_period_end_month = XMLHelper.get_value(lighting, 'extension/ExteriorHolidayLighting/PeriodEndMonth', :integer)
        @holiday_period_end_day = XMLHelper.get_value(lighting, 'extension/ExteriorHolidayLighting/PeriodEndDayOfMonth', :integer)
        @holiday_weekday_fractions = XMLHelper.get_value(lighting, 'extension/ExteriorHolidayLighting/WeekdayScheduleFractions', :string)
        @holiday_weekend_fractions = XMLHelper.get_value(lighting, 'extension/ExteriorHolidayLighting/WeekendScheduleFractions', :string)
      else
        @holiday_exists = false
      end
    end
  end

  class CeilingFans < BaseArrayElement
    def add(**kwargs)
      self << CeilingFan.new(@hpxml_object, **kwargs)
    end

    def from_oga(hpxml)
      return if hpxml.nil?

      XMLHelper.get_elements(hpxml, 'Building/BuildingDetails/Lighting/CeilingFan').each do |ceiling_fan|
        self << CeilingFan.new(@hpxml_object, ceiling_fan)
      end
    end
  end

  class CeilingFan < BaseElement
    ATTRS = [:id, :efficiency, :quantity]
    attr_accessor(*ATTRS)

    def delete
      @hpxml_object.ceiling_fans.delete(self)
    end

    def check_for_errors
      errors = []
      return errors
    end

    def to_oga(doc)
      return if nil?

      lighting = XMLHelper.create_elements_as_needed(doc, ['HPXML', 'Building', 'BuildingDetails', 'Lighting'])
      ceiling_fan = XMLHelper.add_element(lighting, 'CeilingFan')
      sys_id = XMLHelper.add_element(ceiling_fan, 'SystemIdentifier')
      XMLHelper.add_attribute(sys_id, 'id', @id)
      if not @efficiency.nil?
        airflow = XMLHelper.add_element(ceiling_fan, 'Airflow')
        XMLHelper.add_element(airflow, 'FanSpeed', 'medium', :string)
        XMLHelper.add_element(airflow, 'Efficiency', @efficiency, :float, @efficiency_isdefaulted)
      end
      XMLHelper.add_element(ceiling_fan, 'Quantity', @quantity, :integer, @quantity_isdefaulted) unless @quantity.nil?
    end

    def from_oga(ceiling_fan)
      @id = HPXML::get_id(ceiling_fan)
      @efficiency = XMLHelper.get_value(ceiling_fan, "Airflow[FanSpeed='medium']/Efficiency", :float)
      @quantity = XMLHelper.get_value(ceiling_fan, 'Quantity', :integer)
    end
  end

  class Pools < BaseArrayElement
    def add(**kwargs)
      self << Pool.new(@hpxml_object, **kwargs)
    end

    def from_oga(hpxml)
      return if hpxml.nil?

      XMLHelper.get_elements(hpxml, 'Building/BuildingDetails/Pools/Pool').each do |pool|
        self << Pool.new(@hpxml_object, pool)
      end
    end
  end

  class Pool < BaseElement
    ATTRS = [:id, :type, :heater_id, :heater_type, :heater_load_units, :heater_load_value, :heater_usage_multiplier,
             :pump_id, :pump_type, :pump_kwh_per_year, :pump_usage_multiplier,
             :heater_weekday_fractions, :heater_weekend_fractions, :heater_monthly_multipliers,
             :pump_weekday_fractions, :pump_weekend_fractions, :pump_monthly_multipliers]
    attr_accessor(*ATTRS)

    def delete
      @hpxml_object.pools.delete(self)
    end

    def check_for_errors
      errors = []
      return errors
    end

    def to_oga(doc)
      return if nil?

      pools = XMLHelper.create_elements_as_needed(doc, ['HPXML', 'Building', 'BuildingDetails', 'Pools'])
      pool = XMLHelper.add_element(pools, 'Pool')
      sys_id = XMLHelper.add_element(pool, 'SystemIdentifier')
      XMLHelper.add_attribute(sys_id, 'id', @id)
      XMLHelper.add_element(pool, 'Type', @type, :string) unless @type.nil?
      if @type != HPXML::TypeNone
        pumps = XMLHelper.add_element(pool, 'PoolPumps')
        pool_pump = XMLHelper.add_element(pumps, 'PoolPump')
        sys_id = XMLHelper.add_element(pool_pump, 'SystemIdentifier')
        if not @pump_id.nil?
          XMLHelper.add_attribute(sys_id, 'id', @pump_id)
        else
          XMLHelper.add_attribute(sys_id, 'id', @id + 'Pump')
        end
        XMLHelper.add_element(pool_pump, 'Type', @pump_type, :string)
        if @pump_type != HPXML::TypeNone
          if not @pump_kwh_per_year.nil?
            load = XMLHelper.add_element(pool_pump, 'Load')
            XMLHelper.add_element(load, 'Units', UnitsKwhPerYear, :string)
            XMLHelper.add_element(load, 'Value', @pump_kwh_per_year, :float, @pump_kwh_per_year_isdefaulted)
          end
          XMLHelper.add_extension(pool_pump, 'UsageMultiplier', @pump_usage_multiplier, :float, @pump_usage_multiplier_isdefaulted) unless @pump_usage_multiplier.nil?
          XMLHelper.add_extension(pool_pump, 'WeekdayScheduleFractions', @pump_weekday_fractions, :string, @pump_weekday_fractions_isdefaulted) unless @pump_weekday_fractions.nil?
          XMLHelper.add_extension(pool_pump, 'WeekendScheduleFractions', @pump_weekend_fractions, :string, @pump_weekend_fractions_isdefaulted) unless @pump_weekend_fractions.nil?
          XMLHelper.add_extension(pool_pump, 'MonthlyScheduleMultipliers', @pump_monthly_multipliers, :string, @pump_monthly_multipliers_isdefaulted) unless @pump_monthly_multipliers.nil?
        end
        heater = XMLHelper.add_element(pool, 'Heater')
        sys_id = XMLHelper.add_element(heater, 'SystemIdentifier')
        if not @heater_id.nil?
          XMLHelper.add_attribute(sys_id, 'id', @heater_id)
        else
          XMLHelper.add_attribute(sys_id, 'id', @id + 'Heater')
        end
        XMLHelper.add_element(heater, 'Type', @heater_type, :string)
        if @heater_type != HPXML::TypeNone
          if (not @heater_load_units.nil?) && (not @heater_load_value.nil?)
            load = XMLHelper.add_element(heater, 'Load')
            XMLHelper.add_element(load, 'Units', @heater_load_units, :string)
            XMLHelper.add_element(load, 'Value', @heater_load_value, :float, @heater_load_value_isdefaulted)
          end
          XMLHelper.add_extension(heater, 'UsageMultiplier', @heater_usage_multiplier, :float, @heater_usage_multiplier_isdefaulted) unless @heater_usage_multiplier.nil?
          XMLHelper.add_extension(heater, 'WeekdayScheduleFractions', @heater_weekday_fractions, :string, @heater_weekday_fractions_isdefaulted) unless @heater_weekday_fractions.nil?
          XMLHelper.add_extension(heater, 'WeekendScheduleFractions', @heater_weekend_fractions, :string, @heater_weekend_fractions_isdefaulted) unless @heater_weekend_fractions.nil?
          XMLHelper.add_extension(heater, 'MonthlyScheduleMultipliers', @heater_monthly_multipliers, :string, @heater_monthly_multipliers_isdefaulted) unless @heater_monthly_multipliers.nil?
        end
      end
    end

    def from_oga(pool)
      @id = HPXML::get_id(pool)
      @type = XMLHelper.get_value(pool, 'Type', :string)
      pool_pump = XMLHelper.get_element(pool, 'PoolPumps/PoolPump')
      if not pool_pump.nil?
        @pump_id = HPXML::get_id(pool_pump)
        @pump_type = XMLHelper.get_value(pool_pump, 'Type', :string)
        @pump_kwh_per_year = XMLHelper.get_value(pool_pump, "Load[Units='#{UnitsKwhPerYear}']/Value", :float)
        @pump_usage_multiplier = XMLHelper.get_value(pool_pump, 'extension/UsageMultiplier', :float)
        @pump_weekday_fractions = XMLHelper.get_value(pool_pump, 'extension/WeekdayScheduleFractions', :string)
        @pump_weekend_fractions = XMLHelper.get_value(pool_pump, 'extension/WeekendScheduleFractions', :string)
        @pump_monthly_multipliers = XMLHelper.get_value(pool_pump, 'extension/MonthlyScheduleMultipliers', :string)
      end
      heater = XMLHelper.get_element(pool, 'Heater')
      if not heater.nil?
        @heater_id = HPXML::get_id(heater)
        @heater_type = XMLHelper.get_value(heater, 'Type', :string)
        @heater_load_units = XMLHelper.get_value(heater, 'Load/Units', :string)
        @heater_load_value = XMLHelper.get_value(heater, 'Load/Value', :float)
        @heater_usage_multiplier = XMLHelper.get_value(heater, 'extension/UsageMultiplier', :float)
        @heater_weekday_fractions = XMLHelper.get_value(heater, 'extension/WeekdayScheduleFractions', :string)
        @heater_weekend_fractions = XMLHelper.get_value(heater, 'extension/WeekendScheduleFractions', :string)
        @heater_monthly_multipliers = XMLHelper.get_value(heater, 'extension/MonthlyScheduleMultipliers', :string)
      end
    end
  end

  class HotTubs < BaseArrayElement
    def add(**kwargs)
      self << HotTub.new(@hpxml_object, **kwargs)
    end

    def from_oga(hpxml)
      return if hpxml.nil?

      XMLHelper.get_elements(hpxml, 'Building/BuildingDetails/HotTubs/HotTub').each do |hot_tub|
        self << HotTub.new(@hpxml_object, hot_tub)
      end
    end
  end

  class HotTub < BaseElement
    ATTRS = [:id, :type, :heater_id, :heater_type, :heater_load_units, :heater_load_value, :heater_usage_multiplier,
             :pump_id, :pump_type, :pump_kwh_per_year, :pump_usage_multiplier,
             :heater_weekday_fractions, :heater_weekend_fractions, :heater_monthly_multipliers,
             :pump_weekday_fractions, :pump_weekend_fractions, :pump_monthly_multipliers]
    attr_accessor(*ATTRS)

    def delete
      @hpxml_object.hot_tubs.delete(self)
    end

    def check_for_errors
      errors = []
      return errors
    end

    def to_oga(doc)
      return if nil?

      hot_tubs = XMLHelper.create_elements_as_needed(doc, ['HPXML', 'Building', 'BuildingDetails', 'HotTubs'])
      hot_tub = XMLHelper.add_element(hot_tubs, 'HotTub')
      sys_id = XMLHelper.add_element(hot_tub, 'SystemIdentifier')
      XMLHelper.add_attribute(sys_id, 'id', @id)
      XMLHelper.add_element(hot_tub, 'Type', @type, :string) unless @type.nil?
      if @type != HPXML::TypeNone
        pumps = XMLHelper.add_element(hot_tub, 'HotTubPumps')
        hot_tub_pump = XMLHelper.add_element(pumps, 'HotTubPump')
        sys_id = XMLHelper.add_element(hot_tub_pump, 'SystemIdentifier')
        if not @pump_id.nil?
          XMLHelper.add_attribute(sys_id, 'id', @pump_id)
        else
          XMLHelper.add_attribute(sys_id, 'id', @id + 'Pump')
        end
        XMLHelper.add_element(hot_tub_pump, 'Type', @pump_type, :string)
        if @pump_type != HPXML::TypeNone
          if not @pump_kwh_per_year.nil?
            load = XMLHelper.add_element(hot_tub_pump, 'Load')
            XMLHelper.add_element(load, 'Units', UnitsKwhPerYear, :string)
            XMLHelper.add_element(load, 'Value', @pump_kwh_per_year, :float, @pump_kwh_per_year_isdefaulted)
          end
          XMLHelper.add_extension(hot_tub_pump, 'UsageMultiplier', @pump_usage_multiplier, :float, @pump_usage_multiplier_isdefaulted) unless @pump_usage_multiplier.nil?
          XMLHelper.add_extension(hot_tub_pump, 'WeekdayScheduleFractions', @pump_weekday_fractions, :string, @pump_weekday_fractions_isdefaulted) unless @pump_weekday_fractions.nil?
          XMLHelper.add_extension(hot_tub_pump, 'WeekendScheduleFractions', @pump_weekend_fractions, :string, @pump_weekend_fractions_isdefaulted) unless @pump_weekend_fractions.nil?
          XMLHelper.add_extension(hot_tub_pump, 'MonthlyScheduleMultipliers', @pump_monthly_multipliers, :string, @pump_monthly_multipliers_isdefaulted) unless @pump_monthly_multipliers.nil?
        end
        heater = XMLHelper.add_element(hot_tub, 'Heater')
        sys_id = XMLHelper.add_element(heater, 'SystemIdentifier')
        if not @heater_id.nil?
          XMLHelper.add_attribute(sys_id, 'id', @heater_id)
        else
          XMLHelper.add_attribute(sys_id, 'id', @id + 'Heater')
        end
        XMLHelper.add_element(heater, 'Type', @heater_type, :string)
        if @heater_type != HPXML::TypeNone
          if (not @heater_load_units.nil?) && (not @heater_load_value.nil?)
            load = XMLHelper.add_element(heater, 'Load')
            XMLHelper.add_element(load, 'Units', @heater_load_units, :string)
            XMLHelper.add_element(load, 'Value', @heater_load_value, :float, @heater_load_value_isdefaulted)
          end
          XMLHelper.add_extension(heater, 'UsageMultiplier', @heater_usage_multiplier, :float, @heater_usage_multiplier_isdefaulted) unless @heater_usage_multiplier.nil?
          XMLHelper.add_extension(heater, 'WeekdayScheduleFractions', @heater_weekday_fractions, :string, @heater_weekday_fractions_isdefaulted) unless @heater_weekday_fractions.nil?
          XMLHelper.add_extension(heater, 'WeekendScheduleFractions', @heater_weekend_fractions, :string, @heater_weekend_fractions_isdefaulted) unless @heater_weekend_fractions.nil?
          XMLHelper.add_extension(heater, 'MonthlyScheduleMultipliers', @heater_monthly_multipliers, :string, @heater_monthly_multipliers_isdefaulted) unless @heater_monthly_multipliers.nil?
        end
      end
    end

    def from_oga(hot_tub)
      @id = HPXML::get_id(hot_tub)
      @type = XMLHelper.get_value(hot_tub, 'Type', :string)
      hot_tub_pump = XMLHelper.get_element(hot_tub, 'HotTubPumps/HotTubPump')
      if not hot_tub_pump.nil?
        @pump_id = HPXML::get_id(hot_tub_pump)
        @pump_type = XMLHelper.get_value(hot_tub_pump, 'Type', :string)
        @pump_kwh_per_year = XMLHelper.get_value(hot_tub_pump, "Load[Units='#{UnitsKwhPerYear}']/Value", :float)
        @pump_usage_multiplier = XMLHelper.get_value(hot_tub_pump, 'extension/UsageMultiplier', :float)
        @pump_weekday_fractions = XMLHelper.get_value(hot_tub_pump, 'extension/WeekdayScheduleFractions', :string)
        @pump_weekend_fractions = XMLHelper.get_value(hot_tub_pump, 'extension/WeekendScheduleFractions', :string)
        @pump_monthly_multipliers = XMLHelper.get_value(hot_tub_pump, 'extension/MonthlyScheduleMultipliers', :string)
      end
      heater = XMLHelper.get_element(hot_tub, 'Heater')
      if not heater.nil?
        @heater_id = HPXML::get_id(heater)
        @heater_type = XMLHelper.get_value(heater, 'Type', :string)
        @heater_load_units = XMLHelper.get_value(heater, 'Load/Units', :string)
        @heater_load_value = XMLHelper.get_value(heater, 'Load/Value', :float)
        @heater_usage_multiplier = XMLHelper.get_value(heater, 'extension/UsageMultiplier', :float)
        @heater_weekday_fractions = XMLHelper.get_value(heater, 'extension/WeekdayScheduleFractions', :string)
        @heater_weekend_fractions = XMLHelper.get_value(heater, 'extension/WeekendScheduleFractions', :string)
        @heater_monthly_multipliers = XMLHelper.get_value(heater, 'extension/MonthlyScheduleMultipliers', :string)
      end
    end
  end

  class PlugLoads < BaseArrayElement
    def add(**kwargs)
      self << PlugLoad.new(@hpxml_object, **kwargs)
    end

    def from_oga(hpxml)
      return if hpxml.nil?

      XMLHelper.get_elements(hpxml, 'Building/BuildingDetails/MiscLoads/PlugLoad').each do |plug_load|
        self << PlugLoad.new(@hpxml_object, plug_load)
      end
    end
  end

  class PlugLoad < BaseElement
    ATTRS = [:id, :plug_load_type, :kWh_per_year, :frac_sensible, :frac_latent, :usage_multiplier,
             :weekday_fractions, :weekend_fractions, :monthly_multipliers]
    attr_accessor(*ATTRS)

    def delete
      @hpxml_object.plug_loads.delete(self)
    end

    def check_for_errors
      errors = []
      return errors
    end

    def to_oga(doc)
      return if nil?

      misc_loads = XMLHelper.create_elements_as_needed(doc, ['HPXML', 'Building', 'BuildingDetails', 'MiscLoads'])
      plug_load = XMLHelper.add_element(misc_loads, 'PlugLoad')
      sys_id = XMLHelper.add_element(plug_load, 'SystemIdentifier')
      XMLHelper.add_attribute(sys_id, 'id', @id)
      XMLHelper.add_element(plug_load, 'PlugLoadType', @plug_load_type, :string) unless @plug_load_type.nil?
      if not @kWh_per_year.nil?
        load = XMLHelper.add_element(plug_load, 'Load')
        XMLHelper.add_element(load, 'Units', UnitsKwhPerYear, :string)
        XMLHelper.add_element(load, 'Value', @kWh_per_year, :float, @kWh_per_year_isdefaulted)
      end
      XMLHelper.add_extension(plug_load, 'FracSensible', @frac_sensible, :float, @frac_sensible_isdefaulted) unless @frac_sensible.nil?
      XMLHelper.add_extension(plug_load, 'FracLatent', @frac_latent, :float, @frac_latent_isdefaulted) unless @frac_latent.nil?
      XMLHelper.add_extension(plug_load, 'UsageMultiplier', @usage_multiplier, :float, @usage_multiplier_isdefaulted) unless @usage_multiplier.nil?
      XMLHelper.add_extension(plug_load, 'WeekdayScheduleFractions', @weekday_fractions, :string, @weekday_fractions_isdefaulted) unless @weekday_fractions.nil?
      XMLHelper.add_extension(plug_load, 'WeekendScheduleFractions', @weekend_fractions, :string, @weekend_fractions_isdefaulted) unless @weekend_fractions.nil?
      XMLHelper.add_extension(plug_load, 'MonthlyScheduleMultipliers', @monthly_multipliers, :string, @monthly_multipliers_isdefaulted) unless @monthly_multipliers.nil?
    end

    def from_oga(plug_load)
      @id = HPXML::get_id(plug_load)
      @plug_load_type = XMLHelper.get_value(plug_load, 'PlugLoadType', :string)
      @kWh_per_year = XMLHelper.get_value(plug_load, "Load[Units='#{UnitsKwhPerYear}']/Value", :float)
      @frac_sensible = XMLHelper.get_value(plug_load, 'extension/FracSensible', :float)
      @frac_latent = XMLHelper.get_value(plug_load, 'extension/FracLatent', :float)
      @usage_multiplier = XMLHelper.get_value(plug_load, 'extension/UsageMultiplier', :float)
      @weekday_fractions = XMLHelper.get_value(plug_load, 'extension/WeekdayScheduleFractions', :string)
      @weekend_fractions = XMLHelper.get_value(plug_load, 'extension/WeekendScheduleFractions', :string)
      @monthly_multipliers = XMLHelper.get_value(plug_load, 'extension/MonthlyScheduleMultipliers', :string)
    end
  end

  class FuelLoads < BaseArrayElement
    def add(**kwargs)
      self << FuelLoad.new(@hpxml_object, **kwargs)
    end

    def from_oga(hpxml)
      return if hpxml.nil?

      XMLHelper.get_elements(hpxml, 'Building/BuildingDetails/MiscLoads/FuelLoad').each do |fuel_load|
        self << FuelLoad.new(@hpxml_object, fuel_load)
      end
    end
  end

  class FuelLoad < BaseElement
    ATTRS = [:id, :fuel_load_type, :fuel_type, :therm_per_year, :frac_sensible, :frac_latent, :usage_multiplier,
             :weekday_fractions, :weekend_fractions, :monthly_multipliers]
    attr_accessor(*ATTRS)

    def delete
      @hpxml_object.fuel_loads.delete(self)
    end

    def check_for_errors
      errors = []
      return errors
    end

    def to_oga(doc)
      return if nil?

      misc_loads = XMLHelper.create_elements_as_needed(doc, ['HPXML', 'Building', 'BuildingDetails', 'MiscLoads'])
      fuel_load = XMLHelper.add_element(misc_loads, 'FuelLoad')
      sys_id = XMLHelper.add_element(fuel_load, 'SystemIdentifier')
      XMLHelper.add_attribute(sys_id, 'id', @id)
      XMLHelper.add_element(fuel_load, 'FuelLoadType', @fuel_load_type, :string) unless @fuel_load_type.nil?
      if not @therm_per_year.nil?
        load = XMLHelper.add_element(fuel_load, 'Load')
        XMLHelper.add_element(load, 'Units', UnitsThermPerYear, :string)
        XMLHelper.add_element(load, 'Value', @therm_per_year, :float, @therm_per_year_isdefaulted)
      end
      XMLHelper.add_element(fuel_load, 'FuelType', @fuel_type, :string) unless @fuel_type.nil?
      XMLHelper.add_extension(fuel_load, 'FracSensible', @frac_sensible, :float, @frac_sensible_isdefaulted) unless @frac_sensible.nil?
      XMLHelper.add_extension(fuel_load, 'FracLatent', @frac_latent, :float, @frac_latent_isdefaulted) unless @frac_latent.nil?
      XMLHelper.add_extension(fuel_load, 'UsageMultiplier', @usage_multiplier, :float, @usage_multiplier_isdefaulted) unless @usage_multiplier.nil?
      XMLHelper.add_extension(fuel_load, 'WeekdayScheduleFractions', @weekday_fractions, :string, @weekday_fractions_isdefaulted) unless @weekday_fractions.nil?
      XMLHelper.add_extension(fuel_load, 'WeekendScheduleFractions', @weekend_fractions, :string, @weekend_fractions_isdefaulted) unless @weekend_fractions.nil?
      XMLHelper.add_extension(fuel_load, 'MonthlyScheduleMultipliers', @monthly_multipliers, :string, @monthly_multipliers_isdefaulted) unless @monthly_multipliers.nil?
    end

    def from_oga(fuel_load)
      @id = HPXML::get_id(fuel_load)
      @fuel_load_type = XMLHelper.get_value(fuel_load, 'FuelLoadType', :string)
      @therm_per_year = XMLHelper.get_value(fuel_load, "Load[Units='#{UnitsThermPerYear}']/Value", :float)
      @fuel_type = XMLHelper.get_value(fuel_load, 'FuelType', :string)
      @frac_sensible = XMLHelper.get_value(fuel_load, 'extension/FracSensible', :float)
      @frac_latent = XMLHelper.get_value(fuel_load, 'extension/FracLatent', :float)
      @usage_multiplier = XMLHelper.get_value(fuel_load, 'extension/UsageMultiplier', :float)
      @weekday_fractions = XMLHelper.get_value(fuel_load, 'extension/WeekdayScheduleFractions', :string)
      @weekend_fractions = XMLHelper.get_value(fuel_load, 'extension/WeekendScheduleFractions', :string)
      @monthly_multipliers = XMLHelper.get_value(fuel_load, 'extension/MonthlyScheduleMultipliers', :string)
    end
  end

  def _create_oga_document()
    doc = XMLHelper.create_doc(version = '1.0', encoding = 'UTF-8')
    hpxml = XMLHelper.add_element(doc, 'HPXML')
    XMLHelper.add_attribute(hpxml, 'xmlns', 'http://hpxmlonline.com/2019/10')
    XMLHelper.add_attribute(hpxml, 'xmlns:xsi', 'http://www.w3.org/2001/XMLSchema-instance')
    XMLHelper.add_attribute(hpxml, 'xsi:schemaLocation', 'http://hpxmlonline.com/2019/10')
    XMLHelper.add_attribute(hpxml, 'schemaVersion', '3.0')
    return doc
  end

  def collapse_enclosure_surfaces()
    # Collapses like surfaces into a single surface with, e.g., aggregate surface area.
    # This can significantly speed up performance for HPXML files with lots of individual
    # surfaces (e.g., windows).

    surf_types = { roofs: @roofs,
                   walls: @walls,
                   rim_joists: @rim_joists,
                   foundation_walls: @foundation_walls,
                   frame_floors: @frame_floors,
                   slabs: @slabs,
                   windows: @windows,
                   skylights: @skylights,
                   doors: @doors }

    attrs_to_ignore = [:id,
                       :insulation_id,
                       :perimeter_insulation_id,
                       :under_slab_insulation_id,
                       :area,
                       :exposed_perimeter]

    # Look for pairs of surfaces that can be collapsed
    surf_types.each do |surf_type, surfaces|
      for i in 0..surfaces.size - 1
        surf = surfaces[i]
        next if surf.nil?

        for j in (surfaces.size - 1).downto(i + 1)
          surf2 = surfaces[j]
          next if surf2.nil?

          match = true
          surf.class::ATTRS.each do |attribute|
            next if attribute.to_s.end_with? '_isdefaulted'
            next if attrs_to_ignore.include? attribute
            next if (surf_type == :foundation_walls) && (attribute == :azimuth) # Azimuth of foundation walls is irrelevant
            next if surf.send(attribute) == surf2.send(attribute)

            match = false
            break
          end
          next unless match

          # Update values
          if (not surf.area.nil?) && (not surf2.area.nil?)
            surf.area += surf2.area
          end
          if (surf_type == :slabs) && (not surf.exposed_perimeter.nil?) && (not surf2.exposed_perimeter.nil?)
            surf.exposed_perimeter += surf2.exposed_perimeter
          end

          # Update subsurface idrefs as appropriate
          (@windows + @doors).each do |subsurf|
            next unless subsurf.wall_idref == surf2.id

            subsurf.wall_idref = surf.id
          end
          @skylights.each do |subsurf|
            next unless subsurf.roof_idref == surf2.id

            subsurf.roof_idref = surf.id
          end

          # Remove old surface
          surfaces[j].delete
        end
      end
    end
  end

  def delete_tiny_surfaces()
    (@rim_joists + @walls + @foundation_walls + @frame_floors + @roofs + @windows + @skylights + @doors + @slabs).reverse_each do |surface|
      next if surface.area.nil? || (surface.area > 1.0)

      surface.delete
    end
  end

  def delete_adiabatic_subsurfaces()
    @doors.reverse_each do |door|
      next if door.wall.nil?
      next if door.wall.exterior_adjacent_to != HPXML::LocationOtherHousingUnit

      door.delete
    end
    @windows.reverse_each do |window|
      next if window.wall.nil?
      next if window.wall.exterior_adjacent_to != HPXML::LocationOtherHousingUnit

      window.delete
    end
  end

  def validate_against_schematron(schematron_validators: [])
    # ----------------------------- #
    # Perform Schematron validation #
    # ----------------------------- #

    if not schematron_validators.empty?
      errors, warnings = Validator.run_validators(@doc, schematron_validators)
    else
      errors = []
      warnings = []
    end

    errors.map! { |e| "#{@hpxml_path}: #{e}" }
    warnings.map! { |w| "#{@hpxml_path}: #{w}" }

    return errors, warnings
  end

  def check_for_errors()
    errors = []

    # ------------------------------- #
    # Check for errors within objects #
    # ------------------------------- #

    # Ask objects to check for errors
    self.class::HPXML_ATTRS.each do |attribute|
      hpxml_obj = send(attribute)
      if not hpxml_obj.respond_to? :check_for_errors
        fail "Need to add 'check_for_errors' method to #{hpxml_obj.class} class."
      end

      errors += hpxml_obj.check_for_errors
    end

    # ------------------------------- #
    # Check for errors across objects #
    # ------------------------------- #

    # Check for globally unique SystemIdentifier IDs and empty IDs
    sys_ids = {}
    self.class::HPXML_ATTRS.each do |attribute|
      hpxml_obj = send(attribute)
      next unless hpxml_obj.is_a? HPXML::BaseArrayElement

      hpxml_obj.each do |obj|
        next unless obj.respond_to? :id

        sys_ids[obj.id] = 0 if sys_ids[obj.id].nil?
        sys_ids[obj.id] += 1

        errors << "Empty SystemIdentifier ID ('#{obj.id}') detected for #{attribute}." if !obj.id || obj.id.size == 0
      end
    end
    sys_ids.each do |sys_id, cnt|
      errors << "Duplicate SystemIdentifier IDs detected for '#{sys_id}'." if cnt > 1
    end

    # Check sum of HVAC FractionCoolLoadServeds <= 1
    if total_fraction_cool_load_served > 1.01 # Use 1.01 in case of rounding
      errors << "Expected FractionCoolLoadServed to sum to <= 1, but calculated sum is #{total_fraction_cool_load_served.round(2)}."
    end

    # Check sum of HVAC FractionHeatLoadServeds <= 1
    if total_fraction_heat_load_served > 1.01 # Use 1.01 in case of rounding
      errors << "Expected FractionHeatLoadServed to sum to <= 1, but calculated sum is #{total_fraction_heat_load_served.round(2)}."
    end

    # Check sum of dehumidifier FractionDehumidificationLoadServed <= 1
    total_fraction_dehum_load_served = @dehumidifiers.map { |d| d.fraction_served }.sum(0.0)
    if total_fraction_dehum_load_served > 1.01 # Use 1.01 in case of rounding
      errors << "Expected FractionDehumidificationLoadServed to sum to <= 1, but calculated sum is #{total_fraction_dehum_load_served.round(2)}."
    end

    # Check sum of HVAC FractionDHWLoadServed == 1
    frac_dhw_load = @water_heating_systems.map { |dhw| dhw.fraction_dhw_load_served.to_f }.sum(0.0)
    if (frac_dhw_load > 0) && ((frac_dhw_load < 0.99) || (frac_dhw_load > 1.01)) # Use 0.99/1.01 in case of rounding
      errors << "Expected FractionDHWLoadServed to sum to 1, but calculated sum is #{frac_dhw_load.round(2)}."
    end

    # Check sum of lighting fractions in a location <= 1
    ltg_fracs = {}
    @lighting_groups.each do |lighting_group|
      next if lighting_group.location.nil? || lighting_group.fraction_of_units_in_location.nil?

      ltg_fracs[lighting_group.location] = 0 if ltg_fracs[lighting_group.location].nil?
      ltg_fracs[lighting_group.location] += lighting_group.fraction_of_units_in_location
    end
    ltg_fracs.each do |location, sum|
      next if sum <= 1.01 # Use 1.01 in case of rounding

      errors << "Sum of fractions of #{location} lighting (#{sum}) is greater than 1."
    end

    # Check for HVAC systems referenced by multiple water heating systems
    hvac_systems.each do |hvac_system|
      num_attached = 0
      @water_heating_systems.each do |water_heating_system|
        next if water_heating_system.related_hvac_idref.nil?
        next unless hvac_system.id == water_heating_system.related_hvac_idref

        num_attached += 1
      end
      next if num_attached <= 1

      errors << "RelatedHVACSystem '#{hvac_system.id}' is attached to multiple water heating systems."
    end

    # Check for the sum of CFA served by distribution systems <= CFA
    if not @building_construction.conditioned_floor_area.nil?
      air_distributions = @hvac_distributions.select { |dist| dist if HPXML::HVACDistributionTypeAir == dist.distribution_system_type }
      heating_dist = []
      cooling_dist = []
      air_distributions.each do |dist|
        heating_systems = dist.hvac_systems.select { |sys| sys if (sys.respond_to? :fraction_heat_load_served) && (sys.fraction_heat_load_served.to_f > 0) }
        cooling_systems = dist.hvac_systems.select { |sys| sys if (sys.respond_to? :fraction_cool_load_served) && (sys.fraction_cool_load_served.to_f > 0) }
        if heating_systems.size > 0
          heating_dist << dist
        end
        if cooling_systems.size > 0
          cooling_dist << dist
        end
      end
      heating_total_dist_cfa_served = heating_dist.map { |htg_dist| htg_dist.conditioned_floor_area_served.to_f }.sum(0.0)
      cooling_total_dist_cfa_served = cooling_dist.map { |clg_dist| clg_dist.conditioned_floor_area_served.to_f }.sum(0.0)
      if (heating_total_dist_cfa_served > @building_construction.conditioned_floor_area + 1.0) # Allow 1 ft2 of tolerance
        errors << 'The total conditioned floor area served by the HVAC distribution system(s) for heating is larger than the conditioned floor area of the building.'
      end
      if (cooling_total_dist_cfa_served > @building_construction.conditioned_floor_area + 1.0) # Allow 1 ft2 of tolerance
        errors << 'The total conditioned floor area served by the HVAC distribution system(s) for cooling is larger than the conditioned floor area of the building.'
      end
    end

    # Check for objects referencing SFA/MF spaces where the building type is not SFA/MF
    if [ResidentialTypeSFD, ResidentialTypeManufactured].include? @building_construction.residential_facility_type
      mf_spaces = [LocationOtherHeatedSpace, LocationOtherHousingUnit, LocationOtherMultifamilyBufferSpace, LocationOtherNonFreezingSpace]
      (@roofs + @rim_joists + @walls + @foundation_walls + @frame_floors + @slabs).each do |surface|
        if mf_spaces.include? surface.interior_adjacent_to
          errors << "The building is of type '#{@building_construction.residential_facility_type}' but the surface '#{surface.id}' is adjacent to Attached/Multifamily space '#{surface.interior_adjacent_to}'."
        end
        if mf_spaces.include? surface.exterior_adjacent_to
          errors << "The building is of type '#{@building_construction.residential_facility_type}' but the surface '#{surface.id}' is adjacent to Attached/Multifamily space '#{surface.exterior_adjacent_to}'."
        end
      end
      (@water_heating_systems + @clothes_washers + @clothes_dryers + @dishwashers + @refrigerators + @cooking_ranges).each do |object|
        if mf_spaces.include? object.location
          errors << "The building is of type '#{@building_construction.residential_facility_type}' but the object '#{object.id}' is located in Attached/Multifamily space '#{object.location}'."
        end
      end
      @hvac_distributions.each do |hvac_distribution|
        hvac_distribution.ducts.each do |duct|
          if mf_spaces.include? duct.duct_location
            errors << "The building is of type '#{@building_construction.residential_facility_type}' but the HVAC distribution '#{hvac_distribution.id}' has a duct located in Attached/Multifamily space '#{duct.duct_location}'."
          end
        end
      end
    end

    # Check for correct PrimaryIndicator values across all refrigerators
    if @refrigerators.size > 1
      primary_indicators = @refrigerators.select { |r| r.primary_indicator }.size
      if primary_indicators > 1
        errors << 'More than one refrigerator designated as the primary.'
      elsif primary_indicators == 0
        errors << 'Could not find a primary refrigerator.'
      end
    end

    # Check for at most 1 shared heating system and 1 shared cooling system
    num_htg_shared = 0
    num_clg_shared = 0
    (@heating_systems + @heat_pumps).each do |hvac_system|
      next unless hvac_system.is_shared_system

      num_htg_shared += 1
    end
    (@cooling_systems + @heat_pumps).each do |hvac_system|
      next unless hvac_system.is_shared_system

      num_clg_shared += 1
    end
    if num_htg_shared > 1
      errors << 'More than one shared heating system found.'
    end
    if num_clg_shared > 1
      errors << 'More than one shared cooling system found.'
    end

    errors.map! { |e| "#{@hpxml_path}: #{e}" }

    return errors
  end

  def self.conditioned_locations
    return [HPXML::LocationLivingSpace,
            HPXML::LocationBasementConditioned,
            HPXML::LocationOtherHousingUnit]
  end

  def self.is_adiabatic(surface)
    if surface.exterior_adjacent_to == surface.interior_adjacent_to
      # E.g., wall between unit crawlspace and neighboring unit crawlspace
      return true
    elsif conditioned_locations.include?(surface.interior_adjacent_to) &&
          conditioned_locations.include?(surface.exterior_adjacent_to)
      # E.g., frame floor between living space and conditioned basement, or
      # wall between living space and "other housing unit"
      return true
    end

    return false
  end

  def self.is_thermal_boundary(surface)
    # Returns true if the surface is between conditioned space and outside/ground/unconditioned space.
    # Note: The location of insulation is not considered here, so an insulated foundation wall of an
    # unconditioned basement, for example, returns false.
    interior_conditioned = conditioned_locations.include? surface.interior_adjacent_to
    exterior_conditioned = conditioned_locations.include? surface.exterior_adjacent_to
    return (interior_conditioned != exterior_conditioned)
  end

  def self.get_id(parent, element_name = 'SystemIdentifier')
    return XMLHelper.get_attribute_value(XMLHelper.get_element(parent, element_name), 'id')
  end

  def self.get_idref(element)
    return XMLHelper.get_attribute_value(element, 'idref')
  end

  def self.check_dates(str, begin_month, begin_day, end_month, end_day)
    errors = []

    # Check for valid months
    valid_months = (1..12).to_a

    if not begin_month.nil?
      if not valid_months.include? begin_month
        errors << "#{str} Begin Month (#{begin_month}) must be one of: #{valid_months.join(', ')}."
      end
    end

    if not end_month.nil?
      if not valid_months.include? end_month
        errors << "#{str} End Month (#{end_month}) must be one of: #{valid_months.join(', ')}."
      end
    end

    # Check for valid days
    months_days = { [1, 3, 5, 7, 8, 10, 12] => (1..31).to_a, [4, 6, 9, 11] => (1..30).to_a, [2] => (1..28).to_a }
    months_days.each do |months, valid_days|
      if (not begin_day.nil?) && (months.include? begin_month)
        if not valid_days.include? begin_day
          errors << "#{str} Begin Day of Month (#{begin_day}) must be one of: #{valid_days.join(', ')}."
        end
      end
      next unless (not end_day.nil?) && (months.include? end_month)

      if not valid_days.include? end_day
        errors << "#{str} End Day of Month (#{end_day}) must be one of: #{valid_days.join(', ')}."
      end
    end

    return errors
  end
end<|MERGE_RESOLUTION|>--- conflicted
+++ resolved
@@ -2891,12 +2891,8 @@
       if [HVACTypeCentralAirConditioner, HVACTypeMiniSplitAirConditioner].include? @cooling_system_type
         efficiency_units = UnitsSEER
         efficiency_value = @cooling_efficiency_seer
-<<<<<<< HEAD
+        efficiency_value_isdefaulted = @cooling_efficiency_seer_isdefaulted
       elsif [HVACTypeRoomAirConditioner, HVACTypePTAC].include? @cooling_system_type
-=======
-        efficiency_value_isdefaulted = @cooling_efficiency_seer_isdefaulted
-      elsif [HVACTypeRoomAirConditioner].include? @cooling_system_type
->>>>>>> e6e5c15e
         efficiency_units = UnitsEER
         efficiency_value = @cooling_efficiency_eer
         efficiency_value_isdefaulted = @cooling_efficiency_eer_isdefaulted
@@ -3071,12 +3067,8 @@
         clg_efficiency_value_isdefaulted = @cooling_efficiency_seer_isdefaulted
         htg_efficiency_units = UnitsHSPF
         htg_efficiency_value = @heating_efficiency_hspf
-<<<<<<< HEAD
+        htg_efficiency_value_isdefaulted = @heating_efficiency_hspf_isdefaulted
       elsif [HVACTypeHeatPumpGroundToAir, HVACTypeHeatPumpWaterLoopToAir, HVACTypeHeatPumpPTHP].include? @heat_pump_type
-=======
-        htg_efficiency_value_isdefaulted = @heating_efficiency_hspf_isdefaulted
-      elsif [HVACTypeHeatPumpGroundToAir, HVACTypeHeatPumpWaterLoopToAir].include? @heat_pump_type
->>>>>>> e6e5c15e
         clg_efficiency_units = UnitsEER
         clg_efficiency_value = @cooling_efficiency_eer
         clg_efficiency_value_isdefaulted = @cooling_efficiency_eer_isdefaulted
