# frozen_string_literal: true

'''
Example Usage:

-----------------
Reading from file
-----------------

hpxml = HPXML.new(hpxml_path: ...)

# Singleton elements
puts hpxml.building_construction.number_of_bedrooms

# Array elements
hpxml.walls.each do |wall|
  wall.windows.each do |window|
    puts window.area
  end
end

---------------------
Creating from scratch
---------------------

hpxml = HPXML.new()

# Singleton elements
hpxml.building_construction.number_of_bedrooms = 3
hpxml.building_construction.conditioned_floor_area = 2400

# Array elements
hpxml.walls.clear
hpxml.walls.add(id: "WallNorth", area: 500)
hpxml.walls.add(id: "WallSouth", area: 500)
hpxml.walls.add
hpxml.walls[-1].id = "WallEastWest"
hpxml.walls[-1].area = 1000

# Write file
XMLHelper.write_file(hpxml.to_oga, "out.xml")

'''

# FUTURE: Remove all idref attributes, make object attributes instead
#         E.g., in class Window, :wall_idref => :wall

class HPXML < Object
  HPXML_ATTRS = [:header, :site, :neighbor_buildings, :building_occupancy, :building_construction,
                 :climate_and_risk_zones, :air_infiltration_measurements, :attics, :foundations,
                 :roofs, :rim_joists, :walls, :foundation_walls, :frame_floors, :slabs, :windows,
                 :skylights, :doors, :heating_systems, :cooling_systems, :heat_pumps, :hvac_controls,
                 :hvac_distributions, :ventilation_fans, :water_heating_systems, :hot_water_distributions,
                 :water_fixtures, :water_heating, :solar_thermal_systems, :pv_systems, :clothes_washers,
                 :clothes_dryers, :dishwashers, :refrigerators, :freezers, :dehumidifiers, :cooking_ranges, :ovens,
                 :lighting_groups, :lighting, :ceiling_fans, :pools, :hot_tubs, :plug_loads, :fuel_loads]
  attr_reader(*HPXML_ATTRS, :doc)

  # Constants
  AtticTypeCathedral = 'CathedralCeiling'
  AtticTypeConditioned = 'ConditionedAttic'
  AtticTypeFlatRoof = 'FlatRoof'
  AtticTypeUnvented = 'UnventedAttic'
  AtticTypeVented = 'VentedAttic'
  ClothesDryerControlTypeMoisture = 'moisture'
  ClothesDryerControlTypeTimer = 'timer'
  ColorDark = 'dark'
  ColorLight = 'light'
  ColorMedium = 'medium'
  ColorMediumDark = 'medium dark'
  ColorReflective = 'reflective'
  DHWRecirControlTypeManual = 'manual demand control'
  DHWRecirControlTypeNone = 'no control'
  DHWRecirControlTypeSensor = 'presence sensor demand control'
  DHWRecirControlTypeTemperature = 'temperature'
  DHWRecirControlTypeTimer = 'timer'
  DHWDistTypeRecirc = 'Recirculation'
  DHWDistTypeStandard = 'Standard'
  DuctInsulationMaterialUnknown = 'Unknown'
  DuctInsulationMaterialNone = 'None'
  DuctLeakageTotal = 'total'
  DuctLeakageToOutside = 'to outside'
  DuctTypeReturn = 'return'
  DuctTypeSupply = 'supply'
  DWHRFacilitiesConnectedAll = 'all'
  DWHRFacilitiesConnectedOne = 'one'
  FoundationTypeAmbient = 'Ambient'
  FoundationTypeBasementConditioned = 'ConditionedBasement'
  FoundationTypeBasementUnconditioned = 'UnconditionedBasement'
  FoundationTypeCrawlspaceUnvented = 'UnventedCrawlspace'
  FoundationTypeCrawlspaceVented = 'VentedCrawlspace'
  FoundationTypeSlab = 'SlabOnGrade'
  FrameFloorOtherSpaceAbove = 'above'
  FrameFloorOtherSpaceBelow = 'below'
  FuelLoadTypeGrill = 'grill'
  FuelLoadTypeLighting = 'lighting'
  FuelLoadTypeFireplace = 'fireplace'
  FuelTypeCoal = 'coal'
  FuelTypeCoalAnthracite = 'anthracite coal'
  FuelTypeCoalBituminous = 'bituminous coal'
  FuelTypeCoke = 'coke'
  FuelTypeDiesel = 'diesel'
  FuelTypeElectricity = 'electricity'
  FuelTypeKerosene = 'kerosene'
  FuelTypeNaturalGas = 'natural gas'
  FuelTypeOil = 'fuel oil'
  FuelTypeOil1 = 'fuel oil 1'
  FuelTypeOil2 = 'fuel oil 2'
  FuelTypeOil4 = 'fuel oil 4'
  FuelTypeOil5or6 = 'fuel oil 5/6'
  FuelTypePropane = 'propane'
  FuelTypeWoodCord = 'wood'
  FuelTypeWoodPellets = 'wood pellets'
  HeaterTypeElectricResistance = 'electric resistance'
  HeaterTypeGas = 'gas fired'
  HeaterTypeHeatPump = 'heat pump'
  HVACCompressorTypeSingleStage = 'single stage'
  HVACCompressorTypeTwoStage = 'two stage'
  HVACCompressorTypeVariableSpeed = 'variable speed'
  HVACControlTypeManual = 'manual thermostat'
  HVACControlTypeProgrammable = 'programmable thermostat'
  HVACDistributionTypeAir = 'AirDistribution'
  HVACDistributionTypeDSE = 'DSE'
  HVACDistributionTypeHydronic = 'HydronicDistribution'
  HVACDistributionTypeHydronicAndAir = 'HydronicAndAirDistribution'
  HVACTypeBoiler = 'Boiler'
  HVACTypeCentralAirConditioner = 'central air conditioner'
  HVACTypeChiller = 'chiller'
  HVACTypeCoolingTower = 'cooling tower'
  HVACTypeElectricResistance = 'ElectricResistance'
  HVACTypeEvaporativeCooler = 'evaporative cooler'
  HVACTypeFireplace = 'Fireplace'
  HVACTypeFixedHeater = 'FixedHeater'
  HVACTypeFloorFurnace = 'FloorFurnace'
  HVACTypeFurnace = 'Furnace'
  HVACTypeHeatPumpAirToAir = 'air-to-air'
  HVACTypeHeatPumpGroundToAir = 'ground-to-air'
  HVACTypeHeatPumpMiniSplit = 'mini-split'
  HVACTypeHeatPumpWaterLoopToAir = 'water-loop-to-air'
  HVACTypeMiniSplitAirConditioner = 'mini-split'
  HVACTypePortableHeater = 'PortableHeater'
  HVACTypeRoomAirConditioner = 'room air conditioner'
  HVACTypeStove = 'Stove'
  HVACTypeWallFurnace = 'WallFurnace'
  HydronicAndAirTypeFanCoil = 'fan coil'
  HydronicAndAirTypeWaterLoopHeatPump = 'water loop heat pump'
  HydronicTypeBaseboard = 'baseboard'
  HydronicTypeRadiantCeiling = 'radiant ceiling'
  HydronicTypeRadiantFloor = 'radiant floor'
  HydronicTypeRadiator = 'radiator'
  LeakinessTight = 'tight'
  LeakinessAverage = 'average'
  LightingTypeCFL = 'CompactFluorescent'
  LightingTypeLED = 'LightEmittingDiode'
  LightingTypeLFL = 'FluorescentTube'
  LocationAtticUnconditioned = 'attic - unconditioned'
  LocationAtticUnvented = 'attic - unvented'
  LocationAtticVented = 'attic - vented'
  LocationBasementConditioned = 'basement - conditioned'
  LocationBasementUnconditioned = 'basement - unconditioned'
  LocationBath = 'bath'
  LocationCrawlspaceUnvented = 'crawlspace - unvented'
  LocationCrawlspaceVented = 'crawlspace - vented'
  LocationExterior = 'exterior'
  LocationExteriorWall = 'exterior wall'
  LocationGarage = 'garage'
  LocationGround = 'ground'
  LocationInterior = 'interior'
  LocationKitchen = 'kitchen'
  LocationLivingSpace = 'living space'
  LocationOtherExterior = 'other exterior'
  LocationOtherHousingUnit = 'other housing unit'
  LocationOtherHeatedSpace = 'other heated space'
  LocationOtherMultifamilyBufferSpace = 'other multifamily buffer space'
  LocationOtherNonFreezingSpace = 'other non-freezing space'
  LocationOutside = 'outside'
  LocationRoof = 'roof'
  LocationRoofDeck = 'roof deck'
  LocationUnderSlab = 'under slab'
  MechVentTypeBalanced = 'balanced'
  MechVentTypeCFIS = 'central fan integrated supply'
  MechVentTypeERV = 'energy recovery ventilator'
  MechVentTypeExhaust = 'exhaust only'
  MechVentTypeHRV = 'heat recovery ventilator'
  MechVentTypeSupply = 'supply only'
  OrientationEast = 'east'
  OrientationNorth = 'north'
  OrientationNortheast = 'northeast'
  OrientationNorthwest = 'northwest'
  OrientationSouth = 'south'
  OrientationSoutheast = 'southeast'
  OrientationSouthwest = 'southwest'
  OrientationWest = 'west'
  PlugLoadTypeElectricVehicleCharging = 'electric vehicle charging'
  PlugLoadTypeOther = 'other'
  PlugLoadTypeTelevision = 'TV other'
  PlugLoadTypeWellPump = 'well pump'
  PVModuleTypePremium = 'premium'
  PVModuleTypeStandard = 'standard'
  PVModuleTypeThinFilm = 'thin film'
  PVTrackingTypeFixed = 'fixed'
  PVTrackingType1Axis = '1-axis'
  PVTrackingType1AxisBacktracked = '1-axis backtracked'
  PVTrackingType2Axis = '2-axis'
  ResidentialTypeApartment = 'apartment unit'
  ResidentialTypeManufactured = 'manufactured home'
  ResidentialTypeSFA = 'single-family attached'
  ResidentialTypeSFD = 'single-family detached'
  RoofTypeAsphaltShingles = 'asphalt or fiberglass shingles'
  RoofTypeConcrete = 'concrete'
  RoofTypeClayTile = 'slate or tile shingles'
  RoofTypeMetal = 'metal surfacing'
  RoofTypePlasticRubber = 'plastic/rubber/synthetic sheeting'
  RoofTypeWoodShingles = 'wood shingles or shakes'
  SidingTypeAluminum = 'aluminum siding'
  SidingTypeBrick = 'brick veneer'
  SidingTypeFiberCement = 'fiber cement siding'
  SidingTypeStucco = 'stucco'
  SidingTypeVinyl = 'vinyl siding'
  SidingTypeWood = 'wood siding'
  SiteTypeUrban = 'urban'
  SiteTypeSuburban = 'suburban'
  SiteTypeRural = 'rural'
  SolarThermalLoopTypeDirect = 'liquid direct'
  SolarThermalLoopTypeIndirect = 'liquid indirect'
  SolarThermalLoopTypeThermosyphon = 'passive thermosyphon'
  SolarThermalTypeDoubleGlazing = 'double glazing black'
  SolarThermalTypeEvacuatedTube = 'evacuated tube'
  SolarThermalTypeICS = 'integrated collector storage'
  SolarThermalTypeSingleGlazing = 'single glazing black'
  UnitsACH = 'ACH'
  UnitsACHNatural = 'ACHnatural'
  UnitsAFUE = 'AFUE'
  UnitsCFM = 'CFM'
  UnitsCFM25 = 'CFM25'
  UnitsCOP = 'COP'
  UnitsEER = 'EER'
  UnitsHSPF = 'HSPF'
  UnitsKwhPerYear = 'kWh/year'
  UnitsKwPerTon = 'kW/ton'
  UnitsPercent = 'Percent'
  UnitsSEER = 'SEER'
  UnitsSLA = 'SLA'
  UnitsThermPerYear = 'therm/year'
  WallTypeAdobe = 'Adobe'
  WallTypeBrick = 'StructuralBrick'
  WallTypeCMU = 'ConcreteMasonryUnit'
  WallTypeConcrete = 'SolidConcrete'
  WallTypeDoubleWoodStud = 'DoubleWoodStud'
  WallTypeICF = 'InsulatedConcreteForms'
  WallTypeLog = 'LogWall'
  WallTypeSIP = 'StructurallyInsulatedPanel'
  WallTypeSteelStud = 'SteelFrame'
  WallTypeStone = 'Stone'
  WallTypeStrawBale = 'StrawBale'
  WallTypeWoodStud = 'WoodStud'
  WaterFixtureTypeFaucet = 'faucet'
  WaterFixtureTypeShowerhead = 'shower head'
  WaterHeaterTypeCombiStorage = 'space-heating boiler with storage tank'
  WaterHeaterTypeCombiTankless = 'space-heating boiler with tankless coil'
  WaterHeaterTypeHeatPump = 'heat pump water heater'
  WaterHeaterTypeTankless = 'instantaneous water heater'
  WaterHeaterTypeStorage = 'storage water heater'
  WindowFrameTypeAluminum = 'Aluminum'
  WindowFrameTypeWood = 'Wood'
  WindowGasAir = 'air'
  WindowGasArgon = 'argon'
  WindowGlazingLowE = 'low-e'
  WindowGlazingReflective = 'reflective'
  WindowGlazingTintedReflective = 'tinted/reflective'
  WindowLayersDoublePane = 'double-pane'
  WindowLayersSinglePane = 'single-pane'
  WindowLayersTriplePane = 'triple-pane'

  def initialize(hpxml_path: nil, collapse_enclosure: true)
    @doc = nil
    @hpxml_path = hpxml_path

    # Create/populate child objects
    hpxml = nil
    if not hpxml_path.nil?
      @doc = XMLHelper.parse_file(hpxml_path)
      hpxml = XMLHelper.get_element(@doc, '/HPXML')
      Version.check_hpxml_version(XMLHelper.get_attribute_value(hpxml, 'schemaVersion'))
    end
    from_oga(hpxml)

    # Clean up
    # TODO: Should really perform validation before we make the following changes,
    # so that any errors below don't prevent validation from occurring.
    delete_tiny_surfaces()
    delete_adiabatic_subsurfaces()
    if collapse_enclosure
      collapse_enclosure_surfaces()
    end
  end

  def has_space_type(space_type)
    # Look for surfaces attached to this space type
    (@roofs + @rim_joists + @walls + @foundation_walls + @frame_floors + @slabs).each do |surface|
      return true if surface.interior_adjacent_to == space_type
      return true if surface.exterior_adjacent_to == space_type
    end
    return false
  end

  def has_fuel_access
    @site.fuels.each do |fuel|
      if fuel != FuelTypeElectricity
        return true
      end
    end
    return false
  end

  def predominant_heating_fuel
    fuel_fracs = {}
    @heating_systems.each do |heating_system|
      fuel = heating_system.heating_system_fuel
      fuel_fracs[fuel] = 0.0 if fuel_fracs[fuel].nil?
      fuel_fracs[fuel] += heating_system.fraction_heat_load_served.to_f
    end
    @heat_pumps.each do |heat_pump|
      fuel = heat_pump.heat_pump_fuel
      fuel_fracs[fuel] = 0.0 if fuel_fracs[fuel].nil?
      fuel_fracs[fuel] += heat_pump.fraction_heat_load_served.to_f
    end
    return FuelTypeElectricity if fuel_fracs.empty?

    return fuel_fracs.key(fuel_fracs.values.max)
  end

  def predominant_water_heating_fuel
    fuel_fracs = {}
    @water_heating_systems.each do |water_heating_system|
      fuel = water_heating_system.fuel_type
      fuel_fracs[fuel] = 0.0 if fuel_fracs[fuel].nil?
      fuel_fracs[fuel] += water_heating_system.fraction_dhw_load_served
    end
    return FuelTypeElectricity if fuel_fracs.empty?

    return fuel_fracs.key(fuel_fracs.values.max)
  end

  def fraction_of_windows_operable()
    # Calculates the fraction of windows that are operable.
    # Since we don't have quantity available, we use area as an approximation.
    window_area_total = @windows.map { |w| w.area }.sum(0.0)
    window_area_operable = @windows.map { |w| w.fraction_operable * w.area }.sum(0.0)
    if window_area_total <= 0
      return 0.0
    end

    return window_area_operable / window_area_total
  end

  def total_fraction_cool_load_served()
    return @cooling_systems.total_fraction_cool_load_served + @heat_pumps.total_fraction_cool_load_served
  end

  def total_fraction_heat_load_served()
    return @heating_systems.total_fraction_heat_load_served + @heat_pumps.total_fraction_heat_load_served
  end

  def has_walkout_basement()
    has_conditioned_basement = has_space_type(LocationBasementConditioned)
    ncfl = @building_construction.number_of_conditioned_floors
    ncfl_ag = @building_construction.number_of_conditioned_floors_above_grade
    return (has_conditioned_basement && (ncfl == ncfl_ag))
  end

  def thermal_boundary_wall_areas()
    above_grade_area = 0.0 # Thermal boundary walls not in contact with soil
    below_grade_area = 0.0 # Thermal boundary walls in contact with soil

    (@walls + @rim_joists).each do |wall|
      if wall.is_thermal_boundary
        above_grade_area += wall.area
      end
    end

    @foundation_walls.each do |foundation_wall|
      next unless foundation_wall.is_thermal_boundary

      height = foundation_wall.height
      bg_depth = foundation_wall.depth_below_grade
      above_grade_area += (height - bg_depth) / height * foundation_wall.area
      below_grade_area += bg_depth / height * foundation_wall.area
    end

    return above_grade_area, below_grade_area
  end

  def common_wall_area()
    # Wall area for walls adjacent to Unrated Conditioned Space, not including
    # foundation walls.
    area = 0.0

    (@walls + @rim_joists).each do |wall|
      if wall.exterior_adjacent_to == HPXML::LocationOtherHousingUnit
        area += wall.area
      end
    end

    return area
  end

  def compartmentalization_boundary_areas()
    # Returns the infiltration compartmentalization boundary areas
    total_area = 0.0 # Total surface area that bounds the Infiltration Volume
    exterior_area = 0.0 # Same as above excluding surfaces attached to garage or other housing units

    # Determine which spaces are within infiltration volume
    spaces_within_infil_volume = [LocationLivingSpace, LocationBasementConditioned]
    @attics.each do |attic|
      next unless [AtticTypeUnvented].include? attic.attic_type
      next unless attic.within_infiltration_volume

      spaces_within_infil_volume << attic.to_location
    end
    @foundations.each do |foundation|
      next unless [FoundationTypeBasementUnconditioned, FoundationTypeCrawlspaceUnvented].include? foundation.foundation_type
      next unless foundation.within_infiltration_volume

      spaces_within_infil_volume << foundation.to_location
    end

    # Get surfaces bounding infiltration volume
    spaces_within_infil_volume.each do |space_type|
      (@roofs + @rim_joists + @walls + @foundation_walls + @frame_floors + @slabs).each do |surface|
        next unless [surface.interior_adjacent_to, surface.exterior_adjacent_to].include? space_type

        # Exclude surfaces between two spaces that are both within infiltration volume
        next if spaces_within_infil_volume.include?(surface.interior_adjacent_to) && spaces_within_infil_volume.include?(surface.exterior_adjacent_to)

        # Update Compartmentalization Boundary areas
        total_area += surface.area
        if not [LocationGarage, LocationOtherHousingUnit, LocationOtherHeatedSpace,
                LocationOtherMultifamilyBufferSpace, LocationOtherNonFreezingSpace].include? surface.exterior_adjacent_to
          exterior_area += surface.area
        end
      end
    end

    return total_area, exterior_area
  end

  def inferred_infiltration_height(infil_volume)
    # Infiltration height: vertical distance between lowest and highest above-grade points within the pressure boundary.
    # Height is inferred from available HPXML properties.
    # The WithinInfiltrationVolume properties are intentionally ignored for now.
    # FUTURE: Move into AirInfiltrationMeasurement class?
    cfa = @building_construction.conditioned_floor_area
    ncfl = @building_construction.number_of_conditioned_floors
    ncfl_ag = @building_construction.number_of_conditioned_floors_above_grade
    if has_walkout_basement()
      infil_height = Float(ncfl_ag) * infil_volume / cfa
    else
      # Calculate maximum above-grade height of conditioned basement walls
      max_cond_bsmt_wall_height_ag = 0.0
      @foundation_walls.each do |foundation_wall|
        next unless foundation_wall.is_exterior && (foundation_wall.interior_adjacent_to == LocationBasementConditioned)

        height_ag = foundation_wall.height - foundation_wall.depth_below_grade
        next unless height_ag > max_cond_bsmt_wall_height_ag

        max_cond_bsmt_wall_height_ag = height_ag
      end
      # Add assumed rim joist height
      cond_bsmt_rim_joist_height = 0
      @rim_joists.each do |rim_joist|
        next unless rim_joist.is_exterior && (rim_joist.interior_adjacent_to == LocationBasementConditioned)

        cond_bsmt_rim_joist_height = UnitConversions.convert(9, 'in', 'ft')
      end
      infil_height = Float(ncfl_ag) * infil_volume / cfa + max_cond_bsmt_wall_height_ag + cond_bsmt_rim_joist_height
    end
    return infil_height
  end

  def to_oga()
    @doc = _create_oga_document()
    @header.to_oga(@doc)
    @site.to_oga(@doc)
    @neighbor_buildings.to_oga(@doc)
    @building_occupancy.to_oga(@doc)
    @building_construction.to_oga(@doc)
    @climate_and_risk_zones.to_oga(@doc)
    @air_infiltration_measurements.to_oga(@doc)
    @attics.to_oga(@doc)
    @foundations.to_oga(@doc)
    @roofs.to_oga(@doc)
    @rim_joists.to_oga(@doc)
    @walls.to_oga(@doc)
    @foundation_walls.to_oga(@doc)
    @frame_floors.to_oga(@doc)
    @slabs.to_oga(@doc)
    @windows.to_oga(@doc)
    @skylights.to_oga(@doc)
    @doors.to_oga(@doc)
    @heating_systems.to_oga(@doc)
    @cooling_systems.to_oga(@doc)
    @heat_pumps.to_oga(@doc)
    @hvac_controls.to_oga(@doc)
    @hvac_distributions.to_oga(@doc)
    @ventilation_fans.to_oga(@doc)
    @water_heating_systems.to_oga(@doc)
    @hot_water_distributions.to_oga(@doc)
    @water_fixtures.to_oga(@doc)
    @water_heating.to_oga(@doc)
    @solar_thermal_systems.to_oga(@doc)
    @pv_systems.to_oga(@doc)
    @clothes_washers.to_oga(@doc)
    @clothes_dryers.to_oga(@doc)
    @dishwashers.to_oga(@doc)
    @refrigerators.to_oga(@doc)
    @freezers.to_oga(@doc)
    @dehumidifiers.to_oga(@doc)
    @cooking_ranges.to_oga(@doc)
    @ovens.to_oga(@doc)
    @lighting_groups.to_oga(@doc)
    @ceiling_fans.to_oga(@doc)
    @lighting.to_oga(@doc)
    @pools.to_oga(@doc)
    @hot_tubs.to_oga(@doc)
    @plug_loads.to_oga(@doc)
    @fuel_loads.to_oga(@doc)
    return @doc
  end

  def from_oga(hpxml)
    @header = Header.new(self, hpxml)
    @site = Site.new(self, hpxml)
    @neighbor_buildings = NeighborBuildings.new(self, hpxml)
    @building_occupancy = BuildingOccupancy.new(self, hpxml)
    @building_construction = BuildingConstruction.new(self, hpxml)
    @climate_and_risk_zones = ClimateandRiskZones.new(self, hpxml)
    @air_infiltration_measurements = AirInfiltrationMeasurements.new(self, hpxml)
    @attics = Attics.new(self, hpxml)
    @foundations = Foundations.new(self, hpxml)
    @roofs = Roofs.new(self, hpxml)
    @rim_joists = RimJoists.new(self, hpxml)
    @walls = Walls.new(self, hpxml)
    @foundation_walls = FoundationWalls.new(self, hpxml)
    @frame_floors = FrameFloors.new(self, hpxml)
    @slabs = Slabs.new(self, hpxml)
    @windows = Windows.new(self, hpxml)
    @skylights = Skylights.new(self, hpxml)
    @doors = Doors.new(self, hpxml)
    @heating_systems = HeatingSystems.new(self, hpxml)
    @cooling_systems = CoolingSystems.new(self, hpxml)
    @heat_pumps = HeatPumps.new(self, hpxml)
    @hvac_controls = HVACControls.new(self, hpxml)
    @hvac_distributions = HVACDistributions.new(self, hpxml)
    @ventilation_fans = VentilationFans.new(self, hpxml)
    @water_heating_systems = WaterHeatingSystems.new(self, hpxml)
    @hot_water_distributions = HotWaterDistributions.new(self, hpxml)
    @water_fixtures = WaterFixtures.new(self, hpxml)
    @water_heating = WaterHeating.new(self, hpxml)
    @solar_thermal_systems = SolarThermalSystems.new(self, hpxml)
    @pv_systems = PVSystems.new(self, hpxml)
    @clothes_washers = ClothesWashers.new(self, hpxml)
    @clothes_dryers = ClothesDryers.new(self, hpxml)
    @dishwashers = Dishwashers.new(self, hpxml)
    @refrigerators = Refrigerators.new(self, hpxml)
    @freezers = Freezers.new(self, hpxml)
    @dehumidifiers = Dehumidifiers.new(self, hpxml)
    @cooking_ranges = CookingRanges.new(self, hpxml)
    @ovens = Ovens.new(self, hpxml)
    @lighting_groups = LightingGroups.new(self, hpxml)
    @ceiling_fans = CeilingFans.new(self, hpxml)
    @lighting = Lighting.new(self, hpxml)
    @pools = Pools.new(self, hpxml)
    @hot_tubs = HotTubs.new(self, hpxml)
    @plug_loads = PlugLoads.new(self, hpxml)
    @fuel_loads = FuelLoads.new(self, hpxml)
  end

  # Class to store additional properties on an HPXML object that are not intended
  # to end up in the HPXML file. For example, you can store the OpenStudio::Model::Space
  # object for an appliance.
  class AdditionalProperties < OpenStruct
    def method_missing(meth, *args)
      # Complain if no value has been set rather than just returning nil
      raise NoMethodError, "undefined method '#{meth}' for #{self}" unless meth.to_s.end_with?('=')

      super
    end
  end

  # HPXML Standard Element (e.g., Roof)
  class BaseElement
    attr_accessor(:hpxml_object, :additional_properties)

    def initialize(hpxml_object, oga_element = nil, **kwargs)
      @hpxml_object = hpxml_object
      @additional_properties = AdditionalProperties.new
      if not oga_element.nil?
        # Set values from HPXML Oga element
        from_oga(oga_element)
      else
        # Set values from **kwargs
        kwargs.each do |k, v|
          send(k.to_s + '=', v)
        end
      end
    end

    def to_h
      h = {}
      self.class::ATTRS.each do |attribute|
        h[attribute] = send(attribute)
      end
      return h
    end

    def to_s
      return to_h.to_s
    end

    def nil?
      # Returns true if all attributes are nil
      to_h.each do |k, v|
        return false if not v.nil?
      end
      return true
    end
  end

  # HPXML Array Element (e.g., Roofs)
  class BaseArrayElement < Array
    attr_accessor(:hpxml_object, :additional_properties)

    def initialize(hpxml_object, oga_element = nil)
      @hpxml_object = hpxml_object
      @additional_properties = AdditionalProperties.new
      if not oga_element.nil?
        # Set values from HPXML Oga element
        from_oga(oga_element)
      end
    end

    def check_for_errors
      errors = []
      each do |child|
        if not child.respond_to? :check_for_errors
          fail "Need to add 'check_for_errors' method to #{child.class} class."
        end

        errors += child.check_for_errors
      end
      return errors
    end

    def to_oga(doc)
      each do |child|
        child.to_oga(doc)
      end
    end

    def to_s
      return map { |x| x.to_s }
    end
  end

  class Header < BaseElement
    ATTRS = [:xml_type, :xml_generated_by, :created_date_and_time, :transaction,
             :software_program_used, :software_program_version, :eri_calculation_version,
             :eri_design, :timestep, :building_id, :event_type, :state_code,
             :sim_begin_month, :sim_begin_day_of_month, :sim_end_month, :sim_end_day_of_month, :sim_calendar_year,
             :dst_enabled, :dst_begin_month, :dst_begin_day_of_month, :dst_end_month, :dst_end_day_of_month,
             :use_max_load_for_heat_pumps, :allow_increased_fixed_capacities,
             :apply_ashrae140_assumptions]
    attr_accessor(*ATTRS)

    def check_for_errors
      errors = []

      if not @timestep.nil?
        valid_tsteps = [60, 30, 20, 15, 12, 10, 6, 5, 4, 3, 2, 1]
        if not valid_tsteps.include? @timestep
          fail "Timestep (#{@timestep}) must be one of: #{valid_tsteps.join(', ')}."
        end
      end

      { 'Run Period' => @sim_begin_month, 'Daylight Saving' => @dst_begin_month }.each do |sim_ctl, begin_month|
        next unless not begin_month.nil?

        valid_months = (1..12).to_a
        if not valid_months.include? begin_month
          fail "#{sim_ctl} Begin Month (#{begin_month}) must be one of: #{valid_months.join(', ')}."
        end
      end

      { 'Run Period' => @sim_end_month, 'Daylight Saving' => @dst_end_month }.each do |sim_ctl, end_month|
        next unless not end_month.nil?

        valid_months = (1..12).to_a
        if not valid_months.include? end_month
          fail "#{sim_ctl} End Month (#{end_month}) must be one of: #{valid_months.join(', ')}."
        end
      end

      months_days = { [1, 3, 5, 7, 8, 10, 12] => (1..31).to_a, [4, 6, 9, 11] => (1..30).to_a, [2] => (1..28).to_a }
      months_days.each do |months, valid_days|
        { 'Run Period' => [@sim_begin_month, @sim_begin_day_of_month, @sim_end_month, @sim_end_day_of_month], 'Daylight Saving' => [@dst_begin_month, @dst_begin_day_of_month, @dst_end_month, @dst_end_day_of_month] }.each do |sim_ctl, months_and_days|
          begin_month, begin_day_of_month, end_month, end_day_of_month = months_and_days
          if (not begin_day_of_month.nil?) && (months.include? begin_month)
            if not valid_days.include? begin_day_of_month
              fail "#{sim_ctl} Begin Day of Month (#{begin_day_of_month}) must be one of: #{valid_days.join(', ')}."
            end
          end
          next unless (not end_day_of_month.nil?) && (months.include? end_month)
          if not valid_days.include? end_day_of_month
            fail "#{sim_ctl} End Day of Month (#{end_day_of_month}) must be one of: #{valid_days.join(', ')}."
          end
        end
      end

      { 'Run Period' => [@sim_begin_month, @sim_begin_day_of_month, @sim_end_month, @sim_end_day_of_month] }.each do |sim_ctl, months_and_days|
        begin_month, begin_day_of_month, end_month, end_day_of_month = months_and_days
        next unless (not begin_month.nil?) && (not end_month.nil?)
        if begin_month > end_month
          fail "#{sim_ctl} Begin Month (#{begin_month}) cannot come after #{sim_ctl} End Month (#{end_month})."
        end

        next unless (not begin_day_of_month.nil?) && (not end_day_of_month.nil?)
        next unless begin_month == end_month
        if begin_day_of_month > end_day_of_month
          fail "#{sim_ctl} Begin Day of Month (#{begin_day_of_month}) cannot come after #{sim_ctl} End Day of Month (#{end_day_of_month}) for the same month (#{begin_month})."
        end
      end

      if not @sim_calendar_year.nil?
        if (@sim_calendar_year < 1600) || (@sim_calendar_year > 9999)
          fail "Calendar Year (#{@sim_calendar_year}) must be between 1600 and 9999."
        end
      end

      return errors
    end

    def to_oga(doc)
      return if nil?

      hpxml = XMLHelper.get_element(doc, '/HPXML')
      header = XMLHelper.add_element(hpxml, 'XMLTransactionHeaderInformation')
      XMLHelper.add_element(header, 'XMLType', @xml_type)
      XMLHelper.add_element(header, 'XMLGeneratedBy', @xml_generated_by)
      if not @created_date_and_time.nil?
        XMLHelper.add_element(header, 'CreatedDateAndTime', @created_date_and_time)
      else
        XMLHelper.add_element(header, 'CreatedDateAndTime', Time.now.strftime('%Y-%m-%dT%H:%M:%S%:z'))
      end
      XMLHelper.add_element(header, 'Transaction', @transaction)

      software_info = XMLHelper.add_element(hpxml, 'SoftwareInfo')
      XMLHelper.add_element(software_info, 'SoftwareProgramUsed', @software_program_used) unless @software_program_used.nil?
      XMLHelper.add_element(software_info, 'SoftwareProgramVersion', software_program_version) unless software_program_version.nil?
      if not @apply_ashrae140_assumptions.nil?
        extension = XMLHelper.create_elements_as_needed(software_info, ['extension'])
        XMLHelper.add_element(extension, 'ApplyASHRAE140Assumptions', to_boolean(@apply_ashrae140_assumptions)) unless @apply_ashrae140_assumptions.nil?
      end
      if (not @eri_calculation_version.nil?) || (not @eri_design.nil?)
        extension = XMLHelper.create_elements_as_needed(software_info, ['extension'])
        eri_calculation = XMLHelper.add_element(extension, 'ERICalculation')
        XMLHelper.add_element(eri_calculation, 'Version', @eri_calculation_version) unless @eri_calculation_version.nil?
        XMLHelper.add_element(eri_calculation, 'Design', @eri_design) unless @eri_design.nil?
      end
      if (not @timestep.nil?) || (not @sim_begin_month.nil?) || (not @sim_begin_day_of_month.nil?) || (not @sim_end_month.nil?) || (not @sim_end_day_of_month.nil?) || (not @dst_enabled.nil?) || (not @dst_begin_month.nil?) || (not @dst_begin_day_of_month.nil?) || (not @dst_end_month.nil?) || (not @dst_end_day_of_month.nil?)
        extension = XMLHelper.create_elements_as_needed(software_info, ['extension'])
        simulation_control = XMLHelper.add_element(extension, 'SimulationControl')
        XMLHelper.add_element(simulation_control, 'Timestep', to_integer(@timestep)) unless @timestep.nil?
        XMLHelper.add_element(simulation_control, 'BeginMonth', to_integer(@sim_begin_month)) unless @sim_begin_month.nil?
        XMLHelper.add_element(simulation_control, 'BeginDayOfMonth', to_integer(@sim_begin_day_of_month)) unless @sim_begin_day_of_month.nil?
        XMLHelper.add_element(simulation_control, 'EndMonth', to_integer(@sim_end_month)) unless @sim_end_month.nil?
        XMLHelper.add_element(simulation_control, 'EndDayOfMonth', to_integer(@sim_end_day_of_month)) unless @sim_end_day_of_month.nil?
        XMLHelper.add_element(simulation_control, 'CalendarYear', to_integer(@sim_calendar_year)) unless @sim_calendar_year.nil?
        if (not @dst_enabled.nil?) || (not @dst_begin_month.nil?) || (not @dst_begin_day_of_month.nil?) || (not @dst_end_month.nil?) || (not @dst_end_day_of_month.nil?)
          daylight_saving = XMLHelper.add_element(simulation_control, 'DaylightSaving')
          XMLHelper.add_element(daylight_saving, 'Enabled', to_boolean(@dst_enabled)) unless @dst_enabled.nil?
          XMLHelper.add_element(daylight_saving, 'BeginMonth', to_integer(@dst_begin_month)) unless @dst_begin_month.nil?
          XMLHelper.add_element(daylight_saving, 'BeginDayOfMonth', to_integer(@dst_begin_day_of_month)) unless @dst_begin_day_of_month.nil?
          XMLHelper.add_element(daylight_saving, 'EndMonth', to_integer(@dst_end_month)) unless @dst_end_month.nil?
          XMLHelper.add_element(daylight_saving, 'EndDayOfMonth', to_integer(@dst_end_day_of_month)) unless @dst_end_day_of_month.nil?
        end
      end
      if (not @use_max_load_for_heat_pumps.nil?) || (not @allow_increased_fixed_capacities.nil?)
        extension = XMLHelper.create_elements_as_needed(software_info, ['extension'])
        hvac_sizing_control = XMLHelper.add_element(extension, 'HVACSizingControl')
        XMLHelper.add_element(hvac_sizing_control, 'UseMaxLoadForHeatPumps', to_boolean(@use_max_load_for_heat_pumps)) unless @use_max_load_for_heat_pumps.nil?
        XMLHelper.add_element(hvac_sizing_control, 'AllowIncreasedFixedCapacities', to_boolean(@allow_increased_fixed_capacities)) unless @allow_increased_fixed_capacities.nil?
      end

      building = XMLHelper.add_element(hpxml, 'Building')
      building_building_id = XMLHelper.add_element(building, 'BuildingID')
      XMLHelper.add_attribute(building_building_id, 'id', @building_id)
      if not @state_code.nil?
        site = XMLHelper.add_element(building, 'Site')
        site_id = XMLHelper.add_element(site, 'SiteID')
        XMLHelper.add_attribute(site_id, 'id', 'SiteID')
        address = XMLHelper.add_element(site, 'Address')
        XMLHelper.add_element(address, 'StateCode', @state_code)
      end
      project_status = XMLHelper.add_element(building, 'ProjectStatus')
      XMLHelper.add_element(project_status, 'EventType', @event_type)
    end

    def from_oga(hpxml)
      return if hpxml.nil?

      @xml_type = XMLHelper.get_value(hpxml, 'XMLTransactionHeaderInformation/XMLType')
      @xml_generated_by = XMLHelper.get_value(hpxml, 'XMLTransactionHeaderInformation/XMLGeneratedBy')
      @created_date_and_time = XMLHelper.get_value(hpxml, 'XMLTransactionHeaderInformation/CreatedDateAndTime')
      @transaction = XMLHelper.get_value(hpxml, 'XMLTransactionHeaderInformation/Transaction')
      @software_program_used = XMLHelper.get_value(hpxml, 'SoftwareInfo/SoftwareProgramUsed')
      @software_program_version = XMLHelper.get_value(hpxml, 'SoftwareInfo/SoftwareProgramVersion')
      @eri_calculation_version = XMLHelper.get_value(hpxml, 'SoftwareInfo/extension/ERICalculation/Version')
      @eri_design = XMLHelper.get_value(hpxml, 'SoftwareInfo/extension/ERICalculation/Design')
      @timestep = to_integer_or_nil(XMLHelper.get_value(hpxml, 'SoftwareInfo/extension/SimulationControl/Timestep'))
      @sim_begin_month = to_integer_or_nil(XMLHelper.get_value(hpxml, 'SoftwareInfo/extension/SimulationControl/BeginMonth'))
      @sim_begin_day_of_month = to_integer_or_nil(XMLHelper.get_value(hpxml, 'SoftwareInfo/extension/SimulationControl/BeginDayOfMonth'))
      @sim_end_month = to_integer_or_nil(XMLHelper.get_value(hpxml, 'SoftwareInfo/extension/SimulationControl/EndMonth'))
      @sim_end_day_of_month = to_integer_or_nil(XMLHelper.get_value(hpxml, 'SoftwareInfo/extension/SimulationControl/EndDayOfMonth'))
      @sim_calendar_year = to_integer_or_nil(XMLHelper.get_value(hpxml, 'SoftwareInfo/extension/SimulationControl/CalendarYear'))
      @dst_enabled = to_boolean_or_nil(XMLHelper.get_value(hpxml, 'SoftwareInfo/extension/SimulationControl/DaylightSaving/Enabled'))
      @dst_begin_month = to_integer_or_nil(XMLHelper.get_value(hpxml, 'SoftwareInfo/extension/SimulationControl/DaylightSaving/BeginMonth'))
      @dst_begin_day_of_month = to_integer_or_nil(XMLHelper.get_value(hpxml, 'SoftwareInfo/extension/SimulationControl/DaylightSaving/BeginDayOfMonth'))
      @dst_end_month = to_integer_or_nil(XMLHelper.get_value(hpxml, 'SoftwareInfo/extension/SimulationControl/DaylightSaving/EndMonth'))
      @dst_end_day_of_month = to_integer_or_nil(XMLHelper.get_value(hpxml, 'SoftwareInfo/extension/SimulationControl/DaylightSaving/EndDayOfMonth'))
      @apply_ashrae140_assumptions = to_boolean_or_nil(XMLHelper.get_value(hpxml, 'SoftwareInfo/extension/ApplyASHRAE140Assumptions'))
      @use_max_load_for_heat_pumps = to_boolean_or_nil(XMLHelper.get_value(hpxml, 'SoftwareInfo/extension/HVACSizingControl/UseMaxLoadForHeatPumps'))
      @allow_increased_fixed_capacities = to_boolean_or_nil(XMLHelper.get_value(hpxml, 'SoftwareInfo/extension/HVACSizingControl/AllowIncreasedFixedCapacities'))
      @building_id = HPXML::get_id(hpxml, 'Building/BuildingID')
      @event_type = XMLHelper.get_value(hpxml, 'Building/ProjectStatus/EventType')
      @state_code = XMLHelper.get_value(hpxml, 'Building/Site/Address/StateCode')
    end
  end

  class Site < BaseElement
    ATTRS = [:site_type, :surroundings, :orientation_of_front_of_home, :fuels, :shelter_coefficient]
    attr_accessor(*ATTRS)

    def check_for_errors
      errors = []
      return errors
    end

    def to_oga(doc)
      return if nil?

      site = XMLHelper.create_elements_as_needed(doc, ['HPXML', 'Building', 'BuildingDetails', 'BuildingSummary', 'Site'])
      XMLHelper.add_element(site, 'SiteType', @site_type) unless @site_type.nil?
      XMLHelper.add_element(site, 'Surroundings', @surroundings) unless @surroundings.nil?
      XMLHelper.add_element(site, 'OrientationOfFrontOfHome', @orientation_of_front_of_home) unless @orientation_of_front_of_home.nil?
      if (not @fuels.nil?) && (not @fuels.empty?)
        fuel_types_available = XMLHelper.add_element(site, 'FuelTypesAvailable')
        @fuels.each do |fuel|
          XMLHelper.add_element(fuel_types_available, 'Fuel', fuel)
        end
      end
      XMLHelper.add_extension(site, 'ShelterCoefficient', to_float(@shelter_coefficient)) unless @shelter_coefficient.nil?
    end

    def from_oga(hpxml)
      return if hpxml.nil?

      site = XMLHelper.get_element(hpxml, 'Building/BuildingDetails/BuildingSummary/Site')
      return if site.nil?

      @site_type = XMLHelper.get_value(site, 'SiteType')
      @surroundings = XMLHelper.get_value(site, 'Surroundings')
      @orientation_of_front_of_home = XMLHelper.get_value(site, 'OrientationOfFrontOfHome')
      @fuels = XMLHelper.get_values(site, 'FuelTypesAvailable/Fuel')
      @shelter_coefficient = to_float_or_nil(XMLHelper.get_value(site, 'extension/ShelterCoefficient'))
    end
  end

  class NeighborBuildings < BaseArrayElement
    def add(**kwargs)
      self << NeighborBuilding.new(@hpxml_object, **kwargs)
    end

    def from_oga(hpxml)
      return if hpxml.nil?

      XMLHelper.get_elements(hpxml, 'Building/BuildingDetails/BuildingSummary/Site/extension/Neighbors/NeighborBuilding').each do |neighbor_building|
        self << NeighborBuilding.new(@hpxml_object, neighbor_building)
      end
    end
  end

  class NeighborBuilding < BaseElement
    ATTRS = [:azimuth, :distance, :height]
    attr_accessor(*ATTRS)

    def check_for_errors
      errors = []
      return errors
    end

    def to_oga(doc)
      return if nil?

      neighbors = XMLHelper.create_elements_as_needed(doc, ['HPXML', 'Building', 'BuildingDetails', 'BuildingSummary', 'Site', 'extension', 'Neighbors'])
      neighbor_building = XMLHelper.add_element(neighbors, 'NeighborBuilding')
      XMLHelper.add_element(neighbor_building, 'Azimuth', to_integer(@azimuth)) unless @azimuth.nil?
      XMLHelper.add_element(neighbor_building, 'Distance', to_float(@distance)) unless @distance.nil?
      XMLHelper.add_element(neighbor_building, 'Height', to_float(@height)) unless @height.nil?
    end

    def from_oga(neighbor_building)
      return if neighbor_building.nil?

      @azimuth = to_integer_or_nil(XMLHelper.get_value(neighbor_building, 'Azimuth'))
      @distance = to_float_or_nil(XMLHelper.get_value(neighbor_building, 'Distance'))
      @height = to_float_or_nil(XMLHelper.get_value(neighbor_building, 'Height'))
    end
  end

  class BuildingOccupancy < BaseElement
    ATTRS = [:number_of_residents]
    attr_accessor(*ATTRS)

    def check_for_errors
      errors = []
      return errors
    end

    def to_oga(doc)
      return if nil?

      building_occupancy = XMLHelper.create_elements_as_needed(doc, ['HPXML', 'Building', 'BuildingDetails', 'BuildingSummary', 'BuildingOccupancy'])
      XMLHelper.add_element(building_occupancy, 'NumberofResidents', to_float(@number_of_residents)) unless @number_of_residents.nil?
    end

    def from_oga(hpxml)
      return if hpxml.nil?

      building_occupancy = XMLHelper.get_element(hpxml, 'Building/BuildingDetails/BuildingSummary/BuildingOccupancy')
      return if building_occupancy.nil?

      @number_of_residents = to_float_or_nil(XMLHelper.get_value(building_occupancy, 'NumberofResidents'))
    end
  end

  class BuildingConstruction < BaseElement
    ATTRS = [:year_built, :number_of_conditioned_floors, :number_of_conditioned_floors_above_grade,
             :average_ceiling_height, :number_of_bedrooms, :number_of_bathrooms,
             :conditioned_floor_area, :conditioned_building_volume, :use_only_ideal_air_system,
             :residential_facility_type, :has_flue_or_chimney]
    attr_accessor(*ATTRS)

    def check_for_errors
      errors = []
      return errors
    end

    def to_oga(doc)
      return if nil?

      building_construction = XMLHelper.create_elements_as_needed(doc, ['HPXML', 'Building', 'BuildingDetails', 'BuildingSummary', 'BuildingConstruction'])
      XMLHelper.add_element(building_construction, 'ResidentialFacilityType', @residential_facility_type) unless @residential_facility_type.nil?
      XMLHelper.add_element(building_construction, 'NumberofConditionedFloors', to_integer(@number_of_conditioned_floors)) unless @number_of_conditioned_floors.nil?
      XMLHelper.add_element(building_construction, 'NumberofConditionedFloorsAboveGrade', to_integer(@number_of_conditioned_floors_above_grade)) unless @number_of_conditioned_floors_above_grade.nil?
      XMLHelper.add_element(building_construction, 'AverageCeilingHeight', to_float(@average_ceiling_height)) unless @average_ceiling_height.nil?
      XMLHelper.add_element(building_construction, 'NumberofBedrooms', to_integer(@number_of_bedrooms)) unless @number_of_bedrooms.nil?
      XMLHelper.add_element(building_construction, 'NumberofBathrooms', to_integer(@number_of_bathrooms)) unless @number_of_bathrooms.nil?
      XMLHelper.add_element(building_construction, 'ConditionedFloorArea', to_float(@conditioned_floor_area)) unless @conditioned_floor_area.nil?
      XMLHelper.add_element(building_construction, 'ConditionedBuildingVolume', to_float(@conditioned_building_volume)) unless @conditioned_building_volume.nil?
      XMLHelper.add_extension(building_construction, 'UseOnlyIdealAirSystem', to_boolean(@use_only_ideal_air_system)) unless @use_only_ideal_air_system.nil?
      XMLHelper.add_extension(building_construction, 'HasFlueOrChimney', to_boolean(@has_flue_or_chimney)) unless @has_flue_or_chimney.nil?
    end

    def from_oga(hpxml)
      return if hpxml.nil?

      building_construction = XMLHelper.get_element(hpxml, 'Building/BuildingDetails/BuildingSummary/BuildingConstruction')
      return if building_construction.nil?

      @year_built = to_integer_or_nil(XMLHelper.get_value(building_construction, 'YearBuilt'))
      @number_of_conditioned_floors = to_integer_or_nil(XMLHelper.get_value(building_construction, 'NumberofConditionedFloors'))
      @number_of_conditioned_floors_above_grade = to_integer_or_nil(XMLHelper.get_value(building_construction, 'NumberofConditionedFloorsAboveGrade'))
      @average_ceiling_height = to_float_or_nil(XMLHelper.get_value(building_construction, 'AverageCeilingHeight'))
      @number_of_bedrooms = to_integer_or_nil(XMLHelper.get_value(building_construction, 'NumberofBedrooms'))
      @number_of_bathrooms = to_integer_or_nil(XMLHelper.get_value(building_construction, 'NumberofBathrooms'))
      @conditioned_floor_area = to_float_or_nil(XMLHelper.get_value(building_construction, 'ConditionedFloorArea'))
      @conditioned_building_volume = to_float_or_nil(XMLHelper.get_value(building_construction, 'ConditionedBuildingVolume'))
      @use_only_ideal_air_system = to_boolean_or_nil(XMLHelper.get_value(building_construction, 'extension/UseOnlyIdealAirSystem'))
      @residential_facility_type = XMLHelper.get_value(building_construction, 'ResidentialFacilityType')
      @has_flue_or_chimney = to_boolean_or_nil(XMLHelper.get_value(building_construction, 'extension/HasFlueOrChimney'))
    end
  end

  class ClimateandRiskZones < BaseElement
    ATTRS = [:iecc_year, :iecc_zone, :weather_station_id, :weather_station_name, :weather_station_wmo,
             :weather_station_epw_filepath]
    attr_accessor(*ATTRS)

    def check_for_errors
      errors = []
      return errors
    end

    def to_oga(doc)
      return if nil?

      climate_and_risk_zones = XMLHelper.create_elements_as_needed(doc, ['HPXML', 'Building', 'BuildingDetails', 'ClimateandRiskZones'])

      if (not @iecc_year.nil?) && (not @iecc_zone.nil?)
        climate_zone_iecc = XMLHelper.add_element(climate_and_risk_zones, 'ClimateZoneIECC')
        XMLHelper.add_element(climate_zone_iecc, 'Year', to_integer(@iecc_year)) unless @iecc_year.nil?
        XMLHelper.add_element(climate_zone_iecc, 'ClimateZone', @iecc_zone) unless @iecc_zone.nil?
      end

      if not @weather_station_id.nil?
        weather_station = XMLHelper.add_element(climate_and_risk_zones, 'WeatherStation')
        sys_id = XMLHelper.add_element(weather_station, 'SystemIdentifier')
        XMLHelper.add_attribute(sys_id, 'id', @weather_station_id)
        XMLHelper.add_element(weather_station, 'Name', @weather_station_name) unless @weather_station_name.nil?
        XMLHelper.add_element(weather_station, 'WMO', @weather_station_wmo) unless @weather_station_wmo.nil?
        XMLHelper.add_extension(weather_station, 'EPWFilePath', @weather_station_epw_filepath) unless @weather_station_epw_filepath.nil?
      end
    end

    def from_oga(hpxml)
      return if hpxml.nil?

      climate_and_risk_zones = XMLHelper.get_element(hpxml, 'Building/BuildingDetails/ClimateandRiskZones')
      return if climate_and_risk_zones.nil?

      @iecc_year = XMLHelper.get_value(climate_and_risk_zones, 'ClimateZoneIECC/Year')
      @iecc_zone = XMLHelper.get_value(climate_and_risk_zones, 'ClimateZoneIECC/ClimateZone')
      weather_station = XMLHelper.get_element(climate_and_risk_zones, 'WeatherStation')
      if not weather_station.nil?
        @weather_station_id = HPXML::get_id(weather_station)
        @weather_station_name = XMLHelper.get_value(weather_station, 'Name')
        @weather_station_wmo = XMLHelper.get_value(weather_station, 'WMO')
        @weather_station_epw_filepath = XMLHelper.get_value(weather_station, 'extension/EPWFilePath')
      end
    end
  end

  class AirInfiltrationMeasurements < BaseArrayElement
    def add(**kwargs)
      self << AirInfiltrationMeasurement.new(@hpxml_object, **kwargs)
    end

    def from_oga(hpxml)
      return if hpxml.nil?

      XMLHelper.get_elements(hpxml, 'Building/BuildingDetails/Enclosure/AirInfiltration/AirInfiltrationMeasurement').each do |air_infiltration_measurement|
        self << AirInfiltrationMeasurement.new(@hpxml_object, air_infiltration_measurement)
      end
    end
  end

  class AirInfiltrationMeasurement < BaseElement
    ATTRS = [:id, :house_pressure, :unit_of_measure, :air_leakage, :effective_leakage_area,
             :infiltration_volume, :leakiness_description, :infiltration_height, :a_ext]
    attr_accessor(*ATTRS)

    def check_for_errors
      errors = []
      return errors
    end

    def to_oga(doc)
      return if nil?

      air_infiltration = XMLHelper.create_elements_as_needed(doc, ['HPXML', 'Building', 'BuildingDetails', 'Enclosure', 'AirInfiltration'])
      air_infiltration_measurement = XMLHelper.add_element(air_infiltration, 'AirInfiltrationMeasurement')
      sys_id = XMLHelper.add_element(air_infiltration_measurement, 'SystemIdentifier')
      XMLHelper.add_attribute(sys_id, 'id', @id)
      XMLHelper.add_element(air_infiltration_measurement, 'HousePressure', to_float(@house_pressure)) unless @house_pressure.nil?
      if (not @unit_of_measure.nil?) && (not @air_leakage.nil?)
        building_air_leakage = XMLHelper.add_element(air_infiltration_measurement, 'BuildingAirLeakage')
        XMLHelper.add_element(building_air_leakage, 'UnitofMeasure', @unit_of_measure)
        XMLHelper.add_element(building_air_leakage, 'AirLeakage', to_float(@air_leakage))
      end
      XMLHelper.add_element(air_infiltration_measurement, 'EffectiveLeakageArea', to_float(@effective_leakage_area)) unless @effective_leakage_area.nil?
      XMLHelper.add_element(air_infiltration_measurement, 'InfiltrationVolume', to_float(@infiltration_volume)) unless @infiltration_volume.nil?
      XMLHelper.add_extension(air_infiltration_measurement, 'InfiltrationHeight', to_float(@infiltration_height)) unless @infiltration_height.nil?
      XMLHelper.add_extension(air_infiltration_measurement, 'Aext', to_float(@a_ext)) unless @a_ext.nil?
    end

    def from_oga(air_infiltration_measurement)
      return if air_infiltration_measurement.nil?

      @id = HPXML::get_id(air_infiltration_measurement)
      @house_pressure = to_float_or_nil(XMLHelper.get_value(air_infiltration_measurement, 'HousePressure'))
      @unit_of_measure = XMLHelper.get_value(air_infiltration_measurement, 'BuildingAirLeakage/UnitofMeasure')
      @air_leakage = to_float_or_nil(XMLHelper.get_value(air_infiltration_measurement, 'BuildingAirLeakage/AirLeakage'))
      @effective_leakage_area = to_float_or_nil(XMLHelper.get_value(air_infiltration_measurement, 'EffectiveLeakageArea'))
      @infiltration_volume = to_float_or_nil(XMLHelper.get_value(air_infiltration_measurement, 'InfiltrationVolume'))
      @leakiness_description = XMLHelper.get_value(air_infiltration_measurement, 'LeakinessDescription')
      @infiltration_height = to_float_or_nil(XMLHelper.get_value(air_infiltration_measurement, 'extension/InfiltrationHeight'))
      @a_ext = to_float_or_nil(XMLHelper.get_value(air_infiltration_measurement, 'extension/Aext'))
    end
  end

  class Attics < BaseArrayElement
    def add(**kwargs)
      self << Attic.new(@hpxml_object, **kwargs)
    end

    def from_oga(hpxml)
      return if hpxml.nil?

      XMLHelper.get_elements(hpxml, 'Building/BuildingDetails/Enclosure/Attics/Attic').each do |attic|
        self << Attic.new(@hpxml_object, attic)
      end
    end
  end

  class Attic < BaseElement
    ATTRS = [:id, :attic_type, :vented_attic_sla, :vented_attic_ach, :within_infiltration_volume,
             :attached_to_roof_idrefs, :attached_to_frame_floor_idrefs]
    attr_accessor(*ATTRS)

    def attached_roofs
      return [] if @attached_to_roof_idrefs.nil?

      list = @hpxml_object.roofs.select { |roof| @attached_to_roof_idrefs.include? roof.id }
      if @attached_to_roof_idrefs.size > list.size
        fail "Attached roof not found for attic '#{@id}'."
      end

      return list
    end

    def attached_frame_floors
      return [] if @attached_to_frame_floor_idrefs.nil?

      list = @hpxml_object.frame_floors.select { |frame_floor| @attached_to_frame_floor_idrefs.include? frame_floor.id }
      if @attached_to_frame_floor_idrefs.size > list.size
        fail "Attached frame floor not found for attic '#{@id}'."
      end

      return list
    end

    def to_location
      return if @attic_type.nil?

      if @attic_type == AtticTypeCathedral
        return LocationLivingSpace
      elsif @attic_type == AtticTypeConditioned
        return LocationLivingSpace
      elsif @attic_type == AtticTypeFlatRoof
        return LocationLivingSpace
      elsif @attic_type == AtticTypeUnvented
        return LocationAtticUnvented
      elsif @attic_type == AtticTypeVented
        return LocationAtticVented
      else
        fail "Unexpected attic type: '#{@attic_type}'."
      end
    end

    def check_for_errors
      errors = []
      begin; attached_roofs; rescue StandardError => e; errors << e.message; end
      begin; attached_frame_floors; rescue StandardError => e; errors << e.message; end
      begin; to_location; rescue StandardError => e; errors << e.message; end
      return errors
    end

    def to_oga(doc)
      return if nil?

      attics = XMLHelper.create_elements_as_needed(doc, ['HPXML', 'Building', 'BuildingDetails', 'Enclosure', 'Attics'])
      attic = XMLHelper.add_element(attics, 'Attic')
      sys_id = XMLHelper.add_element(attic, 'SystemIdentifier')
      XMLHelper.add_attribute(sys_id, 'id', @id)
      if not @attic_type.nil?
        attic_type_e = XMLHelper.add_element(attic, 'AtticType')
        if @attic_type == AtticTypeUnvented
          attic_type_attic = XMLHelper.add_element(attic_type_e, 'Attic')
          XMLHelper.add_element(attic_type_attic, 'Vented', false)
        elsif @attic_type == AtticTypeVented
          attic_type_attic = XMLHelper.add_element(attic_type_e, 'Attic')
          XMLHelper.add_element(attic_type_attic, 'Vented', true)
          if not @vented_attic_sla.nil?
            ventilation_rate = XMLHelper.add_element(attic, 'VentilationRate')
            XMLHelper.add_element(ventilation_rate, 'UnitofMeasure', UnitsSLA)
            XMLHelper.add_element(ventilation_rate, 'Value', to_float(@vented_attic_sla))
          elsif not @vented_attic_ach.nil?
            ventilation_rate = XMLHelper.add_element(attic, 'VentilationRate')
            XMLHelper.add_element(ventilation_rate, 'UnitofMeasure', UnitsACHNatural)
            XMLHelper.add_element(ventilation_rate, 'Value', to_float(@vented_attic_ach))
          end
        elsif @attic_type == AtticTypeConditioned
          attic_type_attic = XMLHelper.add_element(attic_type_e, 'Attic')
          XMLHelper.add_element(attic_type_attic, 'Conditioned', true)
        elsif (@attic_type == AtticTypeFlatRoof) || (@attic_type == AtticTypeCathedral)
          XMLHelper.add_element(attic_type_e, @attic_type)
        else
          fail "Unhandled attic type '#{@attic_type}'."
        end
      end
      XMLHelper.add_element(attic, 'WithinInfiltrationVolume', to_boolean(@within_infiltration_volume)) unless @within_infiltration_volume.nil?
    end

    def from_oga(attic)
      return if attic.nil?

      @id = HPXML::get_id(attic)
      if XMLHelper.has_element(attic, "AtticType/Attic[Vented='false']")
        @attic_type = AtticTypeUnvented
      elsif XMLHelper.has_element(attic, "AtticType/Attic[Vented='true']")
        @attic_type = AtticTypeVented
      elsif XMLHelper.has_element(attic, "AtticType/Attic[Conditioned='true']")
        @attic_type = AtticTypeConditioned
      elsif XMLHelper.has_element(attic, 'AtticType/FlatRoof')
        @attic_type = AtticTypeFlatRoof
      elsif XMLHelper.has_element(attic, 'AtticType/CathedralCeiling')
        @attic_type = AtticTypeCathedral
      end
      if @attic_type == AtticTypeVented
        @vented_attic_sla = to_float_or_nil(XMLHelper.get_value(attic, "VentilationRate[UnitofMeasure='#{UnitsSLA}']/Value"))
        @vented_attic_ach = to_float_or_nil(XMLHelper.get_value(attic, "VentilationRate[UnitofMeasure='#{UnitsACHNatural}']/Value"))
      end
      @within_infiltration_volume = to_boolean_or_nil(XMLHelper.get_value(attic, 'WithinInfiltrationVolume'))
      @attached_to_roof_idrefs = []
      XMLHelper.get_elements(attic, 'AttachedToRoof').each do |roof|
        @attached_to_roof_idrefs << HPXML::get_idref(roof)
      end
      @attached_to_frame_floor_idrefs = []
      XMLHelper.get_elements(attic, 'AttachedToFrameFloor').each do |frame_floor|
        @attached_to_frame_floor_idrefs << HPXML::get_idref(frame_floor)
      end
    end
  end

  class Foundations < BaseArrayElement
    def add(**kwargs)
      self << Foundation.new(@hpxml_object, **kwargs)
    end

    def from_oga(hpxml)
      return if hpxml.nil?

      XMLHelper.get_elements(hpxml, 'Building/BuildingDetails/Enclosure/Foundations/Foundation').each do |foundation|
        self << Foundation.new(@hpxml_object, foundation)
      end
    end
  end

  class Foundation < BaseElement
    ATTRS = [:id, :foundation_type, :vented_crawlspace_sla, :within_infiltration_volume,
             :attached_to_slab_idrefs, :attached_to_frame_floor_idrefs, :attached_to_foundation_wall_idrefs]
    attr_accessor(*ATTRS)

    def attached_slabs
      return [] if @attached_to_slab_idrefs.nil?

      list = @hpxml_object.slabs.select { |slab| @attached_to_slab_idrefs.include? slab.id }
      if @attached_to_slab_idrefs.size > list.size
        fail "Attached slab not found for foundation '#{@id}'."
      end

      return list
    end

    def attached_frame_floors
      return [] if @attached_to_frame_floor_idrefs.nil?

      list = @hpxml_object.frame_floors.select { |frame_floor| @attached_to_frame_floor_idrefs.include? frame_floor.id }
      if @attached_to_frame_floor_idrefs.size > list.size
        fail "Attached frame floor not found for foundation '#{@id}'."
      end

      return list
    end

    def attached_foundation_walls
      return [] if @attached_to_foundation_wall_idrefs.nil?

      list = @hpxml_object.foundation_walls.select { |foundation_wall| @attached_to_foundation_wall_idrefs.include? foundation_wall.id }
      if @attached_to_foundation_wall_idrefs.size > list.size
        fail "Attached foundation wall not found for foundation '#{@id}'."
      end

      return list
    end

    def to_location
      return if @foundation_type.nil?

      if @foundation_type == FoundationTypeAmbient
        return LocationOutside
      elsif @foundation_type == FoundationTypeBasementConditioned
        return LocationBasementConditioned
      elsif @foundation_type == FoundationTypeBasementUnconditioned
        return LocationBasementUnconditioned
      elsif @foundation_type == FoundationTypeCrawlspaceUnvented
        return LocationCrawlspaceUnvented
      elsif @foundation_type == FoundationTypeCrawlspaceVented
        return LocationCrawlspaceVented
      elsif @foundation_type == FoundationTypeSlab
        return LocationLivingSpace
      else
        fail "Unexpected foundation type: '#{@foundation_type}'."
      end
    end

    def area
      sum_area = 0.0
      # Check Slabs first
      attached_slabs.each do |slab|
        sum_area += slab.area
      end
      if sum_area <= 0
        # Check FrameFloors next
        attached_frame_floors.each do |frame_floor|
          sum_area += frame_floor.area
        end
      end
      return sum_area
    end

    def check_for_errors
      errors = []
      begin; attached_slabs; rescue StandardError => e; errors << e.message; end
      begin; attached_frame_floors; rescue StandardError => e; errors << e.message; end
      begin; attached_foundation_walls; rescue StandardError => e; errors << e.message; end
      begin; to_location; rescue StandardError => e; errors << e.message; end
      return errors
    end

    def to_oga(doc)
      return if nil?

      foundations = XMLHelper.create_elements_as_needed(doc, ['HPXML', 'Building', 'BuildingDetails', 'Enclosure', 'Foundations'])
      foundation = XMLHelper.add_element(foundations, 'Foundation')
      sys_id = XMLHelper.add_element(foundation, 'SystemIdentifier')
      XMLHelper.add_attribute(sys_id, 'id', @id)
      if not @foundation_type.nil?
        foundation_type_e = XMLHelper.add_element(foundation, 'FoundationType')
        if [FoundationTypeSlab, FoundationTypeAmbient].include? @foundation_type
          XMLHelper.add_element(foundation_type_e, @foundation_type)
        elsif @foundation_type == FoundationTypeBasementConditioned
          basement = XMLHelper.add_element(foundation_type_e, 'Basement')
          XMLHelper.add_element(basement, 'Conditioned', true)
        elsif @foundation_type == FoundationTypeBasementUnconditioned
          basement = XMLHelper.add_element(foundation_type_e, 'Basement')
          XMLHelper.add_element(basement, 'Conditioned', false)
        elsif @foundation_type == FoundationTypeCrawlspaceVented
          crawlspace = XMLHelper.add_element(foundation_type_e, 'Crawlspace')
          XMLHelper.add_element(crawlspace, 'Vented', true)
          if not @vented_crawlspace_sla.nil?
            ventilation_rate = XMLHelper.add_element(foundation, 'VentilationRate')
            XMLHelper.add_element(ventilation_rate, 'UnitofMeasure', UnitsSLA)
            XMLHelper.add_element(ventilation_rate, 'Value', to_float(@vented_crawlspace_sla))
          end
        elsif @foundation_type == FoundationTypeCrawlspaceUnvented
          crawlspace = XMLHelper.add_element(foundation_type_e, 'Crawlspace')
          XMLHelper.add_element(crawlspace, 'Vented', false)
        else
          fail "Unhandled foundation type '#{@foundation_type}'."
        end
      end
      XMLHelper.add_element(foundation, 'WithinInfiltrationVolume', to_boolean(@within_infiltration_volume)) unless @within_infiltration_volume.nil?
    end

    def from_oga(foundation)
      return if foundation.nil?

      @id = HPXML::get_id(foundation)
      if XMLHelper.has_element(foundation, 'FoundationType/SlabOnGrade')
        @foundation_type = FoundationTypeSlab
      elsif XMLHelper.has_element(foundation, "FoundationType/Basement[Conditioned='false']")
        @foundation_type = FoundationTypeBasementUnconditioned
      elsif XMLHelper.has_element(foundation, "FoundationType/Basement[Conditioned='true']")
        @foundation_type = FoundationTypeBasementConditioned
      elsif XMLHelper.has_element(foundation, "FoundationType/Crawlspace[Vented='false']")
        @foundation_type = FoundationTypeCrawlspaceUnvented
      elsif XMLHelper.has_element(foundation, "FoundationType/Crawlspace[Vented='true']")
        @foundation_type = FoundationTypeCrawlspaceVented
      elsif XMLHelper.has_element(foundation, 'FoundationType/Ambient')
        @foundation_type = FoundationTypeAmbient
      end
      if @foundation_type == FoundationTypeCrawlspaceVented
        @vented_crawlspace_sla = to_float_or_nil(XMLHelper.get_value(foundation, "VentilationRate[UnitofMeasure='SLA']/Value"))
      end
      @within_infiltration_volume = to_boolean_or_nil(XMLHelper.get_value(foundation, 'WithinInfiltrationVolume'))
      @attached_to_slab_idrefs = []
      XMLHelper.get_elements(foundation, 'AttachedToSlab').each do |slab|
        @attached_to_slab_idrefs << HPXML::get_idref(slab)
      end
      @attached_to_frame_floor_idrefs = []
      XMLHelper.get_elements(foundation, 'AttachedToFrameFloor').each do |frame_floor|
        @attached_to_frame_floor_idrefs << HPXML::get_idref(frame_floor)
      end
      @attached_to_foundation_wall_idrefs = []
      XMLHelper.get_elements(foundation, 'AttachedToFoundationWall').each do |foundation_wall|
        @attached_to_foundation_wall_idrefs << HPXML::get_idref(foundation_wall)
      end
    end
  end

  class Roofs < BaseArrayElement
    def add(**kwargs)
      self << Roof.new(@hpxml_object, **kwargs)
    end

    def from_oga(hpxml)
      return if hpxml.nil?

      XMLHelper.get_elements(hpxml, 'Building/BuildingDetails/Enclosure/Roofs/Roof').each do |roof|
        self << Roof.new(@hpxml_object, roof)
      end
    end
  end

  class Roof < BaseElement
    ATTRS = [:id, :interior_adjacent_to, :area, :azimuth, :roof_type,
             :roof_color, :solar_absorptance, :emittance, :pitch, :radiant_barrier,
             :insulation_id, :insulation_assembly_r_value, :insulation_cavity_r_value,
             :insulation_continuous_r_value, :radiant_barrier_grade]
    attr_accessor(*ATTRS)

    def skylights
      return @hpxml_object.skylights.select { |skylight| skylight.roof_idref == @id }
    end

    def net_area
      return if nil?

      val = @area
      skylights.each do |skylight|
        val -= skylight.area
      end
      fail "Calculated a negative net surface area for surface '#{@id}'." if val < 0

      return val
    end

    def exterior_adjacent_to
      return LocationOutside
    end

    def is_exterior
      return true
    end

    def is_interior
      return !is_exterior
    end

    def is_thermal_boundary
      return HPXML::is_thermal_boundary(self)
    end

    def is_exterior_thermal_boundary
      return (is_exterior && is_thermal_boundary)
    end

    def delete
      @hpxml_object.roofs.delete(self)
      skylights.reverse_each do |skylight|
        skylight.delete
      end
      @hpxml_object.attics.each do |attic|
        attic.attached_to_roof_idrefs.delete(@id) unless attic.attached_to_roof_idrefs.nil?
      end
    end

    def check_for_errors
      errors = []
      begin; net_area; rescue StandardError => e; errors << e.message; end
      return errors
    end

    def to_oga(doc)
      return if nil?

      roofs = XMLHelper.create_elements_as_needed(doc, ['HPXML', 'Building', 'BuildingDetails', 'Enclosure', 'Roofs'])
      roof = XMLHelper.add_element(roofs, 'Roof')
      sys_id = XMLHelper.add_element(roof, 'SystemIdentifier')
      XMLHelper.add_attribute(sys_id, 'id', @id)
      XMLHelper.add_element(roof, 'InteriorAdjacentTo', @interior_adjacent_to) unless @interior_adjacent_to.nil?
      XMLHelper.add_element(roof, 'Area', to_float(@area)) unless @area.nil?
      XMLHelper.add_element(roof, 'Azimuth', to_integer(@azimuth)) unless @azimuth.nil?
      XMLHelper.add_element(roof, 'RoofType', @roof_type) unless @roof_type.nil?
      XMLHelper.add_element(roof, 'RoofColor', @roof_color) unless @roof_color.nil?
      XMLHelper.add_element(roof, 'SolarAbsorptance', to_float(@solar_absorptance)) unless @solar_absorptance.nil?
      XMLHelper.add_element(roof, 'Emittance', to_float(@emittance)) unless @emittance.nil?
      XMLHelper.add_element(roof, 'Pitch', to_float(@pitch)) unless @pitch.nil?
      XMLHelper.add_element(roof, 'RadiantBarrier', to_boolean(@radiant_barrier)) unless @radiant_barrier.nil?
      XMLHelper.add_element(roof, 'RadiantBarrierGrade', to_integer(@radiant_barrier_grade)) unless @radiant_barrier_grade.nil?
      insulation = XMLHelper.add_element(roof, 'Insulation')
      sys_id = XMLHelper.add_element(insulation, 'SystemIdentifier')
      if not @insulation_id.nil?
        XMLHelper.add_attribute(sys_id, 'id', @insulation_id)
      else
        XMLHelper.add_attribute(sys_id, 'id', @id + 'Insulation')
      end
      XMLHelper.add_element(insulation, 'AssemblyEffectiveRValue', to_float(@insulation_assembly_r_value)) unless @insulation_assembly_r_value.nil?
    end

    def from_oga(roof)
      return if roof.nil?

      @id = HPXML::get_id(roof)
      @interior_adjacent_to = XMLHelper.get_value(roof, 'InteriorAdjacentTo')
      @area = to_float_or_nil(XMLHelper.get_value(roof, 'Area'))
      @azimuth = to_integer_or_nil(XMLHelper.get_value(roof, 'Azimuth'))
      @roof_type = XMLHelper.get_value(roof, 'RoofType')
      @roof_color = XMLHelper.get_value(roof, 'RoofColor')
      @solar_absorptance = to_float_or_nil(XMLHelper.get_value(roof, 'SolarAbsorptance'))
      @emittance = to_float_or_nil(XMLHelper.get_value(roof, 'Emittance'))
      @pitch = to_float_or_nil(XMLHelper.get_value(roof, 'Pitch'))
      @radiant_barrier = to_boolean_or_nil(XMLHelper.get_value(roof, 'RadiantBarrier'))
      @radiant_barrier_grade = to_integer_or_nil(XMLHelper.get_value(roof, 'RadiantBarrierGrade'))
      insulation = XMLHelper.get_element(roof, 'Insulation')
      if not insulation.nil?
        @insulation_id = HPXML::get_id(insulation)
        @insulation_assembly_r_value = to_float_or_nil(XMLHelper.get_value(insulation, 'AssemblyEffectiveRValue'))
        @insulation_cavity_r_value = to_float_or_nil(XMLHelper.get_value(insulation, "Layer[InstallationType='cavity']/NominalRValue"))
        @insulation_continuous_r_value = to_float_or_nil(XMLHelper.get_value(insulation, "Layer[InstallationType='continuous']/NominalRValue"))
      end
    end
  end

  class RimJoists < BaseArrayElement
    def add(**kwargs)
      self << RimJoist.new(@hpxml_object, **kwargs)
    end

    def from_oga(hpxml)
      return if hpxml.nil?

      XMLHelper.get_elements(hpxml, 'Building/BuildingDetails/Enclosure/RimJoists/RimJoist').each do |rim_joist|
        self << RimJoist.new(@hpxml_object, rim_joist)
      end
    end
  end

  class RimJoist < BaseElement
    ATTRS = [:id, :exterior_adjacent_to, :interior_adjacent_to, :area, :azimuth, :siding, :color,
             :solar_absorptance, :emittance, :insulation_id, :insulation_assembly_r_value,
             :insulation_cavity_r_value, :insulation_continuous_r_value]
    attr_accessor(*ATTRS)

    def is_exterior
      if @exterior_adjacent_to == LocationOutside
        return true
      end

      return false
    end

    def is_interior
      return !is_exterior
    end

    def is_adiabatic
      return HPXML::is_adiabatic(self)
    end

    def is_thermal_boundary
      return HPXML::is_thermal_boundary(self)
    end

    def is_exterior_thermal_boundary
      return (is_exterior && is_thermal_boundary)
    end

    def delete
      @hpxml_object.rim_joists.delete(self)
    end

    def check_for_errors
      errors = []
      return errors
    end

    def to_oga(doc)
      return if nil?

      rim_joists = XMLHelper.create_elements_as_needed(doc, ['HPXML', 'Building', 'BuildingDetails', 'Enclosure', 'RimJoists'])
      rim_joist = XMLHelper.add_element(rim_joists, 'RimJoist')
      sys_id = XMLHelper.add_element(rim_joist, 'SystemIdentifier')
      XMLHelper.add_attribute(sys_id, 'id', @id)
      XMLHelper.add_element(rim_joist, 'ExteriorAdjacentTo', @exterior_adjacent_to) unless @exterior_adjacent_to.nil?
      XMLHelper.add_element(rim_joist, 'InteriorAdjacentTo', @interior_adjacent_to) unless @interior_adjacent_to.nil?
      XMLHelper.add_element(rim_joist, 'Area', to_float(@area)) unless @area.nil?
      XMLHelper.add_element(rim_joist, 'Azimuth', to_integer(@azimuth)) unless @azimuth.nil?
      XMLHelper.add_element(rim_joist, 'Siding', @siding) unless @siding.nil?
      XMLHelper.add_element(rim_joist, 'Color', @color) unless @color.nil?
      XMLHelper.add_element(rim_joist, 'SolarAbsorptance', to_float(@solar_absorptance)) unless @solar_absorptance.nil?
      XMLHelper.add_element(rim_joist, 'Emittance', to_float(@emittance)) unless @emittance.nil?
      insulation = XMLHelper.add_element(rim_joist, 'Insulation')
      sys_id = XMLHelper.add_element(insulation, 'SystemIdentifier')
      if not @insulation_id.nil?
        XMLHelper.add_attribute(sys_id, 'id', @insulation_id)
      else
        XMLHelper.add_attribute(sys_id, 'id', @id + 'Insulation')
      end
      XMLHelper.add_element(insulation, 'AssemblyEffectiveRValue', to_float(@insulation_assembly_r_value)) unless @insulation_assembly_r_value.nil?
    end

    def from_oga(rim_joist)
      return if rim_joist.nil?

      @id = HPXML::get_id(rim_joist)
      @exterior_adjacent_to = XMLHelper.get_value(rim_joist, 'ExteriorAdjacentTo')
      @interior_adjacent_to = XMLHelper.get_value(rim_joist, 'InteriorAdjacentTo')
      @area = to_float_or_nil(XMLHelper.get_value(rim_joist, 'Area'))
      @azimuth = to_integer_or_nil(XMLHelper.get_value(rim_joist, 'Azimuth'))
      @siding = XMLHelper.get_value(rim_joist, 'Siding')
      @color = XMLHelper.get_value(rim_joist, 'Color')
      @solar_absorptance = to_float_or_nil(XMLHelper.get_value(rim_joist, 'SolarAbsorptance'))
      @emittance = to_float_or_nil(XMLHelper.get_value(rim_joist, 'Emittance'))
      insulation = XMLHelper.get_element(rim_joist, 'Insulation')
      if not insulation.nil?
        @insulation_id = HPXML::get_id(insulation)
        @insulation_assembly_r_value = to_float_or_nil(XMLHelper.get_value(insulation, 'AssemblyEffectiveRValue'))
        @insulation_cavity_r_value = to_float_or_nil(XMLHelper.get_value(insulation, "Layer[InstallationType='cavity']/NominalRValue"))
        @insulation_continuous_r_value = to_float_or_nil(XMLHelper.get_value(insulation, "Layer[InstallationType='continuous']/NominalRValue"))
      end
    end
  end

  class Walls < BaseArrayElement
    def add(**kwargs)
      self << Wall.new(@hpxml_object, **kwargs)
    end

    def from_oga(hpxml)
      return if hpxml.nil?

      XMLHelper.get_elements(hpxml, 'Building/BuildingDetails/Enclosure/Walls/Wall').each do |wall|
        self << Wall.new(@hpxml_object, wall)
      end
    end
  end

  class Wall < BaseElement
    ATTRS = [:id, :exterior_adjacent_to, :interior_adjacent_to, :wall_type, :optimum_value_engineering,
             :area, :orientation, :azimuth, :siding, :color, :solar_absorptance, :emittance, :insulation_id,
             :insulation_assembly_r_value, :insulation_cavity_r_value, :insulation_continuous_r_value]
    attr_accessor(*ATTRS)

    def windows
      return @hpxml_object.windows.select { |window| window.wall_idref == @id }
    end

    def doors
      return @hpxml_object.doors.select { |door| door.wall_idref == @id }
    end

    def net_area
      return if nil?

      val = @area
      (windows + doors).each do |subsurface|
        val -= subsurface.area
      end
      fail "Calculated a negative net surface area for surface '#{@id}'." if val < 0

      return val
    end

    def is_exterior
      if @exterior_adjacent_to == LocationOutside
        return true
      end

      return false
    end

    def is_interior
      return !is_exterior
    end

    def is_adiabatic
      return HPXML::is_adiabatic(self)
    end

    def is_thermal_boundary
      return HPXML::is_thermal_boundary(self)
    end

    def is_exterior_thermal_boundary
      return (is_exterior && is_thermal_boundary)
    end

    def delete
      @hpxml_object.walls.delete(self)
      windows.reverse_each do |window|
        window.delete
      end
      doors.reverse_each do |door|
        door.delete
      end
    end

    def check_for_errors
      errors = []
      begin; net_area; rescue StandardError => e; errors << e.message; end
      return errors
    end

    def to_oga(doc)
      return if nil?

      walls = XMLHelper.create_elements_as_needed(doc, ['HPXML', 'Building', 'BuildingDetails', 'Enclosure', 'Walls'])
      wall = XMLHelper.add_element(walls, 'Wall')
      sys_id = XMLHelper.add_element(wall, 'SystemIdentifier')
      XMLHelper.add_attribute(sys_id, 'id', @id)
      XMLHelper.add_element(wall, 'ExteriorAdjacentTo', @exterior_adjacent_to) unless @exterior_adjacent_to.nil?
      XMLHelper.add_element(wall, 'InteriorAdjacentTo', @interior_adjacent_to) unless @interior_adjacent_to.nil?
      if not @wall_type.nil?
        wall_type_e = XMLHelper.add_element(wall, 'WallType')
        XMLHelper.add_element(wall_type_e, @wall_type)
      end
      XMLHelper.add_element(wall, 'Area', to_float(@area)) unless @area.nil?
      XMLHelper.add_element(wall, 'Azimuth', to_integer(@azimuth)) unless @azimuth.nil?
      XMLHelper.add_element(wall, 'Siding', @siding) unless @siding.nil?
      XMLHelper.add_element(wall, 'Color', @color) unless @color.nil?
      XMLHelper.add_element(wall, 'SolarAbsorptance', to_float(@solar_absorptance)) unless @solar_absorptance.nil?
      XMLHelper.add_element(wall, 'Emittance', to_float(@emittance)) unless @emittance.nil?
      insulation = XMLHelper.add_element(wall, 'Insulation')
      sys_id = XMLHelper.add_element(insulation, 'SystemIdentifier')
      if not @insulation_id.nil?
        XMLHelper.add_attribute(sys_id, 'id', @insulation_id)
      else
        XMLHelper.add_attribute(sys_id, 'id', @id + 'Insulation')
      end
      XMLHelper.add_element(insulation, 'AssemblyEffectiveRValue', to_float(@insulation_assembly_r_value)) unless @insulation_assembly_r_value.nil?
    end

    def from_oga(wall)
      return if wall.nil?

      @id = HPXML::get_id(wall)
      @exterior_adjacent_to = XMLHelper.get_value(wall, 'ExteriorAdjacentTo')
      @interior_adjacent_to = XMLHelper.get_value(wall, 'InteriorAdjacentTo')
      @wall_type = XMLHelper.get_child_name(wall, 'WallType')
      @optimum_value_engineering = to_boolean_or_nil(XMLHelper.get_value(wall, 'WallType/WoodStud/OptimumValueEngineering'))
      @area = to_float_or_nil(XMLHelper.get_value(wall, 'Area'))
      @orientation = XMLHelper.get_value(wall, 'Orientation')
      @azimuth = to_integer_or_nil(XMLHelper.get_value(wall, 'Azimuth'))
      @siding = XMLHelper.get_value(wall, 'Siding')
      @color = XMLHelper.get_value(wall, 'Color')
      @solar_absorptance = to_float_or_nil(XMLHelper.get_value(wall, 'SolarAbsorptance'))
      @emittance = to_float_or_nil(XMLHelper.get_value(wall, 'Emittance'))
      insulation = XMLHelper.get_element(wall, 'Insulation')
      if not insulation.nil?
        @insulation_id = HPXML::get_id(insulation)
        @insulation_assembly_r_value = to_float_or_nil(XMLHelper.get_value(insulation, 'AssemblyEffectiveRValue'))
        @insulation_cavity_r_value = to_float_or_nil(XMLHelper.get_value(insulation, "Layer[InstallationType='cavity']/NominalRValue"))
        @insulation_continuous_r_value = to_float_or_nil(XMLHelper.get_value(insulation, "Layer[InstallationType='continuous']/NominalRValue"))
      end
    end
  end

  class FoundationWalls < BaseArrayElement
    def add(**kwargs)
      self << FoundationWall.new(@hpxml_object, **kwargs)
    end

    def from_oga(hpxml)
      return if hpxml.nil?

      XMLHelper.get_elements(hpxml, 'Building/BuildingDetails/Enclosure/FoundationWalls/FoundationWall').each do |foundation_wall|
        self << FoundationWall.new(@hpxml_object, foundation_wall)
      end
    end
  end

  class FoundationWall < BaseElement
    ATTRS = [:id, :exterior_adjacent_to, :interior_adjacent_to, :height, :area, :azimuth, :thickness,
             :depth_below_grade, :insulation_id, :insulation_r_value, :insulation_interior_r_value,
             :insulation_interior_distance_to_top, :insulation_interior_distance_to_bottom,
             :insulation_exterior_r_value, :insulation_exterior_distance_to_top,
             :insulation_exterior_distance_to_bottom, :insulation_assembly_r_value,
             :insulation_continuous_r_value]
    attr_accessor(*ATTRS)

    def windows
      return @hpxml_object.windows.select { |window| window.wall_idref == @id }
    end

    def doors
      return @hpxml_object.doors.select { |door| door.wall_idref == @id }
    end

    def net_area
      return if nil?

      val = @area
      (@hpxml_object.windows + @hpxml_object.doors).each do |subsurface|
        next unless subsurface.wall_idref == @id

        val -= subsurface.area
      end
      fail "Calculated a negative net surface area for surface '#{@id}'." if val < 0

      return val
    end

    def is_exterior
      if @exterior_adjacent_to == LocationGround
        return true
      end

      return false
    end

    def is_interior
      return !is_exterior
    end

    def is_adiabatic
      return HPXML::is_adiabatic(self)
    end

    def is_thermal_boundary
      return HPXML::is_thermal_boundary(self)
    end

    def is_exterior_thermal_boundary
      return (is_exterior && is_thermal_boundary)
    end

    def delete
      @hpxml_object.foundation_walls.delete(self)
      windows.reverse_each do |window|
        window.delete
      end
      doors.reverse_each do |door|
        door.delete
      end
      @hpxml_object.foundations.each do |foundation|
        foundation.attached_to_foundation_wall_idrefs.delete(@id) unless foundation.attached_to_foundation_wall_idrefs.nil?
      end
    end

    def check_for_errors
      errors = []
      begin; net_area; rescue StandardError => e; errors << e.message; end
      return errors
    end

    def to_oga(doc)
      return if nil?

      foundation_walls = XMLHelper.create_elements_as_needed(doc, ['HPXML', 'Building', 'BuildingDetails', 'Enclosure', 'FoundationWalls'])
      foundation_wall = XMLHelper.add_element(foundation_walls, 'FoundationWall')
      sys_id = XMLHelper.add_element(foundation_wall, 'SystemIdentifier')
      XMLHelper.add_attribute(sys_id, 'id', @id)
      XMLHelper.add_element(foundation_wall, 'ExteriorAdjacentTo', @exterior_adjacent_to) unless @exterior_adjacent_to.nil?
      XMLHelper.add_element(foundation_wall, 'InteriorAdjacentTo', @interior_adjacent_to) unless @interior_adjacent_to.nil?
      XMLHelper.add_element(foundation_wall, 'Height', to_float(@height)) unless @height.nil?
      XMLHelper.add_element(foundation_wall, 'Area', to_float(@area)) unless @area.nil?
      XMLHelper.add_element(foundation_wall, 'Azimuth', to_integer(@azimuth)) unless @azimuth.nil?
      XMLHelper.add_element(foundation_wall, 'Thickness', to_float(@thickness)) unless @thickness.nil?
      XMLHelper.add_element(foundation_wall, 'DepthBelowGrade', to_float(@depth_below_grade)) unless @depth_below_grade.nil?
      insulation = XMLHelper.add_element(foundation_wall, 'Insulation')
      sys_id = XMLHelper.add_element(insulation, 'SystemIdentifier')
      if not @insulation_id.nil?
        XMLHelper.add_attribute(sys_id, 'id', @insulation_id)
      else
        XMLHelper.add_attribute(sys_id, 'id', @id + 'Insulation')
      end
      XMLHelper.add_element(insulation, 'AssemblyEffectiveRValue', to_float(@insulation_assembly_r_value)) unless @insulation_assembly_r_value.nil?
      if not @insulation_exterior_r_value.nil?
        layer = XMLHelper.add_element(insulation, 'Layer')
        XMLHelper.add_element(layer, 'InstallationType', 'continuous - exterior')
        XMLHelper.add_element(layer, 'NominalRValue', to_float(@insulation_exterior_r_value))
        XMLHelper.add_extension(layer, 'DistanceToTopOfInsulation', to_float(@insulation_exterior_distance_to_top)) unless @insulation_exterior_distance_to_top.nil?
        XMLHelper.add_extension(layer, 'DistanceToBottomOfInsulation', to_float(@insulation_exterior_distance_to_bottom)) unless @insulation_exterior_distance_to_bottom.nil?
      end
      if not @insulation_interior_r_value.nil?
        layer = XMLHelper.add_element(insulation, 'Layer')
        XMLHelper.add_element(layer, 'InstallationType', 'continuous - interior')
        XMLHelper.add_element(layer, 'NominalRValue', to_float(@insulation_interior_r_value))
        XMLHelper.add_extension(layer, 'DistanceToTopOfInsulation', to_float(@insulation_interior_distance_to_top)) unless @insulation_interior_distance_to_top.nil?
        XMLHelper.add_extension(layer, 'DistanceToBottomOfInsulation', to_float(@insulation_interior_distance_to_bottom)) unless @insulation_interior_distance_to_bottom.nil?
      end
    end

    def from_oga(foundation_wall)
      return if foundation_wall.nil?

      @id = HPXML::get_id(foundation_wall)
      @exterior_adjacent_to = XMLHelper.get_value(foundation_wall, 'ExteriorAdjacentTo')
      @interior_adjacent_to = XMLHelper.get_value(foundation_wall, 'InteriorAdjacentTo')
      @height = to_float_or_nil(XMLHelper.get_value(foundation_wall, 'Height'))
      @area = to_float_or_nil(XMLHelper.get_value(foundation_wall, 'Area'))
      @azimuth = to_integer_or_nil(XMLHelper.get_value(foundation_wall, 'Azimuth'))
      @thickness = to_float_or_nil(XMLHelper.get_value(foundation_wall, 'Thickness'))
      @depth_below_grade = to_float_or_nil(XMLHelper.get_value(foundation_wall, 'DepthBelowGrade'))
      insulation = XMLHelper.get_element(foundation_wall, 'Insulation')
      if not insulation.nil?
        @insulation_id = HPXML::get_id(insulation)
        @insulation_r_value = to_float_or_nil(XMLHelper.get_value(insulation, "Layer[InstallationType='continuous']/NominalRValue"))
        @insulation_interior_r_value = to_float_or_nil(XMLHelper.get_value(insulation, "Layer[InstallationType='continuous - interior']/NominalRValue"))
        @insulation_interior_distance_to_top = to_float_or_nil(XMLHelper.get_value(insulation, "Layer[InstallationType='continuous - interior']/extension/DistanceToTopOfInsulation"))
        @insulation_interior_distance_to_bottom = to_float_or_nil(XMLHelper.get_value(insulation, "Layer[InstallationType='continuous - interior']/extension/DistanceToBottomOfInsulation"))
        @insulation_exterior_r_value = to_float_or_nil(XMLHelper.get_value(insulation, "Layer[InstallationType='continuous - exterior']/NominalRValue"))
        @insulation_exterior_distance_to_top = to_float_or_nil(XMLHelper.get_value(insulation, "Layer[InstallationType='continuous - exterior']/extension/DistanceToTopOfInsulation"))
        @insulation_exterior_distance_to_bottom = to_float_or_nil(XMLHelper.get_value(insulation, "Layer[InstallationType='continuous - exterior']/extension/DistanceToBottomOfInsulation"))
        @insulation_continuous_r_value = to_float_or_nil(XMLHelper.get_value(insulation, "Layer[InstallationType='continuous']/NominalRValue"))
        @insulation_assembly_r_value = to_float_or_nil(XMLHelper.get_value(insulation, 'AssemblyEffectiveRValue'))
      end
    end
  end

  class FrameFloors < BaseArrayElement
    def add(**kwargs)
      self << FrameFloor.new(@hpxml_object, **kwargs)
    end

    def from_oga(hpxml)
      return if hpxml.nil?

      XMLHelper.get_elements(hpxml, 'Building/BuildingDetails/Enclosure/FrameFloors/FrameFloor').each do |frame_floor|
        self << FrameFloor.new(@hpxml_object, frame_floor)
      end
    end
  end

  class FrameFloor < BaseElement
    ATTRS = [:id, :exterior_adjacent_to, :interior_adjacent_to, :area, :insulation_id,
             :insulation_assembly_r_value, :insulation_cavity_r_value, :insulation_continuous_r_value,
             :other_space_above_or_below]
    attr_accessor(*ATTRS)

    def is_ceiling
      if [LocationAtticVented, LocationAtticUnvented].include? @interior_adjacent_to
        return true
      elsif [LocationAtticVented, LocationAtticUnvented].include? @exterior_adjacent_to
        return true
      elsif [LocationOtherHousingUnit, LocationOtherHeatedSpace, LocationOtherMultifamilyBufferSpace, LocationOtherNonFreezingSpace].include?(@exterior_adjacent_to) && (@other_space_above_or_below == FrameFloorOtherSpaceAbove)
        return true
      end

      return false
    end

    def is_floor
      !is_ceiling
    end

    def is_exterior
      if @exterior_adjacent_to == LocationOutside
        return true
      end

      return false
    end

    def is_interior
      return !is_exterior
    end

    def is_adiabatic
      return HPXML::is_adiabatic(self)
    end

    def is_thermal_boundary
      return HPXML::is_thermal_boundary(self)
    end

    def is_exterior_thermal_boundary
      return (is_exterior && is_thermal_boundary)
    end

    def delete
      @hpxml_object.frame_floors.delete(self)
      @hpxml_object.attics.each do |attic|
        attic.attached_to_frame_floor_idrefs.delete(@id) unless attic.attached_to_frame_floor_idrefs.nil?
      end
      @hpxml_object.foundations.each do |foundation|
        foundation.attached_to_frame_floor_idrefs.delete(@id) unless foundation.attached_to_frame_floor_idrefs.nil?
      end
    end

    def check_for_errors
      errors = []
      return errors
    end

    def to_oga(doc)
      return if nil?

      frame_floors = XMLHelper.create_elements_as_needed(doc, ['HPXML', 'Building', 'BuildingDetails', 'Enclosure', 'FrameFloors'])
      frame_floor = XMLHelper.add_element(frame_floors, 'FrameFloor')
      sys_id = XMLHelper.add_element(frame_floor, 'SystemIdentifier')
      XMLHelper.add_attribute(sys_id, 'id', @id)
      XMLHelper.add_element(frame_floor, 'ExteriorAdjacentTo', @exterior_adjacent_to) unless @exterior_adjacent_to.nil?
      XMLHelper.add_element(frame_floor, 'InteriorAdjacentTo', @interior_adjacent_to) unless @interior_adjacent_to.nil?
      XMLHelper.add_element(frame_floor, 'Area', to_float(@area)) unless @area.nil?
      insulation = XMLHelper.add_element(frame_floor, 'Insulation')
      sys_id = XMLHelper.add_element(insulation, 'SystemIdentifier')
      if not @insulation_id.nil?
        XMLHelper.add_attribute(sys_id, 'id', @insulation_id)
      else
        XMLHelper.add_attribute(sys_id, 'id', @id + 'Insulation')
      end
      XMLHelper.add_element(insulation, 'AssemblyEffectiveRValue', to_float(@insulation_assembly_r_value)) unless @insulation_assembly_r_value.nil?
      XMLHelper.add_extension(frame_floor, 'OtherSpaceAboveOrBelow', @other_space_above_or_below) unless @other_space_above_or_below.nil?
    end

    def from_oga(frame_floor)
      return if frame_floor.nil?

      @id = HPXML::get_id(frame_floor)
      @exterior_adjacent_to = XMLHelper.get_value(frame_floor, 'ExteriorAdjacentTo')
      @interior_adjacent_to = XMLHelper.get_value(frame_floor, 'InteriorAdjacentTo')
      @area = to_float_or_nil(XMLHelper.get_value(frame_floor, 'Area'))
      insulation = XMLHelper.get_element(frame_floor, 'Insulation')
      if not insulation.nil?
        @insulation_id = HPXML::get_id(insulation)
        @insulation_assembly_r_value = to_float_or_nil(XMLHelper.get_value(insulation, 'AssemblyEffectiveRValue'))
        @insulation_cavity_r_value = to_float_or_nil(XMLHelper.get_value(insulation, "Layer[InstallationType='cavity']/NominalRValue"))
        @insulation_continuous_r_value = to_float_or_nil(XMLHelper.get_value(insulation, "Layer[InstallationType='continuous']/NominalRValue"))
      end
      @other_space_above_or_below = XMLHelper.get_value(frame_floor, 'extension/OtherSpaceAboveOrBelow')
    end
  end

  class Slabs < BaseArrayElement
    def add(**kwargs)
      self << Slab.new(@hpxml_object, **kwargs)
    end

    def from_oga(hpxml)
      return if hpxml.nil?

      XMLHelper.get_elements(hpxml, 'Building/BuildingDetails/Enclosure/Slabs/Slab').each do |slab|
        self << Slab.new(@hpxml_object, slab)
      end
    end
  end

  class Slab < BaseElement
    ATTRS = [:id, :interior_adjacent_to, :exterior_adjacent_to, :area, :thickness, :exposed_perimeter,
             :perimeter_insulation_depth, :under_slab_insulation_width,
             :under_slab_insulation_spans_entire_slab, :depth_below_grade, :carpet_fraction,
             :carpet_r_value, :perimeter_insulation_id, :perimeter_insulation_r_value,
             :under_slab_insulation_id, :under_slab_insulation_r_value]
    attr_accessor(*ATTRS)

    def exterior_adjacent_to
      return LocationGround
    end

    def is_exterior
      return true
    end

    def is_interior
      return !is_exterior
    end

    def is_thermal_boundary
      return HPXML::is_thermal_boundary(self)
    end

    def is_exterior_thermal_boundary
      return (is_exterior && is_thermal_boundary)
    end

    def delete
      @hpxml_object.slabs.delete(self)
      @hpxml_object.foundations.each do |foundation|
        foundation.attached_to_slab_idrefs.delete(@id) unless foundation.attached_to_slab_idrefs.nil?
      end
    end

    def check_for_errors
      errors = []

      if not @exposed_perimeter.nil?
        if @exposed_perimeter <= 0
          fail "Exposed perimeter for Slab '#{@id}' must be greater than zero."
        end
      end

      return errors
    end

    def to_oga(doc)
      return if nil?

      slabs = XMLHelper.create_elements_as_needed(doc, ['HPXML', 'Building', 'BuildingDetails', 'Enclosure', 'Slabs'])
      slab = XMLHelper.add_element(slabs, 'Slab')
      sys_id = XMLHelper.add_element(slab, 'SystemIdentifier')
      XMLHelper.add_attribute(sys_id, 'id', @id)
      XMLHelper.add_element(slab, 'InteriorAdjacentTo', @interior_adjacent_to) unless @interior_adjacent_to.nil?
      XMLHelper.add_element(slab, 'Area', to_float(@area)) unless @area.nil?
      XMLHelper.add_element(slab, 'Thickness', to_float(@thickness)) unless @thickness.nil?
      XMLHelper.add_element(slab, 'ExposedPerimeter', to_float(@exposed_perimeter)) unless @exposed_perimeter.nil?
      XMLHelper.add_element(slab, 'PerimeterInsulationDepth', to_float(@perimeter_insulation_depth)) unless @perimeter_insulation_depth.nil?
      XMLHelper.add_element(slab, 'UnderSlabInsulationWidth', to_float(@under_slab_insulation_width)) unless @under_slab_insulation_width.nil?
      XMLHelper.add_element(slab, 'UnderSlabInsulationSpansEntireSlab', to_boolean(@under_slab_insulation_spans_entire_slab)) unless @under_slab_insulation_spans_entire_slab.nil?
      XMLHelper.add_element(slab, 'DepthBelowGrade', to_float(@depth_below_grade)) unless @depth_below_grade.nil?
      insulation = XMLHelper.add_element(slab, 'PerimeterInsulation')
      sys_id = XMLHelper.add_element(insulation, 'SystemIdentifier')
      if not @perimeter_insulation_id.nil?
        XMLHelper.add_attribute(sys_id, 'id', @perimeter_insulation_id)
      else
        XMLHelper.add_attribute(sys_id, 'id', @id + 'PerimeterInsulation')
      end
      layer = XMLHelper.add_element(insulation, 'Layer')
      XMLHelper.add_element(layer, 'InstallationType', 'continuous')
      XMLHelper.add_element(layer, 'NominalRValue', to_float(@perimeter_insulation_r_value)) unless @perimeter_insulation_r_value.nil?
      insulation = XMLHelper.add_element(slab, 'UnderSlabInsulation')
      sys_id = XMLHelper.add_element(insulation, 'SystemIdentifier')
      if not @under_slab_insulation_id.nil?
        XMLHelper.add_attribute(sys_id, 'id', @under_slab_insulation_id)
      else
        XMLHelper.add_attribute(sys_id, 'id', @id + 'UnderSlabInsulation')
      end
      layer = XMLHelper.add_element(insulation, 'Layer')
      XMLHelper.add_element(layer, 'InstallationType', 'continuous')
      XMLHelper.add_element(layer, 'NominalRValue', to_float(@under_slab_insulation_r_value)) unless @under_slab_insulation_r_value.nil?
      XMLHelper.add_extension(slab, 'CarpetFraction', to_float(@carpet_fraction)) unless @carpet_fraction.nil?
      XMLHelper.add_extension(slab, 'CarpetRValue', to_float(@carpet_r_value)) unless @carpet_r_value.nil?
    end

    def from_oga(slab)
      return if slab.nil?

      @id = HPXML::get_id(slab)
      @interior_adjacent_to = XMLHelper.get_value(slab, 'InteriorAdjacentTo')
      @area = to_float_or_nil(XMLHelper.get_value(slab, 'Area'))
      @thickness = to_float_or_nil(XMLHelper.get_value(slab, 'Thickness'))
      @exposed_perimeter = to_float_or_nil(XMLHelper.get_value(slab, 'ExposedPerimeter'))
      @perimeter_insulation_depth = to_float_or_nil(XMLHelper.get_value(slab, 'PerimeterInsulationDepth'))
      @under_slab_insulation_width = to_float_or_nil(XMLHelper.get_value(slab, 'UnderSlabInsulationWidth'))
      @under_slab_insulation_spans_entire_slab = to_boolean_or_nil(XMLHelper.get_value(slab, 'UnderSlabInsulationSpansEntireSlab'))
      @depth_below_grade = to_float_or_nil(XMLHelper.get_value(slab, 'DepthBelowGrade'))
      @carpet_fraction = to_float_or_nil(XMLHelper.get_value(slab, 'extension/CarpetFraction'))
      @carpet_r_value = to_float_or_nil(XMLHelper.get_value(slab, 'extension/CarpetRValue'))
      perimeter_insulation = XMLHelper.get_element(slab, 'PerimeterInsulation')
      if not perimeter_insulation.nil?
        @perimeter_insulation_id = HPXML::get_id(perimeter_insulation)
        @perimeter_insulation_r_value = to_float_or_nil(XMLHelper.get_value(perimeter_insulation, "Layer[InstallationType='continuous']/NominalRValue"))
      end
      under_slab_insulation = XMLHelper.get_element(slab, 'UnderSlabInsulation')
      if not under_slab_insulation.nil?
        @under_slab_insulation_id = HPXML::get_id(under_slab_insulation)
        @under_slab_insulation_r_value = to_float_or_nil(XMLHelper.get_value(under_slab_insulation, "Layer[InstallationType='continuous']/NominalRValue"))
      end
    end
  end

  class Windows < BaseArrayElement
    def add(**kwargs)
      self << Window.new(@hpxml_object, **kwargs)
    end

    def from_oga(hpxml)
      return if hpxml.nil?

      XMLHelper.get_elements(hpxml, 'Building/BuildingDetails/Enclosure/Windows/Window').each do |window|
        self << Window.new(@hpxml_object, window)
      end
    end
  end

  class Window < BaseElement
    ATTRS = [:id, :area, :azimuth, :orientation, :frame_type, :aluminum_thermal_break, :glass_layers,
             :glass_type, :gas_fill, :ufactor, :shgc, :interior_shading_factor_summer,
             :interior_shading_factor_winter, :exterior_shading, :overhangs_depth,
             :overhangs_distance_to_top_of_window, :overhangs_distance_to_bottom_of_window,
             :fraction_operable, :wall_idref]
    attr_accessor(*ATTRS)

    def wall
      return if @wall_idref.nil?

      (@hpxml_object.walls + @hpxml_object.foundation_walls).each do |wall|
        next unless wall.id == @wall_idref

        return wall
      end
      fail "Attached wall '#{@wall_idref}' not found for window '#{@id}'."
    end

    def is_exterior
      return wall.is_exterior
    end

    def is_interior
      return !is_exterior
    end

    def is_thermal_boundary
      return HPXML::is_thermal_boundary(wall)
    end

    def is_exterior_thermal_boundary
      return (is_exterior && is_thermal_boundary)
    end

    def delete
      @hpxml_object.windows.delete(self)
    end

    def check_for_errors
      errors = []
      begin; wall; rescue StandardError => e; errors << e.message; end
      if (not @overhangs_distance_to_top_of_window.nil?) && (not @overhangs_distance_to_bottom_of_window.nil?)
        if @overhangs_distance_to_bottom_of_window <= @overhangs_distance_to_top_of_window
          fail "For Window '#{@id}', overhangs distance to bottom (#{@overhangs_distance_to_bottom_of_window}) must be greater than distance to top (#{@overhangs_distance_to_top_of_window})."
        end
      end

      return errors
    end

    def to_oga(doc)
      return if nil?

      windows = XMLHelper.create_elements_as_needed(doc, ['HPXML', 'Building', 'BuildingDetails', 'Enclosure', 'Windows'])
      window = XMLHelper.add_element(windows, 'Window')
      sys_id = XMLHelper.add_element(window, 'SystemIdentifier')
      XMLHelper.add_attribute(sys_id, 'id', @id)
      XMLHelper.add_element(window, 'Area', to_float(@area)) unless @area.nil?
      XMLHelper.add_element(window, 'Azimuth', to_integer(@azimuth)) unless @azimuth.nil?
      XMLHelper.add_element(window, 'UFactor', to_float(@ufactor)) unless @ufactor.nil?
      XMLHelper.add_element(window, 'SHGC', to_float(@shgc)) unless @shgc.nil?
      if (not @interior_shading_factor_summer.nil?) || (not @interior_shading_factor_winter.nil?)
        interior_shading = XMLHelper.add_element(window, 'InteriorShading')
        sys_id = XMLHelper.add_element(interior_shading, 'SystemIdentifier')
        XMLHelper.add_attribute(sys_id, 'id', "#{id}InteriorShading")
        XMLHelper.add_element(interior_shading, 'SummerShadingCoefficient', to_float(@interior_shading_factor_summer)) unless @interior_shading_factor_summer.nil?
        XMLHelper.add_element(interior_shading, 'WinterShadingCoefficient', to_float(@interior_shading_factor_winter)) unless @interior_shading_factor_winter.nil?
      end
      if (not @overhangs_depth.nil?) || (not @overhangs_distance_to_top_of_window.nil?) || (not @overhangs_distance_to_bottom_of_window.nil?)
        overhangs = XMLHelper.add_element(window, 'Overhangs')
        XMLHelper.add_element(overhangs, 'Depth', to_float(@overhangs_depth)) unless @overhangs_depth.nil?
        XMLHelper.add_element(overhangs, 'DistanceToTopOfWindow', to_float(@overhangs_distance_to_top_of_window)) unless @overhangs_distance_to_top_of_window.nil?
        XMLHelper.add_element(overhangs, 'DistanceToBottomOfWindow', to_float(@overhangs_distance_to_bottom_of_window)) unless @overhangs_distance_to_bottom_of_window.nil?
      end
      XMLHelper.add_element(window, 'FractionOperable', to_float(@fraction_operable)) unless @fraction_operable.nil?
      if not @wall_idref.nil?
        attached_to_wall = XMLHelper.add_element(window, 'AttachedToWall')
        XMLHelper.add_attribute(attached_to_wall, 'idref', @wall_idref)
      end
    end

    def from_oga(window)
      return if window.nil?

      @id = HPXML::get_id(window)
      @area = to_float_or_nil(XMLHelper.get_value(window, 'Area'))
      @azimuth = to_integer_or_nil(XMLHelper.get_value(window, 'Azimuth'))
      @orientation = XMLHelper.get_value(window, 'Orientation')
      @frame_type = XMLHelper.get_child_name(window, 'FrameType')
      @aluminum_thermal_break = to_boolean_or_nil(XMLHelper.get_value(window, 'FrameType/Aluminum/ThermalBreak'))
      @glass_layers = XMLHelper.get_value(window, 'GlassLayers')
      @glass_type = XMLHelper.get_value(window, 'GlassType')
      @gas_fill = XMLHelper.get_value(window, 'GasFill')
      @ufactor = to_float_or_nil(XMLHelper.get_value(window, 'UFactor'))
      @shgc = to_float_or_nil(XMLHelper.get_value(window, 'SHGC'))
      @interior_shading_factor_summer = to_float_or_nil(XMLHelper.get_value(window, 'InteriorShading/SummerShadingCoefficient'))
      @interior_shading_factor_winter = to_float_or_nil(XMLHelper.get_value(window, 'InteriorShading/WinterShadingCoefficient'))
      @exterior_shading = XMLHelper.get_value(window, 'ExteriorShading/Type')
      @overhangs_depth = to_float_or_nil(XMLHelper.get_value(window, 'Overhangs/Depth'))
      @overhangs_distance_to_top_of_window = to_float_or_nil(XMLHelper.get_value(window, 'Overhangs/DistanceToTopOfWindow'))
      @overhangs_distance_to_bottom_of_window = to_float_or_nil(XMLHelper.get_value(window, 'Overhangs/DistanceToBottomOfWindow'))
      @fraction_operable = to_float_or_nil(XMLHelper.get_value(window, 'FractionOperable'))
      @wall_idref = HPXML::get_idref(XMLHelper.get_element(window, 'AttachedToWall'))
    end
  end

  class Skylights < BaseArrayElement
    def add(**kwargs)
      self << Skylight.new(@hpxml_object, **kwargs)
    end

    def from_oga(hpxml)
      return if hpxml.nil?

      XMLHelper.get_elements(hpxml, 'Building/BuildingDetails/Enclosure/Skylights/Skylight').each do |skylight|
        self << Skylight.new(@hpxml_object, skylight)
      end
    end
  end

  class Skylight < BaseElement
    ATTRS = [:id, :area, :azimuth, :orientation, :frame_type, :aluminum_thermal_break, :glass_layers,
             :glass_type, :gas_fill, :ufactor, :shgc, :interior_shading_factor_summer,
             :interior_shading_factor_winter, :exterior_shading, :roof_idref]
    attr_accessor(*ATTRS)

    def roof
      return if @roof_idref.nil?

      @hpxml_object.roofs.each do |roof|
        next unless roof.id == @roof_idref

        return roof
      end
      fail "Attached roof '#{@roof_idref}' not found for skylight '#{@id}'."
    end

    def is_exterior
      return roof.is_exterior
    end

    def is_interior
      return !is_exterior
    end

    def is_thermal_boundary
      return HPXML::is_thermal_boundary(roof)
    end

    def is_exterior_thermal_boundary
      return (is_exterior && is_thermal_boundary)
    end

    def delete
      @hpxml_object.skylights.delete(self)
    end

    def check_for_errors
      errors = []
      begin; roof; rescue StandardError => e; errors << e.message; end
      return errors
    end

    def to_oga(doc)
      return if nil?

      skylights = XMLHelper.create_elements_as_needed(doc, ['HPXML', 'Building', 'BuildingDetails', 'Enclosure', 'Skylights'])
      skylight = XMLHelper.add_element(skylights, 'Skylight')
      sys_id = XMLHelper.add_element(skylight, 'SystemIdentifier')
      XMLHelper.add_attribute(sys_id, 'id', @id)
      XMLHelper.add_element(skylight, 'Area', to_float(@area)) unless @area.nil?
      XMLHelper.add_element(skylight, 'Azimuth', to_integer(@azimuth)) unless @azimuth.nil?
      XMLHelper.add_element(skylight, 'UFactor', to_float(@ufactor)) unless @ufactor.nil?
      XMLHelper.add_element(skylight, 'SHGC', to_float(@shgc)) unless @shgc.nil?
      if (not @interior_shading_factor_summer.nil?) || (not @interior_shading_factor_winter.nil?)
        interior_shading = XMLHelper.add_element(skylight, 'InteriorShading')
        sys_id = XMLHelper.add_element(interior_shading, 'SystemIdentifier')
        XMLHelper.add_attribute(sys_id, 'id', "#{id}InteriorShading")
        XMLHelper.add_element(interior_shading, 'SummerShadingCoefficient', to_float(@interior_shading_factor_summer)) unless @interior_shading_factor_summer.nil?
        XMLHelper.add_element(interior_shading, 'WinterShadingCoefficient', to_float(@interior_shading_factor_winter)) unless @interior_shading_factor_winter.nil?
      end
      if not @roof_idref.nil?
        attached_to_roof = XMLHelper.add_element(skylight, 'AttachedToRoof')
        XMLHelper.add_attribute(attached_to_roof, 'idref', @roof_idref)
      end
    end

    def from_oga(skylight)
      return if skylight.nil?

      @id = HPXML::get_id(skylight)
      @area = to_float_or_nil(XMLHelper.get_value(skylight, 'Area'))
      @azimuth = to_integer_or_nil(XMLHelper.get_value(skylight, 'Azimuth'))
      @orientation = XMLHelper.get_value(skylight, 'Orientation')
      @frame_type = XMLHelper.get_child_name(skylight, 'FrameType')
      @aluminum_thermal_break = to_boolean_or_nil(XMLHelper.get_value(skylight, 'FrameType/Aluminum/ThermalBreak'))
      @glass_layers = XMLHelper.get_value(skylight, 'GlassLayers')
      @glass_type = XMLHelper.get_value(skylight, 'GlassType')
      @gas_fill = XMLHelper.get_value(skylight, 'GasFill')
      @ufactor = to_float_or_nil(XMLHelper.get_value(skylight, 'UFactor'))
      @shgc = to_float_or_nil(XMLHelper.get_value(skylight, 'SHGC'))
      @interior_shading_factor_summer = to_float_or_nil(XMLHelper.get_value(skylight, 'InteriorShading/SummerShadingCoefficient'))
      @interior_shading_factor_winter = to_float_or_nil(XMLHelper.get_value(skylight, 'InteriorShading/WinterShadingCoefficient'))
      @exterior_shading = XMLHelper.get_value(skylight, 'ExteriorShading/Type')
      @roof_idref = HPXML::get_idref(XMLHelper.get_element(skylight, 'AttachedToRoof'))
    end
  end

  class Doors < BaseArrayElement
    def add(**kwargs)
      self << Door.new(@hpxml_object, **kwargs)
    end

    def from_oga(hpxml)
      return if hpxml.nil?

      XMLHelper.get_elements(hpxml, 'Building/BuildingDetails/Enclosure/Doors/Door').each do |door|
        self << Door.new(@hpxml_object, door)
      end
    end
  end

  class Door < BaseElement
    ATTRS = [:id, :wall_idref, :area, :azimuth, :r_value]
    attr_accessor(*ATTRS)

    def wall
      return if @wall_idref.nil?

      (@hpxml_object.walls + @hpxml_object.foundation_walls).each do |wall|
        next unless wall.id == @wall_idref

        return wall
      end
      fail "Attached wall '#{@wall_idref}' not found for door '#{@id}'."
    end

    def is_exterior
      return wall.is_exterior
    end

    def is_interior
      return !is_exterior
    end

    def is_thermal_boundary
      return HPXML::is_thermal_boundary(wall)
    end

    def is_exterior_thermal_boundary
      return (is_exterior && is_thermal_boundary)
    end

    def delete
      @hpxml_object.doors.delete(self)
    end

    def check_for_errors
      errors = []
      begin; wall; rescue StandardError => e; errors << e.message; end
      return errors
    end

    def to_oga(doc)
      return if nil?

      doors = XMLHelper.create_elements_as_needed(doc, ['HPXML', 'Building', 'BuildingDetails', 'Enclosure', 'Doors'])
      door = XMLHelper.add_element(doors, 'Door')
      sys_id = XMLHelper.add_element(door, 'SystemIdentifier')
      XMLHelper.add_attribute(sys_id, 'id', @id)
      if not @wall_idref.nil?
        attached_to_wall = XMLHelper.add_element(door, 'AttachedToWall')
        XMLHelper.add_attribute(attached_to_wall, 'idref', @wall_idref)
      end
      XMLHelper.add_element(door, 'Area', to_float(@area)) unless @area.nil?
      XMLHelper.add_element(door, 'Azimuth', to_integer(@azimuth)) unless @azimuth.nil?
      XMLHelper.add_element(door, 'RValue', to_float(@r_value)) unless @r_value.nil?
    end

    def from_oga(door)
      return if door.nil?

      @id = HPXML::get_id(door)
      @wall_idref = HPXML::get_idref(XMLHelper.get_element(door, 'AttachedToWall'))
      @area = to_float_or_nil(XMLHelper.get_value(door, 'Area'))
      @azimuth = to_integer_or_nil(XMLHelper.get_value(door, 'Azimuth'))
      @r_value = to_float_or_nil(XMLHelper.get_value(door, 'RValue'))
    end
  end

  class HeatingSystems < BaseArrayElement
    def add(**kwargs)
      self << HeatingSystem.new(@hpxml_object, **kwargs)
    end

    def from_oga(hpxml)
      return if hpxml.nil?

      XMLHelper.get_elements(hpxml, 'Building/BuildingDetails/Systems/HVAC/HVACPlant/HeatingSystem').each do |heating_system|
        self << HeatingSystem.new(@hpxml_object, heating_system)
      end
    end

    def total_fraction_heat_load_served
      map { |htg_sys| htg_sys.fraction_heat_load_served.to_f }.sum(0.0)
    end
  end

  class HeatingSystem < BaseElement
    ATTRS = [:id, :distribution_system_idref, :year_installed, :heating_system_type,
             :heating_system_fuel, :heating_capacity, :heating_efficiency_afue,
             :heating_efficiency_percent, :fraction_heat_load_served, :electric_auxiliary_energy,
             :heating_cfm, :energy_star, :seed_id, :is_shared_system, :number_of_units_served,
             :shared_loop_watts, :fan_coil_watts, :wlhp_heating_efficiency_cop]
    attr_accessor(*ATTRS)

    def distribution_system
      return if @distribution_system_idref.nil?

      @hpxml_object.hvac_distributions.each do |hvac_distribution|
        next unless hvac_distribution.id == @distribution_system_idref

        return hvac_distribution
      end
      fail "Attached HVAC distribution system '#{@distribution_system_idref}' not found for HVAC system '#{@id}'."
    end

    def attached_cooling_system
      return if distribution_system.nil?

      distribution_system.hvac_systems.each do |hvac_system|
        next if hvac_system.id == @id

        return hvac_system
      end
      return
    end

    def delete
      @hpxml_object.heating_systems.delete(self)
      @hpxml_object.water_heating_systems.each do |water_heating_system|
        next unless water_heating_system.related_hvac_idref == @id

        water_heating_system.related_hvac_idref = nil
      end
    end

    def check_for_errors
      errors = []
      begin; distribution_system; rescue StandardError => e; errors << e.message; end
      return errors
    end

    def to_oga(doc)
      return if nil?

      hvac_plant = XMLHelper.create_elements_as_needed(doc, ['HPXML', 'Building', 'BuildingDetails', 'Systems', 'HVAC', 'HVACPlant'])
      heating_system = XMLHelper.add_element(hvac_plant, 'HeatingSystem')
      sys_id = XMLHelper.add_element(heating_system, 'SystemIdentifier')
      XMLHelper.add_attribute(sys_id, 'id', @id)
      if not @distribution_system_idref.nil?
        distribution_system = XMLHelper.add_element(heating_system, 'DistributionSystem')
        XMLHelper.add_attribute(distribution_system, 'idref', @distribution_system_idref)
      end
      XMLHelper.add_element(heating_system, 'IsSharedSystem', to_boolean(@is_shared_system)) unless @is_shared_system.nil?
      XMLHelper.add_element(heating_system, 'NumberofUnitsServed', to_integer(@number_of_units_served)) unless @number_of_units_served.nil?
      if not @heating_system_type.nil?
        heating_system_type_e = XMLHelper.add_element(heating_system, 'HeatingSystemType')
        XMLHelper.add_element(heating_system_type_e, @heating_system_type)
      end
      XMLHelper.add_element(heating_system, 'HeatingSystemFuel', @heating_system_fuel) unless @heating_system_fuel.nil?
      XMLHelper.add_element(heating_system, 'HeatingCapacity', to_float(@heating_capacity)) unless @heating_capacity.nil?

      efficiency_units = nil
      efficiency_value = nil
      if [HVACTypeFurnace, HVACTypeWallFurnace, HVACTypeFloorFurnace, HVACTypeBoiler].include? @heating_system_type
        efficiency_units = UnitsAFUE
        efficiency_value = @heating_efficiency_afue
      elsif [HVACTypeElectricResistance, HVACTypeStove, HVACTypePortableHeater, HVACTypeFixedHeater, HVACTypeFireplace].include? @heating_system_type
        efficiency_units = UnitsPercent
        efficiency_value = @heating_efficiency_percent
      end
      if not efficiency_value.nil?
        annual_efficiency = XMLHelper.add_element(heating_system, 'AnnualHeatingEfficiency')
        XMLHelper.add_element(annual_efficiency, 'Units', efficiency_units)
        XMLHelper.add_element(annual_efficiency, 'Value', to_float(efficiency_value))
      end
      XMLHelper.add_element(heating_system, 'FractionHeatLoadServed', to_float(@fraction_heat_load_served)) unless @fraction_heat_load_served.nil?
      XMLHelper.add_element(heating_system, 'ElectricAuxiliaryEnergy', to_float(@electric_auxiliary_energy)) unless @electric_auxiliary_energy.nil?
      XMLHelper.add_extension(heating_system, 'HeatingFlowRate', to_float(@heating_cfm)) unless @heating_cfm.nil?
      XMLHelper.add_extension(heating_system, 'SharedLoopWatts', to_float(@shared_loop_watts)) unless @shared_loop_watts.nil?
      XMLHelper.add_extension(heating_system, 'FanCoilWatts', to_float(@fan_coil_watts)) unless @fan_coil_watts.nil?
      XMLHelper.add_extension(heating_system, 'SeedId', @seed_id) unless @seed_id.nil?
      if not @wlhp_heating_efficiency_cop.nil?
        wlhp = XMLHelper.create_elements_as_needed(heating_system, ['extension', 'WaterLoopHeatPump'])
        annual_efficiency = XMLHelper.add_element(wlhp, 'AnnualHeatingEfficiency')
        XMLHelper.add_element(annual_efficiency, 'Units', UnitsCOP)
        XMLHelper.add_element(annual_efficiency, 'Value', to_float(@wlhp_heating_efficiency_cop))
      end
    end

    def from_oga(heating_system)
      return if heating_system.nil?

      @id = HPXML::get_id(heating_system)
      @distribution_system_idref = HPXML::get_idref(XMLHelper.get_element(heating_system, 'DistributionSystem'))
      @year_installed = to_integer_or_nil(XMLHelper.get_value(heating_system, 'YearInstalled'))
      @is_shared_system = to_boolean_or_nil(XMLHelper.get_value(heating_system, 'IsSharedSystem'))
      @number_of_units_served = to_integer_or_nil(XMLHelper.get_value(heating_system, 'NumberofUnitsServed'))
      @heating_system_type = XMLHelper.get_child_name(heating_system, 'HeatingSystemType')
      @heating_system_fuel = XMLHelper.get_value(heating_system, 'HeatingSystemFuel')
      @heating_capacity = to_float_or_nil(XMLHelper.get_value(heating_system, 'HeatingCapacity'))
      if [HVACTypeFurnace, HVACTypeWallFurnace, HVACTypeFloorFurnace, HVACTypeBoiler].include? @heating_system_type
        @heating_efficiency_afue = to_float_or_nil(XMLHelper.get_value(heating_system, "AnnualHeatingEfficiency[Units='#{UnitsAFUE}']/Value"))
      elsif [HVACTypeElectricResistance, HVACTypeStove, HVACTypePortableHeater, HVACTypeFixedHeater, HVACTypeFireplace].include? @heating_system_type
        @heating_efficiency_percent = to_float_or_nil(XMLHelper.get_value(heating_system, "AnnualHeatingEfficiency[Units='Percent']/Value"))
      end
      @fraction_heat_load_served = to_float_or_nil(XMLHelper.get_value(heating_system, 'FractionHeatLoadServed'))
      @electric_auxiliary_energy = to_float_or_nil(XMLHelper.get_value(heating_system, 'ElectricAuxiliaryEnergy'))
      @heating_cfm = to_float_or_nil(XMLHelper.get_value(heating_system, 'extension/HeatingFlowRate'))
      @energy_star = XMLHelper.get_values(heating_system, 'ThirdPartyCertification').include?('Energy Star')
      @seed_id = XMLHelper.get_value(heating_system, 'extension/SeedId')
      @shared_loop_watts = to_float_or_nil(XMLHelper.get_value(heating_system, 'extension/SharedLoopWatts'))
      @fan_coil_watts = to_float_or_nil(XMLHelper.get_value(heating_system, 'extension/FanCoilWatts'))
      @wlhp_heating_efficiency_cop = to_float_or_nil(XMLHelper.get_value(heating_system, "extension/WaterLoopHeatPump/AnnualHeatingEfficiency[Units='#{UnitsCOP}']/Value"))
    end
  end

  class CoolingSystems < BaseArrayElement
    def add(**kwargs)
      self << CoolingSystem.new(@hpxml_object, **kwargs)
    end

    def from_oga(hpxml)
      return if hpxml.nil?

      XMLHelper.get_elements(hpxml, 'Building/BuildingDetails/Systems/HVAC/HVACPlant/CoolingSystem').each do |cooling_system|
        self << CoolingSystem.new(@hpxml_object, cooling_system)
      end
    end

    def total_fraction_cool_load_served
      map { |clg_sys| clg_sys.fraction_cool_load_served.to_f }.sum(0.0)
    end
  end

  class CoolingSystem < BaseElement
    ATTRS = [:id, :distribution_system_idref, :year_installed, :cooling_system_type,
             :cooling_system_fuel, :cooling_capacity, :compressor_type, :fraction_cool_load_served,
             :cooling_efficiency_seer, :cooling_efficiency_eer, :cooling_efficiency_kw_per_ton,
             :cooling_shr, :cooling_cfm, :energy_star, :seed_id, :is_shared_system,
             :number_of_units_served, :shared_loop_watts, :fan_coil_watts, :wlhp_cooling_capacity,
             :wlhp_cooling_efficiency_eer]
    attr_accessor(*ATTRS)

    def distribution_system
      return if @distribution_system_idref.nil?

      @hpxml_object.hvac_distributions.each do |hvac_distribution|
        next unless hvac_distribution.id == @distribution_system_idref

        return hvac_distribution
      end
      fail "Attached HVAC distribution system '#{@distribution_system_idref}' not found for HVAC system '#{@id}'."
    end

    def attached_heating_system
      return if distribution_system.nil?

      distribution_system.hvac_systems.each do |hvac_system|
        next if hvac_system.id == @id

        return hvac_system
      end
      return
    end

    def delete
      @hpxml_object.cooling_systems.delete(self)
      @hpxml_object.water_heating_systems.each do |water_heating_system|
        next unless water_heating_system.related_hvac_idref == @id

        water_heating_system.related_hvac_idref = nil
      end
    end

    def check_for_errors
      errors = []
      begin; distribution_system; rescue StandardError => e; errors << e.message; end
      return errors
    end

    def to_oga(doc)
      return if nil?

      hvac_plant = XMLHelper.create_elements_as_needed(doc, ['HPXML', 'Building', 'BuildingDetails', 'Systems', 'HVAC', 'HVACPlant'])
      cooling_system = XMLHelper.add_element(hvac_plant, 'CoolingSystem')
      sys_id = XMLHelper.add_element(cooling_system, 'SystemIdentifier')
      XMLHelper.add_attribute(sys_id, 'id', @id)
      if not @distribution_system_idref.nil?
        distribution_system = XMLHelper.add_element(cooling_system, 'DistributionSystem')
        XMLHelper.add_attribute(distribution_system, 'idref', @distribution_system_idref)
      end
      XMLHelper.add_element(cooling_system, 'IsSharedSystem', to_boolean(@is_shared_system)) unless @is_shared_system.nil?
      XMLHelper.add_element(cooling_system, 'NumberofUnitsServed', to_integer(@number_of_units_served)) unless @number_of_units_served.nil?
      XMLHelper.add_element(cooling_system, 'CoolingSystemType', @cooling_system_type) unless @cooling_system_type.nil?
      XMLHelper.add_element(cooling_system, 'CoolingSystemFuel', @cooling_system_fuel) unless @cooling_system_fuel.nil?
      XMLHelper.add_element(cooling_system, 'CoolingCapacity', to_float(@cooling_capacity)) unless @cooling_capacity.nil?
      XMLHelper.add_element(cooling_system, 'CompressorType', @compressor_type) unless @compressor_type.nil?
      XMLHelper.add_element(cooling_system, 'FractionCoolLoadServed', to_float(@fraction_cool_load_served)) unless @fraction_cool_load_served.nil?

      efficiency_units = nil
      efficiency_value = nil
      if [HVACTypeCentralAirConditioner, HVACTypeMiniSplitAirConditioner].include? @cooling_system_type
        efficiency_units = UnitsSEER
        efficiency_value = @cooling_efficiency_seer
      elsif [HVACTypeRoomAirConditioner].include? @cooling_system_type
        efficiency_units = UnitsEER
        efficiency_value = @cooling_efficiency_eer
      elsif [HVACTypeChiller].include? @cooling_system_type
        efficiency_units = UnitsKwPerTon
        efficiency_value = @cooling_efficiency_kw_per_ton
      end
      if not efficiency_value.nil?
        annual_efficiency = XMLHelper.add_element(cooling_system, 'AnnualCoolingEfficiency')
        XMLHelper.add_element(annual_efficiency, 'Units', efficiency_units)
        XMLHelper.add_element(annual_efficiency, 'Value', to_float(efficiency_value))
      end
      XMLHelper.add_element(cooling_system, 'SensibleHeatFraction', to_float(@cooling_shr)) unless @cooling_shr.nil?
      XMLHelper.add_extension(cooling_system, 'CoolingFlowRate', to_float(@cooling_cfm)) unless @cooling_cfm.nil?
      XMLHelper.add_extension(cooling_system, 'SharedLoopWatts', to_float(@shared_loop_watts)) unless @shared_loop_watts.nil?
      XMLHelper.add_extension(cooling_system, 'FanCoilWatts', to_float(@fan_coil_watts)) unless @fan_coil_watts.nil?
      XMLHelper.add_extension(cooling_system, 'SeedId', @seed_id) unless @seed_id.nil?
      if (not @wlhp_cooling_capacity.nil?) || (not @wlhp_cooling_efficiency_eer.nil?)
        wlhp = XMLHelper.create_elements_as_needed(cooling_system, ['extension', 'WaterLoopHeatPump'])
        XMLHelper.add_element(wlhp, 'CoolingCapacity', to_float(@wlhp_cooling_capacity)) unless @wlhp_cooling_capacity.nil?
        if not @wlhp_cooling_efficiency_eer.nil?
          annual_efficiency = XMLHelper.add_element(wlhp, 'AnnualCoolingEfficiency')
          XMLHelper.add_element(annual_efficiency, 'Units', UnitsEER)
          XMLHelper.add_element(annual_efficiency, 'Value', to_float(@wlhp_cooling_efficiency_eer))
        end
      end
    end

    def from_oga(cooling_system)
      return if cooling_system.nil?

      @id = HPXML::get_id(cooling_system)
      @distribution_system_idref = HPXML::get_idref(XMLHelper.get_element(cooling_system, 'DistributionSystem'))
      @year_installed = to_integer_or_nil(XMLHelper.get_value(cooling_system, 'YearInstalled'))
      @is_shared_system = to_boolean_or_nil(XMLHelper.get_value(cooling_system, 'IsSharedSystem'))
      @number_of_units_served = to_integer_or_nil(XMLHelper.get_value(cooling_system, 'NumberofUnitsServed'))
      @cooling_system_type = XMLHelper.get_value(cooling_system, 'CoolingSystemType')
      @cooling_system_fuel = XMLHelper.get_value(cooling_system, 'CoolingSystemFuel')
      @cooling_capacity = to_float_or_nil(XMLHelper.get_value(cooling_system, 'CoolingCapacity'))
      @compressor_type = XMLHelper.get_value(cooling_system, 'CompressorType')
      @fraction_cool_load_served = to_float_or_nil(XMLHelper.get_value(cooling_system, 'FractionCoolLoadServed'))
      if [HVACTypeCentralAirConditioner, HVACTypeMiniSplitAirConditioner].include? @cooling_system_type
        @cooling_efficiency_seer = to_float_or_nil(XMLHelper.get_value(cooling_system, "AnnualCoolingEfficiency[Units='#{UnitsSEER}']/Value"))
      elsif [HVACTypeRoomAirConditioner].include? @cooling_system_type
        @cooling_efficiency_eer = to_float_or_nil(XMLHelper.get_value(cooling_system, "AnnualCoolingEfficiency[Units='#{UnitsEER}']/Value"))
      elsif [HVACTypeChiller].include? @cooling_system_type
        @cooling_efficiency_kw_per_ton = to_float_or_nil(XMLHelper.get_value(cooling_system, "AnnualCoolingEfficiency[Units='#{UnitsKwPerTon}']/Value"))
      end
      @cooling_shr = to_float_or_nil(XMLHelper.get_value(cooling_system, 'SensibleHeatFraction'))
      @cooling_cfm = to_float_or_nil(XMLHelper.get_value(cooling_system, 'extension/CoolingFlowRate'))
      @energy_star = XMLHelper.get_values(cooling_system, 'ThirdPartyCertification').include?('Energy Star')
      @seed_id = XMLHelper.get_value(cooling_system, 'extension/SeedId')
      @shared_loop_watts = to_float_or_nil(XMLHelper.get_value(cooling_system, 'extension/SharedLoopWatts'))
      @fan_coil_watts = to_float_or_nil(XMLHelper.get_value(cooling_system, 'extension/FanCoilWatts'))
      @wlhp_cooling_capacity = to_float_or_nil(XMLHelper.get_value(cooling_system, 'extension/WaterLoopHeatPump/CoolingCapacity'))
      @wlhp_cooling_efficiency_eer = to_float_or_nil(XMLHelper.get_value(cooling_system, "extension/WaterLoopHeatPump/AnnualCoolingEfficiency[Units='#{UnitsEER}']/Value"))
    end
  end

  class HeatPumps < BaseArrayElement
    def add(**kwargs)
      self << HeatPump.new(@hpxml_object, **kwargs)
    end

    def from_oga(hpxml)
      return if hpxml.nil?

      XMLHelper.get_elements(hpxml, 'Building/BuildingDetails/Systems/HVAC/HVACPlant/HeatPump').each do |heat_pump|
        self << HeatPump.new(@hpxml_object, heat_pump)
      end
    end

    def total_fraction_heat_load_served
      map { |hp| hp.fraction_heat_load_served.to_f }.sum(0.0)
    end

    def total_fraction_cool_load_served
      map { |hp| hp.fraction_cool_load_served.to_f }.sum(0.0)
    end
  end

  class HeatPump < BaseElement
    ATTRS = [:id, :distribution_system_idref, :year_installed, :heat_pump_type, :heat_pump_fuel,
             :heating_capacity, :heating_capacity_17F, :cooling_capacity, :compressor_type,
             :cooling_shr, :backup_heating_fuel, :backup_heating_capacity,
             :backup_heating_efficiency_percent, :backup_heating_efficiency_afue,
             :backup_heating_switchover_temp, :fraction_heat_load_served, :fraction_cool_load_served,
             :cooling_efficiency_seer, :cooling_efficiency_eer, :heating_efficiency_hspf,
             :heating_efficiency_cop, :energy_star, :seed_id, :pump_watts_per_ton, :fan_watts_per_cfm,
             :is_shared_system, :number_of_units_served, :shared_loop_watts]
    attr_accessor(*ATTRS)

    def distribution_system
      return if @distribution_system_idref.nil?

      @hpxml_object.hvac_distributions.each do |hvac_distribution|
        next unless hvac_distribution.id == @distribution_system_idref

        return hvac_distribution
      end
      fail "Attached HVAC distribution system '#{@distribution_system_idref}' not found for HVAC system '#{@id}'."
    end

    def delete
      @hpxml_object.heat_pumps.delete(self)
      @hpxml_object.water_heating_systems.each do |water_heating_system|
        next unless water_heating_system.related_hvac_idref == @id

        water_heating_system.related_hvac_idref = nil
      end
    end

    def check_for_errors
      errors = []
      begin; distribution_system; rescue StandardError => e; errors << e.message; end
      return errors
    end

    def to_oga(doc)
      return if nil?

      hvac_plant = XMLHelper.create_elements_as_needed(doc, ['HPXML', 'Building', 'BuildingDetails', 'Systems', 'HVAC', 'HVACPlant'])
      heat_pump = XMLHelper.add_element(hvac_plant, 'HeatPump')
      sys_id = XMLHelper.add_element(heat_pump, 'SystemIdentifier')
      XMLHelper.add_attribute(sys_id, 'id', @id)
      if not @distribution_system_idref.nil?
        distribution_system = XMLHelper.add_element(heat_pump, 'DistributionSystem')
        XMLHelper.add_attribute(distribution_system, 'idref', @distribution_system_idref)
      end
      XMLHelper.add_element(heat_pump, 'IsSharedSystem', to_boolean(@is_shared_system)) unless @is_shared_system.nil?
      XMLHelper.add_element(heat_pump, 'NumberofUnitsServed', to_integer(@number_of_units_served)) unless @number_of_units_served.nil?
      XMLHelper.add_element(heat_pump, 'HeatPumpType', @heat_pump_type) unless @heat_pump_type.nil?
      XMLHelper.add_element(heat_pump, 'HeatPumpFuel', @heat_pump_fuel) unless @heat_pump_fuel.nil?
      XMLHelper.add_element(heat_pump, 'HeatingCapacity', to_float(@heating_capacity)) unless @heating_capacity.nil?
      XMLHelper.add_element(heat_pump, 'HeatingCapacity17F', to_float(@heating_capacity_17F)) unless @heating_capacity_17F.nil?
      XMLHelper.add_element(heat_pump, 'CoolingCapacity', to_float(@cooling_capacity)) unless @cooling_capacity.nil?
      XMLHelper.add_element(heat_pump, 'CompressorType', @compressor_type) unless @compressor_type.nil?
      XMLHelper.add_element(heat_pump, 'CoolingSensibleHeatFraction', to_float(@cooling_shr)) unless @cooling_shr.nil?
      if not @backup_heating_fuel.nil?
        XMLHelper.add_element(heat_pump, 'BackupSystemFuel', @backup_heating_fuel)
        efficiencies = { 'Percent' => @backup_heating_efficiency_percent,
                         UnitsAFUE => @backup_heating_efficiency_afue }
        efficiencies.each do |units, value|
          next if value.nil?

          backup_eff = XMLHelper.add_element(heat_pump, 'BackupAnnualHeatingEfficiency')
          XMLHelper.add_element(backup_eff, 'Units', units)
          XMLHelper.add_element(backup_eff, 'Value', to_float(value))
        end
        XMLHelper.add_element(heat_pump, 'BackupHeatingCapacity', to_float(@backup_heating_capacity)) unless @backup_heating_capacity.nil?
        XMLHelper.add_element(heat_pump, 'BackupHeatingSwitchoverTemperature', to_float(@backup_heating_switchover_temp)) unless @backup_heating_switchover_temp.nil?
      end
      XMLHelper.add_element(heat_pump, 'FractionHeatLoadServed', to_float(@fraction_heat_load_served)) unless @fraction_heat_load_served.nil?
      XMLHelper.add_element(heat_pump, 'FractionCoolLoadServed', to_float(@fraction_cool_load_served)) unless @fraction_cool_load_served.nil?

      clg_efficiency_units = nil
      clg_efficiency_value = nil
      htg_efficiency_units = nil
      htg_efficiency_value = nil
      if [HVACTypeHeatPumpAirToAir, HVACTypeHeatPumpMiniSplit].include? @heat_pump_type
        clg_efficiency_units = UnitsSEER
        clg_efficiency_value = @cooling_efficiency_seer
        htg_efficiency_units = UnitsHSPF
        htg_efficiency_value = @heating_efficiency_hspf
      elsif [HVACTypeHeatPumpGroundToAir].include? @heat_pump_type
        clg_efficiency_units = UnitsEER
        clg_efficiency_value = @cooling_efficiency_eer
        htg_efficiency_units = UnitsCOP
        htg_efficiency_value = @heating_efficiency_cop
      end
      if not clg_efficiency_value.nil?
        annual_efficiency = XMLHelper.add_element(heat_pump, 'AnnualCoolingEfficiency')
        XMLHelper.add_element(annual_efficiency, 'Units', clg_efficiency_units)
        XMLHelper.add_element(annual_efficiency, 'Value', to_float(clg_efficiency_value))
      end
      if not htg_efficiency_value.nil?
        annual_efficiency = XMLHelper.add_element(heat_pump, 'AnnualHeatingEfficiency')
        XMLHelper.add_element(annual_efficiency, 'Units', htg_efficiency_units)
        XMLHelper.add_element(annual_efficiency, 'Value', to_float(htg_efficiency_value))
      end
      XMLHelper.add_extension(heat_pump, 'PumpPowerWattsPerTon', to_float(@pump_watts_per_ton)) unless @pump_watts_per_ton.nil?
      XMLHelper.add_extension(heat_pump, 'FanPowerWattsPerCFM', to_float(@fan_watts_per_cfm)) unless @fan_watts_per_cfm.nil?
      XMLHelper.add_extension(heat_pump, 'SharedLoopWatts', to_float(@shared_loop_watts)) unless @shared_loop_watts.nil?
      XMLHelper.add_extension(heat_pump, 'SeedId', @seed_id) unless @seed_id.nil?
    end

    def from_oga(heat_pump)
      return if heat_pump.nil?

      @id = HPXML::get_id(heat_pump)
      @distribution_system_idref = HPXML::get_idref(XMLHelper.get_element(heat_pump, 'DistributionSystem'))
      @year_installed = to_integer_or_nil(XMLHelper.get_value(heat_pump, 'YearInstalled'))
      @is_shared_system = to_boolean_or_nil(XMLHelper.get_value(heat_pump, 'IsSharedSystem'))
      @number_of_units_served = to_integer_or_nil(XMLHelper.get_value(heat_pump, 'NumberofUnitsServed'))
      @heat_pump_type = XMLHelper.get_value(heat_pump, 'HeatPumpType')
      @heat_pump_fuel = XMLHelper.get_value(heat_pump, 'HeatPumpFuel')
      @heating_capacity = to_float_or_nil(XMLHelper.get_value(heat_pump, 'HeatingCapacity'))
      @heating_capacity_17F = to_float_or_nil(XMLHelper.get_value(heat_pump, 'HeatingCapacity17F'))
      @cooling_capacity = to_float_or_nil(XMLHelper.get_value(heat_pump, 'CoolingCapacity'))
      @compressor_type = XMLHelper.get_value(heat_pump, 'CompressorType')
      @cooling_shr = to_float_or_nil(XMLHelper.get_value(heat_pump, 'CoolingSensibleHeatFraction'))
      @backup_heating_fuel = XMLHelper.get_value(heat_pump, 'BackupSystemFuel')
      @backup_heating_capacity = to_float_or_nil(XMLHelper.get_value(heat_pump, 'BackupHeatingCapacity'))
      @backup_heating_efficiency_percent = to_float_or_nil(XMLHelper.get_value(heat_pump, "BackupAnnualHeatingEfficiency[Units='Percent']/Value"))
      @backup_heating_efficiency_afue = to_float_or_nil(XMLHelper.get_value(heat_pump, "BackupAnnualHeatingEfficiency[Units='#{UnitsAFUE}']/Value"))
      @backup_heating_switchover_temp = to_float_or_nil(XMLHelper.get_value(heat_pump, 'BackupHeatingSwitchoverTemperature'))
      @fraction_heat_load_served = to_float_or_nil(XMLHelper.get_value(heat_pump, 'FractionHeatLoadServed'))
      @fraction_cool_load_served = to_float_or_nil(XMLHelper.get_value(heat_pump, 'FractionCoolLoadServed'))
      if [HVACTypeHeatPumpAirToAir, HVACTypeHeatPumpMiniSplit].include? @heat_pump_type
        @cooling_efficiency_seer = to_float_or_nil(XMLHelper.get_value(heat_pump, "AnnualCoolingEfficiency[Units='#{UnitsSEER}']/Value"))
      elsif [HVACTypeHeatPumpGroundToAir].include? @heat_pump_type
        @cooling_efficiency_eer = to_float_or_nil(XMLHelper.get_value(heat_pump, "AnnualCoolingEfficiency[Units='#{UnitsEER}']/Value"))
      end
      if [HVACTypeHeatPumpAirToAir, HVACTypeHeatPumpMiniSplit].include? @heat_pump_type
        @heating_efficiency_hspf = to_float_or_nil(XMLHelper.get_value(heat_pump, "AnnualHeatingEfficiency[Units='#{UnitsHSPF}']/Value"))
      elsif [HVACTypeHeatPumpGroundToAir].include? @heat_pump_type
        @heating_efficiency_cop = to_float_or_nil(XMLHelper.get_value(heat_pump, "AnnualHeatingEfficiency[Units='#{UnitsCOP}']/Value"))
      end
      @energy_star = XMLHelper.get_values(heat_pump, 'ThirdPartyCertification').include?('Energy Star')
      @pump_watts_per_ton = to_float_or_nil(XMLHelper.get_value(heat_pump, 'extension/PumpPowerWattsPerTon'))
      @fan_watts_per_cfm = to_float_or_nil(XMLHelper.get_value(heat_pump, 'extension/FanPowerWattsPerCFM'))
      @seed_id = XMLHelper.get_value(heat_pump, 'extension/SeedId')
      @shared_loop_watts = to_float_or_nil(XMLHelper.get_value(heat_pump, 'extension/SharedLoopWatts'))
    end
  end

  class HVACControls < BaseArrayElement
    def add(**kwargs)
      self << HVACControl.new(@hpxml_object, **kwargs)
    end

    def from_oga(hpxml)
      return if hpxml.nil?

      XMLHelper.get_elements(hpxml, 'Building/BuildingDetails/Systems/HVAC/HVACControl').each do |hvac_control|
        self << HVACControl.new(@hpxml_object, hvac_control)
      end
    end
  end

  class HVACControl < BaseElement
    ATTRS = [:id, :control_type, :heating_setpoint_temp, :heating_setback_temp,
             :heating_setback_hours_per_week, :heating_setback_start_hour, :cooling_setpoint_temp,
             :cooling_setup_temp, :cooling_setup_hours_per_week, :cooling_setup_start_hour,
             :ceiling_fan_cooling_setpoint_temp_offset]
    attr_accessor(*ATTRS)

    def delete
      @hpxml_object.hvac_controls.delete(self)
    end

    def check_for_errors
      errors = []
      return errors
    end

    def to_oga(doc)
      return if nil?

      hvac = XMLHelper.create_elements_as_needed(doc, ['HPXML', 'Building', 'BuildingDetails', 'Systems', 'HVAC'])
      hvac_control = XMLHelper.add_element(hvac, 'HVACControl')
      sys_id = XMLHelper.add_element(hvac_control, 'SystemIdentifier')
      XMLHelper.add_attribute(sys_id, 'id', @id)
      XMLHelper.add_element(hvac_control, 'ControlType', @control_type) unless @control_type.nil?
      XMLHelper.add_element(hvac_control, 'SetpointTempHeatingSeason', to_float(@heating_setpoint_temp)) unless @heating_setpoint_temp.nil?
      XMLHelper.add_element(hvac_control, 'SetbackTempHeatingSeason', to_float(@heating_setback_temp)) unless @heating_setback_temp.nil?
      XMLHelper.add_element(hvac_control, 'TotalSetbackHoursperWeekHeating', to_integer(@heating_setback_hours_per_week)) unless @heating_setback_hours_per_week.nil?
      XMLHelper.add_element(hvac_control, 'SetupTempCoolingSeason', to_float(@cooling_setup_temp)) unless @cooling_setup_temp.nil?
      XMLHelper.add_element(hvac_control, 'SetpointTempCoolingSeason', to_float(@cooling_setpoint_temp)) unless @cooling_setpoint_temp.nil?
      XMLHelper.add_element(hvac_control, 'TotalSetupHoursperWeekCooling', to_integer(@cooling_setup_hours_per_week)) unless @cooling_setup_hours_per_week.nil?
      XMLHelper.add_extension(hvac_control, 'SetbackStartHourHeating', to_integer(@heating_setback_start_hour)) unless @heating_setback_start_hour.nil?
      XMLHelper.add_extension(hvac_control, 'SetupStartHourCooling', to_integer(@cooling_setup_start_hour)) unless @cooling_setup_start_hour.nil?
      XMLHelper.add_extension(hvac_control, 'CeilingFanSetpointTempCoolingSeasonOffset', to_float(@ceiling_fan_cooling_setpoint_temp_offset)) unless @ceiling_fan_cooling_setpoint_temp_offset.nil?
    end

    def from_oga(hvac_control)
      return if hvac_control.nil?

      @id = HPXML::get_id(hvac_control)
      @control_type = XMLHelper.get_value(hvac_control, 'ControlType')
      @heating_setpoint_temp = to_float_or_nil(XMLHelper.get_value(hvac_control, 'SetpointTempHeatingSeason'))
      @heating_setback_temp = to_float_or_nil(XMLHelper.get_value(hvac_control, 'SetbackTempHeatingSeason'))
      @heating_setback_hours_per_week = to_integer_or_nil(XMLHelper.get_value(hvac_control, 'TotalSetbackHoursperWeekHeating'))
      @heating_setback_start_hour = to_integer_or_nil(XMLHelper.get_value(hvac_control, 'extension/SetbackStartHourHeating'))
      @cooling_setpoint_temp = to_float_or_nil(XMLHelper.get_value(hvac_control, 'SetpointTempCoolingSeason'))
      @cooling_setup_temp = to_float_or_nil(XMLHelper.get_value(hvac_control, 'SetupTempCoolingSeason'))
      @cooling_setup_hours_per_week = to_integer_or_nil(XMLHelper.get_value(hvac_control, 'TotalSetupHoursperWeekCooling'))
      @cooling_setup_start_hour = to_integer_or_nil(XMLHelper.get_value(hvac_control, 'extension/SetupStartHourCooling'))
      @ceiling_fan_cooling_setpoint_temp_offset = to_float_or_nil(XMLHelper.get_value(hvac_control, 'extension/CeilingFanSetpointTempCoolingSeasonOffset'))
    end
  end

  class HVACDistributions < BaseArrayElement
    def add(**kwargs)
      self << HVACDistribution.new(@hpxml_object, **kwargs)
    end

    def from_oga(hpxml)
      return if hpxml.nil?

      XMLHelper.get_elements(hpxml, 'Building/BuildingDetails/Systems/HVAC/HVACDistribution').each do |hvac_distribution|
        self << HVACDistribution.new(@hpxml_object, hvac_distribution)
      end
    end
  end

  class HVACDistribution < BaseElement
    def initialize(hpxml_object, *args)
      @duct_leakage_measurements = DuctLeakageMeasurements.new(hpxml_object)
      @ducts = Ducts.new(hpxml_object)
      super(hpxml_object, *args)
    end
    ATTRS = [:id, :distribution_system_type, :annual_heating_dse, :annual_cooling_dse,
             :duct_system_sealed, :duct_leakage_to_outside_testing_exemption, :conditioned_floor_area_served,
             :number_of_return_registers, :hydronic_type, :hydronic_and_air_type]
    attr_accessor(*ATTRS)
    attr_reader(:duct_leakage_measurements, :ducts)

    def hvac_systems
      list = []
      (@hpxml_object.heating_systems + @hpxml_object.cooling_systems + @hpxml_object.heat_pumps).each do |hvac_system|
        next if hvac_system.distribution_system_idref.nil?
        next unless hvac_system.distribution_system_idref == @id

        list << hvac_system
      end

      if list.size == 0
        fail "Distribution system '#{@id}' found but no HVAC system attached to it."
      end

      num_htg = 0
      num_clg = 0
      list.each do |obj|
        if obj.respond_to? :fraction_heat_load_served
          num_htg += 1 if obj.fraction_heat_load_served.to_f > 0
        end
        if obj.respond_to? :fraction_cool_load_served
          num_clg += 1 if obj.fraction_cool_load_served.to_f > 0
        end
      end

      if num_clg > 1
        fail "Multiple cooling systems found attached to distribution system '#{@id}'."
      end
      if num_htg > 1
        fail "Multiple heating systems found attached to distribution system '#{@id}'."
      end

      return list
    end

    def delete
      @hpxml_object.hvac_distributions.delete(self)
      (@hpxml_object.heating_systems + @hpxml_object.cooling_systems + @hpxml_object.heat_pumps).each do |hvac_system|
        next if hvac_system.distribution_system_idref.nil?
        next unless hvac_system.distribution_system_idref == @id

        hvac_system.distribution_system_idref = nil
      end
      @hpxml_object.ventilation_fans.each do |ventilation_fan|
        next unless ventilation_fan.distribution_system_idref == @id

        ventilation_fan.distribution_system_idref = nil
      end
    end

    def check_for_errors
      errors = []
      begin; hvac_systems; rescue StandardError => e; errors << e.message; end
      errors += @duct_leakage_measurements.check_for_errors
      errors += @ducts.check_for_errors
      return errors
    end

    def to_oga(doc)
      return if nil?

      hvac = XMLHelper.create_elements_as_needed(doc, ['HPXML', 'Building', 'BuildingDetails', 'Systems', 'HVAC'])
      hvac_distribution = XMLHelper.add_element(hvac, 'HVACDistribution')
      sys_id = XMLHelper.add_element(hvac_distribution, 'SystemIdentifier')
      XMLHelper.add_attribute(sys_id, 'id', @id)
      distribution_system_type_e = XMLHelper.add_element(hvac_distribution, 'DistributionSystemType')
      if [HVACDistributionTypeAir, HVACDistributionTypeHydronic, HVACDistributionTypeHydronicAndAir].include? @distribution_system_type
        XMLHelper.add_element(distribution_system_type_e, @distribution_system_type)
        XMLHelper.add_element(hvac_distribution, 'ConditionedFloorAreaServed', Float(@conditioned_floor_area_served)) unless @conditioned_floor_area_served.nil?
      elsif [HVACDistributionTypeDSE].include? @distribution_system_type
        XMLHelper.add_element(distribution_system_type_e, 'Other', @distribution_system_type)
        XMLHelper.add_element(hvac_distribution, 'AnnualHeatingDistributionSystemEfficiency', to_float(@annual_heating_dse)) unless @annual_heating_dse.nil?
        XMLHelper.add_element(hvac_distribution, 'AnnualCoolingDistributionSystemEfficiency', to_float(@annual_cooling_dse)) unless @annual_cooling_dse.nil?
      else
        fail "Unexpected distribution_system_type '#{@distribution_system_type}'."
      end

      if [HPXML::HVACDistributionTypeHydronic].include? @distribution_system_type
        distribution = XMLHelper.get_element(hvac_distribution, 'DistributionSystemType/HydronicDistribution')
        XMLHelper.add_element(distribution, 'HydronicDistributionType', @hydronic_type) unless @hydronic_type.nil?
      end
      if [HPXML::HVACDistributionTypeHydronicAndAir].include? @distribution_system_type
        distribution = XMLHelper.get_element(hvac_distribution, 'DistributionSystemType/HydronicAndAirDistribution')
        XMLHelper.add_element(distribution, 'HydronicAndAirDistributionType', @hydronic_and_air_type) unless @hydronic_and_air_type.nil?
      end
      if [HPXML::HVACDistributionTypeAir, HPXML::HVACDistributionTypeHydronicAndAir].include? @distribution_system_type
        if @distribution_system_type == HPXML::HVACDistributionTypeAir
          distribution = XMLHelper.get_element(hvac_distribution, 'DistributionSystemType/AirDistribution')
        elsif @distribution_system_type == HPXML::HVACDistributionTypeHydronicAndAir
          distribution = XMLHelper.get_element(hvac_distribution, 'DistributionSystemType/HydronicAndAirDistribution')
        end
        @duct_leakage_measurements.to_oga(distribution)
        @ducts.to_oga(distribution)
        XMLHelper.add_element(distribution, 'NumberofReturnRegisters', Integer(@number_of_return_registers)) unless @number_of_return_registers.nil?
        XMLHelper.add_extension(distribution, 'DuctLeakageToOutsideTestingExemption', to_boolean(@duct_leakage_to_outside_testing_exemption)) unless @duct_leakage_to_outside_testing_exemption.nil?
      end
    end

    def from_oga(hvac_distribution)
      return if hvac_distribution.nil?

      @id = HPXML::get_id(hvac_distribution)
      @distribution_system_type = XMLHelper.get_child_name(hvac_distribution, 'DistributionSystemType')
      if @distribution_system_type == 'Other'
        @distribution_system_type = XMLHelper.get_value(XMLHelper.get_element(hvac_distribution, 'DistributionSystemType'), 'Other')
      end
      @annual_heating_dse = to_float_or_nil(XMLHelper.get_value(hvac_distribution, 'AnnualHeatingDistributionSystemEfficiency'))
      @annual_cooling_dse = to_float_or_nil(XMLHelper.get_value(hvac_distribution, 'AnnualCoolingDistributionSystemEfficiency'))
      @duct_system_sealed = to_boolean_or_nil(XMLHelper.get_value(hvac_distribution, 'HVACDistributionImprovement/DuctSystemSealed'))
      @conditioned_floor_area_served = to_float_or_nil(XMLHelper.get_value(hvac_distribution, 'ConditionedFloorAreaServed'))

      air_distribution = XMLHelper.get_element(hvac_distribution, 'DistributionSystemType/AirDistribution')
      hydronic_distribution = XMLHelper.get_element(hvac_distribution, 'DistributionSystemType/HydronicDistribution')
      hydronic_and_air_distribution = XMLHelper.get_element(hvac_distribution, 'DistributionSystemType/HydronicAndAirDistribution')

      if not hydronic_distribution.nil?
        @hydronic_type = XMLHelper.get_value(hydronic_distribution, 'HydronicDistributionType')
      end
      if not hydronic_and_air_distribution.nil?
        @hydronic_and_air_type = XMLHelper.get_value(hydronic_and_air_distribution, 'HydronicAndAirDistributionType')
      end
      if (not air_distribution.nil?) || (not hydronic_and_air_distribution.nil?)
        distribution = air_distribution
        distribution = hydronic_and_air_distribution if distribution.nil?
        @number_of_return_registers = to_integer_or_nil(XMLHelper.get_value(distribution, 'NumberofReturnRegisters'))
        @duct_leakage_to_outside_testing_exemption = to_boolean_or_nil(XMLHelper.get_value(distribution, 'extension/DuctLeakageToOutsideTestingExemption'))
        @duct_leakage_measurements.from_oga(distribution)
        @ducts.from_oga(distribution)
      end
    end
  end

  class DuctLeakageMeasurements < BaseArrayElement
    def add(**kwargs)
      self << DuctLeakageMeasurement.new(@hpxml_object, **kwargs)
    end

    def from_oga(hvac_distribution)
      return if hvac_distribution.nil?

      XMLHelper.get_elements(hvac_distribution, 'DuctLeakageMeasurement').each do |duct_leakage_measurement|
        self << DuctLeakageMeasurement.new(@hpxml_object, duct_leakage_measurement)
      end
    end
  end

  class DuctLeakageMeasurement < BaseElement
    ATTRS = [:duct_type, :duct_leakage_test_method, :duct_leakage_units, :duct_leakage_value,
             :duct_leakage_total_or_to_outside]
    attr_accessor(*ATTRS)

    def delete
      @hpxml_object.hvac_distributions.each do |hvac_distribution|
        next unless hvac_distribution.duct_leakage_measurements.include? self

        hvac_distribution.duct_leakage_measurements.delete(self)
      end
    end

    def check_for_errors
      errors = []
      return errors
    end

    def to_oga(air_distribution)
      duct_leakage_measurement_el = XMLHelper.add_element(air_distribution, 'DuctLeakageMeasurement')
      XMLHelper.add_element(duct_leakage_measurement_el, 'DuctType', @duct_type) unless @duct_type.nil?
      if not @duct_leakage_value.nil?
        duct_leakage_el = XMLHelper.add_element(duct_leakage_measurement_el, 'DuctLeakage')
        XMLHelper.add_element(duct_leakage_el, 'Units', @duct_leakage_units) unless @duct_leakage_units.nil?
        XMLHelper.add_element(duct_leakage_el, 'Value', to_float(@duct_leakage_value))
        XMLHelper.add_element(duct_leakage_el, 'TotalOrToOutside', @duct_leakage_total_or_to_outside) unless @duct_leakage_total_or_to_outside.nil?
      end
    end

    def from_oga(duct_leakage_measurement)
      return if duct_leakage_measurement.nil?

      @duct_type = XMLHelper.get_value(duct_leakage_measurement, 'DuctType')
      @duct_leakage_test_method = XMLHelper.get_value(duct_leakage_measurement, 'DuctLeakageTestMethod')
      @duct_leakage_units = XMLHelper.get_value(duct_leakage_measurement, 'DuctLeakage/Units')
      @duct_leakage_value = to_float_or_nil(XMLHelper.get_value(duct_leakage_measurement, 'DuctLeakage/Value'))
      @duct_leakage_total_or_to_outside = XMLHelper.get_value(duct_leakage_measurement, 'DuctLeakage/TotalOrToOutside')
    end
  end

  class Ducts < BaseArrayElement
    def add(**kwargs)
      self << Duct.new(@hpxml_object, **kwargs)
    end

    def from_oga(hvac_distribution)
      return if hvac_distribution.nil?

      XMLHelper.get_elements(hvac_distribution, 'Ducts').each do |duct|
        self << Duct.new(@hpxml_object, duct)
      end
    end
  end

  class Duct < BaseElement
    ATTRS = [:duct_type, :duct_insulation_r_value, :duct_insulation_material, :duct_location,
             :duct_fraction_area, :duct_surface_area]
    attr_accessor(*ATTRS)

    def delete
      @hpxml_object.hvac_distributions.each do |hvac_distribution|
        next unless hvac_distribution.ducts.include? self

        hvac_distribution.ducts.delete(self)
      end
    end

    def check_for_errors
      errors = []
      return errors
    end

    def to_oga(air_distribution)
      ducts_el = XMLHelper.add_element(air_distribution, 'Ducts')
      XMLHelper.add_element(ducts_el, 'DuctType', @duct_type) unless @duct_type.nil?
      XMLHelper.add_element(ducts_el, 'DuctInsulationRValue', to_float(@duct_insulation_r_value)) unless @duct_insulation_r_value.nil?
      XMLHelper.add_element(ducts_el, 'DuctLocation', @duct_location) unless @duct_location.nil?
      XMLHelper.add_element(ducts_el, 'DuctSurfaceArea', to_float(@duct_surface_area)) unless @duct_surface_area.nil?
    end

    def from_oga(duct)
      return if duct.nil?

      @duct_type = XMLHelper.get_value(duct, 'DuctType')
      @duct_insulation_r_value = to_float_or_nil(XMLHelper.get_value(duct, 'DuctInsulationRValue'))
      @duct_insulation_material = XMLHelper.get_child_name(duct, 'DuctInsulationMaterial')
      @duct_location = XMLHelper.get_value(duct, 'DuctLocation')
      @duct_fraction_area = to_float_or_nil(XMLHelper.get_value(duct, 'FractionDuctArea'))
      @duct_surface_area = to_float_or_nil(XMLHelper.get_value(duct, 'DuctSurfaceArea'))
    end
  end

  class VentilationFans < BaseArrayElement
    def add(**kwargs)
      self << VentilationFan.new(@hpxml_object, **kwargs)
    end

    def from_oga(hpxml)
      return if hpxml.nil?

      XMLHelper.get_elements(hpxml, 'Building/BuildingDetails/Systems/MechanicalVentilation/VentilationFans/VentilationFan').each do |ventilation_fan|
        self << VentilationFan.new(@hpxml_object, ventilation_fan)
      end
    end
  end

  class VentilationFan < BaseElement
    ATTRS = [:id, :fan_type, :rated_flow_rate, :tested_flow_rate, :hours_in_operation, :flow_rate_not_tested,
             :used_for_whole_building_ventilation, :used_for_seasonal_cooling_load_reduction,
             :used_for_local_ventilation, :total_recovery_efficiency, :total_recovery_efficiency_adjusted,
             :sensible_recovery_efficiency, :sensible_recovery_efficiency_adjusted,
             :fan_power, :fan_power_defaulted, :quantity, :fan_location, :distribution_system_idref, :start_hour,
             :is_shared_system, :in_unit_flow_rate, :fraction_recirculation,
             :preheating_fuel, :preheating_efficiency_cop, :preheating_fraction_load_served, :precooling_fuel,
             :precooling_efficiency_cop, :precooling_fraction_load_served,]
    attr_accessor(*ATTRS)

    def distribution_system
      return if @distribution_system_idref.nil?
      return unless @fan_type == MechVentTypeCFIS

      @hpxml_object.hvac_distributions.each do |hvac_distribution|
        next unless hvac_distribution.id == @distribution_system_idref

        if hvac_distribution.distribution_system_type == HVACDistributionTypeHydronic
          fail "Attached HVAC distribution system '#{@distribution_system_idref}' cannot be hydronic for ventilation fan '#{@id}'."
        end

        return hvac_distribution
      end
      fail "Attached HVAC distribution system '#{@distribution_system_idref}' not found for ventilation fan '#{@id}'."
    end

    def total_unit_flow_rate
      if not @is_shared_system
        if not @tested_flow_rate.nil?
          return @tested_flow_rate
        else
          return @rated_flow_rate
        end
      else
        return @in_unit_flow_rate
      end
    end

    def oa_unit_flow_rate
      return if total_unit_flow_rate.nil?
      if not @is_shared_system
        return total_unit_flow_rate
      else
        if @fan_type == HPXML::MechVentTypeExhaust && @fraction_recirculation > 0.0
          fail "Exhaust fan '#{@id}' must have the fraction recirculation set to zero."
        else
          return total_unit_flow_rate * (1 - @fraction_recirculation)
        end
      end
    end

    def average_oa_unit_flow_rate
      # Daily-average outdoor air (cfm) associated with the unit
      return if oa_unit_flow_rate.nil?
      return if @hours_in_operation.nil?

      return oa_unit_flow_rate * (@hours_in_operation / 24.0)
    end

    def average_total_unit_flow_rate
      # Daily-average total air (cfm) associated with the unit
      return if total_unit_flow_rate.nil?
      return if @hours_in_operation.nil?

      return total_unit_flow_rate * (@hours_in_operation / 24.0)
    end

    def unit_flow_rate_ratio
      return 1.0 unless @is_shared_system
      return if @in_unit_flow_rate.nil?

      if not @tested_flow_rate.nil?
        ratio = @in_unit_flow_rate / @tested_flow_rate
      elsif not @rated_flow_rate.nil?
        ratio = @in_unit_flow_rate / @rated_flow_rate
      end
      return if ratio.nil?
      if ratio >= 1.0
        fail "The in-unit flow rate of shared fan '#{@id}' must be less than the system flow rate."
      end

      return ratio
    end

    def unit_fan_power
      return if @fan_power.nil?

      if @is_shared_system
        return if unit_flow_rate_ratio.nil?

        return @fan_power * unit_flow_rate_ratio
      else
        return @fan_power
      end
    end

    def average_unit_fan_power
      return if unit_fan_power.nil?
      return if @hours_in_operation.nil?

      return unit_fan_power * (@hours_in_operation / 24.0)
    end

    def includes_supply_air?
      if [MechVentTypeSupply, MechVentTypeCFIS, MechVentTypeBalanced, MechVentTypeERV, MechVentTypeHRV].include? @fan_type
        return true
      end

      return false
    end

    def includes_exhaust_air?
      if [MechVentTypeExhaust, MechVentTypeBalanced, MechVentTypeERV, MechVentTypeHRV].include? @fan_type
        return true
      end

      return false
    end

    def is_balanced?
      if includes_supply_air? && includes_exhaust_air?
        return true
      end

      return false
    end

    def delete
      @hpxml_object.ventilation_fans.delete(self)
    end

    def check_for_errors
      errors = []
      begin; distribution_system; rescue StandardError => e; errors << e.message; end
      begin; oa_unit_flow_rate; rescue StandardError => e; errors << e.message; end
      begin; unit_flow_rate_ratio; rescue StandardError => e; errors << e.message; end
      return errors
    end

    def to_oga(doc)
      return if nil?

      ventilation_fans = XMLHelper.create_elements_as_needed(doc, ['HPXML', 'Building', 'BuildingDetails', 'Systems', 'MechanicalVentilation', 'VentilationFans'])
      ventilation_fan = XMLHelper.add_element(ventilation_fans, 'VentilationFan')
      sys_id = XMLHelper.add_element(ventilation_fan, 'SystemIdentifier')
      XMLHelper.add_attribute(sys_id, 'id', @id)
      XMLHelper.add_element(ventilation_fan, 'Quantity', to_integer(@quantity)) unless @quantity.nil?
      XMLHelper.add_element(ventilation_fan, 'FanType', @fan_type) unless @fan_type.nil?
      XMLHelper.add_element(ventilation_fan, 'RatedFlowRate', to_float(@rated_flow_rate)) unless @rated_flow_rate.nil?
      XMLHelper.add_element(ventilation_fan, 'TestedFlowRate', to_float(@tested_flow_rate)) unless @tested_flow_rate.nil?
      XMLHelper.add_element(ventilation_fan, 'HoursInOperation', to_float(@hours_in_operation)) unless @hours_in_operation.nil?
      XMLHelper.add_element(ventilation_fan, 'FanLocation', @fan_location) unless @fan_location.nil?
      XMLHelper.add_element(ventilation_fan, 'UsedForLocalVentilation', to_boolean(@used_for_local_ventilation)) unless @used_for_local_ventilation.nil?
      XMLHelper.add_element(ventilation_fan, 'UsedForWholeBuildingVentilation', to_boolean(@used_for_whole_building_ventilation)) unless @used_for_whole_building_ventilation.nil?
      XMLHelper.add_element(ventilation_fan, 'UsedForSeasonalCoolingLoadReduction', to_boolean(@used_for_seasonal_cooling_load_reduction)) unless @used_for_seasonal_cooling_load_reduction.nil?
      XMLHelper.add_element(ventilation_fan, 'IsSharedSystem', to_boolean(@is_shared_system)) unless @is_shared_system.nil?
      if @is_shared_system
        XMLHelper.add_element(ventilation_fan, 'FractionRecirculation', to_float(@fraction_recirculation)) unless @fraction_recirculation.nil?
      end
      XMLHelper.add_element(ventilation_fan, 'TotalRecoveryEfficiency', to_float(@total_recovery_efficiency)) unless @total_recovery_efficiency.nil?
      XMLHelper.add_element(ventilation_fan, 'SensibleRecoveryEfficiency', to_float(@sensible_recovery_efficiency)) unless @sensible_recovery_efficiency.nil?
      XMLHelper.add_element(ventilation_fan, 'AdjustedTotalRecoveryEfficiency', to_float(@total_recovery_efficiency_adjusted)) unless @total_recovery_efficiency_adjusted.nil?
      XMLHelper.add_element(ventilation_fan, 'AdjustedSensibleRecoveryEfficiency', to_float(@sensible_recovery_efficiency_adjusted)) unless @sensible_recovery_efficiency_adjusted.nil?
      XMLHelper.add_element(ventilation_fan, 'FanPower', to_float(@fan_power)) unless @fan_power.nil?
      if not @distribution_system_idref.nil?
        attached_to_hvac_distribution_system = XMLHelper.add_element(ventilation_fan, 'AttachedToHVACDistributionSystem')
        XMLHelper.add_attribute(attached_to_hvac_distribution_system, 'idref', @distribution_system_idref)
      end
      XMLHelper.add_extension(ventilation_fan, 'StartHour', to_integer(@start_hour)) unless @start_hour.nil?
      if @is_shared_system
        XMLHelper.add_extension(ventilation_fan, 'InUnitFlowRate', to_float(@in_unit_flow_rate)) unless @in_unit_flow_rate.nil?
        if (not @preheating_fuel.nil?) && (not @preheating_efficiency_cop.nil?)
          precond_htg = XMLHelper.create_elements_as_needed(ventilation_fan, ['extension', 'PreHeating'])
          XMLHelper.add_element(precond_htg, 'Fuel', @preheating_fuel) unless @preheating_fuel.nil?
          eff = XMLHelper.add_element(precond_htg, 'AnnualHeatingEfficiency') unless @preheating_efficiency_cop.nil?
          XMLHelper.add_element(eff, 'Value', to_float(@preheating_efficiency_cop)) unless eff.nil?
          XMLHelper.add_element(eff, 'Units', UnitsCOP) unless eff.nil?
          XMLHelper.add_element(precond_htg, 'FractionVentilationHeatLoadServed', to_float(@preheating_fraction_load_served)) unless @preheating_fraction_load_served.nil?
        end
        if (not @precooling_fuel.nil?) && (not @precooling_efficiency_cop.nil?)
          precond_clg = XMLHelper.create_elements_as_needed(ventilation_fan, ['extension', 'PreCooling'])
          XMLHelper.add_element(precond_clg, 'Fuel', @precooling_fuel) unless @precooling_fuel.nil?
          eff = XMLHelper.add_element(precond_clg, 'AnnualCoolingEfficiency') unless @precooling_efficiency_cop.nil?
          XMLHelper.add_element(eff, 'Value', to_float(@precooling_efficiency_cop)) unless eff.nil?
          XMLHelper.add_element(eff, 'Units', UnitsCOP) unless eff.nil?
          XMLHelper.add_element(precond_clg, 'FractionVentilationCoolLoadServed', to_float(@precooling_fraction_load_served)) unless @precooling_fraction_load_served.nil?
        end
      end
      XMLHelper.add_extension(ventilation_fan, 'FlowRateNotTested', @flow_rate_not_tested) unless @flow_rate_not_tested.nil?
      XMLHelper.add_extension(ventilation_fan, 'FanPowerDefaulted', @fan_power_defaulted) unless @fan_power_defaulted.nil?
    end

    def from_oga(ventilation_fan)
      return if ventilation_fan.nil?

      @id = HPXML::get_id(ventilation_fan)
      @quantity = to_integer_or_nil(XMLHelper.get_value(ventilation_fan, 'Quantity'))
      @fan_type = XMLHelper.get_value(ventilation_fan, 'FanType')
      @is_shared_system = to_boolean_or_nil(XMLHelper.get_value(ventilation_fan, 'IsSharedSystem'))
      @rated_flow_rate = to_float_or_nil(XMLHelper.get_value(ventilation_fan, 'RatedFlowRate'))
      @tested_flow_rate = to_float_or_nil(XMLHelper.get_value(ventilation_fan, 'TestedFlowRate'))
      @flow_rate_not_tested = to_boolean_or_nil(XMLHelper.get_value(ventilation_fan, 'extension/FlowRateNotTested'))
      @fan_power = to_float_or_nil(XMLHelper.get_value(ventilation_fan, 'FanPower'))
      @fan_power_defaulted = to_boolean_or_nil(XMLHelper.get_value(ventilation_fan, 'extension/FanPowerDefaulted'))
      if @is_shared_system
        @fraction_recirculation = to_float_or_nil(XMLHelper.get_value(ventilation_fan, 'FractionRecirculation'))
        @in_unit_flow_rate = to_float_or_nil(XMLHelper.get_value(ventilation_fan, 'extension/InUnitFlowRate'))
        @preheating_fuel = XMLHelper.get_value(ventilation_fan, 'extension/PreHeating/Fuel')
        @preheating_efficiency_cop = to_float_or_nil(XMLHelper.get_value(ventilation_fan, "extension/PreHeating/AnnualHeatingEfficiency[Units='#{UnitsCOP}']/Value"))
        @preheating_fraction_load_served = to_float_or_nil(XMLHelper.get_value(ventilation_fan, 'extension/PreHeating/FractionVentilationHeatLoadServed'))
        @precooling_fuel = XMLHelper.get_value(ventilation_fan, 'extension/PreCooling/Fuel')
        @precooling_efficiency_cop = to_float_or_nil(XMLHelper.get_value(ventilation_fan, "extension/PreCooling/AnnualCoolingEfficiency[Units='#{UnitsCOP}']/Value"))
        @precooling_fraction_load_served = to_float_or_nil(XMLHelper.get_value(ventilation_fan, 'extension/PreCooling/FractionVentilationCoolLoadServed'))
      end
      @hours_in_operation = to_float_or_nil(XMLHelper.get_value(ventilation_fan, 'HoursInOperation'))
      @fan_location = XMLHelper.get_value(ventilation_fan, 'FanLocation')
      @used_for_local_ventilation = to_boolean_or_nil(XMLHelper.get_value(ventilation_fan, 'UsedForLocalVentilation'))
      @used_for_whole_building_ventilation = to_boolean_or_nil(XMLHelper.get_value(ventilation_fan, 'UsedForWholeBuildingVentilation'))
      @used_for_seasonal_cooling_load_reduction = to_boolean_or_nil(XMLHelper.get_value(ventilation_fan, 'UsedForSeasonalCoolingLoadReduction'))
      @total_recovery_efficiency = to_float_or_nil(XMLHelper.get_value(ventilation_fan, 'TotalRecoveryEfficiency'))
      @total_recovery_efficiency_adjusted = to_float_or_nil(XMLHelper.get_value(ventilation_fan, 'AdjustedTotalRecoveryEfficiency'))
      @sensible_recovery_efficiency = to_float_or_nil(XMLHelper.get_value(ventilation_fan, 'SensibleRecoveryEfficiency'))
      @sensible_recovery_efficiency_adjusted = to_float_or_nil(XMLHelper.get_value(ventilation_fan, 'AdjustedSensibleRecoveryEfficiency'))
      @distribution_system_idref = HPXML::get_idref(XMLHelper.get_element(ventilation_fan, 'AttachedToHVACDistributionSystem'))
      @start_hour = to_integer_or_nil(XMLHelper.get_value(ventilation_fan, 'extension/StartHour'))
    end
  end

  class WaterHeatingSystems < BaseArrayElement
    def add(**kwargs)
      self << WaterHeatingSystem.new(@hpxml_object, **kwargs)
    end

    def from_oga(hpxml)
      return if hpxml.nil?

      XMLHelper.get_elements(hpxml, 'Building/BuildingDetails/Systems/WaterHeating/WaterHeatingSystem').each do |water_heating_system|
        self << WaterHeatingSystem.new(@hpxml_object, water_heating_system)
      end
    end
  end

  class WaterHeatingSystem < BaseElement
    ATTRS = [:id, :year_installed, :fuel_type, :water_heater_type, :location, :performance_adjustment,
             :tank_volume, :fraction_dhw_load_served, :heating_capacity, :energy_factor,
<<<<<<< HEAD
             :uniform_energy_factor, :first_hour_rating, :recovery_efficiency, :uses_desuperheater, :jacket_r_value,
             :related_hvac_idref, :energy_star, :standby_loss, :temperature]
=======
             :uniform_energy_factor, :recovery_efficiency, :uses_desuperheater, :jacket_r_value,
             :related_hvac_idref, :energy_star, :standby_loss, :temperature, :is_shared_system,
             :number_of_units_served]
>>>>>>> d2e478ed
    attr_accessor(*ATTRS)

    def related_hvac_system
      return if @related_hvac_idref.nil?

      (@hpxml_object.heating_systems + @hpxml_object.cooling_systems + @hpxml_object.heat_pumps).each do |hvac_system|
        next unless hvac_system.id == @related_hvac_idref

        return hvac_system
      end
      fail "RelatedHVACSystem '#{@related_hvac_idref}' not found for water heating system '#{@id}'."
    end

    def delete
      @hpxml_object.water_heating_systems.delete(self)
      @hpxml_object.solar_thermal_systems.each do |solar_thermal_system|
        next unless solar_thermal_system.water_heating_system_idref == @id

        solar_thermal_system.water_heating_system_idref = nil
      end
    end

    def check_for_errors
      errors = []
      begin; related_hvac_system; rescue StandardError => e; errors << e.message; end
      return errors
    end

    def to_oga(doc)
      return if nil?

      water_heating = XMLHelper.create_elements_as_needed(doc, ['HPXML', 'Building', 'BuildingDetails', 'Systems', 'WaterHeating'])
      water_heating_system = XMLHelper.add_element(water_heating, 'WaterHeatingSystem')
      sys_id = XMLHelper.add_element(water_heating_system, 'SystemIdentifier')
      XMLHelper.add_attribute(sys_id, 'id', @id)
      XMLHelper.add_element(water_heating_system, 'FuelType', @fuel_type) unless @fuel_type.nil?
      XMLHelper.add_element(water_heating_system, 'WaterHeaterType', @water_heater_type) unless @water_heater_type.nil?
      XMLHelper.add_element(water_heating_system, 'Location', @location) unless @location.nil?
      XMLHelper.add_element(water_heating_system, 'IsSharedSystem', to_boolean(@is_shared_system)) unless @is_shared_system.nil?
      XMLHelper.add_element(water_heating_system, 'NumberofUnitsServed', to_integer(@number_of_units_served)) unless @number_of_units_served.nil?
      XMLHelper.add_element(water_heating_system, 'PerformanceAdjustment', to_float(@performance_adjustment)) unless @performance_adjustment.nil?
      XMLHelper.add_element(water_heating_system, 'TankVolume', to_float(@tank_volume)) unless @tank_volume.nil?
      XMLHelper.add_element(water_heating_system, 'FractionDHWLoadServed', to_float(@fraction_dhw_load_served)) unless @fraction_dhw_load_served.nil?
      XMLHelper.add_element(water_heating_system, 'HeatingCapacity', to_float(@heating_capacity)) unless @heating_capacity.nil?
      XMLHelper.add_element(water_heating_system, 'EnergyFactor', to_float(@energy_factor)) unless @energy_factor.nil?
      XMLHelper.add_element(water_heating_system, 'UniformEnergyFactor', to_float(@uniform_energy_factor)) unless @uniform_energy_factor.nil?
      if not @uniform_energy_factor.nil?
        XMLHelper.add_element(water_heating_system, 'FirstHourRating', to_float(@first_hour_rating))
      end
      XMLHelper.add_element(water_heating_system, 'RecoveryEfficiency', to_float(@recovery_efficiency)) unless @recovery_efficiency.nil?
      if not @jacket_r_value.nil?
        water_heater_insulation = XMLHelper.add_element(water_heating_system, 'WaterHeaterInsulation')
        jacket = XMLHelper.add_element(water_heater_insulation, 'Jacket')
        XMLHelper.add_element(jacket, 'JacketRValue', @jacket_r_value)
      end
      XMLHelper.add_element(water_heating_system, 'StandbyLoss', to_float(@standby_loss)) unless @standby_loss.nil?
      XMLHelper.add_element(water_heating_system, 'HotWaterTemperature', to_float(@temperature)) unless @temperature.nil?
      XMLHelper.add_element(water_heating_system, 'UsesDesuperheater', to_boolean(@uses_desuperheater)) unless @uses_desuperheater.nil?
      if not @related_hvac_idref.nil?
        related_hvac_idref_el = XMLHelper.add_element(water_heating_system, 'RelatedHVACSystem')
        XMLHelper.add_attribute(related_hvac_idref_el, 'idref', @related_hvac_idref)
      end
    end

    def from_oga(water_heating_system)
      return if water_heating_system.nil?

      @id = HPXML::get_id(water_heating_system)
      @year_installed = to_integer_or_nil(XMLHelper.get_value(water_heating_system, 'YearInstalled'))
      @fuel_type = XMLHelper.get_value(water_heating_system, 'FuelType')
      @water_heater_type = XMLHelper.get_value(water_heating_system, 'WaterHeaterType')
      @location = XMLHelper.get_value(water_heating_system, 'Location')
      @is_shared_system = to_boolean_or_nil(XMLHelper.get_value(water_heating_system, 'IsSharedSystem'))
      @number_of_units_served = to_integer_or_nil(XMLHelper.get_value(water_heating_system, 'NumberofUnitsServed'))
      @performance_adjustment = to_float_or_nil(XMLHelper.get_value(water_heating_system, 'PerformanceAdjustment'))
      @tank_volume = to_float_or_nil(XMLHelper.get_value(water_heating_system, 'TankVolume'))
      @fraction_dhw_load_served = to_float_or_nil(XMLHelper.get_value(water_heating_system, 'FractionDHWLoadServed'))
      @heating_capacity = to_float_or_nil(XMLHelper.get_value(water_heating_system, 'HeatingCapacity'))
      @energy_factor = to_float_or_nil(XMLHelper.get_value(water_heating_system, 'EnergyFactor'))
      @uniform_energy_factor = to_float_or_nil(XMLHelper.get_value(water_heating_system, 'UniformEnergyFactor'))
      @first_hour_rating = to_float_or_nil(XMLHelper.get_value(water_heating_system, 'FirstHourRating'))
      @recovery_efficiency = to_float_or_nil(XMLHelper.get_value(water_heating_system, 'RecoveryEfficiency'))
      @uses_desuperheater = to_boolean_or_nil(XMLHelper.get_value(water_heating_system, 'UsesDesuperheater'))
      @jacket_r_value = to_float_or_nil(XMLHelper.get_value(water_heating_system, 'WaterHeaterInsulation/Jacket/JacketRValue'))
      @related_hvac_idref = HPXML::get_idref(XMLHelper.get_element(water_heating_system, 'RelatedHVACSystem'))
      @energy_star = XMLHelper.get_values(water_heating_system, 'ThirdPartyCertification').include?('Energy Star')
      @standby_loss = to_float_or_nil(XMLHelper.get_value(water_heating_system, 'StandbyLoss'))
      @temperature = to_float_or_nil(XMLHelper.get_value(water_heating_system, 'HotWaterTemperature'))
    end
  end

  class HotWaterDistributions < BaseArrayElement
    def add(**kwargs)
      self << HotWaterDistribution.new(@hpxml_object, **kwargs)
    end

    def from_oga(hpxml)
      return if hpxml.nil?

      XMLHelper.get_elements(hpxml, 'Building/BuildingDetails/Systems/WaterHeating/HotWaterDistribution').each do |hot_water_distribution|
        self << HotWaterDistribution.new(@hpxml_object, hot_water_distribution)
      end
    end
  end

  class HotWaterDistribution < BaseElement
    ATTRS = [:id, :system_type, :pipe_r_value, :standard_piping_length, :recirculation_control_type,
             :recirculation_piping_length, :recirculation_branch_piping_length,
             :recirculation_pump_power, :dwhr_facilities_connected, :dwhr_equal_flow,
             :dwhr_efficiency, :has_shared_recirculation, :shared_recirculation_number_of_units_served,
             :shared_recirculation_pump_power, :shared_recirculation_control_type]
    attr_accessor(*ATTRS)

    def delete
      @hpxml_object.hot_water_distributions.delete(self)
    end

    def check_for_errors
      errors = []
      return errors
    end

    def to_oga(doc)
      return if nil?

      water_heating = XMLHelper.create_elements_as_needed(doc, ['HPXML', 'Building', 'BuildingDetails', 'Systems', 'WaterHeating'])
      hot_water_distribution = XMLHelper.add_element(water_heating, 'HotWaterDistribution')
      sys_id = XMLHelper.add_element(hot_water_distribution, 'SystemIdentifier')
      XMLHelper.add_attribute(sys_id, 'id', @id)
      if not @system_type.nil?
        system_type_e = XMLHelper.add_element(hot_water_distribution, 'SystemType')
        if @system_type == DHWDistTypeStandard
          standard = XMLHelper.add_element(system_type_e, @system_type)
          XMLHelper.add_element(standard, 'PipingLength', to_float(@standard_piping_length)) unless @standard_piping_length.nil?
        elsif system_type == DHWDistTypeRecirc
          recirculation = XMLHelper.add_element(system_type_e, @system_type)
          XMLHelper.add_element(recirculation, 'ControlType', @recirculation_control_type) unless @recirculation_control_type.nil?
          XMLHelper.add_element(recirculation, 'RecirculationPipingLoopLength', to_float(@recirculation_piping_length)) unless @recirculation_piping_length.nil?
          XMLHelper.add_element(recirculation, 'BranchPipingLoopLength', to_float(@recirculation_branch_piping_length)) unless @recirculation_branch_piping_length.nil?
          XMLHelper.add_element(recirculation, 'PumpPower', to_float(@recirculation_pump_power)) unless @recirculation_pump_power.nil?
        else
          fail "Unhandled hot water distribution type '#{@system_type}'."
        end
      end
      if not @pipe_r_value.nil?
        pipe_insulation = XMLHelper.add_element(hot_water_distribution, 'PipeInsulation')
        XMLHelper.add_element(pipe_insulation, 'PipeRValue', to_float(@pipe_r_value))
      end
      if (not @dwhr_facilities_connected.nil?) || (not @dwhr_equal_flow.nil?) || (not @dwhr_efficiency.nil?)
        drain_water_heat_recovery = XMLHelper.add_element(hot_water_distribution, 'DrainWaterHeatRecovery')
        XMLHelper.add_element(drain_water_heat_recovery, 'FacilitiesConnected', @dwhr_facilities_connected) unless @dwhr_facilities_connected.nil?
        XMLHelper.add_element(drain_water_heat_recovery, 'EqualFlow', to_boolean(@dwhr_equal_flow)) unless @dwhr_equal_flow.nil?
        XMLHelper.add_element(drain_water_heat_recovery, 'Efficiency', to_float(@dwhr_efficiency)) unless @dwhr_efficiency.nil?
      end
      if @has_shared_recirculation
        extension = XMLHelper.create_elements_as_needed(hot_water_distribution, ['extension'])
        shared_recirculation = XMLHelper.add_element(extension, 'SharedRecirculation')
        XMLHelper.add_element(shared_recirculation, 'NumberofUnitsServed', to_integer(@shared_recirculation_number_of_units_served)) unless @shared_recirculation_number_of_units_served.nil?
        XMLHelper.add_element(shared_recirculation, 'PumpPower', to_float(@shared_recirculation_pump_power)) unless @shared_recirculation_pump_power.nil?
        XMLHelper.add_element(shared_recirculation, 'ControlType', @shared_recirculation_control_type) unless @shared_recirculation_control_type.nil?
      end
    end

    def from_oga(hot_water_distribution)
      return if hot_water_distribution.nil?

      @id = HPXML::get_id(hot_water_distribution)
      @system_type = XMLHelper.get_child_name(hot_water_distribution, 'SystemType')
      @pipe_r_value = to_float_or_nil(XMLHelper.get_value(hot_water_distribution, 'PipeInsulation/PipeRValue'))
      if @system_type == 'Standard'
        @standard_piping_length = to_float_or_nil(XMLHelper.get_value(hot_water_distribution, 'SystemType/Standard/PipingLength'))
      elsif @system_type == 'Recirculation'
        @recirculation_control_type = XMLHelper.get_value(hot_water_distribution, 'SystemType/Recirculation/ControlType')
        @recirculation_piping_length = to_float_or_nil(XMLHelper.get_value(hot_water_distribution, 'SystemType/Recirculation/RecirculationPipingLoopLength'))
        @recirculation_branch_piping_length = to_float_or_nil(XMLHelper.get_value(hot_water_distribution, 'SystemType/Recirculation/BranchPipingLoopLength'))
        @recirculation_pump_power = to_float_or_nil(XMLHelper.get_value(hot_water_distribution, 'SystemType/Recirculation/PumpPower'))
      end
      @dwhr_facilities_connected = XMLHelper.get_value(hot_water_distribution, 'DrainWaterHeatRecovery/FacilitiesConnected')
      @dwhr_equal_flow = to_boolean_or_nil(XMLHelper.get_value(hot_water_distribution, 'DrainWaterHeatRecovery/EqualFlow'))
      @dwhr_efficiency = to_float_or_nil(XMLHelper.get_value(hot_water_distribution, 'DrainWaterHeatRecovery/Efficiency'))
      @has_shared_recirculation = XMLHelper.has_element(hot_water_distribution, 'extension/SharedRecirculation')
      if @has_shared_recirculation
        @shared_recirculation_number_of_units_served = to_integer_or_nil(XMLHelper.get_value(hot_water_distribution, 'extension/SharedRecirculation/NumberofUnitsServed'))
        @shared_recirculation_pump_power = to_float_or_nil(XMLHelper.get_value(hot_water_distribution, 'extension/SharedRecirculation/PumpPower'))
        @shared_recirculation_control_type = XMLHelper.get_value(hot_water_distribution, 'extension/SharedRecirculation/ControlType')
      end
    end
  end

  class WaterFixtures < BaseArrayElement
    def add(**kwargs)
      self << WaterFixture.new(@hpxml_object, **kwargs)
    end

    def from_oga(hpxml)
      return if hpxml.nil?

      XMLHelper.get_elements(hpxml, 'Building/BuildingDetails/Systems/WaterHeating/WaterFixture').each do |water_fixture|
        self << WaterFixture.new(@hpxml_object, water_fixture)
      end
    end
  end

  class WaterFixture < BaseElement
    ATTRS = [:id, :water_fixture_type, :low_flow]
    attr_accessor(*ATTRS)

    def delete
      @hpxml_object.water_fixtures.delete(self)
    end

    def check_for_errors
      errors = []
      return errors
    end

    def to_oga(doc)
      return if nil?

      water_heating = XMLHelper.create_elements_as_needed(doc, ['HPXML', 'Building', 'BuildingDetails', 'Systems', 'WaterHeating'])
      water_fixture = XMLHelper.add_element(water_heating, 'WaterFixture')
      sys_id = XMLHelper.add_element(water_fixture, 'SystemIdentifier')
      XMLHelper.add_attribute(sys_id, 'id', @id)
      XMLHelper.add_element(water_fixture, 'WaterFixtureType', @water_fixture_type) unless @water_fixture_type.nil?
      XMLHelper.add_element(water_fixture, 'LowFlow', to_boolean(@low_flow)) unless @low_flow.nil?
    end

    def from_oga(water_fixture)
      return if water_fixture.nil?

      @id = HPXML::get_id(water_fixture)
      @water_fixture_type = XMLHelper.get_value(water_fixture, 'WaterFixtureType')
      @low_flow = to_boolean_or_nil(XMLHelper.get_value(water_fixture, 'LowFlow'))
    end
  end

  class WaterHeating < BaseElement
    ATTRS = [:water_fixtures_usage_multiplier]
    attr_accessor(*ATTRS)

    def check_for_errors
      errors = []
      return errors
    end

    def to_oga(doc)
      return if nil?

      water_heating = XMLHelper.create_elements_as_needed(doc, ['HPXML', 'Building', 'BuildingDetails', 'Systems', 'WaterHeating'])
      XMLHelper.add_extension(water_heating, 'WaterFixturesUsageMultiplier', to_float(@water_fixtures_usage_multiplier)) unless @water_fixtures_usage_multiplier.nil?
    end

    def from_oga(hpxml)
      return if hpxml.nil?

      water_heating = XMLHelper.get_element(hpxml, 'Building/BuildingDetails/Systems/WaterHeating')
      return if water_heating.nil?

      @water_fixtures_usage_multiplier = to_float_or_nil(XMLHelper.get_value(water_heating, 'extension/WaterFixturesUsageMultiplier'))
    end
  end

  class SolarThermalSystems < BaseArrayElement
    def add(**kwargs)
      self << SolarThermalSystem.new(@hpxml_object, **kwargs)
    end

    def from_oga(hpxml)
      return if hpxml.nil?

      XMLHelper.get_elements(hpxml, 'Building/BuildingDetails/Systems/SolarThermal/SolarThermalSystem').each do |solar_thermal_system|
        self << SolarThermalSystem.new(@hpxml_object, solar_thermal_system)
      end
    end
  end

  class SolarThermalSystem < BaseElement
    ATTRS = [:id, :system_type, :collector_area, :collector_loop_type, :collector_azimuth,
             :collector_type, :collector_tilt, :collector_frta, :collector_frul, :storage_volume,
             :water_heating_system_idref, :solar_fraction]
    attr_accessor(*ATTRS)

    def water_heating_system
      return if @water_heating_system_idref.nil?

      @hpxml_object.water_heating_systems.each do |water_heater|
        next unless water_heater.id == @water_heating_system_idref

        return water_heater
      end
      fail "Attached water heating system '#{@water_heating_system_idref}' not found for solar thermal system '#{@id}'."
    end

    def delete
      @hpxml_object.solar_thermal_systems.delete(self)
    end

    def check_for_errors
      errors = []
      begin; water_heating_system; rescue StandardError => e; errors << e.message; end
      return errors
    end

    def to_oga(doc)
      return if nil?

      solar_thermal = XMLHelper.create_elements_as_needed(doc, ['HPXML', 'Building', 'BuildingDetails', 'Systems', 'SolarThermal'])
      solar_thermal_system = XMLHelper.add_element(solar_thermal, 'SolarThermalSystem')
      sys_id = XMLHelper.add_element(solar_thermal_system, 'SystemIdentifier')
      XMLHelper.add_attribute(sys_id, 'id', @id)
      XMLHelper.add_element(solar_thermal_system, 'SystemType', @system_type) unless @system_type.nil?
      XMLHelper.add_element(solar_thermal_system, 'CollectorArea', to_float(@collector_area)) unless @collector_area.nil?
      XMLHelper.add_element(solar_thermal_system, 'CollectorLoopType', @collector_loop_type) unless @collector_loop_type.nil?
      XMLHelper.add_element(solar_thermal_system, 'CollectorType', @collector_type) unless @collector_type.nil?
      XMLHelper.add_element(solar_thermal_system, 'CollectorAzimuth', to_integer(@collector_azimuth)) unless @collector_azimuth.nil?
      XMLHelper.add_element(solar_thermal_system, 'CollectorTilt', to_float(@collector_tilt)) unless @collector_tilt.nil?
      XMLHelper.add_element(solar_thermal_system, 'CollectorRatedOpticalEfficiency', to_float(@collector_frta)) unless @collector_frta.nil?
      XMLHelper.add_element(solar_thermal_system, 'CollectorRatedThermalLosses', to_float(@collector_frul)) unless @collector_frul.nil?
      XMLHelper.add_element(solar_thermal_system, 'StorageVolume', to_float(@storage_volume)) unless @storage_volume.nil?
      if not @water_heating_system_idref.nil?
        connected_to = XMLHelper.add_element(solar_thermal_system, 'ConnectedTo')
        XMLHelper.add_attribute(connected_to, 'idref', @water_heating_system_idref)
      end
      XMLHelper.add_element(solar_thermal_system, 'SolarFraction', to_float(@solar_fraction)) unless @solar_fraction.nil?
    end

    def from_oga(solar_thermal_system)
      return if solar_thermal_system.nil?

      @id = HPXML::get_id(solar_thermal_system)
      @system_type = XMLHelper.get_value(solar_thermal_system, 'SystemType')
      @collector_area = to_float_or_nil(XMLHelper.get_value(solar_thermal_system, 'CollectorArea'))
      @collector_loop_type = XMLHelper.get_value(solar_thermal_system, 'CollectorLoopType')
      @collector_azimuth = to_integer_or_nil(XMLHelper.get_value(solar_thermal_system, 'CollectorAzimuth'))
      @collector_type = XMLHelper.get_value(solar_thermal_system, 'CollectorType')
      @collector_tilt = to_float_or_nil(XMLHelper.get_value(solar_thermal_system, 'CollectorTilt'))
      @collector_frta = to_float_or_nil(XMLHelper.get_value(solar_thermal_system, 'CollectorRatedOpticalEfficiency'))
      @collector_frul = to_float_or_nil(XMLHelper.get_value(solar_thermal_system, 'CollectorRatedThermalLosses'))
      @storage_volume = to_float_or_nil(XMLHelper.get_value(solar_thermal_system, 'StorageVolume'))
      @water_heating_system_idref = HPXML::get_idref(XMLHelper.get_element(solar_thermal_system, 'ConnectedTo'))
      @solar_fraction = to_float_or_nil(XMLHelper.get_value(solar_thermal_system, 'SolarFraction'))
    end
  end

  class PVSystems < BaseArrayElement
    def add(**kwargs)
      self << PVSystem.new(@hpxml_object, **kwargs)
    end

    def from_oga(hpxml)
      return if hpxml.nil?

      XMLHelper.get_elements(hpxml, 'Building/BuildingDetails/Systems/Photovoltaics/PVSystem').each do |pv_system|
        self << PVSystem.new(@hpxml_object, pv_system)
      end
    end
  end

  class PVSystem < BaseElement
    ATTRS = [:id, :location, :module_type, :tracking, :array_orientation, :array_azimuth, :array_tilt,
             :max_power_output, :inverter_efficiency, :system_losses_fraction, :number_of_panels,
             :year_modules_manufactured, :is_shared_system, :number_of_bedrooms_served]
    attr_accessor(*ATTRS)

    def delete
      @hpxml_object.pv_systems.delete(self)
    end

    def check_for_errors
      errors = []
      return errors
    end

    def to_oga(doc)
      return if nil?

      photovoltaics = XMLHelper.create_elements_as_needed(doc, ['HPXML', 'Building', 'BuildingDetails', 'Systems', 'Photovoltaics'])
      pv_system = XMLHelper.add_element(photovoltaics, 'PVSystem')
      sys_id = XMLHelper.add_element(pv_system, 'SystemIdentifier')
      XMLHelper.add_attribute(sys_id, 'id', @id)
      XMLHelper.add_element(pv_system, 'IsSharedSystem', to_boolean(@is_shared_system)) unless @is_shared_system.nil?
      XMLHelper.add_element(pv_system, 'Location', @location) unless @location.nil?
      XMLHelper.add_element(pv_system, 'ModuleType', @module_type) unless @module_type.nil?
      XMLHelper.add_element(pv_system, 'Tracking', @tracking) unless @tracking.nil?
      XMLHelper.add_element(pv_system, 'ArrayAzimuth', to_integer(@array_azimuth)) unless @array_azimuth.nil?
      XMLHelper.add_element(pv_system, 'ArrayTilt', to_float(@array_tilt)) unless @array_tilt.nil?
      XMLHelper.add_element(pv_system, 'MaxPowerOutput', to_float(@max_power_output)) unless @max_power_output.nil?
      XMLHelper.add_element(pv_system, 'InverterEfficiency', to_float(@inverter_efficiency)) unless @inverter_efficiency.nil?
      XMLHelper.add_element(pv_system, 'SystemLossesFraction', to_float(@system_losses_fraction)) unless @system_losses_fraction.nil?
      XMLHelper.add_element(pv_system, 'YearModulesManufactured', to_integer(@year_modules_manufactured)) unless @year_modules_manufactured.nil?
      XMLHelper.add_extension(pv_system, 'NumberofBedroomsServed', to_integer(@number_of_bedrooms_served)) unless @number_of_bedrooms_served.nil?
    end

    def from_oga(pv_system)
      return if pv_system.nil?

      @id = HPXML::get_id(pv_system)
      @is_shared_system = to_boolean_or_nil(XMLHelper.get_value(pv_system, 'IsSharedSystem'))
      @location = XMLHelper.get_value(pv_system, 'Location')
      @module_type = XMLHelper.get_value(pv_system, 'ModuleType')
      @tracking = XMLHelper.get_value(pv_system, 'Tracking')
      @array_orientation = XMLHelper.get_value(pv_system, 'ArrayOrientation')
      @array_azimuth = to_integer_or_nil(XMLHelper.get_value(pv_system, 'ArrayAzimuth'))
      @array_tilt = to_float_or_nil(XMLHelper.get_value(pv_system, 'ArrayTilt'))
      @max_power_output = to_float_or_nil(XMLHelper.get_value(pv_system, 'MaxPowerOutput'))
      @inverter_efficiency = to_float_or_nil(XMLHelper.get_value(pv_system, 'InverterEfficiency'))
      @system_losses_fraction = to_float_or_nil(XMLHelper.get_value(pv_system, 'SystemLossesFraction'))
      @number_of_panels = to_integer_or_nil(XMLHelper.get_value(pv_system, 'NumberOfPanels'))
      @year_modules_manufactured = to_integer_or_nil(XMLHelper.get_value(pv_system, 'YearModulesManufactured'))
      @number_of_bedrooms_served = to_integer_or_nil(XMLHelper.get_value(pv_system, 'extension/NumberofBedroomsServed'))
    end
  end

  class ClothesWashers < BaseArrayElement
    def add(**kwargs)
      self << ClothesWasher.new(@hpxml_object, **kwargs)
    end

    def from_oga(hpxml)
      return if hpxml.nil?

      XMLHelper.get_elements(hpxml, 'Building/BuildingDetails/Appliances/ClothesWasher').each do |clothes_washer|
        self << ClothesWasher.new(@hpxml_object, clothes_washer)
      end
    end
  end

  class ClothesWasher < BaseElement
    ATTRS = [:id, :location, :modified_energy_factor, :integrated_modified_energy_factor,
             :rated_annual_kwh, :label_electric_rate, :label_gas_rate, :label_annual_gas_cost,
             :capacity, :label_usage, :usage_multiplier, :is_shared_appliance,
             :number_of_units, :number_of_units_served, :water_heating_system_idref]
    attr_accessor(*ATTRS)

    def water_heating_system
      return if @water_heating_system_idref.nil?

      @hpxml_object.water_heating_systems.each do |water_heater|
        next unless water_heater.id == @water_heating_system_idref

        return water_heater
      end
      fail "Attached water heating system '#{@water_heating_system_idref}' not found for clothes washer '#{@id}'."
    end

    def delete
      @hpxml_object.clothes_washers.delete(self)
    end

    def check_for_errors
      errors = []
      begin; water_heating_system; rescue StandardError => e; errors << e.message; end
      return errors
    end

    def to_oga(doc)
      return if nil?

      appliances = XMLHelper.create_elements_as_needed(doc, ['HPXML', 'Building', 'BuildingDetails', 'Appliances'])
      clothes_washer = XMLHelper.add_element(appliances, 'ClothesWasher')
      sys_id = XMLHelper.add_element(clothes_washer, 'SystemIdentifier')
      XMLHelper.add_attribute(sys_id, 'id', @id)
      XMLHelper.add_element(clothes_washer, 'NumberofUnits', to_integer(@number_of_units)) unless @number_of_units.nil?
      XMLHelper.add_element(clothes_washer, 'IsSharedAppliance', to_boolean(@is_shared_appliance)) unless @is_shared_appliance.nil?
      XMLHelper.add_element(clothes_washer, 'NumberofUnitsServed', to_integer(@number_of_units_served)) unless @number_of_units_served.nil?
      if not @water_heating_system_idref.nil?
        attached_water_heater = XMLHelper.add_element(clothes_washer, 'AttachedToWaterHeatingSystem')
        XMLHelper.add_attribute(attached_water_heater, 'idref', @water_heating_system_idref)
      end
      XMLHelper.add_element(clothes_washer, 'Location', @location) unless @location.nil?
      XMLHelper.add_element(clothes_washer, 'ModifiedEnergyFactor', to_float(@modified_energy_factor)) unless @modified_energy_factor.nil?
      XMLHelper.add_element(clothes_washer, 'IntegratedModifiedEnergyFactor', to_float(@integrated_modified_energy_factor)) unless @integrated_modified_energy_factor.nil?
      XMLHelper.add_element(clothes_washer, 'RatedAnnualkWh', to_float(@rated_annual_kwh)) unless @rated_annual_kwh.nil?
      XMLHelper.add_element(clothes_washer, 'LabelElectricRate', to_float(@label_electric_rate)) unless @label_electric_rate.nil?
      XMLHelper.add_element(clothes_washer, 'LabelGasRate', to_float(@label_gas_rate)) unless @label_gas_rate.nil?
      XMLHelper.add_element(clothes_washer, 'LabelAnnualGasCost', to_float(@label_annual_gas_cost)) unless @label_annual_gas_cost.nil?
      XMLHelper.add_element(clothes_washer, 'LabelUsage', to_float(@label_usage)) unless @label_usage.nil?
      XMLHelper.add_element(clothes_washer, 'Capacity', to_float(@capacity)) unless @capacity.nil?
      XMLHelper.add_extension(clothes_washer, 'UsageMultiplier', to_float(@usage_multiplier)) unless @usage_multiplier.nil?
    end

    def from_oga(clothes_washer)
      return if clothes_washer.nil?

      @id = HPXML::get_id(clothes_washer)
      @number_of_units = to_integer_or_nil(XMLHelper.get_value(clothes_washer, 'NumberofUnits'))
      @is_shared_appliance = to_boolean_or_nil(XMLHelper.get_value(clothes_washer, 'IsSharedAppliance'))
      @number_of_units_served = to_integer_or_nil(XMLHelper.get_value(clothes_washer, 'NumberofUnitsServed'))
      @location = XMLHelper.get_value(clothes_washer, 'Location')
      @modified_energy_factor = to_float_or_nil(XMLHelper.get_value(clothes_washer, 'ModifiedEnergyFactor'))
      @integrated_modified_energy_factor = to_float_or_nil(XMLHelper.get_value(clothes_washer, 'IntegratedModifiedEnergyFactor'))
      @rated_annual_kwh = to_float_or_nil(XMLHelper.get_value(clothes_washer, 'RatedAnnualkWh'))
      @label_electric_rate = to_float_or_nil(XMLHelper.get_value(clothes_washer, 'LabelElectricRate'))
      @label_gas_rate = to_float_or_nil(XMLHelper.get_value(clothes_washer, 'LabelGasRate'))
      @label_annual_gas_cost = to_float_or_nil(XMLHelper.get_value(clothes_washer, 'LabelAnnualGasCost'))
      @label_usage = to_float_or_nil(XMLHelper.get_value(clothes_washer, 'LabelUsage'))
      @capacity = to_float_or_nil(XMLHelper.get_value(clothes_washer, 'Capacity'))
      @usage_multiplier = to_float_or_nil(XMLHelper.get_value(clothes_washer, 'extension/UsageMultiplier'))
      @water_heating_system_idref = HPXML::get_idref(XMLHelper.get_element(clothes_washer, 'AttachedToWaterHeatingSystem'))
    end
  end

  class ClothesDryers < BaseArrayElement
    def add(**kwargs)
      self << ClothesDryer.new(@hpxml_object, **kwargs)
    end

    def from_oga(hpxml)
      return if hpxml.nil?

      XMLHelper.get_elements(hpxml, 'Building/BuildingDetails/Appliances/ClothesDryer').each do |clothes_dryer|
        self << ClothesDryer.new(@hpxml_object, clothes_dryer)
      end
    end
  end

  class ClothesDryer < BaseElement
    ATTRS = [:id, :location, :fuel_type, :energy_factor, :combined_energy_factor, :control_type,
             :usage_multiplier, :is_shared_appliance, :number_of_units, :number_of_units_served,
             :is_vented, :vented_flow_rate]
    attr_accessor(*ATTRS)

    def delete
      @hpxml_object.clothes_dryers.delete(self)
    end

    def check_for_errors
      errors = []
      return errors
    end

    def to_oga(doc)
      return if nil?

      appliances = XMLHelper.create_elements_as_needed(doc, ['HPXML', 'Building', 'BuildingDetails', 'Appliances'])
      clothes_dryer = XMLHelper.add_element(appliances, 'ClothesDryer')
      sys_id = XMLHelper.add_element(clothes_dryer, 'SystemIdentifier')
      XMLHelper.add_attribute(sys_id, 'id', @id)
      XMLHelper.add_element(clothes_dryer, 'NumberofUnits', to_integer(@number_of_units)) unless @number_of_units.nil?
      XMLHelper.add_element(clothes_dryer, 'IsSharedAppliance', to_boolean(@is_shared_appliance)) unless @is_shared_appliance.nil?
      XMLHelper.add_element(clothes_dryer, 'NumberofUnitsServed', to_integer(@number_of_units_served)) unless @number_of_units_served.nil?
      XMLHelper.add_element(clothes_dryer, 'Location', @location) unless @location.nil?
      XMLHelper.add_element(clothes_dryer, 'FuelType', @fuel_type) unless @fuel_type.nil?
      XMLHelper.add_element(clothes_dryer, 'EnergyFactor', to_float(@energy_factor)) unless @energy_factor.nil?
      XMLHelper.add_element(clothes_dryer, 'CombinedEnergyFactor', to_float(@combined_energy_factor)) unless @combined_energy_factor.nil?
      XMLHelper.add_element(clothes_dryer, 'ControlType', @control_type) unless @control_type.nil?
      XMLHelper.add_extension(clothes_dryer, 'UsageMultiplier', to_float(@usage_multiplier)) unless @usage_multiplier.nil?
      XMLHelper.add_extension(clothes_dryer, 'IsVented', to_boolean(@is_vented)) unless @is_vented.nil?
      XMLHelper.add_extension(clothes_dryer, 'VentedFlowRate', to_float(@vented_flow_rate)) unless @vented_flow_rate.nil?
    end

    def from_oga(clothes_dryer)
      return if clothes_dryer.nil?

      @id = HPXML::get_id(clothes_dryer)
      @number_of_units = to_integer_or_nil(XMLHelper.get_value(clothes_dryer, 'NumberofUnits'))
      @is_shared_appliance = to_boolean_or_nil(XMLHelper.get_value(clothes_dryer, 'IsSharedAppliance'))
      @number_of_units_served = to_integer_or_nil(XMLHelper.get_value(clothes_dryer, 'NumberofUnitsServed'))
      @location = XMLHelper.get_value(clothes_dryer, 'Location')
      @fuel_type = XMLHelper.get_value(clothes_dryer, 'FuelType')
      @energy_factor = to_float_or_nil(XMLHelper.get_value(clothes_dryer, 'EnergyFactor'))
      @combined_energy_factor = to_float_or_nil(XMLHelper.get_value(clothes_dryer, 'CombinedEnergyFactor'))
      @control_type = XMLHelper.get_value(clothes_dryer, 'ControlType')
      @usage_multiplier = to_float_or_nil(XMLHelper.get_value(clothes_dryer, 'extension/UsageMultiplier'))
      @is_vented = to_boolean_or_nil(XMLHelper.get_value(clothes_dryer, 'extension/IsVented'))
      @vented_flow_rate = to_float_or_nil(XMLHelper.get_value(clothes_dryer, 'extension/VentedFlowRate'))
    end
  end

  class Dishwashers < BaseArrayElement
    def add(**kwargs)
      self << Dishwasher.new(@hpxml_object, **kwargs)
    end

    def from_oga(hpxml)
      return if hpxml.nil?

      XMLHelper.get_elements(hpxml, 'Building/BuildingDetails/Appliances/Dishwasher').each do |dishwasher|
        self << Dishwasher.new(@hpxml_object, dishwasher)
      end
    end
  end

  class Dishwasher < BaseElement
    ATTRS = [:id, :location, :energy_factor, :rated_annual_kwh, :place_setting_capacity,
             :label_electric_rate, :label_gas_rate, :label_annual_gas_cost,
             :label_usage, :usage_multiplier, :is_shared_appliance, :water_heating_system_idref]
    attr_accessor(*ATTRS)

    def water_heating_system
      return if @water_heating_system_idref.nil?

      @hpxml_object.water_heating_systems.each do |water_heater|
        next unless water_heater.id == @water_heating_system_idref

        return water_heater
      end
      fail "Attached water heating system '#{@water_heating_system_idref}' not found for dishwasher '#{@id}'."
    end

    def delete
      @hpxml_object.dishwashers.delete(self)
    end

    def check_for_errors
      errors = []
      begin; water_heating_system; rescue StandardError => e; errors << e.message; end
      return errors
    end

    def to_oga(doc)
      return if nil?

      appliances = XMLHelper.create_elements_as_needed(doc, ['HPXML', 'Building', 'BuildingDetails', 'Appliances'])
      dishwasher = XMLHelper.add_element(appliances, 'Dishwasher')
      sys_id = XMLHelper.add_element(dishwasher, 'SystemIdentifier')
      XMLHelper.add_attribute(sys_id, 'id', @id)
      XMLHelper.add_element(dishwasher, 'IsSharedAppliance', to_boolean(@is_shared_appliance)) unless @is_shared_appliance.nil?
      if not @water_heating_system_idref.nil?
        attached_water_heater = XMLHelper.add_element(dishwasher, 'AttachedToWaterHeatingSystem')
        XMLHelper.add_attribute(attached_water_heater, 'idref', @water_heating_system_idref)
      end
      XMLHelper.add_element(dishwasher, 'Location', @location) unless @location.nil?
      XMLHelper.add_element(dishwasher, 'RatedAnnualkWh', to_float(@rated_annual_kwh)) unless @rated_annual_kwh.nil?
      XMLHelper.add_element(dishwasher, 'EnergyFactor', to_float(@energy_factor)) unless @energy_factor.nil?
      XMLHelper.add_element(dishwasher, 'PlaceSettingCapacity', to_integer(@place_setting_capacity)) unless @place_setting_capacity.nil?
      XMLHelper.add_element(dishwasher, 'LabelElectricRate', to_float(@label_electric_rate)) unless @label_electric_rate.nil?
      XMLHelper.add_element(dishwasher, 'LabelGasRate', to_float(@label_gas_rate)) unless @label_gas_rate.nil?
      XMLHelper.add_element(dishwasher, 'LabelAnnualGasCost', to_float(@label_annual_gas_cost)) unless @label_annual_gas_cost.nil?
      XMLHelper.add_element(dishwasher, 'LabelUsage', to_float(@label_usage)) unless @label_usage.nil?
      XMLHelper.add_extension(dishwasher, 'UsageMultiplier', to_float(@usage_multiplier)) unless @usage_multiplier.nil?
    end

    def from_oga(dishwasher)
      return if dishwasher.nil?

      @id = HPXML::get_id(dishwasher)
      @is_shared_appliance = to_boolean_or_nil(XMLHelper.get_value(dishwasher, 'IsSharedAppliance'))
      @location = XMLHelper.get_value(dishwasher, 'Location')
      @rated_annual_kwh = to_float_or_nil(XMLHelper.get_value(dishwasher, 'RatedAnnualkWh'))
      @energy_factor = to_float_or_nil(XMLHelper.get_value(dishwasher, 'EnergyFactor'))
      @place_setting_capacity = to_integer_or_nil(XMLHelper.get_value(dishwasher, 'PlaceSettingCapacity'))
      @label_electric_rate = to_float_or_nil(XMLHelper.get_value(dishwasher, 'LabelElectricRate'))
      @label_gas_rate = to_float_or_nil(XMLHelper.get_value(dishwasher, 'LabelGasRate'))
      @label_annual_gas_cost = to_float_or_nil(XMLHelper.get_value(dishwasher, 'LabelAnnualGasCost'))
      @label_usage = to_float_or_nil(XMLHelper.get_value(dishwasher, 'LabelUsage'))
      @usage_multiplier = to_float_or_nil(XMLHelper.get_value(dishwasher, 'extension/UsageMultiplier'))
      @water_heating_system_idref = HPXML::get_idref(XMLHelper.get_element(dishwasher, 'AttachedToWaterHeatingSystem'))
    end
  end

  class Refrigerators < BaseArrayElement
    def add(**kwargs)
      self << Refrigerator.new(@hpxml_object, **kwargs)
    end

    def from_oga(hpxml)
      return if hpxml.nil?

      XMLHelper.get_elements(hpxml, 'Building/BuildingDetails/Appliances/Refrigerator').each do |refrigerator|
        self << Refrigerator.new(@hpxml_object, refrigerator)
      end
    end
  end

  class Refrigerator < BaseElement
    ATTRS = [:id, :location, :rated_annual_kwh, :adjusted_annual_kwh, :usage_multiplier, :primary_indicator,
             :weekday_fractions, :weekend_fractions, :monthly_multipliers]
    attr_accessor(*ATTRS)

    def delete
      @hpxml_object.refrigerators.delete(self)
    end

    def check_for_errors
      errors = []

      if @hpxml_object.refrigerators.size > 1
        primary_indicator = false
        @hpxml_object.refrigerators.each do |refrigerator|
          next unless not refrigerator.primary_indicator.nil?
          fail 'More than one refrigerator designated as the primary.' if refrigerator.primary_indicator && primary_indicator

          primary_indicator = true if refrigerator.primary_indicator
        end
        fail 'Could not find a primary refrigerator.' if not primary_indicator
      end

      return errors
    end

    def to_oga(doc)
      return if nil?

      appliances = XMLHelper.create_elements_as_needed(doc, ['HPXML', 'Building', 'BuildingDetails', 'Appliances'])
      refrigerator = XMLHelper.add_element(appliances, 'Refrigerator')
      sys_id = XMLHelper.add_element(refrigerator, 'SystemIdentifier')
      XMLHelper.add_attribute(sys_id, 'id', @id)
      XMLHelper.add_element(refrigerator, 'Location', @location) unless @location.nil?
      XMLHelper.add_element(refrigerator, 'RatedAnnualkWh', to_float(@rated_annual_kwh)) unless @rated_annual_kwh.nil?
      XMLHelper.add_element(refrigerator, 'PrimaryIndicator', to_boolean(@primary_indicator)) unless @primary_indicator.nil?
      XMLHelper.add_extension(refrigerator, 'AdjustedAnnualkWh', to_float(@adjusted_annual_kwh)) unless @adjusted_annual_kwh.nil?
      XMLHelper.add_extension(refrigerator, 'UsageMultiplier', to_float(@usage_multiplier)) unless @usage_multiplier.nil?
      XMLHelper.add_extension(refrigerator, 'WeekdayScheduleFractions', @weekday_fractions) unless @weekday_fractions.nil?
      XMLHelper.add_extension(refrigerator, 'WeekendScheduleFractions', @weekend_fractions) unless @weekend_fractions.nil?
      XMLHelper.add_extension(refrigerator, 'MonthlyScheduleMultipliers', @monthly_multipliers) unless @monthly_multipliers.nil?
    end

    def from_oga(refrigerator)
      return if refrigerator.nil?

      @id = HPXML::get_id(refrigerator)
      @location = XMLHelper.get_value(refrigerator, 'Location')
      @rated_annual_kwh = to_float_or_nil(XMLHelper.get_value(refrigerator, 'RatedAnnualkWh'))
      @primary_indicator = to_boolean_or_nil(XMLHelper.get_value(refrigerator, 'PrimaryIndicator'))
      @adjusted_annual_kwh = to_float_or_nil(XMLHelper.get_value(refrigerator, 'extension/AdjustedAnnualkWh'))
      @usage_multiplier = to_float_or_nil(XMLHelper.get_value(refrigerator, 'extension/UsageMultiplier'))
      @weekday_fractions = XMLHelper.get_value(refrigerator, 'extension/WeekdayScheduleFractions')
      @weekend_fractions = XMLHelper.get_value(refrigerator, 'extension/WeekendScheduleFractions')
      @monthly_multipliers = XMLHelper.get_value(refrigerator, 'extension/MonthlyScheduleMultipliers')
    end
  end

  class Freezers < BaseArrayElement
    def add(**kwargs)
      self << Freezer.new(@hpxml_object, **kwargs)
    end

    def from_oga(hpxml)
      return if hpxml.nil?

      XMLHelper.get_elements(hpxml, 'Building/BuildingDetails/Appliances/Freezer').each do |freezer|
        self << Freezer.new(@hpxml_object, freezer)
      end
    end
  end

  class Freezer < BaseElement
    ATTRS = [:id, :location, :rated_annual_kwh, :adjusted_annual_kwh, :usage_multiplier,
             :weekday_fractions, :weekend_fractions, :monthly_multipliers]
    attr_accessor(*ATTRS)

    def delete
      @hpxml_object.freezers.delete(self)
    end

    def check_for_errors
      errors = []
      return errors
    end

    def to_oga(doc)
      return if nil?

      appliances = XMLHelper.create_elements_as_needed(doc, ['HPXML', 'Building', 'BuildingDetails', 'Appliances'])
      freezer = XMLHelper.add_element(appliances, 'Freezer')
      sys_id = XMLHelper.add_element(freezer, 'SystemIdentifier')
      XMLHelper.add_attribute(sys_id, 'id', @id)
      XMLHelper.add_element(freezer, 'Location', @location) unless @location.nil?
      XMLHelper.add_element(freezer, 'RatedAnnualkWh', to_float(@rated_annual_kwh)) unless @rated_annual_kwh.nil?
      XMLHelper.add_extension(freezer, 'AdjustedAnnualkWh', to_float(@adjusted_annual_kwh)) unless @adjusted_annual_kwh.nil?
      XMLHelper.add_extension(freezer, 'UsageMultiplier', to_float(@usage_multiplier)) unless @usage_multiplier.nil?
      XMLHelper.add_extension(freezer, 'WeekdayScheduleFractions', @weekday_fractions) unless @weekday_fractions.nil?
      XMLHelper.add_extension(freezer, 'WeekendScheduleFractions', @weekend_fractions) unless @weekend_fractions.nil?
      XMLHelper.add_extension(freezer, 'MonthlyScheduleMultipliers', @monthly_multipliers) unless @monthly_multipliers.nil?
    end

    def from_oga(freezer)
      return if freezer.nil?

      @id = HPXML::get_id(freezer)
      @location = XMLHelper.get_value(freezer, 'Location')
      @rated_annual_kwh = to_float_or_nil(XMLHelper.get_value(freezer, 'RatedAnnualkWh'))
      @adjusted_annual_kwh = to_float_or_nil(XMLHelper.get_value(freezer, 'extension/AdjustedAnnualkWh'))
      @usage_multiplier = to_float_or_nil(XMLHelper.get_value(freezer, 'extension/UsageMultiplier'))
      @weekday_fractions = XMLHelper.get_value(freezer, 'extension/WeekdayScheduleFractions')
      @weekend_fractions = XMLHelper.get_value(freezer, 'extension/WeekendScheduleFractions')
      @monthly_multipliers = XMLHelper.get_value(freezer, 'extension/MonthlyScheduleMultipliers')
    end
  end

  class Dehumidifiers < BaseArrayElement
    def add(**kwargs)
      self << Dehumidifier.new(@hpxml_object, **kwargs)
    end

    def from_oga(hpxml)
      return if hpxml.nil?

      XMLHelper.get_elements(hpxml, 'Building/BuildingDetails/Appliances/Dehumidifier').each do |dehumidifier|
        self << Dehumidifier.new(@hpxml_object, dehumidifier)
      end
    end
  end

  class Dehumidifier < BaseElement
    ATTRS = [:id, :capacity, :energy_factor, :integrated_energy_factor, :rh_setpoint, :fraction_served]
    attr_accessor(*ATTRS)

    def delete
      @hpxml_object.dehumidifiers.delete(self)
    end

    def check_for_errors
      errors = []
      return errors
    end

    def to_oga(doc)
      return if nil?

      appliances = XMLHelper.create_elements_as_needed(doc, ['HPXML', 'Building', 'BuildingDetails', 'Appliances'])
      dehumidifier = XMLHelper.add_element(appliances, 'Dehumidifier')
      sys_id = XMLHelper.add_element(dehumidifier, 'SystemIdentifier')
      XMLHelper.add_attribute(sys_id, 'id', @id)
      XMLHelper.add_element(dehumidifier, 'Capacity', to_float(@capacity)) unless @capacity.nil?
      XMLHelper.add_element(dehumidifier, 'EnergyFactor', to_float(@energy_factor)) unless @energy_factor.nil?
      XMLHelper.add_element(dehumidifier, 'IntegratedEnergyFactor', to_float(@integrated_energy_factor)) unless @integrated_energy_factor.nil?
      XMLHelper.add_element(dehumidifier, 'DehumidistatSetpoint', to_float(@rh_setpoint)) unless @rh_setpoint.nil?
      XMLHelper.add_element(dehumidifier, 'FractionDehumidificationLoadServed', to_float(@fraction_served)) unless @fraction_served.nil?
    end

    def from_oga(dehumidifier)
      return if dehumidifier.nil?

      @id = HPXML::get_id(dehumidifier)
      @capacity = to_float_or_nil(XMLHelper.get_value(dehumidifier, 'Capacity'))
      @energy_factor = to_float_or_nil(XMLHelper.get_value(dehumidifier, 'EnergyFactor'))
      @integrated_energy_factor = to_float_or_nil(XMLHelper.get_value(dehumidifier, 'IntegratedEnergyFactor'))
      @rh_setpoint = to_float_or_nil(XMLHelper.get_value(dehumidifier, 'DehumidistatSetpoint'))
      @fraction_served = to_float_or_nil(XMLHelper.get_value(dehumidifier, 'FractionDehumidificationLoadServed'))
    end
  end

  class CookingRanges < BaseArrayElement
    def add(**kwargs)
      self << CookingRange.new(@hpxml_object, **kwargs)
    end

    def from_oga(hpxml)
      return if hpxml.nil?

      XMLHelper.get_elements(hpxml, 'Building/BuildingDetails/Appliances/CookingRange').each do |cooking_range|
        self << CookingRange.new(@hpxml_object, cooking_range)
      end
    end
  end

  class CookingRange < BaseElement
    ATTRS = [:id, :location, :fuel_type, :is_induction, :usage_multiplier,
             :weekday_fractions, :weekend_fractions, :monthly_multipliers]
    attr_accessor(*ATTRS)

    def delete
      @hpxml_object.cooking_ranges.delete(self)
    end

    def check_for_errors
      errors = []
      return errors
    end

    def to_oga(doc)
      return if nil?

      appliances = XMLHelper.create_elements_as_needed(doc, ['HPXML', 'Building', 'BuildingDetails', 'Appliances'])
      cooking_range = XMLHelper.add_element(appliances, 'CookingRange')
      sys_id = XMLHelper.add_element(cooking_range, 'SystemIdentifier')
      XMLHelper.add_attribute(sys_id, 'id', @id)
      XMLHelper.add_element(cooking_range, 'Location', @location) unless @location.nil?
      XMLHelper.add_element(cooking_range, 'FuelType', @fuel_type) unless @fuel_type.nil?
      XMLHelper.add_element(cooking_range, 'IsInduction', to_boolean(@is_induction)) unless @is_induction.nil?
      XMLHelper.add_extension(cooking_range, 'UsageMultiplier', to_float(@usage_multiplier)) unless @usage_multiplier.nil?
      XMLHelper.add_extension(cooking_range, 'WeekdayScheduleFractions', @weekday_fractions) unless @weekday_fractions.nil?
      XMLHelper.add_extension(cooking_range, 'WeekendScheduleFractions', @weekend_fractions) unless @weekend_fractions.nil?
      XMLHelper.add_extension(cooking_range, 'MonthlyScheduleMultipliers', @monthly_multipliers) unless @monthly_multipliers.nil?
    end

    def from_oga(cooking_range)
      return if cooking_range.nil?

      @id = HPXML::get_id(cooking_range)
      @location = XMLHelper.get_value(cooking_range, 'Location')
      @fuel_type = XMLHelper.get_value(cooking_range, 'FuelType')
      @is_induction = to_boolean_or_nil(XMLHelper.get_value(cooking_range, 'IsInduction'))
      @usage_multiplier = to_float_or_nil(XMLHelper.get_value(cooking_range, 'extension/UsageMultiplier'))
      @weekday_fractions = XMLHelper.get_value(cooking_range, 'extension/WeekdayScheduleFractions')
      @weekend_fractions = XMLHelper.get_value(cooking_range, 'extension/WeekendScheduleFractions')
      @monthly_multipliers = XMLHelper.get_value(cooking_range, 'extension/MonthlyScheduleMultipliers')
    end
  end

  class Ovens < BaseArrayElement
    def add(**kwargs)
      self << Oven.new(@hpxml_object, **kwargs)
    end

    def from_oga(hpxml)
      return if hpxml.nil?

      XMLHelper.get_elements(hpxml, 'Building/BuildingDetails/Appliances/Oven').each do |oven|
        self << Oven.new(@hpxml_object, oven)
      end
    end
  end

  class Oven < BaseElement
    ATTRS = [:id, :is_convection]
    attr_accessor(*ATTRS)

    def delete
      @hpxml_object.ovens.delete(self)
    end

    def check_for_errors
      errors = []
      return errors
    end

    def to_oga(doc)
      return if nil?

      appliances = XMLHelper.create_elements_as_needed(doc, ['HPXML', 'Building', 'BuildingDetails', 'Appliances'])
      oven = XMLHelper.add_element(appliances, 'Oven')
      sys_id = XMLHelper.add_element(oven, 'SystemIdentifier')
      XMLHelper.add_attribute(sys_id, 'id', @id)
      XMLHelper.add_element(oven, 'IsConvection', to_boolean(@is_convection)) unless @is_convection.nil?
    end

    def from_oga(oven)
      return if oven.nil?

      @id = HPXML::get_id(oven)
      @is_convection = to_boolean_or_nil(XMLHelper.get_value(oven, 'IsConvection'))
    end
  end

  class LightingGroups < BaseArrayElement
    def add(**kwargs)
      self << LightingGroup.new(@hpxml_object, **kwargs)
    end

    def from_oga(hpxml)
      return if hpxml.nil?

      XMLHelper.get_elements(hpxml, 'Building/BuildingDetails/Lighting/LightingGroup').each do |lighting_group|
        self << LightingGroup.new(@hpxml_object, lighting_group)
      end
    end
  end

  class LightingGroup < BaseElement
    ATTRS = [:id, :location, :fraction_of_units_in_location, :lighting_type]
    attr_accessor(*ATTRS)

    def delete
      @hpxml_object.lighting_groups.delete(self)
    end

    def check_for_errors
      errors = []
      return errors
    end

    def to_oga(doc)
      return if nil?

      lighting = XMLHelper.create_elements_as_needed(doc, ['HPXML', 'Building', 'BuildingDetails', 'Lighting'])
      lighting_group = XMLHelper.add_element(lighting, 'LightingGroup')
      sys_id = XMLHelper.add_element(lighting_group, 'SystemIdentifier')
      XMLHelper.add_attribute(sys_id, 'id', @id)
      XMLHelper.add_element(lighting_group, 'Location', @location) unless @location.nil?
      XMLHelper.add_element(lighting_group, 'FractionofUnitsInLocation', to_float(@fraction_of_units_in_location)) unless @fraction_of_units_in_location.nil?
      if not @lighting_type.nil?
        lighting_type = XMLHelper.add_element(lighting_group, 'LightingType')
        XMLHelper.add_element(lighting_type, @lighting_type)
      end
    end

    def from_oga(lighting_group)
      return if lighting_group.nil?

      @id = HPXML::get_id(lighting_group)
      @location = XMLHelper.get_value(lighting_group, 'Location')
      @fraction_of_units_in_location = to_float_or_nil(XMLHelper.get_value(lighting_group, 'FractionofUnitsInLocation'))
      @lighting_type = XMLHelper.get_child_name(lighting_group, 'LightingType')
    end
  end

  class Lighting < BaseElement
    ATTRS = [:interior_usage_multiplier, :garage_usage_multiplier, :exterior_usage_multiplier,
             :interior_weekday_fractions, :interior_weekend_fractions, :interior_monthly_multipliers,
             :garage_weekday_fractions, :garage_weekend_fractions, :garage_monthly_multipliers,
             :exterior_weekday_fractions, :exterior_weekend_fractions, :exterior_monthly_multipliers,
             :holiday_exists, :holiday_kwh_per_day, :holiday_period_begin_month, :holiday_period_begin_day_of_month,
             :holiday_period_end_month, :holiday_period_end_day_of_month, :holiday_weekday_fractions, :holiday_weekend_fractions]
    attr_accessor(*ATTRS)

    def check_for_errors
      errors = []
      return errors
    end

    def to_oga(doc)
      return if nil?

      lighting = XMLHelper.create_elements_as_needed(doc, ['HPXML', 'Building', 'BuildingDetails', 'Lighting'])
      XMLHelper.add_extension(lighting, 'InteriorUsageMultiplier', to_float(@interior_usage_multiplier)) unless @interior_usage_multiplier.nil?
      XMLHelper.add_extension(lighting, 'GarageUsageMultiplier', to_float(@garage_usage_multiplier)) unless @garage_usage_multiplier.nil?
      XMLHelper.add_extension(lighting, 'ExteriorUsageMultiplier', to_float(@exterior_usage_multiplier)) unless @exterior_usage_multiplier.nil?
      XMLHelper.add_extension(lighting, 'InteriorWeekdayScheduleFractions', @interior_weekday_fractions) unless @interior_weekday_fractions.nil?
      XMLHelper.add_extension(lighting, 'InteriorWeekendScheduleFractions', @interior_weekend_fractions) unless @interior_weekend_fractions.nil?
      XMLHelper.add_extension(lighting, 'InteriorMonthlyScheduleMultipliers', @interior_monthly_multipliers) unless @interior_monthly_multipliers.nil?
      XMLHelper.add_extension(lighting, 'GarageWeekdayScheduleFractions', @garage_weekday_fractions) unless @garage_weekday_fractions.nil?
      XMLHelper.add_extension(lighting, 'GarageWeekendScheduleFractions', @garage_weekend_fractions) unless @garage_weekend_fractions.nil?
      XMLHelper.add_extension(lighting, 'GarageMonthlyScheduleMultipliers', @garage_monthly_multipliers) unless @garage_monthly_multipliers.nil?
      XMLHelper.add_extension(lighting, 'ExteriorWeekdayScheduleFractions', @exterior_weekday_fractions) unless @exterior_weekday_fractions.nil?
      XMLHelper.add_extension(lighting, 'ExteriorWeekendScheduleFractions', @exterior_weekend_fractions) unless @exterior_weekend_fractions.nil?
      XMLHelper.add_extension(lighting, 'ExteriorMonthlyScheduleMultipliers', @exterior_monthly_multipliers) unless @exterior_monthly_multipliers.nil?
      if @holiday_exists
        exterior_holiday_lighting = XMLHelper.create_elements_as_needed(doc, ['HPXML', 'Building', 'BuildingDetails', 'Lighting', 'extension', 'ExteriorHolidayLighting'])
        if not @holiday_kwh_per_day.nil?
          holiday_lighting_load = XMLHelper.add_element(exterior_holiday_lighting, 'Load')
          XMLHelper.add_element(holiday_lighting_load, 'Units', 'kWh/day')
          XMLHelper.add_element(holiday_lighting_load, 'Value', to_float(@holiday_kwh_per_day))
        end
        XMLHelper.add_element(exterior_holiday_lighting, 'PeriodBeginMonth', to_integer(@holiday_period_begin_month)) unless @holiday_period_begin_month.nil?
        XMLHelper.add_element(exterior_holiday_lighting, 'PeriodBeginDayOfMonth', to_integer(@holiday_period_begin_day_of_month)) unless @holiday_period_begin_day_of_month.nil?
        XMLHelper.add_element(exterior_holiday_lighting, 'PeriodEndMonth', to_integer(@holiday_period_end_month)) unless @holiday_period_end_month.nil?
        XMLHelper.add_element(exterior_holiday_lighting, 'PeriodEndDayOfMonth', to_integer(@holiday_period_end_day_of_month)) unless @holiday_period_end_day_of_month.nil?
        XMLHelper.add_element(exterior_holiday_lighting, 'WeekdayScheduleFractions', @holiday_weekday_fractions) unless @holiday_weekday_fractions.nil?
        XMLHelper.add_element(exterior_holiday_lighting, 'WeekendScheduleFractions', @holiday_weekend_fractions) unless @holiday_weekend_fractions.nil?
      end
    end

    def from_oga(hpxml)
      return if hpxml.nil?

      lighting = XMLHelper.get_element(hpxml, 'Building/BuildingDetails/Lighting')
      return if lighting.nil?

      @interior_usage_multiplier = to_float_or_nil(XMLHelper.get_value(lighting, 'extension/InteriorUsageMultiplier'))
      @garage_usage_multiplier = to_float_or_nil(XMLHelper.get_value(lighting, 'extension/GarageUsageMultiplier'))
      @exterior_usage_multiplier = to_float_or_nil(XMLHelper.get_value(lighting, 'extension/ExteriorUsageMultiplier'))
      @interior_weekday_fractions = XMLHelper.get_value(lighting, 'extension/InteriorWeekdayScheduleFractions')
      @interior_weekend_fractions = XMLHelper.get_value(lighting, 'extension/InteriorWeekendScheduleFractions')
      @interior_monthly_multipliers = XMLHelper.get_value(lighting, 'extension/InteriorMonthlyScheduleMultipliers')
      @garage_weekday_fractions = XMLHelper.get_value(lighting, 'extension/GarageWeekdayScheduleFractions')
      @garage_weekend_fractions = XMLHelper.get_value(lighting, 'extension/GarageWeekendScheduleFractions')
      @garage_monthly_multipliers = XMLHelper.get_value(lighting, 'extension/GarageMonthlyScheduleMultipliers')
      @exterior_weekday_fractions = XMLHelper.get_value(lighting, 'extension/ExteriorWeekdayScheduleFractions')
      @exterior_weekend_fractions = XMLHelper.get_value(lighting, 'extension/ExteriorWeekendScheduleFractions')
      @exterior_monthly_multipliers = XMLHelper.get_value(lighting, 'extension/ExteriorMonthlyScheduleMultipliers')
      if not XMLHelper.get_element(hpxml, 'Building/BuildingDetails/Lighting/extension/ExteriorHolidayLighting').nil?
        @holiday_exists = true
        @holiday_kwh_per_day = to_float_or_nil(XMLHelper.get_value(lighting, 'extension/ExteriorHolidayLighting/Load[Units="kWh/day"]/Value'))
        @holiday_period_begin_month = to_integer_or_nil(XMLHelper.get_value(lighting, 'extension/ExteriorHolidayLighting/PeriodBeginMonth'))
        @holiday_period_begin_day_of_month = to_integer_or_nil(XMLHelper.get_value(lighting, 'extension/ExteriorHolidayLighting/PeriodBeginDayOfMonth'))
        @holiday_period_end_month = to_integer_or_nil(XMLHelper.get_value(lighting, 'extension/ExteriorHolidayLighting/PeriodEndMonth'))
        @holiday_period_end_day_of_month = to_integer_or_nil(XMLHelper.get_value(lighting, 'extension/ExteriorHolidayLighting/PeriodEndDayOfMonth'))
        @holiday_weekday_fractions = XMLHelper.get_value(lighting, 'extension/ExteriorHolidayLighting/WeekdayScheduleFractions')
        @holiday_weekend_fractions = XMLHelper.get_value(lighting, 'extension/ExteriorHolidayLighting/WeekendScheduleFractions')
      else
        @holiday_exists = false
      end
    end
  end

  class CeilingFans < BaseArrayElement
    def add(**kwargs)
      self << CeilingFan.new(@hpxml_object, **kwargs)
    end

    def from_oga(hpxml)
      return if hpxml.nil?

      XMLHelper.get_elements(hpxml, 'Building/BuildingDetails/Lighting/CeilingFan').each do |ceiling_fan|
        self << CeilingFan.new(@hpxml_object, ceiling_fan)
      end
    end
  end

  class CeilingFan < BaseElement
    ATTRS = [:id, :efficiency, :quantity]
    attr_accessor(*ATTRS)

    def delete
      @hpxml_object.ceiling_fans.delete(self)
    end

    def check_for_errors
      errors = []
      return errors
    end

    def to_oga(doc)
      return if nil?

      lighting = XMLHelper.create_elements_as_needed(doc, ['HPXML', 'Building', 'BuildingDetails', 'Lighting'])
      ceiling_fan = XMLHelper.add_element(lighting, 'CeilingFan')
      sys_id = XMLHelper.add_element(ceiling_fan, 'SystemIdentifier')
      XMLHelper.add_attribute(sys_id, 'id', @id)
      if not @efficiency.nil?
        airflow = XMLHelper.add_element(ceiling_fan, 'Airflow')
        XMLHelper.add_element(airflow, 'FanSpeed', 'medium')
        XMLHelper.add_element(airflow, 'Efficiency', to_float(@efficiency))
      end
      XMLHelper.add_element(ceiling_fan, 'Quantity', to_integer(@quantity)) unless @quantity.nil?
    end

    def from_oga(ceiling_fan)
      @id = HPXML::get_id(ceiling_fan)
      @efficiency = to_float_or_nil(XMLHelper.get_value(ceiling_fan, "Airflow[FanSpeed='medium']/Efficiency"))
      @quantity = to_integer_or_nil(XMLHelper.get_value(ceiling_fan, 'Quantity'))
    end
  end

  class Pools < BaseArrayElement
    def add(**kwargs)
      self << Pool.new(@hpxml_object, **kwargs)
    end

    def from_oga(hpxml)
      return if hpxml.nil?

      XMLHelper.get_elements(hpxml, 'Building/BuildingDetails/Pools/Pool').each do |pool|
        self << Pool.new(@hpxml_object, pool)
      end
    end
  end

  class Pool < BaseElement
    ATTRS = [:id, :heater_id, :heater_type, :heater_load_units, :heater_load_value, :heater_usage_multiplier,
             :pump_id, :pump_kwh_per_year, :pump_usage_multiplier,
             :heater_weekday_fractions, :heater_weekend_fractions, :heater_monthly_multipliers,
             :pump_weekday_fractions, :pump_weekend_fractions, :pump_monthly_multipliers]
    attr_accessor(*ATTRS)

    def delete
      @hpxml_object.pools.delete(self)
    end

    def check_for_errors
      errors = []
      return errors
    end

    def to_oga(doc)
      return if nil?

      pools = XMLHelper.create_elements_as_needed(doc, ['HPXML', 'Building', 'BuildingDetails', 'Pools'])
      pool = XMLHelper.add_element(pools, 'Pool')
      sys_id = XMLHelper.add_element(pool, 'SystemIdentifier')
      XMLHelper.add_attribute(sys_id, 'id', @id)
      pumps = XMLHelper.add_element(pool, 'PoolPumps')
      pool_pump = XMLHelper.add_element(pumps, 'PoolPump')
      sys_id = XMLHelper.add_element(pool_pump, 'SystemIdentifier')
      if not @pump_id.nil?
        XMLHelper.add_attribute(sys_id, 'id', @pump_id)
      else
        XMLHelper.add_attribute(sys_id, 'id', @id + 'Pump')
      end
      if not @pump_kwh_per_year.nil?
        load = XMLHelper.add_element(pool_pump, 'Load')
        XMLHelper.add_element(load, 'Units', UnitsKwhPerYear)
        XMLHelper.add_element(load, 'Value', to_float(@pump_kwh_per_year))
        XMLHelper.add_extension(pool_pump, 'UsageMultiplier', to_float(@pump_usage_multiplier)) unless @pump_usage_multiplier.nil?
        XMLHelper.add_extension(pool_pump, 'WeekdayScheduleFractions', @pump_weekday_fractions) unless @pump_weekday_fractions.nil?
        XMLHelper.add_extension(pool_pump, 'WeekendScheduleFractions', @pump_weekend_fractions) unless @pump_weekend_fractions.nil?
        XMLHelper.add_extension(pool_pump, 'MonthlyScheduleMultipliers', @pump_monthly_multipliers) unless @pump_monthly_multipliers.nil?
      end
      if not @heater_type.nil?
        heater = XMLHelper.add_element(pool, 'Heater')
        sys_id = XMLHelper.add_element(heater, 'SystemIdentifier')
        if not @heater_id.nil?
          XMLHelper.add_attribute(sys_id, 'id', @heater_id)
        else
          XMLHelper.add_attribute(sys_id, 'id', @id + 'Heater')
        end
        XMLHelper.add_element(heater, 'Type', @heater_type)
        if (not @heater_load_units.nil?) && (not @heater_load_value.nil?)
          load = XMLHelper.add_element(heater, 'Load')
          XMLHelper.add_element(load, 'Units', @heater_load_units)
          XMLHelper.add_element(load, 'Value', to_float(@heater_load_value))
        end
        XMLHelper.add_extension(heater, 'UsageMultiplier', to_float(@heater_usage_multiplier)) unless @heater_usage_multiplier.nil?
        XMLHelper.add_extension(heater, 'WeekdayScheduleFractions', @heater_weekday_fractions) unless @heater_weekday_fractions.nil?
        XMLHelper.add_extension(heater, 'WeekendScheduleFractions', @heater_weekend_fractions) unless @heater_weekend_fractions.nil?
        XMLHelper.add_extension(heater, 'MonthlyScheduleMultipliers', @heater_monthly_multipliers) unless @heater_monthly_multipliers.nil?
      end
    end

    def from_oga(pool)
      @id = HPXML::get_id(pool)
      pool_pump = XMLHelper.get_element(pool, 'PoolPumps/PoolPump')
      @pump_id = HPXML::get_id(pool_pump)
      @pump_kwh_per_year = to_float_or_nil(XMLHelper.get_value(pool_pump, "Load[Units='#{UnitsKwhPerYear}']/Value"))
      @pump_usage_multiplier = to_float_or_nil(XMLHelper.get_value(pool_pump, 'extension/UsageMultiplier'))
      @pump_weekday_fractions = XMLHelper.get_value(pool_pump, 'extension/WeekdayScheduleFractions')
      @pump_weekend_fractions = XMLHelper.get_value(pool_pump, 'extension/WeekendScheduleFractions')
      @pump_monthly_multipliers = XMLHelper.get_value(pool_pump, 'extension/MonthlyScheduleMultipliers')
      heater = XMLHelper.get_element(pool, 'Heater')
      if not heater.nil?
        @heater_id = HPXML::get_id(heater)
        @heater_type = XMLHelper.get_value(heater, 'Type')
        @heater_load_units = XMLHelper.get_value(heater, 'Load/Units')
        @heater_load_value = to_float_or_nil(XMLHelper.get_value(heater, 'Load/Value'))
        @heater_usage_multiplier = to_float_or_nil(XMLHelper.get_value(heater, 'extension/UsageMultiplier'))
        @heater_weekday_fractions = XMLHelper.get_value(heater, 'extension/WeekdayScheduleFractions')
        @heater_weekend_fractions = XMLHelper.get_value(heater, 'extension/WeekendScheduleFractions')
        @heater_monthly_multipliers = XMLHelper.get_value(heater, 'extension/MonthlyScheduleMultipliers')
      end
    end
  end

  class HotTubs < BaseArrayElement
    def add(**kwargs)
      self << HotTub.new(@hpxml_object, **kwargs)
    end

    def from_oga(hpxml)
      return if hpxml.nil?

      XMLHelper.get_elements(hpxml, 'Building/BuildingDetails/HotTubs/HotTub').each do |hot_tub|
        self << HotTub.new(@hpxml_object, hot_tub)
      end
    end
  end

  class HotTub < BaseElement
    ATTRS = [:id, :heater_id, :heater_type, :heater_load_units, :heater_load_value, :heater_usage_multiplier,
             :pump_id, :pump_kwh_per_year, :pump_usage_multiplier,
             :heater_weekday_fractions, :heater_weekend_fractions, :heater_monthly_multipliers,
             :pump_weekday_fractions, :pump_weekend_fractions, :pump_monthly_multipliers]
    attr_accessor(*ATTRS)

    def delete
      @hpxml_object.hot_tubs.delete(self)
    end

    def check_for_errors
      errors = []
      return errors
    end

    def to_oga(doc)
      return if nil?

      hot_tubs = XMLHelper.create_elements_as_needed(doc, ['HPXML', 'Building', 'BuildingDetails', 'HotTubs'])
      hot_tub = XMLHelper.add_element(hot_tubs, 'HotTub')
      sys_id = XMLHelper.add_element(hot_tub, 'SystemIdentifier')
      XMLHelper.add_attribute(sys_id, 'id', @id)
      pumps = XMLHelper.add_element(hot_tub, 'HotTubPumps')
      hot_tub_pump = XMLHelper.add_element(pumps, 'HotTubPump')
      sys_id = XMLHelper.add_element(hot_tub_pump, 'SystemIdentifier')
      if not @pump_id.nil?
        XMLHelper.add_attribute(sys_id, 'id', @pump_id)
      else
        XMLHelper.add_attribute(sys_id, 'id', @id + 'Pump')
      end
      if not @pump_kwh_per_year.nil?
        load = XMLHelper.add_element(hot_tub_pump, 'Load')
        XMLHelper.add_element(load, 'Units', UnitsKwhPerYear)
        XMLHelper.add_element(load, 'Value', to_float(@pump_kwh_per_year))
        XMLHelper.add_extension(hot_tub_pump, 'UsageMultiplier', to_float(@pump_usage_multiplier)) unless @pump_usage_multiplier.nil?
        XMLHelper.add_extension(hot_tub_pump, 'WeekdayScheduleFractions', @pump_weekday_fractions) unless @pump_weekday_fractions.nil?
        XMLHelper.add_extension(hot_tub_pump, 'WeekendScheduleFractions', @pump_weekend_fractions) unless @pump_weekend_fractions.nil?
        XMLHelper.add_extension(hot_tub_pump, 'MonthlyScheduleMultipliers', @pump_monthly_multipliers) unless @pump_monthly_multipliers.nil?
      end
      if not @heater_type.nil?
        heater = XMLHelper.add_element(hot_tub, 'Heater')
        sys_id = XMLHelper.add_element(heater, 'SystemIdentifier')
        if not @heater_id.nil?
          XMLHelper.add_attribute(sys_id, 'id', @heater_id)
        else
          XMLHelper.add_attribute(sys_id, 'id', @id + 'Heater')
        end
        XMLHelper.add_element(heater, 'Type', @heater_type)
        if (not @heater_load_units.nil?) && (not @heater_load_value.nil?)
          load = XMLHelper.add_element(heater, 'Load')
          XMLHelper.add_element(load, 'Units', @heater_load_units)
          XMLHelper.add_element(load, 'Value', to_float(@heater_load_value))
        end
        XMLHelper.add_extension(heater, 'UsageMultiplier', to_float(@heater_usage_multiplier)) unless @heater_usage_multiplier.nil?
        XMLHelper.add_extension(heater, 'WeekdayScheduleFractions', @heater_weekday_fractions) unless @heater_weekday_fractions.nil?
        XMLHelper.add_extension(heater, 'WeekendScheduleFractions', @heater_weekend_fractions) unless @heater_weekend_fractions.nil?
        XMLHelper.add_extension(heater, 'MonthlyScheduleMultipliers', @heater_monthly_multipliers) unless @heater_monthly_multipliers.nil?
      end
    end

    def from_oga(hot_tub)
      @id = HPXML::get_id(hot_tub)
      hot_tub_pump = XMLHelper.get_element(hot_tub, 'HotTubPumps/HotTubPump')
      @pump_id = HPXML::get_id(hot_tub_pump)
      @pump_kwh_per_year = to_float_or_nil(XMLHelper.get_value(hot_tub_pump, "Load[Units='#{UnitsKwhPerYear}']/Value"))
      @pump_usage_multiplier = to_float_or_nil(XMLHelper.get_value(hot_tub_pump, 'extension/UsageMultiplier'))
      @pump_weekday_fractions = XMLHelper.get_value(hot_tub_pump, 'extension/WeekdayScheduleFractions')
      @pump_weekend_fractions = XMLHelper.get_value(hot_tub_pump, 'extension/WeekendScheduleFractions')
      @pump_monthly_multipliers = XMLHelper.get_value(hot_tub_pump, 'extension/MonthlyScheduleMultipliers')
      heater = XMLHelper.get_element(hot_tub, 'Heater')
      if not heater.nil?
        @heater_id = HPXML::get_id(heater)
        @heater_type = XMLHelper.get_value(heater, 'Type')
        @heater_load_units = XMLHelper.get_value(heater, 'Load/Units')
        @heater_load_value = to_float_or_nil(XMLHelper.get_value(heater, 'Load/Value'))
        @heater_usage_multiplier = to_float_or_nil(XMLHelper.get_value(heater, 'extension/UsageMultiplier'))
        @heater_weekday_fractions = XMLHelper.get_value(heater, 'extension/WeekdayScheduleFractions')
        @heater_weekend_fractions = XMLHelper.get_value(heater, 'extension/WeekendScheduleFractions')
        @heater_monthly_multipliers = XMLHelper.get_value(heater, 'extension/MonthlyScheduleMultipliers')
      end
    end
  end

  class PlugLoads < BaseArrayElement
    def add(**kwargs)
      self << PlugLoad.new(@hpxml_object, **kwargs)
    end

    def from_oga(hpxml)
      return if hpxml.nil?

      XMLHelper.get_elements(hpxml, 'Building/BuildingDetails/MiscLoads/PlugLoad').each do |plug_load|
        self << PlugLoad.new(@hpxml_object, plug_load)
      end
    end
  end

  class PlugLoad < BaseElement
    ATTRS = [:id, :plug_load_type, :kWh_per_year, :frac_sensible, :frac_latent, :usage_multiplier,
             :weekday_fractions, :weekend_fractions, :monthly_multipliers, :location]
    attr_accessor(*ATTRS)

    def delete
      @hpxml_object.plug_loads.delete(self)
    end

    def check_for_errors
      errors = []
      return errors
    end

    def to_oga(doc)
      return if nil?

      misc_loads = XMLHelper.create_elements_as_needed(doc, ['HPXML', 'Building', 'BuildingDetails', 'MiscLoads'])
      plug_load = XMLHelper.add_element(misc_loads, 'PlugLoad')
      sys_id = XMLHelper.add_element(plug_load, 'SystemIdentifier')
      XMLHelper.add_attribute(sys_id, 'id', @id)
      XMLHelper.add_element(plug_load, 'PlugLoadType', @plug_load_type) unless @plug_load_type.nil?
      XMLHelper.add_element(plug_load, 'Location', @location) unless @location.nil?
      if not @kWh_per_year.nil?
        load = XMLHelper.add_element(plug_load, 'Load')
        XMLHelper.add_element(load, 'Units', UnitsKwhPerYear)
        XMLHelper.add_element(load, 'Value', to_float(@kWh_per_year))
      end
      XMLHelper.add_extension(plug_load, 'FracSensible', to_float(@frac_sensible)) unless @frac_sensible.nil?
      XMLHelper.add_extension(plug_load, 'FracLatent', to_float(@frac_latent)) unless @frac_latent.nil?
      XMLHelper.add_extension(plug_load, 'UsageMultiplier', to_float(@usage_multiplier)) unless @usage_multiplier.nil?
      XMLHelper.add_extension(plug_load, 'WeekdayScheduleFractions', @weekday_fractions) unless @weekday_fractions.nil?
      XMLHelper.add_extension(plug_load, 'WeekendScheduleFractions', @weekend_fractions) unless @weekend_fractions.nil?
      XMLHelper.add_extension(plug_load, 'MonthlyScheduleMultipliers', @monthly_multipliers) unless @monthly_multipliers.nil?
    end

    def from_oga(plug_load)
      @id = HPXML::get_id(plug_load)
      @plug_load_type = XMLHelper.get_value(plug_load, 'PlugLoadType')
      @location = XMLHelper.get_value(plug_load, 'Location')
      @kWh_per_year = to_float_or_nil(XMLHelper.get_value(plug_load, "Load[Units='#{UnitsKwhPerYear}']/Value"))
      @frac_sensible = to_float_or_nil(XMLHelper.get_value(plug_load, 'extension/FracSensible'))
      @frac_latent = to_float_or_nil(XMLHelper.get_value(plug_load, 'extension/FracLatent'))
      @usage_multiplier = to_float_or_nil(XMLHelper.get_value(plug_load, 'extension/UsageMultiplier'))
      @weekday_fractions = XMLHelper.get_value(plug_load, 'extension/WeekdayScheduleFractions')
      @weekend_fractions = XMLHelper.get_value(plug_load, 'extension/WeekendScheduleFractions')
      @monthly_multipliers = XMLHelper.get_value(plug_load, 'extension/MonthlyScheduleMultipliers')
    end
  end

  class FuelLoads < BaseArrayElement
    def add(**kwargs)
      self << FuelLoad.new(@hpxml_object, **kwargs)
    end

    def from_oga(hpxml)
      return if hpxml.nil?

      XMLHelper.get_elements(hpxml, 'Building/BuildingDetails/MiscLoads/FuelLoad').each do |fuel_load|
        self << FuelLoad.new(@hpxml_object, fuel_load)
      end
    end
  end

  class FuelLoad < BaseElement
    ATTRS = [:id, :fuel_load_type, :fuel_type, :therm_per_year, :frac_sensible, :frac_latent, :usage_multiplier,
             :weekday_fractions, :weekend_fractions, :monthly_multipliers, :location]
    attr_accessor(*ATTRS)

    def delete
      @hpxml_object.fuel_loads.delete(self)
    end

    def check_for_errors
      errors = []
      return errors
    end

    def to_oga(doc)
      return if nil?

      misc_loads = XMLHelper.create_elements_as_needed(doc, ['HPXML', 'Building', 'BuildingDetails', 'MiscLoads'])
      fuel_load = XMLHelper.add_element(misc_loads, 'FuelLoad')
      sys_id = XMLHelper.add_element(fuel_load, 'SystemIdentifier')
      XMLHelper.add_attribute(sys_id, 'id', @id)
      XMLHelper.add_element(fuel_load, 'FuelLoadType', @fuel_load_type) unless @fuel_load_type.nil?
      XMLHelper.add_element(fuel_load, 'Location', @location) unless @location.nil?
      if not @therm_per_year.nil?
        load = XMLHelper.add_element(fuel_load, 'Load')
        XMLHelper.add_element(load, 'Units', UnitsThermPerYear)
        XMLHelper.add_element(load, 'Value', to_float(@therm_per_year))
      end
      XMLHelper.add_element(fuel_load, 'FuelType', @fuel_type) unless @fuel_type.nil?
      XMLHelper.add_extension(fuel_load, 'FracSensible', to_float(@frac_sensible)) unless @frac_sensible.nil?
      XMLHelper.add_extension(fuel_load, 'FracLatent', to_float(@frac_latent)) unless @frac_latent.nil?
      XMLHelper.add_extension(fuel_load, 'UsageMultiplier', to_float(@usage_multiplier)) unless @usage_multiplier.nil?
      XMLHelper.add_extension(fuel_load, 'WeekdayScheduleFractions', @weekday_fractions) unless @weekday_fractions.nil?
      XMLHelper.add_extension(fuel_load, 'WeekendScheduleFractions', @weekend_fractions) unless @weekend_fractions.nil?
      XMLHelper.add_extension(fuel_load, 'MonthlyScheduleMultipliers', @monthly_multipliers) unless @monthly_multipliers.nil?
    end

    def from_oga(fuel_load)
      @id = HPXML::get_id(fuel_load)
      @fuel_load_type = XMLHelper.get_value(fuel_load, 'FuelLoadType')
      @location = XMLHelper.get_value(fuel_load, 'Location')
      @therm_per_year = to_float_or_nil(XMLHelper.get_value(fuel_load, "Load[Units='#{UnitsThermPerYear}']/Value"))
      @fuel_type = XMLHelper.get_value(fuel_load, 'FuelType')
      @frac_sensible = to_float_or_nil(XMLHelper.get_value(fuel_load, 'extension/FracSensible'))
      @frac_latent = to_float_or_nil(XMLHelper.get_value(fuel_load, 'extension/FracLatent'))
      @usage_multiplier = to_float_or_nil(XMLHelper.get_value(fuel_load, 'extension/UsageMultiplier'))
      @weekday_fractions = XMLHelper.get_value(fuel_load, 'extension/WeekdayScheduleFractions')
      @weekend_fractions = XMLHelper.get_value(fuel_load, 'extension/WeekendScheduleFractions')
      @monthly_multipliers = XMLHelper.get_value(fuel_load, 'extension/MonthlyScheduleMultipliers')
    end
  end

  def _create_oga_document()
    doc = XMLHelper.create_doc(version = '1.0', encoding = 'UTF-8')
    hpxml = XMLHelper.add_element(doc, 'HPXML')
    XMLHelper.add_attribute(hpxml, 'xmlns', 'http://hpxmlonline.com/2019/10')
    XMLHelper.add_attribute(hpxml, 'xmlns:xsi', 'http://www.w3.org/2001/XMLSchema-instance')
    XMLHelper.add_attribute(hpxml, 'xsi:schemaLocation', 'http://hpxmlonline.com/2019/10')
    XMLHelper.add_attribute(hpxml, 'schemaVersion', '3.0')
    return doc
  end

  def collapse_enclosure_surfaces()
    # Collapses like surfaces into a single surface with, e.g., aggregate surface area.
    # This can significantly speed up performance for HPXML files with lots of individual
    # surfaces (e.g., windows).

    surf_types = { roofs: @roofs,
                   walls: @walls,
                   rim_joists: @rim_joists,
                   foundation_walls: @foundation_walls,
                   frame_floors: @frame_floors,
                   slabs: @slabs,
                   windows: @windows,
                   skylights: @skylights,
                   doors: @doors }

    attrs_to_ignore = [:id,
                       :insulation_id,
                       :perimeter_insulation_id,
                       :under_slab_insulation_id,
                       :area,
                       :exposed_perimeter]

    # Look for pairs of surfaces that can be collapsed
    surf_types.each do |surf_type, surfaces|
      for i in 0..surfaces.size - 1
        surf = surfaces[i]
        next if surf.nil?

        for j in (surfaces.size - 1).downto(i + 1)
          surf2 = surfaces[j]
          next if surf2.nil?

          match = true
          surf.class::ATTRS.each do |attribute|
            next if attrs_to_ignore.include? attribute
            next if (surf_type == :foundation_walls) && (attribute == :azimuth) # Azimuth of foundation walls is irrelevant
            next if surf.send(attribute) == surf2.send(attribute)

            match = false
          end
          next unless match

          # Update values
          if (not surf.area.nil?) && (not surf2.area.nil?)
            surf.area += surf2.area
          end
          if (surf_type == :slabs) && (not surf.exposed_perimeter.nil?) && (not surf2.exposed_perimeter.nil?)
            surf.exposed_perimeter += surf2.exposed_perimeter
          end

          # Update subsurface idrefs as appropriate
          (@windows + @doors).each do |subsurf|
            next unless subsurf.wall_idref == surf2.id

            subsurf.wall_idref = surf.id
          end
          @skylights.each do |subsurf|
            next unless subsurf.roof_idref == surf2.id

            subsurf.roof_idref = surf.id
          end

          # Remove old surface
          surfaces[j].delete
        end
      end
    end
  end

  def delete_tiny_surfaces()
    (@rim_joists + @walls + @foundation_walls + @frame_floors + @roofs + @windows + @skylights + @doors + @slabs).reverse_each do |surface|
      next if surface.area.nil? || (surface.area > 0.1)

      surface.delete
    end
  end

  def delete_adiabatic_subsurfaces()
    @doors.reverse_each do |door|
      next if door.wall.nil?
      next if door.wall.exterior_adjacent_to != HPXML::LocationOtherHousingUnit

      door.delete
    end
    @windows.reverse_each do |window|
      next if window.wall.nil?
      next if window.wall.exterior_adjacent_to != HPXML::LocationOtherHousingUnit

      window.delete
    end
  end

  def check_for_errors()
    errors = []

    # ------------------------------- #
    # Check for errors across objects #
    # ------------------------------- #

    # Check for globally unique SystemIdentifier IDs
    sys_ids = {}
    self.class::HPXML_ATTRS.each do |attribute|
      hpxml_obj = send(attribute)
      next unless hpxml_obj.is_a? HPXML::BaseArrayElement

      hpxml_obj.each do |obj|
        next unless obj.respond_to? :id

        sys_ids[obj.id] = 0 if sys_ids[obj.id].nil?
        sys_ids[obj.id] += 1
      end
    end
    sys_ids.each do |sys_id, cnt|
      errors << "Duplicate SystemIdentifier IDs detected for '#{sys_id}'." if cnt > 1
    end

    # Check sum of HVAC FractionCoolLoadServeds <= 1
    if total_fraction_cool_load_served > 1.01 # Use 1.01 in case of rounding
      errors << "Expected FractionCoolLoadServed to sum to <= 1, but calculated sum is #{total_fraction_cool_load_served.round(2)}."
    end

    # Check sum of HVAC FractionHeatLoadServeds <= 1
    if total_fraction_heat_load_served > 1.01 # Use 1.01 in case of rounding
      errors << "Expected FractionHeatLoadServed to sum to <= 1, but calculated sum is #{total_fraction_heat_load_served.round(2)}."
    end

    # Check sum of HVAC FractionDHWLoadServed == 1
    frac_dhw_load = @water_heating_systems.map { |dhw| dhw.fraction_dhw_load_served.to_f }.sum(0.0)
    if (frac_dhw_load > 0) && ((frac_dhw_load < 0.99) || (frac_dhw_load > 1.01)) # Use 0.99/1.01 in case of rounding
      errors << "Expected FractionDHWLoadServed to sum to 1, but calculated sum is #{frac_dhw_load.round(2)}."
    end

    # Check sum of lighting fractions in a location <= 1
    ltg_fracs = {}
    @lighting_groups.each do |lighting_group|
      next if lighting_group.location.nil? || lighting_group.fraction_of_units_in_location.nil?

      ltg_fracs[lighting_group.location] = 0 if ltg_fracs[lighting_group.location].nil?
      ltg_fracs[lighting_group.location] += lighting_group.fraction_of_units_in_location
    end
    ltg_fracs.each do |location, sum|
      next if sum <= 1

      fail "Sum of fractions of #{location} lighting (#{sum}) is greater than 1."
    end

    # Check for HVAC systems referenced by multiple water heating systems
    (@heating_systems + @cooling_systems + @heat_pumps).each do |hvac_system|
      num_attached = 0
      @water_heating_systems.each do |water_heating_system|
        next if water_heating_system.related_hvac_idref.nil?
        next unless hvac_system.id == water_heating_system.related_hvac_idref

        num_attached += 1
      end
      next if num_attached <= 1

      errors << "RelatedHVACSystem '#{hvac_system.id}' is attached to multiple water heating systems."
    end

    # Check for the sum of CFA served by distribution systems <= CFA
    if not @building_construction.conditioned_floor_area.nil?
      air_distributions = @hvac_distributions.select { |dist| dist if [HPXML::HVACDistributionTypeAir, HPXML::HVACDistributionTypeHydronicAndAir].include? dist.distribution_system_type }
      heating_dist = []
      cooling_dist = []
      air_distributions.each do |dist|
        heating_systems = dist.hvac_systems.select { |sys| sys if (sys.respond_to? :fraction_heat_load_served) && (sys.fraction_heat_load_served.to_f > 0) }
        cooling_systems = dist.hvac_systems.select { |sys| sys if (sys.respond_to? :fraction_cool_load_served) && (sys.fraction_cool_load_served.to_f > 0) }
        if heating_systems.size > 0
          heating_dist << dist
        end
        if cooling_systems.size > 0
          cooling_dist << dist
        end
      end
      heating_total_dist_cfa_served = heating_dist.map { |htg_dist| htg_dist.conditioned_floor_area_served.to_f }.sum(0.0)
      cooling_total_dist_cfa_served = cooling_dist.map { |clg_dist| clg_dist.conditioned_floor_area_served.to_f }.sum(0.0)
      if (heating_total_dist_cfa_served > @building_construction.conditioned_floor_area)
        errors << 'The total conditioned floor area served by the HVAC distribution system(s) for heating is larger than the conditioned floor area of the building.'
      end
      if (cooling_total_dist_cfa_served > @building_construction.conditioned_floor_area)
        errors << 'The total conditioned floor area served by the HVAC distribution system(s) for cooling is larger than the conditioned floor area of the building.'
      end
    end

    # Check for objects referencing SFA/MF spaces where the building type is not SFA/MF
    if [ResidentialTypeSFD, ResidentialTypeManufactured].include? @building_construction.residential_facility_type
      mf_spaces = [LocationOtherHeatedSpace, LocationOtherHousingUnit, LocationOtherMultifamilyBufferSpace, LocationOtherNonFreezingSpace]
      (@roofs + @rim_joists + @walls + @foundation_walls + @frame_floors + @slabs).each do |surface|
        if mf_spaces.include? surface.interior_adjacent_to
          errors << "The building is of type '#{@building_construction.residential_facility_type}' but the surface '#{surface.id}' is adjacent to Attached/Multifamily space '#{surface.interior_adjacent_to}'."
        end
        if mf_spaces.include? surface.exterior_adjacent_to
          errors << "The building is of type '#{@building_construction.residential_facility_type}' but the surface '#{surface.id}' is adjacent to Attached/Multifamily space '#{surface.exterior_adjacent_to}'."
        end
      end
      (@water_heating_systems + @clothes_washers + @clothes_dryers + @dishwashers + @refrigerators + @cooking_ranges).each do |object|
        if mf_spaces.include? object.location
          errors << "The building is of type '#{@building_construction.residential_facility_type}' but the object '#{object.id}' is located in Attached/Multifamily space '#{object.location}'."
        end
      end
      @hvac_distributions.each do |hvac_distribution|
        hvac_distribution.ducts.each do |duct|
          if mf_spaces.include? duct.duct_location
            errors << "The building is of type '#{@building_construction.residential_facility_type}' but the HVAC distribution '#{hvac_distribution.id}' has a duct located in Attached/Multifamily space '#{duct.duct_location}'."
          end
        end
      end
    end

    # ------------------------------- #
    # Check for errors within objects #
    # ------------------------------- #

    # Ask objects to check for errors
    self.class::HPXML_ATTRS.each do |attribute|
      hpxml_obj = send(attribute)
      if not hpxml_obj.respond_to? :check_for_errors
        fail "Need to add 'check_for_errors' method to #{hpxml_obj.class} class."
      end

      errors += hpxml_obj.check_for_errors
    end

    return errors
  end

  def self.conditioned_locations
    return [HPXML::LocationLivingSpace,
            HPXML::LocationBasementConditioned,
            HPXML::LocationOtherHousingUnit]
  end

  def self.is_adiabatic(surface)
    if surface.exterior_adjacent_to == surface.interior_adjacent_to
      # E.g., wall between unit crawlspace and neighboring unit crawlspace
      return true
    elsif conditioned_locations.include?(surface.interior_adjacent_to) &&
          conditioned_locations.include?(surface.exterior_adjacent_to)
      # E.g., frame floor between living space and conditioned basement, or
      # wall between living space and "other housing unit"
      return true
    end

    return false
  end

  def self.is_thermal_boundary(surface)
    # Returns true if the surface is between conditioned space and outside/ground/unconditioned space.
    # Note: The location of insulation is not considered here, so an insulated foundation wall of an
    # unconditioned basement, for example, returns false.
    interior_conditioned = conditioned_locations.include? surface.interior_adjacent_to
    exterior_conditioned = conditioned_locations.include? surface.exterior_adjacent_to
    return (interior_conditioned != exterior_conditioned)
  end

  def self.get_id(parent, element_name = 'SystemIdentifier')
    return XMLHelper.get_attribute_value(XMLHelper.get_element(parent, element_name), 'id')
  end

  def self.get_idref(element)
    return XMLHelper.get_attribute_value(element, 'idref')
  end
end

def to_float(value)
  begin
    return Float(value)
  rescue
    fail "Cannot convert '#{value}' to float."
  end
end

def to_integer(value)
  begin
    value = Float(value)
  rescue
    fail "Cannot convert '#{value}' to integer."
  end
  if value % 1 == 0
    return Integer(value)
  else
    fail "Cannot convert '#{value}' to integer."
  end
end

def to_boolean(value)
  if value.is_a? TrueClass
    return true
  elsif value.is_a? FalseClass
    return false
  elsif (value.downcase.to_s == 'true') || (value == '1') || (value == 1)
    return true
  elsif (value.downcase.to_s == 'false') || (value == '0') || (value == 0)
    return false
  end

  fail "Cannot convert '#{value}' to boolean."
end

def to_float_or_nil(value)
  return if value.nil?

  return to_float(value)
end

def to_integer_or_nil(value)
  return if value.nil?

  return to_integer(value)
end

def to_boolean_or_nil(value)
  return if value.nil?

  return to_boolean(value)
end<|MERGE_RESOLUTION|>--- conflicted
+++ resolved
@@ -3498,14 +3498,9 @@
   class WaterHeatingSystem < BaseElement
     ATTRS = [:id, :year_installed, :fuel_type, :water_heater_type, :location, :performance_adjustment,
              :tank_volume, :fraction_dhw_load_served, :heating_capacity, :energy_factor,
-<<<<<<< HEAD
              :uniform_energy_factor, :first_hour_rating, :recovery_efficiency, :uses_desuperheater, :jacket_r_value,
-             :related_hvac_idref, :energy_star, :standby_loss, :temperature]
-=======
-             :uniform_energy_factor, :recovery_efficiency, :uses_desuperheater, :jacket_r_value,
              :related_hvac_idref, :energy_star, :standby_loss, :temperature, :is_shared_system,
              :number_of_units_served]
->>>>>>> d2e478ed
     attr_accessor(*ATTRS)
 
     def related_hvac_system
