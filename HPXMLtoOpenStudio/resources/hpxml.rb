--- conflicted
+++ resolved
@@ -780,11 +780,7 @@
   class Header < BaseElement
     ATTRS = [:xml_type, :xml_generated_by, :created_date_and_time, :transaction,
              :software_program_used, :software_program_version, :eri_calculation_version,
-<<<<<<< HEAD
-             :eri_design, :timestep, :building_id, :event_type, :state_code, :fips_code,
-=======
              :eri_design, :timestep, :building_id, :event_type, :state_code, :zip_code,
->>>>>>> 6dfd7f1c
              :sim_begin_month, :sim_begin_day, :sim_end_month, :sim_end_day, :sim_calendar_year,
              :dst_enabled, :dst_begin_month, :dst_begin_day, :dst_end_month, :dst_end_day,
              :use_max_load_for_heat_pumps, :allow_increased_fixed_capacities,
@@ -896,14 +892,7 @@
         XMLHelper.add_attribute(site_id, 'id', 'SiteID')
         address = XMLHelper.add_element(site, 'Address')
         XMLHelper.add_element(address, 'StateCode', @state_code, :string)
-<<<<<<< HEAD
-        if not @fips_code.nil?
-          extension = XMLHelper.create_elements_as_needed(address, ['extension'])
-          XMLHelper.add_element(extension, 'FIPS', @fips_code, :string)
-        end
-=======
         XMLHelper.add_element(address, 'ZipCode', @zip_code, :string) unless @zip_code.nil?
->>>>>>> 6dfd7f1c
       end
       project_status = XMLHelper.add_element(building, 'ProjectStatus')
       XMLHelper.add_element(project_status, 'EventType', @event_type, :string)
@@ -939,11 +928,7 @@
       @building_id = HPXML::get_id(hpxml, 'Building/BuildingID')
       @event_type = XMLHelper.get_value(hpxml, 'Building/ProjectStatus/EventType', :string)
       @state_code = XMLHelper.get_value(hpxml, 'Building/Site/Address/StateCode', :string)
-<<<<<<< HEAD
-      @fips_code = XMLHelper.get_value(hpxml, 'Building/Site/Address/extension/FIPS', :string)
-=======
       @zip_code = XMLHelper.get_value(hpxml, 'Building/Site/Address/ZipCode', :string)
->>>>>>> 6dfd7f1c
     end
   end
 
