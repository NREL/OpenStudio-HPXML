--- conflicted
+++ resolved
@@ -2455,12 +2455,8 @@
     ATTRS = [:id, :distribution_system_idref, :year_installed, :heating_system_type,
              :heating_system_fuel, :heating_capacity, :heating_efficiency_afue,
              :heating_efficiency_percent, :fraction_heat_load_served, :electric_auxiliary_energy,
-<<<<<<< HEAD
-             :heating_cfm, :energy_star, :seed_id, :blower_watt_cfm]
-=======
              :heating_cfm, :energy_star, :seed_id, :is_shared_system, :number_of_units_served,
-             :shared_loop_watts, :fan_coil_watts, :wlhp_heating_efficiency_cop]
->>>>>>> b3977611
+             :shared_loop_watts, :fan_coil_watts, :wlhp_heating_efficiency_cop, :fan_watts_per_cfm]
     attr_accessor(*ATTRS)
 
     def distribution_system
@@ -2536,15 +2532,10 @@
       end
       XMLHelper.add_element(heating_system, 'FractionHeatLoadServed', to_float(@fraction_heat_load_served)) unless @fraction_heat_load_served.nil?
       XMLHelper.add_element(heating_system, 'ElectricAuxiliaryEnergy', to_float(@electric_auxiliary_energy)) unless @electric_auxiliary_energy.nil?
-<<<<<<< HEAD
-      HPXML::add_extension(parent: heating_system,
-                           extensions: { 'HeatingFlowRate' => to_float_or_nil(@heating_cfm),
-                                         'SeedId' => @seed_id,
-                                         'BlowerWattPerCFM' => to_float_or_nil(@blower_watt_cfm) })
-=======
       XMLHelper.add_extension(heating_system, 'HeatingFlowRate', to_float(@heating_cfm)) unless @heating_cfm.nil?
       XMLHelper.add_extension(heating_system, 'SharedLoopWatts', to_float(@shared_loop_watts)) unless @shared_loop_watts.nil?
       XMLHelper.add_extension(heating_system, 'FanCoilWatts', to_float(@fan_coil_watts)) unless @fan_coil_watts.nil?
+      XMLHelper.add_extension(heating_system, 'FanPowerWattsPerCFM', to_float(@fan_watts_per_cfm)) unless @fan_watts_per_cfm.nil?
       XMLHelper.add_extension(heating_system, 'SeedId', @seed_id) unless @seed_id.nil?
       if not @wlhp_heating_efficiency_cop.nil?
         wlhp = XMLHelper.create_elements_as_needed(heating_system, ['extension', 'WaterLoopHeatPump'])
@@ -2552,7 +2543,6 @@
         XMLHelper.add_element(annual_efficiency, 'Units', UnitsCOP)
         XMLHelper.add_element(annual_efficiency, 'Value', to_float(@wlhp_heating_efficiency_cop))
       end
->>>>>>> b3977611
     end
 
     def from_oga(heating_system)
@@ -2576,13 +2566,10 @@
       @heating_cfm = to_float_or_nil(XMLHelper.get_value(heating_system, 'extension/HeatingFlowRate'))
       @energy_star = XMLHelper.get_values(heating_system, 'ThirdPartyCertification').include?('Energy Star')
       @seed_id = XMLHelper.get_value(heating_system, 'extension/SeedId')
-<<<<<<< HEAD
-      @blower_watt_cfm = to_float_or_nil(XMLHelper.get_value(heating_system, 'extension/BlowerWattPerCFM'))
-=======
+      @fan_watts_per_cfm = to_float_or_nil(XMLHelper.get_value(heating_system, 'extension/FanPowerWattsPerCFM'))
       @shared_loop_watts = to_float_or_nil(XMLHelper.get_value(heating_system, 'extension/SharedLoopWatts'))
       @fan_coil_watts = to_float_or_nil(XMLHelper.get_value(heating_system, 'extension/FanCoilWatts'))
       @wlhp_heating_efficiency_cop = to_float_or_nil(XMLHelper.get_value(heating_system, "extension/WaterLoopHeatPump/AnnualHeatingEfficiency[Units='#{UnitsCOP}']/Value"))
->>>>>>> b3977611
     end
   end
 
@@ -2607,16 +2594,10 @@
   class CoolingSystem < BaseElement
     ATTRS = [:id, :distribution_system_idref, :year_installed, :cooling_system_type,
              :cooling_system_fuel, :cooling_capacity, :compressor_type, :fraction_cool_load_served,
-<<<<<<< HEAD
-             :cooling_efficiency_seer, :cooling_efficiency_eer, :cooling_shr, :cooling_cfm,
-             :energy_star, :seed_id,
-             :airflow_defect_ratio, :charge_defect_ratio, :blower_watt_cfm]
-=======
              :cooling_efficiency_seer, :cooling_efficiency_eer, :cooling_efficiency_kw_per_ton,
              :cooling_shr, :cooling_cfm, :energy_star, :seed_id, :is_shared_system,
              :number_of_units_served, :shared_loop_watts, :fan_coil_watts, :wlhp_cooling_capacity,
-             :wlhp_cooling_efficiency_eer]
->>>>>>> b3977611
+             :wlhp_cooling_efficiency_eer, :airflow_defect_ratio, :charge_defect_ratio, :fan_watts_per_cfm]
     attr_accessor(*ATTRS)
 
     def distribution_system
@@ -2693,14 +2674,9 @@
         XMLHelper.add_element(annual_efficiency, 'Value', to_float(efficiency_value))
       end
       XMLHelper.add_element(cooling_system, 'SensibleHeatFraction', to_float(@cooling_shr)) unless @cooling_shr.nil?
-<<<<<<< HEAD
-      HPXML::add_extension(parent: cooling_system,
-                           extensions: { 'CoolingFlowRate' => to_float_or_nil(@cooling_cfm),
-                                         'SeedId' => @seed_id,
-                                         'AirflowDefectRatio' => to_float_or_nil(@airflow_defect_ratio),
-                                         'ChargeDefectRatio' => to_float_or_nil(@charge_defect_ratio),
-                                         'BlowerWattPerCFM' => to_float_or_nil(@blower_watt_cfm) })
-=======
+      XMLHelper.add_extension(cooling_system, 'AirflowDefectRatio', to_float(@airflow_defect_ratio)) unless @airflow_defect_ratio.nil?
+      XMLHelper.add_extension(cooling_system, 'ChargeDefectRatio', to_float(@charge_defect_ratio)) unless @charge_defect_ratio.nil?
+      XMLHelper.add_extension(cooling_system, 'FanPowerWattsPerCFM', to_float(@fan_watts_per_cfm)) unless @fan_watts_per_cfm.nil?
       XMLHelper.add_extension(cooling_system, 'CoolingFlowRate', to_float(@cooling_cfm)) unless @cooling_cfm.nil?
       XMLHelper.add_extension(cooling_system, 'SharedLoopWatts', to_float(@shared_loop_watts)) unless @shared_loop_watts.nil?
       XMLHelper.add_extension(cooling_system, 'FanCoilWatts', to_float(@fan_coil_watts)) unless @fan_coil_watts.nil?
@@ -2714,7 +2690,6 @@
           XMLHelper.add_element(annual_efficiency, 'Value', to_float(@wlhp_cooling_efficiency_eer))
         end
       end
->>>>>>> b3977611
     end
 
     def from_oga(cooling_system)
@@ -2741,16 +2716,13 @@
       @cooling_cfm = to_float_or_nil(XMLHelper.get_value(cooling_system, 'extension/CoolingFlowRate'))
       @energy_star = XMLHelper.get_values(cooling_system, 'ThirdPartyCertification').include?('Energy Star')
       @seed_id = XMLHelper.get_value(cooling_system, 'extension/SeedId')
-<<<<<<< HEAD
       @airflow_defect_ratio = to_float_or_nil(XMLHelper.get_value(cooling_system, 'extension/AirflowDefectRatio'))
       @charge_defect_ratio = to_float_or_nil(XMLHelper.get_value(cooling_system, 'extension/ChargeDefectRatio'))
-      @blower_watt_cfm = to_float_or_nil(XMLHelper.get_value(cooling_system, 'extension/BlowerWattPerCFM'))
-=======
+      @fan_watts_per_cfm = to_float_or_nil(XMLHelper.get_value(cooling_system, 'extension/FanPowerWattsPerCFM'))
       @shared_loop_watts = to_float_or_nil(XMLHelper.get_value(cooling_system, 'extension/SharedLoopWatts'))
       @fan_coil_watts = to_float_or_nil(XMLHelper.get_value(cooling_system, 'extension/FanCoilWatts'))
       @wlhp_cooling_capacity = to_float_or_nil(XMLHelper.get_value(cooling_system, 'extension/WaterLoopHeatPump/CoolingCapacity'))
       @wlhp_cooling_efficiency_eer = to_float_or_nil(XMLHelper.get_value(cooling_system, "extension/WaterLoopHeatPump/AnnualCoolingEfficiency[Units='#{UnitsEER}']/Value"))
->>>>>>> b3977611
     end
   end
 
@@ -2783,13 +2755,9 @@
              :backup_heating_efficiency_percent, :backup_heating_efficiency_afue,
              :backup_heating_switchover_temp, :fraction_heat_load_served, :fraction_cool_load_served,
              :cooling_efficiency_seer, :cooling_efficiency_eer, :heating_efficiency_hspf,
-<<<<<<< HEAD
-             :heating_efficiency_cop, :energy_star, :seed_id,
-             :airflow_defect_ratio, :charge_defect_ratio, :blower_watt_cfm]
-=======
              :heating_efficiency_cop, :energy_star, :seed_id, :pump_watts_per_ton, :fan_watts_per_cfm,
-             :is_shared_system, :number_of_units_served, :shared_loop_watts]
->>>>>>> b3977611
+             :is_shared_system, :number_of_units_served, :shared_loop_watts, :airflow_defect_ratio,
+             :charge_defect_ratio]
     attr_accessor(*ATTRS)
 
     def distribution_system
@@ -2880,19 +2848,12 @@
         XMLHelper.add_element(annual_efficiency, 'Units', htg_efficiency_units)
         XMLHelper.add_element(annual_efficiency, 'Value', to_float(htg_efficiency_value))
       end
-<<<<<<< HEAD
-
-      HPXML::add_extension(parent: heat_pump,
-                           extensions: { 'SeedId' => @seed_id,
-                                         'AirflowDefectRatio' => to_float_or_nil(@airflow_defect_ratio),
-                                         'ChargeDefectRatio' => to_float_or_nil(@charge_defect_ratio),
-                                         'BlowerWattPerCFM' => to_float_or_nil(@blower_watt_cfm) })
-=======
+      XMLHelper.add_extension(heat_pump, 'AirflowDefectRatio', to_float(@airflow_defect_ratio)) unless @airflow_defect_ratio.nil?
+      XMLHelper.add_extension(heat_pump, 'ChargeDefectRatio', to_float(@charge_defect_ratio)) unless @charge_defect_ratio.nil?
+      XMLHelper.add_extension(heat_pump, 'FanPowerWattsPerCFM', to_float(@fan_watts_per_cfm)) unless @fan_watts_per_cfm.nil?
       XMLHelper.add_extension(heat_pump, 'PumpPowerWattsPerTon', to_float(@pump_watts_per_ton)) unless @pump_watts_per_ton.nil?
-      XMLHelper.add_extension(heat_pump, 'FanPowerWattsPerCFM', to_float(@fan_watts_per_cfm)) unless @fan_watts_per_cfm.nil?
       XMLHelper.add_extension(heat_pump, 'SharedLoopWatts', to_float(@shared_loop_watts)) unless @shared_loop_watts.nil?
       XMLHelper.add_extension(heat_pump, 'SeedId', @seed_id) unless @seed_id.nil?
->>>>>>> b3977611
     end
 
     def from_oga(heat_pump)
@@ -2931,13 +2892,9 @@
       @pump_watts_per_ton = to_float_or_nil(XMLHelper.get_value(heat_pump, 'extension/PumpPowerWattsPerTon'))
       @fan_watts_per_cfm = to_float_or_nil(XMLHelper.get_value(heat_pump, 'extension/FanPowerWattsPerCFM'))
       @seed_id = XMLHelper.get_value(heat_pump, 'extension/SeedId')
-<<<<<<< HEAD
       @airflow_defect_ratio = to_float_or_nil(XMLHelper.get_value(heat_pump, 'extension/AirflowDefectRatio'))
       @charge_defect_ratio = to_float_or_nil(XMLHelper.get_value(heat_pump, 'extension/ChargeDefectRatio'))
-      @blower_watt_cfm = to_float_or_nil(XMLHelper.get_value(heat_pump, 'extension/BlowerWattPerCFM'))
-=======
       @shared_loop_watts = to_float_or_nil(XMLHelper.get_value(heat_pump, 'extension/SharedLoopWatts'))
->>>>>>> b3977611
     end
   end
 
