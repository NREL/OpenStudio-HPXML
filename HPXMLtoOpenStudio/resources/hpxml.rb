--- conflicted
+++ resolved
@@ -134,6 +134,8 @@
   HVACTypeRoomAirConditioner = 'room air conditioner'
   HVACTypeStove = 'Stove'
   HVACTypeWallFurnace = 'WallFurnace'
+  InputModeAssemblyRValue = 'AssemblyRValue'
+  InputModeQuickFill = 'QuickFill'
   InsulationMaterialBatt = 'Batt'
   InsulationMaterialLooseFill = 'LooseFill'
   InsulationMaterialRigid = 'Rigid'
@@ -1501,7 +1503,7 @@
              :solar_absorptance, :emittance, :insulation_id, :insulation_assembly_r_value,
              :ufactor, :insulation_assembly_r_value, :insulation_cavity_r_value, :insulation_continuous_r_value,
              :insulation_grade, :insulation_cavity_material, :insulation_continuous_material,
-             :joist_size, :joist_spacing, :joist_material, :framing_factor, :osb_thickness]
+             :joist_size, :joist_spacing, :framing_factor, :osb_thickness]
     attr_accessor(*ATTRS)
 
     def is_exterior
@@ -1566,7 +1568,6 @@
         XMLHelper.add_element(floor_joists, 'Size', @joist_size) unless @joist_size.nil?
         XMLHelper.add_element(floor_joists, 'Spacing', to_float(@joist_spacing)) unless @joist_spacing.nil?
         XMLHelper.add_element(floor_joists, 'FramingFactor', to_float(@framing_factor)) unless @framing_factor.nil?
-        XMLHelper.add_element(floor_joists, 'Material', @joist_material) unless @joist_material.nil?
       end
       if not @insulation_continuous_r_value.nil?
         layer = XMLHelper.add_element(insulation, 'Layer')
@@ -1604,7 +1605,6 @@
         @joist_size = XMLHelper.get_value(rim_joist, 'FloorJoists/Size')
         @joist_spacing = to_float_or_nil(XMLHelper.get_value(rim_joist, 'FloorJoists/Spacing'))
         @framing_factor = to_float_or_nil(XMLHelper.get_value(rim_joist, 'FloorJoists/FramingFactor'))
-        @joist_material = XMLHelper.get_value(rim_joist, 'FloorJoists/Material')
         @osb_thickness = to_float_or_nil(XMLHelper.get_value(rim_joist, 'extension/OrientedStrandBoard/Thickness'))
       end
     end
@@ -1625,19 +1625,21 @@
   end
 
   class Wall < BaseElement
-    ATTRS = [:id, :exterior_adjacent_to, :interior_adjacent_to, :wall_type, :optimum_value_engineering,
+    ATTRS = [:id, :exterior_adjacent_to, :interior_adjacent_to, :wall_type, :optimum_value_engineering, :wall_quick_fill,
              :area, :orientation, :azimuth, :siding, :color, :solar_absorptance, :emittance, :insulation_id,
              :ufactor, :insulation_assembly_r_value, :insulation_cavity_r_value, :insulation_continuous_r_value,
              :insulation_cavity_thickness, :insulation_grade, :insulation_cavity_material, :insulation_continuous_material,
-             :stud_size, :stud_spacing, :stud_material, :framing_factor, :osb_thickness,
+             :stud_size, :stud_spacing, :framing_factor, :osb_thickness, :steel_frame_correction_factor,
              :double_stud_is_staggered, :double_stud_gap_depth,
-<<<<<<< HEAD
              :cmu_thickness, :cmu_conductivity, :cmu_density,
              :icf_r_value, :icf_ins_thickness, :icf_concrete_thickness,
-             :sip_r_value, :sip_thickness, :sip_sheathing_thickness]
-=======
-             :cmu_thickness, :cmu_conductivity, :cmu_density]
->>>>>>> 62786712
+             :sip_r_value, :sip_thickness, :sip_sheathing_thickness,
+             :conc_thickness_list, :conc_cond_list, :conc_den_list, :conc_spec_heat_list,
+             :brick_thickness_list, :brick_cond_list, :brick_den_list, :brick_spec_heat_list,
+             :strawbale_thickness_list, :strawbale_cond_list, :strawbale_den_list, :strawbale_spec_heat_list,
+             :stone_thickness_list, :stone_cond_list, :stone_den_list, :stone_spec_heat_list,
+             :logwall_thickness_list, :logwall_cond_list, :logwall_den_list, :logwall_spec_heat_list,
+             :adobe_thickness_list, :adobe_cond_list, :adobe_den_list, :adobe_spec_heat_list]
     attr_accessor(*ATTRS)
 
     def windows
@@ -1709,41 +1711,123 @@
         wall_type_e = XMLHelper.add_element(wall, 'WallType')
         XMLHelper.add_element(wall_type_e, @wall_type)
       end
-      if (not @insulation_cavity_r_value.nil?) && @wall_type == HPXML::WallTypeDoubleWoodStud
-        double_stud_wall = XMLHelper.create_elements_as_needed(wall, ['WallType', 'DoubleWoodStud'])
-        XMLHelper.add_element(double_stud_wall, 'Staggered', @double_stud_is_staggered) unless @double_stud_is_staggered.nil?
-        extension = XMLHelper.add_element(double_stud_wall, 'extension')
-        XMLHelper.add_element(extension, 'GapDepth', @double_stud_gap_depth) unless @double_stud_gap_depth.nil?
-      end
-      if (not @insulation_cavity_r_value.nil?) && @wall_type == HPXML::WallTypeCMU
-        cmu_wall_extension = XMLHelper.create_elements_as_needed(wall, ['WallType', 'ConcreteMasonryUnit', 'extension'])
-        XMLHelper.add_element(cmu_wall_extension, 'Thickness', @cmu_thickness) unless @cmu_thickness.nil?
-        XMLHelper.add_element(cmu_wall_extension, 'Conductivity', @cmu_conductivity) unless @cmu_conductivity.nil?
-        XMLHelper.add_element(cmu_wall_extension, 'Density', @cmu_density) unless @cmu_density.nil?
-      end
-<<<<<<< HEAD
-      if (not @insulation_cavity_r_value.nil?) && @wall_type == HPXML::WallTypeICF
-        icf_wall_extension = XMLHelper.create_elements_as_needed(wall, ['WallType', 'InsulatedConcreteForms', 'extension'])
-        XMLHelper.add_element(icf_wall_extension, 'NominalRValue', @icf_r_value) unless @icf_r_value.nil?
-        XMLHelper.add_element(icf_wall_extension, 'InsulationThickness', @icf_ins_thickness) unless @icf_ins_thickness.nil?
-        XMLHelper.add_element(icf_wall_extension, 'ConcreteThickness', @icf_concrete_thickness) unless @icf_concrete_thickness.nil?
-      end
-      if (not @insulation_cavity_r_value.nil?) && @wall_type == HPXML::WallTypeSIP
-        sip_wall_extension = XMLHelper.create_elements_as_needed(wall, ['WallType', 'StructurallyInsulatedPanel', 'extension'])
-        XMLHelper.add_element(sip_wall_extension, 'NominalRValue', @sip_r_value) unless @sip_r_value.nil?
-        XMLHelper.add_element(sip_wall_extension, 'Thickness', @sip_thickness) unless @sip_thickness.nil?
-        XMLHelper.add_element(sip_wall_extension, 'SheathingThickness', @sip_sheathing_thickness) unless @sip_sheathing_thickness.nil?
-      end
-=======
->>>>>>> 62786712
+      if @wall_quick_fill
+        if @wall_type == HPXML::WallTypeDoubleWoodStud
+          double_stud_wall = XMLHelper.create_elements_as_needed(wall, ['WallType', 'DoubleWoodStud'])
+          XMLHelper.add_element(double_stud_wall, 'Staggered', @double_stud_is_staggered) unless @double_stud_is_staggered.nil?
+          extension = XMLHelper.add_element(double_stud_wall, 'extension')
+          XMLHelper.add_element(extension, 'GapDepth', @double_stud_gap_depth) unless @double_stud_gap_depth.nil?
+        elsif @wall_type == HPXML::WallTypeSteelStud
+          steel_frame_wall_extension = XMLHelper.create_elements_as_needed(wall, ['WallType', 'SteelFrame', 'extension'])
+          XMLHelper.add_element(steel_frame_wall_extension, 'CorrectionFactor', @steel_frame_correction_factor) unless @steel_frame_correction_factor.nil?
+        elsif @wall_type == HPXML::WallTypeCMU
+          cmu_wall_extension = XMLHelper.create_elements_as_needed(wall, ['WallType', 'ConcreteMasonryUnit', 'extension'])
+          XMLHelper.add_element(cmu_wall_extension, 'Thickness', @cmu_thickness) unless @cmu_thickness.nil?
+          XMLHelper.add_element(cmu_wall_extension, 'Conductivity', @cmu_conductivity) unless @cmu_conductivity.nil?
+          XMLHelper.add_element(cmu_wall_extension, 'Density', @cmu_density) unless @cmu_density.nil?
+        elsif @wall_type == HPXML::WallTypeICF
+          icf_wall_extension = XMLHelper.create_elements_as_needed(wall, ['WallType', 'InsulatedConcreteForms', 'extension'])
+          XMLHelper.add_element(icf_wall_extension, 'NominalRValue', @icf_r_value) unless @icf_r_value.nil?
+          XMLHelper.add_element(icf_wall_extension, 'InsulationThickness', @icf_ins_thickness) unless @icf_ins_thickness.nil?
+          XMLHelper.add_element(icf_wall_extension, 'ConcreteThickness', @icf_concrete_thickness) unless @icf_concrete_thickness.nil?
+        elsif @wall_type == HPXML::WallTypeSIP
+          sip_wall_extension = XMLHelper.create_elements_as_needed(wall, ['WallType', 'StructurallyInsulatedPanel', 'extension'])
+          XMLHelper.add_element(sip_wall_extension, 'NominalRValue', @sip_r_value) unless @sip_r_value.nil?
+          XMLHelper.add_element(sip_wall_extension, 'Thickness', @sip_thickness) unless @sip_thickness.nil?
+          XMLHelper.add_element(sip_wall_extension, 'SheathingThickness', @sip_sheathing_thickness) unless @sip_sheathing_thickness.nil?
+        elsif @wall_type == HPXML::WallTypeConcrete
+          conc_wall_extension = XMLHelper.create_elements_as_needed(wall, ['WallType', 'SolidConcrete', 'extension'])
+          @conc_thickness_list.each do |conc_thickness|
+            XMLHelper.add_element(conc_wall_extension, 'Thickness', conc_thickness)
+          end
+          @conc_cond_list.each do |conc_cond|
+            XMLHelper.add_element(conc_wall_extension, 'Conductivity', conc_cond)
+          end
+          @conc_den_list.each do |conc_den|
+            XMLHelper.add_element(conc_wall_extension, 'Density', conc_den)
+          end
+          @conc_spec_heat_list.each do |conc_spec_heat|
+            XMLHelper.add_element(conc_wall_extension, 'SpecificHeat', conc_spec_heat)
+          end
+        elsif @wall_type == HPXML::WallTypeBrick
+          brick_wall_extension = XMLHelper.create_elements_as_needed(wall, ['WallType', 'StructuralBrick', 'extension'])
+          @brick_thickness_list.each do |brick_thickness|
+            XMLHelper.add_element(brick_wall_extension, 'Thickness', brick_thickness)
+          end
+          @brick_cond_list.each do |brick_cond|
+            XMLHelper.add_element(brick_wall_extension, 'Conductivity', brick_cond)
+          end
+          @brick_den_list.each do |brick_den|
+            XMLHelper.add_element(brick_wall_extension, 'Density', brick_den)
+          end
+          @brick_spec_heat_list.each do |brick_spec_heat|
+            XMLHelper.add_element(brick_wall_extension, 'SpecificHeat', brick_spec_heat)
+          end
+        elsif @wall_type == HPXML::WallTypeStrawBale
+          strawbale_wall_extension = XMLHelper.create_elements_as_needed(wall, ['WallType', 'StrawBale', 'extension'])
+          @strawbale_thickness_list.each do |strawbale_thickness|
+            XMLHelper.add_element(strawbale_wall_extension, 'Thickness', strawbale_thickness)
+          end
+          @strawbale_cond_list.each do |strawbale_cond|
+            XMLHelper.add_element(strawbale_wall_extension, 'Conductivity', strawbale_cond)
+          end
+          @strawbale_den_list.each do |strawbale_den|
+            XMLHelper.add_element(strawbale_wall_extension, 'Density', strawbale_den)
+          end
+          @strawbale_spec_heat_list.each do |strawbale_spec_heat|
+            XMLHelper.add_element(strawbale_wall_extension, 'SpecificHeat', strawbale_spec_heat)
+          end
+        elsif @wall_type == HPXML::WallTypeStone
+          stone_wall_extension = XMLHelper.create_elements_as_needed(wall, ['WallType', 'Stone', 'extension'])
+          @stone_thickness_list.each do |stone_thickness|
+            XMLHelper.add_element(stone_wall_extension, 'Thickness', stone_thickness)
+          end
+          @stone_cond_list.each do |stone_cond|
+            XMLHelper.add_element(stone_wall_extension, 'Conductivity', stone_cond)
+          end
+          @stone_den_list.each do |stone_den|
+            XMLHelper.add_element(stone_wall_extension, 'Density', stone_den)
+          end
+          @stone_spec_heat_list.each do |stone_spec_heat|
+            XMLHelper.add_element(stone_wall_extension, 'SpecificHeat', stone_spec_heat)
+          end
+        elsif @wall_type == HPXML::WallTypeLog
+          logwall_wall_extension = XMLHelper.create_elements_as_needed(wall, ['WallType', 'LogWall', 'extension'])
+          @logwall_thickness_list.each do |logwall_thickness|
+            XMLHelper.add_element(logwall_wall_extension, 'Thickness', logwall_thickness)
+          end
+          @logwall_cond_list.each do |logwall_cond|
+            XMLHelper.add_element(logwall_wall_extension, 'Conductivity', logwall_cond)
+          end
+          @logwall_den_list.each do |logwall_den|
+            XMLHelper.add_element(logwall_wall_extension, 'Density', logwall_den)
+          end
+          @logwall_spec_heat_list.each do |logwall_spec_heat|
+            XMLHelper.add_element(logwall_wall_extension, 'SpecificHeat', logwall_spec_heat)
+          end
+        elsif @wall_type == HPXML::WallTypeAdobe
+          adobe_wall_extension = XMLHelper.create_elements_as_needed(wall, ['WallType', 'Adobe', 'extension'])
+          @adobe_thickness_list.each do |adobe_thickness|
+            XMLHelper.add_element(adobe_wall_extension, 'Thickness', adobe_thickness)
+          end
+          @adobe_cond_list.each do |adobe_cond|
+            XMLHelper.add_element(adobe_wall_extension, 'Conductivity', adobe_cond)
+          end
+          @adobe_den_list.each do |adobe_den|
+            XMLHelper.add_element(adobe_wall_extension, 'Density', adobe_den)
+          end
+          @adobe_spec_heat_list.each do |adobe_spec_heat|
+            XMLHelper.add_element(adobe_wall_extension, 'SpecificHeat', adobe_spec_heat)
+          end
+        end
+      end
       XMLHelper.add_element(wall, 'Area', to_float(@area)) unless @area.nil?
       XMLHelper.add_element(wall, 'Azimuth', to_integer(@azimuth)) unless @azimuth.nil?
-      if not @insulation_cavity_r_value.nil?
+      if @wall_quick_fill
         stud = XMLHelper.add_element(wall, 'Studs')
         XMLHelper.add_element(stud, 'Size', @stud_size) unless @stud_size.nil?
         XMLHelper.add_element(stud, 'Spacing', to_float(@stud_spacing)) unless @stud_spacing.nil?
         XMLHelper.add_element(stud, 'FramingFactor', to_float(@framing_factor)) unless @framing_factor.nil?
-        XMLHelper.add_element(stud, 'Material', @stud_material) unless @stud_material.nil?
       end
       XMLHelper.add_element(wall, 'Siding', @siding) unless @siding.nil?
       XMLHelper.add_element(wall, 'Color', @color) unless @color.nil?
@@ -1793,9 +1877,13 @@
       @solar_absorptance = to_float_or_nil(XMLHelper.get_value(wall, 'SolarAbsorptance'))
       @emittance = to_float_or_nil(XMLHelper.get_value(wall, 'Emittance'))
       insulation = XMLHelper.get_element(wall, 'Insulation')
-      if not insulation.nil?
+      if not XMLHelper.get_element(wall, 'Insulation/Layer').nil?
+        @wall_quick_fill = true
+      end
+      if not @wall_quick_fill
         @insulation_id = HPXML::get_id(insulation)
         @insulation_assembly_r_value = to_float_or_nil(XMLHelper.get_value(insulation, 'AssemblyEffectiveRValue'))
+      elsif @wall_quick_fill
         @insulation_cavity_r_value = to_float_or_nil(XMLHelper.get_value(insulation, "Layer[InstallationType='cavity']/NominalRValue"))
         @insulation_cavity_thickness = to_float_or_nil(XMLHelper.get_value(insulation, "Layer[InstallationType='cavity']/Thickness"))
         @insulation_cavity_material = XMLHelper.get_value(insulation, "Layer[InstallationType='cavity']/InsulationMaterial")
@@ -1805,22 +1893,43 @@
         @stud_size = XMLHelper.get_value(wall, 'Studs/Size')
         @stud_spacing = to_float_or_nil(XMLHelper.get_value(wall, 'Studs/Spacing'))
         @framing_factor = to_float_or_nil(XMLHelper.get_value(wall, 'Studs/FramingFactor'))
-        @stud_material = XMLHelper.get_value(wall, 'Studs/Material')
         @osb_thickness = to_float_or_nil(XMLHelper.get_value(wall, 'extension/OrientedStrandBoard/Thickness'))
+        @steel_frame_correction_factor = to_float_or_nil(XMLHelper.get_value(wall, 'WallType/SteelFrame/extension/CorrectionFactor'))
         @double_stud_is_staggered = to_bool_or_nil(XMLHelper.get_value(wall, 'WallType/DoubleWoodStud/Staggered'))
         @double_stud_gap_depth = to_float_or_nil(XMLHelper.get_value(wall, 'WallType/DoubleWoodStud/extension/GapDepth'))
         @cmu_thickness = to_float_or_nil(XMLHelper.get_value(wall, 'WallType/ConcreteMasonryUnit/extension/Thickness'))
         @cmu_conductivity = to_float_or_nil(XMLHelper.get_value(wall, 'WallType/ConcreteMasonryUnit/extension/Conductivity'))
         @cmu_density = to_float_or_nil(XMLHelper.get_value(wall, 'WallType/ConcreteMasonryUnit/extension/Density'))
-<<<<<<< HEAD
         @icf_r_value = to_float_or_nil(XMLHelper.get_value(wall, 'WallType/InsulatedConcreteForms/extension/NominalRValue'))
         @icf_ins_thickness = to_float_or_nil(XMLHelper.get_value(wall, 'WallType/InsulatedConcreteForms/extension/InsulationThickness'))
         @icf_concrete_thickness = to_float_or_nil(XMLHelper.get_value(wall, 'WallType/InsulatedConcreteForms/extension/ConcreteThickness'))
         @sip_r_value = to_float_or_nil(XMLHelper.get_value(wall, 'WallType/StructurallyInsulatedPanel/extension/NominalRValue'))
         @sip_thickness = to_float_or_nil(XMLHelper.get_value(wall, 'WallType/StructurallyInsulatedPanel/extension/Thickness'))
         @sip_sheathing_thickness = to_float_or_nil(XMLHelper.get_value(wall, 'WallType/StructurallyInsulatedPanel/extension/SheathingThickness'))
-=======
->>>>>>> 62786712
+        @conc_thickness_list = XMLHelper.get_values(wall, 'WallType/SolidConcrete/extension/Thickness').collect { |i| i.to_f }
+        @conc_cond_list = XMLHelper.get_values(wall, 'WallType/SolidConcrete/extension/Conductivity').collect { |i| i.to_f }
+        @conc_den_list = XMLHelper.get_values(wall, 'WallType/SolidConcrete/extension/Density').collect { |i| i.to_f }
+        @conc_spec_heat_list = XMLHelper.get_values(wall, 'WallType/SolidConcrete/extension/SpecificHeat').collect { |i| i.to_f }
+        @brick_thickness_list = XMLHelper.get_values(wall, 'WallType/StructuralBrick/extension/Thickness').collect { |i| i.to_f }
+        @brick_cond_list = XMLHelper.get_values(wall, 'WallType/StructuralBrick/extension/Conductivity').collect { |i| i.to_f }
+        @brick_den_list = XMLHelper.get_values(wall, 'WallType/StructuralBrick/extension/Density').collect { |i| i.to_f }
+        @brick_spec_heat_list = XMLHelper.get_values(wall, 'WallType/StructuralBrick/extension/SpecificHeat').collect { |i| i.to_f }
+        @strawbale_thickness_list = XMLHelper.get_values(wall, 'WallType/StrawBale/extension/Thickness').collect { |i| i.to_f }
+        @strawbale_cond_list = XMLHelper.get_values(wall, 'WallType/StrawBale/extension/Conductivity').collect { |i| i.to_f }
+        @strawbale_den_list = XMLHelper.get_values(wall, 'WallType/StrawBale/extension/Density').collect { |i| i.to_f }
+        @strawbale_spec_heat_list = XMLHelper.get_values(wall, 'WallType/StrawBale/extension/SpecificHeat').collect { |i| i.to_f }
+        @stone_thickness_list = XMLHelper.get_values(wall, 'WallType/Stone/extension/Thickness').collect { |i| i.to_f }
+        @stone_cond_list = XMLHelper.get_values(wall, 'WallType/Stone/extension/Conductivity').collect { |i| i.to_f }
+        @stone_den_list = XMLHelper.get_values(wall, 'WallType/Stone/extension/Density').collect { |i| i.to_f }
+        @stone_spec_heat_list = XMLHelper.get_values(wall, 'WallType/Stone/extension/SpecificHeat').collect { |i| i.to_f }
+        @logwall_thickness_list = XMLHelper.get_values(wall, 'WallType/LogWall/extension/Thickness').collect { |i| i.to_f }
+        @logwall_cond_list = XMLHelper.get_values(wall, 'WallType/LogWall/extension/Conductivity').collect { |i| i.to_f }
+        @logwall_den_list = XMLHelper.get_values(wall, 'WallType/LogWall/extension/Density').collect { |i| i.to_f }
+        @logwall_spec_heat_list = XMLHelper.get_values(wall, 'WallType/LogWall/extension/SpecificHeat').collect { |i| i.to_f }
+        @adobe_thickness_list = XMLHelper.get_values(wall, 'WallType/Adobe/extension/Thickness').collect { |i| i.to_f }
+        @adobe_cond_list = XMLHelper.get_values(wall, 'WallType/Adobe/extension/Conductivity').collect { |i| i.to_f }
+        @adobe_den_list = XMLHelper.get_values(wall, 'WallType/Adobe/extension/Density').collect { |i| i.to_f }
+        @adobe_spec_heat_list = XMLHelper.get_values(wall, 'WallType/Adobe/extension/SpecificHeat').collect { |i| i.to_f }
       end
     end
   end
