--- conflicted
+++ resolved
@@ -966,20 +966,12 @@
       building = XMLHelper.add_element(hpxml, 'Building')
       building_building_id = XMLHelper.add_element(building, 'BuildingID')
       XMLHelper.add_attribute(building_building_id, 'id', @building_id)
-<<<<<<< HEAD
       if (not @state_code.nil?) || (not @zip_code.nil?) || (not @time_zone_utc_offset.nil?)
-=======
-      if (not @state_code.nil?) || (not @zip_code.nil?)
->>>>>>> c9dbfecc
         site = XMLHelper.add_element(building, 'Site')
         site_id = XMLHelper.add_element(site, 'SiteID')
         XMLHelper.add_attribute(site_id, 'id', 'SiteID')
         address = XMLHelper.add_element(site, 'Address')
-<<<<<<< HEAD
-        XMLHelper.add_element(address, 'StateCode', @state_code, :string) unless @state_code.nil?
-=======
         XMLHelper.add_element(address, 'StateCode', @state_code, :string, @state_code_isdefaulted) unless @state_code.nil?
->>>>>>> c9dbfecc
         XMLHelper.add_element(address, 'ZipCode', @zip_code, :string) unless @zip_code.nil?
         if not @time_zone_utc_offset.nil?
           extension = XMLHelper.add_element(address, 'extension')
