--- conflicted
+++ resolved
@@ -48,15 +48,9 @@
                  :roofs, :rim_joists, :walls, :foundation_walls, :frame_floors, :slabs, :windows,
                  :skylights, :doors, :heating_systems, :cooling_systems, :heat_pumps, :hvac_controls,
                  :hvac_distributions, :ventilation_fans, :water_heating_systems, :hot_water_distributions,
-<<<<<<< HEAD
-                 :water_fixtures, :solar_thermal_systems, :pv_systems, :clothes_washers, :clothes_dryers,
-                 :dishwashers, :refrigerators, :dehumidifiers, :cooking_ranges, :ovens, :lighting_groups, :ceiling_fans,
-                 :plug_loads, :misc_loads_schedule]
-=======
                  :water_fixtures, :water_heating, :solar_thermal_systems, :pv_systems, :clothes_washers,
-                 :clothes_dryers, :dishwashers, :refrigerators, :cooking_ranges, :ovens, :lighting_groups,
-                 :lighting, :ceiling_fans, :plug_loads, :misc_loads_schedule]
->>>>>>> 1e9d97a1
+                 :clothes_dryers, :dishwashers, :refrigerators, :dehumidifiers, :cooking_ranges, :ovens,
+                 :lighting_groups, :lighting, :ceiling_fans, :plug_loads, :misc_loads_schedule]
   attr_reader(*HPXML_ATTRS, :doc)
 
   # Constants
