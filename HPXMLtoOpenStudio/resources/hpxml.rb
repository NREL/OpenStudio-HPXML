--- conflicted
+++ resolved
@@ -5848,71 +5848,6 @@
       errors << "Duplicate SystemIdentifier IDs detected for '#{sys_id}'." if cnt > 1
     end
 
-<<<<<<< HEAD
-    # Check sum of HVAC FractionCoolLoadServeds <= 1
-    if total_fraction_cool_load_served > 1.01 # Use 1.01 in case of rounding
-      errors << "Expected FractionCoolLoadServed to sum to <= 1, but calculated sum is #{total_fraction_cool_load_served.round(2)}."
-    end
-
-    # Check sum of HVAC FractionHeatLoadServeds <= 1
-    if total_fraction_heat_load_served > 1.01 # Use 1.01 in case of rounding
-      errors << "Expected FractionHeatLoadServed to sum to <= 1, but calculated sum is #{total_fraction_heat_load_served.round(2)}."
-    end
-
-    # check hvac sums when on-off thermostat is enabled.
-    if (not @hvac_controls[0].nil?) && (not @hvac_controls[0].onoff_thermostat_deadband.nil?) && (@hvac_controls[0].onoff_thermostat_deadband > 0) && (@header.timestep == 1)
-      # Check sum of HVAC FractionCoolLoadServeds == 1
-      if (total_fraction_cool_load_served > 0) && ((total_fraction_cool_load_served < 0.99) || (total_fraction_cool_load_served > 1.01)) # Use 0.99/1.01 in case of rounding
-        errors << "Expected FractionCoolLoadServed to sum to == 1 when on off thermostat is enabled, but calculated sum is #{total_fraction_cool_load_served.round(2)}."
-      end
-
-      # Check sum of HVAC FractionHeatLoadServeds == 1
-      if (total_fraction_heat_load_served > 0) && ((total_fraction_heat_load_served < 0.99) || (total_fraction_heat_load_served > 1.01)) # Use 0.99/1.01 in case of rounding
-        errors << "Expected FractionHeatLoadServed to sum to == 1 when on off thermostat is enabled, but calculated sum is #{total_fraction_heat_load_served.round(2)}."
-      end
-    end
-
-    # Check sum of dehumidifier FractionDehumidificationLoadServed <= 1
-    total_fraction_dehum_load_served = @dehumidifiers.map { |d| d.fraction_served }.sum(0.0)
-    if total_fraction_dehum_load_served > 1.01 # Use 1.01 in case of rounding
-      errors << "Expected FractionDehumidificationLoadServed to sum to <= 1, but calculated sum is #{total_fraction_dehum_load_served.round(2)}."
-    end
-
-    # Check sum of HVAC FractionDHWLoadServed == 1
-    frac_dhw_load = @water_heating_systems.map { |dhw| dhw.fraction_dhw_load_served.to_f }.sum(0.0)
-    if (frac_dhw_load > 0) && ((frac_dhw_load < 0.99) || (frac_dhw_load > 1.01)) # Use 0.99/1.01 in case of rounding
-      errors << "Expected FractionDHWLoadServed to sum to 1, but calculated sum is #{frac_dhw_load.round(2)}."
-    end
-
-    # Check sum of Ducts FractionDuctArea == 1
-    @hvac_distributions.each do |hvac_dist|
-      [HPXML::DuctTypeSupply, HPXML::DuctTypeReturn].each do |duct_type|
-        ducts_with_fractions = hvac_dist.ducts.select { |du| du.duct_type == duct_type && !du.duct_fraction_area.nil? }
-        next unless ducts_with_fractions.size > 0
-
-        ducts_frac_area = ducts_with_fractions.map { |du| Float(du.duct_fraction_area) }.sum()
-        if (ducts_frac_area < 0.99) || (ducts_frac_area > 1.01) # Use 0.99/1.01 in case of rounding
-          errors << "Expected FractionDuctArea for Ducts (of type #{duct_type}) to sum to 1, but calculated sum is #{ducts_frac_area.round(2)}."
-        end
-      end
-    end
-
-    # Check sum of lighting fractions in a location <= 1
-    ltg_fracs = {}
-    @lighting_groups.each do |lighting_group|
-      next if lighting_group.location.nil? || lighting_group.fraction_of_units_in_location.nil?
-
-      ltg_fracs[lighting_group.location] = 0 if ltg_fracs[lighting_group.location].nil?
-      ltg_fracs[lighting_group.location] += lighting_group.fraction_of_units_in_location
-    end
-    ltg_fracs.each do |location, sum|
-      next if sum <= 1.01 # Use 1.01 in case of rounding
-
-      errors << "Sum of fractions of #{location} lighting (#{sum}) is greater than 1."
-    end
-
-=======
->>>>>>> d0b50b90
     # Check for HVAC systems referenced by multiple water heating systems
     hvac_systems.each do |hvac_system|
       num_attached = 0
