# frozen_string_literal: true

require 'ostruct'

'''
Example Usage:

-----------------
Reading from file
-----------------

hpxml = HPXML.new(hpxml_path: ...)

# Singleton elements
puts hpxml.building_construction.number_of_bedrooms

# Array elements
hpxml.walls.each do |wall|
  wall.windows.each do |window|
    puts window.area
  end
end

---------------------
Creating from scratch
---------------------

hpxml = HPXML.new()

# Singleton elements
hpxml.building_construction.number_of_bedrooms = 3
hpxml.building_construction.conditioned_floor_area = 2400

# Array elements
hpxml.walls.clear
hpxml.walls.add(id: "WallNorth", area: 500)
hpxml.walls.add(id: "WallSouth", area: 500)
hpxml.walls.add
hpxml.walls[-1].id = "WallEastWest"
hpxml.walls[-1].area = 1000

# Write file
XMLHelper.write_file(hpxml.to_oga, "out.xml")

'''

# FUTURE: Remove all idref attributes, make object attributes instead
#         E.g., in class Window, :wall_idref => :wall

class HPXML < Object
  HPXML_ATTRS = [:header, :site, :neighbor_buildings, :building_occupancy, :building_construction,
                 :climate_and_risk_zones, :air_infiltration_measurements, :attics, :foundations,
                 :roofs, :rim_joists, :walls, :foundation_walls, :floors, :slabs, :windows,
                 :skylights, :doors, :partition_wall_mass, :furniture_mass, :heating_systems,
                 :cooling_systems, :heat_pumps, :hvac_plant, :hvac_controls, :hvac_distributions,
                 :ventilation_fans, :water_heating_systems, :hot_water_distributions, :water_fixtures,
                 :water_heating, :solar_thermal_systems, :pv_systems, :generators, :batteries,
                 :clothes_washers, :clothes_dryers, :dishwashers, :refrigerators,
                 :freezers, :dehumidifiers, :cooking_ranges, :ovens, :lighting_groups, :lighting,
                 :ceiling_fans, :pools, :hot_tubs, :plug_loads, :fuel_loads]
  attr_reader(*HPXML_ATTRS, :doc, :errors, :warnings, :hpxml_path)

  NameSpace = 'http://hpxmlonline.com/2019/10'

  # Constants
  # FUTURE: Move some of these to within child classes (e.g., HPXML::Attic class)
  AirTypeFanCoil = 'fan coil'
  AirTypeGravity = 'gravity'
  AirTypeHighVelocity = 'high velocity'
  AirTypeRegularVelocity = 'regular velocity'
  AtticTypeBelowApartment = 'BelowApartment'
  AtticTypeCathedral = 'CathedralCeiling'
  AtticTypeConditioned = 'ConditionedAttic'
  AtticTypeFlatRoof = 'FlatRoof'
  AtticTypeUnvented = 'UnventedAttic'
  AtticTypeVented = 'VentedAttic'
  AtticWallTypeGable = 'gable'
  BatteryTypeLithiumIon = 'Li-ion'
  BatteryLifetimeModelNone = 'None'
  BatteryLifetimeModelKandlerSmith = 'KandlerSmith'
  BuildingAmerica = 'BuildingAmerica'
  CertificationEnergyStar = 'Energy Star'
  ClothesDryerControlTypeMoisture = 'moisture'
  ClothesDryerControlTypeTimer = 'timer'
  CFISModeAirHandler = 'air handler fan'
  CFISModeNone = 'none'
  CFISModeSupplementalFan = 'supplemental fan'
  ColorDark = 'dark'
  ColorLight = 'light'
  ColorMedium = 'medium'
  ColorMediumDark = 'medium dark'
  ColorReflective = 'reflective'
  DehumidifierTypePortable = 'portable'
  DehumidifierTypeWholeHome = 'whole-home'
  DHWRecirControlTypeManual = 'manual demand control'
  DHWRecirControlTypeNone = 'no control'
  DHWRecirControlTypeSensor = 'presence sensor demand control'
  DHWRecirControlTypeTemperature = 'temperature'
  DHWRecirControlTypeTimer = 'timer'
  DHWDistTypeRecirc = 'Recirculation'
  DHWDistTypeStandard = 'Standard'
  DuctInsulationMaterialUnknown = 'Unknown'
  DuctInsulationMaterialNone = 'None'
  DuctLeakageTotal = 'total'
  DuctLeakageToOutside = 'to outside'
  DuctTypeReturn = 'return'
  DuctTypeSupply = 'supply'
  DWHRFacilitiesConnectedAll = 'all'
  DWHRFacilitiesConnectedOne = 'one'
  ExteriorShadingTypeSolarScreens = 'solar screens'
  FoundationTypeAboveApartment = 'AboveApartment'
  FoundationTypeAmbient = 'Ambient'
  FoundationTypeBasementConditioned = 'ConditionedBasement'
  FoundationTypeBasementUnconditioned = 'UnconditionedBasement'
  FoundationTypeCrawlspaceConditioned = 'ConditionedCrawlspace'
  FoundationTypeCrawlspaceUnvented = 'UnventedCrawlspace'
  FoundationTypeCrawlspaceVented = 'VentedCrawlspace'
  FoundationTypeSlab = 'SlabOnGrade'
  FoundationWallTypeConcreteBlock = 'concrete block'
  FoundationWallTypeConcreteBlockFoamCore = 'concrete block foam core'
  FoundationWallTypeConcreteBlockPerliteCore = 'concrete block perlite core'
  FoundationWallTypeConcreteBlockSolidCore = 'concrete block solid core'
  FoundationWallTypeConcreteBlockVermiculiteCore = 'concrete block vermiculite core'
  FoundationWallTypeDoubleBrick = 'double brick'
  FoundationWallTypeSolidConcrete = 'solid concrete'
  FoundationWallTypeWood = 'wood'
<<<<<<< HEAD
  FloorOtherSpaceAbove = 'above'
  FloorOtherSpaceBelow = 'below'
  FloorTypeWoodFrame = 'WoodFrame'
  FloorTypeSIP = 'StructuralInsulatedPanel'
  FloorTypeSteelStud = 'SteelFrame'
  FloorTypeConcrete = 'SolidConcrete'
=======
  FloorTypeCeiling = 'ceiling'
  FloorTypeFloor = 'floor'
>>>>>>> b2b96fe2
  FuelLoadTypeGrill = 'grill'
  FuelLoadTypeLighting = 'lighting'
  FuelLoadTypeFireplace = 'fireplace'
  FuelTypeCoal = 'coal'
  FuelTypeCoalAnthracite = 'anthracite coal'
  FuelTypeCoalBituminous = 'bituminous coal'
  FuelTypeCoke = 'coke'
  FuelTypeDiesel = 'diesel'
  FuelTypeElectricity = 'electricity'
  FuelTypeKerosene = 'kerosene'
  FuelTypeNaturalGas = 'natural gas'
  FuelTypeOil = 'fuel oil'
  FuelTypeOil1 = 'fuel oil 1'
  FuelTypeOil2 = 'fuel oil 2'
  FuelTypeOil4 = 'fuel oil 4'
  FuelTypeOil5or6 = 'fuel oil 5/6'
  FuelTypePropane = 'propane'
  FuelTypeWoodCord = 'wood'
  FuelTypeWoodPellets = 'wood pellets'
  FurnitureMassTypeLightWeight = 'light-weight'
  FurnitureMassTypeHeavyWeight = 'heavy-weight'
  HeaterTypeElectricResistance = 'electric resistance'
  HeaterTypeGas = 'gas fired'
  HeaterTypeHeatPump = 'heat pump'
  HeatPumpBackupTypeIntegrated = 'integrated'
  HeatPumpBackupTypeSeparate = 'separate'
  HeatPumpSizingACCA = 'ACCA'
  HeatPumpSizingHERS = 'HERS'
  HeatPumpSizingMaxLoad = 'MaxLoad'
  HVACCompressorTypeSingleStage = 'single stage'
  HVACCompressorTypeTwoStage = 'two stage'
  HVACCompressorTypeVariableSpeed = 'variable speed'
  HVACControlTypeManual = 'manual thermostat'
  HVACControlTypeProgrammable = 'programmable thermostat'
  HVACDistributionTypeAir = 'AirDistribution'
  HVACDistributionTypeDSE = 'DSE'
  HVACDistributionTypeHydronic = 'HydronicDistribution'
  HVACTypeBoiler = 'Boiler'
  HVACTypeCentralAirConditioner = 'central air conditioner'
  HVACTypeChiller = 'chiller'
  HVACTypeCoolingTower = 'cooling tower'
  HVACTypeElectricResistance = 'ElectricResistance'
  HVACTypeEvaporativeCooler = 'evaporative cooler'
  HVACTypeFireplace = 'Fireplace'
  HVACTypeFixedHeater = 'FixedHeater'
  HVACTypeFloorFurnace = 'FloorFurnace'
  HVACTypeFurnace = 'Furnace'
  HVACTypePTACHeating = 'PackagedTerminalAirConditionerHeating'
  HVACTypeHeatPumpAirToAir = 'air-to-air'
  HVACTypeHeatPumpGroundToAir = 'ground-to-air'
  HVACTypeHeatPumpMiniSplit = 'mini-split'
  HVACTypeHeatPumpWaterLoopToAir = 'water-loop-to-air'
  HVACTypeHeatPumpPTHP = 'packaged terminal heat pump'
  HVACTypeMiniSplitAirConditioner = 'mini-split'
  HVACTypePortableHeater = 'PortableHeater'
  HVACTypeRoomAirConditioner = 'room air conditioner'
  HVACTypePTAC = 'packaged terminal air conditioner'
  HVACTypeStove = 'Stove'
  HVACTypeWallFurnace = 'WallFurnace'
  HydronicTypeBaseboard = 'baseboard'
  HydronicTypeRadiantCeiling = 'radiant ceiling'
  HydronicTypeRadiantFloor = 'radiant floor'
  HydronicTypeRadiator = 'radiator'
  HydronicTypeWaterLoop = 'water loop'
  InteriorFinishGypsumBoard = 'gypsum board'
  InteriorFinishGypsumCompositeBoard = 'gypsum composite board'
  InteriorFinishNone = 'none'
  InteriorFinishPlaster = 'plaster'
  InteriorFinishWood = 'wood'
  LeakinessTight = 'tight'
  LeakinessAverage = 'average'
  LightingTypeCFL = 'CompactFluorescent'
  LightingTypeLED = 'LightEmittingDiode'
  LightingTypeLFL = 'FluorescentTube'
  LocationAtticUnconditioned = 'attic - unconditioned'
  LocationAtticUnvented = 'attic - unvented'
  LocationAtticVented = 'attic - vented'
  LocationBasementConditioned = 'basement - conditioned'
  LocationBasementUnconditioned = 'basement - unconditioned'
  LocationBath = 'bath'
  LocationCrawlspaceConditioned = 'crawlspace - conditioned'
  LocationCrawlspaceUnvented = 'crawlspace - unvented'
  LocationCrawlspaceVented = 'crawlspace - vented'
  LocationExterior = 'exterior'
  LocationExteriorWall = 'exterior wall'
  LocationGarage = 'garage'
  LocationGround = 'ground'
  LocationInterior = 'interior'
  LocationKitchen = 'kitchen'
  LocationLivingSpace = 'living space'
  LocationOtherExterior = 'other exterior'
  LocationOtherHousingUnit = 'other housing unit'
  LocationOtherHeatedSpace = 'other heated space'
  LocationOtherMultifamilyBufferSpace = 'other multifamily buffer space'
  LocationOtherNonFreezingSpace = 'other non-freezing space'
  LocationOutside = 'outside'
  LocationRoof = 'roof'
  LocationRoofDeck = 'roof deck'
  LocationUnconditionedSpace = 'unconditioned space'
  LocationUnderSlab = 'under slab'
  MechVentTypeBalanced = 'balanced'
  MechVentTypeCFIS = 'central fan integrated supply'
  MechVentTypeERV = 'energy recovery ventilator'
  MechVentTypeExhaust = 'exhaust only'
  MechVentTypeHRV = 'heat recovery ventilator'
  MechVentTypeSupply = 'supply only'
  OccupancyCalculationTypeAsset = 'asset'
  OccupancyCalculationTypeOperational = 'operational'
  OrientationEast = 'east'
  OrientationNorth = 'north'
  OrientationNortheast = 'northeast'
  OrientationNorthwest = 'northwest'
  OrientationSouth = 'south'
  OrientationSoutheast = 'southeast'
  OrientationSouthwest = 'southwest'
  OrientationWest = 'west'
  PlugLoadTypeElectricVehicleCharging = 'electric vehicle charging'
  PlugLoadTypeOther = 'other'
  PlugLoadTypeTelevision = 'TV other'
  PlugLoadTypeWellPump = 'well pump'
  PVAnnualExcessSellbackRateTypeRetailElectricityCost = 'Retail Electricity Cost'
  PVAnnualExcessSellbackRateTypeUserSpecified = 'User-Specified'
  PVCompensationTypeFeedInTariff = 'FeedInTariff'
  PVCompensationTypeNetMetering = 'NetMetering'
  PVModuleTypePremium = 'premium'
  PVModuleTypeStandard = 'standard'
  PVModuleTypeThinFilm = 'thin film'
  PVTrackingTypeFixed = 'fixed'
  PVTrackingType1Axis = '1-axis'
  PVTrackingType1AxisBacktracked = '1-axis backtracked'
  PVTrackingType2Axis = '2-axis'
  ResidentialTypeApartment = 'apartment unit'
  ResidentialTypeManufactured = 'manufactured home'
  ResidentialTypeSFA = 'single-family attached'
  ResidentialTypeSFD = 'single-family detached'
  RoofTypeAsphaltShingles = 'asphalt or fiberglass shingles'
  RoofTypeConcrete = 'concrete'
  RoofTypeCool = 'cool roof'
  RoofTypeClayTile = 'slate or tile shingles'
  RoofTypeEPS = 'expanded polystyrene sheathing'
  RoofTypeMetal = 'metal surfacing'
  RoofTypePlasticRubber = 'plastic/rubber/synthetic sheeting'
  RoofTypeShingles = 'shingles'
  RoofTypeWoodShingles = 'wood shingles or shakes'
  ShieldingExposed = 'exposed'
  ShieldingNormal = 'normal'
  ShieldingWellShielded = 'well-shielded'
  SidingTypeAluminum = 'aluminum siding'
  SidingTypeAsbestos = 'asbestos siding'
  SidingTypeBrick = 'brick veneer'
  SidingTypeCompositeShingle = 'composite shingle siding'
  SidingTypeFiberCement = 'fiber cement siding'
  SidingTypeMasonite = 'masonite siding'
  SidingTypeNone = 'none'
  SidingTypeStucco = 'stucco'
  SidingTypeSyntheticStucco = 'synthetic stucco'
  SidingTypeVinyl = 'vinyl siding'
  SidingTypeWood = 'wood siding'
  SiteTypeUrban = 'urban'
  SiteTypeSuburban = 'suburban'
  SiteTypeRural = 'rural'
  SolarThermalLoopTypeDirect = 'liquid direct'
  SolarThermalLoopTypeIndirect = 'liquid indirect'
  SolarThermalLoopTypeThermosyphon = 'passive thermosyphon'
  SolarThermalSystemType = 'hot water'
  SolarThermalTypeDoubleGlazing = 'double glazing black'
  SolarThermalTypeEvacuatedTube = 'evacuated tube'
  SolarThermalTypeICS = 'integrated collector storage'
  SolarThermalTypeSingleGlazing = 'single glazing black'
  SurroundingsOneSide = 'attached on one side'
  SurroundingsTwoSides = 'attached on two sides'
  SurroundingsThreeSides = 'attached on three sides'
  SurroundingsStandAlone = 'stand-alone'
  TypeNone = 'none'
  TypeUnknown = 'unknown'
  UnitsACH = 'ACH'
  UnitsACHNatural = 'ACHnatural'
  UnitsAFUE = 'AFUE'
  UnitsAh = 'Ah'
  UnitsBtuPerHour = 'Btu/hr'
  UnitsCFM = 'CFM'
  UnitsCFM25 = 'CFM25'
  UnitsCFM50 = 'CFM50'
  UnitsCOP = 'COP'
  UnitsDegFPerHour = 'F/hr'
  UnitsDollars = '$'
  UnitsDollarsPerkW = '$/kW'
  UnitsEER = 'EER'
  UnitsCEER = 'CEER'
  UnitsHSPF = 'HSPF'
  UnitsHSPF2 = 'HSPF2'
  UnitsKwh = 'kWh'
  UnitsKwhPerYear = 'kWh/year'
  UnitsKwhPerDay = 'kWh/day'
  UnitsKwPerTon = 'kW/ton'
  UnitsPercent = 'Percent'
  UnitsPercentPerHour = '%/hr'
  UnitsSEER = 'SEER'
  UnitsSEER2 = 'SEER2'
  UnitsSLA = 'SLA'
  UnitsThermPerYear = 'therm/year'
  VerticalSurroundingsNoAboveOrBelow = 'no units above or below'
  VerticalSurroundingsAboveAndBelow = 'unit above and below'
  VerticalSurroundingsBelow = 'unit below'
  VerticalSurroundingsAbove = 'unit above'
  WallTypeAdobe = 'Adobe'
  WallTypeBrick = 'StructuralBrick'
  WallTypeCMU = 'ConcreteMasonryUnit'
  WallTypeConcrete = 'SolidConcrete'
  WallTypeDoubleWoodStud = 'DoubleWoodStud'
  WallTypeICF = 'InsulatedConcreteForms'
  WallTypeLog = 'LogWall'
  WallTypeSIP = 'StructuralInsulatedPanel'
  WallTypeSteelStud = 'SteelFrame'
  WallTypeStone = 'Stone'
  WallTypeStrawBale = 'StrawBale'
  WallTypeWoodStud = 'WoodStud'
  WaterFixtureTypeFaucet = 'faucet'
  WaterFixtureTypeShowerhead = 'shower head'
  WaterHeaterOperatingModeStandard = 'standard'
  WaterHeaterOperatingModeHeatPumpOnly = 'heat pump only'
  WaterHeaterTankModelTypeMixed = 'mixed'
  WaterHeaterTankModelTypeStratified = 'stratified'
  WaterHeaterTypeCombiStorage = 'space-heating boiler with storage tank'
  WaterHeaterTypeCombiTankless = 'space-heating boiler with tankless coil'
  WaterHeaterTypeHeatPump = 'heat pump water heater'
  WaterHeaterTypeTankless = 'instantaneous water heater'
  WaterHeaterTypeStorage = 'storage water heater'
  WaterHeaterUsageBinVerySmall = 'very small'
  WaterHeaterUsageBinLow = 'low'
  WaterHeaterUsageBinMedium = 'medium'
  WaterHeaterUsageBinHigh = 'high'
  WindowFrameTypeAluminum = 'Aluminum'
  WindowFrameTypeComposite = 'Composite'
  WindowFrameTypeFiberglass = 'Fiberglass'
  WindowFrameTypeMetal = 'Metal'
  WindowFrameTypeVinyl = 'Vinyl'
  WindowFrameTypeWood = 'Wood'
  WindowGasAir = 'air'
  WindowGasArgon = 'argon'
  WindowGasKrypton = 'krypton'
  WindowGasNitrogen = 'nitrogen'
  WindowGasOther = 'other'
  WindowGasXenon = 'xenon'
  WindowGlassTypeClear = 'clear'
  WindowGlassTypeLowE = 'low-e'
  WindowGlassTypeReflective = 'reflective'
  WindowGlassTypeTinted = 'tinted'
  WindowGlassTypeTintedReflective = 'tinted/reflective'
  WindowLayersDoublePane = 'double-pane'
  WindowLayersGlassBlock = 'glass block'
  WindowLayersSinglePane = 'single-pane'
  WindowLayersTriplePane = 'triple-pane'
  WindowClassArchitectural = 'architectural'
  WindowClassCommercial = 'commercial'
  WindowClassHeavyCommercial = 'heavy commercial'
  WindowClassResidential = 'residential'
  WindowClassLightCommercial = 'light commercial'

  def initialize(hpxml_path: nil, schema_path: nil, schematron_path: nil, collapse_enclosure: true, building_id: nil)
    @doc = nil
    @hpxml_path = hpxml_path
    @errors = []
    @warnings = []

    hpxml = nil
    if not hpxml_path.nil?
      @doc = XMLHelper.parse_file(hpxml_path)

      if not schema_path.nil?
        xsd_errors, xsd_warnings = XMLValidator.validate_against_schema(hpxml_path, schema_path)
        @errors += xsd_errors
        @warnings += xsd_warnings
        return unless @errors.empty?
      end

      # Check HPXML version
      hpxml = XMLHelper.get_element(@doc, '/HPXML')
      Version.check_hpxml_version(XMLHelper.get_attribute_value(hpxml, 'schemaVersion'))

      if not schematron_path.nil?
        sct_errors, sct_warnings = XMLValidator.validate_against_schematron(hpxml_path, schematron_path, hpxml)
        @errors += sct_errors
        @warnings += sct_warnings
        return unless @errors.empty?
      end

      # Handle multiple buildings
      if XMLHelper.get_elements(hpxml, 'Building').size > 1
        if building_id.nil?
          @errors << 'Multiple Building elements defined in HPXML file; Building ID argument must be provided.'
          return unless @errors.empty?
        end

        # Discard all Building elements except the one of interest
        XMLHelper.get_elements(hpxml, 'Building').reverse_each do |building|
          next if XMLHelper.get_attribute_value(XMLHelper.get_element(building, 'BuildingID'), 'id') == building_id

          building.remove
        end
        if XMLHelper.get_elements(hpxml, 'Building').size == 0
          @errors << "Could not find Building element with ID '#{building_id}'."
          return unless @errors.empty?
        end
      end
    end

    # Create/populate child objects
    from_oga(hpxml)

    # Check for additional errors (those hard to check via Schematron)
    @errors += check_for_errors()
    return unless @errors.empty?

    # Clean up
    delete_tiny_surfaces()
    delete_adiabatic_subsurfaces()
    if collapse_enclosure
      collapse_enclosure_surfaces()
    end
  end

  def hvac_systems
    return (@heating_systems + @cooling_systems + @heat_pumps)
  end

  def has_location(location)
    # Search for surfaces attached to this location
    (@roofs + @rim_joists + @walls + @foundation_walls + @floors + @slabs).each do |surface|
      return true if surface.interior_adjacent_to == location
      return true if surface.exterior_adjacent_to == location
    end
    return false
  end

  def has_fuel_access
    @site.fuels.each do |fuel|
      if fuel != FuelTypeElectricity
        return true
      end
    end
    return false
  end

  def predominant_heating_fuel
    fuel_fracs = {}
    @heating_systems.each do |heating_system|
      fuel = heating_system.heating_system_fuel
      fuel_fracs[fuel] = 0.0 if fuel_fracs[fuel].nil?
      fuel_fracs[fuel] += heating_system.fraction_heat_load_served.to_f
    end
    @heat_pumps.each do |heat_pump|
      fuel = heat_pump.heat_pump_fuel
      fuel_fracs[fuel] = 0.0 if fuel_fracs[fuel].nil?
      fuel_fracs[fuel] += heat_pump.fraction_heat_load_served.to_f
    end
    return FuelTypeElectricity if fuel_fracs.empty?
    return FuelTypeElectricity if fuel_fracs[FuelTypeElectricity].to_f > 0.5

    # Choose fossil fuel
    fuel_fracs.delete FuelTypeElectricity
    return fuel_fracs.key(fuel_fracs.values.max)
  end

  def predominant_water_heating_fuel
    fuel_fracs = {}
    @water_heating_systems.each do |water_heating_system|
      fuel = water_heating_system.fuel_type
      if fuel.nil? # Combi boiler
        fuel = water_heating_system.related_hvac_system.heating_system_fuel
      end
      fuel_fracs[fuel] = 0.0 if fuel_fracs[fuel].nil?
      fuel_fracs[fuel] += water_heating_system.fraction_dhw_load_served
    end
    return FuelTypeElectricity if fuel_fracs.empty?
    return FuelTypeElectricity if fuel_fracs[FuelTypeElectricity].to_f > 0.5

    # Choose fossil fuel
    fuel_fracs.delete FuelTypeElectricity
    return fuel_fracs.key(fuel_fracs.values.max)
  end

  def fraction_of_windows_operable()
    # Calculates the fraction of windows that are operable.
    # Since we don't have quantity available, we use area as an approximation.
    window_area_total = @windows.map { |w| w.area }.sum(0.0)
    window_area_operable = @windows.map { |w| w.fraction_operable * w.area }.sum(0.0)
    if window_area_total <= 0
      return 0.0
    end

    return window_area_operable / window_area_total
  end

  def primary_hvac_systems()
    return hvac_systems.select { |h| h.primary_system }
  end

  def total_fraction_cool_load_served()
    return @cooling_systems.total_fraction_cool_load_served + @heat_pumps.total_fraction_cool_load_served
  end

  def total_fraction_heat_load_served()
    return @heating_systems.total_fraction_heat_load_served + @heat_pumps.total_fraction_heat_load_served
  end

  def has_walkout_basement()
    has_conditioned_basement = has_location(LocationBasementConditioned)
    ncfl = @building_construction.number_of_conditioned_floors
    ncfl_ag = @building_construction.number_of_conditioned_floors_above_grade
    return (has_conditioned_basement && (ncfl == ncfl_ag))
  end

  def thermal_boundary_wall_areas()
    above_grade_area = 0.0 # Thermal boundary walls not in contact with soil
    below_grade_area = 0.0 # Thermal boundary walls in contact with soil

    (@walls + @rim_joists).each do |wall|
      if wall.is_thermal_boundary
        above_grade_area += wall.area
      end
    end

    @foundation_walls.each do |foundation_wall|
      next unless foundation_wall.is_thermal_boundary

      height = foundation_wall.height
      bg_depth = foundation_wall.depth_below_grade
      above_grade_area += (height - bg_depth) / height * foundation_wall.area
      below_grade_area += bg_depth / height * foundation_wall.area
    end

    return above_grade_area, below_grade_area
  end

  def common_wall_area()
    # Wall area for walls adjacent to Unrated Conditioned Space, not including
    # foundation walls.
    area = 0.0

    (@walls + @rim_joists).each do |wall|
      next unless HPXML::conditioned_locations_this_unit.include? wall.interior_adjacent_to

      if wall.exterior_adjacent_to == HPXML::LocationOtherHousingUnit
        area += wall.area
      elsif wall.exterior_adjacent_to == wall.interior_adjacent_to
        area += wall.area
      end
    end

    return area
  end

  def compartmentalization_boundary_areas()
    # Returns the infiltration compartmentalization boundary areas
    total_area = 0.0 # Total surface area that bounds the Infiltration Volume
    exterior_area = 0.0 # Same as above excluding surfaces attached to garage or other housing units

    # Determine which spaces are within infiltration volume
    spaces_within_infil_volume = HPXML::conditioned_locations_this_unit
    @attics.each do |attic|
      next unless [AtticTypeUnvented].include? attic.attic_type
      next unless attic.within_infiltration_volume

      spaces_within_infil_volume << attic.to_location
    end
    @foundations.each do |foundation|
      next unless [FoundationTypeBasementUnconditioned,
                   FoundationTypeCrawlspaceUnvented].include? foundation.foundation_type
      next unless foundation.within_infiltration_volume

      spaces_within_infil_volume << foundation.to_location
    end

    # Get surfaces bounding infiltration volume
    spaces_within_infil_volume.each do |location|
      (@roofs + @rim_joists + @walls + @foundation_walls + @floors + @slabs).each do |surface|
        is_adiabatic_surface = (surface.interior_adjacent_to == surface.exterior_adjacent_to)
        next unless [surface.interior_adjacent_to,
                     surface.exterior_adjacent_to].include? location

        if not is_adiabatic_surface
          # Exclude surfaces between two different spaces that are both within infiltration volume
          next if spaces_within_infil_volume.include?(surface.interior_adjacent_to) && spaces_within_infil_volume.include?(surface.exterior_adjacent_to)
        end

        # Update Compartmentalization Boundary areas
        total_area += surface.area
        next unless (not [LocationGarage,
                          LocationOtherHousingUnit,
                          LocationOtherHeatedSpace,
                          LocationOtherMultifamilyBufferSpace,
                          LocationOtherNonFreezingSpace].include? surface.exterior_adjacent_to) &&
                    (not is_adiabatic_surface)

        exterior_area += surface.area
      end
    end

    return total_area, exterior_area
  end

  def inferred_infiltration_height(infil_volume)
    # Infiltration height: vertical distance between lowest and highest above-grade points within the pressure boundary.
    # Height is inferred from available HPXML properties.
    # The WithinInfiltrationVolume properties are intentionally ignored for now.
    cfa = @building_construction.conditioned_floor_area

    ncfl_ag = @building_construction.number_of_conditioned_floors_above_grade
    if has_walkout_basement()
      infil_height = ncfl_ag * infil_volume / cfa
    else
      infil_volume -= inferred_conditioned_crawlspace_volume()

      # Calculate maximum above-grade height of conditioned foundation walls
      max_cond_fnd_wall_height_ag = 0.0
      @foundation_walls.each do |foundation_wall|
        next unless foundation_wall.is_exterior && HPXML::conditioned_below_grade_locations.include?(foundation_wall.interior_adjacent_to)

        height_ag = foundation_wall.height - foundation_wall.depth_below_grade
        next unless height_ag > max_cond_fnd_wall_height_ag

        max_cond_fnd_wall_height_ag = height_ag
      end

      # Add assumed rim joist height
      cond_fnd_rim_joist_height = 0
      @rim_joists.each do |rim_joist|
        next unless rim_joist.is_exterior && HPXML::conditioned_below_grade_locations.include?(rim_joist.interior_adjacent_to)

        cond_fnd_rim_joist_height = UnitConversions.convert(9, 'in', 'ft')
      end

      infil_height = ncfl_ag * infil_volume / cfa + max_cond_fnd_wall_height_ag + cond_fnd_rim_joist_height
    end
    return infil_height
  end

  def inferred_conditioned_crawlspace_volume
    if has_location(HPXML::LocationCrawlspaceConditioned)
      conditioned_crawl_area = @slabs.select { |s| s.interior_adjacent_to == HPXML::LocationCrawlspaceConditioned }.map { |s| s.area }.sum
      conditioned_crawl_height = @foundation_walls.select { |w| w.interior_adjacent_to == HPXML::LocationCrawlspaceConditioned }.map { |w| w.height }.max
      return conditioned_crawl_area * conditioned_crawl_height
    end
    return 0.0
  end

  def to_oga()
    @doc = _create_oga_document()
    @header.to_oga(@doc)
    @site.to_oga(@doc)
    @neighbor_buildings.to_oga(@doc)
    @building_occupancy.to_oga(@doc)
    @building_construction.to_oga(@doc)
    @climate_and_risk_zones.to_oga(@doc)
    @air_infiltration_measurements.to_oga(@doc)
    @attics.to_oga(@doc)
    @foundations.to_oga(@doc)
    @roofs.to_oga(@doc)
    @rim_joists.to_oga(@doc)
    @walls.to_oga(@doc)
    @foundation_walls.to_oga(@doc)
    @floors.to_oga(@doc)
    @slabs.to_oga(@doc)
    @windows.to_oga(@doc)
    @skylights.to_oga(@doc)
    @doors.to_oga(@doc)
    @partition_wall_mass.to_oga(@doc)
    @furniture_mass.to_oga(@doc)
    @heating_systems.to_oga(@doc)
    @cooling_systems.to_oga(@doc)
    @heat_pumps.to_oga(@doc)
    @hvac_plant.to_oga(@doc)
    @hvac_controls.to_oga(@doc)
    @hvac_distributions.to_oga(@doc)
    @ventilation_fans.to_oga(@doc)
    @water_heating_systems.to_oga(@doc)
    @hot_water_distributions.to_oga(@doc)
    @water_fixtures.to_oga(@doc)
    @water_heating.to_oga(@doc)
    @solar_thermal_systems.to_oga(@doc)
    @pv_systems.to_oga(@doc)
    @batteries.to_oga(@doc)
    @generators.to_oga(@doc)
    @clothes_washers.to_oga(@doc)
    @clothes_dryers.to_oga(@doc)
    @dishwashers.to_oga(@doc)
    @refrigerators.to_oga(@doc)
    @freezers.to_oga(@doc)
    @dehumidifiers.to_oga(@doc)
    @cooking_ranges.to_oga(@doc)
    @ovens.to_oga(@doc)
    @lighting_groups.to_oga(@doc)
    @ceiling_fans.to_oga(@doc)
    @lighting.to_oga(@doc)
    @pools.to_oga(@doc)
    @hot_tubs.to_oga(@doc)
    @plug_loads.to_oga(@doc)
    @fuel_loads.to_oga(@doc)
    return @doc
  end

  def from_oga(hpxml)
    @header = Header.new(self, hpxml)
    @site = Site.new(self, hpxml)
    @neighbor_buildings = NeighborBuildings.new(self, hpxml)
    @building_occupancy = BuildingOccupancy.new(self, hpxml)
    @building_construction = BuildingConstruction.new(self, hpxml)
    @climate_and_risk_zones = ClimateandRiskZones.new(self, hpxml)
    @air_infiltration_measurements = AirInfiltrationMeasurements.new(self, hpxml)
    @attics = Attics.new(self, hpxml)
    @foundations = Foundations.new(self, hpxml)
    @roofs = Roofs.new(self, hpxml)
    @rim_joists = RimJoists.new(self, hpxml)
    @walls = Walls.new(self, hpxml)
    @foundation_walls = FoundationWalls.new(self, hpxml)
    @floors = Floors.new(self, hpxml)
    @slabs = Slabs.new(self, hpxml)
    @windows = Windows.new(self, hpxml)
    @skylights = Skylights.new(self, hpxml)
    @doors = Doors.new(self, hpxml)
    @partition_wall_mass = PartitionWallMass.new(self, hpxml)
    @furniture_mass = FurnitureMass.new(self, hpxml)
    @heating_systems = HeatingSystems.new(self, hpxml)
    @cooling_systems = CoolingSystems.new(self, hpxml)
    @heat_pumps = HeatPumps.new(self, hpxml)
    @hvac_plant = HVACPlant.new(self, hpxml)
    @hvac_controls = HVACControls.new(self, hpxml)
    @hvac_distributions = HVACDistributions.new(self, hpxml)
    @ventilation_fans = VentilationFans.new(self, hpxml)
    @water_heating_systems = WaterHeatingSystems.new(self, hpxml)
    @hot_water_distributions = HotWaterDistributions.new(self, hpxml)
    @water_fixtures = WaterFixtures.new(self, hpxml)
    @water_heating = WaterHeating.new(self, hpxml)
    @solar_thermal_systems = SolarThermalSystems.new(self, hpxml)
    @pv_systems = PVSystems.new(self, hpxml)
    @batteries = Batteries.new(self, hpxml)
    @generators = Generators.new(self, hpxml)
    @clothes_washers = ClothesWashers.new(self, hpxml)
    @clothes_dryers = ClothesDryers.new(self, hpxml)
    @dishwashers = Dishwashers.new(self, hpxml)
    @refrigerators = Refrigerators.new(self, hpxml)
    @freezers = Freezers.new(self, hpxml)
    @dehumidifiers = Dehumidifiers.new(self, hpxml)
    @cooking_ranges = CookingRanges.new(self, hpxml)
    @ovens = Ovens.new(self, hpxml)
    @lighting_groups = LightingGroups.new(self, hpxml)
    @ceiling_fans = CeilingFans.new(self, hpxml)
    @lighting = Lighting.new(self, hpxml)
    @pools = Pools.new(self, hpxml)
    @hot_tubs = HotTubs.new(self, hpxml)
    @plug_loads = PlugLoads.new(self, hpxml)
    @fuel_loads = FuelLoads.new(self, hpxml)
  end

  # Class to store additional properties on an HPXML object that are not intended
  # to end up in the HPXML file. For example, you can store the OpenStudio::Model::Space
  # object for an appliance.
  class AdditionalProperties < OpenStruct
    def method_missing(meth, *args)
      # Complain if no value has been set rather than just returning nil
      raise NoMethodError, "undefined method '#{meth}' for #{self}" unless meth.to_s.end_with?('=')

      super
    end
  end

  # HPXML Standard Element (e.g., Roof)
  class BaseElement
    attr_accessor(:hpxml_object, :additional_properties)

    def initialize(hpxml_object, oga_element = nil, **kwargs)
      @hpxml_object = hpxml_object
      @additional_properties = AdditionalProperties.new

      # Automatically add :foo_isdefaulted attributes to class
      self.class::ATTRS.each do |attribute|
        next if attribute.to_s.end_with? '_isdefaulted'

        attr = "#{attribute}_isdefaulted".to_sym
        next if self.class::ATTRS.include? attr

        # Add attribute to ATTRS and class
        self.class::ATTRS << attr
        create_attr(attr.to_s) # From https://stackoverflow.com/a/4082937
      end

      if not oga_element.nil?
        # Set values from HPXML Oga element
        from_oga(oga_element)
      else
        # Set values from **kwargs
        kwargs.each do |k, v|
          send(k.to_s + '=', v)
        end
      end
    end

    def create_method(name, &block)
      self.class.send(:define_method, name, &block)
    end

    def create_attr(name)
      create_method("#{name}=".to_sym) { |val| instance_variable_set('@' + name, val) }
      create_method(name.to_sym) { instance_variable_get('@' + name) }
    end

    def to_h
      h = {}
      self.class::ATTRS.each do |attribute|
        h[attribute] = send(attribute)
      end
      return h
    end

    def to_s
      return to_h.to_s
    end

    def nil?
      # Returns true if all attributes are nil
      to_h.each do |k, v|
        next if k.to_s.end_with? '_isdefaulted'
        return false if not v.nil?
      end
      return true
    end
  end

  # HPXML Array Element (e.g., Roofs)
  class BaseArrayElement < Array
    attr_accessor(:hpxml_object, :additional_properties)

    def initialize(hpxml_object, oga_element = nil)
      @hpxml_object = hpxml_object
      @additional_properties = AdditionalProperties.new

      if not oga_element.nil?
        # Set values from HPXML Oga element
        from_oga(oga_element)
      end
    end

    def check_for_errors
      errors = []
      each do |child|
        if not child.respond_to? :check_for_errors
          fail "Need to add 'check_for_errors' method to #{child.class} class."
        end

        errors += child.check_for_errors
      end
      return errors
    end

    def to_oga(doc)
      each do |child|
        child.to_oga(doc)
      end
    end

    def to_s
      return map { |x| x.to_s }
    end
  end

  class Header < BaseElement
    def initialize(hpxml_object, *args)
      @emissions_scenarios = EmissionsScenarios.new(hpxml_object)
      @utility_bill_scenarios = UtilityBillScenarios.new(hpxml_object)
      super(hpxml_object, *args)
    end
    ATTRS = [:xml_type, :xml_generated_by, :created_date_and_time, :transaction,
             :software_program_used, :software_program_version, :eri_calculation_version,
             :timestep, :building_id, :event_type, :state_code, :zip_code,
             :egrid_region, :egrid_subregion, :cambium_region_gea, :time_zone_utc_offset,
             :sim_begin_month, :sim_begin_day, :sim_end_month, :sim_end_day, :sim_calendar_year,
             :dst_enabled, :dst_begin_month, :dst_begin_day, :dst_end_month, :dst_end_day,
             :heat_pump_sizing_methodology, :allow_increased_fixed_capacities,
             :apply_ashrae140_assumptions, :energystar_calculation_version, :schedules_filepaths,
             :occupancy_calculation_type, :extension_properties, :iecc_eri_calculation_version,
             :zerh_calculation_version, :temperature_capacitance_multiplier,
             :natvent_days_per_week]
    attr_accessor(*ATTRS)
    attr_reader(:emissions_scenarios)
    attr_reader(:utility_bill_scenarios)

    def check_for_errors
      errors = []

      errors += HPXML::check_dates('Run Period', @sim_begin_month, @sim_begin_day, @sim_end_month, @sim_end_day)

      if (not @sim_begin_month.nil?) && (not @sim_end_month.nil?)
        if @sim_begin_month > @sim_end_month
          errors << "Run Period Begin Month (#{@sim_begin_month}) cannot come after Run Period End Month (#{@sim_end_month})."
        end

        if (not @sim_begin_day.nil?) && (not @sim_end_day.nil?)
          if @sim_begin_month == @sim_end_month && @sim_begin_day > @sim_end_day
            errors << "Run Period Begin Day of Month (#{@sim_begin_day}) cannot come after Run Period End Day of Month (#{@sim_end_day}) for the same month (#{begin_month})."
          end
        end
      end

      errors += HPXML::check_dates('Daylight Saving', @dst_begin_month, @dst_begin_day, @dst_end_month, @dst_end_day)
      errors += @emissions_scenarios.check_for_errors
      errors += @utility_bill_scenarios.check_for_errors

      return errors
    end

    def to_oga(doc)
      return if nil?

      hpxml = XMLHelper.get_element(doc, '/HPXML')
      header = XMLHelper.add_element(hpxml, 'XMLTransactionHeaderInformation')
      XMLHelper.add_element(header, 'XMLType', @xml_type, :string)
      XMLHelper.add_element(header, 'XMLGeneratedBy', @xml_generated_by, :string)
      if not @created_date_and_time.nil?
        XMLHelper.add_element(header, 'CreatedDateAndTime', @created_date_and_time, :string)
      else
        XMLHelper.add_element(header, 'CreatedDateAndTime', Time.now.strftime('%Y-%m-%dT%H:%M:%S%:z'), :string)
      end
      XMLHelper.add_element(header, 'Transaction', @transaction, :string)

      software_info = XMLHelper.add_element(hpxml, 'SoftwareInfo')
      XMLHelper.add_element(software_info, 'SoftwareProgramUsed', @software_program_used, :string) unless @software_program_used.nil?
      XMLHelper.add_element(software_info, 'SoftwareProgramVersion', @software_program_version, :string) unless @software_program_version.nil?
      XMLHelper.add_extension(software_info, 'OccupancyCalculationType', @occupancy_calculation_type, :string, @occupancy_calculation_type_isdefaulted) unless @occupancy_calculation_type.nil?
      XMLHelper.add_extension(software_info, 'ApplyASHRAE140Assumptions', @apply_ashrae140_assumptions, :boolean) unless @apply_ashrae140_assumptions.nil?
      { @eri_calculation_version => 'ERICalculation',
        @energystar_calculation_version => 'EnergyStarCalculation',
        @iecc_eri_calculation_version => 'IECCERICalculation',
        @zerh_calculation_version => 'ZERHCalculation' }.each do |calculation_version, element_name|
        next if calculation_version.nil?

        extension = XMLHelper.create_elements_as_needed(software_info, ['extension'])
        calculation = XMLHelper.add_element(extension, element_name)
        XMLHelper.add_element(calculation, 'Version', calculation_version, :string)
      end
      if (not @timestep.nil?) || (not @sim_begin_month.nil?) || (not @sim_begin_day.nil?) || (not @sim_end_month.nil?) || (not @sim_end_day.nil?) || (not @temperature_capacitance_multiplier.nil?)
        extension = XMLHelper.create_elements_as_needed(software_info, ['extension'])
        simulation_control = XMLHelper.add_element(extension, 'SimulationControl')
        XMLHelper.add_element(simulation_control, 'Timestep', @timestep, :integer, @timestep_isdefaulted) unless @timestep.nil?
        XMLHelper.add_element(simulation_control, 'BeginMonth', @sim_begin_month, :integer, @sim_begin_month_isdefaulted) unless @sim_begin_month.nil?
        XMLHelper.add_element(simulation_control, 'BeginDayOfMonth', @sim_begin_day, :integer, @sim_begin_day_isdefaulted) unless @sim_begin_day.nil?
        XMLHelper.add_element(simulation_control, 'EndMonth', @sim_end_month, :integer, @sim_end_month_isdefaulted) unless @sim_end_month.nil?
        XMLHelper.add_element(simulation_control, 'EndDayOfMonth', @sim_end_day, :integer, @sim_end_day_isdefaulted) unless @sim_end_day.nil?
        XMLHelper.add_element(simulation_control, 'CalendarYear', @sim_calendar_year, :integer, @sim_calendar_year_isdefaulted) unless @sim_calendar_year.nil?
        XMLHelper.add_element(simulation_control, 'TemperatureCapacitanceMultiplier', @temperature_capacitance_multiplier, :float, @temperature_capacitance_multiplier_isdefaulted) unless @temperature_capacitance_multiplier.nil?
      end
      if (not @heat_pump_sizing_methodology.nil?) || (not @allow_increased_fixed_capacities.nil?)
        hvac_sizing_control = XMLHelper.create_elements_as_needed(software_info, ['extension', 'HVACSizingControl'])
        XMLHelper.add_element(hvac_sizing_control, 'HeatPumpSizingMethodology', @heat_pump_sizing_methodology, :string, @heat_pump_sizing_methodology_isdefaulted) unless @heat_pump_sizing_methodology.nil?
        XMLHelper.add_element(hvac_sizing_control, 'AllowIncreasedFixedCapacities', @allow_increased_fixed_capacities, :boolean, @allow_increased_fixed_capacities_isdefaulted) unless @allow_increased_fixed_capacities.nil?
      end
      XMLHelper.add_extension(software_info, 'NaturalVentilationAvailabilityDaysperWeek', @natvent_days_per_week, :integer, @natvent_days_per_week_isdefaulted) unless @natvent_days_per_week.nil?
      if (not @schedules_filepaths.nil?) && (not @schedules_filepaths.empty?)
        extension = XMLHelper.create_elements_as_needed(software_info, ['extension'])
        @schedules_filepaths.each do |schedules_filepath|
          XMLHelper.add_element(extension, 'SchedulesFilePath', schedules_filepath, :string)
        end
      end
      if (not @extension_properties.nil?) && (not @extension_properties.empty?)
        properties = XMLHelper.create_elements_as_needed(software_info, ['extension', 'AdditionalProperties'])
        @extension_properties.each do |key, value|
          XMLHelper.add_element(properties, key, value, :string)
        end
      end
      @emissions_scenarios.to_oga(software_info)
      @utility_bill_scenarios.to_oga(software_info)

      building = XMLHelper.add_element(hpxml, 'Building')
      building_building_id = XMLHelper.add_element(building, 'BuildingID')
      XMLHelper.add_attribute(building_building_id, 'id', @building_id)
      if (not @state_code.nil?) || (not @zip_code.nil?) || (not @time_zone_utc_offset.nil?) || (not @egrid_region.nil?) || (not @egrid_subregion.nil?) || (not @cambium_region_gea.nil?) || (not @dst_enabled.nil?) || (not @dst_begin_month.nil?) || (not @dst_begin_day.nil?) || (not @dst_end_month.nil?) || (not @dst_end_day.nil?)
        site = XMLHelper.add_element(building, 'Site')
        site_id = XMLHelper.add_element(site, 'SiteID')
        XMLHelper.add_attribute(site_id, 'id', 'SiteID')
        if (not @state_code.nil?) || (not @zip_code.nil?)
          address = XMLHelper.add_element(site, 'Address')
          XMLHelper.add_element(address, 'StateCode', @state_code, :string, @state_code_isdefaulted) unless @state_code.nil?
          XMLHelper.add_element(address, 'ZipCode', @zip_code, :string) unless @zip_code.nil?
        end
        if not @egrid_region.nil?
          XMLHelper.add_element(site, 'eGridRegion', @egrid_region, :string, @egrid_region_isdefaulted)
        end
        if not @egrid_subregion.nil?
          XMLHelper.add_element(site, 'eGridSubregion', @egrid_subregion, :string, @egrid_subregion_isdefaulted)
        end
        if not @cambium_region_gea.nil?
          XMLHelper.add_element(site, 'CambiumRegionGEA', @cambium_region_gea, :string, @cambium_region_gea_isdefaulted)
        end
        if (not @time_zone_utc_offset.nil?) || (not @dst_enabled.nil?) || (not @dst_begin_month.nil?) || (not @dst_begin_day.nil?) || (not @dst_end_month.nil?) || (not @dst_end_day.nil?)
          time_zone = XMLHelper.add_element(site, 'TimeZone')
          XMLHelper.add_element(time_zone, 'UTCOffset', @time_zone_utc_offset, :float, @time_zone_utc_offset_isdefaulted) unless @time_zone_utc_offset.nil?
          XMLHelper.add_element(time_zone, 'DSTObserved', @dst_enabled, :boolean, @dst_enabled_isdefaulted) unless @dst_enabled.nil?
          XMLHelper.add_extension(time_zone, 'DSTBeginMonth', @dst_begin_month, :integer, @dst_begin_month_isdefaulted) unless @dst_begin_month.nil?
          XMLHelper.add_extension(time_zone, 'DSTBeginDayOfMonth', @dst_begin_day, :integer, @dst_begin_day_isdefaulted) unless @dst_begin_day.nil?
          XMLHelper.add_extension(time_zone, 'DSTEndMonth', @dst_end_month, :integer, @dst_end_month_isdefaulted) unless @dst_end_month.nil?
          XMLHelper.add_extension(time_zone, 'DSTEndDayOfMonth', @dst_end_day, :integer, @dst_end_day_isdefaulted) unless @dst_end_day.nil?
        end
      end
      project_status = XMLHelper.add_element(building, 'ProjectStatus')
      XMLHelper.add_element(project_status, 'EventType', @event_type, :string)
    end

    def from_oga(hpxml)
      return if hpxml.nil?

      @xml_type = XMLHelper.get_value(hpxml, 'XMLTransactionHeaderInformation/XMLType', :string)
      @xml_generated_by = XMLHelper.get_value(hpxml, 'XMLTransactionHeaderInformation/XMLGeneratedBy', :string)
      @created_date_and_time = XMLHelper.get_value(hpxml, 'XMLTransactionHeaderInformation/CreatedDateAndTime', :string)
      @transaction = XMLHelper.get_value(hpxml, 'XMLTransactionHeaderInformation/Transaction', :string)
      @software_program_used = XMLHelper.get_value(hpxml, 'SoftwareInfo/SoftwareProgramUsed', :string)
      @software_program_version = XMLHelper.get_value(hpxml, 'SoftwareInfo/SoftwareProgramVersion', :string)
      @eri_calculation_version = XMLHelper.get_value(hpxml, 'SoftwareInfo/extension/ERICalculation/Version', :string)
      @iecc_eri_calculation_version = XMLHelper.get_value(hpxml, 'SoftwareInfo/extension/IECCERICalculation/Version', :string)
      @energystar_calculation_version = XMLHelper.get_value(hpxml, 'SoftwareInfo/extension/EnergyStarCalculation/Version', :string)
      @zerh_calculation_version = XMLHelper.get_value(hpxml, 'SoftwareInfo/extension/ZERHCalculation/Version', :string)
      @timestep = XMLHelper.get_value(hpxml, 'SoftwareInfo/extension/SimulationControl/Timestep', :integer)
      @sim_begin_month = XMLHelper.get_value(hpxml, 'SoftwareInfo/extension/SimulationControl/BeginMonth', :integer)
      @sim_begin_day = XMLHelper.get_value(hpxml, 'SoftwareInfo/extension/SimulationControl/BeginDayOfMonth', :integer)
      @sim_end_month = XMLHelper.get_value(hpxml, 'SoftwareInfo/extension/SimulationControl/EndMonth', :integer)
      @sim_end_day = XMLHelper.get_value(hpxml, 'SoftwareInfo/extension/SimulationControl/EndDayOfMonth', :integer)
      @sim_calendar_year = XMLHelper.get_value(hpxml, 'SoftwareInfo/extension/SimulationControl/CalendarYear', :integer)
      @temperature_capacitance_multiplier = XMLHelper.get_value(hpxml, 'SoftwareInfo/extension/SimulationControl/TemperatureCapacitanceMultiplier', :float)
      @occupancy_calculation_type = XMLHelper.get_value(hpxml, 'SoftwareInfo/extension/OccupancyCalculationType', :string)
      @natvent_days_per_week = XMLHelper.get_value(hpxml, 'SoftwareInfo/extension/NaturalVentilationAvailabilityDaysperWeek', :integer)
      @apply_ashrae140_assumptions = XMLHelper.get_value(hpxml, 'SoftwareInfo/extension/ApplyASHRAE140Assumptions', :boolean)
      @heat_pump_sizing_methodology = XMLHelper.get_value(hpxml, 'SoftwareInfo/extension/HVACSizingControl/HeatPumpSizingMethodology', :string)
      @allow_increased_fixed_capacities = XMLHelper.get_value(hpxml, 'SoftwareInfo/extension/HVACSizingControl/AllowIncreasedFixedCapacities', :boolean)
      @schedules_filepaths = XMLHelper.get_values(hpxml, 'SoftwareInfo/extension/SchedulesFilePath', :string)
      @extension_properties = {}
      XMLHelper.get_elements(hpxml, 'SoftwareInfo/extension/AdditionalProperties').each do |property|
        property.children.each do |child|
          next unless child.is_a? Oga::XML::Element

          @extension_properties[child.name] = child.text
          @extension_properties[child.name] = nil if @extension_properties[child.name].empty?
        end
      end
      @emissions_scenarios.from_oga(XMLHelper.get_element(hpxml, 'SoftwareInfo'))
      @utility_bill_scenarios.from_oga(XMLHelper.get_element(hpxml, 'SoftwareInfo'))
      @building_id = HPXML::get_id(hpxml, 'Building/BuildingID')
      @event_type = XMLHelper.get_value(hpxml, 'Building/ProjectStatus/EventType', :string)
      @state_code = XMLHelper.get_value(hpxml, 'Building/Site/Address/StateCode', :string)
      @zip_code = XMLHelper.get_value(hpxml, 'Building/Site/Address/ZipCode', :string)
      @egrid_region = XMLHelper.get_value(hpxml, 'Building/Site/eGridRegion', :string)
      @egrid_subregion = XMLHelper.get_value(hpxml, 'Building/Site/eGridSubregion', :string)
      @cambium_region_gea = XMLHelper.get_value(hpxml, 'Building/Site/CambiumRegionGEA', :string)
      @time_zone_utc_offset = XMLHelper.get_value(hpxml, 'Building/Site/TimeZone/UTCOffset', :float)
      @dst_enabled = XMLHelper.get_value(hpxml, 'Building/Site/TimeZone/DSTObserved', :boolean)
      @dst_begin_month = XMLHelper.get_value(hpxml, 'Building/Site/TimeZone/extension/DSTBeginMonth', :integer)
      @dst_begin_day = XMLHelper.get_value(hpxml, 'Building/Site/TimeZone/extension/DSTBeginDayOfMonth', :integer)
      @dst_end_month = XMLHelper.get_value(hpxml, 'Building/Site/TimeZone/extension/DSTEndMonth', :integer)
      @dst_end_day = XMLHelper.get_value(hpxml, 'Building/Site/TimeZone/extension/DSTEndDayOfMonth', :integer)
    end
  end

  class EmissionsScenarios < BaseArrayElement
    def add(**kwargs)
      self << EmissionsScenario.new(@hpxml_object, **kwargs)
    end

    def from_oga(software_info)
      return if software_info.nil?

      XMLHelper.get_elements(software_info, 'extension/EmissionsScenarios/EmissionsScenario').each do |emissions_scenario|
        self << EmissionsScenario.new(@hpxml_object, emissions_scenario)
      end
    end
  end

  class EmissionsScenario < BaseElement
    UnitsKgPerMWh = 'kg/MWh'
    UnitsKgPerMBtu = 'kg/MBtu'
    UnitsLbPerMWh = 'lb/MWh'
    UnitsLbPerMBtu = 'lb/MBtu'

    ATTRS = [:name, :emissions_type, :elec_units, :elec_value, :elec_schedule_filepath,
             :elec_schedule_number_of_header_rows, :elec_schedule_column_number,
             :natural_gas_units, :natural_gas_value, :propane_units, :propane_value,
             :fuel_oil_units, :fuel_oil_value, :coal_units, :coal_value,
             :wood_units, :wood_value, :wood_pellets_units, :wood_pellets_value]
    attr_accessor(*ATTRS)

    def delete
      @hpxml_object.header.emissions_scenarios.delete(self)
    end

    def check_for_errors
      errors = []
      return errors
    end

    def to_oga(software_info)
      emissions_scenarios = XMLHelper.create_elements_as_needed(software_info, ['extension', 'EmissionsScenarios'])
      emissions_scenario = XMLHelper.add_element(emissions_scenarios, 'EmissionsScenario')
      XMLHelper.add_element(emissions_scenario, 'Name', @name, :string) unless @name.nil?
      XMLHelper.add_element(emissions_scenario, 'EmissionsType', @emissions_type, :string) unless @emissions_type.nil?
      if not @elec_schedule_filepath.nil?
        emissions_factor = XMLHelper.add_element(emissions_scenario, 'EmissionsFactor')
        XMLHelper.add_element(emissions_factor, 'FuelType', HPXML::FuelTypeElectricity, :string)
        XMLHelper.add_element(emissions_factor, 'Units', @elec_units, :string)
        XMLHelper.add_element(emissions_factor, 'ScheduleFilePath', @elec_schedule_filepath, :string)
        XMLHelper.add_element(emissions_factor, 'NumberofHeaderRows', @elec_schedule_number_of_header_rows, :integer, @elec_schedule_number_of_header_rows_isdefaulted) unless @elec_schedule_number_of_header_rows.nil?
        XMLHelper.add_element(emissions_factor, 'ColumnNumber', @elec_schedule_column_number, :integer, @elec_schedule_column_number_isdefaulted) unless @elec_schedule_column_number.nil?
      end
      { HPXML::FuelTypeElectricity => [@elec_units, @elec_units_isdefaulted,
                                       @elec_value, @elec_value_isdefaulted],
        HPXML::FuelTypeNaturalGas => [@natural_gas_units, @natural_gas_units_isdefaulted,
                                      @natural_gas_value, @natural_gas_value_isdefaulted],
        HPXML::FuelTypePropane => [@propane_units, @propane_units_isdefaulted,
                                   @propane_value, @propane_value_isdefaulted],
        HPXML::FuelTypeOil => [@fuel_oil_units, @fuel_oil_units_isdefaulted,
                               @fuel_oil_value, @fuel_oil_value_isdefaulted],
        HPXML::FuelTypeCoal => [@coal_units, @coal_units_isdefaulted,
                                @coal_value, @coal_value_isdefaulted],
        HPXML::FuelTypeWoodCord => [@wood_units, @wood_units_isdefaulted,
                                    @wood_value, @wood_value_isdefaulted],
        HPXML::FuelTypeWoodPellets => [@wood_pellets_units, @wood_pellets_units_isdefaulted,
                                       @wood_pellets_value, @wood_pellets_value_isdefaulted] }.each do |fuel, vals|
        units, units_isdefaulted, value, value_isdefaulted = vals
        next if value.nil?

        emissions_factor = XMLHelper.add_element(emissions_scenario, 'EmissionsFactor')
        XMLHelper.add_element(emissions_factor, 'FuelType', fuel, :string)
        XMLHelper.add_element(emissions_factor, 'Units', units, :string, units_isdefaulted)
        XMLHelper.add_element(emissions_factor, 'Value', value, :float, value_isdefaulted)
      end
    end

    def from_oga(emissions_scenario)
      return if emissions_scenario.nil?

      @name = XMLHelper.get_value(emissions_scenario, 'Name', :string)
      @emissions_type = XMLHelper.get_value(emissions_scenario, 'EmissionsType', :string)
      @elec_units = XMLHelper.get_value(emissions_scenario, "EmissionsFactor[FuelType='#{HPXML::FuelTypeElectricity}']/Units", :string)
      @elec_value = XMLHelper.get_value(emissions_scenario, "EmissionsFactor[FuelType='#{HPXML::FuelTypeElectricity}']/Value", :float)
      @elec_schedule_filepath = XMLHelper.get_value(emissions_scenario, "EmissionsFactor[FuelType='#{HPXML::FuelTypeElectricity}']/ScheduleFilePath", :string)
      @elec_schedule_number_of_header_rows = XMLHelper.get_value(emissions_scenario, "EmissionsFactor[FuelType='#{HPXML::FuelTypeElectricity}']/NumberofHeaderRows", :integer)
      @elec_schedule_column_number = XMLHelper.get_value(emissions_scenario, "EmissionsFactor[FuelType='#{HPXML::FuelTypeElectricity}']/ColumnNumber", :integer)
      @natural_gas_units = XMLHelper.get_value(emissions_scenario, "EmissionsFactor[FuelType='#{HPXML::FuelTypeNaturalGas}']/Units", :string)
      @natural_gas_value = XMLHelper.get_value(emissions_scenario, "EmissionsFactor[FuelType='#{HPXML::FuelTypeNaturalGas}']/Value", :float)
      @propane_units = XMLHelper.get_value(emissions_scenario, "EmissionsFactor[FuelType='#{HPXML::FuelTypePropane}']/Units", :string)
      @propane_value = XMLHelper.get_value(emissions_scenario, "EmissionsFactor[FuelType='#{HPXML::FuelTypePropane}']/Value", :float)
      @fuel_oil_units = XMLHelper.get_value(emissions_scenario, "EmissionsFactor[FuelType='#{HPXML::FuelTypeOil}']/Units", :string)
      @fuel_oil_value = XMLHelper.get_value(emissions_scenario, "EmissionsFactor[FuelType='#{HPXML::FuelTypeOil}']/Value", :float)
      @coal_units = XMLHelper.get_value(emissions_scenario, "EmissionsFactor[FuelType='#{HPXML::FuelTypeCoal}']/Units", :string)
      @coal_value = XMLHelper.get_value(emissions_scenario, "EmissionsFactor[FuelType='#{HPXML::FuelTypeCoal}']/Value", :float)
      @wood_units = XMLHelper.get_value(emissions_scenario, "EmissionsFactor[FuelType='#{HPXML::FuelTypeWoodCord}']/Units", :string)
      @wood_value = XMLHelper.get_value(emissions_scenario, "EmissionsFactor[FuelType='#{HPXML::FuelTypeWoodCord}']/Value", :float)
      @wood_pellets_units = XMLHelper.get_value(emissions_scenario, "EmissionsFactor[FuelType='#{HPXML::FuelTypeWoodPellets}']/Units", :string)
      @wood_pellets_value = XMLHelper.get_value(emissions_scenario, "EmissionsFactor[FuelType='#{HPXML::FuelTypeWoodPellets}']/Value", :float)
    end
  end

  class UtilityBillScenarios < BaseArrayElement
    def add(**kwargs)
      self << UtilityBillScenario.new(@hpxml_object, **kwargs)
    end

    def from_oga(software_info)
      return if software_info.nil?

      XMLHelper.get_elements(software_info, 'extension/UtilityBillScenarios/UtilityBillScenario').each do |utility_bill_scenario|
        self << UtilityBillScenario.new(@hpxml_object, utility_bill_scenario)
      end
    end
  end

  class UtilityBillScenario < BaseElement
    ATTRS = [:name,
             :elec_fixed_charge, :natural_gas_fixed_charge, :propane_fixed_charge, :fuel_oil_fixed_charge,
             :coal_fixed_charge, :wood_fixed_charge, :wood_pellets_fixed_charge,
             :elec_marginal_rate, :natural_gas_marginal_rate, :propane_marginal_rate, :fuel_oil_marginal_rate,
             :coal_marginal_rate, :wood_marginal_rate, :wood_pellets_marginal_rate,
             :pv_compensation_type,
             :pv_net_metering_annual_excess_sellback_rate_type, :pv_net_metering_annual_excess_sellback_rate,
             :pv_feed_in_tariff_rate,
             :pv_monthly_grid_connection_fee_dollars_per_kw, :pv_monthly_grid_connection_fee_dollars]
    attr_accessor(*ATTRS)

    def delete
      @hpxml_object.header.utility_bill_scenarios.delete(self)
    end

    def check_for_errors
      errors = []
      return errors
    end

    def to_oga(software_info)
      utility_bill_scenarios = XMLHelper.create_elements_as_needed(software_info, ['extension', 'UtilityBillScenarios'])
      utility_bill_scenario = XMLHelper.add_element(utility_bill_scenarios, 'UtilityBillScenario')
      XMLHelper.add_element(utility_bill_scenario, 'Name', @name, :string) unless @name.nil?
      { HPXML::FuelTypeElectricity => [@elec_fixed_charge, @elec_fixed_charge_isdefaulted, @elec_marginal_rate, @elec_marginal_rate_isdefaulted],
        HPXML::FuelTypeNaturalGas => [@natural_gas_fixed_charge, @natural_gas_fixed_charge_isdefaulted, @natural_gas_marginal_rate, @natural_gas_marginal_rate_isdefaulted],
        HPXML::FuelTypePropane => [@propane_fixed_charge, @propane_fixed_charge_isdefaulted, @propane_marginal_rate, @propane_marginal_rate_isdefaulted],
        HPXML::FuelTypeOil => [@fuel_oil_fixed_charge, @fuel_oil_fixed_charge_isdefaulted, @fuel_oil_marginal_rate, @fuel_oil_marginal_rate_isdefaulted],
        HPXML::FuelTypeCoal => [@coal_fixed_charge, @coal_fixed_charge_isdefaulted, @coal_marginal_rate, @coal_marginal_rate_isdefaulted],
        HPXML::FuelTypeWoodCord => [@wood_fixed_charge, @wood_fixed_charge_isdefaulted, @wood_marginal_rate, @wood_marginal_rate_isdefaulted],
        HPXML::FuelTypeWoodPellets => [@wood_pellets_fixed_charge, @wood_pellets_fixed_charge_isdefaulted, @wood_pellets_marginal_rate, @wood_pellets_marginal_rate_isdefaulted] }.each do |fuel, vals|
        fixed_charge, fixed_charge_isdefaulted, marginal_rate, marginal_rate_isdefaulted = vals
        next if fixed_charge.nil? && marginal_rate.nil?

        utility_rate = XMLHelper.add_element(utility_bill_scenario, 'UtilityRate')
        XMLHelper.add_element(utility_rate, 'FuelType', fuel, :string)
        XMLHelper.add_element(utility_rate, 'FixedCharge', fixed_charge, :float, fixed_charge_isdefaulted) unless fixed_charge.nil?
        XMLHelper.add_element(utility_rate, 'MarginalRate', marginal_rate, :float, marginal_rate_isdefaulted) unless marginal_rate.nil?
      end
      if not @pv_compensation_type.nil?
        pv = XMLHelper.add_element(utility_bill_scenario, 'PVCompensation')
        pc_compensation_type = XMLHelper.add_element(pv, 'CompensationType')
        pv_compensation_type_el = XMLHelper.add_element(pc_compensation_type, @pv_compensation_type, nil, nil, pv_compensation_type_isdefaulted)
        if @pv_compensation_type == HPXML::PVCompensationTypeNetMetering
          XMLHelper.add_element(pv_compensation_type_el, 'AnnualExcessSellbackRateType', @pv_net_metering_annual_excess_sellback_rate_type, :string, pv_net_metering_annual_excess_sellback_rate_type_isdefaulted) unless @pv_net_metering_annual_excess_sellback_rate_type.nil?
          if @pv_net_metering_annual_excess_sellback_rate_type == HPXML::PVAnnualExcessSellbackRateTypeUserSpecified
            XMLHelper.add_element(pv_compensation_type_el, 'AnnualExcessSellbackRate', @pv_net_metering_annual_excess_sellback_rate, :float, pv_net_metering_annual_excess_sellback_rate_isdefaulted) unless @pv_net_metering_annual_excess_sellback_rate.nil?
          end
        elsif @pv_compensation_type == HPXML::PVCompensationTypeFeedInTariff
          XMLHelper.add_element(pv_compensation_type_el, 'FeedInTariffRate', @pv_feed_in_tariff_rate, :float, pv_feed_in_tariff_rate_isdefaulted) unless @pv_feed_in_tariff_rate.nil?
        end
        if not @pv_monthly_grid_connection_fee_dollars_per_kw.nil?
          monthly_grid_connection_fee = XMLHelper.add_element(pv, 'MonthlyGridConnectionFee')
          XMLHelper.add_element(monthly_grid_connection_fee, 'Units', UnitsDollarsPerkW, :string)
          XMLHelper.add_element(monthly_grid_connection_fee, 'Value', @pv_monthly_grid_connection_fee_dollars_per_kw, :float, pv_monthly_grid_connection_fee_dollars_per_kw_isdefaulted)
        end
        if not @pv_monthly_grid_connection_fee_dollars.nil?
          monthly_grid_connection_fee = XMLHelper.add_element(pv, 'MonthlyGridConnectionFee')
          XMLHelper.add_element(monthly_grid_connection_fee, 'Units', UnitsDollars, :string)
          XMLHelper.add_element(monthly_grid_connection_fee, 'Value', @pv_monthly_grid_connection_fee_dollars, :float, pv_monthly_grid_connection_fee_dollars_isdefaulted)
        end
      end
    end

    def from_oga(utility_bill_scenario)
      return if utility_bill_scenario.nil?

      @name = XMLHelper.get_value(utility_bill_scenario, 'Name', :string)
      @elec_fixed_charge = XMLHelper.get_value(utility_bill_scenario, "UtilityRate[FuelType='#{HPXML::FuelTypeElectricity}']/FixedCharge", :float)
      @elec_marginal_rate = XMLHelper.get_value(utility_bill_scenario, "UtilityRate[FuelType='#{HPXML::FuelTypeElectricity}']/MarginalRate", :float)
      @natural_gas_fixed_charge = XMLHelper.get_value(utility_bill_scenario, "UtilityRate[FuelType='#{HPXML::FuelTypeNaturalGas}']/FixedCharge", :float)
      @natural_gas_marginal_rate = XMLHelper.get_value(utility_bill_scenario, "UtilityRate[FuelType='#{HPXML::FuelTypeNaturalGas}']/MarginalRate", :float)
      @propane_fixed_charge = XMLHelper.get_value(utility_bill_scenario, "UtilityRate[FuelType='#{HPXML::FuelTypePropane}']/FixedCharge", :float)
      @propane_marginal_rate = XMLHelper.get_value(utility_bill_scenario, "UtilityRate[FuelType='#{HPXML::FuelTypePropane}']/MarginalRate", :float)
      @fuel_oil_fixed_charge = XMLHelper.get_value(utility_bill_scenario, "UtilityRate[FuelType='#{HPXML::FuelTypeOil}']/FixedCharge", :float)
      @fuel_oil_marginal_rate = XMLHelper.get_value(utility_bill_scenario, "UtilityRate[FuelType='#{HPXML::FuelTypeOil}']/MarginalRate", :float)
      @coal_fixed_charge = XMLHelper.get_value(utility_bill_scenario, "UtilityRate[FuelType='#{HPXML::FuelTypeCoal}']/FixedCharge", :float)
      @coal_marginal_rate = XMLHelper.get_value(utility_bill_scenario, "UtilityRate[FuelType='#{HPXML::FuelTypeCoal}']/MarginalRate", :float)
      @wood_fixed_charge = XMLHelper.get_value(utility_bill_scenario, "UtilityRate[FuelType='#{HPXML::FuelTypeWoodCord}']/FixedCharge", :float)
      @wood_marginal_rate = XMLHelper.get_value(utility_bill_scenario, "UtilityRate[FuelType='#{HPXML::FuelTypeWoodCord}']/MarginalRate", :float)
      @wood_pellets_fixed_charge = XMLHelper.get_value(utility_bill_scenario, "UtilityRate[FuelType='#{HPXML::FuelTypeWoodPellets}']/FixedCharge", :float)
      @wood_pellets_marginal_rate = XMLHelper.get_value(utility_bill_scenario, "UtilityRate[FuelType='#{HPXML::FuelTypeWoodPellets}']/MarginalRate", :float)
      @pv_compensation_type = XMLHelper.get_child_name(utility_bill_scenario, 'PVCompensation/CompensationType')
      if @pv_compensation_type == HPXML::PVCompensationTypeNetMetering
        @pv_net_metering_annual_excess_sellback_rate_type = XMLHelper.get_value(utility_bill_scenario, "PVCompensation/CompensationType/#{HPXML::PVCompensationTypeNetMetering}/AnnualExcessSellbackRateType", :string)
        if @pv_net_metering_annual_excess_sellback_rate_type == HPXML::PVAnnualExcessSellbackRateTypeUserSpecified
          @pv_net_metering_annual_excess_sellback_rate = XMLHelper.get_value(utility_bill_scenario, "PVCompensation/CompensationType/#{HPXML::PVCompensationTypeNetMetering}/AnnualExcessSellbackRate", :float)
        end
      elsif @pv_compensation_type == HPXML::PVCompensationTypeFeedInTariff
        @pv_feed_in_tariff_rate = XMLHelper.get_value(utility_bill_scenario, "PVCompensation/CompensationType/#{HPXML::PVCompensationTypeFeedInTariff}/FeedInTariffRate", :float)
      end
      @pv_monthly_grid_connection_fee_dollars_per_kw = XMLHelper.get_value(utility_bill_scenario, "PVCompensation/MonthlyGridConnectionFee[Units='#{UnitsDollarsPerkW}']/Value", :float)
      @pv_monthly_grid_connection_fee_dollars = XMLHelper.get_value(utility_bill_scenario, "PVCompensation/MonthlyGridConnectionFee[Units='#{UnitsDollars}']/Value", :float)
    end
  end

  class Site < BaseElement
    ATTRS = [:site_type, :surroundings, :vertical_surroundings, :shielding_of_home, :orientation_of_front_of_home, :azimuth_of_front_of_home, :fuels,
             :ground_conductivity]
    attr_accessor(*ATTRS)

    def check_for_errors
      errors = []
      return errors
    end

    def to_oga(doc)
      return if nil?

      site = XMLHelper.create_elements_as_needed(doc, ['HPXML', 'Building', 'BuildingDetails', 'BuildingSummary', 'Site'])
      XMLHelper.add_element(site, 'SiteType', @site_type, :string, @site_type_isdefaulted) unless @site_type.nil?
      XMLHelper.add_element(site, 'Surroundings', @surroundings, :string) unless @surroundings.nil?
      XMLHelper.add_element(site, 'VerticalSurroundings', @vertical_surroundings, :string) unless @vertical_surroundings.nil?
      XMLHelper.add_element(site, 'ShieldingofHome', @shielding_of_home, :string, @shielding_of_home_isdefaulted) unless @shielding_of_home.nil?
      XMLHelper.add_element(site, 'OrientationOfFrontOfHome', @orientation_of_front_of_home, :string) unless @orientation_of_front_of_home.nil?
      XMLHelper.add_element(site, 'AzimuthOfFrontOfHome', @azimuth_of_front_of_home, :integer) unless @azimuth_of_front_of_home.nil?
      if (not @fuels.nil?) && (not @fuels.empty?)
        fuel_types_available = XMLHelper.add_element(site, 'FuelTypesAvailable')
        @fuels.each do |fuel|
          XMLHelper.add_element(fuel_types_available, 'Fuel', fuel, :string)
        end
      end
      XMLHelper.add_extension(site, 'GroundConductivity', @ground_conductivity, :float, @ground_conductivity_isdefaulted) unless @ground_conductivity.nil?

      if site.children.size == 0
        bldg_summary = XMLHelper.get_element(doc, '/HPXML/Building/BuildingDetails/BuildingSummary')
        XMLHelper.delete_element(bldg_summary, 'Site')
      end
    end

    def from_oga(hpxml)
      return if hpxml.nil?

      site = XMLHelper.get_element(hpxml, 'Building/BuildingDetails/BuildingSummary/Site')
      return if site.nil?

      @site_type = XMLHelper.get_value(site, 'SiteType', :string)
      @surroundings = XMLHelper.get_value(site, 'Surroundings', :string)
      @vertical_surroundings = XMLHelper.get_value(site, 'VerticalSurroundings', :string)
      @shielding_of_home = XMLHelper.get_value(site, 'ShieldingofHome', :string)
      @orientation_of_front_of_home = XMLHelper.get_value(site, 'OrientationOfFrontOfHome', :string)
      @azimuth_of_front_of_home = XMLHelper.get_value(site, 'AzimuthOfFrontOfHome', :integer)
      @fuels = XMLHelper.get_values(site, 'FuelTypesAvailable/Fuel', :string)
      @ground_conductivity = XMLHelper.get_value(site, 'extension/GroundConductivity', :float)
    end
  end

  class NeighborBuildings < BaseArrayElement
    def add(**kwargs)
      self << NeighborBuilding.new(@hpxml_object, **kwargs)
    end

    def from_oga(hpxml)
      return if hpxml.nil?

      XMLHelper.get_elements(hpxml, 'Building/BuildingDetails/BuildingSummary/Site/extension/Neighbors/NeighborBuilding').each do |neighbor_building|
        self << NeighborBuilding.new(@hpxml_object, neighbor_building)
      end
    end
  end

  class NeighborBuilding < BaseElement
    ATTRS = [:azimuth, :orientation, :distance, :height]
    attr_accessor(*ATTRS)

    def check_for_errors
      errors = []
      return errors
    end

    def to_oga(doc)
      return if nil?

      neighbors = XMLHelper.create_elements_as_needed(doc, ['HPXML', 'Building', 'BuildingDetails', 'BuildingSummary', 'Site', 'extension', 'Neighbors'])
      neighbor_building = XMLHelper.add_element(neighbors, 'NeighborBuilding')
      XMLHelper.add_element(neighbor_building, 'Orientation', @orientation, :string, @orientation_isdefaulted) unless @orientation.nil?
      XMLHelper.add_element(neighbor_building, 'Azimuth', @azimuth, :integer, @azimuth_isdefaulted) unless @azimuth.nil?
      XMLHelper.add_element(neighbor_building, 'Distance', @distance, :float) unless @distance.nil?
      XMLHelper.add_element(neighbor_building, 'Height', @height, :float) unless @height.nil?
    end

    def from_oga(neighbor_building)
      return if neighbor_building.nil?

      @orientation = XMLHelper.get_value(neighbor_building, 'Orientation', :string)
      @azimuth = XMLHelper.get_value(neighbor_building, 'Azimuth', :integer)
      @distance = XMLHelper.get_value(neighbor_building, 'Distance', :float)
      @height = XMLHelper.get_value(neighbor_building, 'Height', :float)
    end
  end

  class BuildingOccupancy < BaseElement
    ATTRS = [:number_of_residents, :weekday_fractions, :weekend_fractions, :monthly_multipliers]
    attr_accessor(*ATTRS)

    def check_for_errors
      errors = []
      return errors
    end

    def to_oga(doc)
      return if nil?

      building_occupancy = XMLHelper.create_elements_as_needed(doc, ['HPXML', 'Building', 'BuildingDetails', 'BuildingSummary', 'BuildingOccupancy'])
      XMLHelper.add_element(building_occupancy, 'NumberofResidents', @number_of_residents, :float, @number_of_residents_isdefaulted) unless @number_of_residents.nil?
      XMLHelper.add_extension(building_occupancy, 'WeekdayScheduleFractions', @weekday_fractions, :string, @weekday_fractions_isdefaulted) unless @weekday_fractions.nil?
      XMLHelper.add_extension(building_occupancy, 'WeekendScheduleFractions', @weekend_fractions, :string, @weekend_fractions_isdefaulted) unless @weekend_fractions.nil?
      XMLHelper.add_extension(building_occupancy, 'MonthlyScheduleMultipliers', @monthly_multipliers, :string, @monthly_multipliers_isdefaulted) unless @monthly_multipliers.nil?
    end

    def from_oga(hpxml)
      return if hpxml.nil?

      building_occupancy = XMLHelper.get_element(hpxml, 'Building/BuildingDetails/BuildingSummary/BuildingOccupancy')
      return if building_occupancy.nil?

      @number_of_residents = XMLHelper.get_value(building_occupancy, 'NumberofResidents', :float)
      @weekday_fractions = XMLHelper.get_value(building_occupancy, 'extension/WeekdayScheduleFractions', :string)
      @weekend_fractions = XMLHelper.get_value(building_occupancy, 'extension/WeekendScheduleFractions', :string)
      @monthly_multipliers = XMLHelper.get_value(building_occupancy, 'extension/MonthlyScheduleMultipliers', :string)
    end
  end

  class BuildingConstruction < BaseElement
    ATTRS = [:year_built, :number_of_conditioned_floors, :number_of_conditioned_floors_above_grade,
             :average_ceiling_height, :number_of_bedrooms, :number_of_bathrooms,
             :conditioned_floor_area, :conditioned_building_volume, :residential_facility_type,
             :building_footprint_area, :has_flue_or_chimney]
    attr_accessor(*ATTRS)

    def check_for_errors
      errors = []
      return errors
    end

    def to_oga(doc)
      return if nil?

      building_construction = XMLHelper.create_elements_as_needed(doc, ['HPXML', 'Building', 'BuildingDetails', 'BuildingSummary', 'BuildingConstruction'])
      XMLHelper.add_element(building_construction, 'YearBuilt', @year_built, :integer) unless @year_built.nil?
      XMLHelper.add_element(building_construction, 'ResidentialFacilityType', @residential_facility_type, :string) unless @residential_facility_type.nil?
      XMLHelper.add_element(building_construction, 'NumberofConditionedFloors', @number_of_conditioned_floors, :float) unless @number_of_conditioned_floors.nil?
      XMLHelper.add_element(building_construction, 'NumberofConditionedFloorsAboveGrade', @number_of_conditioned_floors_above_grade, :float) unless @number_of_conditioned_floors_above_grade.nil?
      XMLHelper.add_element(building_construction, 'AverageCeilingHeight', @average_ceiling_height, :float, @average_ceiling_height_isdefaulted) unless @average_ceiling_height.nil?
      XMLHelper.add_element(building_construction, 'NumberofBedrooms', @number_of_bedrooms, :integer) unless @number_of_bedrooms.nil?
      XMLHelper.add_element(building_construction, 'NumberofBathrooms', @number_of_bathrooms, :integer, @number_of_bathrooms_isdefaulted) unless @number_of_bathrooms.nil?
      XMLHelper.add_element(building_construction, 'BuildingFootprintArea', @building_footprint_area, :float, @building_footprint_area_isdefaulted) unless @building_footprint_area.nil?
      XMLHelper.add_element(building_construction, 'ConditionedFloorArea', @conditioned_floor_area, :float) unless @conditioned_floor_area.nil?
      XMLHelper.add_element(building_construction, 'ConditionedBuildingVolume', @conditioned_building_volume, :float, @conditioned_building_volume_isdefaulted) unless @conditioned_building_volume.nil?
      XMLHelper.add_extension(building_construction, 'HasFlueOrChimney', @has_flue_or_chimney, :boolean, @has_flue_or_chimney_isdefaulted) unless @has_flue_or_chimney.nil?
    end

    def from_oga(hpxml)
      return if hpxml.nil?

      building_construction = XMLHelper.get_element(hpxml, 'Building/BuildingDetails/BuildingSummary/BuildingConstruction')
      return if building_construction.nil?

      @year_built = XMLHelper.get_value(building_construction, 'YearBuilt', :integer)
      @residential_facility_type = XMLHelper.get_value(building_construction, 'ResidentialFacilityType', :string)
      @number_of_conditioned_floors = XMLHelper.get_value(building_construction, 'NumberofConditionedFloors', :float)
      @number_of_conditioned_floors_above_grade = XMLHelper.get_value(building_construction, 'NumberofConditionedFloorsAboveGrade', :float)
      @average_ceiling_height = XMLHelper.get_value(building_construction, 'AverageCeilingHeight', :float)
      @number_of_bedrooms = XMLHelper.get_value(building_construction, 'NumberofBedrooms', :integer)
      @number_of_bathrooms = XMLHelper.get_value(building_construction, 'NumberofBathrooms', :integer)
      @building_footprint_area = XMLHelper.get_value(building_construction, 'BuildingFootprintArea', :float)
      @conditioned_floor_area = XMLHelper.get_value(building_construction, 'ConditionedFloorArea', :float)
      @conditioned_building_volume = XMLHelper.get_value(building_construction, 'ConditionedBuildingVolume', :float)
      @has_flue_or_chimney = XMLHelper.get_value(building_construction, 'extension/HasFlueOrChimney', :boolean)
    end
  end

  class ClimateandRiskZones < BaseElement
    def initialize(hpxml_object, *args)
      @climate_zone_ieccs = ClimateZoneIECCs.new(hpxml_object)
      super(hpxml_object, *args)
    end
    ATTRS = [:weather_station_id, :weather_station_name, :weather_station_wmo, :weather_station_epw_filepath]
    attr_accessor(*ATTRS)
    attr_reader(:climate_zone_ieccs)

    def check_for_errors
      errors = []
      errors += @climate_zone_ieccs.check_for_errors
      return errors
    end

    def to_oga(doc)
      return if nil?

      climate_and_risk_zones = XMLHelper.create_elements_as_needed(doc, ['HPXML', 'Building', 'BuildingDetails', 'ClimateandRiskZones'])

      @climate_zone_ieccs.to_oga(climate_and_risk_zones)

      if not @weather_station_id.nil?
        weather_station = XMLHelper.add_element(climate_and_risk_zones, 'WeatherStation')
        sys_id = XMLHelper.add_element(weather_station, 'SystemIdentifier')
        XMLHelper.add_attribute(sys_id, 'id', @weather_station_id)
        XMLHelper.add_element(weather_station, 'Name', @weather_station_name, :string) unless @weather_station_name.nil?
        XMLHelper.add_element(weather_station, 'WMO', @weather_station_wmo, :string) unless @weather_station_wmo.nil?
        XMLHelper.add_extension(weather_station, 'EPWFilePath', @weather_station_epw_filepath, :string) unless @weather_station_epw_filepath.nil?
      end
    end

    def from_oga(hpxml)
      return if hpxml.nil?

      climate_and_risk_zones = XMLHelper.get_element(hpxml, 'Building/BuildingDetails/ClimateandRiskZones')
      return if climate_and_risk_zones.nil?

      @climate_zone_ieccs.from_oga(climate_and_risk_zones)

      weather_station = XMLHelper.get_element(climate_and_risk_zones, 'WeatherStation')
      if not weather_station.nil?
        @weather_station_id = HPXML::get_id(weather_station)
        @weather_station_name = XMLHelper.get_value(weather_station, 'Name', :string)
        @weather_station_wmo = XMLHelper.get_value(weather_station, 'WMO', :string)
        @weather_station_epw_filepath = XMLHelper.get_value(weather_station, 'extension/EPWFilePath', :string)
      end
    end
  end

  class ClimateZoneIECCs < BaseArrayElement
    def add(**kwargs)
      self << ClimateZoneIECC.new(@hpxml_object, **kwargs)
    end

    def from_oga(climate_and_risk_zones)
      return if climate_and_risk_zones.nil?

      XMLHelper.get_elements(climate_and_risk_zones, 'ClimateZoneIECC').each do |climate_zone_iecc|
        self << ClimateZoneIECC.new(@hpxml_object, climate_zone_iecc)
      end
    end
  end

  class ClimateZoneIECC < BaseElement
    ATTRS = [:year, :zone]
    attr_accessor(*ATTRS)

    def delete
      @hpxml_object.climate_and_risk_zones.climate_zone_ieccs.delete(self)
    end

    def check_for_errors
      errors = []
      return errors
    end

    def to_oga(climate_and_risk_zones)
      climate_zone_iecc = XMLHelper.add_element(climate_and_risk_zones, 'ClimateZoneIECC')
      XMLHelper.add_element(climate_zone_iecc, 'Year', @year, :integer, @year_isdefaulted) unless @year.nil?
      XMLHelper.add_element(climate_zone_iecc, 'ClimateZone', @zone, :string, @zone_isdefaulted) unless @zone.nil?
    end

    def from_oga(climate_zone_iecc)
      return if climate_zone_iecc.nil?

      @year = XMLHelper.get_value(climate_zone_iecc, 'Year', :integer)
      @zone = XMLHelper.get_value(climate_zone_iecc, 'ClimateZone', :string)
    end
  end

  class AirInfiltrationMeasurements < BaseArrayElement
    def add(**kwargs)
      self << AirInfiltrationMeasurement.new(@hpxml_object, **kwargs)
    end

    def from_oga(hpxml)
      return if hpxml.nil?

      XMLHelper.get_elements(hpxml, 'Building/BuildingDetails/Enclosure/AirInfiltration/AirInfiltrationMeasurement').each do |air_infiltration_measurement|
        self << AirInfiltrationMeasurement.new(@hpxml_object, air_infiltration_measurement)
      end
    end
  end

  class AirInfiltrationMeasurement < BaseElement
    ATTRS = [:id, :house_pressure, :unit_of_measure, :air_leakage, :effective_leakage_area, :type,
             :infiltration_volume, :leakiness_description, :infiltration_height, :a_ext]
    attr_accessor(*ATTRS)

    def check_for_errors
      errors = []
      return errors
    end

    def to_oga(doc)
      return if nil?

      air_infiltration = XMLHelper.create_elements_as_needed(doc, ['HPXML', 'Building', 'BuildingDetails', 'Enclosure', 'AirInfiltration'])
      air_infiltration_measurement = XMLHelper.add_element(air_infiltration, 'AirInfiltrationMeasurement')
      sys_id = XMLHelper.add_element(air_infiltration_measurement, 'SystemIdentifier')
      XMLHelper.add_attribute(sys_id, 'id', @id)
      XMLHelper.add_element(air_infiltration_measurement, 'TypeOfInfiltrationMeasurement', @type, :string) unless @type.nil?
      XMLHelper.add_element(air_infiltration_measurement, 'HousePressure', @house_pressure, :float) unless @house_pressure.nil?
      XMLHelper.add_element(air_infiltration_measurement, 'LeakinessDescription', @leakiness_description, :string) unless @leakiness_description.nil?
      if (not @unit_of_measure.nil?) && (not @air_leakage.nil?)
        building_air_leakage = XMLHelper.add_element(air_infiltration_measurement, 'BuildingAirLeakage')
        XMLHelper.add_element(building_air_leakage, 'UnitofMeasure', @unit_of_measure, :string)
        XMLHelper.add_element(building_air_leakage, 'AirLeakage', @air_leakage, :float)
      end
      XMLHelper.add_element(air_infiltration_measurement, 'EffectiveLeakageArea', @effective_leakage_area, :float) unless @effective_leakage_area.nil?
      XMLHelper.add_element(air_infiltration_measurement, 'InfiltrationVolume', @infiltration_volume, :float, @infiltration_volume_isdefaulted) unless @infiltration_volume.nil?
      XMLHelper.add_element(air_infiltration_measurement, 'InfiltrationHeight', @infiltration_height, :float, @infiltration_height_isdefaulted) unless @infiltration_height.nil?
      XMLHelper.add_extension(air_infiltration_measurement, 'Aext', @a_ext, :float) unless @a_ext.nil?
    end

    def from_oga(air_infiltration_measurement)
      return if air_infiltration_measurement.nil?

      @id = HPXML::get_id(air_infiltration_measurement)
      @type = XMLHelper.get_value(air_infiltration_measurement, 'TypeOfInfiltrationMeasurement', :string)
      @house_pressure = XMLHelper.get_value(air_infiltration_measurement, 'HousePressure', :float)
      @leakiness_description = XMLHelper.get_value(air_infiltration_measurement, 'LeakinessDescription', :string)
      @unit_of_measure = XMLHelper.get_value(air_infiltration_measurement, 'BuildingAirLeakage/UnitofMeasure', :string)
      @air_leakage = XMLHelper.get_value(air_infiltration_measurement, 'BuildingAirLeakage/AirLeakage', :float)
      @effective_leakage_area = XMLHelper.get_value(air_infiltration_measurement, 'EffectiveLeakageArea', :float)
      @infiltration_volume = XMLHelper.get_value(air_infiltration_measurement, 'InfiltrationVolume', :float)
      @infiltration_height = XMLHelper.get_value(air_infiltration_measurement, 'InfiltrationHeight', :float)
      @a_ext = XMLHelper.get_value(air_infiltration_measurement, 'extension/Aext', :float)
    end
  end

  class Attics < BaseArrayElement
    def add(**kwargs)
      self << Attic.new(@hpxml_object, **kwargs)
    end

    def from_oga(hpxml)
      return if hpxml.nil?

      XMLHelper.get_elements(hpxml, 'Building/BuildingDetails/Enclosure/Attics/Attic').each do |attic|
        self << Attic.new(@hpxml_object, attic)
      end
    end
  end

  class Attic < BaseElement
    ATTRS = [:id, :attic_type, :vented_attic_sla, :vented_attic_ach, :within_infiltration_volume,
             :attached_to_roof_idrefs, :attached_to_wall_idrefs, :attached_to_floor_idrefs]
    attr_accessor(*ATTRS)

    def attached_roofs
      return [] if @attached_to_roof_idrefs.nil?

      list = @hpxml_object.roofs.select { |roof| @attached_to_roof_idrefs.include? roof.id }
      if @attached_to_roof_idrefs.size > list.size
        fail "Attached roof not found for attic '#{@id}'."
      end

      return list
    end

    def attached_walls
      return [] if @attached_to_wall_idrefs.nil?

      list = @hpxml_object.walls.select { |wall| @attached_to_wall_idrefs.include? wall.id }
      if @attached_to_wall_idrefs.size > list.size
        fail "Attached wall not found for attic '#{@id}'."
      end

      return list
    end

    def attached_floors
      return [] if @attached_to_floor_idrefs.nil?

      list = @hpxml_object.floors.select { |floor| @attached_to_floor_idrefs.include? floor.id }
      if @attached_to_floor_idrefs.size > list.size
        fail "Attached floor not found for attic '#{@id}'."
      end

      return list
    end

    def to_location
      return if @attic_type.nil?

      if [AtticTypeCathedral, AtticTypeConditioned, AtticTypeFlatRoof, AtticTypeBelowApartment].include? @attic_type
        return LocationLivingSpace
      elsif [AtticTypeUnvented].include? @attic_type
        return LocationAtticUnvented
      elsif [AtticTypeVented].include? @attic_type
        return LocationAtticVented
      else
        fail "Unexpected attic type: '#{@attic_type}'."
      end
    end

    def delete
      @hpxml_object.attics.delete(self)
    end

    def check_for_errors
      errors = []
      begin; attached_roofs; rescue StandardError => e; errors << e.message; end
      begin; attached_walls; rescue StandardError => e; errors << e.message; end
      begin; attached_floors; rescue StandardError => e; errors << e.message; end
      begin; to_location; rescue StandardError => e; errors << e.message; end
      return errors
    end

    def to_oga(doc)
      return if nil?

      attics = XMLHelper.create_elements_as_needed(doc, ['HPXML', 'Building', 'BuildingDetails', 'Enclosure', 'Attics'])
      attic = XMLHelper.add_element(attics, 'Attic')
      sys_id = XMLHelper.add_element(attic, 'SystemIdentifier')
      XMLHelper.add_attribute(sys_id, 'id', @id)
      if not @attic_type.nil?
        attic_type_el = XMLHelper.add_element(attic, 'AtticType')
        if [AtticTypeFlatRoof, AtticTypeCathedral, AtticTypeBelowApartment].include? @attic_type
          XMLHelper.add_element(attic_type_el, @attic_type)
        elsif [AtticTypeUnvented].include? @attic_type
          attic_type_attic = XMLHelper.add_element(attic_type_el, 'Attic')
          XMLHelper.add_element(attic_type_attic, 'Vented', false, :boolean)
        elsif [AtticTypeVented].include? @attic_type
          attic_type_attic = XMLHelper.add_element(attic_type_el, 'Attic')
          XMLHelper.add_element(attic_type_attic, 'Vented', true, :boolean)
          if not @vented_attic_sla.nil?
            ventilation_rate = XMLHelper.add_element(attic, 'VentilationRate')
            XMLHelper.add_element(ventilation_rate, 'UnitofMeasure', UnitsSLA, :string)
            XMLHelper.add_element(ventilation_rate, 'Value', @vented_attic_sla, :float, @vented_attic_sla_isdefaulted)
          elsif not @vented_attic_ach.nil?
            ventilation_rate = XMLHelper.add_element(attic, 'VentilationRate')
            XMLHelper.add_element(ventilation_rate, 'UnitofMeasure', UnitsACHNatural, :string)
            XMLHelper.add_element(ventilation_rate, 'Value', @vented_attic_ach, :float)
          end
        elsif [AtticTypeConditioned].include? @attic_type
          attic_type_attic = XMLHelper.add_element(attic_type_el, 'Attic')
          XMLHelper.add_element(attic_type_attic, 'Conditioned', true, :boolean)
        else
          fail "Unhandled attic type '#{@attic_type}'."
        end
      end
      XMLHelper.add_element(attic, 'WithinInfiltrationVolume', within_infiltration_volume, :boolean) unless @within_infiltration_volume.nil?
      if not @attached_to_roof_idrefs.nil?
        @attached_to_roof_idrefs.each do |roof|
          roof_attached = XMLHelper.add_element(attic, 'AttachedToRoof')
          XMLHelper.add_attribute(roof_attached, 'idref', roof)
        end
      end
      if not @attached_to_wall_idrefs.nil?
        @attached_to_wall_idrefs.each do |wall|
          wall_attached = XMLHelper.add_element(attic, 'AttachedToWall')
          XMLHelper.add_attribute(wall_attached, 'idref', wall)
        end
      end
      if not @attached_to_floor_idrefs.nil?
        @attached_to_floor_idrefs.each do |floor|
          floor_attached = XMLHelper.add_element(attic, 'AttachedToFloor')
          XMLHelper.add_attribute(floor_attached, 'idref', floor)
        end
      end
    end

    def from_oga(attic)
      return if attic.nil?

      @id = HPXML::get_id(attic)
      if XMLHelper.has_element(attic, "AtticType/Attic[Vented='false']")
        @attic_type = AtticTypeUnvented
      elsif XMLHelper.has_element(attic, "AtticType/Attic[Vented='true']")
        @attic_type = AtticTypeVented
      elsif XMLHelper.has_element(attic, "AtticType/Attic[Conditioned='true']")
        @attic_type = AtticTypeConditioned
      elsif XMLHelper.has_element(attic, 'AtticType/FlatRoof')
        @attic_type = AtticTypeFlatRoof
      elsif XMLHelper.has_element(attic, 'AtticType/CathedralCeiling')
        @attic_type = AtticTypeCathedral
      elsif XMLHelper.has_element(attic, 'AtticType/BelowApartment')
        @attic_type = AtticTypeBelowApartment
      end
      if @attic_type == AtticTypeVented
        @vented_attic_sla = XMLHelper.get_value(attic, "VentilationRate[UnitofMeasure='#{UnitsSLA}']/Value", :float)
        @vented_attic_ach = XMLHelper.get_value(attic, "VentilationRate[UnitofMeasure='#{UnitsACHNatural}']/Value", :float)
      end
      @within_infiltration_volume = XMLHelper.get_value(attic, 'WithinInfiltrationVolume', :boolean)
      @attached_to_roof_idrefs = []
      XMLHelper.get_elements(attic, 'AttachedToRoof').each do |roof|
        @attached_to_roof_idrefs << HPXML::get_idref(roof)
      end
      @attached_to_wall_idrefs = []
      XMLHelper.get_elements(attic, 'AttachedToWall').each do |wall|
        @attached_to_wall_idrefs << HPXML::get_idref(wall)
      end
      @attached_to_floor_idrefs = []
      XMLHelper.get_elements(attic, 'AttachedToFloor').each do |floor|
        @attached_to_floor_idrefs << HPXML::get_idref(floor)
      end
    end
  end

  class Foundations < BaseArrayElement
    def add(**kwargs)
      self << Foundation.new(@hpxml_object, **kwargs)
    end

    def from_oga(hpxml)
      return if hpxml.nil?

      XMLHelper.get_elements(hpxml, 'Building/BuildingDetails/Enclosure/Foundations/Foundation').each do |foundation|
        self << Foundation.new(@hpxml_object, foundation)
      end
    end
  end

  class Foundation < BaseElement
    ATTRS = [:id, :foundation_type, :vented_crawlspace_sla, :within_infiltration_volume,
             :attached_to_slab_idrefs, :attached_to_floor_idrefs, :attached_to_foundation_wall_idrefs,
             :attached_to_wall_idrefs, :attached_to_rim_joist_idrefs]
    attr_accessor(*ATTRS)

    def attached_slabs
      return [] if @attached_to_slab_idrefs.nil?

      list = @hpxml_object.slabs.select { |slab| @attached_to_slab_idrefs.include? slab.id }
      if @attached_to_slab_idrefs.size > list.size
        fail "Attached slab not found for foundation '#{@id}'."
      end

      return list
    end

    def attached_floors
      return [] if @attached_to_floor_idrefs.nil?

      list = @hpxml_object.floors.select { |floor| @attached_to_floor_idrefs.include? floor.id }
      if @attached_to_floor_idrefs.size > list.size
        fail "Attached floor not found for foundation '#{@id}'."
      end

      return list
    end

    def attached_foundation_walls
      return [] if @attached_to_foundation_wall_idrefs.nil?

      list = @hpxml_object.foundation_walls.select { |foundation_wall| @attached_to_foundation_wall_idrefs.include? foundation_wall.id }
      if @attached_to_foundation_wall_idrefs.size > list.size
        fail "Attached foundation wall not found for foundation '#{@id}'."
      end

      return list
    end

    def attached_walls
      return [] if @attached_to_wall_idrefs.nil?

      list = @hpxml_object.walls.select { |wall| @attached_to_wall_idrefs.include? wall.id }
      if @attached_to_wall_idrefs.size > list.size
        fail "Attached wall not found for foundation '#{@id}'."
      end

      return list
    end

    def attached_rim_joists
      return [] if @attached_to_rim_joist_idrefs.nil?

      list = @hpxml_object.rim_joists.select { |rim_joist| @attached_to_rim_joist_idrefs.include? rim_joist.id }
      if @attached_to_rim_joist_idrefs.size > list.size
        fail "Attached rim joist not found for foundation '#{@id}'."
      end

      return list
    end

    def to_location
      return if @foundation_type.nil?

      if [FoundationTypeSlab, FoundationTypeAboveApartment].include? @foundation_type
        return LocationLivingSpace
      elsif [FoundationTypeAmbient].include? @foundation_type
        return LocationOutside
      elsif [FoundationTypeBasementConditioned].include? @foundation_type
        return LocationBasementConditioned
      elsif [FoundationTypeBasementUnconditioned].include? @foundation_type
        return LocationBasementUnconditioned
      elsif [FoundationTypeCrawlspaceUnvented].include? @foundation_type
        return LocationCrawlspaceUnvented
      elsif [FoundationTypeCrawlspaceVented].include? @foundation_type
        return LocationCrawlspaceVented
      elsif @foundation_type == FoundationTypeCrawlspaceConditioned
        return LocationCrawlspaceConditioned
      elsif @foundation_type == FoundationTypeSlab
        return LocationLivingSpace
      else
        fail "Unexpected foundation type: '#{@foundation_type}'."
      end
    end

    def area
      sum_area = 0.0
      # Check Slabs first
      attached_slabs.each do |slab|
        sum_area += slab.area
      end
      if sum_area <= 0
        # Check Floors next
        attached_floors.each do |floor|
          sum_area += floor.area
        end
      end
      return sum_area
    end

    def delete
      @hpxml_object.foundations.delete(self)
    end

    def check_for_errors
      errors = []
      begin; attached_slabs; rescue StandardError => e; errors << e.message; end
      begin; attached_floors; rescue StandardError => e; errors << e.message; end
      begin; attached_foundation_walls; rescue StandardError => e; errors << e.message; end
      begin; attached_walls; rescue StandardError => e; errors << e.message; end
      begin; attached_rim_joists; rescue StandardError => e; errors << e.message; end
      begin; to_location; rescue StandardError => e; errors << e.message; end
      return errors
    end

    def to_oga(doc)
      return if nil?

      foundations = XMLHelper.create_elements_as_needed(doc, ['HPXML', 'Building', 'BuildingDetails', 'Enclosure', 'Foundations'])
      foundation = XMLHelper.add_element(foundations, 'Foundation')
      sys_id = XMLHelper.add_element(foundation, 'SystemIdentifier')
      XMLHelper.add_attribute(sys_id, 'id', @id)
      if not @foundation_type.nil?
        foundation_type_el = XMLHelper.add_element(foundation, 'FoundationType')
        if [FoundationTypeSlab, FoundationTypeAmbient, FoundationTypeAboveApartment].include? @foundation_type
          XMLHelper.add_element(foundation_type_el, @foundation_type)
        elsif [FoundationTypeBasementConditioned].include? @foundation_type
          basement = XMLHelper.add_element(foundation_type_el, 'Basement')
          XMLHelper.add_element(basement, 'Conditioned', true, :boolean)
        elsif [FoundationTypeBasementUnconditioned].include? @foundation_type
          basement = XMLHelper.add_element(foundation_type_el, 'Basement')
          XMLHelper.add_element(basement, 'Conditioned', false, :boolean)
        elsif [FoundationTypeCrawlspaceVented].include? @foundation_type
          crawlspace = XMLHelper.add_element(foundation_type_el, 'Crawlspace')
          XMLHelper.add_element(crawlspace, 'Vented', true, :boolean)
          if not @vented_crawlspace_sla.nil?
            ventilation_rate = XMLHelper.add_element(foundation, 'VentilationRate')
            XMLHelper.add_element(ventilation_rate, 'UnitofMeasure', UnitsSLA, :string)
            XMLHelper.add_element(ventilation_rate, 'Value', @vented_crawlspace_sla, :float, @vented_crawlspace_sla_isdefaulted)
          end
        elsif [FoundationTypeCrawlspaceUnvented].include? @foundation_type
          crawlspace = XMLHelper.add_element(foundation_type_el, 'Crawlspace')
          XMLHelper.add_element(crawlspace, 'Vented', false, :boolean)
        elsif @foundation_type == FoundationTypeCrawlspaceConditioned
          crawlspace = XMLHelper.add_element(foundation_type_el, 'Crawlspace')
          XMLHelper.add_element(crawlspace, 'Conditioned', true, :boolean)
        else
          fail "Unhandled foundation type '#{@foundation_type}'."
        end
      end
      XMLHelper.add_element(foundation, 'WithinInfiltrationVolume', @within_infiltration_volume, :boolean) unless @within_infiltration_volume.nil?
      if not @attached_to_rim_joist_idrefs.nil?
        @attached_to_rim_joist_idrefs.each do |rim_joist|
          rim_joist_attached = XMLHelper.add_element(foundation, 'AttachedToRimJoist')
          XMLHelper.add_attribute(rim_joist_attached, 'idref', rim_joist)
        end
      end
      if not @attached_to_wall_idrefs.nil?
        @attached_to_wall_idrefs.each do |wall|
          wall_attached = XMLHelper.add_element(foundation, 'AttachedToWall')
          XMLHelper.add_attribute(wall_attached, 'idref', wall)
        end
      end
      if not @attached_to_foundation_wall_idrefs.nil?
        @attached_to_foundation_wall_idrefs.each do |foundation_wall|
          foundation_wall_attached = XMLHelper.add_element(foundation, 'AttachedToFoundationWall')
          XMLHelper.add_attribute(foundation_wall_attached, 'idref', foundation_wall)
        end
      end
      if not @attached_to_floor_idrefs.nil?
        @attached_to_floor_idrefs.each do |floor|
          floor_attached = XMLHelper.add_element(foundation, 'AttachedToFloor')
          XMLHelper.add_attribute(floor_attached, 'idref', floor)
        end
      end
      if not @attached_to_slab_idrefs.nil?
        @attached_to_slab_idrefs.each do |slab|
          slab_attached = XMLHelper.add_element(foundation, 'AttachedToSlab')
          XMLHelper.add_attribute(slab_attached, 'idref', slab)
        end
      end
    end

    def from_oga(foundation)
      return if foundation.nil?

      @id = HPXML::get_id(foundation)
      if XMLHelper.has_element(foundation, 'FoundationType/SlabOnGrade')
        @foundation_type = FoundationTypeSlab
      elsif XMLHelper.has_element(foundation, "FoundationType/Basement[Conditioned='false']")
        @foundation_type = FoundationTypeBasementUnconditioned
      elsif XMLHelper.has_element(foundation, "FoundationType/Basement[Conditioned='true']")
        @foundation_type = FoundationTypeBasementConditioned
      elsif XMLHelper.has_element(foundation, "FoundationType/Crawlspace[Vented='false']")
        @foundation_type = FoundationTypeCrawlspaceUnvented
      elsif XMLHelper.has_element(foundation, "FoundationType/Crawlspace[Vented='true']")
        @foundation_type = FoundationTypeCrawlspaceVented
      elsif XMLHelper.has_element(foundation, "FoundationType/Crawlspace[Conditioned='true']")
        @foundation_type = FoundationTypeCrawlspaceConditioned
      elsif XMLHelper.has_element(foundation, 'FoundationType/Ambient')
        @foundation_type = FoundationTypeAmbient
      elsif XMLHelper.has_element(foundation, 'FoundationType/AboveApartment')
        @foundation_type = FoundationTypeAboveApartment
      end
      if @foundation_type == FoundationTypeCrawlspaceVented
        @vented_crawlspace_sla = XMLHelper.get_value(foundation, "VentilationRate[UnitofMeasure='#{UnitsSLA}']/Value", :float)
      end
      @within_infiltration_volume = XMLHelper.get_value(foundation, 'WithinInfiltrationVolume', :boolean)
      @attached_to_rim_joist_idrefs = []
      XMLHelper.get_elements(foundation, 'AttachedToRimJoist').each do |rim_joist|
        @attached_to_rim_joist_idrefs << HPXML::get_idref(rim_joist)
      end
      @attached_to_wall_idrefs = []
      XMLHelper.get_elements(foundation, 'AttachedToWall').each do |wall|
        @attached_to_wall_idrefs << HPXML::get_idref(wall)
      end
      @attached_to_slab_idrefs = []
      XMLHelper.get_elements(foundation, 'AttachedToSlab').each do |slab|
        @attached_to_slab_idrefs << HPXML::get_idref(slab)
      end
      @attached_to_floor_idrefs = []
      XMLHelper.get_elements(foundation, 'AttachedToFloor').each do |floor|
        @attached_to_floor_idrefs << HPXML::get_idref(floor)
      end
      @attached_to_foundation_wall_idrefs = []
      XMLHelper.get_elements(foundation, 'AttachedToFoundationWall').each do |foundation_wall|
        @attached_to_foundation_wall_idrefs << HPXML::get_idref(foundation_wall)
      end
    end
  end

  class Roofs < BaseArrayElement
    def add(**kwargs)
      self << Roof.new(@hpxml_object, **kwargs)
    end

    def from_oga(hpxml)
      return if hpxml.nil?

      XMLHelper.get_elements(hpxml, 'Building/BuildingDetails/Enclosure/Roofs/Roof').each do |roof|
        self << Roof.new(@hpxml_object, roof)
      end
    end
  end

  class Roof < BaseElement
    ATTRS = [:id, :interior_adjacent_to, :area, :azimuth, :orientation, :roof_type,
             :roof_color, :solar_absorptance, :emittance, :pitch, :radiant_barrier,
             :insulation_id, :insulation_assembly_r_value, :insulation_cavity_r_value,
             :insulation_continuous_r_value, :radiant_barrier_grade,
             :interior_finish_type, :interior_finish_thickness]
    attr_accessor(*ATTRS)

    def skylights
      return @hpxml_object.skylights.select { |skylight| skylight.roof_idref == @id }
    end

    def net_area
      return if nil?
      return if @area.nil?

      val = @area
      skylights.each do |skylight|
        val -= skylight.area
      end
      fail "Calculated a negative net surface area for surface '#{@id}'." if val < 0

      return val
    end

    def exterior_adjacent_to
      return LocationOutside
    end

    def is_exterior
      return true
    end

    def is_interior
      return !is_exterior
    end

    def is_thermal_boundary
      return HPXML::is_thermal_boundary(self)
    end

    def is_exterior_thermal_boundary
      return (is_exterior && is_thermal_boundary)
    end

    def is_conditioned
      return HPXML::is_conditioned(self)
    end

    def delete
      @hpxml_object.roofs.delete(self)
      skylights.reverse_each do |skylight|
        skylight.delete
      end
      @hpxml_object.attics.each do |attic|
        attic.attached_to_roof_idrefs.delete(@id) unless attic.attached_to_roof_idrefs.nil?
      end
    end

    def check_for_errors
      errors = []
      begin; net_area; rescue StandardError => e; errors << e.message; end
      return errors
    end

    def to_oga(doc)
      return if nil?

      roofs = XMLHelper.create_elements_as_needed(doc, ['HPXML', 'Building', 'BuildingDetails', 'Enclosure', 'Roofs'])
      roof = XMLHelper.add_element(roofs, 'Roof')
      sys_id = XMLHelper.add_element(roof, 'SystemIdentifier')
      XMLHelper.add_attribute(sys_id, 'id', @id)
      XMLHelper.add_element(roof, 'InteriorAdjacentTo', @interior_adjacent_to, :string) unless @interior_adjacent_to.nil?
      XMLHelper.add_element(roof, 'Area', @area, :float) unless @area.nil?
      XMLHelper.add_element(roof, 'Orientation', @orientation, :string, @orientation_isdefaulted) unless @orientation.nil?
      XMLHelper.add_element(roof, 'Azimuth', @azimuth, :integer, @azimuth_isdefaulted) unless @azimuth.nil?
      XMLHelper.add_element(roof, 'RoofType', @roof_type, :string, @roof_type_isdefaulted) unless @roof_type.nil?
      XMLHelper.add_element(roof, 'RoofColor', @roof_color, :string, @roof_color_isdefaulted) unless @roof_color.nil?
      XMLHelper.add_element(roof, 'SolarAbsorptance', @solar_absorptance, :float, @solar_absorptance_isdefaulted) unless @solar_absorptance.nil?
      XMLHelper.add_element(roof, 'Emittance', @emittance, :float, @emittance_isdefaulted) unless @emittance.nil?
      if (not @interior_finish_type.nil?) || (not @interior_finish_thickness.nil?)
        interior_finish = XMLHelper.add_element(roof, 'InteriorFinish')
        XMLHelper.add_element(interior_finish, 'Type', @interior_finish_type, :string, @interior_finish_type_isdefaulted) unless @interior_finish_type.nil?
        XMLHelper.add_element(interior_finish, 'Thickness', @interior_finish_thickness, :float, @interior_finish_thickness_isdefaulted) unless @interior_finish_thickness.nil?
      end
      XMLHelper.add_element(roof, 'Pitch', @pitch, :float) unless @pitch.nil?
      XMLHelper.add_element(roof, 'RadiantBarrier', @radiant_barrier, :boolean, @radiant_barrier_isdefaulted) unless @radiant_barrier.nil?
      XMLHelper.add_element(roof, 'RadiantBarrierGrade', @radiant_barrier_grade, :integer, @radiant_barrier_grade_isdefaulted) unless @radiant_barrier_grade.nil?
      insulation = XMLHelper.add_element(roof, 'Insulation')
      sys_id = XMLHelper.add_element(insulation, 'SystemIdentifier')
      if not @insulation_id.nil?
        XMLHelper.add_attribute(sys_id, 'id', @insulation_id)
      else
        XMLHelper.add_attribute(sys_id, 'id', @id + 'Insulation')
      end
      XMLHelper.add_element(insulation, 'AssemblyEffectiveRValue', @insulation_assembly_r_value, :float) unless @insulation_assembly_r_value.nil?
      if not @insulation_cavity_r_value.nil?
        layer = XMLHelper.add_element(insulation, 'Layer')
        XMLHelper.add_element(layer, 'InstallationType', 'cavity', :string)
        XMLHelper.add_element(layer, 'NominalRValue', @insulation_cavity_r_value, :float)
      end
      if not @insulation_continuous_r_value.nil?
        layer = XMLHelper.add_element(insulation, 'Layer')
        XMLHelper.add_element(layer, 'InstallationType', 'continuous', :string)
        XMLHelper.add_element(layer, 'NominalRValue', @insulation_continuous_r_value, :float)
      end
    end

    def from_oga(roof)
      return if roof.nil?

      @id = HPXML::get_id(roof)
      @interior_adjacent_to = XMLHelper.get_value(roof, 'InteriorAdjacentTo', :string)
      @area = XMLHelper.get_value(roof, 'Area', :float)
      @orientation = XMLHelper.get_value(roof, 'Orientation', :string)
      @azimuth = XMLHelper.get_value(roof, 'Azimuth', :integer)
      @roof_type = XMLHelper.get_value(roof, 'RoofType', :string)
      @roof_color = XMLHelper.get_value(roof, 'RoofColor', :string)
      @solar_absorptance = XMLHelper.get_value(roof, 'SolarAbsorptance', :float)
      @emittance = XMLHelper.get_value(roof, 'Emittance', :float)
      interior_finish = XMLHelper.get_element(roof, 'InteriorFinish')
      if not interior_finish.nil?
        @interior_finish_type = XMLHelper.get_value(interior_finish, 'Type', :string)
        @interior_finish_thickness = XMLHelper.get_value(interior_finish, 'Thickness', :float)
      end
      @pitch = XMLHelper.get_value(roof, 'Pitch', :float)
      @radiant_barrier = XMLHelper.get_value(roof, 'RadiantBarrier', :boolean)
      @radiant_barrier_grade = XMLHelper.get_value(roof, 'RadiantBarrierGrade', :integer)
      insulation = XMLHelper.get_element(roof, 'Insulation')
      if not insulation.nil?
        @insulation_id = HPXML::get_id(insulation)
        @insulation_assembly_r_value = XMLHelper.get_value(insulation, 'AssemblyEffectiveRValue', :float)
        @insulation_cavity_r_value = XMLHelper.get_value(insulation, "Layer[InstallationType='cavity']/NominalRValue", :float)
        @insulation_continuous_r_value = XMLHelper.get_value(insulation, "Layer[InstallationType='continuous']/NominalRValue", :float)
      end
    end
  end

  class RimJoists < BaseArrayElement
    def add(**kwargs)
      self << RimJoist.new(@hpxml_object, **kwargs)
    end

    def from_oga(hpxml)
      return if hpxml.nil?

      XMLHelper.get_elements(hpxml, 'Building/BuildingDetails/Enclosure/RimJoists/RimJoist').each do |rim_joist|
        self << RimJoist.new(@hpxml_object, rim_joist)
      end
    end
  end

  class RimJoist < BaseElement
    ATTRS = [:id, :exterior_adjacent_to, :interior_adjacent_to, :area, :orientation, :azimuth, :siding,
             :color, :solar_absorptance, :emittance, :insulation_id, :insulation_assembly_r_value,
             :insulation_cavity_r_value, :insulation_continuous_r_value]
    attr_accessor(*ATTRS)

    def is_exterior
      if @exterior_adjacent_to == LocationOutside
        return true
      end

      return false
    end

    def is_interior
      return !is_exterior
    end

    def is_adiabatic
      return HPXML::is_adiabatic(self)
    end

    def is_thermal_boundary
      return HPXML::is_thermal_boundary(self)
    end

    def is_exterior_thermal_boundary
      return (is_exterior && is_thermal_boundary)
    end

    def is_conditioned
      return HPXML::is_conditioned(self)
    end

    def delete
      @hpxml_object.rim_joists.delete(self)
      @hpxml_object.foundations.each do |foundation|
        foundation.attached_to_rim_joist_idrefs.delete(@id) unless foundation.attached_to_rim_joist_idrefs.nil?
      end
    end

    def check_for_errors
      errors = []
      return errors
    end

    def to_oga(doc)
      return if nil?

      rim_joists = XMLHelper.create_elements_as_needed(doc, ['HPXML', 'Building', 'BuildingDetails', 'Enclosure', 'RimJoists'])
      rim_joist = XMLHelper.add_element(rim_joists, 'RimJoist')
      sys_id = XMLHelper.add_element(rim_joist, 'SystemIdentifier')
      XMLHelper.add_attribute(sys_id, 'id', @id)
      XMLHelper.add_element(rim_joist, 'ExteriorAdjacentTo', @exterior_adjacent_to, :string) unless @exterior_adjacent_to.nil?
      XMLHelper.add_element(rim_joist, 'InteriorAdjacentTo', @interior_adjacent_to, :string) unless @interior_adjacent_to.nil?
      XMLHelper.add_element(rim_joist, 'Area', @area, :float) unless @area.nil?
      XMLHelper.add_element(rim_joist, 'Orientation', @orientation, :string, @orientation_isdefaulted) unless @orientation.nil?
      XMLHelper.add_element(rim_joist, 'Azimuth', @azimuth, :integer, @azimuth_isdefaulted) unless @azimuth.nil?
      XMLHelper.add_element(rim_joist, 'Siding', @siding, :string, @siding_isdefaulted) unless @siding.nil?
      XMLHelper.add_element(rim_joist, 'Color', @color, :string, @color_isdefaulted) unless @color.nil?
      XMLHelper.add_element(rim_joist, 'SolarAbsorptance', @solar_absorptance, :float, @solar_absorptance_isdefaulted) unless @solar_absorptance.nil?
      XMLHelper.add_element(rim_joist, 'Emittance', @emittance, :float, @emittance_isdefaulted) unless @emittance.nil?
      insulation = XMLHelper.add_element(rim_joist, 'Insulation')
      sys_id = XMLHelper.add_element(insulation, 'SystemIdentifier')
      if not @insulation_id.nil?
        XMLHelper.add_attribute(sys_id, 'id', @insulation_id)
      else
        XMLHelper.add_attribute(sys_id, 'id', @id + 'Insulation')
      end
      XMLHelper.add_element(insulation, 'AssemblyEffectiveRValue', @insulation_assembly_r_value, :float) unless @insulation_assembly_r_value.nil?
      if not @insulation_cavity_r_value.nil?
        layer = XMLHelper.add_element(insulation, 'Layer')
        XMLHelper.add_element(layer, 'InstallationType', 'cavity', :string)
        XMLHelper.add_element(layer, 'NominalRValue', @insulation_cavity_r_value, :float)
      end
      if not @insulation_continuous_r_value.nil?
        layer = XMLHelper.add_element(insulation, 'Layer')
        XMLHelper.add_element(layer, 'InstallationType', 'continuous', :string)
        XMLHelper.add_element(layer, 'NominalRValue', @insulation_continuous_r_value, :float)
      end
    end

    def from_oga(rim_joist)
      return if rim_joist.nil?

      @id = HPXML::get_id(rim_joist)
      @exterior_adjacent_to = XMLHelper.get_value(rim_joist, 'ExteriorAdjacentTo', :string)
      @interior_adjacent_to = XMLHelper.get_value(rim_joist, 'InteriorAdjacentTo', :string)
      @area = XMLHelper.get_value(rim_joist, 'Area', :float)
      @orientation = XMLHelper.get_value(rim_joist, 'Orientation', :string)
      @azimuth = XMLHelper.get_value(rim_joist, 'Azimuth', :integer)
      @siding = XMLHelper.get_value(rim_joist, 'Siding', :string)
      @color = XMLHelper.get_value(rim_joist, 'Color', :string)
      @solar_absorptance = XMLHelper.get_value(rim_joist, 'SolarAbsorptance', :float)
      @emittance = XMLHelper.get_value(rim_joist, 'Emittance', :float)
      insulation = XMLHelper.get_element(rim_joist, 'Insulation')
      if not insulation.nil?
        @insulation_id = HPXML::get_id(insulation)
        @insulation_assembly_r_value = XMLHelper.get_value(insulation, 'AssemblyEffectiveRValue', :float)
        @insulation_cavity_r_value = XMLHelper.get_value(insulation, "Layer[InstallationType='cavity']/NominalRValue", :float)
        @insulation_continuous_r_value = XMLHelper.get_value(insulation, "Layer[InstallationType='continuous']/NominalRValue", :float)
      end
    end
  end

  class Walls < BaseArrayElement
    def add(**kwargs)
      self << Wall.new(@hpxml_object, **kwargs)
    end

    def from_oga(hpxml)
      return if hpxml.nil?

      XMLHelper.get_elements(hpxml, 'Building/BuildingDetails/Enclosure/Walls/Wall').each do |wall|
        self << Wall.new(@hpxml_object, wall)
      end
    end
  end

  class Wall < BaseElement
    ATTRS = [:id, :exterior_adjacent_to, :interior_adjacent_to, :wall_type, :optimum_value_engineering,
             :area, :orientation, :azimuth, :siding, :color, :solar_absorptance, :emittance, :insulation_id,
             :insulation_assembly_r_value, :insulation_cavity_r_value, :insulation_continuous_r_value,
             :interior_finish_type, :interior_finish_thickness, :attic_wall_type]
    attr_accessor(*ATTRS)

    def windows
      return @hpxml_object.windows.select { |window| window.wall_idref == @id }
    end

    def doors
      return @hpxml_object.doors.select { |door| door.wall_idref == @id }
    end

    def net_area
      return if nil?
      return if @area.nil?

      val = @area
      (windows + doors).each do |subsurface|
        val -= subsurface.area
      end
      fail "Calculated a negative net surface area for surface '#{@id}'." if val < 0

      return val
    end

    def is_exterior
      if @exterior_adjacent_to == LocationOutside
        return true
      end

      return false
    end

    def is_interior
      return !is_exterior
    end

    def is_adiabatic
      return HPXML::is_adiabatic(self)
    end

    def is_thermal_boundary
      return HPXML::is_thermal_boundary(self)
    end

    def is_exterior_thermal_boundary
      return (is_exterior && is_thermal_boundary)
    end

    def is_conditioned
      return HPXML::is_conditioned(self)
    end

    def delete
      @hpxml_object.walls.delete(self)
      windows.reverse_each do |window|
        window.delete
      end
      doors.reverse_each do |door|
        door.delete
      end
      @hpxml_object.attics.each do |attic|
        attic.attached_to_wall_idrefs.delete(@id) unless attic.attached_to_wall_idrefs.nil?
      end
      @hpxml_object.foundations.each do |foundation|
        foundation.attached_to_wall_idrefs.delete(@id) unless foundation.attached_to_wall_idrefs.nil?
      end
    end

    def check_for_errors
      errors = []
      begin; net_area; rescue StandardError => e; errors << e.message; end
      return errors
    end

    def to_oga(doc)
      return if nil?

      walls = XMLHelper.create_elements_as_needed(doc, ['HPXML', 'Building', 'BuildingDetails', 'Enclosure', 'Walls'])
      wall = XMLHelper.add_element(walls, 'Wall')
      sys_id = XMLHelper.add_element(wall, 'SystemIdentifier')
      XMLHelper.add_attribute(sys_id, 'id', @id)
      XMLHelper.add_element(wall, 'ExteriorAdjacentTo', @exterior_adjacent_to, :string) unless @exterior_adjacent_to.nil?
      XMLHelper.add_element(wall, 'InteriorAdjacentTo', @interior_adjacent_to, :string) unless @interior_adjacent_to.nil?
      XMLHelper.add_element(wall, 'AtticWallType', @attic_wall_type, :string) unless @attic_wall_type.nil?
      if not @wall_type.nil?
        wall_type_el = XMLHelper.add_element(wall, 'WallType')
        wall_type = XMLHelper.add_element(wall_type_el, @wall_type)
        if @wall_type == HPXML::WallTypeWoodStud
          XMLHelper.add_element(wall_type, 'OptimumValueEngineering', @optimum_value_engineering, :boolean) unless @optimum_value_engineering.nil?
        end
      end
      XMLHelper.add_element(wall, 'Area', @area, :float) unless @area.nil?
      XMLHelper.add_element(wall, 'Orientation', @orientation, :string, @orientation_isdefaulted) unless @orientation.nil?
      XMLHelper.add_element(wall, 'Azimuth', @azimuth, :integer, @azimuth_isdefaulted) unless @azimuth.nil?
      XMLHelper.add_element(wall, 'Siding', @siding, :string, @siding_isdefaulted) unless @siding.nil?
      XMLHelper.add_element(wall, 'Color', @color, :string, @color_isdefaulted) unless @color.nil?
      XMLHelper.add_element(wall, 'SolarAbsorptance', @solar_absorptance, :float, @solar_absorptance_isdefaulted) unless @solar_absorptance.nil?
      XMLHelper.add_element(wall, 'Emittance', @emittance, :float, @emittance_isdefaulted) unless @emittance.nil?
      if (not @interior_finish_type.nil?) || (not @interior_finish_thickness.nil?)
        interior_finish = XMLHelper.add_element(wall, 'InteriorFinish')
        XMLHelper.add_element(interior_finish, 'Type', @interior_finish_type, :string, @interior_finish_type_isdefaulted) unless @interior_finish_type.nil?
        XMLHelper.add_element(interior_finish, 'Thickness', @interior_finish_thickness, :float, @interior_finish_thickness_isdefaulted) unless @interior_finish_thickness.nil?
      end
      insulation = XMLHelper.add_element(wall, 'Insulation')
      sys_id = XMLHelper.add_element(insulation, 'SystemIdentifier')
      if not @insulation_id.nil?
        XMLHelper.add_attribute(sys_id, 'id', @insulation_id)
      else
        XMLHelper.add_attribute(sys_id, 'id', @id + 'Insulation')
      end
      XMLHelper.add_element(insulation, 'AssemblyEffectiveRValue', @insulation_assembly_r_value, :float) unless @insulation_assembly_r_value.nil?
      if not @insulation_cavity_r_value.nil?
        layer = XMLHelper.add_element(insulation, 'Layer')
        XMLHelper.add_element(layer, 'InstallationType', 'cavity', :string)
        XMLHelper.add_element(layer, 'NominalRValue', @insulation_cavity_r_value, :float)
      end
      if not @insulation_continuous_r_value.nil?
        layer = XMLHelper.add_element(insulation, 'Layer')
        XMLHelper.add_element(layer, 'InstallationType', 'continuous', :string)
        XMLHelper.add_element(layer, 'NominalRValue', @insulation_continuous_r_value, :float)
      end
    end

    def from_oga(wall)
      return if wall.nil?

      @id = HPXML::get_id(wall)
      @exterior_adjacent_to = XMLHelper.get_value(wall, 'ExteriorAdjacentTo', :string)
      @interior_adjacent_to = XMLHelper.get_value(wall, 'InteriorAdjacentTo', :string)
      @attic_wall_type = XMLHelper.get_value(wall, 'AtticWallType', :string)
      @wall_type = XMLHelper.get_child_name(wall, 'WallType')
      if @wall_type == HPXML::WallTypeWoodStud
        @optimum_value_engineering = XMLHelper.get_value(wall, 'WallType/WoodStud/OptimumValueEngineering', :boolean)
      end
      @area = XMLHelper.get_value(wall, 'Area', :float)
      @orientation = XMLHelper.get_value(wall, 'Orientation', :string)
      @azimuth = XMLHelper.get_value(wall, 'Azimuth', :integer)
      @siding = XMLHelper.get_value(wall, 'Siding', :string)
      @color = XMLHelper.get_value(wall, 'Color', :string)
      @solar_absorptance = XMLHelper.get_value(wall, 'SolarAbsorptance', :float)
      @emittance = XMLHelper.get_value(wall, 'Emittance', :float)
      interior_finish = XMLHelper.get_element(wall, 'InteriorFinish')
      if not interior_finish.nil?
        @interior_finish_type = XMLHelper.get_value(interior_finish, 'Type', :string)
        @interior_finish_thickness = XMLHelper.get_value(interior_finish, 'Thickness', :float)
      end
      insulation = XMLHelper.get_element(wall, 'Insulation')
      if not insulation.nil?
        @insulation_id = HPXML::get_id(insulation)
        @insulation_assembly_r_value = XMLHelper.get_value(insulation, 'AssemblyEffectiveRValue', :float)
        @insulation_cavity_r_value = XMLHelper.get_value(insulation, "Layer[InstallationType='cavity']/NominalRValue", :float)
        @insulation_continuous_r_value = XMLHelper.get_value(insulation, "Layer[InstallationType='continuous']/NominalRValue", :float)
      end
    end
  end

  class FoundationWalls < BaseArrayElement
    def add(**kwargs)
      self << FoundationWall.new(@hpxml_object, **kwargs)
    end

    def from_oga(hpxml)
      return if hpxml.nil?

      XMLHelper.get_elements(hpxml, 'Building/BuildingDetails/Enclosure/FoundationWalls/FoundationWall').each do |foundation_wall|
        self << FoundationWall.new(@hpxml_object, foundation_wall)
      end
    end
  end

  class FoundationWall < BaseElement
    ATTRS = [:id, :exterior_adjacent_to, :interior_adjacent_to, :length, :height, :area, :orientation,
             :type, :azimuth, :thickness, :depth_below_grade, :insulation_id, :insulation_interior_r_value,
             :insulation_interior_distance_to_top, :insulation_interior_distance_to_bottom,
             :insulation_exterior_r_value, :insulation_exterior_distance_to_top,
             :insulation_exterior_distance_to_bottom, :insulation_assembly_r_value,
             :insulation_continuous_r_value, :interior_finish_type, :interior_finish_thickness]
    attr_accessor(*ATTRS)

    def windows
      return @hpxml_object.windows.select { |window| window.wall_idref == @id }
    end

    def doors
      return @hpxml_object.doors.select { |door| door.wall_idref == @id }
    end

    def net_area
      return if nil?
      return if @area.nil?

      val = @area
      (@hpxml_object.windows + @hpxml_object.doors).each do |subsurface|
        next unless subsurface.wall_idref == @id

        val -= subsurface.area
      end
      fail "Calculated a negative net surface area for surface '#{@id}'." if val < 0

      return val
    end

    def is_exterior
      if @exterior_adjacent_to == LocationGround
        return true
      end

      return false
    end

    def is_interior
      return !is_exterior
    end

    def is_adiabatic
      return HPXML::is_adiabatic(self)
    end

    def is_thermal_boundary
      return HPXML::is_thermal_boundary(self)
    end

    def is_exterior_thermal_boundary
      return (is_exterior && is_thermal_boundary)
    end

    def is_conditioned
      return HPXML::is_conditioned(self)
    end

    def delete
      @hpxml_object.foundation_walls.delete(self)
      windows.reverse_each do |window|
        window.delete
      end
      doors.reverse_each do |door|
        door.delete
      end
      @hpxml_object.foundations.each do |foundation|
        foundation.attached_to_foundation_wall_idrefs.delete(@id) unless foundation.attached_to_foundation_wall_idrefs.nil?
      end
    end

    def check_for_errors
      errors = []
      begin; net_area; rescue StandardError => e; errors << e.message; end
      return errors
    end

    def to_oga(doc)
      return if nil?

      foundation_walls = XMLHelper.create_elements_as_needed(doc, ['HPXML', 'Building', 'BuildingDetails', 'Enclosure', 'FoundationWalls'])
      foundation_wall = XMLHelper.add_element(foundation_walls, 'FoundationWall')
      sys_id = XMLHelper.add_element(foundation_wall, 'SystemIdentifier')
      XMLHelper.add_attribute(sys_id, 'id', @id)
      XMLHelper.add_element(foundation_wall, 'ExteriorAdjacentTo', @exterior_adjacent_to, :string) unless @exterior_adjacent_to.nil?
      XMLHelper.add_element(foundation_wall, 'InteriorAdjacentTo', @interior_adjacent_to, :string) unless @interior_adjacent_to.nil?
      XMLHelper.add_element(foundation_wall, 'Type', @type, :string, @type_isdefaulted) unless @type.nil?
      XMLHelper.add_element(foundation_wall, 'Length', @length, :float) unless @length.nil?
      XMLHelper.add_element(foundation_wall, 'Height', @height, :float) unless @height.nil?
      XMLHelper.add_element(foundation_wall, 'Area', @area, :float, @area_isdefaulted) unless @area.nil?
      XMLHelper.add_element(foundation_wall, 'Orientation', @orientation, :string, @orientation_isdefaulted) unless @orientation.nil?
      XMLHelper.add_element(foundation_wall, 'Azimuth', @azimuth, :integer, @azimuth_isdefaulted) unless @azimuth.nil?
      XMLHelper.add_element(foundation_wall, 'Thickness', @thickness, :float, @thickness_isdefaulted) unless @thickness.nil?
      XMLHelper.add_element(foundation_wall, 'DepthBelowGrade', @depth_below_grade, :float) unless @depth_below_grade.nil?
      if (not @interior_finish_type.nil?) || (not @interior_finish_thickness.nil?)
        interior_finish = XMLHelper.add_element(foundation_wall, 'InteriorFinish')
        XMLHelper.add_element(interior_finish, 'Type', @interior_finish_type, :string, @interior_finish_type_isdefaulted) unless @interior_finish_type.nil?
        XMLHelper.add_element(interior_finish, 'Thickness', @interior_finish_thickness, :float, @interior_finish_thickness_isdefaulted) unless @interior_finish_thickness.nil?
      end
      insulation = XMLHelper.add_element(foundation_wall, 'Insulation')
      sys_id = XMLHelper.add_element(insulation, 'SystemIdentifier')
      if not @insulation_id.nil?
        XMLHelper.add_attribute(sys_id, 'id', @insulation_id)
      else
        XMLHelper.add_attribute(sys_id, 'id', @id + 'Insulation')
      end
      XMLHelper.add_element(insulation, 'AssemblyEffectiveRValue', @insulation_assembly_r_value, :float) unless @insulation_assembly_r_value.nil?
      if not @insulation_exterior_r_value.nil?
        layer = XMLHelper.add_element(insulation, 'Layer')
        XMLHelper.add_element(layer, 'InstallationType', 'continuous - exterior', :string)
        XMLHelper.add_element(layer, 'NominalRValue', @insulation_exterior_r_value, :float)
        XMLHelper.add_element(layer, 'DistanceToTopOfInsulation', @insulation_exterior_distance_to_top, :float, @insulation_exterior_distance_to_top_isdefaulted) unless @insulation_exterior_distance_to_top.nil?
        XMLHelper.add_element(layer, 'DistanceToBottomOfInsulation', @insulation_exterior_distance_to_bottom, :float, @insulation_exterior_distance_to_bottom_isdefaulted) unless @insulation_exterior_distance_to_bottom.nil?
      end
      if not @insulation_interior_r_value.nil?
        layer = XMLHelper.add_element(insulation, 'Layer')
        XMLHelper.add_element(layer, 'InstallationType', 'continuous - interior', :string)
        XMLHelper.add_element(layer, 'NominalRValue', @insulation_interior_r_value, :float)
        XMLHelper.add_element(layer, 'DistanceToTopOfInsulation', @insulation_interior_distance_to_top, :float, @insulation_interior_distance_to_top_isdefaulted) unless @insulation_interior_distance_to_top.nil?
        XMLHelper.add_element(layer, 'DistanceToBottomOfInsulation', @insulation_interior_distance_to_bottom, :float, @insulation_interior_distance_to_bottom_isdefaulted) unless @insulation_interior_distance_to_bottom.nil?
      end
    end

    def from_oga(foundation_wall)
      return if foundation_wall.nil?

      @id = HPXML::get_id(foundation_wall)
      @exterior_adjacent_to = XMLHelper.get_value(foundation_wall, 'ExteriorAdjacentTo', :string)
      @interior_adjacent_to = XMLHelper.get_value(foundation_wall, 'InteriorAdjacentTo', :string)
      @type = XMLHelper.get_value(foundation_wall, 'Type', :string)
      @length = XMLHelper.get_value(foundation_wall, 'Length', :float)
      @height = XMLHelper.get_value(foundation_wall, 'Height', :float)
      @area = XMLHelper.get_value(foundation_wall, 'Area', :float)
      @orientation = XMLHelper.get_value(foundation_wall, 'Orientation', :string)
      @azimuth = XMLHelper.get_value(foundation_wall, 'Azimuth', :integer)
      @thickness = XMLHelper.get_value(foundation_wall, 'Thickness', :float)
      @depth_below_grade = XMLHelper.get_value(foundation_wall, 'DepthBelowGrade', :float)
      interior_finish = XMLHelper.get_element(foundation_wall, 'InteriorFinish')
      if not interior_finish.nil?
        @interior_finish_type = XMLHelper.get_value(interior_finish, 'Type', :string)
        @interior_finish_thickness = XMLHelper.get_value(interior_finish, 'Thickness', :float)
      end
      insulation = XMLHelper.get_element(foundation_wall, 'Insulation')
      if not insulation.nil?
        @insulation_id = HPXML::get_id(insulation)
        @insulation_assembly_r_value = XMLHelper.get_value(insulation, 'AssemblyEffectiveRValue', :float)
        @insulation_continuous_r_value = XMLHelper.get_value(insulation, "Layer[InstallationType='continuous']/NominalRValue", :float)
        @insulation_interior_r_value = XMLHelper.get_value(insulation, "Layer[InstallationType='continuous - interior']/NominalRValue", :float)
        @insulation_interior_distance_to_top = XMLHelper.get_value(insulation, "Layer[InstallationType='continuous - interior']/DistanceToTopOfInsulation", :float)
        @insulation_interior_distance_to_bottom = XMLHelper.get_value(insulation, "Layer[InstallationType='continuous - interior']/DistanceToBottomOfInsulation", :float)
        @insulation_exterior_r_value = XMLHelper.get_value(insulation, "Layer[InstallationType='continuous - exterior']/NominalRValue", :float)
        @insulation_exterior_distance_to_top = XMLHelper.get_value(insulation, "Layer[InstallationType='continuous - exterior']/DistanceToTopOfInsulation", :float)
        @insulation_exterior_distance_to_bottom = XMLHelper.get_value(insulation, "Layer[InstallationType='continuous - exterior']/DistanceToBottomOfInsulation", :float)
      end
    end
  end

  class Floors < BaseArrayElement
    def add(**kwargs)
      self << Floor.new(@hpxml_object, **kwargs)
    end

    def from_oga(hpxml)
      return if hpxml.nil?

      XMLHelper.get_elements(hpxml, 'Building/BuildingDetails/Enclosure/Floors/Floor').each do |floor|
        self << Floor.new(@hpxml_object, floor)
      end
    end
  end

  class Floor < BaseElement
    ATTRS = [:id, :exterior_adjacent_to, :interior_adjacent_to, :floor_type, :area, :insulation_id,
             :insulation_assembly_r_value, :insulation_cavity_r_value, :insulation_continuous_r_value,
             :floor_or_ceiling, :interior_finish_type, :interior_finish_thickness]
    attr_accessor(*ATTRS)

    def is_ceiling
      # From the perspective of the living space
      if @floor_or_ceiling.nil?
        ceiling_locations = [LocationAtticUnconditioned,
                             LocationAtticVented,
                             LocationAtticUnvented]
        if (ceiling_locations.include? @interior_adjacent_to) || (ceiling_locations.include? @exterior_adjacent_to)
          return true
        else # If we don't explicitly know that it's a ceiling, assume a floor
          return false
        end
      else
        return @floor_or_ceiling == FloorTypeCeiling
      end
    end

    def is_floor
      return !is_ceiling
    end

    def is_exterior
      if @exterior_adjacent_to == LocationOutside
        return true
      end

      return false
    end

    def is_interior
      return !is_exterior
    end

    def is_adiabatic
      return HPXML::is_adiabatic(self)
    end

    def is_thermal_boundary
      return HPXML::is_thermal_boundary(self)
    end

    def is_exterior_thermal_boundary
      return (is_exterior && is_thermal_boundary)
    end

    def is_conditioned
      return HPXML::is_conditioned(self)
    end

    def delete
      @hpxml_object.floors.delete(self)
      @hpxml_object.attics.each do |attic|
        attic.attached_to_floor_idrefs.delete(@id) unless attic.attached_to_floor_idrefs.nil?
      end
      @hpxml_object.foundations.each do |foundation|
        foundation.attached_to_floor_idrefs.delete(@id) unless foundation.attached_to_floor_idrefs.nil?
      end
      @hpxml_object.attics.each do |attic|
        attic.attached_to_floor_idrefs.delete(@id) unless attic.attached_to_floor_idrefs.nil?
      end
    end

    def check_for_errors
      errors = []
      return errors
    end

    def to_oga(doc)
      return if nil?

      floors = XMLHelper.create_elements_as_needed(doc, ['HPXML', 'Building', 'BuildingDetails', 'Enclosure', 'Floors'])
      floor = XMLHelper.add_element(floors, 'Floor')
      sys_id = XMLHelper.add_element(floor, 'SystemIdentifier')
      XMLHelper.add_attribute(sys_id, 'id', @id)
      XMLHelper.add_element(floor, 'ExteriorAdjacentTo', @exterior_adjacent_to, :string) unless @exterior_adjacent_to.nil?
      XMLHelper.add_element(floor, 'InteriorAdjacentTo', @interior_adjacent_to, :string) unless @interior_adjacent_to.nil?
<<<<<<< HEAD
      if not @floor_type.nil?
        floor_type_el = XMLHelper.add_element(floor, 'FloorType')
        XMLHelper.add_element(floor_type_el, @floor_type)
      end
=======
      XMLHelper.add_element(floor, 'FloorOrCeiling', @floor_or_ceiling, :string, @floor_or_ceiling_isdefaulted) unless @floor_or_ceiling.nil?
>>>>>>> b2b96fe2
      XMLHelper.add_element(floor, 'Area', @area, :float) unless @area.nil?
      if (not @interior_finish_type.nil?) || (not @interior_finish_thickness.nil?)
        interior_finish = XMLHelper.add_element(floor, 'InteriorFinish')
        XMLHelper.add_element(interior_finish, 'Type', @interior_finish_type, :string, @interior_finish_type_isdefaulted) unless @interior_finish_type.nil?
        XMLHelper.add_element(interior_finish, 'Thickness', @interior_finish_thickness, :float, @interior_finish_thickness_isdefaulted) unless @interior_finish_thickness.nil?
      end
      insulation = XMLHelper.add_element(floor, 'Insulation')
      sys_id = XMLHelper.add_element(insulation, 'SystemIdentifier')
      if not @insulation_id.nil?
        XMLHelper.add_attribute(sys_id, 'id', @insulation_id)
      else
        XMLHelper.add_attribute(sys_id, 'id', @id + 'Insulation')
      end
      XMLHelper.add_element(insulation, 'AssemblyEffectiveRValue', @insulation_assembly_r_value, :float) unless @insulation_assembly_r_value.nil?
      if not @insulation_cavity_r_value.nil?
        layer = XMLHelper.add_element(insulation, 'Layer')
        XMLHelper.add_element(layer, 'InstallationType', 'cavity', :string)
        XMLHelper.add_element(layer, 'NominalRValue', @insulation_cavity_r_value, :float)
      end
      if not @insulation_continuous_r_value.nil?
        layer = XMLHelper.add_element(insulation, 'Layer')
        XMLHelper.add_element(layer, 'InstallationType', 'continuous', :string)
        XMLHelper.add_element(layer, 'NominalRValue', @insulation_continuous_r_value, :float)
      end
    end

    def from_oga(floor)
      return if floor.nil?

      @id = HPXML::get_id(floor)
      @exterior_adjacent_to = XMLHelper.get_value(floor, 'ExteriorAdjacentTo', :string)
      @interior_adjacent_to = XMLHelper.get_value(floor, 'InteriorAdjacentTo', :string)
<<<<<<< HEAD
      @floor_type = XMLHelper.get_child_name(floor, 'FloorType')
=======
      @floor_or_ceiling = XMLHelper.get_value(floor, 'FloorOrCeiling', :string)
>>>>>>> b2b96fe2
      @area = XMLHelper.get_value(floor, 'Area', :float)
      interior_finish = XMLHelper.get_element(floor, 'InteriorFinish')
      if not interior_finish.nil?
        @interior_finish_type = XMLHelper.get_value(interior_finish, 'Type', :string)
        @interior_finish_thickness = XMLHelper.get_value(interior_finish, 'Thickness', :float)
      end
      insulation = XMLHelper.get_element(floor, 'Insulation')
      if not insulation.nil?
        @insulation_id = HPXML::get_id(insulation)
        @insulation_assembly_r_value = XMLHelper.get_value(insulation, 'AssemblyEffectiveRValue', :float)
        @insulation_cavity_r_value = XMLHelper.get_value(insulation, "Layer[InstallationType='cavity']/NominalRValue", :float)
        @insulation_continuous_r_value = XMLHelper.get_value(insulation, "Layer[InstallationType='continuous']/NominalRValue", :float)
      end
    end
  end

  class Slabs < BaseArrayElement
    def add(**kwargs)
      self << Slab.new(@hpxml_object, **kwargs)
    end

    def from_oga(hpxml)
      return if hpxml.nil?

      XMLHelper.get_elements(hpxml, 'Building/BuildingDetails/Enclosure/Slabs/Slab').each do |slab|
        self << Slab.new(@hpxml_object, slab)
      end
    end
  end

  class Slab < BaseElement
    ATTRS = [:id, :interior_adjacent_to, :exterior_adjacent_to, :area, :thickness, :exposed_perimeter,
             :perimeter_insulation_depth, :under_slab_insulation_width,
             :under_slab_insulation_spans_entire_slab, :depth_below_grade, :carpet_fraction,
             :carpet_r_value, :perimeter_insulation_id, :perimeter_insulation_r_value,
             :under_slab_insulation_id, :under_slab_insulation_r_value]
    attr_accessor(*ATTRS)

    def exterior_adjacent_to
      return LocationGround
    end

    def is_exterior
      return true
    end

    def is_interior
      return !is_exterior
    end

    def is_thermal_boundary
      return HPXML::is_thermal_boundary(self)
    end

    def is_exterior_thermal_boundary
      return (is_exterior && is_thermal_boundary)
    end

    def is_conditioned
      return HPXML::is_conditioned(self)
    end

    def delete
      @hpxml_object.slabs.delete(self)
      @hpxml_object.foundations.each do |foundation|
        foundation.attached_to_slab_idrefs.delete(@id) unless foundation.attached_to_slab_idrefs.nil?
      end
    end

    def check_for_errors
      errors = []
      return errors
    end

    def to_oga(doc)
      return if nil?

      slabs = XMLHelper.create_elements_as_needed(doc, ['HPXML', 'Building', 'BuildingDetails', 'Enclosure', 'Slabs'])
      slab = XMLHelper.add_element(slabs, 'Slab')
      sys_id = XMLHelper.add_element(slab, 'SystemIdentifier')
      XMLHelper.add_attribute(sys_id, 'id', @id)
      XMLHelper.add_element(slab, 'InteriorAdjacentTo', @interior_adjacent_to, :string) unless @interior_adjacent_to.nil?
      XMLHelper.add_element(slab, 'Area', @area, :float) unless @area.nil?
      XMLHelper.add_element(slab, 'Thickness', @thickness, :float, @thickness_isdefaulted) unless @thickness.nil?
      XMLHelper.add_element(slab, 'ExposedPerimeter', @exposed_perimeter, :float) unless @exposed_perimeter.nil?
      XMLHelper.add_element(slab, 'DepthBelowGrade', @depth_below_grade, :float) unless @depth_below_grade.nil?
      insulation = XMLHelper.add_element(slab, 'PerimeterInsulation')
      sys_id = XMLHelper.add_element(insulation, 'SystemIdentifier')
      if not @perimeter_insulation_id.nil?
        XMLHelper.add_attribute(sys_id, 'id', @perimeter_insulation_id)
      else
        XMLHelper.add_attribute(sys_id, 'id', @id + 'PerimeterInsulation')
      end
      layer = XMLHelper.add_element(insulation, 'Layer')
      XMLHelper.add_element(layer, 'NominalRValue', @perimeter_insulation_r_value, :float) unless @perimeter_insulation_r_value.nil?
      XMLHelper.add_element(layer, 'InsulationDepth', @perimeter_insulation_depth, :float) unless @perimeter_insulation_depth.nil?
      insulation = XMLHelper.add_element(slab, 'UnderSlabInsulation')
      sys_id = XMLHelper.add_element(insulation, 'SystemIdentifier')
      if not @under_slab_insulation_id.nil?
        XMLHelper.add_attribute(sys_id, 'id', @under_slab_insulation_id)
      else
        XMLHelper.add_attribute(sys_id, 'id', @id + 'UnderSlabInsulation')
      end
      layer = XMLHelper.add_element(insulation, 'Layer')
      XMLHelper.add_element(layer, 'NominalRValue', @under_slab_insulation_r_value, :float) unless @under_slab_insulation_r_value.nil?
      XMLHelper.add_element(layer, 'InsulationWidth', @under_slab_insulation_width, :float) unless @under_slab_insulation_width.nil?
      XMLHelper.add_element(layer, 'InsulationSpansEntireSlab', @under_slab_insulation_spans_entire_slab, :boolean) unless @under_slab_insulation_spans_entire_slab.nil?
      XMLHelper.add_extension(slab, 'CarpetFraction', @carpet_fraction, :float, @carpet_fraction_isdefaulted) unless @carpet_fraction.nil?
      XMLHelper.add_extension(slab, 'CarpetRValue', @carpet_r_value, :float, @carpet_r_value_isdefaulted) unless @carpet_r_value.nil?
    end

    def from_oga(slab)
      return if slab.nil?

      @id = HPXML::get_id(slab)
      @interior_adjacent_to = XMLHelper.get_value(slab, 'InteriorAdjacentTo', :string)
      @area = XMLHelper.get_value(slab, 'Area', :float)
      @thickness = XMLHelper.get_value(slab, 'Thickness', :float)
      @exposed_perimeter = XMLHelper.get_value(slab, 'ExposedPerimeter', :float)
      @depth_below_grade = XMLHelper.get_value(slab, 'DepthBelowGrade', :float)
      perimeter_insulation = XMLHelper.get_element(slab, 'PerimeterInsulation')
      if not perimeter_insulation.nil?
        @perimeter_insulation_id = HPXML::get_id(perimeter_insulation)
        @perimeter_insulation_r_value = XMLHelper.get_value(perimeter_insulation, 'Layer/NominalRValue', :float)
        @perimeter_insulation_depth = XMLHelper.get_value(perimeter_insulation, 'Layer/InsulationDepth', :float)
      end
      under_slab_insulation = XMLHelper.get_element(slab, 'UnderSlabInsulation')
      if not under_slab_insulation.nil?
        @under_slab_insulation_id = HPXML::get_id(under_slab_insulation)
        @under_slab_insulation_r_value = XMLHelper.get_value(under_slab_insulation, 'Layer/NominalRValue', :float)
        @under_slab_insulation_width = XMLHelper.get_value(under_slab_insulation, 'Layer/InsulationWidth', :float)
        @under_slab_insulation_spans_entire_slab = XMLHelper.get_value(under_slab_insulation, 'Layer/InsulationSpansEntireSlab', :boolean)
      end
      @carpet_fraction = XMLHelper.get_value(slab, 'extension/CarpetFraction', :float)
      @carpet_r_value = XMLHelper.get_value(slab, 'extension/CarpetRValue', :float)
    end
  end

  class Windows < BaseArrayElement
    def add(**kwargs)
      self << Window.new(@hpxml_object, **kwargs)
    end

    def from_oga(hpxml)
      return if hpxml.nil?

      XMLHelper.get_elements(hpxml, 'Building/BuildingDetails/Enclosure/Windows/Window').each do |window|
        self << Window.new(@hpxml_object, window)
      end
    end
  end

  class Window < BaseElement
    ATTRS = [:id, :area, :azimuth, :orientation, :frame_type, :thermal_break, :glass_layers,
             :glass_type, :gas_fill, :ufactor, :shgc, :interior_shading_factor_summer,
             :interior_shading_factor_winter, :interior_shading_type, :exterior_shading_factor_summer,
             :exterior_shading_factor_winter, :exterior_shading_type, :storm_type, :overhangs_depth,
             :overhangs_distance_to_top_of_window, :overhangs_distance_to_bottom_of_window,
             :fraction_operable, :performance_class, :wall_idref]
    attr_accessor(*ATTRS)

    def wall
      return if @wall_idref.nil?

      (@hpxml_object.walls + @hpxml_object.foundation_walls).each do |wall|
        next unless wall.id == @wall_idref

        return wall
      end
      fail "Attached wall '#{@wall_idref}' not found for window '#{@id}'."
    end

    def is_exterior
      return wall.is_exterior
    end

    def is_interior
      return !is_exterior
    end

    def is_thermal_boundary
      return HPXML::is_thermal_boundary(wall)
    end

    def is_exterior_thermal_boundary
      return (is_exterior && is_thermal_boundary)
    end

    def is_conditioned
      return HPXML::is_conditioned(self)
    end

    def delete
      @hpxml_object.windows.delete(self)
    end

    def check_for_errors
      errors = []
      begin; wall; rescue StandardError => e; errors << e.message; end
      return errors
    end

    def to_oga(doc)
      return if nil?

      windows = XMLHelper.create_elements_as_needed(doc, ['HPXML', 'Building', 'BuildingDetails', 'Enclosure', 'Windows'])
      window = XMLHelper.add_element(windows, 'Window')
      sys_id = XMLHelper.add_element(window, 'SystemIdentifier')
      XMLHelper.add_attribute(sys_id, 'id', @id)
      XMLHelper.add_element(window, 'Area', @area, :float) unless @area.nil?
      XMLHelper.add_element(window, 'Azimuth', @azimuth, :integer, @azimuth_isdefaulted) unless @azimuth.nil?
      XMLHelper.add_element(window, 'Orientation', @orientation, :string, @orientation_isdefaulted) unless @orientation.nil?
      if not @frame_type.nil?
        frame_type_el = XMLHelper.add_element(window, 'FrameType')
        frame_type = XMLHelper.add_element(frame_type_el, @frame_type)
        if [HPXML::WindowFrameTypeAluminum, HPXML::WindowFrameTypeMetal].include? @frame_type
          XMLHelper.add_element(frame_type, 'ThermalBreak', @thermal_break, :boolean, @thermal_break_isdefaulted) unless @thermal_break.nil?
        end
      end
      XMLHelper.add_element(window, 'GlassLayers', @glass_layers, :string, @glass_layers_isdefaulted) unless @glass_layers.nil?
      XMLHelper.add_element(window, 'GlassType', @glass_type, :string, @glass_type_isdefaulted) unless @glass_type.nil?
      XMLHelper.add_element(window, 'GasFill', @gas_fill, :string, @gas_fill_isdefaulted) unless @gas_fill.nil?
      XMLHelper.add_element(window, 'UFactor', @ufactor, :float, @ufactor_isdefaulted) unless @ufactor.nil?
      XMLHelper.add_element(window, 'SHGC', @shgc, :float, @shgc_isdefaulted) unless @shgc.nil?
      if (not @exterior_shading_type.nil?) || (not @exterior_shading_factor_summer.nil?) || (not @exterior_shading_factor_winter.nil?)
        exterior_shading = XMLHelper.add_element(window, 'ExteriorShading')
        sys_id = XMLHelper.add_element(exterior_shading, 'SystemIdentifier')
        XMLHelper.add_attribute(sys_id, 'id', "#{id}ExteriorShading")
        XMLHelper.add_element(exterior_shading, 'Type', @exterior_shading_type, :string) unless @exterior_shading_type.nil?
        XMLHelper.add_element(exterior_shading, 'SummerShadingCoefficient', @exterior_shading_factor_summer, :float, @exterior_shading_factor_summer_isdefaulted) unless @exterior_shading_factor_summer.nil?
        XMLHelper.add_element(exterior_shading, 'WinterShadingCoefficient', @exterior_shading_factor_winter, :float, @exterior_shading_factor_winter_isdefaulted) unless @exterior_shading_factor_winter.nil?
      end
      if (not @interior_shading_type.nil?) || (not @interior_shading_factor_summer.nil?) || (not @interior_shading_factor_winter.nil?)
        interior_shading = XMLHelper.add_element(window, 'InteriorShading')
        sys_id = XMLHelper.add_element(interior_shading, 'SystemIdentifier')
        XMLHelper.add_attribute(sys_id, 'id', "#{id}InteriorShading")
        XMLHelper.add_element(interior_shading, 'Type', @interior_shading_type, :string) unless @interior_shading_type.nil?
        XMLHelper.add_element(interior_shading, 'SummerShadingCoefficient', @interior_shading_factor_summer, :float, @interior_shading_factor_summer_isdefaulted) unless @interior_shading_factor_summer.nil?
        XMLHelper.add_element(interior_shading, 'WinterShadingCoefficient', @interior_shading_factor_winter, :float, @interior_shading_factor_winter_isdefaulted) unless @interior_shading_factor_winter.nil?
      end
      if not @storm_type.nil?
        storm_window = XMLHelper.add_element(window, 'StormWindow')
        sys_id = XMLHelper.add_element(storm_window, 'SystemIdentifier')
        XMLHelper.add_attribute(sys_id, 'id', "#{id}StormWindow")
        XMLHelper.add_element(storm_window, 'GlassType', @storm_type, :string) unless @storm_type.nil?
      end
      if (not @overhangs_depth.nil?) || (not @overhangs_distance_to_top_of_window.nil?) || (not @overhangs_distance_to_bottom_of_window.nil?)
        overhangs = XMLHelper.add_element(window, 'Overhangs')
        XMLHelper.add_element(overhangs, 'Depth', @overhangs_depth, :float) unless @overhangs_depth.nil?
        XMLHelper.add_element(overhangs, 'DistanceToTopOfWindow', @overhangs_distance_to_top_of_window, :float) unless @overhangs_distance_to_top_of_window.nil?
        XMLHelper.add_element(overhangs, 'DistanceToBottomOfWindow', @overhangs_distance_to_bottom_of_window, :float) unless @overhangs_distance_to_bottom_of_window.nil?
      end
      XMLHelper.add_element(window, 'FractionOperable', @fraction_operable, :float, @fraction_operable_isdefaulted) unless @fraction_operable.nil?
      XMLHelper.add_element(window, 'PerformanceClass', @performance_class, :string, @performance_class_isdefaulted) unless @performance_class.nil?
      if not @wall_idref.nil?
        attached_to_wall = XMLHelper.add_element(window, 'AttachedToWall')
        XMLHelper.add_attribute(attached_to_wall, 'idref', @wall_idref)
      end
    end

    def from_oga(window)
      return if window.nil?

      @id = HPXML::get_id(window)
      @area = XMLHelper.get_value(window, 'Area', :float)
      @azimuth = XMLHelper.get_value(window, 'Azimuth', :integer)
      @orientation = XMLHelper.get_value(window, 'Orientation', :string)
      @frame_type = XMLHelper.get_child_name(window, 'FrameType')
      if @frame_type == HPXML::WindowFrameTypeAluminum
        @thermal_break = XMLHelper.get_value(window, 'FrameType/Aluminum/ThermalBreak', :boolean)
      elsif @frame_type == HPXML::WindowFrameTypeMetal
        @thermal_break = XMLHelper.get_value(window, 'FrameType/Metal/ThermalBreak', :boolean)
      end
      @glass_layers = XMLHelper.get_value(window, 'GlassLayers', :string)
      @glass_type = XMLHelper.get_value(window, 'GlassType', :string)
      @gas_fill = XMLHelper.get_value(window, 'GasFill', :string)
      @ufactor = XMLHelper.get_value(window, 'UFactor', :float)
      @shgc = XMLHelper.get_value(window, 'SHGC', :float)
      @exterior_shading_type = XMLHelper.get_value(window, 'ExteriorShading/Type', :string)
      @exterior_shading_factor_summer = XMLHelper.get_value(window, 'ExteriorShading/SummerShadingCoefficient', :float)
      @exterior_shading_factor_winter = XMLHelper.get_value(window, 'ExteriorShading/WinterShadingCoefficient', :float)
      @interior_shading_type = XMLHelper.get_value(window, 'InteriorShading/Type', :string)
      @interior_shading_factor_summer = XMLHelper.get_value(window, 'InteriorShading/SummerShadingCoefficient', :float)
      @interior_shading_factor_winter = XMLHelper.get_value(window, 'InteriorShading/WinterShadingCoefficient', :float)
      @overhangs_depth = XMLHelper.get_value(window, 'Overhangs/Depth', :float)
      @overhangs_distance_to_top_of_window = XMLHelper.get_value(window, 'Overhangs/DistanceToTopOfWindow', :float)
      @overhangs_distance_to_bottom_of_window = XMLHelper.get_value(window, 'Overhangs/DistanceToBottomOfWindow', :float)
      @fraction_operable = XMLHelper.get_value(window, 'FractionOperable', :float)
      @performance_class = XMLHelper.get_value(window, 'PerformanceClass', :string)
      @wall_idref = HPXML::get_idref(XMLHelper.get_element(window, 'AttachedToWall'))
      @storm_type = XMLHelper.get_value(window, 'StormWindow/GlassType', :string)
    end
  end

  class Skylights < BaseArrayElement
    def add(**kwargs)
      self << Skylight.new(@hpxml_object, **kwargs)
    end

    def from_oga(hpxml)
      return if hpxml.nil?

      XMLHelper.get_elements(hpxml, 'Building/BuildingDetails/Enclosure/Skylights/Skylight').each do |skylight|
        self << Skylight.new(@hpxml_object, skylight)
      end
    end
  end

  class Skylight < BaseElement
    ATTRS = [:id, :area, :azimuth, :orientation, :frame_type, :thermal_break, :glass_layers,
             :glass_type, :gas_fill, :ufactor, :shgc, :interior_shading_factor_summer,
             :interior_shading_factor_winter, :interior_shading_type, :exterior_shading_factor_summer,
             :exterior_shading_factor_winter, :exterior_shading_type, :storm_type, :roof_idref]
    attr_accessor(*ATTRS)

    def roof
      return if @roof_idref.nil?

      @hpxml_object.roofs.each do |roof|
        next unless roof.id == @roof_idref

        return roof
      end
      fail "Attached roof '#{@roof_idref}' not found for skylight '#{@id}'."
    end

    def is_exterior
      return roof.is_exterior
    end

    def is_interior
      return !is_exterior
    end

    def is_thermal_boundary
      return HPXML::is_thermal_boundary(roof)
    end

    def is_exterior_thermal_boundary
      return (is_exterior && is_thermal_boundary)
    end

    def is_conditioned
      return HPXML::is_conditioned(self)
    end

    def delete
      @hpxml_object.skylights.delete(self)
    end

    def check_for_errors
      errors = []
      begin; roof; rescue StandardError => e; errors << e.message; end
      return errors
    end

    def to_oga(doc)
      return if nil?

      skylights = XMLHelper.create_elements_as_needed(doc, ['HPXML', 'Building', 'BuildingDetails', 'Enclosure', 'Skylights'])
      skylight = XMLHelper.add_element(skylights, 'Skylight')
      sys_id = XMLHelper.add_element(skylight, 'SystemIdentifier')
      XMLHelper.add_attribute(sys_id, 'id', @id)
      XMLHelper.add_element(skylight, 'Area', @area, :float) unless @area.nil?
      XMLHelper.add_element(skylight, 'Azimuth', @azimuth, :integer, @azimuth_isdefaulted) unless @azimuth.nil?
      XMLHelper.add_element(skylight, 'Orientation', @orientation, :string, @orientation_isdefaulted) unless @orientation.nil?
      if not @frame_type.nil?
        frame_type_el = XMLHelper.add_element(skylight, 'FrameType')
        frame_type = XMLHelper.add_element(frame_type_el, @frame_type)
        if [HPXML::WindowFrameTypeAluminum, HPXML::WindowFrameTypeMetal].include? @frame_type
          XMLHelper.add_element(frame_type, 'ThermalBreak', @thermal_break, :boolean, @thermal_break_isdefaulted) unless @thermal_break.nil?
        end
      end
      XMLHelper.add_element(skylight, 'GlassLayers', @glass_layers, :string, @glass_layers_isdefaulted) unless @glass_layers.nil?
      XMLHelper.add_element(skylight, 'GlassType', @glass_type, :string, @glass_type_isdefaulted) unless @glass_type.nil?
      XMLHelper.add_element(skylight, 'GasFill', @gas_fill, :string, @gas_fill_isdefaulted) unless @gas_fill.nil?
      XMLHelper.add_element(skylight, 'UFactor', @ufactor, :float, @ufactor_isdefaulted) unless @ufactor.nil?
      XMLHelper.add_element(skylight, 'SHGC', @shgc, :float, @shgc_isdefaulted) unless @shgc.nil?
      if (not @exterior_shading_type.nil?) || (not @exterior_shading_factor_summer.nil?) || (not @exterior_shading_factor_winter.nil?)
        exterior_shading = XMLHelper.add_element(skylight, 'ExteriorShading')
        sys_id = XMLHelper.add_element(exterior_shading, 'SystemIdentifier')
        XMLHelper.add_attribute(sys_id, 'id', "#{id}ExteriorShading")
        XMLHelper.add_element(exterior_shading, 'Type', @exterior_shading_type, :string) unless @exterior_shading_type.nil?
        XMLHelper.add_element(exterior_shading, 'SummerShadingCoefficient', @exterior_shading_factor_summer, :float, @exterior_shading_factor_summer_isdefaulted) unless @exterior_shading_factor_summer.nil?
        XMLHelper.add_element(exterior_shading, 'WinterShadingCoefficient', @exterior_shading_factor_winter, :float, @exterior_shading_factor_winter_isdefaulted) unless @exterior_shading_factor_winter.nil?
      end
      if (not @interior_shading_type.nil?) || (not @interior_shading_factor_summer.nil?) || (not @interior_shading_factor_winter.nil?)
        interior_shading = XMLHelper.add_element(skylight, 'InteriorShading')
        sys_id = XMLHelper.add_element(interior_shading, 'SystemIdentifier')
        XMLHelper.add_attribute(sys_id, 'id', "#{id}InteriorShading")
        XMLHelper.add_element(interior_shading, 'Type', @interior_shading_type, :string) unless @interior_shading_type.nil?
        XMLHelper.add_element(interior_shading, 'SummerShadingCoefficient', @interior_shading_factor_summer, :float, @interior_shading_factor_summer_isdefaulted) unless @interior_shading_factor_summer.nil?
        XMLHelper.add_element(interior_shading, 'WinterShadingCoefficient', @interior_shading_factor_winter, :float, @interior_shading_factor_winter_isdefaulted) unless @interior_shading_factor_winter.nil?
      end
      if not @storm_type.nil?
        storm_window = XMLHelper.add_element(skylight, 'StormWindow')
        sys_id = XMLHelper.add_element(storm_window, 'SystemIdentifier')
        XMLHelper.add_attribute(sys_id, 'id', "#{id}StormWindow")
        XMLHelper.add_element(storm_window, 'GlassType', @storm_type, :string) unless @storm_type.nil?
      end
      if not @roof_idref.nil?
        attached_to_roof = XMLHelper.add_element(skylight, 'AttachedToRoof')
        XMLHelper.add_attribute(attached_to_roof, 'idref', @roof_idref)
      end
    end

    def from_oga(skylight)
      return if skylight.nil?

      @id = HPXML::get_id(skylight)
      @area = XMLHelper.get_value(skylight, 'Area', :float)
      @azimuth = XMLHelper.get_value(skylight, 'Azimuth', :integer)
      @orientation = XMLHelper.get_value(skylight, 'Orientation', :string)
      @frame_type = XMLHelper.get_child_name(skylight, 'FrameType')
      if @frame_type == HPXML::WindowFrameTypeAluminum
        @thermal_break = XMLHelper.get_value(skylight, 'FrameType/Aluminum/ThermalBreak', :boolean)
      elsif @frame_type == HPXML::WindowFrameTypeMetal
        @thermal_break = XMLHelper.get_value(skylight, 'FrameType/Metal/ThermalBreak', :boolean)
      end
      @glass_layers = XMLHelper.get_value(skylight, 'GlassLayers', :string)
      @glass_type = XMLHelper.get_value(skylight, 'GlassType', :string)
      @gas_fill = XMLHelper.get_value(skylight, 'GasFill', :string)
      @ufactor = XMLHelper.get_value(skylight, 'UFactor', :float)
      @shgc = XMLHelper.get_value(skylight, 'SHGC', :float)
      @exterior_shading_type = XMLHelper.get_value(skylight, 'ExteriorShading/Type', :string)
      @exterior_shading_factor_summer = XMLHelper.get_value(skylight, 'ExteriorShading/SummerShadingCoefficient', :float)
      @exterior_shading_factor_winter = XMLHelper.get_value(skylight, 'ExteriorShading/WinterShadingCoefficient', :float)
      @interior_shading_type = XMLHelper.get_value(skylight, 'InteriorShading/Type', :string)
      @interior_shading_factor_summer = XMLHelper.get_value(skylight, 'InteriorShading/SummerShadingCoefficient', :float)
      @interior_shading_factor_winter = XMLHelper.get_value(skylight, 'InteriorShading/WinterShadingCoefficient', :float)
      @roof_idref = HPXML::get_idref(XMLHelper.get_element(skylight, 'AttachedToRoof'))
      @storm_type = XMLHelper.get_value(skylight, 'StormWindow/GlassType', :string)
    end
  end

  class Doors < BaseArrayElement
    def add(**kwargs)
      self << Door.new(@hpxml_object, **kwargs)
    end

    def from_oga(hpxml)
      return if hpxml.nil?

      XMLHelper.get_elements(hpxml, 'Building/BuildingDetails/Enclosure/Doors/Door').each do |door|
        self << Door.new(@hpxml_object, door)
      end
    end
  end

  class Door < BaseElement
    ATTRS = [:id, :wall_idref, :area, :azimuth, :orientation, :r_value]
    attr_accessor(*ATTRS)

    def wall
      return if @wall_idref.nil?

      (@hpxml_object.walls + @hpxml_object.foundation_walls).each do |wall|
        next unless wall.id == @wall_idref

        return wall
      end
      fail "Attached wall '#{@wall_idref}' not found for door '#{@id}'."
    end

    def is_exterior
      return wall.is_exterior
    end

    def is_interior
      return !is_exterior
    end

    def is_thermal_boundary
      return HPXML::is_thermal_boundary(wall)
    end

    def is_exterior_thermal_boundary
      return (is_exterior && is_thermal_boundary)
    end

    def is_conditioned
      return HPXML::is_conditioned(self)
    end

    def delete
      @hpxml_object.doors.delete(self)
    end

    def check_for_errors
      errors = []
      begin; wall; rescue StandardError => e; errors << e.message; end
      return errors
    end

    def to_oga(doc)
      return if nil?

      doors = XMLHelper.create_elements_as_needed(doc, ['HPXML', 'Building', 'BuildingDetails', 'Enclosure', 'Doors'])
      door = XMLHelper.add_element(doors, 'Door')
      sys_id = XMLHelper.add_element(door, 'SystemIdentifier')
      XMLHelper.add_attribute(sys_id, 'id', @id)
      if not @wall_idref.nil?
        attached_to_wall = XMLHelper.add_element(door, 'AttachedToWall')
        XMLHelper.add_attribute(attached_to_wall, 'idref', @wall_idref)
      end
      XMLHelper.add_element(door, 'Area', @area, :float) unless @area.nil?
      XMLHelper.add_element(door, 'Azimuth', @azimuth, :integer, @azimuth_isdefaulted) unless @azimuth.nil?
      XMLHelper.add_element(door, 'Orientation', @orientation, :string, @orientation_isdefaulted) unless @orientation.nil?
      XMLHelper.add_element(door, 'RValue', @r_value, :float) unless @r_value.nil?
    end

    def from_oga(door)
      return if door.nil?

      @id = HPXML::get_id(door)
      @wall_idref = HPXML::get_idref(XMLHelper.get_element(door, 'AttachedToWall'))
      @area = XMLHelper.get_value(door, 'Area', :float)
      @azimuth = XMLHelper.get_value(door, 'Azimuth', :integer)
      @orientation = XMLHelper.get_value(door, 'Orientation', :string)
      @r_value = XMLHelper.get_value(door, 'RValue', :float)
    end
  end

  class PartitionWallMass < BaseElement
    ATTRS = [:area_fraction, :interior_finish_type, :interior_finish_thickness]
    attr_accessor(*ATTRS)

    def check_for_errors
      errors = []
      return errors
    end

    def to_oga(doc)
      return if nil?

      partition_wall_mass = XMLHelper.create_elements_as_needed(doc, ['HPXML', 'Building', 'BuildingDetails', 'Enclosure', 'extension', 'PartitionWallMass'])
      XMLHelper.add_element(partition_wall_mass, 'AreaFraction', @area_fraction, :float, @area_fraction_isdefaulted) unless @area_fraction.nil?
      if (not @interior_finish_type.nil?) || (not @interior_finish_thickness.nil?)
        interior_finish = XMLHelper.add_element(partition_wall_mass, 'InteriorFinish')
        XMLHelper.add_element(interior_finish, 'Type', @interior_finish_type, :string, @interior_finish_type_isdefaulted) unless @interior_finish_type.nil?
        XMLHelper.add_element(interior_finish, 'Thickness', @interior_finish_thickness, :float, @interior_finish_thickness_isdefaulted) unless @interior_finish_thickness.nil?
      end
    end

    def from_oga(hpxml)
      return if hpxml.nil?

      partition_wall_mass = XMLHelper.get_element(hpxml, 'Building/BuildingDetails/Enclosure/extension/PartitionWallMass')
      return if partition_wall_mass.nil?

      @area_fraction = XMLHelper.get_value(partition_wall_mass, 'AreaFraction', :float)
      interior_finish = XMLHelper.get_element(partition_wall_mass, 'InteriorFinish')
      if not interior_finish.nil?
        @interior_finish_type = XMLHelper.get_value(interior_finish, 'Type', :string)
        @interior_finish_thickness = XMLHelper.get_value(interior_finish, 'Thickness', :float)
      end
    end
  end

  class FurnitureMass < BaseElement
    ATTRS = [:area_fraction, :type]
    attr_accessor(*ATTRS)

    def check_for_errors
      errors = []
      return errors
    end

    def to_oga(doc)
      return if nil?

      furniture_mass = XMLHelper.create_elements_as_needed(doc, ['HPXML', 'Building', 'BuildingDetails', 'Enclosure', 'extension', 'FurnitureMass'])
      XMLHelper.add_element(furniture_mass, 'AreaFraction', @area_fraction, :float, @area_fraction_isdefaulted) unless @area_fraction.nil?
      XMLHelper.add_element(furniture_mass, 'Type', @type, :string, @type_isdefaulted) unless @type.nil?
    end

    def from_oga(hpxml)
      return if hpxml.nil?

      furniture_mass = XMLHelper.get_element(hpxml, 'Building/BuildingDetails/Enclosure/extension/FurnitureMass')
      return if furniture_mass.nil?

      @area_fraction = XMLHelper.get_value(furniture_mass, 'AreaFraction', :float)
      @type = XMLHelper.get_value(furniture_mass, 'Type', :string)
    end
  end

  class HeatingSystems < BaseArrayElement
    def add(**kwargs)
      self << HeatingSystem.new(@hpxml_object, **kwargs)
    end

    def from_oga(hpxml)
      return if hpxml.nil?

      XMLHelper.get_elements(hpxml, 'Building/BuildingDetails/Systems/HVAC/HVACPlant/HeatingSystem').each do |heating_system|
        self << HeatingSystem.new(@hpxml_object, heating_system)
      end
    end

    def total_fraction_heat_load_served
      map { |htg_sys| htg_sys.fraction_heat_load_served.to_f }.sum(0.0)
    end
  end

  class HeatingSystem < BaseElement
    ATTRS = [:id, :distribution_system_idref, :year_installed, :heating_system_type,
             :heating_system_fuel, :heating_capacity, :heating_efficiency_afue,
             :heating_efficiency_percent, :fraction_heat_load_served, :electric_auxiliary_energy,
             :third_party_certification, :htg_seed_id, :is_shared_system, :number_of_units_served,
             :shared_loop_watts, :shared_loop_motor_efficiency, :fan_coil_watts, :fan_watts_per_cfm,
             :airflow_defect_ratio, :fan_watts, :heating_airflow_cfm, :location, :primary_system]
    attr_accessor(*ATTRS)

    def distribution_system
      return if @distribution_system_idref.nil?

      @hpxml_object.hvac_distributions.each do |hvac_distribution|
        next unless hvac_distribution.id == @distribution_system_idref

        return hvac_distribution
      end
      fail "Attached HVAC distribution system '#{@distribution_system_idref}' not found for HVAC system '#{@id}'."
    end

    def attached_cooling_system
      return if distribution_system.nil?

      # by distribution system
      distribution_system.hvac_systems.each do |hvac_system|
        next if hvac_system.id == @id

        return hvac_system
      end

      return
    end

    def related_water_heating_system
      @hpxml_object.water_heating_systems.each do |water_heating_system|
        next unless water_heating_system.related_hvac_idref == @id

        return water_heating_system
      end
      return
    end

    def is_heat_pump_backup_system
      @hpxml_object.heat_pumps.each do |heat_pump|
        next if heat_pump.backup_system_idref.nil?
        next if heat_pump.backup_system_idref != @id

        return true
      end
      return false
    end

    def delete
      @hpxml_object.heating_systems.delete(self)
      @hpxml_object.water_heating_systems.each do |water_heating_system|
        next unless water_heating_system.related_hvac_idref == @id

        water_heating_system.related_hvac_idref = nil
      end
    end

    def check_for_errors
      errors = []
      begin; distribution_system; rescue StandardError => e; errors << e.message; end
      return errors
    end

    def to_oga(doc)
      return if nil?

      hvac_plant = XMLHelper.create_elements_as_needed(doc, ['HPXML', 'Building', 'BuildingDetails', 'Systems', 'HVAC', 'HVACPlant'])
      primary_systems = XMLHelper.create_elements_as_needed(doc, ['HPXML', 'Building', 'BuildingDetails', 'Systems', 'HVAC', 'HVACPlant', 'PrimarySystems']) unless @hpxml_object.primary_hvac_systems.empty?
      heating_system = XMLHelper.add_element(hvac_plant, 'HeatingSystem')
      sys_id = XMLHelper.add_element(heating_system, 'SystemIdentifier')
      XMLHelper.add_attribute(sys_id, 'id', @id)
      XMLHelper.add_element(heating_system, 'UnitLocation', @location, :string) unless @location.nil?
      XMLHelper.add_element(heating_system, 'YearInstalled', @year_installed, :integer) unless @year_installed.nil?
      XMLHelper.add_element(heating_system, 'ThirdPartyCertification', @third_party_certification, :string) unless @third_party_certification.nil?
      if not @distribution_system_idref.nil?
        distribution_system = XMLHelper.add_element(heating_system, 'DistributionSystem')
        XMLHelper.add_attribute(distribution_system, 'idref', @distribution_system_idref)
      end
      XMLHelper.add_element(heating_system, 'IsSharedSystem', @is_shared_system, :boolean) unless @is_shared_system.nil?
      XMLHelper.add_element(heating_system, 'NumberofUnitsServed', @number_of_units_served, :integer) unless @number_of_units_served.nil?
      if not @heating_system_type.nil?
        heating_system_type_el = XMLHelper.add_element(heating_system, 'HeatingSystemType')
        XMLHelper.add_element(heating_system_type_el, @heating_system_type)
      end
      XMLHelper.add_element(heating_system, 'HeatingSystemFuel', @heating_system_fuel, :string) unless @heating_system_fuel.nil?
      XMLHelper.add_element(heating_system, 'HeatingCapacity', @heating_capacity, :float, @heating_capacity_isdefaulted) unless @heating_capacity.nil?
      if not @heating_efficiency_afue.nil?
        annual_efficiency = XMLHelper.add_element(heating_system, 'AnnualHeatingEfficiency')
        XMLHelper.add_element(annual_efficiency, 'Units', UnitsAFUE, :string)
        XMLHelper.add_element(annual_efficiency, 'Value', @heating_efficiency_afue, :float, @heating_efficiency_afue_isdefaulted)
      end
      if not @heating_efficiency_percent.nil?
        annual_efficiency = XMLHelper.add_element(heating_system, 'AnnualHeatingEfficiency')
        XMLHelper.add_element(annual_efficiency, 'Units', UnitsPercent, :string)
        XMLHelper.add_element(annual_efficiency, 'Value', @heating_efficiency_percent, :float, @heating_efficiency_percent_isdefaulted)
      end
      XMLHelper.add_element(heating_system, 'FractionHeatLoadServed', @fraction_heat_load_served, :float, @fraction_heat_load_served_isdefaulted) unless @fraction_heat_load_served.nil?
      XMLHelper.add_element(heating_system, 'ElectricAuxiliaryEnergy', @electric_auxiliary_energy, :float, @electric_auxiliary_energy_isdefaulted) unless @electric_auxiliary_energy.nil?
      XMLHelper.add_extension(heating_system, 'SharedLoopWatts', @shared_loop_watts, :float) unless @shared_loop_watts.nil?
      XMLHelper.add_extension(heating_system, 'SharedLoopMotorEfficiency', @shared_loop_motor_efficiency, :float) unless @shared_loop_motor_efficiency.nil?
      XMLHelper.add_extension(heating_system, 'FanCoilWatts', @fan_coil_watts, :float) unless @fan_coil_watts.nil?
      XMLHelper.add_extension(heating_system, 'FanPowerWattsPerCFM', @fan_watts_per_cfm, :float, @fan_watts_per_cfm_isdefaulted) unless @fan_watts_per_cfm.nil?
      XMLHelper.add_extension(heating_system, 'FanPowerWatts', @fan_watts, :float, @fan_watts_isdefaulted) unless @fan_watts.nil?
      XMLHelper.add_extension(heating_system, 'AirflowDefectRatio', @airflow_defect_ratio, :float, @airflow_defect_ratio_isdefaulted) unless @airflow_defect_ratio.nil?
      XMLHelper.add_extension(heating_system, 'HeatingAirflowCFM', @heating_airflow_cfm, :float, @heating_airflow_cfm_isdefaulted) unless @heating_airflow_cfm.nil?
      XMLHelper.add_extension(heating_system, 'HeatingSeedId', @htg_seed_id, :string) unless @htg_seed_id.nil?
      if @primary_system
        primary_heating_system = XMLHelper.insert_element(primary_systems, 'PrimaryHeatingSystem')
        XMLHelper.add_attribute(primary_heating_system, 'idref', @id)
      end
    end

    def from_oga(heating_system)
      return if heating_system.nil?

      @id = HPXML::get_id(heating_system)
      @location = XMLHelper.get_value(heating_system, 'UnitLocation', :string)
      @year_installed = XMLHelper.get_value(heating_system, 'YearInstalled', :integer)
      @third_party_certification = XMLHelper.get_value(heating_system, 'ThirdPartyCertification', :string)
      @distribution_system_idref = HPXML::get_idref(XMLHelper.get_element(heating_system, 'DistributionSystem'))
      @is_shared_system = XMLHelper.get_value(heating_system, 'IsSharedSystem', :boolean)
      @number_of_units_served = XMLHelper.get_value(heating_system, 'NumberofUnitsServed', :integer)
      @heating_system_type = XMLHelper.get_child_name(heating_system, 'HeatingSystemType')
      @heating_system_fuel = XMLHelper.get_value(heating_system, 'HeatingSystemFuel', :string)
      @heating_capacity = XMLHelper.get_value(heating_system, 'HeatingCapacity', :float)
      @heating_efficiency_afue = XMLHelper.get_value(heating_system, "AnnualHeatingEfficiency[Units='#{UnitsAFUE}']/Value", :float)
      @heating_efficiency_percent = XMLHelper.get_value(heating_system, "AnnualHeatingEfficiency[Units='Percent']/Value", :float)
      @fraction_heat_load_served = XMLHelper.get_value(heating_system, 'FractionHeatLoadServed', :float)
      @electric_auxiliary_energy = XMLHelper.get_value(heating_system, 'ElectricAuxiliaryEnergy', :float)
      @shared_loop_watts = XMLHelper.get_value(heating_system, 'extension/SharedLoopWatts', :float)
      @shared_loop_motor_efficiency = XMLHelper.get_value(heating_system, 'extension/SharedLoopMotorEfficiency', :float)
      @fan_coil_watts = XMLHelper.get_value(heating_system, 'extension/FanCoilWatts', :float)
      @fan_watts_per_cfm = XMLHelper.get_value(heating_system, 'extension/FanPowerWattsPerCFM', :float)
      @fan_watts = XMLHelper.get_value(heating_system, 'extension/FanPowerWatts', :float)
      @airflow_defect_ratio = XMLHelper.get_value(heating_system, 'extension/AirflowDefectRatio', :float)
      @heating_airflow_cfm = XMLHelper.get_value(heating_system, 'extension/HeatingAirflowCFM', :float)
      @htg_seed_id = XMLHelper.get_value(heating_system, 'extension/HeatingSeedId', :string)
      primary_heating_system = HPXML::get_idref(XMLHelper.get_element(heating_system, '../PrimarySystems/PrimaryHeatingSystem'))
      if primary_heating_system == @id
        @primary_system = true
      else
        @primary_system = false
      end
    end
  end

  class CoolingSystems < BaseArrayElement
    def add(**kwargs)
      self << CoolingSystem.new(@hpxml_object, **kwargs)
    end

    def from_oga(hpxml)
      return if hpxml.nil?

      XMLHelper.get_elements(hpxml, 'Building/BuildingDetails/Systems/HVAC/HVACPlant/CoolingSystem').each do |cooling_system|
        self << CoolingSystem.new(@hpxml_object, cooling_system)
      end
    end

    def total_fraction_cool_load_served
      map { |clg_sys| clg_sys.fraction_cool_load_served.to_f }.sum(0.0)
    end
  end

  class CoolingSystem < BaseElement
    ATTRS = [:id, :distribution_system_idref, :year_installed, :cooling_system_type, :cooling_system_fuel,
             :cooling_capacity, :compressor_type, :fraction_cool_load_served, :cooling_efficiency_seer,
             :cooling_efficiency_seer2, :cooling_efficiency_eer, :cooling_efficiency_ceer, :cooling_efficiency_kw_per_ton,
             :cooling_shr, :third_party_certification, :clg_seed_id, :is_shared_system, :number_of_units_served,
             :shared_loop_watts, :shared_loop_motor_efficiency, :fan_coil_watts, :airflow_defect_ratio,
             :fan_watts_per_cfm, :charge_defect_ratio, :cooling_airflow_cfm, :location, :primary_system]
    attr_accessor(*ATTRS)

    def distribution_system
      return if @distribution_system_idref.nil?

      @hpxml_object.hvac_distributions.each do |hvac_distribution|
        next unless hvac_distribution.id == @distribution_system_idref

        return hvac_distribution
      end
      fail "Attached HVAC distribution system '#{@distribution_system_idref}' not found for HVAC system '#{@id}'."
    end

    def attached_heating_system
      # by distribution system
      return if distribution_system.nil?

      distribution_system.hvac_systems.each do |hvac_system|
        next if hvac_system.id == @id

        return hvac_system
      end
      return
    end

    def delete
      @hpxml_object.cooling_systems.delete(self)
      @hpxml_object.water_heating_systems.each do |water_heating_system|
        next unless water_heating_system.related_hvac_idref == @id

        water_heating_system.related_hvac_idref = nil
      end
    end

    def check_for_errors
      errors = []
      begin; distribution_system; rescue StandardError => e; errors << e.message; end
      return errors
    end

    def to_oga(doc)
      return if nil?

      hvac_plant = XMLHelper.create_elements_as_needed(doc, ['HPXML', 'Building', 'BuildingDetails', 'Systems', 'HVAC', 'HVACPlant'])
      primary_systems = XMLHelper.create_elements_as_needed(doc, ['HPXML', 'Building', 'BuildingDetails', 'Systems', 'HVAC', 'HVACPlant', 'PrimarySystems']) unless @hpxml_object.primary_hvac_systems.empty?
      cooling_system = XMLHelper.add_element(hvac_plant, 'CoolingSystem')
      sys_id = XMLHelper.add_element(cooling_system, 'SystemIdentifier')
      XMLHelper.add_attribute(sys_id, 'id', @id)
      XMLHelper.add_element(cooling_system, 'UnitLocation', @location, :string) unless @location.nil?
      XMLHelper.add_element(cooling_system, 'YearInstalled', @year_installed, :integer) unless @year_installed.nil?
      XMLHelper.add_element(cooling_system, 'ThirdPartyCertification', @third_party_certification, :string) unless @third_party_certification.nil?
      if not @distribution_system_idref.nil?
        distribution_system = XMLHelper.add_element(cooling_system, 'DistributionSystem')
        XMLHelper.add_attribute(distribution_system, 'idref', @distribution_system_idref)
      end
      XMLHelper.add_element(cooling_system, 'IsSharedSystem', @is_shared_system, :boolean) unless @is_shared_system.nil?
      XMLHelper.add_element(cooling_system, 'NumberofUnitsServed', @number_of_units_served, :integer) unless @number_of_units_served.nil?
      XMLHelper.add_element(cooling_system, 'CoolingSystemType', @cooling_system_type, :string) unless @cooling_system_type.nil?
      XMLHelper.add_element(cooling_system, 'CoolingSystemFuel', @cooling_system_fuel, :string) unless @cooling_system_fuel.nil?
      XMLHelper.add_element(cooling_system, 'CoolingCapacity', @cooling_capacity, :float, @cooling_capacity_isdefaulted) unless @cooling_capacity.nil?
      XMLHelper.add_element(cooling_system, 'CompressorType', @compressor_type, :string, @compressor_type_isdefaulted) unless @compressor_type.nil?
      XMLHelper.add_element(cooling_system, 'FractionCoolLoadServed', @fraction_cool_load_served, :float, @fraction_cool_load_served_isdefaulted) unless @fraction_cool_load_served.nil?
      if not @cooling_efficiency_seer.nil?
        annual_efficiency = XMLHelper.add_element(cooling_system, 'AnnualCoolingEfficiency')
        XMLHelper.add_element(annual_efficiency, 'Units', UnitsSEER, :string)
        XMLHelper.add_element(annual_efficiency, 'Value', @cooling_efficiency_seer, :float, @cooling_efficiency_seer_isdefaulted)
      end
      if not @cooling_efficiency_seer2.nil?
        annual_efficiency = XMLHelper.add_element(cooling_system, 'AnnualCoolingEfficiency')
        XMLHelper.add_element(annual_efficiency, 'Units', UnitsSEER2, :string)
        XMLHelper.add_element(annual_efficiency, 'Value', @cooling_efficiency_seer2, :float, @cooling_efficiency_seer2_isdefaulted)
      end
      if not @cooling_efficiency_eer.nil?
        annual_efficiency = XMLHelper.add_element(cooling_system, 'AnnualCoolingEfficiency')
        XMLHelper.add_element(annual_efficiency, 'Units', UnitsEER, :string)
        XMLHelper.add_element(annual_efficiency, 'Value', @cooling_efficiency_eer, :float, @cooling_efficiency_eer_isdefaulted)
      end
      if not @cooling_efficiency_ceer.nil?
        annual_efficiency = XMLHelper.add_element(cooling_system, 'AnnualCoolingEfficiency')
        XMLHelper.add_element(annual_efficiency, 'Units', UnitsCEER, :string)
        XMLHelper.add_element(annual_efficiency, 'Value', @cooling_efficiency_ceer, :float, @cooling_efficiency_ceer_isdefaulted)
      end
      if not @cooling_efficiency_kw_per_ton.nil?
        annual_efficiency = XMLHelper.add_element(cooling_system, 'AnnualCoolingEfficiency')
        XMLHelper.add_element(annual_efficiency, 'Units', UnitsKwPerTon, :string)
        XMLHelper.add_element(annual_efficiency, 'Value', @cooling_efficiency_kw_per_ton, :float, @cooling_efficiency_kw_per_ton_isdefaulted)
      end
      XMLHelper.add_element(cooling_system, 'SensibleHeatFraction', @cooling_shr, :float, @cooling_shr_isdefaulted) unless @cooling_shr.nil?
      XMLHelper.add_extension(cooling_system, 'AirflowDefectRatio', @airflow_defect_ratio, :float, @airflow_defect_ratio_isdefaulted) unless @airflow_defect_ratio.nil?
      XMLHelper.add_extension(cooling_system, 'ChargeDefectRatio', @charge_defect_ratio, :float, @charge_defect_ratio_isdefaulted) unless @charge_defect_ratio.nil?
      XMLHelper.add_extension(cooling_system, 'FanPowerWattsPerCFM', @fan_watts_per_cfm, :float, @fan_watts_per_cfm_isdefaulted) unless @fan_watts_per_cfm.nil?
      XMLHelper.add_extension(cooling_system, 'CoolingAirflowCFM', @cooling_airflow_cfm, :float, @cooling_airflow_cfm_isdefaulted) unless @cooling_airflow_cfm.nil?
      XMLHelper.add_extension(cooling_system, 'SharedLoopWatts', @shared_loop_watts, :float) unless @shared_loop_watts.nil?
      XMLHelper.add_extension(cooling_system, 'SharedLoopMotorEfficiency', @shared_loop_motor_efficiency, :float) unless @shared_loop_motor_efficiency.nil?
      XMLHelper.add_extension(cooling_system, 'FanCoilWatts', @fan_coil_watts, :float) unless @fan_coil_watts.nil?
      XMLHelper.add_extension(cooling_system, 'CoolingSeedId', @clg_seed_id, :string) unless @clg_seed_id.nil?
      if @primary_system
        primary_cooling_system = XMLHelper.add_element(primary_systems, 'PrimaryCoolingSystem')
        XMLHelper.add_attribute(primary_cooling_system, 'idref', @id)
      end
    end

    def from_oga(cooling_system)
      return if cooling_system.nil?

      @id = HPXML::get_id(cooling_system)
      @location = XMLHelper.get_value(cooling_system, 'UnitLocation', :string)
      @year_installed = XMLHelper.get_value(cooling_system, 'YearInstalled', :integer)
      @third_party_certification = XMLHelper.get_value(cooling_system, 'ThirdPartyCertification', :string)
      @distribution_system_idref = HPXML::get_idref(XMLHelper.get_element(cooling_system, 'DistributionSystem'))
      @is_shared_system = XMLHelper.get_value(cooling_system, 'IsSharedSystem', :boolean)
      @number_of_units_served = XMLHelper.get_value(cooling_system, 'NumberofUnitsServed', :integer)
      @cooling_system_type = XMLHelper.get_value(cooling_system, 'CoolingSystemType', :string)
      @cooling_system_fuel = XMLHelper.get_value(cooling_system, 'CoolingSystemFuel', :string)
      @cooling_capacity = XMLHelper.get_value(cooling_system, 'CoolingCapacity', :float)
      @compressor_type = XMLHelper.get_value(cooling_system, 'CompressorType', :string)
      @fraction_cool_load_served = XMLHelper.get_value(cooling_system, 'FractionCoolLoadServed', :float)
      @cooling_efficiency_seer = XMLHelper.get_value(cooling_system, "AnnualCoolingEfficiency[Units='#{UnitsSEER}']/Value", :float)
      @cooling_efficiency_seer2 = XMLHelper.get_value(cooling_system, "AnnualCoolingEfficiency[Units='#{UnitsSEER2}']/Value", :float)
      @cooling_efficiency_eer = XMLHelper.get_value(cooling_system, "AnnualCoolingEfficiency[Units='#{UnitsEER}']/Value", :float)
      @cooling_efficiency_ceer = XMLHelper.get_value(cooling_system, "AnnualCoolingEfficiency[Units='#{UnitsCEER}']/Value", :float)
      @cooling_efficiency_kw_per_ton = XMLHelper.get_value(cooling_system, "AnnualCoolingEfficiency[Units='#{UnitsKwPerTon}']/Value", :float)
      @cooling_shr = XMLHelper.get_value(cooling_system, 'SensibleHeatFraction', :float)
      @airflow_defect_ratio = XMLHelper.get_value(cooling_system, 'extension/AirflowDefectRatio', :float)
      @charge_defect_ratio = XMLHelper.get_value(cooling_system, 'extension/ChargeDefectRatio', :float)
      @fan_watts_per_cfm = XMLHelper.get_value(cooling_system, 'extension/FanPowerWattsPerCFM', :float)
      @cooling_airflow_cfm = XMLHelper.get_value(cooling_system, 'extension/CoolingAirflowCFM', :float)
      @shared_loop_watts = XMLHelper.get_value(cooling_system, 'extension/SharedLoopWatts', :float)
      @shared_loop_motor_efficiency = XMLHelper.get_value(cooling_system, 'extension/SharedLoopMotorEfficiency', :float)
      @fan_coil_watts = XMLHelper.get_value(cooling_system, 'extension/FanCoilWatts', :float)
      @clg_seed_id = XMLHelper.get_value(cooling_system, 'extension/CoolingSeedId', :string)
      primary_cooling_system = HPXML::get_idref(XMLHelper.get_element(cooling_system, '../PrimarySystems/PrimaryCoolingSystem'))
      if primary_cooling_system == @id
        @primary_system = true
      else
        @primary_system = false
      end
    end
  end

  class HeatPumps < BaseArrayElement
    def add(**kwargs)
      self << HeatPump.new(@hpxml_object, **kwargs)
    end

    def from_oga(hpxml)
      return if hpxml.nil?

      XMLHelper.get_elements(hpxml, 'Building/BuildingDetails/Systems/HVAC/HVACPlant/HeatPump').each do |heat_pump|
        self << HeatPump.new(@hpxml_object, heat_pump)
      end
    end

    def total_fraction_heat_load_served
      map { |hp| hp.fraction_heat_load_served.to_f }.sum(0.0)
    end

    def total_fraction_cool_load_served
      map { |hp| hp.fraction_cool_load_served.to_f }.sum(0.0)
    end
  end

  class HeatPump < BaseElement
    ATTRS = [:id, :distribution_system_idref, :year_installed, :heat_pump_type, :heat_pump_fuel,
             :heating_capacity, :heating_capacity_17F, :cooling_capacity, :compressor_type,
             :cooling_shr, :backup_type, :backup_system_idref, :backup_heating_fuel, :backup_heating_capacity,
             :backup_heating_efficiency_percent, :backup_heating_efficiency_afue, :backup_heating_lockout_temp,
             :backup_heating_switchover_temp, :fraction_heat_load_served, :fraction_cool_load_served, :cooling_efficiency_seer,
             :cooling_efficiency_seer2, :cooling_efficiency_eer, :cooling_efficiency_ceer, :heating_efficiency_hspf,
             :heating_efficiency_hspf2, :heating_efficiency_cop, :third_party_certification, :htg_seed_id, :clg_seed_id,
             :pump_watts_per_ton, :fan_watts_per_cfm, :is_shared_system, :number_of_units_served, :shared_loop_watts,
             :shared_loop_motor_efficiency, :airflow_defect_ratio, :charge_defect_ratio,
             :heating_airflow_cfm, :cooling_airflow_cfm, :location, :primary_heating_system, :primary_cooling_system]
    attr_accessor(*ATTRS)

    def distribution_system
      return if @distribution_system_idref.nil?

      @hpxml_object.hvac_distributions.each do |hvac_distribution|
        next unless hvac_distribution.id == @distribution_system_idref

        return hvac_distribution
      end
      fail "Attached HVAC distribution system '#{@distribution_system_idref}' not found for HVAC system '#{@id}'."
    end

    def is_dual_fuel
      if @backup_heating_fuel.nil?
        return false
      end
      if @backup_heating_fuel.to_s == @heat_pump_fuel.to_s
        return false
      end

      return true
    end

    def primary_system
      return true if @primary_heating_system || @primary_cooling_system

      return false
    end

    def backup_system
      return if @backup_system_idref.nil?

      @hpxml_object.heating_systems.each do |heating_system|
        next unless heating_system.id == @backup_system_idref

        return heating_system
      end
    end

    def delete
      @hpxml_object.heat_pumps.delete(self)
      @hpxml_object.water_heating_systems.each do |water_heating_system|
        next unless water_heating_system.related_hvac_idref == @id

        water_heating_system.related_hvac_idref = nil
      end
    end

    def check_for_errors
      errors = []
      begin; distribution_system; rescue StandardError => e; errors << e.message; end
      return errors
    end

    def to_oga(doc)
      return if nil?

      hvac_plant = XMLHelper.create_elements_as_needed(doc, ['HPXML', 'Building', 'BuildingDetails', 'Systems', 'HVAC', 'HVACPlant'])
      primary_systems = XMLHelper.create_elements_as_needed(doc, ['HPXML', 'Building', 'BuildingDetails', 'Systems', 'HVAC', 'HVACPlant', 'PrimarySystems']) unless @hpxml_object.primary_hvac_systems.empty?
      heat_pump = XMLHelper.add_element(hvac_plant, 'HeatPump')
      sys_id = XMLHelper.add_element(heat_pump, 'SystemIdentifier')
      XMLHelper.add_attribute(sys_id, 'id', @id)
      XMLHelper.add_element(heat_pump, 'UnitLocation', @location, :string) unless @location.nil?
      XMLHelper.add_element(heat_pump, 'YearInstalled', @year_installed, :integer) unless @year_installed.nil?
      XMLHelper.add_element(heat_pump, 'ThirdPartyCertification', @third_party_certification, :string) unless @third_party_certification.nil?
      if not @distribution_system_idref.nil?
        distribution_system = XMLHelper.add_element(heat_pump, 'DistributionSystem')
        XMLHelper.add_attribute(distribution_system, 'idref', @distribution_system_idref)
      end
      XMLHelper.add_element(heat_pump, 'IsSharedSystem', @is_shared_system, :boolean) unless @is_shared_system.nil?
      XMLHelper.add_element(heat_pump, 'NumberofUnitsServed', @number_of_units_served, :integer) unless @number_of_units_served.nil?
      XMLHelper.add_element(heat_pump, 'HeatPumpType', @heat_pump_type, :string) unless @heat_pump_type.nil?
      XMLHelper.add_element(heat_pump, 'HeatPumpFuel', @heat_pump_fuel, :string) unless @heat_pump_fuel.nil?
      XMLHelper.add_element(heat_pump, 'HeatingCapacity', @heating_capacity, :float, @heating_capacity_isdefaulted) unless @heating_capacity.nil?
      XMLHelper.add_element(heat_pump, 'HeatingCapacity17F', @heating_capacity_17F, :float) unless @heating_capacity_17F.nil?
      XMLHelper.add_element(heat_pump, 'CoolingCapacity', @cooling_capacity, :float, @cooling_capacity_isdefaulted) unless @cooling_capacity.nil?
      XMLHelper.add_element(heat_pump, 'CompressorType', @compressor_type, :string, @compressor_type_isdefaulted) unless @compressor_type.nil?
      XMLHelper.add_element(heat_pump, 'CoolingSensibleHeatFraction', @cooling_shr, :float, @cooling_shr_isdefaulted) unless @cooling_shr.nil?
      XMLHelper.add_element(heat_pump, 'BackupType', @backup_type, :string, @backup_type_isdefaulted) unless @backup_type.nil?
      if not @backup_system_idref.nil?
        backup_system = XMLHelper.add_element(heat_pump, 'BackupSystem')
        XMLHelper.add_attribute(backup_system, 'idref', @backup_system_idref)
      end
      XMLHelper.add_element(heat_pump, 'BackupSystemFuel', @backup_heating_fuel, :string, @backup_heating_fuel_isdefaulted) unless @backup_heating_fuel.nil?
      if not @backup_heating_efficiency_percent.nil?
        backup_eff = XMLHelper.add_element(heat_pump, 'BackupAnnualHeatingEfficiency')
        XMLHelper.add_element(backup_eff, 'Units', UnitsPercent, :string)
        XMLHelper.add_element(backup_eff, 'Value', @backup_heating_efficiency_percent, :float)
      end
      if not @backup_heating_efficiency_afue.nil?
        backup_eff = XMLHelper.add_element(heat_pump, 'BackupAnnualHeatingEfficiency')
        XMLHelper.add_element(backup_eff, 'Units', UnitsAFUE, :string)
        XMLHelper.add_element(backup_eff, 'Value', @backup_heating_efficiency_afue, :float)
      end
      XMLHelper.add_element(heat_pump, 'BackupHeatingCapacity', @backup_heating_capacity, :float, @backup_heating_capacity_isdefaulted) unless @backup_heating_capacity.nil?
      XMLHelper.add_element(heat_pump, 'BackupHeatingSwitchoverTemperature', @backup_heating_switchover_temp, :float, @backup_heating_switchover_temp_isdefaulted) unless @backup_heating_switchover_temp.nil?
      XMLHelper.add_element(heat_pump, 'BackupHeatingLockoutTemperature', @backup_heating_lockout_temp, :float, @backup_heating_lockout_temp_isdefaulted) unless @backup_heating_lockout_temp.nil?
      XMLHelper.add_element(heat_pump, 'FractionHeatLoadServed', @fraction_heat_load_served, :float, @fraction_heat_load_served_isdefaulted) unless @fraction_heat_load_served.nil?
      XMLHelper.add_element(heat_pump, 'FractionCoolLoadServed', @fraction_cool_load_served, :float, @fraction_cool_load_served_isdefaulted) unless @fraction_cool_load_served.nil?
      if not @cooling_efficiency_seer.nil?
        annual_efficiency = XMLHelper.add_element(heat_pump, 'AnnualCoolingEfficiency')
        XMLHelper.add_element(annual_efficiency, 'Units', UnitsSEER, :string)
        XMLHelper.add_element(annual_efficiency, 'Value', @cooling_efficiency_seer, :float, @cooling_efficiency_seer_isdefaulted)
      end
      if not @cooling_efficiency_seer2.nil?
        annual_efficiency = XMLHelper.add_element(heat_pump, 'AnnualCoolingEfficiency')
        XMLHelper.add_element(annual_efficiency, 'Units', UnitsSEER2, :string)
        XMLHelper.add_element(annual_efficiency, 'Value', @cooling_efficiency_seer2, :float, @cooling_efficiency_seer2_isdefaulted)
      end
      if not @cooling_efficiency_ceer.nil?
        annual_efficiency = XMLHelper.add_element(heat_pump, 'AnnualCoolingEfficiency')
        XMLHelper.add_element(annual_efficiency, 'Units', UnitsCEER, :string)
        XMLHelper.add_element(annual_efficiency, 'Value', @cooling_efficiency_ceer, :float, @cooling_efficiency_ceer_isdefaulted)
      end
      if not @cooling_efficiency_eer.nil?
        annual_efficiency = XMLHelper.add_element(heat_pump, 'AnnualCoolingEfficiency')
        XMLHelper.add_element(annual_efficiency, 'Units', UnitsEER, :string)
        XMLHelper.add_element(annual_efficiency, 'Value', @cooling_efficiency_eer, :float, @cooling_efficiency_eer_isdefaulted)
      end
      if not @heating_efficiency_hspf.nil?
        annual_efficiency = XMLHelper.add_element(heat_pump, 'AnnualHeatingEfficiency')
        XMLHelper.add_element(annual_efficiency, 'Units', UnitsHSPF, :string)
        XMLHelper.add_element(annual_efficiency, 'Value', @heating_efficiency_hspf, :float, @heating_efficiency_hspf_isdefaulted)
      end
      if not @heating_efficiency_hspf2.nil?
        annual_efficiency = XMLHelper.add_element(heat_pump, 'AnnualHeatingEfficiency')
        XMLHelper.add_element(annual_efficiency, 'Units', UnitsHSPF2, :string)
        XMLHelper.add_element(annual_efficiency, 'Value', @heating_efficiency_hspf2, :float, @heating_efficiency_hspf2_isdefaulted)
      end
      if not @heating_efficiency_cop.nil?
        annual_efficiency = XMLHelper.add_element(heat_pump, 'AnnualHeatingEfficiency')
        XMLHelper.add_element(annual_efficiency, 'Units', UnitsCOP, :string)
        XMLHelper.add_element(annual_efficiency, 'Value', @heating_efficiency_cop, :float, @heating_efficiency_cop_isdefaulted)
      end
      XMLHelper.add_extension(heat_pump, 'AirflowDefectRatio', @airflow_defect_ratio, :float, @airflow_defect_ratio_isdefaulted) unless @airflow_defect_ratio.nil?
      XMLHelper.add_extension(heat_pump, 'ChargeDefectRatio', @charge_defect_ratio, :float, @charge_defect_ratio_isdefaulted) unless @charge_defect_ratio.nil?
      XMLHelper.add_extension(heat_pump, 'FanPowerWattsPerCFM', @fan_watts_per_cfm, :float, @fan_watts_per_cfm_isdefaulted) unless @fan_watts_per_cfm.nil?
      XMLHelper.add_extension(heat_pump, 'HeatingAirflowCFM', @heating_airflow_cfm, :float, @heating_airflow_cfm_isdefaulted) unless @heating_airflow_cfm.nil?
      XMLHelper.add_extension(heat_pump, 'CoolingAirflowCFM', @cooling_airflow_cfm, :float, @cooling_airflow_cfm_isdefaulted) unless @cooling_airflow_cfm.nil?
      XMLHelper.add_extension(heat_pump, 'PumpPowerWattsPerTon', @pump_watts_per_ton, :float, @pump_watts_per_ton_isdefaulted) unless @pump_watts_per_ton.nil?
      XMLHelper.add_extension(heat_pump, 'SharedLoopWatts', @shared_loop_watts, :float) unless @shared_loop_watts.nil?
      XMLHelper.add_extension(heat_pump, 'SharedLoopMotorEfficiency', @shared_loop_motor_efficiency, :float) unless @shared_loop_motor_efficiency.nil?
      XMLHelper.add_extension(heat_pump, 'HeatingSeedId', @htg_seed_id, :string) unless @htg_seed_id.nil?
      XMLHelper.add_extension(heat_pump, 'CoolingSeedId', @clg_seed_id, :string) unless @clg_seed_id.nil?
      if @primary_heating_system
        primary_heating_system = XMLHelper.insert_element(primary_systems, 'PrimaryHeatingSystem')
        XMLHelper.add_attribute(primary_heating_system, 'idref', @id)
      end
      if @primary_cooling_system
        primary_cooling_system = XMLHelper.add_element(primary_systems, 'PrimaryCoolingSystem')
        XMLHelper.add_attribute(primary_cooling_system, 'idref', @id)
      end
    end

    def from_oga(heat_pump)
      return if heat_pump.nil?

      @id = HPXML::get_id(heat_pump)
      @location = XMLHelper.get_value(heat_pump, 'UnitLocation', :string)
      @year_installed = XMLHelper.get_value(heat_pump, 'YearInstalled', :integer)
      @third_party_certification = XMLHelper.get_value(heat_pump, 'ThirdPartyCertification', :string)
      @distribution_system_idref = HPXML::get_idref(XMLHelper.get_element(heat_pump, 'DistributionSystem'))
      @is_shared_system = XMLHelper.get_value(heat_pump, 'IsSharedSystem', :boolean)
      @number_of_units_served = XMLHelper.get_value(heat_pump, 'NumberofUnitsServed', :integer)
      @heat_pump_type = XMLHelper.get_value(heat_pump, 'HeatPumpType', :string)
      @heat_pump_fuel = XMLHelper.get_value(heat_pump, 'HeatPumpFuel', :string)
      @heating_capacity = XMLHelper.get_value(heat_pump, 'HeatingCapacity', :float)
      @heating_capacity_17F = XMLHelper.get_value(heat_pump, 'HeatingCapacity17F', :float)
      @cooling_capacity = XMLHelper.get_value(heat_pump, 'CoolingCapacity', :float)
      @compressor_type = XMLHelper.get_value(heat_pump, 'CompressorType', :string)
      @cooling_shr = XMLHelper.get_value(heat_pump, 'CoolingSensibleHeatFraction', :float)
      @backup_type = XMLHelper.get_value(heat_pump, 'BackupType', :string)
      @backup_system_idref = HPXML::get_idref(XMLHelper.get_element(heat_pump, 'BackupSystem'))
      @backup_heating_fuel = XMLHelper.get_value(heat_pump, 'BackupSystemFuel', :string)
      @backup_heating_efficiency_percent = XMLHelper.get_value(heat_pump, "BackupAnnualHeatingEfficiency[Units='Percent']/Value", :float)
      @backup_heating_efficiency_afue = XMLHelper.get_value(heat_pump, "BackupAnnualHeatingEfficiency[Units='#{UnitsAFUE}']/Value", :float)
      @backup_heating_capacity = XMLHelper.get_value(heat_pump, 'BackupHeatingCapacity', :float)
      @backup_heating_switchover_temp = XMLHelper.get_value(heat_pump, 'BackupHeatingSwitchoverTemperature', :float)
      @backup_heating_lockout_temp = XMLHelper.get_value(heat_pump, 'BackupHeatingLockoutTemperature', :float)
      @fraction_heat_load_served = XMLHelper.get_value(heat_pump, 'FractionHeatLoadServed', :float)
      @fraction_cool_load_served = XMLHelper.get_value(heat_pump, 'FractionCoolLoadServed', :float)
      @cooling_efficiency_seer = XMLHelper.get_value(heat_pump, "AnnualCoolingEfficiency[Units='#{UnitsSEER}']/Value", :float)
      @cooling_efficiency_seer2 = XMLHelper.get_value(heat_pump, "AnnualCoolingEfficiency[Units='#{UnitsSEER2}']/Value", :float)
      @cooling_efficiency_ceer = XMLHelper.get_value(heat_pump, "AnnualCoolingEfficiency[Units='#{UnitsCEER}']/Value", :float)
      @cooling_efficiency_eer = XMLHelper.get_value(heat_pump, "AnnualCoolingEfficiency[Units='#{UnitsEER}']/Value", :float)
      @heating_efficiency_hspf = XMLHelper.get_value(heat_pump, "AnnualHeatingEfficiency[Units='#{UnitsHSPF}']/Value", :float)
      @heating_efficiency_hspf2 = XMLHelper.get_value(heat_pump, "AnnualHeatingEfficiency[Units='#{UnitsHSPF2}']/Value", :float)
      @heating_efficiency_cop = XMLHelper.get_value(heat_pump, "AnnualHeatingEfficiency[Units='#{UnitsCOP}']/Value", :float)
      @airflow_defect_ratio = XMLHelper.get_value(heat_pump, 'extension/AirflowDefectRatio', :float)
      @charge_defect_ratio = XMLHelper.get_value(heat_pump, 'extension/ChargeDefectRatio', :float)
      @fan_watts_per_cfm = XMLHelper.get_value(heat_pump, 'extension/FanPowerWattsPerCFM', :float)
      @heating_airflow_cfm = XMLHelper.get_value(heat_pump, 'extension/HeatingAirflowCFM', :float)
      @cooling_airflow_cfm = XMLHelper.get_value(heat_pump, 'extension/CoolingAirflowCFM', :float)
      @pump_watts_per_ton = XMLHelper.get_value(heat_pump, 'extension/PumpPowerWattsPerTon', :float)
      @shared_loop_watts = XMLHelper.get_value(heat_pump, 'extension/SharedLoopWatts', :float)
      @shared_loop_motor_efficiency = XMLHelper.get_value(heat_pump, 'extension/SharedLoopMotorEfficiency', :float)
      @htg_seed_id = XMLHelper.get_value(heat_pump, 'extension/HeatingSeedId', :string)
      @clg_seed_id = XMLHelper.get_value(heat_pump, 'extension/CoolingSeedId', :string)
      primary_heating_system = HPXML::get_idref(XMLHelper.get_element(heat_pump, '../PrimarySystems/PrimaryHeatingSystem'))
      if primary_heating_system == @id
        @primary_heating_system = true
      else
        @primary_heating_system = false
      end
      primary_cooling_system = HPXML::get_idref(XMLHelper.get_element(heat_pump, '../PrimarySystems/PrimaryCoolingSystem'))
      if primary_cooling_system == @id
        @primary_cooling_system = true
      else
        @primary_cooling_system = false
      end
    end
  end

  class HVACPlant < BaseElement
    HDL_ATTRS = { hdl_total: 'Total',
                  hdl_ducts: 'Ducts',
                  hdl_windows: 'Windows',
                  hdl_skylights: 'Skylights',
                  hdl_doors: 'Doors',
                  hdl_walls: 'Walls',
                  hdl_roofs: 'Roofs',
                  hdl_floors: 'Floors',
                  hdl_slabs: 'Slabs',
                  hdl_ceilings: 'Ceilings',
                  hdl_infilvent: 'InfilVent' }
    CDL_SENS_ATTRS = { cdl_sens_total: 'Total',
                       cdl_sens_ducts: 'Ducts',
                       cdl_sens_windows: 'Windows',
                       cdl_sens_skylights: 'Skylights',
                       cdl_sens_doors: 'Doors',
                       cdl_sens_walls: 'Walls',
                       cdl_sens_roofs: 'Roofs',
                       cdl_sens_floors: 'Floors',
                       cdl_sens_slabs: 'Slabs',
                       cdl_sens_ceilings: 'Ceilings',
                       cdl_sens_infilvent: 'InfilVent',
                       cdl_sens_intgains: 'InternalGains' }
    CDL_LAT_ATTRS = { cdl_lat_total: 'Total',
                      cdl_lat_ducts: 'Ducts',
                      cdl_lat_infilvent: 'InfilVent',
                      cdl_lat_intgains: 'InternalGains' }
    TEMPERATURE_ATTRS = { temp_heating: 'Heating',
                          temp_cooling: 'Cooling' }
    ATTRS = HDL_ATTRS.keys + CDL_SENS_ATTRS.keys + CDL_LAT_ATTRS.keys + TEMPERATURE_ATTRS.keys
    attr_accessor(*ATTRS)

    def check_for_errors
      errors = []
      return errors
    end

    def to_oga(doc)
      return if nil?

      hvac_plant = XMLHelper.create_elements_as_needed(doc, ['HPXML', 'Building', 'BuildingDetails', 'Systems', 'HVAC', 'HVACPlant'])
      if not @temp_heating.nil?
        dl_extension = XMLHelper.create_elements_as_needed(hvac_plant, ['extension', 'DesignTemperatures'])
        XMLHelper.add_attribute(dl_extension, 'dataSource', 'software')
        TEMPERATURE_ATTRS.each do |attr, element_name|
          XMLHelper.add_element(dl_extension, element_name, send(attr), :float)
        end
      end
      if not @hdl_total.nil?
        dl_extension = XMLHelper.create_elements_as_needed(hvac_plant, ['extension', 'DesignLoads'])
        XMLHelper.add_attribute(dl_extension, 'dataSource', 'software')
        hdl = XMLHelper.add_element(dl_extension, 'Heating')
        HDL_ATTRS.each do |attr, element_name|
          XMLHelper.add_element(hdl, element_name, send(attr), :float)
        end
        cdl_sens = XMLHelper.add_element(dl_extension, 'CoolingSensible')
        CDL_SENS_ATTRS.each do |attr, element_name|
          XMLHelper.add_element(cdl_sens, element_name, send(attr), :float)
        end
        cdl_lat = XMLHelper.add_element(dl_extension, 'CoolingLatent')
        CDL_LAT_ATTRS.each do |attr, element_name|
          XMLHelper.add_element(cdl_lat, element_name, send(attr), :float)
        end
      end
    end

    def from_oga(hpxml)
      return if hpxml.nil?

      hvac_plant = XMLHelper.get_element(hpxml, 'Building/BuildingDetails/Systems/HVAC/HVACPlant')
      return if hvac_plant.nil?

      TEMPERATURE_ATTRS.each do |attr, element_name|
        send("#{attr}=", XMLHelper.get_value(hvac_plant, "extension/DesignTemperatures/#{element_name}", :float))
      end
      HDL_ATTRS.each do |attr, element_name|
        send("#{attr}=", XMLHelper.get_value(hvac_plant, "extension/DesignLoads/Heating/#{element_name}", :float))
      end
      CDL_SENS_ATTRS.each do |attr, element_name|
        send("#{attr}=", XMLHelper.get_value(hvac_plant, "extension/DesignLoads/CoolingSensible/#{element_name}", :float))
      end
      CDL_LAT_ATTRS.each do |attr, element_name|
        send("#{attr}=", XMLHelper.get_value(hvac_plant, "extension/DesignLoads/CoolingLatent/#{element_name}", :float))
      end
    end
  end

  class HVACControls < BaseArrayElement
    def add(**kwargs)
      self << HVACControl.new(@hpxml_object, **kwargs)
    end

    def from_oga(hpxml)
      return if hpxml.nil?

      XMLHelper.get_elements(hpxml, 'Building/BuildingDetails/Systems/HVAC/HVACControl').each do |hvac_control|
        self << HVACControl.new(@hpxml_object, hvac_control)
      end
    end
  end

  class HVACControl < BaseElement
    ATTRS = [:id, :control_type, :heating_setpoint_temp, :heating_setback_temp,
             :heating_setback_hours_per_week, :heating_setback_start_hour, :cooling_setpoint_temp,
             :cooling_setup_temp, :cooling_setup_hours_per_week, :cooling_setup_start_hour,
             :ceiling_fan_cooling_setpoint_temp_offset,
             :weekday_heating_setpoints, :weekend_heating_setpoints,
             :weekday_cooling_setpoints, :weekend_cooling_setpoints,
             :seasons_heating_begin_month, :seasons_heating_begin_day, :seasons_heating_end_month, :seasons_heating_end_day,
             :seasons_cooling_begin_month, :seasons_cooling_begin_day, :seasons_cooling_end_month, :seasons_cooling_end_day]
    attr_accessor(*ATTRS)

    def delete
      @hpxml_object.hvac_controls.delete(self)
    end

    def check_for_errors
      errors = []

      errors += HPXML::check_dates('Heating Season', @seasons_heating_begin_month, @seasons_heating_begin_day, @seasons_heating_end_month, @seasons_heating_end_day)
      errors += HPXML::check_dates('Cooling Season', @seasons_cooling_begin_month, @seasons_cooling_begin_day, @seasons_cooling_end_month, @seasons_cooling_end_day)

      return errors
    end

    def to_oga(doc)
      return if nil?

      hvac = XMLHelper.create_elements_as_needed(doc, ['HPXML', 'Building', 'BuildingDetails', 'Systems', 'HVAC'])
      hvac_control = XMLHelper.add_element(hvac, 'HVACControl')
      sys_id = XMLHelper.add_element(hvac_control, 'SystemIdentifier')
      XMLHelper.add_attribute(sys_id, 'id', @id)
      XMLHelper.add_element(hvac_control, 'ControlType', @control_type, :string) unless @control_type.nil?
      XMLHelper.add_element(hvac_control, 'SetpointTempHeatingSeason', @heating_setpoint_temp, :float, @heating_setpoint_temp_isdefaulted) unless @heating_setpoint_temp.nil?
      XMLHelper.add_element(hvac_control, 'SetbackTempHeatingSeason', @heating_setback_temp, :float) unless @heating_setback_temp.nil?
      XMLHelper.add_element(hvac_control, 'TotalSetbackHoursperWeekHeating', @heating_setback_hours_per_week, :integer) unless @heating_setback_hours_per_week.nil?
      XMLHelper.add_element(hvac_control, 'SetupTempCoolingSeason', @cooling_setup_temp, :float) unless @cooling_setup_temp.nil?
      XMLHelper.add_element(hvac_control, 'SetpointTempCoolingSeason', @cooling_setpoint_temp, :float, @cooling_setpoint_temp_isdefaulted) unless @cooling_setpoint_temp.nil?
      XMLHelper.add_element(hvac_control, 'TotalSetupHoursperWeekCooling', @cooling_setup_hours_per_week, :integer) unless @cooling_setup_hours_per_week.nil?
      if (not @seasons_heating_begin_month.nil?) || (not @seasons_heating_begin_day.nil?) || (not @seasons_heating_end_month.nil?) || (not @seasons_heating_end_day.nil?)
        heating_season = XMLHelper.add_element(hvac_control, 'HeatingSeason')
        XMLHelper.add_element(heating_season, 'BeginMonth', @seasons_heating_begin_month, :integer, @seasons_heating_begin_month_isdefaulted) unless @seasons_heating_begin_month.nil?
        XMLHelper.add_element(heating_season, 'BeginDayOfMonth', @seasons_heating_begin_day, :integer, @seasons_heating_begin_day_isdefaulted) unless @seasons_heating_begin_day.nil?
        XMLHelper.add_element(heating_season, 'EndMonth', @seasons_heating_end_month, :integer, @seasons_heating_end_month_isdefaulted) unless @seasons_heating_end_month.nil?
        XMLHelper.add_element(heating_season, 'EndDayOfMonth', @seasons_heating_end_day, :integer, @seasons_heating_end_day_isdefaulted) unless @seasons_heating_end_day.nil?
      end
      if (not @seasons_cooling_begin_month.nil?) || (not @seasons_cooling_begin_day.nil?) || (not @seasons_cooling_end_month.nil?) || (not @seasons_cooling_end_day.nil?)
        cooling_season = XMLHelper.add_element(hvac_control, 'CoolingSeason')
        XMLHelper.add_element(cooling_season, 'BeginMonth', @seasons_cooling_begin_month, :integer, @seasons_cooling_begin_month_isdefaulted) unless @seasons_cooling_begin_month.nil?
        XMLHelper.add_element(cooling_season, 'BeginDayOfMonth', @seasons_cooling_begin_day, :integer, @seasons_cooling_begin_day_isdefaulted) unless @seasons_cooling_begin_day.nil?
        XMLHelper.add_element(cooling_season, 'EndMonth', @seasons_cooling_end_month, :integer, @seasons_cooling_end_month_isdefaulted) unless @seasons_cooling_end_month.nil?
        XMLHelper.add_element(cooling_season, 'EndDayOfMonth', @seasons_cooling_end_day, :integer, @seasons_cooling_end_day_isdefaulted) unless @seasons_cooling_end_day.nil?
      end
      XMLHelper.add_extension(hvac_control, 'SetbackStartHourHeating', @heating_setback_start_hour, :integer, @heating_setback_start_hour_isdefaulted) unless @heating_setback_start_hour.nil?
      XMLHelper.add_extension(hvac_control, 'SetupStartHourCooling', @cooling_setup_start_hour, :integer, @cooling_setup_start_hour_isdefaulted) unless @cooling_setup_start_hour.nil?
      XMLHelper.add_extension(hvac_control, 'CeilingFanSetpointTempCoolingSeasonOffset', @ceiling_fan_cooling_setpoint_temp_offset, :float) unless @ceiling_fan_cooling_setpoint_temp_offset.nil?
      XMLHelper.add_extension(hvac_control, 'WeekdaySetpointTempsHeatingSeason', @weekday_heating_setpoints, :string) unless @weekday_heating_setpoints.nil?
      XMLHelper.add_extension(hvac_control, 'WeekendSetpointTempsHeatingSeason', @weekend_heating_setpoints, :string) unless @weekend_heating_setpoints.nil?
      XMLHelper.add_extension(hvac_control, 'WeekdaySetpointTempsCoolingSeason', @weekday_cooling_setpoints, :string) unless @weekday_cooling_setpoints.nil?
      XMLHelper.add_extension(hvac_control, 'WeekendSetpointTempsCoolingSeason', @weekend_cooling_setpoints, :string) unless @weekend_cooling_setpoints.nil?
    end

    def from_oga(hvac_control)
      return if hvac_control.nil?

      @id = HPXML::get_id(hvac_control)
      @control_type = XMLHelper.get_value(hvac_control, 'ControlType', :string)
      @heating_setpoint_temp = XMLHelper.get_value(hvac_control, 'SetpointTempHeatingSeason', :float)
      @heating_setback_temp = XMLHelper.get_value(hvac_control, 'SetbackTempHeatingSeason', :float)
      @heating_setback_hours_per_week = XMLHelper.get_value(hvac_control, 'TotalSetbackHoursperWeekHeating', :integer)
      @cooling_setup_temp = XMLHelper.get_value(hvac_control, 'SetupTempCoolingSeason', :float)
      @cooling_setpoint_temp = XMLHelper.get_value(hvac_control, 'SetpointTempCoolingSeason', :float)
      @cooling_setup_hours_per_week = XMLHelper.get_value(hvac_control, 'TotalSetupHoursperWeekCooling', :integer)
      @seasons_heating_begin_month = XMLHelper.get_value(hvac_control, 'HeatingSeason/BeginMonth', :integer)
      @seasons_heating_begin_day = XMLHelper.get_value(hvac_control, 'HeatingSeason/BeginDayOfMonth', :integer)
      @seasons_heating_end_month = XMLHelper.get_value(hvac_control, 'HeatingSeason/EndMonth', :integer)
      @seasons_heating_end_day = XMLHelper.get_value(hvac_control, 'HeatingSeason/EndDayOfMonth', :integer)
      @seasons_cooling_begin_month = XMLHelper.get_value(hvac_control, 'CoolingSeason/BeginMonth', :integer)
      @seasons_cooling_begin_day = XMLHelper.get_value(hvac_control, 'CoolingSeason/BeginDayOfMonth', :integer)
      @seasons_cooling_end_month = XMLHelper.get_value(hvac_control, 'CoolingSeason/EndMonth', :integer)
      @seasons_cooling_end_day = XMLHelper.get_value(hvac_control, 'CoolingSeason/EndDayOfMonth', :integer)
      @heating_setback_start_hour = XMLHelper.get_value(hvac_control, 'extension/SetbackStartHourHeating', :integer)
      @cooling_setup_start_hour = XMLHelper.get_value(hvac_control, 'extension/SetupStartHourCooling', :integer)
      @ceiling_fan_cooling_setpoint_temp_offset = XMLHelper.get_value(hvac_control, 'extension/CeilingFanSetpointTempCoolingSeasonOffset', :float)
      @weekday_heating_setpoints = XMLHelper.get_value(hvac_control, 'extension/WeekdaySetpointTempsHeatingSeason', :string)
      @weekend_heating_setpoints = XMLHelper.get_value(hvac_control, 'extension/WeekendSetpointTempsHeatingSeason', :string)
      @weekday_cooling_setpoints = XMLHelper.get_value(hvac_control, 'extension/WeekdaySetpointTempsCoolingSeason', :string)
      @weekend_cooling_setpoints = XMLHelper.get_value(hvac_control, 'extension/WeekendSetpointTempsCoolingSeason', :string)
    end
  end

  class HVACDistributions < BaseArrayElement
    def add(**kwargs)
      self << HVACDistribution.new(@hpxml_object, **kwargs)
    end

    def from_oga(hpxml)
      return if hpxml.nil?

      XMLHelper.get_elements(hpxml, 'Building/BuildingDetails/Systems/HVAC/HVACDistribution').each do |hvac_distribution|
        self << HVACDistribution.new(@hpxml_object, hvac_distribution)
      end
    end
  end

  class HVACDistribution < BaseElement
    def initialize(hpxml_object, *args)
      @duct_leakage_measurements = DuctLeakageMeasurements.new(hpxml_object)
      @ducts = Ducts.new(hpxml_object)
      super(hpxml_object, *args)
    end
    ATTRS = [:id, :distribution_system_type, :annual_heating_dse, :annual_cooling_dse, :duct_system_sealed,
             :conditioned_floor_area_served, :number_of_return_registers, :air_type, :hydronic_type]
    attr_accessor(*ATTRS)
    attr_reader(:duct_leakage_measurements, :ducts)

    def hvac_systems
      list = []
      @hpxml_object.hvac_systems.each do |hvac_system|
        next if hvac_system.distribution_system_idref.nil?
        next unless hvac_system.distribution_system_idref == @id

        list << hvac_system
      end

      if list.size == 0
        fail "Distribution system '#{@id}' found but no HVAC system attached to it."
      end

      num_htg = 0
      num_clg = 0
      list.each do |obj|
        if obj.respond_to? :fraction_heat_load_served
          num_htg += 1 if obj.fraction_heat_load_served.to_f > 0
        end
        if obj.respond_to? :fraction_cool_load_served
          num_clg += 1 if obj.fraction_cool_load_served.to_f > 0
        end
      end

      if num_clg > 1
        fail "Multiple cooling systems found attached to distribution system '#{@id}'."
      end
      if num_htg > 1
        fail "Multiple heating systems found attached to distribution system '#{@id}'."
      end

      return list
    end

    def total_unconditioned_duct_areas
      areas = { HPXML::DuctTypeSupply => 0,
                HPXML::DuctTypeReturn => 0 }
      @ducts.each do |duct|
        next if HPXML::conditioned_locations.include? duct.duct_location
        next if duct.duct_type.nil?

        areas[duct.duct_type] += duct.duct_surface_area
      end
      return areas
    end

    def delete
      @hpxml_object.hvac_distributions.delete(self)
      @hpxml_object.hvac_systems.each do |hvac_system|
        next if hvac_system.distribution_system_idref.nil?
        next unless hvac_system.distribution_system_idref == @id

        hvac_system.distribution_system_idref = nil
      end
      @hpxml_object.ventilation_fans.each do |ventilation_fan|
        next unless ventilation_fan.distribution_system_idref == @id

        ventilation_fan.distribution_system_idref = nil
      end
    end

    def check_for_errors
      errors = []
      begin; hvac_systems; rescue StandardError => e; errors << e.message; end
      errors += @duct_leakage_measurements.check_for_errors
      errors += @ducts.check_for_errors
      return errors
    end

    def to_oga(doc)
      return if nil?

      hvac = XMLHelper.create_elements_as_needed(doc, ['HPXML', 'Building', 'BuildingDetails', 'Systems', 'HVAC'])
      hvac_distribution = XMLHelper.add_element(hvac, 'HVACDistribution')
      sys_id = XMLHelper.add_element(hvac_distribution, 'SystemIdentifier')
      XMLHelper.add_attribute(sys_id, 'id', @id)
      distribution_system_type_el = XMLHelper.add_element(hvac_distribution, 'DistributionSystemType')
      if [HVACDistributionTypeAir, HVACDistributionTypeHydronic].include? @distribution_system_type
        XMLHelper.add_element(distribution_system_type_el, @distribution_system_type)
        XMLHelper.add_element(hvac_distribution, 'ConditionedFloorAreaServed', @conditioned_floor_area_served, :float) unless @conditioned_floor_area_served.nil?
      elsif [HVACDistributionTypeDSE].include? @distribution_system_type
        XMLHelper.add_element(distribution_system_type_el, 'Other', @distribution_system_type, :string)
        XMLHelper.add_element(hvac_distribution, 'AnnualHeatingDistributionSystemEfficiency', @annual_heating_dse, :float) unless @annual_heating_dse.nil?
        XMLHelper.add_element(hvac_distribution, 'AnnualCoolingDistributionSystemEfficiency', @annual_cooling_dse, :float) unless @annual_cooling_dse.nil?
      else
        fail "Unexpected distribution_system_type '#{@distribution_system_type}'."
      end

      if [HPXML::HVACDistributionTypeHydronic].include? @distribution_system_type
        distribution = XMLHelper.get_element(hvac_distribution, 'DistributionSystemType/HydronicDistribution')
        XMLHelper.add_element(distribution, 'HydronicDistributionType', @hydronic_type, :string) unless @hydronic_type.nil?
      end
      if [HPXML::HVACDistributionTypeAir].include? @distribution_system_type
        distribution = XMLHelper.get_element(hvac_distribution, 'DistributionSystemType/AirDistribution')
        XMLHelper.add_element(distribution, 'AirDistributionType', @air_type, :string) unless @air_type.nil?
        @duct_leakage_measurements.to_oga(distribution)
        @ducts.to_oga(distribution)
        XMLHelper.add_element(distribution, 'NumberofReturnRegisters', @number_of_return_registers, :integer, @number_of_return_registers_isdefaulted) unless @number_of_return_registers.nil?
      end

      if not @duct_system_sealed.nil?
        dist_impr_el = XMLHelper.add_element(hvac_distribution, 'HVACDistributionImprovement')
        XMLHelper.add_element(dist_impr_el, 'DuctSystemSealed', @duct_system_sealed, :boolean)
      end
    end

    def from_oga(hvac_distribution)
      return if hvac_distribution.nil?

      @id = HPXML::get_id(hvac_distribution)
      @distribution_system_type = XMLHelper.get_child_name(hvac_distribution, 'DistributionSystemType')
      if @distribution_system_type == 'Other'
        @distribution_system_type = XMLHelper.get_value(XMLHelper.get_element(hvac_distribution, 'DistributionSystemType'), 'Other', :string)
      end
      @annual_heating_dse = XMLHelper.get_value(hvac_distribution, 'AnnualHeatingDistributionSystemEfficiency', :float)
      @annual_cooling_dse = XMLHelper.get_value(hvac_distribution, 'AnnualCoolingDistributionSystemEfficiency', :float)
      @duct_system_sealed = XMLHelper.get_value(hvac_distribution, 'HVACDistributionImprovement/DuctSystemSealed', :boolean)
      @conditioned_floor_area_served = XMLHelper.get_value(hvac_distribution, 'ConditionedFloorAreaServed', :float)

      air_distribution = XMLHelper.get_element(hvac_distribution, 'DistributionSystemType/AirDistribution')
      hydronic_distribution = XMLHelper.get_element(hvac_distribution, 'DistributionSystemType/HydronicDistribution')

      if not hydronic_distribution.nil?
        @hydronic_type = XMLHelper.get_value(hydronic_distribution, 'HydronicDistributionType', :string)
      end
      if not air_distribution.nil?
        @air_type = XMLHelper.get_value(air_distribution, 'AirDistributionType', :string)
        @number_of_return_registers = XMLHelper.get_value(air_distribution, 'NumberofReturnRegisters', :integer)
        @duct_leakage_measurements.from_oga(air_distribution)
        @ducts.from_oga(air_distribution)
      end
    end
  end

  class DuctLeakageMeasurements < BaseArrayElement
    def add(**kwargs)
      self << DuctLeakageMeasurement.new(@hpxml_object, **kwargs)
    end

    def from_oga(hvac_distribution)
      return if hvac_distribution.nil?

      XMLHelper.get_elements(hvac_distribution, 'DuctLeakageMeasurement').each do |duct_leakage_measurement|
        self << DuctLeakageMeasurement.new(@hpxml_object, duct_leakage_measurement)
      end
    end
  end

  class DuctLeakageMeasurement < BaseElement
    ATTRS = [:duct_type, :duct_leakage_test_method, :duct_leakage_units, :duct_leakage_value,
             :duct_leakage_total_or_to_outside]
    attr_accessor(*ATTRS)

    def delete
      @hpxml_object.hvac_distributions.each do |hvac_distribution|
        next unless hvac_distribution.duct_leakage_measurements.include? self

        hvac_distribution.duct_leakage_measurements.delete(self)
      end
    end

    def check_for_errors
      errors = []
      return errors
    end

    def to_oga(air_distribution)
      duct_leakage_measurement_el = XMLHelper.add_element(air_distribution, 'DuctLeakageMeasurement')
      XMLHelper.add_element(duct_leakage_measurement_el, 'DuctType', @duct_type, :string) unless @duct_type.nil?
      XMLHelper.add_element(duct_leakage_measurement_el, 'DuctLeakageTestMethod', @duct_leakage_test_method, :string) unless @duct_leakage_test_method.nil?
      if not @duct_leakage_value.nil?
        duct_leakage_el = XMLHelper.add_element(duct_leakage_measurement_el, 'DuctLeakage')
        XMLHelper.add_element(duct_leakage_el, 'Units', @duct_leakage_units, :string) unless @duct_leakage_units.nil?
        XMLHelper.add_element(duct_leakage_el, 'Value', @duct_leakage_value, :float)
        XMLHelper.add_element(duct_leakage_el, 'TotalOrToOutside', @duct_leakage_total_or_to_outside, :string) unless @duct_leakage_total_or_to_outside.nil?
      end
    end

    def from_oga(duct_leakage_measurement)
      return if duct_leakage_measurement.nil?

      @duct_type = XMLHelper.get_value(duct_leakage_measurement, 'DuctType', :string)
      @duct_leakage_test_method = XMLHelper.get_value(duct_leakage_measurement, 'DuctLeakageTestMethod', :string)
      @duct_leakage_units = XMLHelper.get_value(duct_leakage_measurement, 'DuctLeakage/Units', :string)
      @duct_leakage_value = XMLHelper.get_value(duct_leakage_measurement, 'DuctLeakage/Value', :float)
      @duct_leakage_total_or_to_outside = XMLHelper.get_value(duct_leakage_measurement, 'DuctLeakage/TotalOrToOutside', :string)
    end
  end

  class Ducts < BaseArrayElement
    def add(**kwargs)
      self << Duct.new(@hpxml_object, **kwargs)
    end

    def from_oga(hvac_distribution)
      return if hvac_distribution.nil?

      XMLHelper.get_elements(hvac_distribution, 'Ducts').each do |duct|
        self << Duct.new(@hpxml_object, duct)
      end
    end
  end

  class Duct < BaseElement
    ATTRS = [:id, :duct_type, :duct_insulation_r_value, :duct_insulation_material, :duct_location,
             :duct_fraction_area, :duct_surface_area, :duct_surface_area_multiplier]
    attr_accessor(*ATTRS)

    def delete
      @hpxml_object.hvac_distributions.each do |hvac_distribution|
        next unless hvac_distribution.ducts.include? self

        hvac_distribution.ducts.delete(self)
      end
    end

    def check_for_errors
      errors = []
      return errors
    end

    def to_oga(air_distribution)
      ducts_el = XMLHelper.add_element(air_distribution, 'Ducts')
      sys_id = XMLHelper.add_element(ducts_el, 'SystemIdentifier')
      XMLHelper.add_attribute(sys_id, 'id', @id)
      XMLHelper.add_element(ducts_el, 'DuctType', @duct_type, :string) unless @duct_type.nil?
      if not @duct_insulation_material.nil?
        ins_material_el = XMLHelper.add_element(ducts_el, 'DuctInsulationMaterial')
        XMLHelper.add_element(ins_material_el, @duct_insulation_material)
      end
      XMLHelper.add_element(ducts_el, 'DuctInsulationRValue', @duct_insulation_r_value, :float) unless @duct_insulation_r_value.nil?
      XMLHelper.add_element(ducts_el, 'DuctLocation', @duct_location, :string, @duct_location_isdefaulted) unless @duct_location.nil?
      XMLHelper.add_element(ducts_el, 'FractionDuctArea', @duct_fraction_area, :float, @duct_fraction_area_isdefaulted) unless @duct_fraction_area.nil?
      XMLHelper.add_element(ducts_el, 'DuctSurfaceArea', @duct_surface_area, :float, @duct_surface_area_isdefaulted) unless @duct_surface_area.nil?
      XMLHelper.add_extension(ducts_el, 'DuctSurfaceAreaMultiplier', @duct_surface_area_multiplier, :float, @duct_surface_area_multiplier_isdefaulted) unless @duct_surface_area_multiplier.nil?
    end

    def from_oga(duct)
      return if duct.nil?

      @id = HPXML::get_id(duct)
      @duct_type = XMLHelper.get_value(duct, 'DuctType', :string)
      @duct_insulation_material = XMLHelper.get_child_name(duct, 'DuctInsulationMaterial')
      @duct_insulation_r_value = XMLHelper.get_value(duct, 'DuctInsulationRValue', :float)
      @duct_location = XMLHelper.get_value(duct, 'DuctLocation', :string)
      @duct_fraction_area = XMLHelper.get_value(duct, 'FractionDuctArea', :float)
      @duct_surface_area = XMLHelper.get_value(duct, 'DuctSurfaceArea', :float)
      @duct_surface_area_multiplier = XMLHelper.get_value(duct, 'extension/DuctSurfaceAreaMultiplier', :float)
    end
  end

  class VentilationFans < BaseArrayElement
    def add(**kwargs)
      self << VentilationFan.new(@hpxml_object, **kwargs)
    end

    def from_oga(hpxml)
      return if hpxml.nil?

      XMLHelper.get_elements(hpxml, 'Building/BuildingDetails/Systems/MechanicalVentilation/VentilationFans/VentilationFan').each do |ventilation_fan|
        self << VentilationFan.new(@hpxml_object, ventilation_fan)
      end
    end
  end

  class VentilationFan < BaseElement
    ATTRS = [:id, :fan_type, :rated_flow_rate, :tested_flow_rate, :hours_in_operation, :flow_rate_not_tested,
             :used_for_whole_building_ventilation, :used_for_seasonal_cooling_load_reduction,
             :used_for_local_ventilation, :total_recovery_efficiency, :total_recovery_efficiency_adjusted,
             :sensible_recovery_efficiency, :sensible_recovery_efficiency_adjusted,
             :fan_power, :fan_power_defaulted, :quantity, :fan_location, :distribution_system_idref, :start_hour,
             :is_shared_system, :in_unit_flow_rate, :fraction_recirculation, :used_for_garage_ventilation,
             :preheating_fuel, :preheating_efficiency_cop, :preheating_fraction_load_served, :precooling_fuel,
             :precooling_efficiency_cop, :precooling_fraction_load_served, :calculated_flow_rate,
             :delivered_ventilation, :cfis_vent_mode_airflow_fraction, :cfis_addtl_runtime_operating_mode,
             :cfis_supplemental_fan_idref]
    attr_accessor(*ATTRS)

    def distribution_system
      return if @distribution_system_idref.nil?
      return unless @fan_type == MechVentTypeCFIS

      @hpxml_object.hvac_distributions.each do |hvac_distribution|
        next unless hvac_distribution.id == @distribution_system_idref

        if hvac_distribution.distribution_system_type == HVACDistributionTypeHydronic
          fail "Attached HVAC distribution system '#{@distribution_system_idref}' cannot be hydronic for ventilation fan '#{@id}'."
        end

        return hvac_distribution
      end
      fail "Attached HVAC distribution system '#{@distribution_system_idref}' not found for ventilation fan '#{@id}'."
    end

    def flow_rate
      [@tested_flow_rate, @delivered_ventilation, @calculated_flow_rate, @rated_flow_rate].each do |fr|
        return fr unless fr.nil?
      end
      return
    end

    def total_unit_flow_rate
      if not @is_shared_system
        return flow_rate
      else
        return @in_unit_flow_rate
      end
    end

    def oa_unit_flow_rate
      return if total_unit_flow_rate.nil?
      if not @is_shared_system
        return total_unit_flow_rate
      else
        if @fan_type == HPXML::MechVentTypeExhaust && @fraction_recirculation > 0.0
          fail "Exhaust fan '#{@id}' must have the fraction recirculation set to zero."
        else
          return total_unit_flow_rate * (1 - @fraction_recirculation)
        end
      end
    end

    def average_oa_unit_flow_rate
      # Daily-average outdoor air (cfm) associated with the unit
      return if oa_unit_flow_rate.nil?
      return if @hours_in_operation.nil?

      return oa_unit_flow_rate * (@hours_in_operation / 24.0)
    end

    def average_total_unit_flow_rate
      # Daily-average total air (cfm) associated with the unit
      return if total_unit_flow_rate.nil?
      return if @hours_in_operation.nil?

      return total_unit_flow_rate * (@hours_in_operation / 24.0)
    end

    def unit_flow_rate_ratio
      return 1.0 unless @is_shared_system
      return if @in_unit_flow_rate.nil?

      if not flow_rate.nil?
        ratio = @in_unit_flow_rate / flow_rate
      end
      return ratio
    end

    def unit_fan_power
      return if @fan_power.nil?

      if @is_shared_system
        return if unit_flow_rate_ratio.nil?

        return @fan_power * unit_flow_rate_ratio
      else
        return @fan_power
      end
    end

    def average_unit_fan_power
      return if unit_fan_power.nil?
      return if @hours_in_operation.nil?

      return unit_fan_power * (@hours_in_operation / 24.0)
    end

    def includes_supply_air?
      if [MechVentTypeSupply, MechVentTypeCFIS, MechVentTypeBalanced, MechVentTypeERV, MechVentTypeHRV].include? @fan_type
        return true
      end

      return false
    end

    def includes_exhaust_air?
      if [MechVentTypeExhaust, MechVentTypeBalanced, MechVentTypeERV, MechVentTypeHRV].include? @fan_type
        return true
      end

      return false
    end

    def is_balanced?
      if includes_supply_air? && includes_exhaust_air?
        return true
      end

      return false
    end

    def cfis_supplemental_fan
      return if @cfis_supplemental_fan_idref.nil?
      return unless @fan_type == MechVentTypeCFIS

      @hpxml_object.ventilation_fans.each do |ventilation_fan|
        next unless ventilation_fan.id == @cfis_supplemental_fan_idref

        if not [MechVentTypeSupply, MechVentTypeExhaust].include? ventilation_fan.fan_type
          fail "CFIS supplemental fan '#{ventilation_fan.id}' must be of type '#{MechVentTypeSupply}' or '#{MechVentTypeExhaust}'."
        end
        if not ventilation_fan.used_for_whole_building_ventilation
          fail "CFIS supplemental fan '#{ventilation_fan.id}' must be set as used for whole building ventilation."
        end
        if ventilation_fan.is_shared_system
          fail "CFIS supplemental fan '#{ventilation_fan.id}' cannot be a shared system."
        end
        if not ventilation_fan.hours_in_operation.nil?
          fail "CFIS supplemental fan '#{ventilation_fan.id}' cannot have HoursInOperation specified."
        end

        return ventilation_fan
      end
      fail "CFIS Supplemental Fan '#{@cfis_supplemental_fan_idref}' not found for ventilation fan '#{@id}'."
    end

    def is_cfis_supplemental_fan?
      @hpxml_object.ventilation_fans.each do |ventilation_fan|
        next unless ventilation_fan.fan_type == MechVentTypeCFIS
        next unless ventilation_fan.cfis_supplemental_fan_idref == @id

        return true
      end
      return false
    end

    def delete
      @hpxml_object.ventilation_fans.delete(self)
    end

    def check_for_errors
      errors = []
      begin; distribution_system; rescue StandardError => e; errors << e.message; end
      begin; oa_unit_flow_rate; rescue StandardError => e; errors << e.message; end
      begin; unit_flow_rate_ratio; rescue StandardError => e; errors << e.message; end
      begin; cfis_supplemental_fan; rescue StandardError => e; errors << e.message; end
      return errors
    end

    def to_oga(doc)
      return if nil?

      ventilation_fans = XMLHelper.create_elements_as_needed(doc, ['HPXML', 'Building', 'BuildingDetails', 'Systems', 'MechanicalVentilation', 'VentilationFans'])
      ventilation_fan = XMLHelper.add_element(ventilation_fans, 'VentilationFan')
      sys_id = XMLHelper.add_element(ventilation_fan, 'SystemIdentifier')
      XMLHelper.add_attribute(sys_id, 'id', @id)
      XMLHelper.add_element(ventilation_fan, 'Quantity', @quantity, :integer, @quantity_isdefaulted) unless @quantity.nil?
      XMLHelper.add_element(ventilation_fan, 'FanType', @fan_type, :string) unless @fan_type.nil?
      if (not @cfis_addtl_runtime_operating_mode.nil?) || (not @cfis_supplemental_fan_idref.nil?)
        cfis_controls = XMLHelper.add_element(ventilation_fan, 'CFISControls')
        XMLHelper.add_element(cfis_controls, 'AdditionalRuntimeOperatingMode', @cfis_addtl_runtime_operating_mode, :string, @cfis_addtl_runtime_operating_mode_isdefaulted) unless @cfis_addtl_runtime_operating_mode.nil?
        if not @cfis_supplemental_fan_idref.nil?
          supplemental_fan = XMLHelper.add_element(cfis_controls, 'SupplementalFan')
          XMLHelper.add_attribute(supplemental_fan, 'idref', @cfis_supplemental_fan_idref)
        end
      end
      XMLHelper.add_element(ventilation_fan, 'RatedFlowRate', @rated_flow_rate, :float, @rated_flow_rate_isdefaulted) unless @rated_flow_rate.nil?
      XMLHelper.add_element(ventilation_fan, 'CalculatedFlowRate', @calculated_flow_rate, :float, @calculated_flow_rate_isdefaulted) unless @calculated_flow_rate.nil?
      XMLHelper.add_element(ventilation_fan, 'TestedFlowRate', @tested_flow_rate, :float, @tested_flow_rate_isdefaulted) unless @tested_flow_rate.nil?
      XMLHelper.add_element(ventilation_fan, 'HoursInOperation', @hours_in_operation, :float, @hours_in_operation_isdefaulted) unless @hours_in_operation.nil?
      XMLHelper.add_element(ventilation_fan, 'DeliveredVentilation', @delivered_ventilation, :float, @delivered_ventilation_isdefaulted) unless @delivered_ventilation.nil?
      XMLHelper.add_element(ventilation_fan, 'FanLocation', @fan_location, :string) unless @fan_location.nil?
      XMLHelper.add_element(ventilation_fan, 'UsedForLocalVentilation', @used_for_local_ventilation, :boolean) unless @used_for_local_ventilation.nil?
      XMLHelper.add_element(ventilation_fan, 'UsedForWholeBuildingVentilation', @used_for_whole_building_ventilation, :boolean) unless @used_for_whole_building_ventilation.nil?
      XMLHelper.add_element(ventilation_fan, 'UsedForSeasonalCoolingLoadReduction', @used_for_seasonal_cooling_load_reduction, :boolean) unless @used_for_seasonal_cooling_load_reduction.nil?
      XMLHelper.add_element(ventilation_fan, 'UsedForGarageVentilation', @used_for_garage_ventilation, :boolean) unless @used_for_garage_ventilation.nil?
      XMLHelper.add_element(ventilation_fan, 'IsSharedSystem', @is_shared_system, :boolean, @is_shared_system_isdefaulted) unless @is_shared_system.nil?
      XMLHelper.add_element(ventilation_fan, 'FractionRecirculation', @fraction_recirculation, :float) unless @fraction_recirculation.nil?
      XMLHelper.add_element(ventilation_fan, 'TotalRecoveryEfficiency', @total_recovery_efficiency, :float) unless @total_recovery_efficiency.nil?
      XMLHelper.add_element(ventilation_fan, 'SensibleRecoveryEfficiency', @sensible_recovery_efficiency, :float) unless @sensible_recovery_efficiency.nil?
      XMLHelper.add_element(ventilation_fan, 'AdjustedTotalRecoveryEfficiency', @total_recovery_efficiency_adjusted, :float) unless @total_recovery_efficiency_adjusted.nil?
      XMLHelper.add_element(ventilation_fan, 'AdjustedSensibleRecoveryEfficiency', @sensible_recovery_efficiency_adjusted, :float) unless @sensible_recovery_efficiency_adjusted.nil?
      XMLHelper.add_element(ventilation_fan, 'FanPower', @fan_power, :float, @fan_power_isdefaulted) unless @fan_power.nil?
      if not @distribution_system_idref.nil?
        attached_to_hvac_distribution_system = XMLHelper.add_element(ventilation_fan, 'AttachedToHVACDistributionSystem')
        XMLHelper.add_attribute(attached_to_hvac_distribution_system, 'idref', @distribution_system_idref)
      end
      XMLHelper.add_extension(ventilation_fan, 'StartHour', @start_hour, :integer, @start_hour_isdefaulted) unless @start_hour.nil?
      XMLHelper.add_extension(ventilation_fan, 'InUnitFlowRate', @in_unit_flow_rate, :float) unless @in_unit_flow_rate.nil?
      if (not @preheating_fuel.nil?) && (not @preheating_efficiency_cop.nil?)
        precond_htg = XMLHelper.create_elements_as_needed(ventilation_fan, ['extension', 'PreHeating'])
        XMLHelper.add_element(precond_htg, 'Fuel', @preheating_fuel, :string) unless @preheating_fuel.nil?
        eff = XMLHelper.add_element(precond_htg, 'AnnualHeatingEfficiency') unless @preheating_efficiency_cop.nil?
        XMLHelper.add_element(eff, 'Value', @preheating_efficiency_cop, :float) unless eff.nil?
        XMLHelper.add_element(eff, 'Units', UnitsCOP, :string) unless eff.nil?
        XMLHelper.add_element(precond_htg, 'FractionVentilationHeatLoadServed', @preheating_fraction_load_served, :float) unless @preheating_fraction_load_served.nil?
      end
      if (not @precooling_fuel.nil?) && (not @precooling_efficiency_cop.nil?)
        precond_clg = XMLHelper.create_elements_as_needed(ventilation_fan, ['extension', 'PreCooling'])
        XMLHelper.add_element(precond_clg, 'Fuel', @precooling_fuel, :string) unless @precooling_fuel.nil?
        eff = XMLHelper.add_element(precond_clg, 'AnnualCoolingEfficiency') unless @precooling_efficiency_cop.nil?
        XMLHelper.add_element(eff, 'Value', @precooling_efficiency_cop, :float) unless eff.nil?
        XMLHelper.add_element(eff, 'Units', UnitsCOP, :string) unless eff.nil?
        XMLHelper.add_element(precond_clg, 'FractionVentilationCoolLoadServed', @precooling_fraction_load_served, :float) unless @precooling_fraction_load_served.nil?
      end
      XMLHelper.add_extension(ventilation_fan, 'FlowRateNotTested', @flow_rate_not_tested, :boolean) unless @flow_rate_not_tested.nil?
      XMLHelper.add_extension(ventilation_fan, 'FanPowerDefaulted', @fan_power_defaulted, :boolean) unless @fan_power_defaulted.nil?
      XMLHelper.add_extension(ventilation_fan, 'VentilationOnlyModeAirflowFraction', @cfis_vent_mode_airflow_fraction, :float, @cfis_vent_mode_airflow_fraction_isdefaulted) unless @cfis_vent_mode_airflow_fraction.nil?
    end

    def from_oga(ventilation_fan)
      return if ventilation_fan.nil?

      @id = HPXML::get_id(ventilation_fan)
      @quantity = XMLHelper.get_value(ventilation_fan, 'Quantity', :integer)
      @fan_type = XMLHelper.get_value(ventilation_fan, 'FanType', :string)
      @rated_flow_rate = XMLHelper.get_value(ventilation_fan, 'RatedFlowRate', :float)
      @calculated_flow_rate = XMLHelper.get_value(ventilation_fan, 'CalculatedFlowRate', :float)
      @tested_flow_rate = XMLHelper.get_value(ventilation_fan, 'TestedFlowRate', :float)
      @hours_in_operation = XMLHelper.get_value(ventilation_fan, 'HoursInOperation', :float)
      @delivered_ventilation = XMLHelper.get_value(ventilation_fan, 'DeliveredVentilation', :float)
      @fan_location = XMLHelper.get_value(ventilation_fan, 'FanLocation', :string)
      @used_for_local_ventilation = XMLHelper.get_value(ventilation_fan, 'UsedForLocalVentilation', :boolean)
      @used_for_whole_building_ventilation = XMLHelper.get_value(ventilation_fan, 'UsedForWholeBuildingVentilation', :boolean)
      @used_for_seasonal_cooling_load_reduction = XMLHelper.get_value(ventilation_fan, 'UsedForSeasonalCoolingLoadReduction', :boolean)
      @used_for_garage_ventilation = XMLHelper.get_value(ventilation_fan, 'UsedForGarageVentilation', :boolean)
      @is_shared_system = XMLHelper.get_value(ventilation_fan, 'IsSharedSystem', :boolean)
      @fraction_recirculation = XMLHelper.get_value(ventilation_fan, 'FractionRecirculation', :float)
      @total_recovery_efficiency = XMLHelper.get_value(ventilation_fan, 'TotalRecoveryEfficiency', :float)
      @sensible_recovery_efficiency = XMLHelper.get_value(ventilation_fan, 'SensibleRecoveryEfficiency', :float)
      @total_recovery_efficiency_adjusted = XMLHelper.get_value(ventilation_fan, 'AdjustedTotalRecoveryEfficiency', :float)
      @sensible_recovery_efficiency_adjusted = XMLHelper.get_value(ventilation_fan, 'AdjustedSensibleRecoveryEfficiency', :float)
      @fan_power = XMLHelper.get_value(ventilation_fan, 'FanPower', :float)
      @distribution_system_idref = HPXML::get_idref(XMLHelper.get_element(ventilation_fan, 'AttachedToHVACDistributionSystem'))
      @start_hour = XMLHelper.get_value(ventilation_fan, 'extension/StartHour', :integer)
      @in_unit_flow_rate = XMLHelper.get_value(ventilation_fan, 'extension/InUnitFlowRate', :float)
      @preheating_fuel = XMLHelper.get_value(ventilation_fan, 'extension/PreHeating/Fuel', :string)
      @preheating_efficiency_cop = XMLHelper.get_value(ventilation_fan, "extension/PreHeating/AnnualHeatingEfficiency[Units='#{UnitsCOP}']/Value", :float)
      @preheating_fraction_load_served = XMLHelper.get_value(ventilation_fan, 'extension/PreHeating/FractionVentilationHeatLoadServed', :float)
      @precooling_fuel = XMLHelper.get_value(ventilation_fan, 'extension/PreCooling/Fuel', :string)
      @precooling_efficiency_cop = XMLHelper.get_value(ventilation_fan, "extension/PreCooling/AnnualCoolingEfficiency[Units='#{UnitsCOP}']/Value", :float)
      @precooling_fraction_load_served = XMLHelper.get_value(ventilation_fan, 'extension/PreCooling/FractionVentilationCoolLoadServed', :float)
      @flow_rate_not_tested = XMLHelper.get_value(ventilation_fan, 'extension/FlowRateNotTested', :boolean)
      @fan_power_defaulted = XMLHelper.get_value(ventilation_fan, 'extension/FanPowerDefaulted', :boolean)
      @cfis_vent_mode_airflow_fraction = XMLHelper.get_value(ventilation_fan, 'extension/VentilationOnlyModeAirflowFraction', :float)
      @cfis_addtl_runtime_operating_mode = XMLHelper.get_value(ventilation_fan, 'CFISControls/AdditionalRuntimeOperatingMode', :string)
      @cfis_supplemental_fan_idref = HPXML::get_idref(XMLHelper.get_element(ventilation_fan, 'CFISControls/SupplementalFan'))
    end
  end

  class WaterHeatingSystems < BaseArrayElement
    def add(**kwargs)
      self << WaterHeatingSystem.new(@hpxml_object, **kwargs)
    end

    def from_oga(hpxml)
      return if hpxml.nil?

      XMLHelper.get_elements(hpxml, 'Building/BuildingDetails/Systems/WaterHeating/WaterHeatingSystem').each do |water_heating_system|
        self << WaterHeatingSystem.new(@hpxml_object, water_heating_system)
      end
    end
  end

  class WaterHeatingSystem < BaseElement
    ATTRS = [:id, :year_installed, :fuel_type, :water_heater_type, :location, :performance_adjustment,
             :tank_volume, :fraction_dhw_load_served, :heating_capacity, :energy_factor, :usage_bin,
             :uniform_energy_factor, :first_hour_rating, :recovery_efficiency, :uses_desuperheater, :jacket_r_value,
             :related_hvac_idref, :third_party_certification, :standby_loss_units, :standby_loss_value,
             :temperature, :is_shared_system, :number_of_units_served, :tank_model_type, :operating_mode]
    attr_accessor(*ATTRS)

    def related_hvac_system
      return if @related_hvac_idref.nil?

      @hpxml_object.hvac_systems.each do |hvac_system|
        next unless hvac_system.id == @related_hvac_idref

        return hvac_system
      end
      fail "RelatedHVACSystem '#{@related_hvac_idref}' not found for water heating system '#{@id}'."
    end

    def delete
      @hpxml_object.water_heating_systems.delete(self)
      @hpxml_object.solar_thermal_systems.each do |solar_thermal_system|
        next unless solar_thermal_system.water_heating_system_idref == @id

        solar_thermal_system.water_heating_system_idref = nil
      end
    end

    def check_for_errors
      errors = []
      begin; related_hvac_system; rescue StandardError => e; errors << e.message; end
      return errors
    end

    def to_oga(doc)
      return if nil?

      water_heating = XMLHelper.create_elements_as_needed(doc, ['HPXML', 'Building', 'BuildingDetails', 'Systems', 'WaterHeating'])
      water_heating_system = XMLHelper.add_element(water_heating, 'WaterHeatingSystem')
      sys_id = XMLHelper.add_element(water_heating_system, 'SystemIdentifier')
      XMLHelper.add_attribute(sys_id, 'id', @id)
      XMLHelper.add_element(water_heating_system, 'FuelType', @fuel_type, :string) unless @fuel_type.nil?
      XMLHelper.add_element(water_heating_system, 'WaterHeaterType', @water_heater_type, :string) unless @water_heater_type.nil?
      XMLHelper.add_element(water_heating_system, 'Location', @location, :string, @location_isdefaulted) unless @location.nil?
      XMLHelper.add_element(water_heating_system, 'YearInstalled', @year_installed, :integer) unless @year_installed.nil?
      XMLHelper.add_element(water_heating_system, 'IsSharedSystem', @is_shared_system, :boolean, @is_shared_system_isdefaulted) unless @is_shared_system.nil?
      XMLHelper.add_element(water_heating_system, 'NumberofUnitsServed', @number_of_units_served, :integer) unless @number_of_units_served.nil?
      XMLHelper.add_element(water_heating_system, 'PerformanceAdjustment', @performance_adjustment, :float, @performance_adjustment_isdefaulted) unless @performance_adjustment.nil?
      XMLHelper.add_element(water_heating_system, 'ThirdPartyCertification', @third_party_certification, :string) unless @third_party_certification.nil?
      XMLHelper.add_element(water_heating_system, 'TankVolume', @tank_volume, :float, @tank_volume_isdefaulted) unless @tank_volume.nil?
      XMLHelper.add_element(water_heating_system, 'FractionDHWLoadServed', @fraction_dhw_load_served, :float) unless @fraction_dhw_load_served.nil?
      XMLHelper.add_element(water_heating_system, 'HeatingCapacity', @heating_capacity, :float, @heating_capacity_isdefaulted) unless @heating_capacity.nil?
      XMLHelper.add_element(water_heating_system, 'EnergyFactor', @energy_factor, :float, @energy_factor_isdefaulted) unless @energy_factor.nil?
      XMLHelper.add_element(water_heating_system, 'UniformEnergyFactor', @uniform_energy_factor, :float) unless @uniform_energy_factor.nil?
      XMLHelper.add_element(water_heating_system, 'FirstHourRating', @first_hour_rating, :float) unless @first_hour_rating.nil?
      XMLHelper.add_element(water_heating_system, 'UsageBin', @usage_bin, :string, @usage_bin_isdefaulted) unless @usage_bin.nil?
      XMLHelper.add_element(water_heating_system, 'RecoveryEfficiency', @recovery_efficiency, :float, @recovery_efficiency_isdefaulted) unless @recovery_efficiency.nil?
      if not @jacket_r_value.nil?
        water_heater_insulation = XMLHelper.add_element(water_heating_system, 'WaterHeaterInsulation')
        jacket = XMLHelper.add_element(water_heater_insulation, 'Jacket')
        XMLHelper.add_element(jacket, 'JacketRValue', @jacket_r_value, :float)
      end
      if (not @standby_loss_units.nil?) && (not @standby_loss_value.nil?)
        standby_loss = XMLHelper.add_element(water_heating_system, 'StandbyLoss')
        XMLHelper.add_element(standby_loss, 'Units', @standby_loss_units, :string, @standby_loss_units_isdefaulted)
        XMLHelper.add_element(standby_loss, 'Value', @standby_loss_value, :float, @standby_loss_value_isdefaulted)
      end
      XMLHelper.add_element(water_heating_system, 'HotWaterTemperature', @temperature, :float, @temperature_isdefaulted) unless @temperature.nil?
      XMLHelper.add_element(water_heating_system, 'UsesDesuperheater', @uses_desuperheater, :boolean) unless @uses_desuperheater.nil?
      if not @related_hvac_idref.nil?
        related_hvac_idref_el = XMLHelper.add_element(water_heating_system, 'RelatedHVACSystem')
        XMLHelper.add_attribute(related_hvac_idref_el, 'idref', @related_hvac_idref)
      end
      if (not @tank_model_type.nil?) || (not @operating_mode.nil?)
        extension = XMLHelper.create_elements_as_needed(water_heating_system, ['extension'])
        XMLHelper.add_element(extension, 'TankModelType', @tank_model_type, :string, @tank_model_type_isdefaulted) unless @tank_model_type.nil?
        XMLHelper.add_element(extension, 'OperatingMode', @operating_mode, :string, @operating_mode_isdefaulted) unless @operating_mode.nil?
      end
    end

    def from_oga(water_heating_system)
      return if water_heating_system.nil?

      @id = HPXML::get_id(water_heating_system)
      @fuel_type = XMLHelper.get_value(water_heating_system, 'FuelType', :string)
      @water_heater_type = XMLHelper.get_value(water_heating_system, 'WaterHeaterType', :string)
      @location = XMLHelper.get_value(water_heating_system, 'Location', :string)
      @year_installed = XMLHelper.get_value(water_heating_system, 'YearInstalled', :integer)
      @is_shared_system = XMLHelper.get_value(water_heating_system, 'IsSharedSystem', :boolean)
      @number_of_units_served = XMLHelper.get_value(water_heating_system, 'NumberofUnitsServed', :integer)
      @performance_adjustment = XMLHelper.get_value(water_heating_system, 'PerformanceAdjustment', :float)
      @third_party_certification = XMLHelper.get_value(water_heating_system, 'ThirdPartyCertification', :string)
      @tank_volume = XMLHelper.get_value(water_heating_system, 'TankVolume', :float)
      @fraction_dhw_load_served = XMLHelper.get_value(water_heating_system, 'FractionDHWLoadServed', :float)
      @heating_capacity = XMLHelper.get_value(water_heating_system, 'HeatingCapacity', :float)
      @energy_factor = XMLHelper.get_value(water_heating_system, 'EnergyFactor', :float)
      @uniform_energy_factor = XMLHelper.get_value(water_heating_system, 'UniformEnergyFactor', :float)
      @first_hour_rating = XMLHelper.get_value(water_heating_system, 'FirstHourRating', :float)
      @usage_bin = XMLHelper.get_value(water_heating_system, 'UsageBin', :string)
      @recovery_efficiency = XMLHelper.get_value(water_heating_system, 'RecoveryEfficiency', :float)
      @jacket_r_value = XMLHelper.get_value(water_heating_system, 'WaterHeaterInsulation/Jacket/JacketRValue', :float)
      @standby_loss_units = XMLHelper.get_value(water_heating_system, 'StandbyLoss/Units', :string)
      @standby_loss_value = XMLHelper.get_value(water_heating_system, 'StandbyLoss/Value', :float)
      @temperature = XMLHelper.get_value(water_heating_system, 'HotWaterTemperature', :float)
      @uses_desuperheater = XMLHelper.get_value(water_heating_system, 'UsesDesuperheater', :boolean)
      @related_hvac_idref = HPXML::get_idref(XMLHelper.get_element(water_heating_system, 'RelatedHVACSystem'))
      @tank_model_type = XMLHelper.get_value(water_heating_system, 'extension/TankModelType', :string)
      @operating_mode = XMLHelper.get_value(water_heating_system, 'extension/OperatingMode', :string)
    end
  end

  class HotWaterDistributions < BaseArrayElement
    def add(**kwargs)
      self << HotWaterDistribution.new(@hpxml_object, **kwargs)
    end

    def from_oga(hpxml)
      return if hpxml.nil?

      XMLHelper.get_elements(hpxml, 'Building/BuildingDetails/Systems/WaterHeating/HotWaterDistribution').each do |hot_water_distribution|
        self << HotWaterDistribution.new(@hpxml_object, hot_water_distribution)
      end
    end
  end

  class HotWaterDistribution < BaseElement
    ATTRS = [:id, :system_type, :pipe_r_value, :standard_piping_length, :recirculation_control_type,
             :recirculation_piping_length, :recirculation_branch_piping_length,
             :recirculation_pump_power, :dwhr_facilities_connected, :dwhr_equal_flow,
             :dwhr_efficiency, :has_shared_recirculation, :shared_recirculation_number_of_units_served,
             :shared_recirculation_pump_power, :shared_recirculation_control_type,
             :shared_recirculation_motor_efficiency]
    attr_accessor(*ATTRS)

    def delete
      @hpxml_object.hot_water_distributions.delete(self)
    end

    def check_for_errors
      errors = []
      return errors
    end

    def to_oga(doc)
      return if nil?

      water_heating = XMLHelper.create_elements_as_needed(doc, ['HPXML', 'Building', 'BuildingDetails', 'Systems', 'WaterHeating'])
      hot_water_distribution = XMLHelper.add_element(water_heating, 'HotWaterDistribution')
      sys_id = XMLHelper.add_element(hot_water_distribution, 'SystemIdentifier')
      XMLHelper.add_attribute(sys_id, 'id', @id)
      if not @system_type.nil?
        system_type_el = XMLHelper.add_element(hot_water_distribution, 'SystemType')
        if @system_type == DHWDistTypeStandard
          standard = XMLHelper.add_element(system_type_el, @system_type)
          XMLHelper.add_element(standard, 'PipingLength', @standard_piping_length, :float, @standard_piping_length_isdefaulted) unless @standard_piping_length.nil?
        elsif system_type == DHWDistTypeRecirc
          recirculation = XMLHelper.add_element(system_type_el, @system_type)
          XMLHelper.add_element(recirculation, 'ControlType', @recirculation_control_type, :string) unless @recirculation_control_type.nil?
          XMLHelper.add_element(recirculation, 'RecirculationPipingLoopLength', @recirculation_piping_length, :float, @recirculation_piping_length_isdefaulted) unless @recirculation_piping_length.nil?
          XMLHelper.add_element(recirculation, 'BranchPipingLength', @recirculation_branch_piping_length, :float, @recirculation_branch_piping_length_isdefaulted) unless @recirculation_branch_piping_length.nil?
          XMLHelper.add_element(recirculation, 'PumpPower', @recirculation_pump_power, :float, @recirculation_pump_power_isdefaulted) unless @recirculation_pump_power.nil?
        else
          fail "Unhandled hot water distribution type '#{@system_type}'."
        end
      end
      if not @pipe_r_value.nil?
        pipe_insulation = XMLHelper.add_element(hot_water_distribution, 'PipeInsulation')
        XMLHelper.add_element(pipe_insulation, 'PipeRValue', @pipe_r_value, :float, @pipe_r_value_isdefaulted)
      end
      if (not @dwhr_facilities_connected.nil?) || (not @dwhr_equal_flow.nil?) || (not @dwhr_efficiency.nil?)
        drain_water_heat_recovery = XMLHelper.add_element(hot_water_distribution, 'DrainWaterHeatRecovery')
        XMLHelper.add_element(drain_water_heat_recovery, 'FacilitiesConnected', @dwhr_facilities_connected, :string) unless @dwhr_facilities_connected.nil?
        XMLHelper.add_element(drain_water_heat_recovery, 'EqualFlow', @dwhr_equal_flow, :boolean) unless @dwhr_equal_flow.nil?
        XMLHelper.add_element(drain_water_heat_recovery, 'Efficiency', @dwhr_efficiency, :float) unless @dwhr_efficiency.nil?
      end
      if @has_shared_recirculation
        extension = XMLHelper.create_elements_as_needed(hot_water_distribution, ['extension'])
        shared_recirculation = XMLHelper.add_element(extension, 'SharedRecirculation')
        XMLHelper.add_element(shared_recirculation, 'NumberofUnitsServed', @shared_recirculation_number_of_units_served, :integer) unless @shared_recirculation_number_of_units_served.nil?
        XMLHelper.add_element(shared_recirculation, 'PumpPower', @shared_recirculation_pump_power, :float, @shared_recirculation_pump_power_isdefaulted) unless @shared_recirculation_pump_power.nil?
        XMLHelper.add_element(shared_recirculation, 'MotorEfficiency', @shared_recirculation_motor_efficiency, :float) unless @shared_recirculation_motor_efficiency.nil?
        XMLHelper.add_element(shared_recirculation, 'ControlType', @shared_recirculation_control_type, :string) unless @shared_recirculation_control_type.nil?
      end
    end

    def from_oga(hot_water_distribution)
      return if hot_water_distribution.nil?

      @id = HPXML::get_id(hot_water_distribution)
      @system_type = XMLHelper.get_child_name(hot_water_distribution, 'SystemType')
      if @system_type == 'Standard'
        @standard_piping_length = XMLHelper.get_value(hot_water_distribution, 'SystemType/Standard/PipingLength', :float)
      elsif @system_type == 'Recirculation'
        @recirculation_control_type = XMLHelper.get_value(hot_water_distribution, 'SystemType/Recirculation/ControlType', :string)
        @recirculation_piping_length = XMLHelper.get_value(hot_water_distribution, 'SystemType/Recirculation/RecirculationPipingLoopLength', :float)
        @recirculation_branch_piping_length = XMLHelper.get_value(hot_water_distribution, 'SystemType/Recirculation/BranchPipingLength', :float)
        @recirculation_pump_power = XMLHelper.get_value(hot_water_distribution, 'SystemType/Recirculation/PumpPower', :float)
      end
      @pipe_r_value = XMLHelper.get_value(hot_water_distribution, 'PipeInsulation/PipeRValue', :float)
      @dwhr_facilities_connected = XMLHelper.get_value(hot_water_distribution, 'DrainWaterHeatRecovery/FacilitiesConnected', :string)
      @dwhr_equal_flow = XMLHelper.get_value(hot_water_distribution, 'DrainWaterHeatRecovery/EqualFlow', :boolean)
      @dwhr_efficiency = XMLHelper.get_value(hot_water_distribution, 'DrainWaterHeatRecovery/Efficiency', :float)
      @has_shared_recirculation = XMLHelper.has_element(hot_water_distribution, 'extension/SharedRecirculation')
      if @has_shared_recirculation
        @shared_recirculation_number_of_units_served = XMLHelper.get_value(hot_water_distribution, 'extension/SharedRecirculation/NumberofUnitsServed', :integer)
        @shared_recirculation_pump_power = XMLHelper.get_value(hot_water_distribution, 'extension/SharedRecirculation/PumpPower', :float)
        @shared_recirculation_motor_efficiency = XMLHelper.get_value(hot_water_distribution, 'extension/SharedRecirculation/MotorEfficiency', :float)
        @shared_recirculation_control_type = XMLHelper.get_value(hot_water_distribution, 'extension/SharedRecirculation/ControlType', :string)
      end
    end
  end

  class WaterFixtures < BaseArrayElement
    def add(**kwargs)
      self << WaterFixture.new(@hpxml_object, **kwargs)
    end

    def from_oga(hpxml)
      return if hpxml.nil?

      XMLHelper.get_elements(hpxml, 'Building/BuildingDetails/Systems/WaterHeating/WaterFixture').each do |water_fixture|
        self << WaterFixture.new(@hpxml_object, water_fixture)
      end
    end
  end

  class WaterFixture < BaseElement
    ATTRS = [:id, :water_fixture_type, :low_flow]
    attr_accessor(*ATTRS)

    def delete
      @hpxml_object.water_fixtures.delete(self)
    end

    def check_for_errors
      errors = []
      return errors
    end

    def to_oga(doc)
      return if nil?

      water_heating = XMLHelper.create_elements_as_needed(doc, ['HPXML', 'Building', 'BuildingDetails', 'Systems', 'WaterHeating'])
      water_fixture = XMLHelper.add_element(water_heating, 'WaterFixture')
      sys_id = XMLHelper.add_element(water_fixture, 'SystemIdentifier')
      XMLHelper.add_attribute(sys_id, 'id', @id)
      XMLHelper.add_element(water_fixture, 'WaterFixtureType', @water_fixture_type, :string) unless @water_fixture_type.nil?
      XMLHelper.add_element(water_fixture, 'LowFlow', @low_flow, :boolean) unless @low_flow.nil?
    end

    def from_oga(water_fixture)
      return if water_fixture.nil?

      @id = HPXML::get_id(water_fixture)
      @water_fixture_type = XMLHelper.get_value(water_fixture, 'WaterFixtureType', :string)
      @low_flow = XMLHelper.get_value(water_fixture, 'LowFlow', :boolean)
    end
  end

  class WaterHeating < BaseElement
    ATTRS = [:water_fixtures_usage_multiplier, :water_fixtures_weekday_fractions, :water_fixtures_weekend_fractions,
             :water_fixtures_monthly_multipliers]
    attr_accessor(*ATTRS)

    def check_for_errors
      errors = []
      return errors
    end

    def to_oga(doc)
      return if nil?

      water_heating = XMLHelper.create_elements_as_needed(doc, ['HPXML', 'Building', 'BuildingDetails', 'Systems', 'WaterHeating'])
      XMLHelper.add_extension(water_heating, 'WaterFixturesUsageMultiplier', @water_fixtures_usage_multiplier, :float, @water_fixtures_usage_multiplier_isdefaulted) unless @water_fixtures_usage_multiplier.nil?
      XMLHelper.add_extension(water_heating, 'WaterFixturesWeekdayScheduleFractions', @water_fixtures_weekday_fractions, :string, @water_fixtures_weekday_fractions_isdefaulted) unless @water_fixtures_weekday_fractions.nil?
      XMLHelper.add_extension(water_heating, 'WaterFixturesWeekendScheduleFractions', @water_fixtures_weekend_fractions, :string, @water_fixtures_weekend_fractions_isdefaulted) unless @water_fixtures_weekend_fractions.nil?
      XMLHelper.add_extension(water_heating, 'WaterFixturesMonthlyScheduleMultipliers', @water_fixtures_monthly_multipliers, :string, @water_fixtures_monthly_multipliers_isdefaulted) unless @water_fixtures_monthly_multipliers.nil?
    end

    def from_oga(hpxml)
      return if hpxml.nil?

      water_heating = XMLHelper.get_element(hpxml, 'Building/BuildingDetails/Systems/WaterHeating')
      return if water_heating.nil?

      @water_fixtures_usage_multiplier = XMLHelper.get_value(water_heating, 'extension/WaterFixturesUsageMultiplier', :float)
      @water_fixtures_weekday_fractions = XMLHelper.get_value(water_heating, 'extension/WaterFixturesWeekdayScheduleFractions', :string)
      @water_fixtures_weekend_fractions = XMLHelper.get_value(water_heating, 'extension/WaterFixturesWeekendScheduleFractions', :string)
      @water_fixtures_monthly_multipliers = XMLHelper.get_value(water_heating, 'extension/WaterFixturesMonthlyScheduleMultipliers', :string)
    end
  end

  class SolarThermalSystems < BaseArrayElement
    def add(**kwargs)
      self << SolarThermalSystem.new(@hpxml_object, **kwargs)
    end

    def from_oga(hpxml)
      return if hpxml.nil?

      XMLHelper.get_elements(hpxml, 'Building/BuildingDetails/Systems/SolarThermal/SolarThermalSystem').each do |solar_thermal_system|
        self << SolarThermalSystem.new(@hpxml_object, solar_thermal_system)
      end
    end
  end

  class SolarThermalSystem < BaseElement
    ATTRS = [:id, :system_type, :collector_area, :collector_loop_type, :collector_orientation, :collector_azimuth,
             :collector_type, :collector_tilt, :collector_frta, :collector_frul, :storage_volume,
             :water_heating_system_idref, :solar_fraction]
    attr_accessor(*ATTRS)

    def water_heating_system
      return if @water_heating_system_idref.nil?

      @hpxml_object.water_heating_systems.each do |water_heater|
        next unless water_heater.id == @water_heating_system_idref

        return water_heater
      end
      fail "Attached water heating system '#{@water_heating_system_idref}' not found for solar thermal system '#{@id}'."
    end

    def delete
      @hpxml_object.solar_thermal_systems.delete(self)
    end

    def check_for_errors
      errors = []
      begin; water_heating_system; rescue StandardError => e; errors << e.message; end
      return errors
    end

    def to_oga(doc)
      return if nil?

      solar_thermal = XMLHelper.create_elements_as_needed(doc, ['HPXML', 'Building', 'BuildingDetails', 'Systems', 'SolarThermal'])
      solar_thermal_system = XMLHelper.add_element(solar_thermal, 'SolarThermalSystem')
      sys_id = XMLHelper.add_element(solar_thermal_system, 'SystemIdentifier')
      XMLHelper.add_attribute(sys_id, 'id', @id)
      XMLHelper.add_element(solar_thermal_system, 'SystemType', @system_type, :string) unless @system_type.nil?
      XMLHelper.add_element(solar_thermal_system, 'CollectorArea', @collector_area, :float) unless @collector_area.nil?
      XMLHelper.add_element(solar_thermal_system, 'CollectorLoopType', @collector_loop_type, :string) unless @collector_loop_type.nil?
      XMLHelper.add_element(solar_thermal_system, 'CollectorType', @collector_type, :string) unless @collector_type.nil?
      XMLHelper.add_element(solar_thermal_system, 'CollectorOrientation', @collector_orientation, :string, @collector_orientation_isdefaulted) unless @collector_orientation.nil?
      XMLHelper.add_element(solar_thermal_system, 'CollectorAzimuth', @collector_azimuth, :integer, @collector_azimuth_isdefaulted) unless @collector_azimuth.nil?
      XMLHelper.add_element(solar_thermal_system, 'CollectorTilt', @collector_tilt, :float) unless @collector_tilt.nil?
      XMLHelper.add_element(solar_thermal_system, 'CollectorRatedOpticalEfficiency', @collector_frta, :float) unless @collector_frta.nil?
      XMLHelper.add_element(solar_thermal_system, 'CollectorRatedThermalLosses', @collector_frul, :float) unless @collector_frul.nil?
      XMLHelper.add_element(solar_thermal_system, 'StorageVolume', @storage_volume, :float, @storage_volume_isdefaulted) unless @storage_volume.nil?
      if not @water_heating_system_idref.nil?
        connected_to = XMLHelper.add_element(solar_thermal_system, 'ConnectedTo')
        XMLHelper.add_attribute(connected_to, 'idref', @water_heating_system_idref)
      end
      XMLHelper.add_element(solar_thermal_system, 'SolarFraction', @solar_fraction, :float) unless @solar_fraction.nil?
    end

    def from_oga(solar_thermal_system)
      return if solar_thermal_system.nil?

      @id = HPXML::get_id(solar_thermal_system)
      @system_type = XMLHelper.get_value(solar_thermal_system, 'SystemType', :string)
      @collector_area = XMLHelper.get_value(solar_thermal_system, 'CollectorArea', :float)
      @collector_loop_type = XMLHelper.get_value(solar_thermal_system, 'CollectorLoopType', :string)
      @collector_type = XMLHelper.get_value(solar_thermal_system, 'CollectorType', :string)
      @collector_orientation = XMLHelper.get_value(solar_thermal_system, 'CollectorOrientation', :string)
      @collector_azimuth = XMLHelper.get_value(solar_thermal_system, 'CollectorAzimuth', :integer)
      @collector_tilt = XMLHelper.get_value(solar_thermal_system, 'CollectorTilt', :float)
      @collector_frta = XMLHelper.get_value(solar_thermal_system, 'CollectorRatedOpticalEfficiency', :float)
      @collector_frul = XMLHelper.get_value(solar_thermal_system, 'CollectorRatedThermalLosses', :float)
      @storage_volume = XMLHelper.get_value(solar_thermal_system, 'StorageVolume', :float)
      @water_heating_system_idref = HPXML::get_idref(XMLHelper.get_element(solar_thermal_system, 'ConnectedTo'))
      @solar_fraction = XMLHelper.get_value(solar_thermal_system, 'SolarFraction', :float)
    end
  end

  class PVSystems < BaseArrayElement
    def add(**kwargs)
      self << PVSystem.new(@hpxml_object, **kwargs)
    end

    def from_oga(hpxml)
      return if hpxml.nil?

      XMLHelper.get_elements(hpxml, 'Building/BuildingDetails/Systems/Photovoltaics/PVSystem').each do |pv_system|
        self << PVSystem.new(@hpxml_object, pv_system)
      end
    end
  end

  class PVSystem < BaseElement
    ATTRS = [:id, :location, :module_type, :tracking, :array_orientation, :array_azimuth, :array_tilt,
             :max_power_output, :inverter_efficiency, :system_losses_fraction, :number_of_panels,
             :year_modules_manufactured, :is_shared_system, :number_of_bedrooms_served]
    attr_accessor(*ATTRS)

    def delete
      @hpxml_object.pv_systems.delete(self)
    end

    def check_for_errors
      errors = []
      return errors
    end

    def to_oga(doc)
      return if nil?

      photovoltaics = XMLHelper.create_elements_as_needed(doc, ['HPXML', 'Building', 'BuildingDetails', 'Systems', 'Photovoltaics'])
      pv_system = XMLHelper.add_element(photovoltaics, 'PVSystem')
      sys_id = XMLHelper.add_element(pv_system, 'SystemIdentifier')
      XMLHelper.add_attribute(sys_id, 'id', @id)
      XMLHelper.add_element(pv_system, 'IsSharedSystem', @is_shared_system, :boolean, @is_shared_system_isdefaulted) unless @is_shared_system.nil?
      XMLHelper.add_element(pv_system, 'Location', @location, :string, @location_isdefaulted) unless @location.nil?
      XMLHelper.add_element(pv_system, 'ModuleType', @module_type, :string, @module_type_isdefaulted) unless @module_type.nil?
      XMLHelper.add_element(pv_system, 'Tracking', @tracking, :string, @tracking_isdefaulted) unless @tracking.nil?
      XMLHelper.add_element(pv_system, 'ArrayOrientation', @array_orientation, :string, @array_orientation_isdefaulted) unless @array_orientation.nil?
      XMLHelper.add_element(pv_system, 'ArrayAzimuth', @array_azimuth, :integer, @array_azimuth_isdefaulted) unless @array_azimuth.nil?
      XMLHelper.add_element(pv_system, 'ArrayTilt', @array_tilt, :float) unless @array_tilt.nil?
      XMLHelper.add_element(pv_system, 'MaxPowerOutput', @max_power_output, :float) unless @max_power_output.nil?
      XMLHelper.add_element(pv_system, 'NumberOfPanels', @number_of_panels, :integer) unless @number_of_panels.nil?
      XMLHelper.add_element(pv_system, 'InverterEfficiency', @inverter_efficiency, :float, @inverter_efficiency_isdefaulted) unless @inverter_efficiency.nil?
      XMLHelper.add_element(pv_system, 'SystemLossesFraction', @system_losses_fraction, :float, @system_losses_fraction_isdefaulted) unless @system_losses_fraction.nil?
      XMLHelper.add_element(pv_system, 'YearModulesManufactured', @year_modules_manufactured, :integer) unless @year_modules_manufactured.nil?
      XMLHelper.add_extension(pv_system, 'NumberofBedroomsServed', @number_of_bedrooms_served, :integer) unless @number_of_bedrooms_served.nil?
    end

    def from_oga(pv_system)
      return if pv_system.nil?

      @id = HPXML::get_id(pv_system)
      @is_shared_system = XMLHelper.get_value(pv_system, 'IsSharedSystem', :boolean)
      @location = XMLHelper.get_value(pv_system, 'Location', :string)
      @module_type = XMLHelper.get_value(pv_system, 'ModuleType', :string)
      @tracking = XMLHelper.get_value(pv_system, 'Tracking', :string)
      @array_orientation = XMLHelper.get_value(pv_system, 'ArrayOrientation', :string)
      @array_azimuth = XMLHelper.get_value(pv_system, 'ArrayAzimuth', :integer)
      @array_tilt = XMLHelper.get_value(pv_system, 'ArrayTilt', :float)
      @max_power_output = XMLHelper.get_value(pv_system, 'MaxPowerOutput', :float)
      @number_of_panels = XMLHelper.get_value(pv_system, 'NumberOfPanels', :integer)
      @inverter_efficiency = XMLHelper.get_value(pv_system, 'InverterEfficiency', :float)
      @system_losses_fraction = XMLHelper.get_value(pv_system, 'SystemLossesFraction', :float)
      @year_modules_manufactured = XMLHelper.get_value(pv_system, 'YearModulesManufactured', :integer)
      @number_of_bedrooms_served = XMLHelper.get_value(pv_system, 'extension/NumberofBedroomsServed', :integer)
    end
  end

  class Generators < BaseArrayElement
    def add(**kwargs)
      self << Generator.new(@hpxml_object, **kwargs)
    end

    def from_oga(hpxml)
      return if hpxml.nil?

      XMLHelper.get_elements(hpxml, 'Building/BuildingDetails/Systems/extension/Generators/Generator').each do |generator|
        self << Generator.new(@hpxml_object, generator)
      end
    end
  end

  class Generator < BaseElement
    ATTRS = [:id, :fuel_type, :annual_consumption_kbtu, :annual_output_kwh, :is_shared_system, :number_of_bedrooms_served]
    attr_accessor(*ATTRS)

    def delete
      @hpxml_object.generators.delete(self)
    end

    def check_for_errors
      errors = []
      return errors
    end

    def to_oga(doc)
      return if nil?

      generators = XMLHelper.create_elements_as_needed(doc, ['HPXML', 'Building', 'BuildingDetails', 'Systems', 'extension', 'Generators'])
      generator = XMLHelper.add_element(generators, 'Generator')
      sys_id = XMLHelper.add_element(generator, 'SystemIdentifier')
      XMLHelper.add_attribute(sys_id, 'id', @id)
      XMLHelper.add_element(generator, 'IsSharedSystem', @is_shared_system, :boolean, @is_shared_system_isdefaulted) unless @is_shared_system.nil?
      XMLHelper.add_element(generator, 'FuelType', @fuel_type, :string) unless @fuel_type.nil?
      XMLHelper.add_element(generator, 'AnnualConsumptionkBtu', @annual_consumption_kbtu, :float) unless @annual_consumption_kbtu.nil?
      XMLHelper.add_element(generator, 'AnnualOutputkWh', @annual_output_kwh, :float) unless @annual_output_kwh.nil?
      XMLHelper.add_element(generator, 'NumberofBedroomsServed', @number_of_bedrooms_served, :integer) unless @number_of_bedrooms_served.nil?
    end

    def from_oga(generator)
      return if generator.nil?

      @id = HPXML::get_id(generator)
      @is_shared_system = XMLHelper.get_value(generator, 'IsSharedSystem', :boolean)
      @fuel_type = XMLHelper.get_value(generator, 'FuelType', :string)
      @annual_consumption_kbtu = XMLHelper.get_value(generator, 'AnnualConsumptionkBtu', :float)
      @annual_output_kwh = XMLHelper.get_value(generator, 'AnnualOutputkWh', :float)
      @number_of_bedrooms_served = XMLHelper.get_value(generator, 'NumberofBedroomsServed', :integer)
    end
  end

  class Batteries < BaseArrayElement
    def add(**kwargs)
      self << Battery.new(@hpxml_object, **kwargs)
    end

    def from_oga(hpxml)
      return if hpxml.nil?

      XMLHelper.get_elements(hpxml, 'Building/BuildingDetails/Systems/Batteries/Battery').each do |battery|
        self << Battery.new(@hpxml_object, battery)
      end
    end
  end

  class Battery < BaseElement
    ATTRS = [:id, :type, :location, :lifetime_model, :rated_power_output,
             :nominal_capacity_kwh, :nominal_capacity_ah, :nominal_voltage,
             :usable_capacity_kwh, :usable_capacity_ah]
    attr_accessor(*ATTRS)

    def delete
      @hpxml_object.batteries.delete(self)
    end

    def check_for_errors
      errors = []
      return errors
    end

    def to_oga(doc)
      return if nil?

      batteries = XMLHelper.create_elements_as_needed(doc, ['HPXML', 'Building', 'BuildingDetails', 'Systems', 'Batteries'])
      battery = XMLHelper.add_element(batteries, 'Battery')
      sys_id = XMLHelper.add_element(battery, 'SystemIdentifier')
      XMLHelper.add_attribute(sys_id, 'id', @id)
      XMLHelper.add_element(battery, 'Location', @location, :string, @location_isdefaulted) unless @location.nil?
      XMLHelper.add_element(battery, 'BatteryType', @type, :string) unless @type.nil?
      if not @nominal_capacity_kwh.nil?
        nominal_capacity = XMLHelper.add_element(battery, 'NominalCapacity')
        XMLHelper.add_element(nominal_capacity, 'Units', UnitsKwh, :string)
        XMLHelper.add_element(nominal_capacity, 'Value', @nominal_capacity_kwh, :float, @nominal_capacity_kwh_isdefaulted)
      end
      if not @nominal_capacity_ah.nil?
        nominal_capacity = XMLHelper.add_element(battery, 'NominalCapacity')
        XMLHelper.add_element(nominal_capacity, 'Units', UnitsAh, :string)
        XMLHelper.add_element(nominal_capacity, 'Value', @nominal_capacity_ah, :float, @nominal_capacity_ah_isdefaulted)
      end
      if not @usable_capacity_kwh.nil?
        nominal_capacity = XMLHelper.add_element(battery, 'UsableCapacity')
        XMLHelper.add_element(nominal_capacity, 'Units', UnitsKwh, :string)
        XMLHelper.add_element(nominal_capacity, 'Value', @usable_capacity_kwh, :float, @usable_capacity_kwh_isdefaulted)
      end
      if not @usable_capacity_ah.nil?
        nominal_capacity = XMLHelper.add_element(battery, 'UsableCapacity')
        XMLHelper.add_element(nominal_capacity, 'Units', UnitsAh, :string)
        XMLHelper.add_element(nominal_capacity, 'Value', @usable_capacity_ah, :float, @usable_capacity_ah_isdefaulted)
      end
      XMLHelper.add_element(battery, 'RatedPowerOutput', @rated_power_output, :float, @rated_power_output_isdefaulted) unless @rated_power_output.nil?
      XMLHelper.add_element(battery, 'NominalVoltage', @nominal_voltage, :float, @nominal_voltage_isdefaulted) unless @nominal_voltage.nil?
      XMLHelper.add_extension(battery, 'LifetimeModel', @lifetime_model, :string, @lifetime_model_isdefaulted) unless @lifetime_model.nil?
    end

    def from_oga(battery)
      return if battery.nil?

      @id = HPXML::get_id(battery)
      @location = XMLHelper.get_value(battery, 'Location', :string)
      @type = XMLHelper.get_value(battery, 'BatteryType', :string)
      @nominal_capacity_kwh = XMLHelper.get_value(battery, "NominalCapacity[Units='#{UnitsKwh}']/Value", :float)
      @nominal_capacity_ah = XMLHelper.get_value(battery, "NominalCapacity[Units='#{UnitsAh}']/Value", :float)
      @usable_capacity_kwh = XMLHelper.get_value(battery, "UsableCapacity[Units='#{UnitsKwh}']/Value", :float)
      @usable_capacity_ah = XMLHelper.get_value(battery, "UsableCapacity[Units='#{UnitsAh}']/Value", :float)
      @rated_power_output = XMLHelper.get_value(battery, 'RatedPowerOutput', :float)
      @nominal_voltage = XMLHelper.get_value(battery, 'NominalVoltage', :float)
      @lifetime_model = XMLHelper.get_value(battery, 'extension/LifetimeModel', :string)
    end
  end

  class ClothesWashers < BaseArrayElement
    def add(**kwargs)
      self << ClothesWasher.new(@hpxml_object, **kwargs)
    end

    def from_oga(hpxml)
      return if hpxml.nil?

      XMLHelper.get_elements(hpxml, 'Building/BuildingDetails/Appliances/ClothesWasher').each do |clothes_washer|
        self << ClothesWasher.new(@hpxml_object, clothes_washer)
      end
    end
  end

  class ClothesWasher < BaseElement
    ATTRS = [:id, :location, :modified_energy_factor, :integrated_modified_energy_factor,
             :rated_annual_kwh, :label_electric_rate, :label_gas_rate, :label_annual_gas_cost,
             :capacity, :label_usage, :usage_multiplier, :is_shared_appliance, :number_of_units,
             :number_of_units_served, :water_heating_system_idref, :hot_water_distribution_idref,
             :weekday_fractions, :weekend_fractions, :monthly_multipliers]

    attr_accessor(*ATTRS)

    def water_heating_system
      return if @water_heating_system_idref.nil?

      @hpxml_object.water_heating_systems.each do |water_heater|
        next unless water_heater.id == @water_heating_system_idref

        return water_heater
      end
      fail "Attached water heating system '#{@water_heating_system_idref}' not found for clothes washer '#{@id}'."
    end

    def hot_water_distribution
      return if @hot_water_distribution_idref.nil?

      @hpxml_object.hot_water_distributions.each do |hot_water_distribution|
        next unless hot_water_distribution.id == @hot_water_distribution_idref

        return hot_water_distribution
      end
      fail "Attached hot water distribution '#{@hot_water_distribution_idref}' not found for clothes washer '#{@id}'."
    end

    def delete
      @hpxml_object.clothes_washers.delete(self)
    end

    def check_for_errors
      errors = []
      begin; water_heating_system; rescue StandardError => e; errors << e.message; end
      begin; hot_water_distribution; rescue StandardError => e; errors << e.message; end
      return errors
    end

    def to_oga(doc)
      return if nil?

      appliances = XMLHelper.create_elements_as_needed(doc, ['HPXML', 'Building', 'BuildingDetails', 'Appliances'])
      clothes_washer = XMLHelper.add_element(appliances, 'ClothesWasher')
      sys_id = XMLHelper.add_element(clothes_washer, 'SystemIdentifier')
      XMLHelper.add_attribute(sys_id, 'id', @id)
      XMLHelper.add_element(clothes_washer, 'NumberofUnits', @number_of_units, :integer) unless @number_of_units.nil?
      XMLHelper.add_element(clothes_washer, 'IsSharedAppliance', @is_shared_appliance, :boolean, @is_shared_appliance_isdefaulted) unless @is_shared_appliance.nil?
      XMLHelper.add_element(clothes_washer, 'NumberofUnitsServed', @number_of_units_served, :integer) unless @number_of_units_served.nil?
      if not @water_heating_system_idref.nil?
        attached_water_heater = XMLHelper.add_element(clothes_washer, 'AttachedToWaterHeatingSystem')
        XMLHelper.add_attribute(attached_water_heater, 'idref', @water_heating_system_idref)
      elsif not @hot_water_distribution_idref.nil?
        attached_hot_water_dist = XMLHelper.add_element(clothes_washer, 'AttachedToHotWaterDistribution')
        XMLHelper.add_attribute(attached_hot_water_dist, 'idref', @hot_water_distribution_idref)
      end
      XMLHelper.add_element(clothes_washer, 'Location', @location, :string, @location_isdefaulted) unless @location.nil?
      XMLHelper.add_element(clothes_washer, 'ModifiedEnergyFactor', @modified_energy_factor, :float) unless @modified_energy_factor.nil?
      XMLHelper.add_element(clothes_washer, 'IntegratedModifiedEnergyFactor', @integrated_modified_energy_factor, :float, @integrated_modified_energy_factor_isdefaulted) unless @integrated_modified_energy_factor.nil?
      XMLHelper.add_element(clothes_washer, 'RatedAnnualkWh', @rated_annual_kwh, :float, @rated_annual_kwh_isdefaulted) unless @rated_annual_kwh.nil?
      XMLHelper.add_element(clothes_washer, 'LabelElectricRate', @label_electric_rate, :float, @label_electric_rate_isdefaulted) unless @label_electric_rate.nil?
      XMLHelper.add_element(clothes_washer, 'LabelGasRate', @label_gas_rate, :float, @label_gas_rate_isdefaulted) unless @label_gas_rate.nil?
      XMLHelper.add_element(clothes_washer, 'LabelAnnualGasCost', @label_annual_gas_cost, :float, @label_annual_gas_cost_isdefaulted) unless @label_annual_gas_cost.nil?
      XMLHelper.add_element(clothes_washer, 'LabelUsage', @label_usage, :float, @label_usage_isdefaulted) unless @label_usage.nil?
      XMLHelper.add_element(clothes_washer, 'Capacity', @capacity, :float, @capacity_isdefaulted) unless @capacity.nil?
      XMLHelper.add_extension(clothes_washer, 'UsageMultiplier', @usage_multiplier, :float, @usage_multiplier_isdefaulted) unless @usage_multiplier.nil?
      XMLHelper.add_extension(clothes_washer, 'WeekdayScheduleFractions', @weekday_fractions, :string, @weekday_fractions_isdefaulted) unless @weekday_fractions.nil?
      XMLHelper.add_extension(clothes_washer, 'WeekendScheduleFractions', @weekend_fractions, :string, @weekend_fractions_isdefaulted) unless @weekend_fractions.nil?
      XMLHelper.add_extension(clothes_washer, 'MonthlyScheduleMultipliers', @monthly_multipliers, :string, @monthly_multipliers_isdefaulted) unless @monthly_multipliers.nil?
    end

    def from_oga(clothes_washer)
      return if clothes_washer.nil?

      @id = HPXML::get_id(clothes_washer)
      @number_of_units = XMLHelper.get_value(clothes_washer, 'NumberofUnits', :integer)
      @is_shared_appliance = XMLHelper.get_value(clothes_washer, 'IsSharedAppliance', :boolean)
      @number_of_units_served = XMLHelper.get_value(clothes_washer, 'NumberofUnitsServed', :integer)
      @water_heating_system_idref = HPXML::get_idref(XMLHelper.get_element(clothes_washer, 'AttachedToWaterHeatingSystem'))
      @hot_water_distribution_idref = HPXML::get_idref(XMLHelper.get_element(clothes_washer, 'AttachedToHotWaterDistribution'))
      @location = XMLHelper.get_value(clothes_washer, 'Location', :string)
      @modified_energy_factor = XMLHelper.get_value(clothes_washer, 'ModifiedEnergyFactor', :float)
      @integrated_modified_energy_factor = XMLHelper.get_value(clothes_washer, 'IntegratedModifiedEnergyFactor', :float)
      @rated_annual_kwh = XMLHelper.get_value(clothes_washer, 'RatedAnnualkWh', :float)
      @label_electric_rate = XMLHelper.get_value(clothes_washer, 'LabelElectricRate', :float)
      @label_gas_rate = XMLHelper.get_value(clothes_washer, 'LabelGasRate', :float)
      @label_annual_gas_cost = XMLHelper.get_value(clothes_washer, 'LabelAnnualGasCost', :float)
      @label_usage = XMLHelper.get_value(clothes_washer, 'LabelUsage', :float)
      @capacity = XMLHelper.get_value(clothes_washer, 'Capacity', :float)
      @usage_multiplier = XMLHelper.get_value(clothes_washer, 'extension/UsageMultiplier', :float)
      @weekday_fractions = XMLHelper.get_value(clothes_washer, 'extension/WeekdayScheduleFractions', :string)
      @weekend_fractions = XMLHelper.get_value(clothes_washer, 'extension/WeekendScheduleFractions', :string)
      @monthly_multipliers = XMLHelper.get_value(clothes_washer, 'extension/MonthlyScheduleMultipliers', :string)
    end
  end

  class ClothesDryers < BaseArrayElement
    def add(**kwargs)
      self << ClothesDryer.new(@hpxml_object, **kwargs)
    end

    def from_oga(hpxml)
      return if hpxml.nil?

      XMLHelper.get_elements(hpxml, 'Building/BuildingDetails/Appliances/ClothesDryer').each do |clothes_dryer|
        self << ClothesDryer.new(@hpxml_object, clothes_dryer)
      end
    end
  end

  class ClothesDryer < BaseElement
    ATTRS = [:id, :location, :fuel_type, :energy_factor, :combined_energy_factor, :control_type,
             :usage_multiplier, :is_shared_appliance, :number_of_units, :number_of_units_served,
             :is_vented, :vented_flow_rate, :weekday_fractions, :weekend_fractions,
             :monthly_multipliers]
    attr_accessor(*ATTRS)

    def delete
      @hpxml_object.clothes_dryers.delete(self)
    end

    def check_for_errors
      errors = []
      return errors
    end

    def to_oga(doc)
      return if nil?

      appliances = XMLHelper.create_elements_as_needed(doc, ['HPXML', 'Building', 'BuildingDetails', 'Appliances'])
      clothes_dryer = XMLHelper.add_element(appliances, 'ClothesDryer')
      sys_id = XMLHelper.add_element(clothes_dryer, 'SystemIdentifier')
      XMLHelper.add_attribute(sys_id, 'id', @id)
      XMLHelper.add_element(clothes_dryer, 'NumberofUnits', @number_of_units, :integer) unless @number_of_units.nil?
      XMLHelper.add_element(clothes_dryer, 'IsSharedAppliance', @is_shared_appliance, :boolean, @is_shared_appliance_isdefaulted) unless @is_shared_appliance.nil?
      XMLHelper.add_element(clothes_dryer, 'NumberofUnitsServed', @number_of_units_served, :integer) unless @number_of_units_served.nil?
      XMLHelper.add_element(clothes_dryer, 'Location', @location, :string, @location_isdefaulted) unless @location.nil?
      XMLHelper.add_element(clothes_dryer, 'FuelType', @fuel_type, :string) unless @fuel_type.nil?
      XMLHelper.add_element(clothes_dryer, 'EnergyFactor', @energy_factor, :float) unless @energy_factor.nil?
      XMLHelper.add_element(clothes_dryer, 'CombinedEnergyFactor', @combined_energy_factor, :float, @combined_energy_factor_isdefaulted) unless @combined_energy_factor.nil?
      XMLHelper.add_element(clothes_dryer, 'ControlType', @control_type, :string, @control_type_isdefaulted) unless @control_type.nil?
      XMLHelper.add_element(clothes_dryer, 'Vented', @is_vented, :boolean, @is_vented_isdefaulted) unless @is_vented.nil?
      XMLHelper.add_element(clothes_dryer, 'VentedFlowRate', @vented_flow_rate, :float, @vented_flow_rate_isdefaulted) unless @vented_flow_rate.nil?
      XMLHelper.add_extension(clothes_dryer, 'UsageMultiplier', @usage_multiplier, :float, @usage_multiplier_isdefaulted) unless @usage_multiplier.nil?
      XMLHelper.add_extension(clothes_dryer, 'WeekdayScheduleFractions', @weekday_fractions, :string, @weekday_fractions_isdefaulted) unless @weekday_fractions.nil?
      XMLHelper.add_extension(clothes_dryer, 'WeekendScheduleFractions', @weekend_fractions, :string, @weekend_fractions_isdefaulted) unless @weekend_fractions.nil?
      XMLHelper.add_extension(clothes_dryer, 'MonthlyScheduleMultipliers', @monthly_multipliers, :string, @monthly_multipliers_isdefaulted) unless @monthly_multipliers.nil?
    end

    def from_oga(clothes_dryer)
      return if clothes_dryer.nil?

      @id = HPXML::get_id(clothes_dryer)
      @number_of_units = XMLHelper.get_value(clothes_dryer, 'NumberofUnits', :integer)
      @is_shared_appliance = XMLHelper.get_value(clothes_dryer, 'IsSharedAppliance', :boolean)
      @number_of_units_served = XMLHelper.get_value(clothes_dryer, 'NumberofUnitsServed', :integer)
      @location = XMLHelper.get_value(clothes_dryer, 'Location', :string)
      @fuel_type = XMLHelper.get_value(clothes_dryer, 'FuelType', :string)
      @energy_factor = XMLHelper.get_value(clothes_dryer, 'EnergyFactor', :float)
      @combined_energy_factor = XMLHelper.get_value(clothes_dryer, 'CombinedEnergyFactor', :float)
      @control_type = XMLHelper.get_value(clothes_dryer, 'ControlType', :string)
      @is_vented = XMLHelper.get_value(clothes_dryer, 'Vented', :boolean)
      @vented_flow_rate = XMLHelper.get_value(clothes_dryer, 'VentedFlowRate', :float)
      @usage_multiplier = XMLHelper.get_value(clothes_dryer, 'extension/UsageMultiplier', :float)
      @weekday_fractions = XMLHelper.get_value(clothes_dryer, 'extension/WeekdayScheduleFractions', :string)
      @weekend_fractions = XMLHelper.get_value(clothes_dryer, 'extension/WeekendScheduleFractions', :string)
      @monthly_multipliers = XMLHelper.get_value(clothes_dryer, 'extension/MonthlyScheduleMultipliers', :string)
    end
  end

  class Dishwashers < BaseArrayElement
    def add(**kwargs)
      self << Dishwasher.new(@hpxml_object, **kwargs)
    end

    def from_oga(hpxml)
      return if hpxml.nil?

      XMLHelper.get_elements(hpxml, 'Building/BuildingDetails/Appliances/Dishwasher').each do |dishwasher|
        self << Dishwasher.new(@hpxml_object, dishwasher)
      end
    end
  end

  class Dishwasher < BaseElement
    ATTRS = [:id, :location, :energy_factor, :rated_annual_kwh, :place_setting_capacity,
             :label_electric_rate, :label_gas_rate, :label_annual_gas_cost, :label_usage,
             :usage_multiplier, :is_shared_appliance, :water_heating_system_idref,
             :hot_water_distribution_idref, :weekday_fractions, :weekend_fractions, :monthly_multipliers]
    attr_accessor(*ATTRS)

    def water_heating_system
      return if @water_heating_system_idref.nil?

      @hpxml_object.water_heating_systems.each do |water_heater|
        next unless water_heater.id == @water_heating_system_idref

        return water_heater
      end
      fail "Attached water heating system '#{@water_heating_system_idref}' not found for dishwasher '#{@id}'."
    end

    def hot_water_distribution
      return if @hot_water_distribution_idref.nil?

      @hpxml_object.hot_water_distributions.each do |hot_water_distribution|
        next unless hot_water_distribution.id == @hot_water_distribution_idref

        return hot_water_distribution
      end
      fail "Attached hot water distribution '#{@hot_water_distribution_idref}' not found for dishwasher '#{@id}'."
    end

    def delete
      @hpxml_object.dishwashers.delete(self)
    end

    def check_for_errors
      errors = []
      begin; water_heating_system; rescue StandardError => e; errors << e.message; end
      begin; hot_water_distribution; rescue StandardError => e; errors << e.message; end
      return errors
    end

    def to_oga(doc)
      return if nil?

      appliances = XMLHelper.create_elements_as_needed(doc, ['HPXML', 'Building', 'BuildingDetails', 'Appliances'])
      dishwasher = XMLHelper.add_element(appliances, 'Dishwasher')
      sys_id = XMLHelper.add_element(dishwasher, 'SystemIdentifier')
      XMLHelper.add_attribute(sys_id, 'id', @id)
      XMLHelper.add_element(dishwasher, 'IsSharedAppliance', @is_shared_appliance, :boolean, @is_shared_appliance_isdefaulted) unless @is_shared_appliance.nil?
      if not @water_heating_system_idref.nil?
        attached_water_heater = XMLHelper.add_element(dishwasher, 'AttachedToWaterHeatingSystem')
        XMLHelper.add_attribute(attached_water_heater, 'idref', @water_heating_system_idref)
      elsif not @hot_water_distribution_idref.nil?
        attached_hot_water_dist = XMLHelper.add_element(dishwasher, 'AttachedToHotWaterDistribution')
        XMLHelper.add_attribute(attached_hot_water_dist, 'idref', @hot_water_distribution_idref)
      end
      XMLHelper.add_element(dishwasher, 'Location', @location, :string, @location_isdefaulted) unless @location.nil?
      XMLHelper.add_element(dishwasher, 'RatedAnnualkWh', @rated_annual_kwh, :float, @rated_annual_kwh_isdefaulted) unless @rated_annual_kwh.nil?
      XMLHelper.add_element(dishwasher, 'EnergyFactor', @energy_factor, :float) unless @energy_factor.nil?
      XMLHelper.add_element(dishwasher, 'PlaceSettingCapacity', @place_setting_capacity, :integer, @place_setting_capacity_isdefaulted) unless @place_setting_capacity.nil?
      XMLHelper.add_element(dishwasher, 'LabelElectricRate', @label_electric_rate, :float, @label_electric_rate_isdefaulted) unless @label_electric_rate.nil?
      XMLHelper.add_element(dishwasher, 'LabelGasRate', @label_gas_rate, :float, @label_gas_rate_isdefaulted) unless @label_gas_rate.nil?
      XMLHelper.add_element(dishwasher, 'LabelAnnualGasCost', @label_annual_gas_cost, :float, @label_annual_gas_cost_isdefaulted) unless @label_annual_gas_cost.nil?
      XMLHelper.add_element(dishwasher, 'LabelUsage', @label_usage, :float, @label_usage_isdefaulted) unless @label_usage.nil?
      XMLHelper.add_extension(dishwasher, 'UsageMultiplier', @usage_multiplier, :float, @usage_multiplier_isdefaulted) unless @usage_multiplier.nil?
      XMLHelper.add_extension(dishwasher, 'WeekdayScheduleFractions', @weekday_fractions, :string, @weekday_fractions_isdefaulted) unless @weekday_fractions.nil?
      XMLHelper.add_extension(dishwasher, 'WeekendScheduleFractions', @weekend_fractions, :string, @weekend_fractions_isdefaulted) unless @weekend_fractions.nil?
      XMLHelper.add_extension(dishwasher, 'MonthlyScheduleMultipliers', @monthly_multipliers, :string, @monthly_multipliers_isdefaulted) unless @monthly_multipliers.nil?
    end

    def from_oga(dishwasher)
      return if dishwasher.nil?

      @id = HPXML::get_id(dishwasher)
      @is_shared_appliance = XMLHelper.get_value(dishwasher, 'IsSharedAppliance', :boolean)
      @water_heating_system_idref = HPXML::get_idref(XMLHelper.get_element(dishwasher, 'AttachedToWaterHeatingSystem'))
      @hot_water_distribution_idref = HPXML::get_idref(XMLHelper.get_element(dishwasher, 'AttachedToHotWaterDistribution'))
      @location = XMLHelper.get_value(dishwasher, 'Location', :string)
      @rated_annual_kwh = XMLHelper.get_value(dishwasher, 'RatedAnnualkWh', :float)
      @energy_factor = XMLHelper.get_value(dishwasher, 'EnergyFactor', :float)
      @place_setting_capacity = XMLHelper.get_value(dishwasher, 'PlaceSettingCapacity', :integer)
      @label_electric_rate = XMLHelper.get_value(dishwasher, 'LabelElectricRate', :float)
      @label_gas_rate = XMLHelper.get_value(dishwasher, 'LabelGasRate', :float)
      @label_annual_gas_cost = XMLHelper.get_value(dishwasher, 'LabelAnnualGasCost', :float)
      @label_usage = XMLHelper.get_value(dishwasher, 'LabelUsage', :float)
      @usage_multiplier = XMLHelper.get_value(dishwasher, 'extension/UsageMultiplier', :float)
      @weekday_fractions = XMLHelper.get_value(dishwasher, 'extension/WeekdayScheduleFractions', :string)
      @weekend_fractions = XMLHelper.get_value(dishwasher, 'extension/WeekendScheduleFractions', :string)
      @monthly_multipliers = XMLHelper.get_value(dishwasher, 'extension/MonthlyScheduleMultipliers', :string)
    end
  end

  class Refrigerators < BaseArrayElement
    def add(**kwargs)
      self << Refrigerator.new(@hpxml_object, **kwargs)
    end

    def from_oga(hpxml)
      return if hpxml.nil?

      XMLHelper.get_elements(hpxml, 'Building/BuildingDetails/Appliances/Refrigerator').each do |refrigerator|
        self << Refrigerator.new(@hpxml_object, refrigerator)
      end
    end
  end

  class Refrigerator < BaseElement
    ATTRS = [:id, :location, :rated_annual_kwh, :usage_multiplier, :primary_indicator,
             :weekday_fractions, :weekend_fractions, :monthly_multipliers]
    attr_accessor(*ATTRS)

    def delete
      @hpxml_object.refrigerators.delete(self)
    end

    def check_for_errors
      errors = []
      return errors
    end

    def to_oga(doc)
      return if nil?

      appliances = XMLHelper.create_elements_as_needed(doc, ['HPXML', 'Building', 'BuildingDetails', 'Appliances'])
      refrigerator = XMLHelper.add_element(appliances, 'Refrigerator')
      sys_id = XMLHelper.add_element(refrigerator, 'SystemIdentifier')
      XMLHelper.add_attribute(sys_id, 'id', @id)
      XMLHelper.add_element(refrigerator, 'Location', @location, :string, @location_isdefaulted) unless @location.nil?
      XMLHelper.add_element(refrigerator, 'RatedAnnualkWh', @rated_annual_kwh, :float, @rated_annual_kwh_isdefaulted) unless @rated_annual_kwh.nil?
      XMLHelper.add_element(refrigerator, 'PrimaryIndicator', @primary_indicator, :boolean, @primary_indicator_isdefaulted) unless @primary_indicator.nil?
      XMLHelper.add_extension(refrigerator, 'UsageMultiplier', @usage_multiplier, :float, @usage_multiplier_isdefaulted) unless @usage_multiplier.nil?
      XMLHelper.add_extension(refrigerator, 'WeekdayScheduleFractions', @weekday_fractions, :string, @weekday_fractions_isdefaulted) unless @weekday_fractions.nil?
      XMLHelper.add_extension(refrigerator, 'WeekendScheduleFractions', @weekend_fractions, :string, @weekend_fractions_isdefaulted) unless @weekend_fractions.nil?
      XMLHelper.add_extension(refrigerator, 'MonthlyScheduleMultipliers', @monthly_multipliers, :string, @monthly_multipliers_isdefaulted) unless @monthly_multipliers.nil?
    end

    def from_oga(refrigerator)
      return if refrigerator.nil?

      @id = HPXML::get_id(refrigerator)
      @location = XMLHelper.get_value(refrigerator, 'Location', :string)
      @rated_annual_kwh = XMLHelper.get_value(refrigerator, 'RatedAnnualkWh', :float)
      @primary_indicator = XMLHelper.get_value(refrigerator, 'PrimaryIndicator', :boolean)
      @usage_multiplier = XMLHelper.get_value(refrigerator, 'extension/UsageMultiplier', :float)
      @weekday_fractions = XMLHelper.get_value(refrigerator, 'extension/WeekdayScheduleFractions', :string)
      @weekend_fractions = XMLHelper.get_value(refrigerator, 'extension/WeekendScheduleFractions', :string)
      @monthly_multipliers = XMLHelper.get_value(refrigerator, 'extension/MonthlyScheduleMultipliers', :string)
    end
  end

  class Freezers < BaseArrayElement
    def add(**kwargs)
      self << Freezer.new(@hpxml_object, **kwargs)
    end

    def from_oga(hpxml)
      return if hpxml.nil?

      XMLHelper.get_elements(hpxml, 'Building/BuildingDetails/Appliances/Freezer').each do |freezer|
        self << Freezer.new(@hpxml_object, freezer)
      end
    end
  end

  class Freezer < BaseElement
    ATTRS = [:id, :location, :rated_annual_kwh, :usage_multiplier,
             :weekday_fractions, :weekend_fractions, :monthly_multipliers]
    attr_accessor(*ATTRS)

    def delete
      @hpxml_object.freezers.delete(self)
    end

    def check_for_errors
      errors = []
      return errors
    end

    def to_oga(doc)
      return if nil?

      appliances = XMLHelper.create_elements_as_needed(doc, ['HPXML', 'Building', 'BuildingDetails', 'Appliances'])
      freezer = XMLHelper.add_element(appliances, 'Freezer')
      sys_id = XMLHelper.add_element(freezer, 'SystemIdentifier')
      XMLHelper.add_attribute(sys_id, 'id', @id)
      XMLHelper.add_element(freezer, 'Location', @location, :string, @location_isdefaulted) unless @location.nil?
      XMLHelper.add_element(freezer, 'RatedAnnualkWh', @rated_annual_kwh, :float, @rated_annual_kwh_isdefaulted) unless @rated_annual_kwh.nil?
      XMLHelper.add_extension(freezer, 'UsageMultiplier', @usage_multiplier, :float, @usage_multiplier_isdefaulted) unless @usage_multiplier.nil?
      XMLHelper.add_extension(freezer, 'WeekdayScheduleFractions', @weekday_fractions, :string, @weekday_fractions_isdefaulted) unless @weekday_fractions.nil?
      XMLHelper.add_extension(freezer, 'WeekendScheduleFractions', @weekend_fractions, :string, @weekend_fractions_isdefaulted) unless @weekend_fractions.nil?
      XMLHelper.add_extension(freezer, 'MonthlyScheduleMultipliers', @monthly_multipliers, :string, @monthly_multipliers_isdefaulted) unless @monthly_multipliers.nil?
    end

    def from_oga(freezer)
      return if freezer.nil?

      @id = HPXML::get_id(freezer)
      @location = XMLHelper.get_value(freezer, 'Location', :string)
      @rated_annual_kwh = XMLHelper.get_value(freezer, 'RatedAnnualkWh', :float)
      @usage_multiplier = XMLHelper.get_value(freezer, 'extension/UsageMultiplier', :float)
      @weekday_fractions = XMLHelper.get_value(freezer, 'extension/WeekdayScheduleFractions', :string)
      @weekend_fractions = XMLHelper.get_value(freezer, 'extension/WeekendScheduleFractions', :string)
      @monthly_multipliers = XMLHelper.get_value(freezer, 'extension/MonthlyScheduleMultipliers', :string)
    end
  end

  class Dehumidifiers < BaseArrayElement
    def add(**kwargs)
      self << Dehumidifier.new(@hpxml_object, **kwargs)
    end

    def from_oga(hpxml)
      return if hpxml.nil?

      XMLHelper.get_elements(hpxml, 'Building/BuildingDetails/Appliances/Dehumidifier').each do |dehumidifier|
        self << Dehumidifier.new(@hpxml_object, dehumidifier)
      end
    end
  end

  class Dehumidifier < BaseElement
    ATTRS = [:id, :type, :capacity, :energy_factor, :integrated_energy_factor, :rh_setpoint, :fraction_served,
             :location]
    attr_accessor(*ATTRS)

    def delete
      @hpxml_object.dehumidifiers.delete(self)
    end

    def check_for_errors
      errors = []
      return errors
    end

    def to_oga(doc)
      return if nil?

      appliances = XMLHelper.create_elements_as_needed(doc, ['HPXML', 'Building', 'BuildingDetails', 'Appliances'])
      dehumidifier = XMLHelper.add_element(appliances, 'Dehumidifier')
      sys_id = XMLHelper.add_element(dehumidifier, 'SystemIdentifier')
      XMLHelper.add_attribute(sys_id, 'id', @id)
      XMLHelper.add_element(dehumidifier, 'Type', @type, :string) unless @type.nil?
      XMLHelper.add_element(dehumidifier, 'Location', @location, :string) unless @location.nil?
      XMLHelper.add_element(dehumidifier, 'Capacity', @capacity, :float) unless @capacity.nil?
      XMLHelper.add_element(dehumidifier, 'EnergyFactor', @energy_factor, :float) unless @energy_factor.nil?
      XMLHelper.add_element(dehumidifier, 'IntegratedEnergyFactor', @integrated_energy_factor, :float) unless @integrated_energy_factor.nil?
      XMLHelper.add_element(dehumidifier, 'DehumidistatSetpoint', @rh_setpoint, :float) unless @rh_setpoint.nil?
      XMLHelper.add_element(dehumidifier, 'FractionDehumidificationLoadServed', @fraction_served, :float) unless @fraction_served.nil?
    end

    def from_oga(dehumidifier)
      return if dehumidifier.nil?

      @id = HPXML::get_id(dehumidifier)
      @type = XMLHelper.get_value(dehumidifier, 'Type', :string)
      @location = XMLHelper.get_value(dehumidifier, 'Location', :string)
      @capacity = XMLHelper.get_value(dehumidifier, 'Capacity', :float)
      @energy_factor = XMLHelper.get_value(dehumidifier, 'EnergyFactor', :float)
      @integrated_energy_factor = XMLHelper.get_value(dehumidifier, 'IntegratedEnergyFactor', :float)
      @rh_setpoint = XMLHelper.get_value(dehumidifier, 'DehumidistatSetpoint', :float)
      @fraction_served = XMLHelper.get_value(dehumidifier, 'FractionDehumidificationLoadServed', :float)
    end
  end

  class CookingRanges < BaseArrayElement
    def add(**kwargs)
      self << CookingRange.new(@hpxml_object, **kwargs)
    end

    def from_oga(hpxml)
      return if hpxml.nil?

      XMLHelper.get_elements(hpxml, 'Building/BuildingDetails/Appliances/CookingRange').each do |cooking_range|
        self << CookingRange.new(@hpxml_object, cooking_range)
      end
    end
  end

  class CookingRange < BaseElement
    ATTRS = [:id, :location, :fuel_type, :is_induction, :usage_multiplier,
             :weekday_fractions, :weekend_fractions, :monthly_multipliers]
    attr_accessor(*ATTRS)

    def delete
      @hpxml_object.cooking_ranges.delete(self)
    end

    def check_for_errors
      errors = []
      return errors
    end

    def to_oga(doc)
      return if nil?

      appliances = XMLHelper.create_elements_as_needed(doc, ['HPXML', 'Building', 'BuildingDetails', 'Appliances'])
      cooking_range = XMLHelper.add_element(appliances, 'CookingRange')
      sys_id = XMLHelper.add_element(cooking_range, 'SystemIdentifier')
      XMLHelper.add_attribute(sys_id, 'id', @id)
      XMLHelper.add_element(cooking_range, 'Location', @location, :string, @location_isdefaulted) unless @location.nil?
      XMLHelper.add_element(cooking_range, 'FuelType', @fuel_type, :string) unless @fuel_type.nil?
      XMLHelper.add_element(cooking_range, 'IsInduction', @is_induction, :boolean, @is_induction_isdefaulted) unless @is_induction.nil?
      XMLHelper.add_extension(cooking_range, 'UsageMultiplier', @usage_multiplier, :float, @usage_multiplier_isdefaulted) unless @usage_multiplier.nil?
      XMLHelper.add_extension(cooking_range, 'WeekdayScheduleFractions', @weekday_fractions, :string, @weekday_fractions_isdefaulted) unless @weekday_fractions.nil?
      XMLHelper.add_extension(cooking_range, 'WeekendScheduleFractions', @weekend_fractions, :string, @weekend_fractions_isdefaulted) unless @weekend_fractions.nil?
      XMLHelper.add_extension(cooking_range, 'MonthlyScheduleMultipliers', @monthly_multipliers, :string, @monthly_multipliers_isdefaulted) unless @monthly_multipliers.nil?
    end

    def from_oga(cooking_range)
      return if cooking_range.nil?

      @id = HPXML::get_id(cooking_range)
      @location = XMLHelper.get_value(cooking_range, 'Location', :string)
      @fuel_type = XMLHelper.get_value(cooking_range, 'FuelType', :string)
      @is_induction = XMLHelper.get_value(cooking_range, 'IsInduction', :boolean)
      @usage_multiplier = XMLHelper.get_value(cooking_range, 'extension/UsageMultiplier', :float)
      @weekday_fractions = XMLHelper.get_value(cooking_range, 'extension/WeekdayScheduleFractions', :string)
      @weekend_fractions = XMLHelper.get_value(cooking_range, 'extension/WeekendScheduleFractions', :string)
      @monthly_multipliers = XMLHelper.get_value(cooking_range, 'extension/MonthlyScheduleMultipliers', :string)
    end
  end

  class Ovens < BaseArrayElement
    def add(**kwargs)
      self << Oven.new(@hpxml_object, **kwargs)
    end

    def from_oga(hpxml)
      return if hpxml.nil?

      XMLHelper.get_elements(hpxml, 'Building/BuildingDetails/Appliances/Oven').each do |oven|
        self << Oven.new(@hpxml_object, oven)
      end
    end
  end

  class Oven < BaseElement
    ATTRS = [:id, :is_convection]
    attr_accessor(*ATTRS)

    def delete
      @hpxml_object.ovens.delete(self)
    end

    def check_for_errors
      errors = []
      return errors
    end

    def to_oga(doc)
      return if nil?

      appliances = XMLHelper.create_elements_as_needed(doc, ['HPXML', 'Building', 'BuildingDetails', 'Appliances'])
      oven = XMLHelper.add_element(appliances, 'Oven')
      sys_id = XMLHelper.add_element(oven, 'SystemIdentifier')
      XMLHelper.add_attribute(sys_id, 'id', @id)
      XMLHelper.add_element(oven, 'IsConvection', @is_convection, :boolean, @is_convection_isdefaulted) unless @is_convection.nil?
    end

    def from_oga(oven)
      return if oven.nil?

      @id = HPXML::get_id(oven)
      @is_convection = XMLHelper.get_value(oven, 'IsConvection', :boolean)
    end
  end

  class LightingGroups < BaseArrayElement
    def add(**kwargs)
      self << LightingGroup.new(@hpxml_object, **kwargs)
    end

    def from_oga(hpxml)
      return if hpxml.nil?

      XMLHelper.get_elements(hpxml, 'Building/BuildingDetails/Lighting/LightingGroup').each do |lighting_group|
        self << LightingGroup.new(@hpxml_object, lighting_group)
      end
    end
  end

  class LightingGroup < BaseElement
    ATTRS = [:id, :location, :fraction_of_units_in_location, :lighting_type]
    attr_accessor(*ATTRS)

    def delete
      @hpxml_object.lighting_groups.delete(self)
    end

    def check_for_errors
      errors = []
      return errors
    end

    def to_oga(doc)
      return if nil?

      lighting = XMLHelper.create_elements_as_needed(doc, ['HPXML', 'Building', 'BuildingDetails', 'Lighting'])
      lighting_group = XMLHelper.add_element(lighting, 'LightingGroup')
      sys_id = XMLHelper.add_element(lighting_group, 'SystemIdentifier')
      XMLHelper.add_attribute(sys_id, 'id', @id)
      XMLHelper.add_element(lighting_group, 'Location', @location, :string) unless @location.nil?
      XMLHelper.add_element(lighting_group, 'FractionofUnitsInLocation', @fraction_of_units_in_location, :float) unless @fraction_of_units_in_location.nil?
      if not @lighting_type.nil?
        lighting_type = XMLHelper.add_element(lighting_group, 'LightingType')
        XMLHelper.add_element(lighting_type, @lighting_type)
      end
    end

    def from_oga(lighting_group)
      return if lighting_group.nil?

      @id = HPXML::get_id(lighting_group)
      @location = XMLHelper.get_value(lighting_group, 'Location', :string)
      @fraction_of_units_in_location = XMLHelper.get_value(lighting_group, 'FractionofUnitsInLocation', :float)
      @lighting_type = XMLHelper.get_child_name(lighting_group, 'LightingType')
    end
  end

  class Lighting < BaseElement
    ATTRS = [:interior_usage_multiplier, :garage_usage_multiplier, :exterior_usage_multiplier,
             :interior_weekday_fractions, :interior_weekend_fractions, :interior_monthly_multipliers,
             :garage_weekday_fractions, :garage_weekend_fractions, :garage_monthly_multipliers,
             :exterior_weekday_fractions, :exterior_weekend_fractions, :exterior_monthly_multipliers,
             :holiday_exists, :holiday_kwh_per_day, :holiday_period_begin_month, :holiday_period_begin_day,
             :holiday_period_end_month, :holiday_period_end_day, :holiday_weekday_fractions, :holiday_weekend_fractions]
    attr_accessor(*ATTRS)

    def check_for_errors
      errors = []
      return errors
    end

    def to_oga(doc)
      return if nil?

      lighting = XMLHelper.create_elements_as_needed(doc, ['HPXML', 'Building', 'BuildingDetails', 'Lighting'])
      XMLHelper.add_extension(lighting, 'InteriorUsageMultiplier', @interior_usage_multiplier, :float, @interior_usage_multiplier_isdefaulted) unless @interior_usage_multiplier.nil?
      XMLHelper.add_extension(lighting, 'GarageUsageMultiplier', @garage_usage_multiplier, :float, @garage_usage_multiplier_isdefaulted) unless @garage_usage_multiplier.nil?
      XMLHelper.add_extension(lighting, 'ExteriorUsageMultiplier', @exterior_usage_multiplier, :float, @exterior_usage_multiplier_isdefaulted) unless @exterior_usage_multiplier.nil?
      XMLHelper.add_extension(lighting, 'InteriorWeekdayScheduleFractions', @interior_weekday_fractions, :string, @interior_weekday_fractions_isdefaulted) unless @interior_weekday_fractions.nil?
      XMLHelper.add_extension(lighting, 'InteriorWeekendScheduleFractions', @interior_weekend_fractions, :string, @interior_weekend_fractions_isdefaulted) unless @interior_weekend_fractions.nil?
      XMLHelper.add_extension(lighting, 'InteriorMonthlyScheduleMultipliers', @interior_monthly_multipliers, :string, @interior_monthly_multipliers_isdefaulted) unless @interior_monthly_multipliers.nil?
      XMLHelper.add_extension(lighting, 'GarageWeekdayScheduleFractions', @garage_weekday_fractions, :string, @garage_weekday_fractions_isdefaulted) unless @garage_weekday_fractions.nil?
      XMLHelper.add_extension(lighting, 'GarageWeekendScheduleFractions', @garage_weekend_fractions, :string, @garage_weekend_fractions_isdefaulted) unless @garage_weekend_fractions.nil?
      XMLHelper.add_extension(lighting, 'GarageMonthlyScheduleMultipliers', @garage_monthly_multipliers, :string, @garage_monthly_multipliers_isdefaulted) unless @garage_monthly_multipliers.nil?
      XMLHelper.add_extension(lighting, 'ExteriorWeekdayScheduleFractions', @exterior_weekday_fractions, :string, @exterior_weekday_fractions_isdefaulted) unless @exterior_weekday_fractions.nil?
      XMLHelper.add_extension(lighting, 'ExteriorWeekendScheduleFractions', @exterior_weekend_fractions, :string, @exterior_weekend_fractions_isdefaulted) unless @exterior_weekend_fractions.nil?
      XMLHelper.add_extension(lighting, 'ExteriorMonthlyScheduleMultipliers', @exterior_monthly_multipliers, :string, @exterior_monthly_multipliers_isdefaulted) unless @exterior_monthly_multipliers.nil?
      if @holiday_exists
        exterior_holiday_lighting = XMLHelper.create_elements_as_needed(doc, ['HPXML', 'Building', 'BuildingDetails', 'Lighting', 'extension', 'ExteriorHolidayLighting'])
        if not @holiday_kwh_per_day.nil?
          holiday_lighting_load = XMLHelper.add_element(exterior_holiday_lighting, 'Load')
          XMLHelper.add_element(holiday_lighting_load, 'Units', UnitsKwhPerDay, :string)
          XMLHelper.add_element(holiday_lighting_load, 'Value', @holiday_kwh_per_day, :float, @holiday_kwh_per_day_isdefaulted)
        end
        XMLHelper.add_element(exterior_holiday_lighting, 'PeriodBeginMonth', @holiday_period_begin_month, :integer, @holiday_period_begin_month_isdefaulted) unless @holiday_period_begin_month.nil?
        XMLHelper.add_element(exterior_holiday_lighting, 'PeriodBeginDayOfMonth', @holiday_period_begin_day, :integer, @holiday_period_begin_day_isdefaulted) unless @holiday_period_begin_day.nil?
        XMLHelper.add_element(exterior_holiday_lighting, 'PeriodEndMonth', @holiday_period_end_month, :integer, @holiday_period_end_month_isdefaulted) unless @holiday_period_end_month.nil?
        XMLHelper.add_element(exterior_holiday_lighting, 'PeriodEndDayOfMonth', @holiday_period_end_day, :integer, @holiday_period_end_day_isdefaulted) unless @holiday_period_end_day.nil?
        XMLHelper.add_element(exterior_holiday_lighting, 'WeekdayScheduleFractions', @holiday_weekday_fractions, :string, @holiday_weekday_fractions_isdefaulted) unless @holiday_weekday_fractions.nil?
        XMLHelper.add_element(exterior_holiday_lighting, 'WeekendScheduleFractions', @holiday_weekend_fractions, :string, @holiday_weekend_fractions_isdefaulted) unless @holiday_weekend_fractions.nil?
      end
    end

    def from_oga(hpxml)
      return if hpxml.nil?

      lighting = XMLHelper.get_element(hpxml, 'Building/BuildingDetails/Lighting')
      return if lighting.nil?

      @interior_usage_multiplier = XMLHelper.get_value(lighting, 'extension/InteriorUsageMultiplier', :float)
      @garage_usage_multiplier = XMLHelper.get_value(lighting, 'extension/GarageUsageMultiplier', :float)
      @exterior_usage_multiplier = XMLHelper.get_value(lighting, 'extension/ExteriorUsageMultiplier', :float)
      @interior_weekday_fractions = XMLHelper.get_value(lighting, 'extension/InteriorWeekdayScheduleFractions', :string)
      @interior_weekend_fractions = XMLHelper.get_value(lighting, 'extension/InteriorWeekendScheduleFractions', :string)
      @interior_monthly_multipliers = XMLHelper.get_value(lighting, 'extension/InteriorMonthlyScheduleMultipliers', :string)
      @garage_weekday_fractions = XMLHelper.get_value(lighting, 'extension/GarageWeekdayScheduleFractions', :string)
      @garage_weekend_fractions = XMLHelper.get_value(lighting, 'extension/GarageWeekendScheduleFractions', :string)
      @garage_monthly_multipliers = XMLHelper.get_value(lighting, 'extension/GarageMonthlyScheduleMultipliers', :string)
      @exterior_weekday_fractions = XMLHelper.get_value(lighting, 'extension/ExteriorWeekdayScheduleFractions', :string)
      @exterior_weekend_fractions = XMLHelper.get_value(lighting, 'extension/ExteriorWeekendScheduleFractions', :string)
      @exterior_monthly_multipliers = XMLHelper.get_value(lighting, 'extension/ExteriorMonthlyScheduleMultipliers', :string)
      if not XMLHelper.get_element(hpxml, 'Building/BuildingDetails/Lighting/extension/ExteriorHolidayLighting').nil?
        @holiday_exists = true
        @holiday_kwh_per_day = XMLHelper.get_value(lighting, "extension/ExteriorHolidayLighting/Load[Units='#{UnitsKwhPerDay}']/Value", :float)
        @holiday_period_begin_month = XMLHelper.get_value(lighting, 'extension/ExteriorHolidayLighting/PeriodBeginMonth', :integer)
        @holiday_period_begin_day = XMLHelper.get_value(lighting, 'extension/ExteriorHolidayLighting/PeriodBeginDayOfMonth', :integer)
        @holiday_period_end_month = XMLHelper.get_value(lighting, 'extension/ExteriorHolidayLighting/PeriodEndMonth', :integer)
        @holiday_period_end_day = XMLHelper.get_value(lighting, 'extension/ExteriorHolidayLighting/PeriodEndDayOfMonth', :integer)
        @holiday_weekday_fractions = XMLHelper.get_value(lighting, 'extension/ExteriorHolidayLighting/WeekdayScheduleFractions', :string)
        @holiday_weekend_fractions = XMLHelper.get_value(lighting, 'extension/ExteriorHolidayLighting/WeekendScheduleFractions', :string)
      else
        @holiday_exists = false
      end
    end
  end

  class CeilingFans < BaseArrayElement
    def add(**kwargs)
      self << CeilingFan.new(@hpxml_object, **kwargs)
    end

    def from_oga(hpxml)
      return if hpxml.nil?

      XMLHelper.get_elements(hpxml, 'Building/BuildingDetails/Lighting/CeilingFan').each do |ceiling_fan|
        self << CeilingFan.new(@hpxml_object, ceiling_fan)
      end
    end
  end

  class CeilingFan < BaseElement
    ATTRS = [:id, :efficiency, :quantity, :weekday_fractions, :weekend_fractions, :monthly_multipliers]
    attr_accessor(*ATTRS)

    def delete
      @hpxml_object.ceiling_fans.delete(self)
    end

    def check_for_errors
      errors = []
      return errors
    end

    def to_oga(doc)
      return if nil?

      lighting = XMLHelper.create_elements_as_needed(doc, ['HPXML', 'Building', 'BuildingDetails', 'Lighting'])
      ceiling_fan = XMLHelper.add_element(lighting, 'CeilingFan')
      sys_id = XMLHelper.add_element(ceiling_fan, 'SystemIdentifier')
      XMLHelper.add_attribute(sys_id, 'id', @id)
      if not @efficiency.nil?
        airflow = XMLHelper.add_element(ceiling_fan, 'Airflow')
        XMLHelper.add_element(airflow, 'FanSpeed', 'medium', :string)
        XMLHelper.add_element(airflow, 'Efficiency', @efficiency, :float, @efficiency_isdefaulted)
      end
      XMLHelper.add_element(ceiling_fan, 'Quantity', @quantity, :integer, @quantity_isdefaulted) unless @quantity.nil?
      XMLHelper.add_extension(ceiling_fan, 'WeekdayScheduleFractions', @weekday_fractions, :string, @weekday_fractions_isdefaulted) unless @weekday_fractions.nil?
      XMLHelper.add_extension(ceiling_fan, 'WeekendScheduleFractions', @weekend_fractions, :string, @weekend_fractions_isdefaulted) unless @weekend_fractions.nil?
      XMLHelper.add_extension(ceiling_fan, 'MonthlyScheduleMultipliers', @monthly_multipliers, :string, @monthly_multipliers_isdefaulted) unless @monthly_multipliers.nil?
    end

    def from_oga(ceiling_fan)
      @id = HPXML::get_id(ceiling_fan)
      @efficiency = XMLHelper.get_value(ceiling_fan, "Airflow[FanSpeed='medium']/Efficiency", :float)
      @quantity = XMLHelper.get_value(ceiling_fan, 'Quantity', :integer)
      @weekday_fractions = XMLHelper.get_value(ceiling_fan, 'extension/WeekdayScheduleFractions', :string)
      @weekend_fractions = XMLHelper.get_value(ceiling_fan, 'extension/WeekendScheduleFractions', :string)
      @monthly_multipliers = XMLHelper.get_value(ceiling_fan, 'extension/MonthlyScheduleMultipliers', :string)
    end
  end

  class Pools < BaseArrayElement
    def add(**kwargs)
      self << Pool.new(@hpxml_object, **kwargs)
    end

    def from_oga(hpxml)
      return if hpxml.nil?

      XMLHelper.get_elements(hpxml, 'Building/BuildingDetails/Pools/Pool').each do |pool|
        self << Pool.new(@hpxml_object, pool)
      end
    end
  end

  class Pool < BaseElement
    ATTRS = [:id, :type, :heater_id, :heater_type, :heater_load_units, :heater_load_value, :heater_usage_multiplier,
             :pump_id, :pump_type, :pump_kwh_per_year, :pump_usage_multiplier,
             :heater_weekday_fractions, :heater_weekend_fractions, :heater_monthly_multipliers,
             :pump_weekday_fractions, :pump_weekend_fractions, :pump_monthly_multipliers]
    attr_accessor(*ATTRS)

    def delete
      @hpxml_object.pools.delete(self)
    end

    def check_for_errors
      errors = []
      return errors
    end

    def to_oga(doc)
      return if nil?

      pools = XMLHelper.create_elements_as_needed(doc, ['HPXML', 'Building', 'BuildingDetails', 'Pools'])
      pool = XMLHelper.add_element(pools, 'Pool')
      sys_id = XMLHelper.add_element(pool, 'SystemIdentifier')
      XMLHelper.add_attribute(sys_id, 'id', @id)
      XMLHelper.add_element(pool, 'Type', @type, :string) unless @type.nil?
      if @type != HPXML::TypeNone
        pumps = XMLHelper.add_element(pool, 'PoolPumps')
        pool_pump = XMLHelper.add_element(pumps, 'PoolPump')
        sys_id = XMLHelper.add_element(pool_pump, 'SystemIdentifier')
        if not @pump_id.nil?
          XMLHelper.add_attribute(sys_id, 'id', @pump_id)
        else
          XMLHelper.add_attribute(sys_id, 'id', @id + 'Pump')
        end
        XMLHelper.add_element(pool_pump, 'Type', @pump_type, :string)
        if @pump_type != HPXML::TypeNone
          if not @pump_kwh_per_year.nil?
            load = XMLHelper.add_element(pool_pump, 'Load')
            XMLHelper.add_element(load, 'Units', UnitsKwhPerYear, :string)
            XMLHelper.add_element(load, 'Value', @pump_kwh_per_year, :float, @pump_kwh_per_year_isdefaulted)
          end
          XMLHelper.add_extension(pool_pump, 'UsageMultiplier', @pump_usage_multiplier, :float, @pump_usage_multiplier_isdefaulted) unless @pump_usage_multiplier.nil?
          XMLHelper.add_extension(pool_pump, 'WeekdayScheduleFractions', @pump_weekday_fractions, :string, @pump_weekday_fractions_isdefaulted) unless @pump_weekday_fractions.nil?
          XMLHelper.add_extension(pool_pump, 'WeekendScheduleFractions', @pump_weekend_fractions, :string, @pump_weekend_fractions_isdefaulted) unless @pump_weekend_fractions.nil?
          XMLHelper.add_extension(pool_pump, 'MonthlyScheduleMultipliers', @pump_monthly_multipliers, :string, @pump_monthly_multipliers_isdefaulted) unless @pump_monthly_multipliers.nil?
        end
        heater = XMLHelper.add_element(pool, 'Heater')
        sys_id = XMLHelper.add_element(heater, 'SystemIdentifier')
        if not @heater_id.nil?
          XMLHelper.add_attribute(sys_id, 'id', @heater_id)
        else
          XMLHelper.add_attribute(sys_id, 'id', @id + 'Heater')
        end
        XMLHelper.add_element(heater, 'Type', @heater_type, :string)
        if @heater_type != HPXML::TypeNone
          if (not @heater_load_units.nil?) && (not @heater_load_value.nil?)
            load = XMLHelper.add_element(heater, 'Load')
            XMLHelper.add_element(load, 'Units', @heater_load_units, :string)
            XMLHelper.add_element(load, 'Value', @heater_load_value, :float, @heater_load_value_isdefaulted)
          end
          XMLHelper.add_extension(heater, 'UsageMultiplier', @heater_usage_multiplier, :float, @heater_usage_multiplier_isdefaulted) unless @heater_usage_multiplier.nil?
          XMLHelper.add_extension(heater, 'WeekdayScheduleFractions', @heater_weekday_fractions, :string, @heater_weekday_fractions_isdefaulted) unless @heater_weekday_fractions.nil?
          XMLHelper.add_extension(heater, 'WeekendScheduleFractions', @heater_weekend_fractions, :string, @heater_weekend_fractions_isdefaulted) unless @heater_weekend_fractions.nil?
          XMLHelper.add_extension(heater, 'MonthlyScheduleMultipliers', @heater_monthly_multipliers, :string, @heater_monthly_multipliers_isdefaulted) unless @heater_monthly_multipliers.nil?
        end
      end
    end

    def from_oga(pool)
      @id = HPXML::get_id(pool)
      @type = XMLHelper.get_value(pool, 'Type', :string)
      pool_pump = XMLHelper.get_element(pool, 'PoolPumps/PoolPump')
      if not pool_pump.nil?
        @pump_id = HPXML::get_id(pool_pump)
        @pump_type = XMLHelper.get_value(pool_pump, 'Type', :string)
        @pump_kwh_per_year = XMLHelper.get_value(pool_pump, "Load[Units='#{UnitsKwhPerYear}']/Value", :float)
        @pump_usage_multiplier = XMLHelper.get_value(pool_pump, 'extension/UsageMultiplier', :float)
        @pump_weekday_fractions = XMLHelper.get_value(pool_pump, 'extension/WeekdayScheduleFractions', :string)
        @pump_weekend_fractions = XMLHelper.get_value(pool_pump, 'extension/WeekendScheduleFractions', :string)
        @pump_monthly_multipliers = XMLHelper.get_value(pool_pump, 'extension/MonthlyScheduleMultipliers', :string)
      end
      heater = XMLHelper.get_element(pool, 'Heater')
      if not heater.nil?
        @heater_id = HPXML::get_id(heater)
        @heater_type = XMLHelper.get_value(heater, 'Type', :string)
        @heater_load_units = XMLHelper.get_value(heater, 'Load/Units', :string)
        @heater_load_value = XMLHelper.get_value(heater, 'Load/Value', :float)
        @heater_usage_multiplier = XMLHelper.get_value(heater, 'extension/UsageMultiplier', :float)
        @heater_weekday_fractions = XMLHelper.get_value(heater, 'extension/WeekdayScheduleFractions', :string)
        @heater_weekend_fractions = XMLHelper.get_value(heater, 'extension/WeekendScheduleFractions', :string)
        @heater_monthly_multipliers = XMLHelper.get_value(heater, 'extension/MonthlyScheduleMultipliers', :string)
      end
    end
  end

  class HotTubs < BaseArrayElement
    def add(**kwargs)
      self << HotTub.new(@hpxml_object, **kwargs)
    end

    def from_oga(hpxml)
      return if hpxml.nil?

      XMLHelper.get_elements(hpxml, 'Building/BuildingDetails/HotTubs/HotTub').each do |hot_tub|
        self << HotTub.new(@hpxml_object, hot_tub)
      end
    end
  end

  class HotTub < BaseElement
    ATTRS = [:id, :type, :heater_id, :heater_type, :heater_load_units, :heater_load_value, :heater_usage_multiplier,
             :pump_id, :pump_type, :pump_kwh_per_year, :pump_usage_multiplier,
             :heater_weekday_fractions, :heater_weekend_fractions, :heater_monthly_multipliers,
             :pump_weekday_fractions, :pump_weekend_fractions, :pump_monthly_multipliers]
    attr_accessor(*ATTRS)

    def delete
      @hpxml_object.hot_tubs.delete(self)
    end

    def check_for_errors
      errors = []
      return errors
    end

    def to_oga(doc)
      return if nil?

      hot_tubs = XMLHelper.create_elements_as_needed(doc, ['HPXML', 'Building', 'BuildingDetails', 'HotTubs'])
      hot_tub = XMLHelper.add_element(hot_tubs, 'HotTub')
      sys_id = XMLHelper.add_element(hot_tub, 'SystemIdentifier')
      XMLHelper.add_attribute(sys_id, 'id', @id)
      XMLHelper.add_element(hot_tub, 'Type', @type, :string) unless @type.nil?
      if @type != HPXML::TypeNone
        pumps = XMLHelper.add_element(hot_tub, 'HotTubPumps')
        hot_tub_pump = XMLHelper.add_element(pumps, 'HotTubPump')
        sys_id = XMLHelper.add_element(hot_tub_pump, 'SystemIdentifier')
        if not @pump_id.nil?
          XMLHelper.add_attribute(sys_id, 'id', @pump_id)
        else
          XMLHelper.add_attribute(sys_id, 'id', @id + 'Pump')
        end
        XMLHelper.add_element(hot_tub_pump, 'Type', @pump_type, :string)
        if @pump_type != HPXML::TypeNone
          if not @pump_kwh_per_year.nil?
            load = XMLHelper.add_element(hot_tub_pump, 'Load')
            XMLHelper.add_element(load, 'Units', UnitsKwhPerYear, :string)
            XMLHelper.add_element(load, 'Value', @pump_kwh_per_year, :float, @pump_kwh_per_year_isdefaulted)
          end
          XMLHelper.add_extension(hot_tub_pump, 'UsageMultiplier', @pump_usage_multiplier, :float, @pump_usage_multiplier_isdefaulted) unless @pump_usage_multiplier.nil?
          XMLHelper.add_extension(hot_tub_pump, 'WeekdayScheduleFractions', @pump_weekday_fractions, :string, @pump_weekday_fractions_isdefaulted) unless @pump_weekday_fractions.nil?
          XMLHelper.add_extension(hot_tub_pump, 'WeekendScheduleFractions', @pump_weekend_fractions, :string, @pump_weekend_fractions_isdefaulted) unless @pump_weekend_fractions.nil?
          XMLHelper.add_extension(hot_tub_pump, 'MonthlyScheduleMultipliers', @pump_monthly_multipliers, :string, @pump_monthly_multipliers_isdefaulted) unless @pump_monthly_multipliers.nil?
        end
        heater = XMLHelper.add_element(hot_tub, 'Heater')
        sys_id = XMLHelper.add_element(heater, 'SystemIdentifier')
        if not @heater_id.nil?
          XMLHelper.add_attribute(sys_id, 'id', @heater_id)
        else
          XMLHelper.add_attribute(sys_id, 'id', @id + 'Heater')
        end
        XMLHelper.add_element(heater, 'Type', @heater_type, :string)
        if @heater_type != HPXML::TypeNone
          if (not @heater_load_units.nil?) && (not @heater_load_value.nil?)
            load = XMLHelper.add_element(heater, 'Load')
            XMLHelper.add_element(load, 'Units', @heater_load_units, :string)
            XMLHelper.add_element(load, 'Value', @heater_load_value, :float, @heater_load_value_isdefaulted)
          end
          XMLHelper.add_extension(heater, 'UsageMultiplier', @heater_usage_multiplier, :float, @heater_usage_multiplier_isdefaulted) unless @heater_usage_multiplier.nil?
          XMLHelper.add_extension(heater, 'WeekdayScheduleFractions', @heater_weekday_fractions, :string, @heater_weekday_fractions_isdefaulted) unless @heater_weekday_fractions.nil?
          XMLHelper.add_extension(heater, 'WeekendScheduleFractions', @heater_weekend_fractions, :string, @heater_weekend_fractions_isdefaulted) unless @heater_weekend_fractions.nil?
          XMLHelper.add_extension(heater, 'MonthlyScheduleMultipliers', @heater_monthly_multipliers, :string, @heater_monthly_multipliers_isdefaulted) unless @heater_monthly_multipliers.nil?
        end
      end
    end

    def from_oga(hot_tub)
      @id = HPXML::get_id(hot_tub)
      @type = XMLHelper.get_value(hot_tub, 'Type', :string)
      hot_tub_pump = XMLHelper.get_element(hot_tub, 'HotTubPumps/HotTubPump')
      if not hot_tub_pump.nil?
        @pump_id = HPXML::get_id(hot_tub_pump)
        @pump_type = XMLHelper.get_value(hot_tub_pump, 'Type', :string)
        @pump_kwh_per_year = XMLHelper.get_value(hot_tub_pump, "Load[Units='#{UnitsKwhPerYear}']/Value", :float)
        @pump_usage_multiplier = XMLHelper.get_value(hot_tub_pump, 'extension/UsageMultiplier', :float)
        @pump_weekday_fractions = XMLHelper.get_value(hot_tub_pump, 'extension/WeekdayScheduleFractions', :string)
        @pump_weekend_fractions = XMLHelper.get_value(hot_tub_pump, 'extension/WeekendScheduleFractions', :string)
        @pump_monthly_multipliers = XMLHelper.get_value(hot_tub_pump, 'extension/MonthlyScheduleMultipliers', :string)
      end
      heater = XMLHelper.get_element(hot_tub, 'Heater')
      if not heater.nil?
        @heater_id = HPXML::get_id(heater)
        @heater_type = XMLHelper.get_value(heater, 'Type', :string)
        @heater_load_units = XMLHelper.get_value(heater, 'Load/Units', :string)
        @heater_load_value = XMLHelper.get_value(heater, 'Load/Value', :float)
        @heater_usage_multiplier = XMLHelper.get_value(heater, 'extension/UsageMultiplier', :float)
        @heater_weekday_fractions = XMLHelper.get_value(heater, 'extension/WeekdayScheduleFractions', :string)
        @heater_weekend_fractions = XMLHelper.get_value(heater, 'extension/WeekendScheduleFractions', :string)
        @heater_monthly_multipliers = XMLHelper.get_value(heater, 'extension/MonthlyScheduleMultipliers', :string)
      end
    end
  end

  class PlugLoads < BaseArrayElement
    def add(**kwargs)
      self << PlugLoad.new(@hpxml_object, **kwargs)
    end

    def from_oga(hpxml)
      return if hpxml.nil?

      XMLHelper.get_elements(hpxml, 'Building/BuildingDetails/MiscLoads/PlugLoad').each do |plug_load|
        self << PlugLoad.new(@hpxml_object, plug_load)
      end
    end
  end

  class PlugLoad < BaseElement
    ATTRS = [:id, :plug_load_type, :kWh_per_year, :frac_sensible, :frac_latent, :usage_multiplier,
             :weekday_fractions, :weekend_fractions, :monthly_multipliers]
    attr_accessor(*ATTRS)

    def delete
      @hpxml_object.plug_loads.delete(self)
    end

    def check_for_errors
      errors = []
      return errors
    end

    def to_oga(doc)
      return if nil?

      misc_loads = XMLHelper.create_elements_as_needed(doc, ['HPXML', 'Building', 'BuildingDetails', 'MiscLoads'])
      plug_load = XMLHelper.add_element(misc_loads, 'PlugLoad')
      sys_id = XMLHelper.add_element(plug_load, 'SystemIdentifier')
      XMLHelper.add_attribute(sys_id, 'id', @id)
      XMLHelper.add_element(plug_load, 'PlugLoadType', @plug_load_type, :string) unless @plug_load_type.nil?
      if not @kWh_per_year.nil?
        load = XMLHelper.add_element(plug_load, 'Load')
        XMLHelper.add_element(load, 'Units', UnitsKwhPerYear, :string)
        XMLHelper.add_element(load, 'Value', @kWh_per_year, :float, @kWh_per_year_isdefaulted)
      end
      XMLHelper.add_extension(plug_load, 'FracSensible', @frac_sensible, :float, @frac_sensible_isdefaulted) unless @frac_sensible.nil?
      XMLHelper.add_extension(plug_load, 'FracLatent', @frac_latent, :float, @frac_latent_isdefaulted) unless @frac_latent.nil?
      XMLHelper.add_extension(plug_load, 'UsageMultiplier', @usage_multiplier, :float, @usage_multiplier_isdefaulted) unless @usage_multiplier.nil?
      XMLHelper.add_extension(plug_load, 'WeekdayScheduleFractions', @weekday_fractions, :string, @weekday_fractions_isdefaulted) unless @weekday_fractions.nil?
      XMLHelper.add_extension(plug_load, 'WeekendScheduleFractions', @weekend_fractions, :string, @weekend_fractions_isdefaulted) unless @weekend_fractions.nil?
      XMLHelper.add_extension(plug_load, 'MonthlyScheduleMultipliers', @monthly_multipliers, :string, @monthly_multipliers_isdefaulted) unless @monthly_multipliers.nil?
    end

    def from_oga(plug_load)
      @id = HPXML::get_id(plug_load)
      @plug_load_type = XMLHelper.get_value(plug_load, 'PlugLoadType', :string)
      @kWh_per_year = XMLHelper.get_value(plug_load, "Load[Units='#{UnitsKwhPerYear}']/Value", :float)
      @frac_sensible = XMLHelper.get_value(plug_load, 'extension/FracSensible', :float)
      @frac_latent = XMLHelper.get_value(plug_load, 'extension/FracLatent', :float)
      @usage_multiplier = XMLHelper.get_value(plug_load, 'extension/UsageMultiplier', :float)
      @weekday_fractions = XMLHelper.get_value(plug_load, 'extension/WeekdayScheduleFractions', :string)
      @weekend_fractions = XMLHelper.get_value(plug_load, 'extension/WeekendScheduleFractions', :string)
      @monthly_multipliers = XMLHelper.get_value(plug_load, 'extension/MonthlyScheduleMultipliers', :string)
    end
  end

  class FuelLoads < BaseArrayElement
    def add(**kwargs)
      self << FuelLoad.new(@hpxml_object, **kwargs)
    end

    def from_oga(hpxml)
      return if hpxml.nil?

      XMLHelper.get_elements(hpxml, 'Building/BuildingDetails/MiscLoads/FuelLoad').each do |fuel_load|
        self << FuelLoad.new(@hpxml_object, fuel_load)
      end
    end
  end

  class FuelLoad < BaseElement
    ATTRS = [:id, :fuel_load_type, :fuel_type, :therm_per_year, :frac_sensible, :frac_latent, :usage_multiplier,
             :weekday_fractions, :weekend_fractions, :monthly_multipliers]
    attr_accessor(*ATTRS)

    def delete
      @hpxml_object.fuel_loads.delete(self)
    end

    def check_for_errors
      errors = []
      return errors
    end

    def to_oga(doc)
      return if nil?

      misc_loads = XMLHelper.create_elements_as_needed(doc, ['HPXML', 'Building', 'BuildingDetails', 'MiscLoads'])
      fuel_load = XMLHelper.add_element(misc_loads, 'FuelLoad')
      sys_id = XMLHelper.add_element(fuel_load, 'SystemIdentifier')
      XMLHelper.add_attribute(sys_id, 'id', @id)
      XMLHelper.add_element(fuel_load, 'FuelLoadType', @fuel_load_type, :string) unless @fuel_load_type.nil?
      if not @therm_per_year.nil?
        load = XMLHelper.add_element(fuel_load, 'Load')
        XMLHelper.add_element(load, 'Units', UnitsThermPerYear, :string)
        XMLHelper.add_element(load, 'Value', @therm_per_year, :float, @therm_per_year_isdefaulted)
      end
      XMLHelper.add_element(fuel_load, 'FuelType', @fuel_type, :string) unless @fuel_type.nil?
      XMLHelper.add_extension(fuel_load, 'FracSensible', @frac_sensible, :float, @frac_sensible_isdefaulted) unless @frac_sensible.nil?
      XMLHelper.add_extension(fuel_load, 'FracLatent', @frac_latent, :float, @frac_latent_isdefaulted) unless @frac_latent.nil?
      XMLHelper.add_extension(fuel_load, 'UsageMultiplier', @usage_multiplier, :float, @usage_multiplier_isdefaulted) unless @usage_multiplier.nil?
      XMLHelper.add_extension(fuel_load, 'WeekdayScheduleFractions', @weekday_fractions, :string, @weekday_fractions_isdefaulted) unless @weekday_fractions.nil?
      XMLHelper.add_extension(fuel_load, 'WeekendScheduleFractions', @weekend_fractions, :string, @weekend_fractions_isdefaulted) unless @weekend_fractions.nil?
      XMLHelper.add_extension(fuel_load, 'MonthlyScheduleMultipliers', @monthly_multipliers, :string, @monthly_multipliers_isdefaulted) unless @monthly_multipliers.nil?
    end

    def from_oga(fuel_load)
      @id = HPXML::get_id(fuel_load)
      @fuel_load_type = XMLHelper.get_value(fuel_load, 'FuelLoadType', :string)
      @therm_per_year = XMLHelper.get_value(fuel_load, "Load[Units='#{UnitsThermPerYear}']/Value", :float)
      @fuel_type = XMLHelper.get_value(fuel_load, 'FuelType', :string)
      @frac_sensible = XMLHelper.get_value(fuel_load, 'extension/FracSensible', :float)
      @frac_latent = XMLHelper.get_value(fuel_load, 'extension/FracLatent', :float)
      @usage_multiplier = XMLHelper.get_value(fuel_load, 'extension/UsageMultiplier', :float)
      @weekday_fractions = XMLHelper.get_value(fuel_load, 'extension/WeekdayScheduleFractions', :string)
      @weekend_fractions = XMLHelper.get_value(fuel_load, 'extension/WeekendScheduleFractions', :string)
      @monthly_multipliers = XMLHelper.get_value(fuel_load, 'extension/MonthlyScheduleMultipliers', :string)
    end
  end

  def _create_oga_document()
    doc = XMLHelper.create_doc('1.0', 'UTF-8')
    hpxml = XMLHelper.add_element(doc, 'HPXML')
    XMLHelper.add_attribute(hpxml, 'xmlns', NameSpace)
    XMLHelper.add_attribute(hpxml, 'xmlns:xsi', 'http://www.w3.org/2001/XMLSchema-instance')
    XMLHelper.add_attribute(hpxml, 'xsi:schemaLocation', NameSpace)
    XMLHelper.add_attribute(hpxml, 'schemaVersion', Version::HPXML_Version)
    return doc
  end

  def collapse_enclosure_surfaces(surf_types_of_interest = nil)
    # Collapses like surfaces into a single surface with, e.g., aggregate surface area.
    # This can significantly speed up performance for HPXML files with lots of individual
    # surfaces (e.g., windows).

    surf_types = { roofs: @roofs,
                   walls: @walls,
                   rim_joists: @rim_joists,
                   foundation_walls: @foundation_walls,
                   floors: @floors,
                   slabs: @slabs,
                   windows: @windows,
                   skylights: @skylights,
                   doors: @doors }

    attrs_to_ignore = [:id,
                       :insulation_id,
                       :perimeter_insulation_id,
                       :under_slab_insulation_id,
                       :area,
                       :length,
                       :exposed_perimeter]

    # Look for pairs of surfaces that can be collapsed
    surf_types.each do |surf_type, surfaces|
      next unless surf_types_of_interest.nil? || surf_types_of_interest.include?(surf_type)

      for i in 0..surfaces.size - 1
        surf = surfaces[i]
        next if surf.nil?

        for j in (surfaces.size - 1).downto(i + 1)
          surf2 = surfaces[j]
          next if surf2.nil?

          match = true
          surf.class::ATTRS.each do |attribute|
            next if attribute.to_s.end_with? '_isdefaulted'
            next if attrs_to_ignore.include? attribute
            next if (surf_type == :foundation_walls) && (attribute == :azimuth) # Azimuth of foundation walls is irrelevant
            next if surf.send(attribute) == surf2.send(attribute)

            match = false
            break
          end
          next unless match

          # Update values
          if (not surf.area.nil?) && (not surf2.area.nil?)
            surf.area += surf2.area
          end
          if (surf_type == :slabs) && (not surf.exposed_perimeter.nil?) && (not surf2.exposed_perimeter.nil?)
            surf.exposed_perimeter += surf2.exposed_perimeter
          end
          if (surf_type == :foundation_walls) && (not surf.length.nil?) && (not surf2.length.nil?)
            surf.length += surf2.length
          end

          # Update subsurface idrefs as appropriate
          (@windows + @doors).each do |subsurf|
            next unless subsurf.wall_idref == surf2.id

            subsurf.wall_idref = surf.id
          end
          @skylights.each do |subsurf|
            next unless subsurf.roof_idref == surf2.id

            subsurf.roof_idref = surf.id
          end

          # Remove old surface
          surfaces[j].delete
        end
      end
    end
  end

  def delete_tiny_surfaces()
    (@rim_joists + @walls + @foundation_walls + @floors + @roofs + @windows + @skylights + @doors + @slabs).reverse_each do |surface|
      next if surface.area.nil? || (surface.area > 1.0)

      surface.delete
    end
  end

  def delete_adiabatic_subsurfaces()
    @doors.reverse_each do |door|
      next if door.wall.nil?
      next if door.wall.exterior_adjacent_to != HPXML::LocationOtherHousingUnit

      door.delete
    end
    @windows.reverse_each do |window|
      next if window.wall.nil?
      next if window.wall.exterior_adjacent_to != HPXML::LocationOtherHousingUnit

      window.delete
    end
  end

  def check_for_errors()
    errors = []

    # ------------------------------- #
    # Check for errors within objects #
    # ------------------------------- #

    # Ask objects to check for errors
    self.class::HPXML_ATTRS.each do |attribute|
      hpxml_obj = send(attribute)
      if not hpxml_obj.respond_to? :check_for_errors
        fail "Need to add 'check_for_errors' method to #{hpxml_obj.class} class."
      end

      errors += hpxml_obj.check_for_errors
    end

    # ------------------------------- #
    # Check for errors across objects #
    # ------------------------------- #

    # Check for HVAC systems referenced by multiple water heating systems
    hvac_systems.each do |hvac_system|
      num_attached = 0
      @water_heating_systems.each do |water_heating_system|
        next if water_heating_system.related_hvac_idref.nil?
        next unless hvac_system.id == water_heating_system.related_hvac_idref

        num_attached += 1
      end
      next if num_attached <= 1

      errors << "RelatedHVACSystem '#{hvac_system.id}' is attached to multiple water heating systems."
    end

    # Check for the sum of CFA served by distribution systems <= CFA
    if not @building_construction.conditioned_floor_area.nil?
      air_distributions = @hvac_distributions.select { |dist| dist if HPXML::HVACDistributionTypeAir == dist.distribution_system_type }
      heating_dist = []
      cooling_dist = []
      air_distributions.each do |dist|
        heating_systems = dist.hvac_systems.select { |sys| sys if (sys.respond_to? :fraction_heat_load_served) && (sys.fraction_heat_load_served.to_f > 0) }
        cooling_systems = dist.hvac_systems.select { |sys| sys if (sys.respond_to? :fraction_cool_load_served) && (sys.fraction_cool_load_served.to_f > 0) }
        if heating_systems.size > 0
          heating_dist << dist
        end
        if cooling_systems.size > 0
          cooling_dist << dist
        end
      end
      heating_total_dist_cfa_served = heating_dist.map { |htg_dist| htg_dist.conditioned_floor_area_served.to_f }.sum(0.0)
      cooling_total_dist_cfa_served = cooling_dist.map { |clg_dist| clg_dist.conditioned_floor_area_served.to_f }.sum(0.0)
      if (heating_total_dist_cfa_served > @building_construction.conditioned_floor_area + 1.0) # Allow 1 ft2 of tolerance
        errors << 'The total conditioned floor area served by the HVAC distribution system(s) for heating is larger than the conditioned floor area of the building.'
      end
      if (cooling_total_dist_cfa_served > @building_construction.conditioned_floor_area + 1.0) # Allow 1 ft2 of tolerance
        errors << 'The total conditioned floor area served by the HVAC distribution system(s) for cooling is larger than the conditioned floor area of the building.'
      end
    end

    # Check for correct PrimaryIndicator values across all refrigerators
    if @refrigerators.size > 1
      primary_indicators = @refrigerators.select { |r| r.primary_indicator }.size
      if primary_indicators > 1
        errors << 'More than one refrigerator designated as the primary.'
      elsif primary_indicators == 0
        errors << 'Could not find a primary refrigerator.'
      end
    end

    # Check for correct PrimaryHeatingSystem values across all HVAC systems
    n_primary_heating = @heating_systems.select { |h| h.primary_system }.size +
                        @heat_pumps.select { |h| h.primary_heating_system }.size
    if n_primary_heating > 1
      errors << 'More than one heating system designated as the primary.'
    end

    # Check for correct PrimaryCoolingSystem values across all HVAC systems
    n_primary_cooling = @cooling_systems.select { |c| c.primary_system }.size +
                        @heat_pumps.select { |c| c.primary_cooling_system }.size
    if n_primary_cooling > 1
      errors << 'More than one cooling system designated as the primary.'
    end

    # Check for at most 1 shared heating system and 1 shared cooling system
    num_htg_shared = 0
    num_clg_shared = 0
    (@heating_systems + @heat_pumps).each do |hvac_system|
      next unless hvac_system.is_shared_system

      num_htg_shared += 1
    end
    (@cooling_systems + @heat_pumps).each do |hvac_system|
      next unless hvac_system.is_shared_system

      num_clg_shared += 1
    end
    if num_htg_shared > 1
      errors << 'More than one shared heating system found.'
    end
    if num_clg_shared > 1
      errors << 'More than one shared cooling system found.'
    end

    errors.map! { |e| "#{@hpxml_path}: #{e}" }

    return errors
  end

  def self.conditioned_locations
    return [HPXML::LocationLivingSpace,
            HPXML::LocationBasementConditioned,
            HPXML::LocationCrawlspaceConditioned,
            HPXML::LocationOtherHousingUnit]
  end

  def self.conditioned_locations_this_unit
    return [HPXML::LocationLivingSpace,
            HPXML::LocationBasementConditioned,
            HPXML::LocationCrawlspaceConditioned]
  end

  def self.conditioned_finished_locations
    return [HPXML::LocationLivingSpace,
            HPXML::LocationBasementConditioned]
  end

  def self.conditioned_below_grade_locations
    return [HPXML::LocationBasementConditioned,
            HPXML::LocationCrawlspaceConditioned]
  end

  def self.is_conditioned(surface)
    return conditioned_locations.include?(surface.interior_adjacent_to)
  end

  def self.is_adiabatic(surface)
    if surface.exterior_adjacent_to == surface.interior_adjacent_to
      # E.g., wall between unit crawlspace and neighboring unit crawlspace
      return true
    elsif conditioned_locations.include?(surface.interior_adjacent_to) &&
          conditioned_locations.include?(surface.exterior_adjacent_to)
      # E.g., floor between living space and conditioned basement, or
      # wall between living space and "other housing unit"
      return true
    end

    return false
  end

  def self.is_thermal_boundary(surface)
    # Returns true if the surface is between conditioned space and outside/ground/unconditioned space.
    # Note: The location of insulation is not considered here, so an insulated foundation wall of an
    # unconditioned basement, for example, returns false.
    interior_conditioned = conditioned_locations.include? surface.interior_adjacent_to
    exterior_conditioned = conditioned_locations.include? surface.exterior_adjacent_to
    return (interior_conditioned != exterior_conditioned)
  end

  def self.get_id(parent, element_name = 'SystemIdentifier')
    return XMLHelper.get_attribute_value(XMLHelper.get_element(parent, element_name), 'id')
  end

  def self.get_idref(element)
    return XMLHelper.get_attribute_value(element, 'idref')
  end

  def self.check_dates(str, begin_month, begin_day, end_month, end_day)
    errors = []

    # Check for valid months
    valid_months = (1..12).to_a

    if not begin_month.nil?
      if not valid_months.include? begin_month
        errors << "#{str} Begin Month (#{begin_month}) must be one of: #{valid_months.join(', ')}."
      end
    end

    if not end_month.nil?
      if not valid_months.include? end_month
        errors << "#{str} End Month (#{end_month}) must be one of: #{valid_months.join(', ')}."
      end
    end

    # Check for valid days
    months_days = { [1, 3, 5, 7, 8, 10, 12] => (1..31).to_a, [4, 6, 9, 11] => (1..30).to_a, [2] => (1..28).to_a }
    months_days.each do |months, valid_days|
      if (not begin_day.nil?) && (months.include? begin_month)
        if not valid_days.include? begin_day
          errors << "#{str} Begin Day of Month (#{begin_day}) must be one of: #{valid_days.join(', ')}."
        end
      end
      next unless (not end_day.nil?) && (months.include? end_month)

      if not valid_days.include? end_day
        errors << "#{str} End Day of Month (#{end_day}) must be one of: #{valid_days.join(', ')}."
      end
    end

    return errors
  end

  def self.has_fuel(hpxml_doc, fuel)
    ['HeatingSystemFuel',
     'CoolingSystemFuel',
     'HeatPumpFuel',
     'BackupSystemFuel',
     'FuelType'].each do |fuel_name|
      if XMLHelper.has_element(hpxml_doc, "//#{fuel_name}[text() = '#{fuel}']")
        return true
      end
    end

    return false
  end
end<|MERGE_RESOLUTION|>--- conflicted
+++ resolved
@@ -124,17 +124,14 @@
   FoundationWallTypeDoubleBrick = 'double brick'
   FoundationWallTypeSolidConcrete = 'solid concrete'
   FoundationWallTypeWood = 'wood'
-<<<<<<< HEAD
   FloorOtherSpaceAbove = 'above'
   FloorOtherSpaceBelow = 'below'
   FloorTypeWoodFrame = 'WoodFrame'
   FloorTypeSIP = 'StructuralInsulatedPanel'
   FloorTypeSteelStud = 'SteelFrame'
   FloorTypeConcrete = 'SolidConcrete'
-=======
   FloorTypeCeiling = 'ceiling'
   FloorTypeFloor = 'floor'
->>>>>>> b2b96fe2
   FuelLoadTypeGrill = 'grill'
   FuelLoadTypeLighting = 'lighting'
   FuelLoadTypeFireplace = 'fireplace'
@@ -2760,14 +2757,11 @@
       XMLHelper.add_attribute(sys_id, 'id', @id)
       XMLHelper.add_element(floor, 'ExteriorAdjacentTo', @exterior_adjacent_to, :string) unless @exterior_adjacent_to.nil?
       XMLHelper.add_element(floor, 'InteriorAdjacentTo', @interior_adjacent_to, :string) unless @interior_adjacent_to.nil?
-<<<<<<< HEAD
+      XMLHelper.add_element(floor, 'FloorOrCeiling', @floor_or_ceiling, :string, @floor_or_ceiling_isdefaulted) unless @floor_or_ceiling.nil?
       if not @floor_type.nil?
         floor_type_el = XMLHelper.add_element(floor, 'FloorType')
         XMLHelper.add_element(floor_type_el, @floor_type)
       end
-=======
-      XMLHelper.add_element(floor, 'FloorOrCeiling', @floor_or_ceiling, :string, @floor_or_ceiling_isdefaulted) unless @floor_or_ceiling.nil?
->>>>>>> b2b96fe2
       XMLHelper.add_element(floor, 'Area', @area, :float) unless @area.nil?
       if (not @interior_finish_type.nil?) || (not @interior_finish_thickness.nil?)
         interior_finish = XMLHelper.add_element(floor, 'InteriorFinish')
@@ -2800,11 +2794,8 @@
       @id = HPXML::get_id(floor)
       @exterior_adjacent_to = XMLHelper.get_value(floor, 'ExteriorAdjacentTo', :string)
       @interior_adjacent_to = XMLHelper.get_value(floor, 'InteriorAdjacentTo', :string)
-<<<<<<< HEAD
+      @floor_or_ceiling = XMLHelper.get_value(floor, 'FloorOrCeiling', :string)
       @floor_type = XMLHelper.get_child_name(floor, 'FloorType')
-=======
-      @floor_or_ceiling = XMLHelper.get_value(floor, 'FloorOrCeiling', :string)
->>>>>>> b2b96fe2
       @area = XMLHelper.get_value(floor, 'Area', :float)
       interior_finish = XMLHelper.get_element(floor, 'InteriorFinish')
       if not interior_finish.nil?
