--- conflicted
+++ resolved
@@ -2131,12 +2131,7 @@
         XMLHelper.add_attribute(sys_id, 'id', @id + 'PerimeterInsulation')
       end
       layer = XMLHelper.add_element(insulation, 'Layer')
-<<<<<<< HEAD
-      XMLHelper.add_element(layer, 'NominalRValue', to_float(@perimeter_insulation_r_value)) unless @perimeter_insulation_r_value.nil?
-=======
-      XMLHelper.add_element(layer, 'InstallationType', 'continuous', :string)
       XMLHelper.add_element(layer, 'NominalRValue', @perimeter_insulation_r_value, :float) unless @perimeter_insulation_r_value.nil?
->>>>>>> ce9fc7fd
       insulation = XMLHelper.add_element(slab, 'UnderSlabInsulation')
       sys_id = XMLHelper.add_element(insulation, 'SystemIdentifier')
       if not @under_slab_insulation_id.nil?
@@ -2145,16 +2140,9 @@
         XMLHelper.add_attribute(sys_id, 'id', @id + 'UnderSlabInsulation')
       end
       layer = XMLHelper.add_element(insulation, 'Layer')
-<<<<<<< HEAD
-      XMLHelper.add_element(layer, 'NominalRValue', to_float(@under_slab_insulation_r_value)) unless @under_slab_insulation_r_value.nil?
-      XMLHelper.add_extension(slab, 'CarpetFraction', to_float(@carpet_fraction)) unless @carpet_fraction.nil?
-      XMLHelper.add_extension(slab, 'CarpetRValue', to_float(@carpet_r_value)) unless @carpet_r_value.nil?
-=======
-      XMLHelper.add_element(layer, 'InstallationType', 'continuous', :string)
       XMLHelper.add_element(layer, 'NominalRValue', @under_slab_insulation_r_value, :float) unless @under_slab_insulation_r_value.nil?
       XMLHelper.add_extension(slab, 'CarpetFraction', @carpet_fraction, :float, @carpet_fraction_isdefaulted) unless @carpet_fraction.nil?
       XMLHelper.add_extension(slab, 'CarpetRValue', @carpet_r_value, :float, @carpet_r_value_isdefaulted) unless @carpet_r_value.nil?
->>>>>>> ce9fc7fd
     end
 
     def from_oga(slab)
@@ -2174,20 +2162,12 @@
       perimeter_insulation = XMLHelper.get_element(slab, 'PerimeterInsulation')
       if not perimeter_insulation.nil?
         @perimeter_insulation_id = HPXML::get_id(perimeter_insulation)
-<<<<<<< HEAD
-        @perimeter_insulation_r_value = to_float_or_nil(XMLHelper.get_value(perimeter_insulation, 'Layer/NominalRValue'))
-=======
-        @perimeter_insulation_r_value = XMLHelper.get_value(perimeter_insulation, "Layer[InstallationType='continuous']/NominalRValue", :float)
->>>>>>> ce9fc7fd
+        @perimeter_insulation_r_value = XMLHelper.get_value(perimeter_insulation, 'Layer/NominalRValue', :float)
       end
       under_slab_insulation = XMLHelper.get_element(slab, 'UnderSlabInsulation')
       if not under_slab_insulation.nil?
         @under_slab_insulation_id = HPXML::get_id(under_slab_insulation)
-<<<<<<< HEAD
-        @under_slab_insulation_r_value = to_float_or_nil(XMLHelper.get_value(under_slab_insulation, 'Layer/NominalRValue'))
-=======
-        @under_slab_insulation_r_value = XMLHelper.get_value(under_slab_insulation, "Layer[InstallationType='continuous']/NominalRValue", :float)
->>>>>>> ce9fc7fd
+        @under_slab_insulation_r_value = XMLHelper.get_value(under_slab_insulation, 'Layer/NominalRValue', :float)
       end
     end
   end
