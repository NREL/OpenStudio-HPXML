# frozen_string_literal: true

require_relative 'xmlhelper'

'''
Example Usage:

-----------------
Reading from file
-----------------

hpxml = HPXML.new(hpxml_path: ...)

# Singleton elements
puts hpxml.building_construction.number_of_bedrooms

# Array elements
hpxml.walls.each do |wall|
  wall.windows.each do |window|
    puts window.area
  end
end

---------------------
Creating from scratch
---------------------

hpxml = HPXML.new()

# Singleton elements
hpxml.building_construction.number_of_bedrooms = 3
hpxml.building_construction.conditioned_floor_area = 2400

# Array elements
hpxml.walls.clear
hpxml.walls.add(id: "WallNorth", area: 500)
hpxml.walls.add(id: "WallSouth", area: 500)
hpxml.walls.add
hpxml.walls[-1].id = "WallEastWest"
hpxml.walls[-1].area = 1000

# Write file
XMLHelper.write_file(hpxml.to_oga, "out.xml")

'''

class HPXML < Object
  HPXML_ATTRS = [:header, :site, :neighbor_buildings, :building_occupancy, :building_construction,
                 :climate_and_risk_zones, :air_infiltration_measurements, :attics, :foundations,
                 :roofs, :rim_joists, :walls, :foundation_walls, :frame_floors, :slabs, :windows,
                 :skylights, :doors, :heating_systems, :cooling_systems, :heat_pumps, :hvac_controls,
                 :hvac_distributions, :ventilation_fans, :water_heating_systems, :hot_water_distributions,
                 :water_fixtures, :water_heating, :solar_thermal_systems, :pv_systems, :clothes_washers,
                 :clothes_dryers, :dishwashers, :refrigerators, :dehumidifiers, :cooking_ranges, :ovens,
                 :lighting_groups, :lighting, :ceiling_fans, :plug_loads, :misc_loads_schedule]
  attr_reader(*HPXML_ATTRS, :doc)

  # Constants
  AtticTypeCathedral = 'CathedralCeiling'
  AtticTypeConditioned = 'ConditionedAttic'
  AtticTypeFlatRoof = 'FlatRoof'
  AtticTypeUnvented = 'UnventedAttic'
  AtticTypeVented = 'VentedAttic'
  ResidentialTypeApartment = 'apartment unit'
  ResidentialTypeManufactured = 'manufactured home'
  ResidentialTypeSFA = 'single-family attached'
  ResidentialTypeSFD = 'single-family detached'
  ClothesDryerControlTypeMoisture = 'moisture'
  ClothesDryerControlTypeTimer = 'timer'
  DHWRecirControlTypeManual = 'manual demand control'
  DHWRecirControlTypeNone = 'no control'
  DHWRecirControlTypeSensor = 'presence sensor demand control'
  DHWRecirControlTypeTemperature = 'temperature'
  DHWRecirControlTypeTimer = 'timer'
  DHWDistTypeRecirc = 'Recirculation'
  DHWDistTypeStandard = 'Standard'
  DuctInsulationMaterialUnknown = 'Unknown'
  DuctInsulationMaterialNone = 'None'
  DuctLeakageTotal = 'total'
  DuctLeakageToOutside = 'to outside'
  DuctTypeReturn = 'return'
  DuctTypeSupply = 'supply'
  DWHRFacilitiesConnectedAll = 'all'
  DWHRFacilitiesConnectedOne = 'one'
  FoundationThermalBoundaryFloor = 'frame floor'
  FoundationThermalBoundaryWall = 'foundation wall'
  FoundationTypeAmbient = 'Ambient'
  FoundationTypeBasementConditioned = 'ConditionedBasement'
  FoundationTypeBasementUnconditioned = 'UnconditionedBasement'
  FoundationTypeCrawlspaceUnvented = 'UnventedCrawlspace'
  FoundationTypeCrawlspaceVented = 'VentedCrawlspace'
  FoundationTypeSlab = 'SlabOnGrade'
  FuelTypeElectricity = 'electricity'
  FuelTypeNaturalGas = 'natural gas'
  FuelTypeOil = 'fuel oil'
  FuelTypePropane = 'propane'
  FuelTypeWood = 'wood'
  FuelTypeWoodPellets = 'wood pellets'
  HVACCompressorTypeSingleStage = 'single stage'
  HVACCompressorTypeTwoStage = 'two stage'
  HVACCompressorTypeVariableSpeed = 'variable speed'
  HVACControlTypeManual = 'manual thermostat'
  HVACControlTypeProgrammable = 'programmable thermostat'
  HVACDistributionTypeAir = 'AirDistribution'
  HVACDistributionTypeDSE = 'DSE'
  HVACDistributionTypeHydronic = 'HydronicDistribution'
  HVACTypeBoiler = 'Boiler'
  HVACTypeCentralAirConditioner = 'central air conditioner'
  HVACTypeElectricResistance = 'ElectricResistance'
  HVACTypeEvaporativeCooler = 'evaporative cooler'
  HVACTypeFurnace = 'Furnace'
  HVACTypeHeatPumpAirToAir = 'air-to-air'
  HVACTypeHeatPumpGroundToAir = 'ground-to-air'
  HVACTypeHeatPumpMiniSplit = 'mini-split'
  HVACTypePortableHeater = 'PortableHeater'
  HVACTypeRoomAirConditioner = 'room air conditioner'
  HVACTypeStove = 'Stove'
  HVACTypeWallFurnace = 'WallFurnace'
  LeakinessTight = 'tight'
  LeakinessAverage = 'average'
  LightingTypeCFL = 'CompactFluorescent'
  LightingTypeLED = 'LightEmittingDiode'
  LightingTypeLFL = 'FluorescentTube'
  LocationAtticUnconditioned = 'attic - unconditioned'
  LocationAtticUnvented = 'attic - unvented'
  LocationAtticVented = 'attic - vented'
  LocationBasementConditioned = 'basement - conditioned'
  LocationBasementUnconditioned = 'basement - unconditioned'
  LocationCrawlspaceUnvented = 'crawlspace - unvented'
  LocationCrawlspaceVented = 'crawlspace - vented'
  LocationExterior = 'exterior'
  LocationGarage = 'garage'
  LocationGround = 'ground'
  LocationInterior = 'interior'
  LocationLivingSpace = 'living space'
  LocationOtherExterior = 'other exterior'
  LocationOtherHousingUnit = 'other housing unit'
  LocationOtherHousingUnitAbove = 'other housing unit above'
  LocationOtherHousingUnitBelow = 'other housing unit below'
  LocationOtherHeatedSpace = 'other heated space'
  LocationOtherMultifamilyBufferSpace = 'other multifamily buffer space'
  LocationOtherNonFreezingSpace = 'other non-freezing space'
  LocationOutside = 'outside'
  LocationRoof = 'roof'
  LocationOther = 'other'
  MechVentTypeBalanced = 'balanced'
  MechVentTypeCFIS = 'central fan integrated supply'
  MechVentTypeERV = 'energy recovery ventilator'
  MechVentTypeExhaust = 'exhaust only'
  MechVentTypeHRV = 'heat recovery ventilator'
  MechVentTypeSupply = 'supply only'
  OrientationEast = 'east'
  OrientationNorth = 'north'
  OrientationNortheast = 'northeast'
  OrientationNorthwest = 'northwest'
  OrientationSouth = 'south'
  OrientationSoutheast = 'southeast'
  OrientationSouthwest = 'southwest'
  OrientationWest = 'west'
  PlugLoadTypeOther = 'other'
  PlugLoadTypeTelevision = 'TV other'
  PVModuleTypePremium = 'premium'
  PVModuleTypeStandard = 'standard'
  PVModuleTypeThinFilm = 'thin film'
  PVTrackingTypeFixed = 'fixed'
  PVTrackingType1Axis = '1-axis'
  PVTrackingType1AxisBacktracked = '1-axis backtracked'
  PVTrackingType2Axis = '2-axis'
  RoofColorDark = 'dark'
  RoofColorLight = 'light'
  RoofColorMedium = 'medium'
  RoofColorMediumDark = 'medium dark'
  RoofMaterialAsphaltShingles = 'asphalt or fiberglass shingles'
  RoofMaterialConcrete = 'concrete'
  RoofMaterialClayTile = 'slate or tile shingles'
  RoofMaterialPlasticRubber = 'plastic/rubber/synthetic sheeting'
  RoofMaterialWoodShingles = 'wood shingles or shakes'
  SidingTypeAluminum = 'aluminum siding'
  SidingTypeBrick = 'brick veneer'
  SidingTypeStucco = 'stucco'
  SidingTypeVinyl = 'vinyl siding'
  SidingTypeWood = 'wood siding'
  SolarThermalLoopTypeDirect = 'liquid direct'
  SolarThermalLoopTypeIndirect = 'liquid indirect'
  SolarThermalLoopTypeThermosyphon = 'passive thermosyphon'
  SolarThermalTypeDoubleGlazing = 'double glazing black'
  SolarThermalTypeEvacuatedTube = 'evacuated tube'
  SolarThermalTypeICS = 'integrated collector storage'
  SolarThermalTypeSingleGlazing = 'single glazing black'
  UnitsACH = 'ACH'
  UnitsACHNatural = 'ACHnatural'
  UnitsCFM = 'CFM'
  UnitsCFM25 = 'CFM25'
  UnitsPercent = 'Percent'
  VentilationFanLocationBath = 'bath'
  VentilationFanLocationKitchen = 'kitchen'
  WallTypeBrick = 'StructuralBrick'
  WallTypeCMU = 'ConcreteMasonryUnit'
  WallTypeConcrete = 'SolidConcrete'
  WallTypeDoubleWoodStud = 'DoubleWoodStud'
  WallTypeICF = 'InsulatedConcreteForms'
  WallTypeLog = 'LogWall'
  WallTypeSIP = 'StructurallyInsulatedPanel'
  WallTypeSteelStud = 'SteelFrame'
  WallTypeStone = 'Stone'
  WallTypeStrawBale = 'StrawBale'
  WallTypeWoodStud = 'WoodStud'
  WaterFixtureTypeFaucet = 'faucet'
  WaterFixtureTypeShowerhead = 'shower head'
  WaterHeaterTypeCombiStorage = 'space-heating boiler with storage tank'
  WaterHeaterTypeCombiTankless = 'space-heating boiler with tankless coil'
  WaterHeaterTypeHeatPump = 'heat pump water heater'
  WaterHeaterTypeTankless = 'instantaneous water heater'
  WaterHeaterTypeStorage = 'storage water heater'
  WindowFrameTypeAluminum = 'Aluminum'
  WindowFrameTypeWood = 'Wood'
  WindowGasAir = 'air'
  WindowGasArgon = 'argon'
  WindowGlazingLowE = 'low-e'
  WindowGlazingReflective = 'reflective'
  WindowGlazingTintedReflective = 'tinted/reflective'
  WindowLayersDoublePane = 'double-pane'
  WindowLayersSinglePane = 'single-pane'
  WindowLayersTriplePane = 'triple-pane'

  def initialize(hpxml_path: nil, collapse_enclosure: true)
    @doc = nil
    @hpxml_path = hpxml_path

    # Create/populate child objects
    hpxml = nil
    if not hpxml_path.nil?
      @doc = XMLHelper.parse_file(hpxml_path)
      hpxml = XMLHelper.get_element(@doc, '/HPXML')
    end
    from_oga(hpxml)

    # Clean up
    delete_partition_surfaces()
    delete_tiny_surfaces()
    if collapse_enclosure
      collapse_enclosure_surfaces()
    end
  end

  def has_space_type(space_type)
    # Look for surfaces attached to this space type
    (@roofs + @rim_joists + @walls + @foundation_walls + @frame_floors + @slabs).each do |surface|
      return true if surface.interior_adjacent_to == space_type
      return true if surface.exterior_adjacent_to == space_type
    end
    return false
  end

  def has_fuel_access
    @site.fuels.each do |fuel|
      if fuel != FuelTypeElectricity
        return true
      end
    end
    return false
  end

  def predominant_heating_fuel
    fuel_fracs = {}
    @heating_systems.each do |heating_system|
      fuel = heating_system.heating_system_fuel
      fuel_fracs[fuel] = 0.0 if fuel_fracs[fuel].nil?
      fuel_fracs[fuel] += heating_system.fraction_heat_load_served
    end
    @heat_pumps.each do |heat_pump|
      fuel = heat_pump.heat_pump_fuel
      fuel_fracs[fuel] = 0.0 if fuel_fracs[fuel].nil?
      fuel_fracs[fuel] += heat_pump.fraction_heat_load_served
    end
    return FuelTypeElectricity if fuel_fracs.empty?

    return fuel_fracs.key(fuel_fracs.values.max)
  end

  def fraction_of_windows_operable()
    # Calculates the fraction of windows that are operable.
    # Since we don't have quantity available, we use area as an approximation.
    window_area_total = @windows.map { |w| w.area }.inject(0, :+)
    window_area_operable = @windows.map { |w| w.fraction_operable * w.area }.inject(0, :+)
    if window_area_total <= 0
      return 0.0
    end

    return window_area_operable / window_area_total
  end

  def has_walkout_basement()
    has_conditioned_basement = has_space_type(LocationBasementConditioned)
    ncfl = @building_construction.number_of_conditioned_floors
    ncfl_ag = @building_construction.number_of_conditioned_floors_above_grade
    return (has_conditioned_basement && (ncfl == ncfl_ag))
  end

  def thermal_boundary_wall_areas()
    above_grade_area = 0.0 # Thermal boundary walls not in contact with soil
    below_grade_area = 0.0 # Thermal boundary walls in contact with soil

    (@walls + @rim_joists).each do |wall|
      if wall.is_thermal_boundary
        above_grade_area += wall.area
      end
    end

    @foundation_walls.each do |foundation_wall|
      next unless foundation_wall.is_thermal_boundary

      height = foundation_wall.height
      bg_depth = foundation_wall.depth_below_grade
      above_grade_area += (height - bg_depth) / height * foundation_wall.area
      below_grade_area += bg_depth / height * foundation_wall.area
    end

    return above_grade_area, below_grade_area
  end

  def common_wall_area()
    # Wall area for walls adjacent to Unrated Conditioned Space, not including
    # foundation walls.
    area = 0.0

    (@walls + @rim_joists).each do |wall|
      if wall.exterior_adjacent_to == HPXML::LocationOtherHousingUnit
        area += wall.area
      end
    end

    return area
  end

  def compartmentalization_boundary_areas()
    total_area = 0.0 # Total surface area that bounds the Infiltration Volume
    exterior_area = 0.0 # Same as above excluding surfaces attached to garage or other housing units

    # Determine which spaces are within infiltration volume
    spaces_within_infil_volume = [LocationLivingSpace]
    @attics.each do |attic|
      next unless [AtticTypeUnvented].include? attic.attic_type
      next unless attic.within_infiltration_volume

      spaces_within_infil_volume << attic.to_location
    end
    @foundations.each do |foundation|
      next unless [FoundationTypeBasementUnconditioned, FoundationTypeCrawlspaceUnvented].include? foundation.foundation_type
      next unless foundation.within_infiltration_volume

      spaces_within_infil_volume << foundation.to_location
    end

    # Get surfaces bounding infiltration volume
    spaces_within_infil_volume.each do |space_type|
      (@roofs + @rim_joists + @walls + @foundation_walls + @frame_floors + @slabs).each do |surface|
        next unless [surface.interior_adjacent_to, surface.exterior_adjacent_to].include? space_type

        # Exclude surfaces between two spaces that are both within infiltration volume
        next if spaces_within_infil_volume.include?(surface.interior_adjacent_to) && spaces_within_infil_volume.include?(surface.exterior_adjacent_to)

        # Update Compartmentalization Boundary areas
        total_area += surface.area
        if not (surface.exterior_adjacent_to.include?(LocationOtherHousingUnit) || (surface.exterior_adjacent_to == LocationGarage))
          exterior_area += surface.area
        end
      end
    end

    return total_area, exterior_area
  end

  def to_oga()
    @doc = _create_oga_document()
    @header.to_oga(@doc)
    @site.to_oga(@doc)
    @neighbor_buildings.to_oga(@doc)
    @building_occupancy.to_oga(@doc)
    @building_construction.to_oga(@doc)
    @climate_and_risk_zones.to_oga(@doc)
    @air_infiltration_measurements.to_oga(@doc)
    @attics.to_oga(@doc)
    @foundations.to_oga(@doc)
    @roofs.to_oga(@doc)
    @rim_joists.to_oga(@doc)
    @walls.to_oga(@doc)
    @foundation_walls.to_oga(@doc)
    @frame_floors.to_oga(@doc)
    @slabs.to_oga(@doc)
    @windows.to_oga(@doc)
    @skylights.to_oga(@doc)
    @doors.to_oga(@doc)
    @heating_systems.to_oga(@doc)
    @cooling_systems.to_oga(@doc)
    @heat_pumps.to_oga(@doc)
    @hvac_controls.to_oga(@doc)
    @hvac_distributions.to_oga(@doc)
    @ventilation_fans.to_oga(@doc)
    @water_heating_systems.to_oga(@doc)
    @hot_water_distributions.to_oga(@doc)
    @water_fixtures.to_oga(@doc)
    @water_heating.to_oga(@doc)
    @solar_thermal_systems.to_oga(@doc)
    @pv_systems.to_oga(@doc)
    @clothes_washers.to_oga(@doc)
    @clothes_dryers.to_oga(@doc)
    @dishwashers.to_oga(@doc)
    @refrigerators.to_oga(@doc)
    @dehumidifiers.to_oga(@doc)
    @cooking_ranges.to_oga(@doc)
    @ovens.to_oga(@doc)
    @lighting_groups.to_oga(@doc)
    @lighting.to_oga(@doc)
    @ceiling_fans.to_oga(@doc)
    @plug_loads.to_oga(@doc)
    @misc_loads_schedule.to_oga(@doc)
    return @doc
  end

  def from_oga(hpxml)
    @header = Header.new(self, hpxml)
    @site = Site.new(self, hpxml)
    @neighbor_buildings = NeighborBuildings.new(self, hpxml)
    @building_occupancy = BuildingOccupancy.new(self, hpxml)
    @building_construction = BuildingConstruction.new(self, hpxml)
    @climate_and_risk_zones = ClimateandRiskZones.new(self, hpxml)
    @air_infiltration_measurements = AirInfiltrationMeasurements.new(self, hpxml)
    @attics = Attics.new(self, hpxml)
    @foundations = Foundations.new(self, hpxml)
    @roofs = Roofs.new(self, hpxml)
    @rim_joists = RimJoists.new(self, hpxml)
    @walls = Walls.new(self, hpxml)
    @foundation_walls = FoundationWalls.new(self, hpxml)
    @frame_floors = FrameFloors.new(self, hpxml)
    @slabs = Slabs.new(self, hpxml)
    @windows = Windows.new(self, hpxml)
    @skylights = Skylights.new(self, hpxml)
    @doors = Doors.new(self, hpxml)
    @heating_systems = HeatingSystems.new(self, hpxml)
    @cooling_systems = CoolingSystems.new(self, hpxml)
    @heat_pumps = HeatPumps.new(self, hpxml)
    @hvac_controls = HVACControls.new(self, hpxml)
    @hvac_distributions = HVACDistributions.new(self, hpxml)
    @ventilation_fans = VentilationFans.new(self, hpxml)
    @water_heating_systems = WaterHeatingSystems.new(self, hpxml)
    @hot_water_distributions = HotWaterDistributions.new(self, hpxml)
    @water_fixtures = WaterFixtures.new(self, hpxml)
    @water_heating = WaterHeating.new(self, hpxml)
    @solar_thermal_systems = SolarThermalSystems.new(self, hpxml)
    @pv_systems = PVSystems.new(self, hpxml)
    @clothes_washers = ClothesWashers.new(self, hpxml)
    @clothes_dryers = ClothesDryers.new(self, hpxml)
    @dishwashers = Dishwashers.new(self, hpxml)
    @refrigerators = Refrigerators.new(self, hpxml)
    @dehumidifiers = Dehumidifiers.new(self, hpxml)
    @cooking_ranges = CookingRanges.new(self, hpxml)
    @ovens = Ovens.new(self, hpxml)
    @lighting_groups = LightingGroups.new(self, hpxml)
    @lighting = Lighting.new(self, hpxml)
    @ceiling_fans = CeilingFans.new(self, hpxml)
    @plug_loads = PlugLoads.new(self, hpxml)
    @misc_loads_schedule = MiscLoadsSchedule.new(self, hpxml)
  end

  class BaseElement
    attr_accessor(:hpxml_object)

    def initialize(hpxml_object, oga_element = nil, **kwargs)
      @hpxml_object = hpxml_object
      if not oga_element.nil?
        # Set values from HPXML Oga element
        from_oga(oga_element)
      else
        # Set values from **kwargs
        kwargs.each do |k, v|
          send(k.to_s + '=', v)
        end
      end
    end

    def to_h
      h = {}
      self.class::ATTRS.each do |attribute|
        h[attribute] = send(attribute)
      end
      return h
    end

    def to_s
      return to_h.to_s
    end

    def nil?
      # Returns true if all attributes are nil
      to_h.each do |k, v|
        return false if not v.nil?
      end
      return true
    end
  end

  class BaseArrayElement < Array
    attr_accessor(:hpxml_object)

    def initialize(hpxml_object, oga_element = nil)
      @hpxml_object = hpxml_object
      if not oga_element.nil?
        # Set values from HPXML Oga element
        from_oga(oga_element)
      end
    end

    def check_for_errors
      errors = []
      each do |child|
        if not child.respond_to? :check_for_errors
          fail "Need to add 'check_for_errors' method to #{child.class} class."
        end

        errors += child.check_for_errors
      end
      return errors
    end

    def to_oga(doc)
      each do |child|
        child.to_oga(doc)
      end
    end

    def to_s
      return map { |x| x.to_s }
    end
  end

  class Header < BaseElement
    ATTRS = [:xml_type, :xml_generated_by, :created_date_and_time, :transaction,
             :software_program_used, :software_program_version, :eri_calculation_version,
             :eri_design, :timestep, :building_id, :event_type, :state_code,
             :begin_month, :begin_day_of_month, :end_month, :end_day_of_month,
             :apply_ashrae140_assumptions]
    attr_accessor(*ATTRS)

    def check_for_errors
      errors = []

      if not @timestep.nil?
        valid_tsteps = [60, 30, 20, 15, 12, 10, 6, 5, 4, 3, 2, 1]
        if not valid_tsteps.include? @timestep
          fail "Timestep (#{@timestep}) must be one of: #{valid_tsteps.join(', ')}."
        end
      end

      if not @begin_month.nil?
        valid_months = (1..12).to_a
        if not valid_months.include? @begin_month
          fail "Begin Month (#{@begin_month}) must be one of: #{valid_months.join(', ')}."
        end
      end

      if not @end_month.nil?
        valid_months = (1..12).to_a
        if not valid_months.include? @end_month
          fail "End Month (#{@end_month}) must be one of: #{valid_months.join(', ')}."
        end
      end

      months_days = { [1, 3, 5, 7, 8, 10, 12] => (1..31).to_a, [4, 6, 9, 11] => (1..30).to_a, [2] => (1..28).to_a }
      months_days.each do |months, valid_days|
        if (not @begin_day_of_month.nil?) && (months.include? @begin_month)
          if not valid_days.include? @begin_day_of_month
            fail "Begin Day of Month (#{@begin_day_of_month}) must be one of: #{valid_days.join(', ')}."
          end
        end
        next unless (not @end_day_of_month.nil?) && (months.include? @end_month)
        if not valid_days.include? @end_day_of_month
          fail "End Day of Month (#{@end_day_of_month}) must be one of: #{valid_days.join(', ')}."
        end
      end

      if (not @begin_month.nil?) && (not @end_month.nil?)
        if @begin_month > @end_month
          fail "Begin Month (#{@begin_month}) cannot come after End Month (#{@end_month})."
        end

        if (not @begin_day_of_month.nil?) && (not @end_day_of_month.nil?)
          if @begin_month == @end_month
            if @begin_day_of_month > @end_day_of_month
              fail "Begin Day of Month (#{@begin_day_of_month}) cannot come after End Day of Month (#{@end_day_of_month}) for the same month (#{@begin_month})."
            end
          end
        end
      end

      return errors
    end

    def to_oga(doc)
      return if nil?

      hpxml = XMLHelper.get_element(doc, '/HPXML')
      header = XMLHelper.add_element(hpxml, 'XMLTransactionHeaderInformation')
      XMLHelper.add_element(header, 'XMLType', @xml_type)
      XMLHelper.add_element(header, 'XMLGeneratedBy', @xml_generated_by)
      if not @created_date_and_time.nil?
        XMLHelper.add_element(header, 'CreatedDateAndTime', @created_date_and_time)
      else
        XMLHelper.add_element(header, 'CreatedDateAndTime', Time.now.strftime('%Y-%m-%dT%H:%M:%S%:z'))
      end
      XMLHelper.add_element(header, 'Transaction', @transaction)

      software_info = XMLHelper.add_element(hpxml, 'SoftwareInfo')
      XMLHelper.add_element(software_info, 'SoftwareProgramUsed', @software_program_used) unless @software_program_used.nil?
      XMLHelper.add_element(software_info, 'SoftwareProgramVersion', software_program_version) unless software_program_version.nil?
      extension = XMLHelper.add_element(software_info, 'extension')
      XMLHelper.add_element(extension, 'ApplyASHRAE140Assumptions', to_bool_or_nil(@apply_ashrae140_assumptions)) unless @apply_ashrae140_assumptions.nil?
      if (not @eri_calculation_version.nil?) || (not @eri_design.nil?)
        eri_calculation = XMLHelper.add_element(extension, 'ERICalculation')
        XMLHelper.add_element(eri_calculation, 'Version', @eri_calculation_version) unless @eri_calculation_version.nil?
        XMLHelper.add_element(eri_calculation, 'Design', @eri_design) unless @eri_design.nil?
      end
      if (not @timestep.nil?) || (not @begin_month.nil?) || (not @begin_day_of_month.nil?) || (not @end_month.nil?) || (not @end_day_of_month.nil?)
        simulation_control = XMLHelper.add_element(extension, 'SimulationControl')
        XMLHelper.add_element(simulation_control, 'Timestep', to_integer_or_nil(@timestep)) unless @timestep.nil?
        XMLHelper.add_element(simulation_control, 'BeginMonth', to_integer_or_nil(@begin_month)) unless @begin_month.nil?
        XMLHelper.add_element(simulation_control, 'BeginDayOfMonth', to_integer_or_nil(@begin_day_of_month)) unless @begin_day_of_month.nil?
        XMLHelper.add_element(simulation_control, 'EndMonth', to_integer_or_nil(@end_month)) unless @end_month.nil?
        XMLHelper.add_element(simulation_control, 'EndDayOfMonth', to_integer_or_nil(@end_day_of_month)) unless @end_day_of_month.nil?
      end
      if XMLHelper.get_element(extension, 'ERICalculation').nil? && XMLHelper.get_element(extension, 'SimulationControl').nil? && @apply_ashrae140_assumptions.nil?
        extension.remove
      end

      building = XMLHelper.add_element(hpxml, 'Building')
      building_building_id = XMLHelper.add_element(building, 'BuildingID')
      XMLHelper.add_attribute(building_building_id, 'id', @building_id)
      project_status = XMLHelper.add_element(building, 'ProjectStatus')
      XMLHelper.add_element(project_status, 'EventType', @event_type)
    end

    def from_oga(hpxml)
      return if hpxml.nil?

      @xml_type = XMLHelper.get_value(hpxml, 'XMLTransactionHeaderInformation/XMLType')
      @xml_generated_by = XMLHelper.get_value(hpxml, 'XMLTransactionHeaderInformation/XMLGeneratedBy')
      @created_date_and_time = XMLHelper.get_value(hpxml, 'XMLTransactionHeaderInformation/CreatedDateAndTime')
      @transaction = XMLHelper.get_value(hpxml, 'XMLTransactionHeaderInformation/Transaction')
      @software_program_used = XMLHelper.get_value(hpxml, 'SoftwareInfo/SoftwareProgramUsed')
      @software_program_version = XMLHelper.get_value(hpxml, 'SoftwareInfo/SoftwareProgramVersion')
      @eri_calculation_version = XMLHelper.get_value(hpxml, 'SoftwareInfo/extension/ERICalculation/Version')
      @eri_design = XMLHelper.get_value(hpxml, 'SoftwareInfo/extension/ERICalculation/Design')
      @timestep = to_integer_or_nil(XMLHelper.get_value(hpxml, 'SoftwareInfo/extension/SimulationControl/Timestep'))
      @begin_month = to_integer_or_nil(XMLHelper.get_value(hpxml, 'SoftwareInfo/extension/SimulationControl/BeginMonth'))
      @begin_day_of_month = to_integer_or_nil(XMLHelper.get_value(hpxml, 'SoftwareInfo/extension/SimulationControl/BeginDayOfMonth'))
      @end_month = to_integer_or_nil(XMLHelper.get_value(hpxml, 'SoftwareInfo/extension/SimulationControl/EndMonth'))
      @end_day_of_month = to_integer_or_nil(XMLHelper.get_value(hpxml, 'SoftwareInfo/extension/SimulationControl/EndDayOfMonth'))
      @apply_ashrae140_assumptions = to_bool_or_nil(XMLHelper.get_value(hpxml, 'SoftwareInfo/extension/ApplyASHRAE140Assumptions'))
      @building_id = HPXML::get_id(hpxml, 'Building/BuildingID')
      @event_type = XMLHelper.get_value(hpxml, 'Building/ProjectStatus/EventType')
      @state_code = XMLHelper.get_value(hpxml, 'Building/Site/Address/StateCode')
    end
  end

  class Site < BaseElement
    ATTRS = [:surroundings, :orientation_of_front_of_home, :fuels, :shelter_coefficient]
    attr_accessor(*ATTRS)

    def check_for_errors
      errors = []
      return errors
    end

    def to_oga(doc)
      return if nil?

      site = XMLHelper.create_elements_as_needed(doc, ['HPXML', 'Building', 'BuildingDetails', 'BuildingSummary', 'Site'])
      if (not @fuels.nil?) && (not @fuels.empty?)
        fuel_types_available = XMLHelper.add_element(site, 'FuelTypesAvailable')
        @fuels.each do |fuel|
          XMLHelper.add_element(fuel_types_available, 'Fuel', fuel)
        end
      end
      HPXML::add_extension(parent: site,
                           extensions: { 'ShelterCoefficient' => to_float_or_nil(@shelter_coefficient) })
    end

    def from_oga(hpxml)
      return if hpxml.nil?

      site = XMLHelper.get_element(hpxml, 'Building/BuildingDetails/BuildingSummary/Site')
      return if site.nil?

      @surroundings = XMLHelper.get_value(site, 'Surroundings')
      @orientation_of_front_of_home = XMLHelper.get_value(site, 'OrientationOfFrontOfHome')
      @fuels = XMLHelper.get_values(site, 'FuelTypesAvailable/Fuel')
      @shelter_coefficient = to_float_or_nil(XMLHelper.get_value(site, 'extension/ShelterCoefficient'))
    end
  end

  class NeighborBuildings < BaseArrayElement
    def add(**kwargs)
      self << NeighborBuilding.new(@hpxml_object, **kwargs)
    end

    def from_oga(hpxml)
      return if hpxml.nil?

      XMLHelper.get_elements(hpxml, 'Building/BuildingDetails/BuildingSummary/Site/extension/Neighbors/NeighborBuilding').each do |neighbor_building|
        self << NeighborBuilding.new(@hpxml_object, neighbor_building)
      end
    end
  end

  class NeighborBuilding < BaseElement
    ATTRS = [:azimuth, :distance, :height]
    attr_accessor(*ATTRS)

    def check_for_errors
      errors = []
      return errors
    end

    def to_oga(doc)
      return if nil?

      neighbors = XMLHelper.create_elements_as_needed(doc, ['HPXML', 'Building', 'BuildingDetails', 'BuildingSummary', 'Site', 'extension', 'Neighbors'])
      neighbor_building = XMLHelper.add_element(neighbors, 'NeighborBuilding')
      XMLHelper.add_element(neighbor_building, 'Azimuth', to_integer(@azimuth)) unless @azimuth.nil?
      XMLHelper.add_element(neighbor_building, 'Distance', to_float(@distance)) unless @distance.nil?
      XMLHelper.add_element(neighbor_building, 'Height', to_float(@height)) unless @height.nil?
    end

    def from_oga(neighbor_building)
      return if neighbor_building.nil?

      @azimuth = to_integer_or_nil(XMLHelper.get_value(neighbor_building, 'Azimuth'))
      @distance = to_float_or_nil(XMLHelper.get_value(neighbor_building, 'Distance'))
      @height = to_float_or_nil(XMLHelper.get_value(neighbor_building, 'Height'))
    end
  end

  class BuildingOccupancy < BaseElement
    ATTRS = [:number_of_residents]
    attr_accessor(*ATTRS)

    def check_for_errors
      errors = []
      return errors
    end

    def to_oga(doc)
      return if nil?

      building_occupancy = XMLHelper.create_elements_as_needed(doc, ['HPXML', 'Building', 'BuildingDetails', 'BuildingSummary', 'BuildingOccupancy'])
      XMLHelper.add_element(building_occupancy, 'NumberofResidents', to_float(@number_of_residents)) unless @number_of_residents.nil?
    end

    def from_oga(hpxml)
      return if hpxml.nil?

      building_occupancy = XMLHelper.get_element(hpxml, 'Building/BuildingDetails/BuildingSummary/BuildingOccupancy')
      return if building_occupancy.nil?

      @number_of_residents = to_float_or_nil(XMLHelper.get_value(building_occupancy, 'NumberofResidents'))
    end
  end

  class BuildingConstruction < BaseElement
    ATTRS = [:year_built, :number_of_conditioned_floors, :number_of_conditioned_floors_above_grade,
             :average_ceiling_height, :number_of_bedrooms, :number_of_bathrooms,
             :conditioned_floor_area, :conditioned_building_volume, :use_only_ideal_air_system,
             :residential_facility_type]
    attr_accessor(*ATTRS)

    def check_for_errors
      errors = []
      return errors
    end

    def to_oga(doc)
      return if nil?

      building_construction = XMLHelper.create_elements_as_needed(doc, ['HPXML', 'Building', 'BuildingDetails', 'BuildingSummary', 'BuildingConstruction'])
      XMLHelper.add_element(building_construction, 'ResidentialFacilityType', @residential_facility_type) unless @residential_facility_type.nil?
      XMLHelper.add_element(building_construction, 'NumberofConditionedFloors', to_integer(@number_of_conditioned_floors)) unless @number_of_conditioned_floors.nil?
      XMLHelper.add_element(building_construction, 'NumberofConditionedFloorsAboveGrade', to_integer(@number_of_conditioned_floors_above_grade)) unless @number_of_conditioned_floors_above_grade.nil?
      XMLHelper.add_element(building_construction, 'AverageCeilingHeight', to_float(@average_ceiling_height)) unless @average_ceiling_height.nil?
      XMLHelper.add_element(building_construction, 'NumberofBedrooms', to_integer(@number_of_bedrooms)) unless @number_of_bedrooms.nil?
      XMLHelper.add_element(building_construction, 'NumberofBathrooms', to_integer(@number_of_bathrooms)) unless @number_of_bathrooms.nil?
      XMLHelper.add_element(building_construction, 'ConditionedFloorArea', to_float(@conditioned_floor_area)) unless @conditioned_floor_area.nil?
      XMLHelper.add_element(building_construction, 'ConditionedBuildingVolume', to_float(@conditioned_building_volume)) unless @conditioned_building_volume.nil?
      HPXML::add_extension(parent: building_construction,
                           extensions: { 'UseOnlyIdealAirSystem' => to_bool_or_nil(@use_only_ideal_air_system) })
    end

    def from_oga(hpxml)
      return if hpxml.nil?

      building_construction = XMLHelper.get_element(hpxml, 'Building/BuildingDetails/BuildingSummary/BuildingConstruction')
      return if building_construction.nil?

      @year_built = to_integer_or_nil(XMLHelper.get_value(building_construction, 'YearBuilt'))
      @number_of_conditioned_floors = to_integer_or_nil(XMLHelper.get_value(building_construction, 'NumberofConditionedFloors'))
      @number_of_conditioned_floors_above_grade = to_integer_or_nil(XMLHelper.get_value(building_construction, 'NumberofConditionedFloorsAboveGrade'))
      @average_ceiling_height = to_float_or_nil(XMLHelper.get_value(building_construction, 'AverageCeilingHeight'))
      @number_of_bedrooms = to_integer_or_nil(XMLHelper.get_value(building_construction, 'NumberofBedrooms'))
      @number_of_bathrooms = to_integer_or_nil(XMLHelper.get_value(building_construction, 'NumberofBathrooms'))
      @conditioned_floor_area = to_float_or_nil(XMLHelper.get_value(building_construction, 'ConditionedFloorArea'))
      @conditioned_building_volume = to_float_or_nil(XMLHelper.get_value(building_construction, 'ConditionedBuildingVolume'))
      @use_only_ideal_air_system = to_bool_or_nil(XMLHelper.get_value(building_construction, 'extension/UseOnlyIdealAirSystem'))
      @residential_facility_type = XMLHelper.get_value(building_construction, 'ResidentialFacilityType')
    end
  end

  class ClimateandRiskZones < BaseElement
    ATTRS = [:iecc_year, :iecc_zone, :weather_station_id, :weather_station_name, :weather_station_wmo,
             :weather_station_epw_filepath]
    attr_accessor(*ATTRS)

    def check_for_errors
      errors = []
      return errors
    end

    def to_oga(doc)
      return if nil?

      climate_and_risk_zones = XMLHelper.create_elements_as_needed(doc, ['HPXML', 'Building', 'BuildingDetails', 'ClimateandRiskZones'])

      if (not @iecc_year.nil?) && (not @iecc_zone.nil?)
        climate_zone_iecc = XMLHelper.add_element(climate_and_risk_zones, 'ClimateZoneIECC')
        XMLHelper.add_element(climate_zone_iecc, 'Year', to_integer(@iecc_year)) unless @iecc_year.nil?
        XMLHelper.add_element(climate_zone_iecc, 'ClimateZone', @iecc_zone) unless @iecc_zone.nil?
      end

      if not @weather_station_id.nil?
        weather_station = XMLHelper.add_element(climate_and_risk_zones, 'WeatherStation')
        sys_id = XMLHelper.add_element(weather_station, 'SystemIdentifier')
        XMLHelper.add_attribute(sys_id, 'id', @weather_station_id)
        XMLHelper.add_element(weather_station, 'Name', @weather_station_name) unless @weather_station_name.nil?
        XMLHelper.add_element(weather_station, 'WMO', @weather_station_wmo) unless @weather_station_wmo.nil?
        HPXML::add_extension(parent: weather_station,
                             extensions: { 'EPWFilePath' => @weather_station_epw_filepath })
      end
    end

    def from_oga(hpxml)
      return if hpxml.nil?

      climate_and_risk_zones = XMLHelper.get_element(hpxml, 'Building/BuildingDetails/ClimateandRiskZones')
      return if climate_and_risk_zones.nil?

      @iecc_year = XMLHelper.get_value(climate_and_risk_zones, 'ClimateZoneIECC/Year')
      @iecc_zone = XMLHelper.get_value(climate_and_risk_zones, 'ClimateZoneIECC/ClimateZone')
      weather_station = XMLHelper.get_element(climate_and_risk_zones, 'WeatherStation')
      if not weather_station.nil?
        @weather_station_id = HPXML::get_id(weather_station)
        @weather_station_name = XMLHelper.get_value(weather_station, 'Name')
        @weather_station_wmo = XMLHelper.get_value(weather_station, 'WMO')
        @weather_station_epw_filepath = XMLHelper.get_value(weather_station, 'extension/EPWFilePath')
      end
    end
  end

  class AirInfiltrationMeasurements < BaseArrayElement
    def add(**kwargs)
      self << AirInfiltrationMeasurement.new(@hpxml_object, **kwargs)
    end

    def from_oga(hpxml)
      return if hpxml.nil?

      XMLHelper.get_elements(hpxml, 'Building/BuildingDetails/Enclosure/AirInfiltration/AirInfiltrationMeasurement').each do |air_infiltration_measurement|
        self << AirInfiltrationMeasurement.new(@hpxml_object, air_infiltration_measurement)
      end
    end
  end

  class AirInfiltrationMeasurement < BaseElement
    ATTRS = [:id, :house_pressure, :unit_of_measure, :air_leakage, :effective_leakage_area,
             :infiltration_volume, :leakiness_description]
    attr_accessor(*ATTRS)

    def check_for_errors
      errors = []
      return errors
    end

    def to_oga(doc)
      return if nil?

      air_infiltration = XMLHelper.create_elements_as_needed(doc, ['HPXML', 'Building', 'BuildingDetails', 'Enclosure', 'AirInfiltration'])
      air_infiltration_measurement = XMLHelper.add_element(air_infiltration, 'AirInfiltrationMeasurement')
      sys_id = XMLHelper.add_element(air_infiltration_measurement, 'SystemIdentifier')
      XMLHelper.add_attribute(sys_id, 'id', @id)
      XMLHelper.add_element(air_infiltration_measurement, 'HousePressure', to_float(@house_pressure)) unless @house_pressure.nil?
      if (not @unit_of_measure.nil?) && (not @air_leakage.nil?)
        building_air_leakage = XMLHelper.add_element(air_infiltration_measurement, 'BuildingAirLeakage')
        XMLHelper.add_element(building_air_leakage, 'UnitofMeasure', @unit_of_measure)
        XMLHelper.add_element(building_air_leakage, 'AirLeakage', to_float(@air_leakage))
      end
      XMLHelper.add_element(air_infiltration_measurement, 'EffectiveLeakageArea', to_float(@effective_leakage_area)) unless @effective_leakage_area.nil?
      XMLHelper.add_element(air_infiltration_measurement, 'InfiltrationVolume', to_float(@infiltration_volume)) unless @infiltration_volume.nil?
    end

    def from_oga(air_infiltration_measurement)
      return if air_infiltration_measurement.nil?

      @id = HPXML::get_id(air_infiltration_measurement)
      @house_pressure = to_float_or_nil(XMLHelper.get_value(air_infiltration_measurement, 'HousePressure'))
      @unit_of_measure = XMLHelper.get_value(air_infiltration_measurement, 'BuildingAirLeakage/UnitofMeasure')
      @air_leakage = to_float_or_nil(XMLHelper.get_value(air_infiltration_measurement, 'BuildingAirLeakage/AirLeakage'))
      @effective_leakage_area = to_float_or_nil(XMLHelper.get_value(air_infiltration_measurement, 'EffectiveLeakageArea'))
      @infiltration_volume = to_float_or_nil(XMLHelper.get_value(air_infiltration_measurement, 'InfiltrationVolume'))
      @leakiness_description = XMLHelper.get_value(air_infiltration_measurement, 'LeakinessDescription')
    end
  end

  class Attics < BaseArrayElement
    def add(**kwargs)
      self << Attic.new(@hpxml_object, **kwargs)
    end

    def from_oga(hpxml)
      return if hpxml.nil?

      XMLHelper.get_elements(hpxml, 'Building/BuildingDetails/Enclosure/Attics/Attic').each do |attic|
        self << Attic.new(@hpxml_object, attic)
      end
    end
  end

  class Attic < BaseElement
    ATTRS = [:id, :attic_type, :vented_attic_sla, :vented_attic_ach, :within_infiltration_volume,
             :attached_to_roof_idrefs, :attached_to_frame_floor_idrefs]
    attr_accessor(*ATTRS)

    def attached_roofs
      return [] if @attached_to_roof_idrefs.nil?

      list = @hpxml_object.roofs.select { |roof| @attached_to_roof_idrefs.include? roof.id }
      if @attached_to_roof_idrefs.size > list.size
        fail "Attached roof not found for attic '#{@id}'."
      end

      return list
    end

    def attached_frame_floors
      return [] if @attached_to_frame_floor_idrefs.nil?

      list = @hpxml_object.frame_floors.select { |frame_floor| @attached_to_frame_floor_idrefs.include? frame_floor.id }
      if @attached_to_frame_floor_idrefs.size > list.size
        fail "Attached frame floor not found for attic '#{@id}'."
      end

      return list
    end

    def to_location
      return if @attic_type.nil?

      if @attic_type == AtticTypeCathedral
        return LocationLivingSpace
      elsif @attic_type == AtticTypeConditioned
        return LocationLivingSpace
      elsif @attic_type == AtticTypeFlatRoof
        return LocationLivingSpace
      elsif @attic_type == AtticTypeUnvented
        return LocationAtticUnvented
      elsif @attic_type == AtticTypeVented
        return LocationAtticVented
      else
        fail "Unexpected attic type: '#{@attic_type}'."
      end
    end

    def check_for_errors
      errors = []
      begin; attached_roofs; rescue StandardError => e; errors << e.message; end
      begin; attached_frame_floors; rescue StandardError => e; errors << e.message; end
      begin; to_location; rescue StandardError => e; errors << e.message; end
      return errors
    end

    def to_oga(doc)
      return if nil?

      attics = XMLHelper.create_elements_as_needed(doc, ['HPXML', 'Building', 'BuildingDetails', 'Enclosure', 'Attics'])
      attic = XMLHelper.add_element(attics, 'Attic')
      sys_id = XMLHelper.add_element(attic, 'SystemIdentifier')
      XMLHelper.add_attribute(sys_id, 'id', @id)
      if not @attic_type.nil?
        attic_type_e = XMLHelper.add_element(attic, 'AtticType')
        if @attic_type == AtticTypeUnvented
          attic_type_attic = XMLHelper.add_element(attic_type_e, 'Attic')
          XMLHelper.add_element(attic_type_attic, 'Vented', false)
        elsif @attic_type == AtticTypeVented
          attic_type_attic = XMLHelper.add_element(attic_type_e, 'Attic')
          XMLHelper.add_element(attic_type_attic, 'Vented', true)
          if not @vented_attic_sla.nil?
            ventilation_rate = XMLHelper.add_element(attic, 'VentilationRate')
            XMLHelper.add_element(ventilation_rate, 'UnitofMeasure', 'SLA')
            XMLHelper.add_element(ventilation_rate, 'Value', to_float(@vented_attic_sla))
          elsif not @vented_attic_ach.nil?
            ventilation_rate = XMLHelper.add_element(attic, 'VentilationRate')
            XMLHelper.add_element(ventilation_rate, 'UnitofMeasure', 'ACHnatural')
            XMLHelper.add_element(ventilation_rate, 'Value', to_float(@vented_attic_ach))
          end
        elsif @attic_type == AtticTypeConditioned
          attic_type_attic = XMLHelper.add_element(attic_type_e, 'Attic')
          XMLHelper.add_element(attic_type_attic, 'Conditioned', true)
        elsif (@attic_type == AtticTypeFlatRoof) || (@attic_type == AtticTypeCathedral)
          XMLHelper.add_element(attic_type_e, @attic_type)
        else
          fail "Unhandled attic type '#{@attic_type}'."
        end
      end
      XMLHelper.add_element(attic, 'WithinInfiltrationVolume', to_boolean(@within_infiltration_volume)) unless @within_infiltration_volume.nil?
    end

    def from_oga(attic)
      return if attic.nil?

      @id = HPXML::get_id(attic)
      if XMLHelper.has_element(attic, "AtticType/Attic[Vented='false']")
        @attic_type = AtticTypeUnvented
      elsif XMLHelper.has_element(attic, "AtticType/Attic[Vented='true']")
        @attic_type = AtticTypeVented
      elsif XMLHelper.has_element(attic, "AtticType/Attic[Conditioned='true']")
        @attic_type = AtticTypeConditioned
      elsif XMLHelper.has_element(attic, 'AtticType/FlatRoof')
        @attic_type = AtticTypeFlatRoof
      elsif XMLHelper.has_element(attic, 'AtticType/CathedralCeiling')
        @attic_type = AtticTypeCathedral
      end
      if @attic_type == AtticTypeVented
        @vented_attic_sla = to_float_or_nil(XMLHelper.get_value(attic, "VentilationRate[UnitofMeasure='SLA']/Value"))
        @vented_attic_ach = to_float_or_nil(XMLHelper.get_value(attic, "VentilationRate[UnitofMeasure='ACHnatural']/Value"))
      end
      @within_infiltration_volume = to_bool_or_nil(XMLHelper.get_value(attic, 'WithinInfiltrationVolume'))
      @attached_to_roof_idrefs = []
      XMLHelper.get_elements(attic, 'AttachedToRoof').each do |roof|
        @attached_to_roof_idrefs << HPXML::get_idref(roof)
      end
      @attached_to_frame_floor_idrefs = []
      XMLHelper.get_elements(attic, 'AttachedToFrameFloor').each do |frame_floor|
        @attached_to_frame_floor_idrefs << HPXML::get_idref(frame_floor)
      end
    end
  end

  class Foundations < BaseArrayElement
    def add(**kwargs)
      self << Foundation.new(@hpxml_object, **kwargs)
    end

    def from_oga(hpxml)
      return if hpxml.nil?

      XMLHelper.get_elements(hpxml, 'Building/BuildingDetails/Enclosure/Foundations/Foundation').each do |foundation|
        self << Foundation.new(@hpxml_object, foundation)
      end
    end
  end

  class Foundation < BaseElement
    ATTRS = [:id, :foundation_type, :vented_crawlspace_sla, :unconditioned_basement_thermal_boundary, :within_infiltration_volume,
             :attached_to_slab_idrefs, :attached_to_frame_floor_idrefs, :attached_to_foundation_wall_idrefs]
    attr_accessor(*ATTRS)

    def attached_slabs
      return [] if @attached_to_slab_idrefs.nil?

      list = @hpxml_object.slabs.select { |slab| @attached_to_slab_idrefs.include? slab.id }
      if @attached_to_slab_idrefs.size > list.size
        fail "Attached slab not found for foundation '#{@id}'."
      end

      return list
    end

    def attached_frame_floors
      return [] if @attached_to_frame_floor_idrefs.nil?

      list = @hpxml_object.frame_floors.select { |frame_floor| @attached_to_frame_floor_idrefs.include? frame_floor.id }
      if @attached_to_frame_floor_idrefs.size > list.size
        fail "Attached frame floor not found for foundation '#{@id}'."
      end

      return list
    end

    def attached_foundation_walls
      return [] if @attached_to_foundation_wall_idrefs.nil?

      list = @hpxml_object.foundation_walls.select { |foundation_wall| @attached_to_foundation_wall_idrefs.include? foundation_wall.id }
      if @attached_to_foundation_wall_idrefs.size > list.size
        fail "Attached foundation wall not found for foundation '#{@id}'."
      end

      return list
    end

    def to_location
      return if @foundation_type.nil?

      if @foundation_type == FoundationTypeAmbient
        return LocationOutside
      elsif @foundation_type == FoundationTypeBasementConditioned
        return LocationBasementConditioned
      elsif @foundation_type == FoundationTypeBasementUnconditioned
        return LocationBasementUnconditioned
      elsif @foundation_type == FoundationTypeCrawlspaceUnvented
        return LocationCrawlspaceUnvented
      elsif @foundation_type == FoundationTypeCrawlspaceVented
        return LocationCrawlspaceVented
      elsif @foundation_type == FoundationTypeSlab
        return LocationLivingSpace
      else
        fail "Unexpected foundation type: '#{@foundation_type}'."
      end
    end

    def area
      sum_area = 0.0
      # Check Slabs first
      attached_slabs.each do |slab|
        sum_area += slab.area
      end
      if sum_area <= 0
        # Check FrameFloors next
        attached_frame_floors.each do |frame_floor|
          sum_area += frame_floor.area
        end
      end
      return sum_area
    end

    def check_for_errors
      errors = []
      begin; attached_slabs; rescue StandardError => e; errors << e.message; end
      begin; attached_frame_floors; rescue StandardError => e; errors << e.message; end
      begin; attached_foundation_walls; rescue StandardError => e; errors << e.message; end
      begin; to_location; rescue StandardError => e; errors << e.message; end
      return errors
    end

    def to_oga(doc)
      return if nil?

      foundations = XMLHelper.create_elements_as_needed(doc, ['HPXML', 'Building', 'BuildingDetails', 'Enclosure', 'Foundations'])
      foundation = XMLHelper.add_element(foundations, 'Foundation')
      sys_id = XMLHelper.add_element(foundation, 'SystemIdentifier')
      XMLHelper.add_attribute(sys_id, 'id', @id)
      if not @foundation_type.nil?
        foundation_type_e = XMLHelper.add_element(foundation, 'FoundationType')
        if [FoundationTypeSlab, FoundationTypeAmbient].include? @foundation_type
          XMLHelper.add_element(foundation_type_e, @foundation_type)
        elsif @foundation_type == FoundationTypeBasementConditioned
          basement = XMLHelper.add_element(foundation_type_e, 'Basement')
          XMLHelper.add_element(basement, 'Conditioned', true)
        elsif @foundation_type == FoundationTypeBasementUnconditioned
          basement = XMLHelper.add_element(foundation_type_e, 'Basement')
          XMLHelper.add_element(basement, 'Conditioned', false)
          XMLHelper.add_element(foundation, 'ThermalBoundary', @unconditioned_basement_thermal_boundary) unless @unconditioned_basement_thermal_boundary.nil?
        elsif @foundation_type == FoundationTypeCrawlspaceVented
          crawlspace = XMLHelper.add_element(foundation_type_e, 'Crawlspace')
          XMLHelper.add_element(crawlspace, 'Vented', true)
          if not @vented_crawlspace_sla.nil?
            ventilation_rate = XMLHelper.add_element(foundation, 'VentilationRate')
            XMLHelper.add_element(ventilation_rate, 'UnitofMeasure', 'SLA')
            XMLHelper.add_element(ventilation_rate, 'Value', to_float(@vented_crawlspace_sla))
          end
        elsif @foundation_type == FoundationTypeCrawlspaceUnvented
          crawlspace = XMLHelper.add_element(foundation_type_e, 'Crawlspace')
          XMLHelper.add_element(crawlspace, 'Vented', false)
        else
          fail "Unhandled foundation type '#{@foundation_type}'."
        end
      end
      XMLHelper.add_element(foundation, 'WithinInfiltrationVolume', to_boolean(@within_infiltration_volume)) unless @within_infiltration_volume.nil?
    end

    def from_oga(foundation)
      return if foundation.nil?

      @id = HPXML::get_id(foundation)
      if XMLHelper.has_element(foundation, 'FoundationType/SlabOnGrade')
        @foundation_type = FoundationTypeSlab
      elsif XMLHelper.has_element(foundation, "FoundationType/Basement[Conditioned='false']")
        @foundation_type = FoundationTypeBasementUnconditioned
      elsif XMLHelper.has_element(foundation, "FoundationType/Basement[Conditioned='true']")
        @foundation_type = FoundationTypeBasementConditioned
      elsif XMLHelper.has_element(foundation, "FoundationType/Crawlspace[Vented='false']")
        @foundation_type = FoundationTypeCrawlspaceUnvented
      elsif XMLHelper.has_element(foundation, "FoundationType/Crawlspace[Vented='true']")
        @foundation_type = FoundationTypeCrawlspaceVented
      elsif XMLHelper.has_element(foundation, 'FoundationType/Ambient')
        @foundation_type = FoundationTypeAmbient
      end
      if @foundation_type == FoundationTypeCrawlspaceVented
        @vented_crawlspace_sla = to_float_or_nil(XMLHelper.get_value(foundation, "VentilationRate[UnitofMeasure='SLA']/Value"))
      elsif @foundation_type == FoundationTypeBasementUnconditioned
        @unconditioned_basement_thermal_boundary = XMLHelper.get_value(foundation, 'ThermalBoundary')
      end
      @within_infiltration_volume = to_bool_or_nil(XMLHelper.get_value(foundation, 'WithinInfiltrationVolume'))
      @attached_to_slab_idrefs = []
      XMLHelper.get_elements(foundation, 'AttachedToSlab').each do |slab|
        @attached_to_slab_idrefs << HPXML::get_idref(slab)
      end
      @attached_to_frame_floor_idrefs = []
      XMLHelper.get_elements(foundation, 'AttachedToFrameFloor').each do |frame_floor|
        @attached_to_frame_floor_idrefs << HPXML::get_idref(frame_floor)
      end
      @attached_to_foundation_wall_idrefs = []
      XMLHelper.get_elements(foundation, 'AttachedToFoundationWall').each do |foundation_wall|
        @attached_to_foundation_wall_idrefs << HPXML::get_idref(foundation_wall)
      end
    end
  end

  class Roofs < BaseArrayElement
    def add(**kwargs)
      self << Roof.new(@hpxml_object, **kwargs)
    end

    def from_oga(hpxml)
      return if hpxml.nil?

      XMLHelper.get_elements(hpxml, 'Building/BuildingDetails/Enclosure/Roofs/Roof').each do |roof|
        self << Roof.new(@hpxml_object, roof)
      end
    end
  end

  class Roof < BaseElement
    ATTRS = [:id, :exterior_adjacent_to, :interior_adjacent_to, :area, :azimuth, :roof_type,
             :roof_color, :solar_absorptance, :emittance, :pitch, :radiant_barrier,
             :insulation_id, :insulation_assembly_r_value, :insulation_cavity_r_value,
             :insulation_continuous_r_value]
    attr_accessor(*ATTRS)

    def skylights
      return @hpxml_object.skylights.select { |skylight| skylight.roof_idref == @id }
    end

    def net_area
      return if nil?

      val = @area
      skylights.each do |skylight|
        val -= skylight.area
      end
      fail "Calculated a negative net surface area for surface '#{@id}'." if val < 0

      return val
    end

    def exterior_adjacent_to
      return LocationOutside
    end

    def is_exterior
      return true
    end

    def is_interior
      return !is_exterior
    end

    def is_thermal_boundary
      return HPXML::is_thermal_boundary(self)
    end

    def is_exterior_thermal_boundary
      return (is_exterior && is_thermal_boundary)
    end

    def delete
      @hpxml_object.roofs.delete(self)
      skylights.reverse_each do |skylight|
        skylight.delete
      end
      @hpxml_object.attics.each do |attic|
        attic.attached_to_roof_idrefs.delete(@id) unless attic.attached_to_roof_idrefs.nil?
      end
    end

    def check_for_errors
      errors = []
      begin; net_area; rescue StandardError => e; errors << e.message; end
      return errors
    end

    def to_oga(doc)
      return if nil?

      roofs = XMLHelper.create_elements_as_needed(doc, ['HPXML', 'Building', 'BuildingDetails', 'Enclosure', 'Roofs'])
      roof = XMLHelper.add_element(roofs, 'Roof')
      sys_id = XMLHelper.add_element(roof, 'SystemIdentifier')
      XMLHelper.add_attribute(sys_id, 'id', @id)
      XMLHelper.add_element(roof, 'InteriorAdjacentTo', @interior_adjacent_to) unless @interior_adjacent_to.nil?
      XMLHelper.add_element(roof, 'Area', to_float(@area)) unless @area.nil?
      XMLHelper.add_element(roof, 'Azimuth', to_integer(@azimuth)) unless @azimuth.nil?
      XMLHelper.add_element(roof, 'SolarAbsorptance', to_float(@solar_absorptance)) unless @solar_absorptance.nil?
      XMLHelper.add_element(roof, 'Emittance', to_float(@emittance)) unless @emittance.nil?
      XMLHelper.add_element(roof, 'Pitch', to_float(@pitch)) unless @pitch.nil?
      XMLHelper.add_element(roof, 'RadiantBarrier', to_boolean(@radiant_barrier)) unless @radiant_barrier.nil?
      insulation = XMLHelper.add_element(roof, 'Insulation')
      sys_id = XMLHelper.add_element(insulation, 'SystemIdentifier')
      if not @insulation_id.nil?
        XMLHelper.add_attribute(sys_id, 'id', @insulation_id)
      else
        XMLHelper.add_attribute(sys_id, 'id', @id + 'Insulation')
      end
      XMLHelper.add_element(insulation, 'AssemblyEffectiveRValue', to_float(@insulation_assembly_r_value)) unless @insulation_assembly_r_value.nil?
    end

    def from_oga(roof)
      return if roof.nil?

      @id = HPXML::get_id(roof)
      @interior_adjacent_to = XMLHelper.get_value(roof, 'InteriorAdjacentTo')
      @area = to_float_or_nil(XMLHelper.get_value(roof, 'Area'))
      @azimuth = to_integer_or_nil(XMLHelper.get_value(roof, 'Azimuth'))
      @roof_type = XMLHelper.get_value(roof, 'RoofType')
      @roof_color = XMLHelper.get_value(roof, 'RoofColor')
      @solar_absorptance = to_float_or_nil(XMLHelper.get_value(roof, 'SolarAbsorptance'))
      @emittance = to_float_or_nil(XMLHelper.get_value(roof, 'Emittance'))
      @pitch = to_float_or_nil(XMLHelper.get_value(roof, 'Pitch'))
      @radiant_barrier = to_bool_or_nil(XMLHelper.get_value(roof, 'RadiantBarrier'))
      insulation = XMLHelper.get_element(roof, 'Insulation')
      if not insulation.nil?
        insulation_id = HPXML::get_id(insulation)
        @insulation_assembly_r_value = to_float_or_nil(XMLHelper.get_value(insulation, 'AssemblyEffectiveRValue'))
        @insulation_cavity_r_value = to_float_or_nil(XMLHelper.get_value(insulation, "Layer[InstallationType='cavity']/NominalRValue"))
        @insulation_continuous_r_value = to_float_or_nil(XMLHelper.get_value(insulation, "Layer[InstallationType='continuous']/NominalRValue"))
      end
    end
  end

  class RimJoists < BaseArrayElement
    def add(**kwargs)
      self << RimJoist.new(@hpxml_object, **kwargs)
    end

    def from_oga(hpxml)
      return if hpxml.nil?

      XMLHelper.get_elements(hpxml, 'Building/BuildingDetails/Enclosure/RimJoists/RimJoist').each do |rim_joist|
        self << RimJoist.new(@hpxml_object, rim_joist)
      end
    end
  end

  class RimJoist < BaseElement
    ATTRS = [:id, :exterior_adjacent_to, :interior_adjacent_to, :area, :azimuth, :solar_absorptance,
             :emittance, :insulation_id, :insulation_assembly_r_value]
    attr_accessor(*ATTRS)

    def is_exterior
      if @exterior_adjacent_to == LocationOutside
        return true
      end

      return false
    end

    def is_interior
      return !is_exterior
    end

    def is_thermal_boundary
      HPXML::is_thermal_boundary(self)
    end

    def is_exterior_thermal_boundary
      return (is_exterior && is_thermal_boundary)
    end

    def delete
      @hpxml_object.rim_joists.delete(self)
    end

    def check_for_errors
      errors = []
      return errors
    end

    def to_oga(doc)
      return if nil?

      rim_joists = XMLHelper.create_elements_as_needed(doc, ['HPXML', 'Building', 'BuildingDetails', 'Enclosure', 'RimJoists'])
      rim_joist = XMLHelper.add_element(rim_joists, 'RimJoist')
      sys_id = XMLHelper.add_element(rim_joist, 'SystemIdentifier')
      XMLHelper.add_attribute(sys_id, 'id', @id)
      XMLHelper.add_element(rim_joist, 'ExteriorAdjacentTo', @exterior_adjacent_to) unless @exterior_adjacent_to.nil?
      XMLHelper.add_element(rim_joist, 'InteriorAdjacentTo', @interior_adjacent_to) unless @interior_adjacent_to.nil?
      XMLHelper.add_element(rim_joist, 'Area', to_float(@area)) unless @area.nil?
      XMLHelper.add_element(rim_joist, 'Azimuth', to_integer(@azimuth)) unless @azimuth.nil?
      XMLHelper.add_element(rim_joist, 'SolarAbsorptance', to_float(@solar_absorptance)) unless @solar_absorptance.nil?
      XMLHelper.add_element(rim_joist, 'Emittance', to_float(@emittance)) unless @emittance.nil?
      insulation = XMLHelper.add_element(rim_joist, 'Insulation')
      sys_id = XMLHelper.add_element(insulation, 'SystemIdentifier')
      if not @insulation_id.nil?
        XMLHelper.add_attribute(sys_id, 'id', @insulation_id)
      else
        XMLHelper.add_attribute(sys_id, 'id', @id + 'Insulation')
      end
      XMLHelper.add_element(insulation, 'AssemblyEffectiveRValue', to_float(@insulation_assembly_r_value)) unless @insulation_assembly_r_value.nil?
    end

    def from_oga(rim_joist)
      return if rim_joist.nil?

      @id = HPXML::get_id(rim_joist)
      @exterior_adjacent_to = XMLHelper.get_value(rim_joist, 'ExteriorAdjacentTo')
      @interior_adjacent_to = XMLHelper.get_value(rim_joist, 'InteriorAdjacentTo')
      @area = to_float_or_nil(XMLHelper.get_value(rim_joist, 'Area'))
      @azimuth = to_integer_or_nil(XMLHelper.get_value(rim_joist, 'Azimuth'))
      @solar_absorptance = to_float_or_nil(XMLHelper.get_value(rim_joist, 'SolarAbsorptance'))
      @emittance = to_float_or_nil(XMLHelper.get_value(rim_joist, 'Emittance'))
      insulation = XMLHelper.get_element(rim_joist, 'Insulation')
      if not insulation.nil?
        insulation_id = HPXML::get_id(insulation)
        @insulation_assembly_r_value = to_float_or_nil(XMLHelper.get_value(insulation, 'AssemblyEffectiveRValue'))
      end
    end
  end

  class Walls < BaseArrayElement
    def add(**kwargs)
      self << Wall.new(@hpxml_object, **kwargs)
    end

    def from_oga(hpxml)
      return if hpxml.nil?

      XMLHelper.get_elements(hpxml, 'Building/BuildingDetails/Enclosure/Walls/Wall').each do |wall|
        self << Wall.new(@hpxml_object, wall)
      end
    end
  end

  class Wall < BaseElement
    ATTRS = [:id, :exterior_adjacent_to, :interior_adjacent_to, :wall_type, :optimum_value_engineering,
             :area, :orientation, :azimuth, :siding, :solar_absorptance, :emittance, :insulation_id,
             :insulation_assembly_r_value, :insulation_cavity_r_value, :insulation_continuous_r_value]
    attr_accessor(*ATTRS)

    def windows
      return @hpxml_object.windows.select { |window| window.wall_idref == @id }
    end

    def doors
      return @hpxml_object.doors.select { |door| door.wall_idref == @id }
    end

    def net_area
      return if nil?

      val = @area
      (windows + doors).each do |subsurface|
        val -= subsurface.area
      end
      fail "Calculated a negative net surface area for surface '#{@id}'." if val < 0

      return val
    end

    def is_exterior
      if @exterior_adjacent_to == LocationOutside
        return true
      end

      return false
    end

    def is_interior
      return !is_exterior
    end

    def is_thermal_boundary
      HPXML::is_thermal_boundary(self)
    end

    def is_exterior_thermal_boundary
      return (is_exterior && is_thermal_boundary)
    end

    def delete
      @hpxml_object.walls.delete(self)
      windows.reverse_each do |window|
        window.delete
      end
      doors.reverse_each do |door|
        door.delete
      end
    end

    def check_for_errors
      errors = []
      begin; net_area; rescue StandardError => e; errors << e.message; end
      return errors
    end

    def to_oga(doc)
      return if nil?

      walls = XMLHelper.create_elements_as_needed(doc, ['HPXML', 'Building', 'BuildingDetails', 'Enclosure', 'Walls'])
      wall = XMLHelper.add_element(walls, 'Wall')
      sys_id = XMLHelper.add_element(wall, 'SystemIdentifier')
      XMLHelper.add_attribute(sys_id, 'id', @id)
      XMLHelper.add_element(wall, 'ExteriorAdjacentTo', @exterior_adjacent_to) unless @exterior_adjacent_to.nil?
      XMLHelper.add_element(wall, 'InteriorAdjacentTo', @interior_adjacent_to) unless @interior_adjacent_to.nil?
      if not @wall_type.nil?
        wall_type_e = XMLHelper.add_element(wall, 'WallType')
        XMLHelper.add_element(wall_type_e, @wall_type)
      end
      XMLHelper.add_element(wall, 'Area', to_float(@area)) unless @area.nil?
      XMLHelper.add_element(wall, 'Azimuth', to_integer(@azimuth)) unless @azimuth.nil?
      XMLHelper.add_element(wall, 'SolarAbsorptance', to_float(@solar_absorptance)) unless @solar_absorptance.nil?
      XMLHelper.add_element(wall, 'Emittance', to_float(@emittance)) unless @emittance.nil?
      insulation = XMLHelper.add_element(wall, 'Insulation')
      sys_id = XMLHelper.add_element(insulation, 'SystemIdentifier')
      if not @insulation_id.nil?
        XMLHelper.add_attribute(sys_id, 'id', @insulation_id)
      else
        XMLHelper.add_attribute(sys_id, 'id', @id + 'Insulation')
      end
      XMLHelper.add_element(insulation, 'AssemblyEffectiveRValue', to_float(@insulation_assembly_r_value)) unless @insulation_assembly_r_value.nil?
    end

    def from_oga(wall)
      return if wall.nil?

      @id = HPXML::get_id(wall)
      @exterior_adjacent_to = XMLHelper.get_value(wall, 'ExteriorAdjacentTo')
      @interior_adjacent_to = XMLHelper.get_value(wall, 'InteriorAdjacentTo')
      @wall_type = XMLHelper.get_child_name(wall, 'WallType')
      @optimum_value_engineering = to_bool_or_nil(XMLHelper.get_value(wall, 'WallType/WoodStud/OptimumValueEngineering'))
      @area = to_float_or_nil(XMLHelper.get_value(wall, 'Area'))
      @orientation = XMLHelper.get_value(wall, 'Orientation')
      @azimuth = to_integer_or_nil(XMLHelper.get_value(wall, 'Azimuth'))
      @siding = XMLHelper.get_value(wall, 'Siding')
      @solar_absorptance = to_float_or_nil(XMLHelper.get_value(wall, 'SolarAbsorptance'))
      @emittance = to_float_or_nil(XMLHelper.get_value(wall, 'Emittance'))
      insulation = XMLHelper.get_element(wall, 'Insulation')
      if not insulation.nil?
        insulation_id = HPXML::get_id(insulation)
        @insulation_assembly_r_value = to_float_or_nil(XMLHelper.get_value(insulation, 'AssemblyEffectiveRValue'))
        @insulation_cavity_r_value = to_float_or_nil(XMLHelper.get_value(insulation, "Layer[InstallationType='cavity']/NominalRValue"))
        @insulation_continuous_r_value = to_float_or_nil(XMLHelper.get_value(insulation, "Layer[InstallationType='continuous']/NominalRValue"))
      end
    end
  end

  class FoundationWalls < BaseArrayElement
    def add(**kwargs)
      self << FoundationWall.new(@hpxml_object, **kwargs)
    end

    def from_oga(hpxml)
      return if hpxml.nil?

      XMLHelper.get_elements(hpxml, 'Building/BuildingDetails/Enclosure/FoundationWalls/FoundationWall').each do |foundation_wall|
        self << FoundationWall.new(@hpxml_object, foundation_wall)
      end
    end
  end

  class FoundationWall < BaseElement
    ATTRS = [:id, :exterior_adjacent_to, :interior_adjacent_to, :height, :area, :azimuth, :thickness,
             :depth_below_grade, :insulation_id, :insulation_r_value, :insulation_interior_r_value,
             :insulation_interior_distance_to_top, :insulation_interior_distance_to_bottom,
             :insulation_exterior_r_value, :insulation_exterior_distance_to_top,
             :insulation_exterior_distance_to_bottom, :insulation_assembly_r_value]
    attr_accessor(*ATTRS)

    def windows
      return @hpxml_object.windows.select { |window| window.wall_idref == @id }
    end

    def doors
      return @hpxml_object.doors.select { |door| door.wall_idref == @id }
    end

    def net_area
      return if nil?

      val = @area
      (@hpxml_object.windows + @hpxml_object.doors).each do |subsurface|
        next unless subsurface.wall_idref == @id

        val -= subsurface.area
      end
      fail "Calculated a negative net surface area for surface '#{@id}'." if val < 0

      return val
    end

    def is_exterior
      if @exterior_adjacent_to == LocationGround
        return true
      end

      return false
    end

    def is_interior
      return !is_exterior
    end

    def is_thermal_boundary
      HPXML::is_thermal_boundary(self)
    end

    def is_exterior_thermal_boundary
      return (is_exterior && is_thermal_boundary)
    end

    def delete
      @hpxml_object.foundation_walls.delete(self)
      windows.reverse_each do |window|
        window.delete
      end
      doors.reverse_each do |door|
        door.delete
      end
      @hpxml_object.foundations.each do |foundation|
        foundation.attached_to_foundation_wall_idrefs.delete(@id) unless foundation.attached_to_foundation_wall_idrefs.nil?
      end
    end

    def check_for_errors
      errors = []
      begin; net_area; rescue StandardError => e; errors << e.message; end
      return errors
    end

    def to_oga(doc)
      return if nil?

      foundation_walls = XMLHelper.create_elements_as_needed(doc, ['HPXML', 'Building', 'BuildingDetails', 'Enclosure', 'FoundationWalls'])
      foundation_wall = XMLHelper.add_element(foundation_walls, 'FoundationWall')
      sys_id = XMLHelper.add_element(foundation_wall, 'SystemIdentifier')
      XMLHelper.add_attribute(sys_id, 'id', @id)
      XMLHelper.add_element(foundation_wall, 'ExteriorAdjacentTo', @exterior_adjacent_to) unless @exterior_adjacent_to.nil?
      XMLHelper.add_element(foundation_wall, 'InteriorAdjacentTo', @interior_adjacent_to) unless @interior_adjacent_to.nil?
      XMLHelper.add_element(foundation_wall, 'Height', to_float(@height)) unless @height.nil?
      XMLHelper.add_element(foundation_wall, 'Area', to_float(@area)) unless @area.nil?
      XMLHelper.add_element(foundation_wall, 'Azimuth', to_integer(@azimuth)) unless @azimuth.nil?
      XMLHelper.add_element(foundation_wall, 'Thickness', to_float(@thickness)) unless @thickness.nil?
      XMLHelper.add_element(foundation_wall, 'DepthBelowGrade', to_float(@depth_below_grade)) unless @depth_below_grade.nil?
      insulation = XMLHelper.add_element(foundation_wall, 'Insulation')
      sys_id = XMLHelper.add_element(insulation, 'SystemIdentifier')
      if not @insulation_id.nil?
        XMLHelper.add_attribute(sys_id, 'id', @insulation_id)
      else
        XMLHelper.add_attribute(sys_id, 'id', @id + 'Insulation')
      end
      XMLHelper.add_element(insulation, 'AssemblyEffectiveRValue', to_float(@insulation_assembly_r_value)) unless @insulation_assembly_r_value.nil?
      if not @insulation_exterior_r_value.nil?
        layer = XMLHelper.add_element(insulation, 'Layer')
        XMLHelper.add_element(layer, 'InstallationType', 'continuous - exterior')
        XMLHelper.add_element(layer, 'NominalRValue', to_float(@insulation_exterior_r_value))
        HPXML::add_extension(parent: layer,
                             extensions: { 'DistanceToTopOfInsulation' => to_float_or_nil(@insulation_exterior_distance_to_top),
                                           'DistanceToBottomOfInsulation' => to_float_or_nil(@insulation_exterior_distance_to_bottom) })
      end
      if not @insulation_interior_r_value.nil?
        layer = XMLHelper.add_element(insulation, 'Layer')
        XMLHelper.add_element(layer, 'InstallationType', 'continuous - interior')
        XMLHelper.add_element(layer, 'NominalRValue', to_float(@insulation_interior_r_value))
        HPXML::add_extension(parent: layer,
                             extensions: { 'DistanceToTopOfInsulation' => to_float_or_nil(@insulation_interior_distance_to_top),
                                           'DistanceToBottomOfInsulation' => to_float_or_nil(@insulation_interior_distance_to_bottom) })
      end
    end

    def from_oga(foundation_wall)
      return if foundation_wall.nil?

      @id = HPXML::get_id(foundation_wall)
      @exterior_adjacent_to = XMLHelper.get_value(foundation_wall, 'ExteriorAdjacentTo')
      @interior_adjacent_to = XMLHelper.get_value(foundation_wall, 'InteriorAdjacentTo')
      @height = to_float_or_nil(XMLHelper.get_value(foundation_wall, 'Height'))
      @area = to_float_or_nil(XMLHelper.get_value(foundation_wall, 'Area'))
      @azimuth = to_integer_or_nil(XMLHelper.get_value(foundation_wall, 'Azimuth'))
      @thickness = to_float_or_nil(XMLHelper.get_value(foundation_wall, 'Thickness'))
      @depth_below_grade = to_float_or_nil(XMLHelper.get_value(foundation_wall, 'DepthBelowGrade'))
      insulation = XMLHelper.get_element(foundation_wall, 'Insulation')
      if not insulation.nil?
        insulation_id = HPXML::get_id(insulation)
        @insulation_r_value = to_float_or_nil(XMLHelper.get_value(insulation, "Layer[InstallationType='continuous']/NominalRValue"))
        @insulation_interior_r_value = to_float_or_nil(XMLHelper.get_value(insulation, "Layer[InstallationType='continuous - interior']/NominalRValue"))
        @insulation_interior_distance_to_top = to_float_or_nil(XMLHelper.get_value(insulation, "Layer[InstallationType='continuous - interior']/extension/DistanceToTopOfInsulation"))
        @insulation_interior_distance_to_bottom = to_float_or_nil(XMLHelper.get_value(insulation, "Layer[InstallationType='continuous - interior']/extension/DistanceToBottomOfInsulation"))
        @insulation_exterior_r_value = to_float_or_nil(XMLHelper.get_value(insulation, "Layer[InstallationType='continuous - exterior']/NominalRValue"))
        @insulation_exterior_distance_to_top = to_float_or_nil(XMLHelper.get_value(insulation, "Layer[InstallationType='continuous - exterior']/extension/DistanceToTopOfInsulation"))
        @insulation_exterior_distance_to_bottom = to_float_or_nil(XMLHelper.get_value(insulation, "Layer[InstallationType='continuous - exterior']/extension/DistanceToBottomOfInsulation"))
        @insulation_assembly_r_value = to_float_or_nil(XMLHelper.get_value(insulation, 'AssemblyEffectiveRValue'))
      end
    end
  end

  class FrameFloors < BaseArrayElement
    def add(**kwargs)
      self << FrameFloor.new(@hpxml_object, **kwargs)
    end

    def from_oga(hpxml)
      return if hpxml.nil?

      XMLHelper.get_elements(hpxml, 'Building/BuildingDetails/Enclosure/FrameFloors/FrameFloor').each do |frame_floor|
        self << FrameFloor.new(@hpxml_object, frame_floor)
      end
    end
  end

  class FrameFloor < BaseElement
    ATTRS = [:id, :exterior_adjacent_to, :interior_adjacent_to, :area, :insulation_id,
             :insulation_assembly_r_value, :insulation_cavity_r_value, :insulation_continuous_r_value]
    attr_accessor(*ATTRS)

    def is_ceiling
      if [LocationAtticVented, LocationAtticUnvented].include? @interior_adjacent_to
        return true
      elsif [LocationAtticVented, LocationAtticUnvented, LocationOtherHousingUnitAbove].include? @exterior_adjacent_to
        return true
      end

      return false
    end

    def is_floor
      !is_ceiling
    end

    def is_exterior
      if @exterior_adjacent_to == LocationOutside
        return true
      end

      return false
    end

    def is_interior
      return !is_exterior
    end

    def is_thermal_boundary
      HPXML::is_thermal_boundary(self)
    end

    def is_exterior_thermal_boundary
      return (is_exterior && is_thermal_boundary)
    end

    def delete
      @hpxml_object.frame_floors.delete(self)
      @hpxml_object.attics.each do |attic|
        attic.attached_to_frame_floor_idrefs.delete(@id) unless attic.attached_to_frame_floor_idrefs.nil?
      end
      @hpxml_object.foundations.each do |foundation|
        foundation.attached_to_frame_floor_idrefs.delete(@id) unless foundation.attached_to_frame_floor_idrefs.nil?
      end
    end

    def check_for_errors
      errors = []
      return errors
    end

    def to_oga(doc)
      return if nil?

      frame_floors = XMLHelper.create_elements_as_needed(doc, ['HPXML', 'Building', 'BuildingDetails', 'Enclosure', 'FrameFloors'])
      frame_floor = XMLHelper.add_element(frame_floors, 'FrameFloor')
      sys_id = XMLHelper.add_element(frame_floor, 'SystemIdentifier')
      XMLHelper.add_attribute(sys_id, 'id', @id)
      XMLHelper.add_element(frame_floor, 'ExteriorAdjacentTo', @exterior_adjacent_to) unless @exterior_adjacent_to.nil?
      XMLHelper.add_element(frame_floor, 'InteriorAdjacentTo', @interior_adjacent_to) unless @interior_adjacent_to.nil?
      XMLHelper.add_element(frame_floor, 'Area', to_float(@area)) unless @area.nil?
      insulation = XMLHelper.add_element(frame_floor, 'Insulation')
      sys_id = XMLHelper.add_element(insulation, 'SystemIdentifier')
      if not @insulation_id.nil?
        XMLHelper.add_attribute(sys_id, 'id', @insulation_id)
      else
        XMLHelper.add_attribute(sys_id, 'id', @id + 'Insulation')
      end
      XMLHelper.add_element(insulation, 'AssemblyEffectiveRValue', to_float(@insulation_assembly_r_value)) unless @insulation_assembly_r_value.nil?
    end

    def from_oga(frame_floor)
      return if frame_floor.nil?

      @id = HPXML::get_id(frame_floor)
      @exterior_adjacent_to = XMLHelper.get_value(frame_floor, 'ExteriorAdjacentTo')
      @interior_adjacent_to = XMLHelper.get_value(frame_floor, 'InteriorAdjacentTo')
      @area = to_float_or_nil(XMLHelper.get_value(frame_floor, 'Area'))
      insulation = XMLHelper.get_element(frame_floor, 'Insulation')
      if not insulation.nil?
        insulation_id = HPXML::get_id(insulation)
        @insulation_assembly_r_value = to_float_or_nil(XMLHelper.get_value(insulation, 'AssemblyEffectiveRValue'))
        @insulation_cavity_r_value = to_float_or_nil(XMLHelper.get_value(insulation, "Layer[InstallationType='cavity']/NominalRValue"))
        @insulation_continuous_r_value = to_float_or_nil(XMLHelper.get_value(insulation, "Layer[InstallationType='continuous']/NominalRValue"))
      end
    end
  end

  class Slabs < BaseArrayElement
    def add(**kwargs)
      self << Slab.new(@hpxml_object, **kwargs)
    end

    def from_oga(hpxml)
      return if hpxml.nil?

      XMLHelper.get_elements(hpxml, 'Building/BuildingDetails/Enclosure/Slabs/Slab').each do |slab|
        self << Slab.new(@hpxml_object, slab)
      end
    end
  end

  class Slab < BaseElement
    ATTRS = [:id, :interior_adjacent_to, :exterior_adjacent_to, :area, :thickness, :exposed_perimeter,
             :perimeter_insulation_depth, :under_slab_insulation_width,
             :under_slab_insulation_spans_entire_slab, :depth_below_grade, :carpet_fraction,
             :carpet_r_value, :perimeter_insulation_id, :perimeter_insulation_r_value,
             :under_slab_insulation_id, :under_slab_insulation_r_value]
    attr_accessor(*ATTRS)

    def exterior_adjacent_to
      return LocationGround
    end

    def is_exterior
      return true
    end

    def is_interior
      return !is_exterior
    end

    def is_thermal_boundary
      HPXML::is_thermal_boundary(self)
    end

    def is_exterior_thermal_boundary
      return (is_exterior && is_thermal_boundary)
    end

    def delete
      @hpxml_object.slabs.delete(self)
      @hpxml_object.foundations.each do |foundation|
        foundation.attached_to_slab_idrefs.delete(@id) unless foundation.attached_to_slab_idrefs.nil?
      end
    end

    def check_for_errors
      errors = []

      if not @exposed_perimeter.nil?
        if @exposed_perimeter <= 0
          fail "Exposed perimeter for Slab '#{@id}' must be greater than zero."
        end
      end

      return errors
    end

    def to_oga(doc)
      return if nil?

      slabs = XMLHelper.create_elements_as_needed(doc, ['HPXML', 'Building', 'BuildingDetails', 'Enclosure', 'Slabs'])
      slab = XMLHelper.add_element(slabs, 'Slab')
      sys_id = XMLHelper.add_element(slab, 'SystemIdentifier')
      XMLHelper.add_attribute(sys_id, 'id', @id)
      XMLHelper.add_element(slab, 'InteriorAdjacentTo', @interior_adjacent_to) unless @interior_adjacent_to.nil?
      XMLHelper.add_element(slab, 'Area', to_float(@area)) unless @area.nil?
      XMLHelper.add_element(slab, 'Thickness', to_float(@thickness)) unless @thickness.nil?
      XMLHelper.add_element(slab, 'ExposedPerimeter', to_float(@exposed_perimeter)) unless @exposed_perimeter.nil?
      XMLHelper.add_element(slab, 'PerimeterInsulationDepth', to_float(@perimeter_insulation_depth)) unless @perimeter_insulation_depth.nil?
      XMLHelper.add_element(slab, 'UnderSlabInsulationWidth', to_float(@under_slab_insulation_width)) unless @under_slab_insulation_width.nil?
      XMLHelper.add_element(slab, 'UnderSlabInsulationSpansEntireSlab', to_boolean(@under_slab_insulation_spans_entire_slab)) unless @under_slab_insulation_spans_entire_slab.nil?
      XMLHelper.add_element(slab, 'DepthBelowGrade', to_float(@depth_below_grade)) unless @depth_below_grade.nil?
      insulation = XMLHelper.add_element(slab, 'PerimeterInsulation')
      sys_id = XMLHelper.add_element(insulation, 'SystemIdentifier')
      if not @perimeter_insulation_id.nil?
        XMLHelper.add_attribute(sys_id, 'id', @perimeter_insulation_id)
      else
        XMLHelper.add_attribute(sys_id, 'id', @id + 'PerimeterInsulation')
      end
      layer = XMLHelper.add_element(insulation, 'Layer')
      XMLHelper.add_element(layer, 'InstallationType', 'continuous')
      XMLHelper.add_element(layer, 'NominalRValue', to_float(@perimeter_insulation_r_value)) unless @perimeter_insulation_r_value.nil?
      insulation = XMLHelper.add_element(slab, 'UnderSlabInsulation')
      sys_id = XMLHelper.add_element(insulation, 'SystemIdentifier')
      if not @under_slab_insulation_id.nil?
        XMLHelper.add_attribute(sys_id, 'id', @under_slab_insulation_id)
      else
        XMLHelper.add_attribute(sys_id, 'id', @id + 'UnderSlabInsulation')
      end
      layer = XMLHelper.add_element(insulation, 'Layer')
      XMLHelper.add_element(layer, 'InstallationType', 'continuous')
      XMLHelper.add_element(layer, 'NominalRValue', to_float(@under_slab_insulation_r_value)) unless @under_slab_insulation_r_value.nil?
      HPXML::add_extension(parent: slab,
                           extensions: { 'CarpetFraction' => to_float_or_nil(@carpet_fraction),
                                         'CarpetRValue' => to_float_or_nil(@carpet_r_value) })
    end

    def from_oga(slab)
      return if slab.nil?

      @id = HPXML::get_id(slab)
      @interior_adjacent_to = XMLHelper.get_value(slab, 'InteriorAdjacentTo')
      @area = to_float_or_nil(XMLHelper.get_value(slab, 'Area'))
      @thickness = to_float_or_nil(XMLHelper.get_value(slab, 'Thickness'))
      @exposed_perimeter = to_float_or_nil(XMLHelper.get_value(slab, 'ExposedPerimeter'))
      @perimeter_insulation_depth = to_float_or_nil(XMLHelper.get_value(slab, 'PerimeterInsulationDepth'))
      @under_slab_insulation_width = to_float_or_nil(XMLHelper.get_value(slab, 'UnderSlabInsulationWidth'))
      @under_slab_insulation_spans_entire_slab = to_bool_or_nil(XMLHelper.get_value(slab, 'UnderSlabInsulationSpansEntireSlab'))
      @depth_below_grade = to_float_or_nil(XMLHelper.get_value(slab, 'DepthBelowGrade'))
      @carpet_fraction = to_float_or_nil(XMLHelper.get_value(slab, 'extension/CarpetFraction'))
      @carpet_r_value = to_float_or_nil(XMLHelper.get_value(slab, 'extension/CarpetRValue'))
      perimeter_insulation = XMLHelper.get_element(slab, 'PerimeterInsulation')
      if not perimeter_insulation.nil?
        perimeter_insulation_id = HPXML::get_id(perimeter_insulation)
        @perimeter_insulation_r_value = to_float_or_nil(XMLHelper.get_value(perimeter_insulation, "Layer[InstallationType='continuous']/NominalRValue"))
      end
      under_slab_insulation = XMLHelper.get_element(slab, 'UnderSlabInsulation')
      if not under_slab_insulation.nil?
        under_slab_insulation_id = HPXML::get_id(under_slab_insulation)
        @under_slab_insulation_r_value = to_float_or_nil(XMLHelper.get_value(under_slab_insulation, "Layer[InstallationType='continuous']/NominalRValue"))
      end
    end
  end

  class Windows < BaseArrayElement
    def add(**kwargs)
      self << Window.new(@hpxml_object, **kwargs)
    end

    def from_oga(hpxml)
      return if hpxml.nil?

      XMLHelper.get_elements(hpxml, 'Building/BuildingDetails/Enclosure/Windows/Window').each do |window|
        self << Window.new(@hpxml_object, window)
      end
    end
  end

  class Window < BaseElement
    ATTRS = [:id, :area, :azimuth, :orientation, :frame_type, :aluminum_thermal_break, :glass_layers,
             :glass_type, :gas_fill, :ufactor, :shgc, :interior_shading_factor_summer,
             :interior_shading_factor_winter, :exterior_shading, :overhangs_depth,
             :overhangs_distance_to_top_of_window, :overhangs_distance_to_bottom_of_window,
             :fraction_operable, :wall_idref]
    attr_accessor(*ATTRS)

    def wall
      return if @wall_idref.nil?

      (@hpxml_object.walls + @hpxml_object.foundation_walls).each do |wall|
        next unless wall.id == @wall_idref

        return wall
      end
      fail "Attached wall '#{@wall_idref}' not found for window '#{@id}'."
    end

    def is_exterior
      return wall.is_exterior
    end

    def is_interior
      return !is_exterior
    end

    def is_thermal_boundary
      HPXML::is_thermal_boundary(wall)
    end

    def is_exterior_thermal_boundary
      return (is_exterior && is_thermal_boundary)
    end

    def delete
      @hpxml_object.windows.delete(self)
    end

    def check_for_errors
      errors = []
      begin; wall; rescue StandardError => e; errors << e.message; end
      if (not @overhangs_distance_to_top_of_window.nil?) && (not @overhangs_distance_to_bottom_of_window.nil?)
        if @overhangs_distance_to_bottom_of_window <= @overhangs_distance_to_top_of_window
          fail "For Window '#{@id}', overhangs distance to bottom (#{@overhangs_distance_to_bottom_of_window}) must be greater than distance to top (#{@overhangs_distance_to_top_of_window})."
        end
      end
      # TODO: Remove this error when we can support it w/ EnergyPlus
      if (not @interior_shading_factor_summer.nil?) && (not @interior_shading_factor_winter.nil?)
        if @interior_shading_factor_summer > @interior_shading_factor_winter
          fail "SummerShadingCoefficient (#{interior_shading_factor_summer}) must be less than or equal to WinterShadingCoefficient (#{interior_shading_factor_winter}) for window '#{@id}'."
        end
      end
      if [HPXML::LocationOtherHeatedSpace, HPXML::LocationOtherMultifamilyBufferSpace, HPXML::LocationOtherNonFreezingSpace, HPXML::LocationOtherHousingUnit].include? wall.exterior_adjacent_to
        fail "Window '#{@id}' cannot be adjacent to '#{wall.exterior_adjacent_to}'. Check parent wall: '#{wall.id}'."
      end

      return errors
    end

    def to_oga(doc)
      return if nil?

      windows = XMLHelper.create_elements_as_needed(doc, ['HPXML', 'Building', 'BuildingDetails', 'Enclosure', 'Windows'])
      window = XMLHelper.add_element(windows, 'Window')
      sys_id = XMLHelper.add_element(window, 'SystemIdentifier')
      XMLHelper.add_attribute(sys_id, 'id', @id)
      XMLHelper.add_element(window, 'Area', to_float(@area)) unless @area.nil?
      XMLHelper.add_element(window, 'Azimuth', to_integer(@azimuth)) unless @azimuth.nil?
      XMLHelper.add_element(window, 'UFactor', to_float(@ufactor)) unless @ufactor.nil?
      XMLHelper.add_element(window, 'SHGC', to_float(@shgc)) unless @shgc.nil?
      if (not @interior_shading_factor_summer.nil?) || (not @interior_shading_factor_winter.nil?)
        interior_shading = XMLHelper.add_element(window, 'InteriorShading')
        sys_id = XMLHelper.add_element(interior_shading, 'SystemIdentifier')
        XMLHelper.add_attribute(sys_id, 'id', "#{id}InteriorShading")
        XMLHelper.add_element(interior_shading, 'SummerShadingCoefficient', to_float(@interior_shading_factor_summer)) unless @interior_shading_factor_summer.nil?
        XMLHelper.add_element(interior_shading, 'WinterShadingCoefficient', to_float(@interior_shading_factor_winter)) unless @interior_shading_factor_winter.nil?
      end
      if (not @overhangs_depth.nil?) || (not @overhangs_distance_to_top_of_window.nil?) || (not @overhangs_distance_to_bottom_of_window.nil?)
        overhangs = XMLHelper.add_element(window, 'Overhangs')
        XMLHelper.add_element(overhangs, 'Depth', to_float(@overhangs_depth)) unless @overhangs_depth.nil?
        XMLHelper.add_element(overhangs, 'DistanceToTopOfWindow', to_float(@overhangs_distance_to_top_of_window)) unless @overhangs_distance_to_top_of_window.nil?
        XMLHelper.add_element(overhangs, 'DistanceToBottomOfWindow', to_float(@overhangs_distance_to_bottom_of_window)) unless @overhangs_distance_to_bottom_of_window.nil?
      end
      XMLHelper.add_element(window, 'FractionOperable', to_float(@fraction_operable)) unless @fraction_operable.nil?
      if not @wall_idref.nil?
        attached_to_wall = XMLHelper.add_element(window, 'AttachedToWall')
        XMLHelper.add_attribute(attached_to_wall, 'idref', @wall_idref)
      end
    end

    def from_oga(window)
      return if window.nil?

      @id = HPXML::get_id(window)
      @area = to_float_or_nil(XMLHelper.get_value(window, 'Area'))
      @azimuth = to_integer_or_nil(XMLHelper.get_value(window, 'Azimuth'))
      @orientation = XMLHelper.get_value(window, 'Orientation')
      @frame_type = XMLHelper.get_child_name(window, 'FrameType')
      @aluminum_thermal_break = to_bool_or_nil(XMLHelper.get_value(window, 'FrameType/Aluminum/ThermalBreak'))
      @glass_layers = XMLHelper.get_value(window, 'GlassLayers')
      @glass_type = XMLHelper.get_value(window, 'GlassType')
      @gas_fill = XMLHelper.get_value(window, 'GasFill')
      @ufactor = to_float_or_nil(XMLHelper.get_value(window, 'UFactor'))
      @shgc = to_float_or_nil(XMLHelper.get_value(window, 'SHGC'))
      @interior_shading_factor_summer = to_float_or_nil(XMLHelper.get_value(window, 'InteriorShading/SummerShadingCoefficient'))
      @interior_shading_factor_winter = to_float_or_nil(XMLHelper.get_value(window, 'InteriorShading/WinterShadingCoefficient'))
      @exterior_shading = XMLHelper.get_value(window, 'ExteriorShading/Type')
      @overhangs_depth = to_float_or_nil(XMLHelper.get_value(window, 'Overhangs/Depth'))
      @overhangs_distance_to_top_of_window = to_float_or_nil(XMLHelper.get_value(window, 'Overhangs/DistanceToTopOfWindow'))
      @overhangs_distance_to_bottom_of_window = to_float_or_nil(XMLHelper.get_value(window, 'Overhangs/DistanceToBottomOfWindow'))
      @fraction_operable = to_float_or_nil(XMLHelper.get_value(window, 'FractionOperable'))
      @wall_idref = HPXML::get_idref(XMLHelper.get_element(window, 'AttachedToWall'))
    end
  end

  class Skylights < BaseArrayElement
    def add(**kwargs)
      self << Skylight.new(@hpxml_object, **kwargs)
    end

    def from_oga(hpxml)
      return if hpxml.nil?

      XMLHelper.get_elements(hpxml, 'Building/BuildingDetails/Enclosure/Skylights/Skylight').each do |skylight|
        self << Skylight.new(@hpxml_object, skylight)
      end
    end
  end

  class Skylight < BaseElement
    ATTRS = [:id, :area, :azimuth, :orientation, :frame_type, :aluminum_thermal_break, :glass_layers,
             :glass_type, :gas_fill, :ufactor, :shgc, :exterior_shading, :roof_idref]
    attr_accessor(*ATTRS)

    def roof
      return if @roof_idref.nil?

      @hpxml_object.roofs.each do |roof|
        next unless roof.id == @roof_idref

        return roof
      end
      fail "Attached roof '#{@roof_idref}' not found for skylight '#{@id}'."
    end

    def is_exterior
      return roof.is_exterior
    end

    def is_interior
      return !is_exterior
    end

    def is_thermal_boundary
      HPXML::is_thermal_boundary(roof)
    end

    def is_exterior_thermal_boundary
      return (is_exterior && is_thermal_boundary)
    end

    def delete
      @hpxml_object.skylights.delete(self)
    end

    def check_for_errors
      errors = []
      begin; roof; rescue StandardError => e; errors << e.message; end
      return errors
    end

    def to_oga(doc)
      return if nil?

      skylights = XMLHelper.create_elements_as_needed(doc, ['HPXML', 'Building', 'BuildingDetails', 'Enclosure', 'Skylights'])
      skylight = XMLHelper.add_element(skylights, 'Skylight')
      sys_id = XMLHelper.add_element(skylight, 'SystemIdentifier')
      XMLHelper.add_attribute(sys_id, 'id', @id)
      XMLHelper.add_element(skylight, 'Area', to_float(@area)) unless @area.nil?
      XMLHelper.add_element(skylight, 'Azimuth', to_integer(@azimuth)) unless @azimuth.nil?
      XMLHelper.add_element(skylight, 'UFactor', to_float(@ufactor)) unless @ufactor.nil?
      XMLHelper.add_element(skylight, 'SHGC', to_float(@shgc)) unless @shgc.nil?
      if not @roof_idref.nil?
        attached_to_roof = XMLHelper.add_element(skylight, 'AttachedToRoof')
        XMLHelper.add_attribute(attached_to_roof, 'idref', @roof_idref)
      end
    end

    def from_oga(skylight)
      return if skylight.nil?

      @id = HPXML::get_id(skylight)
      @area = to_float_or_nil(XMLHelper.get_value(skylight, 'Area'))
      @azimuth = to_integer_or_nil(XMLHelper.get_value(skylight, 'Azimuth'))
      @orientation = XMLHelper.get_value(skylight, 'Orientation')
      @frame_type = XMLHelper.get_child_name(skylight, 'FrameType')
      @aluminum_thermal_break = to_bool_or_nil(XMLHelper.get_value(skylight, 'FrameType/Aluminum/ThermalBreak'))
      @glass_layers = XMLHelper.get_value(skylight, 'GlassLayers')
      @glass_type = XMLHelper.get_value(skylight, 'GlassType')
      @gas_fill = XMLHelper.get_value(skylight, 'GasFill')
      @ufactor = to_float_or_nil(XMLHelper.get_value(skylight, 'UFactor'))
      @shgc = to_float_or_nil(XMLHelper.get_value(skylight, 'SHGC'))
      @exterior_shading = XMLHelper.get_value(skylight, 'ExteriorShading/Type')
      @roof_idref = HPXML::get_idref(XMLHelper.get_element(skylight, 'AttachedToRoof'))
    end
  end

  class Doors < BaseArrayElement
    def add(**kwargs)
      self << Door.new(@hpxml_object, **kwargs)
    end

    def from_oga(hpxml)
      return if hpxml.nil?

      XMLHelper.get_elements(hpxml, 'Building/BuildingDetails/Enclosure/Doors/Door').each do |door|
        self << Door.new(@hpxml_object, door)
      end
    end
  end

  class Door < BaseElement
    ATTRS = [:id, :wall_idref, :area, :azimuth, :r_value]
    attr_accessor(*ATTRS)

    def wall
      return if @wall_idref.nil?

      (@hpxml_object.walls + @hpxml_object.foundation_walls).each do |wall|
        next unless wall.id == @wall_idref

        return wall
      end
      fail "Attached wall '#{@wall_idref}' not found for door '#{@id}'."
    end

    def is_exterior
      return wall.is_exterior
    end

    def is_interior
      return !is_exterior
    end

    def is_thermal_boundary
      HPXML::is_thermal_boundary(wall)
    end

    def is_exterior_thermal_boundary
      return (is_exterior && is_thermal_boundary)
    end

    def delete
      @hpxml_object.doors.delete(self)
    end

    def check_for_errors
      errors = []
      begin; wall; rescue StandardError => e; errors << e.message; end
      return errors
    end

    def to_oga(doc)
      return if nil?

      doors = XMLHelper.create_elements_as_needed(doc, ['HPXML', 'Building', 'BuildingDetails', 'Enclosure', 'Doors'])
      door = XMLHelper.add_element(doors, 'Door')
      sys_id = XMLHelper.add_element(door, 'SystemIdentifier')
      XMLHelper.add_attribute(sys_id, 'id', @id)
      if not @wall_idref.nil?
        attached_to_wall = XMLHelper.add_element(door, 'AttachedToWall')
        XMLHelper.add_attribute(attached_to_wall, 'idref', @wall_idref)
      end
      XMLHelper.add_element(door, 'Area', to_float(@area)) unless @area.nil?
      XMLHelper.add_element(door, 'Azimuth', to_integer(@azimuth)) unless @azimuth.nil?
      XMLHelper.add_element(door, 'RValue', to_float(@r_value)) unless @r_value.nil?
    end

    def from_oga(door)
      return if door.nil?

      @id = HPXML::get_id(door)
      @wall_idref = HPXML::get_idref(XMLHelper.get_element(door, 'AttachedToWall'))
      @area = to_float_or_nil(XMLHelper.get_value(door, 'Area'))
      @azimuth = to_integer_or_nil(XMLHelper.get_value(door, 'Azimuth'))
      @r_value = to_float_or_nil(XMLHelper.get_value(door, 'RValue'))
    end
  end

  class HeatingSystems < BaseArrayElement
    def add(**kwargs)
      self << HeatingSystem.new(@hpxml_object, **kwargs)
    end

    def from_oga(hpxml)
      return if hpxml.nil?

      XMLHelper.get_elements(hpxml, 'Building/BuildingDetails/Systems/HVAC/HVACPlant/HeatingSystem').each do |heating_system|
        self << HeatingSystem.new(@hpxml_object, heating_system)
      end
    end
  end

  class HeatingSystem < BaseElement
    ATTRS = [:id, :distribution_system_idref, :year_installed, :heating_system_type,
             :heating_system_fuel, :heating_capacity, :heating_efficiency_afue,
             :heating_efficiency_percent, :fraction_heat_load_served, :electric_auxiliary_energy,
             :heating_cfm, :energy_star, :seed_id]
    attr_accessor(*ATTRS)

    def distribution_system
      return if @distribution_system_idref.nil?

      @hpxml_object.hvac_distributions.each do |hvac_distribution|
        next unless hvac_distribution.id == @distribution_system_idref

        return hvac_distribution
      end
      fail "Attached HVAC distribution system '#{@distribution_system_idref}' not found for HVAC system '#{@id}'."
    end

    def attached_cooling_system
      return if distribution_system.nil?
      distribution_system.hvac_systems.each do |hvac_system|
        next if hvac_system.id == @id
        return hvac_system
      end
      return
    end

    def delete
      @hpxml_object.heating_systems.delete(self)
      @hpxml_object.water_heating_systems.each do |water_heating_system|
        next unless water_heating_system.related_hvac_idref == @id
        water_heating_system.related_hvac_idref = nil
      end
    end

    def check_for_errors
      errors = []
      begin; distribution_system; rescue StandardError => e; errors << e.message; end
      return errors
    end

    def to_oga(doc)
      return if nil?

      hvac_plant = XMLHelper.create_elements_as_needed(doc, ['HPXML', 'Building', 'BuildingDetails', 'Systems', 'HVAC', 'HVACPlant'])
      heating_system = XMLHelper.add_element(hvac_plant, 'HeatingSystem')
      sys_id = XMLHelper.add_element(heating_system, 'SystemIdentifier')
      XMLHelper.add_attribute(sys_id, 'id', @id)
      if not @distribution_system_idref.nil?
        distribution_system = XMLHelper.add_element(heating_system, 'DistributionSystem')
        XMLHelper.add_attribute(distribution_system, 'idref', @distribution_system_idref)
      end
      if not @heating_system_type.nil?
        heating_system_type_e = XMLHelper.add_element(heating_system, 'HeatingSystemType')
        XMLHelper.add_element(heating_system_type_e, @heating_system_type)
      end
      XMLHelper.add_element(heating_system, 'HeatingSystemFuel', @heating_system_fuel) unless @heating_system_fuel.nil?
      XMLHelper.add_element(heating_system, 'HeatingCapacity', to_float(@heating_capacity)) unless @heating_capacity.nil?

      efficiency_units = nil
      efficiency_value = nil
      if [HVACTypeFurnace, HVACTypeWallFurnace, HVACTypeBoiler].include? @heating_system_type
        efficiency_units = 'AFUE'
        efficiency_value = @heating_efficiency_afue
      elsif [HVACTypeElectricResistance, HVACTypeStove, HVACTypePortableHeater].include? @heating_system_type
        efficiency_units = UnitsPercent
        efficiency_value = @heating_efficiency_percent
      end
      if not efficiency_value.nil?
        annual_efficiency = XMLHelper.add_element(heating_system, 'AnnualHeatingEfficiency')
        XMLHelper.add_element(annual_efficiency, 'Units', efficiency_units)
        XMLHelper.add_element(annual_efficiency, 'Value', to_float(efficiency_value))
      end

      XMLHelper.add_element(heating_system, 'FractionHeatLoadServed', to_float(@fraction_heat_load_served)) unless @fraction_heat_load_served.nil?
      XMLHelper.add_element(heating_system, 'ElectricAuxiliaryEnergy', to_float(@electric_auxiliary_energy)) unless @electric_auxiliary_energy.nil?
      HPXML::add_extension(parent: heating_system,
                           extensions: { 'HeatingFlowRate' => to_float_or_nil(@heating_cfm),
                                         'SeedId' => @seed_id })
    end

    def from_oga(heating_system)
      return if heating_system.nil?

      @id = HPXML::get_id(heating_system)
      @distribution_system_idref = HPXML::get_idref(XMLHelper.get_element(heating_system, 'DistributionSystem'))
      @year_installed = to_integer_or_nil(XMLHelper.get_value(heating_system, 'YearInstalled'))
      @heating_system_type = XMLHelper.get_child_name(heating_system, 'HeatingSystemType')
      @heating_system_fuel = XMLHelper.get_value(heating_system, 'HeatingSystemFuel')
      @heating_capacity = to_float_or_nil(XMLHelper.get_value(heating_system, 'HeatingCapacity'))
      if [HVACTypeFurnace, HVACTypeWallFurnace, HVACTypeBoiler].include? @heating_system_type
        @heating_efficiency_afue = to_float_or_nil(XMLHelper.get_value(heating_system, "AnnualHeatingEfficiency[Units='AFUE']/Value"))
      elsif [HVACTypeElectricResistance, HVACTypeStove, HVACTypePortableHeater].include? @heating_system_type
        @heating_efficiency_percent = to_float_or_nil(XMLHelper.get_value(heating_system, "AnnualHeatingEfficiency[Units='Percent']/Value"))
      end
      @fraction_heat_load_served = to_float_or_nil(XMLHelper.get_value(heating_system, 'FractionHeatLoadServed'))
      @electric_auxiliary_energy = to_float_or_nil(XMLHelper.get_value(heating_system, 'ElectricAuxiliaryEnergy'))
      @heating_cfm = to_float_or_nil(XMLHelper.get_value(heating_system, 'extension/HeatingFlowRate'))
      @energy_star = XMLHelper.get_values(heating_system, 'ThirdPartyCertification').include?('Energy Star')
      @seed_id = XMLHelper.get_value(heating_system, 'extension/SeedId')
    end
  end

  class CoolingSystems < BaseArrayElement
    def add(**kwargs)
      self << CoolingSystem.new(@hpxml_object, **kwargs)
    end

    def from_oga(hpxml)
      return if hpxml.nil?

      XMLHelper.get_elements(hpxml, 'Building/BuildingDetails/Systems/HVAC/HVACPlant/CoolingSystem').each do |cooling_system|
        self << CoolingSystem.new(@hpxml_object, cooling_system)
      end
    end
  end

  class CoolingSystem < BaseElement
    ATTRS = [:id, :distribution_system_idref, :year_installed, :cooling_system_type,
             :cooling_system_fuel, :cooling_capacity, :compressor_type, :fraction_cool_load_served,
             :cooling_efficiency_seer, :cooling_efficiency_eer, :cooling_shr, :cooling_cfm,
             :energy_star, :seed_id]
    attr_accessor(*ATTRS)

    def distribution_system
      return if @distribution_system_idref.nil?

      @hpxml_object.hvac_distributions.each do |hvac_distribution|
        next unless hvac_distribution.id == @distribution_system_idref

        return hvac_distribution
      end
      fail "Attached HVAC distribution system '#{@distribution_system_idref}' not found for HVAC system '#{@id}'."
    end

    def attached_heating_system
      return if distribution_system.nil?
      distribution_system.hvac_systems.each do |hvac_system|
        next if hvac_system.id == @id
        return hvac_system
      end
      return
    end

    def delete
      @hpxml_object.cooling_systems.delete(self)
      @hpxml_object.water_heating_systems.each do |water_heating_system|
        next unless water_heating_system.related_hvac_idref == @id
        water_heating_system.related_hvac_idref = nil
      end
    end

    def check_for_errors
      errors = []
      begin; distribution_system; rescue StandardError => e; errors << e.message; end
      return errors
    end

    def to_oga(doc)
      return if nil?

      hvac_plant = XMLHelper.create_elements_as_needed(doc, ['HPXML', 'Building', 'BuildingDetails', 'Systems', 'HVAC', 'HVACPlant'])
      cooling_system = XMLHelper.add_element(hvac_plant, 'CoolingSystem')
      sys_id = XMLHelper.add_element(cooling_system, 'SystemIdentifier')
      XMLHelper.add_attribute(sys_id, 'id', @id)
      if not @distribution_system_idref.nil?
        distribution_system = XMLHelper.add_element(cooling_system, 'DistributionSystem')
        XMLHelper.add_attribute(distribution_system, 'idref', @distribution_system_idref)
      end
      XMLHelper.add_element(cooling_system, 'CoolingSystemType', @cooling_system_type) unless @cooling_system_type.nil?
      XMLHelper.add_element(cooling_system, 'CoolingSystemFuel', @cooling_system_fuel) unless @cooling_system_fuel.nil?
      XMLHelper.add_element(cooling_system, 'CoolingCapacity', to_float(@cooling_capacity)) unless @cooling_capacity.nil?
      XMLHelper.add_element(cooling_system, 'CompressorType', @compressor_type) unless @compressor_type.nil?
      XMLHelper.add_element(cooling_system, 'FractionCoolLoadServed', to_float(@fraction_cool_load_served)) unless @fraction_cool_load_served.nil?

      efficiency_units = nil
      efficiency_value = nil
      if [HVACTypeCentralAirConditioner].include? @cooling_system_type
        efficiency_units = 'SEER'
        efficiency_value = @cooling_efficiency_seer
      elsif [HVACTypeRoomAirConditioner].include? @cooling_system_type
        efficiency_units = 'EER'
        efficiency_value = @cooling_efficiency_eer
      end
      if not efficiency_value.nil?
        annual_efficiency = XMLHelper.add_element(cooling_system, 'AnnualCoolingEfficiency')
        XMLHelper.add_element(annual_efficiency, 'Units', efficiency_units)
        XMLHelper.add_element(annual_efficiency, 'Value', to_float(efficiency_value))
      end

      XMLHelper.add_element(cooling_system, 'SensibleHeatFraction', to_float(@cooling_shr)) unless @cooling_shr.nil?
      HPXML::add_extension(parent: cooling_system,
                           extensions: { 'CoolingFlowRate' => to_float_or_nil(@cooling_cfm),
                                         'SeedId' => @seed_id })
    end

    def from_oga(cooling_system)
      return if cooling_system.nil?

      @id = HPXML::get_id(cooling_system)
      @distribution_system_idref = HPXML::get_idref(XMLHelper.get_element(cooling_system, 'DistributionSystem'))
      @year_installed = to_integer_or_nil(XMLHelper.get_value(cooling_system, 'YearInstalled'))
      @cooling_system_type = XMLHelper.get_value(cooling_system, 'CoolingSystemType')
      @cooling_system_fuel = XMLHelper.get_value(cooling_system, 'CoolingSystemFuel')
      @cooling_capacity = to_float_or_nil(XMLHelper.get_value(cooling_system, 'CoolingCapacity'))
      @compressor_type = XMLHelper.get_value(cooling_system, 'CompressorType')
      @fraction_cool_load_served = to_float_or_nil(XMLHelper.get_value(cooling_system, 'FractionCoolLoadServed'))
      if [HVACTypeCentralAirConditioner].include? @cooling_system_type
        @cooling_efficiency_seer = to_float_or_nil(XMLHelper.get_value(cooling_system, "AnnualCoolingEfficiency[Units='SEER']/Value"))
      elsif [HVACTypeRoomAirConditioner].include? @cooling_system_type
        @cooling_efficiency_eer = to_float_or_nil(XMLHelper.get_value(cooling_system, "AnnualCoolingEfficiency[Units='EER']/Value"))
      end
      @cooling_shr = to_float_or_nil(XMLHelper.get_value(cooling_system, 'SensibleHeatFraction'))
      @cooling_cfm = to_float_or_nil(XMLHelper.get_value(cooling_system, 'extension/CoolingFlowRate'))
      @energy_star = XMLHelper.get_values(cooling_system, 'ThirdPartyCertification').include?('Energy Star')
      @seed_id = XMLHelper.get_value(cooling_system, 'extension/SeedId')
    end
  end

  class HeatPumps < BaseArrayElement
    def add(**kwargs)
      self << HeatPump.new(@hpxml_object, **kwargs)
    end

    def from_oga(hpxml)
      return if hpxml.nil?

      XMLHelper.get_elements(hpxml, 'Building/BuildingDetails/Systems/HVAC/HVACPlant/HeatPump').each do |heat_pump|
        self << HeatPump.new(@hpxml_object, heat_pump)
      end
    end
  end

  class HeatPump < BaseElement
    ATTRS = [:id, :distribution_system_idref, :year_installed, :heat_pump_type, :heat_pump_fuel,
             :heating_capacity, :heating_capacity_17F, :cooling_capacity, :compressor_type,
             :cooling_shr, :backup_heating_fuel, :backup_heating_capacity,
             :backup_heating_efficiency_percent, :backup_heating_efficiency_afue,
             :backup_heating_switchover_temp, :fraction_heat_load_served, :fraction_cool_load_served,
             :cooling_efficiency_seer, :cooling_efficiency_eer, :heating_efficiency_hspf,
             :heating_efficiency_cop, :energy_star, :seed_id]
    attr_accessor(*ATTRS)

    def distribution_system
      return if @distribution_system_idref.nil?

      @hpxml_object.hvac_distributions.each do |hvac_distribution|
        next unless hvac_distribution.id == @distribution_system_idref

        return hvac_distribution
      end
      fail "Attached HVAC distribution system '#{@distribution_system_idref}' not found for HVAC system '#{@id}'."
    end

    def delete
      @hpxml_object.heat_pumps.delete(self)
      @hpxml_object.water_heating_systems.each do |water_heating_system|
        next unless water_heating_system.related_hvac_idref == @id
        water_heating_system.related_hvac_idref = nil
      end
    end

    def check_for_errors
      errors = []
      begin; distribution_system; rescue StandardError => e; errors << e.message; end
      return errors
    end

    def to_oga(doc)
      return if nil?

      hvac_plant = XMLHelper.create_elements_as_needed(doc, ['HPXML', 'Building', 'BuildingDetails', 'Systems', 'HVAC', 'HVACPlant'])
      heat_pump = XMLHelper.add_element(hvac_plant, 'HeatPump')
      sys_id = XMLHelper.add_element(heat_pump, 'SystemIdentifier')
      XMLHelper.add_attribute(sys_id, 'id', @id)
      if not @distribution_system_idref.nil?
        distribution_system = XMLHelper.add_element(heat_pump, 'DistributionSystem')
        XMLHelper.add_attribute(distribution_system, 'idref', @distribution_system_idref)
      end
      XMLHelper.add_element(heat_pump, 'HeatPumpType', @heat_pump_type) unless @heat_pump_type.nil?
      XMLHelper.add_element(heat_pump, 'HeatPumpFuel', @heat_pump_fuel) unless @heat_pump_fuel.nil?
      XMLHelper.add_element(heat_pump, 'HeatingCapacity', to_float(@heating_capacity)) unless @heating_capacity.nil?
      XMLHelper.add_element(heat_pump, 'HeatingCapacity17F', to_float(@heating_capacity_17F)) unless @heating_capacity_17F.nil?
      XMLHelper.add_element(heat_pump, 'CoolingCapacity', to_float(@cooling_capacity)) unless @cooling_capacity.nil?
      XMLHelper.add_element(heat_pump, 'CompressorType', @compressor_type) unless @compressor_type.nil?
      XMLHelper.add_element(heat_pump, 'CoolingSensibleHeatFraction', to_float(@cooling_shr)) unless @cooling_shr.nil?
      if not @backup_heating_fuel.nil?
        XMLHelper.add_element(heat_pump, 'BackupSystemFuel', @backup_heating_fuel)
        efficiencies = { 'Percent' => @backup_heating_efficiency_percent,
                         'AFUE' => @backup_heating_efficiency_afue }
        efficiencies.each do |units, value|
          next if value.nil?

          backup_eff = XMLHelper.add_element(heat_pump, 'BackupAnnualHeatingEfficiency')
          XMLHelper.add_element(backup_eff, 'Units', units)
          XMLHelper.add_element(backup_eff, 'Value', to_float(value))
        end
        XMLHelper.add_element(heat_pump, 'BackupHeatingCapacity', to_float(@backup_heating_capacity)) unless @backup_heating_capacity.nil?
        XMLHelper.add_element(heat_pump, 'BackupHeatingSwitchoverTemperature', to_float(@backup_heating_switchover_temp)) unless @backup_heating_switchover_temp.nil?
      end
      XMLHelper.add_element(heat_pump, 'FractionHeatLoadServed', to_float(@fraction_heat_load_served)) unless @fraction_heat_load_served.nil?
      XMLHelper.add_element(heat_pump, 'FractionCoolLoadServed', to_float(@fraction_cool_load_served)) unless @fraction_cool_load_served.nil?

      clg_efficiency_units = nil
      clg_efficiency_value = nil
      htg_efficiency_units = nil
      htg_efficiency_value = nil
      if [HVACTypeHeatPumpAirToAir, HVACTypeHeatPumpMiniSplit].include? @heat_pump_type
        clg_efficiency_units = 'SEER'
        clg_efficiency_value = @cooling_efficiency_seer
        htg_efficiency_units = 'HSPF'
        htg_efficiency_value = @heating_efficiency_hspf
      elsif [HVACTypeHeatPumpGroundToAir].include? @heat_pump_type
        clg_efficiency_units = 'EER'
        clg_efficiency_value = @cooling_efficiency_eer
        htg_efficiency_units = 'COP'
        htg_efficiency_value = @heating_efficiency_cop
      end
      if not clg_efficiency_value.nil?
        annual_efficiency = XMLHelper.add_element(heat_pump, 'AnnualCoolingEfficiency')
        XMLHelper.add_element(annual_efficiency, 'Units', clg_efficiency_units)
        XMLHelper.add_element(annual_efficiency, 'Value', to_float(clg_efficiency_value))
      end
      if not htg_efficiency_value.nil?
        annual_efficiency = XMLHelper.add_element(heat_pump, 'AnnualHeatingEfficiency')
        XMLHelper.add_element(annual_efficiency, 'Units', htg_efficiency_units)
        XMLHelper.add_element(annual_efficiency, 'Value', to_float(htg_efficiency_value))
      end

      HPXML::add_extension(parent: heat_pump,
                           extensions: { 'SeedId' => @seed_id })
    end

    def from_oga(heat_pump)
      return if heat_pump.nil?

      @id = HPXML::get_id(heat_pump)
      @distribution_system_idref = HPXML::get_idref(XMLHelper.get_element(heat_pump, 'DistributionSystem'))
      @year_installed = to_integer_or_nil(XMLHelper.get_value(heat_pump, 'YearInstalled'))
      @heat_pump_type = XMLHelper.get_value(heat_pump, 'HeatPumpType')
      @heat_pump_fuel = XMLHelper.get_value(heat_pump, 'HeatPumpFuel')
      @heating_capacity = to_float_or_nil(XMLHelper.get_value(heat_pump, 'HeatingCapacity'))
      @heating_capacity_17F = to_float_or_nil(XMLHelper.get_value(heat_pump, 'HeatingCapacity17F'))
      @cooling_capacity = to_float_or_nil(XMLHelper.get_value(heat_pump, 'CoolingCapacity'))
      @compressor_type = XMLHelper.get_value(heat_pump, 'CompressorType')
      @cooling_shr = to_float_or_nil(XMLHelper.get_value(heat_pump, 'CoolingSensibleHeatFraction'))
      @backup_heating_fuel = XMLHelper.get_value(heat_pump, 'BackupSystemFuel')
      @backup_heating_capacity = to_float_or_nil(XMLHelper.get_value(heat_pump, 'BackupHeatingCapacity'))
      @backup_heating_efficiency_percent = to_float_or_nil(XMLHelper.get_value(heat_pump, "BackupAnnualHeatingEfficiency[Units='Percent']/Value"))
      @backup_heating_efficiency_afue = to_float_or_nil(XMLHelper.get_value(heat_pump, "BackupAnnualHeatingEfficiency[Units='AFUE']/Value"))
      @backup_heating_switchover_temp = to_float_or_nil(XMLHelper.get_value(heat_pump, 'BackupHeatingSwitchoverTemperature'))
      @fraction_heat_load_served = to_float_or_nil(XMLHelper.get_value(heat_pump, 'FractionHeatLoadServed'))
      @fraction_cool_load_served = to_float_or_nil(XMLHelper.get_value(heat_pump, 'FractionCoolLoadServed'))
      if [HVACTypeHeatPumpAirToAir, HVACTypeHeatPumpMiniSplit].include? @heat_pump_type
        @cooling_efficiency_seer = to_float_or_nil(XMLHelper.get_value(heat_pump, "AnnualCoolingEfficiency[Units='SEER']/Value"))
      elsif [HVACTypeHeatPumpGroundToAir].include? @heat_pump_type
        @cooling_efficiency_eer = to_float_or_nil(XMLHelper.get_value(heat_pump, "AnnualCoolingEfficiency[Units='EER']/Value"))
      end
      if [HVACTypeHeatPumpAirToAir, HVACTypeHeatPumpMiniSplit].include? @heat_pump_type
        @heating_efficiency_hspf = to_float_or_nil(XMLHelper.get_value(heat_pump, "AnnualHeatingEfficiency[Units='HSPF']/Value"))
      elsif [HVACTypeHeatPumpGroundToAir].include? @heat_pump_type
        @heating_efficiency_cop = to_float_or_nil(XMLHelper.get_value(heat_pump, "AnnualHeatingEfficiency[Units='COP']/Value"))
      end
      @energy_star = XMLHelper.get_values(heat_pump, 'ThirdPartyCertification').include?('Energy Star')
      @seed_id = XMLHelper.get_value(heat_pump, 'extension/SeedId')
    end
  end

  class HVACControls < BaseArrayElement
    def add(**kwargs)
      self << HVACControl.new(@hpxml_object, **kwargs)
    end

    def from_oga(hpxml)
      return if hpxml.nil?

      XMLHelper.get_elements(hpxml, 'Building/BuildingDetails/Systems/HVAC/HVACControl').each do |hvac_control|
        self << HVACControl.new(@hpxml_object, hvac_control)
      end
    end
  end

  class HVACControl < BaseElement
    ATTRS = [:id, :control_type, :heating_setpoint_temp, :heating_setback_temp,
             :heating_setback_hours_per_week, :heating_setback_start_hour, :cooling_setpoint_temp,
             :cooling_setup_temp, :cooling_setup_hours_per_week, :cooling_setup_start_hour,
             :ceiling_fan_cooling_setpoint_temp_offset]
    attr_accessor(*ATTRS)

    def delete
      @hpxml_object.hvac_controls.delete(self)
    end

    def check_for_errors
      errors = []
      return errors
    end

    def to_oga(doc)
      return if nil?

      hvac = XMLHelper.create_elements_as_needed(doc, ['HPXML', 'Building', 'BuildingDetails', 'Systems', 'HVAC'])
      hvac_control = XMLHelper.add_element(hvac, 'HVACControl')
      sys_id = XMLHelper.add_element(hvac_control, 'SystemIdentifier')
      XMLHelper.add_attribute(sys_id, 'id', @id)
      XMLHelper.add_element(hvac_control, 'ControlType', @control_type) unless @control_type.nil?
      XMLHelper.add_element(hvac_control, 'SetpointTempHeatingSeason', to_float(@heating_setpoint_temp)) unless @heating_setpoint_temp.nil?
      XMLHelper.add_element(hvac_control, 'SetbackTempHeatingSeason', to_float(@heating_setback_temp)) unless @heating_setback_temp.nil?
      XMLHelper.add_element(hvac_control, 'TotalSetbackHoursperWeekHeating', to_integer(@heating_setback_hours_per_week)) unless @heating_setback_hours_per_week.nil?
      XMLHelper.add_element(hvac_control, 'SetupTempCoolingSeason', to_float(@cooling_setup_temp)) unless @cooling_setup_temp.nil?
      XMLHelper.add_element(hvac_control, 'SetpointTempCoolingSeason', to_float(@cooling_setpoint_temp)) unless @cooling_setpoint_temp.nil?
      XMLHelper.add_element(hvac_control, 'TotalSetupHoursperWeekCooling', to_integer(@cooling_setup_hours_per_week)) unless @cooling_setup_hours_per_week.nil?
      HPXML::add_extension(parent: hvac_control,
                           extensions: { 'SetbackStartHourHeating' => to_integer_or_nil(@heating_setback_start_hour),
                                         'SetupStartHourCooling' => to_integer_or_nil(@cooling_setup_start_hour),
                                         'CeilingFanSetpointTempCoolingSeasonOffset' => to_float_or_nil(@ceiling_fan_cooling_setpoint_temp_offset) })
    end

    def from_oga(hvac_control)
      return if hvac_control.nil?

      @id = HPXML::get_id(hvac_control)
      @control_type = XMLHelper.get_value(hvac_control, 'ControlType')
      @heating_setpoint_temp = to_float_or_nil(XMLHelper.get_value(hvac_control, 'SetpointTempHeatingSeason'))
      @heating_setback_temp = to_float_or_nil(XMLHelper.get_value(hvac_control, 'SetbackTempHeatingSeason'))
      @heating_setback_hours_per_week = to_integer_or_nil(XMLHelper.get_value(hvac_control, 'TotalSetbackHoursperWeekHeating'))
      @heating_setback_start_hour = to_integer_or_nil(XMLHelper.get_value(hvac_control, 'extension/SetbackStartHourHeating'))
      @cooling_setpoint_temp = to_float_or_nil(XMLHelper.get_value(hvac_control, 'SetpointTempCoolingSeason'))
      @cooling_setup_temp = to_float_or_nil(XMLHelper.get_value(hvac_control, 'SetupTempCoolingSeason'))
      @cooling_setup_hours_per_week = to_integer_or_nil(XMLHelper.get_value(hvac_control, 'TotalSetupHoursperWeekCooling'))
      @cooling_setup_start_hour = to_integer_or_nil(XMLHelper.get_value(hvac_control, 'extension/SetupStartHourCooling'))
      @ceiling_fan_cooling_setpoint_temp_offset = to_float_or_nil(XMLHelper.get_value(hvac_control, 'extension/CeilingFanSetpointTempCoolingSeasonOffset'))
    end
  end

  class HVACDistributions < BaseArrayElement
    def add(**kwargs)
      self << HVACDistribution.new(@hpxml_object, **kwargs)
    end

    def from_oga(hpxml)
      return if hpxml.nil?

      XMLHelper.get_elements(hpxml, 'Building/BuildingDetails/Systems/HVAC/HVACDistribution').each do |hvac_distribution|
        self << HVACDistribution.new(@hpxml_object, hvac_distribution)
      end
    end
  end

  class HVACDistribution < BaseElement
    def initialize(hpxml_object, *args)
      @duct_leakage_measurements = DuctLeakageMeasurements.new(hpxml_object)
      @ducts = Ducts.new(hpxml_object)
      super(hpxml_object, *args)
    end
    ATTRS = [:id, :distribution_system_type, :annual_heating_dse,
             :annual_cooling_dse, :duct_system_sealed, :duct_leakage_testing_exemption]
    attr_accessor(*ATTRS)
    attr_reader(:duct_leakage_measurements, :ducts)

    def hvac_systems
      list = []
      (@hpxml_object.heating_systems + @hpxml_object.cooling_systems + @hpxml_object.heat_pumps).each do |hvac_system|
        next if hvac_system.distribution_system_idref.nil?
        next unless hvac_system.distribution_system_idref == @id

        list << hvac_system
      end

      if list.size == 0
        fail "Distribution system '#{@id}' found but no HVAC system attached to it."
      end

      num_htg = 0
      num_clg = 0
      list.each do |obj|
        if obj.respond_to? :fraction_heat_load_served
          num_htg += 1 if obj.fraction_heat_load_served > 0
        end
        if obj.respond_to? :fraction_cool_load_served
          num_clg += 1 if obj.fraction_cool_load_served > 0
        end
      end

      if num_clg > 1
        fail "Multiple cooling systems found attached to distribution system '#{@id}'."
      end
      if num_htg > 1
        fail "Multiple heating systems found attached to distribution system '#{@id}'."
      end

      return list
    end

    def delete
      @hpxml_object.hvac_distributions.delete(self)
      (@hpxml_object.heating_systems + @hpxml_object.cooling_systems + @hpxml_object.heat_pumps).each do |hvac|
        next unless hvac.distribution_system_idref == @id
        hvac.distribution_system_idref = nil
      end
      @hpxml_object.ventilation_fans.each do |ventilation_fan|
        next unless ventilation_fan.distribution_system_idref == @id
        ventilation_fan.distribution_system_idref = nil
      end
    end

    def check_for_errors
      errors = []
      begin; hvac_systems; rescue StandardError => e; errors << e.message; end
      errors += @duct_leakage_measurements.check_for_errors
      errors += @ducts.check_for_errors
      return errors
    end

    def to_oga(doc)
      return if nil?

      hvac = XMLHelper.create_elements_as_needed(doc, ['HPXML', 'Building', 'BuildingDetails', 'Systems', 'HVAC'])
      hvac_distribution = XMLHelper.add_element(hvac, 'HVACDistribution')
      sys_id = XMLHelper.add_element(hvac_distribution, 'SystemIdentifier')
      XMLHelper.add_attribute(sys_id, 'id', @id)
      distribution_system_type_e = XMLHelper.add_element(hvac_distribution, 'DistributionSystemType')
      if [HVACDistributionTypeAir, HVACDistributionTypeHydronic].include? @distribution_system_type
        XMLHelper.add_element(distribution_system_type_e, @distribution_system_type)
      elsif [HVACDistributionTypeDSE].include? @distribution_system_type
        XMLHelper.add_element(distribution_system_type_e, 'Other', @distribution_system_type)
        XMLHelper.add_element(hvac_distribution, 'AnnualHeatingDistributionSystemEfficiency', to_float(@annual_heating_dse)) unless @annual_heating_dse.nil?
        XMLHelper.add_element(hvac_distribution, 'AnnualCoolingDistributionSystemEfficiency', to_float(@annual_cooling_dse)) unless @annual_cooling_dse.nil?
      else
        fail "Unexpected distribution_system_type '#{@distribution_system_type}'."
      end

      air_distribution = XMLHelper.get_element(hvac_distribution, 'DistributionSystemType/AirDistribution')
      return if air_distribution.nil?

      @duct_leakage_measurements.to_oga(air_distribution)
      @ducts.to_oga(air_distribution)

      HPXML::add_extension(parent: air_distribution,
                           extensions: { 'DuctLeakageTestingExemption' => to_bool_or_nil(@duct_leakage_testing_exemption) })
    end

    def from_oga(hvac_distribution)
      return if hvac_distribution.nil?

      @id = HPXML::get_id(hvac_distribution)
      @distribution_system_type = XMLHelper.get_child_name(hvac_distribution, 'DistributionSystemType')
      if @distribution_system_type == 'Other'
        @distribution_system_type = XMLHelper.get_value(XMLHelper.get_element(hvac_distribution, 'DistributionSystemType'), 'Other')
      end
      @annual_heating_dse = to_float_or_nil(XMLHelper.get_value(hvac_distribution, 'AnnualHeatingDistributionSystemEfficiency'))
      @annual_cooling_dse = to_float_or_nil(XMLHelper.get_value(hvac_distribution, 'AnnualCoolingDistributionSystemEfficiency'))
      @duct_system_sealed = to_bool_or_nil(XMLHelper.get_value(hvac_distribution, 'HVACDistributionImprovement/DuctSystemSealed'))
      @duct_leakage_testing_exemption = to_bool_or_nil(XMLHelper.get_value(hvac_distribution, 'DistributionSystemType/AirDistribution/extension/DuctLeakageTestingExemption'))

      @duct_leakage_measurements.from_oga(hvac_distribution)
      @ducts.from_oga(hvac_distribution)
    end
  end

  class DuctLeakageMeasurements < BaseArrayElement
    def add(**kwargs)
      self << DuctLeakageMeasurement.new(@hpxml_object, **kwargs)
    end

    def from_oga(hvac_distribution)
      return if hvac_distribution.nil?

      XMLHelper.get_elements(hvac_distribution, 'DistributionSystemType/AirDistribution/DuctLeakageMeasurement').each do |duct_leakage_measurement|
        self << DuctLeakageMeasurement.new(@hpxml_object, duct_leakage_measurement)
      end
    end
  end

  class DuctLeakageMeasurement < BaseElement
    ATTRS = [:duct_type, :duct_leakage_test_method, :duct_leakage_units, :duct_leakage_value,
             :duct_leakage_total_or_to_outside]
    attr_accessor(*ATTRS)

    def delete
      @hpxml_object.hvac_distributions.each do |hvac_distribution|
        next unless hvac_distribution.duct_leakage_measurements.include? self
        hvac_distribution.duct_leakage_measurements.delete(self)
      end
    end

    def check_for_errors
      errors = []
      return errors
    end

    def to_oga(air_distribution)
      duct_leakage_measurement_el = XMLHelper.add_element(air_distribution, 'DuctLeakageMeasurement')
      XMLHelper.add_element(duct_leakage_measurement_el, 'DuctType', @duct_type) unless @duct_type.nil?
      if not @duct_leakage_value.nil?
        duct_leakage_el = XMLHelper.add_element(duct_leakage_measurement_el, 'DuctLeakage')
        XMLHelper.add_element(duct_leakage_el, 'Units', @duct_leakage_units) unless @duct_leakage_units.nil?
        XMLHelper.add_element(duct_leakage_el, 'Value', to_float(@duct_leakage_value))
        XMLHelper.add_element(duct_leakage_el, 'TotalOrToOutside', @duct_leakage_total_or_to_outside) unless @duct_leakage_total_or_to_outside.nil?
      end
    end

    def from_oga(duct_leakage_measurement)
      return if duct_leakage_measurement.nil?

      @duct_type = XMLHelper.get_value(duct_leakage_measurement, 'DuctType')
      @duct_leakage_test_method = XMLHelper.get_value(duct_leakage_measurement, 'DuctLeakageTestMethod')
      @duct_leakage_units = XMLHelper.get_value(duct_leakage_measurement, 'DuctLeakage/Units')
      @duct_leakage_value = to_float_or_nil(XMLHelper.get_value(duct_leakage_measurement, 'DuctLeakage/Value'))
      @duct_leakage_total_or_to_outside = XMLHelper.get_value(duct_leakage_measurement, 'DuctLeakage/TotalOrToOutside')
    end
  end

  class Ducts < BaseArrayElement
    def add(**kwargs)
      self << Duct.new(@hpxml_object, **kwargs)
    end

    def from_oga(hvac_distribution)
      return if hvac_distribution.nil?

      XMLHelper.get_elements(hvac_distribution, 'DistributionSystemType/AirDistribution/Ducts').each do |duct|
        self << Duct.new(@hpxml_object, duct)
      end
    end
  end

  class Duct < BaseElement
    ATTRS = [:duct_type, :duct_insulation_r_value, :duct_insulation_material, :duct_location,
             :duct_fraction_area, :duct_surface_area]
    attr_accessor(*ATTRS)

    def delete
      @hpxml_object.hvac_distributions.each do |hvac_distribution|
        next unless hvac_distribution.ducts.include? self
        hvac_distribution.ducts.delete(self)
      end
    end

    def check_for_errors
      errors = []
      return errors
    end

    def to_oga(air_distribution)
      ducts_el = XMLHelper.add_element(air_distribution, 'Ducts')
      XMLHelper.add_element(ducts_el, 'DuctType', @duct_type) unless @duct_type.nil?
      XMLHelper.add_element(ducts_el, 'DuctInsulationRValue', to_float(@duct_insulation_r_value)) unless @duct_insulation_r_value.nil?
      XMLHelper.add_element(ducts_el, 'DuctLocation', @duct_location) unless @duct_location.nil?
      XMLHelper.add_element(ducts_el, 'DuctSurfaceArea', to_float(@duct_surface_area)) unless @duct_surface_area.nil?
    end

    def from_oga(duct)
      return if duct.nil?

      @duct_type = XMLHelper.get_value(duct, 'DuctType')
      @duct_insulation_r_value = to_float_or_nil(XMLHelper.get_value(duct, 'DuctInsulationRValue'))
      @duct_insulation_material = XMLHelper.get_child_name(duct, 'DuctInsulationMaterial')
      @duct_location = XMLHelper.get_value(duct, 'DuctLocation')
      @duct_fraction_area = to_float_or_nil(XMLHelper.get_value(duct, 'FractionDuctArea'))
      @duct_surface_area = to_float_or_nil(XMLHelper.get_value(duct, 'DuctSurfaceArea'))
    end
  end

  class VentilationFans < BaseArrayElement
    def add(**kwargs)
      self << VentilationFan.new(@hpxml_object, **kwargs)
    end

    def from_oga(hpxml)
      return if hpxml.nil?

      XMLHelper.get_elements(hpxml, 'Building/BuildingDetails/Systems/MechanicalVentilation/VentilationFans/VentilationFan').each do |ventilation_fan|
        self << VentilationFan.new(@hpxml_object, ventilation_fan)
      end
    end
  end

  class VentilationFan < BaseElement
    ATTRS = [:id, :fan_type, :rated_flow_rate, :tested_flow_rate, :hours_in_operation,
             :used_for_whole_building_ventilation, :used_for_seasonal_cooling_load_reduction,
             :used_for_local_ventilation, :total_recovery_efficiency, :total_recovery_efficiency_adjusted,
             :sensible_recovery_efficiency, :sensible_recovery_efficiency_adjusted,
             :fan_power, :quantity, :fan_location, :distribution_system_idref, :start_hour]
    attr_accessor(*ATTRS)

    def distribution_system
      return if @distribution_system_idref.nil?
      return unless @fan_type == MechVentTypeCFIS

      @hpxml_object.hvac_distributions.each do |hvac_distribution|
        next unless hvac_distribution.id == @distribution_system_idref

        if hvac_distribution.distribution_system_type == HVACDistributionTypeHydronic
          fail "Attached HVAC distribution system '#{@distribution_system_idref}' cannot be hydronic for ventilation fan '#{@id}'."
        end

        return hvac_distribution
      end
      fail "Attached HVAC distribution system '#{@distribution_system_idref}' not found for ventilation fan '#{@id}'."
    end

    def delete
      @hpxml_object.ventilation_fans.delete(self)
    end

    def check_for_errors
      errors = []
      begin; distribution_system; rescue StandardError => e; errors << e.message; end
      return errors
    end

    def to_oga(doc)
      return if nil?

      ventilation_fans = XMLHelper.create_elements_as_needed(doc, ['HPXML', 'Building', 'BuildingDetails', 'Systems', 'MechanicalVentilation', 'VentilationFans'])
      ventilation_fan = XMLHelper.add_element(ventilation_fans, 'VentilationFan')
      sys_id = XMLHelper.add_element(ventilation_fan, 'SystemIdentifier')
      XMLHelper.add_attribute(sys_id, 'id', @id)
      XMLHelper.add_element(ventilation_fan, 'Quantity', to_integer(@quantity)) unless @quantity.nil?
      XMLHelper.add_element(ventilation_fan, 'FanType', @fan_type) unless @fan_type.nil?
      XMLHelper.add_element(ventilation_fan, 'RatedFlowRate', to_float(@rated_flow_rate)) unless @rated_flow_rate.nil?
      XMLHelper.add_element(ventilation_fan, 'TestedFlowRate', to_float(@tested_flow_rate)) unless @tested_flow_rate.nil?
      XMLHelper.add_element(ventilation_fan, 'HoursInOperation', to_float(@hours_in_operation)) unless @hours_in_operation.nil?
      XMLHelper.add_element(ventilation_fan, 'FanLocation', @fan_location) unless @fan_location.nil?
      XMLHelper.add_element(ventilation_fan, 'UsedForLocalVentilation', to_boolean(@used_for_local_ventilation)) unless @used_for_local_ventilation.nil?
      XMLHelper.add_element(ventilation_fan, 'UsedForWholeBuildingVentilation', to_boolean(@used_for_whole_building_ventilation)) unless @used_for_whole_building_ventilation.nil?
      XMLHelper.add_element(ventilation_fan, 'UsedForSeasonalCoolingLoadReduction', to_boolean(@used_for_seasonal_cooling_load_reduction)) unless @used_for_seasonal_cooling_load_reduction.nil?
      XMLHelper.add_element(ventilation_fan, 'TotalRecoveryEfficiency', to_float(@total_recovery_efficiency)) unless @total_recovery_efficiency.nil?
      XMLHelper.add_element(ventilation_fan, 'SensibleRecoveryEfficiency', to_float(@sensible_recovery_efficiency)) unless @sensible_recovery_efficiency.nil?
      XMLHelper.add_element(ventilation_fan, 'AdjustedTotalRecoveryEfficiency', to_float(@total_recovery_efficiency_adjusted)) unless @total_recovery_efficiency_adjusted.nil?
      XMLHelper.add_element(ventilation_fan, 'AdjustedSensibleRecoveryEfficiency', to_float(@sensible_recovery_efficiency_adjusted)) unless @sensible_recovery_efficiency_adjusted.nil?
      XMLHelper.add_element(ventilation_fan, 'FanPower', to_float(@fan_power)) unless @fan_power.nil?
      if not @distribution_system_idref.nil?
        attached_to_hvac_distribution_system = XMLHelper.add_element(ventilation_fan, 'AttachedToHVACDistributionSystem')
        XMLHelper.add_attribute(attached_to_hvac_distribution_system, 'idref', @distribution_system_idref)
      end
      HPXML::add_extension(parent: ventilation_fan,
                           extensions: { 'StartHour' => to_integer_or_nil(@start_hour) })
    end

    def from_oga(ventilation_fan)
      return if ventilation_fan.nil?

      @id = HPXML::get_id(ventilation_fan)
      @quantity = to_integer_or_nil(XMLHelper.get_value(ventilation_fan, 'Quantity'))
      @fan_type = XMLHelper.get_value(ventilation_fan, 'FanType')
      @rated_flow_rate = to_float_or_nil(XMLHelper.get_value(ventilation_fan, 'RatedFlowRate'))
      @tested_flow_rate = to_float_or_nil(XMLHelper.get_value(ventilation_fan, 'TestedFlowRate'))
      @hours_in_operation = to_float_or_nil(XMLHelper.get_value(ventilation_fan, 'HoursInOperation'))
      @fan_location = XMLHelper.get_value(ventilation_fan, 'FanLocation')
      @used_for_local_ventilation = to_bool_or_nil(XMLHelper.get_value(ventilation_fan, 'UsedForLocalVentilation'))
      @used_for_whole_building_ventilation = to_bool_or_nil(XMLHelper.get_value(ventilation_fan, 'UsedForWholeBuildingVentilation'))
      @used_for_seasonal_cooling_load_reduction = to_bool_or_nil(XMLHelper.get_value(ventilation_fan, 'UsedForSeasonalCoolingLoadReduction'))
      @total_recovery_efficiency = to_float_or_nil(XMLHelper.get_value(ventilation_fan, 'TotalRecoveryEfficiency'))
      @total_recovery_efficiency_adjusted = to_float_or_nil(XMLHelper.get_value(ventilation_fan, 'AdjustedTotalRecoveryEfficiency'))
      @sensible_recovery_efficiency = to_float_or_nil(XMLHelper.get_value(ventilation_fan, 'SensibleRecoveryEfficiency'))
      @sensible_recovery_efficiency_adjusted = to_float_or_nil(XMLHelper.get_value(ventilation_fan, 'AdjustedSensibleRecoveryEfficiency'))
      @fan_power = to_float_or_nil(XMLHelper.get_value(ventilation_fan, 'FanPower'))
      @distribution_system_idref = HPXML::get_idref(XMLHelper.get_element(ventilation_fan, 'AttachedToHVACDistributionSystem'))
      @start_hour = to_integer_or_nil(XMLHelper.get_value(ventilation_fan, 'extension/StartHour'))
    end
  end

  class WaterHeatingSystems < BaseArrayElement
    def add(**kwargs)
      self << WaterHeatingSystem.new(@hpxml_object, **kwargs)
    end

    def from_oga(hpxml)
      return if hpxml.nil?

      XMLHelper.get_elements(hpxml, 'Building/BuildingDetails/Systems/WaterHeating/WaterHeatingSystem').each do |water_heating_system|
        self << WaterHeatingSystem.new(@hpxml_object, water_heating_system)
      end
    end
  end

  class WaterHeatingSystem < BaseElement
    ATTRS = [:id, :year_installed, :fuel_type, :water_heater_type, :location, :performance_adjustment,
             :tank_volume, :fraction_dhw_load_served, :heating_capacity, :energy_factor,
             :uniform_energy_factor, :recovery_efficiency, :uses_desuperheater, :jacket_r_value,
             :related_hvac_idref, :energy_star, :standby_loss, :temperature]
    attr_accessor(*ATTRS)

    def related_hvac_system
      return if @related_hvac_idref.nil?

      (@hpxml_object.heating_systems + @hpxml_object.cooling_systems + @hpxml_object.heat_pumps).each do |hvac_system|
        next unless hvac_system.id == @related_hvac_idref

        return hvac_system
      end
      fail "RelatedHVACSystem '#{@related_hvac_idref}' not found for water heating system '#{@id}'."
    end

    def delete
      @hpxml_object.water_heating_systems.delete(self)
      @hpxml_object.solar_thermal_systems.each do |solar_thermal_system|
        next unless solar_thermal_system.water_heating_system_idref == @id
        solar_thermal_system.water_heating_system_idref = nil
      end
    end

    def check_for_errors
      errors = []
      begin; related_hvac_system; rescue StandardError => e; errors << e.message; end
      return errors
    end

    def to_oga(doc)
      return if nil?

      water_heating = XMLHelper.create_elements_as_needed(doc, ['HPXML', 'Building', 'BuildingDetails', 'Systems', 'WaterHeating'])
      water_heating_system = XMLHelper.add_element(water_heating, 'WaterHeatingSystem')
      sys_id = XMLHelper.add_element(water_heating_system, 'SystemIdentifier')
      XMLHelper.add_attribute(sys_id, 'id', @id)
      XMLHelper.add_element(water_heating_system, 'FuelType', @fuel_type) unless @fuel_type.nil?
      XMLHelper.add_element(water_heating_system, 'WaterHeaterType', @water_heater_type) unless @water_heater_type.nil?
      XMLHelper.add_element(water_heating_system, 'Location', @location) unless @location.nil?
      XMLHelper.add_element(water_heating_system, 'PerformanceAdjustment', to_float(@performance_adjustment)) unless @performance_adjustment.nil?
      XMLHelper.add_element(water_heating_system, 'TankVolume', to_float(@tank_volume)) unless @tank_volume.nil?
      XMLHelper.add_element(water_heating_system, 'FractionDHWLoadServed', to_float(@fraction_dhw_load_served)) unless @fraction_dhw_load_served.nil?
      XMLHelper.add_element(water_heating_system, 'HeatingCapacity', to_float(@heating_capacity)) unless @heating_capacity.nil?
      XMLHelper.add_element(water_heating_system, 'EnergyFactor', to_float(@energy_factor)) unless @energy_factor.nil?
      XMLHelper.add_element(water_heating_system, 'UniformEnergyFactor', to_float(@uniform_energy_factor)) unless @uniform_energy_factor.nil?
      XMLHelper.add_element(water_heating_system, 'RecoveryEfficiency', to_float(@recovery_efficiency)) unless @recovery_efficiency.nil?
      if not @jacket_r_value.nil?
        water_heater_insulation = XMLHelper.add_element(water_heating_system, 'WaterHeaterInsulation')
        jacket = XMLHelper.add_element(water_heater_insulation, 'Jacket')
        XMLHelper.add_element(jacket, 'JacketRValue', @jacket_r_value)
      end
      XMLHelper.add_element(water_heating_system, 'StandbyLoss', to_float(@standby_loss)) unless @standby_loss.nil?
      XMLHelper.add_element(water_heating_system, 'HotWaterTemperature', to_float(@temperature)) unless @temperature.nil?
      XMLHelper.add_element(water_heating_system, 'UsesDesuperheater', to_boolean(@uses_desuperheater)) unless @uses_desuperheater.nil?
      if not @related_hvac_idref.nil?
        related_hvac_idref_el = XMLHelper.add_element(water_heating_system, 'RelatedHVACSystem')
        XMLHelper.add_attribute(related_hvac_idref_el, 'idref', @related_hvac_idref)
      end
    end

    def from_oga(water_heating_system)
      return if water_heating_system.nil?

      @id = HPXML::get_id(water_heating_system)
      @year_installed = to_integer_or_nil(XMLHelper.get_value(water_heating_system, 'YearInstalled'))
      @fuel_type = XMLHelper.get_value(water_heating_system, 'FuelType')
      @water_heater_type = XMLHelper.get_value(water_heating_system, 'WaterHeaterType')
      @location = XMLHelper.get_value(water_heating_system, 'Location')
      @performance_adjustment = to_float_or_nil(XMLHelper.get_value(water_heating_system, 'PerformanceAdjustment'))
      @tank_volume = to_float_or_nil(XMLHelper.get_value(water_heating_system, 'TankVolume'))
      @fraction_dhw_load_served = to_float_or_nil(XMLHelper.get_value(water_heating_system, 'FractionDHWLoadServed'))
      @heating_capacity = to_float_or_nil(XMLHelper.get_value(water_heating_system, 'HeatingCapacity'))
      @energy_factor = to_float_or_nil(XMLHelper.get_value(water_heating_system, 'EnergyFactor'))
      @uniform_energy_factor = to_float_or_nil(XMLHelper.get_value(water_heating_system, 'UniformEnergyFactor'))
      @recovery_efficiency = to_float_or_nil(XMLHelper.get_value(water_heating_system, 'RecoveryEfficiency'))
      @uses_desuperheater = to_bool_or_nil(XMLHelper.get_value(water_heating_system, 'UsesDesuperheater'))
      @jacket_r_value = to_float_or_nil(XMLHelper.get_value(water_heating_system, 'WaterHeaterInsulation/Jacket/JacketRValue'))
      @related_hvac_idref = HPXML::get_idref(XMLHelper.get_element(water_heating_system, 'RelatedHVACSystem'))
      @energy_star = XMLHelper.get_values(water_heating_system, 'ThirdPartyCertification').include?('Energy Star')
      @standby_loss = to_float_or_nil(XMLHelper.get_value(water_heating_system, 'StandbyLoss'))
      @temperature = to_float_or_nil(XMLHelper.get_value(water_heating_system, 'HotWaterTemperature'))
    end
  end

  class HotWaterDistributions < BaseArrayElement
    def add(**kwargs)
      self << HotWaterDistribution.new(@hpxml_object, **kwargs)
    end

    def from_oga(hpxml)
      return if hpxml.nil?

      XMLHelper.get_elements(hpxml, 'Building/BuildingDetails/Systems/WaterHeating/HotWaterDistribution').each do |hot_water_distribution|
        self << HotWaterDistribution.new(@hpxml_object, hot_water_distribution)
      end
    end
  end

  class HotWaterDistribution < BaseElement
    ATTRS = [:id, :system_type, :pipe_r_value, :standard_piping_length, :recirculation_control_type,
             :recirculation_piping_length, :recirculation_branch_piping_length,
             :recirculation_pump_power, :dwhr_facilities_connected, :dwhr_equal_flow,
             :dwhr_efficiency]
    attr_accessor(*ATTRS)

    def delete
      @hpxml_object.hot_water_distributions.delete(self)
    end

    def check_for_errors
      errors = []
      return errors
    end

    def to_oga(doc)
      return if nil?

      water_heating = XMLHelper.create_elements_as_needed(doc, ['HPXML', 'Building', 'BuildingDetails', 'Systems', 'WaterHeating'])
      hot_water_distribution = XMLHelper.add_element(water_heating, 'HotWaterDistribution')
      sys_id = XMLHelper.add_element(hot_water_distribution, 'SystemIdentifier')
      XMLHelper.add_attribute(sys_id, 'id', @id)
      if not @system_type.nil?
        system_type_e = XMLHelper.add_element(hot_water_distribution, 'SystemType')
        if @system_type == DHWDistTypeStandard
          standard = XMLHelper.add_element(system_type_e, @system_type)
          XMLHelper.add_element(standard, 'PipingLength', to_float(@standard_piping_length)) unless @standard_piping_length.nil?
        elsif system_type == DHWDistTypeRecirc
          recirculation = XMLHelper.add_element(system_type_e, @system_type)
          XMLHelper.add_element(recirculation, 'ControlType', @recirculation_control_type) unless @recirculation_control_type.nil?
          XMLHelper.add_element(recirculation, 'RecirculationPipingLoopLength', to_float(@recirculation_piping_length)) unless @recirculation_piping_length.nil?
          XMLHelper.add_element(recirculation, 'BranchPipingLoopLength', to_float(@recirculation_branch_piping_length)) unless @recirculation_branch_piping_length.nil?
          XMLHelper.add_element(recirculation, 'PumpPower', to_float(@recirculation_pump_power)) unless @recirculation_pump_power.nil?
        else
          fail "Unhandled hot water distribution type '#{@system_type}'."
        end
      end
      if not @pipe_r_value.nil?
        pipe_insulation = XMLHelper.add_element(hot_water_distribution, 'PipeInsulation')
        XMLHelper.add_element(pipe_insulation, 'PipeRValue', to_float(@pipe_r_value))
      end
      if (not @dwhr_facilities_connected.nil?) || (not @dwhr_equal_flow.nil?) || (not @dwhr_efficiency.nil?)
        drain_water_heat_recovery = XMLHelper.add_element(hot_water_distribution, 'DrainWaterHeatRecovery')
        XMLHelper.add_element(drain_water_heat_recovery, 'FacilitiesConnected', @dwhr_facilities_connected) unless @dwhr_facilities_connected.nil?
        XMLHelper.add_element(drain_water_heat_recovery, 'EqualFlow', to_boolean(@dwhr_equal_flow)) unless @dwhr_equal_flow.nil?
        XMLHelper.add_element(drain_water_heat_recovery, 'Efficiency', to_float(@dwhr_efficiency)) unless @dwhr_efficiency.nil?
      end
    end

    def from_oga(hot_water_distribution)
      return if hot_water_distribution.nil?

      @id = HPXML::get_id(hot_water_distribution)
      @system_type = XMLHelper.get_child_name(hot_water_distribution, 'SystemType')
      @pipe_r_value = to_float_or_nil(XMLHelper.get_value(hot_water_distribution, 'PipeInsulation/PipeRValue'))
      @standard_piping_length = to_float_or_nil(XMLHelper.get_value(hot_water_distribution, 'SystemType/Standard/PipingLength'))
      @recirculation_control_type = XMLHelper.get_value(hot_water_distribution, 'SystemType/Recirculation/ControlType')
      @recirculation_piping_length = to_float_or_nil(XMLHelper.get_value(hot_water_distribution, 'SystemType/Recirculation/RecirculationPipingLoopLength'))
      @recirculation_branch_piping_length = to_float_or_nil(XMLHelper.get_value(hot_water_distribution, 'SystemType/Recirculation/BranchPipingLoopLength'))
      @recirculation_pump_power = to_float_or_nil(XMLHelper.get_value(hot_water_distribution, 'SystemType/Recirculation/PumpPower'))
      @dwhr_facilities_connected = XMLHelper.get_value(hot_water_distribution, 'DrainWaterHeatRecovery/FacilitiesConnected')
      @dwhr_equal_flow = to_bool_or_nil(XMLHelper.get_value(hot_water_distribution, 'DrainWaterHeatRecovery/EqualFlow'))
      @dwhr_efficiency = to_float_or_nil(XMLHelper.get_value(hot_water_distribution, 'DrainWaterHeatRecovery/Efficiency'))
    end
  end

  class WaterFixtures < BaseArrayElement
    def add(**kwargs)
      self << WaterFixture.new(@hpxml_object, **kwargs)
    end

    def from_oga(hpxml)
      return if hpxml.nil?

      XMLHelper.get_elements(hpxml, 'Building/BuildingDetails/Systems/WaterHeating/WaterFixture').each do |water_fixture|
        self << WaterFixture.new(@hpxml_object, water_fixture)
      end
    end
  end

  class WaterFixture < BaseElement
    ATTRS = [:id, :water_fixture_type, :low_flow]
    attr_accessor(*ATTRS)

    def delete
      @hpxml_object.water_fixtures.delete(self)
    end

    def check_for_errors
      errors = []
      return errors
    end

    def to_oga(doc)
      return if nil?

      water_heating = XMLHelper.create_elements_as_needed(doc, ['HPXML', 'Building', 'BuildingDetails', 'Systems', 'WaterHeating'])
      water_fixture = XMLHelper.add_element(water_heating, 'WaterFixture')
      sys_id = XMLHelper.add_element(water_fixture, 'SystemIdentifier')
      XMLHelper.add_attribute(sys_id, 'id', @id)
      XMLHelper.add_element(water_fixture, 'WaterFixtureType', @water_fixture_type) unless @water_fixture_type.nil?
      XMLHelper.add_element(water_fixture, 'LowFlow', to_boolean(@low_flow)) unless @low_flow.nil?
    end

    def from_oga(water_fixture)
      return if water_fixture.nil?

      @id = HPXML::get_id(water_fixture)
      @water_fixture_type = XMLHelper.get_value(water_fixture, 'WaterFixtureType')
      @low_flow = to_bool_or_nil(XMLHelper.get_value(water_fixture, 'LowFlow'))
    end
  end

  class WaterHeating < BaseElement
    ATTRS = [:water_fixtures_usage_multiplier]
    attr_accessor(*ATTRS)

    def check_for_errors
      errors = []
      return errors
    end

    def to_oga(doc)
      return if nil?

      water_heating = XMLHelper.create_elements_as_needed(doc, ['HPXML', 'Building', 'BuildingDetails', 'Systems', 'WaterHeating'])
      HPXML::add_extension(parent: water_heating,
                           extensions: { 'WaterFixturesUsageMultiplier' => to_float_or_nil(@water_fixtures_usage_multiplier) })
    end

    def from_oga(hpxml)
      return if hpxml.nil?

      water_heating = XMLHelper.get_element(hpxml, 'Building/BuildingDetails/Systems/WaterHeating')
      return if water_heating.nil?

      @water_fixtures_usage_multiplier = to_float_or_nil(XMLHelper.get_value(water_heating, 'extension/WaterFixturesUsageMultiplier'))
    end
  end

  class SolarThermalSystems < BaseArrayElement
    def add(**kwargs)
      self << SolarThermalSystem.new(@hpxml_object, **kwargs)
    end

    def from_oga(hpxml)
      return if hpxml.nil?

      XMLHelper.get_elements(hpxml, 'Building/BuildingDetails/Systems/SolarThermal/SolarThermalSystem').each do |solar_thermal_system|
        self << SolarThermalSystem.new(@hpxml_object, solar_thermal_system)
      end
    end
  end

  class SolarThermalSystem < BaseElement
    ATTRS = [:id, :system_type, :collector_area, :collector_loop_type, :collector_azimuth,
             :collector_type, :collector_tilt, :collector_frta, :collector_frul, :storage_volume,
             :water_heating_system_idref, :solar_fraction]
    attr_accessor(*ATTRS)

    def water_heating_system
      return if @water_heating_system_idref.nil?

      @hpxml_object.water_heating_systems.each do |water_heater|
        next unless water_heater.id == @water_heating_system_idref

        return water_heater
      end
      fail "Attached water heating system '#{@water_heating_system_idref}' not found for solar thermal system '#{@id}'."
    end

    def delete
      @hpxml_object.solar_thermal_systems.delete(self)
    end

    def check_for_errors
      errors = []
      begin; water_heating_system; rescue StandardError => e; errors << e.message; end
      return errors
    end

    def to_oga(doc)
      return if nil?

      solar_thermal = XMLHelper.create_elements_as_needed(doc, ['HPXML', 'Building', 'BuildingDetails', 'Systems', 'SolarThermal'])
      solar_thermal_system = XMLHelper.add_element(solar_thermal, 'SolarThermalSystem')
      sys_id = XMLHelper.add_element(solar_thermal_system, 'SystemIdentifier')
      XMLHelper.add_attribute(sys_id, 'id', @id)
      XMLHelper.add_element(solar_thermal_system, 'SystemType', @system_type) unless @system_type.nil?
      XMLHelper.add_element(solar_thermal_system, 'CollectorArea', to_float(@collector_area)) unless @collector_area.nil?
      XMLHelper.add_element(solar_thermal_system, 'CollectorLoopType', @collector_loop_type) unless @collector_loop_type.nil?
      XMLHelper.add_element(solar_thermal_system, 'CollectorType', @collector_type) unless @collector_type.nil?
      XMLHelper.add_element(solar_thermal_system, 'CollectorAzimuth', to_integer(@collector_azimuth)) unless @collector_azimuth.nil?
      XMLHelper.add_element(solar_thermal_system, 'CollectorTilt', to_float(@collector_tilt)) unless @collector_tilt.nil?
      XMLHelper.add_element(solar_thermal_system, 'CollectorRatedOpticalEfficiency', to_float(@collector_frta)) unless @collector_frta.nil?
      XMLHelper.add_element(solar_thermal_system, 'CollectorRatedThermalLosses', to_float(@collector_frul)) unless @collector_frul.nil?
      XMLHelper.add_element(solar_thermal_system, 'StorageVolume', to_float(@storage_volume)) unless @storage_volume.nil?
      if not @water_heating_system_idref.nil?
        connected_to = XMLHelper.add_element(solar_thermal_system, 'ConnectedTo')
        XMLHelper.add_attribute(connected_to, 'idref', @water_heating_system_idref)
      end
      XMLHelper.add_element(solar_thermal_system, 'SolarFraction', to_float(@solar_fraction)) unless @solar_fraction.nil?
    end

    def from_oga(solar_thermal_system)
      return if solar_thermal_system.nil?

      @id = HPXML::get_id(solar_thermal_system)
      @system_type = XMLHelper.get_value(solar_thermal_system, 'SystemType')
      @collector_area = to_float_or_nil(XMLHelper.get_value(solar_thermal_system, 'CollectorArea'))
      @collector_loop_type = XMLHelper.get_value(solar_thermal_system, 'CollectorLoopType')
      @collector_azimuth = to_integer_or_nil(XMLHelper.get_value(solar_thermal_system, 'CollectorAzimuth'))
      @collector_type = XMLHelper.get_value(solar_thermal_system, 'CollectorType')
      @collector_tilt = to_float_or_nil(XMLHelper.get_value(solar_thermal_system, 'CollectorTilt'))
      @collector_frta = to_float_or_nil(XMLHelper.get_value(solar_thermal_system, 'CollectorRatedOpticalEfficiency'))
      @collector_frul = to_float_or_nil(XMLHelper.get_value(solar_thermal_system, 'CollectorRatedThermalLosses'))
      @storage_volume = to_float_or_nil(XMLHelper.get_value(solar_thermal_system, 'StorageVolume'))
      @water_heating_system_idref = HPXML::get_idref(XMLHelper.get_element(solar_thermal_system, 'ConnectedTo'))
      @solar_fraction = to_float_or_nil(XMLHelper.get_value(solar_thermal_system, 'SolarFraction'))
    end
  end

  class PVSystems < BaseArrayElement
    def add(**kwargs)
      self << PVSystem.new(@hpxml_object, **kwargs)
    end

    def from_oga(hpxml)
      return if hpxml.nil?

      XMLHelper.get_elements(hpxml, 'Building/BuildingDetails/Systems/Photovoltaics/PVSystem').each do |pv_system|
        self << PVSystem.new(@hpxml_object, pv_system)
      end
    end
  end

  class PVSystem < BaseElement
    ATTRS = [:id, :location, :module_type, :tracking, :array_orientation, :array_azimuth, :array_tilt,
             :max_power_output, :inverter_efficiency, :system_losses_fraction, :number_of_panels,
             :year_modules_manufactured]
    attr_accessor(*ATTRS)

    def delete
      @hpxml_object.pv_systems.delete(self)
    end

    def check_for_errors
      errors = []
      return errors
    end

    def to_oga(doc)
      return if nil?

      photovoltaics = XMLHelper.create_elements_as_needed(doc, ['HPXML', 'Building', 'BuildingDetails', 'Systems', 'Photovoltaics'])
      pv_system = XMLHelper.add_element(photovoltaics, 'PVSystem')
      sys_id = XMLHelper.add_element(pv_system, 'SystemIdentifier')
      XMLHelper.add_attribute(sys_id, 'id', @id)
      XMLHelper.add_element(pv_system, 'Location', @location) unless @location.nil?
      XMLHelper.add_element(pv_system, 'ModuleType', @module_type) unless @module_type.nil?
      XMLHelper.add_element(pv_system, 'Tracking', @tracking) unless @tracking.nil?
      XMLHelper.add_element(pv_system, 'ArrayAzimuth', to_integer(@array_azimuth)) unless @array_azimuth.nil?
      XMLHelper.add_element(pv_system, 'ArrayTilt', to_float(@array_tilt)) unless @array_tilt.nil?
      XMLHelper.add_element(pv_system, 'MaxPowerOutput', to_float(@max_power_output)) unless @max_power_output.nil?
      XMLHelper.add_element(pv_system, 'InverterEfficiency', to_float(@inverter_efficiency)) unless @inverter_efficiency.nil?
      XMLHelper.add_element(pv_system, 'SystemLossesFraction', to_float(@system_losses_fraction)) unless @system_losses_fraction.nil?
      XMLHelper.add_element(pv_system, 'YearModulesManufactured', to_integer(@year_modules_manufactured)) unless @year_modules_manufactured.nil?
    end

    def from_oga(pv_system)
      return if pv_system.nil?

      @id = HPXML::get_id(pv_system)
      @location = XMLHelper.get_value(pv_system, 'Location')
      @module_type = XMLHelper.get_value(pv_system, 'ModuleType')
      @tracking = XMLHelper.get_value(pv_system, 'Tracking')
      @array_orientation = XMLHelper.get_value(pv_system, 'ArrayOrientation')
      @array_azimuth = to_integer_or_nil(XMLHelper.get_value(pv_system, 'ArrayAzimuth'))
      @array_tilt = to_float_or_nil(XMLHelper.get_value(pv_system, 'ArrayTilt'))
      @max_power_output = to_float_or_nil(XMLHelper.get_value(pv_system, 'MaxPowerOutput'))
      @inverter_efficiency = to_float_or_nil(XMLHelper.get_value(pv_system, 'InverterEfficiency'))
      @system_losses_fraction = to_float_or_nil(XMLHelper.get_value(pv_system, 'SystemLossesFraction'))
      @number_of_panels = to_integer_or_nil(XMLHelper.get_value(pv_system, 'NumberOfPanels'))
      @year_modules_manufactured = to_integer_or_nil(XMLHelper.get_value(pv_system, 'YearModulesManufactured'))
    end
  end

  class ClothesWashers < BaseArrayElement
    def add(**kwargs)
      self << ClothesWasher.new(@hpxml_object, **kwargs)
    end

    def from_oga(hpxml)
      return if hpxml.nil?

      XMLHelper.get_elements(hpxml, 'Building/BuildingDetails/Appliances/ClothesWasher').each do |clothes_washer|
        self << ClothesWasher.new(@hpxml_object, clothes_washer)
      end
    end
  end

  class ClothesWasher < BaseElement
    ATTRS = [:id, :location, :modified_energy_factor, :integrated_modified_energy_factor,
             :rated_annual_kwh, :label_electric_rate, :label_gas_rate, :label_annual_gas_cost,
             :capacity, :label_usage, :usage_multiplier]
    attr_accessor(*ATTRS)

    def delete
      @hpxml_object.clothes_washers.delete(self)
    end

    def check_for_errors
      errors = []
      return errors
    end

    def to_oga(doc)
      return if nil?

      appliances = XMLHelper.create_elements_as_needed(doc, ['HPXML', 'Building', 'BuildingDetails', 'Appliances'])
      clothes_washer = XMLHelper.add_element(appliances, 'ClothesWasher')
      sys_id = XMLHelper.add_element(clothes_washer, 'SystemIdentifier')
      XMLHelper.add_attribute(sys_id, 'id', @id)
      XMLHelper.add_element(clothes_washer, 'Location', @location) unless @location.nil?
      XMLHelper.add_element(clothes_washer, 'ModifiedEnergyFactor', to_float(@modified_energy_factor)) unless @modified_energy_factor.nil?
      XMLHelper.add_element(clothes_washer, 'IntegratedModifiedEnergyFactor', to_float(@integrated_modified_energy_factor)) unless @integrated_modified_energy_factor.nil?
      XMLHelper.add_element(clothes_washer, 'RatedAnnualkWh', to_float(@rated_annual_kwh)) unless @rated_annual_kwh.nil?
      XMLHelper.add_element(clothes_washer, 'LabelElectricRate', to_float(@label_electric_rate)) unless @label_electric_rate.nil?
      XMLHelper.add_element(clothes_washer, 'LabelGasRate', to_float(@label_gas_rate)) unless @label_gas_rate.nil?
      XMLHelper.add_element(clothes_washer, 'LabelAnnualGasCost', to_float(@label_annual_gas_cost)) unless @label_annual_gas_cost.nil?
      XMLHelper.add_element(clothes_washer, 'LabelUsage', to_float(@label_usage)) unless @label_usage.nil?
      XMLHelper.add_element(clothes_washer, 'Capacity', to_float(@capacity)) unless @capacity.nil?
      HPXML::add_extension(parent: clothes_washer,
                           extensions: { 'UsageMultiplier' => to_float_or_nil(@usage_multiplier) })
    end

    def from_oga(clothes_washer)
      return if clothes_washer.nil?

      @id = HPXML::get_id(clothes_washer)
      @location = XMLHelper.get_value(clothes_washer, 'Location')
      @modified_energy_factor = to_float_or_nil(XMLHelper.get_value(clothes_washer, 'ModifiedEnergyFactor'))
      @integrated_modified_energy_factor = to_float_or_nil(XMLHelper.get_value(clothes_washer, 'IntegratedModifiedEnergyFactor'))
      @rated_annual_kwh = to_float_or_nil(XMLHelper.get_value(clothes_washer, 'RatedAnnualkWh'))
      @label_electric_rate = to_float_or_nil(XMLHelper.get_value(clothes_washer, 'LabelElectricRate'))
      @label_gas_rate = to_float_or_nil(XMLHelper.get_value(clothes_washer, 'LabelGasRate'))
      @label_annual_gas_cost = to_float_or_nil(XMLHelper.get_value(clothes_washer, 'LabelAnnualGasCost'))
      @label_usage = to_float_or_nil(XMLHelper.get_value(clothes_washer, 'LabelUsage'))
      @capacity = to_float_or_nil(XMLHelper.get_value(clothes_washer, 'Capacity'))
      @usage_multiplier = to_float_or_nil(XMLHelper.get_value(clothes_washer, 'extension/UsageMultiplier'))
    end
  end

  class ClothesDryers < BaseArrayElement
    def add(**kwargs)
      self << ClothesDryer.new(@hpxml_object, **kwargs)
    end

    def from_oga(hpxml)
      return if hpxml.nil?

      XMLHelper.get_elements(hpxml, 'Building/BuildingDetails/Appliances/ClothesDryer').each do |clothes_dryer|
        self << ClothesDryer.new(@hpxml_object, clothes_dryer)
      end
    end
  end

  class ClothesDryer < BaseElement
    ATTRS = [:id, :location, :fuel_type, :energy_factor, :combined_energy_factor, :control_type,
             :usage_multiplier]
    attr_accessor(*ATTRS)

    def delete
      @hpxml_object.clothes_dryers.delete(self)
    end

    def check_for_errors
      errors = []
      return errors
    end

    def to_oga(doc)
      return if nil?

      appliances = XMLHelper.create_elements_as_needed(doc, ['HPXML', 'Building', 'BuildingDetails', 'Appliances'])
      clothes_dryer = XMLHelper.add_element(appliances, 'ClothesDryer')
      sys_id = XMLHelper.add_element(clothes_dryer, 'SystemIdentifier')
      XMLHelper.add_attribute(sys_id, 'id', @id)
      XMLHelper.add_element(clothes_dryer, 'Location', @location) unless @location.nil?
      XMLHelper.add_element(clothes_dryer, 'FuelType', @fuel_type) unless @fuel_type.nil?
      XMLHelper.add_element(clothes_dryer, 'EnergyFactor', to_float(@energy_factor)) unless @energy_factor.nil?
      XMLHelper.add_element(clothes_dryer, 'CombinedEnergyFactor', to_float(@combined_energy_factor)) unless @combined_energy_factor.nil?
      XMLHelper.add_element(clothes_dryer, 'ControlType', @control_type) unless @control_type.nil?
      HPXML::add_extension(parent: clothes_dryer,
                           extensions: { 'UsageMultiplier' => to_float_or_nil(@usage_multiplier) })
    end

    def from_oga(clothes_dryer)
      return if clothes_dryer.nil?

      @id = HPXML::get_id(clothes_dryer)
      @location = XMLHelper.get_value(clothes_dryer, 'Location')
      @fuel_type = XMLHelper.get_value(clothes_dryer, 'FuelType')
      @energy_factor = to_float_or_nil(XMLHelper.get_value(clothes_dryer, 'EnergyFactor'))
      @combined_energy_factor = to_float_or_nil(XMLHelper.get_value(clothes_dryer, 'CombinedEnergyFactor'))
      @control_type = XMLHelper.get_value(clothes_dryer, 'ControlType')
      @usage_multiplier = to_float_or_nil(XMLHelper.get_value(clothes_dryer, 'extension/UsageMultiplier'))
    end
  end

  class Dishwashers < BaseArrayElement
    def add(**kwargs)
      self << Dishwasher.new(@hpxml_object, **kwargs)
    end

    def from_oga(hpxml)
      return if hpxml.nil?

      XMLHelper.get_elements(hpxml, 'Building/BuildingDetails/Appliances/Dishwasher').each do |dishwasher|
        self << Dishwasher.new(@hpxml_object, dishwasher)
      end
    end
  end

  class Dishwasher < BaseElement
    ATTRS = [:id, :location, :energy_factor, :rated_annual_kwh, :place_setting_capacity,
             :label_electric_rate, :label_gas_rate, :label_annual_gas_cost,
             :label_usage, :usage_multiplier]
    attr_accessor(*ATTRS)

    def delete
      @hpxml_object.dishwashers.delete(self)
    end

    def check_for_errors
      errors = []
      return errors
    end

    def to_oga(doc)
      return if nil?

      appliances = XMLHelper.create_elements_as_needed(doc, ['HPXML', 'Building', 'BuildingDetails', 'Appliances'])
      dishwasher = XMLHelper.add_element(appliances, 'Dishwasher')
      sys_id = XMLHelper.add_element(dishwasher, 'SystemIdentifier')
      XMLHelper.add_attribute(sys_id, 'id', @id)
<<<<<<< HEAD
      XMLHelper.add_element(dishwasher, 'Location', @location) unless @location.nil?
      XMLHelper.add_element(dishwasher, 'RatedAnnualkWh', Float(@rated_annual_kwh)) unless @rated_annual_kwh.nil?
      XMLHelper.add_element(dishwasher, 'EnergyFactor', Float(@energy_factor)) unless @energy_factor.nil?
      XMLHelper.add_element(dishwasher, 'PlaceSettingCapacity', Integer(@place_setting_capacity)) unless @place_setting_capacity.nil?
      XMLHelper.add_element(dishwasher, 'LabelElectricRate', Float(@label_electric_rate)) unless @label_electric_rate.nil?
      XMLHelper.add_element(dishwasher, 'LabelGasRate', Float(@label_gas_rate)) unless @label_gas_rate.nil?
      XMLHelper.add_element(dishwasher, 'LabelAnnualGasCost', Float(@label_annual_gas_cost)) unless @label_annual_gas_cost.nil?
      XMLHelper.add_element(dishwasher, 'LabelUsage', Float(@label_usage)) unless @label_usage.nil?
=======
      XMLHelper.add_element(dishwasher, 'RatedAnnualkWh', to_float(@rated_annual_kwh)) unless @rated_annual_kwh.nil?
      XMLHelper.add_element(dishwasher, 'EnergyFactor', to_float(@energy_factor)) unless @energy_factor.nil?
      XMLHelper.add_element(dishwasher, 'PlaceSettingCapacity', to_integer(@place_setting_capacity)) unless @place_setting_capacity.nil?
      XMLHelper.add_element(dishwasher, 'LabelElectricRate', to_float(@label_electric_rate)) unless @label_electric_rate.nil?
      XMLHelper.add_element(dishwasher, 'LabelGasRate', to_float(@label_gas_rate)) unless @label_gas_rate.nil?
      XMLHelper.add_element(dishwasher, 'LabelAnnualGasCost', to_float(@label_annual_gas_cost)) unless @label_annual_gas_cost.nil?
      XMLHelper.add_element(dishwasher, 'LabelUsage', to_float(@label_usage)) unless @label_usage.nil?
>>>>>>> c195a7e6
      HPXML::add_extension(parent: dishwasher,
                           extensions: { 'UsageMultiplier' => to_float_or_nil(@usage_multiplier) })
    end

    def from_oga(dishwasher)
      return if dishwasher.nil?

      @id = HPXML::get_id(dishwasher)
<<<<<<< HEAD
      @location = XMLHelper.get_value(dishwasher, 'Location')
      @rated_annual_kwh = HPXML::to_float_or_nil(XMLHelper.get_value(dishwasher, 'RatedAnnualkWh'))
      @energy_factor = HPXML::to_float_or_nil(XMLHelper.get_value(dishwasher, 'EnergyFactor'))
      @place_setting_capacity = HPXML::to_integer_or_nil(XMLHelper.get_value(dishwasher, 'PlaceSettingCapacity'))
      @label_electric_rate = HPXML::to_float_or_nil(XMLHelper.get_value(dishwasher, 'LabelElectricRate'))
      @label_gas_rate = HPXML::to_float_or_nil(XMLHelper.get_value(dishwasher, 'LabelGasRate'))
      @label_annual_gas_cost = HPXML::to_float_or_nil(XMLHelper.get_value(dishwasher, 'LabelAnnualGasCost'))
      @label_usage = HPXML::to_float_or_nil(XMLHelper.get_value(dishwasher, 'LabelUsage'))
      @usage_multiplier = HPXML::to_float_or_nil(XMLHelper.get_value(dishwasher, 'extension/UsageMultiplier'))
=======
      @rated_annual_kwh = to_float_or_nil(XMLHelper.get_value(dishwasher, 'RatedAnnualkWh'))
      @energy_factor = to_float_or_nil(XMLHelper.get_value(dishwasher, 'EnergyFactor'))
      @place_setting_capacity = to_integer_or_nil(XMLHelper.get_value(dishwasher, 'PlaceSettingCapacity'))
      @label_electric_rate = to_float_or_nil(XMLHelper.get_value(dishwasher, 'LabelElectricRate'))
      @label_gas_rate = to_float_or_nil(XMLHelper.get_value(dishwasher, 'LabelGasRate'))
      @label_annual_gas_cost = to_float_or_nil(XMLHelper.get_value(dishwasher, 'LabelAnnualGasCost'))
      @label_usage = to_float_or_nil(XMLHelper.get_value(dishwasher, 'LabelUsage'))
      @usage_multiplier = to_float_or_nil(XMLHelper.get_value(dishwasher, 'extension/UsageMultiplier'))
>>>>>>> c195a7e6
    end
  end

  class Refrigerators < BaseArrayElement
    def add(**kwargs)
      self << Refrigerator.new(@hpxml_object, **kwargs)
    end

    def from_oga(hpxml)
      return if hpxml.nil?

      XMLHelper.get_elements(hpxml, 'Building/BuildingDetails/Appliances/Refrigerator').each do |refrigerator|
        self << Refrigerator.new(@hpxml_object, refrigerator)
      end
    end
  end

  class Refrigerator < BaseElement
    ATTRS = [:id, :location, :rated_annual_kwh, :adjusted_annual_kwh, :usage_multiplier]
    attr_accessor(*ATTRS)

    def delete
      @hpxml_object.refrigerators.delete(self)
    end

    def check_for_errors
      errors = []
      return errors
    end

    def to_oga(doc)
      return if nil?

      appliances = XMLHelper.create_elements_as_needed(doc, ['HPXML', 'Building', 'BuildingDetails', 'Appliances'])
      refrigerator = XMLHelper.add_element(appliances, 'Refrigerator')
      sys_id = XMLHelper.add_element(refrigerator, 'SystemIdentifier')
      XMLHelper.add_attribute(sys_id, 'id', @id)
      XMLHelper.add_element(refrigerator, 'Location', @location) unless @location.nil?
      XMLHelper.add_element(refrigerator, 'RatedAnnualkWh', to_float(@rated_annual_kwh)) unless @rated_annual_kwh.nil?
      HPXML::add_extension(parent: refrigerator,
                           extensions: { 'AdjustedAnnualkWh' => to_float_or_nil(@adjusted_annual_kwh),
                                         'UsageMultiplier' => to_float_or_nil(@usage_multiplier) })
    end

    def from_oga(refrigerator)
      return if refrigerator.nil?

      @id = HPXML::get_id(refrigerator)
      @location = XMLHelper.get_value(refrigerator, 'Location')
      @rated_annual_kwh = to_float_or_nil(XMLHelper.get_value(refrigerator, 'RatedAnnualkWh'))
      @adjusted_annual_kwh = to_float_or_nil(XMLHelper.get_value(refrigerator, 'extension/AdjustedAnnualkWh'))
      @usage_multiplier = to_float_or_nil(XMLHelper.get_value(refrigerator, 'extension/UsageMultiplier'))
    end
  end

  class Dehumidifiers < BaseArrayElement
    def add(**kwargs)
      self << Dehumidifier.new(@hpxml_object, **kwargs)
    end

    def from_oga(hpxml)
      return if hpxml.nil?

      XMLHelper.get_elements(hpxml, 'Building/BuildingDetails/Appliances/Dehumidifier').each do |dehumidifier|
        self << Dehumidifier.new(@hpxml_object, dehumidifier)
      end
    end
  end

  class Dehumidifier < BaseElement
    ATTRS = [:id, :capacity, :energy_factor, :integrated_energy_factor, :rh_setpoint, :fraction_served]
    attr_accessor(*ATTRS)

    def delete
      @hpxml_object.dehumidifiers.delete(self)
    end

    def check_for_errors
      errors = []
      return errors
    end

    def to_oga(doc)
      return if nil?

      appliances = XMLHelper.create_elements_as_needed(doc, ['HPXML', 'Building', 'BuildingDetails', 'Appliances'])
      dehumidifier = XMLHelper.add_element(appliances, 'Dehumidifier')
      sys_id = XMLHelper.add_element(dehumidifier, 'SystemIdentifier')
      XMLHelper.add_attribute(sys_id, 'id', @id)
      XMLHelper.add_element(dehumidifier, 'Capacity', to_float(@capacity)) unless @capacity.nil?
      XMLHelper.add_element(dehumidifier, 'EnergyFactor', to_float(@energy_factor)) unless @energy_factor.nil?
      XMLHelper.add_element(dehumidifier, 'IntegratedEnergyFactor', to_float(@integrated_energy_factor)) unless @integrated_energy_factor.nil?
      XMLHelper.add_element(dehumidifier, 'DehumidistatSetpoint', to_float(@rh_setpoint)) unless @rh_setpoint.nil?
      XMLHelper.add_element(dehumidifier, 'FractionDehumidificationLoadServed', to_float(@fraction_served)) unless @fraction_served.nil?
    end

    def from_oga(dehumidifier)
      return if dehumidifier.nil?

      @id = HPXML::get_id(dehumidifier)
      @capacity = to_float_or_nil(XMLHelper.get_value(dehumidifier, 'Capacity'))
      @energy_factor = to_float_or_nil(XMLHelper.get_value(dehumidifier, 'EnergyFactor'))
      @integrated_energy_factor = to_float_or_nil(XMLHelper.get_value(dehumidifier, 'IntegratedEnergyFactor'))
      @rh_setpoint = to_float_or_nil(XMLHelper.get_value(dehumidifier, 'DehumidistatSetpoint'))
      @fraction_served = to_float_or_nil(XMLHelper.get_value(dehumidifier, 'FractionDehumidificationLoadServed'))
    end
  end

  class CookingRanges < BaseArrayElement
    def add(**kwargs)
      self << CookingRange.new(@hpxml_object, **kwargs)
    end

    def from_oga(hpxml)
      return if hpxml.nil?

      XMLHelper.get_elements(hpxml, 'Building/BuildingDetails/Appliances/CookingRange').each do |cooking_range|
        self << CookingRange.new(@hpxml_object, cooking_range)
      end
    end
  end

  class CookingRange < BaseElement
    ATTRS = [:id, :location, :fuel_type, :is_induction, :usage_multiplier]
    attr_accessor(*ATTRS)

    def delete
      @hpxml_object.cooking_ranges.delete(self)
    end

    def check_for_errors
      errors = []
      return errors
    end

    def to_oga(doc)
      return if nil?

      appliances = XMLHelper.create_elements_as_needed(doc, ['HPXML', 'Building', 'BuildingDetails', 'Appliances'])
      cooking_range = XMLHelper.add_element(appliances, 'CookingRange')
      sys_id = XMLHelper.add_element(cooking_range, 'SystemIdentifier')
      XMLHelper.add_attribute(sys_id, 'id', @id)
      XMLHelper.add_element(cooking_range, 'Location', @location) unless @location.nil?
      XMLHelper.add_element(cooking_range, 'FuelType', @fuel_type) unless @fuel_type.nil?
      XMLHelper.add_element(cooking_range, 'IsInduction', to_boolean(@is_induction)) unless @is_induction.nil?
      HPXML::add_extension(parent: cooking_range,
                           extensions: { 'UsageMultiplier' => to_float_or_nil(@usage_multiplier) })
    end

    def from_oga(cooking_range)
      return if cooking_range.nil?

      @id = HPXML::get_id(cooking_range)
      @location = XMLHelper.get_value(cooking_range, 'Location')
      @fuel_type = XMLHelper.get_value(cooking_range, 'FuelType')
      @is_induction = to_bool_or_nil(XMLHelper.get_value(cooking_range, 'IsInduction'))
      @usage_multiplier = to_float_or_nil(XMLHelper.get_value(cooking_range, 'extension/UsageMultiplier'))
    end
  end

  class Ovens < BaseArrayElement
    def add(**kwargs)
      self << Oven.new(@hpxml_object, **kwargs)
    end

    def from_oga(hpxml)
      return if hpxml.nil?

      XMLHelper.get_elements(hpxml, 'Building/BuildingDetails/Appliances/Oven').each do |oven|
        self << Oven.new(@hpxml_object, oven)
      end
    end
  end

  class Oven < BaseElement
    ATTRS = [:id, :is_convection]
    attr_accessor(*ATTRS)

    def delete
      @hpxml_object.ovens.delete(self)
    end

    def check_for_errors
      errors = []
      return errors
    end

    def to_oga(doc)
      return if nil?

      appliances = XMLHelper.create_elements_as_needed(doc, ['HPXML', 'Building', 'BuildingDetails', 'Appliances'])
      oven = XMLHelper.add_element(appliances, 'Oven')
      sys_id = XMLHelper.add_element(oven, 'SystemIdentifier')
      XMLHelper.add_attribute(sys_id, 'id', @id)
      XMLHelper.add_element(oven, 'IsConvection', to_boolean(@is_convection)) unless @is_convection.nil?
    end

    def from_oga(oven)
      return if oven.nil?

      @id = HPXML::get_id(oven)
      @is_convection = to_bool_or_nil(XMLHelper.get_value(oven, 'IsConvection'))
    end
  end

  class LightingGroups < BaseArrayElement
    def add(**kwargs)
      self << LightingGroup.new(@hpxml_object, **kwargs)
    end

    def from_oga(hpxml)
      return if hpxml.nil?

      XMLHelper.get_elements(hpxml, 'Building/BuildingDetails/Lighting/LightingGroup').each do |lighting_group|
        self << LightingGroup.new(@hpxml_object, lighting_group)
      end
    end
  end

  class LightingGroup < BaseElement
    ATTRS = [:id, :location, :fraction_of_units_in_location, :lighting_type]
    attr_accessor(*ATTRS)

    def delete
      @hpxml_object.lighting_groups.delete(self)
    end

    def check_for_errors
      errors = []
      return errors
    end

    def to_oga(doc)
      return if nil?

      lighting = XMLHelper.create_elements_as_needed(doc, ['HPXML', 'Building', 'BuildingDetails', 'Lighting'])
      lighting_group = XMLHelper.add_element(lighting, 'LightingGroup')
      sys_id = XMLHelper.add_element(lighting_group, 'SystemIdentifier')
      XMLHelper.add_attribute(sys_id, 'id', @id)
      XMLHelper.add_element(lighting_group, 'Location', @location) unless @location.nil?
      XMLHelper.add_element(lighting_group, 'FractionofUnitsInLocation', to_float(@fraction_of_units_in_location)) unless @fraction_of_units_in_location.nil?
      if not @lighting_type.nil?
        lighting_type = XMLHelper.add_element(lighting_group, 'LightingType')
        XMLHelper.add_element(lighting_type, @lighting_type)
      end
    end

    def from_oga(lighting_group)
      return if lighting_group.nil?

      @id = HPXML::get_id(lighting_group)
      @location = XMLHelper.get_value(lighting_group, 'Location')
      @fraction_of_units_in_location = to_float_or_nil(XMLHelper.get_value(lighting_group, 'FractionofUnitsInLocation'))
      @lighting_type = XMLHelper.get_child_name(lighting_group, 'LightingType')
    end
  end

  class Lighting < BaseElement
    ATTRS = [:usage_multiplier]
    attr_accessor(*ATTRS)

    def check_for_errors
      errors = []
      return errors
    end

    def to_oga(doc)
      return if nil?

      lighting = XMLHelper.create_elements_as_needed(doc, ['HPXML', 'Building', 'BuildingDetails', 'Lighting'])
      HPXML::add_extension(parent: lighting,
                           extensions: { 'UsageMultiplier' => to_float_or_nil(@usage_multiplier) })
    end

    def from_oga(hpxml)
      return if hpxml.nil?

      lighting = XMLHelper.get_element(hpxml, 'Building/BuildingDetails/Lighting')
      return if lighting.nil?

      @usage_multiplier = to_float_or_nil(XMLHelper.get_value(lighting, 'extension/UsageMultiplier'))
    end
  end

  class CeilingFans < BaseArrayElement
    def add(**kwargs)
      self << CeilingFan.new(@hpxml_object, **kwargs)
    end

    def from_oga(hpxml)
      return if hpxml.nil?

      XMLHelper.get_elements(hpxml, 'Building/BuildingDetails/Lighting/CeilingFan').each do |ceiling_fan|
        self << CeilingFan.new(@hpxml_object, ceiling_fan)
      end
    end
  end

  class CeilingFan < BaseElement
    ATTRS = [:id, :efficiency, :quantity]
    attr_accessor(*ATTRS)

    def delete
      @hpxml_object.ceiling_fans.delete(self)
    end

    def check_for_errors
      errors = []
      return errors
    end

    def to_oga(doc)
      return if nil?

      lighting = XMLHelper.create_elements_as_needed(doc, ['HPXML', 'Building', 'BuildingDetails', 'Lighting'])
      ceiling_fan = XMLHelper.add_element(lighting, 'CeilingFan')
      sys_id = XMLHelper.add_element(ceiling_fan, 'SystemIdentifier')
      XMLHelper.add_attribute(sys_id, 'id', @id)
      if not @efficiency.nil?
        airflow = XMLHelper.add_element(ceiling_fan, 'Airflow')
        XMLHelper.add_element(airflow, 'FanSpeed', 'medium')
        XMLHelper.add_element(airflow, 'Efficiency', to_float(@efficiency))
      end
      XMLHelper.add_element(ceiling_fan, 'Quantity', to_integer(@quantity)) unless @quantity.nil?
    end

    def from_oga(ceiling_fan)
      @id = HPXML::get_id(ceiling_fan)
      @efficiency = to_float_or_nil(XMLHelper.get_value(ceiling_fan, "Airflow[FanSpeed='medium']/Efficiency"))
      @quantity = to_integer_or_nil(XMLHelper.get_value(ceiling_fan, 'Quantity'))
    end
  end

  class PlugLoads < BaseArrayElement
    def add(**kwargs)
      self << PlugLoad.new(@hpxml_object, **kwargs)
    end

    def from_oga(hpxml)
      return if hpxml.nil?

      XMLHelper.get_elements(hpxml, 'Building/BuildingDetails/MiscLoads/PlugLoad').each do |plug_load|
        self << PlugLoad.new(@hpxml_object, plug_load)
      end
    end
  end

  class PlugLoad < BaseElement
    ATTRS = [:id, :plug_load_type, :kWh_per_year, :frac_sensible, :frac_latent, :usage_multiplier]
    attr_accessor(*ATTRS)

    def delete
      @hpxml_object.plug_loads.delete(self)
    end

    def check_for_errors
      errors = []
      return errors
    end

    def to_oga(doc)
      return if nil?

      misc_loads = XMLHelper.create_elements_as_needed(doc, ['HPXML', 'Building', 'BuildingDetails', 'MiscLoads'])
      plug_load = XMLHelper.add_element(misc_loads, 'PlugLoad')
      sys_id = XMLHelper.add_element(plug_load, 'SystemIdentifier')
      XMLHelper.add_attribute(sys_id, 'id', @id)
      XMLHelper.add_element(plug_load, 'PlugLoadType', @plug_load_type) unless @plug_load_type.nil?
      if not @kWh_per_year.nil?
        load = XMLHelper.add_element(plug_load, 'Load')
        XMLHelper.add_element(load, 'Units', 'kWh/year')
        XMLHelper.add_element(load, 'Value', to_float(@kWh_per_year))
      end
      HPXML::add_extension(parent: plug_load,
                           extensions: { 'FracSensible' => to_float_or_nil(@frac_sensible),
                                         'FracLatent' => to_float_or_nil(@frac_latent),
                                         'UsageMultiplier' => to_float_or_nil(@usage_multiplier) })
    end

    def from_oga(plug_load)
      @id = HPXML::get_id(plug_load)
      @plug_load_type = XMLHelper.get_value(plug_load, 'PlugLoadType')
      @kWh_per_year = to_float_or_nil(XMLHelper.get_value(plug_load, "Load[Units='kWh/year']/Value"))
      @frac_sensible = to_float_or_nil(XMLHelper.get_value(plug_load, 'extension/FracSensible'))
      @frac_latent = to_float_or_nil(XMLHelper.get_value(plug_load, 'extension/FracLatent'))
      @usage_multiplier = to_float_or_nil(XMLHelper.get_value(plug_load, 'extension/UsageMultiplier'))
    end
  end

  class MiscLoadsSchedule < BaseElement
    ATTRS = [:weekday_fractions, :weekend_fractions, :monthly_multipliers]
    attr_accessor(*ATTRS)

    def check_for_errors
      errors = []
      return errors
    end

    def to_oga(doc)
      return if nil?

      misc_loads = XMLHelper.create_elements_as_needed(doc, ['HPXML', 'Building', 'BuildingDetails', 'MiscLoads'])
      HPXML::add_extension(parent: misc_loads,
                           extensions: { 'WeekdayScheduleFractions' => @weekday_fractions,
                                         'WeekendScheduleFractions' => @weekend_fractions,
                                         'MonthlyScheduleMultipliers' => @monthly_multipliers })
    end

    def from_oga(hpxml)
      return if hpxml.nil?

      misc_loads = XMLHelper.get_element(hpxml, 'Building/BuildingDetails/MiscLoads')
      return if misc_loads.nil?

      @weekday_fractions = XMLHelper.get_value(misc_loads, 'extension/WeekdayScheduleFractions')
      @weekend_fractions = XMLHelper.get_value(misc_loads, 'extension/WeekendScheduleFractions')
      @monthly_multipliers = XMLHelper.get_value(misc_loads, 'extension/MonthlyScheduleMultipliers')
    end
  end

  def _create_oga_document()
    doc = XMLHelper.create_doc(version = '1.0', encoding = 'UTF-8')
    hpxml = XMLHelper.add_element(doc, 'HPXML')
    XMLHelper.add_attribute(hpxml, 'xmlns', 'http://hpxmlonline.com/2019/10')
    XMLHelper.add_attribute(hpxml, 'xmlns:xsi', 'http://www.w3.org/2001/XMLSchema-instance')
    XMLHelper.add_attribute(hpxml, 'xsi:schemaLocation', 'http://hpxmlonline.com/2019/10')
    XMLHelper.add_attribute(hpxml, 'schemaVersion', '3.0')
    return doc
  end

  def collapse_enclosure_surfaces()
    # Collapses like surfaces into a single surface with, e.g., aggregate surface area.
    # This can significantly speed up performance for HPXML files with lots of individual
    # surfaces (e.g., windows).

    surf_types = { roofs: @roofs,
                   walls: @walls,
                   rim_joists: @rim_joists,
                   foundation_walls: @foundation_walls,
                   frame_floors: @frame_floors,
                   slabs: @slabs,
                   windows: @windows,
                   skylights: @skylights,
                   doors: @doors }

    attrs_to_ignore = [:id,
                       :insulation_id,
                       :perimeter_insulation_id,
                       :under_slab_insulation_id,
                       :area,
                       :exposed_perimeter]

    # Look for pairs of surfaces that can be collapsed
    surf_types.each do |surf_type, surfaces|
      for i in 0..surfaces.size - 1
        surf = surfaces[i]
        next if surf.nil?

        for j in (surfaces.size - 1).downto(i + 1)
          surf2 = surfaces[j]
          next if surf2.nil?

          match = true
          surf.class::ATTRS.each do |attribute|
            next if attrs_to_ignore.include? attribute
            next if (surf_type == :foundation_walls) && (attribute == :azimuth) # Azimuth of foundation walls is irrelevant
            next if surf.send(attribute) == surf2.send(attribute)

            match = false
          end
          next unless match

          # Update values
          if (not surf.area.nil?) && (not surf2.area.nil?)
            surf.area += surf2.area
          end
          if (surf_type == :slabs) && (not surf.exposed_perimeter.nil?) && (not surf2.exposed_perimeter.nil?)
            surf.exposed_perimeter += surf2.exposed_perimeter
          end

          # Update subsurface idrefs as appropriate
          (@windows + @doors).each do |subsurf|
            next unless subsurf.wall_idref == surf2.id
            subsurf.wall_idref = surf.id
          end
          @skylights.each do |subsurf|
            next unless subsurf.roof_idref == surf2.id
            subsurf.roof_idref = surf.id
          end

          # Remove old surface
          surfaces[j].delete
        end
      end
    end
  end

  def delete_partition_surfaces()
    (@rim_joists + @walls + @foundation_walls + @frame_floors).reverse_each do |surface|
      next if surface.interior_adjacent_to.nil? || surface.exterior_adjacent_to.nil?
      next unless surface.interior_adjacent_to == surface.exterior_adjacent_to
      surface.delete
    end
  end

  def delete_tiny_surfaces()
    (@rim_joists + @walls + @foundation_walls + @frame_floors + @roofs + @windows + @skylights + @doors + @slabs).reverse_each do |surface|
      next if surface.area.nil? || (surface.area > 0.1)
      surface.delete
    end
  end

  def check_for_errors()
    errors = []

    # ------------------------------- #
    # Check for errors across objects #
    # ------------------------------- #

    # Check for globally unique SystemIdentifier IDs
    sys_ids = {}
    self.class::HPXML_ATTRS.each do |attribute|
      hpxml_obj = send(attribute)
      next unless hpxml_obj.is_a? HPXML::BaseArrayElement

      hpxml_obj.each do |obj|
        next unless obj.respond_to? :id

        sys_ids[obj.id] = 0 if sys_ids[obj.id].nil?
        sys_ids[obj.id] += 1
      end
    end
    sys_ids.each do |sys_id, cnt|
      errors << "Duplicate SystemIdentifier IDs detected for '#{sys_id}'." if cnt > 1
    end

    # Check sum of HVAC FractionCoolLoadServeds <= 1
    frac_cool_load = (@cooling_systems + @heat_pumps).map { |hvac| hvac.fraction_cool_load_served }.inject(0, :+)
    if frac_cool_load > 1.01 # Use 1.01 in case of rounding
      errors << "Expected FractionCoolLoadServed to sum to <= 1, but calculated sum is #{frac_cool_load.round(2)}."
    end

    # Check sum of HVAC FractionHeatLoadServeds <= 1
    frac_heat_load = (@heating_systems + @heat_pumps).map { |hvac| hvac.fraction_heat_load_served }.inject(0, :+)
    if frac_heat_load > 1.01 # Use 1.01 in case of rounding
      errors << "Expected FractionHeatLoadServed to sum to <= 1, but calculated sum is #{frac_heat_load.round(2)}."
    end

    # Check sum of HVAC FractionDHWLoadServed == 1
    frac_dhw_load = @water_heating_systems.map { |dhw| dhw.fraction_dhw_load_served }.inject(0, :+)
    if (frac_dhw_load > 0) && ((frac_dhw_load < 0.99) || (frac_dhw_load > 1.01)) # Use 0.99/1.01 in case of rounding
      errors << "Expected FractionDHWLoadServed to sum to 1, but calculated sum is #{frac_dhw_load.round(2)}."
    end

    # Check sum of lighting fractions in a location <= 1
    ltg_fracs = {}
    @lighting_groups.each do |lighting_group|
      next if lighting_group.location.nil? || lighting_group.fraction_of_units_in_location.nil?

      ltg_fracs[lighting_group.location] = 0 if ltg_fracs[lighting_group.location].nil?
      ltg_fracs[lighting_group.location] += lighting_group.fraction_of_units_in_location
    end
    ltg_fracs.each do |location, sum|
      next if sum <= 1

      fail "Sum of fractions of #{location} lighting (#{sum}) is greater than 1."
    end

    # Check for HVAC systems referenced by multiple water heating systems
    (@heating_systems + @cooling_systems + @heat_pumps).each do |hvac_system|
      num_attached = 0
      @water_heating_systems.each do |water_heating_system|
        next if water_heating_system.related_hvac_idref.nil?
        next unless hvac_system.id == water_heating_system.related_hvac_idref

        num_attached += 1
      end
      next if num_attached <= 1

      errors << "RelatedHVACSystem '#{hvac_system.id}' is attached to multiple water heating systems."
    end

    # ------------------------------- #
    # Check for errors within objects #
    # ------------------------------- #

    # Ask objects to check for errors
    self.class::HPXML_ATTRS.each do |attribute|
      hpxml_obj = send(attribute)
      if not hpxml_obj.respond_to? :check_for_errors
        fail "Need to add 'check_for_errors' method to #{hpxml_obj.class} class."
      end

      errors += hpxml_obj.check_for_errors
    end

    return errors
  end

  def self.is_thermal_boundary(surface)
    # Returns true if the surface is between conditioned space and outside/ground/unconditioned space.
    # Note: Insulated foundation walls of, e.g., unconditioned spaces return false.
    def self.is_adjacent_to_conditioned(adjacent_to)
      if [HPXML::LocationLivingSpace,
          HPXML::LocationBasementConditioned].include? adjacent_to
        return true
      end

      return false
    end

    if surface.exterior_adjacent_to.include? HPXML::LocationOtherHousingUnit
      return false # adiabatic
    end

    interior_conditioned = is_adjacent_to_conditioned(surface.interior_adjacent_to)
    exterior_conditioned = is_adjacent_to_conditioned(surface.exterior_adjacent_to)
    return (interior_conditioned != exterior_conditioned)
  end

  def self.get_id(parent, element_name = 'SystemIdentifier')
    return XMLHelper.get_attribute_value(XMLHelper.get_element(parent, element_name), 'id')
  end

  def self.get_idref(element)
    return XMLHelper.get_attribute_value(element, 'idref')
  end

  def self.add_extension(parent:,
                         extensions: {})
    extension = nil
    if not extensions.empty?
      extensions.each do |name, value|
        next if value.nil?

        extension = XMLHelper.get_element(parent, 'extension')
        if extension.nil?
          extension = XMLHelper.add_element(parent, 'extension')
        end
        XMLHelper.add_element(extension, "#{name}", value) unless value.nil?
      end
    end

    return extension
  end
end

def to_float(value)
  begin
    return Float(value)
  rescue
    fail "Cannot convert '#{value}' to float."
  end
end

def to_integer(value)
  begin
    value = Float(value)
  rescue
    fail "Cannot convert '#{value}' to integer."
  end
  if value % 1 == 0
    return Integer(value)
  else
    fail "Cannot convert '#{value}' to integer."
  end
end

def to_boolean(value)
  if value.is_a? TrueClass
    return true
  elsif value.is_a? FalseClass
    return false
  elsif (value.downcase.to_s == 'true') || (value == '1') || (value == 1)
    return true
  elsif (value.downcase.to_s == 'false') || (value == '0') || (value == 0)
    return false
  end

  fail "Cannot convert '#{value}' to boolean."
end

def to_float_or_nil(value)
  return if value.nil?
  return to_float(value)
end

def to_integer_or_nil(value)
  return if value.nil?
  return to_integer(value)
end

def to_bool_or_nil(value)
  return if value.nil?
  return to_boolean(value)
end<|MERGE_RESOLUTION|>--- conflicted
+++ resolved
@@ -3583,16 +3583,7 @@
       dishwasher = XMLHelper.add_element(appliances, 'Dishwasher')
       sys_id = XMLHelper.add_element(dishwasher, 'SystemIdentifier')
       XMLHelper.add_attribute(sys_id, 'id', @id)
-<<<<<<< HEAD
       XMLHelper.add_element(dishwasher, 'Location', @location) unless @location.nil?
-      XMLHelper.add_element(dishwasher, 'RatedAnnualkWh', Float(@rated_annual_kwh)) unless @rated_annual_kwh.nil?
-      XMLHelper.add_element(dishwasher, 'EnergyFactor', Float(@energy_factor)) unless @energy_factor.nil?
-      XMLHelper.add_element(dishwasher, 'PlaceSettingCapacity', Integer(@place_setting_capacity)) unless @place_setting_capacity.nil?
-      XMLHelper.add_element(dishwasher, 'LabelElectricRate', Float(@label_electric_rate)) unless @label_electric_rate.nil?
-      XMLHelper.add_element(dishwasher, 'LabelGasRate', Float(@label_gas_rate)) unless @label_gas_rate.nil?
-      XMLHelper.add_element(dishwasher, 'LabelAnnualGasCost', Float(@label_annual_gas_cost)) unless @label_annual_gas_cost.nil?
-      XMLHelper.add_element(dishwasher, 'LabelUsage', Float(@label_usage)) unless @label_usage.nil?
-=======
       XMLHelper.add_element(dishwasher, 'RatedAnnualkWh', to_float(@rated_annual_kwh)) unless @rated_annual_kwh.nil?
       XMLHelper.add_element(dishwasher, 'EnergyFactor', to_float(@energy_factor)) unless @energy_factor.nil?
       XMLHelper.add_element(dishwasher, 'PlaceSettingCapacity', to_integer(@place_setting_capacity)) unless @place_setting_capacity.nil?
@@ -3600,7 +3591,6 @@
       XMLHelper.add_element(dishwasher, 'LabelGasRate', to_float(@label_gas_rate)) unless @label_gas_rate.nil?
       XMLHelper.add_element(dishwasher, 'LabelAnnualGasCost', to_float(@label_annual_gas_cost)) unless @label_annual_gas_cost.nil?
       XMLHelper.add_element(dishwasher, 'LabelUsage', to_float(@label_usage)) unless @label_usage.nil?
->>>>>>> c195a7e6
       HPXML::add_extension(parent: dishwasher,
                            extensions: { 'UsageMultiplier' => to_float_or_nil(@usage_multiplier) })
     end
@@ -3609,17 +3599,7 @@
       return if dishwasher.nil?
 
       @id = HPXML::get_id(dishwasher)
-<<<<<<< HEAD
       @location = XMLHelper.get_value(dishwasher, 'Location')
-      @rated_annual_kwh = HPXML::to_float_or_nil(XMLHelper.get_value(dishwasher, 'RatedAnnualkWh'))
-      @energy_factor = HPXML::to_float_or_nil(XMLHelper.get_value(dishwasher, 'EnergyFactor'))
-      @place_setting_capacity = HPXML::to_integer_or_nil(XMLHelper.get_value(dishwasher, 'PlaceSettingCapacity'))
-      @label_electric_rate = HPXML::to_float_or_nil(XMLHelper.get_value(dishwasher, 'LabelElectricRate'))
-      @label_gas_rate = HPXML::to_float_or_nil(XMLHelper.get_value(dishwasher, 'LabelGasRate'))
-      @label_annual_gas_cost = HPXML::to_float_or_nil(XMLHelper.get_value(dishwasher, 'LabelAnnualGasCost'))
-      @label_usage = HPXML::to_float_or_nil(XMLHelper.get_value(dishwasher, 'LabelUsage'))
-      @usage_multiplier = HPXML::to_float_or_nil(XMLHelper.get_value(dishwasher, 'extension/UsageMultiplier'))
-=======
       @rated_annual_kwh = to_float_or_nil(XMLHelper.get_value(dishwasher, 'RatedAnnualkWh'))
       @energy_factor = to_float_or_nil(XMLHelper.get_value(dishwasher, 'EnergyFactor'))
       @place_setting_capacity = to_integer_or_nil(XMLHelper.get_value(dishwasher, 'PlaceSettingCapacity'))
@@ -3628,7 +3608,6 @@
       @label_annual_gas_cost = to_float_or_nil(XMLHelper.get_value(dishwasher, 'LabelAnnualGasCost'))
       @label_usage = to_float_or_nil(XMLHelper.get_value(dishwasher, 'LabelUsage'))
       @usage_multiplier = to_float_or_nil(XMLHelper.get_value(dishwasher, 'extension/UsageMultiplier'))
->>>>>>> c195a7e6
     end
   end
 
