# frozen_string_literal: true

'''
Example Usage:

-----------------
Reading from file
-----------------

hpxml = HPXML.new(hpxml_path: ...)

# Singleton elements
puts hpxml.building_construction.number_of_bedrooms

# Array elements
hpxml.walls.each do |wall|
  wall.windows.each do |window|
    puts window.area
  end
end

---------------------
Creating from scratch
---------------------

hpxml = HPXML.new()

# Singleton elements
hpxml.building_construction.number_of_bedrooms = 3
hpxml.building_construction.conditioned_floor_area = 2400

# Array elements
hpxml.walls.clear
hpxml.walls.add(id: "WallNorth", area: 500)
hpxml.walls.add(id: "WallSouth", area: 500)
hpxml.walls.add
hpxml.walls[-1].id = "WallEastWest"
hpxml.walls[-1].area = 1000

# Write file
XMLHelper.write_file(hpxml.to_oga, "out.xml")

'''

require_relative 'version'
require 'ostruct'

# FUTURE: Remove all idref attributes, make object attributes instead
#         E.g., in class Window, :wall_idref => :wall

class HPXML < Object
  HPXML_ATTRS = [:header, :site, :neighbor_buildings, :building_occupancy, :building_construction,
                 :climate_and_risk_zones, :air_infiltration_measurements, :attics, :foundations,
                 :roofs, :rim_joists, :walls, :foundation_walls, :frame_floors, :slabs, :windows,
                 :skylights, :doors, :heating_systems, :cooling_systems, :heat_pumps, :hvac_plant,
                 :hvac_controls, :hvac_distributions, :ventilation_fans, :water_heating_systems,
                 :hot_water_distributions, :water_fixtures, :water_heating, :solar_thermal_systems,
                 :pv_systems, :generators, :clothes_washers, :clothes_dryers, :dishwashers, :refrigerators,
                 :freezers, :dehumidifiers, :cooking_ranges, :ovens, :lighting_groups, :lighting,
                 :ceiling_fans, :pools, :hot_tubs, :plug_loads, :fuel_loads]
  attr_reader(*HPXML_ATTRS, :doc, :errors, :warnings)

  # Constants
  # FUTURE: Move some of these to within child classes (e.g., HPXML::Attic class)
  AirTypeFanCoil = 'fan coil'
  AirTypeGravity = 'gravity'
  AirTypeHighVelocity = 'high velocity'
  AirTypeRegularVelocity = 'regular velocity'
  AtticTypeCathedral = 'CathedralCeiling'
  AtticTypeConditioned = 'ConditionedAttic'
  AtticTypeFlatRoof = 'FlatRoof'
  AtticTypeUnvented = 'UnventedAttic'
  AtticTypeVented = 'VentedAttic'
  CertificationEnergyStar = 'Energy Star'
  ClothesDryerControlTypeMoisture = 'moisture'
  ClothesDryerControlTypeTimer = 'timer'
  ColorDark = 'dark'
  ColorLight = 'light'
  ColorMedium = 'medium'
  ColorMediumDark = 'medium dark'
  ColorReflective = 'reflective'
  DehumidifierTypePortable = 'portable'
  DehumidifierTypeWholeHome = 'whole-home'
  DHWRecirControlTypeManual = 'manual demand control'
  DHWRecirControlTypeNone = 'no control'
  DHWRecirControlTypeSensor = 'presence sensor demand control'
  DHWRecirControlTypeTemperature = 'temperature'
  DHWRecirControlTypeTimer = 'timer'
  DHWDistTypeRecirc = 'Recirculation'
  DHWDistTypeStandard = 'Standard'
  DuctInsulationMaterialUnknown = 'Unknown'
  DuctInsulationMaterialNone = 'None'
  DuctLeakageTotal = 'total'
  DuctLeakageToOutside = 'to outside'
  DuctTypeReturn = 'return'
  DuctTypeSupply = 'supply'
  DWHRFacilitiesConnectedAll = 'all'
  DWHRFacilitiesConnectedOne = 'one'
  ExteriorShadingTypeSolarScreens = 'solar screens'
  FoundationTypeAmbient = 'Ambient'
  FoundationTypeBasementConditioned = 'ConditionedBasement'
  FoundationTypeBasementUnconditioned = 'UnconditionedBasement'
  FoundationTypeCrawlspaceUnvented = 'UnventedCrawlspace'
  FoundationTypeCrawlspaceVented = 'VentedCrawlspace'
  FoundationTypeSlab = 'SlabOnGrade'
  FrameFloorOtherSpaceAbove = 'above'
  FrameFloorOtherSpaceBelow = 'below'
  FuelLoadTypeGrill = 'grill'
  FuelLoadTypeLighting = 'lighting'
  FuelLoadTypeFireplace = 'fireplace'
  FuelTypeCoal = 'coal'
  FuelTypeCoalAnthracite = 'anthracite coal'
  FuelTypeCoalBituminous = 'bituminous coal'
  FuelTypeCoke = 'coke'
  FuelTypeDiesel = 'diesel'
  FuelTypeElectricity = 'electricity'
  FuelTypeKerosene = 'kerosene'
  FuelTypeNaturalGas = 'natural gas'
  FuelTypeOil = 'fuel oil'
  FuelTypeOil1 = 'fuel oil 1'
  FuelTypeOil2 = 'fuel oil 2'
  FuelTypeOil4 = 'fuel oil 4'
  FuelTypeOil5or6 = 'fuel oil 5/6'
  FuelTypePropane = 'propane'
  FuelTypeWoodCord = 'wood'
  FuelTypeWoodPellets = 'wood pellets'
  HeaterTypeElectricResistance = 'electric resistance'
  HeaterTypeGas = 'gas fired'
  HeaterTypeHeatPump = 'heat pump'
  HVACCompressorTypeSingleStage = 'single stage'
  HVACCompressorTypeTwoStage = 'two stage'
  HVACCompressorTypeVariableSpeed = 'variable speed'
  HVACControlTypeManual = 'manual thermostat'
  HVACControlTypeProgrammable = 'programmable thermostat'
  HVACDistributionTypeAir = 'AirDistribution'
  HVACDistributionTypeDSE = 'DSE'
  HVACDistributionTypeHydronic = 'HydronicDistribution'
  HVACTypeBoiler = 'Boiler'
  HVACTypeCentralAirConditioner = 'central air conditioner'
  HVACTypeChiller = 'chiller'
  HVACTypeCoolingTower = 'cooling tower'
  HVACTypeElectricResistance = 'ElectricResistance'
  HVACTypeEvaporativeCooler = 'evaporative cooler'
  HVACTypeFireplace = 'Fireplace'
  HVACTypeFixedHeater = 'FixedHeater'
  HVACTypeFloorFurnace = 'FloorFurnace'
  HVACTypeFurnace = 'Furnace'
  HVACTypePTACHeating = 'PackagedTerminalAirConditionerHeating'
  HVACTypeHeatPumpAirToAir = 'air-to-air'
  HVACTypeHeatPumpGroundToAir = 'ground-to-air'
  HVACTypeHeatPumpMiniSplit = 'mini-split'
  HVACTypeHeatPumpWaterLoopToAir = 'water-loop-to-air'
  HVACTypeHeatPumpPTHP = 'packaged terminal heat pump'
  HVACTypeMiniSplitAirConditioner = 'mini-split'
  HVACTypePortableHeater = 'PortableHeater'
  HVACTypeRoomAirConditioner = 'room air conditioner'
  HVACTypePTAC = 'packaged terminal air conditioner'
  HVACTypeStove = 'Stove'
  HVACTypeWallFurnace = 'WallFurnace'
  HydronicTypeBaseboard = 'baseboard'
  HydronicTypeRadiantCeiling = 'radiant ceiling'
  HydronicTypeRadiantFloor = 'radiant floor'
  HydronicTypeRadiator = 'radiator'
  HydronicTypeWaterLoop = 'water loop'
  LeakinessTight = 'tight'
  LeakinessAverage = 'average'
  LightingTypeCFL = 'CompactFluorescent'
  LightingTypeLED = 'LightEmittingDiode'
  LightingTypeLFL = 'FluorescentTube'
  LocationAtticUnconditioned = 'attic - unconditioned'
  LocationAtticUnvented = 'attic - unvented'
  LocationAtticVented = 'attic - vented'
  LocationBasementConditioned = 'basement - conditioned'
  LocationBasementUnconditioned = 'basement - unconditioned'
  LocationBath = 'bath'
  LocationCrawlspaceUnvented = 'crawlspace - unvented'
  LocationCrawlspaceVented = 'crawlspace - vented'
  LocationExterior = 'exterior'
  LocationExteriorWall = 'exterior wall'
  LocationGarage = 'garage'
  LocationGround = 'ground'
  LocationInterior = 'interior'
  LocationKitchen = 'kitchen'
  LocationLivingSpace = 'living space'
  LocationOtherExterior = 'other exterior'
  LocationOtherHousingUnit = 'other housing unit'
  LocationOtherHeatedSpace = 'other heated space'
  LocationOtherMultifamilyBufferSpace = 'other multifamily buffer space'
  LocationOtherNonFreezingSpace = 'other non-freezing space'
  LocationOutside = 'outside'
  LocationRoof = 'roof'
  LocationRoofDeck = 'roof deck'
  LocationUnconditionedSpace = 'unconditioned space'
  LocationUnderSlab = 'under slab'
  MechVentTypeBalanced = 'balanced'
  MechVentTypeCFIS = 'central fan integrated supply'
  MechVentTypeERV = 'energy recovery ventilator'
  MechVentTypeExhaust = 'exhaust only'
  MechVentTypeHRV = 'heat recovery ventilator'
  MechVentTypeSupply = 'supply only'
  OrientationEast = 'east'
  OrientationNorth = 'north'
  OrientationNortheast = 'northeast'
  OrientationNorthwest = 'northwest'
  OrientationSouth = 'south'
  OrientationSoutheast = 'southeast'
  OrientationSouthwest = 'southwest'
  OrientationWest = 'west'
  PlugLoadTypeElectricVehicleCharging = 'electric vehicle charging'
  PlugLoadTypeOther = 'other'
  PlugLoadTypeTelevision = 'TV other'
  PlugLoadTypeWellPump = 'well pump'
  PVModuleTypePremium = 'premium'
  PVModuleTypeStandard = 'standard'
  PVModuleTypeThinFilm = 'thin film'
  PVTrackingTypeFixed = 'fixed'
  PVTrackingType1Axis = '1-axis'
  PVTrackingType1AxisBacktracked = '1-axis backtracked'
  PVTrackingType2Axis = '2-axis'
  ResidentialTypeApartment = 'apartment unit'
  ResidentialTypeManufactured = 'manufactured home'
  ResidentialTypeSFA = 'single-family attached'
  ResidentialTypeSFD = 'single-family detached'
  RoofTypeAsphaltShingles = 'asphalt or fiberglass shingles'
  RoofTypeConcrete = 'concrete'
  RoofTypeClayTile = 'slate or tile shingles'
  RoofTypeMetal = 'metal surfacing'
  RoofTypePlasticRubber = 'plastic/rubber/synthetic sheeting'
  RoofTypeWoodShingles = 'wood shingles or shakes'
  ShieldingExposed = 'exposed'
  ShieldingNormal = 'normal'
  ShieldingWellShielded = 'well-shielded'
  SidingTypeAluminum = 'aluminum siding'
  SidingTypeBrick = 'brick veneer'
  SidingTypeFiberCement = 'fiber cement siding'
  SidingTypeStucco = 'stucco'
  SidingTypeVinyl = 'vinyl siding'
  SidingTypeWood = 'wood siding'
  SiteTypeUrban = 'urban'
  SiteTypeSuburban = 'suburban'
  SiteTypeRural = 'rural'
  SolarThermalLoopTypeDirect = 'liquid direct'
  SolarThermalLoopTypeIndirect = 'liquid indirect'
  SolarThermalLoopTypeThermosyphon = 'passive thermosyphon'
  SolarThermalTypeDoubleGlazing = 'double glazing black'
  SolarThermalTypeEvacuatedTube = 'evacuated tube'
  SolarThermalTypeICS = 'integrated collector storage'
  SolarThermalTypeSingleGlazing = 'single glazing black'
  TypeNone = 'none'
  TypeUnknown = 'unknown'
  UnitsACH = 'ACH'
  UnitsACHNatural = 'ACHnatural'
  UnitsAFUE = 'AFUE'
  UnitsCFM = 'CFM'
  UnitsCFM25 = 'CFM25'
  UnitsCOP = 'COP'
  UnitsEER = 'EER'
  UnitsCEER = 'CEER'
  UnitsHSPF = 'HSPF'
  UnitsKwhPerYear = 'kWh/year'
  UnitsKwPerTon = 'kW/ton'
  UnitsPercent = 'Percent'
  UnitsSEER = 'SEER'
  UnitsSLA = 'SLA'
  UnitsThermPerYear = 'therm/year'
  WallTypeAdobe = 'Adobe'
  WallTypeBrick = 'StructuralBrick'
  WallTypeCMU = 'ConcreteMasonryUnit'
  WallTypeConcrete = 'SolidConcrete'
  WallTypeDoubleWoodStud = 'DoubleWoodStud'
  WallTypeICF = 'InsulatedConcreteForms'
  WallTypeLog = 'LogWall'
  WallTypeSIP = 'StructurallyInsulatedPanel'
  WallTypeSteelStud = 'SteelFrame'
  WallTypeStone = 'Stone'
  WallTypeStrawBale = 'StrawBale'
  WallTypeWoodStud = 'WoodStud'
  WaterFixtureTypeFaucet = 'faucet'
  WaterFixtureTypeShowerhead = 'shower head'
  WaterHeaterTypeCombiStorage = 'space-heating boiler with storage tank'
  WaterHeaterTypeCombiTankless = 'space-heating boiler with tankless coil'
  WaterHeaterTypeHeatPump = 'heat pump water heater'
  WaterHeaterTypeTankless = 'instantaneous water heater'
  WaterHeaterTypeStorage = 'storage water heater'
  WindowFrameTypeAluminum = 'Aluminum'
  WindowFrameTypeComposite = 'Composite'
  WindowFrameTypeFiberglass = 'Fiberglass'
  WindowFrameTypeMetal = 'Metal'
  WindowFrameTypeVinyl = 'Vinyl'
  WindowFrameTypeWood = 'Wood'
  WindowGasAir = 'air'
  WindowGasArgon = 'argon'
  WindowGlazingLowE = 'low-e'
  WindowGlazingReflective = 'reflective'
  WindowGlazingTintedReflective = 'tinted/reflective'
  WindowLayersDoublePane = 'double-pane'
  WindowLayersSinglePane = 'single-pane'
  WindowLayersTriplePane = 'triple-pane'
  WindowClassArchitectural = 'architectural'
  WindowClassCommercial = 'commercial'
  WindowClassHeavyCommercial = 'heavy commercial'
  WindowClassResidential = 'residential'
  WindowClassLightCommercial = 'light commercial'

  def initialize(hpxml_path: nil, schematron_validators: [], collapse_enclosure: true, building_id: nil)
    @doc = nil
    @hpxml_path = hpxml_path
    @errors = []
    @warnings = []

    hpxml = nil
    if not hpxml_path.nil?
      @doc = XMLHelper.parse_file(hpxml_path)

      # Check HPXML version
      hpxml = XMLHelper.get_element(@doc, '/HPXML')
      Version.check_hpxml_version(XMLHelper.get_attribute_value(hpxml, 'schemaVersion'))

      # Validate against Schematron docs
      @errors, @warnings = validate_against_schematron(schematron_validators: schematron_validators)
      return unless @errors.empty?

      # Handle multiple buildings
      if XMLHelper.get_elements(hpxml, 'Building').size > 1
        if building_id.nil?
          @errors << 'Multiple Building elements defined in HPXML file; Building ID argument must be provided.'
          return unless @errors.empty?
        end

        # Discard all Building elements except the one of interest
        XMLHelper.get_elements(hpxml, 'Building').reverse_each do |building|
          next if XMLHelper.get_attribute_value(XMLHelper.get_element(building, 'BuildingID'), 'id') == building_id

          building.remove
        end
        if XMLHelper.get_elements(hpxml, 'Building').size == 0
          @errors << "Could not find Building element with ID '#{building_id}'."
          return unless @errors.empty?
        end
      end
    end

    # Create/populate child objects
    from_oga(hpxml)

    # Check for additional errors (those hard to check via Schematron)
    @errors += check_for_errors()
    return unless @errors.empty?

    # Clean up
    delete_tiny_surfaces()
    delete_adiabatic_subsurfaces()
    if collapse_enclosure
      collapse_enclosure_surfaces()
    end
  end

  def hvac_systems
    return (@heating_systems + @cooling_systems + @heat_pumps)
  end

  def has_space_type(space_type)
    # Look for surfaces attached to this space type
    (@roofs + @rim_joists + @walls + @foundation_walls + @frame_floors + @slabs).each do |surface|
      return true if surface.interior_adjacent_to == space_type
      return true if surface.exterior_adjacent_to == space_type
    end
    return false
  end

  def has_fuel_access
    @site.fuels.each do |fuel|
      if fuel != FuelTypeElectricity
        return true
      end
    end
    return false
  end

  def predominant_heating_fuel
    fuel_fracs = {}
    @heating_systems.each do |heating_system|
      fuel = heating_system.heating_system_fuel
      fuel_fracs[fuel] = 0.0 if fuel_fracs[fuel].nil?
      fuel_fracs[fuel] += heating_system.fraction_heat_load_served.to_f
    end
    @heat_pumps.each do |heat_pump|
      fuel = heat_pump.heat_pump_fuel
      fuel_fracs[fuel] = 0.0 if fuel_fracs[fuel].nil?
      fuel_fracs[fuel] += heat_pump.fraction_heat_load_served.to_f
    end
    return FuelTypeElectricity if fuel_fracs.empty?
    return FuelTypeElectricity if fuel_fracs[FuelTypeElectricity].to_f > 0.5

    # Choose fossil fuel
    fuel_fracs.delete FuelTypeElectricity
    return fuel_fracs.key(fuel_fracs.values.max)
  end

  def predominant_water_heating_fuel
    fuel_fracs = {}
    @water_heating_systems.each do |water_heating_system|
      fuel = water_heating_system.fuel_type
      if fuel.nil? # Combi boiler
        fuel = water_heating_system.related_hvac_system.heating_system_fuel
      end
      fuel_fracs[fuel] = 0.0 if fuel_fracs[fuel].nil?
      fuel_fracs[fuel] += water_heating_system.fraction_dhw_load_served
    end
    return FuelTypeElectricity if fuel_fracs.empty?
    return FuelTypeElectricity if fuel_fracs[FuelTypeElectricity].to_f > 0.5

    # Choose fossil fuel
    fuel_fracs.delete FuelTypeElectricity
    return fuel_fracs.key(fuel_fracs.values.max)
  end

  def fraction_of_windows_operable()
    # Calculates the fraction of windows that are operable.
    # Since we don't have quantity available, we use area as an approximation.
    window_area_total = @windows.map { |w| w.area }.sum(0.0)
    window_area_operable = @windows.map { |w| w.fraction_operable * w.area }.sum(0.0)
    if window_area_total <= 0
      return 0.0
    end

    return window_area_operable / window_area_total
  end

  def total_fraction_cool_load_served()
    return @cooling_systems.total_fraction_cool_load_served + @heat_pumps.total_fraction_cool_load_served
  end

  def total_fraction_heat_load_served()
    return @heating_systems.total_fraction_heat_load_served + @heat_pumps.total_fraction_heat_load_served
  end

  def has_walkout_basement()
    has_conditioned_basement = has_space_type(LocationBasementConditioned)
    ncfl = @building_construction.number_of_conditioned_floors
    ncfl_ag = @building_construction.number_of_conditioned_floors_above_grade
    return (has_conditioned_basement && (ncfl == ncfl_ag))
  end

  def thermal_boundary_wall_areas()
    above_grade_area = 0.0 # Thermal boundary walls not in contact with soil
    below_grade_area = 0.0 # Thermal boundary walls in contact with soil

    (@walls + @rim_joists).each do |wall|
      if wall.is_thermal_boundary
        above_grade_area += wall.area
      end
    end

    @foundation_walls.each do |foundation_wall|
      next unless foundation_wall.is_thermal_boundary

      height = foundation_wall.height
      bg_depth = foundation_wall.depth_below_grade
      above_grade_area += (height - bg_depth) / height * foundation_wall.area
      below_grade_area += bg_depth / height * foundation_wall.area
    end

    return above_grade_area, below_grade_area
  end

  def common_wall_area()
    # Wall area for walls adjacent to Unrated Conditioned Space, not including
    # foundation walls.
    area = 0.0

    (@walls + @rim_joists).each do |wall|
      if wall.exterior_adjacent_to == HPXML::LocationOtherHousingUnit
        area += wall.area
      end
    end

    return area
  end

  def compartmentalization_boundary_areas()
    # Returns the infiltration compartmentalization boundary areas
    total_area = 0.0 # Total surface area that bounds the Infiltration Volume
    exterior_area = 0.0 # Same as above excluding surfaces attached to garage or other housing units

    # Determine which spaces are within infiltration volume
    spaces_within_infil_volume = [LocationLivingSpace, LocationBasementConditioned]
    @attics.each do |attic|
      next unless [AtticTypeUnvented].include? attic.attic_type
      next unless attic.within_infiltration_volume

      spaces_within_infil_volume << attic.to_location
    end
    @foundations.each do |foundation|
      next unless [FoundationTypeBasementUnconditioned, FoundationTypeCrawlspaceUnvented].include? foundation.foundation_type
      next unless foundation.within_infiltration_volume

      spaces_within_infil_volume << foundation.to_location
    end

    # Get surfaces bounding infiltration volume
    spaces_within_infil_volume.each do |space_type|
      (@roofs + @rim_joists + @walls + @foundation_walls + @frame_floors + @slabs).each do |surface|
        next unless [surface.interior_adjacent_to, surface.exterior_adjacent_to].include? space_type

        # Exclude surfaces between two spaces that are both within infiltration volume
        next if spaces_within_infil_volume.include?(surface.interior_adjacent_to) && spaces_within_infil_volume.include?(surface.exterior_adjacent_to)

        # Update Compartmentalization Boundary areas
        total_area += surface.area
        if not [LocationGarage, LocationOtherHousingUnit, LocationOtherHeatedSpace,
                LocationOtherMultifamilyBufferSpace, LocationOtherNonFreezingSpace].include? surface.exterior_adjacent_to
          exterior_area += surface.area
        end
      end
    end

    return total_area, exterior_area
  end

  def inferred_infiltration_height(infil_volume)
    # Infiltration height: vertical distance between lowest and highest above-grade points within the pressure boundary.
    # Height is inferred from available HPXML properties.
    # The WithinInfiltrationVolume properties are intentionally ignored for now.
    # FUTURE: Move into AirInfiltrationMeasurement class?
    cfa = @building_construction.conditioned_floor_area
    ncfl_ag = @building_construction.number_of_conditioned_floors_above_grade
    if has_walkout_basement()
      infil_height = ncfl_ag * infil_volume / cfa
    else
      # Calculate maximum above-grade height of conditioned basement walls
      max_cond_bsmt_wall_height_ag = 0.0
      @foundation_walls.each do |foundation_wall|
        next unless foundation_wall.is_exterior && (foundation_wall.interior_adjacent_to == LocationBasementConditioned)

        height_ag = foundation_wall.height - foundation_wall.depth_below_grade
        next unless height_ag > max_cond_bsmt_wall_height_ag

        max_cond_bsmt_wall_height_ag = height_ag
      end
      # Add assumed rim joist height
      cond_bsmt_rim_joist_height = 0
      @rim_joists.each do |rim_joist|
        next unless rim_joist.is_exterior && (rim_joist.interior_adjacent_to == LocationBasementConditioned)

        cond_bsmt_rim_joist_height = UnitConversions.convert(9, 'in', 'ft')
      end
      infil_height = ncfl_ag * infil_volume / cfa + max_cond_bsmt_wall_height_ag + cond_bsmt_rim_joist_height
    end
    return infil_height
  end

  def to_oga()
    @doc = _create_oga_document()
    @header.to_oga(@doc)
    @site.to_oga(@doc)
    @neighbor_buildings.to_oga(@doc)
    @building_occupancy.to_oga(@doc)
    @building_construction.to_oga(@doc)
    @climate_and_risk_zones.to_oga(@doc)
    @air_infiltration_measurements.to_oga(@doc)
    @attics.to_oga(@doc)
    @foundations.to_oga(@doc)
    @roofs.to_oga(@doc)
    @rim_joists.to_oga(@doc)
    @walls.to_oga(@doc)
    @foundation_walls.to_oga(@doc)
    @frame_floors.to_oga(@doc)
    @slabs.to_oga(@doc)
    @windows.to_oga(@doc)
    @skylights.to_oga(@doc)
    @doors.to_oga(@doc)
    @heating_systems.to_oga(@doc)
    @cooling_systems.to_oga(@doc)
    @heat_pumps.to_oga(@doc)
    @hvac_plant.to_oga(@doc)
    @hvac_controls.to_oga(@doc)
    @hvac_distributions.to_oga(@doc)
    @ventilation_fans.to_oga(@doc)
    @water_heating_systems.to_oga(@doc)
    @hot_water_distributions.to_oga(@doc)
    @water_fixtures.to_oga(@doc)
    @water_heating.to_oga(@doc)
    @solar_thermal_systems.to_oga(@doc)
    @pv_systems.to_oga(@doc)
    @generators.to_oga(@doc)
    @clothes_washers.to_oga(@doc)
    @clothes_dryers.to_oga(@doc)
    @dishwashers.to_oga(@doc)
    @refrigerators.to_oga(@doc)
    @freezers.to_oga(@doc)
    @dehumidifiers.to_oga(@doc)
    @cooking_ranges.to_oga(@doc)
    @ovens.to_oga(@doc)
    @lighting_groups.to_oga(@doc)
    @ceiling_fans.to_oga(@doc)
    @lighting.to_oga(@doc)
    @pools.to_oga(@doc)
    @hot_tubs.to_oga(@doc)
    @plug_loads.to_oga(@doc)
    @fuel_loads.to_oga(@doc)
    return @doc
  end

  def from_oga(hpxml)
    @header = Header.new(self, hpxml)
    @site = Site.new(self, hpxml)
    @neighbor_buildings = NeighborBuildings.new(self, hpxml)
    @building_occupancy = BuildingOccupancy.new(self, hpxml)
    @building_construction = BuildingConstruction.new(self, hpxml)
    @climate_and_risk_zones = ClimateandRiskZones.new(self, hpxml)
    @air_infiltration_measurements = AirInfiltrationMeasurements.new(self, hpxml)
    @attics = Attics.new(self, hpxml)
    @foundations = Foundations.new(self, hpxml)
    @roofs = Roofs.new(self, hpxml)
    @rim_joists = RimJoists.new(self, hpxml)
    @walls = Walls.new(self, hpxml)
    @foundation_walls = FoundationWalls.new(self, hpxml)
    @frame_floors = FrameFloors.new(self, hpxml)
    @slabs = Slabs.new(self, hpxml)
    @windows = Windows.new(self, hpxml)
    @skylights = Skylights.new(self, hpxml)
    @doors = Doors.new(self, hpxml)
    @heating_systems = HeatingSystems.new(self, hpxml)
    @cooling_systems = CoolingSystems.new(self, hpxml)
    @heat_pumps = HeatPumps.new(self, hpxml)
    @hvac_plant = HVACPlant.new(self, hpxml)
    @hvac_controls = HVACControls.new(self, hpxml)
    @hvac_distributions = HVACDistributions.new(self, hpxml)
    @ventilation_fans = VentilationFans.new(self, hpxml)
    @water_heating_systems = WaterHeatingSystems.new(self, hpxml)
    @hot_water_distributions = HotWaterDistributions.new(self, hpxml)
    @water_fixtures = WaterFixtures.new(self, hpxml)
    @water_heating = WaterHeating.new(self, hpxml)
    @solar_thermal_systems = SolarThermalSystems.new(self, hpxml)
    @pv_systems = PVSystems.new(self, hpxml)
    @generators = Generators.new(self, hpxml)
    @clothes_washers = ClothesWashers.new(self, hpxml)
    @clothes_dryers = ClothesDryers.new(self, hpxml)
    @dishwashers = Dishwashers.new(self, hpxml)
    @refrigerators = Refrigerators.new(self, hpxml)
    @freezers = Freezers.new(self, hpxml)
    @dehumidifiers = Dehumidifiers.new(self, hpxml)
    @cooking_ranges = CookingRanges.new(self, hpxml)
    @ovens = Ovens.new(self, hpxml)
    @lighting_groups = LightingGroups.new(self, hpxml)
    @ceiling_fans = CeilingFans.new(self, hpxml)
    @lighting = Lighting.new(self, hpxml)
    @pools = Pools.new(self, hpxml)
    @hot_tubs = HotTubs.new(self, hpxml)
    @plug_loads = PlugLoads.new(self, hpxml)
    @fuel_loads = FuelLoads.new(self, hpxml)
  end

  # Class to store additional properties on an HPXML object that are not intended
  # to end up in the HPXML file. For example, you can store the OpenStudio::Model::Space
  # object for an appliance.
  class AdditionalProperties < OpenStruct
    def method_missing(meth, *args)
      # Complain if no value has been set rather than just returning nil
      raise NoMethodError, "undefined method '#{meth}' for #{self}" unless meth.to_s.end_with?('=')

      super
    end
  end

  # HPXML Standard Element (e.g., Roof)
  class BaseElement
    attr_accessor(:hpxml_object, :additional_properties)

    def initialize(hpxml_object, oga_element = nil, **kwargs)
      @hpxml_object = hpxml_object
      @additional_properties = AdditionalProperties.new

      # Automatically add :foo_isdefaulted attributes to class
      self.class::ATTRS.each do |attribute|
        next if attribute.to_s.end_with? '_isdefaulted'

        attr = "#{attribute}_isdefaulted".to_sym
        next if self.class::ATTRS.include? attr

        # Add attribute to ATTRS and class
        self.class::ATTRS << attr
        create_attr(attr.to_s) # From https://stackoverflow.com/a/4082937
      end

      if not oga_element.nil?
        # Set values from HPXML Oga element
        from_oga(oga_element)
      else
        # Set values from **kwargs
        kwargs.each do |k, v|
          send(k.to_s + '=', v)
        end
      end
    end

    def create_method(name, &block)
      self.class.send(:define_method, name, &block)
    end

    def create_attr(name)
      create_method("#{name}=".to_sym) { |val| instance_variable_set('@' + name, val) }
      create_method(name.to_sym) { instance_variable_get('@' + name) }
    end

    def to_h
      h = {}
      self.class::ATTRS.each do |attribute|
        h[attribute] = send(attribute)
      end
      return h
    end

    def to_s
      return to_h.to_s
    end

    def nil?
      # Returns true if all attributes are nil
      to_h.each do |k, v|
        next if k.to_s.end_with? '_isdefaulted'
        return false if not v.nil?
      end
      return true
    end
  end

  # HPXML Array Element (e.g., Roofs)
  class BaseArrayElement < Array
    attr_accessor(:hpxml_object, :additional_properties)

    def initialize(hpxml_object, oga_element = nil)
      @hpxml_object = hpxml_object
      @additional_properties = AdditionalProperties.new

      if not oga_element.nil?
        # Set values from HPXML Oga element
        from_oga(oga_element)
      end
    end

    def check_for_errors
      errors = []
      each do |child|
        if not child.respond_to? :check_for_errors
          fail "Need to add 'check_for_errors' method to #{child.class} class."
        end

        errors += child.check_for_errors
      end
      return errors
    end

    def to_oga(doc)
      each do |child|
        child.to_oga(doc)
      end
    end

    def to_s
      return map { |x| x.to_s }
    end
  end

  class Header < BaseElement
    ATTRS = [:xml_type, :xml_generated_by, :created_date_and_time, :transaction,
             :software_program_used, :software_program_version, :eri_calculation_version,
             :eri_design, :timestep, :building_id, :event_type, :state_code,
             :sim_begin_month, :sim_begin_day, :sim_end_month, :sim_end_day, :sim_calendar_year,
             :dst_enabled, :dst_begin_month, :dst_begin_day, :dst_end_month, :dst_end_day,
             :use_max_load_for_heat_pumps, :allow_increased_fixed_capacities,
             :apply_ashrae140_assumptions, :energystar_calculation_version]
    attr_accessor(*ATTRS)

    def check_for_errors
      errors = []

      if not @timestep.nil?
        valid_tsteps = [60, 30, 20, 15, 12, 10, 6, 5, 4, 3, 2, 1]
        if not valid_tsteps.include? @timestep
          errors << "Timestep (#{@timestep}) must be one of: #{valid_tsteps.join(', ')}."
        end
      end

      errors += HPXML::check_dates('Run Period', @sim_begin_month, @sim_begin_day, @sim_end_month, @sim_end_day)

      if (not @sim_begin_month.nil?) && (not @sim_end_month.nil?)
        if @sim_begin_month > @sim_end_month
          errors << "Run Period Begin Month (#{@sim_begin_month}) cannot come after Run Period End Month (#{@sim_end_month})."
        end

        if (not @sim_begin_day.nil?) && (not @sim_end_day.nil?)
          if @sim_begin_month == @sim_end_month && @sim_begin_day > @sim_end_day
            errors << "Run Period Begin Day of Month (#{@sim_begin_day}) cannot come after Run Period End Day of Month (#{@sim_end_day}) for the same month (#{begin_month})."
          end
        end
      end

      errors += HPXML::check_dates('Daylight Saving', @dst_begin_month, @dst_begin_day, @dst_end_month, @dst_end_day)

      return errors
    end

    def to_oga(doc)
      return if nil?

      hpxml = XMLHelper.get_element(doc, '/HPXML')
      header = XMLHelper.add_element(hpxml, 'XMLTransactionHeaderInformation')
      XMLHelper.add_element(header, 'XMLType', @xml_type, :string)
      XMLHelper.add_element(header, 'XMLGeneratedBy', @xml_generated_by, :string)
      if not @created_date_and_time.nil?
        XMLHelper.add_element(header, 'CreatedDateAndTime', @created_date_and_time, :string)
      else
        XMLHelper.add_element(header, 'CreatedDateAndTime', Time.now.strftime('%Y-%m-%dT%H:%M:%S%:z'), :string)
      end
      XMLHelper.add_element(header, 'Transaction', @transaction, :string)

      software_info = XMLHelper.add_element(hpxml, 'SoftwareInfo')
      XMLHelper.add_element(software_info, 'SoftwareProgramUsed', @software_program_used, :string) unless @software_program_used.nil?
      XMLHelper.add_element(software_info, 'SoftwareProgramVersion', @software_program_version, :string) unless @software_program_version.nil?
      if not @apply_ashrae140_assumptions.nil?
        extension = XMLHelper.create_elements_as_needed(software_info, ['extension'])
        XMLHelper.add_element(extension, 'ApplyASHRAE140Assumptions', @apply_ashrae140_assumptions, :boolean) unless @apply_ashrae140_assumptions.nil?
      end
      if (not @eri_calculation_version.nil?) || (not @eri_design.nil?)
        extension = XMLHelper.create_elements_as_needed(software_info, ['extension'])
        eri_calculation = XMLHelper.add_element(extension, 'ERICalculation')
        XMLHelper.add_element(eri_calculation, 'Version', @eri_calculation_version, :string) unless @eri_calculation_version.nil?
        XMLHelper.add_element(eri_calculation, 'Design', @eri_design, :string) unless @eri_design.nil?
      end
      if not @energystar_calculation_version.nil?
        extension = XMLHelper.create_elements_as_needed(software_info, ['extension'])
        energystar_calculation = XMLHelper.add_element(extension, 'EnergyStarCalculation')
        XMLHelper.add_element(energystar_calculation, 'Version', @energystar_calculation_version, :string) unless @energystar_calculation_version.nil?
      end
      if (not @timestep.nil?) || (not @sim_begin_month.nil?) || (not @sim_begin_day.nil?) || (not @sim_end_month.nil?) || (not @sim_end_day.nil?) || (not @dst_enabled.nil?) || (not @dst_begin_month.nil?) || (not @dst_begin_day.nil?) || (not @dst_end_month.nil?) || (not @dst_end_day.nil?)
        extension = XMLHelper.create_elements_as_needed(software_info, ['extension'])
        simulation_control = XMLHelper.add_element(extension, 'SimulationControl')
        XMLHelper.add_element(simulation_control, 'Timestep', @timestep, :integer, @timestep_isdefaulted) unless @timestep.nil?
        XMLHelper.add_element(simulation_control, 'BeginMonth', @sim_begin_month, :integer, @sim_begin_month_isdefaulted) unless @sim_begin_month.nil?
        XMLHelper.add_element(simulation_control, 'BeginDayOfMonth', @sim_begin_day, :integer, @sim_begin_day_isdefaulted) unless @sim_begin_day.nil?
        XMLHelper.add_element(simulation_control, 'EndMonth', @sim_end_month, :integer, @sim_end_month_isdefaulted) unless @sim_end_month.nil?
        XMLHelper.add_element(simulation_control, 'EndDayOfMonth', @sim_end_day, :integer, @sim_end_day_isdefaulted) unless @sim_end_day.nil?
        XMLHelper.add_element(simulation_control, 'CalendarYear', @sim_calendar_year, :integer, @sim_calendar_year_isdefaulted) unless @sim_calendar_year.nil?
        if (not @dst_enabled.nil?) || (not @dst_begin_month.nil?) || (not @dst_begin_day.nil?) || (not @dst_end_month.nil?) || (not @dst_end_day.nil?)
          daylight_saving = XMLHelper.add_element(simulation_control, 'DaylightSaving')
          XMLHelper.add_element(daylight_saving, 'Enabled', @dst_enabled, :boolean, @dst_enabled_isdefaulted) unless @dst_enabled.nil?
          XMLHelper.add_element(daylight_saving, 'BeginMonth', @dst_begin_month, :integer, @dst_begin_month_isdefaulted) unless @dst_begin_month.nil?
          XMLHelper.add_element(daylight_saving, 'BeginDayOfMonth', @dst_begin_day, :integer, @dst_begin_day_isdefaulted) unless @dst_begin_day.nil?
          XMLHelper.add_element(daylight_saving, 'EndMonth', @dst_end_month, :integer, @dst_end_month_isdefaulted) unless @dst_end_month.nil?
          XMLHelper.add_element(daylight_saving, 'EndDayOfMonth', @dst_end_day, :integer, @dst_end_day_isdefaulted) unless @dst_end_day.nil?
        end
      end
      if (not @use_max_load_for_heat_pumps.nil?) || (not @allow_increased_fixed_capacities.nil?)
        extension = XMLHelper.create_elements_as_needed(software_info, ['extension'])
        hvac_sizing_control = XMLHelper.add_element(extension, 'HVACSizingControl')
        XMLHelper.add_element(hvac_sizing_control, 'UseMaxLoadForHeatPumps', @use_max_load_for_heat_pumps, :boolean, @use_max_load_for_heat_pumps_isdefaulted) unless @use_max_load_for_heat_pumps.nil?
        XMLHelper.add_element(hvac_sizing_control, 'AllowIncreasedFixedCapacities', @allow_increased_fixed_capacities, :boolean, @allow_increased_fixed_capacities_isdefaulted) unless @allow_increased_fixed_capacities.nil?
      end

      building = XMLHelper.add_element(hpxml, 'Building')
      building_building_id = XMLHelper.add_element(building, 'BuildingID')
      XMLHelper.add_attribute(building_building_id, 'id', @building_id)
      if not @state_code.nil?
        site = XMLHelper.add_element(building, 'Site')
        site_id = XMLHelper.add_element(site, 'SiteID')
        XMLHelper.add_attribute(site_id, 'id', 'SiteID')
        address = XMLHelper.add_element(site, 'Address')
        XMLHelper.add_element(address, 'StateCode', @state_code, :string)
      end
      project_status = XMLHelper.add_element(building, 'ProjectStatus')
      XMLHelper.add_element(project_status, 'EventType', @event_type, :string)
    end

    def from_oga(hpxml)
      return if hpxml.nil?

      @xml_type = XMLHelper.get_value(hpxml, 'XMLTransactionHeaderInformation/XMLType', :string)
      @xml_generated_by = XMLHelper.get_value(hpxml, 'XMLTransactionHeaderInformation/XMLGeneratedBy', :string)
      @created_date_and_time = XMLHelper.get_value(hpxml, 'XMLTransactionHeaderInformation/CreatedDateAndTime', :string)
      @transaction = XMLHelper.get_value(hpxml, 'XMLTransactionHeaderInformation/Transaction', :string)
      @software_program_used = XMLHelper.get_value(hpxml, 'SoftwareInfo/SoftwareProgramUsed', :string)
      @software_program_version = XMLHelper.get_value(hpxml, 'SoftwareInfo/SoftwareProgramVersion', :string)
      @eri_calculation_version = XMLHelper.get_value(hpxml, 'SoftwareInfo/extension/ERICalculation/Version', :string)
      @eri_design = XMLHelper.get_value(hpxml, 'SoftwareInfo/extension/ERICalculation/Design', :string)
      @energystar_calculation_version = XMLHelper.get_value(hpxml, 'SoftwareInfo/extension/EnergyStarCalculation/Version', :string)
      @timestep = XMLHelper.get_value(hpxml, 'SoftwareInfo/extension/SimulationControl/Timestep', :integer)
      @sim_begin_month = XMLHelper.get_value(hpxml, 'SoftwareInfo/extension/SimulationControl/BeginMonth', :integer)
      @sim_begin_day = XMLHelper.get_value(hpxml, 'SoftwareInfo/extension/SimulationControl/BeginDayOfMonth', :integer)
      @sim_end_month = XMLHelper.get_value(hpxml, 'SoftwareInfo/extension/SimulationControl/EndMonth', :integer)
      @sim_end_day = XMLHelper.get_value(hpxml, 'SoftwareInfo/extension/SimulationControl/EndDayOfMonth', :integer)
      @sim_calendar_year = XMLHelper.get_value(hpxml, 'SoftwareInfo/extension/SimulationControl/CalendarYear', :integer)
      @dst_enabled = XMLHelper.get_value(hpxml, 'SoftwareInfo/extension/SimulationControl/DaylightSaving/Enabled', :boolean)
      @dst_begin_month = XMLHelper.get_value(hpxml, 'SoftwareInfo/extension/SimulationControl/DaylightSaving/BeginMonth', :integer)
      @dst_begin_day = XMLHelper.get_value(hpxml, 'SoftwareInfo/extension/SimulationControl/DaylightSaving/BeginDayOfMonth', :integer)
      @dst_end_month = XMLHelper.get_value(hpxml, 'SoftwareInfo/extension/SimulationControl/DaylightSaving/EndMonth', :integer)
      @dst_end_day = XMLHelper.get_value(hpxml, 'SoftwareInfo/extension/SimulationControl/DaylightSaving/EndDayOfMonth', :integer)
      @apply_ashrae140_assumptions = XMLHelper.get_value(hpxml, 'SoftwareInfo/extension/ApplyASHRAE140Assumptions', :boolean)
      @use_max_load_for_heat_pumps = XMLHelper.get_value(hpxml, 'SoftwareInfo/extension/HVACSizingControl/UseMaxLoadForHeatPumps', :boolean)
      @allow_increased_fixed_capacities = XMLHelper.get_value(hpxml, 'SoftwareInfo/extension/HVACSizingControl/AllowIncreasedFixedCapacities', :boolean)
      @building_id = HPXML::get_id(hpxml, 'Building/BuildingID')
      @event_type = XMLHelper.get_value(hpxml, 'Building/ProjectStatus/EventType', :string)
      @state_code = XMLHelper.get_value(hpxml, 'Building/Site/Address/StateCode', :string)
    end
  end

  class Site < BaseElement
    ATTRS = [:site_type, :surroundings, :shielding_of_home, :orientation_of_front_of_home, :fuels]
    attr_accessor(*ATTRS)

    def check_for_errors
      errors = []
      return errors
    end

    def to_oga(doc)
      return if nil?

      site = XMLHelper.create_elements_as_needed(doc, ['HPXML', 'Building', 'BuildingDetails', 'BuildingSummary', 'Site'])
      XMLHelper.add_element(site, 'SiteType', @site_type, :string, @site_type_isdefaulted) unless @site_type.nil?
      XMLHelper.add_element(site, 'Surroundings', @surroundings, :string) unless @surroundings.nil?
      XMLHelper.add_element(site, 'ShieldingofHome', @shielding_of_home, :string, @shielding_of_home_isdefaulted) unless @shielding_of_home.nil?
      XMLHelper.add_element(site, 'OrientationOfFrontOfHome', @orientation_of_front_of_home, :string) unless @orientation_of_front_of_home.nil?
      if (not @fuels.nil?) && (not @fuels.empty?)
        fuel_types_available = XMLHelper.add_element(site, 'FuelTypesAvailable')
        @fuels.each do |fuel|
          XMLHelper.add_element(fuel_types_available, 'Fuel', fuel, :string)
        end
      end
    end

    def from_oga(hpxml)
      return if hpxml.nil?

      site = XMLHelper.get_element(hpxml, 'Building/BuildingDetails/BuildingSummary/Site')
      return if site.nil?

      @site_type = XMLHelper.get_value(site, 'SiteType', :string)
      @surroundings = XMLHelper.get_value(site, 'Surroundings', :string)
      @shielding_of_home = XMLHelper.get_value(site, 'ShieldingofHome', :string)
      @orientation_of_front_of_home = XMLHelper.get_value(site, 'OrientationOfFrontOfHome', :string)
      @fuels = XMLHelper.get_values(site, 'FuelTypesAvailable/Fuel', :string)
    end
  end

  class NeighborBuildings < BaseArrayElement
    def add(**kwargs)
      self << NeighborBuilding.new(@hpxml_object, **kwargs)
    end

    def from_oga(hpxml)
      return if hpxml.nil?

      XMLHelper.get_elements(hpxml, 'Building/BuildingDetails/BuildingSummary/Site/extension/Neighbors/NeighborBuilding').each do |neighbor_building|
        self << NeighborBuilding.new(@hpxml_object, neighbor_building)
      end
    end
  end

  class NeighborBuilding < BaseElement
    ATTRS = [:azimuth, :distance, :height]
    attr_accessor(*ATTRS)

    def check_for_errors
      errors = []
      return errors
    end

    def to_oga(doc)
      return if nil?

      neighbors = XMLHelper.create_elements_as_needed(doc, ['HPXML', 'Building', 'BuildingDetails', 'BuildingSummary', 'Site', 'extension', 'Neighbors'])
      neighbor_building = XMLHelper.add_element(neighbors, 'NeighborBuilding')
      XMLHelper.add_element(neighbor_building, 'Azimuth', @azimuth, :integer) unless @azimuth.nil?
      XMLHelper.add_element(neighbor_building, 'Distance', @distance, :float) unless @distance.nil?
      XMLHelper.add_element(neighbor_building, 'Height', @height, :float) unless @height.nil?
    end

    def from_oga(neighbor_building)
      return if neighbor_building.nil?

      @azimuth = XMLHelper.get_value(neighbor_building, 'Azimuth', :integer)
      @distance = XMLHelper.get_value(neighbor_building, 'Distance', :float)
      @height = XMLHelper.get_value(neighbor_building, 'Height', :float)
    end
  end

  class BuildingOccupancy < BaseElement
    ATTRS = [:number_of_residents]
    attr_accessor(*ATTRS)

    def check_for_errors
      errors = []
      return errors
    end

    def to_oga(doc)
      return if nil?

      building_occupancy = XMLHelper.create_elements_as_needed(doc, ['HPXML', 'Building', 'BuildingDetails', 'BuildingSummary', 'BuildingOccupancy'])
      XMLHelper.add_element(building_occupancy, 'NumberofResidents', @number_of_residents, :float, @number_of_residents_isdefaulted) unless @number_of_residents.nil?
    end

    def from_oga(hpxml)
      return if hpxml.nil?

      building_occupancy = XMLHelper.get_element(hpxml, 'Building/BuildingDetails/BuildingSummary/BuildingOccupancy')
      return if building_occupancy.nil?

      @number_of_residents = XMLHelper.get_value(building_occupancy, 'NumberofResidents', :float)
    end
  end

  class BuildingConstruction < BaseElement
    ATTRS = [:year_built, :number_of_conditioned_floors, :number_of_conditioned_floors_above_grade,
             :average_ceiling_height, :number_of_bedrooms, :number_of_bathrooms,
             :conditioned_floor_area, :conditioned_building_volume, :residential_facility_type,
             :has_flue_or_chimney]
    attr_accessor(*ATTRS)

    def check_for_errors
      errors = []
      return errors
    end

    def to_oga(doc)
      return if nil?

      building_construction = XMLHelper.create_elements_as_needed(doc, ['HPXML', 'Building', 'BuildingDetails', 'BuildingSummary', 'BuildingConstruction'])
      XMLHelper.add_element(building_construction, 'YearBuilt', @year_built, :integer) unless @year_built.nil?
      XMLHelper.add_element(building_construction, 'ResidentialFacilityType', @residential_facility_type, :string) unless @residential_facility_type.nil?
      XMLHelper.add_element(building_construction, 'NumberofConditionedFloors', @number_of_conditioned_floors, :float) unless @number_of_conditioned_floors.nil?
      XMLHelper.add_element(building_construction, 'NumberofConditionedFloorsAboveGrade', @number_of_conditioned_floors_above_grade, :float) unless @number_of_conditioned_floors_above_grade.nil?
      XMLHelper.add_element(building_construction, 'AverageCeilingHeight', @average_ceiling_height, :float, @average_ceiling_height_isdefaulted) unless @average_ceiling_height.nil?
      XMLHelper.add_element(building_construction, 'NumberofBedrooms', @number_of_bedrooms, :integer) unless @number_of_bedrooms.nil?
      XMLHelper.add_element(building_construction, 'NumberofBathrooms', @number_of_bathrooms, :integer, @number_of_bathrooms_isdefaulted) unless @number_of_bathrooms.nil?
      XMLHelper.add_element(building_construction, 'ConditionedFloorArea', @conditioned_floor_area, :float) unless @conditioned_floor_area.nil?
      XMLHelper.add_element(building_construction, 'ConditionedBuildingVolume', @conditioned_building_volume, :float, @conditioned_building_volume_isdefaulted) unless @conditioned_building_volume.nil?
      XMLHelper.add_extension(building_construction, 'HasFlueOrChimney', @has_flue_or_chimney, :boolean, @has_flue_or_chimney_isdefaulted) unless @has_flue_or_chimney.nil?
    end

    def from_oga(hpxml)
      return if hpxml.nil?

      building_construction = XMLHelper.get_element(hpxml, 'Building/BuildingDetails/BuildingSummary/BuildingConstruction')
      return if building_construction.nil?

      @year_built = XMLHelper.get_value(building_construction, 'YearBuilt', :integer)
      @residential_facility_type = XMLHelper.get_value(building_construction, 'ResidentialFacilityType', :string)
      @number_of_conditioned_floors = XMLHelper.get_value(building_construction, 'NumberofConditionedFloors', :float)
      @number_of_conditioned_floors_above_grade = XMLHelper.get_value(building_construction, 'NumberofConditionedFloorsAboveGrade', :float)
      @average_ceiling_height = XMLHelper.get_value(building_construction, 'AverageCeilingHeight', :float)
      @number_of_bedrooms = XMLHelper.get_value(building_construction, 'NumberofBedrooms', :integer)
      @number_of_bathrooms = XMLHelper.get_value(building_construction, 'NumberofBathrooms', :integer)
      @conditioned_floor_area = XMLHelper.get_value(building_construction, 'ConditionedFloorArea', :float)
      @conditioned_building_volume = XMLHelper.get_value(building_construction, 'ConditionedBuildingVolume', :float)
      @has_flue_or_chimney = XMLHelper.get_value(building_construction, 'extension/HasFlueOrChimney', :boolean)
    end
  end

  class ClimateandRiskZones < BaseElement
    ATTRS = [:iecc_year, :iecc_zone, :weather_station_id, :weather_station_name, :weather_station_wmo,
             :weather_station_epw_filepath]
    attr_accessor(*ATTRS)

    def check_for_errors
      errors = []
      return errors
    end

    def to_oga(doc)
      return if nil?

      climate_and_risk_zones = XMLHelper.create_elements_as_needed(doc, ['HPXML', 'Building', 'BuildingDetails', 'ClimateandRiskZones'])

      if (not @iecc_year.nil?) && (not @iecc_zone.nil?)
        climate_zone_iecc = XMLHelper.add_element(climate_and_risk_zones, 'ClimateZoneIECC')
        XMLHelper.add_element(climate_zone_iecc, 'Year', @iecc_year, :integer) unless @iecc_year.nil?
        XMLHelper.add_element(climate_zone_iecc, 'ClimateZone', @iecc_zone, :string) unless @iecc_zone.nil?
      end

      if not @weather_station_id.nil?
        weather_station = XMLHelper.add_element(climate_and_risk_zones, 'WeatherStation')
        sys_id = XMLHelper.add_element(weather_station, 'SystemIdentifier')
        XMLHelper.add_attribute(sys_id, 'id', @weather_station_id)
        XMLHelper.add_element(weather_station, 'Name', @weather_station_name, :string) unless @weather_station_name.nil?
        XMLHelper.add_element(weather_station, 'WMO', @weather_station_wmo, :string) unless @weather_station_wmo.nil?
        XMLHelper.add_extension(weather_station, 'EPWFilePath', @weather_station_epw_filepath, :string) unless @weather_station_epw_filepath.nil?
      end
    end

    def from_oga(hpxml)
      return if hpxml.nil?

      climate_and_risk_zones = XMLHelper.get_element(hpxml, 'Building/BuildingDetails/ClimateandRiskZones')
      return if climate_and_risk_zones.nil?

      @iecc_year = XMLHelper.get_value(climate_and_risk_zones, 'ClimateZoneIECC/Year', :integer)
      @iecc_zone = XMLHelper.get_value(climate_and_risk_zones, 'ClimateZoneIECC/ClimateZone', :string)
      weather_station = XMLHelper.get_element(climate_and_risk_zones, 'WeatherStation')
      if not weather_station.nil?
        @weather_station_id = HPXML::get_id(weather_station)
        @weather_station_name = XMLHelper.get_value(weather_station, 'Name', :string)
        @weather_station_wmo = XMLHelper.get_value(weather_station, 'WMO', :string)
        @weather_station_epw_filepath = XMLHelper.get_value(weather_station, 'extension/EPWFilePath', :string)
      end
    end
  end

  class AirInfiltrationMeasurements < BaseArrayElement
    def add(**kwargs)
      self << AirInfiltrationMeasurement.new(@hpxml_object, **kwargs)
    end

    def from_oga(hpxml)
      return if hpxml.nil?

      XMLHelper.get_elements(hpxml, 'Building/BuildingDetails/Enclosure/AirInfiltration/AirInfiltrationMeasurement').each do |air_infiltration_measurement|
        self << AirInfiltrationMeasurement.new(@hpxml_object, air_infiltration_measurement)
      end
    end
  end

  class AirInfiltrationMeasurement < BaseElement
    ATTRS = [:id, :house_pressure, :unit_of_measure, :air_leakage, :effective_leakage_area, :type,
             :infiltration_volume, :leakiness_description, :infiltration_height, :a_ext]
    attr_accessor(*ATTRS)

    def check_for_errors
      errors = []
      return errors
    end

    def to_oga(doc)
      return if nil?

      air_infiltration = XMLHelper.create_elements_as_needed(doc, ['HPXML', 'Building', 'BuildingDetails', 'Enclosure', 'AirInfiltration'])
      air_infiltration_measurement = XMLHelper.add_element(air_infiltration, 'AirInfiltrationMeasurement')
      sys_id = XMLHelper.add_element(air_infiltration_measurement, 'SystemIdentifier')
      XMLHelper.add_attribute(sys_id, 'id', @id)
      XMLHelper.add_element(air_infiltration_measurement, 'TypeOfInfiltrationMeasurement', @type, :string) unless @type.nil?
      XMLHelper.add_element(air_infiltration_measurement, 'HousePressure', @house_pressure, :float) unless @house_pressure.nil?
      XMLHelper.add_element(air_infiltration_measurement, 'LeakinessDescription', @leakiness_description, :string) unless @leakiness_description.nil?
      if (not @unit_of_measure.nil?) && (not @air_leakage.nil?)
        building_air_leakage = XMLHelper.add_element(air_infiltration_measurement, 'BuildingAirLeakage')
        XMLHelper.add_element(building_air_leakage, 'UnitofMeasure', @unit_of_measure, :string)
        XMLHelper.add_element(building_air_leakage, 'AirLeakage', @air_leakage, :float)
      end
      XMLHelper.add_element(air_infiltration_measurement, 'EffectiveLeakageArea', @effective_leakage_area, :float) unless @effective_leakage_area.nil?
      XMLHelper.add_element(air_infiltration_measurement, 'InfiltrationVolume', @infiltration_volume, :float, @infiltration_volume_isdefaulted) unless @infiltration_volume.nil?
      XMLHelper.add_extension(air_infiltration_measurement, 'InfiltrationHeight', @infiltration_height, :float) unless @infiltration_height.nil?
      XMLHelper.add_extension(air_infiltration_measurement, 'Aext', @a_ext, :float) unless @a_ext.nil?
    end

    def from_oga(air_infiltration_measurement)
      return if air_infiltration_measurement.nil?

      @id = HPXML::get_id(air_infiltration_measurement)
      @type = XMLHelper.get_value(air_infiltration_measurement, 'TypeOfInfiltrationMeasurement', :string)
      @house_pressure = XMLHelper.get_value(air_infiltration_measurement, 'HousePressure', :float)
      @leakiness_description = XMLHelper.get_value(air_infiltration_measurement, 'LeakinessDescription', :string)
      @unit_of_measure = XMLHelper.get_value(air_infiltration_measurement, 'BuildingAirLeakage/UnitofMeasure', :string)
      @air_leakage = XMLHelper.get_value(air_infiltration_measurement, 'BuildingAirLeakage/AirLeakage', :float)
      @effective_leakage_area = XMLHelper.get_value(air_infiltration_measurement, 'EffectiveLeakageArea', :float)
      @infiltration_volume = XMLHelper.get_value(air_infiltration_measurement, 'InfiltrationVolume', :float)
      @infiltration_height = XMLHelper.get_value(air_infiltration_measurement, 'extension/InfiltrationHeight', :float)
      @a_ext = XMLHelper.get_value(air_infiltration_measurement, 'extension/Aext', :float)
    end
  end

  class Attics < BaseArrayElement
    def add(**kwargs)
      self << Attic.new(@hpxml_object, **kwargs)
    end

    def from_oga(hpxml)
      return if hpxml.nil?

      XMLHelper.get_elements(hpxml, 'Building/BuildingDetails/Enclosure/Attics/Attic').each do |attic|
        self << Attic.new(@hpxml_object, attic)
      end
    end
  end

  class Attic < BaseElement
    ATTRS = [:id, :attic_type, :vented_attic_sla, :vented_attic_ach, :within_infiltration_volume,
             :attached_to_roof_idrefs, :attached_to_frame_floor_idrefs]
    attr_accessor(*ATTRS)

    def attached_roofs
      return [] if @attached_to_roof_idrefs.nil?

      list = @hpxml_object.roofs.select { |roof| @attached_to_roof_idrefs.include? roof.id }
      if @attached_to_roof_idrefs.size > list.size
        fail "Attached roof not found for attic '#{@id}'."
      end

      return list
    end

    def attached_frame_floors
      return [] if @attached_to_frame_floor_idrefs.nil?

      list = @hpxml_object.frame_floors.select { |frame_floor| @attached_to_frame_floor_idrefs.include? frame_floor.id }
      if @attached_to_frame_floor_idrefs.size > list.size
        fail "Attached frame floor not found for attic '#{@id}'."
      end

      return list
    end

    def to_location
      return if @attic_type.nil?

      if @attic_type == AtticTypeCathedral
        return LocationLivingSpace
      elsif @attic_type == AtticTypeConditioned
        return LocationLivingSpace
      elsif @attic_type == AtticTypeFlatRoof
        return LocationLivingSpace
      elsif @attic_type == AtticTypeUnvented
        return LocationAtticUnvented
      elsif @attic_type == AtticTypeVented
        return LocationAtticVented
      else
        fail "Unexpected attic type: '#{@attic_type}'."
      end
    end

    def check_for_errors
      errors = []
      begin; attached_roofs; rescue StandardError => e; errors << e.message; end
      begin; attached_frame_floors; rescue StandardError => e; errors << e.message; end
      begin; to_location; rescue StandardError => e; errors << e.message; end
      return errors
    end

    def to_oga(doc)
      return if nil?

      attics = XMLHelper.create_elements_as_needed(doc, ['HPXML', 'Building', 'BuildingDetails', 'Enclosure', 'Attics'])
      attic = XMLHelper.add_element(attics, 'Attic')
      sys_id = XMLHelper.add_element(attic, 'SystemIdentifier')
      XMLHelper.add_attribute(sys_id, 'id', @id)
      if not @attic_type.nil?
        attic_type_el = XMLHelper.add_element(attic, 'AtticType')
        if @attic_type == AtticTypeUnvented
          attic_type_attic = XMLHelper.add_element(attic_type_el, 'Attic')
          XMLHelper.add_element(attic_type_attic, 'Vented', false, :boolean)
        elsif @attic_type == AtticTypeVented
          attic_type_attic = XMLHelper.add_element(attic_type_el, 'Attic')
          XMLHelper.add_element(attic_type_attic, 'Vented', true, :boolean)
          if not @vented_attic_sla.nil?
            ventilation_rate = XMLHelper.add_element(attic, 'VentilationRate')
            XMLHelper.add_element(ventilation_rate, 'UnitofMeasure', UnitsSLA, :string)
            XMLHelper.add_element(ventilation_rate, 'Value', @vented_attic_sla, :float, @vented_attic_sla_isdefaulted)
          elsif not @vented_attic_ach.nil?
            ventilation_rate = XMLHelper.add_element(attic, 'VentilationRate')
            XMLHelper.add_element(ventilation_rate, 'UnitofMeasure', UnitsACHNatural, :string)
            XMLHelper.add_element(ventilation_rate, 'Value', @vented_attic_ach, :float)
          end
        elsif @attic_type == AtticTypeConditioned
          attic_type_attic = XMLHelper.add_element(attic_type_el, 'Attic')
          XMLHelper.add_element(attic_type_attic, 'Conditioned', true, :boolean)
        elsif (@attic_type == AtticTypeFlatRoof) || (@attic_type == AtticTypeCathedral)
          XMLHelper.add_element(attic_type_el, @attic_type)
        else
          fail "Unhandled attic type '#{@attic_type}'."
        end
      end
      XMLHelper.add_element(attic, 'WithinInfiltrationVolume', within_infiltration_volume, :boolean) unless @within_infiltration_volume.nil?
    end

    def from_oga(attic)
      return if attic.nil?

      @id = HPXML::get_id(attic)
      if XMLHelper.has_element(attic, "AtticType/Attic[Vented='false']")
        @attic_type = AtticTypeUnvented
      elsif XMLHelper.has_element(attic, "AtticType/Attic[Vented='true']")
        @attic_type = AtticTypeVented
      elsif XMLHelper.has_element(attic, "AtticType/Attic[Conditioned='true']")
        @attic_type = AtticTypeConditioned
      elsif XMLHelper.has_element(attic, 'AtticType/FlatRoof')
        @attic_type = AtticTypeFlatRoof
      elsif XMLHelper.has_element(attic, 'AtticType/CathedralCeiling')
        @attic_type = AtticTypeCathedral
      end
      if @attic_type == AtticTypeVented
        @vented_attic_sla = XMLHelper.get_value(attic, "VentilationRate[UnitofMeasure='#{UnitsSLA}']/Value", :float)
        @vented_attic_ach = XMLHelper.get_value(attic, "VentilationRate[UnitofMeasure='#{UnitsACHNatural}']/Value", :float)
      end
      @within_infiltration_volume = XMLHelper.get_value(attic, 'WithinInfiltrationVolume', :boolean)
      @attached_to_roof_idrefs = []
      XMLHelper.get_elements(attic, 'AttachedToRoof').each do |roof|
        @attached_to_roof_idrefs << HPXML::get_idref(roof)
      end
      @attached_to_frame_floor_idrefs = []
      XMLHelper.get_elements(attic, 'AttachedToFrameFloor').each do |frame_floor|
        @attached_to_frame_floor_idrefs << HPXML::get_idref(frame_floor)
      end
    end
  end

  class Foundations < BaseArrayElement
    def add(**kwargs)
      self << Foundation.new(@hpxml_object, **kwargs)
    end

    def from_oga(hpxml)
      return if hpxml.nil?

      XMLHelper.get_elements(hpxml, 'Building/BuildingDetails/Enclosure/Foundations/Foundation').each do |foundation|
        self << Foundation.new(@hpxml_object, foundation)
      end
    end
  end

  class Foundation < BaseElement
    ATTRS = [:id, :foundation_type, :vented_crawlspace_sla, :within_infiltration_volume,
             :attached_to_slab_idrefs, :attached_to_frame_floor_idrefs, :attached_to_foundation_wall_idrefs]
    attr_accessor(*ATTRS)

    def attached_slabs
      return [] if @attached_to_slab_idrefs.nil?

      list = @hpxml_object.slabs.select { |slab| @attached_to_slab_idrefs.include? slab.id }
      if @attached_to_slab_idrefs.size > list.size
        fail "Attached slab not found for foundation '#{@id}'."
      end

      return list
    end

    def attached_frame_floors
      return [] if @attached_to_frame_floor_idrefs.nil?

      list = @hpxml_object.frame_floors.select { |frame_floor| @attached_to_frame_floor_idrefs.include? frame_floor.id }
      if @attached_to_frame_floor_idrefs.size > list.size
        fail "Attached frame floor not found for foundation '#{@id}'."
      end

      return list
    end

    def attached_foundation_walls
      return [] if @attached_to_foundation_wall_idrefs.nil?

      list = @hpxml_object.foundation_walls.select { |foundation_wall| @attached_to_foundation_wall_idrefs.include? foundation_wall.id }
      if @attached_to_foundation_wall_idrefs.size > list.size
        fail "Attached foundation wall not found for foundation '#{@id}'."
      end

      return list
    end

    def to_location
      return if @foundation_type.nil?

      if @foundation_type == FoundationTypeAmbient
        return LocationOutside
      elsif @foundation_type == FoundationTypeBasementConditioned
        return LocationBasementConditioned
      elsif @foundation_type == FoundationTypeBasementUnconditioned
        return LocationBasementUnconditioned
      elsif @foundation_type == FoundationTypeCrawlspaceUnvented
        return LocationCrawlspaceUnvented
      elsif @foundation_type == FoundationTypeCrawlspaceVented
        return LocationCrawlspaceVented
      elsif @foundation_type == FoundationTypeSlab
        return LocationLivingSpace
      else
        fail "Unexpected foundation type: '#{@foundation_type}'."
      end
    end

    def area
      sum_area = 0.0
      # Check Slabs first
      attached_slabs.each do |slab|
        sum_area += slab.area
      end
      if sum_area <= 0
        # Check FrameFloors next
        attached_frame_floors.each do |frame_floor|
          sum_area += frame_floor.area
        end
      end
      return sum_area
    end

    def check_for_errors
      errors = []
      begin; attached_slabs; rescue StandardError => e; errors << e.message; end
      begin; attached_frame_floors; rescue StandardError => e; errors << e.message; end
      begin; attached_foundation_walls; rescue StandardError => e; errors << e.message; end
      begin; to_location; rescue StandardError => e; errors << e.message; end
      return errors
    end

    def to_oga(doc)
      return if nil?

      foundations = XMLHelper.create_elements_as_needed(doc, ['HPXML', 'Building', 'BuildingDetails', 'Enclosure', 'Foundations'])
      foundation = XMLHelper.add_element(foundations, 'Foundation')
      sys_id = XMLHelper.add_element(foundation, 'SystemIdentifier')
      XMLHelper.add_attribute(sys_id, 'id', @id)
      if not @foundation_type.nil?
        foundation_type_el = XMLHelper.add_element(foundation, 'FoundationType')
        if [FoundationTypeSlab, FoundationTypeAmbient].include? @foundation_type
          XMLHelper.add_element(foundation_type_el, @foundation_type)
        elsif @foundation_type == FoundationTypeBasementConditioned
          basement = XMLHelper.add_element(foundation_type_el, 'Basement')
          XMLHelper.add_element(basement, 'Conditioned', true, :boolean)
        elsif @foundation_type == FoundationTypeBasementUnconditioned
          basement = XMLHelper.add_element(foundation_type_el, 'Basement')
          XMLHelper.add_element(basement, 'Conditioned', false, :boolean)
        elsif @foundation_type == FoundationTypeCrawlspaceVented
          crawlspace = XMLHelper.add_element(foundation_type_el, 'Crawlspace')
          XMLHelper.add_element(crawlspace, 'Vented', true, :boolean)
          if not @vented_crawlspace_sla.nil?
            ventilation_rate = XMLHelper.add_element(foundation, 'VentilationRate')
            XMLHelper.add_element(ventilation_rate, 'UnitofMeasure', UnitsSLA, :string)
            XMLHelper.add_element(ventilation_rate, 'Value', @vented_crawlspace_sla, :float, @vented_crawlspace_sla_isdefaulted)
          end
        elsif @foundation_type == FoundationTypeCrawlspaceUnvented
          crawlspace = XMLHelper.add_element(foundation_type_el, 'Crawlspace')
          XMLHelper.add_element(crawlspace, 'Vented', false, :boolean)
        else
          fail "Unhandled foundation type '#{@foundation_type}'."
        end
      end
      XMLHelper.add_element(foundation, 'WithinInfiltrationVolume', @within_infiltration_volume, :boolean) unless @within_infiltration_volume.nil?
    end

    def from_oga(foundation)
      return if foundation.nil?

      @id = HPXML::get_id(foundation)
      if XMLHelper.has_element(foundation, 'FoundationType/SlabOnGrade')
        @foundation_type = FoundationTypeSlab
      elsif XMLHelper.has_element(foundation, "FoundationType/Basement[Conditioned='false']")
        @foundation_type = FoundationTypeBasementUnconditioned
      elsif XMLHelper.has_element(foundation, "FoundationType/Basement[Conditioned='true']")
        @foundation_type = FoundationTypeBasementConditioned
      elsif XMLHelper.has_element(foundation, "FoundationType/Crawlspace[Vented='false']")
        @foundation_type = FoundationTypeCrawlspaceUnvented
      elsif XMLHelper.has_element(foundation, "FoundationType/Crawlspace[Vented='true']")
        @foundation_type = FoundationTypeCrawlspaceVented
      elsif XMLHelper.has_element(foundation, 'FoundationType/Ambient')
        @foundation_type = FoundationTypeAmbient
      end
      if @foundation_type == FoundationTypeCrawlspaceVented
        @vented_crawlspace_sla = XMLHelper.get_value(foundation, "VentilationRate[UnitofMeasure='#{UnitsSLA}']/Value", :float)
      end
      @within_infiltration_volume = XMLHelper.get_value(foundation, 'WithinInfiltrationVolume', :boolean)
      @attached_to_slab_idrefs = []
      XMLHelper.get_elements(foundation, 'AttachedToSlab').each do |slab|
        @attached_to_slab_idrefs << HPXML::get_idref(slab)
      end
      @attached_to_frame_floor_idrefs = []
      XMLHelper.get_elements(foundation, 'AttachedToFrameFloor').each do |frame_floor|
        @attached_to_frame_floor_idrefs << HPXML::get_idref(frame_floor)
      end
      @attached_to_foundation_wall_idrefs = []
      XMLHelper.get_elements(foundation, 'AttachedToFoundationWall').each do |foundation_wall|
        @attached_to_foundation_wall_idrefs << HPXML::get_idref(foundation_wall)
      end
    end
  end

  class Roofs < BaseArrayElement
    def add(**kwargs)
      self << Roof.new(@hpxml_object, **kwargs)
    end

    def from_oga(hpxml)
      return if hpxml.nil?

      XMLHelper.get_elements(hpxml, 'Building/BuildingDetails/Enclosure/Roofs/Roof').each do |roof|
        self << Roof.new(@hpxml_object, roof)
      end
    end
  end

  class Roof < BaseElement
    ATTRS = [:id, :interior_adjacent_to, :area, :azimuth, :orientation, :roof_type,
             :roof_color, :solar_absorptance, :emittance, :pitch, :radiant_barrier,
             :insulation_id, :insulation_assembly_r_value, :insulation_cavity_r_value,
             :insulation_continuous_r_value, :radiant_barrier_grade]
    attr_accessor(*ATTRS)

    def skylights
      return @hpxml_object.skylights.select { |skylight| skylight.roof_idref == @id }
    end

    def net_area
      return if nil?
      return if @area.nil?

      val = @area
      skylights.each do |skylight|
        val -= skylight.area
      end
      fail "Calculated a negative net surface area for surface '#{@id}'." if val < 0

      return val
    end

    def exterior_adjacent_to
      return LocationOutside
    end

    def is_exterior
      return true
    end

    def is_interior
      return !is_exterior
    end

    def is_thermal_boundary
      return HPXML::is_thermal_boundary(self)
    end

    def is_exterior_thermal_boundary
      return (is_exterior && is_thermal_boundary)
    end

    def delete
      @hpxml_object.roofs.delete(self)
      skylights.reverse_each do |skylight|
        skylight.delete
      end
      @hpxml_object.attics.each do |attic|
        attic.attached_to_roof_idrefs.delete(@id) unless attic.attached_to_roof_idrefs.nil?
      end
    end

    def check_for_errors
      errors = []
      begin; net_area; rescue StandardError => e; errors << e.message; end
      return errors
    end

    def to_oga(doc)
      return if nil?

      roofs = XMLHelper.create_elements_as_needed(doc, ['HPXML', 'Building', 'BuildingDetails', 'Enclosure', 'Roofs'])
      roof = XMLHelper.add_element(roofs, 'Roof')
      sys_id = XMLHelper.add_element(roof, 'SystemIdentifier')
      XMLHelper.add_attribute(sys_id, 'id', @id)
      XMLHelper.add_element(roof, 'InteriorAdjacentTo', @interior_adjacent_to, :string) unless @interior_adjacent_to.nil?
      XMLHelper.add_element(roof, 'Area', @area, :float) unless @area.nil?
      XMLHelper.add_element(roof, 'Orientation', @orientation, :string) unless @orientation.nil?
      XMLHelper.add_element(roof, 'Azimuth', @azimuth, :integer) unless @azimuth.nil?
      XMLHelper.add_element(roof, 'RoofType', @roof_type, :string, @roof_type_isdefaulted) unless @roof_type.nil?
      XMLHelper.add_element(roof, 'RoofColor', @roof_color, :string, @roof_color_isdefaulted) unless @roof_color.nil?
      XMLHelper.add_element(roof, 'SolarAbsorptance', @solar_absorptance, :float, @solar_absorptance_isdefaulted) unless @solar_absorptance.nil?
      XMLHelper.add_element(roof, 'Emittance', @emittance, :float, @emittance_isdefaulted) unless @emittance.nil?
      XMLHelper.add_element(roof, 'Pitch', @pitch, :float) unless @pitch.nil?
      XMLHelper.add_element(roof, 'RadiantBarrier', @radiant_barrier, :boolean, @radiant_barrier_isdefaulted) unless @radiant_barrier.nil?
      XMLHelper.add_element(roof, 'RadiantBarrierGrade', @radiant_barrier_grade, :integer) unless @radiant_barrier_grade.nil?
      insulation = XMLHelper.add_element(roof, 'Insulation')
      sys_id = XMLHelper.add_element(insulation, 'SystemIdentifier')
      if not @insulation_id.nil?
        XMLHelper.add_attribute(sys_id, 'id', @insulation_id)
      else
        XMLHelper.add_attribute(sys_id, 'id', @id + 'Insulation')
      end
      XMLHelper.add_element(insulation, 'AssemblyEffectiveRValue', @insulation_assembly_r_value, :float) unless @insulation_assembly_r_value.nil?
      if not @insulation_cavity_r_value.nil?
        layer = XMLHelper.add_element(insulation, 'Layer')
        XMLHelper.add_element(layer, 'InstallationType', 'cavity', :string)
        XMLHelper.add_element(layer, 'NominalRValue', @insulation_cavity_r_value, :float)
      end
      if not @insulation_continuous_r_value.nil?
        layer = XMLHelper.add_element(insulation, 'Layer')
        XMLHelper.add_element(layer, 'InstallationType', 'continuous', :string)
        XMLHelper.add_element(layer, 'NominalRValue', @insulation_continuous_r_value, :float)
      end
    end

    def from_oga(roof)
      return if roof.nil?

      @id = HPXML::get_id(roof)
      @interior_adjacent_to = XMLHelper.get_value(roof, 'InteriorAdjacentTo', :string)
      @area = XMLHelper.get_value(roof, 'Area', :float)
      @orientation = XMLHelper.get_value(roof, 'Orientation', :string)
      @azimuth = XMLHelper.get_value(roof, 'Azimuth', :integer)
      @roof_type = XMLHelper.get_value(roof, 'RoofType', :string)
      @roof_color = XMLHelper.get_value(roof, 'RoofColor', :string)
      @solar_absorptance = XMLHelper.get_value(roof, 'SolarAbsorptance', :float)
      @emittance = XMLHelper.get_value(roof, 'Emittance', :float)
      @pitch = XMLHelper.get_value(roof, 'Pitch', :float)
      @radiant_barrier = XMLHelper.get_value(roof, 'RadiantBarrier', :boolean)
      @radiant_barrier_grade = XMLHelper.get_value(roof, 'RadiantBarrierGrade', :integer)
      insulation = XMLHelper.get_element(roof, 'Insulation')
      if not insulation.nil?
        @insulation_id = HPXML::get_id(insulation)
        @insulation_assembly_r_value = XMLHelper.get_value(insulation, 'AssemblyEffectiveRValue', :float)
        @insulation_cavity_r_value = XMLHelper.get_value(insulation, "Layer[InstallationType='cavity']/NominalRValue", :float)
        @insulation_continuous_r_value = XMLHelper.get_value(insulation, "Layer[InstallationType='continuous']/NominalRValue", :float)
      end
    end
  end

  class RimJoists < BaseArrayElement
    def add(**kwargs)
      self << RimJoist.new(@hpxml_object, **kwargs)
    end

    def from_oga(hpxml)
      return if hpxml.nil?

      XMLHelper.get_elements(hpxml, 'Building/BuildingDetails/Enclosure/RimJoists/RimJoist').each do |rim_joist|
        self << RimJoist.new(@hpxml_object, rim_joist)
      end
    end
  end

  class RimJoist < BaseElement
    ATTRS = [:id, :exterior_adjacent_to, :interior_adjacent_to, :area, :orientation, :azimuth, :siding,
             :color, :solar_absorptance, :emittance, :insulation_id, :insulation_assembly_r_value,
             :insulation_cavity_r_value, :insulation_continuous_r_value]
    attr_accessor(*ATTRS)

    def is_exterior
      if @exterior_adjacent_to == LocationOutside
        return true
      end

      return false
    end

    def is_interior
      return !is_exterior
    end

    def is_adiabatic
      return HPXML::is_adiabatic(self)
    end

    def is_thermal_boundary
      return HPXML::is_thermal_boundary(self)
    end

    def is_exterior_thermal_boundary
      return (is_exterior && is_thermal_boundary)
    end

    def delete
      @hpxml_object.rim_joists.delete(self)
    end

    def check_for_errors
      errors = []
      return errors
    end

    def to_oga(doc)
      return if nil?

      rim_joists = XMLHelper.create_elements_as_needed(doc, ['HPXML', 'Building', 'BuildingDetails', 'Enclosure', 'RimJoists'])
      rim_joist = XMLHelper.add_element(rim_joists, 'RimJoist')
      sys_id = XMLHelper.add_element(rim_joist, 'SystemIdentifier')
      XMLHelper.add_attribute(sys_id, 'id', @id)
      XMLHelper.add_element(rim_joist, 'ExteriorAdjacentTo', @exterior_adjacent_to, :string) unless @exterior_adjacent_to.nil?
      XMLHelper.add_element(rim_joist, 'InteriorAdjacentTo', @interior_adjacent_to, :string) unless @interior_adjacent_to.nil?
      XMLHelper.add_element(rim_joist, 'Area', @area, :float) unless @area.nil?
      XMLHelper.add_element(rim_joist, 'Orientation', @orientation, :string) unless @orientation.nil?
      XMLHelper.add_element(rim_joist, 'Azimuth', @azimuth, :integer) unless @azimuth.nil?
      XMLHelper.add_element(rim_joist, 'Siding', @siding, :string, @siding_isdefaulted) unless @siding.nil?
      XMLHelper.add_element(rim_joist, 'Color', @color, :string, @color_isdefaulted) unless @color.nil?
      XMLHelper.add_element(rim_joist, 'SolarAbsorptance', @solar_absorptance, :float, @solar_absorptance_isdefaulted) unless @solar_absorptance.nil?
      XMLHelper.add_element(rim_joist, 'Emittance', @emittance, :float, @emittance_isdefaulted) unless @emittance.nil?
      insulation = XMLHelper.add_element(rim_joist, 'Insulation')
      sys_id = XMLHelper.add_element(insulation, 'SystemIdentifier')
      if not @insulation_id.nil?
        XMLHelper.add_attribute(sys_id, 'id', @insulation_id)
      else
        XMLHelper.add_attribute(sys_id, 'id', @id + 'Insulation')
      end
      XMLHelper.add_element(insulation, 'AssemblyEffectiveRValue', @insulation_assembly_r_value, :float) unless @insulation_assembly_r_value.nil?
      if not @insulation_cavity_r_value.nil?
        layer = XMLHelper.add_element(insulation, 'Layer')
        XMLHelper.add_element(layer, 'InstallationType', 'cavity', :string)
        XMLHelper.add_element(layer, 'NominalRValue', @insulation_cavity_r_value, :float)
      end
      if not @insulation_continuous_r_value.nil?
        layer = XMLHelper.add_element(insulation, 'Layer')
        XMLHelper.add_element(layer, 'InstallationType', 'continuous', :string)
        XMLHelper.add_element(layer, 'NominalRValue', @insulation_continuous_r_value, :float)
      end
    end

    def from_oga(rim_joist)
      return if rim_joist.nil?

      @id = HPXML::get_id(rim_joist)
      @exterior_adjacent_to = XMLHelper.get_value(rim_joist, 'ExteriorAdjacentTo', :string)
      @interior_adjacent_to = XMLHelper.get_value(rim_joist, 'InteriorAdjacentTo', :string)
      @area = XMLHelper.get_value(rim_joist, 'Area', :float)
      @orientation = XMLHelper.get_value(rim_joist, 'Orientation', :string)
      @azimuth = XMLHelper.get_value(rim_joist, 'Azimuth', :integer)
      @siding = XMLHelper.get_value(rim_joist, 'Siding', :string)
      @color = XMLHelper.get_value(rim_joist, 'Color', :string)
      @solar_absorptance = XMLHelper.get_value(rim_joist, 'SolarAbsorptance', :float)
      @emittance = XMLHelper.get_value(rim_joist, 'Emittance', :float)
      insulation = XMLHelper.get_element(rim_joist, 'Insulation')
      if not insulation.nil?
        @insulation_id = HPXML::get_id(insulation)
        @insulation_assembly_r_value = XMLHelper.get_value(insulation, 'AssemblyEffectiveRValue', :float)
        @insulation_cavity_r_value = XMLHelper.get_value(insulation, "Layer[InstallationType='cavity']/NominalRValue", :float)
        @insulation_continuous_r_value = XMLHelper.get_value(insulation, "Layer[InstallationType='continuous']/NominalRValue", :float)
      end
    end
  end

  class Walls < BaseArrayElement
    def add(**kwargs)
      self << Wall.new(@hpxml_object, **kwargs)
    end

    def from_oga(hpxml)
      return if hpxml.nil?

      XMLHelper.get_elements(hpxml, 'Building/BuildingDetails/Enclosure/Walls/Wall').each do |wall|
        self << Wall.new(@hpxml_object, wall)
      end
    end
  end

  class Wall < BaseElement
    ATTRS = [:id, :exterior_adjacent_to, :interior_adjacent_to, :wall_type, :optimum_value_engineering,
             :area, :orientation, :azimuth, :siding, :color, :solar_absorptance, :emittance, :insulation_id,
             :insulation_assembly_r_value, :insulation_cavity_r_value, :insulation_continuous_r_value]
    attr_accessor(*ATTRS)

    def windows
      return @hpxml_object.windows.select { |window| window.wall_idref == @id }
    end

    def doors
      return @hpxml_object.doors.select { |door| door.wall_idref == @id }
    end

    def net_area
      return if nil?
      return if @area.nil?

      val = @area
      (windows + doors).each do |subsurface|
        val -= subsurface.area
      end
      fail "Calculated a negative net surface area for surface '#{@id}'." if val < 0

      return val
    end

    def is_exterior
      if @exterior_adjacent_to == LocationOutside
        return true
      end

      return false
    end

    def is_interior
      return !is_exterior
    end

    def is_adiabatic
      return HPXML::is_adiabatic(self)
    end

    def is_thermal_boundary
      return HPXML::is_thermal_boundary(self)
    end

    def is_exterior_thermal_boundary
      return (is_exterior && is_thermal_boundary)
    end

    def delete
      @hpxml_object.walls.delete(self)
      windows.reverse_each do |window|
        window.delete
      end
      doors.reverse_each do |door|
        door.delete
      end
    end

    def check_for_errors
      errors = []
      begin; net_area; rescue StandardError => e; errors << e.message; end
      return errors
    end

    def to_oga(doc)
      return if nil?

      walls = XMLHelper.create_elements_as_needed(doc, ['HPXML', 'Building', 'BuildingDetails', 'Enclosure', 'Walls'])
      wall = XMLHelper.add_element(walls, 'Wall')
      sys_id = XMLHelper.add_element(wall, 'SystemIdentifier')
      XMLHelper.add_attribute(sys_id, 'id', @id)
      XMLHelper.add_element(wall, 'ExteriorAdjacentTo', @exterior_adjacent_to, :string) unless @exterior_adjacent_to.nil?
      XMLHelper.add_element(wall, 'InteriorAdjacentTo', @interior_adjacent_to, :string) unless @interior_adjacent_to.nil?
      if not @wall_type.nil?
        wall_type_el = XMLHelper.add_element(wall, 'WallType')
        wall_type = XMLHelper.add_element(wall_type_el, @wall_type)
        if @wall_type == HPXML::WallTypeWoodStud
          XMLHelper.add_element(wall_type, 'OptimumValueEngineering', @optimum_value_engineering, :boolean) unless @optimum_value_engineering.nil?
        end
      end
      XMLHelper.add_element(wall, 'Area', @area, :float) unless @area.nil?
      XMLHelper.add_element(wall, 'Orientation', @orientation, :string) unless @orientation.nil?
      XMLHelper.add_element(wall, 'Azimuth', @azimuth, :integer) unless @azimuth.nil?
      XMLHelper.add_element(wall, 'Siding', @siding, :string, @siding_isdefaulted) unless @siding.nil?
      XMLHelper.add_element(wall, 'Color', @color, :string, @color_isdefaulted) unless @color.nil?
      XMLHelper.add_element(wall, 'SolarAbsorptance', @solar_absorptance, :float, @solar_absorptance_isdefaulted) unless @solar_absorptance.nil?
      XMLHelper.add_element(wall, 'Emittance', @emittance, :float, @emittance_isdefaulted) unless @emittance.nil?
      insulation = XMLHelper.add_element(wall, 'Insulation')
      sys_id = XMLHelper.add_element(insulation, 'SystemIdentifier')
      if not @insulation_id.nil?
        XMLHelper.add_attribute(sys_id, 'id', @insulation_id)
      else
        XMLHelper.add_attribute(sys_id, 'id', @id + 'Insulation')
      end
      XMLHelper.add_element(insulation, 'AssemblyEffectiveRValue', @insulation_assembly_r_value, :float) unless @insulation_assembly_r_value.nil?
      if not @insulation_cavity_r_value.nil?
        layer = XMLHelper.add_element(insulation, 'Layer')
        XMLHelper.add_element(layer, 'InstallationType', 'cavity', :string)
        XMLHelper.add_element(layer, 'NominalRValue', @insulation_cavity_r_value, :float)
      end
      if not @insulation_continuous_r_value.nil?
        layer = XMLHelper.add_element(insulation, 'Layer')
        XMLHelper.add_element(layer, 'InstallationType', 'continuous', :string)
        XMLHelper.add_element(layer, 'NominalRValue', @insulation_continuous_r_value, :float)
      end
    end

    def from_oga(wall)
      return if wall.nil?

      @id = HPXML::get_id(wall)
      @exterior_adjacent_to = XMLHelper.get_value(wall, 'ExteriorAdjacentTo', :string)
      @interior_adjacent_to = XMLHelper.get_value(wall, 'InteriorAdjacentTo', :string)
      @wall_type = XMLHelper.get_child_name(wall, 'WallType')
      if @wall_type == HPXML::WallTypeWoodStud
        @optimum_value_engineering = XMLHelper.get_value(wall, 'WallType/WoodStud/OptimumValueEngineering', :boolean)
      end
      @area = XMLHelper.get_value(wall, 'Area', :float)
      @orientation = XMLHelper.get_value(wall, 'Orientation', :string)
      @azimuth = XMLHelper.get_value(wall, 'Azimuth', :integer)
      @siding = XMLHelper.get_value(wall, 'Siding', :string)
      @color = XMLHelper.get_value(wall, 'Color', :string)
      @solar_absorptance = XMLHelper.get_value(wall, 'SolarAbsorptance', :float)
      @emittance = XMLHelper.get_value(wall, 'Emittance', :float)
      insulation = XMLHelper.get_element(wall, 'Insulation')
      if not insulation.nil?
        @insulation_id = HPXML::get_id(insulation)
        @insulation_assembly_r_value = XMLHelper.get_value(insulation, 'AssemblyEffectiveRValue', :float)
        @insulation_cavity_r_value = XMLHelper.get_value(insulation, "Layer[InstallationType='cavity']/NominalRValue", :float)
        @insulation_continuous_r_value = XMLHelper.get_value(insulation, "Layer[InstallationType='continuous']/NominalRValue", :float)
      end
    end
  end

  class FoundationWalls < BaseArrayElement
    def add(**kwargs)
      self << FoundationWall.new(@hpxml_object, **kwargs)
    end

    def from_oga(hpxml)
      return if hpxml.nil?

      XMLHelper.get_elements(hpxml, 'Building/BuildingDetails/Enclosure/FoundationWalls/FoundationWall').each do |foundation_wall|
        self << FoundationWall.new(@hpxml_object, foundation_wall)
      end
    end
  end

  class FoundationWall < BaseElement
    ATTRS = [:id, :exterior_adjacent_to, :interior_adjacent_to, :height, :area, :orientation, :azimuth,
             :thickness, :depth_below_grade, :insulation_id, :insulation_interior_r_value,
             :insulation_interior_distance_to_top, :insulation_interior_distance_to_bottom,
             :insulation_exterior_r_value, :insulation_exterior_distance_to_top,
             :insulation_exterior_distance_to_bottom, :insulation_assembly_r_value,
             :insulation_continuous_r_value]
    attr_accessor(*ATTRS)

    def windows
      return @hpxml_object.windows.select { |window| window.wall_idref == @id }
    end

    def doors
      return @hpxml_object.doors.select { |door| door.wall_idref == @id }
    end

    def net_area
      return if nil?
      return if @area.nil?

      val = @area
      (@hpxml_object.windows + @hpxml_object.doors).each do |subsurface|
        next unless subsurface.wall_idref == @id

        val -= subsurface.area
      end
      fail "Calculated a negative net surface area for surface '#{@id}'." if val < 0

      return val
    end

    def is_exterior
      if @exterior_adjacent_to == LocationGround
        return true
      end

      return false
    end

    def is_interior
      return !is_exterior
    end

    def is_adiabatic
      return HPXML::is_adiabatic(self)
    end

    def is_thermal_boundary
      return HPXML::is_thermal_boundary(self)
    end

    def is_exterior_thermal_boundary
      return (is_exterior && is_thermal_boundary)
    end

    def delete
      @hpxml_object.foundation_walls.delete(self)
      windows.reverse_each do |window|
        window.delete
      end
      doors.reverse_each do |door|
        door.delete
      end
      @hpxml_object.foundations.each do |foundation|
        foundation.attached_to_foundation_wall_idrefs.delete(@id) unless foundation.attached_to_foundation_wall_idrefs.nil?
      end
    end

    def check_for_errors
      errors = []
      begin; net_area; rescue StandardError => e; errors << e.message; end
      return errors
    end

    def to_oga(doc)
      return if nil?

      foundation_walls = XMLHelper.create_elements_as_needed(doc, ['HPXML', 'Building', 'BuildingDetails', 'Enclosure', 'FoundationWalls'])
      foundation_wall = XMLHelper.add_element(foundation_walls, 'FoundationWall')
      sys_id = XMLHelper.add_element(foundation_wall, 'SystemIdentifier')
      XMLHelper.add_attribute(sys_id, 'id', @id)
      XMLHelper.add_element(foundation_wall, 'ExteriorAdjacentTo', @exterior_adjacent_to, :string) unless @exterior_adjacent_to.nil?
      XMLHelper.add_element(foundation_wall, 'InteriorAdjacentTo', @interior_adjacent_to, :string) unless @interior_adjacent_to.nil?
      XMLHelper.add_element(foundation_wall, 'Height', @height, :float) unless @height.nil?
      XMLHelper.add_element(foundation_wall, 'Area', @area, :float) unless @area.nil?
      XMLHelper.add_element(foundation_wall, 'Orientation', @orientation, :string) unless @orientation.nil?
      XMLHelper.add_element(foundation_wall, 'Azimuth', @azimuth, :integer) unless @azimuth.nil?
      XMLHelper.add_element(foundation_wall, 'Thickness', @thickness, :float, @thickness_isdefaulted) unless @thickness.nil?
      XMLHelper.add_element(foundation_wall, 'DepthBelowGrade', @depth_below_grade, :float) unless @depth_below_grade.nil?
      insulation = XMLHelper.add_element(foundation_wall, 'Insulation')
      sys_id = XMLHelper.add_element(insulation, 'SystemIdentifier')
      if not @insulation_id.nil?
        XMLHelper.add_attribute(sys_id, 'id', @insulation_id)
      else
        XMLHelper.add_attribute(sys_id, 'id', @id + 'Insulation')
      end
      XMLHelper.add_element(insulation, 'AssemblyEffectiveRValue', @insulation_assembly_r_value, :float) unless @insulation_assembly_r_value.nil?
      if not @insulation_exterior_r_value.nil?
        layer = XMLHelper.add_element(insulation, 'Layer')
        XMLHelper.add_element(layer, 'InstallationType', 'continuous - exterior', :string)
        XMLHelper.add_element(layer, 'NominalRValue', @insulation_exterior_r_value, :float)
        XMLHelper.add_extension(layer, 'DistanceToTopOfInsulation', @insulation_exterior_distance_to_top, :float) unless @insulation_exterior_distance_to_top.nil?
        XMLHelper.add_extension(layer, 'DistanceToBottomOfInsulation', @insulation_exterior_distance_to_bottom, :float) unless @insulation_exterior_distance_to_bottom.nil?
      end
      if not @insulation_interior_r_value.nil?
        layer = XMLHelper.add_element(insulation, 'Layer')
        XMLHelper.add_element(layer, 'InstallationType', 'continuous - interior', :string)
        XMLHelper.add_element(layer, 'NominalRValue', @insulation_interior_r_value, :float)
        XMLHelper.add_extension(layer, 'DistanceToTopOfInsulation', @insulation_interior_distance_to_top, :float) unless @insulation_interior_distance_to_top.nil?
        XMLHelper.add_extension(layer, 'DistanceToBottomOfInsulation', @insulation_interior_distance_to_bottom, :float) unless @insulation_interior_distance_to_bottom.nil?
      end
    end

    def from_oga(foundation_wall)
      return if foundation_wall.nil?

      @id = HPXML::get_id(foundation_wall)
      @exterior_adjacent_to = XMLHelper.get_value(foundation_wall, 'ExteriorAdjacentTo', :string)
      @interior_adjacent_to = XMLHelper.get_value(foundation_wall, 'InteriorAdjacentTo', :string)
      @height = XMLHelper.get_value(foundation_wall, 'Height', :float)
      @area = XMLHelper.get_value(foundation_wall, 'Area', :float)
      @orientation = XMLHelper.get_value(foundation_wall, 'Orientation', :string)
      @azimuth = XMLHelper.get_value(foundation_wall, 'Azimuth', :integer)
      @thickness = XMLHelper.get_value(foundation_wall, 'Thickness', :float)
      @depth_below_grade = XMLHelper.get_value(foundation_wall, 'DepthBelowGrade', :float)
      insulation = XMLHelper.get_element(foundation_wall, 'Insulation')
      if not insulation.nil?
        @insulation_id = HPXML::get_id(insulation)
        @insulation_assembly_r_value = XMLHelper.get_value(insulation, 'AssemblyEffectiveRValue', :float)
        @insulation_continuous_r_value = XMLHelper.get_value(insulation, "Layer[InstallationType='continuous']/NominalRValue", :float)
        @insulation_interior_r_value = XMLHelper.get_value(insulation, "Layer[InstallationType='continuous - interior']/NominalRValue", :float)
        @insulation_interior_distance_to_top = XMLHelper.get_value(insulation, "Layer[InstallationType='continuous - interior']/extension/DistanceToTopOfInsulation", :float)
        @insulation_interior_distance_to_bottom = XMLHelper.get_value(insulation, "Layer[InstallationType='continuous - interior']/extension/DistanceToBottomOfInsulation", :float)
        @insulation_exterior_r_value = XMLHelper.get_value(insulation, "Layer[InstallationType='continuous - exterior']/NominalRValue", :float)
        @insulation_exterior_distance_to_top = XMLHelper.get_value(insulation, "Layer[InstallationType='continuous - exterior']/extension/DistanceToTopOfInsulation", :float)
        @insulation_exterior_distance_to_bottom = XMLHelper.get_value(insulation, "Layer[InstallationType='continuous - exterior']/extension/DistanceToBottomOfInsulation", :float)
      end
    end
  end

  class FrameFloors < BaseArrayElement
    def add(**kwargs)
      self << FrameFloor.new(@hpxml_object, **kwargs)
    end

    def from_oga(hpxml)
      return if hpxml.nil?

      XMLHelper.get_elements(hpxml, 'Building/BuildingDetails/Enclosure/FrameFloors/FrameFloor').each do |frame_floor|
        self << FrameFloor.new(@hpxml_object, frame_floor)
      end
    end
  end

  class FrameFloor < BaseElement
    ATTRS = [:id, :exterior_adjacent_to, :interior_adjacent_to, :area, :insulation_id,
             :insulation_assembly_r_value, :insulation_cavity_r_value, :insulation_continuous_r_value,
             :other_space_above_or_below]
    attr_accessor(*ATTRS)

    def is_ceiling
      if [LocationAtticVented, LocationAtticUnvented].include? @interior_adjacent_to
        return true
      elsif [LocationAtticVented, LocationAtticUnvented].include? @exterior_adjacent_to
        return true
      elsif [LocationOtherHousingUnit, LocationOtherHeatedSpace, LocationOtherMultifamilyBufferSpace, LocationOtherNonFreezingSpace].include?(@exterior_adjacent_to) && (@other_space_above_or_below == FrameFloorOtherSpaceAbove)
        return true
      end

      return false
    end

    def is_floor
      !is_ceiling
    end

    def is_exterior
      if @exterior_adjacent_to == LocationOutside
        return true
      end

      return false
    end

    def is_interior
      return !is_exterior
    end

    def is_adiabatic
      return HPXML::is_adiabatic(self)
    end

    def is_thermal_boundary
      return HPXML::is_thermal_boundary(self)
    end

    def is_exterior_thermal_boundary
      return (is_exterior && is_thermal_boundary)
    end

    def delete
      @hpxml_object.frame_floors.delete(self)
      @hpxml_object.attics.each do |attic|
        attic.attached_to_frame_floor_idrefs.delete(@id) unless attic.attached_to_frame_floor_idrefs.nil?
      end
      @hpxml_object.foundations.each do |foundation|
        foundation.attached_to_frame_floor_idrefs.delete(@id) unless foundation.attached_to_frame_floor_idrefs.nil?
      end
    end

    def check_for_errors
      errors = []
      return errors
    end

    def to_oga(doc)
      return if nil?

      frame_floors = XMLHelper.create_elements_as_needed(doc, ['HPXML', 'Building', 'BuildingDetails', 'Enclosure', 'FrameFloors'])
      frame_floor = XMLHelper.add_element(frame_floors, 'FrameFloor')
      sys_id = XMLHelper.add_element(frame_floor, 'SystemIdentifier')
      XMLHelper.add_attribute(sys_id, 'id', @id)
      XMLHelper.add_element(frame_floor, 'ExteriorAdjacentTo', @exterior_adjacent_to, :string) unless @exterior_adjacent_to.nil?
      XMLHelper.add_element(frame_floor, 'InteriorAdjacentTo', @interior_adjacent_to, :string) unless @interior_adjacent_to.nil?
      XMLHelper.add_element(frame_floor, 'Area', @area, :float) unless @area.nil?
      insulation = XMLHelper.add_element(frame_floor, 'Insulation')
      sys_id = XMLHelper.add_element(insulation, 'SystemIdentifier')
      if not @insulation_id.nil?
        XMLHelper.add_attribute(sys_id, 'id', @insulation_id)
      else
        XMLHelper.add_attribute(sys_id, 'id', @id + 'Insulation')
      end
      XMLHelper.add_element(insulation, 'AssemblyEffectiveRValue', @insulation_assembly_r_value, :float) unless @insulation_assembly_r_value.nil?
      if not @insulation_cavity_r_value.nil?
        layer = XMLHelper.add_element(insulation, 'Layer')
        XMLHelper.add_element(layer, 'InstallationType', 'cavity', :string)
        XMLHelper.add_element(layer, 'NominalRValue', @insulation_cavity_r_value, :float)
      end
      if not @insulation_continuous_r_value.nil?
        layer = XMLHelper.add_element(insulation, 'Layer')
        XMLHelper.add_element(layer, 'InstallationType', 'continuous', :string)
        XMLHelper.add_element(layer, 'NominalRValue', @insulation_continuous_r_value, :float)
      end
      XMLHelper.add_extension(frame_floor, 'OtherSpaceAboveOrBelow', @other_space_above_or_below, :string) unless @other_space_above_or_below.nil?
    end

    def from_oga(frame_floor)
      return if frame_floor.nil?

      @id = HPXML::get_id(frame_floor)
      @exterior_adjacent_to = XMLHelper.get_value(frame_floor, 'ExteriorAdjacentTo', :string)
      @interior_adjacent_to = XMLHelper.get_value(frame_floor, 'InteriorAdjacentTo', :string)
      @area = XMLHelper.get_value(frame_floor, 'Area', :float)
      insulation = XMLHelper.get_element(frame_floor, 'Insulation')
      if not insulation.nil?
        @insulation_id = HPXML::get_id(insulation)
        @insulation_assembly_r_value = XMLHelper.get_value(insulation, 'AssemblyEffectiveRValue', :float)
        @insulation_cavity_r_value = XMLHelper.get_value(insulation, "Layer[InstallationType='cavity']/NominalRValue", :float)
        @insulation_continuous_r_value = XMLHelper.get_value(insulation, "Layer[InstallationType='continuous']/NominalRValue", :float)
      end
      @other_space_above_or_below = XMLHelper.get_value(frame_floor, 'extension/OtherSpaceAboveOrBelow', :string)
    end
  end

  class Slabs < BaseArrayElement
    def add(**kwargs)
      self << Slab.new(@hpxml_object, **kwargs)
    end

    def from_oga(hpxml)
      return if hpxml.nil?

      XMLHelper.get_elements(hpxml, 'Building/BuildingDetails/Enclosure/Slabs/Slab').each do |slab|
        self << Slab.new(@hpxml_object, slab)
      end
    end
  end

  class Slab < BaseElement
    ATTRS = [:id, :interior_adjacent_to, :exterior_adjacent_to, :area, :thickness, :exposed_perimeter,
             :perimeter_insulation_depth, :under_slab_insulation_width,
             :under_slab_insulation_spans_entire_slab, :depth_below_grade, :carpet_fraction,
             :carpet_r_value, :perimeter_insulation_id, :perimeter_insulation_r_value,
             :under_slab_insulation_id, :under_slab_insulation_r_value]
    attr_accessor(*ATTRS)

    def exterior_adjacent_to
      return LocationGround
    end

    def is_exterior
      return true
    end

    def is_interior
      return !is_exterior
    end

    def is_thermal_boundary
      return HPXML::is_thermal_boundary(self)
    end

    def is_exterior_thermal_boundary
      return (is_exterior && is_thermal_boundary)
    end

    def delete
      @hpxml_object.slabs.delete(self)
      @hpxml_object.foundations.each do |foundation|
        foundation.attached_to_slab_idrefs.delete(@id) unless foundation.attached_to_slab_idrefs.nil?
      end
    end

    def check_for_errors
      errors = []
      return errors
    end

    def to_oga(doc)
      return if nil?

      slabs = XMLHelper.create_elements_as_needed(doc, ['HPXML', 'Building', 'BuildingDetails', 'Enclosure', 'Slabs'])
      slab = XMLHelper.add_element(slabs, 'Slab')
      sys_id = XMLHelper.add_element(slab, 'SystemIdentifier')
      XMLHelper.add_attribute(sys_id, 'id', @id)
      XMLHelper.add_element(slab, 'InteriorAdjacentTo', @interior_adjacent_to, :string) unless @interior_adjacent_to.nil?
      XMLHelper.add_element(slab, 'Area', @area, :float) unless @area.nil?
      XMLHelper.add_element(slab, 'Thickness', @thickness, :float, @thickness_isdefaulted) unless @thickness.nil?
      XMLHelper.add_element(slab, 'ExposedPerimeter', @exposed_perimeter, :float) unless @exposed_perimeter.nil?
      XMLHelper.add_element(slab, 'PerimeterInsulationDepth', @perimeter_insulation_depth, :float) unless @perimeter_insulation_depth.nil?
      XMLHelper.add_element(slab, 'UnderSlabInsulationWidth', @under_slab_insulation_width, :float) unless @under_slab_insulation_width.nil?
      XMLHelper.add_element(slab, 'UnderSlabInsulationSpansEntireSlab', @under_slab_insulation_spans_entire_slab, :boolean) unless @under_slab_insulation_spans_entire_slab.nil?
      XMLHelper.add_element(slab, 'DepthBelowGrade', @depth_below_grade, :float) unless @depth_below_grade.nil?
      insulation = XMLHelper.add_element(slab, 'PerimeterInsulation')
      sys_id = XMLHelper.add_element(insulation, 'SystemIdentifier')
      if not @perimeter_insulation_id.nil?
        XMLHelper.add_attribute(sys_id, 'id', @perimeter_insulation_id)
      else
        XMLHelper.add_attribute(sys_id, 'id', @id + 'PerimeterInsulation')
      end
      layer = XMLHelper.add_element(insulation, 'Layer')
      XMLHelper.add_element(layer, 'NominalRValue', @perimeter_insulation_r_value, :float) unless @perimeter_insulation_r_value.nil?
      insulation = XMLHelper.add_element(slab, 'UnderSlabInsulation')
      sys_id = XMLHelper.add_element(insulation, 'SystemIdentifier')
      if not @under_slab_insulation_id.nil?
        XMLHelper.add_attribute(sys_id, 'id', @under_slab_insulation_id)
      else
        XMLHelper.add_attribute(sys_id, 'id', @id + 'UnderSlabInsulation')
      end
      layer = XMLHelper.add_element(insulation, 'Layer')
      XMLHelper.add_element(layer, 'NominalRValue', @under_slab_insulation_r_value, :float) unless @under_slab_insulation_r_value.nil?
      XMLHelper.add_extension(slab, 'CarpetFraction', @carpet_fraction, :float, @carpet_fraction_isdefaulted) unless @carpet_fraction.nil?
      XMLHelper.add_extension(slab, 'CarpetRValue', @carpet_r_value, :float, @carpet_r_value_isdefaulted) unless @carpet_r_value.nil?
    end

    def from_oga(slab)
      return if slab.nil?

      @id = HPXML::get_id(slab)
      @interior_adjacent_to = XMLHelper.get_value(slab, 'InteriorAdjacentTo', :string)
      @area = XMLHelper.get_value(slab, 'Area', :float)
      @thickness = XMLHelper.get_value(slab, 'Thickness', :float)
      @exposed_perimeter = XMLHelper.get_value(slab, 'ExposedPerimeter', :float)
      @perimeter_insulation_depth = XMLHelper.get_value(slab, 'PerimeterInsulationDepth', :float)
      @under_slab_insulation_width = XMLHelper.get_value(slab, 'UnderSlabInsulationWidth', :float)
      @under_slab_insulation_spans_entire_slab = XMLHelper.get_value(slab, 'UnderSlabInsulationSpansEntireSlab', :boolean)
      @depth_below_grade = XMLHelper.get_value(slab, 'DepthBelowGrade', :float)
      perimeter_insulation = XMLHelper.get_element(slab, 'PerimeterInsulation')
      if not perimeter_insulation.nil?
        @perimeter_insulation_id = HPXML::get_id(perimeter_insulation)
        @perimeter_insulation_r_value = XMLHelper.get_value(perimeter_insulation, 'Layer/NominalRValue', :float)
      end
      under_slab_insulation = XMLHelper.get_element(slab, 'UnderSlabInsulation')
      if not under_slab_insulation.nil?
        @under_slab_insulation_id = HPXML::get_id(under_slab_insulation)
        @under_slab_insulation_r_value = XMLHelper.get_value(under_slab_insulation, 'Layer/NominalRValue', :float)
      end
      @carpet_fraction = XMLHelper.get_value(slab, 'extension/CarpetFraction', :float)
      @carpet_r_value = XMLHelper.get_value(slab, 'extension/CarpetRValue', :float)
    end
  end

  class Windows < BaseArrayElement
    def add(**kwargs)
      self << Window.new(@hpxml_object, **kwargs)
    end

    def from_oga(hpxml)
      return if hpxml.nil?

      XMLHelper.get_elements(hpxml, 'Building/BuildingDetails/Enclosure/Windows/Window').each do |window|
        self << Window.new(@hpxml_object, window)
      end
    end
  end

  class Window < BaseElement
    ATTRS = [:id, :area, :azimuth, :orientation, :frame_type, :aluminum_thermal_break, :glass_layers,
             :glass_type, :gas_fill, :ufactor, :shgc, :interior_shading_factor_summer,
             :interior_shading_factor_winter, :interior_shading_type, :exterior_shading_factor_summer,
             :exterior_shading_factor_winter, :exterior_shading_type, :overhangs_depth,
             :overhangs_distance_to_top_of_window, :overhangs_distance_to_bottom_of_window,
             :fraction_operable, :performance_class, :wall_idref]
    attr_accessor(*ATTRS)

    def wall
      return if @wall_idref.nil?

      (@hpxml_object.walls + @hpxml_object.foundation_walls).each do |wall|
        next unless wall.id == @wall_idref

        return wall
      end
      fail "Attached wall '#{@wall_idref}' not found for window '#{@id}'."
    end

    def is_exterior
      return wall.is_exterior
    end

    def is_interior
      return !is_exterior
    end

    def is_thermal_boundary
      return HPXML::is_thermal_boundary(wall)
    end

    def is_exterior_thermal_boundary
      return (is_exterior && is_thermal_boundary)
    end

    def delete
      @hpxml_object.windows.delete(self)
    end

    def check_for_errors
      errors = []
      begin; wall; rescue StandardError => e; errors << e.message; end
      return errors
    end

    def to_oga(doc)
      return if nil?

      windows = XMLHelper.create_elements_as_needed(doc, ['HPXML', 'Building', 'BuildingDetails', 'Enclosure', 'Windows'])
      window = XMLHelper.add_element(windows, 'Window')
      sys_id = XMLHelper.add_element(window, 'SystemIdentifier')
      XMLHelper.add_attribute(sys_id, 'id', @id)
      XMLHelper.add_element(window, 'Area', @area, :float) unless @area.nil?
      XMLHelper.add_element(window, 'Azimuth', @azimuth, :integer) unless @azimuth.nil?
      XMLHelper.add_element(window, 'Orientation', @orientation, :string) unless @orientation.nil?
      if not @frame_type.nil?
        frame_type_el = XMLHelper.add_element(window, 'FrameType')
        frame_type = XMLHelper.add_element(frame_type_el, @frame_type)
        if @frame_type == HPXML::WindowFrameTypeAluminum
          XMLHelper.add_element(frame_type, 'ThermalBreak', @aluminum_thermal_break, :boolean) unless @aluminum_thermal_break.nil?
        end
      end
      XMLHelper.add_element(window, 'GlassLayers', @glass_layers, :string) unless @glass_layers.nil?
      XMLHelper.add_element(window, 'GlassType', @glass_type, :string) unless @glass_type.nil?
      XMLHelper.add_element(window, 'GasFill', @gas_fill, :string) unless @gas_fill.nil?
      XMLHelper.add_element(window, 'UFactor', @ufactor, :float) unless @ufactor.nil?
      XMLHelper.add_element(window, 'SHGC', @shgc, :float) unless @shgc.nil?
      if (not @exterior_shading_type.nil?) || (not @exterior_shading_factor_summer.nil?) || (not @exterior_shading_factor_winter.nil?)
        exterior_shading = XMLHelper.add_element(window, 'ExteriorShading')
        sys_id = XMLHelper.add_element(exterior_shading, 'SystemIdentifier')
        XMLHelper.add_attribute(sys_id, 'id', "#{id}ExteriorShading")
        XMLHelper.add_element(exterior_shading, 'Type', @exterior_shading_type, :string) unless @exterior_shading_type.nil?
        XMLHelper.add_element(exterior_shading, 'SummerShadingCoefficient', @exterior_shading_factor_summer, :float, @exterior_shading_factor_summer_isdefaulted) unless @exterior_shading_factor_summer.nil?
        XMLHelper.add_element(exterior_shading, 'WinterShadingCoefficient', @exterior_shading_factor_winter, :float, @exterior_shading_factor_winter_isdefaulted) unless @exterior_shading_factor_winter.nil?
      end
      if (not @interior_shading_type.nil?) || (not @interior_shading_factor_summer.nil?) || (not @interior_shading_factor_winter.nil?)
        interior_shading = XMLHelper.add_element(window, 'InteriorShading')
        sys_id = XMLHelper.add_element(interior_shading, 'SystemIdentifier')
        XMLHelper.add_attribute(sys_id, 'id', "#{id}InteriorShading")
        XMLHelper.add_element(interior_shading, 'Type', @interior_shading_type, :string) unless @interior_shading_type.nil?
        XMLHelper.add_element(interior_shading, 'SummerShadingCoefficient', @interior_shading_factor_summer, :float, @interior_shading_factor_summer_isdefaulted) unless @interior_shading_factor_summer.nil?
        XMLHelper.add_element(interior_shading, 'WinterShadingCoefficient', @interior_shading_factor_winter, :float, @interior_shading_factor_winter_isdefaulted) unless @interior_shading_factor_winter.nil?
      end
      if (not @overhangs_depth.nil?) || (not @overhangs_distance_to_top_of_window.nil?) || (not @overhangs_distance_to_bottom_of_window.nil?)
        overhangs = XMLHelper.add_element(window, 'Overhangs')
        XMLHelper.add_element(overhangs, 'Depth', @overhangs_depth, :float) unless @overhangs_depth.nil?
        XMLHelper.add_element(overhangs, 'DistanceToTopOfWindow', @overhangs_distance_to_top_of_window, :float) unless @overhangs_distance_to_top_of_window.nil?
        XMLHelper.add_element(overhangs, 'DistanceToBottomOfWindow', @overhangs_distance_to_bottom_of_window, :float) unless @overhangs_distance_to_bottom_of_window.nil?
      end
      XMLHelper.add_element(window, 'FractionOperable', @fraction_operable, :float, @fraction_operable_isdefaulted) unless @fraction_operable.nil?
      XMLHelper.add_element(window, 'PerformanceClass', @performance_class, :string, @performance_class_isdefaulted) unless @performance_class.nil?
      if not @wall_idref.nil?
        attached_to_wall = XMLHelper.add_element(window, 'AttachedToWall')
        XMLHelper.add_attribute(attached_to_wall, 'idref', @wall_idref)
      end
    end

    def from_oga(window)
      return if window.nil?

      @id = HPXML::get_id(window)
      @area = XMLHelper.get_value(window, 'Area', :float)
      @azimuth = XMLHelper.get_value(window, 'Azimuth', :integer)
      @orientation = XMLHelper.get_value(window, 'Orientation', :string)
      @frame_type = XMLHelper.get_child_name(window, 'FrameType')
      if not @frame_type.nil?
        @aluminum_thermal_break = XMLHelper.get_value(window, 'FrameType/Aluminum/ThermalBreak', :boolean)
      end
      @glass_layers = XMLHelper.get_value(window, 'GlassLayers', :string)
      @glass_type = XMLHelper.get_value(window, 'GlassType', :string)
      @gas_fill = XMLHelper.get_value(window, 'GasFill', :string)
      @ufactor = XMLHelper.get_value(window, 'UFactor', :float)
      @shgc = XMLHelper.get_value(window, 'SHGC', :float)
      @exterior_shading_type = XMLHelper.get_value(window, 'ExteriorShading/Type', :string)
      @exterior_shading_factor_summer = XMLHelper.get_value(window, 'ExteriorShading/SummerShadingCoefficient', :float)
      @exterior_shading_factor_winter = XMLHelper.get_value(window, 'ExteriorShading/WinterShadingCoefficient', :float)
      @interior_shading_type = XMLHelper.get_value(window, 'InteriorShading/Type', :string)
      @interior_shading_factor_summer = XMLHelper.get_value(window, 'InteriorShading/SummerShadingCoefficient', :float)
      @interior_shading_factor_winter = XMLHelper.get_value(window, 'InteriorShading/WinterShadingCoefficient', :float)
      @overhangs_depth = XMLHelper.get_value(window, 'Overhangs/Depth', :float)
      @overhangs_distance_to_top_of_window = XMLHelper.get_value(window, 'Overhangs/DistanceToTopOfWindow', :float)
      @overhangs_distance_to_bottom_of_window = XMLHelper.get_value(window, 'Overhangs/DistanceToBottomOfWindow', :float)
      @fraction_operable = XMLHelper.get_value(window, 'FractionOperable', :float)
      @performance_class = XMLHelper.get_value(window, 'PerformanceClass', :string)
      @wall_idref = HPXML::get_idref(XMLHelper.get_element(window, 'AttachedToWall'))
    end
  end

  class Skylights < BaseArrayElement
    def add(**kwargs)
      self << Skylight.new(@hpxml_object, **kwargs)
    end

    def from_oga(hpxml)
      return if hpxml.nil?

      XMLHelper.get_elements(hpxml, 'Building/BuildingDetails/Enclosure/Skylights/Skylight').each do |skylight|
        self << Skylight.new(@hpxml_object, skylight)
      end
    end
  end

  class Skylight < BaseElement
    ATTRS = [:id, :area, :azimuth, :orientation, :frame_type, :aluminum_thermal_break, :glass_layers,
             :glass_type, :gas_fill, :ufactor, :shgc, :interior_shading_factor_summer,
             :interior_shading_factor_winter, :interior_shading_type, :exterior_shading_factor_summer,
             :exterior_shading_factor_winter, :exterior_shading_type, :roof_idref]
    attr_accessor(*ATTRS)

    def roof
      return if @roof_idref.nil?

      @hpxml_object.roofs.each do |roof|
        next unless roof.id == @roof_idref

        return roof
      end
      fail "Attached roof '#{@roof_idref}' not found for skylight '#{@id}'."
    end

    def is_exterior
      return roof.is_exterior
    end

    def is_interior
      return !is_exterior
    end

    def is_thermal_boundary
      return HPXML::is_thermal_boundary(roof)
    end

    def is_exterior_thermal_boundary
      return (is_exterior && is_thermal_boundary)
    end

    def delete
      @hpxml_object.skylights.delete(self)
    end

    def check_for_errors
      errors = []
      begin; roof; rescue StandardError => e; errors << e.message; end
      return errors
    end

    def to_oga(doc)
      return if nil?

      skylights = XMLHelper.create_elements_as_needed(doc, ['HPXML', 'Building', 'BuildingDetails', 'Enclosure', 'Skylights'])
      skylight = XMLHelper.add_element(skylights, 'Skylight')
      sys_id = XMLHelper.add_element(skylight, 'SystemIdentifier')
      XMLHelper.add_attribute(sys_id, 'id', @id)
      XMLHelper.add_element(skylight, 'Area', @area, :float) unless @area.nil?
      XMLHelper.add_element(skylight, 'Azimuth', @azimuth, :integer) unless @azimuth.nil?
      XMLHelper.add_element(skylight, 'Orientation', @orientation, :string) unless @orientation.nil?
      if not @frame_type.nil?
        frame_type_el = XMLHelper.add_element(skylight, 'FrameType')
        frame_type = XMLHelper.add_element(frame_type_el, @frame_type)
        if @frame_type == HPXML::WindowFrameTypeAluminum
          XMLHelper.add_element(frame_type, 'ThermalBreak', @aluminum_thermal_break, :boolean) unless @aluminum_thermal_break.nil?
        end
      end
      XMLHelper.add_element(skylight, 'GlassLayers', @glass_layers, :string) unless @glass_layers.nil?
      XMLHelper.add_element(skylight, 'GlassType', @glass_type, :string) unless @glass_type.nil?
      XMLHelper.add_element(skylight, 'GasFill', @gas_fill, :string) unless @gas_fill.nil?
      XMLHelper.add_element(skylight, 'UFactor', @ufactor, :float) unless @ufactor.nil?
      XMLHelper.add_element(skylight, 'SHGC', @shgc, :float) unless @shgc.nil?
      if (not @exterior_shading_type.nil?) || (not @exterior_shading_factor_summer.nil?) || (not @exterior_shading_factor_winter.nil?)
        exterior_shading = XMLHelper.add_element(skylight, 'ExteriorShading')
        sys_id = XMLHelper.add_element(exterior_shading, 'SystemIdentifier')
        XMLHelper.add_attribute(sys_id, 'id', "#{id}ExteriorShading")
        XMLHelper.add_element(exterior_shading, 'Type', @exterior_shading_type, :string) unless @exterior_shading_type.nil?
        XMLHelper.add_element(exterior_shading, 'SummerShadingCoefficient', @exterior_shading_factor_summer, :float, @exterior_shading_factor_summer_isdefaulted) unless @exterior_shading_factor_summer.nil?
        XMLHelper.add_element(exterior_shading, 'WinterShadingCoefficient', @exterior_shading_factor_winter, :float, @exterior_shading_factor_winter_isdefaulted) unless @exterior_shading_factor_winter.nil?
      end
      if (not @interior_shading_type.nil?) || (not @interior_shading_factor_summer.nil?) || (not @interior_shading_factor_winter.nil?)
        interior_shading = XMLHelper.add_element(skylight, 'InteriorShading')
        sys_id = XMLHelper.add_element(interior_shading, 'SystemIdentifier')
        XMLHelper.add_attribute(sys_id, 'id', "#{id}InteriorShading")
        XMLHelper.add_element(interior_shading, 'Type', @interior_shading_type, :string) unless @interior_shading_type.nil?
        XMLHelper.add_element(interior_shading, 'SummerShadingCoefficient', @interior_shading_factor_summer, :float, @interior_shading_factor_summer_isdefaulted) unless @interior_shading_factor_summer.nil?
        XMLHelper.add_element(interior_shading, 'WinterShadingCoefficient', @interior_shading_factor_winter, :float, @interior_shading_factor_winter_isdefaulted) unless @interior_shading_factor_winter.nil?
      end
      if not @roof_idref.nil?
        attached_to_roof = XMLHelper.add_element(skylight, 'AttachedToRoof')
        XMLHelper.add_attribute(attached_to_roof, 'idref', @roof_idref)
      end
    end

    def from_oga(skylight)
      return if skylight.nil?

      @id = HPXML::get_id(skylight)
      @area = XMLHelper.get_value(skylight, 'Area', :float)
      @azimuth = XMLHelper.get_value(skylight, 'Azimuth', :integer)
      @orientation = XMLHelper.get_value(skylight, 'Orientation', :string)
      @frame_type = XMLHelper.get_child_name(skylight, 'FrameType')
      @aluminum_thermal_break = XMLHelper.get_value(skylight, 'FrameType/Aluminum/ThermalBreak', :boolean)
      @glass_layers = XMLHelper.get_value(skylight, 'GlassLayers', :string)
      @glass_type = XMLHelper.get_value(skylight, 'GlassType', :string)
      @gas_fill = XMLHelper.get_value(skylight, 'GasFill', :string)
      @ufactor = XMLHelper.get_value(skylight, 'UFactor', :float)
      @shgc = XMLHelper.get_value(skylight, 'SHGC', :float)
      @exterior_shading_type = XMLHelper.get_value(skylight, 'ExteriorShading/Type', :string)
      @exterior_shading_factor_summer = XMLHelper.get_value(skylight, 'ExteriorShading/SummerShadingCoefficient', :float)
      @exterior_shading_factor_winter = XMLHelper.get_value(skylight, 'ExteriorShading/WinterShadingCoefficient', :float)
      @interior_shading_type = XMLHelper.get_value(skylight, 'InteriorShading/Type', :string)
      @interior_shading_factor_summer = XMLHelper.get_value(skylight, 'InteriorShading/SummerShadingCoefficient', :float)
      @interior_shading_factor_winter = XMLHelper.get_value(skylight, 'InteriorShading/WinterShadingCoefficient', :float)
      @roof_idref = HPXML::get_idref(XMLHelper.get_element(skylight, 'AttachedToRoof'))
    end
  end

  class Doors < BaseArrayElement
    def add(**kwargs)
      self << Door.new(@hpxml_object, **kwargs)
    end

    def from_oga(hpxml)
      return if hpxml.nil?

      XMLHelper.get_elements(hpxml, 'Building/BuildingDetails/Enclosure/Doors/Door').each do |door|
        self << Door.new(@hpxml_object, door)
      end
    end
  end

  class Door < BaseElement
    ATTRS = [:id, :wall_idref, :area, :azimuth, :orientation, :r_value]
    attr_accessor(*ATTRS)

    def wall
      return if @wall_idref.nil?

      (@hpxml_object.walls + @hpxml_object.foundation_walls).each do |wall|
        next unless wall.id == @wall_idref

        return wall
      end
      fail "Attached wall '#{@wall_idref}' not found for door '#{@id}'."
    end

    def is_exterior
      return wall.is_exterior
    end

    def is_interior
      return !is_exterior
    end

    def is_thermal_boundary
      return HPXML::is_thermal_boundary(wall)
    end

    def is_exterior_thermal_boundary
      return (is_exterior && is_thermal_boundary)
    end

    def delete
      @hpxml_object.doors.delete(self)
    end

    def check_for_errors
      errors = []
      begin; wall; rescue StandardError => e; errors << e.message; end
      return errors
    end

    def to_oga(doc)
      return if nil?

      doors = XMLHelper.create_elements_as_needed(doc, ['HPXML', 'Building', 'BuildingDetails', 'Enclosure', 'Doors'])
      door = XMLHelper.add_element(doors, 'Door')
      sys_id = XMLHelper.add_element(door, 'SystemIdentifier')
      XMLHelper.add_attribute(sys_id, 'id', @id)
      if not @wall_idref.nil?
        attached_to_wall = XMLHelper.add_element(door, 'AttachedToWall')
        XMLHelper.add_attribute(attached_to_wall, 'idref', @wall_idref)
      end
      XMLHelper.add_element(door, 'Area', @area, :float) unless @area.nil?
      XMLHelper.add_element(door, 'Azimuth', @azimuth, :integer) unless @azimuth.nil?
      XMLHelper.add_element(door, 'Orientation', @orientation, :string) unless @orientation.nil?
      XMLHelper.add_element(door, 'RValue', @r_value, :float) unless @r_value.nil?
    end

    def from_oga(door)
      return if door.nil?

      @id = HPXML::get_id(door)
      @wall_idref = HPXML::get_idref(XMLHelper.get_element(door, 'AttachedToWall'))
      @area = XMLHelper.get_value(door, 'Area', :float)
      @azimuth = XMLHelper.get_value(door, 'Azimuth', :integer)
      @orientation = XMLHelper.get_value(door, 'Orientation', :string)
      @r_value = XMLHelper.get_value(door, 'RValue', :float)
    end
  end

  class HeatingSystems < BaseArrayElement
    def add(**kwargs)
      self << HeatingSystem.new(@hpxml_object, **kwargs)
    end

    def from_oga(hpxml)
      return if hpxml.nil?

      XMLHelper.get_elements(hpxml, 'Building/BuildingDetails/Systems/HVAC/HVACPlant/HeatingSystem').each do |heating_system|
        self << HeatingSystem.new(@hpxml_object, heating_system)
      end
    end

    def total_fraction_heat_load_served
      map { |htg_sys| htg_sys.fraction_heat_load_served.to_f }.sum(0.0)
    end
  end

  class HeatingSystem < BaseElement
    ATTRS = [:id, :distribution_system_idref, :year_installed, :heating_system_type,
             :heating_system_fuel, :heating_capacity, :heating_efficiency_afue,
             :heating_efficiency_percent, :fraction_heat_load_served, :electric_auxiliary_energy,
             :third_party_certification, :seed_id, :is_shared_system, :number_of_units_served,
             :shared_loop_watts, :shared_loop_motor_efficiency, :fan_coil_watts, :fan_watts_per_cfm,
             :airflow_defect_ratio, :fan_watts, :heating_airflow_cfm, :location, :cooling_system_idref]
    attr_accessor(*ATTRS)

    def distribution_system
      return if @distribution_system_idref.nil?

      @hpxml_object.hvac_distributions.each do |hvac_distribution|
        next unless hvac_distribution.id == @distribution_system_idref

        return hvac_distribution
      end
      fail "Attached HVAC distribution system '#{@distribution_system_idref}' not found for HVAC system '#{@id}'."
    end

    def attached_cooling_system
      return if distribution_system.nil? && @cooling_system_idref.nil?

      # by heating system's idref
      if not @cooling_system_idref.nil?
        if @heating_system_type != HVACTypePTACHeating
          fail "Heating system type: #{@heating_system_type} should not be attached to a cooling system. Only PTAC allowed."
        end
        @hpxml_object.cooling_systems.each do |cooling_system|
          next unless cooling_system.id == @cooling_system_idref

          return cooling_system
        end
        fail "Attached cooling system '#{@cooling_system_idref}' not found for HVAC system '#{@id}'."
      end

      # by distribution system
      distribution_system.hvac_systems.each do |hvac_system|
        next if hvac_system.id == @id

        return hvac_system
      end

      return
    end

    def delete
      @hpxml_object.heating_systems.delete(self)
      @hpxml_object.water_heating_systems.each do |water_heating_system|
        next unless water_heating_system.related_hvac_idref == @id

        water_heating_system.related_hvac_idref = nil
      end
    end

    def check_for_errors
      errors = []
      begin; distribution_system; rescue StandardError => e; errors << e.message; end
      return errors
    end

    def to_oga(doc)
      return if nil?

      hvac_plant = XMLHelper.create_elements_as_needed(doc, ['HPXML', 'Building', 'BuildingDetails', 'Systems', 'HVAC', 'HVACPlant'])
      heating_system = XMLHelper.add_element(hvac_plant, 'HeatingSystem')
      sys_id = XMLHelper.add_element(heating_system, 'SystemIdentifier')
      XMLHelper.add_attribute(sys_id, 'id', @id)
      XMLHelper.add_element(heating_system, 'UnitLocation', @location, :string) unless @location.nil?
      XMLHelper.add_element(heating_system, 'YearInstalled', @year_installed, :integer) unless @year_installed.nil?
      XMLHelper.add_element(heating_system, 'ThirdPartyCertification', @third_party_certification, :string) unless @third_party_certification.nil?
      if not @distribution_system_idref.nil?
        distribution_system = XMLHelper.add_element(heating_system, 'DistributionSystem')
        XMLHelper.add_attribute(distribution_system, 'idref', @distribution_system_idref)
      end
      XMLHelper.add_element(heating_system, 'IsSharedSystem', @is_shared_system, :boolean) unless @is_shared_system.nil?
      XMLHelper.add_element(heating_system, 'NumberofUnitsServed', @number_of_units_served, :integer) unless @number_of_units_served.nil?
      if not @heating_system_type.nil?
        heating_system_type_el = XMLHelper.add_element(heating_system, 'HeatingSystemType')
        XMLHelper.add_element(heating_system_type_el, @heating_system_type)
      end
      XMLHelper.add_element(heating_system, 'HeatingSystemFuel', @heating_system_fuel, :string) unless @heating_system_fuel.nil?
      XMLHelper.add_element(heating_system, 'HeatingCapacity', @heating_capacity, :float, @heating_capacity_isdefaulted) unless @heating_capacity.nil?

      efficiency_units = nil
      efficiency_value = nil
      if [HVACTypeFurnace, HVACTypeWallFurnace, HVACTypeFloorFurnace, HVACTypeBoiler].include? @heating_system_type
        efficiency_units = UnitsAFUE
        efficiency_value = @heating_efficiency_afue
        efficiency_value_isdefaulted = @heating_efficiency_afue_isdefaulted
      elsif [HVACTypeElectricResistance, HVACTypeStove, HVACTypePortableHeater, HVACTypeFixedHeater, HVACTypeFireplace, HVACTypePTACHeating].include? @heating_system_type
        efficiency_units = UnitsPercent
        efficiency_value = @heating_efficiency_percent
        efficiency_value_isdefaulted = @heating_efficiency_percent_isdefaulted
      end
      if not efficiency_value.nil?
        annual_efficiency = XMLHelper.add_element(heating_system, 'AnnualHeatingEfficiency')
        XMLHelper.add_element(annual_efficiency, 'Units', efficiency_units, :string)
        XMLHelper.add_element(annual_efficiency, 'Value', efficiency_value, :float, efficiency_value_isdefaulted)
      end
      XMLHelper.add_element(heating_system, 'FractionHeatLoadServed', @fraction_heat_load_served, :float, @fraction_heat_load_served_isdefaulted) unless @fraction_heat_load_served.nil?
      XMLHelper.add_element(heating_system, 'ElectricAuxiliaryEnergy', @electric_auxiliary_energy, :float, @electric_auxiliary_energy_isdefaulted) unless @electric_auxiliary_energy.nil?
      if not @cooling_system_idref.nil?
        cooling_system = XMLHelper.add_element(heating_system, 'AttachedToCoolingSystem')
        XMLHelper.add_attribute(cooling_system, 'idref', @cooling_system_idref)
      end
      XMLHelper.add_extension(heating_system, 'SharedLoopWatts', @shared_loop_watts, :float) unless @shared_loop_watts.nil?
      XMLHelper.add_extension(heating_system, 'SharedLoopMotorEfficiency', @shared_loop_motor_efficiency, :float) unless @shared_loop_motor_efficiency.nil?
      XMLHelper.add_extension(heating_system, 'FanCoilWatts', @fan_coil_watts, :float) unless @fan_coil_watts.nil?
      XMLHelper.add_extension(heating_system, 'FanPowerWattsPerCFM', @fan_watts_per_cfm, :float, @fan_watts_per_cfm_isdefaulted) unless @fan_watts_per_cfm.nil?
      XMLHelper.add_extension(heating_system, 'FanPowerWatts', @fan_watts, :float, @fan_watts_isdefaulted) unless @fan_watts.nil?
      XMLHelper.add_extension(heating_system, 'AirflowDefectRatio', @airflow_defect_ratio, :float, @airflow_defect_ratio_isdefaulted) unless @airflow_defect_ratio.nil?
      XMLHelper.add_extension(heating_system, 'HeatingAirflowCFM', @heating_airflow_cfm, :float, @heating_airflow_cfm_isdefaulted) unless @heating_airflow_cfm.nil?
      XMLHelper.add_extension(heating_system, 'SeedId', @seed_id, :string) unless @seed_id.nil?
    end

    def from_oga(heating_system)
      return if heating_system.nil?

      @id = HPXML::get_id(heating_system)
      @location = XMLHelper.get_value(heating_system, 'UnitLocation', :string)
      @year_installed = XMLHelper.get_value(heating_system, 'YearInstalled', :integer)
      @third_party_certification = XMLHelper.get_value(heating_system, 'ThirdPartyCertification', :string)
      @distribution_system_idref = HPXML::get_idref(XMLHelper.get_element(heating_system, 'DistributionSystem'))
      @cooling_system_idref = HPXML::get_idref(XMLHelper.get_element(heating_system, 'AttachedToCoolingSystem'))
      @is_shared_system = XMLHelper.get_value(heating_system, 'IsSharedSystem', :boolean)
      @number_of_units_served = XMLHelper.get_value(heating_system, 'NumberofUnitsServed', :integer)
      @heating_system_type = XMLHelper.get_child_name(heating_system, 'HeatingSystemType')
      @heating_system_fuel = XMLHelper.get_value(heating_system, 'HeatingSystemFuel', :string)
      @heating_capacity = XMLHelper.get_value(heating_system, 'HeatingCapacity', :float)
      if [HVACTypeFurnace, HVACTypeWallFurnace, HVACTypeFloorFurnace, HVACTypeBoiler].include? @heating_system_type
        @heating_efficiency_afue = XMLHelper.get_value(heating_system, "AnnualHeatingEfficiency[Units='#{UnitsAFUE}']/Value", :float)
      elsif [HVACTypeElectricResistance, HVACTypeStove, HVACTypePortableHeater, HVACTypeFixedHeater, HVACTypeFireplace, HVACTypePTACHeating].include? @heating_system_type
        @heating_efficiency_percent = XMLHelper.get_value(heating_system, "AnnualHeatingEfficiency[Units='Percent']/Value", :float)
      end
      @fraction_heat_load_served = XMLHelper.get_value(heating_system, 'FractionHeatLoadServed', :float)
      @electric_auxiliary_energy = XMLHelper.get_value(heating_system, 'ElectricAuxiliaryEnergy', :float)
      @shared_loop_watts = XMLHelper.get_value(heating_system, 'extension/SharedLoopWatts', :float)
      @shared_loop_motor_efficiency = XMLHelper.get_value(heating_system, 'extension/SharedLoopMotorEfficiency', :float)
      @fan_coil_watts = XMLHelper.get_value(heating_system, 'extension/FanCoilWatts', :float)
      @fan_watts_per_cfm = XMLHelper.get_value(heating_system, 'extension/FanPowerWattsPerCFM', :float)
      @fan_watts = XMLHelper.get_value(heating_system, 'extension/FanPowerWatts', :float)
      @airflow_defect_ratio = XMLHelper.get_value(heating_system, 'extension/AirflowDefectRatio', :float)
      @heating_airflow_cfm = XMLHelper.get_value(heating_system, 'extension/HeatingAirflowCFM', :float)
      @seed_id = XMLHelper.get_value(heating_system, 'extension/SeedId', :string)
    end
  end

  class CoolingSystems < BaseArrayElement
    def add(**kwargs)
      self << CoolingSystem.new(@hpxml_object, **kwargs)
    end

    def from_oga(hpxml)
      return if hpxml.nil?

      XMLHelper.get_elements(hpxml, 'Building/BuildingDetails/Systems/HVAC/HVACPlant/CoolingSystem').each do |cooling_system|
        self << CoolingSystem.new(@hpxml_object, cooling_system)
      end
    end

    def total_fraction_cool_load_served
      map { |clg_sys| clg_sys.fraction_cool_load_served.to_f }.sum(0.0)
    end
  end

  class CoolingSystem < BaseElement
    ATTRS = [:id, :distribution_system_idref, :year_installed, :cooling_system_type,
             :cooling_system_fuel, :cooling_capacity, :compressor_type, :fraction_cool_load_served,
             :cooling_efficiency_seer, :cooling_efficiency_eer, :cooling_efficiency_ceer, :cooling_efficiency_kw_per_ton,
             :cooling_shr, :third_party_certification, :seed_id, :is_shared_system, :number_of_units_served,
             :shared_loop_watts, :shared_loop_motor_efficiency, :fan_coil_watts, :airflow_defect_ratio,
             :fan_watts_per_cfm, :charge_defect_ratio, :cooling_airflow_cfm, :location]
    attr_accessor(*ATTRS)

    def distribution_system
      return if @distribution_system_idref.nil?

      @hpxml_object.hvac_distributions.each do |hvac_distribution|
        next unless hvac_distribution.id == @distribution_system_idref

        return hvac_distribution
      end
      fail "Attached HVAC distribution system '#{@distribution_system_idref}' not found for HVAC system '#{@id}'."
    end

    def attached_heating_system
      # by heating system's idref, PTAC
      @hpxml_object.heating_systems.each do |heating_system|
        next if heating_system.cooling_system_idref.nil? || (heating_system.heating_system_type != HVACTypePTACHeating)
        next unless heating_system.cooling_system_idref == @id

        return heating_system
      end

      # by distribution system
      return if distribution_system.nil?

      distribution_system.hvac_systems.each do |hvac_system|
        next if hvac_system.id == @id

        return hvac_system
      end
      return
    end

    def delete
      @hpxml_object.cooling_systems.delete(self)
      @hpxml_object.water_heating_systems.each do |water_heating_system|
        next unless water_heating_system.related_hvac_idref == @id

        water_heating_system.related_hvac_idref = nil
      end
    end

    def check_for_errors
      errors = []
      begin; distribution_system; rescue StandardError => e; errors << e.message; end
      return errors
    end

    def to_oga(doc)
      return if nil?

      hvac_plant = XMLHelper.create_elements_as_needed(doc, ['HPXML', 'Building', 'BuildingDetails', 'Systems', 'HVAC', 'HVACPlant'])
      cooling_system = XMLHelper.add_element(hvac_plant, 'CoolingSystem')
      sys_id = XMLHelper.add_element(cooling_system, 'SystemIdentifier')
      XMLHelper.add_attribute(sys_id, 'id', @id)
      XMLHelper.add_element(cooling_system, 'UnitLocation', @location, :string) unless @location.nil?
      XMLHelper.add_element(cooling_system, 'YearInstalled', @year_installed, :integer) unless @year_installed.nil?
      XMLHelper.add_element(cooling_system, 'ThirdPartyCertification', @third_party_certification, :string) unless @third_party_certification.nil?
      if not @distribution_system_idref.nil?
        distribution_system = XMLHelper.add_element(cooling_system, 'DistributionSystem')
        XMLHelper.add_attribute(distribution_system, 'idref', @distribution_system_idref)
      end
      XMLHelper.add_element(cooling_system, 'IsSharedSystem', @is_shared_system, :boolean) unless @is_shared_system.nil?
      XMLHelper.add_element(cooling_system, 'NumberofUnitsServed', @number_of_units_served, :integer) unless @number_of_units_served.nil?
      XMLHelper.add_element(cooling_system, 'CoolingSystemType', @cooling_system_type, :string) unless @cooling_system_type.nil?
      XMLHelper.add_element(cooling_system, 'CoolingSystemFuel', @cooling_system_fuel, :string) unless @cooling_system_fuel.nil?
      XMLHelper.add_element(cooling_system, 'CoolingCapacity', @cooling_capacity, :float, @cooling_capacity_isdefaulted) unless @cooling_capacity.nil?
      XMLHelper.add_element(cooling_system, 'CompressorType', @compressor_type, :string, @compressor_type_isdefaulted) unless @compressor_type.nil?
      XMLHelper.add_element(cooling_system, 'FractionCoolLoadServed', @fraction_cool_load_served, :float, @fraction_cool_load_served_isdefaulted) unless @fraction_cool_load_served.nil?

      efficiency_units = nil
      efficiency_value = nil
      if [HVACTypeCentralAirConditioner, HVACTypeMiniSplitAirConditioner].include? @cooling_system_type
        efficiency_units = UnitsSEER
        efficiency_value = @cooling_efficiency_seer
        efficiency_value_isdefaulted = @cooling_efficiency_seer_isdefaulted
<<<<<<< HEAD
      elsif [HVACTypeRoomAirConditioner, HVACTypePTAC].include? @cooling_system_type
        efficiency_units = UnitsEER
        efficiency_value = @cooling_efficiency_eer
        efficiency_value_isdefaulted = @cooling_efficiency_eer_isdefaulted
=======
      elsif [HVACTypeRoomAirConditioner].include? @cooling_system_type
        if not @cooling_efficiency_eer.nil?
          efficiency_units = UnitsEER
          efficiency_value = @cooling_efficiency_eer
          efficiency_value_isdefaulted = @cooling_efficiency_eer_isdefaulted
        elsif not @cooling_efficiency_ceer.nil?
          efficiency_units = UnitsCEER
          efficiency_value = @cooling_efficiency_ceer
          efficiency_value_isdefaulted = @cooling_efficiency_ceer_isdefaulted
        end
>>>>>>> 11e31275
      elsif [HVACTypeChiller].include? @cooling_system_type
        efficiency_units = UnitsKwPerTon
        efficiency_value = @cooling_efficiency_kw_per_ton
        efficiency_value_isdefaulted = @cooling_efficiency_kw_per_ton_isdefaulted
      end
      if not efficiency_value.nil?
        annual_efficiency = XMLHelper.add_element(cooling_system, 'AnnualCoolingEfficiency')
        XMLHelper.add_element(annual_efficiency, 'Units', efficiency_units, :string)
        XMLHelper.add_element(annual_efficiency, 'Value', efficiency_value, :float, efficiency_value_isdefaulted)
      end
      XMLHelper.add_element(cooling_system, 'SensibleHeatFraction', @cooling_shr, :float, @cooling_shr_isdefaulted) unless @cooling_shr.nil?
      XMLHelper.add_extension(cooling_system, 'AirflowDefectRatio', @airflow_defect_ratio, :float, @airflow_defect_ratio_isdefaulted) unless @airflow_defect_ratio.nil?
      XMLHelper.add_extension(cooling_system, 'ChargeDefectRatio', @charge_defect_ratio, :float, @charge_defect_ratio_isdefaulted) unless @charge_defect_ratio.nil?
      XMLHelper.add_extension(cooling_system, 'FanPowerWattsPerCFM', @fan_watts_per_cfm, :float, @fan_watts_per_cfm_isdefaulted) unless @fan_watts_per_cfm.nil?
      XMLHelper.add_extension(cooling_system, 'CoolingAirflowCFM', @cooling_airflow_cfm, :float, @cooling_airflow_cfm_isdefaulted) unless @cooling_airflow_cfm.nil?
      XMLHelper.add_extension(cooling_system, 'SharedLoopWatts', @shared_loop_watts, :float) unless @shared_loop_watts.nil?
      XMLHelper.add_extension(cooling_system, 'SharedLoopMotorEfficiency', @shared_loop_motor_efficiency, :float) unless @shared_loop_motor_efficiency.nil?
      XMLHelper.add_extension(cooling_system, 'FanCoilWatts', @fan_coil_watts, :float) unless @fan_coil_watts.nil?
      XMLHelper.add_extension(cooling_system, 'SeedId', @seed_id, :string) unless @seed_id.nil?
    end

    def from_oga(cooling_system)
      return if cooling_system.nil?

      @id = HPXML::get_id(cooling_system)
      @location = XMLHelper.get_value(cooling_system, 'UnitLocation', :string)
      @year_installed = XMLHelper.get_value(cooling_system, 'YearInstalled', :integer)
      @third_party_certification = XMLHelper.get_value(cooling_system, 'ThirdPartyCertification', :string)
      @distribution_system_idref = HPXML::get_idref(XMLHelper.get_element(cooling_system, 'DistributionSystem'))
      @is_shared_system = XMLHelper.get_value(cooling_system, 'IsSharedSystem', :boolean)
      @number_of_units_served = XMLHelper.get_value(cooling_system, 'NumberofUnitsServed', :integer)
      @cooling_system_type = XMLHelper.get_value(cooling_system, 'CoolingSystemType', :string)
      @cooling_system_fuel = XMLHelper.get_value(cooling_system, 'CoolingSystemFuel', :string)
      @cooling_capacity = XMLHelper.get_value(cooling_system, 'CoolingCapacity', :float)
      @compressor_type = XMLHelper.get_value(cooling_system, 'CompressorType', :string)
      @fraction_cool_load_served = XMLHelper.get_value(cooling_system, 'FractionCoolLoadServed', :float)
      if [HVACTypeCentralAirConditioner, HVACTypeMiniSplitAirConditioner].include? @cooling_system_type
        @cooling_efficiency_seer = XMLHelper.get_value(cooling_system, "AnnualCoolingEfficiency[Units='#{UnitsSEER}']/Value", :float)
      elsif [HVACTypeRoomAirConditioner, HVACTypePTAC].include? @cooling_system_type
        @cooling_efficiency_eer = XMLHelper.get_value(cooling_system, "AnnualCoolingEfficiency[Units='#{UnitsEER}']/Value", :float)
        @cooling_efficiency_ceer = XMLHelper.get_value(cooling_system, "AnnualCoolingEfficiency[Units='#{UnitsCEER}']/Value", :float)
      elsif [HVACTypeChiller].include? @cooling_system_type
        @cooling_efficiency_kw_per_ton = XMLHelper.get_value(cooling_system, "AnnualCoolingEfficiency[Units='#{UnitsKwPerTon}']/Value", :float)
      end
      @cooling_shr = XMLHelper.get_value(cooling_system, 'SensibleHeatFraction', :float)
      @airflow_defect_ratio = XMLHelper.get_value(cooling_system, 'extension/AirflowDefectRatio', :float)
      @charge_defect_ratio = XMLHelper.get_value(cooling_system, 'extension/ChargeDefectRatio', :float)
      @fan_watts_per_cfm = XMLHelper.get_value(cooling_system, 'extension/FanPowerWattsPerCFM', :float)
      @cooling_airflow_cfm = XMLHelper.get_value(cooling_system, 'extension/CoolingAirflowCFM', :float)
      @shared_loop_watts = XMLHelper.get_value(cooling_system, 'extension/SharedLoopWatts', :float)
      @shared_loop_motor_efficiency = XMLHelper.get_value(cooling_system, 'extension/SharedLoopMotorEfficiency', :float)
      @fan_coil_watts = XMLHelper.get_value(cooling_system, 'extension/FanCoilWatts', :float)
      @seed_id = XMLHelper.get_value(cooling_system, 'extension/SeedId', :string)
    end
  end

  class HeatPumps < BaseArrayElement
    def add(**kwargs)
      self << HeatPump.new(@hpxml_object, **kwargs)
    end

    def from_oga(hpxml)
      return if hpxml.nil?

      XMLHelper.get_elements(hpxml, 'Building/BuildingDetails/Systems/HVAC/HVACPlant/HeatPump').each do |heat_pump|
        self << HeatPump.new(@hpxml_object, heat_pump)
      end
    end

    def total_fraction_heat_load_served
      map { |hp| hp.fraction_heat_load_served.to_f }.sum(0.0)
    end

    def total_fraction_cool_load_served
      map { |hp| hp.fraction_cool_load_served.to_f }.sum(0.0)
    end
  end

  class HeatPump < BaseElement
    ATTRS = [:id, :distribution_system_idref, :year_installed, :heat_pump_type, :heat_pump_fuel,
             :heating_capacity, :heating_capacity_17F, :cooling_capacity, :compressor_type,
             :cooling_shr, :backup_heating_fuel, :backup_heating_capacity,
             :backup_heating_efficiency_percent, :backup_heating_efficiency_afue,
             :backup_heating_switchover_temp, :fraction_heat_load_served, :fraction_cool_load_served,
             :cooling_efficiency_seer, :cooling_efficiency_eer, :heating_efficiency_hspf,
             :heating_efficiency_cop, :third_party_certification, :seed_id, :pump_watts_per_ton,
             :fan_watts_per_cfm, :is_shared_system, :number_of_units_served, :shared_loop_watts,
             :shared_loop_motor_efficiency, :airflow_defect_ratio, :charge_defect_ratio,
             :heating_airflow_cfm, :cooling_airflow_cfm, :location]
    attr_accessor(*ATTRS)

    def distribution_system
      return if @distribution_system_idref.nil?

      @hpxml_object.hvac_distributions.each do |hvac_distribution|
        next unless hvac_distribution.id == @distribution_system_idref

        return hvac_distribution
      end
      fail "Attached HVAC distribution system '#{@distribution_system_idref}' not found for HVAC system '#{@id}'."
    end

    def delete
      @hpxml_object.heat_pumps.delete(self)
      @hpxml_object.water_heating_systems.each do |water_heating_system|
        next unless water_heating_system.related_hvac_idref == @id

        water_heating_system.related_hvac_idref = nil
      end
    end

    def check_for_errors
      errors = []
      begin; distribution_system; rescue StandardError => e; errors << e.message; end
      return errors
    end

    def to_oga(doc)
      return if nil?

      hvac_plant = XMLHelper.create_elements_as_needed(doc, ['HPXML', 'Building', 'BuildingDetails', 'Systems', 'HVAC', 'HVACPlant'])
      heat_pump = XMLHelper.add_element(hvac_plant, 'HeatPump')
      sys_id = XMLHelper.add_element(heat_pump, 'SystemIdentifier')
      XMLHelper.add_attribute(sys_id, 'id', @id)
      XMLHelper.add_element(heat_pump, 'UnitLocation', @location, :string) unless @location.nil?
      XMLHelper.add_element(heat_pump, 'YearInstalled', @year_installed, :integer) unless @year_installed.nil?
      XMLHelper.add_element(heat_pump, 'ThirdPartyCertification', @third_party_certification, :string) unless @third_party_certification.nil?
      if not @distribution_system_idref.nil?
        distribution_system = XMLHelper.add_element(heat_pump, 'DistributionSystem')
        XMLHelper.add_attribute(distribution_system, 'idref', @distribution_system_idref)
      end
      XMLHelper.add_element(heat_pump, 'IsSharedSystem', @is_shared_system, :boolean) unless @is_shared_system.nil?
      XMLHelper.add_element(heat_pump, 'NumberofUnitsServed', @number_of_units_served, :integer) unless @number_of_units_served.nil?
      XMLHelper.add_element(heat_pump, 'HeatPumpType', @heat_pump_type, :string) unless @heat_pump_type.nil?
      XMLHelper.add_element(heat_pump, 'HeatPumpFuel', @heat_pump_fuel, :string) unless @heat_pump_fuel.nil?
      XMLHelper.add_element(heat_pump, 'HeatingCapacity', @heating_capacity, :float, @heating_capacity_isdefaulted) unless @heating_capacity.nil?
      XMLHelper.add_element(heat_pump, 'HeatingCapacity17F', @heating_capacity_17F, :float) unless @heating_capacity_17F.nil?
      XMLHelper.add_element(heat_pump, 'CoolingCapacity', @cooling_capacity, :float, @cooling_capacity_isdefaulted) unless @cooling_capacity.nil?
      XMLHelper.add_element(heat_pump, 'CompressorType', @compressor_type, :string, @compressor_type_isdefaulted) unless @compressor_type.nil?
      XMLHelper.add_element(heat_pump, 'CoolingSensibleHeatFraction', @cooling_shr, :float, @cooling_shr_isdefaulted) unless @cooling_shr.nil?
      XMLHelper.add_element(heat_pump, 'BackupSystemFuel', @backup_heating_fuel, :string) unless @backup_heating_fuel.nil?
      efficiencies = { 'Percent' => @backup_heating_efficiency_percent,
                       UnitsAFUE => @backup_heating_efficiency_afue }
      efficiencies.each do |units, value|
        next if value.nil?

        backup_eff = XMLHelper.add_element(heat_pump, 'BackupAnnualHeatingEfficiency')
        XMLHelper.add_element(backup_eff, 'Units', units, :string)
        XMLHelper.add_element(backup_eff, 'Value', value, :float)
      end
      XMLHelper.add_element(heat_pump, 'BackupHeatingCapacity', @backup_heating_capacity, :float, @backup_heating_capacity_isdefaulted) unless @backup_heating_capacity.nil?
      XMLHelper.add_element(heat_pump, 'BackupHeatingSwitchoverTemperature', @backup_heating_switchover_temp, :float) unless @backup_heating_switchover_temp.nil?
      XMLHelper.add_element(heat_pump, 'FractionHeatLoadServed', @fraction_heat_load_served, :float, @fraction_heat_load_served_isdefaulted) unless @fraction_heat_load_served.nil?
      XMLHelper.add_element(heat_pump, 'FractionCoolLoadServed', @fraction_cool_load_served, :float, @fraction_cool_load_served_isdefaulted) unless @fraction_cool_load_served.nil?

      clg_efficiency_units = nil
      clg_efficiency_value = nil
      htg_efficiency_units = nil
      htg_efficiency_value = nil
      if [HVACTypeHeatPumpAirToAir, HVACTypeHeatPumpMiniSplit].include? @heat_pump_type
        clg_efficiency_units = UnitsSEER
        clg_efficiency_value = @cooling_efficiency_seer
        clg_efficiency_value_isdefaulted = @cooling_efficiency_seer_isdefaulted
        htg_efficiency_units = UnitsHSPF
        htg_efficiency_value = @heating_efficiency_hspf
        htg_efficiency_value_isdefaulted = @heating_efficiency_hspf_isdefaulted
      elsif [HVACTypeHeatPumpGroundToAir, HVACTypeHeatPumpWaterLoopToAir, HVACTypeHeatPumpPTHP].include? @heat_pump_type
        clg_efficiency_units = UnitsEER
        clg_efficiency_value = @cooling_efficiency_eer
        clg_efficiency_value_isdefaulted = @cooling_efficiency_eer_isdefaulted
        htg_efficiency_units = UnitsCOP
        htg_efficiency_value = @heating_efficiency_cop
        htg_efficiency_value_isdefaulted = @heating_efficiency_cop_isdefaulted
      end
      if not clg_efficiency_value.nil?
        annual_efficiency = XMLHelper.add_element(heat_pump, 'AnnualCoolingEfficiency')
        XMLHelper.add_element(annual_efficiency, 'Units', clg_efficiency_units, :string)
        XMLHelper.add_element(annual_efficiency, 'Value', clg_efficiency_value, :float, clg_efficiency_value_isdefaulted)
      end
      if not htg_efficiency_value.nil?
        annual_efficiency = XMLHelper.add_element(heat_pump, 'AnnualHeatingEfficiency')
        XMLHelper.add_element(annual_efficiency, 'Units', htg_efficiency_units, :string)
        XMLHelper.add_element(annual_efficiency, 'Value', htg_efficiency_value, :float, htg_efficiency_value_isdefaulted)
      end
      XMLHelper.add_extension(heat_pump, 'AirflowDefectRatio', @airflow_defect_ratio, :float, @airflow_defect_ratio_isdefaulted) unless @airflow_defect_ratio.nil?
      XMLHelper.add_extension(heat_pump, 'ChargeDefectRatio', @charge_defect_ratio, :float, @charge_defect_ratio_isdefaulted) unless @charge_defect_ratio.nil?
      XMLHelper.add_extension(heat_pump, 'FanPowerWattsPerCFM', @fan_watts_per_cfm, :float, @fan_watts_per_cfm_isdefaulted) unless @fan_watts_per_cfm.nil?
      XMLHelper.add_extension(heat_pump, 'HeatingAirflowCFM', @heating_airflow_cfm, :float, @heating_airflow_cfm_isdefaulted) unless @heating_airflow_cfm.nil?
      XMLHelper.add_extension(heat_pump, 'CoolingAirflowCFM', @cooling_airflow_cfm, :float, @cooling_airflow_cfm_isdefaulted) unless @cooling_airflow_cfm.nil?
      XMLHelper.add_extension(heat_pump, 'PumpPowerWattsPerTon', @pump_watts_per_ton, :float, @pump_watts_per_ton_isdefaulted) unless @pump_watts_per_ton.nil?
      XMLHelper.add_extension(heat_pump, 'SharedLoopWatts', @shared_loop_watts, :float) unless @shared_loop_watts.nil?
      XMLHelper.add_extension(heat_pump, 'SharedLoopMotorEfficiency', @shared_loop_motor_efficiency, :float) unless @shared_loop_motor_efficiency.nil?
      XMLHelper.add_extension(heat_pump, 'SeedId', @seed_id, :string) unless @seed_id.nil?
    end

    def from_oga(heat_pump)
      return if heat_pump.nil?

      @id = HPXML::get_id(heat_pump)
      @location = XMLHelper.get_value(heat_pump, 'UnitLocation', :string)
      @year_installed = XMLHelper.get_value(heat_pump, 'YearInstalled', :integer)
      @third_party_certification = XMLHelper.get_value(heat_pump, 'ThirdPartyCertification', :string)
      @distribution_system_idref = HPXML::get_idref(XMLHelper.get_element(heat_pump, 'DistributionSystem'))
      @is_shared_system = XMLHelper.get_value(heat_pump, 'IsSharedSystem', :boolean)
      @number_of_units_served = XMLHelper.get_value(heat_pump, 'NumberofUnitsServed', :integer)
      @heat_pump_type = XMLHelper.get_value(heat_pump, 'HeatPumpType', :string)
      @heat_pump_fuel = XMLHelper.get_value(heat_pump, 'HeatPumpFuel', :string)
      @heating_capacity = XMLHelper.get_value(heat_pump, 'HeatingCapacity', :float)
      @heating_capacity_17F = XMLHelper.get_value(heat_pump, 'HeatingCapacity17F', :float)
      @cooling_capacity = XMLHelper.get_value(heat_pump, 'CoolingCapacity', :float)
      @compressor_type = XMLHelper.get_value(heat_pump, 'CompressorType', :string)
      @cooling_shr = XMLHelper.get_value(heat_pump, 'CoolingSensibleHeatFraction', :float)
      @backup_heating_fuel = XMLHelper.get_value(heat_pump, 'BackupSystemFuel', :string)
      @backup_heating_efficiency_percent = XMLHelper.get_value(heat_pump, "BackupAnnualHeatingEfficiency[Units='Percent']/Value", :float)
      @backup_heating_efficiency_afue = XMLHelper.get_value(heat_pump, "BackupAnnualHeatingEfficiency[Units='#{UnitsAFUE}']/Value", :float)
      @backup_heating_capacity = XMLHelper.get_value(heat_pump, 'BackupHeatingCapacity', :float)
      @backup_heating_switchover_temp = XMLHelper.get_value(heat_pump, 'BackupHeatingSwitchoverTemperature', :float)
      @fraction_heat_load_served = XMLHelper.get_value(heat_pump, 'FractionHeatLoadServed', :float)
      @fraction_cool_load_served = XMLHelper.get_value(heat_pump, 'FractionCoolLoadServed', :float)
      if [HVACTypeHeatPumpAirToAir, HVACTypeHeatPumpMiniSplit].include? @heat_pump_type
        @cooling_efficiency_seer = XMLHelper.get_value(heat_pump, "AnnualCoolingEfficiency[Units='#{UnitsSEER}']/Value", :float)
      elsif [HVACTypeHeatPumpGroundToAir, HVACTypeHeatPumpWaterLoopToAir, HVACTypeHeatPumpPTHP].include? @heat_pump_type
        @cooling_efficiency_eer = XMLHelper.get_value(heat_pump, "AnnualCoolingEfficiency[Units='#{UnitsEER}']/Value", :float)
      end
      if [HVACTypeHeatPumpAirToAir, HVACTypeHeatPumpMiniSplit].include? @heat_pump_type
        @heating_efficiency_hspf = XMLHelper.get_value(heat_pump, "AnnualHeatingEfficiency[Units='#{UnitsHSPF}']/Value", :float)
      elsif [HVACTypeHeatPumpGroundToAir, HVACTypeHeatPumpWaterLoopToAir, HVACTypeHeatPumpPTHP].include? @heat_pump_type
        @heating_efficiency_cop = XMLHelper.get_value(heat_pump, "AnnualHeatingEfficiency[Units='#{UnitsCOP}']/Value", :float)
      end
      @airflow_defect_ratio = XMLHelper.get_value(heat_pump, 'extension/AirflowDefectRatio', :float)
      @charge_defect_ratio = XMLHelper.get_value(heat_pump, 'extension/ChargeDefectRatio', :float)
      @fan_watts_per_cfm = XMLHelper.get_value(heat_pump, 'extension/FanPowerWattsPerCFM', :float)
      @heating_airflow_cfm = XMLHelper.get_value(heat_pump, 'extension/HeatingAirflowCFM', :float)
      @cooling_airflow_cfm = XMLHelper.get_value(heat_pump, 'extension/CoolingAirflowCFM', :float)
      @pump_watts_per_ton = XMLHelper.get_value(heat_pump, 'extension/PumpPowerWattsPerTon', :float)
      @shared_loop_watts = XMLHelper.get_value(heat_pump, 'extension/SharedLoopWatts', :float)
      @shared_loop_motor_efficiency = XMLHelper.get_value(heat_pump, 'extension/SharedLoopMotorEfficiency', :float)
      @seed_id = XMLHelper.get_value(heat_pump, 'extension/SeedId', :string)
    end
  end

  class HVACPlant < BaseElement
    HDL_ATTRS = { hdl_total: 'Total',
                  hdl_ducts: 'Ducts',
                  hdl_windows: 'Windows',
                  hdl_skylights: 'Skylights',
                  hdl_doors: 'Doors',
                  hdl_walls: 'Walls',
                  hdl_roofs: 'Roofs',
                  hdl_floors: 'Floors',
                  hdl_slabs: 'Slabs',
                  hdl_ceilings: 'Ceilings',
                  hdl_infilvent: 'InfilVent' }
    CDL_SENS_ATTRS = { cdl_sens_total: 'Total',
                       cdl_sens_ducts: 'Ducts',
                       cdl_sens_windows: 'Windows',
                       cdl_sens_skylights: 'Skylights',
                       cdl_sens_doors: 'Doors',
                       cdl_sens_walls: 'Walls',
                       cdl_sens_roofs: 'Roofs',
                       cdl_sens_floors: 'Floors',
                       cdl_sens_slabs: 'Slabs',
                       cdl_sens_ceilings: 'Ceilings',
                       cdl_sens_infilvent: 'InfilVent',
                       cdl_sens_intgains: 'InternalGains' }
    CDL_LAT_ATTRS = { cdl_lat_total: 'Total',
                      cdl_lat_ducts: 'Ducts',
                      cdl_lat_infilvent: 'InfilVent',
                      cdl_lat_intgains: 'InternalGains' }
    ATTRS = HDL_ATTRS.keys + CDL_SENS_ATTRS.keys + CDL_LAT_ATTRS.keys
    attr_accessor(*ATTRS)

    def check_for_errors
      errors = []
      return errors
    end

    def to_oga(doc)
      return if nil?

      hvac_plant = XMLHelper.create_elements_as_needed(doc, ['HPXML', 'Building', 'BuildingDetails', 'Systems', 'HVAC', 'HVACPlant'])
      if not @hdl_total.nil?
        dl_extension = XMLHelper.create_elements_as_needed(hvac_plant, ['extension', 'DesignLoads'])
        XMLHelper.add_attribute(dl_extension, 'dataSource', 'software')
        hdl = XMLHelper.add_element(dl_extension, 'Heating')
        HDL_ATTRS.each do |attr, element_name|
          XMLHelper.add_element(hdl, element_name, send(attr), :float)
        end
        cdl_sens = XMLHelper.add_element(dl_extension, 'CoolingSensible')
        CDL_SENS_ATTRS.each do |attr, element_name|
          XMLHelper.add_element(cdl_sens, element_name, send(attr), :float)
        end
        cdl_lat = XMLHelper.add_element(dl_extension, 'CoolingLatent')
        CDL_LAT_ATTRS.each do |attr, element_name|
          XMLHelper.add_element(cdl_lat, element_name, send(attr), :float)
        end
      end
    end

    def from_oga(hpxml)
      return if hpxml.nil?

      hvac_plant = XMLHelper.get_element(hpxml, 'Building/BuildingDetails/Systems/HVAC/HVACPlant')
      return if hvac_plant.nil?

      HDL_ATTRS.each do |attr, element_name|
        send("#{attr.to_s}=", XMLHelper.get_value(hvac_plant, "extension/DesignLoads/Heating/#{element_name}", :float))
      end
      CDL_SENS_ATTRS.each do |attr, element_name|
        send("#{attr.to_s}=", XMLHelper.get_value(hvac_plant, "extension/DesignLoads/CoolingSensible/#{element_name}", :float))
      end
      CDL_LAT_ATTRS.each do |attr, element_name|
        send("#{attr.to_s}=", XMLHelper.get_value(hvac_plant, "extension/DesignLoads/CoolingLatent/#{element_name}", :float))
      end
    end
  end

  class HVACControls < BaseArrayElement
    def add(**kwargs)
      self << HVACControl.new(@hpxml_object, **kwargs)
    end

    def from_oga(hpxml)
      return if hpxml.nil?

      XMLHelper.get_elements(hpxml, 'Building/BuildingDetails/Systems/HVAC/HVACControl').each do |hvac_control|
        self << HVACControl.new(@hpxml_object, hvac_control)
      end
    end
  end

  class HVACControl < BaseElement
    ATTRS = [:id, :control_type, :heating_setpoint_temp, :heating_setback_temp,
             :heating_setback_hours_per_week, :heating_setback_start_hour, :cooling_setpoint_temp,
             :cooling_setup_temp, :cooling_setup_hours_per_week, :cooling_setup_start_hour,
             :ceiling_fan_cooling_setpoint_temp_offset,
             :weekday_heating_setpoints, :weekend_heating_setpoints,
             :weekday_cooling_setpoints, :weekend_cooling_setpoints,
             :seasons_heating_begin_month, :seasons_heating_begin_day, :seasons_heating_end_month, :seasons_heating_end_day,
             :seasons_cooling_begin_month, :seasons_cooling_begin_day, :seasons_cooling_end_month, :seasons_cooling_end_day]
    attr_accessor(*ATTRS)

    def delete
      @hpxml_object.hvac_controls.delete(self)
    end

    def check_for_errors
      errors = []

      errors += HPXML::check_dates('Heating Season', @seasons_heating_begin_month, @seasons_heating_begin_day, @seasons_heating_end_month, @seasons_heating_end_day)
      errors += HPXML::check_dates('Cooling Season', @seasons_cooling_begin_month, @seasons_cooling_begin_day, @seasons_cooling_end_month, @seasons_cooling_end_day)

      return errors
    end

    def to_oga(doc)
      return if nil?

      hvac = XMLHelper.create_elements_as_needed(doc, ['HPXML', 'Building', 'BuildingDetails', 'Systems', 'HVAC'])
      hvac_control = XMLHelper.add_element(hvac, 'HVACControl')
      sys_id = XMLHelper.add_element(hvac_control, 'SystemIdentifier')
      XMLHelper.add_attribute(sys_id, 'id', @id)
      XMLHelper.add_element(hvac_control, 'ControlType', @control_type, :string) unless @control_type.nil?
      XMLHelper.add_element(hvac_control, 'SetpointTempHeatingSeason', @heating_setpoint_temp, :float) unless @heating_setpoint_temp.nil?
      XMLHelper.add_element(hvac_control, 'SetbackTempHeatingSeason', @heating_setback_temp, :float) unless @heating_setback_temp.nil?
      XMLHelper.add_element(hvac_control, 'TotalSetbackHoursperWeekHeating', @heating_setback_hours_per_week, :integer) unless @heating_setback_hours_per_week.nil?
      XMLHelper.add_element(hvac_control, 'SetupTempCoolingSeason', @cooling_setup_temp, :float) unless @cooling_setup_temp.nil?
      XMLHelper.add_element(hvac_control, 'SetpointTempCoolingSeason', @cooling_setpoint_temp, :float) unless @cooling_setpoint_temp.nil?
      XMLHelper.add_element(hvac_control, 'TotalSetupHoursperWeekCooling', @cooling_setup_hours_per_week, :integer) unless @cooling_setup_hours_per_week.nil?
      if (not @seasons_heating_begin_month.nil?) || (not @seasons_heating_begin_day.nil?) || (not @seasons_heating_end_month.nil?) || (not @seasons_heating_end_day.nil?)
        heating_season = XMLHelper.add_element(hvac_control, 'HeatingSeason')
        XMLHelper.add_element(heating_season, 'BeginMonth', @seasons_heating_begin_month, :integer, @seasons_heating_begin_month_isdefaulted) unless @seasons_heating_begin_month.nil?
        XMLHelper.add_element(heating_season, 'BeginDayOfMonth', @seasons_heating_begin_day, :integer, @seasons_heating_begin_day_isdefaulted) unless @seasons_heating_begin_day.nil?
        XMLHelper.add_element(heating_season, 'EndMonth', @seasons_heating_end_month, :integer, @seasons_heating_end_month_isdefaulted) unless @seasons_heating_end_month.nil?
        XMLHelper.add_element(heating_season, 'EndDayOfMonth', @seasons_heating_end_day, :integer, @seasons_heating_end_day_isdefaulted) unless @seasons_heating_end_day.nil?
      end
      if (not @seasons_cooling_begin_month.nil?) || (not @seasons_cooling_begin_day.nil?) || (not @seasons_cooling_end_month.nil?) || (not @seasons_cooling_end_day.nil?)
        cooling_season = XMLHelper.add_element(hvac_control, 'CoolingSeason')
        XMLHelper.add_element(cooling_season, 'BeginMonth', @seasons_cooling_begin_month, :integer, @seasons_cooling_begin_month_isdefaulted) unless @seasons_cooling_begin_month.nil?
        XMLHelper.add_element(cooling_season, 'BeginDayOfMonth', @seasons_cooling_begin_day, :integer, @seasons_cooling_begin_day_isdefaulted) unless @seasons_cooling_begin_day.nil?
        XMLHelper.add_element(cooling_season, 'EndMonth', @seasons_cooling_end_month, :integer, @seasons_cooling_end_month_isdefaulted) unless @seasons_cooling_end_month.nil?
        XMLHelper.add_element(cooling_season, 'EndDayOfMonth', @seasons_cooling_end_day, :integer, @seasons_cooling_end_day_isdefaulted) unless @seasons_cooling_end_day.nil?
      end
      XMLHelper.add_extension(hvac_control, 'SetbackStartHourHeating', @heating_setback_start_hour, :integer, @heating_setback_start_hour_isdefaulted) unless @heating_setback_start_hour.nil?
      XMLHelper.add_extension(hvac_control, 'SetupStartHourCooling', @cooling_setup_start_hour, :integer, @cooling_setup_start_hour_isdefaulted) unless @cooling_setup_start_hour.nil?
      XMLHelper.add_extension(hvac_control, 'CeilingFanSetpointTempCoolingSeasonOffset', @ceiling_fan_cooling_setpoint_temp_offset, :float) unless @ceiling_fan_cooling_setpoint_temp_offset.nil?
      XMLHelper.add_extension(hvac_control, 'WeekdaySetpointTempsHeatingSeason', @weekday_heating_setpoints, :string) unless @weekday_heating_setpoints.nil?
      XMLHelper.add_extension(hvac_control, 'WeekendSetpointTempsHeatingSeason', @weekend_heating_setpoints, :string) unless @weekend_heating_setpoints.nil?
      XMLHelper.add_extension(hvac_control, 'WeekdaySetpointTempsCoolingSeason', @weekday_cooling_setpoints, :string) unless @weekday_cooling_setpoints.nil?
      XMLHelper.add_extension(hvac_control, 'WeekendSetpointTempsCoolingSeason', @weekend_cooling_setpoints, :string) unless @weekend_cooling_setpoints.nil?
    end

    def from_oga(hvac_control)
      return if hvac_control.nil?

      @id = HPXML::get_id(hvac_control)
      @control_type = XMLHelper.get_value(hvac_control, 'ControlType', :string)
      @heating_setpoint_temp = XMLHelper.get_value(hvac_control, 'SetpointTempHeatingSeason', :float)
      @heating_setback_temp = XMLHelper.get_value(hvac_control, 'SetbackTempHeatingSeason', :float)
      @heating_setback_hours_per_week = XMLHelper.get_value(hvac_control, 'TotalSetbackHoursperWeekHeating', :integer)
      @cooling_setup_temp = XMLHelper.get_value(hvac_control, 'SetupTempCoolingSeason', :float)
      @cooling_setpoint_temp = XMLHelper.get_value(hvac_control, 'SetpointTempCoolingSeason', :float)
      @cooling_setup_hours_per_week = XMLHelper.get_value(hvac_control, 'TotalSetupHoursperWeekCooling', :integer)
      @seasons_heating_begin_month = XMLHelper.get_value(hvac_control, 'HeatingSeason/BeginMonth', :integer)
      @seasons_heating_begin_day = XMLHelper.get_value(hvac_control, 'HeatingSeason/BeginDayOfMonth', :integer)
      @seasons_heating_end_month = XMLHelper.get_value(hvac_control, 'HeatingSeason/EndMonth', :integer)
      @seasons_heating_end_day = XMLHelper.get_value(hvac_control, 'HeatingSeason/EndDayOfMonth', :integer)
      @seasons_cooling_begin_month = XMLHelper.get_value(hvac_control, 'CoolingSeason/BeginMonth', :integer)
      @seasons_cooling_begin_day = XMLHelper.get_value(hvac_control, 'CoolingSeason/BeginDayOfMonth', :integer)
      @seasons_cooling_end_month = XMLHelper.get_value(hvac_control, 'CoolingSeason/EndMonth', :integer)
      @seasons_cooling_end_day = XMLHelper.get_value(hvac_control, 'CoolingSeason/EndDayOfMonth', :integer)
      @heating_setback_start_hour = XMLHelper.get_value(hvac_control, 'extension/SetbackStartHourHeating', :integer)
      @cooling_setup_start_hour = XMLHelper.get_value(hvac_control, 'extension/SetupStartHourCooling', :integer)
      @ceiling_fan_cooling_setpoint_temp_offset = XMLHelper.get_value(hvac_control, 'extension/CeilingFanSetpointTempCoolingSeasonOffset', :float)
      @weekday_heating_setpoints = XMLHelper.get_value(hvac_control, 'extension/WeekdaySetpointTempsHeatingSeason', :string)
      @weekend_heating_setpoints = XMLHelper.get_value(hvac_control, 'extension/WeekendSetpointTempsHeatingSeason', :string)
      @weekday_cooling_setpoints = XMLHelper.get_value(hvac_control, 'extension/WeekdaySetpointTempsCoolingSeason', :string)
      @weekend_cooling_setpoints = XMLHelper.get_value(hvac_control, 'extension/WeekendSetpointTempsCoolingSeason', :string)
    end
  end

  class HVACDistributions < BaseArrayElement
    def add(**kwargs)
      self << HVACDistribution.new(@hpxml_object, **kwargs)
    end

    def from_oga(hpxml)
      return if hpxml.nil?

      XMLHelper.get_elements(hpxml, 'Building/BuildingDetails/Systems/HVAC/HVACDistribution').each do |hvac_distribution|
        self << HVACDistribution.new(@hpxml_object, hvac_distribution)
      end
    end
  end

  class HVACDistribution < BaseElement
    def initialize(hpxml_object, *args)
      @duct_leakage_measurements = DuctLeakageMeasurements.new(hpxml_object)
      @ducts = Ducts.new(hpxml_object)
      super(hpxml_object, *args)
    end
    ATTRS = [:id, :distribution_system_type, :annual_heating_dse, :annual_cooling_dse,
             :duct_system_sealed, :duct_leakage_to_outside_testing_exemption, :conditioned_floor_area_served,
             :number_of_return_registers, :air_type, :hydronic_type]
    attr_accessor(*ATTRS)
    attr_reader(:duct_leakage_measurements, :ducts)

    def hvac_systems
      list = []
      @hpxml_object.hvac_systems.each do |hvac_system|
        next if hvac_system.distribution_system_idref.nil?
        next unless hvac_system.distribution_system_idref == @id

        list << hvac_system
      end

      if list.size == 0
        fail "Distribution system '#{@id}' found but no HVAC system attached to it."
      end

      num_htg = 0
      num_clg = 0
      list.each do |obj|
        if obj.respond_to? :fraction_heat_load_served
          num_htg += 1 if obj.fraction_heat_load_served.to_f > 0
        end
        if obj.respond_to? :fraction_cool_load_served
          num_clg += 1 if obj.fraction_cool_load_served.to_f > 0
        end
      end

      if num_clg > 1
        fail "Multiple cooling systems found attached to distribution system '#{@id}'."
      end
      if num_htg > 1
        fail "Multiple heating systems found attached to distribution system '#{@id}'."
      end

      return list
    end

    def total_unconditioned_duct_areas
      areas = { HPXML::DuctTypeSupply => 0,
                HPXML::DuctTypeReturn => 0 }
      @ducts.each do |duct|
        next if [HPXML::LocationLivingSpace, HPXML::LocationBasementConditioned].include? duct.duct_location
        next if duct.duct_type.nil?

        areas[duct.duct_type] += duct.duct_surface_area
      end
      return areas
    end

    def delete
      @hpxml_object.hvac_distributions.delete(self)
      @hpxml_object.hvac_systems.each do |hvac_system|
        next if hvac_system.distribution_system_idref.nil?
        next unless hvac_system.distribution_system_idref == @id

        hvac_system.distribution_system_idref = nil
      end
      @hpxml_object.ventilation_fans.each do |ventilation_fan|
        next unless ventilation_fan.distribution_system_idref == @id

        ventilation_fan.distribution_system_idref = nil
      end
    end

    def check_for_errors
      errors = []
      begin; hvac_systems; rescue StandardError => e; errors << e.message; end
      errors += @duct_leakage_measurements.check_for_errors
      errors += @ducts.check_for_errors
      return errors
    end

    def to_oga(doc)
      return if nil?

      hvac = XMLHelper.create_elements_as_needed(doc, ['HPXML', 'Building', 'BuildingDetails', 'Systems', 'HVAC'])
      hvac_distribution = XMLHelper.add_element(hvac, 'HVACDistribution')
      sys_id = XMLHelper.add_element(hvac_distribution, 'SystemIdentifier')
      XMLHelper.add_attribute(sys_id, 'id', @id)
      distribution_system_type_el = XMLHelper.add_element(hvac_distribution, 'DistributionSystemType')
      if [HVACDistributionTypeAir, HVACDistributionTypeHydronic].include? @distribution_system_type
        XMLHelper.add_element(distribution_system_type_el, @distribution_system_type)
        XMLHelper.add_element(hvac_distribution, 'ConditionedFloorAreaServed', @conditioned_floor_area_served, :float) unless @conditioned_floor_area_served.nil?
      elsif [HVACDistributionTypeDSE].include? @distribution_system_type
        XMLHelper.add_element(distribution_system_type_el, 'Other', @distribution_system_type, :string)
        XMLHelper.add_element(hvac_distribution, 'AnnualHeatingDistributionSystemEfficiency', @annual_heating_dse, :float) unless @annual_heating_dse.nil?
        XMLHelper.add_element(hvac_distribution, 'AnnualCoolingDistributionSystemEfficiency', @annual_cooling_dse, :float) unless @annual_cooling_dse.nil?
      else
        fail "Unexpected distribution_system_type '#{@distribution_system_type}'."
      end

      if [HPXML::HVACDistributionTypeHydronic].include? @distribution_system_type
        distribution = XMLHelper.get_element(hvac_distribution, 'DistributionSystemType/HydronicDistribution')
        XMLHelper.add_element(distribution, 'HydronicDistributionType', @hydronic_type, :string) unless @hydronic_type.nil?
      end
      if [HPXML::HVACDistributionTypeAir].include? @distribution_system_type
        distribution = XMLHelper.get_element(hvac_distribution, 'DistributionSystemType/AirDistribution')
        XMLHelper.add_element(distribution, 'AirDistributionType', @air_type, :string) unless @air_type.nil?
        @duct_leakage_measurements.to_oga(distribution)
        @ducts.to_oga(distribution)
        XMLHelper.add_element(distribution, 'NumberofReturnRegisters', @number_of_return_registers, :integer, @number_of_return_registers_isdefaulted) unless @number_of_return_registers.nil?
        XMLHelper.add_extension(distribution, 'DuctLeakageToOutsideTestingExemption', @duct_leakage_to_outside_testing_exemption, :boolean) unless @duct_leakage_to_outside_testing_exemption.nil?
      end

      if not @duct_system_sealed.nil?
        dist_impr_el = XMLHelper.add_element(hvac_distribution, 'HVACDistributionImprovement')
        XMLHelper.add_element(dist_impr_el, 'DuctSystemSealed', @duct_system_sealed, :boolean)
      end
    end

    def from_oga(hvac_distribution)
      return if hvac_distribution.nil?

      @id = HPXML::get_id(hvac_distribution)
      @distribution_system_type = XMLHelper.get_child_name(hvac_distribution, 'DistributionSystemType')
      if @distribution_system_type == 'Other'
        @distribution_system_type = XMLHelper.get_value(XMLHelper.get_element(hvac_distribution, 'DistributionSystemType'), 'Other', :string)
      end
      @annual_heating_dse = XMLHelper.get_value(hvac_distribution, 'AnnualHeatingDistributionSystemEfficiency', :float)
      @annual_cooling_dse = XMLHelper.get_value(hvac_distribution, 'AnnualCoolingDistributionSystemEfficiency', :float)
      @duct_system_sealed = XMLHelper.get_value(hvac_distribution, 'HVACDistributionImprovement/DuctSystemSealed', :boolean)
      @conditioned_floor_area_served = XMLHelper.get_value(hvac_distribution, 'ConditionedFloorAreaServed', :float)

      air_distribution = XMLHelper.get_element(hvac_distribution, 'DistributionSystemType/AirDistribution')
      hydronic_distribution = XMLHelper.get_element(hvac_distribution, 'DistributionSystemType/HydronicDistribution')

      if not hydronic_distribution.nil?
        @hydronic_type = XMLHelper.get_value(hydronic_distribution, 'HydronicDistributionType', :string)
      end
      if not air_distribution.nil?
        @air_type = XMLHelper.get_value(air_distribution, 'AirDistributionType', :string)
        @number_of_return_registers = XMLHelper.get_value(air_distribution, 'NumberofReturnRegisters', :integer)
        @duct_leakage_to_outside_testing_exemption = XMLHelper.get_value(air_distribution, 'extension/DuctLeakageToOutsideTestingExemption', :boolean)
        @duct_leakage_measurements.from_oga(air_distribution)
        @ducts.from_oga(air_distribution)
      end
    end
  end

  class DuctLeakageMeasurements < BaseArrayElement
    def add(**kwargs)
      self << DuctLeakageMeasurement.new(@hpxml_object, **kwargs)
    end

    def from_oga(hvac_distribution)
      return if hvac_distribution.nil?

      XMLHelper.get_elements(hvac_distribution, 'DuctLeakageMeasurement').each do |duct_leakage_measurement|
        self << DuctLeakageMeasurement.new(@hpxml_object, duct_leakage_measurement)
      end
    end
  end

  class DuctLeakageMeasurement < BaseElement
    ATTRS = [:duct_type, :duct_leakage_test_method, :duct_leakage_units, :duct_leakage_value,
             :duct_leakage_total_or_to_outside]
    attr_accessor(*ATTRS)

    def delete
      @hpxml_object.hvac_distributions.each do |hvac_distribution|
        next unless hvac_distribution.duct_leakage_measurements.include? self

        hvac_distribution.duct_leakage_measurements.delete(self)
      end
    end

    def check_for_errors
      errors = []
      return errors
    end

    def to_oga(air_distribution)
      duct_leakage_measurement_el = XMLHelper.add_element(air_distribution, 'DuctLeakageMeasurement')
      XMLHelper.add_element(duct_leakage_measurement_el, 'DuctType', @duct_type, :string) unless @duct_type.nil?
      XMLHelper.add_element(duct_leakage_measurement_el, 'DuctLeakageTestMethod', @duct_leakage_test_method, :string) unless @duct_leakage_test_method.nil?
      if not @duct_leakage_value.nil?
        duct_leakage_el = XMLHelper.add_element(duct_leakage_measurement_el, 'DuctLeakage')
        XMLHelper.add_element(duct_leakage_el, 'Units', @duct_leakage_units, :string) unless @duct_leakage_units.nil?
        XMLHelper.add_element(duct_leakage_el, 'Value', @duct_leakage_value, :float)
        XMLHelper.add_element(duct_leakage_el, 'TotalOrToOutside', @duct_leakage_total_or_to_outside, :string) unless @duct_leakage_total_or_to_outside.nil?
      end
    end

    def from_oga(duct_leakage_measurement)
      return if duct_leakage_measurement.nil?

      @duct_type = XMLHelper.get_value(duct_leakage_measurement, 'DuctType', :string)
      @duct_leakage_test_method = XMLHelper.get_value(duct_leakage_measurement, 'DuctLeakageTestMethod', :string)
      @duct_leakage_units = XMLHelper.get_value(duct_leakage_measurement, 'DuctLeakage/Units', :string)
      @duct_leakage_value = XMLHelper.get_value(duct_leakage_measurement, 'DuctLeakage/Value', :float)
      @duct_leakage_total_or_to_outside = XMLHelper.get_value(duct_leakage_measurement, 'DuctLeakage/TotalOrToOutside', :string)
    end
  end

  class Ducts < BaseArrayElement
    def add(**kwargs)
      self << Duct.new(@hpxml_object, **kwargs)
    end

    def from_oga(hvac_distribution)
      return if hvac_distribution.nil?

      XMLHelper.get_elements(hvac_distribution, 'Ducts').each do |duct|
        self << Duct.new(@hpxml_object, duct)
      end
    end
  end

  class Duct < BaseElement
    ATTRS = [:duct_type, :duct_insulation_r_value, :duct_insulation_material, :duct_location,
             :duct_fraction_area, :duct_surface_area]
    attr_accessor(*ATTRS)

    def delete
      @hpxml_object.hvac_distributions.each do |hvac_distribution|
        next unless hvac_distribution.ducts.include? self

        hvac_distribution.ducts.delete(self)
      end
    end

    def check_for_errors
      errors = []
      return errors
    end

    def to_oga(air_distribution)
      ducts_el = XMLHelper.add_element(air_distribution, 'Ducts')
      XMLHelper.add_element(ducts_el, 'DuctType', @duct_type, :string) unless @duct_type.nil?
      if not @duct_insulation_material.nil?
        ins_material_el = XMLHelper.add_element(ducts_el, 'DuctInsulationMaterial')
        XMLHelper.add_element(ins_material_el, @duct_insulation_material)
      end
      XMLHelper.add_element(ducts_el, 'DuctInsulationRValue', @duct_insulation_r_value, :float) unless @duct_insulation_r_value.nil?
      XMLHelper.add_element(ducts_el, 'DuctLocation', @duct_location, :string, @duct_location_isdefaulted) unless @duct_location.nil?
      XMLHelper.add_element(ducts_el, 'FractionDuctArea', @duct_fraction_area, :float, @duct_fraction_area_isdefaulted) unless @duct_fraction_area.nil?
      XMLHelper.add_element(ducts_el, 'DuctSurfaceArea', @duct_surface_area, :float, @duct_surface_area_isdefaulted) unless @duct_surface_area.nil?
    end

    def from_oga(duct)
      return if duct.nil?

      @duct_type = XMLHelper.get_value(duct, 'DuctType', :string)
      @duct_insulation_material = XMLHelper.get_child_name(duct, 'DuctInsulationMaterial')
      @duct_insulation_r_value = XMLHelper.get_value(duct, 'DuctInsulationRValue', :float)
      @duct_location = XMLHelper.get_value(duct, 'DuctLocation', :string)
      @duct_fraction_area = XMLHelper.get_value(duct, 'FractionDuctArea', :float)
      @duct_surface_area = XMLHelper.get_value(duct, 'DuctSurfaceArea', :float)
    end
  end

  class VentilationFans < BaseArrayElement
    def add(**kwargs)
      self << VentilationFan.new(@hpxml_object, **kwargs)
    end

    def from_oga(hpxml)
      return if hpxml.nil?

      XMLHelper.get_elements(hpxml, 'Building/BuildingDetails/Systems/MechanicalVentilation/VentilationFans/VentilationFan').each do |ventilation_fan|
        self << VentilationFan.new(@hpxml_object, ventilation_fan)
      end
    end
  end

  class VentilationFan < BaseElement
    ATTRS = [:id, :fan_type, :rated_flow_rate, :tested_flow_rate, :hours_in_operation, :flow_rate_not_tested,
             :used_for_whole_building_ventilation, :used_for_seasonal_cooling_load_reduction,
             :used_for_local_ventilation, :total_recovery_efficiency, :total_recovery_efficiency_adjusted,
             :sensible_recovery_efficiency, :sensible_recovery_efficiency_adjusted,
             :fan_power, :fan_power_defaulted, :quantity, :fan_location, :distribution_system_idref, :start_hour,
             :is_shared_system, :in_unit_flow_rate, :fraction_recirculation,
             :preheating_fuel, :preheating_efficiency_cop, :preheating_fraction_load_served, :precooling_fuel,
             :precooling_efficiency_cop, :precooling_fraction_load_served]
    attr_accessor(*ATTRS)

    def distribution_system
      return if @distribution_system_idref.nil?
      return unless @fan_type == MechVentTypeCFIS

      @hpxml_object.hvac_distributions.each do |hvac_distribution|
        next unless hvac_distribution.id == @distribution_system_idref

        if hvac_distribution.distribution_system_type == HVACDistributionTypeHydronic
          fail "Attached HVAC distribution system '#{@distribution_system_idref}' cannot be hydronic for ventilation fan '#{@id}'."
        end

        return hvac_distribution
      end
      fail "Attached HVAC distribution system '#{@distribution_system_idref}' not found for ventilation fan '#{@id}'."
    end

    def total_unit_flow_rate
      if not @is_shared_system
        if not @tested_flow_rate.nil?
          return @tested_flow_rate
        else
          return @rated_flow_rate
        end
      else
        return @in_unit_flow_rate
      end
    end

    def oa_unit_flow_rate
      return if total_unit_flow_rate.nil?
      if not @is_shared_system
        return total_unit_flow_rate
      else
        if @fan_type == HPXML::MechVentTypeExhaust && @fraction_recirculation > 0.0
          fail "Exhaust fan '#{@id}' must have the fraction recirculation set to zero."
        else
          return total_unit_flow_rate * (1 - @fraction_recirculation)
        end
      end
    end

    def average_oa_unit_flow_rate
      # Daily-average outdoor air (cfm) associated with the unit
      return if oa_unit_flow_rate.nil?
      return if @hours_in_operation.nil?

      return oa_unit_flow_rate * (@hours_in_operation / 24.0)
    end

    def average_total_unit_flow_rate
      # Daily-average total air (cfm) associated with the unit
      return if total_unit_flow_rate.nil?
      return if @hours_in_operation.nil?

      return total_unit_flow_rate * (@hours_in_operation / 24.0)
    end

    def unit_flow_rate_ratio
      return 1.0 unless @is_shared_system
      return if @in_unit_flow_rate.nil?

      if not @tested_flow_rate.nil?
        ratio = @in_unit_flow_rate / @tested_flow_rate
      elsif not @rated_flow_rate.nil?
        ratio = @in_unit_flow_rate / @rated_flow_rate
      end
      return if ratio.nil?

      return ratio
    end

    def unit_fan_power
      return if @fan_power.nil?

      if @is_shared_system
        return if unit_flow_rate_ratio.nil?

        return @fan_power * unit_flow_rate_ratio
      else
        return @fan_power
      end
    end

    def average_unit_fan_power
      return if unit_fan_power.nil?
      return if @hours_in_operation.nil?

      return unit_fan_power * (@hours_in_operation / 24.0)
    end

    def includes_supply_air?
      if [MechVentTypeSupply, MechVentTypeCFIS, MechVentTypeBalanced, MechVentTypeERV, MechVentTypeHRV].include? @fan_type
        return true
      end

      return false
    end

    def includes_exhaust_air?
      if [MechVentTypeExhaust, MechVentTypeBalanced, MechVentTypeERV, MechVentTypeHRV].include? @fan_type
        return true
      end

      return false
    end

    def is_balanced?
      if includes_supply_air? && includes_exhaust_air?
        return true
      end

      return false
    end

    def delete
      @hpxml_object.ventilation_fans.delete(self)
    end

    def check_for_errors
      errors = []
      begin; distribution_system; rescue StandardError => e; errors << e.message; end
      begin; oa_unit_flow_rate; rescue StandardError => e; errors << e.message; end
      begin; unit_flow_rate_ratio; rescue StandardError => e; errors << e.message; end
      return errors
    end

    def to_oga(doc)
      return if nil?

      ventilation_fans = XMLHelper.create_elements_as_needed(doc, ['HPXML', 'Building', 'BuildingDetails', 'Systems', 'MechanicalVentilation', 'VentilationFans'])
      ventilation_fan = XMLHelper.add_element(ventilation_fans, 'VentilationFan')
      sys_id = XMLHelper.add_element(ventilation_fan, 'SystemIdentifier')
      XMLHelper.add_attribute(sys_id, 'id', @id)
      XMLHelper.add_element(ventilation_fan, 'Quantity', @quantity, :integer, @quantity_isdefaulted) unless @quantity.nil?
      XMLHelper.add_element(ventilation_fan, 'FanType', @fan_type, :string) unless @fan_type.nil?
      XMLHelper.add_element(ventilation_fan, 'RatedFlowRate', @rated_flow_rate, :float, @rated_flow_rate_isdefaulted) unless @rated_flow_rate.nil?
      XMLHelper.add_element(ventilation_fan, 'TestedFlowRate', @tested_flow_rate, :float) unless @tested_flow_rate.nil?
      XMLHelper.add_element(ventilation_fan, 'HoursInOperation', @hours_in_operation, :float, @hours_in_operation_isdefaulted) unless @hours_in_operation.nil?
      XMLHelper.add_element(ventilation_fan, 'FanLocation', @fan_location, :string) unless @fan_location.nil?
      XMLHelper.add_element(ventilation_fan, 'UsedForLocalVentilation', @used_for_local_ventilation, :boolean) unless @used_for_local_ventilation.nil?
      XMLHelper.add_element(ventilation_fan, 'UsedForWholeBuildingVentilation', @used_for_whole_building_ventilation, :boolean) unless @used_for_whole_building_ventilation.nil?
      XMLHelper.add_element(ventilation_fan, 'UsedForSeasonalCoolingLoadReduction', @used_for_seasonal_cooling_load_reduction, :boolean) unless @used_for_seasonal_cooling_load_reduction.nil?
      XMLHelper.add_element(ventilation_fan, 'IsSharedSystem', @is_shared_system, :boolean, @is_shared_system_isdefaulted) unless @is_shared_system.nil?
      XMLHelper.add_element(ventilation_fan, 'FractionRecirculation', @fraction_recirculation, :float) unless @fraction_recirculation.nil?
      XMLHelper.add_element(ventilation_fan, 'TotalRecoveryEfficiency', @total_recovery_efficiency, :float) unless @total_recovery_efficiency.nil?
      XMLHelper.add_element(ventilation_fan, 'SensibleRecoveryEfficiency', @sensible_recovery_efficiency, :float) unless @sensible_recovery_efficiency.nil?
      XMLHelper.add_element(ventilation_fan, 'AdjustedTotalRecoveryEfficiency', @total_recovery_efficiency_adjusted, :float) unless @total_recovery_efficiency_adjusted.nil?
      XMLHelper.add_element(ventilation_fan, 'AdjustedSensibleRecoveryEfficiency', @sensible_recovery_efficiency_adjusted, :float) unless @sensible_recovery_efficiency_adjusted.nil?
      XMLHelper.add_element(ventilation_fan, 'FanPower', @fan_power, :float, @fan_power_isdefaulted) unless @fan_power.nil?
      if not @distribution_system_idref.nil?
        attached_to_hvac_distribution_system = XMLHelper.add_element(ventilation_fan, 'AttachedToHVACDistributionSystem')
        XMLHelper.add_attribute(attached_to_hvac_distribution_system, 'idref', @distribution_system_idref)
      end
      XMLHelper.add_extension(ventilation_fan, 'StartHour', @start_hour, :integer, @start_hour_isdefaulted) unless @start_hour.nil?
      XMLHelper.add_extension(ventilation_fan, 'InUnitFlowRate', @in_unit_flow_rate, :float) unless @in_unit_flow_rate.nil?
      if (not @preheating_fuel.nil?) && (not @preheating_efficiency_cop.nil?)
        precond_htg = XMLHelper.create_elements_as_needed(ventilation_fan, ['extension', 'PreHeating'])
        XMLHelper.add_element(precond_htg, 'Fuel', @preheating_fuel, :string) unless @preheating_fuel.nil?
        eff = XMLHelper.add_element(precond_htg, 'AnnualHeatingEfficiency') unless @preheating_efficiency_cop.nil?
        XMLHelper.add_element(eff, 'Value', @preheating_efficiency_cop, :float) unless eff.nil?
        XMLHelper.add_element(eff, 'Units', UnitsCOP, :string) unless eff.nil?
        XMLHelper.add_element(precond_htg, 'FractionVentilationHeatLoadServed', @preheating_fraction_load_served, :float) unless @preheating_fraction_load_served.nil?
      end
      if (not @precooling_fuel.nil?) && (not @precooling_efficiency_cop.nil?)
        precond_clg = XMLHelper.create_elements_as_needed(ventilation_fan, ['extension', 'PreCooling'])
        XMLHelper.add_element(precond_clg, 'Fuel', @precooling_fuel, :string) unless @precooling_fuel.nil?
        eff = XMLHelper.add_element(precond_clg, 'AnnualCoolingEfficiency') unless @precooling_efficiency_cop.nil?
        XMLHelper.add_element(eff, 'Value', @precooling_efficiency_cop, :float) unless eff.nil?
        XMLHelper.add_element(eff, 'Units', UnitsCOP, :string) unless eff.nil?
        XMLHelper.add_element(precond_clg, 'FractionVentilationCoolLoadServed', @precooling_fraction_load_served, :float) unless @precooling_fraction_load_served.nil?
      end
      XMLHelper.add_extension(ventilation_fan, 'FlowRateNotTested', @flow_rate_not_tested, :boolean) unless @flow_rate_not_tested.nil?
      XMLHelper.add_extension(ventilation_fan, 'FanPowerDefaulted', @fan_power_defaulted, :boolean) unless @fan_power_defaulted.nil?
    end

    def from_oga(ventilation_fan)
      return if ventilation_fan.nil?

      @id = HPXML::get_id(ventilation_fan)
      @quantity = XMLHelper.get_value(ventilation_fan, 'Quantity', :integer)
      @fan_type = XMLHelper.get_value(ventilation_fan, 'FanType', :string)
      @rated_flow_rate = XMLHelper.get_value(ventilation_fan, 'RatedFlowRate', :float)
      @tested_flow_rate = XMLHelper.get_value(ventilation_fan, 'TestedFlowRate', :float)
      @hours_in_operation = XMLHelper.get_value(ventilation_fan, 'HoursInOperation', :float)
      @fan_location = XMLHelper.get_value(ventilation_fan, 'FanLocation', :string)
      @used_for_local_ventilation = XMLHelper.get_value(ventilation_fan, 'UsedForLocalVentilation', :boolean)
      @used_for_whole_building_ventilation = XMLHelper.get_value(ventilation_fan, 'UsedForWholeBuildingVentilation', :boolean)
      @used_for_seasonal_cooling_load_reduction = XMLHelper.get_value(ventilation_fan, 'UsedForSeasonalCoolingLoadReduction', :boolean)
      @is_shared_system = XMLHelper.get_value(ventilation_fan, 'IsSharedSystem', :boolean)
      @fraction_recirculation = XMLHelper.get_value(ventilation_fan, 'FractionRecirculation', :float)
      @total_recovery_efficiency = XMLHelper.get_value(ventilation_fan, 'TotalRecoveryEfficiency', :float)
      @sensible_recovery_efficiency = XMLHelper.get_value(ventilation_fan, 'SensibleRecoveryEfficiency', :float)
      @total_recovery_efficiency_adjusted = XMLHelper.get_value(ventilation_fan, 'AdjustedTotalRecoveryEfficiency', :float)
      @sensible_recovery_efficiency_adjusted = XMLHelper.get_value(ventilation_fan, 'AdjustedSensibleRecoveryEfficiency', :float)
      @fan_power = XMLHelper.get_value(ventilation_fan, 'FanPower', :float)
      @distribution_system_idref = HPXML::get_idref(XMLHelper.get_element(ventilation_fan, 'AttachedToHVACDistributionSystem'))
      @start_hour = XMLHelper.get_value(ventilation_fan, 'extension/StartHour', :integer)
      @in_unit_flow_rate = XMLHelper.get_value(ventilation_fan, 'extension/InUnitFlowRate', :float)
      @preheating_fuel = XMLHelper.get_value(ventilation_fan, 'extension/PreHeating/Fuel', :string)
      @preheating_efficiency_cop = XMLHelper.get_value(ventilation_fan, "extension/PreHeating/AnnualHeatingEfficiency[Units='#{UnitsCOP}']/Value", :float)
      @preheating_fraction_load_served = XMLHelper.get_value(ventilation_fan, 'extension/PreHeating/FractionVentilationHeatLoadServed', :float)
      @precooling_fuel = XMLHelper.get_value(ventilation_fan, 'extension/PreCooling/Fuel', :string)
      @precooling_efficiency_cop = XMLHelper.get_value(ventilation_fan, "extension/PreCooling/AnnualCoolingEfficiency[Units='#{UnitsCOP}']/Value", :float)
      @precooling_fraction_load_served = XMLHelper.get_value(ventilation_fan, 'extension/PreCooling/FractionVentilationCoolLoadServed', :float)
      @flow_rate_not_tested = XMLHelper.get_value(ventilation_fan, 'extension/FlowRateNotTested', :boolean)
      @fan_power_defaulted = XMLHelper.get_value(ventilation_fan, 'extension/FanPowerDefaulted', :boolean)
    end
  end

  class WaterHeatingSystems < BaseArrayElement
    def add(**kwargs)
      self << WaterHeatingSystem.new(@hpxml_object, **kwargs)
    end

    def from_oga(hpxml)
      return if hpxml.nil?

      XMLHelper.get_elements(hpxml, 'Building/BuildingDetails/Systems/WaterHeating/WaterHeatingSystem').each do |water_heating_system|
        self << WaterHeatingSystem.new(@hpxml_object, water_heating_system)
      end
    end
  end

  class WaterHeatingSystem < BaseElement
    ATTRS = [:id, :year_installed, :fuel_type, :water_heater_type, :location, :performance_adjustment,
             :tank_volume, :fraction_dhw_load_served, :heating_capacity, :energy_factor,
             :uniform_energy_factor, :first_hour_rating, :recovery_efficiency, :uses_desuperheater, :jacket_r_value,
             :related_hvac_idref, :third_party_certification, :standby_loss, :temperature, :is_shared_system,
             :number_of_units_served]
    attr_accessor(*ATTRS)

    def related_hvac_system
      return if @related_hvac_idref.nil?

      @hpxml_object.hvac_systems.each do |hvac_system|
        next unless hvac_system.id == @related_hvac_idref

        return hvac_system
      end
      fail "RelatedHVACSystem '#{@related_hvac_idref}' not found for water heating system '#{@id}'."
    end

    def delete
      @hpxml_object.water_heating_systems.delete(self)
      @hpxml_object.solar_thermal_systems.each do |solar_thermal_system|
        next unless solar_thermal_system.water_heating_system_idref == @id

        solar_thermal_system.water_heating_system_idref = nil
      end
    end

    def check_for_errors
      errors = []
      begin; related_hvac_system; rescue StandardError => e; errors << e.message; end
      return errors
    end

    def to_oga(doc)
      return if nil?

      water_heating = XMLHelper.create_elements_as_needed(doc, ['HPXML', 'Building', 'BuildingDetails', 'Systems', 'WaterHeating'])
      water_heating_system = XMLHelper.add_element(water_heating, 'WaterHeatingSystem')
      sys_id = XMLHelper.add_element(water_heating_system, 'SystemIdentifier')
      XMLHelper.add_attribute(sys_id, 'id', @id)
      XMLHelper.add_element(water_heating_system, 'FuelType', @fuel_type, :string) unless @fuel_type.nil?
      XMLHelper.add_element(water_heating_system, 'WaterHeaterType', @water_heater_type, :string) unless @water_heater_type.nil?
      XMLHelper.add_element(water_heating_system, 'Location', @location, :string, @location_isdefaulted) unless @location.nil?
      XMLHelper.add_element(water_heating_system, 'YearInstalled', @year_installed, :integer) unless @year_installed.nil?
      XMLHelper.add_element(water_heating_system, 'IsSharedSystem', @is_shared_system, :boolean, @is_shared_system_isdefaulted) unless @is_shared_system.nil?
      XMLHelper.add_element(water_heating_system, 'NumberofUnitsServed', @number_of_units_served, :integer) unless @number_of_units_served.nil?
      XMLHelper.add_element(water_heating_system, 'PerformanceAdjustment', @performance_adjustment, :float, @performance_adjustment_isdefaulted) unless @performance_adjustment.nil?
      XMLHelper.add_element(water_heating_system, 'ThirdPartyCertification', @third_party_certification, :string) unless @third_party_certification.nil?
      XMLHelper.add_element(water_heating_system, 'TankVolume', @tank_volume, :float, @tank_volume_isdefaulted) unless @tank_volume.nil?
      XMLHelper.add_element(water_heating_system, 'FractionDHWLoadServed', @fraction_dhw_load_served, :float) unless @fraction_dhw_load_served.nil?
      XMLHelper.add_element(water_heating_system, 'HeatingCapacity', @heating_capacity, :float, @heating_capacity_isdefaulted) unless @heating_capacity.nil?
      XMLHelper.add_element(water_heating_system, 'EnergyFactor', @energy_factor, :float, @energy_factor_isdefaulted) unless @energy_factor.nil?
      XMLHelper.add_element(water_heating_system, 'UniformEnergyFactor', @uniform_energy_factor, :float) unless @uniform_energy_factor.nil?
      XMLHelper.add_element(water_heating_system, 'FirstHourRating', @first_hour_rating, :float) unless @first_hour_rating.nil?
      XMLHelper.add_element(water_heating_system, 'RecoveryEfficiency', @recovery_efficiency, :float, @recovery_efficiency_isdefaulted) unless @recovery_efficiency.nil?
      if not @jacket_r_value.nil?
        water_heater_insulation = XMLHelper.add_element(water_heating_system, 'WaterHeaterInsulation')
        jacket = XMLHelper.add_element(water_heater_insulation, 'Jacket')
        XMLHelper.add_element(jacket, 'JacketRValue', @jacket_r_value, :float)
      end
      XMLHelper.add_element(water_heating_system, 'StandbyLoss', @standby_loss, :float, @standby_loss_isdefaulted) unless @standby_loss.nil?
      XMLHelper.add_element(water_heating_system, 'HotWaterTemperature', @temperature, :float, @temperature_isdefaulted) unless @temperature.nil?
      XMLHelper.add_element(water_heating_system, 'UsesDesuperheater', @uses_desuperheater, :boolean) unless @uses_desuperheater.nil?
      if not @related_hvac_idref.nil?
        related_hvac_idref_el = XMLHelper.add_element(water_heating_system, 'RelatedHVACSystem')
        XMLHelper.add_attribute(related_hvac_idref_el, 'idref', @related_hvac_idref)
      end
    end

    def from_oga(water_heating_system)
      return if water_heating_system.nil?

      @id = HPXML::get_id(water_heating_system)
      @fuel_type = XMLHelper.get_value(water_heating_system, 'FuelType', :string)
      @water_heater_type = XMLHelper.get_value(water_heating_system, 'WaterHeaterType', :string)
      @location = XMLHelper.get_value(water_heating_system, 'Location', :string)
      @year_installed = XMLHelper.get_value(water_heating_system, 'YearInstalled', :integer)
      @is_shared_system = XMLHelper.get_value(water_heating_system, 'IsSharedSystem', :boolean)
      @number_of_units_served = XMLHelper.get_value(water_heating_system, 'NumberofUnitsServed', :integer)
      @performance_adjustment = XMLHelper.get_value(water_heating_system, 'PerformanceAdjustment', :float)
      @third_party_certification = XMLHelper.get_value(water_heating_system, 'ThirdPartyCertification', :string)
      @tank_volume = XMLHelper.get_value(water_heating_system, 'TankVolume', :float)
      @fraction_dhw_load_served = XMLHelper.get_value(water_heating_system, 'FractionDHWLoadServed', :float)
      @heating_capacity = XMLHelper.get_value(water_heating_system, 'HeatingCapacity', :float)
      @energy_factor = XMLHelper.get_value(water_heating_system, 'EnergyFactor', :float)
      @uniform_energy_factor = XMLHelper.get_value(water_heating_system, 'UniformEnergyFactor', :float)
      @first_hour_rating = XMLHelper.get_value(water_heating_system, 'FirstHourRating', :float)
      @recovery_efficiency = XMLHelper.get_value(water_heating_system, 'RecoveryEfficiency', :float)
      @jacket_r_value = XMLHelper.get_value(water_heating_system, 'WaterHeaterInsulation/Jacket/JacketRValue', :float)
      @standby_loss = XMLHelper.get_value(water_heating_system, 'StandbyLoss', :float)
      @temperature = XMLHelper.get_value(water_heating_system, 'HotWaterTemperature', :float)
      @uses_desuperheater = XMLHelper.get_value(water_heating_system, 'UsesDesuperheater', :boolean)
      @related_hvac_idref = HPXML::get_idref(XMLHelper.get_element(water_heating_system, 'RelatedHVACSystem'))
    end
  end

  class HotWaterDistributions < BaseArrayElement
    def add(**kwargs)
      self << HotWaterDistribution.new(@hpxml_object, **kwargs)
    end

    def from_oga(hpxml)
      return if hpxml.nil?

      XMLHelper.get_elements(hpxml, 'Building/BuildingDetails/Systems/WaterHeating/HotWaterDistribution').each do |hot_water_distribution|
        self << HotWaterDistribution.new(@hpxml_object, hot_water_distribution)
      end
    end
  end

  class HotWaterDistribution < BaseElement
    ATTRS = [:id, :system_type, :pipe_r_value, :standard_piping_length, :recirculation_control_type,
             :recirculation_piping_length, :recirculation_branch_piping_length,
             :recirculation_pump_power, :dwhr_facilities_connected, :dwhr_equal_flow,
             :dwhr_efficiency, :has_shared_recirculation, :shared_recirculation_number_of_units_served,
             :shared_recirculation_pump_power, :shared_recirculation_control_type,
             :shared_recirculation_motor_efficiency]
    attr_accessor(*ATTRS)

    def delete
      @hpxml_object.hot_water_distributions.delete(self)
    end

    def check_for_errors
      errors = []
      return errors
    end

    def to_oga(doc)
      return if nil?

      water_heating = XMLHelper.create_elements_as_needed(doc, ['HPXML', 'Building', 'BuildingDetails', 'Systems', 'WaterHeating'])
      hot_water_distribution = XMLHelper.add_element(water_heating, 'HotWaterDistribution')
      sys_id = XMLHelper.add_element(hot_water_distribution, 'SystemIdentifier')
      XMLHelper.add_attribute(sys_id, 'id', @id)
      if not @system_type.nil?
        system_type_el = XMLHelper.add_element(hot_water_distribution, 'SystemType')
        if @system_type == DHWDistTypeStandard
          standard = XMLHelper.add_element(system_type_el, @system_type)
          XMLHelper.add_element(standard, 'PipingLength', @standard_piping_length, :float, @standard_piping_length_isdefaulted) unless @standard_piping_length.nil?
        elsif system_type == DHWDistTypeRecirc
          recirculation = XMLHelper.add_element(system_type_el, @system_type)
          XMLHelper.add_element(recirculation, 'ControlType', @recirculation_control_type, :string) unless @recirculation_control_type.nil?
          XMLHelper.add_element(recirculation, 'RecirculationPipingLoopLength', @recirculation_piping_length, :float, @recirculation_piping_length_isdefaulted) unless @recirculation_piping_length.nil?
          XMLHelper.add_element(recirculation, 'BranchPipingLoopLength', @recirculation_branch_piping_length, :float, @recirculation_branch_piping_length_isdefaulted) unless @recirculation_branch_piping_length.nil?
          XMLHelper.add_element(recirculation, 'PumpPower', @recirculation_pump_power, :float, @recirculation_pump_power_isdefaulted) unless @recirculation_pump_power.nil?
        else
          fail "Unhandled hot water distribution type '#{@system_type}'."
        end
      end
      if not @pipe_r_value.nil?
        pipe_insulation = XMLHelper.add_element(hot_water_distribution, 'PipeInsulation')
        XMLHelper.add_element(pipe_insulation, 'PipeRValue', @pipe_r_value, :float, @pipe_r_value_isdefaulted)
      end
      if (not @dwhr_facilities_connected.nil?) || (not @dwhr_equal_flow.nil?) || (not @dwhr_efficiency.nil?)
        drain_water_heat_recovery = XMLHelper.add_element(hot_water_distribution, 'DrainWaterHeatRecovery')
        XMLHelper.add_element(drain_water_heat_recovery, 'FacilitiesConnected', @dwhr_facilities_connected, :string) unless @dwhr_facilities_connected.nil?
        XMLHelper.add_element(drain_water_heat_recovery, 'EqualFlow', @dwhr_equal_flow, :boolean) unless @dwhr_equal_flow.nil?
        XMLHelper.add_element(drain_water_heat_recovery, 'Efficiency', @dwhr_efficiency, :float) unless @dwhr_efficiency.nil?
      end
      if @has_shared_recirculation
        extension = XMLHelper.create_elements_as_needed(hot_water_distribution, ['extension'])
        shared_recirculation = XMLHelper.add_element(extension, 'SharedRecirculation')
        XMLHelper.add_element(shared_recirculation, 'NumberofUnitsServed', @shared_recirculation_number_of_units_served, :integer) unless @shared_recirculation_number_of_units_served.nil?
        XMLHelper.add_element(shared_recirculation, 'PumpPower', @shared_recirculation_pump_power, :float, @shared_recirculation_pump_power_isdefaulted) unless @shared_recirculation_pump_power.nil?
        XMLHelper.add_element(shared_recirculation, 'MotorEfficiency', @shared_recirculation_motor_efficiency, :float) unless @shared_recirculation_motor_efficiency.nil?
        XMLHelper.add_element(shared_recirculation, 'ControlType', @shared_recirculation_control_type, :string) unless @shared_recirculation_control_type.nil?
      end
    end

    def from_oga(hot_water_distribution)
      return if hot_water_distribution.nil?

      @id = HPXML::get_id(hot_water_distribution)
      @system_type = XMLHelper.get_child_name(hot_water_distribution, 'SystemType')
      if @system_type == 'Standard'
        @standard_piping_length = XMLHelper.get_value(hot_water_distribution, 'SystemType/Standard/PipingLength', :float)
      elsif @system_type == 'Recirculation'
        @recirculation_control_type = XMLHelper.get_value(hot_water_distribution, 'SystemType/Recirculation/ControlType', :string)
        @recirculation_piping_length = XMLHelper.get_value(hot_water_distribution, 'SystemType/Recirculation/RecirculationPipingLoopLength', :float)
        @recirculation_branch_piping_length = XMLHelper.get_value(hot_water_distribution, 'SystemType/Recirculation/BranchPipingLoopLength', :float)
        @recirculation_pump_power = XMLHelper.get_value(hot_water_distribution, 'SystemType/Recirculation/PumpPower', :float)
      end
      @pipe_r_value = XMLHelper.get_value(hot_water_distribution, 'PipeInsulation/PipeRValue', :float)
      @dwhr_facilities_connected = XMLHelper.get_value(hot_water_distribution, 'DrainWaterHeatRecovery/FacilitiesConnected', :string)
      @dwhr_equal_flow = XMLHelper.get_value(hot_water_distribution, 'DrainWaterHeatRecovery/EqualFlow', :boolean)
      @dwhr_efficiency = XMLHelper.get_value(hot_water_distribution, 'DrainWaterHeatRecovery/Efficiency', :float)
      @has_shared_recirculation = XMLHelper.has_element(hot_water_distribution, 'extension/SharedRecirculation')
      if @has_shared_recirculation
        @shared_recirculation_number_of_units_served = XMLHelper.get_value(hot_water_distribution, 'extension/SharedRecirculation/NumberofUnitsServed', :integer)
        @shared_recirculation_pump_power = XMLHelper.get_value(hot_water_distribution, 'extension/SharedRecirculation/PumpPower', :float)
        @shared_recirculation_motor_efficiency = XMLHelper.get_value(hot_water_distribution, 'extension/SharedRecirculation/MotorEfficiency', :float)
        @shared_recirculation_control_type = XMLHelper.get_value(hot_water_distribution, 'extension/SharedRecirculation/ControlType', :string)
      end
    end
  end

  class WaterFixtures < BaseArrayElement
    def add(**kwargs)
      self << WaterFixture.new(@hpxml_object, **kwargs)
    end

    def from_oga(hpxml)
      return if hpxml.nil?

      XMLHelper.get_elements(hpxml, 'Building/BuildingDetails/Systems/WaterHeating/WaterFixture').each do |water_fixture|
        self << WaterFixture.new(@hpxml_object, water_fixture)
      end
    end
  end

  class WaterFixture < BaseElement
    ATTRS = [:id, :water_fixture_type, :low_flow]
    attr_accessor(*ATTRS)

    def delete
      @hpxml_object.water_fixtures.delete(self)
    end

    def check_for_errors
      errors = []
      return errors
    end

    def to_oga(doc)
      return if nil?

      water_heating = XMLHelper.create_elements_as_needed(doc, ['HPXML', 'Building', 'BuildingDetails', 'Systems', 'WaterHeating'])
      water_fixture = XMLHelper.add_element(water_heating, 'WaterFixture')
      sys_id = XMLHelper.add_element(water_fixture, 'SystemIdentifier')
      XMLHelper.add_attribute(sys_id, 'id', @id)
      XMLHelper.add_element(water_fixture, 'WaterFixtureType', @water_fixture_type, :string) unless @water_fixture_type.nil?
      XMLHelper.add_element(water_fixture, 'LowFlow', @low_flow, :boolean) unless @low_flow.nil?
    end

    def from_oga(water_fixture)
      return if water_fixture.nil?

      @id = HPXML::get_id(water_fixture)
      @water_fixture_type = XMLHelper.get_value(water_fixture, 'WaterFixtureType', :string)
      @low_flow = XMLHelper.get_value(water_fixture, 'LowFlow', :boolean)
    end
  end

  class WaterHeating < BaseElement
    ATTRS = [:water_fixtures_usage_multiplier]
    attr_accessor(*ATTRS)

    def check_for_errors
      errors = []
      return errors
    end

    def to_oga(doc)
      return if nil?

      water_heating = XMLHelper.create_elements_as_needed(doc, ['HPXML', 'Building', 'BuildingDetails', 'Systems', 'WaterHeating'])
      XMLHelper.add_extension(water_heating, 'WaterFixturesUsageMultiplier', @water_fixtures_usage_multiplier, :float, @water_fixtures_usage_multiplier_isdefaulted) unless @water_fixtures_usage_multiplier.nil?
    end

    def from_oga(hpxml)
      return if hpxml.nil?

      water_heating = XMLHelper.get_element(hpxml, 'Building/BuildingDetails/Systems/WaterHeating')
      return if water_heating.nil?

      @water_fixtures_usage_multiplier = XMLHelper.get_value(water_heating, 'extension/WaterFixturesUsageMultiplier', :float)
    end
  end

  class SolarThermalSystems < BaseArrayElement
    def add(**kwargs)
      self << SolarThermalSystem.new(@hpxml_object, **kwargs)
    end

    def from_oga(hpxml)
      return if hpxml.nil?

      XMLHelper.get_elements(hpxml, 'Building/BuildingDetails/Systems/SolarThermal/SolarThermalSystem').each do |solar_thermal_system|
        self << SolarThermalSystem.new(@hpxml_object, solar_thermal_system)
      end
    end
  end

  class SolarThermalSystem < BaseElement
    ATTRS = [:id, :system_type, :collector_area, :collector_loop_type, :collector_azimuth,
             :collector_type, :collector_tilt, :collector_frta, :collector_frul, :storage_volume,
             :water_heating_system_idref, :solar_fraction]
    attr_accessor(*ATTRS)

    def water_heating_system
      return if @water_heating_system_idref.nil?

      @hpxml_object.water_heating_systems.each do |water_heater|
        next unless water_heater.id == @water_heating_system_idref

        return water_heater
      end
      fail "Attached water heating system '#{@water_heating_system_idref}' not found for solar thermal system '#{@id}'."
    end

    def delete
      @hpxml_object.solar_thermal_systems.delete(self)
    end

    def check_for_errors
      errors = []
      begin; water_heating_system; rescue StandardError => e; errors << e.message; end
      return errors
    end

    def to_oga(doc)
      return if nil?

      solar_thermal = XMLHelper.create_elements_as_needed(doc, ['HPXML', 'Building', 'BuildingDetails', 'Systems', 'SolarThermal'])
      solar_thermal_system = XMLHelper.add_element(solar_thermal, 'SolarThermalSystem')
      sys_id = XMLHelper.add_element(solar_thermal_system, 'SystemIdentifier')
      XMLHelper.add_attribute(sys_id, 'id', @id)
      XMLHelper.add_element(solar_thermal_system, 'SystemType', @system_type, :string) unless @system_type.nil?
      XMLHelper.add_element(solar_thermal_system, 'CollectorArea', @collector_area, :float) unless @collector_area.nil?
      XMLHelper.add_element(solar_thermal_system, 'CollectorLoopType', @collector_loop_type, :string) unless @collector_loop_type.nil?
      XMLHelper.add_element(solar_thermal_system, 'CollectorType', @collector_type, :string) unless @collector_type.nil?
      XMLHelper.add_element(solar_thermal_system, 'CollectorAzimuth', @collector_azimuth, :integer) unless @collector_azimuth.nil?
      XMLHelper.add_element(solar_thermal_system, 'CollectorTilt', @collector_tilt, :float) unless @collector_tilt.nil?
      XMLHelper.add_element(solar_thermal_system, 'CollectorRatedOpticalEfficiency', @collector_frta, :float) unless @collector_frta.nil?
      XMLHelper.add_element(solar_thermal_system, 'CollectorRatedThermalLosses', @collector_frul, :float) unless @collector_frul.nil?
      XMLHelper.add_element(solar_thermal_system, 'StorageVolume', @storage_volume, :float, @storage_volume_isdefaulted) unless @storage_volume.nil?
      if not @water_heating_system_idref.nil?
        connected_to = XMLHelper.add_element(solar_thermal_system, 'ConnectedTo')
        XMLHelper.add_attribute(connected_to, 'idref', @water_heating_system_idref)
      end
      XMLHelper.add_element(solar_thermal_system, 'SolarFraction', @solar_fraction, :float) unless @solar_fraction.nil?
    end

    def from_oga(solar_thermal_system)
      return if solar_thermal_system.nil?

      @id = HPXML::get_id(solar_thermal_system)
      @system_type = XMLHelper.get_value(solar_thermal_system, 'SystemType', :string)
      @collector_area = XMLHelper.get_value(solar_thermal_system, 'CollectorArea', :float)
      @collector_loop_type = XMLHelper.get_value(solar_thermal_system, 'CollectorLoopType', :string)
      @collector_type = XMLHelper.get_value(solar_thermal_system, 'CollectorType', :string)
      @collector_azimuth = XMLHelper.get_value(solar_thermal_system, 'CollectorAzimuth', :integer)
      @collector_tilt = XMLHelper.get_value(solar_thermal_system, 'CollectorTilt', :float)
      @collector_frta = XMLHelper.get_value(solar_thermal_system, 'CollectorRatedOpticalEfficiency', :float)
      @collector_frul = XMLHelper.get_value(solar_thermal_system, 'CollectorRatedThermalLosses', :float)
      @storage_volume = XMLHelper.get_value(solar_thermal_system, 'StorageVolume', :float)
      @water_heating_system_idref = HPXML::get_idref(XMLHelper.get_element(solar_thermal_system, 'ConnectedTo'))
      @solar_fraction = XMLHelper.get_value(solar_thermal_system, 'SolarFraction', :float)
    end
  end

  class PVSystems < BaseArrayElement
    def add(**kwargs)
      self << PVSystem.new(@hpxml_object, **kwargs)
    end

    def from_oga(hpxml)
      return if hpxml.nil?

      XMLHelper.get_elements(hpxml, 'Building/BuildingDetails/Systems/Photovoltaics/PVSystem').each do |pv_system|
        self << PVSystem.new(@hpxml_object, pv_system)
      end
    end
  end

  class PVSystem < BaseElement
    ATTRS = [:id, :location, :module_type, :tracking, :array_orientation, :array_azimuth, :array_tilt,
             :max_power_output, :inverter_efficiency, :system_losses_fraction, :number_of_panels,
             :year_modules_manufactured, :is_shared_system, :number_of_bedrooms_served]
    attr_accessor(*ATTRS)

    def delete
      @hpxml_object.pv_systems.delete(self)
    end

    def check_for_errors
      errors = []
      return errors
    end

    def to_oga(doc)
      return if nil?

      photovoltaics = XMLHelper.create_elements_as_needed(doc, ['HPXML', 'Building', 'BuildingDetails', 'Systems', 'Photovoltaics'])
      pv_system = XMLHelper.add_element(photovoltaics, 'PVSystem')
      sys_id = XMLHelper.add_element(pv_system, 'SystemIdentifier')
      XMLHelper.add_attribute(sys_id, 'id', @id)
      XMLHelper.add_element(pv_system, 'IsSharedSystem', @is_shared_system, :boolean, @is_shared_system_isdefaulted) unless @is_shared_system.nil?
      XMLHelper.add_element(pv_system, 'Location', @location, :string, @location_isdefaulted) unless @location.nil?
      XMLHelper.add_element(pv_system, 'ModuleType', @module_type, :string, @module_type_isdefaulted) unless @module_type.nil?
      XMLHelper.add_element(pv_system, 'Tracking', @tracking, :string, @tracking_isdefaulted) unless @tracking.nil?
      XMLHelper.add_element(pv_system, 'ArrayOrientation', @array_orientation, :string) unless @array_orientation.nil?
      XMLHelper.add_element(pv_system, 'ArrayAzimuth', @array_azimuth, :integer) unless @array_azimuth.nil?
      XMLHelper.add_element(pv_system, 'ArrayTilt', @array_tilt, :float) unless @array_tilt.nil?
      XMLHelper.add_element(pv_system, 'MaxPowerOutput', @max_power_output, :float) unless @max_power_output.nil?
      XMLHelper.add_element(pv_system, 'NumberOfPanels', @number_of_panels, :integer) unless @number_of_panels.nil?
      XMLHelper.add_element(pv_system, 'InverterEfficiency', @inverter_efficiency, :float, @inverter_efficiency_isdefaulted) unless @inverter_efficiency.nil?
      XMLHelper.add_element(pv_system, 'SystemLossesFraction', @system_losses_fraction, :float, @system_losses_fraction_isdefaulted) unless @system_losses_fraction.nil?
      XMLHelper.add_element(pv_system, 'YearModulesManufactured', @year_modules_manufactured, :integer) unless @year_modules_manufactured.nil?
      XMLHelper.add_extension(pv_system, 'NumberofBedroomsServed', @number_of_bedrooms_served, :integer) unless @number_of_bedrooms_served.nil?
    end

    def from_oga(pv_system)
      return if pv_system.nil?

      @id = HPXML::get_id(pv_system)
      @is_shared_system = XMLHelper.get_value(pv_system, 'IsSharedSystem', :boolean)
      @location = XMLHelper.get_value(pv_system, 'Location', :string)
      @module_type = XMLHelper.get_value(pv_system, 'ModuleType', :string)
      @tracking = XMLHelper.get_value(pv_system, 'Tracking', :string)
      @array_orientation = XMLHelper.get_value(pv_system, 'ArrayOrientation', :string)
      @array_azimuth = XMLHelper.get_value(pv_system, 'ArrayAzimuth', :integer)
      @array_tilt = XMLHelper.get_value(pv_system, 'ArrayTilt', :float)
      @max_power_output = XMLHelper.get_value(pv_system, 'MaxPowerOutput', :float)
      @number_of_panels = XMLHelper.get_value(pv_system, 'NumberOfPanels', :integer)
      @inverter_efficiency = XMLHelper.get_value(pv_system, 'InverterEfficiency', :float)
      @system_losses_fraction = XMLHelper.get_value(pv_system, 'SystemLossesFraction', :float)
      @year_modules_manufactured = XMLHelper.get_value(pv_system, 'YearModulesManufactured', :integer)
      @number_of_bedrooms_served = XMLHelper.get_value(pv_system, 'extension/NumberofBedroomsServed', :integer)
    end
  end

  class Generators < BaseArrayElement
    def add(**kwargs)
      self << Generator.new(@hpxml_object, **kwargs)
    end

    def from_oga(hpxml)
      return if hpxml.nil?

      XMLHelper.get_elements(hpxml, 'Building/BuildingDetails/Systems/extension/Generators/Generator').each do |generator|
        self << Generator.new(@hpxml_object, generator)
      end
    end
  end

  class Generator < BaseElement
    ATTRS = [:id, :fuel_type, :annual_consumption_kbtu, :annual_output_kwh, :is_shared_system, :number_of_bedrooms_served]
    attr_accessor(*ATTRS)

    def delete
      @hpxml_object.generators.delete(self)
    end

    def check_for_errors
      errors = []
      return errors
    end

    def to_oga(doc)
      return if nil?

      generators = XMLHelper.create_elements_as_needed(doc, ['HPXML', 'Building', 'BuildingDetails', 'Systems', 'extension', 'Generators'])
      generator = XMLHelper.add_element(generators, 'Generator')
      sys_id = XMLHelper.add_element(generator, 'SystemIdentifier')
      XMLHelper.add_attribute(sys_id, 'id', @id)
      XMLHelper.add_element(generator, 'IsSharedSystem', @is_shared_system, :boolean, @is_shared_system_isdefaulted) unless @is_shared_system.nil?
      XMLHelper.add_element(generator, 'FuelType', @fuel_type, :string) unless @fuel_type.nil?
      XMLHelper.add_element(generator, 'AnnualConsumptionkBtu', @annual_consumption_kbtu, :float) unless @annual_consumption_kbtu.nil?
      XMLHelper.add_element(generator, 'AnnualOutputkWh', @annual_output_kwh, :float) unless @annual_output_kwh.nil?
      XMLHelper.add_element(generator, 'NumberofBedroomsServed', @number_of_bedrooms_served, :integer) unless @number_of_bedrooms_served.nil?
    end

    def from_oga(generator)
      return if generator.nil?

      @id = HPXML::get_id(generator)
      @is_shared_system = XMLHelper.get_value(generator, 'IsSharedSystem', :boolean)
      @fuel_type = XMLHelper.get_value(generator, 'FuelType', :string)
      @annual_consumption_kbtu = XMLHelper.get_value(generator, 'AnnualConsumptionkBtu', :float)
      @annual_output_kwh = XMLHelper.get_value(generator, 'AnnualOutputkWh', :float)
      @number_of_bedrooms_served = XMLHelper.get_value(generator, 'NumberofBedroomsServed', :integer)
    end
  end

  class ClothesWashers < BaseArrayElement
    def add(**kwargs)
      self << ClothesWasher.new(@hpxml_object, **kwargs)
    end

    def from_oga(hpxml)
      return if hpxml.nil?

      XMLHelper.get_elements(hpxml, 'Building/BuildingDetails/Appliances/ClothesWasher').each do |clothes_washer|
        self << ClothesWasher.new(@hpxml_object, clothes_washer)
      end
    end
  end

  class ClothesWasher < BaseElement
    ATTRS = [:id, :location, :modified_energy_factor, :integrated_modified_energy_factor,
             :rated_annual_kwh, :label_electric_rate, :label_gas_rate, :label_annual_gas_cost,
             :capacity, :label_usage, :usage_multiplier, :is_shared_appliance,
             :number_of_units, :number_of_units_served, :water_heating_system_idref]
    attr_accessor(*ATTRS)

    def water_heating_system
      return if @water_heating_system_idref.nil?

      @hpxml_object.water_heating_systems.each do |water_heater|
        next unless water_heater.id == @water_heating_system_idref

        return water_heater
      end
      fail "Attached water heating system '#{@water_heating_system_idref}' not found for clothes washer '#{@id}'."
    end

    def delete
      @hpxml_object.clothes_washers.delete(self)
    end

    def check_for_errors
      errors = []
      begin; water_heating_system; rescue StandardError => e; errors << e.message; end
      return errors
    end

    def to_oga(doc)
      return if nil?

      appliances = XMLHelper.create_elements_as_needed(doc, ['HPXML', 'Building', 'BuildingDetails', 'Appliances'])
      clothes_washer = XMLHelper.add_element(appliances, 'ClothesWasher')
      sys_id = XMLHelper.add_element(clothes_washer, 'SystemIdentifier')
      XMLHelper.add_attribute(sys_id, 'id', @id)
      XMLHelper.add_element(clothes_washer, 'NumberofUnits', @number_of_units, :integer) unless @number_of_units.nil?
      XMLHelper.add_element(clothes_washer, 'IsSharedAppliance', @is_shared_appliance, :boolean, @is_shared_appliance_isdefaulted) unless @is_shared_appliance.nil?
      XMLHelper.add_element(clothes_washer, 'NumberofUnitsServed', @number_of_units_served, :integer) unless @number_of_units_served.nil?
      if not @water_heating_system_idref.nil?
        attached_water_heater = XMLHelper.add_element(clothes_washer, 'AttachedToWaterHeatingSystem')
        XMLHelper.add_attribute(attached_water_heater, 'idref', @water_heating_system_idref)
      end
      XMLHelper.add_element(clothes_washer, 'Location', @location, :string, @location_isdefaulted) unless @location.nil?
      XMLHelper.add_element(clothes_washer, 'ModifiedEnergyFactor', @modified_energy_factor, :float) unless @modified_energy_factor.nil?
      XMLHelper.add_element(clothes_washer, 'IntegratedModifiedEnergyFactor', @integrated_modified_energy_factor, :float, @integrated_modified_energy_factor_isdefaulted) unless @integrated_modified_energy_factor.nil?
      XMLHelper.add_element(clothes_washer, 'RatedAnnualkWh', @rated_annual_kwh, :float, @rated_annual_kwh_isdefaulted) unless @rated_annual_kwh.nil?
      XMLHelper.add_element(clothes_washer, 'LabelElectricRate', @label_electric_rate, :float, @label_electric_rate_isdefaulted) unless @label_electric_rate.nil?
      XMLHelper.add_element(clothes_washer, 'LabelGasRate', @label_gas_rate, :float, @label_gas_rate_isdefaulted) unless @label_gas_rate.nil?
      XMLHelper.add_element(clothes_washer, 'LabelAnnualGasCost', @label_annual_gas_cost, :float, @label_annual_gas_cost_isdefaulted) unless @label_annual_gas_cost.nil?
      XMLHelper.add_element(clothes_washer, 'LabelUsage', @label_usage, :float, @label_usage_isdefaulted) unless @label_usage.nil?
      XMLHelper.add_element(clothes_washer, 'Capacity', @capacity, :float, @capacity_isdefaulted) unless @capacity.nil?
      XMLHelper.add_extension(clothes_washer, 'UsageMultiplier', @usage_multiplier, :float, @usage_multiplier_isdefaulted) unless @usage_multiplier.nil?
    end

    def from_oga(clothes_washer)
      return if clothes_washer.nil?

      @id = HPXML::get_id(clothes_washer)
      @number_of_units = XMLHelper.get_value(clothes_washer, 'NumberofUnits', :integer)
      @is_shared_appliance = XMLHelper.get_value(clothes_washer, 'IsSharedAppliance', :boolean)
      @number_of_units_served = XMLHelper.get_value(clothes_washer, 'NumberofUnitsServed', :integer)
      @water_heating_system_idref = HPXML::get_idref(XMLHelper.get_element(clothes_washer, 'AttachedToWaterHeatingSystem'))
      @location = XMLHelper.get_value(clothes_washer, 'Location', :string)
      @modified_energy_factor = XMLHelper.get_value(clothes_washer, 'ModifiedEnergyFactor', :float)
      @integrated_modified_energy_factor = XMLHelper.get_value(clothes_washer, 'IntegratedModifiedEnergyFactor', :float)
      @rated_annual_kwh = XMLHelper.get_value(clothes_washer, 'RatedAnnualkWh', :float)
      @label_electric_rate = XMLHelper.get_value(clothes_washer, 'LabelElectricRate', :float)
      @label_gas_rate = XMLHelper.get_value(clothes_washer, 'LabelGasRate', :float)
      @label_annual_gas_cost = XMLHelper.get_value(clothes_washer, 'LabelAnnualGasCost', :float)
      @label_usage = XMLHelper.get_value(clothes_washer, 'LabelUsage', :float)
      @capacity = XMLHelper.get_value(clothes_washer, 'Capacity', :float)
      @usage_multiplier = XMLHelper.get_value(clothes_washer, 'extension/UsageMultiplier', :float)
    end
  end

  class ClothesDryers < BaseArrayElement
    def add(**kwargs)
      self << ClothesDryer.new(@hpxml_object, **kwargs)
    end

    def from_oga(hpxml)
      return if hpxml.nil?

      XMLHelper.get_elements(hpxml, 'Building/BuildingDetails/Appliances/ClothesDryer').each do |clothes_dryer|
        self << ClothesDryer.new(@hpxml_object, clothes_dryer)
      end
    end
  end

  class ClothesDryer < BaseElement
    ATTRS = [:id, :location, :fuel_type, :energy_factor, :combined_energy_factor, :control_type,
             :usage_multiplier, :is_shared_appliance, :number_of_units, :number_of_units_served,
             :is_vented, :vented_flow_rate]
    attr_accessor(*ATTRS)

    def delete
      @hpxml_object.clothes_dryers.delete(self)
    end

    def check_for_errors
      errors = []
      return errors
    end

    def to_oga(doc)
      return if nil?

      appliances = XMLHelper.create_elements_as_needed(doc, ['HPXML', 'Building', 'BuildingDetails', 'Appliances'])
      clothes_dryer = XMLHelper.add_element(appliances, 'ClothesDryer')
      sys_id = XMLHelper.add_element(clothes_dryer, 'SystemIdentifier')
      XMLHelper.add_attribute(sys_id, 'id', @id)
      XMLHelper.add_element(clothes_dryer, 'NumberofUnits', @number_of_units, :integer) unless @number_of_units.nil?
      XMLHelper.add_element(clothes_dryer, 'IsSharedAppliance', @is_shared_appliance, :boolean, @is_shared_appliance_isdefaulted) unless @is_shared_appliance.nil?
      XMLHelper.add_element(clothes_dryer, 'NumberofUnitsServed', @number_of_units_served, :integer) unless @number_of_units_served.nil?
      XMLHelper.add_element(clothes_dryer, 'Location', @location, :string, @location_isdefaulted) unless @location.nil?
      XMLHelper.add_element(clothes_dryer, 'FuelType', @fuel_type, :string) unless @fuel_type.nil?
      XMLHelper.add_element(clothes_dryer, 'EnergyFactor', @energy_factor, :float) unless @energy_factor.nil?
      XMLHelper.add_element(clothes_dryer, 'CombinedEnergyFactor', @combined_energy_factor, :float, @combined_energy_factor_isdefaulted) unless @combined_energy_factor.nil?
      XMLHelper.add_element(clothes_dryer, 'ControlType', @control_type, :string, @control_type_isdefaulted) unless @control_type.nil?
      XMLHelper.add_element(clothes_dryer, 'Vented', @is_vented, :boolean, @is_vented_isdefaulted) unless @is_vented.nil?
      XMLHelper.add_element(clothes_dryer, 'VentedFlowRate', @vented_flow_rate, :float, @vented_flow_rate_isdefaulted) unless @vented_flow_rate.nil?
      XMLHelper.add_extension(clothes_dryer, 'UsageMultiplier', @usage_multiplier, :float, @usage_multiplier_isdefaulted) unless @usage_multiplier.nil?
    end

    def from_oga(clothes_dryer)
      return if clothes_dryer.nil?

      @id = HPXML::get_id(clothes_dryer)
      @number_of_units = XMLHelper.get_value(clothes_dryer, 'NumberofUnits', :integer)
      @is_shared_appliance = XMLHelper.get_value(clothes_dryer, 'IsSharedAppliance', :boolean)
      @number_of_units_served = XMLHelper.get_value(clothes_dryer, 'NumberofUnitsServed', :integer)
      @location = XMLHelper.get_value(clothes_dryer, 'Location', :string)
      @fuel_type = XMLHelper.get_value(clothes_dryer, 'FuelType', :string)
      @energy_factor = XMLHelper.get_value(clothes_dryer, 'EnergyFactor', :float)
      @combined_energy_factor = XMLHelper.get_value(clothes_dryer, 'CombinedEnergyFactor', :float)
      @control_type = XMLHelper.get_value(clothes_dryer, 'ControlType', :string)
      @is_vented = XMLHelper.get_value(clothes_dryer, 'Vented', :boolean)
      @vented_flow_rate = XMLHelper.get_value(clothes_dryer, 'VentedFlowRate', :float)
      @usage_multiplier = XMLHelper.get_value(clothes_dryer, 'extension/UsageMultiplier', :float)
    end
  end

  class Dishwashers < BaseArrayElement
    def add(**kwargs)
      self << Dishwasher.new(@hpxml_object, **kwargs)
    end

    def from_oga(hpxml)
      return if hpxml.nil?

      XMLHelper.get_elements(hpxml, 'Building/BuildingDetails/Appliances/Dishwasher').each do |dishwasher|
        self << Dishwasher.new(@hpxml_object, dishwasher)
      end
    end
  end

  class Dishwasher < BaseElement
    ATTRS = [:id, :location, :energy_factor, :rated_annual_kwh, :place_setting_capacity,
             :label_electric_rate, :label_gas_rate, :label_annual_gas_cost,
             :label_usage, :usage_multiplier, :is_shared_appliance, :water_heating_system_idref]
    attr_accessor(*ATTRS)

    def water_heating_system
      return if @water_heating_system_idref.nil?

      @hpxml_object.water_heating_systems.each do |water_heater|
        next unless water_heater.id == @water_heating_system_idref

        return water_heater
      end
      fail "Attached water heating system '#{@water_heating_system_idref}' not found for dishwasher '#{@id}'."
    end

    def delete
      @hpxml_object.dishwashers.delete(self)
    end

    def check_for_errors
      errors = []
      begin; water_heating_system; rescue StandardError => e; errors << e.message; end
      return errors
    end

    def to_oga(doc)
      return if nil?

      appliances = XMLHelper.create_elements_as_needed(doc, ['HPXML', 'Building', 'BuildingDetails', 'Appliances'])
      dishwasher = XMLHelper.add_element(appliances, 'Dishwasher')
      sys_id = XMLHelper.add_element(dishwasher, 'SystemIdentifier')
      XMLHelper.add_attribute(sys_id, 'id', @id)
      XMLHelper.add_element(dishwasher, 'IsSharedAppliance', @is_shared_appliance, :boolean, @is_shared_appliance_isdefaulted) unless @is_shared_appliance.nil?
      if not @water_heating_system_idref.nil?
        attached_water_heater = XMLHelper.add_element(dishwasher, 'AttachedToWaterHeatingSystem')
        XMLHelper.add_attribute(attached_water_heater, 'idref', @water_heating_system_idref)
      end
      XMLHelper.add_element(dishwasher, 'Location', @location, :string, @location_isdefaulted) unless @location.nil?
      XMLHelper.add_element(dishwasher, 'RatedAnnualkWh', @rated_annual_kwh, :float, @rated_annual_kwh_isdefaulted) unless @rated_annual_kwh.nil?
      XMLHelper.add_element(dishwasher, 'EnergyFactor', @energy_factor, :float) unless @energy_factor.nil?
      XMLHelper.add_element(dishwasher, 'PlaceSettingCapacity', @place_setting_capacity, :integer, @place_setting_capacity_isdefaulted) unless @place_setting_capacity.nil?
      XMLHelper.add_element(dishwasher, 'LabelElectricRate', @label_electric_rate, :float, @label_electric_rate_isdefaulted) unless @label_electric_rate.nil?
      XMLHelper.add_element(dishwasher, 'LabelGasRate', @label_gas_rate, :float, @label_gas_rate_isdefaulted) unless @label_gas_rate.nil?
      XMLHelper.add_element(dishwasher, 'LabelAnnualGasCost', @label_annual_gas_cost, :float, @label_annual_gas_cost_isdefaulted) unless @label_annual_gas_cost.nil?
      XMLHelper.add_element(dishwasher, 'LabelUsage', @label_usage, :float, @label_usage_isdefaulted) unless @label_usage.nil?
      XMLHelper.add_extension(dishwasher, 'UsageMultiplier', @usage_multiplier, :float, @usage_multiplier_isdefaulted) unless @usage_multiplier.nil?
    end

    def from_oga(dishwasher)
      return if dishwasher.nil?

      @id = HPXML::get_id(dishwasher)
      @is_shared_appliance = XMLHelper.get_value(dishwasher, 'IsSharedAppliance', :boolean)
      @water_heating_system_idref = HPXML::get_idref(XMLHelper.get_element(dishwasher, 'AttachedToWaterHeatingSystem'))
      @location = XMLHelper.get_value(dishwasher, 'Location', :string)
      @rated_annual_kwh = XMLHelper.get_value(dishwasher, 'RatedAnnualkWh', :float)
      @energy_factor = XMLHelper.get_value(dishwasher, 'EnergyFactor', :float)
      @place_setting_capacity = XMLHelper.get_value(dishwasher, 'PlaceSettingCapacity', :integer)
      @label_electric_rate = XMLHelper.get_value(dishwasher, 'LabelElectricRate', :float)
      @label_gas_rate = XMLHelper.get_value(dishwasher, 'LabelGasRate', :float)
      @label_annual_gas_cost = XMLHelper.get_value(dishwasher, 'LabelAnnualGasCost', :float)
      @label_usage = XMLHelper.get_value(dishwasher, 'LabelUsage', :float)
      @usage_multiplier = XMLHelper.get_value(dishwasher, 'extension/UsageMultiplier', :float)
    end
  end

  class Refrigerators < BaseArrayElement
    def add(**kwargs)
      self << Refrigerator.new(@hpxml_object, **kwargs)
    end

    def from_oga(hpxml)
      return if hpxml.nil?

      XMLHelper.get_elements(hpxml, 'Building/BuildingDetails/Appliances/Refrigerator').each do |refrigerator|
        self << Refrigerator.new(@hpxml_object, refrigerator)
      end
    end
  end

  class Refrigerator < BaseElement
    ATTRS = [:id, :location, :rated_annual_kwh, :adjusted_annual_kwh, :usage_multiplier, :primary_indicator,
             :weekday_fractions, :weekend_fractions, :monthly_multipliers]
    attr_accessor(*ATTRS)

    def delete
      @hpxml_object.refrigerators.delete(self)
    end

    def check_for_errors
      errors = []
      return errors
    end

    def to_oga(doc)
      return if nil?

      appliances = XMLHelper.create_elements_as_needed(doc, ['HPXML', 'Building', 'BuildingDetails', 'Appliances'])
      refrigerator = XMLHelper.add_element(appliances, 'Refrigerator')
      sys_id = XMLHelper.add_element(refrigerator, 'SystemIdentifier')
      XMLHelper.add_attribute(sys_id, 'id', @id)
      XMLHelper.add_element(refrigerator, 'Location', @location, :string, @location_isdefaulted) unless @location.nil?
      XMLHelper.add_element(refrigerator, 'RatedAnnualkWh', @rated_annual_kwh, :float, @rated_annual_kwh_isdefaulted) unless @rated_annual_kwh.nil?
      XMLHelper.add_element(refrigerator, 'PrimaryIndicator', @primary_indicator, :boolean, @primary_indicator_isdefaulted) unless @primary_indicator.nil?
      XMLHelper.add_extension(refrigerator, 'AdjustedAnnualkWh', @adjusted_annual_kwh, :float) unless @adjusted_annual_kwh.nil?
      XMLHelper.add_extension(refrigerator, 'UsageMultiplier', @usage_multiplier, :float, @usage_multiplier_isdefaulted) unless @usage_multiplier.nil?
      XMLHelper.add_extension(refrigerator, 'WeekdayScheduleFractions', @weekday_fractions, :string, @weekday_fractions_isdefaulted) unless @weekday_fractions.nil?
      XMLHelper.add_extension(refrigerator, 'WeekendScheduleFractions', @weekend_fractions, :string, @weekend_fractions_isdefaulted) unless @weekend_fractions.nil?
      XMLHelper.add_extension(refrigerator, 'MonthlyScheduleMultipliers', @monthly_multipliers, :string, @monthly_multipliers_isdefaulted) unless @monthly_multipliers.nil?
    end

    def from_oga(refrigerator)
      return if refrigerator.nil?

      @id = HPXML::get_id(refrigerator)
      @location = XMLHelper.get_value(refrigerator, 'Location', :string)
      @rated_annual_kwh = XMLHelper.get_value(refrigerator, 'RatedAnnualkWh', :float)
      @primary_indicator = XMLHelper.get_value(refrigerator, 'PrimaryIndicator', :boolean)
      @adjusted_annual_kwh = XMLHelper.get_value(refrigerator, 'extension/AdjustedAnnualkWh', :float)
      @usage_multiplier = XMLHelper.get_value(refrigerator, 'extension/UsageMultiplier', :float)
      @weekday_fractions = XMLHelper.get_value(refrigerator, 'extension/WeekdayScheduleFractions', :string)
      @weekend_fractions = XMLHelper.get_value(refrigerator, 'extension/WeekendScheduleFractions', :string)
      @monthly_multipliers = XMLHelper.get_value(refrigerator, 'extension/MonthlyScheduleMultipliers', :string)
    end
  end

  class Freezers < BaseArrayElement
    def add(**kwargs)
      self << Freezer.new(@hpxml_object, **kwargs)
    end

    def from_oga(hpxml)
      return if hpxml.nil?

      XMLHelper.get_elements(hpxml, 'Building/BuildingDetails/Appliances/Freezer').each do |freezer|
        self << Freezer.new(@hpxml_object, freezer)
      end
    end
  end

  class Freezer < BaseElement
    ATTRS = [:id, :location, :rated_annual_kwh, :adjusted_annual_kwh, :usage_multiplier,
             :weekday_fractions, :weekend_fractions, :monthly_multipliers]
    attr_accessor(*ATTRS)

    def delete
      @hpxml_object.freezers.delete(self)
    end

    def check_for_errors
      errors = []
      return errors
    end

    def to_oga(doc)
      return if nil?

      appliances = XMLHelper.create_elements_as_needed(doc, ['HPXML', 'Building', 'BuildingDetails', 'Appliances'])
      freezer = XMLHelper.add_element(appliances, 'Freezer')
      sys_id = XMLHelper.add_element(freezer, 'SystemIdentifier')
      XMLHelper.add_attribute(sys_id, 'id', @id)
      XMLHelper.add_element(freezer, 'Location', @location, :string, @location_isdefaulted) unless @location.nil?
      XMLHelper.add_element(freezer, 'RatedAnnualkWh', @rated_annual_kwh, :float, @rated_annual_kwh_isdefaulted) unless @rated_annual_kwh.nil?
      XMLHelper.add_extension(freezer, 'AdjustedAnnualkWh', @adjusted_annual_kwh, :float) unless @adjusted_annual_kwh.nil?
      XMLHelper.add_extension(freezer, 'UsageMultiplier', @usage_multiplier, :float, @usage_multiplier_isdefaulted) unless @usage_multiplier.nil?
      XMLHelper.add_extension(freezer, 'WeekdayScheduleFractions', @weekday_fractions, :string, @weekday_fractions_isdefaulted) unless @weekday_fractions.nil?
      XMLHelper.add_extension(freezer, 'WeekendScheduleFractions', @weekend_fractions, :string, @weekend_fractions_isdefaulted) unless @weekend_fractions.nil?
      XMLHelper.add_extension(freezer, 'MonthlyScheduleMultipliers', @monthly_multipliers, :string, @monthly_multipliers_isdefaulted) unless @monthly_multipliers.nil?
    end

    def from_oga(freezer)
      return if freezer.nil?

      @id = HPXML::get_id(freezer)
      @location = XMLHelper.get_value(freezer, 'Location', :string)
      @rated_annual_kwh = XMLHelper.get_value(freezer, 'RatedAnnualkWh', :float)
      @adjusted_annual_kwh = XMLHelper.get_value(freezer, 'extension/AdjustedAnnualkWh', :float)
      @usage_multiplier = XMLHelper.get_value(freezer, 'extension/UsageMultiplier', :float)
      @weekday_fractions = XMLHelper.get_value(freezer, 'extension/WeekdayScheduleFractions', :string)
      @weekend_fractions = XMLHelper.get_value(freezer, 'extension/WeekendScheduleFractions', :string)
      @monthly_multipliers = XMLHelper.get_value(freezer, 'extension/MonthlyScheduleMultipliers', :string)
    end
  end

  class Dehumidifiers < BaseArrayElement
    def add(**kwargs)
      self << Dehumidifier.new(@hpxml_object, **kwargs)
    end

    def from_oga(hpxml)
      return if hpxml.nil?

      XMLHelper.get_elements(hpxml, 'Building/BuildingDetails/Appliances/Dehumidifier').each do |dehumidifier|
        self << Dehumidifier.new(@hpxml_object, dehumidifier)
      end
    end
  end

  class Dehumidifier < BaseElement
    ATTRS = [:id, :type, :capacity, :energy_factor, :integrated_energy_factor, :rh_setpoint, :fraction_served,
             :location]
    attr_accessor(*ATTRS)

    def delete
      @hpxml_object.dehumidifiers.delete(self)
    end

    def check_for_errors
      errors = []
      return errors
    end

    def to_oga(doc)
      return if nil?

      appliances = XMLHelper.create_elements_as_needed(doc, ['HPXML', 'Building', 'BuildingDetails', 'Appliances'])
      dehumidifier = XMLHelper.add_element(appliances, 'Dehumidifier')
      sys_id = XMLHelper.add_element(dehumidifier, 'SystemIdentifier')
      XMLHelper.add_attribute(sys_id, 'id', @id)
      XMLHelper.add_element(dehumidifier, 'Type', @type, :string) unless @type.nil?
      XMLHelper.add_element(dehumidifier, 'Location', @location, :string) unless @location.nil?
      XMLHelper.add_element(dehumidifier, 'Capacity', @capacity, :float) unless @capacity.nil?
      XMLHelper.add_element(dehumidifier, 'EnergyFactor', @energy_factor, :float) unless @energy_factor.nil?
      XMLHelper.add_element(dehumidifier, 'IntegratedEnergyFactor', @integrated_energy_factor, :float) unless @integrated_energy_factor.nil?
      XMLHelper.add_element(dehumidifier, 'DehumidistatSetpoint', @rh_setpoint, :float) unless @rh_setpoint.nil?
      XMLHelper.add_element(dehumidifier, 'FractionDehumidificationLoadServed', @fraction_served, :float) unless @fraction_served.nil?
    end

    def from_oga(dehumidifier)
      return if dehumidifier.nil?

      @id = HPXML::get_id(dehumidifier)
      @type = XMLHelper.get_value(dehumidifier, 'Type', :string)
      @location = XMLHelper.get_value(dehumidifier, 'Location', :string)
      @capacity = XMLHelper.get_value(dehumidifier, 'Capacity', :float)
      @energy_factor = XMLHelper.get_value(dehumidifier, 'EnergyFactor', :float)
      @integrated_energy_factor = XMLHelper.get_value(dehumidifier, 'IntegratedEnergyFactor', :float)
      @rh_setpoint = XMLHelper.get_value(dehumidifier, 'DehumidistatSetpoint', :float)
      @fraction_served = XMLHelper.get_value(dehumidifier, 'FractionDehumidificationLoadServed', :float)
    end
  end

  class CookingRanges < BaseArrayElement
    def add(**kwargs)
      self << CookingRange.new(@hpxml_object, **kwargs)
    end

    def from_oga(hpxml)
      return if hpxml.nil?

      XMLHelper.get_elements(hpxml, 'Building/BuildingDetails/Appliances/CookingRange').each do |cooking_range|
        self << CookingRange.new(@hpxml_object, cooking_range)
      end
    end
  end

  class CookingRange < BaseElement
    ATTRS = [:id, :location, :fuel_type, :is_induction, :usage_multiplier,
             :weekday_fractions, :weekend_fractions, :monthly_multipliers]
    attr_accessor(*ATTRS)

    def delete
      @hpxml_object.cooking_ranges.delete(self)
    end

    def check_for_errors
      errors = []
      return errors
    end

    def to_oga(doc)
      return if nil?

      appliances = XMLHelper.create_elements_as_needed(doc, ['HPXML', 'Building', 'BuildingDetails', 'Appliances'])
      cooking_range = XMLHelper.add_element(appliances, 'CookingRange')
      sys_id = XMLHelper.add_element(cooking_range, 'SystemIdentifier')
      XMLHelper.add_attribute(sys_id, 'id', @id)
      XMLHelper.add_element(cooking_range, 'Location', @location, :string, @location_isdefaulted) unless @location.nil?
      XMLHelper.add_element(cooking_range, 'FuelType', @fuel_type, :string) unless @fuel_type.nil?
      XMLHelper.add_element(cooking_range, 'IsInduction', @is_induction, :boolean, @is_induction_isdefaulted) unless @is_induction.nil?
      XMLHelper.add_extension(cooking_range, 'UsageMultiplier', @usage_multiplier, :float, @usage_multiplier_isdefaulted) unless @usage_multiplier.nil?
      XMLHelper.add_extension(cooking_range, 'WeekdayScheduleFractions', @weekday_fractions, :string, @weekday_fractions_isdefaulted) unless @weekday_fractions.nil?
      XMLHelper.add_extension(cooking_range, 'WeekendScheduleFractions', @weekend_fractions, :string, @weekend_fractions_isdefaulted) unless @weekend_fractions.nil?
      XMLHelper.add_extension(cooking_range, 'MonthlyScheduleMultipliers', @monthly_multipliers, :string, @monthly_multipliers_isdefaulted) unless @monthly_multipliers.nil?
    end

    def from_oga(cooking_range)
      return if cooking_range.nil?

      @id = HPXML::get_id(cooking_range)
      @location = XMLHelper.get_value(cooking_range, 'Location', :string)
      @fuel_type = XMLHelper.get_value(cooking_range, 'FuelType', :string)
      @is_induction = XMLHelper.get_value(cooking_range, 'IsInduction', :boolean)
      @usage_multiplier = XMLHelper.get_value(cooking_range, 'extension/UsageMultiplier', :float)
      @weekday_fractions = XMLHelper.get_value(cooking_range, 'extension/WeekdayScheduleFractions', :string)
      @weekend_fractions = XMLHelper.get_value(cooking_range, 'extension/WeekendScheduleFractions', :string)
      @monthly_multipliers = XMLHelper.get_value(cooking_range, 'extension/MonthlyScheduleMultipliers', :string)
    end
  end

  class Ovens < BaseArrayElement
    def add(**kwargs)
      self << Oven.new(@hpxml_object, **kwargs)
    end

    def from_oga(hpxml)
      return if hpxml.nil?

      XMLHelper.get_elements(hpxml, 'Building/BuildingDetails/Appliances/Oven').each do |oven|
        self << Oven.new(@hpxml_object, oven)
      end
    end
  end

  class Oven < BaseElement
    ATTRS = [:id, :is_convection]
    attr_accessor(*ATTRS)

    def delete
      @hpxml_object.ovens.delete(self)
    end

    def check_for_errors
      errors = []
      return errors
    end

    def to_oga(doc)
      return if nil?

      appliances = XMLHelper.create_elements_as_needed(doc, ['HPXML', 'Building', 'BuildingDetails', 'Appliances'])
      oven = XMLHelper.add_element(appliances, 'Oven')
      sys_id = XMLHelper.add_element(oven, 'SystemIdentifier')
      XMLHelper.add_attribute(sys_id, 'id', @id)
      XMLHelper.add_element(oven, 'IsConvection', @is_convection, :boolean, @is_convection_isdefaulted) unless @is_convection.nil?
    end

    def from_oga(oven)
      return if oven.nil?

      @id = HPXML::get_id(oven)
      @is_convection = XMLHelper.get_value(oven, 'IsConvection', :boolean)
    end
  end

  class LightingGroups < BaseArrayElement
    def add(**kwargs)
      self << LightingGroup.new(@hpxml_object, **kwargs)
    end

    def from_oga(hpxml)
      return if hpxml.nil?

      XMLHelper.get_elements(hpxml, 'Building/BuildingDetails/Lighting/LightingGroup').each do |lighting_group|
        self << LightingGroup.new(@hpxml_object, lighting_group)
      end
    end
  end

  class LightingGroup < BaseElement
    ATTRS = [:id, :location, :fraction_of_units_in_location, :lighting_type]
    attr_accessor(*ATTRS)

    def delete
      @hpxml_object.lighting_groups.delete(self)
    end

    def check_for_errors
      errors = []
      return errors
    end

    def to_oga(doc)
      return if nil?

      lighting = XMLHelper.create_elements_as_needed(doc, ['HPXML', 'Building', 'BuildingDetails', 'Lighting'])
      lighting_group = XMLHelper.add_element(lighting, 'LightingGroup')
      sys_id = XMLHelper.add_element(lighting_group, 'SystemIdentifier')
      XMLHelper.add_attribute(sys_id, 'id', @id)
      XMLHelper.add_element(lighting_group, 'Location', @location, :string) unless @location.nil?
      XMLHelper.add_element(lighting_group, 'FractionofUnitsInLocation', @fraction_of_units_in_location, :float) unless @fraction_of_units_in_location.nil?
      if not @lighting_type.nil?
        lighting_type = XMLHelper.add_element(lighting_group, 'LightingType')
        XMLHelper.add_element(lighting_type, @lighting_type)
      end
    end

    def from_oga(lighting_group)
      return if lighting_group.nil?

      @id = HPXML::get_id(lighting_group)
      @location = XMLHelper.get_value(lighting_group, 'Location', :string)
      @fraction_of_units_in_location = XMLHelper.get_value(lighting_group, 'FractionofUnitsInLocation', :float)
      @lighting_type = XMLHelper.get_child_name(lighting_group, 'LightingType')
    end
  end

  class Lighting < BaseElement
    ATTRS = [:interior_usage_multiplier, :garage_usage_multiplier, :exterior_usage_multiplier,
             :interior_weekday_fractions, :interior_weekend_fractions, :interior_monthly_multipliers,
             :garage_weekday_fractions, :garage_weekend_fractions, :garage_monthly_multipliers,
             :exterior_weekday_fractions, :exterior_weekend_fractions, :exterior_monthly_multipliers,
             :holiday_exists, :holiday_kwh_per_day, :holiday_period_begin_month, :holiday_period_begin_day,
             :holiday_period_end_month, :holiday_period_end_day, :holiday_weekday_fractions, :holiday_weekend_fractions]
    attr_accessor(*ATTRS)

    def check_for_errors
      errors = []
      return errors
    end

    def to_oga(doc)
      return if nil?

      lighting = XMLHelper.create_elements_as_needed(doc, ['HPXML', 'Building', 'BuildingDetails', 'Lighting'])
      XMLHelper.add_extension(lighting, 'InteriorUsageMultiplier', @interior_usage_multiplier, :float, @interior_usage_multiplier_isdefaulted) unless @interior_usage_multiplier.nil?
      XMLHelper.add_extension(lighting, 'GarageUsageMultiplier', @garage_usage_multiplier, :float, @garage_usage_multiplier_isdefaulted) unless @garage_usage_multiplier.nil?
      XMLHelper.add_extension(lighting, 'ExteriorUsageMultiplier', @exterior_usage_multiplier, :float, @exterior_usage_multiplier_isdefaulted) unless @exterior_usage_multiplier.nil?
      XMLHelper.add_extension(lighting, 'InteriorWeekdayScheduleFractions', @interior_weekday_fractions, :string, @interior_weekday_fractions_isdefaulted) unless @interior_weekday_fractions.nil?
      XMLHelper.add_extension(lighting, 'InteriorWeekendScheduleFractions', @interior_weekend_fractions, :string, @interior_weekend_fractions_isdefaulted) unless @interior_weekend_fractions.nil?
      XMLHelper.add_extension(lighting, 'InteriorMonthlyScheduleMultipliers', @interior_monthly_multipliers, :string, @interior_monthly_multipliers_isdefaulted) unless @interior_monthly_multipliers.nil?
      XMLHelper.add_extension(lighting, 'GarageWeekdayScheduleFractions', @garage_weekday_fractions, :string, @garage_weekday_fractions_isdefaulted) unless @garage_weekday_fractions.nil?
      XMLHelper.add_extension(lighting, 'GarageWeekendScheduleFractions', @garage_weekend_fractions, :string, @garage_weekend_fractions_isdefaulted) unless @garage_weekend_fractions.nil?
      XMLHelper.add_extension(lighting, 'GarageMonthlyScheduleMultipliers', @garage_monthly_multipliers, :string, @garage_monthly_multipliers_isdefaulted) unless @garage_monthly_multipliers.nil?
      XMLHelper.add_extension(lighting, 'ExteriorWeekdayScheduleFractions', @exterior_weekday_fractions, :string, @exterior_weekday_fractions_isdefaulted) unless @exterior_weekday_fractions.nil?
      XMLHelper.add_extension(lighting, 'ExteriorWeekendScheduleFractions', @exterior_weekend_fractions, :string, @exterior_weekend_fractions_isdefaulted) unless @exterior_weekend_fractions.nil?
      XMLHelper.add_extension(lighting, 'ExteriorMonthlyScheduleMultipliers', @exterior_monthly_multipliers, :string, @exterior_monthly_multipliers_isdefaulted) unless @exterior_monthly_multipliers.nil?
      if @holiday_exists
        exterior_holiday_lighting = XMLHelper.create_elements_as_needed(doc, ['HPXML', 'Building', 'BuildingDetails', 'Lighting', 'extension', 'ExteriorHolidayLighting'])
        if not @holiday_kwh_per_day.nil?
          holiday_lighting_load = XMLHelper.add_element(exterior_holiday_lighting, 'Load')
          XMLHelper.add_element(holiday_lighting_load, 'Units', 'kWh/day', :string)
          XMLHelper.add_element(holiday_lighting_load, 'Value', @holiday_kwh_per_day, :float, @holiday_kwh_per_day_isdefaulted)
        end
        XMLHelper.add_element(exterior_holiday_lighting, 'PeriodBeginMonth', @holiday_period_begin_month, :integer, @holiday_period_begin_month_isdefaulted) unless @holiday_period_begin_month.nil?
        XMLHelper.add_element(exterior_holiday_lighting, 'PeriodBeginDayOfMonth', @holiday_period_begin_day, :integer, @holiday_period_begin_day_isdefaulted) unless @holiday_period_begin_day.nil?
        XMLHelper.add_element(exterior_holiday_lighting, 'PeriodEndMonth', @holiday_period_end_month, :integer, @holiday_period_end_month_isdefaulted) unless @holiday_period_end_month.nil?
        XMLHelper.add_element(exterior_holiday_lighting, 'PeriodEndDayOfMonth', @holiday_period_end_day, :integer, @holiday_period_end_day_isdefaulted) unless @holiday_period_end_day.nil?
        XMLHelper.add_element(exterior_holiday_lighting, 'WeekdayScheduleFractions', @holiday_weekday_fractions, :string, @holiday_weekday_fractions_isdefaulted) unless @holiday_weekday_fractions.nil?
        XMLHelper.add_element(exterior_holiday_lighting, 'WeekendScheduleFractions', @holiday_weekend_fractions, :string, @holiday_weekend_fractions_isdefaulted) unless @holiday_weekend_fractions.nil?
      end
    end

    def from_oga(hpxml)
      return if hpxml.nil?

      lighting = XMLHelper.get_element(hpxml, 'Building/BuildingDetails/Lighting')
      return if lighting.nil?

      @interior_usage_multiplier = XMLHelper.get_value(lighting, 'extension/InteriorUsageMultiplier', :float)
      @garage_usage_multiplier = XMLHelper.get_value(lighting, 'extension/GarageUsageMultiplier', :float)
      @exterior_usage_multiplier = XMLHelper.get_value(lighting, 'extension/ExteriorUsageMultiplier', :float)
      @interior_weekday_fractions = XMLHelper.get_value(lighting, 'extension/InteriorWeekdayScheduleFractions', :string)
      @interior_weekend_fractions = XMLHelper.get_value(lighting, 'extension/InteriorWeekendScheduleFractions', :string)
      @interior_monthly_multipliers = XMLHelper.get_value(lighting, 'extension/InteriorMonthlyScheduleMultipliers', :string)
      @garage_weekday_fractions = XMLHelper.get_value(lighting, 'extension/GarageWeekdayScheduleFractions', :string)
      @garage_weekend_fractions = XMLHelper.get_value(lighting, 'extension/GarageWeekendScheduleFractions', :string)
      @garage_monthly_multipliers = XMLHelper.get_value(lighting, 'extension/GarageMonthlyScheduleMultipliers', :string)
      @exterior_weekday_fractions = XMLHelper.get_value(lighting, 'extension/ExteriorWeekdayScheduleFractions', :string)
      @exterior_weekend_fractions = XMLHelper.get_value(lighting, 'extension/ExteriorWeekendScheduleFractions', :string)
      @exterior_monthly_multipliers = XMLHelper.get_value(lighting, 'extension/ExteriorMonthlyScheduleMultipliers', :string)
      if not XMLHelper.get_element(hpxml, 'Building/BuildingDetails/Lighting/extension/ExteriorHolidayLighting').nil?
        @holiday_exists = true
        @holiday_kwh_per_day = XMLHelper.get_value(lighting, 'extension/ExteriorHolidayLighting/Load[Units="kWh/day"]/Value', :float)
        @holiday_period_begin_month = XMLHelper.get_value(lighting, 'extension/ExteriorHolidayLighting/PeriodBeginMonth', :integer)
        @holiday_period_begin_day = XMLHelper.get_value(lighting, 'extension/ExteriorHolidayLighting/PeriodBeginDayOfMonth', :integer)
        @holiday_period_end_month = XMLHelper.get_value(lighting, 'extension/ExteriorHolidayLighting/PeriodEndMonth', :integer)
        @holiday_period_end_day = XMLHelper.get_value(lighting, 'extension/ExteriorHolidayLighting/PeriodEndDayOfMonth', :integer)
        @holiday_weekday_fractions = XMLHelper.get_value(lighting, 'extension/ExteriorHolidayLighting/WeekdayScheduleFractions', :string)
        @holiday_weekend_fractions = XMLHelper.get_value(lighting, 'extension/ExteriorHolidayLighting/WeekendScheduleFractions', :string)
      else
        @holiday_exists = false
      end
    end
  end

  class CeilingFans < BaseArrayElement
    def add(**kwargs)
      self << CeilingFan.new(@hpxml_object, **kwargs)
    end

    def from_oga(hpxml)
      return if hpxml.nil?

      XMLHelper.get_elements(hpxml, 'Building/BuildingDetails/Lighting/CeilingFan').each do |ceiling_fan|
        self << CeilingFan.new(@hpxml_object, ceiling_fan)
      end
    end
  end

  class CeilingFan < BaseElement
    ATTRS = [:id, :efficiency, :quantity]
    attr_accessor(*ATTRS)

    def delete
      @hpxml_object.ceiling_fans.delete(self)
    end

    def check_for_errors
      errors = []
      return errors
    end

    def to_oga(doc)
      return if nil?

      lighting = XMLHelper.create_elements_as_needed(doc, ['HPXML', 'Building', 'BuildingDetails', 'Lighting'])
      ceiling_fan = XMLHelper.add_element(lighting, 'CeilingFan')
      sys_id = XMLHelper.add_element(ceiling_fan, 'SystemIdentifier')
      XMLHelper.add_attribute(sys_id, 'id', @id)
      if not @efficiency.nil?
        airflow = XMLHelper.add_element(ceiling_fan, 'Airflow')
        XMLHelper.add_element(airflow, 'FanSpeed', 'medium', :string)
        XMLHelper.add_element(airflow, 'Efficiency', @efficiency, :float, @efficiency_isdefaulted)
      end
      XMLHelper.add_element(ceiling_fan, 'Quantity', @quantity, :integer, @quantity_isdefaulted) unless @quantity.nil?
    end

    def from_oga(ceiling_fan)
      @id = HPXML::get_id(ceiling_fan)
      @efficiency = XMLHelper.get_value(ceiling_fan, "Airflow[FanSpeed='medium']/Efficiency", :float)
      @quantity = XMLHelper.get_value(ceiling_fan, 'Quantity', :integer)
    end
  end

  class Pools < BaseArrayElement
    def add(**kwargs)
      self << Pool.new(@hpxml_object, **kwargs)
    end

    def from_oga(hpxml)
      return if hpxml.nil?

      XMLHelper.get_elements(hpxml, 'Building/BuildingDetails/Pools/Pool').each do |pool|
        self << Pool.new(@hpxml_object, pool)
      end
    end
  end

  class Pool < BaseElement
    ATTRS = [:id, :type, :heater_id, :heater_type, :heater_load_units, :heater_load_value, :heater_usage_multiplier,
             :pump_id, :pump_type, :pump_kwh_per_year, :pump_usage_multiplier,
             :heater_weekday_fractions, :heater_weekend_fractions, :heater_monthly_multipliers,
             :pump_weekday_fractions, :pump_weekend_fractions, :pump_monthly_multipliers]
    attr_accessor(*ATTRS)

    def delete
      @hpxml_object.pools.delete(self)
    end

    def check_for_errors
      errors = []
      return errors
    end

    def to_oga(doc)
      return if nil?

      pools = XMLHelper.create_elements_as_needed(doc, ['HPXML', 'Building', 'BuildingDetails', 'Pools'])
      pool = XMLHelper.add_element(pools, 'Pool')
      sys_id = XMLHelper.add_element(pool, 'SystemIdentifier')
      XMLHelper.add_attribute(sys_id, 'id', @id)
      XMLHelper.add_element(pool, 'Type', @type, :string) unless @type.nil?
      if @type != HPXML::TypeNone
        pumps = XMLHelper.add_element(pool, 'PoolPumps')
        pool_pump = XMLHelper.add_element(pumps, 'PoolPump')
        sys_id = XMLHelper.add_element(pool_pump, 'SystemIdentifier')
        if not @pump_id.nil?
          XMLHelper.add_attribute(sys_id, 'id', @pump_id)
        else
          XMLHelper.add_attribute(sys_id, 'id', @id + 'Pump')
        end
        XMLHelper.add_element(pool_pump, 'Type', @pump_type, :string)
        if @pump_type != HPXML::TypeNone
          if not @pump_kwh_per_year.nil?
            load = XMLHelper.add_element(pool_pump, 'Load')
            XMLHelper.add_element(load, 'Units', UnitsKwhPerYear, :string)
            XMLHelper.add_element(load, 'Value', @pump_kwh_per_year, :float, @pump_kwh_per_year_isdefaulted)
          end
          XMLHelper.add_extension(pool_pump, 'UsageMultiplier', @pump_usage_multiplier, :float, @pump_usage_multiplier_isdefaulted) unless @pump_usage_multiplier.nil?
          XMLHelper.add_extension(pool_pump, 'WeekdayScheduleFractions', @pump_weekday_fractions, :string, @pump_weekday_fractions_isdefaulted) unless @pump_weekday_fractions.nil?
          XMLHelper.add_extension(pool_pump, 'WeekendScheduleFractions', @pump_weekend_fractions, :string, @pump_weekend_fractions_isdefaulted) unless @pump_weekend_fractions.nil?
          XMLHelper.add_extension(pool_pump, 'MonthlyScheduleMultipliers', @pump_monthly_multipliers, :string, @pump_monthly_multipliers_isdefaulted) unless @pump_monthly_multipliers.nil?
        end
        heater = XMLHelper.add_element(pool, 'Heater')
        sys_id = XMLHelper.add_element(heater, 'SystemIdentifier')
        if not @heater_id.nil?
          XMLHelper.add_attribute(sys_id, 'id', @heater_id)
        else
          XMLHelper.add_attribute(sys_id, 'id', @id + 'Heater')
        end
        XMLHelper.add_element(heater, 'Type', @heater_type, :string)
        if @heater_type != HPXML::TypeNone
          if (not @heater_load_units.nil?) && (not @heater_load_value.nil?)
            load = XMLHelper.add_element(heater, 'Load')
            XMLHelper.add_element(load, 'Units', @heater_load_units, :string)
            XMLHelper.add_element(load, 'Value', @heater_load_value, :float, @heater_load_value_isdefaulted)
          end
          XMLHelper.add_extension(heater, 'UsageMultiplier', @heater_usage_multiplier, :float, @heater_usage_multiplier_isdefaulted) unless @heater_usage_multiplier.nil?
          XMLHelper.add_extension(heater, 'WeekdayScheduleFractions', @heater_weekday_fractions, :string, @heater_weekday_fractions_isdefaulted) unless @heater_weekday_fractions.nil?
          XMLHelper.add_extension(heater, 'WeekendScheduleFractions', @heater_weekend_fractions, :string, @heater_weekend_fractions_isdefaulted) unless @heater_weekend_fractions.nil?
          XMLHelper.add_extension(heater, 'MonthlyScheduleMultipliers', @heater_monthly_multipliers, :string, @heater_monthly_multipliers_isdefaulted) unless @heater_monthly_multipliers.nil?
        end
      end
    end

    def from_oga(pool)
      @id = HPXML::get_id(pool)
      @type = XMLHelper.get_value(pool, 'Type', :string)
      pool_pump = XMLHelper.get_element(pool, 'PoolPumps/PoolPump')
      if not pool_pump.nil?
        @pump_id = HPXML::get_id(pool_pump)
        @pump_type = XMLHelper.get_value(pool_pump, 'Type', :string)
        @pump_kwh_per_year = XMLHelper.get_value(pool_pump, "Load[Units='#{UnitsKwhPerYear}']/Value", :float)
        @pump_usage_multiplier = XMLHelper.get_value(pool_pump, 'extension/UsageMultiplier', :float)
        @pump_weekday_fractions = XMLHelper.get_value(pool_pump, 'extension/WeekdayScheduleFractions', :string)
        @pump_weekend_fractions = XMLHelper.get_value(pool_pump, 'extension/WeekendScheduleFractions', :string)
        @pump_monthly_multipliers = XMLHelper.get_value(pool_pump, 'extension/MonthlyScheduleMultipliers', :string)
      end
      heater = XMLHelper.get_element(pool, 'Heater')
      if not heater.nil?
        @heater_id = HPXML::get_id(heater)
        @heater_type = XMLHelper.get_value(heater, 'Type', :string)
        @heater_load_units = XMLHelper.get_value(heater, 'Load/Units', :string)
        @heater_load_value = XMLHelper.get_value(heater, 'Load/Value', :float)
        @heater_usage_multiplier = XMLHelper.get_value(heater, 'extension/UsageMultiplier', :float)
        @heater_weekday_fractions = XMLHelper.get_value(heater, 'extension/WeekdayScheduleFractions', :string)
        @heater_weekend_fractions = XMLHelper.get_value(heater, 'extension/WeekendScheduleFractions', :string)
        @heater_monthly_multipliers = XMLHelper.get_value(heater, 'extension/MonthlyScheduleMultipliers', :string)
      end
    end
  end

  class HotTubs < BaseArrayElement
    def add(**kwargs)
      self << HotTub.new(@hpxml_object, **kwargs)
    end

    def from_oga(hpxml)
      return if hpxml.nil?

      XMLHelper.get_elements(hpxml, 'Building/BuildingDetails/HotTubs/HotTub').each do |hot_tub|
        self << HotTub.new(@hpxml_object, hot_tub)
      end
    end
  end

  class HotTub < BaseElement
    ATTRS = [:id, :type, :heater_id, :heater_type, :heater_load_units, :heater_load_value, :heater_usage_multiplier,
             :pump_id, :pump_type, :pump_kwh_per_year, :pump_usage_multiplier,
             :heater_weekday_fractions, :heater_weekend_fractions, :heater_monthly_multipliers,
             :pump_weekday_fractions, :pump_weekend_fractions, :pump_monthly_multipliers]
    attr_accessor(*ATTRS)

    def delete
      @hpxml_object.hot_tubs.delete(self)
    end

    def check_for_errors
      errors = []
      return errors
    end

    def to_oga(doc)
      return if nil?

      hot_tubs = XMLHelper.create_elements_as_needed(doc, ['HPXML', 'Building', 'BuildingDetails', 'HotTubs'])
      hot_tub = XMLHelper.add_element(hot_tubs, 'HotTub')
      sys_id = XMLHelper.add_element(hot_tub, 'SystemIdentifier')
      XMLHelper.add_attribute(sys_id, 'id', @id)
      XMLHelper.add_element(hot_tub, 'Type', @type, :string) unless @type.nil?
      if @type != HPXML::TypeNone
        pumps = XMLHelper.add_element(hot_tub, 'HotTubPumps')
        hot_tub_pump = XMLHelper.add_element(pumps, 'HotTubPump')
        sys_id = XMLHelper.add_element(hot_tub_pump, 'SystemIdentifier')
        if not @pump_id.nil?
          XMLHelper.add_attribute(sys_id, 'id', @pump_id)
        else
          XMLHelper.add_attribute(sys_id, 'id', @id + 'Pump')
        end
        XMLHelper.add_element(hot_tub_pump, 'Type', @pump_type, :string)
        if @pump_type != HPXML::TypeNone
          if not @pump_kwh_per_year.nil?
            load = XMLHelper.add_element(hot_tub_pump, 'Load')
            XMLHelper.add_element(load, 'Units', UnitsKwhPerYear, :string)
            XMLHelper.add_element(load, 'Value', @pump_kwh_per_year, :float, @pump_kwh_per_year_isdefaulted)
          end
          XMLHelper.add_extension(hot_tub_pump, 'UsageMultiplier', @pump_usage_multiplier, :float, @pump_usage_multiplier_isdefaulted) unless @pump_usage_multiplier.nil?
          XMLHelper.add_extension(hot_tub_pump, 'WeekdayScheduleFractions', @pump_weekday_fractions, :string, @pump_weekday_fractions_isdefaulted) unless @pump_weekday_fractions.nil?
          XMLHelper.add_extension(hot_tub_pump, 'WeekendScheduleFractions', @pump_weekend_fractions, :string, @pump_weekend_fractions_isdefaulted) unless @pump_weekend_fractions.nil?
          XMLHelper.add_extension(hot_tub_pump, 'MonthlyScheduleMultipliers', @pump_monthly_multipliers, :string, @pump_monthly_multipliers_isdefaulted) unless @pump_monthly_multipliers.nil?
        end
        heater = XMLHelper.add_element(hot_tub, 'Heater')
        sys_id = XMLHelper.add_element(heater, 'SystemIdentifier')
        if not @heater_id.nil?
          XMLHelper.add_attribute(sys_id, 'id', @heater_id)
        else
          XMLHelper.add_attribute(sys_id, 'id', @id + 'Heater')
        end
        XMLHelper.add_element(heater, 'Type', @heater_type, :string)
        if @heater_type != HPXML::TypeNone
          if (not @heater_load_units.nil?) && (not @heater_load_value.nil?)
            load = XMLHelper.add_element(heater, 'Load')
            XMLHelper.add_element(load, 'Units', @heater_load_units, :string)
            XMLHelper.add_element(load, 'Value', @heater_load_value, :float, @heater_load_value_isdefaulted)
          end
          XMLHelper.add_extension(heater, 'UsageMultiplier', @heater_usage_multiplier, :float, @heater_usage_multiplier_isdefaulted) unless @heater_usage_multiplier.nil?
          XMLHelper.add_extension(heater, 'WeekdayScheduleFractions', @heater_weekday_fractions, :string, @heater_weekday_fractions_isdefaulted) unless @heater_weekday_fractions.nil?
          XMLHelper.add_extension(heater, 'WeekendScheduleFractions', @heater_weekend_fractions, :string, @heater_weekend_fractions_isdefaulted) unless @heater_weekend_fractions.nil?
          XMLHelper.add_extension(heater, 'MonthlyScheduleMultipliers', @heater_monthly_multipliers, :string, @heater_monthly_multipliers_isdefaulted) unless @heater_monthly_multipliers.nil?
        end
      end
    end

    def from_oga(hot_tub)
      @id = HPXML::get_id(hot_tub)
      @type = XMLHelper.get_value(hot_tub, 'Type', :string)
      hot_tub_pump = XMLHelper.get_element(hot_tub, 'HotTubPumps/HotTubPump')
      if not hot_tub_pump.nil?
        @pump_id = HPXML::get_id(hot_tub_pump)
        @pump_type = XMLHelper.get_value(hot_tub_pump, 'Type', :string)
        @pump_kwh_per_year = XMLHelper.get_value(hot_tub_pump, "Load[Units='#{UnitsKwhPerYear}']/Value", :float)
        @pump_usage_multiplier = XMLHelper.get_value(hot_tub_pump, 'extension/UsageMultiplier', :float)
        @pump_weekday_fractions = XMLHelper.get_value(hot_tub_pump, 'extension/WeekdayScheduleFractions', :string)
        @pump_weekend_fractions = XMLHelper.get_value(hot_tub_pump, 'extension/WeekendScheduleFractions', :string)
        @pump_monthly_multipliers = XMLHelper.get_value(hot_tub_pump, 'extension/MonthlyScheduleMultipliers', :string)
      end
      heater = XMLHelper.get_element(hot_tub, 'Heater')
      if not heater.nil?
        @heater_id = HPXML::get_id(heater)
        @heater_type = XMLHelper.get_value(heater, 'Type', :string)
        @heater_load_units = XMLHelper.get_value(heater, 'Load/Units', :string)
        @heater_load_value = XMLHelper.get_value(heater, 'Load/Value', :float)
        @heater_usage_multiplier = XMLHelper.get_value(heater, 'extension/UsageMultiplier', :float)
        @heater_weekday_fractions = XMLHelper.get_value(heater, 'extension/WeekdayScheduleFractions', :string)
        @heater_weekend_fractions = XMLHelper.get_value(heater, 'extension/WeekendScheduleFractions', :string)
        @heater_monthly_multipliers = XMLHelper.get_value(heater, 'extension/MonthlyScheduleMultipliers', :string)
      end
    end
  end

  class PlugLoads < BaseArrayElement
    def add(**kwargs)
      self << PlugLoad.new(@hpxml_object, **kwargs)
    end

    def from_oga(hpxml)
      return if hpxml.nil?

      XMLHelper.get_elements(hpxml, 'Building/BuildingDetails/MiscLoads/PlugLoad').each do |plug_load|
        self << PlugLoad.new(@hpxml_object, plug_load)
      end
    end
  end

  class PlugLoad < BaseElement
    ATTRS = [:id, :plug_load_type, :kWh_per_year, :frac_sensible, :frac_latent, :usage_multiplier,
             :weekday_fractions, :weekend_fractions, :monthly_multipliers]
    attr_accessor(*ATTRS)

    def delete
      @hpxml_object.plug_loads.delete(self)
    end

    def check_for_errors
      errors = []
      return errors
    end

    def to_oga(doc)
      return if nil?

      misc_loads = XMLHelper.create_elements_as_needed(doc, ['HPXML', 'Building', 'BuildingDetails', 'MiscLoads'])
      plug_load = XMLHelper.add_element(misc_loads, 'PlugLoad')
      sys_id = XMLHelper.add_element(plug_load, 'SystemIdentifier')
      XMLHelper.add_attribute(sys_id, 'id', @id)
      XMLHelper.add_element(plug_load, 'PlugLoadType', @plug_load_type, :string) unless @plug_load_type.nil?
      if not @kWh_per_year.nil?
        load = XMLHelper.add_element(plug_load, 'Load')
        XMLHelper.add_element(load, 'Units', UnitsKwhPerYear, :string)
        XMLHelper.add_element(load, 'Value', @kWh_per_year, :float, @kWh_per_year_isdefaulted)
      end
      XMLHelper.add_extension(plug_load, 'FracSensible', @frac_sensible, :float, @frac_sensible_isdefaulted) unless @frac_sensible.nil?
      XMLHelper.add_extension(plug_load, 'FracLatent', @frac_latent, :float, @frac_latent_isdefaulted) unless @frac_latent.nil?
      XMLHelper.add_extension(plug_load, 'UsageMultiplier', @usage_multiplier, :float, @usage_multiplier_isdefaulted) unless @usage_multiplier.nil?
      XMLHelper.add_extension(plug_load, 'WeekdayScheduleFractions', @weekday_fractions, :string, @weekday_fractions_isdefaulted) unless @weekday_fractions.nil?
      XMLHelper.add_extension(plug_load, 'WeekendScheduleFractions', @weekend_fractions, :string, @weekend_fractions_isdefaulted) unless @weekend_fractions.nil?
      XMLHelper.add_extension(plug_load, 'MonthlyScheduleMultipliers', @monthly_multipliers, :string, @monthly_multipliers_isdefaulted) unless @monthly_multipliers.nil?
    end

    def from_oga(plug_load)
      @id = HPXML::get_id(plug_load)
      @plug_load_type = XMLHelper.get_value(plug_load, 'PlugLoadType', :string)
      @kWh_per_year = XMLHelper.get_value(plug_load, "Load[Units='#{UnitsKwhPerYear}']/Value", :float)
      @frac_sensible = XMLHelper.get_value(plug_load, 'extension/FracSensible', :float)
      @frac_latent = XMLHelper.get_value(plug_load, 'extension/FracLatent', :float)
      @usage_multiplier = XMLHelper.get_value(plug_load, 'extension/UsageMultiplier', :float)
      @weekday_fractions = XMLHelper.get_value(plug_load, 'extension/WeekdayScheduleFractions', :string)
      @weekend_fractions = XMLHelper.get_value(plug_load, 'extension/WeekendScheduleFractions', :string)
      @monthly_multipliers = XMLHelper.get_value(plug_load, 'extension/MonthlyScheduleMultipliers', :string)
    end
  end

  class FuelLoads < BaseArrayElement
    def add(**kwargs)
      self << FuelLoad.new(@hpxml_object, **kwargs)
    end

    def from_oga(hpxml)
      return if hpxml.nil?

      XMLHelper.get_elements(hpxml, 'Building/BuildingDetails/MiscLoads/FuelLoad').each do |fuel_load|
        self << FuelLoad.new(@hpxml_object, fuel_load)
      end
    end
  end

  class FuelLoad < BaseElement
    ATTRS = [:id, :fuel_load_type, :fuel_type, :therm_per_year, :frac_sensible, :frac_latent, :usage_multiplier,
             :weekday_fractions, :weekend_fractions, :monthly_multipliers]
    attr_accessor(*ATTRS)

    def delete
      @hpxml_object.fuel_loads.delete(self)
    end

    def check_for_errors
      errors = []
      return errors
    end

    def to_oga(doc)
      return if nil?

      misc_loads = XMLHelper.create_elements_as_needed(doc, ['HPXML', 'Building', 'BuildingDetails', 'MiscLoads'])
      fuel_load = XMLHelper.add_element(misc_loads, 'FuelLoad')
      sys_id = XMLHelper.add_element(fuel_load, 'SystemIdentifier')
      XMLHelper.add_attribute(sys_id, 'id', @id)
      XMLHelper.add_element(fuel_load, 'FuelLoadType', @fuel_load_type, :string) unless @fuel_load_type.nil?
      if not @therm_per_year.nil?
        load = XMLHelper.add_element(fuel_load, 'Load')
        XMLHelper.add_element(load, 'Units', UnitsThermPerYear, :string)
        XMLHelper.add_element(load, 'Value', @therm_per_year, :float, @therm_per_year_isdefaulted)
      end
      XMLHelper.add_element(fuel_load, 'FuelType', @fuel_type, :string) unless @fuel_type.nil?
      XMLHelper.add_extension(fuel_load, 'FracSensible', @frac_sensible, :float, @frac_sensible_isdefaulted) unless @frac_sensible.nil?
      XMLHelper.add_extension(fuel_load, 'FracLatent', @frac_latent, :float, @frac_latent_isdefaulted) unless @frac_latent.nil?
      XMLHelper.add_extension(fuel_load, 'UsageMultiplier', @usage_multiplier, :float, @usage_multiplier_isdefaulted) unless @usage_multiplier.nil?
      XMLHelper.add_extension(fuel_load, 'WeekdayScheduleFractions', @weekday_fractions, :string, @weekday_fractions_isdefaulted) unless @weekday_fractions.nil?
      XMLHelper.add_extension(fuel_load, 'WeekendScheduleFractions', @weekend_fractions, :string, @weekend_fractions_isdefaulted) unless @weekend_fractions.nil?
      XMLHelper.add_extension(fuel_load, 'MonthlyScheduleMultipliers', @monthly_multipliers, :string, @monthly_multipliers_isdefaulted) unless @monthly_multipliers.nil?
    end

    def from_oga(fuel_load)
      @id = HPXML::get_id(fuel_load)
      @fuel_load_type = XMLHelper.get_value(fuel_load, 'FuelLoadType', :string)
      @therm_per_year = XMLHelper.get_value(fuel_load, "Load[Units='#{UnitsThermPerYear}']/Value", :float)
      @fuel_type = XMLHelper.get_value(fuel_load, 'FuelType', :string)
      @frac_sensible = XMLHelper.get_value(fuel_load, 'extension/FracSensible', :float)
      @frac_latent = XMLHelper.get_value(fuel_load, 'extension/FracLatent', :float)
      @usage_multiplier = XMLHelper.get_value(fuel_load, 'extension/UsageMultiplier', :float)
      @weekday_fractions = XMLHelper.get_value(fuel_load, 'extension/WeekdayScheduleFractions', :string)
      @weekend_fractions = XMLHelper.get_value(fuel_load, 'extension/WeekendScheduleFractions', :string)
      @monthly_multipliers = XMLHelper.get_value(fuel_load, 'extension/MonthlyScheduleMultipliers', :string)
    end
  end

  def _create_oga_document()
    doc = XMLHelper.create_doc(version = '1.0', encoding = 'UTF-8')
    hpxml = XMLHelper.add_element(doc, 'HPXML')
    XMLHelper.add_attribute(hpxml, 'xmlns', 'http://hpxmlonline.com/2019/10')
    XMLHelper.add_attribute(hpxml, 'xmlns:xsi', 'http://www.w3.org/2001/XMLSchema-instance')
    XMLHelper.add_attribute(hpxml, 'xsi:schemaLocation', 'http://hpxmlonline.com/2019/10')
    XMLHelper.add_attribute(hpxml, 'schemaVersion', '3.0')
    return doc
  end

  def collapse_enclosure_surfaces()
    # Collapses like surfaces into a single surface with, e.g., aggregate surface area.
    # This can significantly speed up performance for HPXML files with lots of individual
    # surfaces (e.g., windows).

    surf_types = { roofs: @roofs,
                   walls: @walls,
                   rim_joists: @rim_joists,
                   foundation_walls: @foundation_walls,
                   frame_floors: @frame_floors,
                   slabs: @slabs,
                   windows: @windows,
                   skylights: @skylights,
                   doors: @doors }

    attrs_to_ignore = [:id,
                       :insulation_id,
                       :perimeter_insulation_id,
                       :under_slab_insulation_id,
                       :area,
                       :exposed_perimeter]

    # Look for pairs of surfaces that can be collapsed
    surf_types.each do |surf_type, surfaces|
      for i in 0..surfaces.size - 1
        surf = surfaces[i]
        next if surf.nil?

        for j in (surfaces.size - 1).downto(i + 1)
          surf2 = surfaces[j]
          next if surf2.nil?

          match = true
          surf.class::ATTRS.each do |attribute|
            next if attribute.to_s.end_with? '_isdefaulted'
            next if attrs_to_ignore.include? attribute
            next if (surf_type == :foundation_walls) && (attribute == :azimuth) # Azimuth of foundation walls is irrelevant
            next if surf.send(attribute) == surf2.send(attribute)

            match = false
            break
          end
          next unless match

          # Update values
          if (not surf.area.nil?) && (not surf2.area.nil?)
            surf.area += surf2.area
          end
          if (surf_type == :slabs) && (not surf.exposed_perimeter.nil?) && (not surf2.exposed_perimeter.nil?)
            surf.exposed_perimeter += surf2.exposed_perimeter
          end

          # Update subsurface idrefs as appropriate
          (@windows + @doors).each do |subsurf|
            next unless subsurf.wall_idref == surf2.id

            subsurf.wall_idref = surf.id
          end
          @skylights.each do |subsurf|
            next unless subsurf.roof_idref == surf2.id

            subsurf.roof_idref = surf.id
          end

          # Remove old surface
          surfaces[j].delete
        end
      end
    end
  end

  def delete_tiny_surfaces()
    (@rim_joists + @walls + @foundation_walls + @frame_floors + @roofs + @windows + @skylights + @doors + @slabs).reverse_each do |surface|
      next if surface.area.nil? || (surface.area > 1.0)

      surface.delete
    end
  end

  def delete_adiabatic_subsurfaces()
    @doors.reverse_each do |door|
      next if door.wall.nil?
      next if door.wall.exterior_adjacent_to != HPXML::LocationOtherHousingUnit

      door.delete
    end
    @windows.reverse_each do |window|
      next if window.wall.nil?
      next if window.wall.exterior_adjacent_to != HPXML::LocationOtherHousingUnit

      window.delete
    end
  end

  def validate_against_schematron(schematron_validators: [])
    # ----------------------------- #
    # Perform Schematron validation #
    # ----------------------------- #

    if not schematron_validators.empty?
      errors, warnings = Validator.run_validators(@doc, schematron_validators)
    else
      errors = []
      warnings = []
    end

    errors.map! { |e| "#{@hpxml_path}: #{e}" }
    warnings.map! { |w| "#{@hpxml_path}: #{w}" }

    return errors, warnings
  end

  def check_for_errors()
    errors = []

    # ------------------------------- #
    # Check for errors within objects #
    # ------------------------------- #

    # Ask objects to check for errors
    self.class::HPXML_ATTRS.each do |attribute|
      hpxml_obj = send(attribute)
      if not hpxml_obj.respond_to? :check_for_errors
        fail "Need to add 'check_for_errors' method to #{hpxml_obj.class} class."
      end

      errors += hpxml_obj.check_for_errors
    end

    # ------------------------------- #
    # Check for errors across objects #
    # ------------------------------- #

    # Check for globally unique SystemIdentifier IDs and empty IDs
    sys_ids = {}
    self.class::HPXML_ATTRS.each do |attribute|
      hpxml_obj = send(attribute)
      next unless hpxml_obj.is_a? HPXML::BaseArrayElement

      hpxml_obj.each do |obj|
        next unless obj.respond_to? :id

        sys_ids[obj.id] = 0 if sys_ids[obj.id].nil?
        sys_ids[obj.id] += 1

        errors << "Empty SystemIdentifier ID ('#{obj.id}') detected for #{attribute}." if !obj.id || obj.id.size == 0
      end
    end
    sys_ids.each do |sys_id, cnt|
      errors << "Duplicate SystemIdentifier IDs detected for '#{sys_id}'." if cnt > 1
    end

    # Check sum of HVAC FractionCoolLoadServeds <= 1
    if total_fraction_cool_load_served > 1.01 # Use 1.01 in case of rounding
      errors << "Expected FractionCoolLoadServed to sum to <= 1, but calculated sum is #{total_fraction_cool_load_served.round(2)}."
    end

    # Check sum of HVAC FractionHeatLoadServeds <= 1
    if total_fraction_heat_load_served > 1.01 # Use 1.01 in case of rounding
      errors << "Expected FractionHeatLoadServed to sum to <= 1, but calculated sum is #{total_fraction_heat_load_served.round(2)}."
    end

    # Check sum of dehumidifier FractionDehumidificationLoadServed <= 1
    total_fraction_dehum_load_served = @dehumidifiers.map { |d| d.fraction_served }.sum(0.0)
    if total_fraction_dehum_load_served > 1.01 # Use 1.01 in case of rounding
      errors << "Expected FractionDehumidificationLoadServed to sum to <= 1, but calculated sum is #{total_fraction_dehum_load_served.round(2)}."
    end

    # Check sum of HVAC FractionDHWLoadServed == 1
    frac_dhw_load = @water_heating_systems.map { |dhw| dhw.fraction_dhw_load_served.to_f }.sum(0.0)
    if (frac_dhw_load > 0) && ((frac_dhw_load < 0.99) || (frac_dhw_load > 1.01)) # Use 0.99/1.01 in case of rounding
      errors << "Expected FractionDHWLoadServed to sum to 1, but calculated sum is #{frac_dhw_load.round(2)}."
    end

    # Check sum of lighting fractions in a location <= 1
    ltg_fracs = {}
    @lighting_groups.each do |lighting_group|
      next if lighting_group.location.nil? || lighting_group.fraction_of_units_in_location.nil?

      ltg_fracs[lighting_group.location] = 0 if ltg_fracs[lighting_group.location].nil?
      ltg_fracs[lighting_group.location] += lighting_group.fraction_of_units_in_location
    end
    ltg_fracs.each do |location, sum|
      next if sum <= 1.01 # Use 1.01 in case of rounding

      errors << "Sum of fractions of #{location} lighting (#{sum}) is greater than 1."
    end

    # Check for HVAC systems referenced by multiple water heating systems
    hvac_systems.each do |hvac_system|
      num_attached = 0
      @water_heating_systems.each do |water_heating_system|
        next if water_heating_system.related_hvac_idref.nil?
        next unless hvac_system.id == water_heating_system.related_hvac_idref

        num_attached += 1
      end
      next if num_attached <= 1

      errors << "RelatedHVACSystem '#{hvac_system.id}' is attached to multiple water heating systems."
    end

    # Check for the sum of CFA served by distribution systems <= CFA
    if not @building_construction.conditioned_floor_area.nil?
      air_distributions = @hvac_distributions.select { |dist| dist if HPXML::HVACDistributionTypeAir == dist.distribution_system_type }
      heating_dist = []
      cooling_dist = []
      air_distributions.each do |dist|
        heating_systems = dist.hvac_systems.select { |sys| sys if (sys.respond_to? :fraction_heat_load_served) && (sys.fraction_heat_load_served.to_f > 0) }
        cooling_systems = dist.hvac_systems.select { |sys| sys if (sys.respond_to? :fraction_cool_load_served) && (sys.fraction_cool_load_served.to_f > 0) }
        if heating_systems.size > 0
          heating_dist << dist
        end
        if cooling_systems.size > 0
          cooling_dist << dist
        end
      end
      heating_total_dist_cfa_served = heating_dist.map { |htg_dist| htg_dist.conditioned_floor_area_served.to_f }.sum(0.0)
      cooling_total_dist_cfa_served = cooling_dist.map { |clg_dist| clg_dist.conditioned_floor_area_served.to_f }.sum(0.0)
      if (heating_total_dist_cfa_served > @building_construction.conditioned_floor_area + 1.0) # Allow 1 ft2 of tolerance
        errors << 'The total conditioned floor area served by the HVAC distribution system(s) for heating is larger than the conditioned floor area of the building.'
      end
      if (cooling_total_dist_cfa_served > @building_construction.conditioned_floor_area + 1.0) # Allow 1 ft2 of tolerance
        errors << 'The total conditioned floor area served by the HVAC distribution system(s) for cooling is larger than the conditioned floor area of the building.'
      end
    end

    # Check for objects referencing SFA/MF spaces where the building type is not SFA/MF
    if [ResidentialTypeSFD, ResidentialTypeManufactured].include? @building_construction.residential_facility_type
      mf_spaces = [LocationOtherHeatedSpace, LocationOtherHousingUnit, LocationOtherMultifamilyBufferSpace, LocationOtherNonFreezingSpace]
      (@roofs + @rim_joists + @walls + @foundation_walls + @frame_floors + @slabs).each do |surface|
        if mf_spaces.include? surface.interior_adjacent_to
          errors << "The building is of type '#{@building_construction.residential_facility_type}' but the surface '#{surface.id}' is adjacent to Attached/Multifamily space '#{surface.interior_adjacent_to}'."
        end
        if mf_spaces.include? surface.exterior_adjacent_to
          errors << "The building is of type '#{@building_construction.residential_facility_type}' but the surface '#{surface.id}' is adjacent to Attached/Multifamily space '#{surface.exterior_adjacent_to}'."
        end
      end
      (@water_heating_systems + @clothes_washers + @clothes_dryers + @dishwashers + @refrigerators + @cooking_ranges).each do |object|
        if mf_spaces.include? object.location
          errors << "The building is of type '#{@building_construction.residential_facility_type}' but the object '#{object.id}' is located in Attached/Multifamily space '#{object.location}'."
        end
      end
      @hvac_distributions.each do |hvac_distribution|
        hvac_distribution.ducts.each do |duct|
          if mf_spaces.include? duct.duct_location
            errors << "The building is of type '#{@building_construction.residential_facility_type}' but the HVAC distribution '#{hvac_distribution.id}' has a duct located in Attached/Multifamily space '#{duct.duct_location}'."
          end
        end
      end
    end

    # Check for correct PrimaryIndicator values across all refrigerators
    if @refrigerators.size > 1
      primary_indicators = @refrigerators.select { |r| r.primary_indicator }.size
      if primary_indicators > 1
        errors << 'More than one refrigerator designated as the primary.'
      elsif primary_indicators == 0
        errors << 'Could not find a primary refrigerator.'
      end
    end

    # Check for at most 1 shared heating system and 1 shared cooling system
    num_htg_shared = 0
    num_clg_shared = 0
    (@heating_systems + @heat_pumps).each do |hvac_system|
      next unless hvac_system.is_shared_system

      num_htg_shared += 1
    end
    (@cooling_systems + @heat_pumps).each do |hvac_system|
      next unless hvac_system.is_shared_system

      num_clg_shared += 1
    end
    if num_htg_shared > 1
      errors << 'More than one shared heating system found.'
    end
    if num_clg_shared > 1
      errors << 'More than one shared cooling system found.'
    end

    errors.map! { |e| "#{@hpxml_path}: #{e}" }

    return errors
  end

  def self.conditioned_locations
    return [HPXML::LocationLivingSpace,
            HPXML::LocationBasementConditioned,
            HPXML::LocationOtherHousingUnit]
  end

  def self.is_adiabatic(surface)
    if surface.exterior_adjacent_to == surface.interior_adjacent_to
      # E.g., wall between unit crawlspace and neighboring unit crawlspace
      return true
    elsif conditioned_locations.include?(surface.interior_adjacent_to) &&
          conditioned_locations.include?(surface.exterior_adjacent_to)
      # E.g., frame floor between living space and conditioned basement, or
      # wall between living space and "other housing unit"
      return true
    end

    return false
  end

  def self.is_thermal_boundary(surface)
    # Returns true if the surface is between conditioned space and outside/ground/unconditioned space.
    # Note: The location of insulation is not considered here, so an insulated foundation wall of an
    # unconditioned basement, for example, returns false.
    interior_conditioned = conditioned_locations.include? surface.interior_adjacent_to
    exterior_conditioned = conditioned_locations.include? surface.exterior_adjacent_to
    return (interior_conditioned != exterior_conditioned)
  end

  def self.get_id(parent, element_name = 'SystemIdentifier')
    return XMLHelper.get_attribute_value(XMLHelper.get_element(parent, element_name), 'id')
  end

  def self.get_idref(element)
    return XMLHelper.get_attribute_value(element, 'idref')
  end

  def self.check_dates(str, begin_month, begin_day, end_month, end_day)
    errors = []

    # Check for valid months
    valid_months = (1..12).to_a

    if not begin_month.nil?
      if not valid_months.include? begin_month
        errors << "#{str} Begin Month (#{begin_month}) must be one of: #{valid_months.join(', ')}."
      end
    end

    if not end_month.nil?
      if not valid_months.include? end_month
        errors << "#{str} End Month (#{end_month}) must be one of: #{valid_months.join(', ')}."
      end
    end

    # Check for valid days
    months_days = { [1, 3, 5, 7, 8, 10, 12] => (1..31).to_a, [4, 6, 9, 11] => (1..30).to_a, [2] => (1..28).to_a }
    months_days.each do |months, valid_days|
      if (not begin_day.nil?) && (months.include? begin_month)
        if not valid_days.include? begin_day
          errors << "#{str} Begin Day of Month (#{begin_day}) must be one of: #{valid_days.join(', ')}."
        end
      end
      next unless (not end_day.nil?) && (months.include? end_month)

      if not valid_days.include? end_day
        errors << "#{str} End Day of Month (#{end_day}) must be one of: #{valid_days.join(', ')}."
      end
    end

    return errors
  end
end<|MERGE_RESOLUTION|>--- conflicted
+++ resolved
@@ -2887,13 +2887,7 @@
         efficiency_units = UnitsSEER
         efficiency_value = @cooling_efficiency_seer
         efficiency_value_isdefaulted = @cooling_efficiency_seer_isdefaulted
-<<<<<<< HEAD
       elsif [HVACTypeRoomAirConditioner, HVACTypePTAC].include? @cooling_system_type
-        efficiency_units = UnitsEER
-        efficiency_value = @cooling_efficiency_eer
-        efficiency_value_isdefaulted = @cooling_efficiency_eer_isdefaulted
-=======
-      elsif [HVACTypeRoomAirConditioner].include? @cooling_system_type
         if not @cooling_efficiency_eer.nil?
           efficiency_units = UnitsEER
           efficiency_value = @cooling_efficiency_eer
@@ -2903,7 +2897,6 @@
           efficiency_value = @cooling_efficiency_ceer
           efficiency_value_isdefaulted = @cooling_efficiency_ceer_isdefaulted
         end
->>>>>>> 11e31275
       elsif [HVACTypeChiller].include? @cooling_system_type
         efficiency_units = UnitsKwPerTon
         efficiency_value = @cooling_efficiency_kw_per_ton
