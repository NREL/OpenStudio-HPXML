# frozen_string_literal: true

'''
Example Usage:

-----------------
Reading from file
-----------------

hpxml = HPXML.new(hpxml_path: ...)

# Singleton elements
puts hpxml.building_construction.number_of_bedrooms

# Array elements
hpxml.walls.each do |wall|
  wall.windows.each do |window|
    puts window.area
  end
end

---------------------
Creating from scratch
---------------------

hpxml = HPXML.new()

# Singleton elements
hpxml.building_construction.number_of_bedrooms = 3
hpxml.building_construction.conditioned_floor_area = 2400

# Array elements
hpxml.walls.clear
hpxml.walls.add(id: "WallNorth", area: 500)
hpxml.walls.add(id: "WallSouth", area: 500)
hpxml.walls.add
hpxml.walls[-1].id = "WallEastWest"
hpxml.walls[-1].area = 1000

# Write file
XMLHelper.write_file(hpxml.to_oga, "out.xml")

'''

# FUTURE: Remove all idref attributes, make object attributes instead
#         E.g., in class Window, :wall_idref => :wall

class HPXML < Object
  HPXML_ATTRS = [:header, :site, :neighbor_buildings, :building_occupancy, :building_construction,
                 :climate_and_risk_zones, :air_infiltration_measurements, :attics, :foundations,
                 :roofs, :rim_joists, :walls, :foundation_walls, :frame_floors, :slabs, :windows,
                 :skylights, :doors, :heating_systems, :cooling_systems, :heat_pumps, :hvac_controls,
                 :hvac_distributions, :ventilation_fans, :water_heating_systems, :hot_water_distributions,
                 :water_fixtures, :water_heating, :solar_thermal_systems, :pv_systems, :clothes_washers,
                 :clothes_dryers, :dishwashers, :refrigerators, :freezers, :dehumidifiers, :cooking_ranges, :ovens,
                 :lighting_groups, :lighting, :ceiling_fans, :pools, :hot_tubs, :plug_loads, :fuel_loads]
  attr_reader(*HPXML_ATTRS, :doc)

  # Constants
  AtticTypeCathedral = 'CathedralCeiling'
  AtticTypeConditioned = 'ConditionedAttic'
  AtticTypeFlatRoof = 'FlatRoof'
  AtticTypeUnvented = 'UnventedAttic'
  AtticTypeVented = 'VentedAttic'
  ClothesDryerControlTypeMoisture = 'moisture'
  ClothesDryerControlTypeTimer = 'timer'
  ColorDark = 'dark'
  ColorLight = 'light'
  ColorMedium = 'medium'
  ColorMediumDark = 'medium dark'
  ColorReflective = 'reflective'
  DHWRecirControlTypeManual = 'manual demand control'
  DHWRecirControlTypeNone = 'no control'
  DHWRecirControlTypeSensor = 'presence sensor demand control'
  DHWRecirControlTypeTemperature = 'temperature'
  DHWRecirControlTypeTimer = 'timer'
  DHWDistTypeRecirc = 'Recirculation'
  DHWDistTypeStandard = 'Standard'
  DuctInsulationMaterialUnknown = 'Unknown'
  DuctInsulationMaterialNone = 'None'
  DuctLeakageTotal = 'total'
  DuctLeakageToOutside = 'to outside'
  DuctTypeReturn = 'return'
  DuctTypeSupply = 'supply'
  DWHRFacilitiesConnectedAll = 'all'
  DWHRFacilitiesConnectedOne = 'one'
  FoundationThermalBoundaryFloor = 'frame floor'
  FoundationThermalBoundaryWall = 'foundation wall'
  FoundationTypeAmbient = 'Ambient'
  FoundationTypeBasementConditioned = 'ConditionedBasement'
  FoundationTypeBasementUnconditioned = 'UnconditionedBasement'
  FoundationTypeCrawlspaceUnvented = 'UnventedCrawlspace'
  FoundationTypeCrawlspaceVented = 'VentedCrawlspace'
  FoundationTypeSlab = 'SlabOnGrade'
  FrameFloorOtherSpaceAbove = 'above'
  FrameFloorOtherSpaceBelow = 'below'
  FuelLoadTypeGrill = 'grill'
  FuelLoadTypeLighting = 'lighting'
  FuelLoadTypeFireplace = 'fireplace'
  FuelTypeCoal = 'coal'
  FuelTypeCoalAnthracite = 'anthracite coal'
  FuelTypeCoalBituminous = 'bituminous coal'
  FuelTypeCoke = 'coke'
  FuelTypeDiesel = 'diesel'
  FuelTypeElectricity = 'electricity'
  FuelTypeKerosene = 'kerosene'
  FuelTypeNaturalGas = 'natural gas'
  FuelTypeOil = 'fuel oil'
  FuelTypeOil1 = 'fuel oil 1'
  FuelTypeOil2 = 'fuel oil 2'
  FuelTypeOil4 = 'fuel oil 4'
  FuelTypeOil5or6 = 'fuel oil 5/6'
  FuelTypePropane = 'propane'
  FuelTypeWoodCord = 'wood'
  FuelTypeWoodPellets = 'wood pellets'
  HeaterTypeElectricResistance = 'electric resistance'
  HeaterTypeGas = 'gas fired'
  HeaterTypeHeatPump = 'heat pump'
  HVACCompressorTypeSingleStage = 'single stage'
  HVACCompressorTypeTwoStage = 'two stage'
  HVACCompressorTypeVariableSpeed = 'variable speed'
  HVACControlTypeManual = 'manual thermostat'
  HVACControlTypeProgrammable = 'programmable thermostat'
  HVACDistributionTypeAir = 'AirDistribution'
  HVACDistributionTypeDSE = 'DSE'
  HVACDistributionTypeHydronic = 'HydronicDistribution'
  HVACDistributionTypeHydronicAndAir = 'HydronicAndAirDistribution'
  HVACTypeBoiler = 'Boiler'
  HVACTypeCentralAirConditioner = 'central air conditioner'
  HVACTypeChiller = 'chiller'
  HVACTypeCoolingTower = 'cooling tower'
  HVACTypeElectricResistance = 'ElectricResistance'
  HVACTypeEvaporativeCooler = 'evaporative cooler'
  HVACTypeFireplace = 'Fireplace'
  HVACTypeFixedHeater = 'FixedHeater'
  HVACTypeFloorFurnace = 'FloorFurnace'
  HVACTypeFurnace = 'Furnace'
  HVACTypeHeatPumpAirToAir = 'air-to-air'
  HVACTypeHeatPumpGroundToAir = 'ground-to-air'
  HVACTypeHeatPumpMiniSplit = 'mini-split'
  HVACTypeHeatPumpWaterLoopToAir = 'water-loop-to-air'
  HVACTypeMiniSplitAirConditioner = 'mini-split'
  HVACTypePortableHeater = 'PortableHeater'
  HVACTypeRoomAirConditioner = 'room air conditioner'
  HVACTypeStove = 'Stove'
  HVACTypeWallFurnace = 'WallFurnace'
  HydronicAndAirTypeFanCoil = 'fan coil'
  HydronicAndAirTypeWaterLoopHeatPump = 'water loop heat pump'
  HydronicTypeBaseboard = 'baseboard'
  HydronicTypeRadiantCeiling = 'radiant ceiling'
  HydronicTypeRadiantFloor = 'radiant floor'
  HydronicTypeRadiator = 'radiator'
  LeakinessTight = 'tight'
  LeakinessAverage = 'average'
  LightingTypeCFL = 'CompactFluorescent'
  LightingTypeLED = 'LightEmittingDiode'
  LightingTypeLFL = 'FluorescentTube'
  LocationAtticUnconditioned = 'attic - unconditioned'
  LocationAtticUnvented = 'attic - unvented'
  LocationAtticVented = 'attic - vented'
  LocationBasementConditioned = 'basement - conditioned'
  LocationBasementUnconditioned = 'basement - unconditioned'
  LocationBath = 'bath'
  LocationCrawlspaceUnvented = 'crawlspace - unvented'
  LocationCrawlspaceVented = 'crawlspace - vented'
  LocationExterior = 'exterior'
  LocationExteriorWall = 'exterior wall'
  LocationGarage = 'garage'
  LocationGround = 'ground'
  LocationInterior = 'interior'
  LocationKitchen = 'kitchen'
  LocationLivingSpace = 'living space'
  LocationOtherExterior = 'other exterior'
  LocationOtherHousingUnit = 'other housing unit'
  LocationOtherHeatedSpace = 'other heated space'
  LocationOtherMultifamilyBufferSpace = 'other multifamily buffer space'
  LocationOtherNonFreezingSpace = 'other non-freezing space'
  LocationOutside = 'outside'
  LocationRoof = 'roof'
  LocationRoofDeck = 'roof deck'
  LocationUnderSlab = 'under slab'
  MechVentTypeBalanced = 'balanced'
  MechVentTypeCFIS = 'central fan integrated supply'
  MechVentTypeERV = 'energy recovery ventilator'
  MechVentTypeExhaust = 'exhaust only'
  MechVentTypeHRV = 'heat recovery ventilator'
  MechVentTypeSupply = 'supply only'
  OrientationEast = 'east'
  OrientationNorth = 'north'
  OrientationNortheast = 'northeast'
  OrientationNorthwest = 'northwest'
  OrientationSouth = 'south'
  OrientationSoutheast = 'southeast'
  OrientationSouthwest = 'southwest'
  OrientationWest = 'west'
  PlugLoadTypeElectricVehicleCharging = 'electric vehicle charging'
  PlugLoadTypeOther = 'other'
  PlugLoadTypeTelevision = 'TV other'
  PlugLoadTypeWellPump = 'well pump'
  PVModuleTypePremium = 'premium'
  PVModuleTypeStandard = 'standard'
  PVModuleTypeThinFilm = 'thin film'
  PVTrackingTypeFixed = 'fixed'
  PVTrackingType1Axis = '1-axis'
  PVTrackingType1AxisBacktracked = '1-axis backtracked'
  PVTrackingType2Axis = '2-axis'
  ResidentialTypeApartment = 'apartment unit'
  ResidentialTypeManufactured = 'manufactured home'
  ResidentialTypeSFA = 'single-family attached'
  ResidentialTypeSFD = 'single-family detached'
  RoofTypeAsphaltShingles = 'asphalt or fiberglass shingles'
  RoofTypeConcrete = 'concrete'
  RoofTypeClayTile = 'slate or tile shingles'
  RoofTypeMetal = 'metal surfacing'
  RoofTypePlasticRubber = 'plastic/rubber/synthetic sheeting'
  RoofTypeWoodShingles = 'wood shingles or shakes'
  SidingTypeAluminum = 'aluminum siding'
  SidingTypeBrick = 'brick veneer'
  SidingTypeFiberCement = 'fiber cement siding'
  SidingTypeStucco = 'stucco'
  SidingTypeVinyl = 'vinyl siding'
  SidingTypeWood = 'wood siding'
  SiteTypeUrban = 'urban'
  SiteTypeSuburban = 'suburban'
  SiteTypeRural = 'rural'
  SolarThermalLoopTypeDirect = 'liquid direct'
  SolarThermalLoopTypeIndirect = 'liquid indirect'
  SolarThermalLoopTypeThermosyphon = 'passive thermosyphon'
  SolarThermalTypeDoubleGlazing = 'double glazing black'
  SolarThermalTypeEvacuatedTube = 'evacuated tube'
  SolarThermalTypeICS = 'integrated collector storage'
  SolarThermalTypeSingleGlazing = 'single glazing black'
  UnitsACH = 'ACH'
  UnitsACHNatural = 'ACHnatural'
  UnitsAFUE = 'AFUE'
  UnitsCFM = 'CFM'
  UnitsCFM25 = 'CFM25'
  UnitsCOP = 'COP'
  UnitsEER = 'EER'
  UnitsHSPF = 'HSPF'
  UnitsKwhPerYear = 'kWh/year'
  UnitsKwPerTon = 'kW/ton'
  UnitsPercent = 'Percent'
  UnitsSEER = 'SEER'
  UnitsSLA = 'SLA'
  UnitsThermPerYear = 'therm/year'
  WallTypeAdobe = 'Adobe'
  WallTypeBrick = 'StructuralBrick'
  WallTypeCMU = 'ConcreteMasonryUnit'
  WallTypeConcrete = 'SolidConcrete'
  WallTypeDoubleWoodStud = 'DoubleWoodStud'
  WallTypeICF = 'InsulatedConcreteForms'
  WallTypeLog = 'LogWall'
  WallTypeSIP = 'StructurallyInsulatedPanel'
  WallTypeSteelStud = 'SteelFrame'
  WallTypeStone = 'Stone'
  WallTypeStrawBale = 'StrawBale'
  WallTypeWoodStud = 'WoodStud'
  WaterFixtureTypeFaucet = 'faucet'
  WaterFixtureTypeShowerhead = 'shower head'
  WaterHeaterTypeCombiStorage = 'space-heating boiler with storage tank'
  WaterHeaterTypeCombiTankless = 'space-heating boiler with tankless coil'
  WaterHeaterTypeHeatPump = 'heat pump water heater'
  WaterHeaterTypeTankless = 'instantaneous water heater'
  WaterHeaterTypeStorage = 'storage water heater'
  WindowFrameTypeAluminum = 'Aluminum'
  WindowFrameTypeWood = 'Wood'
  WindowGasAir = 'air'
  WindowGasArgon = 'argon'
  WindowGlazingLowE = 'low-e'
  WindowGlazingReflective = 'reflective'
  WindowGlazingTintedReflective = 'tinted/reflective'
  WindowLayersDoublePane = 'double-pane'
  WindowLayersSinglePane = 'single-pane'
  WindowLayersTriplePane = 'triple-pane'

  def initialize(hpxml_path: nil, collapse_enclosure: true)
    @doc = nil
    @hpxml_path = hpxml_path

    # Create/populate child objects
    hpxml = nil
    if not hpxml_path.nil?
      @doc = XMLHelper.parse_file(hpxml_path)
      hpxml = XMLHelper.get_element(@doc, '/HPXML')
    end
    from_oga(hpxml)

    # Clean up
    delete_partition_surfaces()
    delete_tiny_surfaces()
    delete_adiabatic_subsurfaces()
    if collapse_enclosure
      collapse_enclosure_surfaces()
    end
  end

  def has_space_type(space_type)
    # Look for surfaces attached to this space type
    (@roofs + @rim_joists + @walls + @foundation_walls + @frame_floors + @slabs).each do |surface|
      return true if surface.interior_adjacent_to == space_type
      return true if surface.exterior_adjacent_to == space_type
    end
    return false
  end

  def has_fuel_access
    @site.fuels.each do |fuel|
      if fuel != FuelTypeElectricity
        return true
      end
    end
    return false
  end

  def predominant_heating_fuel
    fuel_fracs = {}
    @heating_systems.each do |heating_system|
      fuel = heating_system.heating_system_fuel
      fuel_fracs[fuel] = 0.0 if fuel_fracs[fuel].nil?
      fuel_fracs[fuel] += heating_system.fraction_heat_load_served.to_f
    end
    @heat_pumps.each do |heat_pump|
      fuel = heat_pump.heat_pump_fuel
      fuel_fracs[fuel] = 0.0 if fuel_fracs[fuel].nil?
      fuel_fracs[fuel] += heat_pump.fraction_heat_load_served.to_f
    end
    return FuelTypeElectricity if fuel_fracs.empty?

    return fuel_fracs.key(fuel_fracs.values.max)
  end

  def predominant_water_heating_fuel
    fuel_fracs = {}
    @water_heating_systems.each do |water_heating_system|
      fuel = water_heating_system.fuel_type
      fuel_fracs[fuel] = 0.0 if fuel_fracs[fuel].nil?
      fuel_fracs[fuel] += water_heating_system.fraction_dhw_load_served
    end
    return FuelTypeElectricity if fuel_fracs.empty?

    return fuel_fracs.key(fuel_fracs.values.max)
  end

  def fraction_of_windows_operable()
    # Calculates the fraction of windows that are operable.
    # Since we don't have quantity available, we use area as an approximation.
    window_area_total = @windows.map { |w| w.area }.sum(0.0)
    window_area_operable = @windows.map { |w| w.fraction_operable * w.area }.sum(0.0)
    if window_area_total <= 0
      return 0.0
    end

    return window_area_operable / window_area_total
  end

  def total_fraction_cool_load_served()
    return @cooling_systems.total_fraction_cool_load_served + @heat_pumps.total_fraction_cool_load_served
  end

  def total_fraction_heat_load_served()
    return @heating_systems.total_fraction_heat_load_served + @heat_pumps.total_fraction_heat_load_served
  end

  def has_walkout_basement()
    has_conditioned_basement = has_space_type(LocationBasementConditioned)
    ncfl = @building_construction.number_of_conditioned_floors
    ncfl_ag = @building_construction.number_of_conditioned_floors_above_grade
    return (has_conditioned_basement && (ncfl == ncfl_ag))
  end

  def thermal_boundary_wall_areas()
    above_grade_area = 0.0 # Thermal boundary walls not in contact with soil
    below_grade_area = 0.0 # Thermal boundary walls in contact with soil

    (@walls + @rim_joists).each do |wall|
      if wall.is_thermal_boundary
        above_grade_area += wall.area
      end
    end

    @foundation_walls.each do |foundation_wall|
      next unless foundation_wall.is_thermal_boundary

      height = foundation_wall.height
      bg_depth = foundation_wall.depth_below_grade
      above_grade_area += (height - bg_depth) / height * foundation_wall.area
      below_grade_area += bg_depth / height * foundation_wall.area
    end

    return above_grade_area, below_grade_area
  end

  def common_wall_area()
    # Wall area for walls adjacent to Unrated Conditioned Space, not including
    # foundation walls.
    area = 0.0

    (@walls + @rim_joists).each do |wall|
      if wall.exterior_adjacent_to == HPXML::LocationOtherHousingUnit
        area += wall.area
      end
    end

    return area
  end

  def compartmentalization_boundary_areas()
    # Returns the infiltration compartmentalization boundary areas
    total_area = 0.0 # Total surface area that bounds the Infiltration Volume
    exterior_area = 0.0 # Same as above excluding surfaces attached to garage or other housing units

    # Determine which spaces are within infiltration volume
    spaces_within_infil_volume = [LocationLivingSpace, LocationBasementConditioned]
    @attics.each do |attic|
      next unless [AtticTypeUnvented].include? attic.attic_type
      next unless attic.within_infiltration_volume

      spaces_within_infil_volume << attic.to_location
    end
    @foundations.each do |foundation|
      next unless [FoundationTypeBasementUnconditioned, FoundationTypeCrawlspaceUnvented].include? foundation.foundation_type
      next unless foundation.within_infiltration_volume

      spaces_within_infil_volume << foundation.to_location
    end

    # Get surfaces bounding infiltration volume
    spaces_within_infil_volume.each do |space_type|
      (@roofs + @rim_joists + @walls + @foundation_walls + @frame_floors + @slabs).each do |surface|
        next unless [surface.interior_adjacent_to, surface.exterior_adjacent_to].include? space_type

        # Exclude surfaces between two spaces that are both within infiltration volume
        next if spaces_within_infil_volume.include?(surface.interior_adjacent_to) && spaces_within_infil_volume.include?(surface.exterior_adjacent_to)

        # Update Compartmentalization Boundary areas
        total_area += surface.area
        if not [LocationGarage, LocationOtherHousingUnit, LocationOtherHeatedSpace,
                LocationOtherMultifamilyBufferSpace, LocationOtherNonFreezingSpace].include? surface.exterior_adjacent_to
          exterior_area += surface.area
        end
      end
    end

    return total_area, exterior_area
  end

  def inferred_infiltration_height(infil_volume)
    # Infiltration height: vertical distance between lowest and highest above-grade points within the pressure boundary.
    # Height is inferred from available HPXML properties.
    # The WithinInfiltrationVolume properties are intentionally ignored for now.
    # FUTURE: Move into AirInfiltrationMeasurement class?
    cfa = @building_construction.conditioned_floor_area
    ncfl = @building_construction.number_of_conditioned_floors
    ncfl_ag = @building_construction.number_of_conditioned_floors_above_grade
    if has_walkout_basement()
      infil_height = Float(ncfl_ag) * infil_volume / cfa
    else
      # Calculate maximum above-grade height of conditioned basement walls
      max_cond_bsmt_wall_height_ag = 0.0
      @foundation_walls.each do |foundation_wall|
        next unless foundation_wall.is_exterior && (foundation_wall.interior_adjacent_to == LocationBasementConditioned)

        height_ag = foundation_wall.height - foundation_wall.depth_below_grade
        next unless height_ag > max_cond_bsmt_wall_height_ag

        max_cond_bsmt_wall_height_ag = height_ag
      end
      # Add assumed rim joist height
      cond_bsmt_rim_joist_height = 0
      @rim_joists.each do |rim_joist|
        next unless rim_joist.is_exterior && (rim_joist.interior_adjacent_to == LocationBasementConditioned)

        cond_bsmt_rim_joist_height = UnitConversions.convert(9, 'in', 'ft')
      end
      infil_height = Float(ncfl_ag) * infil_volume / cfa + max_cond_bsmt_wall_height_ag + cond_bsmt_rim_joist_height
    end
    return infil_height
  end

  def to_oga()
    @doc = _create_oga_document()
    @header.to_oga(@doc)
    @site.to_oga(@doc)
    @neighbor_buildings.to_oga(@doc)
    @building_occupancy.to_oga(@doc)
    @building_construction.to_oga(@doc)
    @climate_and_risk_zones.to_oga(@doc)
    @air_infiltration_measurements.to_oga(@doc)
    @attics.to_oga(@doc)
    @foundations.to_oga(@doc)
    @roofs.to_oga(@doc)
    @rim_joists.to_oga(@doc)
    @walls.to_oga(@doc)
    @foundation_walls.to_oga(@doc)
    @frame_floors.to_oga(@doc)
    @slabs.to_oga(@doc)
    @windows.to_oga(@doc)
    @skylights.to_oga(@doc)
    @doors.to_oga(@doc)
    @heating_systems.to_oga(@doc)
    @cooling_systems.to_oga(@doc)
    @heat_pumps.to_oga(@doc)
    @hvac_controls.to_oga(@doc)
    @hvac_distributions.to_oga(@doc)
    @ventilation_fans.to_oga(@doc)
    @water_heating_systems.to_oga(@doc)
    @hot_water_distributions.to_oga(@doc)
    @water_fixtures.to_oga(@doc)
    @water_heating.to_oga(@doc)
    @solar_thermal_systems.to_oga(@doc)
    @pv_systems.to_oga(@doc)
    @clothes_washers.to_oga(@doc)
    @clothes_dryers.to_oga(@doc)
    @dishwashers.to_oga(@doc)
    @refrigerators.to_oga(@doc)
    @freezers.to_oga(@doc)
    @dehumidifiers.to_oga(@doc)
    @cooking_ranges.to_oga(@doc)
    @ovens.to_oga(@doc)
    @lighting_groups.to_oga(@doc)
    @ceiling_fans.to_oga(@doc)
    @lighting.to_oga(@doc)
    @pools.to_oga(@doc)
    @hot_tubs.to_oga(@doc)
    @plug_loads.to_oga(@doc)
    @fuel_loads.to_oga(@doc)
    return @doc
  end

  def from_oga(hpxml)
    @header = Header.new(self, hpxml)
    @site = Site.new(self, hpxml)
    @neighbor_buildings = NeighborBuildings.new(self, hpxml)
    @building_occupancy = BuildingOccupancy.new(self, hpxml)
    @building_construction = BuildingConstruction.new(self, hpxml)
    @climate_and_risk_zones = ClimateandRiskZones.new(self, hpxml)
    @air_infiltration_measurements = AirInfiltrationMeasurements.new(self, hpxml)
    @attics = Attics.new(self, hpxml)
    @foundations = Foundations.new(self, hpxml)
    @roofs = Roofs.new(self, hpxml)
    @rim_joists = RimJoists.new(self, hpxml)
    @walls = Walls.new(self, hpxml)
    @foundation_walls = FoundationWalls.new(self, hpxml)
    @frame_floors = FrameFloors.new(self, hpxml)
    @slabs = Slabs.new(self, hpxml)
    @windows = Windows.new(self, hpxml)
    @skylights = Skylights.new(self, hpxml)
    @doors = Doors.new(self, hpxml)
    @heating_systems = HeatingSystems.new(self, hpxml)
    @cooling_systems = CoolingSystems.new(self, hpxml)
    @heat_pumps = HeatPumps.new(self, hpxml)
    @hvac_controls = HVACControls.new(self, hpxml)
    @hvac_distributions = HVACDistributions.new(self, hpxml)
    @ventilation_fans = VentilationFans.new(self, hpxml)
    @water_heating_systems = WaterHeatingSystems.new(self, hpxml)
    @hot_water_distributions = HotWaterDistributions.new(self, hpxml)
    @water_fixtures = WaterFixtures.new(self, hpxml)
    @water_heating = WaterHeating.new(self, hpxml)
    @solar_thermal_systems = SolarThermalSystems.new(self, hpxml)
    @pv_systems = PVSystems.new(self, hpxml)
    @clothes_washers = ClothesWashers.new(self, hpxml)
    @clothes_dryers = ClothesDryers.new(self, hpxml)
    @dishwashers = Dishwashers.new(self, hpxml)
    @refrigerators = Refrigerators.new(self, hpxml)
    @freezers = Freezers.new(self, hpxml)
    @dehumidifiers = Dehumidifiers.new(self, hpxml)
    @cooking_ranges = CookingRanges.new(self, hpxml)
    @ovens = Ovens.new(self, hpxml)
    @lighting_groups = LightingGroups.new(self, hpxml)
    @ceiling_fans = CeilingFans.new(self, hpxml)
    @lighting = Lighting.new(self, hpxml)
    @pools = Pools.new(self, hpxml)
    @hot_tubs = HotTubs.new(self, hpxml)
    @plug_loads = PlugLoads.new(self, hpxml)
    @fuel_loads = FuelLoads.new(self, hpxml)
  end

  # Class to store additional properties on an HPXML object that are not intended
  # to end up in the HPXML file. For example, you can store the OpenStudio::Model::Space
  # object for an appliance.
  class AdditionalProperties < OpenStruct
    def method_missing(meth, *args)
      # Complain if no value has been set rather than just returning nil
      raise NoMethodError, "undefined method '#{meth}' for #{self}" unless meth.to_s.end_with?('=')

      super
    end
  end

  # HPXML Standard Element (e.g., Roof)
  class BaseElement
    attr_accessor(:hpxml_object, :additional_properties)

    def initialize(hpxml_object, oga_element = nil, **kwargs)
      @hpxml_object = hpxml_object
      @additional_properties = AdditionalProperties.new
      if not oga_element.nil?
        # Set values from HPXML Oga element
        from_oga(oga_element)
      else
        # Set values from **kwargs
        kwargs.each do |k, v|
          send(k.to_s + '=', v)
        end
      end
    end

    def to_h
      h = {}
      self.class::ATTRS.each do |attribute|
        h[attribute] = send(attribute)
      end
      return h
    end

    def to_s
      return to_h.to_s
    end

    def nil?
      # Returns true if all attributes are nil
      to_h.each do |k, v|
        return false if not v.nil?
      end
      return true
    end
  end

  # HPXML Array Element (e.g., Roofs)
  class BaseArrayElement < Array
    attr_accessor(:hpxml_object, :additional_properties)

    def initialize(hpxml_object, oga_element = nil)
      @hpxml_object = hpxml_object
      @additional_properties = AdditionalProperties.new
      if not oga_element.nil?
        # Set values from HPXML Oga element
        from_oga(oga_element)
      end
    end

    def check_for_errors
      errors = []
      each do |child|
        if not child.respond_to? :check_for_errors
          fail "Need to add 'check_for_errors' method to #{child.class} class."
        end

        errors += child.check_for_errors
      end
      return errors
    end

    def to_oga(doc)
      each do |child|
        child.to_oga(doc)
      end
    end

    def to_s
      return map { |x| x.to_s }
    end
  end

  class Header < BaseElement
    ATTRS = [:xml_type, :xml_generated_by, :created_date_and_time, :transaction,
             :software_program_used, :software_program_version, :eri_calculation_version,
             :eri_design, :timestep, :building_id, :event_type, :state_code,
             :sim_begin_month, :sim_begin_day_of_month, :sim_end_month, :sim_end_day_of_month,
             :dst_enabled, :dst_begin_month, :dst_begin_day_of_month, :dst_end_month, :dst_end_day_of_month,
             :use_max_load_for_heat_pumps, :allow_increased_fixed_capacities,
             :apply_ashrae140_assumptions]
    attr_accessor(*ATTRS)

    def check_for_errors
      errors = []

      if not @timestep.nil?
        valid_tsteps = [60, 30, 20, 15, 12, 10, 6, 5, 4, 3, 2, 1]
        if not valid_tsteps.include? @timestep
          fail "Timestep (#{@timestep}) must be one of: #{valid_tsteps.join(', ')}."
        end
      end

      { 'Run Period' => @sim_begin_month, 'Daylight Saving' => @dst_begin_month }.each do |sim_ctl, begin_month|
        next unless not begin_month.nil?

        valid_months = (1..12).to_a
        if not valid_months.include? begin_month
          fail "#{sim_ctl} Begin Month (#{begin_month}) must be one of: #{valid_months.join(', ')}."
        end
      end

      { 'Run Period' => @sim_end_month, 'Daylight Saving' => @dst_end_month }.each do |sim_ctl, end_month|
        next unless not end_month.nil?

        valid_months = (1..12).to_a
        if not valid_months.include? end_month
          fail "#{sim_ctl} End Month (#{end_month}) must be one of: #{valid_months.join(', ')}."
        end
      end

      months_days = { [1, 3, 5, 7, 8, 10, 12] => (1..31).to_a, [4, 6, 9, 11] => (1..30).to_a, [2] => (1..28).to_a }
      months_days.each do |months, valid_days|
        { 'Run Period' => [@sim_begin_month, @sim_begin_day_of_month, @sim_end_month, @sim_end_day_of_month], 'Daylight Saving' => [@dst_begin_month, @dst_begin_day_of_month, @dst_end_month, @dst_end_day_of_month] }.each do |sim_ctl, months_and_days|
          begin_month, begin_day_of_month, end_month, end_day_of_month = months_and_days
          if (not begin_day_of_month.nil?) && (months.include? begin_month)
            if not valid_days.include? begin_day_of_month
              fail "#{sim_ctl} Begin Day of Month (#{begin_day_of_month}) must be one of: #{valid_days.join(', ')}."
            end
          end
          next unless (not end_day_of_month.nil?) && (months.include? end_month)
          if not valid_days.include? end_day_of_month
            fail "#{sim_ctl} End Day of Month (#{end_day_of_month}) must be one of: #{valid_days.join(', ')}."
          end
        end
      end

      { 'Run Period' => [@sim_begin_month, @sim_begin_day_of_month, @sim_end_month, @sim_end_day_of_month] }.each do |sim_ctl, months_and_days|
        begin_month, begin_day_of_month, end_month, end_day_of_month = months_and_days
        next unless (not begin_month.nil?) && (not end_month.nil?)
        if begin_month > end_month
          fail "#{sim_ctl} Begin Month (#{begin_month}) cannot come after #{sim_ctl} End Month (#{end_month})."
        end

        next unless (not begin_day_of_month.nil?) && (not end_day_of_month.nil?)
        next unless begin_month == end_month
        if begin_day_of_month > end_day_of_month
          fail "#{sim_ctl} Begin Day of Month (#{begin_day_of_month}) cannot come after #{sim_ctl} End Day of Month (#{end_day_of_month}) for the same month (#{begin_month})."
        end
      end

      return errors
    end

    def to_oga(doc)
      return if nil?

      hpxml = XMLHelper.get_element(doc, '/HPXML')
      header = XMLHelper.add_element(hpxml, 'XMLTransactionHeaderInformation')
      XMLHelper.add_element(header, 'XMLType', @xml_type)
      XMLHelper.add_element(header, 'XMLGeneratedBy', @xml_generated_by)
      if not @created_date_and_time.nil?
        XMLHelper.add_element(header, 'CreatedDateAndTime', @created_date_and_time)
      else
        XMLHelper.add_element(header, 'CreatedDateAndTime', Time.now.strftime('%Y-%m-%dT%H:%M:%S%:z'))
      end
      XMLHelper.add_element(header, 'Transaction', @transaction)

      software_info = XMLHelper.add_element(hpxml, 'SoftwareInfo')
      XMLHelper.add_element(software_info, 'SoftwareProgramUsed', @software_program_used) unless @software_program_used.nil?
      XMLHelper.add_element(software_info, 'SoftwareProgramVersion', software_program_version) unless software_program_version.nil?
      if not @apply_ashrae140_assumptions.nil?
        extension = XMLHelper.create_elements_as_needed(software_info, ['extension'])
        XMLHelper.add_element(extension, 'ApplyASHRAE140Assumptions', to_boolean(@apply_ashrae140_assumptions)) unless @apply_ashrae140_assumptions.nil?
      end
      if (not @eri_calculation_version.nil?) || (not @eri_design.nil?)
        extension = XMLHelper.create_elements_as_needed(software_info, ['extension'])
        eri_calculation = XMLHelper.add_element(extension, 'ERICalculation')
        XMLHelper.add_element(eri_calculation, 'Version', @eri_calculation_version) unless @eri_calculation_version.nil?
        XMLHelper.add_element(eri_calculation, 'Design', @eri_design) unless @eri_design.nil?
      end
      if (not @timestep.nil?) || (not @sim_begin_month.nil?) || (not @sim_begin_day_of_month.nil?) || (not @sim_end_month.nil?) || (not @sim_end_day_of_month.nil?) || (not @dst_enabled.nil?) || (not @dst_begin_month.nil?) || (not @dst_begin_day_of_month.nil?) || (not @dst_end_month.nil?) || (not @dst_end_day_of_month.nil?)
        extension = XMLHelper.create_elements_as_needed(software_info, ['extension'])
        simulation_control = XMLHelper.add_element(extension, 'SimulationControl')
        XMLHelper.add_element(simulation_control, 'Timestep', to_integer(@timestep)) unless @timestep.nil?
        XMLHelper.add_element(simulation_control, 'BeginMonth', to_integer(@sim_begin_month)) unless @sim_begin_month.nil?
        XMLHelper.add_element(simulation_control, 'BeginDayOfMonth', to_integer(@sim_begin_day_of_month)) unless @sim_begin_day_of_month.nil?
        XMLHelper.add_element(simulation_control, 'EndMonth', to_integer(@sim_end_month)) unless @sim_end_month.nil?
        XMLHelper.add_element(simulation_control, 'EndDayOfMonth', to_integer(@sim_end_day_of_month)) unless @sim_end_day_of_month.nil?
        if (not @dst_enabled.nil?) || (not @dst_begin_month.nil?) || (not @dst_begin_day_of_month.nil?) || (not @dst_end_month.nil?) || (not @dst_end_day_of_month.nil?)
          daylight_saving = XMLHelper.add_element(simulation_control, 'DaylightSaving')
          XMLHelper.add_element(daylight_saving, 'Enabled', to_boolean(@dst_enabled)) unless @dst_enabled.nil?
          XMLHelper.add_element(daylight_saving, 'BeginMonth', to_integer(@dst_begin_month)) unless @dst_begin_month.nil?
          XMLHelper.add_element(daylight_saving, 'BeginDayOfMonth', to_integer(@dst_begin_day_of_month)) unless @dst_begin_day_of_month.nil?
          XMLHelper.add_element(daylight_saving, 'EndMonth', to_integer(@dst_end_month)) unless @dst_end_month.nil?
          XMLHelper.add_element(daylight_saving, 'EndDayOfMonth', to_integer(@dst_end_day_of_month)) unless @dst_end_day_of_month.nil?
        end
      end
      if (not @use_max_load_for_heat_pumps.nil?) || (not @allow_increased_fixed_capacities.nil?)
        extension = XMLHelper.create_elements_as_needed(software_info, ['extension'])
        hvac_sizing_control = XMLHelper.add_element(extension, 'HVACSizingControl')
        XMLHelper.add_element(hvac_sizing_control, 'UseMaxLoadForHeatPumps', to_boolean(@use_max_load_for_heat_pumps)) unless @use_max_load_for_heat_pumps.nil?
        XMLHelper.add_element(hvac_sizing_control, 'AllowIncreasedFixedCapacities', to_boolean(@allow_increased_fixed_capacities)) unless @allow_increased_fixed_capacities.nil?
      end

      building = XMLHelper.add_element(hpxml, 'Building')
      building_building_id = XMLHelper.add_element(building, 'BuildingID')
      XMLHelper.add_attribute(building_building_id, 'id', @building_id)
      if not @state_code.nil?
        site = XMLHelper.add_element(building, 'Site')
        site_id = XMLHelper.add_element(site, 'SiteID')
        XMLHelper.add_attribute(site_id, 'id', 'SiteID')
        address = XMLHelper.add_element(site, 'Address')
        XMLHelper.add_element(address, 'StateCode', @state_code)
      end
      project_status = XMLHelper.add_element(building, 'ProjectStatus')
      XMLHelper.add_element(project_status, 'EventType', @event_type)
    end

    def from_oga(hpxml)
      return if hpxml.nil?

      @xml_type = XMLHelper.get_value(hpxml, 'XMLTransactionHeaderInformation/XMLType')
      @xml_generated_by = XMLHelper.get_value(hpxml, 'XMLTransactionHeaderInformation/XMLGeneratedBy')
      @created_date_and_time = XMLHelper.get_value(hpxml, 'XMLTransactionHeaderInformation/CreatedDateAndTime')
      @transaction = XMLHelper.get_value(hpxml, 'XMLTransactionHeaderInformation/Transaction')
      @software_program_used = XMLHelper.get_value(hpxml, 'SoftwareInfo/SoftwareProgramUsed')
      @software_program_version = XMLHelper.get_value(hpxml, 'SoftwareInfo/SoftwareProgramVersion')
      @eri_calculation_version = XMLHelper.get_value(hpxml, 'SoftwareInfo/extension/ERICalculation/Version')
      @eri_design = XMLHelper.get_value(hpxml, 'SoftwareInfo/extension/ERICalculation/Design')
      @timestep = to_integer_or_nil(XMLHelper.get_value(hpxml, 'SoftwareInfo/extension/SimulationControl/Timestep'))
      @sim_begin_month = to_integer_or_nil(XMLHelper.get_value(hpxml, 'SoftwareInfo/extension/SimulationControl/BeginMonth'))
      @sim_begin_day_of_month = to_integer_or_nil(XMLHelper.get_value(hpxml, 'SoftwareInfo/extension/SimulationControl/BeginDayOfMonth'))
      @sim_end_month = to_integer_or_nil(XMLHelper.get_value(hpxml, 'SoftwareInfo/extension/SimulationControl/EndMonth'))
      @sim_end_day_of_month = to_integer_or_nil(XMLHelper.get_value(hpxml, 'SoftwareInfo/extension/SimulationControl/EndDayOfMonth'))
      @dst_enabled = to_boolean_or_nil(XMLHelper.get_value(hpxml, 'SoftwareInfo/extension/SimulationControl/DaylightSaving/Enabled'))
      @dst_begin_month = to_integer_or_nil(XMLHelper.get_value(hpxml, 'SoftwareInfo/extension/SimulationControl/DaylightSaving/BeginMonth'))
      @dst_begin_day_of_month = to_integer_or_nil(XMLHelper.get_value(hpxml, 'SoftwareInfo/extension/SimulationControl/DaylightSaving/BeginDayOfMonth'))
      @dst_end_month = to_integer_or_nil(XMLHelper.get_value(hpxml, 'SoftwareInfo/extension/SimulationControl/DaylightSaving/EndMonth'))
      @dst_end_day_of_month = to_integer_or_nil(XMLHelper.get_value(hpxml, 'SoftwareInfo/extension/SimulationControl/DaylightSaving/EndDayOfMonth'))
      @apply_ashrae140_assumptions = to_boolean_or_nil(XMLHelper.get_value(hpxml, 'SoftwareInfo/extension/ApplyASHRAE140Assumptions'))
      @use_max_load_for_heat_pumps = to_boolean_or_nil(XMLHelper.get_value(hpxml, 'SoftwareInfo/extension/HVACSizingControl/UseMaxLoadForHeatPumps'))
      @allow_increased_fixed_capacities = to_boolean_or_nil(XMLHelper.get_value(hpxml, 'SoftwareInfo/extension/HVACSizingControl/AllowIncreasedFixedCapacities'))
      @building_id = HPXML::get_id(hpxml, 'Building/BuildingID')
      @event_type = XMLHelper.get_value(hpxml, 'Building/ProjectStatus/EventType')
      @state_code = XMLHelper.get_value(hpxml, 'Building/Site/Address/StateCode')
    end
  end

  class Site < BaseElement
    ATTRS = [:site_type, :surroundings, :orientation_of_front_of_home, :fuels, :shelter_coefficient]
    attr_accessor(*ATTRS)

    def check_for_errors
      errors = []
      return errors
    end

    def to_oga(doc)
      return if nil?

      site = XMLHelper.create_elements_as_needed(doc, ['HPXML', 'Building', 'BuildingDetails', 'BuildingSummary', 'Site'])
      XMLHelper.add_element(site, 'SiteType', @site_type) unless @site_type.nil?
      XMLHelper.add_element(site, 'Surroundings', @surroundings) unless @surroundings.nil?
      XMLHelper.add_element(site, 'OrientationOfFrontOfHome', @orientation_of_front_of_home) unless @orientation_of_front_of_home.nil?
      if (not @fuels.nil?) && (not @fuels.empty?)
        fuel_types_available = XMLHelper.add_element(site, 'FuelTypesAvailable')
        @fuels.each do |fuel|
          XMLHelper.add_element(fuel_types_available, 'Fuel', fuel)
        end
      end
      XMLHelper.add_extension(site, 'ShelterCoefficient', to_float(@shelter_coefficient)) unless @shelter_coefficient.nil?
    end

    def from_oga(hpxml)
      return if hpxml.nil?

      site = XMLHelper.get_element(hpxml, 'Building/BuildingDetails/BuildingSummary/Site')
      return if site.nil?

      @site_type = XMLHelper.get_value(site, 'SiteType')
      @surroundings = XMLHelper.get_value(site, 'Surroundings')
      @orientation_of_front_of_home = XMLHelper.get_value(site, 'OrientationOfFrontOfHome')
      @fuels = XMLHelper.get_values(site, 'FuelTypesAvailable/Fuel')
      @shelter_coefficient = to_float_or_nil(XMLHelper.get_value(site, 'extension/ShelterCoefficient'))
    end
  end

  class NeighborBuildings < BaseArrayElement
    def add(**kwargs)
      self << NeighborBuilding.new(@hpxml_object, **kwargs)
    end

    def from_oga(hpxml)
      return if hpxml.nil?

      XMLHelper.get_elements(hpxml, 'Building/BuildingDetails/BuildingSummary/Site/extension/Neighbors/NeighborBuilding').each do |neighbor_building|
        self << NeighborBuilding.new(@hpxml_object, neighbor_building)
      end
    end
  end

  class NeighborBuilding < BaseElement
    ATTRS = [:azimuth, :distance, :height]
    attr_accessor(*ATTRS)

    def check_for_errors
      errors = []
      return errors
    end

    def to_oga(doc)
      return if nil?

      neighbors = XMLHelper.create_elements_as_needed(doc, ['HPXML', 'Building', 'BuildingDetails', 'BuildingSummary', 'Site', 'extension', 'Neighbors'])
      neighbor_building = XMLHelper.add_element(neighbors, 'NeighborBuilding')
      XMLHelper.add_element(neighbor_building, 'Azimuth', to_integer(@azimuth)) unless @azimuth.nil?
      XMLHelper.add_element(neighbor_building, 'Distance', to_float(@distance)) unless @distance.nil?
      XMLHelper.add_element(neighbor_building, 'Height', to_float(@height)) unless @height.nil?
    end

    def from_oga(neighbor_building)
      return if neighbor_building.nil?

      @azimuth = to_integer_or_nil(XMLHelper.get_value(neighbor_building, 'Azimuth'))
      @distance = to_float_or_nil(XMLHelper.get_value(neighbor_building, 'Distance'))
      @height = to_float_or_nil(XMLHelper.get_value(neighbor_building, 'Height'))
    end
  end

  class BuildingOccupancy < BaseElement
    ATTRS = [:number_of_residents]
    attr_accessor(*ATTRS)

    def check_for_errors
      errors = []
      return errors
    end

    def to_oga(doc)
      return if nil?

      building_occupancy = XMLHelper.create_elements_as_needed(doc, ['HPXML', 'Building', 'BuildingDetails', 'BuildingSummary', 'BuildingOccupancy'])
      XMLHelper.add_element(building_occupancy, 'NumberofResidents', to_float(@number_of_residents)) unless @number_of_residents.nil?
    end

    def from_oga(hpxml)
      return if hpxml.nil?

      building_occupancy = XMLHelper.get_element(hpxml, 'Building/BuildingDetails/BuildingSummary/BuildingOccupancy')
      return if building_occupancy.nil?

      @number_of_residents = to_float_or_nil(XMLHelper.get_value(building_occupancy, 'NumberofResidents'))
    end
  end

  class BuildingConstruction < BaseElement
    ATTRS = [:year_built, :number_of_conditioned_floors, :number_of_conditioned_floors_above_grade,
             :average_ceiling_height, :number_of_bedrooms, :number_of_bathrooms,
             :conditioned_floor_area, :conditioned_building_volume, :use_only_ideal_air_system,
             :residential_facility_type, :has_flue_or_chimney]
    attr_accessor(*ATTRS)

    def check_for_errors
      errors = []
      return errors
    end

    def to_oga(doc)
      return if nil?

      building_construction = XMLHelper.create_elements_as_needed(doc, ['HPXML', 'Building', 'BuildingDetails', 'BuildingSummary', 'BuildingConstruction'])
      XMLHelper.add_element(building_construction, 'ResidentialFacilityType', @residential_facility_type) unless @residential_facility_type.nil?
      XMLHelper.add_element(building_construction, 'NumberofConditionedFloors', to_integer(@number_of_conditioned_floors)) unless @number_of_conditioned_floors.nil?
      XMLHelper.add_element(building_construction, 'NumberofConditionedFloorsAboveGrade', to_integer(@number_of_conditioned_floors_above_grade)) unless @number_of_conditioned_floors_above_grade.nil?
      XMLHelper.add_element(building_construction, 'AverageCeilingHeight', to_float(@average_ceiling_height)) unless @average_ceiling_height.nil?
      XMLHelper.add_element(building_construction, 'NumberofBedrooms', to_integer(@number_of_bedrooms)) unless @number_of_bedrooms.nil?
      XMLHelper.add_element(building_construction, 'NumberofBathrooms', to_integer(@number_of_bathrooms)) unless @number_of_bathrooms.nil?
      XMLHelper.add_element(building_construction, 'ConditionedFloorArea', to_float(@conditioned_floor_area)) unless @conditioned_floor_area.nil?
      XMLHelper.add_element(building_construction, 'ConditionedBuildingVolume', to_float(@conditioned_building_volume)) unless @conditioned_building_volume.nil?
      XMLHelper.add_extension(building_construction, 'UseOnlyIdealAirSystem', to_boolean(@use_only_ideal_air_system)) unless @use_only_ideal_air_system.nil?
      XMLHelper.add_extension(building_construction, 'HasFlueOrChimney', to_boolean(@has_flue_or_chimney)) unless @has_flue_or_chimney.nil?
    end

    def from_oga(hpxml)
      return if hpxml.nil?

      building_construction = XMLHelper.get_element(hpxml, 'Building/BuildingDetails/BuildingSummary/BuildingConstruction')
      return if building_construction.nil?

      @year_built = to_integer_or_nil(XMLHelper.get_value(building_construction, 'YearBuilt'))
      @number_of_conditioned_floors = to_integer_or_nil(XMLHelper.get_value(building_construction, 'NumberofConditionedFloors'))
      @number_of_conditioned_floors_above_grade = to_integer_or_nil(XMLHelper.get_value(building_construction, 'NumberofConditionedFloorsAboveGrade'))
      @average_ceiling_height = to_float_or_nil(XMLHelper.get_value(building_construction, 'AverageCeilingHeight'))
      @number_of_bedrooms = to_integer_or_nil(XMLHelper.get_value(building_construction, 'NumberofBedrooms'))
      @number_of_bathrooms = to_integer_or_nil(XMLHelper.get_value(building_construction, 'NumberofBathrooms'))
      @conditioned_floor_area = to_float_or_nil(XMLHelper.get_value(building_construction, 'ConditionedFloorArea'))
      @conditioned_building_volume = to_float_or_nil(XMLHelper.get_value(building_construction, 'ConditionedBuildingVolume'))
      @use_only_ideal_air_system = to_boolean_or_nil(XMLHelper.get_value(building_construction, 'extension/UseOnlyIdealAirSystem'))
      @residential_facility_type = XMLHelper.get_value(building_construction, 'ResidentialFacilityType')
      @has_flue_or_chimney = to_boolean_or_nil(XMLHelper.get_value(building_construction, 'extension/HasFlueOrChimney'))
    end
  end

  class ClimateandRiskZones < BaseElement
    ATTRS = [:iecc_year, :iecc_zone, :weather_station_id, :weather_station_name, :weather_station_wmo,
             :weather_station_epw_filepath]
    attr_accessor(*ATTRS)

    def check_for_errors
      errors = []
      return errors
    end

    def to_oga(doc)
      return if nil?

      climate_and_risk_zones = XMLHelper.create_elements_as_needed(doc, ['HPXML', 'Building', 'BuildingDetails', 'ClimateandRiskZones'])

      if (not @iecc_year.nil?) && (not @iecc_zone.nil?)
        climate_zone_iecc = XMLHelper.add_element(climate_and_risk_zones, 'ClimateZoneIECC')
        XMLHelper.add_element(climate_zone_iecc, 'Year', to_integer(@iecc_year)) unless @iecc_year.nil?
        XMLHelper.add_element(climate_zone_iecc, 'ClimateZone', @iecc_zone) unless @iecc_zone.nil?
      end

      if not @weather_station_id.nil?
        weather_station = XMLHelper.add_element(climate_and_risk_zones, 'WeatherStation')
        sys_id = XMLHelper.add_element(weather_station, 'SystemIdentifier')
        XMLHelper.add_attribute(sys_id, 'id', @weather_station_id)
        XMLHelper.add_element(weather_station, 'Name', @weather_station_name) unless @weather_station_name.nil?
        XMLHelper.add_element(weather_station, 'WMO', @weather_station_wmo) unless @weather_station_wmo.nil?
        XMLHelper.add_extension(weather_station, 'EPWFilePath', @weather_station_epw_filepath) unless @weather_station_epw_filepath.nil?
      end
    end

    def from_oga(hpxml)
      return if hpxml.nil?

      climate_and_risk_zones = XMLHelper.get_element(hpxml, 'Building/BuildingDetails/ClimateandRiskZones')
      return if climate_and_risk_zones.nil?

      @iecc_year = XMLHelper.get_value(climate_and_risk_zones, 'ClimateZoneIECC/Year')
      @iecc_zone = XMLHelper.get_value(climate_and_risk_zones, 'ClimateZoneIECC/ClimateZone')
      weather_station = XMLHelper.get_element(climate_and_risk_zones, 'WeatherStation')
      if not weather_station.nil?
        @weather_station_id = HPXML::get_id(weather_station)
        @weather_station_name = XMLHelper.get_value(weather_station, 'Name')
        @weather_station_wmo = XMLHelper.get_value(weather_station, 'WMO')
        @weather_station_epw_filepath = XMLHelper.get_value(weather_station, 'extension/EPWFilePath')
      end
    end
  end

  class AirInfiltrationMeasurements < BaseArrayElement
    def add(**kwargs)
      self << AirInfiltrationMeasurement.new(@hpxml_object, **kwargs)
    end

    def from_oga(hpxml)
      return if hpxml.nil?

      XMLHelper.get_elements(hpxml, 'Building/BuildingDetails/Enclosure/AirInfiltration/AirInfiltrationMeasurement').each do |air_infiltration_measurement|
        self << AirInfiltrationMeasurement.new(@hpxml_object, air_infiltration_measurement)
      end
    end
  end

  class AirInfiltrationMeasurement < BaseElement
    ATTRS = [:id, :house_pressure, :unit_of_measure, :air_leakage, :effective_leakage_area,
             :infiltration_volume, :leakiness_description, :infiltration_height, :a_ext]
    attr_accessor(*ATTRS)

    def check_for_errors
      errors = []
      return errors
    end

    def to_oga(doc)
      return if nil?

      air_infiltration = XMLHelper.create_elements_as_needed(doc, ['HPXML', 'Building', 'BuildingDetails', 'Enclosure', 'AirInfiltration'])
      air_infiltration_measurement = XMLHelper.add_element(air_infiltration, 'AirInfiltrationMeasurement')
      sys_id = XMLHelper.add_element(air_infiltration_measurement, 'SystemIdentifier')
      XMLHelper.add_attribute(sys_id, 'id', @id)
      XMLHelper.add_element(air_infiltration_measurement, 'HousePressure', to_float(@house_pressure)) unless @house_pressure.nil?
      if (not @unit_of_measure.nil?) && (not @air_leakage.nil?)
        building_air_leakage = XMLHelper.add_element(air_infiltration_measurement, 'BuildingAirLeakage')
        XMLHelper.add_element(building_air_leakage, 'UnitofMeasure', @unit_of_measure)
        XMLHelper.add_element(building_air_leakage, 'AirLeakage', to_float(@air_leakage))
      end
      XMLHelper.add_element(air_infiltration_measurement, 'EffectiveLeakageArea', to_float(@effective_leakage_area)) unless @effective_leakage_area.nil?
      XMLHelper.add_element(air_infiltration_measurement, 'InfiltrationVolume', to_float(@infiltration_volume)) unless @infiltration_volume.nil?
      XMLHelper.add_extension(air_infiltration_measurement, 'InfiltrationHeight', to_float(@infiltration_height)) unless @infiltration_height.nil?
      XMLHelper.add_extension(air_infiltration_measurement, 'Aext', to_float(@a_ext)) unless @a_ext.nil?
    end

    def from_oga(air_infiltration_measurement)
      return if air_infiltration_measurement.nil?

      @id = HPXML::get_id(air_infiltration_measurement)
      @house_pressure = to_float_or_nil(XMLHelper.get_value(air_infiltration_measurement, 'HousePressure'))
      @unit_of_measure = XMLHelper.get_value(air_infiltration_measurement, 'BuildingAirLeakage/UnitofMeasure')
      @air_leakage = to_float_or_nil(XMLHelper.get_value(air_infiltration_measurement, 'BuildingAirLeakage/AirLeakage'))
      @effective_leakage_area = to_float_or_nil(XMLHelper.get_value(air_infiltration_measurement, 'EffectiveLeakageArea'))
      @infiltration_volume = to_float_or_nil(XMLHelper.get_value(air_infiltration_measurement, 'InfiltrationVolume'))
      @leakiness_description = XMLHelper.get_value(air_infiltration_measurement, 'LeakinessDescription')
      @infiltration_height = to_float_or_nil(XMLHelper.get_value(air_infiltration_measurement, 'extension/InfiltrationHeight'))
      @a_ext = to_float_or_nil(XMLHelper.get_value(air_infiltration_measurement, 'extension/Aext'))
    end
  end

  class Attics < BaseArrayElement
    def add(**kwargs)
      self << Attic.new(@hpxml_object, **kwargs)
    end

    def from_oga(hpxml)
      return if hpxml.nil?

      XMLHelper.get_elements(hpxml, 'Building/BuildingDetails/Enclosure/Attics/Attic').each do |attic|
        self << Attic.new(@hpxml_object, attic)
      end
    end
  end

  class Attic < BaseElement
    ATTRS = [:id, :attic_type, :vented_attic_sla, :vented_attic_ach, :within_infiltration_volume,
             :attached_to_roof_idrefs, :attached_to_frame_floor_idrefs]
    attr_accessor(*ATTRS)

    def attached_roofs
      return [] if @attached_to_roof_idrefs.nil?

      list = @hpxml_object.roofs.select { |roof| @attached_to_roof_idrefs.include? roof.id }
      if @attached_to_roof_idrefs.size > list.size
        fail "Attached roof not found for attic '#{@id}'."
      end

      return list
    end

    def attached_frame_floors
      return [] if @attached_to_frame_floor_idrefs.nil?

      list = @hpxml_object.frame_floors.select { |frame_floor| @attached_to_frame_floor_idrefs.include? frame_floor.id }
      if @attached_to_frame_floor_idrefs.size > list.size
        fail "Attached frame floor not found for attic '#{@id}'."
      end

      return list
    end

    def to_location
      return if @attic_type.nil?

      if @attic_type == AtticTypeCathedral
        return LocationLivingSpace
      elsif @attic_type == AtticTypeConditioned
        return LocationLivingSpace
      elsif @attic_type == AtticTypeFlatRoof
        return LocationLivingSpace
      elsif @attic_type == AtticTypeUnvented
        return LocationAtticUnvented
      elsif @attic_type == AtticTypeVented
        return LocationAtticVented
      else
        fail "Unexpected attic type: '#{@attic_type}'."
      end
    end

    def check_for_errors
      errors = []
      begin; attached_roofs; rescue StandardError => e; errors << e.message; end
      begin; attached_frame_floors; rescue StandardError => e; errors << e.message; end
      begin; to_location; rescue StandardError => e; errors << e.message; end
      return errors
    end

    def to_oga(doc)
      return if nil?

      attics = XMLHelper.create_elements_as_needed(doc, ['HPXML', 'Building', 'BuildingDetails', 'Enclosure', 'Attics'])
      attic = XMLHelper.add_element(attics, 'Attic')
      sys_id = XMLHelper.add_element(attic, 'SystemIdentifier')
      XMLHelper.add_attribute(sys_id, 'id', @id)
      if not @attic_type.nil?
        attic_type_e = XMLHelper.add_element(attic, 'AtticType')
        if @attic_type == AtticTypeUnvented
          attic_type_attic = XMLHelper.add_element(attic_type_e, 'Attic')
          XMLHelper.add_element(attic_type_attic, 'Vented', false)
        elsif @attic_type == AtticTypeVented
          attic_type_attic = XMLHelper.add_element(attic_type_e, 'Attic')
          XMLHelper.add_element(attic_type_attic, 'Vented', true)
          if not @vented_attic_sla.nil?
            ventilation_rate = XMLHelper.add_element(attic, 'VentilationRate')
            XMLHelper.add_element(ventilation_rate, 'UnitofMeasure', UnitsSLA)
            XMLHelper.add_element(ventilation_rate, 'Value', to_float(@vented_attic_sla))
          elsif not @vented_attic_ach.nil?
            ventilation_rate = XMLHelper.add_element(attic, 'VentilationRate')
            XMLHelper.add_element(ventilation_rate, 'UnitofMeasure', UnitsACHNatural)
            XMLHelper.add_element(ventilation_rate, 'Value', to_float(@vented_attic_ach))
          end
        elsif @attic_type == AtticTypeConditioned
          attic_type_attic = XMLHelper.add_element(attic_type_e, 'Attic')
          XMLHelper.add_element(attic_type_attic, 'Conditioned', true)
        elsif (@attic_type == AtticTypeFlatRoof) || (@attic_type == AtticTypeCathedral)
          XMLHelper.add_element(attic_type_e, @attic_type)
        else
          fail "Unhandled attic type '#{@attic_type}'."
        end
      end
      XMLHelper.add_element(attic, 'WithinInfiltrationVolume', to_boolean(@within_infiltration_volume)) unless @within_infiltration_volume.nil?
    end

    def from_oga(attic)
      return if attic.nil?

      @id = HPXML::get_id(attic)
      if XMLHelper.has_element(attic, "AtticType/Attic[Vented='false']")
        @attic_type = AtticTypeUnvented
      elsif XMLHelper.has_element(attic, "AtticType/Attic[Vented='true']")
        @attic_type = AtticTypeVented
      elsif XMLHelper.has_element(attic, "AtticType/Attic[Conditioned='true']")
        @attic_type = AtticTypeConditioned
      elsif XMLHelper.has_element(attic, 'AtticType/FlatRoof')
        @attic_type = AtticTypeFlatRoof
      elsif XMLHelper.has_element(attic, 'AtticType/CathedralCeiling')
        @attic_type = AtticTypeCathedral
      end
      if @attic_type == AtticTypeVented
        @vented_attic_sla = to_float_or_nil(XMLHelper.get_value(attic, "VentilationRate[UnitofMeasure='#{UnitsSLA}']/Value"))
        @vented_attic_ach = to_float_or_nil(XMLHelper.get_value(attic, "VentilationRate[UnitofMeasure='#{UnitsACHNatural}']/Value"))
      end
      @within_infiltration_volume = to_boolean_or_nil(XMLHelper.get_value(attic, 'WithinInfiltrationVolume'))
      @attached_to_roof_idrefs = []
      XMLHelper.get_elements(attic, 'AttachedToRoof').each do |roof|
        @attached_to_roof_idrefs << HPXML::get_idref(roof)
      end
      @attached_to_frame_floor_idrefs = []
      XMLHelper.get_elements(attic, 'AttachedToFrameFloor').each do |frame_floor|
        @attached_to_frame_floor_idrefs << HPXML::get_idref(frame_floor)
      end
    end
  end

  class Foundations < BaseArrayElement
    def add(**kwargs)
      self << Foundation.new(@hpxml_object, **kwargs)
    end

    def from_oga(hpxml)
      return if hpxml.nil?

      XMLHelper.get_elements(hpxml, 'Building/BuildingDetails/Enclosure/Foundations/Foundation').each do |foundation|
        self << Foundation.new(@hpxml_object, foundation)
      end
    end
  end

  class Foundation < BaseElement
    ATTRS = [:id, :foundation_type, :vented_crawlspace_sla, :unconditioned_basement_thermal_boundary, :within_infiltration_volume,
             :attached_to_slab_idrefs, :attached_to_frame_floor_idrefs, :attached_to_foundation_wall_idrefs]
    attr_accessor(*ATTRS)

    def attached_slabs
      return [] if @attached_to_slab_idrefs.nil?

      list = @hpxml_object.slabs.select { |slab| @attached_to_slab_idrefs.include? slab.id }
      if @attached_to_slab_idrefs.size > list.size
        fail "Attached slab not found for foundation '#{@id}'."
      end

      return list
    end

    def attached_frame_floors
      return [] if @attached_to_frame_floor_idrefs.nil?

      list = @hpxml_object.frame_floors.select { |frame_floor| @attached_to_frame_floor_idrefs.include? frame_floor.id }
      if @attached_to_frame_floor_idrefs.size > list.size
        fail "Attached frame floor not found for foundation '#{@id}'."
      end

      return list
    end

    def attached_foundation_walls
      return [] if @attached_to_foundation_wall_idrefs.nil?

      list = @hpxml_object.foundation_walls.select { |foundation_wall| @attached_to_foundation_wall_idrefs.include? foundation_wall.id }
      if @attached_to_foundation_wall_idrefs.size > list.size
        fail "Attached foundation wall not found for foundation '#{@id}'."
      end

      return list
    end

    def to_location
      return if @foundation_type.nil?

      if @foundation_type == FoundationTypeAmbient
        return LocationOutside
      elsif @foundation_type == FoundationTypeBasementConditioned
        return LocationBasementConditioned
      elsif @foundation_type == FoundationTypeBasementUnconditioned
        return LocationBasementUnconditioned
      elsif @foundation_type == FoundationTypeCrawlspaceUnvented
        return LocationCrawlspaceUnvented
      elsif @foundation_type == FoundationTypeCrawlspaceVented
        return LocationCrawlspaceVented
      elsif @foundation_type == FoundationTypeSlab
        return LocationLivingSpace
      else
        fail "Unexpected foundation type: '#{@foundation_type}'."
      end
    end

    def area
      sum_area = 0.0
      # Check Slabs first
      attached_slabs.each do |slab|
        sum_area += slab.area
      end
      if sum_area <= 0
        # Check FrameFloors next
        attached_frame_floors.each do |frame_floor|
          sum_area += frame_floor.area
        end
      end
      return sum_area
    end

    def check_for_errors
      errors = []
      begin; attached_slabs; rescue StandardError => e; errors << e.message; end
      begin; attached_frame_floors; rescue StandardError => e; errors << e.message; end
      begin; attached_foundation_walls; rescue StandardError => e; errors << e.message; end
      begin; to_location; rescue StandardError => e; errors << e.message; end
      return errors
    end

    def to_oga(doc)
      return if nil?

      foundations = XMLHelper.create_elements_as_needed(doc, ['HPXML', 'Building', 'BuildingDetails', 'Enclosure', 'Foundations'])
      foundation = XMLHelper.add_element(foundations, 'Foundation')
      sys_id = XMLHelper.add_element(foundation, 'SystemIdentifier')
      XMLHelper.add_attribute(sys_id, 'id', @id)
      if not @foundation_type.nil?
        foundation_type_e = XMLHelper.add_element(foundation, 'FoundationType')
        if [FoundationTypeSlab, FoundationTypeAmbient].include? @foundation_type
          XMLHelper.add_element(foundation_type_e, @foundation_type)
        elsif @foundation_type == FoundationTypeBasementConditioned
          basement = XMLHelper.add_element(foundation_type_e, 'Basement')
          XMLHelper.add_element(basement, 'Conditioned', true)
        elsif @foundation_type == FoundationTypeBasementUnconditioned
          basement = XMLHelper.add_element(foundation_type_e, 'Basement')
          XMLHelper.add_element(basement, 'Conditioned', false)
          XMLHelper.add_element(foundation, 'ThermalBoundary', @unconditioned_basement_thermal_boundary) unless @unconditioned_basement_thermal_boundary.nil?
        elsif @foundation_type == FoundationTypeCrawlspaceVented
          crawlspace = XMLHelper.add_element(foundation_type_e, 'Crawlspace')
          XMLHelper.add_element(crawlspace, 'Vented', true)
          if not @vented_crawlspace_sla.nil?
            ventilation_rate = XMLHelper.add_element(foundation, 'VentilationRate')
            XMLHelper.add_element(ventilation_rate, 'UnitofMeasure', UnitsSLA)
            XMLHelper.add_element(ventilation_rate, 'Value', to_float(@vented_crawlspace_sla))
          end
        elsif @foundation_type == FoundationTypeCrawlspaceUnvented
          crawlspace = XMLHelper.add_element(foundation_type_e, 'Crawlspace')
          XMLHelper.add_element(crawlspace, 'Vented', false)
        else
          fail "Unhandled foundation type '#{@foundation_type}'."
        end
      end
      XMLHelper.add_element(foundation, 'WithinInfiltrationVolume', to_boolean(@within_infiltration_volume)) unless @within_infiltration_volume.nil?
    end

    def from_oga(foundation)
      return if foundation.nil?

      @id = HPXML::get_id(foundation)
      if XMLHelper.has_element(foundation, 'FoundationType/SlabOnGrade')
        @foundation_type = FoundationTypeSlab
      elsif XMLHelper.has_element(foundation, "FoundationType/Basement[Conditioned='false']")
        @foundation_type = FoundationTypeBasementUnconditioned
      elsif XMLHelper.has_element(foundation, "FoundationType/Basement[Conditioned='true']")
        @foundation_type = FoundationTypeBasementConditioned
      elsif XMLHelper.has_element(foundation, "FoundationType/Crawlspace[Vented='false']")
        @foundation_type = FoundationTypeCrawlspaceUnvented
      elsif XMLHelper.has_element(foundation, "FoundationType/Crawlspace[Vented='true']")
        @foundation_type = FoundationTypeCrawlspaceVented
      elsif XMLHelper.has_element(foundation, 'FoundationType/Ambient')
        @foundation_type = FoundationTypeAmbient
      end
      if @foundation_type == FoundationTypeCrawlspaceVented
        @vented_crawlspace_sla = to_float_or_nil(XMLHelper.get_value(foundation, "VentilationRate[UnitofMeasure='SLA']/Value"))
      elsif @foundation_type == FoundationTypeBasementUnconditioned
        @unconditioned_basement_thermal_boundary = XMLHelper.get_value(foundation, 'ThermalBoundary')
      end
      @within_infiltration_volume = to_boolean_or_nil(XMLHelper.get_value(foundation, 'WithinInfiltrationVolume'))
      @attached_to_slab_idrefs = []
      XMLHelper.get_elements(foundation, 'AttachedToSlab').each do |slab|
        @attached_to_slab_idrefs << HPXML::get_idref(slab)
      end
      @attached_to_frame_floor_idrefs = []
      XMLHelper.get_elements(foundation, 'AttachedToFrameFloor').each do |frame_floor|
        @attached_to_frame_floor_idrefs << HPXML::get_idref(frame_floor)
      end
      @attached_to_foundation_wall_idrefs = []
      XMLHelper.get_elements(foundation, 'AttachedToFoundationWall').each do |foundation_wall|
        @attached_to_foundation_wall_idrefs << HPXML::get_idref(foundation_wall)
      end
    end
  end

  class Roofs < BaseArrayElement
    def add(**kwargs)
      self << Roof.new(@hpxml_object, **kwargs)
    end

    def from_oga(hpxml)
      return if hpxml.nil?

      XMLHelper.get_elements(hpxml, 'Building/BuildingDetails/Enclosure/Roofs/Roof').each do |roof|
        self << Roof.new(@hpxml_object, roof)
      end
    end
  end

  class Roof < BaseElement
    ATTRS = [:id, :interior_adjacent_to, :area, :azimuth, :roof_type,
             :roof_color, :solar_absorptance, :emittance, :pitch, :radiant_barrier,
             :insulation_id, :insulation_assembly_r_value, :insulation_cavity_r_value,
             :insulation_continuous_r_value, :radiant_barrier_grade]
    attr_accessor(*ATTRS)

    def skylights
      return @hpxml_object.skylights.select { |skylight| skylight.roof_idref == @id }
    end

    def net_area
      return if nil?

      val = @area
      skylights.each do |skylight|
        val -= skylight.area
      end
      fail "Calculated a negative net surface area for surface '#{@id}'." if val < 0

      return val
    end

    def exterior_adjacent_to
      return LocationOutside
    end

    def is_exterior
      return true
    end

    def is_interior
      return !is_exterior
    end

    def is_thermal_boundary
      return HPXML::is_thermal_boundary(self)
    end

    def is_exterior_thermal_boundary
      return (is_exterior && is_thermal_boundary)
    end

    def delete
      @hpxml_object.roofs.delete(self)
      skylights.reverse_each do |skylight|
        skylight.delete
      end
      @hpxml_object.attics.each do |attic|
        attic.attached_to_roof_idrefs.delete(@id) unless attic.attached_to_roof_idrefs.nil?
      end
    end

    def check_for_errors
      errors = []
      begin; net_area; rescue StandardError => e; errors << e.message; end
      return errors
    end

    def to_oga(doc)
      return if nil?

      roofs = XMLHelper.create_elements_as_needed(doc, ['HPXML', 'Building', 'BuildingDetails', 'Enclosure', 'Roofs'])
      roof = XMLHelper.add_element(roofs, 'Roof')
      sys_id = XMLHelper.add_element(roof, 'SystemIdentifier')
      XMLHelper.add_attribute(sys_id, 'id', @id)
      XMLHelper.add_element(roof, 'InteriorAdjacentTo', @interior_adjacent_to) unless @interior_adjacent_to.nil?
      XMLHelper.add_element(roof, 'Area', to_float(@area)) unless @area.nil?
      XMLHelper.add_element(roof, 'Azimuth', to_integer(@azimuth)) unless @azimuth.nil?
      XMLHelper.add_element(roof, 'RoofType', @roof_type) unless @roof_type.nil?
      XMLHelper.add_element(roof, 'RoofColor', @roof_color) unless @roof_color.nil?
      XMLHelper.add_element(roof, 'SolarAbsorptance', to_float(@solar_absorptance)) unless @solar_absorptance.nil?
      XMLHelper.add_element(roof, 'Emittance', to_float(@emittance)) unless @emittance.nil?
      XMLHelper.add_element(roof, 'Pitch', to_float(@pitch)) unless @pitch.nil?
      XMLHelper.add_element(roof, 'RadiantBarrier', to_boolean(@radiant_barrier)) unless @radiant_barrier.nil?
      XMLHelper.add_element(roof, 'RadiantBarrierGrade', to_integer(@radiant_barrier_grade)) unless @radiant_barrier_grade.nil?
      insulation = XMLHelper.add_element(roof, 'Insulation')
      sys_id = XMLHelper.add_element(insulation, 'SystemIdentifier')
      if not @insulation_id.nil?
        XMLHelper.add_attribute(sys_id, 'id', @insulation_id)
      else
        XMLHelper.add_attribute(sys_id, 'id', @id + 'Insulation')
      end
      XMLHelper.add_element(insulation, 'AssemblyEffectiveRValue', to_float(@insulation_assembly_r_value)) unless @insulation_assembly_r_value.nil?
    end

    def from_oga(roof)
      return if roof.nil?

      @id = HPXML::get_id(roof)
      @interior_adjacent_to = XMLHelper.get_value(roof, 'InteriorAdjacentTo')
      @area = to_float_or_nil(XMLHelper.get_value(roof, 'Area'))
      @azimuth = to_integer_or_nil(XMLHelper.get_value(roof, 'Azimuth'))
      @roof_type = XMLHelper.get_value(roof, 'RoofType')
      @roof_color = XMLHelper.get_value(roof, 'RoofColor')
      @solar_absorptance = to_float_or_nil(XMLHelper.get_value(roof, 'SolarAbsorptance'))
      @emittance = to_float_or_nil(XMLHelper.get_value(roof, 'Emittance'))
      @pitch = to_float_or_nil(XMLHelper.get_value(roof, 'Pitch'))
      @radiant_barrier = to_boolean_or_nil(XMLHelper.get_value(roof, 'RadiantBarrier'))
      @radiant_barrier_grade = to_integer_or_nil(XMLHelper.get_value(roof, 'RadiantBarrierGrade'))
      insulation = XMLHelper.get_element(roof, 'Insulation')
      if not insulation.nil?
        @insulation_id = HPXML::get_id(insulation)
        @insulation_assembly_r_value = to_float_or_nil(XMLHelper.get_value(insulation, 'AssemblyEffectiveRValue'))
        @insulation_cavity_r_value = to_float_or_nil(XMLHelper.get_value(insulation, "Layer[InstallationType='cavity']/NominalRValue"))
        @insulation_continuous_r_value = to_float_or_nil(XMLHelper.get_value(insulation, "Layer[InstallationType='continuous']/NominalRValue"))
      end
    end
  end

  class RimJoists < BaseArrayElement
    def add(**kwargs)
      self << RimJoist.new(@hpxml_object, **kwargs)
    end

    def from_oga(hpxml)
      return if hpxml.nil?

      XMLHelper.get_elements(hpxml, 'Building/BuildingDetails/Enclosure/RimJoists/RimJoist').each do |rim_joist|
        self << RimJoist.new(@hpxml_object, rim_joist)
      end
    end
  end

  class RimJoist < BaseElement
    ATTRS = [:id, :exterior_adjacent_to, :interior_adjacent_to, :area, :azimuth, :siding, :color,
             :solar_absorptance, :emittance, :insulation_id, :insulation_assembly_r_value,
             :insulation_cavity_r_value, :insulation_continuous_r_value]
    attr_accessor(*ATTRS)

    def is_exterior
      if @exterior_adjacent_to == LocationOutside
        return true
      end

      return false
    end

    def is_interior
      return !is_exterior
    end

    def is_thermal_boundary
      return HPXML::is_thermal_boundary(self)
    end

    def is_exterior_thermal_boundary
      return (is_exterior && is_thermal_boundary)
    end

    def delete
      @hpxml_object.rim_joists.delete(self)
    end

    def check_for_errors
      errors = []
      return errors
    end

    def to_oga(doc)
      return if nil?

      rim_joists = XMLHelper.create_elements_as_needed(doc, ['HPXML', 'Building', 'BuildingDetails', 'Enclosure', 'RimJoists'])
      rim_joist = XMLHelper.add_element(rim_joists, 'RimJoist')
      sys_id = XMLHelper.add_element(rim_joist, 'SystemIdentifier')
      XMLHelper.add_attribute(sys_id, 'id', @id)
      XMLHelper.add_element(rim_joist, 'ExteriorAdjacentTo', @exterior_adjacent_to) unless @exterior_adjacent_to.nil?
      XMLHelper.add_element(rim_joist, 'InteriorAdjacentTo', @interior_adjacent_to) unless @interior_adjacent_to.nil?
      XMLHelper.add_element(rim_joist, 'Area', to_float(@area)) unless @area.nil?
      XMLHelper.add_element(rim_joist, 'Azimuth', to_integer(@azimuth)) unless @azimuth.nil?
      XMLHelper.add_element(rim_joist, 'Siding', @siding) unless @siding.nil?
      XMLHelper.add_element(rim_joist, 'Color', @color) unless @color.nil?
      XMLHelper.add_element(rim_joist, 'SolarAbsorptance', to_float(@solar_absorptance)) unless @solar_absorptance.nil?
      XMLHelper.add_element(rim_joist, 'Emittance', to_float(@emittance)) unless @emittance.nil?
      insulation = XMLHelper.add_element(rim_joist, 'Insulation')
      sys_id = XMLHelper.add_element(insulation, 'SystemIdentifier')
      if not @insulation_id.nil?
        XMLHelper.add_attribute(sys_id, 'id', @insulation_id)
      else
        XMLHelper.add_attribute(sys_id, 'id', @id + 'Insulation')
      end
      XMLHelper.add_element(insulation, 'AssemblyEffectiveRValue', to_float(@insulation_assembly_r_value)) unless @insulation_assembly_r_value.nil?
    end

    def from_oga(rim_joist)
      return if rim_joist.nil?

      @id = HPXML::get_id(rim_joist)
      @exterior_adjacent_to = XMLHelper.get_value(rim_joist, 'ExteriorAdjacentTo')
      @interior_adjacent_to = XMLHelper.get_value(rim_joist, 'InteriorAdjacentTo')
      @area = to_float_or_nil(XMLHelper.get_value(rim_joist, 'Area'))
      @azimuth = to_integer_or_nil(XMLHelper.get_value(rim_joist, 'Azimuth'))
      @siding = XMLHelper.get_value(rim_joist, 'Siding')
      @color = XMLHelper.get_value(rim_joist, 'Color')
      @solar_absorptance = to_float_or_nil(XMLHelper.get_value(rim_joist, 'SolarAbsorptance'))
      @emittance = to_float_or_nil(XMLHelper.get_value(rim_joist, 'Emittance'))
      insulation = XMLHelper.get_element(rim_joist, 'Insulation')
      if not insulation.nil?
        @insulation_id = HPXML::get_id(insulation)
        @insulation_assembly_r_value = to_float_or_nil(XMLHelper.get_value(insulation, 'AssemblyEffectiveRValue'))
        @insulation_cavity_r_value = to_float_or_nil(XMLHelper.get_value(insulation, "Layer[InstallationType='cavity']/NominalRValue"))
        @insulation_continuous_r_value = to_float_or_nil(XMLHelper.get_value(insulation, "Layer[InstallationType='continuous']/NominalRValue"))
      end
    end
  end

  class Walls < BaseArrayElement
    def add(**kwargs)
      self << Wall.new(@hpxml_object, **kwargs)
    end

    def from_oga(hpxml)
      return if hpxml.nil?

      XMLHelper.get_elements(hpxml, 'Building/BuildingDetails/Enclosure/Walls/Wall').each do |wall|
        self << Wall.new(@hpxml_object, wall)
      end
    end
  end

  class Wall < BaseElement
    ATTRS = [:id, :exterior_adjacent_to, :interior_adjacent_to, :wall_type, :optimum_value_engineering,
             :area, :orientation, :azimuth, :siding, :color, :solar_absorptance, :emittance, :insulation_id,
             :insulation_assembly_r_value, :insulation_cavity_r_value, :insulation_continuous_r_value]
    attr_accessor(*ATTRS)

    def windows
      return @hpxml_object.windows.select { |window| window.wall_idref == @id }
    end

    def doors
      return @hpxml_object.doors.select { |door| door.wall_idref == @id }
    end

    def net_area
      return if nil?

      val = @area
      (windows + doors).each do |subsurface|
        val -= subsurface.area
      end
      fail "Calculated a negative net surface area for surface '#{@id}'." if val < 0

      return val
    end

    def is_exterior
      if @exterior_adjacent_to == LocationOutside
        return true
      end

      return false
    end

    def is_interior
      return !is_exterior
    end

    def is_thermal_boundary
      return HPXML::is_thermal_boundary(self)
    end

    def is_exterior_thermal_boundary
      return (is_exterior && is_thermal_boundary)
    end

    def delete
      @hpxml_object.walls.delete(self)
      windows.reverse_each do |window|
        window.delete
      end
      doors.reverse_each do |door|
        door.delete
      end
    end

    def check_for_errors
      errors = []
      begin; net_area; rescue StandardError => e; errors << e.message; end
      return errors
    end

    def to_oga(doc)
      return if nil?

      walls = XMLHelper.create_elements_as_needed(doc, ['HPXML', 'Building', 'BuildingDetails', 'Enclosure', 'Walls'])
      wall = XMLHelper.add_element(walls, 'Wall')
      sys_id = XMLHelper.add_element(wall, 'SystemIdentifier')
      XMLHelper.add_attribute(sys_id, 'id', @id)
      XMLHelper.add_element(wall, 'ExteriorAdjacentTo', @exterior_adjacent_to) unless @exterior_adjacent_to.nil?
      XMLHelper.add_element(wall, 'InteriorAdjacentTo', @interior_adjacent_to) unless @interior_adjacent_to.nil?
      if not @wall_type.nil?
        wall_type_e = XMLHelper.add_element(wall, 'WallType')
        XMLHelper.add_element(wall_type_e, @wall_type)
      end
      XMLHelper.add_element(wall, 'Area', to_float(@area)) unless @area.nil?
      XMLHelper.add_element(wall, 'Azimuth', to_integer(@azimuth)) unless @azimuth.nil?
      XMLHelper.add_element(wall, 'Siding', @siding) unless @siding.nil?
      XMLHelper.add_element(wall, 'Color', @color) unless @color.nil?
      XMLHelper.add_element(wall, 'SolarAbsorptance', to_float(@solar_absorptance)) unless @solar_absorptance.nil?
      XMLHelper.add_element(wall, 'Emittance', to_float(@emittance)) unless @emittance.nil?
      insulation = XMLHelper.add_element(wall, 'Insulation')
      sys_id = XMLHelper.add_element(insulation, 'SystemIdentifier')
      if not @insulation_id.nil?
        XMLHelper.add_attribute(sys_id, 'id', @insulation_id)
      else
        XMLHelper.add_attribute(sys_id, 'id', @id + 'Insulation')
      end
      XMLHelper.add_element(insulation, 'AssemblyEffectiveRValue', to_float(@insulation_assembly_r_value)) unless @insulation_assembly_r_value.nil?
    end

    def from_oga(wall)
      return if wall.nil?

      @id = HPXML::get_id(wall)
      @exterior_adjacent_to = XMLHelper.get_value(wall, 'ExteriorAdjacentTo')
      @interior_adjacent_to = XMLHelper.get_value(wall, 'InteriorAdjacentTo')
      @wall_type = XMLHelper.get_child_name(wall, 'WallType')
      @optimum_value_engineering = to_boolean_or_nil(XMLHelper.get_value(wall, 'WallType/WoodStud/OptimumValueEngineering'))
      @area = to_float_or_nil(XMLHelper.get_value(wall, 'Area'))
      @orientation = XMLHelper.get_value(wall, 'Orientation')
      @azimuth = to_integer_or_nil(XMLHelper.get_value(wall, 'Azimuth'))
      @siding = XMLHelper.get_value(wall, 'Siding')
      @color = XMLHelper.get_value(wall, 'Color')
      @solar_absorptance = to_float_or_nil(XMLHelper.get_value(wall, 'SolarAbsorptance'))
      @emittance = to_float_or_nil(XMLHelper.get_value(wall, 'Emittance'))
      insulation = XMLHelper.get_element(wall, 'Insulation')
      if not insulation.nil?
        @insulation_id = HPXML::get_id(insulation)
        @insulation_assembly_r_value = to_float_or_nil(XMLHelper.get_value(insulation, 'AssemblyEffectiveRValue'))
        @insulation_cavity_r_value = to_float_or_nil(XMLHelper.get_value(insulation, "Layer[InstallationType='cavity']/NominalRValue"))
        @insulation_continuous_r_value = to_float_or_nil(XMLHelper.get_value(insulation, "Layer[InstallationType='continuous']/NominalRValue"))
      end
    end
  end

  class FoundationWalls < BaseArrayElement
    def add(**kwargs)
      self << FoundationWall.new(@hpxml_object, **kwargs)
    end

    def from_oga(hpxml)
      return if hpxml.nil?

      XMLHelper.get_elements(hpxml, 'Building/BuildingDetails/Enclosure/FoundationWalls/FoundationWall').each do |foundation_wall|
        self << FoundationWall.new(@hpxml_object, foundation_wall)
      end
    end
  end

  class FoundationWall < BaseElement
    ATTRS = [:id, :exterior_adjacent_to, :interior_adjacent_to, :height, :area, :azimuth, :thickness,
             :depth_below_grade, :insulation_id, :insulation_r_value, :insulation_interior_r_value,
             :insulation_interior_distance_to_top, :insulation_interior_distance_to_bottom,
             :insulation_exterior_r_value, :insulation_exterior_distance_to_top,
             :insulation_exterior_distance_to_bottom, :insulation_assembly_r_value,
             :insulation_continuous_r_value]
    attr_accessor(*ATTRS)

    def windows
      return @hpxml_object.windows.select { |window| window.wall_idref == @id }
    end

    def doors
      return @hpxml_object.doors.select { |door| door.wall_idref == @id }
    end

    def net_area
      return if nil?

      val = @area
      (@hpxml_object.windows + @hpxml_object.doors).each do |subsurface|
        next unless subsurface.wall_idref == @id

        val -= subsurface.area
      end
      fail "Calculated a negative net surface area for surface '#{@id}'." if val < 0

      return val
    end

    def is_exterior
      if @exterior_adjacent_to == LocationGround
        return true
      end

      return false
    end

    def is_interior
      return !is_exterior
    end

    def is_thermal_boundary
      return HPXML::is_thermal_boundary(self)
    end

    def is_exterior_thermal_boundary
      return (is_exterior && is_thermal_boundary)
    end

    def delete
      @hpxml_object.foundation_walls.delete(self)
      windows.reverse_each do |window|
        window.delete
      end
      doors.reverse_each do |door|
        door.delete
      end
      @hpxml_object.foundations.each do |foundation|
        foundation.attached_to_foundation_wall_idrefs.delete(@id) unless foundation.attached_to_foundation_wall_idrefs.nil?
      end
    end

    def check_for_errors
      errors = []
      begin; net_area; rescue StandardError => e; errors << e.message; end
      return errors
    end

    def to_oga(doc)
      return if nil?

      foundation_walls = XMLHelper.create_elements_as_needed(doc, ['HPXML', 'Building', 'BuildingDetails', 'Enclosure', 'FoundationWalls'])
      foundation_wall = XMLHelper.add_element(foundation_walls, 'FoundationWall')
      sys_id = XMLHelper.add_element(foundation_wall, 'SystemIdentifier')
      XMLHelper.add_attribute(sys_id, 'id', @id)
      XMLHelper.add_element(foundation_wall, 'ExteriorAdjacentTo', @exterior_adjacent_to) unless @exterior_adjacent_to.nil?
      XMLHelper.add_element(foundation_wall, 'InteriorAdjacentTo', @interior_adjacent_to) unless @interior_adjacent_to.nil?
      XMLHelper.add_element(foundation_wall, 'Height', to_float(@height)) unless @height.nil?
      XMLHelper.add_element(foundation_wall, 'Area', to_float(@area)) unless @area.nil?
      XMLHelper.add_element(foundation_wall, 'Azimuth', to_integer(@azimuth)) unless @azimuth.nil?
      XMLHelper.add_element(foundation_wall, 'Thickness', to_float(@thickness)) unless @thickness.nil?
      XMLHelper.add_element(foundation_wall, 'DepthBelowGrade', to_float(@depth_below_grade)) unless @depth_below_grade.nil?
      insulation = XMLHelper.add_element(foundation_wall, 'Insulation')
      sys_id = XMLHelper.add_element(insulation, 'SystemIdentifier')
      if not @insulation_id.nil?
        XMLHelper.add_attribute(sys_id, 'id', @insulation_id)
      else
        XMLHelper.add_attribute(sys_id, 'id', @id + 'Insulation')
      end
      XMLHelper.add_element(insulation, 'AssemblyEffectiveRValue', to_float(@insulation_assembly_r_value)) unless @insulation_assembly_r_value.nil?
      if not @insulation_exterior_r_value.nil?
        layer = XMLHelper.add_element(insulation, 'Layer')
        XMLHelper.add_element(layer, 'InstallationType', 'continuous - exterior')
        XMLHelper.add_element(layer, 'NominalRValue', to_float(@insulation_exterior_r_value))
        XMLHelper.add_extension(layer, 'DistanceToTopOfInsulation', to_float(@insulation_exterior_distance_to_top)) unless @insulation_exterior_distance_to_top.nil?
        XMLHelper.add_extension(layer, 'DistanceToBottomOfInsulation', to_float(@insulation_exterior_distance_to_bottom)) unless @insulation_exterior_distance_to_bottom.nil?
      end
      if not @insulation_interior_r_value.nil?
        layer = XMLHelper.add_element(insulation, 'Layer')
        XMLHelper.add_element(layer, 'InstallationType', 'continuous - interior')
        XMLHelper.add_element(layer, 'NominalRValue', to_float(@insulation_interior_r_value))
        XMLHelper.add_extension(layer, 'DistanceToTopOfInsulation', to_float(@insulation_interior_distance_to_top)) unless @insulation_interior_distance_to_top.nil?
        XMLHelper.add_extension(layer, 'DistanceToBottomOfInsulation', to_float(@insulation_interior_distance_to_bottom)) unless @insulation_interior_distance_to_bottom.nil?
      end
    end

    def from_oga(foundation_wall)
      return if foundation_wall.nil?

      @id = HPXML::get_id(foundation_wall)
      @exterior_adjacent_to = XMLHelper.get_value(foundation_wall, 'ExteriorAdjacentTo')
      @interior_adjacent_to = XMLHelper.get_value(foundation_wall, 'InteriorAdjacentTo')
      @height = to_float_or_nil(XMLHelper.get_value(foundation_wall, 'Height'))
      @area = to_float_or_nil(XMLHelper.get_value(foundation_wall, 'Area'))
      @azimuth = to_integer_or_nil(XMLHelper.get_value(foundation_wall, 'Azimuth'))
      @thickness = to_float_or_nil(XMLHelper.get_value(foundation_wall, 'Thickness'))
      @depth_below_grade = to_float_or_nil(XMLHelper.get_value(foundation_wall, 'DepthBelowGrade'))
      insulation = XMLHelper.get_element(foundation_wall, 'Insulation')
      if not insulation.nil?
        @insulation_id = HPXML::get_id(insulation)
        @insulation_r_value = to_float_or_nil(XMLHelper.get_value(insulation, "Layer[InstallationType='continuous']/NominalRValue"))
        @insulation_interior_r_value = to_float_or_nil(XMLHelper.get_value(insulation, "Layer[InstallationType='continuous - interior']/NominalRValue"))
        @insulation_interior_distance_to_top = to_float_or_nil(XMLHelper.get_value(insulation, "Layer[InstallationType='continuous - interior']/extension/DistanceToTopOfInsulation"))
        @insulation_interior_distance_to_bottom = to_float_or_nil(XMLHelper.get_value(insulation, "Layer[InstallationType='continuous - interior']/extension/DistanceToBottomOfInsulation"))
        @insulation_exterior_r_value = to_float_or_nil(XMLHelper.get_value(insulation, "Layer[InstallationType='continuous - exterior']/NominalRValue"))
        @insulation_exterior_distance_to_top = to_float_or_nil(XMLHelper.get_value(insulation, "Layer[InstallationType='continuous - exterior']/extension/DistanceToTopOfInsulation"))
        @insulation_exterior_distance_to_bottom = to_float_or_nil(XMLHelper.get_value(insulation, "Layer[InstallationType='continuous - exterior']/extension/DistanceToBottomOfInsulation"))
        @insulation_continuous_r_value = to_float_or_nil(XMLHelper.get_value(insulation, "Layer[InstallationType='continuous']/NominalRValue"))
        @insulation_assembly_r_value = to_float_or_nil(XMLHelper.get_value(insulation, 'AssemblyEffectiveRValue'))
      end
    end
  end

  class FrameFloors < BaseArrayElement
    def add(**kwargs)
      self << FrameFloor.new(@hpxml_object, **kwargs)
    end

    def from_oga(hpxml)
      return if hpxml.nil?

      XMLHelper.get_elements(hpxml, 'Building/BuildingDetails/Enclosure/FrameFloors/FrameFloor').each do |frame_floor|
        self << FrameFloor.new(@hpxml_object, frame_floor)
      end
    end
  end

  class FrameFloor < BaseElement
    ATTRS = [:id, :exterior_adjacent_to, :interior_adjacent_to, :area, :insulation_id,
             :insulation_assembly_r_value, :insulation_cavity_r_value, :insulation_continuous_r_value,
             :other_space_above_or_below]
    attr_accessor(*ATTRS)

    def is_ceiling
      if [LocationAtticVented, LocationAtticUnvented].include? @interior_adjacent_to
        return true
      elsif [LocationAtticVented, LocationAtticUnvented].include? @exterior_adjacent_to
        return true
      elsif [LocationOtherHousingUnit, LocationOtherHeatedSpace, LocationOtherMultifamilyBufferSpace, LocationOtherNonFreezingSpace].include?(@exterior_adjacent_to) && (@other_space_above_or_below == FrameFloorOtherSpaceAbove)
        return true
      end

      return false
    end

    def is_floor
      !is_ceiling
    end

    def is_exterior
      if @exterior_adjacent_to == LocationOutside
        return true
      end

      return false
    end

    def is_interior
      return !is_exterior
    end

    def is_thermal_boundary
      return HPXML::is_thermal_boundary(self)
    end

    def is_exterior_thermal_boundary
      return (is_exterior && is_thermal_boundary)
    end

    def delete
      @hpxml_object.frame_floors.delete(self)
      @hpxml_object.attics.each do |attic|
        attic.attached_to_frame_floor_idrefs.delete(@id) unless attic.attached_to_frame_floor_idrefs.nil?
      end
      @hpxml_object.foundations.each do |foundation|
        foundation.attached_to_frame_floor_idrefs.delete(@id) unless foundation.attached_to_frame_floor_idrefs.nil?
      end
    end

    def check_for_errors
      errors = []
      return errors
    end

    def to_oga(doc)
      return if nil?

      frame_floors = XMLHelper.create_elements_as_needed(doc, ['HPXML', 'Building', 'BuildingDetails', 'Enclosure', 'FrameFloors'])
      frame_floor = XMLHelper.add_element(frame_floors, 'FrameFloor')
      sys_id = XMLHelper.add_element(frame_floor, 'SystemIdentifier')
      XMLHelper.add_attribute(sys_id, 'id', @id)
      XMLHelper.add_element(frame_floor, 'ExteriorAdjacentTo', @exterior_adjacent_to) unless @exterior_adjacent_to.nil?
      XMLHelper.add_element(frame_floor, 'InteriorAdjacentTo', @interior_adjacent_to) unless @interior_adjacent_to.nil?
      XMLHelper.add_element(frame_floor, 'Area', to_float(@area)) unless @area.nil?
      insulation = XMLHelper.add_element(frame_floor, 'Insulation')
      sys_id = XMLHelper.add_element(insulation, 'SystemIdentifier')
      if not @insulation_id.nil?
        XMLHelper.add_attribute(sys_id, 'id', @insulation_id)
      else
        XMLHelper.add_attribute(sys_id, 'id', @id + 'Insulation')
      end
      XMLHelper.add_element(insulation, 'AssemblyEffectiveRValue', to_float(@insulation_assembly_r_value)) unless @insulation_assembly_r_value.nil?
      XMLHelper.add_extension(frame_floor, 'OtherSpaceAboveOrBelow', @other_space_above_or_below) unless @other_space_above_or_below.nil?
    end

    def from_oga(frame_floor)
      return if frame_floor.nil?

      @id = HPXML::get_id(frame_floor)
      @exterior_adjacent_to = XMLHelper.get_value(frame_floor, 'ExteriorAdjacentTo')
      @interior_adjacent_to = XMLHelper.get_value(frame_floor, 'InteriorAdjacentTo')
      @area = to_float_or_nil(XMLHelper.get_value(frame_floor, 'Area'))
      insulation = XMLHelper.get_element(frame_floor, 'Insulation')
      if not insulation.nil?
        @insulation_id = HPXML::get_id(insulation)
        @insulation_assembly_r_value = to_float_or_nil(XMLHelper.get_value(insulation, 'AssemblyEffectiveRValue'))
        @insulation_cavity_r_value = to_float_or_nil(XMLHelper.get_value(insulation, "Layer[InstallationType='cavity']/NominalRValue"))
        @insulation_continuous_r_value = to_float_or_nil(XMLHelper.get_value(insulation, "Layer[InstallationType='continuous']/NominalRValue"))
      end
      @other_space_above_or_below = XMLHelper.get_value(frame_floor, 'extension/OtherSpaceAboveOrBelow')
    end
  end

  class Slabs < BaseArrayElement
    def add(**kwargs)
      self << Slab.new(@hpxml_object, **kwargs)
    end

    def from_oga(hpxml)
      return if hpxml.nil?

      XMLHelper.get_elements(hpxml, 'Building/BuildingDetails/Enclosure/Slabs/Slab').each do |slab|
        self << Slab.new(@hpxml_object, slab)
      end
    end
  end

  class Slab < BaseElement
    ATTRS = [:id, :interior_adjacent_to, :exterior_adjacent_to, :area, :thickness, :exposed_perimeter,
             :perimeter_insulation_depth, :under_slab_insulation_width,
             :under_slab_insulation_spans_entire_slab, :depth_below_grade, :carpet_fraction,
             :carpet_r_value, :perimeter_insulation_id, :perimeter_insulation_r_value,
             :under_slab_insulation_id, :under_slab_insulation_r_value]
    attr_accessor(*ATTRS)

    def exterior_adjacent_to
      return LocationGround
    end

    def is_exterior
      return true
    end

    def is_interior
      return !is_exterior
    end

    def is_thermal_boundary
      return HPXML::is_thermal_boundary(self)
    end

    def is_exterior_thermal_boundary
      return (is_exterior && is_thermal_boundary)
    end

    def delete
      @hpxml_object.slabs.delete(self)
      @hpxml_object.foundations.each do |foundation|
        foundation.attached_to_slab_idrefs.delete(@id) unless foundation.attached_to_slab_idrefs.nil?
      end
    end

    def check_for_errors
      errors = []

      if not @exposed_perimeter.nil?
        if @exposed_perimeter <= 0
          fail "Exposed perimeter for Slab '#{@id}' must be greater than zero."
        end
      end

      return errors
    end

    def to_oga(doc)
      return if nil?

      slabs = XMLHelper.create_elements_as_needed(doc, ['HPXML', 'Building', 'BuildingDetails', 'Enclosure', 'Slabs'])
      slab = XMLHelper.add_element(slabs, 'Slab')
      sys_id = XMLHelper.add_element(slab, 'SystemIdentifier')
      XMLHelper.add_attribute(sys_id, 'id', @id)
      XMLHelper.add_element(slab, 'InteriorAdjacentTo', @interior_adjacent_to) unless @interior_adjacent_to.nil?
      XMLHelper.add_element(slab, 'Area', to_float(@area)) unless @area.nil?
      XMLHelper.add_element(slab, 'Thickness', to_float(@thickness)) unless @thickness.nil?
      XMLHelper.add_element(slab, 'ExposedPerimeter', to_float(@exposed_perimeter)) unless @exposed_perimeter.nil?
      XMLHelper.add_element(slab, 'PerimeterInsulationDepth', to_float(@perimeter_insulation_depth)) unless @perimeter_insulation_depth.nil?
      XMLHelper.add_element(slab, 'UnderSlabInsulationWidth', to_float(@under_slab_insulation_width)) unless @under_slab_insulation_width.nil?
      XMLHelper.add_element(slab, 'UnderSlabInsulationSpansEntireSlab', to_boolean(@under_slab_insulation_spans_entire_slab)) unless @under_slab_insulation_spans_entire_slab.nil?
      XMLHelper.add_element(slab, 'DepthBelowGrade', to_float(@depth_below_grade)) unless @depth_below_grade.nil?
      insulation = XMLHelper.add_element(slab, 'PerimeterInsulation')
      sys_id = XMLHelper.add_element(insulation, 'SystemIdentifier')
      if not @perimeter_insulation_id.nil?
        XMLHelper.add_attribute(sys_id, 'id', @perimeter_insulation_id)
      else
        XMLHelper.add_attribute(sys_id, 'id', @id + 'PerimeterInsulation')
      end
      layer = XMLHelper.add_element(insulation, 'Layer')
      XMLHelper.add_element(layer, 'InstallationType', 'continuous')
      XMLHelper.add_element(layer, 'NominalRValue', to_float(@perimeter_insulation_r_value)) unless @perimeter_insulation_r_value.nil?
      insulation = XMLHelper.add_element(slab, 'UnderSlabInsulation')
      sys_id = XMLHelper.add_element(insulation, 'SystemIdentifier')
      if not @under_slab_insulation_id.nil?
        XMLHelper.add_attribute(sys_id, 'id', @under_slab_insulation_id)
      else
        XMLHelper.add_attribute(sys_id, 'id', @id + 'UnderSlabInsulation')
      end
      layer = XMLHelper.add_element(insulation, 'Layer')
      XMLHelper.add_element(layer, 'InstallationType', 'continuous')
      XMLHelper.add_element(layer, 'NominalRValue', to_float(@under_slab_insulation_r_value)) unless @under_slab_insulation_r_value.nil?
      XMLHelper.add_extension(slab, 'CarpetFraction', to_float(@carpet_fraction)) unless @carpet_fraction.nil?
      XMLHelper.add_extension(slab, 'CarpetRValue', to_float(@carpet_r_value)) unless @carpet_r_value.nil?
    end

    def from_oga(slab)
      return if slab.nil?

      @id = HPXML::get_id(slab)
      @interior_adjacent_to = XMLHelper.get_value(slab, 'InteriorAdjacentTo')
      @area = to_float_or_nil(XMLHelper.get_value(slab, 'Area'))
      @thickness = to_float_or_nil(XMLHelper.get_value(slab, 'Thickness'))
      @exposed_perimeter = to_float_or_nil(XMLHelper.get_value(slab, 'ExposedPerimeter'))
      @perimeter_insulation_depth = to_float_or_nil(XMLHelper.get_value(slab, 'PerimeterInsulationDepth'))
      @under_slab_insulation_width = to_float_or_nil(XMLHelper.get_value(slab, 'UnderSlabInsulationWidth'))
      @under_slab_insulation_spans_entire_slab = to_boolean_or_nil(XMLHelper.get_value(slab, 'UnderSlabInsulationSpansEntireSlab'))
      @depth_below_grade = to_float_or_nil(XMLHelper.get_value(slab, 'DepthBelowGrade'))
      @carpet_fraction = to_float_or_nil(XMLHelper.get_value(slab, 'extension/CarpetFraction'))
      @carpet_r_value = to_float_or_nil(XMLHelper.get_value(slab, 'extension/CarpetRValue'))
      perimeter_insulation = XMLHelper.get_element(slab, 'PerimeterInsulation')
      if not perimeter_insulation.nil?
        @perimeter_insulation_id = HPXML::get_id(perimeter_insulation)
        @perimeter_insulation_r_value = to_float_or_nil(XMLHelper.get_value(perimeter_insulation, "Layer[InstallationType='continuous']/NominalRValue"))
      end
      under_slab_insulation = XMLHelper.get_element(slab, 'UnderSlabInsulation')
      if not under_slab_insulation.nil?
        @under_slab_insulation_id = HPXML::get_id(under_slab_insulation)
        @under_slab_insulation_r_value = to_float_or_nil(XMLHelper.get_value(under_slab_insulation, "Layer[InstallationType='continuous']/NominalRValue"))
      end
    end
  end

  class Windows < BaseArrayElement
    def add(**kwargs)
      self << Window.new(@hpxml_object, **kwargs)
    end

    def from_oga(hpxml)
      return if hpxml.nil?

      XMLHelper.get_elements(hpxml, 'Building/BuildingDetails/Enclosure/Windows/Window').each do |window|
        self << Window.new(@hpxml_object, window)
      end
    end
  end

  class Window < BaseElement
    ATTRS = [:id, :area, :azimuth, :orientation, :frame_type, :aluminum_thermal_break, :glass_layers,
             :glass_type, :gas_fill, :ufactor, :shgc, :interior_shading_factor_summer,
             :interior_shading_factor_winter, :exterior_shading, :overhangs_depth,
             :overhangs_distance_to_top_of_window, :overhangs_distance_to_bottom_of_window,
             :fraction_operable, :wall_idref]
    attr_accessor(*ATTRS)

    def wall
      return if @wall_idref.nil?

      (@hpxml_object.walls + @hpxml_object.foundation_walls).each do |wall|
        next unless wall.id == @wall_idref

        return wall
      end
      fail "Attached wall '#{@wall_idref}' not found for window '#{@id}'."
    end

    def is_exterior
      return wall.is_exterior
    end

    def is_interior
      return !is_exterior
    end

    def is_thermal_boundary
      return HPXML::is_thermal_boundary(wall)
    end

    def is_exterior_thermal_boundary
      return (is_exterior && is_thermal_boundary)
    end

    def delete
      @hpxml_object.windows.delete(self)
    end

    def check_for_errors
      errors = []
      begin; wall; rescue StandardError => e; errors << e.message; end
      if (not @overhangs_distance_to_top_of_window.nil?) && (not @overhangs_distance_to_bottom_of_window.nil?)
        if @overhangs_distance_to_bottom_of_window <= @overhangs_distance_to_top_of_window
          fail "For Window '#{@id}', overhangs distance to bottom (#{@overhangs_distance_to_bottom_of_window}) must be greater than distance to top (#{@overhangs_distance_to_top_of_window})."
        end
      end
      # TODO: Remove this error when we can support it w/ EnergyPlus
      if (not @interior_shading_factor_summer.nil?) && (not @interior_shading_factor_winter.nil?)
        if @interior_shading_factor_summer > @interior_shading_factor_winter
          fail "SummerShadingCoefficient (#{interior_shading_factor_summer}) must be less than or equal to WinterShadingCoefficient (#{interior_shading_factor_winter}) for window '#{@id}'."
        end
      end

      return errors
    end

    def to_oga(doc)
      return if nil?

      windows = XMLHelper.create_elements_as_needed(doc, ['HPXML', 'Building', 'BuildingDetails', 'Enclosure', 'Windows'])
      window = XMLHelper.add_element(windows, 'Window')
      sys_id = XMLHelper.add_element(window, 'SystemIdentifier')
      XMLHelper.add_attribute(sys_id, 'id', @id)
      XMLHelper.add_element(window, 'Area', to_float(@area)) unless @area.nil?
      XMLHelper.add_element(window, 'Azimuth', to_integer(@azimuth)) unless @azimuth.nil?
      XMLHelper.add_element(window, 'UFactor', to_float(@ufactor)) unless @ufactor.nil?
      XMLHelper.add_element(window, 'SHGC', to_float(@shgc)) unless @shgc.nil?
      if (not @interior_shading_factor_summer.nil?) || (not @interior_shading_factor_winter.nil?)
        interior_shading = XMLHelper.add_element(window, 'InteriorShading')
        sys_id = XMLHelper.add_element(interior_shading, 'SystemIdentifier')
        XMLHelper.add_attribute(sys_id, 'id', "#{id}InteriorShading")
        XMLHelper.add_element(interior_shading, 'SummerShadingCoefficient', to_float(@interior_shading_factor_summer)) unless @interior_shading_factor_summer.nil?
        XMLHelper.add_element(interior_shading, 'WinterShadingCoefficient', to_float(@interior_shading_factor_winter)) unless @interior_shading_factor_winter.nil?
      end
      if (not @overhangs_depth.nil?) || (not @overhangs_distance_to_top_of_window.nil?) || (not @overhangs_distance_to_bottom_of_window.nil?)
        overhangs = XMLHelper.add_element(window, 'Overhangs')
        XMLHelper.add_element(overhangs, 'Depth', to_float(@overhangs_depth)) unless @overhangs_depth.nil?
        XMLHelper.add_element(overhangs, 'DistanceToTopOfWindow', to_float(@overhangs_distance_to_top_of_window)) unless @overhangs_distance_to_top_of_window.nil?
        XMLHelper.add_element(overhangs, 'DistanceToBottomOfWindow', to_float(@overhangs_distance_to_bottom_of_window)) unless @overhangs_distance_to_bottom_of_window.nil?
      end
      XMLHelper.add_element(window, 'FractionOperable', to_float(@fraction_operable)) unless @fraction_operable.nil?
      if not @wall_idref.nil?
        attached_to_wall = XMLHelper.add_element(window, 'AttachedToWall')
        XMLHelper.add_attribute(attached_to_wall, 'idref', @wall_idref)
      end
    end

    def from_oga(window)
      return if window.nil?

      @id = HPXML::get_id(window)
      @area = to_float_or_nil(XMLHelper.get_value(window, 'Area'))
      @azimuth = to_integer_or_nil(XMLHelper.get_value(window, 'Azimuth'))
      @orientation = XMLHelper.get_value(window, 'Orientation')
      @frame_type = XMLHelper.get_child_name(window, 'FrameType')
      @aluminum_thermal_break = to_boolean_or_nil(XMLHelper.get_value(window, 'FrameType/Aluminum/ThermalBreak'))
      @glass_layers = XMLHelper.get_value(window, 'GlassLayers')
      @glass_type = XMLHelper.get_value(window, 'GlassType')
      @gas_fill = XMLHelper.get_value(window, 'GasFill')
      @ufactor = to_float_or_nil(XMLHelper.get_value(window, 'UFactor'))
      @shgc = to_float_or_nil(XMLHelper.get_value(window, 'SHGC'))
      @interior_shading_factor_summer = to_float_or_nil(XMLHelper.get_value(window, 'InteriorShading/SummerShadingCoefficient'))
      @interior_shading_factor_winter = to_float_or_nil(XMLHelper.get_value(window, 'InteriorShading/WinterShadingCoefficient'))
      @exterior_shading = XMLHelper.get_value(window, 'ExteriorShading/Type')
      @overhangs_depth = to_float_or_nil(XMLHelper.get_value(window, 'Overhangs/Depth'))
      @overhangs_distance_to_top_of_window = to_float_or_nil(XMLHelper.get_value(window, 'Overhangs/DistanceToTopOfWindow'))
      @overhangs_distance_to_bottom_of_window = to_float_or_nil(XMLHelper.get_value(window, 'Overhangs/DistanceToBottomOfWindow'))
      @fraction_operable = to_float_or_nil(XMLHelper.get_value(window, 'FractionOperable'))
      @wall_idref = HPXML::get_idref(XMLHelper.get_element(window, 'AttachedToWall'))
    end
  end

  class Skylights < BaseArrayElement
    def add(**kwargs)
      self << Skylight.new(@hpxml_object, **kwargs)
    end

    def from_oga(hpxml)
      return if hpxml.nil?

      XMLHelper.get_elements(hpxml, 'Building/BuildingDetails/Enclosure/Skylights/Skylight').each do |skylight|
        self << Skylight.new(@hpxml_object, skylight)
      end
    end
  end

  class Skylight < BaseElement
    ATTRS = [:id, :area, :azimuth, :orientation, :frame_type, :aluminum_thermal_break, :glass_layers,
             :glass_type, :gas_fill, :ufactor, :shgc, :interior_shading_factor_summer,
             :interior_shading_factor_winter, :exterior_shading, :roof_idref]
    attr_accessor(*ATTRS)

    def roof
      return if @roof_idref.nil?

      @hpxml_object.roofs.each do |roof|
        next unless roof.id == @roof_idref

        return roof
      end
      fail "Attached roof '#{@roof_idref}' not found for skylight '#{@id}'."
    end

    def is_exterior
      return roof.is_exterior
    end

    def is_interior
      return !is_exterior
    end

    def is_thermal_boundary
      return HPXML::is_thermal_boundary(roof)
    end

    def is_exterior_thermal_boundary
      return (is_exterior && is_thermal_boundary)
    end

    def delete
      @hpxml_object.skylights.delete(self)
    end

    def check_for_errors
      errors = []
      begin; roof; rescue StandardError => e; errors << e.message; end
      return errors
    end

    def to_oga(doc)
      return if nil?

      skylights = XMLHelper.create_elements_as_needed(doc, ['HPXML', 'Building', 'BuildingDetails', 'Enclosure', 'Skylights'])
      skylight = XMLHelper.add_element(skylights, 'Skylight')
      sys_id = XMLHelper.add_element(skylight, 'SystemIdentifier')
      XMLHelper.add_attribute(sys_id, 'id', @id)
      XMLHelper.add_element(skylight, 'Area', to_float(@area)) unless @area.nil?
      XMLHelper.add_element(skylight, 'Azimuth', to_integer(@azimuth)) unless @azimuth.nil?
      XMLHelper.add_element(skylight, 'UFactor', to_float(@ufactor)) unless @ufactor.nil?
      XMLHelper.add_element(skylight, 'SHGC', to_float(@shgc)) unless @shgc.nil?
      if (not @interior_shading_factor_summer.nil?) || (not @interior_shading_factor_winter.nil?)
        interior_shading = XMLHelper.add_element(skylight, 'InteriorShading')
        sys_id = XMLHelper.add_element(interior_shading, 'SystemIdentifier')
        XMLHelper.add_attribute(sys_id, 'id', "#{id}InteriorShading")
        XMLHelper.add_element(interior_shading, 'SummerShadingCoefficient', to_float(@interior_shading_factor_summer)) unless @interior_shading_factor_summer.nil?
        XMLHelper.add_element(interior_shading, 'WinterShadingCoefficient', to_float(@interior_shading_factor_winter)) unless @interior_shading_factor_winter.nil?
      end
      if not @roof_idref.nil?
        attached_to_roof = XMLHelper.add_element(skylight, 'AttachedToRoof')
        XMLHelper.add_attribute(attached_to_roof, 'idref', @roof_idref)
      end
    end

    def from_oga(skylight)
      return if skylight.nil?

      @id = HPXML::get_id(skylight)
      @area = to_float_or_nil(XMLHelper.get_value(skylight, 'Area'))
      @azimuth = to_integer_or_nil(XMLHelper.get_value(skylight, 'Azimuth'))
      @orientation = XMLHelper.get_value(skylight, 'Orientation')
      @frame_type = XMLHelper.get_child_name(skylight, 'FrameType')
      @aluminum_thermal_break = to_boolean_or_nil(XMLHelper.get_value(skylight, 'FrameType/Aluminum/ThermalBreak'))
      @glass_layers = XMLHelper.get_value(skylight, 'GlassLayers')
      @glass_type = XMLHelper.get_value(skylight, 'GlassType')
      @gas_fill = XMLHelper.get_value(skylight, 'GasFill')
      @ufactor = to_float_or_nil(XMLHelper.get_value(skylight, 'UFactor'))
      @shgc = to_float_or_nil(XMLHelper.get_value(skylight, 'SHGC'))
      @interior_shading_factor_summer = to_float_or_nil(XMLHelper.get_value(skylight, 'InteriorShading/SummerShadingCoefficient'))
      @interior_shading_factor_winter = to_float_or_nil(XMLHelper.get_value(skylight, 'InteriorShading/WinterShadingCoefficient'))
      @exterior_shading = XMLHelper.get_value(skylight, 'ExteriorShading/Type')
      @roof_idref = HPXML::get_idref(XMLHelper.get_element(skylight, 'AttachedToRoof'))
    end
  end

  class Doors < BaseArrayElement
    def add(**kwargs)
      self << Door.new(@hpxml_object, **kwargs)
    end

    def from_oga(hpxml)
      return if hpxml.nil?

      XMLHelper.get_elements(hpxml, 'Building/BuildingDetails/Enclosure/Doors/Door').each do |door|
        self << Door.new(@hpxml_object, door)
      end
    end
  end

  class Door < BaseElement
    ATTRS = [:id, :wall_idref, :area, :azimuth, :r_value]
    attr_accessor(*ATTRS)

    def wall
      return if @wall_idref.nil?

      (@hpxml_object.walls + @hpxml_object.foundation_walls).each do |wall|
        next unless wall.id == @wall_idref

        return wall
      end
      fail "Attached wall '#{@wall_idref}' not found for door '#{@id}'."
    end

    def is_exterior
      return wall.is_exterior
    end

    def is_interior
      return !is_exterior
    end

    def is_thermal_boundary
      return HPXML::is_thermal_boundary(wall)
    end

    def is_exterior_thermal_boundary
      return (is_exterior && is_thermal_boundary)
    end

    def delete
      @hpxml_object.doors.delete(self)
    end

    def check_for_errors
      errors = []
      begin; wall; rescue StandardError => e; errors << e.message; end
      return errors
    end

    def to_oga(doc)
      return if nil?

      doors = XMLHelper.create_elements_as_needed(doc, ['HPXML', 'Building', 'BuildingDetails', 'Enclosure', 'Doors'])
      door = XMLHelper.add_element(doors, 'Door')
      sys_id = XMLHelper.add_element(door, 'SystemIdentifier')
      XMLHelper.add_attribute(sys_id, 'id', @id)
      if not @wall_idref.nil?
        attached_to_wall = XMLHelper.add_element(door, 'AttachedToWall')
        XMLHelper.add_attribute(attached_to_wall, 'idref', @wall_idref)
      end
      XMLHelper.add_element(door, 'Area', to_float(@area)) unless @area.nil?
      XMLHelper.add_element(door, 'Azimuth', to_integer(@azimuth)) unless @azimuth.nil?
      XMLHelper.add_element(door, 'RValue', to_float(@r_value)) unless @r_value.nil?
    end

    def from_oga(door)
      return if door.nil?

      @id = HPXML::get_id(door)
      @wall_idref = HPXML::get_idref(XMLHelper.get_element(door, 'AttachedToWall'))
      @area = to_float_or_nil(XMLHelper.get_value(door, 'Area'))
      @azimuth = to_integer_or_nil(XMLHelper.get_value(door, 'Azimuth'))
      @r_value = to_float_or_nil(XMLHelper.get_value(door, 'RValue'))
    end
  end

  class HeatingSystems < BaseArrayElement
    def add(**kwargs)
      self << HeatingSystem.new(@hpxml_object, **kwargs)
    end

    def from_oga(hpxml)
      return if hpxml.nil?

      XMLHelper.get_elements(hpxml, 'Building/BuildingDetails/Systems/HVAC/HVACPlant/HeatingSystem').each do |heating_system|
        self << HeatingSystem.new(@hpxml_object, heating_system)
      end
    end

    def total_fraction_heat_load_served
      map { |htg_sys| htg_sys.fraction_heat_load_served.to_f }.sum(0.0)
    end
  end

  class HeatingSystem < BaseElement
    ATTRS = [:id, :distribution_system_idref, :year_installed, :heating_system_type,
             :heating_system_fuel, :heating_capacity, :heating_efficiency_afue,
             :heating_efficiency_percent, :fraction_heat_load_served, :electric_auxiliary_energy,
             :heating_cfm, :energy_star, :seed_id, :is_shared_system, :number_of_units_served,
             :shared_loop_watts, :fan_coil_watts, :wlhp_heating_efficiency_cop]
    attr_accessor(*ATTRS)

    def distribution_system
      return if @distribution_system_idref.nil?

      @hpxml_object.hvac_distributions.each do |hvac_distribution|
        next unless hvac_distribution.id == @distribution_system_idref

        return hvac_distribution
      end
      fail "Attached HVAC distribution system '#{@distribution_system_idref}' not found for HVAC system '#{@id}'."
    end

    def attached_cooling_system
      return if distribution_system.nil?

      distribution_system.hvac_systems.each do |hvac_system|
        next if hvac_system.id == @id

        return hvac_system
      end
      return
    end

    def delete
      @hpxml_object.heating_systems.delete(self)
      @hpxml_object.water_heating_systems.each do |water_heating_system|
        next unless water_heating_system.related_hvac_idref == @id

        water_heating_system.related_hvac_idref = nil
      end
    end

    def check_for_errors
      errors = []
      begin; distribution_system; rescue StandardError => e; errors << e.message; end
      return errors
    end

    def to_oga(doc)
      return if nil?

      hvac_plant = XMLHelper.create_elements_as_needed(doc, ['HPXML', 'Building', 'BuildingDetails', 'Systems', 'HVAC', 'HVACPlant'])
      heating_system = XMLHelper.add_element(hvac_plant, 'HeatingSystem')
      sys_id = XMLHelper.add_element(heating_system, 'SystemIdentifier')
      XMLHelper.add_attribute(sys_id, 'id', @id)
      if not @distribution_system_idref.nil?
        distribution_system = XMLHelper.add_element(heating_system, 'DistributionSystem')
        XMLHelper.add_attribute(distribution_system, 'idref', @distribution_system_idref)
      end
      XMLHelper.add_element(heating_system, 'IsSharedSystem', to_boolean(@is_shared_system)) unless @is_shared_system.nil?
      XMLHelper.add_element(heating_system, 'NumberofUnitsServed', to_integer(@number_of_units_served)) unless @number_of_units_served.nil?
      if not @heating_system_type.nil?
        heating_system_type_e = XMLHelper.add_element(heating_system, 'HeatingSystemType')
        XMLHelper.add_element(heating_system_type_e, @heating_system_type)
      end
      XMLHelper.add_element(heating_system, 'HeatingSystemFuel', @heating_system_fuel) unless @heating_system_fuel.nil?
      XMLHelper.add_element(heating_system, 'HeatingCapacity', to_float(@heating_capacity)) unless @heating_capacity.nil?

      efficiency_units = nil
      efficiency_value = nil
      if [HVACTypeFurnace, HVACTypeWallFurnace, HVACTypeFloorFurnace, HVACTypeBoiler].include? @heating_system_type
        efficiency_units = UnitsAFUE
        efficiency_value = @heating_efficiency_afue
      elsif [HVACTypeElectricResistance, HVACTypeStove, HVACTypePortableHeater, HVACTypeFixedHeater, HVACTypeFireplace].include? @heating_system_type
        efficiency_units = UnitsPercent
        efficiency_value = @heating_efficiency_percent
      end
      if not efficiency_value.nil?
        annual_efficiency = XMLHelper.add_element(heating_system, 'AnnualHeatingEfficiency')
        XMLHelper.add_element(annual_efficiency, 'Units', efficiency_units)
        XMLHelper.add_element(annual_efficiency, 'Value', to_float(efficiency_value))
      end
      XMLHelper.add_element(heating_system, 'FractionHeatLoadServed', to_float(@fraction_heat_load_served)) unless @fraction_heat_load_served.nil?
      XMLHelper.add_element(heating_system, 'ElectricAuxiliaryEnergy', to_float(@electric_auxiliary_energy)) unless @electric_auxiliary_energy.nil?
      XMLHelper.add_extension(heating_system, 'HeatingFlowRate', to_float(@heating_cfm)) unless @heating_cfm.nil?
      XMLHelper.add_extension(heating_system, 'SharedLoopWatts', to_float(@shared_loop_watts)) unless @shared_loop_watts.nil?
      XMLHelper.add_extension(heating_system, 'FanCoilWatts', to_float(@fan_coil_watts)) unless @fan_coil_watts.nil?
      XMLHelper.add_extension(heating_system, 'SeedId', @seed_id) unless @seed_id.nil?
      if not @wlhp_heating_efficiency_cop.nil?
        wlhp = XMLHelper.create_elements_as_needed(heating_system, ['extension', 'WaterLoopHeatPump'])
        annual_efficiency = XMLHelper.add_element(wlhp, 'AnnualHeatingEfficiency')
        XMLHelper.add_element(annual_efficiency, 'Units', UnitsCOP)
        XMLHelper.add_element(annual_efficiency, 'Value', to_float(@wlhp_heating_efficiency_cop))
      end
    end

    def from_oga(heating_system)
      return if heating_system.nil?

      @id = HPXML::get_id(heating_system)
      @distribution_system_idref = HPXML::get_idref(XMLHelper.get_element(heating_system, 'DistributionSystem'))
      @year_installed = to_integer_or_nil(XMLHelper.get_value(heating_system, 'YearInstalled'))
      @is_shared_system = to_boolean_or_nil(XMLHelper.get_value(heating_system, 'IsSharedSystem'))
      @number_of_units_served = to_integer_or_nil(XMLHelper.get_value(heating_system, 'NumberofUnitsServed'))
      @heating_system_type = XMLHelper.get_child_name(heating_system, 'HeatingSystemType')
      @heating_system_fuel = XMLHelper.get_value(heating_system, 'HeatingSystemFuel')
      @heating_capacity = to_float_or_nil(XMLHelper.get_value(heating_system, 'HeatingCapacity'))
      if [HVACTypeFurnace, HVACTypeWallFurnace, HVACTypeFloorFurnace, HVACTypeBoiler].include? @heating_system_type
        @heating_efficiency_afue = to_float_or_nil(XMLHelper.get_value(heating_system, "AnnualHeatingEfficiency[Units='#{UnitsAFUE}']/Value"))
      elsif [HVACTypeElectricResistance, HVACTypeStove, HVACTypePortableHeater, HVACTypeFixedHeater, HVACTypeFireplace].include? @heating_system_type
        @heating_efficiency_percent = to_float_or_nil(XMLHelper.get_value(heating_system, "AnnualHeatingEfficiency[Units='Percent']/Value"))
      end
      @fraction_heat_load_served = to_float_or_nil(XMLHelper.get_value(heating_system, 'FractionHeatLoadServed'))
      @electric_auxiliary_energy = to_float_or_nil(XMLHelper.get_value(heating_system, 'ElectricAuxiliaryEnergy'))
      @heating_cfm = to_float_or_nil(XMLHelper.get_value(heating_system, 'extension/HeatingFlowRate'))
      @energy_star = XMLHelper.get_values(heating_system, 'ThirdPartyCertification').include?('Energy Star')
      @seed_id = XMLHelper.get_value(heating_system, 'extension/SeedId')
      @shared_loop_watts = to_float_or_nil(XMLHelper.get_value(heating_system, 'extension/SharedLoopWatts'))
      @fan_coil_watts = to_float_or_nil(XMLHelper.get_value(heating_system, 'extension/FanCoilWatts'))
      @wlhp_heating_efficiency_cop = to_float_or_nil(XMLHelper.get_value(heating_system, "extension/WaterLoopHeatPump/AnnualHeatingEfficiency[Units='#{UnitsCOP}']/Value"))
    end
  end

  class CoolingSystems < BaseArrayElement
    def add(**kwargs)
      self << CoolingSystem.new(@hpxml_object, **kwargs)
    end

    def from_oga(hpxml)
      return if hpxml.nil?

      XMLHelper.get_elements(hpxml, 'Building/BuildingDetails/Systems/HVAC/HVACPlant/CoolingSystem').each do |cooling_system|
        self << CoolingSystem.new(@hpxml_object, cooling_system)
      end
    end

    def total_fraction_cool_load_served
      map { |clg_sys| clg_sys.fraction_cool_load_served.to_f }.sum(0.0)
    end
  end

  class CoolingSystem < BaseElement
    ATTRS = [:id, :distribution_system_idref, :year_installed, :cooling_system_type,
             :cooling_system_fuel, :cooling_capacity, :compressor_type, :fraction_cool_load_served,
             :cooling_efficiency_seer, :cooling_efficiency_eer, :cooling_efficiency_kw_per_ton,
             :cooling_shr, :cooling_cfm, :energy_star, :seed_id, :is_shared_system,
             :number_of_units_served, :shared_loop_watts, :fan_coil_watts, :wlhp_cooling_capacity,
             :wlhp_cooling_efficiency_eer]
    attr_accessor(*ATTRS)

    def distribution_system
      return if @distribution_system_idref.nil?

      @hpxml_object.hvac_distributions.each do |hvac_distribution|
        next unless hvac_distribution.id == @distribution_system_idref

        return hvac_distribution
      end
      fail "Attached HVAC distribution system '#{@distribution_system_idref}' not found for HVAC system '#{@id}'."
    end

    def attached_heating_system
      return if distribution_system.nil?

      distribution_system.hvac_systems.each do |hvac_system|
        next if hvac_system.id == @id

        return hvac_system
      end
      return
    end

    def delete
      @hpxml_object.cooling_systems.delete(self)
      @hpxml_object.water_heating_systems.each do |water_heating_system|
        next unless water_heating_system.related_hvac_idref == @id

        water_heating_system.related_hvac_idref = nil
      end
    end

    def check_for_errors
      errors = []
      begin; distribution_system; rescue StandardError => e; errors << e.message; end
      return errors
    end

    def to_oga(doc)
      return if nil?

      hvac_plant = XMLHelper.create_elements_as_needed(doc, ['HPXML', 'Building', 'BuildingDetails', 'Systems', 'HVAC', 'HVACPlant'])
      cooling_system = XMLHelper.add_element(hvac_plant, 'CoolingSystem')
      sys_id = XMLHelper.add_element(cooling_system, 'SystemIdentifier')
      XMLHelper.add_attribute(sys_id, 'id', @id)
      if not @distribution_system_idref.nil?
        distribution_system = XMLHelper.add_element(cooling_system, 'DistributionSystem')
        XMLHelper.add_attribute(distribution_system, 'idref', @distribution_system_idref)
      end
      XMLHelper.add_element(cooling_system, 'IsSharedSystem', to_boolean(@is_shared_system)) unless @is_shared_system.nil?
      XMLHelper.add_element(cooling_system, 'NumberofUnitsServed', to_integer(@number_of_units_served)) unless @number_of_units_served.nil?
      XMLHelper.add_element(cooling_system, 'CoolingSystemType', @cooling_system_type) unless @cooling_system_type.nil?
      XMLHelper.add_element(cooling_system, 'CoolingSystemFuel', @cooling_system_fuel) unless @cooling_system_fuel.nil?
      XMLHelper.add_element(cooling_system, 'CoolingCapacity', to_float(@cooling_capacity)) unless @cooling_capacity.nil?
      XMLHelper.add_element(cooling_system, 'CompressorType', @compressor_type) unless @compressor_type.nil?
      XMLHelper.add_element(cooling_system, 'FractionCoolLoadServed', to_float(@fraction_cool_load_served)) unless @fraction_cool_load_served.nil?

      efficiency_units = nil
      efficiency_value = nil
      if [HVACTypeCentralAirConditioner, HVACTypeMiniSplitAirConditioner].include? @cooling_system_type
        efficiency_units = UnitsSEER
        efficiency_value = @cooling_efficiency_seer
      elsif [HVACTypeRoomAirConditioner].include? @cooling_system_type
        efficiency_units = UnitsEER
        efficiency_value = @cooling_efficiency_eer
      elsif [HVACTypeChiller].include? @cooling_system_type
        efficiency_units = UnitsKwPerTon
        efficiency_value = @cooling_efficiency_kw_per_ton
      end
      if not efficiency_value.nil?
        annual_efficiency = XMLHelper.add_element(cooling_system, 'AnnualCoolingEfficiency')
        XMLHelper.add_element(annual_efficiency, 'Units', efficiency_units)
        XMLHelper.add_element(annual_efficiency, 'Value', to_float(efficiency_value))
      end
      XMLHelper.add_element(cooling_system, 'SensibleHeatFraction', to_float(@cooling_shr)) unless @cooling_shr.nil?
      XMLHelper.add_extension(cooling_system, 'CoolingFlowRate', to_float(@cooling_cfm)) unless @cooling_cfm.nil?
      XMLHelper.add_extension(cooling_system, 'SharedLoopWatts', to_float(@shared_loop_watts)) unless @shared_loop_watts.nil?
      XMLHelper.add_extension(cooling_system, 'FanCoilWatts', to_float(@fan_coil_watts)) unless @fan_coil_watts.nil?
      XMLHelper.add_extension(cooling_system, 'SeedId', @seed_id) unless @seed_id.nil?
      if (not @wlhp_cooling_capacity.nil?) || (not @wlhp_cooling_efficiency_eer.nil?)
        wlhp = XMLHelper.create_elements_as_needed(cooling_system, ['extension', 'WaterLoopHeatPump'])
        XMLHelper.add_element(wlhp, 'CoolingCapacity', to_float(@wlhp_cooling_capacity)) unless @wlhp_cooling_capacity.nil?
        if not @wlhp_cooling_efficiency_eer.nil?
          annual_efficiency = XMLHelper.add_element(wlhp, 'AnnualCoolingEfficiency')
          XMLHelper.add_element(annual_efficiency, 'Units', UnitsEER)
          XMLHelper.add_element(annual_efficiency, 'Value', to_float(@wlhp_cooling_efficiency_eer))
        end
      end
    end

    def from_oga(cooling_system)
      return if cooling_system.nil?

      @id = HPXML::get_id(cooling_system)
      @distribution_system_idref = HPXML::get_idref(XMLHelper.get_element(cooling_system, 'DistributionSystem'))
      @year_installed = to_integer_or_nil(XMLHelper.get_value(cooling_system, 'YearInstalled'))
      @is_shared_system = to_boolean_or_nil(XMLHelper.get_value(cooling_system, 'IsSharedSystem'))
      @number_of_units_served = to_integer_or_nil(XMLHelper.get_value(cooling_system, 'NumberofUnitsServed'))
      @cooling_system_type = XMLHelper.get_value(cooling_system, 'CoolingSystemType')
      @cooling_system_fuel = XMLHelper.get_value(cooling_system, 'CoolingSystemFuel')
      @cooling_capacity = to_float_or_nil(XMLHelper.get_value(cooling_system, 'CoolingCapacity'))
      @compressor_type = XMLHelper.get_value(cooling_system, 'CompressorType')
      @fraction_cool_load_served = to_float_or_nil(XMLHelper.get_value(cooling_system, 'FractionCoolLoadServed'))
      if [HVACTypeCentralAirConditioner, HVACTypeMiniSplitAirConditioner].include? @cooling_system_type
        @cooling_efficiency_seer = to_float_or_nil(XMLHelper.get_value(cooling_system, "AnnualCoolingEfficiency[Units='#{UnitsSEER}']/Value"))
      elsif [HVACTypeRoomAirConditioner].include? @cooling_system_type
        @cooling_efficiency_eer = to_float_or_nil(XMLHelper.get_value(cooling_system, "AnnualCoolingEfficiency[Units='#{UnitsEER}']/Value"))
      elsif [HVACTypeChiller].include? @cooling_system_type
        @cooling_efficiency_kw_per_ton = to_float_or_nil(XMLHelper.get_value(cooling_system, "AnnualCoolingEfficiency[Units='#{UnitsKwPerTon}']/Value"))
      end
      @cooling_shr = to_float_or_nil(XMLHelper.get_value(cooling_system, 'SensibleHeatFraction'))
      @cooling_cfm = to_float_or_nil(XMLHelper.get_value(cooling_system, 'extension/CoolingFlowRate'))
      @energy_star = XMLHelper.get_values(cooling_system, 'ThirdPartyCertification').include?('Energy Star')
      @seed_id = XMLHelper.get_value(cooling_system, 'extension/SeedId')
      @shared_loop_watts = to_float_or_nil(XMLHelper.get_value(cooling_system, 'extension/SharedLoopWatts'))
      @fan_coil_watts = to_float_or_nil(XMLHelper.get_value(cooling_system, 'extension/FanCoilWatts'))
      @wlhp_cooling_capacity = to_float_or_nil(XMLHelper.get_value(cooling_system, 'extension/WaterLoopHeatPump/CoolingCapacity'))
      @wlhp_cooling_efficiency_eer = to_float_or_nil(XMLHelper.get_value(cooling_system, "extension/WaterLoopHeatPump/AnnualCoolingEfficiency[Units='#{UnitsEER}']/Value"))
    end
  end

  class HeatPumps < BaseArrayElement
    def add(**kwargs)
      self << HeatPump.new(@hpxml_object, **kwargs)
    end

    def from_oga(hpxml)
      return if hpxml.nil?

      XMLHelper.get_elements(hpxml, 'Building/BuildingDetails/Systems/HVAC/HVACPlant/HeatPump').each do |heat_pump|
        self << HeatPump.new(@hpxml_object, heat_pump)
      end
    end

    def total_fraction_heat_load_served
      map { |hp| hp.fraction_heat_load_served.to_f }.sum(0.0)
    end

    def total_fraction_cool_load_served
      map { |hp| hp.fraction_cool_load_served.to_f }.sum(0.0)
    end
  end

  class HeatPump < BaseElement
    ATTRS = [:id, :distribution_system_idref, :year_installed, :heat_pump_type, :heat_pump_fuel,
             :heating_capacity, :heating_capacity_17F, :cooling_capacity, :compressor_type,
             :cooling_shr, :backup_heating_fuel, :backup_heating_capacity,
             :backup_heating_efficiency_percent, :backup_heating_efficiency_afue,
             :backup_heating_switchover_temp, :fraction_heat_load_served, :fraction_cool_load_served,
             :cooling_efficiency_seer, :cooling_efficiency_eer, :heating_efficiency_hspf,
             :heating_efficiency_cop, :energy_star, :seed_id, :pump_watts_per_ton, :fan_watts_per_cfm,
             :is_shared_system, :number_of_units_served, :shared_loop_watts]
    attr_accessor(*ATTRS)

    def distribution_system
      return if @distribution_system_idref.nil?

      @hpxml_object.hvac_distributions.each do |hvac_distribution|
        next unless hvac_distribution.id == @distribution_system_idref

        return hvac_distribution
      end
      fail "Attached HVAC distribution system '#{@distribution_system_idref}' not found for HVAC system '#{@id}'."
    end

    def delete
      @hpxml_object.heat_pumps.delete(self)
      @hpxml_object.water_heating_systems.each do |water_heating_system|
        next unless water_heating_system.related_hvac_idref == @id

        water_heating_system.related_hvac_idref = nil
      end
    end

    def check_for_errors
      errors = []
      begin; distribution_system; rescue StandardError => e; errors << e.message; end
      return errors
    end

    def to_oga(doc)
      return if nil?

      hvac_plant = XMLHelper.create_elements_as_needed(doc, ['HPXML', 'Building', 'BuildingDetails', 'Systems', 'HVAC', 'HVACPlant'])
      heat_pump = XMLHelper.add_element(hvac_plant, 'HeatPump')
      sys_id = XMLHelper.add_element(heat_pump, 'SystemIdentifier')
      XMLHelper.add_attribute(sys_id, 'id', @id)
      if not @distribution_system_idref.nil?
        distribution_system = XMLHelper.add_element(heat_pump, 'DistributionSystem')
        XMLHelper.add_attribute(distribution_system, 'idref', @distribution_system_idref)
      end
      XMLHelper.add_element(heat_pump, 'IsSharedSystem', to_boolean(@is_shared_system)) unless @is_shared_system.nil?
      XMLHelper.add_element(heat_pump, 'NumberofUnitsServed', to_integer(@number_of_units_served)) unless @number_of_units_served.nil?
      XMLHelper.add_element(heat_pump, 'HeatPumpType', @heat_pump_type) unless @heat_pump_type.nil?
      XMLHelper.add_element(heat_pump, 'HeatPumpFuel', @heat_pump_fuel) unless @heat_pump_fuel.nil?
      XMLHelper.add_element(heat_pump, 'HeatingCapacity', to_float(@heating_capacity)) unless @heating_capacity.nil?
      XMLHelper.add_element(heat_pump, 'HeatingCapacity17F', to_float(@heating_capacity_17F)) unless @heating_capacity_17F.nil?
      XMLHelper.add_element(heat_pump, 'CoolingCapacity', to_float(@cooling_capacity)) unless @cooling_capacity.nil?
      XMLHelper.add_element(heat_pump, 'CompressorType', @compressor_type) unless @compressor_type.nil?
      XMLHelper.add_element(heat_pump, 'CoolingSensibleHeatFraction', to_float(@cooling_shr)) unless @cooling_shr.nil?
      if not @backup_heating_fuel.nil?
        XMLHelper.add_element(heat_pump, 'BackupSystemFuel', @backup_heating_fuel)
        efficiencies = { 'Percent' => @backup_heating_efficiency_percent,
                         UnitsAFUE => @backup_heating_efficiency_afue }
        efficiencies.each do |units, value|
          next if value.nil?

          backup_eff = XMLHelper.add_element(heat_pump, 'BackupAnnualHeatingEfficiency')
          XMLHelper.add_element(backup_eff, 'Units', units)
          XMLHelper.add_element(backup_eff, 'Value', to_float(value))
        end
        XMLHelper.add_element(heat_pump, 'BackupHeatingCapacity', to_float(@backup_heating_capacity)) unless @backup_heating_capacity.nil?
        XMLHelper.add_element(heat_pump, 'BackupHeatingSwitchoverTemperature', to_float(@backup_heating_switchover_temp)) unless @backup_heating_switchover_temp.nil?
      end
      XMLHelper.add_element(heat_pump, 'FractionHeatLoadServed', to_float(@fraction_heat_load_served)) unless @fraction_heat_load_served.nil?
      XMLHelper.add_element(heat_pump, 'FractionCoolLoadServed', to_float(@fraction_cool_load_served)) unless @fraction_cool_load_served.nil?

      clg_efficiency_units = nil
      clg_efficiency_value = nil
      htg_efficiency_units = nil
      htg_efficiency_value = nil
      if [HVACTypeHeatPumpAirToAir, HVACTypeHeatPumpMiniSplit].include? @heat_pump_type
        clg_efficiency_units = UnitsSEER
        clg_efficiency_value = @cooling_efficiency_seer
        htg_efficiency_units = UnitsHSPF
        htg_efficiency_value = @heating_efficiency_hspf
      elsif [HVACTypeHeatPumpGroundToAir].include? @heat_pump_type
        clg_efficiency_units = UnitsEER
        clg_efficiency_value = @cooling_efficiency_eer
        htg_efficiency_units = UnitsCOP
        htg_efficiency_value = @heating_efficiency_cop
      end
      if not clg_efficiency_value.nil?
        annual_efficiency = XMLHelper.add_element(heat_pump, 'AnnualCoolingEfficiency')
        XMLHelper.add_element(annual_efficiency, 'Units', clg_efficiency_units)
        XMLHelper.add_element(annual_efficiency, 'Value', to_float(clg_efficiency_value))
      end
      if not htg_efficiency_value.nil?
        annual_efficiency = XMLHelper.add_element(heat_pump, 'AnnualHeatingEfficiency')
        XMLHelper.add_element(annual_efficiency, 'Units', htg_efficiency_units)
        XMLHelper.add_element(annual_efficiency, 'Value', to_float(htg_efficiency_value))
      end
      XMLHelper.add_extension(heat_pump, 'PumpPowerWattsPerTon', to_float(@pump_watts_per_ton)) unless @pump_watts_per_ton.nil?
      XMLHelper.add_extension(heat_pump, 'FanPowerWattsPerCFM', to_float(@fan_watts_per_cfm)) unless @fan_watts_per_cfm.nil?
      XMLHelper.add_extension(heat_pump, 'SharedLoopWatts', to_float(@shared_loop_watts)) unless @shared_loop_watts.nil?
      XMLHelper.add_extension(heat_pump, 'SeedId', @seed_id) unless @seed_id.nil?
    end

    def from_oga(heat_pump)
      return if heat_pump.nil?

      @id = HPXML::get_id(heat_pump)
      @distribution_system_idref = HPXML::get_idref(XMLHelper.get_element(heat_pump, 'DistributionSystem'))
      @year_installed = to_integer_or_nil(XMLHelper.get_value(heat_pump, 'YearInstalled'))
      @is_shared_system = to_boolean_or_nil(XMLHelper.get_value(heat_pump, 'IsSharedSystem'))
      @number_of_units_served = to_integer_or_nil(XMLHelper.get_value(heat_pump, 'NumberofUnitsServed'))
      @heat_pump_type = XMLHelper.get_value(heat_pump, 'HeatPumpType')
      @heat_pump_fuel = XMLHelper.get_value(heat_pump, 'HeatPumpFuel')
      @heating_capacity = to_float_or_nil(XMLHelper.get_value(heat_pump, 'HeatingCapacity'))
      @heating_capacity_17F = to_float_or_nil(XMLHelper.get_value(heat_pump, 'HeatingCapacity17F'))
      @cooling_capacity = to_float_or_nil(XMLHelper.get_value(heat_pump, 'CoolingCapacity'))
      @compressor_type = XMLHelper.get_value(heat_pump, 'CompressorType')
      @cooling_shr = to_float_or_nil(XMLHelper.get_value(heat_pump, 'CoolingSensibleHeatFraction'))
      @backup_heating_fuel = XMLHelper.get_value(heat_pump, 'BackupSystemFuel')
      @backup_heating_capacity = to_float_or_nil(XMLHelper.get_value(heat_pump, 'BackupHeatingCapacity'))
      @backup_heating_efficiency_percent = to_float_or_nil(XMLHelper.get_value(heat_pump, "BackupAnnualHeatingEfficiency[Units='Percent']/Value"))
      @backup_heating_efficiency_afue = to_float_or_nil(XMLHelper.get_value(heat_pump, "BackupAnnualHeatingEfficiency[Units='#{UnitsAFUE}']/Value"))
      @backup_heating_switchover_temp = to_float_or_nil(XMLHelper.get_value(heat_pump, 'BackupHeatingSwitchoverTemperature'))
      @fraction_heat_load_served = to_float_or_nil(XMLHelper.get_value(heat_pump, 'FractionHeatLoadServed'))
      @fraction_cool_load_served = to_float_or_nil(XMLHelper.get_value(heat_pump, 'FractionCoolLoadServed'))
      if [HVACTypeHeatPumpAirToAir, HVACTypeHeatPumpMiniSplit].include? @heat_pump_type
        @cooling_efficiency_seer = to_float_or_nil(XMLHelper.get_value(heat_pump, "AnnualCoolingEfficiency[Units='#{UnitsSEER}']/Value"))
      elsif [HVACTypeHeatPumpGroundToAir].include? @heat_pump_type
        @cooling_efficiency_eer = to_float_or_nil(XMLHelper.get_value(heat_pump, "AnnualCoolingEfficiency[Units='#{UnitsEER}']/Value"))
      end
      if [HVACTypeHeatPumpAirToAir, HVACTypeHeatPumpMiniSplit].include? @heat_pump_type
        @heating_efficiency_hspf = to_float_or_nil(XMLHelper.get_value(heat_pump, "AnnualHeatingEfficiency[Units='#{UnitsHSPF}']/Value"))
      elsif [HVACTypeHeatPumpGroundToAir].include? @heat_pump_type
        @heating_efficiency_cop = to_float_or_nil(XMLHelper.get_value(heat_pump, "AnnualHeatingEfficiency[Units='#{UnitsCOP}']/Value"))
      end
      @energy_star = XMLHelper.get_values(heat_pump, 'ThirdPartyCertification').include?('Energy Star')
      @pump_watts_per_ton = to_float_or_nil(XMLHelper.get_value(heat_pump, 'extension/PumpPowerWattsPerTon'))
      @fan_watts_per_cfm = to_float_or_nil(XMLHelper.get_value(heat_pump, 'extension/FanPowerWattsPerCFM'))
      @seed_id = XMLHelper.get_value(heat_pump, 'extension/SeedId')
      @shared_loop_watts = to_float_or_nil(XMLHelper.get_value(heat_pump, 'extension/SharedLoopWatts'))
    end
  end

  class HVACControls < BaseArrayElement
    def add(**kwargs)
      self << HVACControl.new(@hpxml_object, **kwargs)
    end

    def from_oga(hpxml)
      return if hpxml.nil?

      XMLHelper.get_elements(hpxml, 'Building/BuildingDetails/Systems/HVAC/HVACControl').each do |hvac_control|
        self << HVACControl.new(@hpxml_object, hvac_control)
      end
    end
  end

  class HVACControl < BaseElement
    ATTRS = [:id, :control_type, :heating_setpoint_temp, :heating_setback_temp,
             :heating_setback_hours_per_week, :heating_setback_start_hour, :cooling_setpoint_temp,
             :cooling_setup_temp, :cooling_setup_hours_per_week, :cooling_setup_start_hour,
             :ceiling_fan_cooling_setpoint_temp_offset]
    attr_accessor(*ATTRS)

    def delete
      @hpxml_object.hvac_controls.delete(self)
    end

    def check_for_errors
      errors = []
      return errors
    end

    def to_oga(doc)
      return if nil?

      hvac = XMLHelper.create_elements_as_needed(doc, ['HPXML', 'Building', 'BuildingDetails', 'Systems', 'HVAC'])
      hvac_control = XMLHelper.add_element(hvac, 'HVACControl')
      sys_id = XMLHelper.add_element(hvac_control, 'SystemIdentifier')
      XMLHelper.add_attribute(sys_id, 'id', @id)
      XMLHelper.add_element(hvac_control, 'ControlType', @control_type) unless @control_type.nil?
      XMLHelper.add_element(hvac_control, 'SetpointTempHeatingSeason', to_float(@heating_setpoint_temp)) unless @heating_setpoint_temp.nil?
      XMLHelper.add_element(hvac_control, 'SetbackTempHeatingSeason', to_float(@heating_setback_temp)) unless @heating_setback_temp.nil?
      XMLHelper.add_element(hvac_control, 'TotalSetbackHoursperWeekHeating', to_integer(@heating_setback_hours_per_week)) unless @heating_setback_hours_per_week.nil?
      XMLHelper.add_element(hvac_control, 'SetupTempCoolingSeason', to_float(@cooling_setup_temp)) unless @cooling_setup_temp.nil?
      XMLHelper.add_element(hvac_control, 'SetpointTempCoolingSeason', to_float(@cooling_setpoint_temp)) unless @cooling_setpoint_temp.nil?
      XMLHelper.add_element(hvac_control, 'TotalSetupHoursperWeekCooling', to_integer(@cooling_setup_hours_per_week)) unless @cooling_setup_hours_per_week.nil?
      XMLHelper.add_extension(hvac_control, 'SetbackStartHourHeating', to_integer(@heating_setback_start_hour)) unless @heating_setback_start_hour.nil?
      XMLHelper.add_extension(hvac_control, 'SetupStartHourCooling', to_integer(@cooling_setup_start_hour)) unless @cooling_setup_start_hour.nil?
      XMLHelper.add_extension(hvac_control, 'CeilingFanSetpointTempCoolingSeasonOffset', to_float(@ceiling_fan_cooling_setpoint_temp_offset)) unless @ceiling_fan_cooling_setpoint_temp_offset.nil?
    end

    def from_oga(hvac_control)
      return if hvac_control.nil?

      @id = HPXML::get_id(hvac_control)
      @control_type = XMLHelper.get_value(hvac_control, 'ControlType')
      @heating_setpoint_temp = to_float_or_nil(XMLHelper.get_value(hvac_control, 'SetpointTempHeatingSeason'))
      @heating_setback_temp = to_float_or_nil(XMLHelper.get_value(hvac_control, 'SetbackTempHeatingSeason'))
      @heating_setback_hours_per_week = to_integer_or_nil(XMLHelper.get_value(hvac_control, 'TotalSetbackHoursperWeekHeating'))
      @heating_setback_start_hour = to_integer_or_nil(XMLHelper.get_value(hvac_control, 'extension/SetbackStartHourHeating'))
      @cooling_setpoint_temp = to_float_or_nil(XMLHelper.get_value(hvac_control, 'SetpointTempCoolingSeason'))
      @cooling_setup_temp = to_float_or_nil(XMLHelper.get_value(hvac_control, 'SetupTempCoolingSeason'))
      @cooling_setup_hours_per_week = to_integer_or_nil(XMLHelper.get_value(hvac_control, 'TotalSetupHoursperWeekCooling'))
      @cooling_setup_start_hour = to_integer_or_nil(XMLHelper.get_value(hvac_control, 'extension/SetupStartHourCooling'))
      @ceiling_fan_cooling_setpoint_temp_offset = to_float_or_nil(XMLHelper.get_value(hvac_control, 'extension/CeilingFanSetpointTempCoolingSeasonOffset'))
    end
  end

  class HVACDistributions < BaseArrayElement
    def add(**kwargs)
      self << HVACDistribution.new(@hpxml_object, **kwargs)
    end

    def from_oga(hpxml)
      return if hpxml.nil?

      XMLHelper.get_elements(hpxml, 'Building/BuildingDetails/Systems/HVAC/HVACDistribution').each do |hvac_distribution|
        self << HVACDistribution.new(@hpxml_object, hvac_distribution)
      end
    end
  end

  class HVACDistribution < BaseElement
    def initialize(hpxml_object, *args)
      @duct_leakage_measurements = DuctLeakageMeasurements.new(hpxml_object)
      @ducts = Ducts.new(hpxml_object)
      super(hpxml_object, *args)
    end
    ATTRS = [:id, :distribution_system_type, :annual_heating_dse, :annual_cooling_dse,
             :duct_system_sealed, :duct_leakage_to_outside_testing_exemption, :conditioned_floor_area_served,
             :number_of_return_registers, :hydronic_type, :hydronic_and_air_type]
    attr_accessor(*ATTRS)
    attr_reader(:duct_leakage_measurements, :ducts)

    def hvac_systems
      list = []
      (@hpxml_object.heating_systems + @hpxml_object.cooling_systems + @hpxml_object.heat_pumps).each do |hvac_system|
        next if hvac_system.distribution_system_idref.nil?
        next unless hvac_system.distribution_system_idref == @id

        list << hvac_system
      end

      if list.size == 0
        fail "Distribution system '#{@id}' found but no HVAC system attached to it."
      end

      num_htg = 0
      num_clg = 0
      list.each do |obj|
        if obj.respond_to? :fraction_heat_load_served
          num_htg += 1 if obj.fraction_heat_load_served.to_f > 0
        end
        if obj.respond_to? :fraction_cool_load_served
          num_clg += 1 if obj.fraction_cool_load_served.to_f > 0
        end
      end

      if num_clg > 1
        fail "Multiple cooling systems found attached to distribution system '#{@id}'."
      end
      if num_htg > 1
        fail "Multiple heating systems found attached to distribution system '#{@id}'."
      end

      return list
    end

    def delete
      @hpxml_object.hvac_distributions.delete(self)
      (@hpxml_object.heating_systems + @hpxml_object.cooling_systems + @hpxml_object.heat_pumps).each do |hvac_system|
        next if hvac_system.distribution_system_idref.nil?
        next unless hvac_system.distribution_system_idref == @id

        hvac_system.distribution_system_idref = nil
      end
      @hpxml_object.ventilation_fans.each do |ventilation_fan|
        next unless ventilation_fan.distribution_system_idref == @id

        ventilation_fan.distribution_system_idref = nil
      end
    end

    def check_for_errors
      errors = []
      begin; hvac_systems; rescue StandardError => e; errors << e.message; end
      errors += @duct_leakage_measurements.check_for_errors
      errors += @ducts.check_for_errors
      return errors
    end

    def to_oga(doc)
      return if nil?

      hvac = XMLHelper.create_elements_as_needed(doc, ['HPXML', 'Building', 'BuildingDetails', 'Systems', 'HVAC'])
      hvac_distribution = XMLHelper.add_element(hvac, 'HVACDistribution')
      sys_id = XMLHelper.add_element(hvac_distribution, 'SystemIdentifier')
      XMLHelper.add_attribute(sys_id, 'id', @id)
      distribution_system_type_e = XMLHelper.add_element(hvac_distribution, 'DistributionSystemType')
      if [HVACDistributionTypeAir, HVACDistributionTypeHydronic, HVACDistributionTypeHydronicAndAir].include? @distribution_system_type
        XMLHelper.add_element(distribution_system_type_e, @distribution_system_type)
        XMLHelper.add_element(hvac_distribution, 'ConditionedFloorAreaServed', Float(@conditioned_floor_area_served)) unless @conditioned_floor_area_served.nil?
      elsif [HVACDistributionTypeDSE].include? @distribution_system_type
        XMLHelper.add_element(distribution_system_type_e, 'Other', @distribution_system_type)
        XMLHelper.add_element(hvac_distribution, 'AnnualHeatingDistributionSystemEfficiency', to_float(@annual_heating_dse)) unless @annual_heating_dse.nil?
        XMLHelper.add_element(hvac_distribution, 'AnnualCoolingDistributionSystemEfficiency', to_float(@annual_cooling_dse)) unless @annual_cooling_dse.nil?
      else
        fail "Unexpected distribution_system_type '#{@distribution_system_type}'."
      end

      if [HPXML::HVACDistributionTypeHydronic].include? @distribution_system_type
        distribution = XMLHelper.get_element(hvac_distribution, 'DistributionSystemType/HydronicDistribution')
        XMLHelper.add_element(distribution, 'HydronicDistributionType', @hydronic_type) unless @hydronic_type.nil?
      end
      if [HPXML::HVACDistributionTypeHydronicAndAir].include? @distribution_system_type
        distribution = XMLHelper.get_element(hvac_distribution, 'DistributionSystemType/HydronicAndAirDistribution')
        XMLHelper.add_element(distribution, 'HydronicAndAirDistributionType', @hydronic_and_air_type) unless @hydronic_and_air_type.nil?
      end
      if [HPXML::HVACDistributionTypeAir, HPXML::HVACDistributionTypeHydronicAndAir].include? @distribution_system_type
        if @distribution_system_type == HPXML::HVACDistributionTypeAir
          distribution = XMLHelper.get_element(hvac_distribution, 'DistributionSystemType/AirDistribution')
        elsif @distribution_system_type == HPXML::HVACDistributionTypeHydronicAndAir
          distribution = XMLHelper.get_element(hvac_distribution, 'DistributionSystemType/HydronicAndAirDistribution')
        end
        @duct_leakage_measurements.to_oga(distribution)
        @ducts.to_oga(distribution)
        XMLHelper.add_element(distribution, 'NumberofReturnRegisters', Integer(@number_of_return_registers)) unless @number_of_return_registers.nil?
        XMLHelper.add_extension(distribution, 'DuctLeakageToOutsideTestingExemption', to_boolean(@duct_leakage_to_outside_testing_exemption)) unless @duct_leakage_to_outside_testing_exemption.nil?
      end
    end

    def from_oga(hvac_distribution)
      return if hvac_distribution.nil?

      @id = HPXML::get_id(hvac_distribution)
      @distribution_system_type = XMLHelper.get_child_name(hvac_distribution, 'DistributionSystemType')
      if @distribution_system_type == 'Other'
        @distribution_system_type = XMLHelper.get_value(XMLHelper.get_element(hvac_distribution, 'DistributionSystemType'), 'Other')
      end
      @annual_heating_dse = to_float_or_nil(XMLHelper.get_value(hvac_distribution, 'AnnualHeatingDistributionSystemEfficiency'))
      @annual_cooling_dse = to_float_or_nil(XMLHelper.get_value(hvac_distribution, 'AnnualCoolingDistributionSystemEfficiency'))
      @duct_system_sealed = to_boolean_or_nil(XMLHelper.get_value(hvac_distribution, 'HVACDistributionImprovement/DuctSystemSealed'))
      @conditioned_floor_area_served = to_float_or_nil(XMLHelper.get_value(hvac_distribution, 'ConditionedFloorAreaServed'))

      air_distribution = XMLHelper.get_element(hvac_distribution, 'DistributionSystemType/AirDistribution')
      hydronic_distribution = XMLHelper.get_element(hvac_distribution, 'DistributionSystemType/HydronicDistribution')
      hydronic_and_air_distribution = XMLHelper.get_element(hvac_distribution, 'DistributionSystemType/HydronicAndAirDistribution')

      if not hydronic_distribution.nil?
        @hydronic_type = XMLHelper.get_value(hydronic_distribution, 'HydronicDistributionType')
      end
      if not hydronic_and_air_distribution.nil?
        @hydronic_and_air_type = XMLHelper.get_value(hydronic_and_air_distribution, 'HydronicAndAirDistributionType')
      end
      if (not air_distribution.nil?) || (not hydronic_and_air_distribution.nil?)
        distribution = air_distribution
        distribution = hydronic_and_air_distribution if distribution.nil?
        @number_of_return_registers = to_integer_or_nil(XMLHelper.get_value(distribution, 'NumberofReturnRegisters'))
        @duct_leakage_to_outside_testing_exemption = to_boolean_or_nil(XMLHelper.get_value(distribution, 'extension/DuctLeakageToOutsideTestingExemption'))
        @duct_leakage_measurements.from_oga(distribution)
        @ducts.from_oga(distribution)
      end
    end
  end

  class DuctLeakageMeasurements < BaseArrayElement
    def add(**kwargs)
      self << DuctLeakageMeasurement.new(@hpxml_object, **kwargs)
    end

    def from_oga(hvac_distribution)
      return if hvac_distribution.nil?

      XMLHelper.get_elements(hvac_distribution, 'DuctLeakageMeasurement').each do |duct_leakage_measurement|
        self << DuctLeakageMeasurement.new(@hpxml_object, duct_leakage_measurement)
      end
    end
  end

  class DuctLeakageMeasurement < BaseElement
    ATTRS = [:duct_type, :duct_leakage_test_method, :duct_leakage_units, :duct_leakage_value,
             :duct_leakage_total_or_to_outside]
    attr_accessor(*ATTRS)

    def delete
      @hpxml_object.hvac_distributions.each do |hvac_distribution|
        next unless hvac_distribution.duct_leakage_measurements.include? self

        hvac_distribution.duct_leakage_measurements.delete(self)
      end
    end

    def check_for_errors
      errors = []
      return errors
    end

    def to_oga(air_distribution)
      duct_leakage_measurement_el = XMLHelper.add_element(air_distribution, 'DuctLeakageMeasurement')
      XMLHelper.add_element(duct_leakage_measurement_el, 'DuctType', @duct_type) unless @duct_type.nil?
      if not @duct_leakage_value.nil?
        duct_leakage_el = XMLHelper.add_element(duct_leakage_measurement_el, 'DuctLeakage')
        XMLHelper.add_element(duct_leakage_el, 'Units', @duct_leakage_units) unless @duct_leakage_units.nil?
        XMLHelper.add_element(duct_leakage_el, 'Value', to_float(@duct_leakage_value))
        XMLHelper.add_element(duct_leakage_el, 'TotalOrToOutside', @duct_leakage_total_or_to_outside) unless @duct_leakage_total_or_to_outside.nil?
      end
    end

    def from_oga(duct_leakage_measurement)
      return if duct_leakage_measurement.nil?

      @duct_type = XMLHelper.get_value(duct_leakage_measurement, 'DuctType')
      @duct_leakage_test_method = XMLHelper.get_value(duct_leakage_measurement, 'DuctLeakageTestMethod')
      @duct_leakage_units = XMLHelper.get_value(duct_leakage_measurement, 'DuctLeakage/Units')
      @duct_leakage_value = to_float_or_nil(XMLHelper.get_value(duct_leakage_measurement, 'DuctLeakage/Value'))
      @duct_leakage_total_or_to_outside = XMLHelper.get_value(duct_leakage_measurement, 'DuctLeakage/TotalOrToOutside')
    end
  end

  class Ducts < BaseArrayElement
    def add(**kwargs)
      self << Duct.new(@hpxml_object, **kwargs)
    end

    def from_oga(hvac_distribution)
      return if hvac_distribution.nil?

      XMLHelper.get_elements(hvac_distribution, 'Ducts').each do |duct|
        self << Duct.new(@hpxml_object, duct)
      end
    end
  end

  class Duct < BaseElement
    ATTRS = [:duct_type, :duct_insulation_r_value, :duct_insulation_material, :duct_location,
             :duct_fraction_area, :duct_surface_area]
    attr_accessor(*ATTRS)

    def delete
      @hpxml_object.hvac_distributions.each do |hvac_distribution|
        next unless hvac_distribution.ducts.include? self

        hvac_distribution.ducts.delete(self)
      end
    end

    def check_for_errors
      errors = []
      return errors
    end

    def to_oga(air_distribution)
      ducts_el = XMLHelper.add_element(air_distribution, 'Ducts')
      XMLHelper.add_element(ducts_el, 'DuctType', @duct_type) unless @duct_type.nil?
      XMLHelper.add_element(ducts_el, 'DuctInsulationRValue', to_float(@duct_insulation_r_value)) unless @duct_insulation_r_value.nil?
      XMLHelper.add_element(ducts_el, 'DuctLocation', @duct_location) unless @duct_location.nil?
      XMLHelper.add_element(ducts_el, 'DuctSurfaceArea', to_float(@duct_surface_area)) unless @duct_surface_area.nil?
    end

    def from_oga(duct)
      return if duct.nil?

      @duct_type = XMLHelper.get_value(duct, 'DuctType')
      @duct_insulation_r_value = to_float_or_nil(XMLHelper.get_value(duct, 'DuctInsulationRValue'))
      @duct_insulation_material = XMLHelper.get_child_name(duct, 'DuctInsulationMaterial')
      @duct_location = XMLHelper.get_value(duct, 'DuctLocation')
      @duct_fraction_area = to_float_or_nil(XMLHelper.get_value(duct, 'FractionDuctArea'))
      @duct_surface_area = to_float_or_nil(XMLHelper.get_value(duct, 'DuctSurfaceArea'))
    end
  end

  class VentilationFans < BaseArrayElement
    def add(**kwargs)
      self << VentilationFan.new(@hpxml_object, **kwargs)
    end

    def from_oga(hpxml)
      return if hpxml.nil?

      XMLHelper.get_elements(hpxml, 'Building/BuildingDetails/Systems/MechanicalVentilation/VentilationFans/VentilationFan').each do |ventilation_fan|
        self << VentilationFan.new(@hpxml_object, ventilation_fan)
      end
    end
  end

  class VentilationFan < BaseElement
    ATTRS = [:id, :fan_type, :rated_flow_rate, :tested_flow_rate, :hours_in_operation,
             :used_for_whole_building_ventilation, :used_for_seasonal_cooling_load_reduction,
             :used_for_local_ventilation, :total_recovery_efficiency, :total_recovery_efficiency_adjusted,
             :sensible_recovery_efficiency, :sensible_recovery_efficiency_adjusted,
             :fan_power, :quantity, :fan_location, :distribution_system_idref, :start_hour,
             :is_shared_system, :in_unit_flow_rate, :fraction_recirculation,
             :preheating_fuel, :preheating_efficiency_cop, :precooling_fuel, :precooling_efficiency_cop]
    attr_accessor(*ATTRS)

    def distribution_system
      return if @distribution_system_idref.nil?
      return unless @fan_type == MechVentTypeCFIS

      @hpxml_object.hvac_distributions.each do |hvac_distribution|
        next unless hvac_distribution.id == @distribution_system_idref

        if hvac_distribution.distribution_system_type == HVACDistributionTypeHydronic
          fail "Attached HVAC distribution system '#{@distribution_system_idref}' cannot be hydronic for ventilation fan '#{@id}'."
        end

        return hvac_distribution
      end
      fail "Attached HVAC distribution system '#{@distribution_system_idref}' not found for ventilation fan '#{@id}'."
    end

    def total_unit_flow_rate
      if not @is_shared_system
        if not @tested_flow_rate.nil?
          return @tested_flow_rate
        else
          return @rated_flow_rate
        end
      else
        return @in_unit_flow_rate
      end
    end

    def oa_unit_flow_rate
      if not @is_shared_system
        return total_unit_flow_rate
      else
        if @fan_type == HPXML::MechVentTypeExhaust && @fraction_recirculation > 0.0
          fail "Exhaust fan #{@id} can not have recirculation."
        else
          return total_unit_flow_rate * (1 - @fraction_recirculation)
        end
      end
    end

    def average_oa_unit_flow_rate
      # Daily-average outdoor air (cfm) associated with the unit
      if not @hours_in_operation.nil?
        if not oa_unit_flow_rate.nil?
          return oa_unit_flow_rate * (@hours_in_operation / 24.0)
        end
      end
    end

    def average_total_unit_flow_rate
      # Daily-average total air (cfm) associated with the unit
      if not @hours_in_operation.nil?
        if not total_unit_flow_rate.nil?
          return total_unit_flow_rate * (@hours_in_operation / 24.0)
        end
      end
    end

    def unit_flow_rate_ratio
      return 1.0 unless @is_shared_system
      if not @tested_flow_rate.nil?
        ratio = @in_unit_flow_rate / @tested_flow_rate
      elsif not @rated_flow_rate.nil?
        ratio = @in_unit_flow_rate / @rated_flow_rate
      end
      if ratio > 1.0
        fail "The in-unit flow rate of shared fan: #{@id} is greater than system flow rate."
      end
      return ratio
    end

    def unit_fan_power
      if @is_shared_system
        return @fan_power * unit_flow_rate_ratio
      else
        return @fan_power
      end
    end

<<<<<<< HEAD
    def average_unit_fan_power
=======
    def average_oa_unit_flow_rate
      if (not oa_flow_rate.nil?) && (not @hours_in_operation.nil?)
        return oa_flow_rate * (@hours_in_operation / 24.0)
      end
    end

    def average_total_unit_flow_rate
      if @is_shared_system && (not @hours_in_operation.nil?)
        return @in_unit_flow_rate * (@hours_in_operation / 24.0)
      elsif not @hours_in_operation.nil?
        return oa_flow_rate * (@hours_in_operation / 24.0)
      end
    end

    def average_fan_power
>>>>>>> 1e053d65
      if not @hours_in_operation.nil?
        return unit_fan_power * (@hours_in_operation / 24.0)
      end
    end

    def includes_supply_air?
      if [MechVentTypeSupply, MechVentTypeCFIS, MechVentTypeBalanced, MechVentTypeERV, MechVentTypeHRV].include? @fan_type
        return true
      end

      return false
    end

    def includes_exhaust_air?
      if [MechVentTypeExhaust, MechVentTypeBalanced, MechVentTypeERV, MechVentTypeHRV].include? @fan_type
        return true
      end

      return false
    end

    def is_balanced?
      if includes_supply_air? && includes_exhaust_air?
        return true
      end

      return false
    end

    def delete
      @hpxml_object.ventilation_fans.delete(self)
    end

    def check_for_errors
      errors = []
      begin; distribution_system; rescue StandardError => e; errors << e.message; end
<<<<<<< HEAD
      begin; oa_unit_flow_rate; rescue StandardError => e; errors << e.message; end
=======
      begin; oa_flow_rate; rescue StandardError => e; errors << e.message; end
      begin; unit_flow_rate_ratio; rescue StandardError => e; errors << e.message; end
>>>>>>> 1e053d65
      return errors
    end

    def to_oga(doc)
      return if nil?

      ventilation_fans = XMLHelper.create_elements_as_needed(doc, ['HPXML', 'Building', 'BuildingDetails', 'Systems', 'MechanicalVentilation', 'VentilationFans'])
      ventilation_fan = XMLHelper.add_element(ventilation_fans, 'VentilationFan')
      sys_id = XMLHelper.add_element(ventilation_fan, 'SystemIdentifier')
      XMLHelper.add_attribute(sys_id, 'id', @id)
      XMLHelper.add_element(ventilation_fan, 'Quantity', to_integer(@quantity)) unless @quantity.nil?
      XMLHelper.add_element(ventilation_fan, 'FanType', @fan_type) unless @fan_type.nil?
      XMLHelper.add_element(ventilation_fan, 'RatedFlowRate', to_float(@rated_flow_rate)) unless @rated_flow_rate.nil?
      XMLHelper.add_element(ventilation_fan, 'TestedFlowRate', to_float(@tested_flow_rate)) unless @tested_flow_rate.nil?
      XMLHelper.add_element(ventilation_fan, 'HoursInOperation', to_float(@hours_in_operation)) unless @hours_in_operation.nil?
      XMLHelper.add_element(ventilation_fan, 'FanLocation', @fan_location) unless @fan_location.nil?
      XMLHelper.add_element(ventilation_fan, 'UsedForLocalVentilation', to_boolean(@used_for_local_ventilation)) unless @used_for_local_ventilation.nil?
      XMLHelper.add_element(ventilation_fan, 'UsedForWholeBuildingVentilation', to_boolean(@used_for_whole_building_ventilation)) unless @used_for_whole_building_ventilation.nil?
      XMLHelper.add_element(ventilation_fan, 'UsedForSeasonalCoolingLoadReduction', to_boolean(@used_for_seasonal_cooling_load_reduction)) unless @used_for_seasonal_cooling_load_reduction.nil?
      XMLHelper.add_element(ventilation_fan, 'IsSharedSystem', to_boolean(@is_shared_system)) unless @is_shared_system.nil?
      if @is_shared_system
        XMLHelper.add_element(ventilation_fan, 'FractionRecirculation', to_float(@fraction_recirculation)) unless @fraction_recirculation.nil?
      end
      XMLHelper.add_element(ventilation_fan, 'TotalRecoveryEfficiency', to_float(@total_recovery_efficiency)) unless @total_recovery_efficiency.nil?
      XMLHelper.add_element(ventilation_fan, 'SensibleRecoveryEfficiency', to_float(@sensible_recovery_efficiency)) unless @sensible_recovery_efficiency.nil?
      XMLHelper.add_element(ventilation_fan, 'AdjustedTotalRecoveryEfficiency', to_float(@total_recovery_efficiency_adjusted)) unless @total_recovery_efficiency_adjusted.nil?
      XMLHelper.add_element(ventilation_fan, 'AdjustedSensibleRecoveryEfficiency', to_float(@sensible_recovery_efficiency_adjusted)) unless @sensible_recovery_efficiency_adjusted.nil?
      XMLHelper.add_element(ventilation_fan, 'FanPower', to_float(@fan_power)) unless @fan_power.nil?
      if not @distribution_system_idref.nil?
        attached_to_hvac_distribution_system = XMLHelper.add_element(ventilation_fan, 'AttachedToHVACDistributionSystem')
        XMLHelper.add_attribute(attached_to_hvac_distribution_system, 'idref', @distribution_system_idref)
      end
      XMLHelper.add_extension(ventilation_fan, 'StartHour', to_integer(@start_hour)) unless @start_hour.nil?
      if @is_shared_system
        XMLHelper.add_extension(ventilation_fan, 'InUnitFlowRate', to_float(@in_unit_flow_rate)) unless @in_unit_flow_rate.nil?
        if (not @preheating_fuel.nil?) && (not @preheating_efficiency_cop.nil?)
          precond_htg = XMLHelper.create_elements_as_needed(ventilation_fan, ['extension', 'PreHeating'])
          XMLHelper.add_element(precond_htg, 'Fuel', @preheating_fuel) unless @preheating_fuel.nil?
          eff = XMLHelper.add_element(precond_htg, 'AnnualHeatingEfficiency') unless @preheating_efficiency_cop.nil?
          XMLHelper.add_element(eff, 'Value', to_float(@preheating_efficiency_cop)) unless eff.nil?
          XMLHelper.add_element(eff, 'Units', UnitsCOP) unless eff.nil?
        end
        if (not @precooling_fuel.nil?) && (not @precooling_efficiency_cop.nil?)
          precond_clg = XMLHelper.create_elements_as_needed(ventilation_fan, ['extension', 'PreCooling'])
          XMLHelper.add_element(precond_clg, 'Fuel', @precooling_fuel) unless @precooling_fuel.nil?
          eff = XMLHelper.add_element(precond_clg, 'AnnualCoolingEfficiency') unless @precooling_efficiency_cop.nil?
          XMLHelper.add_element(eff, 'Value', to_float(@precooling_efficiency_cop)) unless eff.nil?
          XMLHelper.add_element(eff, 'Units', UnitsCOP) unless eff.nil?
        end
      end
    end

    def from_oga(ventilation_fan)
      return if ventilation_fan.nil?

      @id = HPXML::get_id(ventilation_fan)
      @quantity = to_integer_or_nil(XMLHelper.get_value(ventilation_fan, 'Quantity'))
      @fan_type = XMLHelper.get_value(ventilation_fan, 'FanType')
      @is_shared_system = to_boolean_or_nil(XMLHelper.get_value(ventilation_fan, 'IsSharedSystem'))
      @rated_flow_rate = to_float_or_nil(XMLHelper.get_value(ventilation_fan, 'RatedFlowRate'))
      @tested_flow_rate = to_float_or_nil(XMLHelper.get_value(ventilation_fan, 'TestedFlowRate'))
      @fan_power = to_float_or_nil(XMLHelper.get_value(ventilation_fan, 'FanPower'))
      if @is_shared_system
        @fraction_recirculation = to_float_or_nil(XMLHelper.get_value(ventilation_fan, 'FractionRecirculation'))
        @in_unit_flow_rate = to_float_or_nil(XMLHelper.get_value(ventilation_fan, 'extension/InUnitFlowRate'))
        @preheating_fuel = XMLHelper.get_value(ventilation_fan, 'extension/PreHeating/Fuel')
        @preheating_efficiency_cop = to_float_or_nil(XMLHelper.get_value(ventilation_fan, "extension/PreHeating/AnnualHeatingEfficiency[Units='#{UnitsCOP}']/Value"))
        @precooling_fuel = XMLHelper.get_value(ventilation_fan, 'extension/PreCooling/Fuel')
        @precooling_efficiency_cop = to_float_or_nil(XMLHelper.get_value(ventilation_fan, "extension/PreCooling/AnnualCoolingEfficiency[Units='#{UnitsCOP}']/Value"))
      end
      @hours_in_operation = to_float_or_nil(XMLHelper.get_value(ventilation_fan, 'HoursInOperation'))
      @fan_location = XMLHelper.get_value(ventilation_fan, 'FanLocation')
      @used_for_local_ventilation = to_boolean_or_nil(XMLHelper.get_value(ventilation_fan, 'UsedForLocalVentilation'))
      @used_for_whole_building_ventilation = to_boolean_or_nil(XMLHelper.get_value(ventilation_fan, 'UsedForWholeBuildingVentilation'))
      @used_for_seasonal_cooling_load_reduction = to_boolean_or_nil(XMLHelper.get_value(ventilation_fan, 'UsedForSeasonalCoolingLoadReduction'))
      @total_recovery_efficiency = to_float_or_nil(XMLHelper.get_value(ventilation_fan, 'TotalRecoveryEfficiency'))
      @total_recovery_efficiency_adjusted = to_float_or_nil(XMLHelper.get_value(ventilation_fan, 'AdjustedTotalRecoveryEfficiency'))
      @sensible_recovery_efficiency = to_float_or_nil(XMLHelper.get_value(ventilation_fan, 'SensibleRecoveryEfficiency'))
      @sensible_recovery_efficiency_adjusted = to_float_or_nil(XMLHelper.get_value(ventilation_fan, 'AdjustedSensibleRecoveryEfficiency'))
      @distribution_system_idref = HPXML::get_idref(XMLHelper.get_element(ventilation_fan, 'AttachedToHVACDistributionSystem'))
      @start_hour = to_integer_or_nil(XMLHelper.get_value(ventilation_fan, 'extension/StartHour'))
    end
  end

  class WaterHeatingSystems < BaseArrayElement
    def add(**kwargs)
      self << WaterHeatingSystem.new(@hpxml_object, **kwargs)
    end

    def from_oga(hpxml)
      return if hpxml.nil?

      XMLHelper.get_elements(hpxml, 'Building/BuildingDetails/Systems/WaterHeating/WaterHeatingSystem').each do |water_heating_system|
        self << WaterHeatingSystem.new(@hpxml_object, water_heating_system)
      end
    end
  end

  class WaterHeatingSystem < BaseElement
    ATTRS = [:id, :year_installed, :fuel_type, :water_heater_type, :location, :performance_adjustment,
             :tank_volume, :fraction_dhw_load_served, :heating_capacity, :energy_factor,
             :uniform_energy_factor, :recovery_efficiency, :uses_desuperheater, :jacket_r_value,
             :related_hvac_idref, :energy_star, :standby_loss, :temperature, :is_shared_system,
             :number_of_units_served]
    attr_accessor(*ATTRS)

    def related_hvac_system
      return if @related_hvac_idref.nil?

      (@hpxml_object.heating_systems + @hpxml_object.cooling_systems + @hpxml_object.heat_pumps).each do |hvac_system|
        next unless hvac_system.id == @related_hvac_idref

        return hvac_system
      end
      fail "RelatedHVACSystem '#{@related_hvac_idref}' not found for water heating system '#{@id}'."
    end

    def delete
      @hpxml_object.water_heating_systems.delete(self)
      @hpxml_object.solar_thermal_systems.each do |solar_thermal_system|
        next unless solar_thermal_system.water_heating_system_idref == @id

        solar_thermal_system.water_heating_system_idref = nil
      end
    end

    def check_for_errors
      errors = []
      begin; related_hvac_system; rescue StandardError => e; errors << e.message; end
      return errors
    end

    def to_oga(doc)
      return if nil?

      water_heating = XMLHelper.create_elements_as_needed(doc, ['HPXML', 'Building', 'BuildingDetails', 'Systems', 'WaterHeating'])
      water_heating_system = XMLHelper.add_element(water_heating, 'WaterHeatingSystem')
      sys_id = XMLHelper.add_element(water_heating_system, 'SystemIdentifier')
      XMLHelper.add_attribute(sys_id, 'id', @id)
      XMLHelper.add_element(water_heating_system, 'FuelType', @fuel_type) unless @fuel_type.nil?
      XMLHelper.add_element(water_heating_system, 'WaterHeaterType', @water_heater_type) unless @water_heater_type.nil?
      XMLHelper.add_element(water_heating_system, 'Location', @location) unless @location.nil?
      XMLHelper.add_element(water_heating_system, 'IsSharedSystem', to_boolean(@is_shared_system)) unless @is_shared_system.nil?
      XMLHelper.add_element(water_heating_system, 'NumberofUnitsServed', to_integer(@number_of_units_served)) unless @number_of_units_served.nil?
      XMLHelper.add_element(water_heating_system, 'PerformanceAdjustment', to_float(@performance_adjustment)) unless @performance_adjustment.nil?
      XMLHelper.add_element(water_heating_system, 'TankVolume', to_float(@tank_volume)) unless @tank_volume.nil?
      XMLHelper.add_element(water_heating_system, 'FractionDHWLoadServed', to_float(@fraction_dhw_load_served)) unless @fraction_dhw_load_served.nil?
      XMLHelper.add_element(water_heating_system, 'HeatingCapacity', to_float(@heating_capacity)) unless @heating_capacity.nil?
      XMLHelper.add_element(water_heating_system, 'EnergyFactor', to_float(@energy_factor)) unless @energy_factor.nil?
      XMLHelper.add_element(water_heating_system, 'UniformEnergyFactor', to_float(@uniform_energy_factor)) unless @uniform_energy_factor.nil?
      XMLHelper.add_element(water_heating_system, 'RecoveryEfficiency', to_float(@recovery_efficiency)) unless @recovery_efficiency.nil?
      if not @jacket_r_value.nil?
        water_heater_insulation = XMLHelper.add_element(water_heating_system, 'WaterHeaterInsulation')
        jacket = XMLHelper.add_element(water_heater_insulation, 'Jacket')
        XMLHelper.add_element(jacket, 'JacketRValue', @jacket_r_value)
      end
      XMLHelper.add_element(water_heating_system, 'StandbyLoss', to_float(@standby_loss)) unless @standby_loss.nil?
      XMLHelper.add_element(water_heating_system, 'HotWaterTemperature', to_float(@temperature)) unless @temperature.nil?
      XMLHelper.add_element(water_heating_system, 'UsesDesuperheater', to_boolean(@uses_desuperheater)) unless @uses_desuperheater.nil?
      if not @related_hvac_idref.nil?
        related_hvac_idref_el = XMLHelper.add_element(water_heating_system, 'RelatedHVACSystem')
        XMLHelper.add_attribute(related_hvac_idref_el, 'idref', @related_hvac_idref)
      end
    end

    def from_oga(water_heating_system)
      return if water_heating_system.nil?

      @id = HPXML::get_id(water_heating_system)
      @year_installed = to_integer_or_nil(XMLHelper.get_value(water_heating_system, 'YearInstalled'))
      @fuel_type = XMLHelper.get_value(water_heating_system, 'FuelType')
      @water_heater_type = XMLHelper.get_value(water_heating_system, 'WaterHeaterType')
      @location = XMLHelper.get_value(water_heating_system, 'Location')
      @is_shared_system = to_boolean_or_nil(XMLHelper.get_value(water_heating_system, 'IsSharedSystem'))
      @number_of_units_served = to_integer_or_nil(XMLHelper.get_value(water_heating_system, 'NumberofUnitsServed'))
      @performance_adjustment = to_float_or_nil(XMLHelper.get_value(water_heating_system, 'PerformanceAdjustment'))
      @tank_volume = to_float_or_nil(XMLHelper.get_value(water_heating_system, 'TankVolume'))
      @fraction_dhw_load_served = to_float_or_nil(XMLHelper.get_value(water_heating_system, 'FractionDHWLoadServed'))
      @heating_capacity = to_float_or_nil(XMLHelper.get_value(water_heating_system, 'HeatingCapacity'))
      @energy_factor = to_float_or_nil(XMLHelper.get_value(water_heating_system, 'EnergyFactor'))
      @uniform_energy_factor = to_float_or_nil(XMLHelper.get_value(water_heating_system, 'UniformEnergyFactor'))
      @recovery_efficiency = to_float_or_nil(XMLHelper.get_value(water_heating_system, 'RecoveryEfficiency'))
      @uses_desuperheater = to_boolean_or_nil(XMLHelper.get_value(water_heating_system, 'UsesDesuperheater'))
      @jacket_r_value = to_float_or_nil(XMLHelper.get_value(water_heating_system, 'WaterHeaterInsulation/Jacket/JacketRValue'))
      @related_hvac_idref = HPXML::get_idref(XMLHelper.get_element(water_heating_system, 'RelatedHVACSystem'))
      @energy_star = XMLHelper.get_values(water_heating_system, 'ThirdPartyCertification').include?('Energy Star')
      @standby_loss = to_float_or_nil(XMLHelper.get_value(water_heating_system, 'StandbyLoss'))
      @temperature = to_float_or_nil(XMLHelper.get_value(water_heating_system, 'HotWaterTemperature'))
    end
  end

  class HotWaterDistributions < BaseArrayElement
    def add(**kwargs)
      self << HotWaterDistribution.new(@hpxml_object, **kwargs)
    end

    def from_oga(hpxml)
      return if hpxml.nil?

      XMLHelper.get_elements(hpxml, 'Building/BuildingDetails/Systems/WaterHeating/HotWaterDistribution').each do |hot_water_distribution|
        self << HotWaterDistribution.new(@hpxml_object, hot_water_distribution)
      end
    end
  end

  class HotWaterDistribution < BaseElement
    ATTRS = [:id, :system_type, :pipe_r_value, :standard_piping_length, :recirculation_control_type,
             :recirculation_piping_length, :recirculation_branch_piping_length,
             :recirculation_pump_power, :dwhr_facilities_connected, :dwhr_equal_flow,
             :dwhr_efficiency, :has_shared_recirculation, :shared_recirculation_number_of_units_served,
             :shared_recirculation_pump_power, :shared_recirculation_control_type]
    attr_accessor(*ATTRS)

    def delete
      @hpxml_object.hot_water_distributions.delete(self)
    end

    def check_for_errors
      errors = []
      return errors
    end

    def to_oga(doc)
      return if nil?

      water_heating = XMLHelper.create_elements_as_needed(doc, ['HPXML', 'Building', 'BuildingDetails', 'Systems', 'WaterHeating'])
      hot_water_distribution = XMLHelper.add_element(water_heating, 'HotWaterDistribution')
      sys_id = XMLHelper.add_element(hot_water_distribution, 'SystemIdentifier')
      XMLHelper.add_attribute(sys_id, 'id', @id)
      if not @system_type.nil?
        system_type_e = XMLHelper.add_element(hot_water_distribution, 'SystemType')
        if @system_type == DHWDistTypeStandard
          standard = XMLHelper.add_element(system_type_e, @system_type)
          XMLHelper.add_element(standard, 'PipingLength', to_float(@standard_piping_length)) unless @standard_piping_length.nil?
        elsif system_type == DHWDistTypeRecirc
          recirculation = XMLHelper.add_element(system_type_e, @system_type)
          XMLHelper.add_element(recirculation, 'ControlType', @recirculation_control_type) unless @recirculation_control_type.nil?
          XMLHelper.add_element(recirculation, 'RecirculationPipingLoopLength', to_float(@recirculation_piping_length)) unless @recirculation_piping_length.nil?
          XMLHelper.add_element(recirculation, 'BranchPipingLoopLength', to_float(@recirculation_branch_piping_length)) unless @recirculation_branch_piping_length.nil?
          XMLHelper.add_element(recirculation, 'PumpPower', to_float(@recirculation_pump_power)) unless @recirculation_pump_power.nil?
        else
          fail "Unhandled hot water distribution type '#{@system_type}'."
        end
      end
      if not @pipe_r_value.nil?
        pipe_insulation = XMLHelper.add_element(hot_water_distribution, 'PipeInsulation')
        XMLHelper.add_element(pipe_insulation, 'PipeRValue', to_float(@pipe_r_value))
      end
      if (not @dwhr_facilities_connected.nil?) || (not @dwhr_equal_flow.nil?) || (not @dwhr_efficiency.nil?)
        drain_water_heat_recovery = XMLHelper.add_element(hot_water_distribution, 'DrainWaterHeatRecovery')
        XMLHelper.add_element(drain_water_heat_recovery, 'FacilitiesConnected', @dwhr_facilities_connected) unless @dwhr_facilities_connected.nil?
        XMLHelper.add_element(drain_water_heat_recovery, 'EqualFlow', to_boolean(@dwhr_equal_flow)) unless @dwhr_equal_flow.nil?
        XMLHelper.add_element(drain_water_heat_recovery, 'Efficiency', to_float(@dwhr_efficiency)) unless @dwhr_efficiency.nil?
      end
      if @has_shared_recirculation
        extension = XMLHelper.create_elements_as_needed(hot_water_distribution, ['extension'])
        shared_recirculation = XMLHelper.add_element(extension, 'SharedRecirculation')
        XMLHelper.add_element(shared_recirculation, 'NumberofUnitsServed', to_integer(@shared_recirculation_number_of_units_served)) unless @shared_recirculation_number_of_units_served.nil?
        XMLHelper.add_element(shared_recirculation, 'PumpPower', to_float(@shared_recirculation_pump_power)) unless @shared_recirculation_pump_power.nil?
        XMLHelper.add_element(shared_recirculation, 'ControlType', @shared_recirculation_control_type) unless @shared_recirculation_control_type.nil?
      end
    end

    def from_oga(hot_water_distribution)
      return if hot_water_distribution.nil?

      @id = HPXML::get_id(hot_water_distribution)
      @system_type = XMLHelper.get_child_name(hot_water_distribution, 'SystemType')
      @pipe_r_value = to_float_or_nil(XMLHelper.get_value(hot_water_distribution, 'PipeInsulation/PipeRValue'))
      if @system_type == 'Standard'
        @standard_piping_length = to_float_or_nil(XMLHelper.get_value(hot_water_distribution, 'SystemType/Standard/PipingLength'))
      elsif @system_type == 'Recirculation'
        @recirculation_control_type = XMLHelper.get_value(hot_water_distribution, 'SystemType/Recirculation/ControlType')
        @recirculation_piping_length = to_float_or_nil(XMLHelper.get_value(hot_water_distribution, 'SystemType/Recirculation/RecirculationPipingLoopLength'))
        @recirculation_branch_piping_length = to_float_or_nil(XMLHelper.get_value(hot_water_distribution, 'SystemType/Recirculation/BranchPipingLoopLength'))
        @recirculation_pump_power = to_float_or_nil(XMLHelper.get_value(hot_water_distribution, 'SystemType/Recirculation/PumpPower'))
      end
      @dwhr_facilities_connected = XMLHelper.get_value(hot_water_distribution, 'DrainWaterHeatRecovery/FacilitiesConnected')
      @dwhr_equal_flow = to_boolean_or_nil(XMLHelper.get_value(hot_water_distribution, 'DrainWaterHeatRecovery/EqualFlow'))
      @dwhr_efficiency = to_float_or_nil(XMLHelper.get_value(hot_water_distribution, 'DrainWaterHeatRecovery/Efficiency'))
      @has_shared_recirculation = XMLHelper.has_element(hot_water_distribution, 'extension/SharedRecirculation')
      if @has_shared_recirculation
        @shared_recirculation_number_of_units_served = to_integer_or_nil(XMLHelper.get_value(hot_water_distribution, 'extension/SharedRecirculation/NumberofUnitsServed'))
        @shared_recirculation_pump_power = to_float_or_nil(XMLHelper.get_value(hot_water_distribution, 'extension/SharedRecirculation/PumpPower'))
        @shared_recirculation_control_type = XMLHelper.get_value(hot_water_distribution, 'extension/SharedRecirculation/ControlType')
      end
    end
  end

  class WaterFixtures < BaseArrayElement
    def add(**kwargs)
      self << WaterFixture.new(@hpxml_object, **kwargs)
    end

    def from_oga(hpxml)
      return if hpxml.nil?

      XMLHelper.get_elements(hpxml, 'Building/BuildingDetails/Systems/WaterHeating/WaterFixture').each do |water_fixture|
        self << WaterFixture.new(@hpxml_object, water_fixture)
      end
    end
  end

  class WaterFixture < BaseElement
    ATTRS = [:id, :water_fixture_type, :low_flow]
    attr_accessor(*ATTRS)

    def delete
      @hpxml_object.water_fixtures.delete(self)
    end

    def check_for_errors
      errors = []
      return errors
    end

    def to_oga(doc)
      return if nil?

      water_heating = XMLHelper.create_elements_as_needed(doc, ['HPXML', 'Building', 'BuildingDetails', 'Systems', 'WaterHeating'])
      water_fixture = XMLHelper.add_element(water_heating, 'WaterFixture')
      sys_id = XMLHelper.add_element(water_fixture, 'SystemIdentifier')
      XMLHelper.add_attribute(sys_id, 'id', @id)
      XMLHelper.add_element(water_fixture, 'WaterFixtureType', @water_fixture_type) unless @water_fixture_type.nil?
      XMLHelper.add_element(water_fixture, 'LowFlow', to_boolean(@low_flow)) unless @low_flow.nil?
    end

    def from_oga(water_fixture)
      return if water_fixture.nil?

      @id = HPXML::get_id(water_fixture)
      @water_fixture_type = XMLHelper.get_value(water_fixture, 'WaterFixtureType')
      @low_flow = to_boolean_or_nil(XMLHelper.get_value(water_fixture, 'LowFlow'))
    end
  end

  class WaterHeating < BaseElement
    ATTRS = [:water_fixtures_usage_multiplier]
    attr_accessor(*ATTRS)

    def check_for_errors
      errors = []
      return errors
    end

    def to_oga(doc)
      return if nil?

      water_heating = XMLHelper.create_elements_as_needed(doc, ['HPXML', 'Building', 'BuildingDetails', 'Systems', 'WaterHeating'])
      XMLHelper.add_extension(water_heating, 'WaterFixturesUsageMultiplier', to_float(@water_fixtures_usage_multiplier)) unless @water_fixtures_usage_multiplier.nil?
    end

    def from_oga(hpxml)
      return if hpxml.nil?

      water_heating = XMLHelper.get_element(hpxml, 'Building/BuildingDetails/Systems/WaterHeating')
      return if water_heating.nil?

      @water_fixtures_usage_multiplier = to_float_or_nil(XMLHelper.get_value(water_heating, 'extension/WaterFixturesUsageMultiplier'))
    end
  end

  class SolarThermalSystems < BaseArrayElement
    def add(**kwargs)
      self << SolarThermalSystem.new(@hpxml_object, **kwargs)
    end

    def from_oga(hpxml)
      return if hpxml.nil?

      XMLHelper.get_elements(hpxml, 'Building/BuildingDetails/Systems/SolarThermal/SolarThermalSystem').each do |solar_thermal_system|
        self << SolarThermalSystem.new(@hpxml_object, solar_thermal_system)
      end
    end
  end

  class SolarThermalSystem < BaseElement
    ATTRS = [:id, :system_type, :collector_area, :collector_loop_type, :collector_azimuth,
             :collector_type, :collector_tilt, :collector_frta, :collector_frul, :storage_volume,
             :water_heating_system_idref, :solar_fraction]
    attr_accessor(*ATTRS)

    def water_heating_system
      return if @water_heating_system_idref.nil?

      @hpxml_object.water_heating_systems.each do |water_heater|
        next unless water_heater.id == @water_heating_system_idref

        return water_heater
      end
      fail "Attached water heating system '#{@water_heating_system_idref}' not found for solar thermal system '#{@id}'."
    end

    def delete
      @hpxml_object.solar_thermal_systems.delete(self)
    end

    def check_for_errors
      errors = []
      begin; water_heating_system; rescue StandardError => e; errors << e.message; end
      return errors
    end

    def to_oga(doc)
      return if nil?

      solar_thermal = XMLHelper.create_elements_as_needed(doc, ['HPXML', 'Building', 'BuildingDetails', 'Systems', 'SolarThermal'])
      solar_thermal_system = XMLHelper.add_element(solar_thermal, 'SolarThermalSystem')
      sys_id = XMLHelper.add_element(solar_thermal_system, 'SystemIdentifier')
      XMLHelper.add_attribute(sys_id, 'id', @id)
      XMLHelper.add_element(solar_thermal_system, 'SystemType', @system_type) unless @system_type.nil?
      XMLHelper.add_element(solar_thermal_system, 'CollectorArea', to_float(@collector_area)) unless @collector_area.nil?
      XMLHelper.add_element(solar_thermal_system, 'CollectorLoopType', @collector_loop_type) unless @collector_loop_type.nil?
      XMLHelper.add_element(solar_thermal_system, 'CollectorType', @collector_type) unless @collector_type.nil?
      XMLHelper.add_element(solar_thermal_system, 'CollectorAzimuth', to_integer(@collector_azimuth)) unless @collector_azimuth.nil?
      XMLHelper.add_element(solar_thermal_system, 'CollectorTilt', to_float(@collector_tilt)) unless @collector_tilt.nil?
      XMLHelper.add_element(solar_thermal_system, 'CollectorRatedOpticalEfficiency', to_float(@collector_frta)) unless @collector_frta.nil?
      XMLHelper.add_element(solar_thermal_system, 'CollectorRatedThermalLosses', to_float(@collector_frul)) unless @collector_frul.nil?
      XMLHelper.add_element(solar_thermal_system, 'StorageVolume', to_float(@storage_volume)) unless @storage_volume.nil?
      if not @water_heating_system_idref.nil?
        connected_to = XMLHelper.add_element(solar_thermal_system, 'ConnectedTo')
        XMLHelper.add_attribute(connected_to, 'idref', @water_heating_system_idref)
      end
      XMLHelper.add_element(solar_thermal_system, 'SolarFraction', to_float(@solar_fraction)) unless @solar_fraction.nil?
    end

    def from_oga(solar_thermal_system)
      return if solar_thermal_system.nil?

      @id = HPXML::get_id(solar_thermal_system)
      @system_type = XMLHelper.get_value(solar_thermal_system, 'SystemType')
      @collector_area = to_float_or_nil(XMLHelper.get_value(solar_thermal_system, 'CollectorArea'))
      @collector_loop_type = XMLHelper.get_value(solar_thermal_system, 'CollectorLoopType')
      @collector_azimuth = to_integer_or_nil(XMLHelper.get_value(solar_thermal_system, 'CollectorAzimuth'))
      @collector_type = XMLHelper.get_value(solar_thermal_system, 'CollectorType')
      @collector_tilt = to_float_or_nil(XMLHelper.get_value(solar_thermal_system, 'CollectorTilt'))
      @collector_frta = to_float_or_nil(XMLHelper.get_value(solar_thermal_system, 'CollectorRatedOpticalEfficiency'))
      @collector_frul = to_float_or_nil(XMLHelper.get_value(solar_thermal_system, 'CollectorRatedThermalLosses'))
      @storage_volume = to_float_or_nil(XMLHelper.get_value(solar_thermal_system, 'StorageVolume'))
      @water_heating_system_idref = HPXML::get_idref(XMLHelper.get_element(solar_thermal_system, 'ConnectedTo'))
      @solar_fraction = to_float_or_nil(XMLHelper.get_value(solar_thermal_system, 'SolarFraction'))
    end
  end

  class PVSystems < BaseArrayElement
    def add(**kwargs)
      self << PVSystem.new(@hpxml_object, **kwargs)
    end

    def from_oga(hpxml)
      return if hpxml.nil?

      XMLHelper.get_elements(hpxml, 'Building/BuildingDetails/Systems/Photovoltaics/PVSystem').each do |pv_system|
        self << PVSystem.new(@hpxml_object, pv_system)
      end
    end
  end

  class PVSystem < BaseElement
    ATTRS = [:id, :location, :module_type, :tracking, :array_orientation, :array_azimuth, :array_tilt,
             :max_power_output, :inverter_efficiency, :system_losses_fraction, :number_of_panels,
             :year_modules_manufactured, :is_shared_system, :number_of_bedrooms_served]
    attr_accessor(*ATTRS)

    def delete
      @hpxml_object.pv_systems.delete(self)
    end

    def check_for_errors
      errors = []
      return errors
    end

    def to_oga(doc)
      return if nil?

      photovoltaics = XMLHelper.create_elements_as_needed(doc, ['HPXML', 'Building', 'BuildingDetails', 'Systems', 'Photovoltaics'])
      pv_system = XMLHelper.add_element(photovoltaics, 'PVSystem')
      sys_id = XMLHelper.add_element(pv_system, 'SystemIdentifier')
      XMLHelper.add_attribute(sys_id, 'id', @id)
      XMLHelper.add_element(pv_system, 'IsSharedSystem', to_boolean(@is_shared_system)) unless @is_shared_system.nil?
      XMLHelper.add_element(pv_system, 'Location', @location) unless @location.nil?
      XMLHelper.add_element(pv_system, 'ModuleType', @module_type) unless @module_type.nil?
      XMLHelper.add_element(pv_system, 'Tracking', @tracking) unless @tracking.nil?
      XMLHelper.add_element(pv_system, 'ArrayAzimuth', to_integer(@array_azimuth)) unless @array_azimuth.nil?
      XMLHelper.add_element(pv_system, 'ArrayTilt', to_float(@array_tilt)) unless @array_tilt.nil?
      XMLHelper.add_element(pv_system, 'MaxPowerOutput', to_float(@max_power_output)) unless @max_power_output.nil?
      XMLHelper.add_element(pv_system, 'InverterEfficiency', to_float(@inverter_efficiency)) unless @inverter_efficiency.nil?
      XMLHelper.add_element(pv_system, 'SystemLossesFraction', to_float(@system_losses_fraction)) unless @system_losses_fraction.nil?
      XMLHelper.add_element(pv_system, 'YearModulesManufactured', to_integer(@year_modules_manufactured)) unless @year_modules_manufactured.nil?
      XMLHelper.add_extension(pv_system, 'NumberofBedroomsServed', to_integer(@number_of_bedrooms_served)) unless @number_of_bedrooms_served.nil?
    end

    def from_oga(pv_system)
      return if pv_system.nil?

      @id = HPXML::get_id(pv_system)
      @is_shared_system = to_boolean_or_nil(XMLHelper.get_value(pv_system, 'IsSharedSystem'))
      @location = XMLHelper.get_value(pv_system, 'Location')
      @module_type = XMLHelper.get_value(pv_system, 'ModuleType')
      @tracking = XMLHelper.get_value(pv_system, 'Tracking')
      @array_orientation = XMLHelper.get_value(pv_system, 'ArrayOrientation')
      @array_azimuth = to_integer_or_nil(XMLHelper.get_value(pv_system, 'ArrayAzimuth'))
      @array_tilt = to_float_or_nil(XMLHelper.get_value(pv_system, 'ArrayTilt'))
      @max_power_output = to_float_or_nil(XMLHelper.get_value(pv_system, 'MaxPowerOutput'))
      @inverter_efficiency = to_float_or_nil(XMLHelper.get_value(pv_system, 'InverterEfficiency'))
      @system_losses_fraction = to_float_or_nil(XMLHelper.get_value(pv_system, 'SystemLossesFraction'))
      @number_of_panels = to_integer_or_nil(XMLHelper.get_value(pv_system, 'NumberOfPanels'))
      @year_modules_manufactured = to_integer_or_nil(XMLHelper.get_value(pv_system, 'YearModulesManufactured'))
      @number_of_bedrooms_served = to_integer_or_nil(XMLHelper.get_value(pv_system, 'extension/NumberofBedroomsServed'))
    end
  end

  class ClothesWashers < BaseArrayElement
    def add(**kwargs)
      self << ClothesWasher.new(@hpxml_object, **kwargs)
    end

    def from_oga(hpxml)
      return if hpxml.nil?

      XMLHelper.get_elements(hpxml, 'Building/BuildingDetails/Appliances/ClothesWasher').each do |clothes_washer|
        self << ClothesWasher.new(@hpxml_object, clothes_washer)
      end
    end
  end

  class ClothesWasher < BaseElement
    ATTRS = [:id, :location, :modified_energy_factor, :integrated_modified_energy_factor,
             :rated_annual_kwh, :label_electric_rate, :label_gas_rate, :label_annual_gas_cost,
             :capacity, :label_usage, :usage_multiplier, :is_shared_appliance,
             :number_of_units, :number_of_units_served, :water_heating_system_idref]
    attr_accessor(*ATTRS)

    def water_heating_system
      return if @water_heating_system_idref.nil?

      @hpxml_object.water_heating_systems.each do |water_heater|
        next unless water_heater.id == @water_heating_system_idref

        return water_heater
      end
      fail "Attached water heating system '#{@water_heating_system_idref}' not found for clothes washer '#{@id}'."
    end

    def delete
      @hpxml_object.clothes_washers.delete(self)
    end

    def check_for_errors
      errors = []
      begin; water_heating_system; rescue StandardError => e; errors << e.message; end
      return errors
    end

    def to_oga(doc)
      return if nil?

      appliances = XMLHelper.create_elements_as_needed(doc, ['HPXML', 'Building', 'BuildingDetails', 'Appliances'])
      clothes_washer = XMLHelper.add_element(appliances, 'ClothesWasher')
      sys_id = XMLHelper.add_element(clothes_washer, 'SystemIdentifier')
      XMLHelper.add_attribute(sys_id, 'id', @id)
      XMLHelper.add_element(clothes_washer, 'NumberofUnits', to_integer(@number_of_units)) unless @number_of_units.nil?
      XMLHelper.add_element(clothes_washer, 'IsSharedAppliance', to_boolean(@is_shared_appliance)) unless @is_shared_appliance.nil?
      XMLHelper.add_element(clothes_washer, 'NumberofUnitsServed', to_integer(@number_of_units_served)) unless @number_of_units_served.nil?
      if not @water_heating_system_idref.nil?
        attached_water_heater = XMLHelper.add_element(clothes_washer, 'AttachedToWaterHeatingSystem')
        XMLHelper.add_attribute(attached_water_heater, 'idref', @water_heating_system_idref)
      end
      XMLHelper.add_element(clothes_washer, 'Location', @location) unless @location.nil?
      XMLHelper.add_element(clothes_washer, 'ModifiedEnergyFactor', to_float(@modified_energy_factor)) unless @modified_energy_factor.nil?
      XMLHelper.add_element(clothes_washer, 'IntegratedModifiedEnergyFactor', to_float(@integrated_modified_energy_factor)) unless @integrated_modified_energy_factor.nil?
      XMLHelper.add_element(clothes_washer, 'RatedAnnualkWh', to_float(@rated_annual_kwh)) unless @rated_annual_kwh.nil?
      XMLHelper.add_element(clothes_washer, 'LabelElectricRate', to_float(@label_electric_rate)) unless @label_electric_rate.nil?
      XMLHelper.add_element(clothes_washer, 'LabelGasRate', to_float(@label_gas_rate)) unless @label_gas_rate.nil?
      XMLHelper.add_element(clothes_washer, 'LabelAnnualGasCost', to_float(@label_annual_gas_cost)) unless @label_annual_gas_cost.nil?
      XMLHelper.add_element(clothes_washer, 'LabelUsage', to_float(@label_usage)) unless @label_usage.nil?
      XMLHelper.add_element(clothes_washer, 'Capacity', to_float(@capacity)) unless @capacity.nil?
      XMLHelper.add_extension(clothes_washer, 'UsageMultiplier', to_float(@usage_multiplier)) unless @usage_multiplier.nil?
    end

    def from_oga(clothes_washer)
      return if clothes_washer.nil?

      @id = HPXML::get_id(clothes_washer)
      @number_of_units = to_integer_or_nil(XMLHelper.get_value(clothes_washer, 'NumberofUnits'))
      @is_shared_appliance = to_boolean_or_nil(XMLHelper.get_value(clothes_washer, 'IsSharedAppliance'))
      @number_of_units_served = to_integer_or_nil(XMLHelper.get_value(clothes_washer, 'NumberofUnitsServed'))
      @location = XMLHelper.get_value(clothes_washer, 'Location')
      @modified_energy_factor = to_float_or_nil(XMLHelper.get_value(clothes_washer, 'ModifiedEnergyFactor'))
      @integrated_modified_energy_factor = to_float_or_nil(XMLHelper.get_value(clothes_washer, 'IntegratedModifiedEnergyFactor'))
      @rated_annual_kwh = to_float_or_nil(XMLHelper.get_value(clothes_washer, 'RatedAnnualkWh'))
      @label_electric_rate = to_float_or_nil(XMLHelper.get_value(clothes_washer, 'LabelElectricRate'))
      @label_gas_rate = to_float_or_nil(XMLHelper.get_value(clothes_washer, 'LabelGasRate'))
      @label_annual_gas_cost = to_float_or_nil(XMLHelper.get_value(clothes_washer, 'LabelAnnualGasCost'))
      @label_usage = to_float_or_nil(XMLHelper.get_value(clothes_washer, 'LabelUsage'))
      @capacity = to_float_or_nil(XMLHelper.get_value(clothes_washer, 'Capacity'))
      @usage_multiplier = to_float_or_nil(XMLHelper.get_value(clothes_washer, 'extension/UsageMultiplier'))
      @water_heating_system_idref = HPXML::get_idref(XMLHelper.get_element(clothes_washer, 'AttachedToWaterHeatingSystem'))
    end
  end

  class ClothesDryers < BaseArrayElement
    def add(**kwargs)
      self << ClothesDryer.new(@hpxml_object, **kwargs)
    end

    def from_oga(hpxml)
      return if hpxml.nil?

      XMLHelper.get_elements(hpxml, 'Building/BuildingDetails/Appliances/ClothesDryer').each do |clothes_dryer|
        self << ClothesDryer.new(@hpxml_object, clothes_dryer)
      end
    end
  end

  class ClothesDryer < BaseElement
    ATTRS = [:id, :location, :fuel_type, :energy_factor, :combined_energy_factor, :control_type,
             :usage_multiplier, :is_shared_appliance, :number_of_units, :number_of_units_served]
    attr_accessor(*ATTRS)

    def delete
      @hpxml_object.clothes_dryers.delete(self)
    end

    def check_for_errors
      errors = []
      return errors
    end

    def to_oga(doc)
      return if nil?

      appliances = XMLHelper.create_elements_as_needed(doc, ['HPXML', 'Building', 'BuildingDetails', 'Appliances'])
      clothes_dryer = XMLHelper.add_element(appliances, 'ClothesDryer')
      sys_id = XMLHelper.add_element(clothes_dryer, 'SystemIdentifier')
      XMLHelper.add_attribute(sys_id, 'id', @id)
      XMLHelper.add_element(clothes_dryer, 'NumberofUnits', to_integer(@number_of_units)) unless @number_of_units.nil?
      XMLHelper.add_element(clothes_dryer, 'IsSharedAppliance', to_boolean(@is_shared_appliance)) unless @is_shared_appliance.nil?
      XMLHelper.add_element(clothes_dryer, 'NumberofUnitsServed', to_integer(@number_of_units_served)) unless @number_of_units_served.nil?
      XMLHelper.add_element(clothes_dryer, 'Location', @location) unless @location.nil?
      XMLHelper.add_element(clothes_dryer, 'FuelType', @fuel_type) unless @fuel_type.nil?
      XMLHelper.add_element(clothes_dryer, 'EnergyFactor', to_float(@energy_factor)) unless @energy_factor.nil?
      XMLHelper.add_element(clothes_dryer, 'CombinedEnergyFactor', to_float(@combined_energy_factor)) unless @combined_energy_factor.nil?
      XMLHelper.add_element(clothes_dryer, 'ControlType', @control_type) unless @control_type.nil?
      XMLHelper.add_extension(clothes_dryer, 'UsageMultiplier', to_float(@usage_multiplier)) unless @usage_multiplier.nil?
    end

    def from_oga(clothes_dryer)
      return if clothes_dryer.nil?

      @id = HPXML::get_id(clothes_dryer)
      @number_of_units = to_integer_or_nil(XMLHelper.get_value(clothes_dryer, 'NumberofUnits'))
      @is_shared_appliance = to_boolean_or_nil(XMLHelper.get_value(clothes_dryer, 'IsSharedAppliance'))
      @number_of_units_served = to_integer_or_nil(XMLHelper.get_value(clothes_dryer, 'NumberofUnitsServed'))
      @location = XMLHelper.get_value(clothes_dryer, 'Location')
      @fuel_type = XMLHelper.get_value(clothes_dryer, 'FuelType')
      @energy_factor = to_float_or_nil(XMLHelper.get_value(clothes_dryer, 'EnergyFactor'))
      @combined_energy_factor = to_float_or_nil(XMLHelper.get_value(clothes_dryer, 'CombinedEnergyFactor'))
      @control_type = XMLHelper.get_value(clothes_dryer, 'ControlType')
      @usage_multiplier = to_float_or_nil(XMLHelper.get_value(clothes_dryer, 'extension/UsageMultiplier'))
    end
  end

  class Dishwashers < BaseArrayElement
    def add(**kwargs)
      self << Dishwasher.new(@hpxml_object, **kwargs)
    end

    def from_oga(hpxml)
      return if hpxml.nil?

      XMLHelper.get_elements(hpxml, 'Building/BuildingDetails/Appliances/Dishwasher').each do |dishwasher|
        self << Dishwasher.new(@hpxml_object, dishwasher)
      end
    end
  end

  class Dishwasher < BaseElement
    ATTRS = [:id, :location, :energy_factor, :rated_annual_kwh, :place_setting_capacity,
             :label_electric_rate, :label_gas_rate, :label_annual_gas_cost,
             :label_usage, :usage_multiplier, :is_shared_appliance, :water_heating_system_idref]
    attr_accessor(*ATTRS)

    def water_heating_system
      return if @water_heating_system_idref.nil?

      @hpxml_object.water_heating_systems.each do |water_heater|
        next unless water_heater.id == @water_heating_system_idref

        return water_heater
      end
      fail "Attached water heating system '#{@water_heating_system_idref}' not found for dishwasher '#{@id}'."
    end

    def delete
      @hpxml_object.dishwashers.delete(self)
    end

    def check_for_errors
      errors = []
      begin; water_heating_system; rescue StandardError => e; errors << e.message; end
      return errors
    end

    def to_oga(doc)
      return if nil?

      appliances = XMLHelper.create_elements_as_needed(doc, ['HPXML', 'Building', 'BuildingDetails', 'Appliances'])
      dishwasher = XMLHelper.add_element(appliances, 'Dishwasher')
      sys_id = XMLHelper.add_element(dishwasher, 'SystemIdentifier')
      XMLHelper.add_attribute(sys_id, 'id', @id)
      XMLHelper.add_element(dishwasher, 'IsSharedAppliance', to_boolean(@is_shared_appliance)) unless @is_shared_appliance.nil?
      if not @water_heating_system_idref.nil?
        attached_water_heater = XMLHelper.add_element(dishwasher, 'AttachedToWaterHeatingSystem')
        XMLHelper.add_attribute(attached_water_heater, 'idref', @water_heating_system_idref)
      end
      XMLHelper.add_element(dishwasher, 'Location', @location) unless @location.nil?
      XMLHelper.add_element(dishwasher, 'RatedAnnualkWh', to_float(@rated_annual_kwh)) unless @rated_annual_kwh.nil?
      XMLHelper.add_element(dishwasher, 'EnergyFactor', to_float(@energy_factor)) unless @energy_factor.nil?
      XMLHelper.add_element(dishwasher, 'PlaceSettingCapacity', to_integer(@place_setting_capacity)) unless @place_setting_capacity.nil?
      XMLHelper.add_element(dishwasher, 'LabelElectricRate', to_float(@label_electric_rate)) unless @label_electric_rate.nil?
      XMLHelper.add_element(dishwasher, 'LabelGasRate', to_float(@label_gas_rate)) unless @label_gas_rate.nil?
      XMLHelper.add_element(dishwasher, 'LabelAnnualGasCost', to_float(@label_annual_gas_cost)) unless @label_annual_gas_cost.nil?
      XMLHelper.add_element(dishwasher, 'LabelUsage', to_float(@label_usage)) unless @label_usage.nil?
      XMLHelper.add_extension(dishwasher, 'UsageMultiplier', to_float(@usage_multiplier)) unless @usage_multiplier.nil?
    end

    def from_oga(dishwasher)
      return if dishwasher.nil?

      @id = HPXML::get_id(dishwasher)
      @is_shared_appliance = to_boolean_or_nil(XMLHelper.get_value(dishwasher, 'IsSharedAppliance'))
      @location = XMLHelper.get_value(dishwasher, 'Location')
      @rated_annual_kwh = to_float_or_nil(XMLHelper.get_value(dishwasher, 'RatedAnnualkWh'))
      @energy_factor = to_float_or_nil(XMLHelper.get_value(dishwasher, 'EnergyFactor'))
      @place_setting_capacity = to_integer_or_nil(XMLHelper.get_value(dishwasher, 'PlaceSettingCapacity'))
      @label_electric_rate = to_float_or_nil(XMLHelper.get_value(dishwasher, 'LabelElectricRate'))
      @label_gas_rate = to_float_or_nil(XMLHelper.get_value(dishwasher, 'LabelGasRate'))
      @label_annual_gas_cost = to_float_or_nil(XMLHelper.get_value(dishwasher, 'LabelAnnualGasCost'))
      @label_usage = to_float_or_nil(XMLHelper.get_value(dishwasher, 'LabelUsage'))
      @usage_multiplier = to_float_or_nil(XMLHelper.get_value(dishwasher, 'extension/UsageMultiplier'))
      @water_heating_system_idref = HPXML::get_idref(XMLHelper.get_element(dishwasher, 'AttachedToWaterHeatingSystem'))
    end
  end

  class Refrigerators < BaseArrayElement
    def add(**kwargs)
      self << Refrigerator.new(@hpxml_object, **kwargs)
    end

    def from_oga(hpxml)
      return if hpxml.nil?

      XMLHelper.get_elements(hpxml, 'Building/BuildingDetails/Appliances/Refrigerator').each do |refrigerator|
        self << Refrigerator.new(@hpxml_object, refrigerator)
      end
    end
  end

  class Refrigerator < BaseElement
    ATTRS = [:id, :location, :rated_annual_kwh, :adjusted_annual_kwh, :usage_multiplier, :primary_indicator,
             :weekday_fractions, :weekend_fractions, :monthly_multipliers]
    attr_accessor(*ATTRS)

    def delete
      @hpxml_object.refrigerators.delete(self)
    end

    def check_for_errors
      errors = []

      if @hpxml_object.refrigerators.size > 1
        primary_indicator = false
        @hpxml_object.refrigerators.each do |refrigerator|
          next unless not refrigerator.primary_indicator.nil?
          fail 'More than one refrigerator designated as the primary.' if refrigerator.primary_indicator && primary_indicator

          primary_indicator = true if refrigerator.primary_indicator
        end
        fail 'Could not find a primary refrigerator.' if not primary_indicator
      end

      return errors
    end

    def to_oga(doc)
      return if nil?

      appliances = XMLHelper.create_elements_as_needed(doc, ['HPXML', 'Building', 'BuildingDetails', 'Appliances'])
      refrigerator = XMLHelper.add_element(appliances, 'Refrigerator')
      sys_id = XMLHelper.add_element(refrigerator, 'SystemIdentifier')
      XMLHelper.add_attribute(sys_id, 'id', @id)
      XMLHelper.add_element(refrigerator, 'Location', @location) unless @location.nil?
      XMLHelper.add_element(refrigerator, 'RatedAnnualkWh', to_float(@rated_annual_kwh)) unless @rated_annual_kwh.nil?
      XMLHelper.add_element(refrigerator, 'PrimaryIndicator', to_boolean(@primary_indicator)) unless @primary_indicator.nil?
      XMLHelper.add_extension(refrigerator, 'AdjustedAnnualkWh', to_float(@adjusted_annual_kwh)) unless @adjusted_annual_kwh.nil?
      XMLHelper.add_extension(refrigerator, 'UsageMultiplier', to_float(@usage_multiplier)) unless @usage_multiplier.nil?
      XMLHelper.add_extension(refrigerator, 'WeekdayScheduleFractions', @weekday_fractions) unless @weekday_fractions.nil?
      XMLHelper.add_extension(refrigerator, 'WeekendScheduleFractions', @weekend_fractions) unless @weekend_fractions.nil?
      XMLHelper.add_extension(refrigerator, 'MonthlyScheduleMultipliers', @monthly_multipliers) unless @monthly_multipliers.nil?
    end

    def from_oga(refrigerator)
      return if refrigerator.nil?

      @id = HPXML::get_id(refrigerator)
      @location = XMLHelper.get_value(refrigerator, 'Location')
      @rated_annual_kwh = to_float_or_nil(XMLHelper.get_value(refrigerator, 'RatedAnnualkWh'))
      @primary_indicator = to_boolean_or_nil(XMLHelper.get_value(refrigerator, 'PrimaryIndicator'))
      @adjusted_annual_kwh = to_float_or_nil(XMLHelper.get_value(refrigerator, 'extension/AdjustedAnnualkWh'))
      @usage_multiplier = to_float_or_nil(XMLHelper.get_value(refrigerator, 'extension/UsageMultiplier'))
      @weekday_fractions = XMLHelper.get_value(refrigerator, 'extension/WeekdayScheduleFractions')
      @weekend_fractions = XMLHelper.get_value(refrigerator, 'extension/WeekendScheduleFractions')
      @monthly_multipliers = XMLHelper.get_value(refrigerator, 'extension/MonthlyScheduleMultipliers')
    end
  end

  class Freezers < BaseArrayElement
    def add(**kwargs)
      self << Freezer.new(@hpxml_object, **kwargs)
    end

    def from_oga(hpxml)
      return if hpxml.nil?

      XMLHelper.get_elements(hpxml, 'Building/BuildingDetails/Appliances/Freezer').each do |freezer|
        self << Freezer.new(@hpxml_object, freezer)
      end
    end
  end

  class Freezer < BaseElement
    ATTRS = [:id, :location, :rated_annual_kwh, :adjusted_annual_kwh, :usage_multiplier,
             :weekday_fractions, :weekend_fractions, :monthly_multipliers]
    attr_accessor(*ATTRS)

    def delete
      @hpxml_object.freezers.delete(self)
    end

    def check_for_errors
      errors = []
      return errors
    end

    def to_oga(doc)
      return if nil?

      appliances = XMLHelper.create_elements_as_needed(doc, ['HPXML', 'Building', 'BuildingDetails', 'Appliances'])
      freezer = XMLHelper.add_element(appliances, 'Freezer')
      sys_id = XMLHelper.add_element(freezer, 'SystemIdentifier')
      XMLHelper.add_attribute(sys_id, 'id', @id)
      XMLHelper.add_element(freezer, 'Location', @location) unless @location.nil?
      XMLHelper.add_element(freezer, 'RatedAnnualkWh', to_float(@rated_annual_kwh)) unless @rated_annual_kwh.nil?
      XMLHelper.add_extension(freezer, 'AdjustedAnnualkWh', to_float(@adjusted_annual_kwh)) unless @adjusted_annual_kwh.nil?
      XMLHelper.add_extension(freezer, 'UsageMultiplier', to_float(@usage_multiplier)) unless @usage_multiplier.nil?
      XMLHelper.add_extension(freezer, 'WeekdayScheduleFractions', @weekday_fractions) unless @weekday_fractions.nil?
      XMLHelper.add_extension(freezer, 'WeekendScheduleFractions', @weekend_fractions) unless @weekend_fractions.nil?
      XMLHelper.add_extension(freezer, 'MonthlyScheduleMultipliers', @monthly_multipliers) unless @monthly_multipliers.nil?
    end

    def from_oga(freezer)
      return if freezer.nil?

      @id = HPXML::get_id(freezer)
      @location = XMLHelper.get_value(freezer, 'Location')
      @rated_annual_kwh = to_float_or_nil(XMLHelper.get_value(freezer, 'RatedAnnualkWh'))
      @adjusted_annual_kwh = to_float_or_nil(XMLHelper.get_value(freezer, 'extension/AdjustedAnnualkWh'))
      @usage_multiplier = to_float_or_nil(XMLHelper.get_value(freezer, 'extension/UsageMultiplier'))
      @weekday_fractions = XMLHelper.get_value(freezer, 'extension/WeekdayScheduleFractions')
      @weekend_fractions = XMLHelper.get_value(freezer, 'extension/WeekendScheduleFractions')
      @monthly_multipliers = XMLHelper.get_value(freezer, 'extension/MonthlyScheduleMultipliers')
    end
  end

  class Dehumidifiers < BaseArrayElement
    def add(**kwargs)
      self << Dehumidifier.new(@hpxml_object, **kwargs)
    end

    def from_oga(hpxml)
      return if hpxml.nil?

      XMLHelper.get_elements(hpxml, 'Building/BuildingDetails/Appliances/Dehumidifier').each do |dehumidifier|
        self << Dehumidifier.new(@hpxml_object, dehumidifier)
      end
    end
  end

  class Dehumidifier < BaseElement
    ATTRS = [:id, :capacity, :energy_factor, :integrated_energy_factor, :rh_setpoint, :fraction_served]
    attr_accessor(*ATTRS)

    def delete
      @hpxml_object.dehumidifiers.delete(self)
    end

    def check_for_errors
      errors = []
      return errors
    end

    def to_oga(doc)
      return if nil?

      appliances = XMLHelper.create_elements_as_needed(doc, ['HPXML', 'Building', 'BuildingDetails', 'Appliances'])
      dehumidifier = XMLHelper.add_element(appliances, 'Dehumidifier')
      sys_id = XMLHelper.add_element(dehumidifier, 'SystemIdentifier')
      XMLHelper.add_attribute(sys_id, 'id', @id)
      XMLHelper.add_element(dehumidifier, 'Capacity', to_float(@capacity)) unless @capacity.nil?
      XMLHelper.add_element(dehumidifier, 'EnergyFactor', to_float(@energy_factor)) unless @energy_factor.nil?
      XMLHelper.add_element(dehumidifier, 'IntegratedEnergyFactor', to_float(@integrated_energy_factor)) unless @integrated_energy_factor.nil?
      XMLHelper.add_element(dehumidifier, 'DehumidistatSetpoint', to_float(@rh_setpoint)) unless @rh_setpoint.nil?
      XMLHelper.add_element(dehumidifier, 'FractionDehumidificationLoadServed', to_float(@fraction_served)) unless @fraction_served.nil?
    end

    def from_oga(dehumidifier)
      return if dehumidifier.nil?

      @id = HPXML::get_id(dehumidifier)
      @capacity = to_float_or_nil(XMLHelper.get_value(dehumidifier, 'Capacity'))
      @energy_factor = to_float_or_nil(XMLHelper.get_value(dehumidifier, 'EnergyFactor'))
      @integrated_energy_factor = to_float_or_nil(XMLHelper.get_value(dehumidifier, 'IntegratedEnergyFactor'))
      @rh_setpoint = to_float_or_nil(XMLHelper.get_value(dehumidifier, 'DehumidistatSetpoint'))
      @fraction_served = to_float_or_nil(XMLHelper.get_value(dehumidifier, 'FractionDehumidificationLoadServed'))
    end
  end

  class CookingRanges < BaseArrayElement
    def add(**kwargs)
      self << CookingRange.new(@hpxml_object, **kwargs)
    end

    def from_oga(hpxml)
      return if hpxml.nil?

      XMLHelper.get_elements(hpxml, 'Building/BuildingDetails/Appliances/CookingRange').each do |cooking_range|
        self << CookingRange.new(@hpxml_object, cooking_range)
      end
    end
  end

  class CookingRange < BaseElement
    ATTRS = [:id, :location, :fuel_type, :is_induction, :usage_multiplier,
             :weekday_fractions, :weekend_fractions, :monthly_multipliers]
    attr_accessor(*ATTRS)

    def delete
      @hpxml_object.cooking_ranges.delete(self)
    end

    def check_for_errors
      errors = []
      return errors
    end

    def to_oga(doc)
      return if nil?

      appliances = XMLHelper.create_elements_as_needed(doc, ['HPXML', 'Building', 'BuildingDetails', 'Appliances'])
      cooking_range = XMLHelper.add_element(appliances, 'CookingRange')
      sys_id = XMLHelper.add_element(cooking_range, 'SystemIdentifier')
      XMLHelper.add_attribute(sys_id, 'id', @id)
      XMLHelper.add_element(cooking_range, 'Location', @location) unless @location.nil?
      XMLHelper.add_element(cooking_range, 'FuelType', @fuel_type) unless @fuel_type.nil?
      XMLHelper.add_element(cooking_range, 'IsInduction', to_boolean(@is_induction)) unless @is_induction.nil?
      XMLHelper.add_extension(cooking_range, 'UsageMultiplier', to_float(@usage_multiplier)) unless @usage_multiplier.nil?
      XMLHelper.add_extension(cooking_range, 'WeekdayScheduleFractions', @weekday_fractions) unless @weekday_fractions.nil?
      XMLHelper.add_extension(cooking_range, 'WeekendScheduleFractions', @weekend_fractions) unless @weekend_fractions.nil?
      XMLHelper.add_extension(cooking_range, 'MonthlyScheduleMultipliers', @monthly_multipliers) unless @monthly_multipliers.nil?
    end

    def from_oga(cooking_range)
      return if cooking_range.nil?

      @id = HPXML::get_id(cooking_range)
      @location = XMLHelper.get_value(cooking_range, 'Location')
      @fuel_type = XMLHelper.get_value(cooking_range, 'FuelType')
      @is_induction = to_boolean_or_nil(XMLHelper.get_value(cooking_range, 'IsInduction'))
      @usage_multiplier = to_float_or_nil(XMLHelper.get_value(cooking_range, 'extension/UsageMultiplier'))
      @weekday_fractions = XMLHelper.get_value(cooking_range, 'extension/WeekdayScheduleFractions')
      @weekend_fractions = XMLHelper.get_value(cooking_range, 'extension/WeekendScheduleFractions')
      @monthly_multipliers = XMLHelper.get_value(cooking_range, 'extension/MonthlyScheduleMultipliers')
    end
  end

  class Ovens < BaseArrayElement
    def add(**kwargs)
      self << Oven.new(@hpxml_object, **kwargs)
    end

    def from_oga(hpxml)
      return if hpxml.nil?

      XMLHelper.get_elements(hpxml, 'Building/BuildingDetails/Appliances/Oven').each do |oven|
        self << Oven.new(@hpxml_object, oven)
      end
    end
  end

  class Oven < BaseElement
    ATTRS = [:id, :is_convection]
    attr_accessor(*ATTRS)

    def delete
      @hpxml_object.ovens.delete(self)
    end

    def check_for_errors
      errors = []
      return errors
    end

    def to_oga(doc)
      return if nil?

      appliances = XMLHelper.create_elements_as_needed(doc, ['HPXML', 'Building', 'BuildingDetails', 'Appliances'])
      oven = XMLHelper.add_element(appliances, 'Oven')
      sys_id = XMLHelper.add_element(oven, 'SystemIdentifier')
      XMLHelper.add_attribute(sys_id, 'id', @id)
      XMLHelper.add_element(oven, 'IsConvection', to_boolean(@is_convection)) unless @is_convection.nil?
    end

    def from_oga(oven)
      return if oven.nil?

      @id = HPXML::get_id(oven)
      @is_convection = to_boolean_or_nil(XMLHelper.get_value(oven, 'IsConvection'))
    end
  end

  class LightingGroups < BaseArrayElement
    def add(**kwargs)
      self << LightingGroup.new(@hpxml_object, **kwargs)
    end

    def from_oga(hpxml)
      return if hpxml.nil?

      XMLHelper.get_elements(hpxml, 'Building/BuildingDetails/Lighting/LightingGroup').each do |lighting_group|
        self << LightingGroup.new(@hpxml_object, lighting_group)
      end
    end
  end

  class LightingGroup < BaseElement
    ATTRS = [:id, :location, :fraction_of_units_in_location, :lighting_type]
    attr_accessor(*ATTRS)

    def delete
      @hpxml_object.lighting_groups.delete(self)
    end

    def check_for_errors
      errors = []
      return errors
    end

    def to_oga(doc)
      return if nil?

      lighting = XMLHelper.create_elements_as_needed(doc, ['HPXML', 'Building', 'BuildingDetails', 'Lighting'])
      lighting_group = XMLHelper.add_element(lighting, 'LightingGroup')
      sys_id = XMLHelper.add_element(lighting_group, 'SystemIdentifier')
      XMLHelper.add_attribute(sys_id, 'id', @id)
      XMLHelper.add_element(lighting_group, 'Location', @location) unless @location.nil?
      XMLHelper.add_element(lighting_group, 'FractionofUnitsInLocation', to_float(@fraction_of_units_in_location)) unless @fraction_of_units_in_location.nil?
      if not @lighting_type.nil?
        lighting_type = XMLHelper.add_element(lighting_group, 'LightingType')
        XMLHelper.add_element(lighting_type, @lighting_type)
      end
    end

    def from_oga(lighting_group)
      return if lighting_group.nil?

      @id = HPXML::get_id(lighting_group)
      @location = XMLHelper.get_value(lighting_group, 'Location')
      @fraction_of_units_in_location = to_float_or_nil(XMLHelper.get_value(lighting_group, 'FractionofUnitsInLocation'))
      @lighting_type = XMLHelper.get_child_name(lighting_group, 'LightingType')
    end
  end

  class Lighting < BaseElement
    ATTRS = [:interior_usage_multiplier, :garage_usage_multiplier, :exterior_usage_multiplier,
             :interior_weekday_fractions, :interior_weekend_fractions, :interior_monthly_multipliers,
             :garage_weekday_fractions, :garage_weekend_fractions, :garage_monthly_multipliers,
             :exterior_weekday_fractions, :exterior_weekend_fractions, :exterior_monthly_multipliers,
             :holiday_exists, :holiday_kwh_per_day, :holiday_period_begin_month, :holiday_period_begin_day_of_month,
             :holiday_period_end_month, :holiday_period_end_day_of_month, :holiday_weekday_fractions, :holiday_weekend_fractions]
    attr_accessor(*ATTRS)

    def check_for_errors
      errors = []
      return errors
    end

    def to_oga(doc)
      return if nil?

      lighting = XMLHelper.create_elements_as_needed(doc, ['HPXML', 'Building', 'BuildingDetails', 'Lighting'])
      XMLHelper.add_extension(lighting, 'InteriorUsageMultiplier', to_float(@interior_usage_multiplier)) unless @interior_usage_multiplier.nil?
      XMLHelper.add_extension(lighting, 'GarageUsageMultiplier', to_float(@garage_usage_multiplier)) unless @garage_usage_multiplier.nil?
      XMLHelper.add_extension(lighting, 'ExteriorUsageMultiplier', to_float(@exterior_usage_multiplier)) unless @exterior_usage_multiplier.nil?
      XMLHelper.add_extension(lighting, 'InteriorWeekdayScheduleFractions', @interior_weekday_fractions) unless @interior_weekday_fractions.nil?
      XMLHelper.add_extension(lighting, 'InteriorWeekendScheduleFractions', @interior_weekend_fractions) unless @interior_weekend_fractions.nil?
      XMLHelper.add_extension(lighting, 'InteriorMonthlyScheduleMultipliers', @interior_monthly_multipliers) unless @interior_monthly_multipliers.nil?
      XMLHelper.add_extension(lighting, 'GarageWeekdayScheduleFractions', @garage_weekday_fractions) unless @garage_weekday_fractions.nil?
      XMLHelper.add_extension(lighting, 'GarageWeekendScheduleFractions', @garage_weekend_fractions) unless @garage_weekend_fractions.nil?
      XMLHelper.add_extension(lighting, 'GarageMonthlyScheduleMultipliers', @garage_monthly_multipliers) unless @garage_monthly_multipliers.nil?
      XMLHelper.add_extension(lighting, 'ExteriorWeekdayScheduleFractions', @exterior_weekday_fractions) unless @exterior_weekday_fractions.nil?
      XMLHelper.add_extension(lighting, 'ExteriorWeekendScheduleFractions', @exterior_weekend_fractions) unless @exterior_weekend_fractions.nil?
      XMLHelper.add_extension(lighting, 'ExteriorMonthlyScheduleMultipliers', @exterior_monthly_multipliers) unless @exterior_monthly_multipliers.nil?
      if @holiday_exists
        exterior_holiday_lighting = XMLHelper.create_elements_as_needed(doc, ['HPXML', 'Building', 'BuildingDetails', 'Lighting', 'extension', 'ExteriorHolidayLighting'])
        if not @holiday_kwh_per_day.nil?
          holiday_lighting_load = XMLHelper.add_element(exterior_holiday_lighting, 'Load')
          XMLHelper.add_element(holiday_lighting_load, 'Units', 'kWh/day')
          XMLHelper.add_element(holiday_lighting_load, 'Value', to_float(@holiday_kwh_per_day))
        end
        XMLHelper.add_element(exterior_holiday_lighting, 'PeriodBeginMonth', to_integer(@holiday_period_begin_month)) unless @holiday_period_begin_month.nil?
        XMLHelper.add_element(exterior_holiday_lighting, 'PeriodBeginDayOfMonth', to_integer(@holiday_period_begin_day_of_month)) unless @holiday_period_begin_day_of_month.nil?
        XMLHelper.add_element(exterior_holiday_lighting, 'PeriodEndMonth', to_integer(@holiday_period_end_month)) unless @holiday_period_end_month.nil?
        XMLHelper.add_element(exterior_holiday_lighting, 'PeriodEndDayOfMonth', to_integer(@holiday_period_end_day_of_month)) unless @holiday_period_end_day_of_month.nil?
        XMLHelper.add_element(exterior_holiday_lighting, 'WeekdayScheduleFractions', @holiday_weekday_fractions) unless @holiday_weekday_fractions.nil?
        XMLHelper.add_element(exterior_holiday_lighting, 'WeekendScheduleFractions', @holiday_weekend_fractions) unless @holiday_weekend_fractions.nil?
      end
    end

    def from_oga(hpxml)
      return if hpxml.nil?

      lighting = XMLHelper.get_element(hpxml, 'Building/BuildingDetails/Lighting')
      return if lighting.nil?

      @interior_usage_multiplier = to_float_or_nil(XMLHelper.get_value(lighting, 'extension/InteriorUsageMultiplier'))
      @garage_usage_multiplier = to_float_or_nil(XMLHelper.get_value(lighting, 'extension/GarageUsageMultiplier'))
      @exterior_usage_multiplier = to_float_or_nil(XMLHelper.get_value(lighting, 'extension/ExteriorUsageMultiplier'))
      @interior_weekday_fractions = XMLHelper.get_value(lighting, 'extension/InteriorWeekdayScheduleFractions')
      @interior_weekend_fractions = XMLHelper.get_value(lighting, 'extension/InteriorWeekendScheduleFractions')
      @interior_monthly_multipliers = XMLHelper.get_value(lighting, 'extension/InteriorMonthlyScheduleMultipliers')
      @garage_weekday_fractions = XMLHelper.get_value(lighting, 'extension/GarageWeekdayScheduleFractions')
      @garage_weekend_fractions = XMLHelper.get_value(lighting, 'extension/GarageWeekendScheduleFractions')
      @garage_monthly_multipliers = XMLHelper.get_value(lighting, 'extension/GarageMonthlyScheduleMultipliers')
      @exterior_weekday_fractions = XMLHelper.get_value(lighting, 'extension/ExteriorWeekdayScheduleFractions')
      @exterior_weekend_fractions = XMLHelper.get_value(lighting, 'extension/ExteriorWeekendScheduleFractions')
      @exterior_monthly_multipliers = XMLHelper.get_value(lighting, 'extension/ExteriorMonthlyScheduleMultipliers')
      if not XMLHelper.get_element(hpxml, 'Building/BuildingDetails/Lighting/extension/ExteriorHolidayLighting').nil?
        @holiday_exists = true
        @holiday_kwh_per_day = to_float_or_nil(XMLHelper.get_value(lighting, 'extension/ExteriorHolidayLighting/Load[Units="kWh/day"]/Value'))
        @holiday_period_begin_month = to_integer_or_nil(XMLHelper.get_value(lighting, 'extension/ExteriorHolidayLighting/PeriodBeginMonth'))
        @holiday_period_begin_day_of_month = to_integer_or_nil(XMLHelper.get_value(lighting, 'extension/ExteriorHolidayLighting/PeriodBeginDayOfMonth'))
        @holiday_period_end_month = to_integer_or_nil(XMLHelper.get_value(lighting, 'extension/ExteriorHolidayLighting/PeriodEndMonth'))
        @holiday_period_end_day_of_month = to_integer_or_nil(XMLHelper.get_value(lighting, 'extension/ExteriorHolidayLighting/PeriodEndDayOfMonth'))
        @holiday_weekday_fractions = XMLHelper.get_value(lighting, 'extension/ExteriorHolidayLighting/WeekdayScheduleFractions')
        @holiday_weekend_fractions = XMLHelper.get_value(lighting, 'extension/ExteriorHolidayLighting/WeekendScheduleFractions')
      else
        @holiday_exists = false
      end
    end
  end

  class CeilingFans < BaseArrayElement
    def add(**kwargs)
      self << CeilingFan.new(@hpxml_object, **kwargs)
    end

    def from_oga(hpxml)
      return if hpxml.nil?

      XMLHelper.get_elements(hpxml, 'Building/BuildingDetails/Lighting/CeilingFan').each do |ceiling_fan|
        self << CeilingFan.new(@hpxml_object, ceiling_fan)
      end
    end
  end

  class CeilingFan < BaseElement
    ATTRS = [:id, :efficiency, :quantity]
    attr_accessor(*ATTRS)

    def delete
      @hpxml_object.ceiling_fans.delete(self)
    end

    def check_for_errors
      errors = []
      return errors
    end

    def to_oga(doc)
      return if nil?

      lighting = XMLHelper.create_elements_as_needed(doc, ['HPXML', 'Building', 'BuildingDetails', 'Lighting'])
      ceiling_fan = XMLHelper.add_element(lighting, 'CeilingFan')
      sys_id = XMLHelper.add_element(ceiling_fan, 'SystemIdentifier')
      XMLHelper.add_attribute(sys_id, 'id', @id)
      if not @efficiency.nil?
        airflow = XMLHelper.add_element(ceiling_fan, 'Airflow')
        XMLHelper.add_element(airflow, 'FanSpeed', 'medium')
        XMLHelper.add_element(airflow, 'Efficiency', to_float(@efficiency))
      end
      XMLHelper.add_element(ceiling_fan, 'Quantity', to_integer(@quantity)) unless @quantity.nil?
    end

    def from_oga(ceiling_fan)
      @id = HPXML::get_id(ceiling_fan)
      @efficiency = to_float_or_nil(XMLHelper.get_value(ceiling_fan, "Airflow[FanSpeed='medium']/Efficiency"))
      @quantity = to_integer_or_nil(XMLHelper.get_value(ceiling_fan, 'Quantity'))
    end
  end

  class Pools < BaseArrayElement
    def add(**kwargs)
      self << Pool.new(@hpxml_object, **kwargs)
    end

    def from_oga(hpxml)
      return if hpxml.nil?

      XMLHelper.get_elements(hpxml, 'Building/BuildingDetails/Pools/Pool').each do |pool|
        self << Pool.new(@hpxml_object, pool)
      end
    end
  end

  class Pool < BaseElement
    ATTRS = [:id, :heater_id, :heater_type, :heater_load_units, :heater_load_value, :heater_usage_multiplier,
             :pump_id, :pump_kwh_per_year, :pump_usage_multiplier,
             :heater_weekday_fractions, :heater_weekend_fractions, :heater_monthly_multipliers,
             :pump_weekday_fractions, :pump_weekend_fractions, :pump_monthly_multipliers]
    attr_accessor(*ATTRS)

    def delete
      @hpxml_object.pools.delete(self)
    end

    def check_for_errors
      errors = []
      return errors
    end

    def to_oga(doc)
      return if nil?

      pools = XMLHelper.create_elements_as_needed(doc, ['HPXML', 'Building', 'BuildingDetails', 'Pools'])
      pool = XMLHelper.add_element(pools, 'Pool')
      sys_id = XMLHelper.add_element(pool, 'SystemIdentifier')
      XMLHelper.add_attribute(sys_id, 'id', @id)
      pumps = XMLHelper.add_element(pool, 'PoolPumps')
      pool_pump = XMLHelper.add_element(pumps, 'PoolPump')
      sys_id = XMLHelper.add_element(pool_pump, 'SystemIdentifier')
      if not @pump_id.nil?
        XMLHelper.add_attribute(sys_id, 'id', @pump_id)
      else
        XMLHelper.add_attribute(sys_id, 'id', @id + 'Pump')
      end
      if not @pump_kwh_per_year.nil?
        load = XMLHelper.add_element(pool_pump, 'Load')
        XMLHelper.add_element(load, 'Units', UnitsKwhPerYear)
        XMLHelper.add_element(load, 'Value', to_float(@pump_kwh_per_year))
        XMLHelper.add_extension(pool_pump, 'UsageMultiplier', to_float(@pump_usage_multiplier)) unless @pump_usage_multiplier.nil?
        XMLHelper.add_extension(pool_pump, 'WeekdayScheduleFractions', @pump_weekday_fractions) unless @pump_weekday_fractions.nil?
        XMLHelper.add_extension(pool_pump, 'WeekendScheduleFractions', @pump_weekend_fractions) unless @pump_weekend_fractions.nil?
        XMLHelper.add_extension(pool_pump, 'MonthlyScheduleMultipliers', @pump_monthly_multipliers) unless @pump_monthly_multipliers.nil?
      end
      if not @heater_type.nil?
        heater = XMLHelper.add_element(pool, 'Heater')
        sys_id = XMLHelper.add_element(heater, 'SystemIdentifier')
        if not @heater_id.nil?
          XMLHelper.add_attribute(sys_id, 'id', @heater_id)
        else
          XMLHelper.add_attribute(sys_id, 'id', @id + 'Heater')
        end
        XMLHelper.add_element(heater, 'Type', @heater_type)
        if (not @heater_load_units.nil?) && (not @heater_load_value.nil?)
          load = XMLHelper.add_element(heater, 'Load')
          XMLHelper.add_element(load, 'Units', @heater_load_units)
          XMLHelper.add_element(load, 'Value', to_float(@heater_load_value))
        end
        XMLHelper.add_extension(heater, 'UsageMultiplier', to_float(@heater_usage_multiplier)) unless @heater_usage_multiplier.nil?
        XMLHelper.add_extension(heater, 'WeekdayScheduleFractions', @heater_weekday_fractions) unless @heater_weekday_fractions.nil?
        XMLHelper.add_extension(heater, 'WeekendScheduleFractions', @heater_weekend_fractions) unless @heater_weekend_fractions.nil?
        XMLHelper.add_extension(heater, 'MonthlyScheduleMultipliers', @heater_monthly_multipliers) unless @heater_monthly_multipliers.nil?
      end
    end

    def from_oga(pool)
      @id = HPXML::get_id(pool)
      pool_pump = XMLHelper.get_element(pool, 'PoolPumps/PoolPump')
      @pump_id = HPXML::get_id(pool_pump)
      @pump_kwh_per_year = to_float_or_nil(XMLHelper.get_value(pool_pump, "Load[Units='#{UnitsKwhPerYear}']/Value"))
      @pump_usage_multiplier = to_float_or_nil(XMLHelper.get_value(pool_pump, 'extension/UsageMultiplier'))
      @pump_weekday_fractions = XMLHelper.get_value(pool_pump, 'extension/WeekdayScheduleFractions')
      @pump_weekend_fractions = XMLHelper.get_value(pool_pump, 'extension/WeekendScheduleFractions')
      @pump_monthly_multipliers = XMLHelper.get_value(pool_pump, 'extension/MonthlyScheduleMultipliers')
      heater = XMLHelper.get_element(pool, 'Heater')
      if not heater.nil?
        @heater_id = HPXML::get_id(heater)
        @heater_type = XMLHelper.get_value(heater, 'Type')
        @heater_load_units = XMLHelper.get_value(heater, 'Load/Units')
        @heater_load_value = to_float_or_nil(XMLHelper.get_value(heater, 'Load/Value'))
        @heater_usage_multiplier = to_float_or_nil(XMLHelper.get_value(heater, 'extension/UsageMultiplier'))
        @heater_weekday_fractions = XMLHelper.get_value(heater, 'extension/WeekdayScheduleFractions')
        @heater_weekend_fractions = XMLHelper.get_value(heater, 'extension/WeekendScheduleFractions')
        @heater_monthly_multipliers = XMLHelper.get_value(heater, 'extension/MonthlyScheduleMultipliers')
      end
    end
  end

  class HotTubs < BaseArrayElement
    def add(**kwargs)
      self << HotTub.new(@hpxml_object, **kwargs)
    end

    def from_oga(hpxml)
      return if hpxml.nil?

      XMLHelper.get_elements(hpxml, 'Building/BuildingDetails/HotTubs/HotTub').each do |hot_tub|
        self << HotTub.new(@hpxml_object, hot_tub)
      end
    end
  end

  class HotTub < BaseElement
    ATTRS = [:id, :heater_id, :heater_type, :heater_load_units, :heater_load_value, :heater_usage_multiplier,
             :pump_id, :pump_kwh_per_year, :pump_usage_multiplier,
             :heater_weekday_fractions, :heater_weekend_fractions, :heater_monthly_multipliers,
             :pump_weekday_fractions, :pump_weekend_fractions, :pump_monthly_multipliers]
    attr_accessor(*ATTRS)

    def delete
      @hpxml_object.hot_tubs.delete(self)
    end

    def check_for_errors
      errors = []
      return errors
    end

    def to_oga(doc)
      return if nil?

      hot_tubs = XMLHelper.create_elements_as_needed(doc, ['HPXML', 'Building', 'BuildingDetails', 'HotTubs'])
      hot_tub = XMLHelper.add_element(hot_tubs, 'HotTub')
      sys_id = XMLHelper.add_element(hot_tub, 'SystemIdentifier')
      XMLHelper.add_attribute(sys_id, 'id', @id)
      pumps = XMLHelper.add_element(hot_tub, 'HotTubPumps')
      hot_tub_pump = XMLHelper.add_element(pumps, 'HotTubPump')
      sys_id = XMLHelper.add_element(hot_tub_pump, 'SystemIdentifier')
      if not @pump_id.nil?
        XMLHelper.add_attribute(sys_id, 'id', @pump_id)
      else
        XMLHelper.add_attribute(sys_id, 'id', @id + 'Pump')
      end
      if not @pump_kwh_per_year.nil?
        load = XMLHelper.add_element(hot_tub_pump, 'Load')
        XMLHelper.add_element(load, 'Units', UnitsKwhPerYear)
        XMLHelper.add_element(load, 'Value', to_float(@pump_kwh_per_year))
        XMLHelper.add_extension(hot_tub_pump, 'UsageMultiplier', to_float(@pump_usage_multiplier)) unless @pump_usage_multiplier.nil?
        XMLHelper.add_extension(hot_tub_pump, 'WeekdayScheduleFractions', @pump_weekday_fractions) unless @pump_weekday_fractions.nil?
        XMLHelper.add_extension(hot_tub_pump, 'WeekendScheduleFractions', @pump_weekend_fractions) unless @pump_weekend_fractions.nil?
        XMLHelper.add_extension(hot_tub_pump, 'MonthlyScheduleMultipliers', @pump_monthly_multipliers) unless @pump_monthly_multipliers.nil?
      end
      if not @heater_type.nil?
        heater = XMLHelper.add_element(hot_tub, 'Heater')
        sys_id = XMLHelper.add_element(heater, 'SystemIdentifier')
        if not @heater_id.nil?
          XMLHelper.add_attribute(sys_id, 'id', @heater_id)
        else
          XMLHelper.add_attribute(sys_id, 'id', @id + 'Heater')
        end
        XMLHelper.add_element(heater, 'Type', @heater_type)
        if (not @heater_load_units.nil?) && (not @heater_load_value.nil?)
          load = XMLHelper.add_element(heater, 'Load')
          XMLHelper.add_element(load, 'Units', @heater_load_units)
          XMLHelper.add_element(load, 'Value', to_float(@heater_load_value))
        end
        XMLHelper.add_extension(heater, 'UsageMultiplier', to_float(@heater_usage_multiplier)) unless @heater_usage_multiplier.nil?
        XMLHelper.add_extension(heater, 'WeekdayScheduleFractions', @heater_weekday_fractions) unless @heater_weekday_fractions.nil?
        XMLHelper.add_extension(heater, 'WeekendScheduleFractions', @heater_weekend_fractions) unless @heater_weekend_fractions.nil?
        XMLHelper.add_extension(heater, 'MonthlyScheduleMultipliers', @heater_monthly_multipliers) unless @heater_monthly_multipliers.nil?
      end
    end

    def from_oga(hot_tub)
      @id = HPXML::get_id(hot_tub)
      hot_tub_pump = XMLHelper.get_element(hot_tub, 'HotTubPumps/HotTubPump')
      @pump_id = HPXML::get_id(hot_tub_pump)
      @pump_kwh_per_year = to_float_or_nil(XMLHelper.get_value(hot_tub_pump, "Load[Units='#{UnitsKwhPerYear}']/Value"))
      @pump_usage_multiplier = to_float_or_nil(XMLHelper.get_value(hot_tub_pump, 'extension/UsageMultiplier'))
      @pump_weekday_fractions = XMLHelper.get_value(hot_tub_pump, 'extension/WeekdayScheduleFractions')
      @pump_weekend_fractions = XMLHelper.get_value(hot_tub_pump, 'extension/WeekendScheduleFractions')
      @pump_monthly_multipliers = XMLHelper.get_value(hot_tub_pump, 'extension/MonthlyScheduleMultipliers')
      heater = XMLHelper.get_element(hot_tub, 'Heater')
      if not heater.nil?
        @heater_id = HPXML::get_id(heater)
        @heater_type = XMLHelper.get_value(heater, 'Type')
        @heater_load_units = XMLHelper.get_value(heater, 'Load/Units')
        @heater_load_value = to_float_or_nil(XMLHelper.get_value(heater, 'Load/Value'))
        @heater_usage_multiplier = to_float_or_nil(XMLHelper.get_value(heater, 'extension/UsageMultiplier'))
        @heater_weekday_fractions = XMLHelper.get_value(heater, 'extension/WeekdayScheduleFractions')
        @heater_weekend_fractions = XMLHelper.get_value(heater, 'extension/WeekendScheduleFractions')
        @heater_monthly_multipliers = XMLHelper.get_value(heater, 'extension/MonthlyScheduleMultipliers')
      end
    end
  end

  class PlugLoads < BaseArrayElement
    def add(**kwargs)
      self << PlugLoad.new(@hpxml_object, **kwargs)
    end

    def from_oga(hpxml)
      return if hpxml.nil?

      XMLHelper.get_elements(hpxml, 'Building/BuildingDetails/MiscLoads/PlugLoad').each do |plug_load|
        self << PlugLoad.new(@hpxml_object, plug_load)
      end
    end
  end

  class PlugLoad < BaseElement
    ATTRS = [:id, :plug_load_type, :kWh_per_year, :frac_sensible, :frac_latent, :usage_multiplier,
             :weekday_fractions, :weekend_fractions, :monthly_multipliers, :location]
    attr_accessor(*ATTRS)

    def delete
      @hpxml_object.plug_loads.delete(self)
    end

    def check_for_errors
      errors = []
      return errors
    end

    def to_oga(doc)
      return if nil?

      misc_loads = XMLHelper.create_elements_as_needed(doc, ['HPXML', 'Building', 'BuildingDetails', 'MiscLoads'])
      plug_load = XMLHelper.add_element(misc_loads, 'PlugLoad')
      sys_id = XMLHelper.add_element(plug_load, 'SystemIdentifier')
      XMLHelper.add_attribute(sys_id, 'id', @id)
      XMLHelper.add_element(plug_load, 'PlugLoadType', @plug_load_type) unless @plug_load_type.nil?
      XMLHelper.add_element(plug_load, 'Location', @location) unless @location.nil?
      if not @kWh_per_year.nil?
        load = XMLHelper.add_element(plug_load, 'Load')
        XMLHelper.add_element(load, 'Units', UnitsKwhPerYear)
        XMLHelper.add_element(load, 'Value', to_float(@kWh_per_year))
      end
      XMLHelper.add_extension(plug_load, 'FracSensible', to_float(@frac_sensible)) unless @frac_sensible.nil?
      XMLHelper.add_extension(plug_load, 'FracLatent', to_float(@frac_latent)) unless @frac_latent.nil?
      XMLHelper.add_extension(plug_load, 'UsageMultiplier', to_float(@usage_multiplier)) unless @usage_multiplier.nil?
      XMLHelper.add_extension(plug_load, 'WeekdayScheduleFractions', @weekday_fractions) unless @weekday_fractions.nil?
      XMLHelper.add_extension(plug_load, 'WeekendScheduleFractions', @weekend_fractions) unless @weekend_fractions.nil?
      XMLHelper.add_extension(plug_load, 'MonthlyScheduleMultipliers', @monthly_multipliers) unless @monthly_multipliers.nil?
    end

    def from_oga(plug_load)
      @id = HPXML::get_id(plug_load)
      @plug_load_type = XMLHelper.get_value(plug_load, 'PlugLoadType')
      @location = XMLHelper.get_value(plug_load, 'Location')
      @kWh_per_year = to_float_or_nil(XMLHelper.get_value(plug_load, "Load[Units='#{UnitsKwhPerYear}']/Value"))
      @frac_sensible = to_float_or_nil(XMLHelper.get_value(plug_load, 'extension/FracSensible'))
      @frac_latent = to_float_or_nil(XMLHelper.get_value(plug_load, 'extension/FracLatent'))
      @usage_multiplier = to_float_or_nil(XMLHelper.get_value(plug_load, 'extension/UsageMultiplier'))
      @weekday_fractions = XMLHelper.get_value(plug_load, 'extension/WeekdayScheduleFractions')
      @weekend_fractions = XMLHelper.get_value(plug_load, 'extension/WeekendScheduleFractions')
      @monthly_multipliers = XMLHelper.get_value(plug_load, 'extension/MonthlyScheduleMultipliers')
    end
  end

  class FuelLoads < BaseArrayElement
    def add(**kwargs)
      self << FuelLoad.new(@hpxml_object, **kwargs)
    end

    def from_oga(hpxml)
      return if hpxml.nil?

      XMLHelper.get_elements(hpxml, 'Building/BuildingDetails/MiscLoads/FuelLoad').each do |fuel_load|
        self << FuelLoad.new(@hpxml_object, fuel_load)
      end
    end
  end

  class FuelLoad < BaseElement
    ATTRS = [:id, :fuel_load_type, :fuel_type, :therm_per_year, :frac_sensible, :frac_latent, :usage_multiplier,
             :weekday_fractions, :weekend_fractions, :monthly_multipliers, :location]
    attr_accessor(*ATTRS)

    def delete
      @hpxml_object.fuel_loads.delete(self)
    end

    def check_for_errors
      errors = []
      return errors
    end

    def to_oga(doc)
      return if nil?

      misc_loads = XMLHelper.create_elements_as_needed(doc, ['HPXML', 'Building', 'BuildingDetails', 'MiscLoads'])
      fuel_load = XMLHelper.add_element(misc_loads, 'FuelLoad')
      sys_id = XMLHelper.add_element(fuel_load, 'SystemIdentifier')
      XMLHelper.add_attribute(sys_id, 'id', @id)
      XMLHelper.add_element(fuel_load, 'FuelLoadType', @fuel_load_type) unless @fuel_load_type.nil?
      XMLHelper.add_element(fuel_load, 'Location', @location) unless @location.nil?
      if not @therm_per_year.nil?
        load = XMLHelper.add_element(fuel_load, 'Load')
        XMLHelper.add_element(load, 'Units', UnitsThermPerYear)
        XMLHelper.add_element(load, 'Value', to_float(@therm_per_year))
      end
      XMLHelper.add_element(fuel_load, 'FuelType', @fuel_type) unless @fuel_type.nil?
      XMLHelper.add_extension(fuel_load, 'FracSensible', to_float(@frac_sensible)) unless @frac_sensible.nil?
      XMLHelper.add_extension(fuel_load, 'FracLatent', to_float(@frac_latent)) unless @frac_latent.nil?
      XMLHelper.add_extension(fuel_load, 'UsageMultiplier', to_float(@usage_multiplier)) unless @usage_multiplier.nil?
      XMLHelper.add_extension(fuel_load, 'WeekdayScheduleFractions', @weekday_fractions) unless @weekday_fractions.nil?
      XMLHelper.add_extension(fuel_load, 'WeekendScheduleFractions', @weekend_fractions) unless @weekend_fractions.nil?
      XMLHelper.add_extension(fuel_load, 'MonthlyScheduleMultipliers', @monthly_multipliers) unless @monthly_multipliers.nil?
    end

    def from_oga(fuel_load)
      @id = HPXML::get_id(fuel_load)
      @fuel_load_type = XMLHelper.get_value(fuel_load, 'FuelLoadType')
      @location = XMLHelper.get_value(fuel_load, 'Location')
      @therm_per_year = to_float_or_nil(XMLHelper.get_value(fuel_load, "Load[Units='#{UnitsThermPerYear}']/Value"))
      @fuel_type = XMLHelper.get_value(fuel_load, 'FuelType')
      @frac_sensible = to_float_or_nil(XMLHelper.get_value(fuel_load, 'extension/FracSensible'))
      @frac_latent = to_float_or_nil(XMLHelper.get_value(fuel_load, 'extension/FracLatent'))
      @usage_multiplier = to_float_or_nil(XMLHelper.get_value(fuel_load, 'extension/UsageMultiplier'))
      @weekday_fractions = XMLHelper.get_value(fuel_load, 'extension/WeekdayScheduleFractions')
      @weekend_fractions = XMLHelper.get_value(fuel_load, 'extension/WeekendScheduleFractions')
      @monthly_multipliers = XMLHelper.get_value(fuel_load, 'extension/MonthlyScheduleMultipliers')
    end
  end

  def _create_oga_document()
    doc = XMLHelper.create_doc(version = '1.0', encoding = 'UTF-8')
    hpxml = XMLHelper.add_element(doc, 'HPXML')
    XMLHelper.add_attribute(hpxml, 'xmlns', 'http://hpxmlonline.com/2019/10')
    XMLHelper.add_attribute(hpxml, 'xmlns:xsi', 'http://www.w3.org/2001/XMLSchema-instance')
    XMLHelper.add_attribute(hpxml, 'xsi:schemaLocation', 'http://hpxmlonline.com/2019/10')
    XMLHelper.add_attribute(hpxml, 'schemaVersion', '3.0')
    return doc
  end

  def collapse_enclosure_surfaces()
    # Collapses like surfaces into a single surface with, e.g., aggregate surface area.
    # This can significantly speed up performance for HPXML files with lots of individual
    # surfaces (e.g., windows).

    surf_types = { roofs: @roofs,
                   walls: @walls,
                   rim_joists: @rim_joists,
                   foundation_walls: @foundation_walls,
                   frame_floors: @frame_floors,
                   slabs: @slabs,
                   windows: @windows,
                   skylights: @skylights,
                   doors: @doors }

    attrs_to_ignore = [:id,
                       :insulation_id,
                       :perimeter_insulation_id,
                       :under_slab_insulation_id,
                       :area,
                       :exposed_perimeter]

    # Look for pairs of surfaces that can be collapsed
    surf_types.each do |surf_type, surfaces|
      for i in 0..surfaces.size - 1
        surf = surfaces[i]
        next if surf.nil?

        for j in (surfaces.size - 1).downto(i + 1)
          surf2 = surfaces[j]
          next if surf2.nil?

          match = true
          surf.class::ATTRS.each do |attribute|
            next if attrs_to_ignore.include? attribute
            next if (surf_type == :foundation_walls) && (attribute == :azimuth) # Azimuth of foundation walls is irrelevant
            next if surf.send(attribute) == surf2.send(attribute)

            match = false
          end
          next unless match

          # Update values
          if (not surf.area.nil?) && (not surf2.area.nil?)
            surf.area += surf2.area
          end
          if (surf_type == :slabs) && (not surf.exposed_perimeter.nil?) && (not surf2.exposed_perimeter.nil?)
            surf.exposed_perimeter += surf2.exposed_perimeter
          end

          # Update subsurface idrefs as appropriate
          (@windows + @doors).each do |subsurf|
            next unless subsurf.wall_idref == surf2.id

            subsurf.wall_idref = surf.id
          end
          @skylights.each do |subsurf|
            next unless subsurf.roof_idref == surf2.id

            subsurf.roof_idref = surf.id
          end

          # Remove old surface
          surfaces[j].delete
        end
      end
    end
  end

  def delete_partition_surfaces()
    (@rim_joists + @walls + @foundation_walls + @frame_floors).reverse_each do |surface|
      next if surface.interior_adjacent_to.nil? || surface.exterior_adjacent_to.nil?

      if surface.interior_adjacent_to == surface.exterior_adjacent_to
        surface.delete
      elsif [surface.interior_adjacent_to, surface.exterior_adjacent_to].sort == [HPXML::LocationLivingSpace, HPXML::LocationBasementConditioned].sort
        surface.delete
      end
    end
  end

  def delete_tiny_surfaces()
    (@rim_joists + @walls + @foundation_walls + @frame_floors + @roofs + @windows + @skylights + @doors + @slabs).reverse_each do |surface|
      next if surface.area.nil? || (surface.area > 0.1)

      surface.delete
    end
  end

  def delete_adiabatic_subsurfaces()
    @doors.reverse_each do |door|
      next if door.wall.exterior_adjacent_to != HPXML::LocationOtherHousingUnit

      door.delete
    end
    @windows.reverse_each do |window|
      next if window.wall.exterior_adjacent_to != HPXML::LocationOtherHousingUnit

      window.delete
    end
  end

  def check_for_errors()
    errors = []

    # ------------------------------- #
    # Check for errors across objects #
    # ------------------------------- #

    # Check for globally unique SystemIdentifier IDs
    sys_ids = {}
    self.class::HPXML_ATTRS.each do |attribute|
      hpxml_obj = send(attribute)
      next unless hpxml_obj.is_a? HPXML::BaseArrayElement

      hpxml_obj.each do |obj|
        next unless obj.respond_to? :id

        sys_ids[obj.id] = 0 if sys_ids[obj.id].nil?
        sys_ids[obj.id] += 1
      end
    end
    sys_ids.each do |sys_id, cnt|
      errors << "Duplicate SystemIdentifier IDs detected for '#{sys_id}'." if cnt > 1
    end

    # Check sum of HVAC FractionCoolLoadServeds <= 1
    if total_fraction_cool_load_served > 1.01 # Use 1.01 in case of rounding
      errors << "Expected FractionCoolLoadServed to sum to <= 1, but calculated sum is #{total_fraction_cool_load_served.round(2)}."
    end

    # Check sum of HVAC FractionHeatLoadServeds <= 1
    if total_fraction_heat_load_served > 1.01 # Use 1.01 in case of rounding
      errors << "Expected FractionHeatLoadServed to sum to <= 1, but calculated sum is #{total_fraction_heat_load_served.round(2)}."
    end

    # Check sum of HVAC FractionDHWLoadServed == 1
    frac_dhw_load = @water_heating_systems.map { |dhw| dhw.fraction_dhw_load_served.to_f }.sum(0.0)
    if (frac_dhw_load > 0) && ((frac_dhw_load < 0.99) || (frac_dhw_load > 1.01)) # Use 0.99/1.01 in case of rounding
      errors << "Expected FractionDHWLoadServed to sum to 1, but calculated sum is #{frac_dhw_load.round(2)}."
    end

    # Check sum of lighting fractions in a location <= 1
    ltg_fracs = {}
    @lighting_groups.each do |lighting_group|
      next if lighting_group.location.nil? || lighting_group.fraction_of_units_in_location.nil?

      ltg_fracs[lighting_group.location] = 0 if ltg_fracs[lighting_group.location].nil?
      ltg_fracs[lighting_group.location] += lighting_group.fraction_of_units_in_location
    end
    ltg_fracs.each do |location, sum|
      next if sum <= 1

      fail "Sum of fractions of #{location} lighting (#{sum}) is greater than 1."
    end

    # Check for HVAC systems referenced by multiple water heating systems
    (@heating_systems + @cooling_systems + @heat_pumps).each do |hvac_system|
      num_attached = 0
      @water_heating_systems.each do |water_heating_system|
        next if water_heating_system.related_hvac_idref.nil?
        next unless hvac_system.id == water_heating_system.related_hvac_idref

        num_attached += 1
      end
      next if num_attached <= 1

      errors << "RelatedHVACSystem '#{hvac_system.id}' is attached to multiple water heating systems."
    end

    # Check for the sum of CFA served by distribution systems <= CFA
    air_distributions = @hvac_distributions.select { |dist| dist if [HPXML::HVACDistributionTypeAir, HPXML::HVACDistributionTypeHydronicAndAir].include? dist.distribution_system_type }
    heating_dist = []
    cooling_dist = []
    air_distributions.each do |dist|
      heating_systems = dist.hvac_systems.select { |sys| sys if (sys.respond_to? :fraction_heat_load_served) && (sys.fraction_heat_load_served.to_f > 0) }
      cooling_systems = dist.hvac_systems.select { |sys| sys if (sys.respond_to? :fraction_cool_load_served) && (sys.fraction_cool_load_served.to_f > 0) }
      if heating_systems.size > 0
        heating_dist << dist
      end
      if cooling_systems.size > 0
        cooling_dist << dist
      end
    end
    heating_total_dist_cfa_served = heating_dist.map { |htg_dist| htg_dist.conditioned_floor_area_served.to_f }.sum(0.0)
    cooling_total_dist_cfa_served = cooling_dist.map { |clg_dist| clg_dist.conditioned_floor_area_served.to_f }.sum(0.0)
    if (heating_total_dist_cfa_served > @building_construction.conditioned_floor_area.to_f)
      errors << 'The total conditioned floor area served by the HVAC distribution system(s) for heating is larger than the conditioned floor area of the building.'
    end
    if (cooling_total_dist_cfa_served > @building_construction.conditioned_floor_area.to_f)
      errors << 'The total conditioned floor area served by the HVAC distribution system(s) for cooling is larger than the conditioned floor area of the building.'
    end

    # Check for objects referencing SFA/MF spaces where the building type is not SFA/MF
    if [ResidentialTypeSFD, ResidentialTypeManufactured].include? @building_construction.residential_facility_type
      mf_spaces = [LocationOtherHeatedSpace, LocationOtherHousingUnit, LocationOtherMultifamilyBufferSpace, LocationOtherNonFreezingSpace]
      (@roofs + @rim_joists + @walls + @foundation_walls + @frame_floors + @slabs).each do |surface|
        if mf_spaces.include? surface.interior_adjacent_to
          errors << "The building is of type '#{@building_construction.residential_facility_type}' but the surface '#{surface.id}' is adjacent to Attached/Multifamily space '#{surface.interior_adjacent_to}'."
        end
        if mf_spaces.include? surface.exterior_adjacent_to
          errors << "The building is of type '#{@building_construction.residential_facility_type}' but the surface '#{surface.id}' is adjacent to Attached/Multifamily space '#{surface.exterior_adjacent_to}'."
        end
      end
      (@water_heating_systems + @clothes_washers + @clothes_dryers + @dishwashers + @refrigerators + @cooking_ranges).each do |object|
        if mf_spaces.include? object.location
          errors << "The building is of type '#{@building_construction.residential_facility_type}' but the object '#{object.id}' is located in Attached/Multifamily space '#{object.location}'."
        end
      end
      @hvac_distributions.each do |hvac_distribution|
        hvac_distribution.ducts.each do |duct|
          if mf_spaces.include? duct.duct_location
            errors << "The building is of type '#{@building_construction.residential_facility_type}' but the HVAC distribution '#{hvac_distribution.id}' has a duct located in Attached/Multifamily space '#{duct.duct_location}'."
          end
        end
      end
    end

    # ------------------------------- #
    # Check for errors within objects #
    # ------------------------------- #

    # Ask objects to check for errors
    self.class::HPXML_ATTRS.each do |attribute|
      hpxml_obj = send(attribute)
      if not hpxml_obj.respond_to? :check_for_errors
        fail "Need to add 'check_for_errors' method to #{hpxml_obj.class} class."
      end

      errors += hpxml_obj.check_for_errors
    end

    return errors
  end

  def self.is_thermal_boundary(surface)
    # Returns true if the surface is between conditioned space and outside/ground/unconditioned space.
    # Note: Insulated foundation walls of, e.g., unconditioned spaces return false.
    def self.is_adjacent_to_conditioned(adjacent_to)
      if [HPXML::LocationLivingSpace,
          HPXML::LocationBasementConditioned,
          HPXML::LocationOtherHousingUnit].include? adjacent_to
        return true
      else
        return false
      end
    end

    interior_conditioned = is_adjacent_to_conditioned(surface.interior_adjacent_to)
    exterior_conditioned = is_adjacent_to_conditioned(surface.exterior_adjacent_to)
    return (interior_conditioned != exterior_conditioned)
  end

  def self.get_id(parent, element_name = 'SystemIdentifier')
    return XMLHelper.get_attribute_value(XMLHelper.get_element(parent, element_name), 'id')
  end

  def self.get_idref(element)
    return XMLHelper.get_attribute_value(element, 'idref')
  end
end

def to_float(value)
  begin
    return Float(value)
  rescue
    fail "Cannot convert '#{value}' to float."
  end
end

def to_integer(value)
  begin
    value = Float(value)
  rescue
    fail "Cannot convert '#{value}' to integer."
  end
  if value % 1 == 0
    return Integer(value)
  else
    fail "Cannot convert '#{value}' to integer."
  end
end

def to_boolean(value)
  if value.is_a? TrueClass
    return true
  elsif value.is_a? FalseClass
    return false
  elsif (value.downcase.to_s == 'true') || (value == '1') || (value == 1)
    return true
  elsif (value.downcase.to_s == 'false') || (value == '0') || (value == 0)
    return false
  end

  fail "Cannot convert '#{value}' to boolean."
end

def to_float_or_nil(value)
  return if value.nil?

  return to_float(value)
end

def to_integer_or_nil(value)
  return if value.nil?

  return to_integer(value)
end

def to_boolean_or_nil(value)
  return if value.nil?

  return to_boolean(value)
end<|MERGE_RESOLUTION|>--- conflicted
+++ resolved
@@ -3326,25 +3326,7 @@
       end
     end
 
-<<<<<<< HEAD
     def average_unit_fan_power
-=======
-    def average_oa_unit_flow_rate
-      if (not oa_flow_rate.nil?) && (not @hours_in_operation.nil?)
-        return oa_flow_rate * (@hours_in_operation / 24.0)
-      end
-    end
-
-    def average_total_unit_flow_rate
-      if @is_shared_system && (not @hours_in_operation.nil?)
-        return @in_unit_flow_rate * (@hours_in_operation / 24.0)
-      elsif not @hours_in_operation.nil?
-        return oa_flow_rate * (@hours_in_operation / 24.0)
-      end
-    end
-
-    def average_fan_power
->>>>>>> 1e053d65
       if not @hours_in_operation.nil?
         return unit_fan_power * (@hours_in_operation / 24.0)
       end
@@ -3381,12 +3363,8 @@
     def check_for_errors
       errors = []
       begin; distribution_system; rescue StandardError => e; errors << e.message; end
-<<<<<<< HEAD
       begin; oa_unit_flow_rate; rescue StandardError => e; errors << e.message; end
-=======
-      begin; oa_flow_rate; rescue StandardError => e; errors << e.message; end
       begin; unit_flow_rate_ratio; rescue StandardError => e; errors << e.message; end
->>>>>>> 1e053d65
       return errors
     end
 
