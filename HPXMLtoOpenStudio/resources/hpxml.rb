# frozen_string_literal: true

'''
Example Usage:

-----------------
Reading from file
-----------------

hpxml = HPXML.new(hpxml_path: ...)

# Singleton elements
puts hpxml.building_construction.number_of_bedrooms

# Array elements
hpxml.walls.each do |wall|
  wall.windows.each do |window|
    puts window.area
  end
end

---------------------
Creating from scratch
---------------------

hpxml = HPXML.new()

# Singleton elements
hpxml.building_construction.number_of_bedrooms = 3
hpxml.building_construction.conditioned_floor_area = 2400

# Array elements
hpxml.walls.clear
hpxml.walls.add(id: "WallNorth", area: 500)
hpxml.walls.add(id: "WallSouth", area: 500)
hpxml.walls.add
hpxml.walls[-1].id = "WallEastWest"
hpxml.walls[-1].area = 1000

# Write file
XMLHelper.write_file(hpxml.to_oga, "out.xml")

'''

require_relative 'version'
require 'ostruct'

# FUTURE: Remove all idref attributes, make object attributes instead
#         E.g., in class Window, :wall_idref => :wall

class HPXML < Object
  HPXML_ATTRS = [:header, :site, :neighbor_buildings, :building_occupancy, :building_construction,
                 :climate_and_risk_zones, :air_infiltration_measurements, :attics, :foundations,
                 :roofs, :rim_joists, :walls, :foundation_walls, :frame_floors, :slabs, :windows,
                 :skylights, :doors, :heating_systems, :cooling_systems, :heat_pumps, :hvac_plant,
                 :hvac_controls, :hvac_distributions, :ventilation_fans, :water_heating_systems,
                 :hot_water_distributions, :water_fixtures, :water_heating, :solar_thermal_systems,
                 :pv_systems, :generators, :clothes_washers, :clothes_dryers, :dishwashers, :refrigerators,
                 :freezers, :dehumidifiers, :cooking_ranges, :ovens, :lighting_groups, :lighting,
                 :ceiling_fans, :pools, :hot_tubs, :plug_loads, :fuel_loads]
  attr_reader(*HPXML_ATTRS, :doc, :errors, :warnings)

  # Constants
  # FUTURE: Move some of these to within child classes (e.g., HPXML::Attic class)
  AirTypeFanCoil = 'fan coil'
  AirTypeGravity = 'gravity'
  AirTypeHighVelocity = 'high velocity'
  AirTypeRegularVelocity = 'regular velocity'
  AtticTypeCathedral = 'CathedralCeiling'
  AtticTypeConditioned = 'ConditionedAttic'
  AtticTypeFlatRoof = 'FlatRoof'
  AtticTypeUnvented = 'UnventedAttic'
  AtticTypeVented = 'VentedAttic'
  AtticWallTypeGable = 'gable'
  CertificationEnergyStar = 'Energy Star'
  ClothesDryerControlTypeMoisture = 'moisture'
  ClothesDryerControlTypeTimer = 'timer'
  ColorDark = 'dark'
  ColorLight = 'light'
  ColorMedium = 'medium'
  ColorMediumDark = 'medium dark'
  ColorReflective = 'reflective'
  DehumidifierTypePortable = 'portable'
  DehumidifierTypeWholeHome = 'whole-home'
  DHWRecirControlTypeManual = 'manual demand control'
  DHWRecirControlTypeNone = 'no control'
  DHWRecirControlTypeSensor = 'presence sensor demand control'
  DHWRecirControlTypeTemperature = 'temperature'
  DHWRecirControlTypeTimer = 'timer'
  DHWDistTypeRecirc = 'Recirculation'
  DHWDistTypeStandard = 'Standard'
  DuctInsulationMaterialUnknown = 'Unknown'
  DuctInsulationMaterialNone = 'None'
  DuctLeakageTotal = 'total'
  DuctLeakageToOutside = 'to outside'
  DuctTypeReturn = 'return'
  DuctTypeSupply = 'supply'
  DWHRFacilitiesConnectedAll = 'all'
  DWHRFacilitiesConnectedOne = 'one'
  ExteriorShadingTypeSolarScreens = 'solar screens'
  FoundationTypeAmbient = 'Ambient'
  FoundationTypeBasementConditioned = 'ConditionedBasement'
  FoundationTypeBasementUnconditioned = 'UnconditionedBasement'
  FoundationTypeCrawlspaceUnvented = 'UnventedCrawlspace'
  FoundationTypeCrawlspaceVented = 'VentedCrawlspace'
  FoundationTypeSlab = 'SlabOnGrade'
  FrameFloorOtherSpaceAbove = 'above'
  FrameFloorOtherSpaceBelow = 'below'
  FuelLoadTypeGrill = 'grill'
  FuelLoadTypeLighting = 'lighting'
  FuelLoadTypeFireplace = 'fireplace'
  FuelTypeCoal = 'coal'
  FuelTypeCoalAnthracite = 'anthracite coal'
  FuelTypeCoalBituminous = 'bituminous coal'
  FuelTypeCoke = 'coke'
  FuelTypeDiesel = 'diesel'
  FuelTypeElectricity = 'electricity'
  FuelTypeKerosene = 'kerosene'
  FuelTypeNaturalGas = 'natural gas'
  FuelTypeOil = 'fuel oil'
  FuelTypeOil1 = 'fuel oil 1'
  FuelTypeOil2 = 'fuel oil 2'
  FuelTypeOil4 = 'fuel oil 4'
  FuelTypeOil5or6 = 'fuel oil 5/6'
  FuelTypePropane = 'propane'
  FuelTypeWoodCord = 'wood'
  FuelTypeWoodPellets = 'wood pellets'
  HeaterTypeElectricResistance = 'electric resistance'
  HeaterTypeGas = 'gas fired'
  HeaterTypeHeatPump = 'heat pump'
  HVACCompressorTypeSingleStage = 'single stage'
  HVACCompressorTypeTwoStage = 'two stage'
  HVACCompressorTypeVariableSpeed = 'variable speed'
  HVACControlTypeManual = 'manual thermostat'
  HVACControlTypeProgrammable = 'programmable thermostat'
  HVACDistributionTypeAir = 'AirDistribution'
  HVACDistributionTypeDSE = 'DSE'
  HVACDistributionTypeHydronic = 'HydronicDistribution'
  HVACTypeBoiler = 'Boiler'
  HVACTypeCentralAirConditioner = 'central air conditioner'
  HVACTypeChiller = 'chiller'
  HVACTypeCoolingTower = 'cooling tower'
  HVACTypeElectricResistance = 'ElectricResistance'
  HVACTypeEvaporativeCooler = 'evaporative cooler'
  HVACTypeFireplace = 'Fireplace'
  HVACTypeFixedHeater = 'FixedHeater'
  HVACTypeFloorFurnace = 'FloorFurnace'
  HVACTypeFurnace = 'Furnace'
  HVACTypeHeatPumpAirToAir = 'air-to-air'
  HVACTypeHeatPumpGroundToAir = 'ground-to-air'
  HVACTypeHeatPumpMiniSplit = 'mini-split'
  HVACTypeHeatPumpWaterLoopToAir = 'water-loop-to-air'
  HVACTypeMiniSplitAirConditioner = 'mini-split'
  HVACTypePortableHeater = 'PortableHeater'
  HVACTypeRoomAirConditioner = 'room air conditioner'
  HVACTypeStove = 'Stove'
  HVACTypeWallFurnace = 'WallFurnace'
  HydronicTypeBaseboard = 'baseboard'
  HydronicTypeRadiantCeiling = 'radiant ceiling'
  HydronicTypeRadiantFloor = 'radiant floor'
  HydronicTypeRadiator = 'radiator'
  HydronicTypeWaterLoop = 'water loop'
  InteriorFinishGypsumBoard = 'gypsum board'
  InteriorFinishGypsumCompositeBoard = 'gypsum composite board'
  InteriorFinishNone = 'none'
  InteriorFinishPlaster = 'plaster'
  InteriorFinishWood = 'wood'
  LeakinessTight = 'tight'
  LeakinessAverage = 'average'
  LightingTypeCFL = 'CompactFluorescent'
  LightingTypeLED = 'LightEmittingDiode'
  LightingTypeLFL = 'FluorescentTube'
  LocationAtticUnconditioned = 'attic - unconditioned'
  LocationAtticUnvented = 'attic - unvented'
  LocationAtticVented = 'attic - vented'
  LocationBasementConditioned = 'basement - conditioned'
  LocationBasementUnconditioned = 'basement - unconditioned'
  LocationBath = 'bath'
  LocationCrawlspaceUnvented = 'crawlspace - unvented'
  LocationCrawlspaceVented = 'crawlspace - vented'
  LocationExterior = 'exterior'
  LocationExteriorWall = 'exterior wall'
  LocationGarage = 'garage'
  LocationGround = 'ground'
  LocationInterior = 'interior'
  LocationKitchen = 'kitchen'
  LocationLivingSpace = 'living space'
  LocationOtherExterior = 'other exterior'
  LocationOtherHousingUnit = 'other housing unit'
  LocationOtherHeatedSpace = 'other heated space'
  LocationOtherMultifamilyBufferSpace = 'other multifamily buffer space'
  LocationOtherNonFreezingSpace = 'other non-freezing space'
  LocationOutside = 'outside'
  LocationRoof = 'roof'
  LocationRoofDeck = 'roof deck'
  LocationUnconditionedSpace = 'unconditioned space'
  LocationUnderSlab = 'under slab'
  MechVentTypeBalanced = 'balanced'
  MechVentTypeCFIS = 'central fan integrated supply'
  MechVentTypeERV = 'energy recovery ventilator'
  MechVentTypeExhaust = 'exhaust only'
  MechVentTypeHRV = 'heat recovery ventilator'
  MechVentTypeSupply = 'supply only'
  OrientationEast = 'east'
  OrientationNorth = 'north'
  OrientationNortheast = 'northeast'
  OrientationNorthwest = 'northwest'
  OrientationSouth = 'south'
  OrientationSoutheast = 'southeast'
  OrientationSouthwest = 'southwest'
  OrientationWest = 'west'
  PlugLoadTypeElectricVehicleCharging = 'electric vehicle charging'
  PlugLoadTypeOther = 'other'
  PlugLoadTypeTelevision = 'TV other'
  PlugLoadTypeWellPump = 'well pump'
  PVModuleTypePremium = 'premium'
  PVModuleTypeStandard = 'standard'
  PVModuleTypeThinFilm = 'thin film'
  PVTrackingTypeFixed = 'fixed'
  PVTrackingType1Axis = '1-axis'
  PVTrackingType1AxisBacktracked = '1-axis backtracked'
  PVTrackingType2Axis = '2-axis'
  ResidentialTypeApartment = 'apartment unit'
  ResidentialTypeManufactured = 'manufactured home'
  ResidentialTypeSFA = 'single-family attached'
  ResidentialTypeSFD = 'single-family detached'
  RoofTypeAsphaltShingles = 'asphalt or fiberglass shingles'
  RoofTypeConcrete = 'concrete'
  RoofTypeCool = 'cool roof'
  RoofTypeClayTile = 'slate or tile shingles'
  RoofTypeEPS = 'expanded polystyrene sheathing'
  RoofTypeMetal = 'metal surfacing'
  RoofTypePlasticRubber = 'plastic/rubber/synthetic sheeting'
  RoofTypeShingles = 'shingles'
  RoofTypeWoodShingles = 'wood shingles or shakes'
  ShieldingExposed = 'exposed'
  ShieldingNormal = 'normal'
  ShieldingWellShielded = 'well-shielded'
  SidingTypeAluminum = 'aluminum siding'
  SidingTypeAsbestos = 'asbestos siding'
  SidingTypeBrick = 'brick veneer'
  SidingTypeCompositeShingle = 'composite shingle siding'
  SidingTypeFiberCement = 'fiber cement siding'
  SidingTypeMasonite = 'masonite siding'
  SidingTypeNone = 'none'
  SidingTypeStucco = 'stucco'
  SidingTypeSyntheticStucco = 'synthetic stucco'
  SidingTypeVinyl = 'vinyl siding'
  SidingTypeWood = 'wood siding'
  SiteTypeUrban = 'urban'
  SiteTypeSuburban = 'suburban'
  SiteTypeRural = 'rural'
  SolarThermalLoopTypeDirect = 'liquid direct'
  SolarThermalLoopTypeIndirect = 'liquid indirect'
  SolarThermalLoopTypeThermosyphon = 'passive thermosyphon'
  SolarThermalSystemType = 'hot water'
  SolarThermalTypeDoubleGlazing = 'double glazing black'
  SolarThermalTypeEvacuatedTube = 'evacuated tube'
  SolarThermalTypeICS = 'integrated collector storage'
  SolarThermalTypeSingleGlazing = 'single glazing black'
  SurroundingsOneSide = 'attached on one side'
  SurroundingsTwoSides = 'attached on two sides'
  SurroundingsStandAlone = 'stand-alone'
  TypeNone = 'none'
  TypeUnknown = 'unknown'
  UnitsACH = 'ACH'
  UnitsACHNatural = 'ACHnatural'
  UnitsAFUE = 'AFUE'
  UnitsCFM = 'CFM'
  UnitsCFM25 = 'CFM25'
  UnitsCOP = 'COP'
  UnitsEER = 'EER'
  UnitsCEER = 'CEER'
  UnitsHSPF = 'HSPF'
  UnitsKwhPerYear = 'kWh/year'
  UnitsKwPerTon = 'kW/ton'
  UnitsPercent = 'Percent'
  UnitsSEER = 'SEER'
  UnitsSLA = 'SLA'
  UnitsThermPerYear = 'therm/year'
  WallTypeAdobe = 'Adobe'
  WallTypeBrick = 'StructuralBrick'
  WallTypeCMU = 'ConcreteMasonryUnit'
  WallTypeConcrete = 'SolidConcrete'
  WallTypeDoubleWoodStud = 'DoubleWoodStud'
  WallTypeICF = 'InsulatedConcreteForms'
  WallTypeLog = 'LogWall'
  WallTypeSIP = 'StructurallyInsulatedPanel'
  WallTypeSteelStud = 'SteelFrame'
  WallTypeStone = 'Stone'
  WallTypeStrawBale = 'StrawBale'
  WallTypeWoodStud = 'WoodStud'
  WaterFixtureTypeFaucet = 'faucet'
  WaterFixtureTypeShowerhead = 'shower head'
  WaterHeaterTypeCombiStorage = 'space-heating boiler with storage tank'
  WaterHeaterTypeCombiTankless = 'space-heating boiler with tankless coil'
  WaterHeaterTypeHeatPump = 'heat pump water heater'
  WaterHeaterTypeTankless = 'instantaneous water heater'
  WaterHeaterTypeStorage = 'storage water heater'
  WaterHeaterUsageBinVerySmall = 'very small'
  WaterHeaterUsageBinLow = 'low'
  WaterHeaterUsageBinMedium = 'medium'
  WaterHeaterUsageBinHigh = 'high'
  WindowFrameTypeAluminum = 'Aluminum'
  WindowFrameTypeComposite = 'Composite'
  WindowFrameTypeFiberglass = 'Fiberglass'
  WindowFrameTypeMetal = 'Metal'
  WindowFrameTypeVinyl = 'Vinyl'
  WindowFrameTypeWood = 'Wood'
  WindowGasAir = 'air'
  WindowGasArgon = 'argon'
  WindowGasKrypton = 'krypton'
  WindowGasNitrogen = 'nitrogen'
  WindowGasOther = 'other'
  WindowGasXenon = 'xenon'
  WindowGlassTypeClear = 'clear'
  WindowGlassTypeLowE = 'low-e'
  WindowGlassTypeReflective = 'reflective'
  WindowGlassTypeTinted = 'tinted'
  WindowGlassTypeTintedReflective = 'tinted/reflective'
  WindowLayersDoublePane = 'double-pane'
  WindowLayersGlassBlock = 'glass block'
  WindowLayersSinglePane = 'single-pane'
  WindowLayersTriplePane = 'triple-pane'
  WindowClassArchitectural = 'architectural'
  WindowClassCommercial = 'commercial'
  WindowClassHeavyCommercial = 'heavy commercial'
  WindowClassResidential = 'residential'
  WindowClassLightCommercial = 'light commercial'

  def initialize(hpxml_path: nil, schematron_validators: [], collapse_enclosure: true, building_id: nil)
    @doc = nil
    @hpxml_path = hpxml_path
    @errors = []
    @warnings = []

    hpxml = nil
    if not hpxml_path.nil?
      @doc = XMLHelper.parse_file(hpxml_path)

      # Check HPXML version
      hpxml = XMLHelper.get_element(@doc, '/HPXML')
      Version.check_hpxml_version(XMLHelper.get_attribute_value(hpxml, 'schemaVersion'))

      # Validate against Schematron docs
      @errors, @warnings = validate_against_schematron(schematron_validators: schematron_validators)
      return unless @errors.empty?

      # Handle multiple buildings
      if XMLHelper.get_elements(hpxml, 'Building').size > 1
        if building_id.nil?
          @errors << 'Multiple Building elements defined in HPXML file; Building ID argument must be provided.'
          return unless @errors.empty?
        end

        # Discard all Building elements except the one of interest
        XMLHelper.get_elements(hpxml, 'Building').reverse_each do |building|
          next if XMLHelper.get_attribute_value(XMLHelper.get_element(building, 'BuildingID'), 'id') == building_id

          building.remove
        end
        if XMLHelper.get_elements(hpxml, 'Building').size == 0
          @errors << "Could not find Building element with ID '#{building_id}'."
          return unless @errors.empty?
        end
      end
    end

    # Create/populate child objects
    from_oga(hpxml)

    # Check for additional errors (those hard to check via Schematron)
    @errors += check_for_errors()
    return unless @errors.empty?

    # Clean up
    delete_tiny_surfaces()
    delete_adiabatic_subsurfaces()
    if collapse_enclosure
      collapse_enclosure_surfaces()
    end
  end

  def hvac_systems
    return (@heating_systems + @cooling_systems + @heat_pumps)
  end

  def has_location(location)
    # Search for surfaces attached to this location
    (@roofs + @rim_joists + @walls + @foundation_walls + @frame_floors + @slabs).each do |surface|
      return true if surface.interior_adjacent_to == location
      return true if surface.exterior_adjacent_to == location
    end
    return false
  end

  def has_fuel_access
    @site.fuels.each do |fuel|
      if fuel != FuelTypeElectricity
        return true
      end
    end
    return false
  end

  def predominant_heating_fuel
    fuel_fracs = {}
    @heating_systems.each do |heating_system|
      fuel = heating_system.heating_system_fuel
      fuel_fracs[fuel] = 0.0 if fuel_fracs[fuel].nil?
      fuel_fracs[fuel] += heating_system.fraction_heat_load_served.to_f
    end
    @heat_pumps.each do |heat_pump|
      fuel = heat_pump.heat_pump_fuel
      fuel_fracs[fuel] = 0.0 if fuel_fracs[fuel].nil?
      fuel_fracs[fuel] += heat_pump.fraction_heat_load_served.to_f
    end
    return FuelTypeElectricity if fuel_fracs.empty?
    return FuelTypeElectricity if fuel_fracs[FuelTypeElectricity].to_f > 0.5

    # Choose fossil fuel
    fuel_fracs.delete FuelTypeElectricity
    return fuel_fracs.key(fuel_fracs.values.max)
  end

  def predominant_water_heating_fuel
    fuel_fracs = {}
    @water_heating_systems.each do |water_heating_system|
      fuel = water_heating_system.fuel_type
      if fuel.nil? # Combi boiler
        fuel = water_heating_system.related_hvac_system.heating_system_fuel
      end
      fuel_fracs[fuel] = 0.0 if fuel_fracs[fuel].nil?
      fuel_fracs[fuel] += water_heating_system.fraction_dhw_load_served
    end
    return FuelTypeElectricity if fuel_fracs.empty?
    return FuelTypeElectricity if fuel_fracs[FuelTypeElectricity].to_f > 0.5

    # Choose fossil fuel
    fuel_fracs.delete FuelTypeElectricity
    return fuel_fracs.key(fuel_fracs.values.max)
  end

  def fraction_of_windows_operable()
    # Calculates the fraction of windows that are operable.
    # Since we don't have quantity available, we use area as an approximation.
    window_area_total = @windows.map { |w| w.area }.sum(0.0)
    window_area_operable = @windows.map { |w| w.fraction_operable * w.area }.sum(0.0)
    if window_area_total <= 0
      return 0.0
    end

    return window_area_operable / window_area_total
  end

  def primary_hvac_systems()
    return hvac_systems.select { |h| h.primary_system }
  end

  def total_fraction_cool_load_served()
    return @cooling_systems.total_fraction_cool_load_served + @heat_pumps.total_fraction_cool_load_served
  end

  def total_fraction_heat_load_served()
    return @heating_systems.total_fraction_heat_load_served + @heat_pumps.total_fraction_heat_load_served
  end

  def has_walkout_basement()
    has_conditioned_basement = has_location(LocationBasementConditioned)
    ncfl = @building_construction.number_of_conditioned_floors
    ncfl_ag = @building_construction.number_of_conditioned_floors_above_grade
    return (has_conditioned_basement && (ncfl == ncfl_ag))
  end

  def thermal_boundary_wall_areas()
    above_grade_area = 0.0 # Thermal boundary walls not in contact with soil
    below_grade_area = 0.0 # Thermal boundary walls in contact with soil

    (@walls + @rim_joists).each do |wall|
      if wall.is_thermal_boundary
        above_grade_area += wall.area
      end
    end

    @foundation_walls.each do |foundation_wall|
      next unless foundation_wall.is_thermal_boundary

      height = foundation_wall.height
      bg_depth = foundation_wall.depth_below_grade
      above_grade_area += (height - bg_depth) / height * foundation_wall.area
      below_grade_area += bg_depth / height * foundation_wall.area
    end

    return above_grade_area, below_grade_area
  end

  def common_wall_area()
    # Wall area for walls adjacent to Unrated Conditioned Space, not including
    # foundation walls.
    area = 0.0

    (@walls + @rim_joists).each do |wall|
      if wall.exterior_adjacent_to == HPXML::LocationOtherHousingUnit
        area += wall.area
      end
    end

    return area
  end

  def compartmentalization_boundary_areas()
    # Returns the infiltration compartmentalization boundary areas
    total_area = 0.0 # Total surface area that bounds the Infiltration Volume
    exterior_area = 0.0 # Same as above excluding surfaces attached to garage or other housing units

    # Determine which spaces are within infiltration volume
    spaces_within_infil_volume = [LocationLivingSpace, LocationBasementConditioned]
    @attics.each do |attic|
      next unless [AtticTypeUnvented].include? attic.attic_type
      next unless attic.within_infiltration_volume

      spaces_within_infil_volume << attic.to_location
    end
    @foundations.each do |foundation|
      next unless [FoundationTypeBasementUnconditioned, FoundationTypeCrawlspaceUnvented].include? foundation.foundation_type
      next unless foundation.within_infiltration_volume

      spaces_within_infil_volume << foundation.to_location
    end

    # Get surfaces bounding infiltration volume
    spaces_within_infil_volume.each do |location|
      (@roofs + @rim_joists + @walls + @foundation_walls + @frame_floors + @slabs).each do |surface|
        is_adiabatic_surface = (surface.interior_adjacent_to == surface.exterior_adjacent_to)
        next unless [surface.interior_adjacent_to, surface.exterior_adjacent_to].include? location

        if not is_adiabatic_surface
          # Exclude surfaces between two different spaces that are both within infiltration volume
          next if spaces_within_infil_volume.include?(surface.interior_adjacent_to) && spaces_within_infil_volume.include?(surface.exterior_adjacent_to)
        end

        # Update Compartmentalization Boundary areas
        total_area += surface.area
        next unless (not [LocationGarage, LocationOtherHousingUnit, LocationOtherHeatedSpace,
                          LocationOtherMultifamilyBufferSpace, LocationOtherNonFreezingSpace].include? surface.exterior_adjacent_to) &&
                    (not is_adiabatic_surface)

        exterior_area += surface.area
      end
    end

    return total_area, exterior_area
  end

  def inferred_infiltration_height(infil_volume)
    # Infiltration height: vertical distance between lowest and highest above-grade points within the pressure boundary.
    # Height is inferred from available HPXML properties.
    # The WithinInfiltrationVolume properties are intentionally ignored for now.
    # FUTURE: Move into AirInfiltrationMeasurement class?
    cfa = @building_construction.conditioned_floor_area
    ncfl_ag = @building_construction.number_of_conditioned_floors_above_grade
    if has_walkout_basement()
      infil_height = ncfl_ag * infil_volume / cfa
    else
      # Calculate maximum above-grade height of conditioned basement walls
      max_cond_bsmt_wall_height_ag = 0.0
      @foundation_walls.each do |foundation_wall|
        next unless foundation_wall.is_exterior && (foundation_wall.interior_adjacent_to == LocationBasementConditioned)

        height_ag = foundation_wall.height - foundation_wall.depth_below_grade
        next unless height_ag > max_cond_bsmt_wall_height_ag

        max_cond_bsmt_wall_height_ag = height_ag
      end
      # Add assumed rim joist height
      cond_bsmt_rim_joist_height = 0
      @rim_joists.each do |rim_joist|
        next unless rim_joist.is_exterior && (rim_joist.interior_adjacent_to == LocationBasementConditioned)

        cond_bsmt_rim_joist_height = UnitConversions.convert(9, 'in', 'ft')
      end
      infil_height = ncfl_ag * infil_volume / cfa + max_cond_bsmt_wall_height_ag + cond_bsmt_rim_joist_height
    end
    return infil_height
  end

  def to_oga()
    @doc = _create_oga_document()
    @header.to_oga(@doc)
    @site.to_oga(@doc)
    @neighbor_buildings.to_oga(@doc)
    @building_occupancy.to_oga(@doc)
    @building_construction.to_oga(@doc)
    @climate_and_risk_zones.to_oga(@doc)
    @air_infiltration_measurements.to_oga(@doc)
    @attics.to_oga(@doc)
    @foundations.to_oga(@doc)
    @roofs.to_oga(@doc)
    @rim_joists.to_oga(@doc)
    @walls.to_oga(@doc)
    @foundation_walls.to_oga(@doc)
    @frame_floors.to_oga(@doc)
    @slabs.to_oga(@doc)
    @windows.to_oga(@doc)
    @skylights.to_oga(@doc)
    @doors.to_oga(@doc)
    @heating_systems.to_oga(@doc)
    @cooling_systems.to_oga(@doc)
    @heat_pumps.to_oga(@doc)
    @hvac_plant.to_oga(@doc)
    @hvac_controls.to_oga(@doc)
    @hvac_distributions.to_oga(@doc)
    @ventilation_fans.to_oga(@doc)
    @water_heating_systems.to_oga(@doc)
    @hot_water_distributions.to_oga(@doc)
    @water_fixtures.to_oga(@doc)
    @water_heating.to_oga(@doc)
    @solar_thermal_systems.to_oga(@doc)
    @pv_systems.to_oga(@doc)
    @generators.to_oga(@doc)
    @clothes_washers.to_oga(@doc)
    @clothes_dryers.to_oga(@doc)
    @dishwashers.to_oga(@doc)
    @refrigerators.to_oga(@doc)
    @freezers.to_oga(@doc)
    @dehumidifiers.to_oga(@doc)
    @cooking_ranges.to_oga(@doc)
    @ovens.to_oga(@doc)
    @lighting_groups.to_oga(@doc)
    @ceiling_fans.to_oga(@doc)
    @lighting.to_oga(@doc)
    @pools.to_oga(@doc)
    @hot_tubs.to_oga(@doc)
    @plug_loads.to_oga(@doc)
    @fuel_loads.to_oga(@doc)
    return @doc
  end

  def from_oga(hpxml)
    @header = Header.new(self, hpxml)
    @site = Site.new(self, hpxml)
    @neighbor_buildings = NeighborBuildings.new(self, hpxml)
    @building_occupancy = BuildingOccupancy.new(self, hpxml)
    @building_construction = BuildingConstruction.new(self, hpxml)
    @climate_and_risk_zones = ClimateandRiskZones.new(self, hpxml)
    @air_infiltration_measurements = AirInfiltrationMeasurements.new(self, hpxml)
    @attics = Attics.new(self, hpxml)
    @foundations = Foundations.new(self, hpxml)
    @roofs = Roofs.new(self, hpxml)
    @rim_joists = RimJoists.new(self, hpxml)
    @walls = Walls.new(self, hpxml)
    @foundation_walls = FoundationWalls.new(self, hpxml)
    @frame_floors = FrameFloors.new(self, hpxml)
    @slabs = Slabs.new(self, hpxml)
    @windows = Windows.new(self, hpxml)
    @skylights = Skylights.new(self, hpxml)
    @doors = Doors.new(self, hpxml)
    @heating_systems = HeatingSystems.new(self, hpxml)
    @cooling_systems = CoolingSystems.new(self, hpxml)
    @heat_pumps = HeatPumps.new(self, hpxml)
    @hvac_plant = HVACPlant.new(self, hpxml)
    @hvac_controls = HVACControls.new(self, hpxml)
    @hvac_distributions = HVACDistributions.new(self, hpxml)
    @ventilation_fans = VentilationFans.new(self, hpxml)
    @water_heating_systems = WaterHeatingSystems.new(self, hpxml)
    @hot_water_distributions = HotWaterDistributions.new(self, hpxml)
    @water_fixtures = WaterFixtures.new(self, hpxml)
    @water_heating = WaterHeating.new(self, hpxml)
    @solar_thermal_systems = SolarThermalSystems.new(self, hpxml)
    @pv_systems = PVSystems.new(self, hpxml)
    @generators = Generators.new(self, hpxml)
    @clothes_washers = ClothesWashers.new(self, hpxml)
    @clothes_dryers = ClothesDryers.new(self, hpxml)
    @dishwashers = Dishwashers.new(self, hpxml)
    @refrigerators = Refrigerators.new(self, hpxml)
    @freezers = Freezers.new(self, hpxml)
    @dehumidifiers = Dehumidifiers.new(self, hpxml)
    @cooking_ranges = CookingRanges.new(self, hpxml)
    @ovens = Ovens.new(self, hpxml)
    @lighting_groups = LightingGroups.new(self, hpxml)
    @ceiling_fans = CeilingFans.new(self, hpxml)
    @lighting = Lighting.new(self, hpxml)
    @pools = Pools.new(self, hpxml)
    @hot_tubs = HotTubs.new(self, hpxml)
    @plug_loads = PlugLoads.new(self, hpxml)
    @fuel_loads = FuelLoads.new(self, hpxml)
  end

  # Class to store additional properties on an HPXML object that are not intended
  # to end up in the HPXML file. For example, you can store the OpenStudio::Model::Space
  # object for an appliance.
  class AdditionalProperties < OpenStruct
    def method_missing(meth, *args)
      # Complain if no value has been set rather than just returning nil
      raise NoMethodError, "undefined method '#{meth}' for #{self}" unless meth.to_s.end_with?('=')

      super
    end
  end

  # HPXML Standard Element (e.g., Roof)
  class BaseElement
    attr_accessor(:hpxml_object, :additional_properties)

    def initialize(hpxml_object, oga_element = nil, **kwargs)
      @hpxml_object = hpxml_object
      @additional_properties = AdditionalProperties.new

      # Automatically add :foo_isdefaulted attributes to class
      self.class::ATTRS.each do |attribute|
        next if attribute.to_s.end_with? '_isdefaulted'

        attr = "#{attribute}_isdefaulted".to_sym
        next if self.class::ATTRS.include? attr

        # Add attribute to ATTRS and class
        self.class::ATTRS << attr
        create_attr(attr.to_s) # From https://stackoverflow.com/a/4082937
      end

      if not oga_element.nil?
        # Set values from HPXML Oga element
        from_oga(oga_element)
      else
        # Set values from **kwargs
        kwargs.each do |k, v|
          send(k.to_s + '=', v)
        end
      end
    end

    def create_method(name, &block)
      self.class.send(:define_method, name, &block)
    end

    def create_attr(name)
      create_method("#{name}=".to_sym) { |val| instance_variable_set('@' + name, val) }
      create_method(name.to_sym) { instance_variable_get('@' + name) }
    end

    def to_h
      h = {}
      self.class::ATTRS.each do |attribute|
        h[attribute] = send(attribute)
      end
      return h
    end

    def to_s
      return to_h.to_s
    end

    def nil?
      # Returns true if all attributes are nil
      to_h.each do |k, v|
        next if k.to_s.end_with? '_isdefaulted'
        return false if not v.nil?
      end
      return true
    end
  end

  # HPXML Array Element (e.g., Roofs)
  class BaseArrayElement < Array
    attr_accessor(:hpxml_object, :additional_properties)

    def initialize(hpxml_object, oga_element = nil)
      @hpxml_object = hpxml_object
      @additional_properties = AdditionalProperties.new

      if not oga_element.nil?
        # Set values from HPXML Oga element
        from_oga(oga_element)
      end
    end

    def check_for_errors
      errors = []
      each do |child|
        if not child.respond_to? :check_for_errors
          fail "Need to add 'check_for_errors' method to #{child.class} class."
        end

        errors += child.check_for_errors
      end
      return errors
    end

    def to_oga(doc)
      each do |child|
        child.to_oga(doc)
      end
    end

    def to_s
      return map { |x| x.to_s }
    end
  end

  class Header < BaseElement
    ATTRS = [:xml_type, :xml_generated_by, :created_date_and_time, :transaction,
             :software_program_used, :software_program_version, :eri_calculation_version,
             :eri_design, :timestep, :building_id, :event_type, :state_code, :zip_code,
             :sim_begin_month, :sim_begin_day, :sim_end_month, :sim_end_day, :sim_calendar_year,
             :dst_enabled, :dst_begin_month, :dst_begin_day, :dst_end_month, :dst_end_day,
             :use_max_load_for_heat_pumps, :allow_increased_fixed_capacities,
             :apply_ashrae140_assumptions, :energystar_calculation_version, :schedules_filepath]
    attr_accessor(*ATTRS)

    def check_for_errors
      errors = []

      if not @timestep.nil?
        valid_tsteps = [60, 30, 20, 15, 12, 10, 6, 5, 4, 3, 2, 1]
        if not valid_tsteps.include? @timestep
          errors << "Timestep (#{@timestep}) must be one of: #{valid_tsteps.join(', ')}."
        end
      end

      errors += HPXML::check_dates('Run Period', @sim_begin_month, @sim_begin_day, @sim_end_month, @sim_end_day)

      if (not @sim_begin_month.nil?) && (not @sim_end_month.nil?)
        if @sim_begin_month > @sim_end_month
          errors << "Run Period Begin Month (#{@sim_begin_month}) cannot come after Run Period End Month (#{@sim_end_month})."
        end

        if (not @sim_begin_day.nil?) && (not @sim_end_day.nil?)
          if @sim_begin_month == @sim_end_month && @sim_begin_day > @sim_end_day
            errors << "Run Period Begin Day of Month (#{@sim_begin_day}) cannot come after Run Period End Day of Month (#{@sim_end_day}) for the same month (#{begin_month})."
          end
        end
      end

      errors += HPXML::check_dates('Daylight Saving', @dst_begin_month, @dst_begin_day, @dst_end_month, @dst_end_day)

      if not @schedules_filepath.nil?
        unless File.exist? @schedules_filepath
          errors << "Schedules file path '#{@schedules_filepath}' does not exist."
        end
      end

      return errors
    end

    def to_oga(doc)
      return if nil?

      hpxml = XMLHelper.get_element(doc, '/HPXML')
      header = XMLHelper.add_element(hpxml, 'XMLTransactionHeaderInformation')
      XMLHelper.add_element(header, 'XMLType', @xml_type, :string)
      XMLHelper.add_element(header, 'XMLGeneratedBy', @xml_generated_by, :string)
      if not @created_date_and_time.nil?
        XMLHelper.add_element(header, 'CreatedDateAndTime', @created_date_and_time, :string)
      else
        XMLHelper.add_element(header, 'CreatedDateAndTime', Time.now.strftime('%Y-%m-%dT%H:%M:%S%:z'), :string)
      end
      XMLHelper.add_element(header, 'Transaction', @transaction, :string)

      software_info = XMLHelper.add_element(hpxml, 'SoftwareInfo')
      XMLHelper.add_element(software_info, 'SoftwareProgramUsed', @software_program_used, :string) unless @software_program_used.nil?
      XMLHelper.add_element(software_info, 'SoftwareProgramVersion', @software_program_version, :string) unless @software_program_version.nil?
      if not @apply_ashrae140_assumptions.nil?
        extension = XMLHelper.create_elements_as_needed(software_info, ['extension'])
        XMLHelper.add_element(extension, 'ApplyASHRAE140Assumptions', @apply_ashrae140_assumptions, :boolean) unless @apply_ashrae140_assumptions.nil?
      end
      if (not @eri_calculation_version.nil?) || (not @eri_design.nil?)
        extension = XMLHelper.create_elements_as_needed(software_info, ['extension'])
        eri_calculation = XMLHelper.add_element(extension, 'ERICalculation')
        XMLHelper.add_element(eri_calculation, 'Version', @eri_calculation_version, :string) unless @eri_calculation_version.nil?
        XMLHelper.add_element(eri_calculation, 'Design', @eri_design, :string) unless @eri_design.nil?
      end
      if not @energystar_calculation_version.nil?
        extension = XMLHelper.create_elements_as_needed(software_info, ['extension'])
        energystar_calculation = XMLHelper.add_element(extension, 'EnergyStarCalculation')
        XMLHelper.add_element(energystar_calculation, 'Version', @energystar_calculation_version, :string) unless @energystar_calculation_version.nil?
      end
      if (not @timestep.nil?) || (not @sim_begin_month.nil?) || (not @sim_begin_day.nil?) || (not @sim_end_month.nil?) || (not @sim_end_day.nil?) || (not @dst_enabled.nil?) || (not @dst_begin_month.nil?) || (not @dst_begin_day.nil?) || (not @dst_end_month.nil?) || (not @dst_end_day.nil?)
        extension = XMLHelper.create_elements_as_needed(software_info, ['extension'])
        simulation_control = XMLHelper.add_element(extension, 'SimulationControl')
        XMLHelper.add_element(simulation_control, 'Timestep', @timestep, :integer, @timestep_isdefaulted) unless @timestep.nil?
        XMLHelper.add_element(simulation_control, 'BeginMonth', @sim_begin_month, :integer, @sim_begin_month_isdefaulted) unless @sim_begin_month.nil?
        XMLHelper.add_element(simulation_control, 'BeginDayOfMonth', @sim_begin_day, :integer, @sim_begin_day_isdefaulted) unless @sim_begin_day.nil?
        XMLHelper.add_element(simulation_control, 'EndMonth', @sim_end_month, :integer, @sim_end_month_isdefaulted) unless @sim_end_month.nil?
        XMLHelper.add_element(simulation_control, 'EndDayOfMonth', @sim_end_day, :integer, @sim_end_day_isdefaulted) unless @sim_end_day.nil?
        XMLHelper.add_element(simulation_control, 'CalendarYear', @sim_calendar_year, :integer, @sim_calendar_year_isdefaulted) unless @sim_calendar_year.nil?
        if (not @dst_enabled.nil?) || (not @dst_begin_month.nil?) || (not @dst_begin_day.nil?) || (not @dst_end_month.nil?) || (not @dst_end_day.nil?)
          daylight_saving = XMLHelper.add_element(simulation_control, 'DaylightSaving')
          XMLHelper.add_element(daylight_saving, 'Enabled', @dst_enabled, :boolean, @dst_enabled_isdefaulted) unless @dst_enabled.nil?
          XMLHelper.add_element(daylight_saving, 'BeginMonth', @dst_begin_month, :integer, @dst_begin_month_isdefaulted) unless @dst_begin_month.nil?
          XMLHelper.add_element(daylight_saving, 'BeginDayOfMonth', @dst_begin_day, :integer, @dst_begin_day_isdefaulted) unless @dst_begin_day.nil?
          XMLHelper.add_element(daylight_saving, 'EndMonth', @dst_end_month, :integer, @dst_end_month_isdefaulted) unless @dst_end_month.nil?
          XMLHelper.add_element(daylight_saving, 'EndDayOfMonth', @dst_end_day, :integer, @dst_end_day_isdefaulted) unless @dst_end_day.nil?
        end
      end
      if (not @use_max_load_for_heat_pumps.nil?) || (not @allow_increased_fixed_capacities.nil?)
        extension = XMLHelper.create_elements_as_needed(software_info, ['extension'])
        hvac_sizing_control = XMLHelper.add_element(extension, 'HVACSizingControl')
        XMLHelper.add_element(hvac_sizing_control, 'UseMaxLoadForHeatPumps', @use_max_load_for_heat_pumps, :boolean, @use_max_load_for_heat_pumps_isdefaulted) unless @use_max_load_for_heat_pumps.nil?
        XMLHelper.add_element(hvac_sizing_control, 'AllowIncreasedFixedCapacities', @allow_increased_fixed_capacities, :boolean, @allow_increased_fixed_capacities_isdefaulted) unless @allow_increased_fixed_capacities.nil?
      end
      if not @schedules_filepath.nil?
        extension = XMLHelper.create_elements_as_needed(software_info, ['extension'])
        XMLHelper.add_element(extension, 'SchedulesFilePath', @schedules_filepath, :string) unless @schedules_filepath.nil?
      end

      building = XMLHelper.add_element(hpxml, 'Building')
      building_building_id = XMLHelper.add_element(building, 'BuildingID')
      XMLHelper.add_attribute(building_building_id, 'id', @building_id)
      if not @state_code.nil?
        site = XMLHelper.add_element(building, 'Site')
        site_id = XMLHelper.add_element(site, 'SiteID')
        XMLHelper.add_attribute(site_id, 'id', 'SiteID')
        address = XMLHelper.add_element(site, 'Address')
        XMLHelper.add_element(address, 'StateCode', @state_code, :string)
        XMLHelper.add_element(address, 'ZipCode', @zip_code, :string) unless @zip_code.nil?
      end
      project_status = XMLHelper.add_element(building, 'ProjectStatus')
      XMLHelper.add_element(project_status, 'EventType', @event_type, :string)
    end

    def from_oga(hpxml)
      return if hpxml.nil?

      @xml_type = XMLHelper.get_value(hpxml, 'XMLTransactionHeaderInformation/XMLType', :string)
      @xml_generated_by = XMLHelper.get_value(hpxml, 'XMLTransactionHeaderInformation/XMLGeneratedBy', :string)
      @created_date_and_time = XMLHelper.get_value(hpxml, 'XMLTransactionHeaderInformation/CreatedDateAndTime', :string)
      @transaction = XMLHelper.get_value(hpxml, 'XMLTransactionHeaderInformation/Transaction', :string)
      @software_program_used = XMLHelper.get_value(hpxml, 'SoftwareInfo/SoftwareProgramUsed', :string)
      @software_program_version = XMLHelper.get_value(hpxml, 'SoftwareInfo/SoftwareProgramVersion', :string)
      @eri_calculation_version = XMLHelper.get_value(hpxml, 'SoftwareInfo/extension/ERICalculation/Version', :string)
      @eri_design = XMLHelper.get_value(hpxml, 'SoftwareInfo/extension/ERICalculation/Design', :string)
      @energystar_calculation_version = XMLHelper.get_value(hpxml, 'SoftwareInfo/extension/EnergyStarCalculation/Version', :string)
      @timestep = XMLHelper.get_value(hpxml, 'SoftwareInfo/extension/SimulationControl/Timestep', :integer)
      @sim_begin_month = XMLHelper.get_value(hpxml, 'SoftwareInfo/extension/SimulationControl/BeginMonth', :integer)
      @sim_begin_day = XMLHelper.get_value(hpxml, 'SoftwareInfo/extension/SimulationControl/BeginDayOfMonth', :integer)
      @sim_end_month = XMLHelper.get_value(hpxml, 'SoftwareInfo/extension/SimulationControl/EndMonth', :integer)
      @sim_end_day = XMLHelper.get_value(hpxml, 'SoftwareInfo/extension/SimulationControl/EndDayOfMonth', :integer)
      @sim_calendar_year = XMLHelper.get_value(hpxml, 'SoftwareInfo/extension/SimulationControl/CalendarYear', :integer)
      @dst_enabled = XMLHelper.get_value(hpxml, 'SoftwareInfo/extension/SimulationControl/DaylightSaving/Enabled', :boolean)
      @dst_begin_month = XMLHelper.get_value(hpxml, 'SoftwareInfo/extension/SimulationControl/DaylightSaving/BeginMonth', :integer)
      @dst_begin_day = XMLHelper.get_value(hpxml, 'SoftwareInfo/extension/SimulationControl/DaylightSaving/BeginDayOfMonth', :integer)
      @dst_end_month = XMLHelper.get_value(hpxml, 'SoftwareInfo/extension/SimulationControl/DaylightSaving/EndMonth', :integer)
      @dst_end_day = XMLHelper.get_value(hpxml, 'SoftwareInfo/extension/SimulationControl/DaylightSaving/EndDayOfMonth', :integer)
      @apply_ashrae140_assumptions = XMLHelper.get_value(hpxml, 'SoftwareInfo/extension/ApplyASHRAE140Assumptions', :boolean)
      @use_max_load_for_heat_pumps = XMLHelper.get_value(hpxml, 'SoftwareInfo/extension/HVACSizingControl/UseMaxLoadForHeatPumps', :boolean)
      @allow_increased_fixed_capacities = XMLHelper.get_value(hpxml, 'SoftwareInfo/extension/HVACSizingControl/AllowIncreasedFixedCapacities', :boolean)
      @schedules_filepath = XMLHelper.get_value(hpxml, 'SoftwareInfo/extension/SchedulesFilePath', :string)
      @building_id = HPXML::get_id(hpxml, 'Building/BuildingID')
      @event_type = XMLHelper.get_value(hpxml, 'Building/ProjectStatus/EventType', :string)
      @state_code = XMLHelper.get_value(hpxml, 'Building/Site/Address/StateCode', :string)
      @zip_code = XMLHelper.get_value(hpxml, 'Building/Site/Address/ZipCode', :string)
    end
  end

  class Site < BaseElement
    ATTRS = [:site_type, :surroundings, :shielding_of_home, :orientation_of_front_of_home, :azimuth_of_front_of_home, :fuels]
    attr_accessor(*ATTRS)

    def check_for_errors
      errors = []
      return errors
    end

    def to_oga(doc)
      return if nil?

      site = XMLHelper.create_elements_as_needed(doc, ['HPXML', 'Building', 'BuildingDetails', 'BuildingSummary', 'Site'])
      XMLHelper.add_element(site, 'SiteType', @site_type, :string, @site_type_isdefaulted) unless @site_type.nil?
      XMLHelper.add_element(site, 'Surroundings', @surroundings, :string) unless @surroundings.nil?
      XMLHelper.add_element(site, 'ShieldingofHome', @shielding_of_home, :string, @shielding_of_home_isdefaulted) unless @shielding_of_home.nil?
      XMLHelper.add_element(site, 'OrientationOfFrontOfHome', @orientation_of_front_of_home, :string) unless @orientation_of_front_of_home.nil?
      XMLHelper.add_element(site, 'AzimuthOfFrontOfHome', @azimuth_of_front_of_home, :integer) unless @azimuth_of_front_of_home.nil?
      if (not @fuels.nil?) && (not @fuels.empty?)
        fuel_types_available = XMLHelper.add_element(site, 'FuelTypesAvailable')
        @fuels.each do |fuel|
          XMLHelper.add_element(fuel_types_available, 'Fuel', fuel, :string)
        end
      end

      if site.children.size == 0
        bldg_summary = XMLHelper.get_element(doc, '/HPXML/Building/BuildingDetails/BuildingSummary')
        XMLHelper.delete_element(bldg_summary, 'Site')
      end
    end

    def from_oga(hpxml)
      return if hpxml.nil?

      site = XMLHelper.get_element(hpxml, 'Building/BuildingDetails/BuildingSummary/Site')
      return if site.nil?

      @site_type = XMLHelper.get_value(site, 'SiteType', :string)
      @surroundings = XMLHelper.get_value(site, 'Surroundings', :string)
      @shielding_of_home = XMLHelper.get_value(site, 'ShieldingofHome', :string)
      @orientation_of_front_of_home = XMLHelper.get_value(site, 'OrientationOfFrontOfHome', :string)
      @azimuth_of_front_of_home = XMLHelper.get_value(site, 'AzimuthOfFrontOfHome', :integer)
      @fuels = XMLHelper.get_values(site, 'FuelTypesAvailable/Fuel', :string)
    end
  end

  class NeighborBuildings < BaseArrayElement
    def add(**kwargs)
      self << NeighborBuilding.new(@hpxml_object, **kwargs)
    end

    def from_oga(hpxml)
      return if hpxml.nil?

      XMLHelper.get_elements(hpxml, 'Building/BuildingDetails/BuildingSummary/Site/extension/Neighbors/NeighborBuilding').each do |neighbor_building|
        self << NeighborBuilding.new(@hpxml_object, neighbor_building)
      end
    end
  end

  class NeighborBuilding < BaseElement
    ATTRS = [:azimuth, :orientation, :distance, :height]
    attr_accessor(*ATTRS)

    def check_for_errors
      errors = []
      return errors
    end

    def to_oga(doc)
      return if nil?

      neighbors = XMLHelper.create_elements_as_needed(doc, ['HPXML', 'Building', 'BuildingDetails', 'BuildingSummary', 'Site', 'extension', 'Neighbors'])
      neighbor_building = XMLHelper.add_element(neighbors, 'NeighborBuilding')
      XMLHelper.add_element(neighbor_building, 'Orientation', @orientation, :string, @orientation_isdefaulted) unless @orientation.nil?
      XMLHelper.add_element(neighbor_building, 'Azimuth', @azimuth, :integer, @azimuth_isdefaulted) unless @azimuth.nil?
      XMLHelper.add_element(neighbor_building, 'Distance', @distance, :float) unless @distance.nil?
      XMLHelper.add_element(neighbor_building, 'Height', @height, :float) unless @height.nil?
    end

    def from_oga(neighbor_building)
      return if neighbor_building.nil?

      @orientation = XMLHelper.get_value(neighbor_building, 'Orientation', :string)
      @azimuth = XMLHelper.get_value(neighbor_building, 'Azimuth', :integer)
      @distance = XMLHelper.get_value(neighbor_building, 'Distance', :float)
      @height = XMLHelper.get_value(neighbor_building, 'Height', :float)
    end
  end

  class BuildingOccupancy < BaseElement
    ATTRS = [:number_of_residents, :weekday_fractions, :weekend_fractions, :monthly_multipliers]
    attr_accessor(*ATTRS)

    def check_for_errors
      errors = []
      return errors
    end

    def to_oga(doc)
      return if nil?

      building_occupancy = XMLHelper.create_elements_as_needed(doc, ['HPXML', 'Building', 'BuildingDetails', 'BuildingSummary', 'BuildingOccupancy'])
      XMLHelper.add_element(building_occupancy, 'NumberofResidents', @number_of_residents, :float, @number_of_residents_isdefaulted) unless @number_of_residents.nil?
      XMLHelper.add_extension(building_occupancy, 'WeekdayScheduleFractions', @weekday_fractions, :string, @weekday_fractions_isdefaulted) unless @weekday_fractions.nil?
      XMLHelper.add_extension(building_occupancy, 'WeekendScheduleFractions', @weekend_fractions, :string, @weekend_fractions_isdefaulted) unless @weekend_fractions.nil?
      XMLHelper.add_extension(building_occupancy, 'MonthlyScheduleMultipliers', @monthly_multipliers, :string, @monthly_multipliers_isdefaulted) unless @monthly_multipliers.nil?
    end

    def from_oga(hpxml)
      return if hpxml.nil?

      building_occupancy = XMLHelper.get_element(hpxml, 'Building/BuildingDetails/BuildingSummary/BuildingOccupancy')
      return if building_occupancy.nil?

      @number_of_residents = XMLHelper.get_value(building_occupancy, 'NumberofResidents', :float)
      @weekday_fractions = XMLHelper.get_value(building_occupancy, 'extension/WeekdayScheduleFractions', :string)
      @weekend_fractions = XMLHelper.get_value(building_occupancy, 'extension/WeekendScheduleFractions', :string)
      @monthly_multipliers = XMLHelper.get_value(building_occupancy, 'extension/MonthlyScheduleMultipliers', :string)
    end
  end

  class BuildingConstruction < BaseElement
    ATTRS = [:year_built, :number_of_conditioned_floors, :number_of_conditioned_floors_above_grade,
             :average_ceiling_height, :number_of_bedrooms, :number_of_bathrooms,
             :conditioned_floor_area, :conditioned_building_volume, :residential_facility_type,
             :has_flue_or_chimney]
    attr_accessor(*ATTRS)

    def check_for_errors
      errors = []
      return errors
    end

    def to_oga(doc)
      return if nil?

      building_construction = XMLHelper.create_elements_as_needed(doc, ['HPXML', 'Building', 'BuildingDetails', 'BuildingSummary', 'BuildingConstruction'])
      XMLHelper.add_element(building_construction, 'YearBuilt', @year_built, :integer) unless @year_built.nil?
      XMLHelper.add_element(building_construction, 'ResidentialFacilityType', @residential_facility_type, :string) unless @residential_facility_type.nil?
      XMLHelper.add_element(building_construction, 'NumberofConditionedFloors', @number_of_conditioned_floors, :float) unless @number_of_conditioned_floors.nil?
      XMLHelper.add_element(building_construction, 'NumberofConditionedFloorsAboveGrade', @number_of_conditioned_floors_above_grade, :float) unless @number_of_conditioned_floors_above_grade.nil?
      XMLHelper.add_element(building_construction, 'AverageCeilingHeight', @average_ceiling_height, :float, @average_ceiling_height_isdefaulted) unless @average_ceiling_height.nil?
      XMLHelper.add_element(building_construction, 'NumberofBedrooms', @number_of_bedrooms, :integer) unless @number_of_bedrooms.nil?
      XMLHelper.add_element(building_construction, 'NumberofBathrooms', @number_of_bathrooms, :integer, @number_of_bathrooms_isdefaulted) unless @number_of_bathrooms.nil?
      XMLHelper.add_element(building_construction, 'ConditionedFloorArea', @conditioned_floor_area, :float) unless @conditioned_floor_area.nil?
      XMLHelper.add_element(building_construction, 'ConditionedBuildingVolume', @conditioned_building_volume, :float, @conditioned_building_volume_isdefaulted) unless @conditioned_building_volume.nil?
      XMLHelper.add_extension(building_construction, 'HasFlueOrChimney', @has_flue_or_chimney, :boolean, @has_flue_or_chimney_isdefaulted) unless @has_flue_or_chimney.nil?
    end

    def from_oga(hpxml)
      return if hpxml.nil?

      building_construction = XMLHelper.get_element(hpxml, 'Building/BuildingDetails/BuildingSummary/BuildingConstruction')
      return if building_construction.nil?

      @year_built = XMLHelper.get_value(building_construction, 'YearBuilt', :integer)
      @residential_facility_type = XMLHelper.get_value(building_construction, 'ResidentialFacilityType', :string)
      @number_of_conditioned_floors = XMLHelper.get_value(building_construction, 'NumberofConditionedFloors', :float)
      @number_of_conditioned_floors_above_grade = XMLHelper.get_value(building_construction, 'NumberofConditionedFloorsAboveGrade', :float)
      @average_ceiling_height = XMLHelper.get_value(building_construction, 'AverageCeilingHeight', :float)
      @number_of_bedrooms = XMLHelper.get_value(building_construction, 'NumberofBedrooms', :integer)
      @number_of_bathrooms = XMLHelper.get_value(building_construction, 'NumberofBathrooms', :integer)
      @conditioned_floor_area = XMLHelper.get_value(building_construction, 'ConditionedFloorArea', :float)
      @conditioned_building_volume = XMLHelper.get_value(building_construction, 'ConditionedBuildingVolume', :float)
      @has_flue_or_chimney = XMLHelper.get_value(building_construction, 'extension/HasFlueOrChimney', :boolean)
    end
  end

  class ClimateandRiskZones < BaseElement
    ATTRS = [:iecc_year, :iecc_zone, :weather_station_id, :weather_station_name, :weather_station_wmo,
             :weather_station_epw_filepath]
    attr_accessor(*ATTRS)

    def check_for_errors
      errors = []
      return errors
    end

    def to_oga(doc)
      return if nil?

      climate_and_risk_zones = XMLHelper.create_elements_as_needed(doc, ['HPXML', 'Building', 'BuildingDetails', 'ClimateandRiskZones'])

      if (not @iecc_year.nil?) && (not @iecc_zone.nil?)
        climate_zone_iecc = XMLHelper.add_element(climate_and_risk_zones, 'ClimateZoneIECC')
        XMLHelper.add_element(climate_zone_iecc, 'Year', @iecc_year, :integer) unless @iecc_year.nil?
        XMLHelper.add_element(climate_zone_iecc, 'ClimateZone', @iecc_zone, :string) unless @iecc_zone.nil?
      end

      if not @weather_station_id.nil?
        weather_station = XMLHelper.add_element(climate_and_risk_zones, 'WeatherStation')
        sys_id = XMLHelper.add_element(weather_station, 'SystemIdentifier')
        XMLHelper.add_attribute(sys_id, 'id', @weather_station_id)
        XMLHelper.add_element(weather_station, 'Name', @weather_station_name, :string) unless @weather_station_name.nil?
        XMLHelper.add_element(weather_station, 'WMO', @weather_station_wmo, :string) unless @weather_station_wmo.nil?
        XMLHelper.add_extension(weather_station, 'EPWFilePath', @weather_station_epw_filepath, :string) unless @weather_station_epw_filepath.nil?
      end
    end

    def from_oga(hpxml)
      return if hpxml.nil?

      climate_and_risk_zones = XMLHelper.get_element(hpxml, 'Building/BuildingDetails/ClimateandRiskZones')
      return if climate_and_risk_zones.nil?

      @iecc_year = XMLHelper.get_value(climate_and_risk_zones, 'ClimateZoneIECC/Year', :integer)
      @iecc_zone = XMLHelper.get_value(climate_and_risk_zones, 'ClimateZoneIECC/ClimateZone', :string)
      weather_station = XMLHelper.get_element(climate_and_risk_zones, 'WeatherStation')
      if not weather_station.nil?
        @weather_station_id = HPXML::get_id(weather_station)
        @weather_station_name = XMLHelper.get_value(weather_station, 'Name', :string)
        @weather_station_wmo = XMLHelper.get_value(weather_station, 'WMO', :string)
        @weather_station_epw_filepath = XMLHelper.get_value(weather_station, 'extension/EPWFilePath', :string)
      end
    end
  end

  class AirInfiltrationMeasurements < BaseArrayElement
    def add(**kwargs)
      self << AirInfiltrationMeasurement.new(@hpxml_object, **kwargs)
    end

    def from_oga(hpxml)
      return if hpxml.nil?

      XMLHelper.get_elements(hpxml, 'Building/BuildingDetails/Enclosure/AirInfiltration/AirInfiltrationMeasurement').each do |air_infiltration_measurement|
        self << AirInfiltrationMeasurement.new(@hpxml_object, air_infiltration_measurement)
      end
    end
  end

  class AirInfiltrationMeasurement < BaseElement
    ATTRS = [:id, :house_pressure, :unit_of_measure, :air_leakage, :effective_leakage_area, :type,
             :infiltration_volume, :leakiness_description, :infiltration_height, :a_ext]
    attr_accessor(*ATTRS)

    def check_for_errors
      errors = []
      return errors
    end

    def to_oga(doc)
      return if nil?

      air_infiltration = XMLHelper.create_elements_as_needed(doc, ['HPXML', 'Building', 'BuildingDetails', 'Enclosure', 'AirInfiltration'])
      air_infiltration_measurement = XMLHelper.add_element(air_infiltration, 'AirInfiltrationMeasurement')
      sys_id = XMLHelper.add_element(air_infiltration_measurement, 'SystemIdentifier')
      XMLHelper.add_attribute(sys_id, 'id', @id)
      XMLHelper.add_element(air_infiltration_measurement, 'TypeOfInfiltrationMeasurement', @type, :string) unless @type.nil?
      XMLHelper.add_element(air_infiltration_measurement, 'HousePressure', @house_pressure, :float) unless @house_pressure.nil?
      XMLHelper.add_element(air_infiltration_measurement, 'LeakinessDescription', @leakiness_description, :string) unless @leakiness_description.nil?
      if (not @unit_of_measure.nil?) && (not @air_leakage.nil?)
        building_air_leakage = XMLHelper.add_element(air_infiltration_measurement, 'BuildingAirLeakage')
        XMLHelper.add_element(building_air_leakage, 'UnitofMeasure', @unit_of_measure, :string)
        XMLHelper.add_element(building_air_leakage, 'AirLeakage', @air_leakage, :float)
      end
      XMLHelper.add_element(air_infiltration_measurement, 'EffectiveLeakageArea', @effective_leakage_area, :float) unless @effective_leakage_area.nil?
      XMLHelper.add_element(air_infiltration_measurement, 'InfiltrationVolume', @infiltration_volume, :float, @infiltration_volume_isdefaulted) unless @infiltration_volume.nil?
      XMLHelper.add_extension(air_infiltration_measurement, 'InfiltrationHeight', @infiltration_height, :float) unless @infiltration_height.nil?
      XMLHelper.add_extension(air_infiltration_measurement, 'Aext', @a_ext, :float) unless @a_ext.nil?
    end

    def from_oga(air_infiltration_measurement)
      return if air_infiltration_measurement.nil?

      @id = HPXML::get_id(air_infiltration_measurement)
      @type = XMLHelper.get_value(air_infiltration_measurement, 'TypeOfInfiltrationMeasurement', :string)
      @house_pressure = XMLHelper.get_value(air_infiltration_measurement, 'HousePressure', :float)
      @leakiness_description = XMLHelper.get_value(air_infiltration_measurement, 'LeakinessDescription', :string)
      @unit_of_measure = XMLHelper.get_value(air_infiltration_measurement, 'BuildingAirLeakage/UnitofMeasure', :string)
      @air_leakage = XMLHelper.get_value(air_infiltration_measurement, 'BuildingAirLeakage/AirLeakage', :float)
      @effective_leakage_area = XMLHelper.get_value(air_infiltration_measurement, 'EffectiveLeakageArea', :float)
      @infiltration_volume = XMLHelper.get_value(air_infiltration_measurement, 'InfiltrationVolume', :float)
      @infiltration_height = XMLHelper.get_value(air_infiltration_measurement, 'extension/InfiltrationHeight', :float)
      @a_ext = XMLHelper.get_value(air_infiltration_measurement, 'extension/Aext', :float)
    end
  end

  class Attics < BaseArrayElement
    def add(**kwargs)
      self << Attic.new(@hpxml_object, **kwargs)
    end

    def from_oga(hpxml)
      return if hpxml.nil?

      XMLHelper.get_elements(hpxml, 'Building/BuildingDetails/Enclosure/Attics/Attic').each do |attic|
        self << Attic.new(@hpxml_object, attic)
      end
    end
  end

  class Attic < BaseElement
    ATTRS = [:id, :attic_type, :vented_attic_sla, :vented_attic_ach, :within_infiltration_volume,
             :attached_to_roof_idrefs, :attached_to_wall_idrefs, :attached_to_frame_floor_idrefs]
    attr_accessor(*ATTRS)

    def attached_roofs
      return [] if @attached_to_roof_idrefs.nil?

      list = @hpxml_object.roofs.select { |roof| @attached_to_roof_idrefs.include? roof.id }
      if @attached_to_roof_idrefs.size > list.size
        fail "Attached roof not found for attic '#{@id}'."
      end

      return list
    end

    def attached_walls
      return [] if @attached_to_wall_idrefs.nil?

      list = @hpxml_object.walls.select { |wall| @attached_to_wall_idrefs.include? wall.id }
      if @attached_to_wall_idrefs.size > list.size
        fail "Attached wall not found for attic '#{@id}'."
      end

      return list
    end

    def attached_frame_floors
      return [] if @attached_to_frame_floor_idrefs.nil?

      list = @hpxml_object.frame_floors.select { |frame_floor| @attached_to_frame_floor_idrefs.include? frame_floor.id }
      if @attached_to_frame_floor_idrefs.size > list.size
        fail "Attached frame floor not found for attic '#{@id}'."
      end

      return list
    end

    def to_location
      return if @attic_type.nil?

      if @attic_type == AtticTypeCathedral
        return LocationLivingSpace
      elsif @attic_type == AtticTypeConditioned
        return LocationLivingSpace
      elsif @attic_type == AtticTypeFlatRoof
        return LocationLivingSpace
      elsif @attic_type == AtticTypeUnvented
        return LocationAtticUnvented
      elsif @attic_type == AtticTypeVented
        return LocationAtticVented
      else
        fail "Unexpected attic type: '#{@attic_type}'."
      end
    end

    def delete
      @hpxml_object.attics.delete(self)
    end

    def check_for_errors
      errors = []
      begin; attached_roofs; rescue StandardError => e; errors << e.message; end
      begin; attached_walls; rescue StandardError => e; errors << e.message; end
      begin; attached_frame_floors; rescue StandardError => e; errors << e.message; end
      begin; to_location; rescue StandardError => e; errors << e.message; end
      return errors
    end

    def to_oga(doc)
      return if nil?

      attics = XMLHelper.create_elements_as_needed(doc, ['HPXML', 'Building', 'BuildingDetails', 'Enclosure', 'Attics'])
      attic = XMLHelper.add_element(attics, 'Attic')
      sys_id = XMLHelper.add_element(attic, 'SystemIdentifier')
      XMLHelper.add_attribute(sys_id, 'id', @id)
      if not @attic_type.nil?
        attic_type_el = XMLHelper.add_element(attic, 'AtticType')
        if @attic_type == AtticTypeUnvented
          attic_type_attic = XMLHelper.add_element(attic_type_el, 'Attic')
          XMLHelper.add_element(attic_type_attic, 'Vented', false, :boolean)
        elsif @attic_type == AtticTypeVented
          attic_type_attic = XMLHelper.add_element(attic_type_el, 'Attic')
          XMLHelper.add_element(attic_type_attic, 'Vented', true, :boolean)
          if not @vented_attic_sla.nil?
            ventilation_rate = XMLHelper.add_element(attic, 'VentilationRate')
            XMLHelper.add_element(ventilation_rate, 'UnitofMeasure', UnitsSLA, :string)
            XMLHelper.add_element(ventilation_rate, 'Value', @vented_attic_sla, :float, @vented_attic_sla_isdefaulted)
          elsif not @vented_attic_ach.nil?
            ventilation_rate = XMLHelper.add_element(attic, 'VentilationRate')
            XMLHelper.add_element(ventilation_rate, 'UnitofMeasure', UnitsACHNatural, :string)
            XMLHelper.add_element(ventilation_rate, 'Value', @vented_attic_ach, :float)
          end
        elsif @attic_type == AtticTypeConditioned
          attic_type_attic = XMLHelper.add_element(attic_type_el, 'Attic')
          XMLHelper.add_element(attic_type_attic, 'Conditioned', true, :boolean)
        elsif (@attic_type == AtticTypeFlatRoof) || (@attic_type == AtticTypeCathedral)
          XMLHelper.add_element(attic_type_el, @attic_type)
        else
          fail "Unhandled attic type '#{@attic_type}'."
        end
      end
      XMLHelper.add_element(attic, 'WithinInfiltrationVolume', within_infiltration_volume, :boolean) unless @within_infiltration_volume.nil?
      if not @attached_to_roof_idrefs.nil?
        @attached_to_roof_idrefs.each do |roof|
          roof_attached = XMLHelper.add_element(attic, 'AttachedToRoof')
          XMLHelper.add_attribute(roof_attached, 'idref', roof)
        end
      end
      if not @attached_to_wall_idrefs.nil?
        @attached_to_wall_idrefs.each do |wall|
          wall_attached = XMLHelper.add_element(attic, 'AttachedToWall')
          XMLHelper.add_attribute(wall_attached, 'idref', wall)
        end
      end
      if not @attached_to_frame_floor_idrefs.nil?
        @attached_to_frame_floor_idrefs.each do |floor|
          floor_attached = XMLHelper.add_element(attic, 'AttachedToFrameFloor')
          XMLHelper.add_attribute(floor_attached, 'idref', floor)
        end
      end
    end

    def from_oga(attic)
      return if attic.nil?

      @id = HPXML::get_id(attic)
      if XMLHelper.has_element(attic, "AtticType/Attic[Vented='false']")
        @attic_type = AtticTypeUnvented
      elsif XMLHelper.has_element(attic, "AtticType/Attic[Vented='true']")
        @attic_type = AtticTypeVented
      elsif XMLHelper.has_element(attic, "AtticType/Attic[Conditioned='true']")
        @attic_type = AtticTypeConditioned
      elsif XMLHelper.has_element(attic, 'AtticType/FlatRoof')
        @attic_type = AtticTypeFlatRoof
      elsif XMLHelper.has_element(attic, 'AtticType/CathedralCeiling')
        @attic_type = AtticTypeCathedral
      end
      if @attic_type == AtticTypeVented
        @vented_attic_sla = XMLHelper.get_value(attic, "VentilationRate[UnitofMeasure='#{UnitsSLA}']/Value", :float)
        @vented_attic_ach = XMLHelper.get_value(attic, "VentilationRate[UnitofMeasure='#{UnitsACHNatural}']/Value", :float)
      end
      @within_infiltration_volume = XMLHelper.get_value(attic, 'WithinInfiltrationVolume', :boolean)
      @attached_to_roof_idrefs = []
      XMLHelper.get_elements(attic, 'AttachedToRoof').each do |roof|
        @attached_to_roof_idrefs << HPXML::get_idref(roof)
      end
      @attached_to_wall_idrefs = []
      XMLHelper.get_elements(attic, 'AttachedToWall').each do |wall|
        @attached_to_wall_idrefs << HPXML::get_idref(wall)
      end
      @attached_to_frame_floor_idrefs = []
      XMLHelper.get_elements(attic, 'AttachedToFrameFloor').each do |frame_floor|
        @attached_to_frame_floor_idrefs << HPXML::get_idref(frame_floor)
      end
    end
  end

  class Foundations < BaseArrayElement
    def add(**kwargs)
      self << Foundation.new(@hpxml_object, **kwargs)
    end

    def from_oga(hpxml)
      return if hpxml.nil?

      XMLHelper.get_elements(hpxml, 'Building/BuildingDetails/Enclosure/Foundations/Foundation').each do |foundation|
        self << Foundation.new(@hpxml_object, foundation)
      end
    end
  end

  class Foundation < BaseElement
    ATTRS = [:id, :foundation_type, :vented_crawlspace_sla, :within_infiltration_volume,
             :attached_to_slab_idrefs, :attached_to_frame_floor_idrefs, :attached_to_foundation_wall_idrefs,
             :attached_to_wall_idrefs, :attached_to_rim_joist_idrefs]
    attr_accessor(*ATTRS)

    def attached_slabs
      return [] if @attached_to_slab_idrefs.nil?

      list = @hpxml_object.slabs.select { |slab| @attached_to_slab_idrefs.include? slab.id }
      if @attached_to_slab_idrefs.size > list.size
        fail "Attached slab not found for foundation '#{@id}'."
      end

      return list
    end

    def attached_frame_floors
      return [] if @attached_to_frame_floor_idrefs.nil?

      list = @hpxml_object.frame_floors.select { |frame_floor| @attached_to_frame_floor_idrefs.include? frame_floor.id }
      if @attached_to_frame_floor_idrefs.size > list.size
        fail "Attached frame floor not found for foundation '#{@id}'."
      end

      return list
    end

    def attached_foundation_walls
      return [] if @attached_to_foundation_wall_idrefs.nil?

      list = @hpxml_object.foundation_walls.select { |foundation_wall| @attached_to_foundation_wall_idrefs.include? foundation_wall.id }
      if @attached_to_foundation_wall_idrefs.size > list.size
        fail "Attached foundation wall not found for foundation '#{@id}'."
      end

      return list
    end

    def attached_walls
      return [] if @attached_to_wall_idrefs.nil?

      list = @hpxml_object.walls.select { |wall| @attached_to_wall_idrefs.include? wall.id }
      if @attached_to_wall_idrefs.size > list.size
        fail "Attached wall not found for foundation '#{@id}'."
      end

      return list
    end

    def attached_rim_joists
      return [] if @attached_to_rim_joist_idrefs.nil?

      list = @hpxml_object.rim_joists.select { |rim_joist| @attached_to_rim_joist_idrefs.include? rim_joist.id }
      if @attached_to_rim_joist_idrefs.size > list.size
        fail "Attached rim joist not found for foundation '#{@id}'."
      end

      return list
    end

    def to_location
      return if @foundation_type.nil?

      if @foundation_type == FoundationTypeAmbient
        return LocationOutside
      elsif @foundation_type == FoundationTypeBasementConditioned
        return LocationBasementConditioned
      elsif @foundation_type == FoundationTypeBasementUnconditioned
        return LocationBasementUnconditioned
      elsif @foundation_type == FoundationTypeCrawlspaceUnvented
        return LocationCrawlspaceUnvented
      elsif @foundation_type == FoundationTypeCrawlspaceVented
        return LocationCrawlspaceVented
      elsif @foundation_type == FoundationTypeSlab
        return LocationLivingSpace
      else
        fail "Unexpected foundation type: '#{@foundation_type}'."
      end
    end

    def area
      sum_area = 0.0
      # Check Slabs first
      attached_slabs.each do |slab|
        sum_area += slab.area
      end
      if sum_area <= 0
        # Check FrameFloors next
        attached_frame_floors.each do |frame_floor|
          sum_area += frame_floor.area
        end
      end
      return sum_area
    end

    def delete
      @hpxml_object.foundations.delete(self)
    end

    def check_for_errors
      errors = []
      begin; attached_slabs; rescue StandardError => e; errors << e.message; end
      begin; attached_frame_floors; rescue StandardError => e; errors << e.message; end
      begin; attached_foundation_walls; rescue StandardError => e; errors << e.message; end
      begin; attached_walls; rescue StandardError => e; errors << e.message; end
      begin; attached_rim_joists; rescue StandardError => e; errors << e.message; end
      begin; to_location; rescue StandardError => e; errors << e.message; end
      return errors
    end

    def to_oga(doc)
      return if nil?

      foundations = XMLHelper.create_elements_as_needed(doc, ['HPXML', 'Building', 'BuildingDetails', 'Enclosure', 'Foundations'])
      foundation = XMLHelper.add_element(foundations, 'Foundation')
      sys_id = XMLHelper.add_element(foundation, 'SystemIdentifier')
      XMLHelper.add_attribute(sys_id, 'id', @id)
      if not @foundation_type.nil?
        foundation_type_el = XMLHelper.add_element(foundation, 'FoundationType')
        if [FoundationTypeSlab, FoundationTypeAmbient].include? @foundation_type
          XMLHelper.add_element(foundation_type_el, @foundation_type)
        elsif @foundation_type == FoundationTypeBasementConditioned
          basement = XMLHelper.add_element(foundation_type_el, 'Basement')
          XMLHelper.add_element(basement, 'Conditioned', true, :boolean)
        elsif @foundation_type == FoundationTypeBasementUnconditioned
          basement = XMLHelper.add_element(foundation_type_el, 'Basement')
          XMLHelper.add_element(basement, 'Conditioned', false, :boolean)
        elsif @foundation_type == FoundationTypeCrawlspaceVented
          crawlspace = XMLHelper.add_element(foundation_type_el, 'Crawlspace')
          XMLHelper.add_element(crawlspace, 'Vented', true, :boolean)
          if not @vented_crawlspace_sla.nil?
            ventilation_rate = XMLHelper.add_element(foundation, 'VentilationRate')
            XMLHelper.add_element(ventilation_rate, 'UnitofMeasure', UnitsSLA, :string)
            XMLHelper.add_element(ventilation_rate, 'Value', @vented_crawlspace_sla, :float, @vented_crawlspace_sla_isdefaulted)
          end
        elsif @foundation_type == FoundationTypeCrawlspaceUnvented
          crawlspace = XMLHelper.add_element(foundation_type_el, 'Crawlspace')
          XMLHelper.add_element(crawlspace, 'Vented', false, :boolean)
        else
          fail "Unhandled foundation type '#{@foundation_type}'."
        end
      end
      XMLHelper.add_element(foundation, 'WithinInfiltrationVolume', @within_infiltration_volume, :boolean) unless @within_infiltration_volume.nil?
      if not @attached_to_rim_joist_idrefs.nil?
        @attached_to_rim_joist_idrefs.each do |rim_joist|
          rim_joist_attached = XMLHelper.add_element(foundation, 'AttachedToRimJoist')
          XMLHelper.add_attribute(rim_joist_attached, 'idref', rim_joist)
        end
      end
      if not @attached_to_wall_idrefs.nil?
        @attached_to_wall_idrefs.each do |wall|
          wall_attached = XMLHelper.add_element(foundation, 'AttachedToWall')
          XMLHelper.add_attribute(wall_attached, 'idref', wall)
        end
      end
      if not @attached_to_foundation_wall_idrefs.nil?
        @attached_to_foundation_wall_idrefs.each do |foundation_wall|
          foundation_wall_attached = XMLHelper.add_element(foundation, 'AttachedToFoundationWall')
          XMLHelper.add_attribute(foundation_wall_attached, 'idref', foundation_wall)
        end
      end
      if not @attached_to_frame_floor_idrefs.nil?
        @attached_to_frame_floor_idrefs.each do |frame_floor|
          floor_frame_attached = XMLHelper.add_element(foundation, 'AttachedToFrameFloor')
          XMLHelper.add_attribute(floor_frame_attached, 'idref', frame_floor)
        end
      end
      if not @attached_to_slab_idrefs.nil?
        @attached_to_slab_idrefs.each do |slab|
          slab_attached = XMLHelper.add_element(foundation, 'AttachedToSlab')
          XMLHelper.add_attribute(slab_attached, 'idref', slab)
        end
      end
    end

    def from_oga(foundation)
      return if foundation.nil?

      @id = HPXML::get_id(foundation)
      if XMLHelper.has_element(foundation, 'FoundationType/SlabOnGrade')
        @foundation_type = FoundationTypeSlab
      elsif XMLHelper.has_element(foundation, "FoundationType/Basement[Conditioned='false']")
        @foundation_type = FoundationTypeBasementUnconditioned
      elsif XMLHelper.has_element(foundation, "FoundationType/Basement[Conditioned='true']")
        @foundation_type = FoundationTypeBasementConditioned
      elsif XMLHelper.has_element(foundation, "FoundationType/Crawlspace[Vented='false']")
        @foundation_type = FoundationTypeCrawlspaceUnvented
      elsif XMLHelper.has_element(foundation, "FoundationType/Crawlspace[Vented='true']")
        @foundation_type = FoundationTypeCrawlspaceVented
      elsif XMLHelper.has_element(foundation, 'FoundationType/Ambient')
        @foundation_type = FoundationTypeAmbient
      end
      if @foundation_type == FoundationTypeCrawlspaceVented
        @vented_crawlspace_sla = XMLHelper.get_value(foundation, "VentilationRate[UnitofMeasure='#{UnitsSLA}']/Value", :float)
      end
      @within_infiltration_volume = XMLHelper.get_value(foundation, 'WithinInfiltrationVolume', :boolean)
      @attached_to_rim_joist_idrefs = []
      XMLHelper.get_elements(foundation, 'AttachedToRimJoist').each do |rim_joist|
        @attached_to_rim_joist_idrefs << HPXML::get_idref(rim_joist)
      end
      @attached_to_wall_idrefs = []
      XMLHelper.get_elements(foundation, 'AttachedToWall').each do |wall|
        @attached_to_wall_idrefs << HPXML::get_idref(wall)
      end
      @attached_to_slab_idrefs = []
      XMLHelper.get_elements(foundation, 'AttachedToSlab').each do |slab|
        @attached_to_slab_idrefs << HPXML::get_idref(slab)
      end
      @attached_to_frame_floor_idrefs = []
      XMLHelper.get_elements(foundation, 'AttachedToFrameFloor').each do |frame_floor|
        @attached_to_frame_floor_idrefs << HPXML::get_idref(frame_floor)
      end
      @attached_to_foundation_wall_idrefs = []
      XMLHelper.get_elements(foundation, 'AttachedToFoundationWall').each do |foundation_wall|
        @attached_to_foundation_wall_idrefs << HPXML::get_idref(foundation_wall)
      end
    end
  end

  class Roofs < BaseArrayElement
    def add(**kwargs)
      self << Roof.new(@hpxml_object, **kwargs)
    end

    def from_oga(hpxml)
      return if hpxml.nil?

      XMLHelper.get_elements(hpxml, 'Building/BuildingDetails/Enclosure/Roofs/Roof').each do |roof|
        self << Roof.new(@hpxml_object, roof)
      end
    end
  end

  class Roof < BaseElement
    ATTRS = [:id, :interior_adjacent_to, :area, :azimuth, :orientation, :roof_type,
             :roof_color, :solar_absorptance, :emittance, :pitch, :radiant_barrier,
             :insulation_id, :insulation_assembly_r_value, :insulation_cavity_r_value,
             :insulation_continuous_r_value, :radiant_barrier_grade,
             :interior_finish_type, :interior_finish_thickness]
    attr_accessor(*ATTRS)

    def skylights
      return @hpxml_object.skylights.select { |skylight| skylight.roof_idref == @id }
    end

    def net_area
      return if nil?
      return if @area.nil?

      val = @area
      skylights.each do |skylight|
        val -= skylight.area
      end
      fail "Calculated a negative net surface area for surface '#{@id}'." if val < 0

      return val
    end

    def exterior_adjacent_to
      return LocationOutside
    end

    def is_exterior
      return true
    end

    def is_interior
      return !is_exterior
    end

    def is_thermal_boundary
      return HPXML::is_thermal_boundary(self)
    end

    def is_exterior_thermal_boundary
      return (is_exterior && is_thermal_boundary)
    end

    def is_conditioned
      return HPXML::is_conditioned(self)
    end

    def delete
      @hpxml_object.roofs.delete(self)
      skylights.reverse_each do |skylight|
        skylight.delete
      end
      @hpxml_object.attics.each do |attic|
        attic.attached_to_roof_idrefs.delete(@id) unless attic.attached_to_roof_idrefs.nil?
      end
    end

    def check_for_errors
      errors = []
      begin; net_area; rescue StandardError => e; errors << e.message; end
      return errors
    end

    def to_oga(doc)
      return if nil?

      roofs = XMLHelper.create_elements_as_needed(doc, ['HPXML', 'Building', 'BuildingDetails', 'Enclosure', 'Roofs'])
      roof = XMLHelper.add_element(roofs, 'Roof')
      sys_id = XMLHelper.add_element(roof, 'SystemIdentifier')
      XMLHelper.add_attribute(sys_id, 'id', @id)
      XMLHelper.add_element(roof, 'InteriorAdjacentTo', @interior_adjacent_to, :string) unless @interior_adjacent_to.nil?
      XMLHelper.add_element(roof, 'Area', @area, :float) unless @area.nil?
      XMLHelper.add_element(roof, 'Orientation', @orientation, :string, @orientation_isdefaulted) unless @orientation.nil?
      XMLHelper.add_element(roof, 'Azimuth', @azimuth, :integer, @azimuth_isdefaulted) unless @azimuth.nil?
      XMLHelper.add_element(roof, 'RoofType', @roof_type, :string, @roof_type_isdefaulted) unless @roof_type.nil?
      XMLHelper.add_element(roof, 'RoofColor', @roof_color, :string, @roof_color_isdefaulted) unless @roof_color.nil?
      XMLHelper.add_element(roof, 'SolarAbsorptance', @solar_absorptance, :float, @solar_absorptance_isdefaulted) unless @solar_absorptance.nil?
      XMLHelper.add_element(roof, 'Emittance', @emittance, :float, @emittance_isdefaulted) unless @emittance.nil?
      if (not @interior_finish_type.nil?) || (not @interior_finish_thickness.nil?)
        interior_finish = XMLHelper.add_element(roof, 'InteriorFinish')
        XMLHelper.add_element(interior_finish, 'Type', @interior_finish_type, :string, @interior_finish_type_isdefaulted) unless @interior_finish_type.nil?
        XMLHelper.add_element(interior_finish, 'Thickness', @interior_finish_thickness, :float, @interior_finish_thickness_isdefaulted) unless @interior_finish_thickness.nil?
      end
      XMLHelper.add_element(roof, 'Pitch', @pitch, :float) unless @pitch.nil?
      XMLHelper.add_element(roof, 'RadiantBarrier', @radiant_barrier, :boolean, @radiant_barrier_isdefaulted) unless @radiant_barrier.nil?
      XMLHelper.add_element(roof, 'RadiantBarrierGrade', @radiant_barrier_grade, :integer, @radiant_barrier_grade_isdefaulted) unless @radiant_barrier_grade.nil?
      insulation = XMLHelper.add_element(roof, 'Insulation')
      sys_id = XMLHelper.add_element(insulation, 'SystemIdentifier')
      if not @insulation_id.nil?
        XMLHelper.add_attribute(sys_id, 'id', @insulation_id)
      else
        XMLHelper.add_attribute(sys_id, 'id', @id + 'Insulation')
      end
      XMLHelper.add_element(insulation, 'AssemblyEffectiveRValue', @insulation_assembly_r_value, :float) unless @insulation_assembly_r_value.nil?
      if not @insulation_cavity_r_value.nil?
        layer = XMLHelper.add_element(insulation, 'Layer')
        XMLHelper.add_element(layer, 'InstallationType', 'cavity', :string)
        XMLHelper.add_element(layer, 'NominalRValue', @insulation_cavity_r_value, :float)
      end
      if not @insulation_continuous_r_value.nil?
        layer = XMLHelper.add_element(insulation, 'Layer')
        XMLHelper.add_element(layer, 'InstallationType', 'continuous', :string)
        XMLHelper.add_element(layer, 'NominalRValue', @insulation_continuous_r_value, :float)
      end
    end

    def from_oga(roof)
      return if roof.nil?

      @id = HPXML::get_id(roof)
      @interior_adjacent_to = XMLHelper.get_value(roof, 'InteriorAdjacentTo', :string)
      @area = XMLHelper.get_value(roof, 'Area', :float)
      @orientation = XMLHelper.get_value(roof, 'Orientation', :string)
      @azimuth = XMLHelper.get_value(roof, 'Azimuth', :integer)
      @roof_type = XMLHelper.get_value(roof, 'RoofType', :string)
      @roof_color = XMLHelper.get_value(roof, 'RoofColor', :string)
      @solar_absorptance = XMLHelper.get_value(roof, 'SolarAbsorptance', :float)
      @emittance = XMLHelper.get_value(roof, 'Emittance', :float)
      interior_finish = XMLHelper.get_element(roof, 'InteriorFinish')
      if not interior_finish.nil?
        @interior_finish_type = XMLHelper.get_value(interior_finish, 'Type', :string)
        @interior_finish_thickness = XMLHelper.get_value(interior_finish, 'Thickness', :float)
      end
      @pitch = XMLHelper.get_value(roof, 'Pitch', :float)
      @radiant_barrier = XMLHelper.get_value(roof, 'RadiantBarrier', :boolean)
      @radiant_barrier_grade = XMLHelper.get_value(roof, 'RadiantBarrierGrade', :integer)
      insulation = XMLHelper.get_element(roof, 'Insulation')
      if not insulation.nil?
        @insulation_id = HPXML::get_id(insulation)
        @insulation_assembly_r_value = XMLHelper.get_value(insulation, 'AssemblyEffectiveRValue', :float)
        @insulation_cavity_r_value = XMLHelper.get_value(insulation, "Layer[InstallationType='cavity']/NominalRValue", :float)
        @insulation_continuous_r_value = XMLHelper.get_value(insulation, "Layer[InstallationType='continuous']/NominalRValue", :float)
      end
    end
  end

  class RimJoists < BaseArrayElement
    def add(**kwargs)
      self << RimJoist.new(@hpxml_object, **kwargs)
    end

    def from_oga(hpxml)
      return if hpxml.nil?

      XMLHelper.get_elements(hpxml, 'Building/BuildingDetails/Enclosure/RimJoists/RimJoist').each do |rim_joist|
        self << RimJoist.new(@hpxml_object, rim_joist)
      end
    end
  end

  class RimJoist < BaseElement
    ATTRS = [:id, :exterior_adjacent_to, :interior_adjacent_to, :area, :orientation, :azimuth, :siding,
             :color, :solar_absorptance, :emittance, :insulation_id, :insulation_assembly_r_value,
             :insulation_cavity_r_value, :insulation_continuous_r_value]
    attr_accessor(*ATTRS)

    def is_exterior
      if @exterior_adjacent_to == LocationOutside
        return true
      end

      return false
    end

    def is_interior
      return !is_exterior
    end

    def is_adiabatic
      return HPXML::is_adiabatic(self)
    end

    def is_thermal_boundary
      return HPXML::is_thermal_boundary(self)
    end

    def is_exterior_thermal_boundary
      return (is_exterior && is_thermal_boundary)
    end

    def is_conditioned
      return HPXML::is_conditioned(self)
    end

    def delete
      @hpxml_object.rim_joists.delete(self)
      @hpxml_object.foundations.each do |foundation|
        foundation.attached_to_rim_joist_idrefs.delete(@id) unless foundation.attached_to_rim_joist_idrefs.nil?
      end
    end

    def check_for_errors
      errors = []
      return errors
    end

    def to_oga(doc)
      return if nil?

      rim_joists = XMLHelper.create_elements_as_needed(doc, ['HPXML', 'Building', 'BuildingDetails', 'Enclosure', 'RimJoists'])
      rim_joist = XMLHelper.add_element(rim_joists, 'RimJoist')
      sys_id = XMLHelper.add_element(rim_joist, 'SystemIdentifier')
      XMLHelper.add_attribute(sys_id, 'id', @id)
      XMLHelper.add_element(rim_joist, 'ExteriorAdjacentTo', @exterior_adjacent_to, :string) unless @exterior_adjacent_to.nil?
      XMLHelper.add_element(rim_joist, 'InteriorAdjacentTo', @interior_adjacent_to, :string) unless @interior_adjacent_to.nil?
      XMLHelper.add_element(rim_joist, 'Area', @area, :float) unless @area.nil?
      XMLHelper.add_element(rim_joist, 'Orientation', @orientation, :string, @orientation_isdefaulted) unless @orientation.nil?
      XMLHelper.add_element(rim_joist, 'Azimuth', @azimuth, :integer, @azimuth_isdefaulted) unless @azimuth.nil?
      XMLHelper.add_element(rim_joist, 'Siding', @siding, :string, @siding_isdefaulted) unless @siding.nil?
      XMLHelper.add_element(rim_joist, 'Color', @color, :string, @color_isdefaulted) unless @color.nil?
      XMLHelper.add_element(rim_joist, 'SolarAbsorptance', @solar_absorptance, :float, @solar_absorptance_isdefaulted) unless @solar_absorptance.nil?
      XMLHelper.add_element(rim_joist, 'Emittance', @emittance, :float, @emittance_isdefaulted) unless @emittance.nil?
      insulation = XMLHelper.add_element(rim_joist, 'Insulation')
      sys_id = XMLHelper.add_element(insulation, 'SystemIdentifier')
      if not @insulation_id.nil?
        XMLHelper.add_attribute(sys_id, 'id', @insulation_id)
      else
        XMLHelper.add_attribute(sys_id, 'id', @id + 'Insulation')
      end
      XMLHelper.add_element(insulation, 'AssemblyEffectiveRValue', @insulation_assembly_r_value, :float) unless @insulation_assembly_r_value.nil?
      if not @insulation_cavity_r_value.nil?
        layer = XMLHelper.add_element(insulation, 'Layer')
        XMLHelper.add_element(layer, 'InstallationType', 'cavity', :string)
        XMLHelper.add_element(layer, 'NominalRValue', @insulation_cavity_r_value, :float)
      end
      if not @insulation_continuous_r_value.nil?
        layer = XMLHelper.add_element(insulation, 'Layer')
        XMLHelper.add_element(layer, 'InstallationType', 'continuous', :string)
        XMLHelper.add_element(layer, 'NominalRValue', @insulation_continuous_r_value, :float)
      end
    end

    def from_oga(rim_joist)
      return if rim_joist.nil?

      @id = HPXML::get_id(rim_joist)
      @exterior_adjacent_to = XMLHelper.get_value(rim_joist, 'ExteriorAdjacentTo', :string)
      @interior_adjacent_to = XMLHelper.get_value(rim_joist, 'InteriorAdjacentTo', :string)
      @area = XMLHelper.get_value(rim_joist, 'Area', :float)
      @orientation = XMLHelper.get_value(rim_joist, 'Orientation', :string)
      @azimuth = XMLHelper.get_value(rim_joist, 'Azimuth', :integer)
      @siding = XMLHelper.get_value(rim_joist, 'Siding', :string)
      @color = XMLHelper.get_value(rim_joist, 'Color', :string)
      @solar_absorptance = XMLHelper.get_value(rim_joist, 'SolarAbsorptance', :float)
      @emittance = XMLHelper.get_value(rim_joist, 'Emittance', :float)
      insulation = XMLHelper.get_element(rim_joist, 'Insulation')
      if not insulation.nil?
        @insulation_id = HPXML::get_id(insulation)
        @insulation_assembly_r_value = XMLHelper.get_value(insulation, 'AssemblyEffectiveRValue', :float)
        @insulation_cavity_r_value = XMLHelper.get_value(insulation, "Layer[InstallationType='cavity']/NominalRValue", :float)
        @insulation_continuous_r_value = XMLHelper.get_value(insulation, "Layer[InstallationType='continuous']/NominalRValue", :float)
      end
    end
  end

  class Walls < BaseArrayElement
    def add(**kwargs)
      self << Wall.new(@hpxml_object, **kwargs)
    end

    def from_oga(hpxml)
      return if hpxml.nil?

      XMLHelper.get_elements(hpxml, 'Building/BuildingDetails/Enclosure/Walls/Wall').each do |wall|
        self << Wall.new(@hpxml_object, wall)
      end
    end
  end

  class Wall < BaseElement
    ATTRS = [:id, :exterior_adjacent_to, :interior_adjacent_to, :wall_type, :optimum_value_engineering,
             :area, :orientation, :azimuth, :siding, :color, :solar_absorptance, :emittance, :insulation_id,
             :insulation_assembly_r_value, :insulation_cavity_r_value, :insulation_continuous_r_value,
             :interior_finish_type, :interior_finish_thickness, :attic_wall_type]
    attr_accessor(*ATTRS)

    def windows
      return @hpxml_object.windows.select { |window| window.wall_idref == @id }
    end

    def doors
      return @hpxml_object.doors.select { |door| door.wall_idref == @id }
    end

    def net_area
      return if nil?
      return if @area.nil?

      val = @area
      (windows + doors).each do |subsurface|
        val -= subsurface.area
      end
      fail "Calculated a negative net surface area for surface '#{@id}'." if val < 0

      return val
    end

    def is_exterior
      if @exterior_adjacent_to == LocationOutside
        return true
      end

      return false
    end

    def is_interior
      return !is_exterior
    end

    def is_adiabatic
      return HPXML::is_adiabatic(self)
    end

    def is_thermal_boundary
      return HPXML::is_thermal_boundary(self)
    end

    def is_exterior_thermal_boundary
      return (is_exterior && is_thermal_boundary)
    end

    def is_conditioned
      return HPXML::is_conditioned(self)
    end

    def delete
      @hpxml_object.walls.delete(self)
      windows.reverse_each do |window|
        window.delete
      end
      doors.reverse_each do |door|
        door.delete
      end
      @hpxml_object.attics.each do |attic|
        attic.attached_to_wall_idrefs.delete(@id) unless attic.attached_to_wall_idrefs.nil?
      end
      @hpxml_object.foundations.each do |foundation|
        foundation.attached_to_wall_idrefs.delete(@id) unless foundation.attached_to_wall_idrefs.nil?
      end
    end

    def check_for_errors
      errors = []
      begin; net_area; rescue StandardError => e; errors << e.message; end
      return errors
    end

    def to_oga(doc)
      return if nil?

      walls = XMLHelper.create_elements_as_needed(doc, ['HPXML', 'Building', 'BuildingDetails', 'Enclosure', 'Walls'])
      wall = XMLHelper.add_element(walls, 'Wall')
      sys_id = XMLHelper.add_element(wall, 'SystemIdentifier')
      XMLHelper.add_attribute(sys_id, 'id', @id)
      XMLHelper.add_element(wall, 'ExteriorAdjacentTo', @exterior_adjacent_to, :string) unless @exterior_adjacent_to.nil?
      XMLHelper.add_element(wall, 'InteriorAdjacentTo', @interior_adjacent_to, :string) unless @interior_adjacent_to.nil?
      XMLHelper.add_element(wall, 'AtticWallType', @attic_wall_type, :string) unless @attic_wall_type.nil?
      if not @wall_type.nil?
        wall_type_el = XMLHelper.add_element(wall, 'WallType')
        wall_type = XMLHelper.add_element(wall_type_el, @wall_type)
        if @wall_type == HPXML::WallTypeWoodStud
          XMLHelper.add_element(wall_type, 'OptimumValueEngineering', @optimum_value_engineering, :boolean) unless @optimum_value_engineering.nil?
        end
      end
      XMLHelper.add_element(wall, 'Area', @area, :float) unless @area.nil?
      XMLHelper.add_element(wall, 'Orientation', @orientation, :string, @orientation_isdefaulted) unless @orientation.nil?
      XMLHelper.add_element(wall, 'Azimuth', @azimuth, :integer, @azimuth_isdefaulted) unless @azimuth.nil?
      XMLHelper.add_element(wall, 'Siding', @siding, :string, @siding_isdefaulted) unless @siding.nil?
      XMLHelper.add_element(wall, 'Color', @color, :string, @color_isdefaulted) unless @color.nil?
      XMLHelper.add_element(wall, 'SolarAbsorptance', @solar_absorptance, :float, @solar_absorptance_isdefaulted) unless @solar_absorptance.nil?
      XMLHelper.add_element(wall, 'Emittance', @emittance, :float, @emittance_isdefaulted) unless @emittance.nil?
      if (not @interior_finish_type.nil?) || (not @interior_finish_thickness.nil?)
        interior_finish = XMLHelper.add_element(wall, 'InteriorFinish')
        XMLHelper.add_element(interior_finish, 'Type', @interior_finish_type, :string, @interior_finish_type_isdefaulted) unless @interior_finish_type.nil?
        XMLHelper.add_element(interior_finish, 'Thickness', @interior_finish_thickness, :float, @interior_finish_thickness_isdefaulted) unless @interior_finish_thickness.nil?
      end
      insulation = XMLHelper.add_element(wall, 'Insulation')
      sys_id = XMLHelper.add_element(insulation, 'SystemIdentifier')
      if not @insulation_id.nil?
        XMLHelper.add_attribute(sys_id, 'id', @insulation_id)
      else
        XMLHelper.add_attribute(sys_id, 'id', @id + 'Insulation')
      end
      XMLHelper.add_element(insulation, 'AssemblyEffectiveRValue', @insulation_assembly_r_value, :float) unless @insulation_assembly_r_value.nil?
      if not @insulation_cavity_r_value.nil?
        layer = XMLHelper.add_element(insulation, 'Layer')
        XMLHelper.add_element(layer, 'InstallationType', 'cavity', :string)
        XMLHelper.add_element(layer, 'NominalRValue', @insulation_cavity_r_value, :float)
      end
      if not @insulation_continuous_r_value.nil?
        layer = XMLHelper.add_element(insulation, 'Layer')
        XMLHelper.add_element(layer, 'InstallationType', 'continuous', :string)
        XMLHelper.add_element(layer, 'NominalRValue', @insulation_continuous_r_value, :float)
      end
    end

    def from_oga(wall)
      return if wall.nil?

      @id = HPXML::get_id(wall)
      @exterior_adjacent_to = XMLHelper.get_value(wall, 'ExteriorAdjacentTo', :string)
      @interior_adjacent_to = XMLHelper.get_value(wall, 'InteriorAdjacentTo', :string)
      @attic_wall_type = XMLHelper.get_value(wall, 'AtticWallType', :string)
      @wall_type = XMLHelper.get_child_name(wall, 'WallType')
      if @wall_type == HPXML::WallTypeWoodStud
        @optimum_value_engineering = XMLHelper.get_value(wall, 'WallType/WoodStud/OptimumValueEngineering', :boolean)
      end
      @area = XMLHelper.get_value(wall, 'Area', :float)
      @orientation = XMLHelper.get_value(wall, 'Orientation', :string)
      @azimuth = XMLHelper.get_value(wall, 'Azimuth', :integer)
      @siding = XMLHelper.get_value(wall, 'Siding', :string)
      @color = XMLHelper.get_value(wall, 'Color', :string)
      @solar_absorptance = XMLHelper.get_value(wall, 'SolarAbsorptance', :float)
      @emittance = XMLHelper.get_value(wall, 'Emittance', :float)
      interior_finish = XMLHelper.get_element(wall, 'InteriorFinish')
      if not interior_finish.nil?
        @interior_finish_type = XMLHelper.get_value(interior_finish, 'Type', :string)
        @interior_finish_thickness = XMLHelper.get_value(interior_finish, 'Thickness', :float)
      end
      insulation = XMLHelper.get_element(wall, 'Insulation')
      if not insulation.nil?
        @insulation_id = HPXML::get_id(insulation)
        @insulation_assembly_r_value = XMLHelper.get_value(insulation, 'AssemblyEffectiveRValue', :float)
        @insulation_cavity_r_value = XMLHelper.get_value(insulation, "Layer[InstallationType='cavity']/NominalRValue", :float)
        @insulation_continuous_r_value = XMLHelper.get_value(insulation, "Layer[InstallationType='continuous']/NominalRValue", :float)
      end
    end
  end

  class FoundationWalls < BaseArrayElement
    def add(**kwargs)
      self << FoundationWall.new(@hpxml_object, **kwargs)
    end

    def from_oga(hpxml)
      return if hpxml.nil?

      XMLHelper.get_elements(hpxml, 'Building/BuildingDetails/Enclosure/FoundationWalls/FoundationWall').each do |foundation_wall|
        self << FoundationWall.new(@hpxml_object, foundation_wall)
      end
    end
  end

  class FoundationWall < BaseElement
    ATTRS = [:id, :exterior_adjacent_to, :interior_adjacent_to, :length, :height, :area, :orientation,
             :azimuth, :thickness, :depth_below_grade, :insulation_id, :insulation_interior_r_value,
             :insulation_interior_distance_to_top, :insulation_interior_distance_to_bottom,
             :insulation_exterior_r_value, :insulation_exterior_distance_to_top,
             :insulation_exterior_distance_to_bottom, :insulation_assembly_r_value,
             :insulation_continuous_r_value, :interior_finish_type, :interior_finish_thickness]
    attr_accessor(*ATTRS)

    def windows
      return @hpxml_object.windows.select { |window| window.wall_idref == @id }
    end

    def doors
      return @hpxml_object.doors.select { |door| door.wall_idref == @id }
    end

    def net_area
      return if nil?
      return if @area.nil?

      val = @area
      (@hpxml_object.windows + @hpxml_object.doors).each do |subsurface|
        next unless subsurface.wall_idref == @id

        val -= subsurface.area
      end
      fail "Calculated a negative net surface area for surface '#{@id}'." if val < 0

      return val
    end

    def is_exterior
      if @exterior_adjacent_to == LocationGround
        return true
      end

      return false
    end

    def is_interior
      return !is_exterior
    end

    def is_adiabatic
      return HPXML::is_adiabatic(self)
    end

    def is_thermal_boundary
      return HPXML::is_thermal_boundary(self)
    end

    def is_exterior_thermal_boundary
      return (is_exterior && is_thermal_boundary)
    end

    def is_conditioned
      return HPXML::is_conditioned(self)
    end

    def delete
      @hpxml_object.foundation_walls.delete(self)
      windows.reverse_each do |window|
        window.delete
      end
      doors.reverse_each do |door|
        door.delete
      end
      @hpxml_object.foundations.each do |foundation|
        foundation.attached_to_foundation_wall_idrefs.delete(@id) unless foundation.attached_to_foundation_wall_idrefs.nil?
      end
    end

    def check_for_errors
      errors = []
      begin; net_area; rescue StandardError => e; errors << e.message; end
      return errors
    end

    def to_oga(doc)
      return if nil?

      foundation_walls = XMLHelper.create_elements_as_needed(doc, ['HPXML', 'Building', 'BuildingDetails', 'Enclosure', 'FoundationWalls'])
      foundation_wall = XMLHelper.add_element(foundation_walls, 'FoundationWall')
      sys_id = XMLHelper.add_element(foundation_wall, 'SystemIdentifier')
      XMLHelper.add_attribute(sys_id, 'id', @id)
      XMLHelper.add_element(foundation_wall, 'ExteriorAdjacentTo', @exterior_adjacent_to, :string) unless @exterior_adjacent_to.nil?
      XMLHelper.add_element(foundation_wall, 'InteriorAdjacentTo', @interior_adjacent_to, :string) unless @interior_adjacent_to.nil?
      XMLHelper.add_element(foundation_wall, 'Length', @length, :float) unless @length.nil?
      XMLHelper.add_element(foundation_wall, 'Height', @height, :float) unless @height.nil?
      XMLHelper.add_element(foundation_wall, 'Area', @area, :float, @area_isdefaulted) unless @area.nil?
      XMLHelper.add_element(foundation_wall, 'Orientation', @orientation, :string, @orientation_isdefaulted) unless @orientation.nil?
      XMLHelper.add_element(foundation_wall, 'Azimuth', @azimuth, :integer, @azimuth_isdefaulted) unless @azimuth.nil?
      XMLHelper.add_element(foundation_wall, 'Thickness', @thickness, :float, @thickness_isdefaulted) unless @thickness.nil?
      XMLHelper.add_element(foundation_wall, 'DepthBelowGrade', @depth_below_grade, :float) unless @depth_below_grade.nil?
      if (not @interior_finish_type.nil?) || (not @interior_finish_thickness.nil?)
        interior_finish = XMLHelper.add_element(foundation_wall, 'InteriorFinish')
        XMLHelper.add_element(interior_finish, 'Type', @interior_finish_type, :string, @interior_finish_type_isdefaulted) unless @interior_finish_type.nil?
        XMLHelper.add_element(interior_finish, 'Thickness', @interior_finish_thickness, :float, @interior_finish_thickness_isdefaulted) unless @interior_finish_thickness.nil?
      end
      insulation = XMLHelper.add_element(foundation_wall, 'Insulation')
      sys_id = XMLHelper.add_element(insulation, 'SystemIdentifier')
      if not @insulation_id.nil?
        XMLHelper.add_attribute(sys_id, 'id', @insulation_id)
      else
        XMLHelper.add_attribute(sys_id, 'id', @id + 'Insulation')
      end
      XMLHelper.add_element(insulation, 'AssemblyEffectiveRValue', @insulation_assembly_r_value, :float) unless @insulation_assembly_r_value.nil?
      if not @insulation_exterior_r_value.nil?
        layer = XMLHelper.add_element(insulation, 'Layer')
        XMLHelper.add_element(layer, 'InstallationType', 'continuous - exterior', :string)
        XMLHelper.add_element(layer, 'NominalRValue', @insulation_exterior_r_value, :float)
        XMLHelper.add_extension(layer, 'DistanceToTopOfInsulation', @insulation_exterior_distance_to_top, :float, @insulation_exterior_distance_to_top_isdefaulted) unless @insulation_exterior_distance_to_top.nil?
        XMLHelper.add_extension(layer, 'DistanceToBottomOfInsulation', @insulation_exterior_distance_to_bottom, :float, @insulation_exterior_distance_to_bottom_isdefaulted) unless @insulation_exterior_distance_to_bottom.nil?
      end
      if not @insulation_interior_r_value.nil?
        layer = XMLHelper.add_element(insulation, 'Layer')
        XMLHelper.add_element(layer, 'InstallationType', 'continuous - interior', :string)
        XMLHelper.add_element(layer, 'NominalRValue', @insulation_interior_r_value, :float)
        XMLHelper.add_extension(layer, 'DistanceToTopOfInsulation', @insulation_interior_distance_to_top, :float, @insulation_interior_distance_to_top_isdefaulted) unless @insulation_interior_distance_to_top.nil?
        XMLHelper.add_extension(layer, 'DistanceToBottomOfInsulation', @insulation_interior_distance_to_bottom, :float, @insulation_interior_distance_to_bottom_isdefaulted) unless @insulation_interior_distance_to_bottom.nil?
      end
    end

    def from_oga(foundation_wall)
      return if foundation_wall.nil?

      @id = HPXML::get_id(foundation_wall)
      @exterior_adjacent_to = XMLHelper.get_value(foundation_wall, 'ExteriorAdjacentTo', :string)
      @interior_adjacent_to = XMLHelper.get_value(foundation_wall, 'InteriorAdjacentTo', :string)
      @length = XMLHelper.get_value(foundation_wall, 'Length', :float)
      @height = XMLHelper.get_value(foundation_wall, 'Height', :float)
      @area = XMLHelper.get_value(foundation_wall, 'Area', :float)
      @orientation = XMLHelper.get_value(foundation_wall, 'Orientation', :string)
      @azimuth = XMLHelper.get_value(foundation_wall, 'Azimuth', :integer)
      @thickness = XMLHelper.get_value(foundation_wall, 'Thickness', :float)
      @depth_below_grade = XMLHelper.get_value(foundation_wall, 'DepthBelowGrade', :float)
      interior_finish = XMLHelper.get_element(foundation_wall, 'InteriorFinish')
      if not interior_finish.nil?
        @interior_finish_type = XMLHelper.get_value(interior_finish, 'Type', :string)
        @interior_finish_thickness = XMLHelper.get_value(interior_finish, 'Thickness', :float)
      end
      insulation = XMLHelper.get_element(foundation_wall, 'Insulation')
      if not insulation.nil?
        @insulation_id = HPXML::get_id(insulation)
        @insulation_assembly_r_value = XMLHelper.get_value(insulation, 'AssemblyEffectiveRValue', :float)
        @insulation_continuous_r_value = XMLHelper.get_value(insulation, "Layer[InstallationType='continuous']/NominalRValue", :float)
        @insulation_interior_r_value = XMLHelper.get_value(insulation, "Layer[InstallationType='continuous - interior']/NominalRValue", :float)
        @insulation_interior_distance_to_top = XMLHelper.get_value(insulation, "Layer[InstallationType='continuous - interior']/extension/DistanceToTopOfInsulation", :float)
        @insulation_interior_distance_to_bottom = XMLHelper.get_value(insulation, "Layer[InstallationType='continuous - interior']/extension/DistanceToBottomOfInsulation", :float)
        @insulation_exterior_r_value = XMLHelper.get_value(insulation, "Layer[InstallationType='continuous - exterior']/NominalRValue", :float)
        @insulation_exterior_distance_to_top = XMLHelper.get_value(insulation, "Layer[InstallationType='continuous - exterior']/extension/DistanceToTopOfInsulation", :float)
        @insulation_exterior_distance_to_bottom = XMLHelper.get_value(insulation, "Layer[InstallationType='continuous - exterior']/extension/DistanceToBottomOfInsulation", :float)
      end
    end
  end

  class FrameFloors < BaseArrayElement
    def add(**kwargs)
      self << FrameFloor.new(@hpxml_object, **kwargs)
    end

    def from_oga(hpxml)
      return if hpxml.nil?

      XMLHelper.get_elements(hpxml, 'Building/BuildingDetails/Enclosure/FrameFloors/FrameFloor').each do |frame_floor|
        self << FrameFloor.new(@hpxml_object, frame_floor)
      end
    end
  end

  class FrameFloor < BaseElement
    ATTRS = [:id, :exterior_adjacent_to, :interior_adjacent_to, :area, :insulation_id,
             :insulation_assembly_r_value, :insulation_cavity_r_value, :insulation_continuous_r_value,
             :other_space_above_or_below, :interior_finish_type, :interior_finish_thickness]
    attr_accessor(*ATTRS)

    def is_ceiling
      if [LocationAtticVented, LocationAtticUnvented].include? @interior_adjacent_to
        return true
      elsif [LocationAtticVented, LocationAtticUnvented].include? @exterior_adjacent_to
        return true
      elsif [LocationOtherHousingUnit, LocationOtherHeatedSpace, LocationOtherMultifamilyBufferSpace, LocationOtherNonFreezingSpace].include?(@exterior_adjacent_to) && (@other_space_above_or_below == FrameFloorOtherSpaceAbove)
        return true
      end

      return false
    end

    def is_floor
      !is_ceiling
    end

    def is_exterior
      if @exterior_adjacent_to == LocationOutside
        return true
      end

      return false
    end

    def is_interior
      return !is_exterior
    end

    def is_adiabatic
      return HPXML::is_adiabatic(self)
    end

    def is_thermal_boundary
      return HPXML::is_thermal_boundary(self)
    end

    def is_exterior_thermal_boundary
      return (is_exterior && is_thermal_boundary)
    end

    def is_conditioned
      return HPXML::is_conditioned(self)
    end

    def delete
      @hpxml_object.frame_floors.delete(self)
      @hpxml_object.attics.each do |attic|
        attic.attached_to_frame_floor_idrefs.delete(@id) unless attic.attached_to_frame_floor_idrefs.nil?
      end
      @hpxml_object.foundations.each do |foundation|
        foundation.attached_to_frame_floor_idrefs.delete(@id) unless foundation.attached_to_frame_floor_idrefs.nil?
      end
      @hpxml_object.attics.each do |attic|
        attic.attached_to_frame_floor_idrefs.delete(@id) unless attic.attached_to_frame_floor_idrefs.nil?
      end
    end

    def check_for_errors
      errors = []
      return errors
    end

    def to_oga(doc)
      return if nil?

      frame_floors = XMLHelper.create_elements_as_needed(doc, ['HPXML', 'Building', 'BuildingDetails', 'Enclosure', 'FrameFloors'])
      frame_floor = XMLHelper.add_element(frame_floors, 'FrameFloor')
      sys_id = XMLHelper.add_element(frame_floor, 'SystemIdentifier')
      XMLHelper.add_attribute(sys_id, 'id', @id)
      XMLHelper.add_element(frame_floor, 'ExteriorAdjacentTo', @exterior_adjacent_to, :string) unless @exterior_adjacent_to.nil?
      XMLHelper.add_element(frame_floor, 'InteriorAdjacentTo', @interior_adjacent_to, :string) unless @interior_adjacent_to.nil?
      XMLHelper.add_element(frame_floor, 'Area', @area, :float) unless @area.nil?
      if (not @interior_finish_type.nil?) || (not @interior_finish_thickness.nil?)
        interior_finish = XMLHelper.add_element(frame_floor, 'InteriorFinish')
        XMLHelper.add_element(interior_finish, 'Type', @interior_finish_type, :string, @interior_finish_type_isdefaulted) unless @interior_finish_type.nil?
        XMLHelper.add_element(interior_finish, 'Thickness', @interior_finish_thickness, :float, @interior_finish_thickness_isdefaulted) unless @interior_finish_thickness.nil?
      end
      insulation = XMLHelper.add_element(frame_floor, 'Insulation')
      sys_id = XMLHelper.add_element(insulation, 'SystemIdentifier')
      if not @insulation_id.nil?
        XMLHelper.add_attribute(sys_id, 'id', @insulation_id)
      else
        XMLHelper.add_attribute(sys_id, 'id', @id + 'Insulation')
      end
      XMLHelper.add_element(insulation, 'AssemblyEffectiveRValue', @insulation_assembly_r_value, :float) unless @insulation_assembly_r_value.nil?
      if not @insulation_cavity_r_value.nil?
        layer = XMLHelper.add_element(insulation, 'Layer')
        XMLHelper.add_element(layer, 'InstallationType', 'cavity', :string)
        XMLHelper.add_element(layer, 'NominalRValue', @insulation_cavity_r_value, :float)
      end
      if not @insulation_continuous_r_value.nil?
        layer = XMLHelper.add_element(insulation, 'Layer')
        XMLHelper.add_element(layer, 'InstallationType', 'continuous', :string)
        XMLHelper.add_element(layer, 'NominalRValue', @insulation_continuous_r_value, :float)
      end
      XMLHelper.add_extension(frame_floor, 'OtherSpaceAboveOrBelow', @other_space_above_or_below, :string) unless @other_space_above_or_below.nil?
    end

    def from_oga(frame_floor)
      return if frame_floor.nil?

      @id = HPXML::get_id(frame_floor)
      @exterior_adjacent_to = XMLHelper.get_value(frame_floor, 'ExteriorAdjacentTo', :string)
      @interior_adjacent_to = XMLHelper.get_value(frame_floor, 'InteriorAdjacentTo', :string)
      @area = XMLHelper.get_value(frame_floor, 'Area', :float)
      interior_finish = XMLHelper.get_element(frame_floor, 'InteriorFinish')
      if not interior_finish.nil?
        @interior_finish_type = XMLHelper.get_value(interior_finish, 'Type', :string)
        @interior_finish_thickness = XMLHelper.get_value(interior_finish, 'Thickness', :float)
      end
      insulation = XMLHelper.get_element(frame_floor, 'Insulation')
      if not insulation.nil?
        @insulation_id = HPXML::get_id(insulation)
        @insulation_assembly_r_value = XMLHelper.get_value(insulation, 'AssemblyEffectiveRValue', :float)
        @insulation_cavity_r_value = XMLHelper.get_value(insulation, "Layer[InstallationType='cavity']/NominalRValue", :float)
        @insulation_continuous_r_value = XMLHelper.get_value(insulation, "Layer[InstallationType='continuous']/NominalRValue", :float)
      end
      @other_space_above_or_below = XMLHelper.get_value(frame_floor, 'extension/OtherSpaceAboveOrBelow', :string)
    end
  end

  class Slabs < BaseArrayElement
    def add(**kwargs)
      self << Slab.new(@hpxml_object, **kwargs)
    end

    def from_oga(hpxml)
      return if hpxml.nil?

      XMLHelper.get_elements(hpxml, 'Building/BuildingDetails/Enclosure/Slabs/Slab').each do |slab|
        self << Slab.new(@hpxml_object, slab)
      end
    end
  end

  class Slab < BaseElement
    ATTRS = [:id, :interior_adjacent_to, :exterior_adjacent_to, :area, :thickness, :exposed_perimeter,
             :perimeter_insulation_depth, :under_slab_insulation_width,
             :under_slab_insulation_spans_entire_slab, :depth_below_grade, :carpet_fraction,
             :carpet_r_value, :perimeter_insulation_id, :perimeter_insulation_r_value,
             :under_slab_insulation_id, :under_slab_insulation_r_value]
    attr_accessor(*ATTRS)

    def exterior_adjacent_to
      return LocationGround
    end

    def is_exterior
      return true
    end

    def is_interior
      return !is_exterior
    end

    def is_thermal_boundary
      return HPXML::is_thermal_boundary(self)
    end

    def is_exterior_thermal_boundary
      return (is_exterior && is_thermal_boundary)
    end

    def is_conditioned
      return HPXML::is_conditioned(self)
    end

    def delete
      @hpxml_object.slabs.delete(self)
      @hpxml_object.foundations.each do |foundation|
        foundation.attached_to_slab_idrefs.delete(@id) unless foundation.attached_to_slab_idrefs.nil?
      end
    end

    def check_for_errors
      errors = []
      return errors
    end

    def to_oga(doc)
      return if nil?

      slabs = XMLHelper.create_elements_as_needed(doc, ['HPXML', 'Building', 'BuildingDetails', 'Enclosure', 'Slabs'])
      slab = XMLHelper.add_element(slabs, 'Slab')
      sys_id = XMLHelper.add_element(slab, 'SystemIdentifier')
      XMLHelper.add_attribute(sys_id, 'id', @id)
      XMLHelper.add_element(slab, 'InteriorAdjacentTo', @interior_adjacent_to, :string) unless @interior_adjacent_to.nil?
      XMLHelper.add_element(slab, 'Area', @area, :float) unless @area.nil?
      XMLHelper.add_element(slab, 'Thickness', @thickness, :float, @thickness_isdefaulted) unless @thickness.nil?
      XMLHelper.add_element(slab, 'ExposedPerimeter', @exposed_perimeter, :float) unless @exposed_perimeter.nil?
      XMLHelper.add_element(slab, 'PerimeterInsulationDepth', @perimeter_insulation_depth, :float) unless @perimeter_insulation_depth.nil?
      XMLHelper.add_element(slab, 'UnderSlabInsulationWidth', @under_slab_insulation_width, :float) unless @under_slab_insulation_width.nil?
      XMLHelper.add_element(slab, 'UnderSlabInsulationSpansEntireSlab', @under_slab_insulation_spans_entire_slab, :boolean) unless @under_slab_insulation_spans_entire_slab.nil?
      XMLHelper.add_element(slab, 'DepthBelowGrade', @depth_below_grade, :float) unless @depth_below_grade.nil?
      insulation = XMLHelper.add_element(slab, 'PerimeterInsulation')
      sys_id = XMLHelper.add_element(insulation, 'SystemIdentifier')
      if not @perimeter_insulation_id.nil?
        XMLHelper.add_attribute(sys_id, 'id', @perimeter_insulation_id)
      else
        XMLHelper.add_attribute(sys_id, 'id', @id + 'PerimeterInsulation')
      end
      layer = XMLHelper.add_element(insulation, 'Layer')
      XMLHelper.add_element(layer, 'NominalRValue', @perimeter_insulation_r_value, :float) unless @perimeter_insulation_r_value.nil?
      insulation = XMLHelper.add_element(slab, 'UnderSlabInsulation')
      sys_id = XMLHelper.add_element(insulation, 'SystemIdentifier')
      if not @under_slab_insulation_id.nil?
        XMLHelper.add_attribute(sys_id, 'id', @under_slab_insulation_id)
      else
        XMLHelper.add_attribute(sys_id, 'id', @id + 'UnderSlabInsulation')
      end
      layer = XMLHelper.add_element(insulation, 'Layer')
      XMLHelper.add_element(layer, 'NominalRValue', @under_slab_insulation_r_value, :float) unless @under_slab_insulation_r_value.nil?
      XMLHelper.add_extension(slab, 'CarpetFraction', @carpet_fraction, :float, @carpet_fraction_isdefaulted) unless @carpet_fraction.nil?
      XMLHelper.add_extension(slab, 'CarpetRValue', @carpet_r_value, :float, @carpet_r_value_isdefaulted) unless @carpet_r_value.nil?
    end

    def from_oga(slab)
      return if slab.nil?

      @id = HPXML::get_id(slab)
      @interior_adjacent_to = XMLHelper.get_value(slab, 'InteriorAdjacentTo', :string)
      @area = XMLHelper.get_value(slab, 'Area', :float)
      @thickness = XMLHelper.get_value(slab, 'Thickness', :float)
      @exposed_perimeter = XMLHelper.get_value(slab, 'ExposedPerimeter', :float)
      @perimeter_insulation_depth = XMLHelper.get_value(slab, 'PerimeterInsulationDepth', :float)
      @under_slab_insulation_width = XMLHelper.get_value(slab, 'UnderSlabInsulationWidth', :float)
      @under_slab_insulation_spans_entire_slab = XMLHelper.get_value(slab, 'UnderSlabInsulationSpansEntireSlab', :boolean)
      @depth_below_grade = XMLHelper.get_value(slab, 'DepthBelowGrade', :float)
      perimeter_insulation = XMLHelper.get_element(slab, 'PerimeterInsulation')
      if not perimeter_insulation.nil?
        @perimeter_insulation_id = HPXML::get_id(perimeter_insulation)
        @perimeter_insulation_r_value = XMLHelper.get_value(perimeter_insulation, 'Layer/NominalRValue', :float)
      end
      under_slab_insulation = XMLHelper.get_element(slab, 'UnderSlabInsulation')
      if not under_slab_insulation.nil?
        @under_slab_insulation_id = HPXML::get_id(under_slab_insulation)
        @under_slab_insulation_r_value = XMLHelper.get_value(under_slab_insulation, 'Layer/NominalRValue', :float)
      end
      @carpet_fraction = XMLHelper.get_value(slab, 'extension/CarpetFraction', :float)
      @carpet_r_value = XMLHelper.get_value(slab, 'extension/CarpetRValue', :float)
    end
  end

  class Windows < BaseArrayElement
    def add(**kwargs)
      self << Window.new(@hpxml_object, **kwargs)
    end

    def from_oga(hpxml)
      return if hpxml.nil?

      XMLHelper.get_elements(hpxml, 'Building/BuildingDetails/Enclosure/Windows/Window').each do |window|
        self << Window.new(@hpxml_object, window)
      end
    end
  end

  class Window < BaseElement
    ATTRS = [:id, :area, :azimuth, :orientation, :frame_type, :thermal_break, :glass_layers,
             :glass_type, :gas_fill, :ufactor, :shgc, :interior_shading_factor_summer,
             :interior_shading_factor_winter, :interior_shading_type, :exterior_shading_factor_summer,
             :exterior_shading_factor_winter, :exterior_shading_type, :overhangs_depth,
             :overhangs_distance_to_top_of_window, :overhangs_distance_to_bottom_of_window,
             :fraction_operable, :performance_class, :wall_idref]
    attr_accessor(*ATTRS)

    def wall
      return if @wall_idref.nil?

      (@hpxml_object.walls + @hpxml_object.foundation_walls).each do |wall|
        next unless wall.id == @wall_idref

        return wall
      end
      fail "Attached wall '#{@wall_idref}' not found for window '#{@id}'."
    end

    def is_exterior
      return wall.is_exterior
    end

    def is_interior
      return !is_exterior
    end

    def is_thermal_boundary
      return HPXML::is_thermal_boundary(wall)
    end

    def is_exterior_thermal_boundary
      return (is_exterior && is_thermal_boundary)
    end

    def is_conditioned
      return HPXML::is_conditioned(self)
    end

    def delete
      @hpxml_object.windows.delete(self)
    end

    def check_for_errors
      errors = []
      begin; wall; rescue StandardError => e; errors << e.message; end
      return errors
    end

    def to_oga(doc)
      return if nil?

      windows = XMLHelper.create_elements_as_needed(doc, ['HPXML', 'Building', 'BuildingDetails', 'Enclosure', 'Windows'])
      window = XMLHelper.add_element(windows, 'Window')
      sys_id = XMLHelper.add_element(window, 'SystemIdentifier')
      XMLHelper.add_attribute(sys_id, 'id', @id)
      XMLHelper.add_element(window, 'Area', @area, :float) unless @area.nil?
      XMLHelper.add_element(window, 'Azimuth', @azimuth, :integer, @azimuth_isdefaulted) unless @azimuth.nil?
      XMLHelper.add_element(window, 'Orientation', @orientation, :string, @orientation_isdefaulted) unless @orientation.nil?
      if not @frame_type.nil?
        frame_type_el = XMLHelper.add_element(window, 'FrameType')
        frame_type = XMLHelper.add_element(frame_type_el, @frame_type)
        if [HPXML::WindowFrameTypeAluminum, HPXML::WindowFrameTypeMetal].include? @frame_type
          XMLHelper.add_element(frame_type, 'ThermalBreak', @thermal_break, :boolean, @thermal_break_isdefaulted) unless @thermal_break.nil?
        end
      end
      XMLHelper.add_element(window, 'GlassLayers', @glass_layers, :string, @glass_layers_isdefaulted) unless @glass_layers.nil?
      XMLHelper.add_element(window, 'GlassType', @glass_type, :string, @glass_type_isdefaulted) unless @glass_type.nil?
      XMLHelper.add_element(window, 'GasFill', @gas_fill, :string, @gas_fill_isdefaulted) unless @gas_fill.nil?
      XMLHelper.add_element(window, 'UFactor', @ufactor, :float, @ufactor_isdefaulted) unless @ufactor.nil?
      XMLHelper.add_element(window, 'SHGC', @shgc, :float, @shgc_isdefaulted) unless @shgc.nil?
      if (not @exterior_shading_type.nil?) || (not @exterior_shading_factor_summer.nil?) || (not @exterior_shading_factor_winter.nil?)
        exterior_shading = XMLHelper.add_element(window, 'ExteriorShading')
        sys_id = XMLHelper.add_element(exterior_shading, 'SystemIdentifier')
        XMLHelper.add_attribute(sys_id, 'id', "#{id}ExteriorShading")
        XMLHelper.add_element(exterior_shading, 'Type', @exterior_shading_type, :string) unless @exterior_shading_type.nil?
        XMLHelper.add_element(exterior_shading, 'SummerShadingCoefficient', @exterior_shading_factor_summer, :float, @exterior_shading_factor_summer_isdefaulted) unless @exterior_shading_factor_summer.nil?
        XMLHelper.add_element(exterior_shading, 'WinterShadingCoefficient', @exterior_shading_factor_winter, :float, @exterior_shading_factor_winter_isdefaulted) unless @exterior_shading_factor_winter.nil?
      end
      if (not @interior_shading_type.nil?) || (not @interior_shading_factor_summer.nil?) || (not @interior_shading_factor_winter.nil?)
        interior_shading = XMLHelper.add_element(window, 'InteriorShading')
        sys_id = XMLHelper.add_element(interior_shading, 'SystemIdentifier')
        XMLHelper.add_attribute(sys_id, 'id', "#{id}InteriorShading")
        XMLHelper.add_element(interior_shading, 'Type', @interior_shading_type, :string) unless @interior_shading_type.nil?
        XMLHelper.add_element(interior_shading, 'SummerShadingCoefficient', @interior_shading_factor_summer, :float, @interior_shading_factor_summer_isdefaulted) unless @interior_shading_factor_summer.nil?
        XMLHelper.add_element(interior_shading, 'WinterShadingCoefficient', @interior_shading_factor_winter, :float, @interior_shading_factor_winter_isdefaulted) unless @interior_shading_factor_winter.nil?
      end
      if (not @overhangs_depth.nil?) || (not @overhangs_distance_to_top_of_window.nil?) || (not @overhangs_distance_to_bottom_of_window.nil?)
        overhangs = XMLHelper.add_element(window, 'Overhangs')
        XMLHelper.add_element(overhangs, 'Depth', @overhangs_depth, :float) unless @overhangs_depth.nil?
        XMLHelper.add_element(overhangs, 'DistanceToTopOfWindow', @overhangs_distance_to_top_of_window, :float) unless @overhangs_distance_to_top_of_window.nil?
        XMLHelper.add_element(overhangs, 'DistanceToBottomOfWindow', @overhangs_distance_to_bottom_of_window, :float) unless @overhangs_distance_to_bottom_of_window.nil?
      end
      XMLHelper.add_element(window, 'FractionOperable', @fraction_operable, :float, @fraction_operable_isdefaulted) unless @fraction_operable.nil?
      XMLHelper.add_element(window, 'PerformanceClass', @performance_class, :string, @performance_class_isdefaulted) unless @performance_class.nil?
      if not @wall_idref.nil?
        attached_to_wall = XMLHelper.add_element(window, 'AttachedToWall')
        XMLHelper.add_attribute(attached_to_wall, 'idref', @wall_idref)
      end
    end

    def from_oga(window)
      return if window.nil?

      @id = HPXML::get_id(window)
      @area = XMLHelper.get_value(window, 'Area', :float)
      @azimuth = XMLHelper.get_value(window, 'Azimuth', :integer)
      @orientation = XMLHelper.get_value(window, 'Orientation', :string)
      @frame_type = XMLHelper.get_child_name(window, 'FrameType')
      if @frame_type == HPXML::WindowFrameTypeAluminum
        @thermal_break = XMLHelper.get_value(window, 'FrameType/Aluminum/ThermalBreak', :boolean)
      elsif @frame_type == HPXML::WindowFrameTypeMetal
        @thermal_break = XMLHelper.get_value(window, 'FrameType/Metal/ThermalBreak', :boolean)
      end
      @glass_layers = XMLHelper.get_value(window, 'GlassLayers', :string)
      @glass_type = XMLHelper.get_value(window, 'GlassType', :string)
      @gas_fill = XMLHelper.get_value(window, 'GasFill', :string)
      @ufactor = XMLHelper.get_value(window, 'UFactor', :float)
      @shgc = XMLHelper.get_value(window, 'SHGC', :float)
      @exterior_shading_type = XMLHelper.get_value(window, 'ExteriorShading/Type', :string)
      @exterior_shading_factor_summer = XMLHelper.get_value(window, 'ExteriorShading/SummerShadingCoefficient', :float)
      @exterior_shading_factor_winter = XMLHelper.get_value(window, 'ExteriorShading/WinterShadingCoefficient', :float)
      @interior_shading_type = XMLHelper.get_value(window, 'InteriorShading/Type', :string)
      @interior_shading_factor_summer = XMLHelper.get_value(window, 'InteriorShading/SummerShadingCoefficient', :float)
      @interior_shading_factor_winter = XMLHelper.get_value(window, 'InteriorShading/WinterShadingCoefficient', :float)
      @overhangs_depth = XMLHelper.get_value(window, 'Overhangs/Depth', :float)
      @overhangs_distance_to_top_of_window = XMLHelper.get_value(window, 'Overhangs/DistanceToTopOfWindow', :float)
      @overhangs_distance_to_bottom_of_window = XMLHelper.get_value(window, 'Overhangs/DistanceToBottomOfWindow', :float)
      @fraction_operable = XMLHelper.get_value(window, 'FractionOperable', :float)
      @performance_class = XMLHelper.get_value(window, 'PerformanceClass', :string)
      @wall_idref = HPXML::get_idref(XMLHelper.get_element(window, 'AttachedToWall'))
    end
  end

  class Skylights < BaseArrayElement
    def add(**kwargs)
      self << Skylight.new(@hpxml_object, **kwargs)
    end

    def from_oga(hpxml)
      return if hpxml.nil?

      XMLHelper.get_elements(hpxml, 'Building/BuildingDetails/Enclosure/Skylights/Skylight').each do |skylight|
        self << Skylight.new(@hpxml_object, skylight)
      end
    end
  end

  class Skylight < BaseElement
    ATTRS = [:id, :area, :azimuth, :orientation, :frame_type, :thermal_break, :glass_layers,
             :glass_type, :gas_fill, :ufactor, :shgc, :interior_shading_factor_summer,
             :interior_shading_factor_winter, :interior_shading_type, :exterior_shading_factor_summer,
             :exterior_shading_factor_winter, :exterior_shading_type, :roof_idref]
    attr_accessor(*ATTRS)

    def roof
      return if @roof_idref.nil?

      @hpxml_object.roofs.each do |roof|
        next unless roof.id == @roof_idref

        return roof
      end
      fail "Attached roof '#{@roof_idref}' not found for skylight '#{@id}'."
    end

    def is_exterior
      return roof.is_exterior
    end

    def is_interior
      return !is_exterior
    end

    def is_thermal_boundary
      return HPXML::is_thermal_boundary(roof)
    end

    def is_exterior_thermal_boundary
      return (is_exterior && is_thermal_boundary)
    end

    def is_conditioned
      return HPXML::is_conditioned(self)
    end

    def delete
      @hpxml_object.skylights.delete(self)
    end

    def check_for_errors
      errors = []
      begin; roof; rescue StandardError => e; errors << e.message; end
      return errors
    end

    def to_oga(doc)
      return if nil?

      skylights = XMLHelper.create_elements_as_needed(doc, ['HPXML', 'Building', 'BuildingDetails', 'Enclosure', 'Skylights'])
      skylight = XMLHelper.add_element(skylights, 'Skylight')
      sys_id = XMLHelper.add_element(skylight, 'SystemIdentifier')
      XMLHelper.add_attribute(sys_id, 'id', @id)
      XMLHelper.add_element(skylight, 'Area', @area, :float) unless @area.nil?
      XMLHelper.add_element(skylight, 'Azimuth', @azimuth, :integer, @azimuth_isdefaulted) unless @azimuth.nil?
      XMLHelper.add_element(skylight, 'Orientation', @orientation, :string, @orientation_isdefaulted) unless @orientation.nil?
      if not @frame_type.nil?
        frame_type_el = XMLHelper.add_element(skylight, 'FrameType')
        frame_type = XMLHelper.add_element(frame_type_el, @frame_type)
        if [HPXML::WindowFrameTypeAluminum, HPXML::WindowFrameTypeMetal].include? @frame_type
          XMLHelper.add_element(frame_type, 'ThermalBreak', @thermal_break, :boolean, @thermal_break_isdefaulted) unless @thermal_break.nil?
        end
      end
      XMLHelper.add_element(skylight, 'GlassLayers', @glass_layers, :string, @glass_layers_isdefaulted) unless @glass_layers.nil?
      XMLHelper.add_element(skylight, 'GlassType', @glass_type, :string, @glass_type_isdefaulted) unless @glass_type.nil?
      XMLHelper.add_element(skylight, 'GasFill', @gas_fill, :string, @gas_fill_isdefaulted) unless @gas_fill.nil?
      XMLHelper.add_element(skylight, 'UFactor', @ufactor, :float, @ufactor_isdefaulted) unless @ufactor.nil?
      XMLHelper.add_element(skylight, 'SHGC', @shgc, :float, @shgc_isdefaulted) unless @shgc.nil?
      if (not @exterior_shading_type.nil?) || (not @exterior_shading_factor_summer.nil?) || (not @exterior_shading_factor_winter.nil?)
        exterior_shading = XMLHelper.add_element(skylight, 'ExteriorShading')
        sys_id = XMLHelper.add_element(exterior_shading, 'SystemIdentifier')
        XMLHelper.add_attribute(sys_id, 'id', "#{id}ExteriorShading")
        XMLHelper.add_element(exterior_shading, 'Type', @exterior_shading_type, :string) unless @exterior_shading_type.nil?
        XMLHelper.add_element(exterior_shading, 'SummerShadingCoefficient', @exterior_shading_factor_summer, :float, @exterior_shading_factor_summer_isdefaulted) unless @exterior_shading_factor_summer.nil?
        XMLHelper.add_element(exterior_shading, 'WinterShadingCoefficient', @exterior_shading_factor_winter, :float, @exterior_shading_factor_winter_isdefaulted) unless @exterior_shading_factor_winter.nil?
      end
      if (not @interior_shading_type.nil?) || (not @interior_shading_factor_summer.nil?) || (not @interior_shading_factor_winter.nil?)
        interior_shading = XMLHelper.add_element(skylight, 'InteriorShading')
        sys_id = XMLHelper.add_element(interior_shading, 'SystemIdentifier')
        XMLHelper.add_attribute(sys_id, 'id', "#{id}InteriorShading")
        XMLHelper.add_element(interior_shading, 'Type', @interior_shading_type, :string) unless @interior_shading_type.nil?
        XMLHelper.add_element(interior_shading, 'SummerShadingCoefficient', @interior_shading_factor_summer, :float, @interior_shading_factor_summer_isdefaulted) unless @interior_shading_factor_summer.nil?
        XMLHelper.add_element(interior_shading, 'WinterShadingCoefficient', @interior_shading_factor_winter, :float, @interior_shading_factor_winter_isdefaulted) unless @interior_shading_factor_winter.nil?
      end
      if not @roof_idref.nil?
        attached_to_roof = XMLHelper.add_element(skylight, 'AttachedToRoof')
        XMLHelper.add_attribute(attached_to_roof, 'idref', @roof_idref)
      end
    end

    def from_oga(skylight)
      return if skylight.nil?

      @id = HPXML::get_id(skylight)
      @area = XMLHelper.get_value(skylight, 'Area', :float)
      @azimuth = XMLHelper.get_value(skylight, 'Azimuth', :integer)
      @orientation = XMLHelper.get_value(skylight, 'Orientation', :string)
      @frame_type = XMLHelper.get_child_name(skylight, 'FrameType')
      if @frame_type == HPXML::WindowFrameTypeAluminum
        @thermal_break = XMLHelper.get_value(skylight, 'FrameType/Aluminum/ThermalBreak', :boolean)
      elsif @frame_type == HPXML::WindowFrameTypeMetal
        @thermal_break = XMLHelper.get_value(skylight, 'FrameType/Metal/ThermalBreak', :boolean)
      end
      @glass_layers = XMLHelper.get_value(skylight, 'GlassLayers', :string)
      @glass_type = XMLHelper.get_value(skylight, 'GlassType', :string)
      @gas_fill = XMLHelper.get_value(skylight, 'GasFill', :string)
      @ufactor = XMLHelper.get_value(skylight, 'UFactor', :float)
      @shgc = XMLHelper.get_value(skylight, 'SHGC', :float)
      @exterior_shading_type = XMLHelper.get_value(skylight, 'ExteriorShading/Type', :string)
      @exterior_shading_factor_summer = XMLHelper.get_value(skylight, 'ExteriorShading/SummerShadingCoefficient', :float)
      @exterior_shading_factor_winter = XMLHelper.get_value(skylight, 'ExteriorShading/WinterShadingCoefficient', :float)
      @interior_shading_type = XMLHelper.get_value(skylight, 'InteriorShading/Type', :string)
      @interior_shading_factor_summer = XMLHelper.get_value(skylight, 'InteriorShading/SummerShadingCoefficient', :float)
      @interior_shading_factor_winter = XMLHelper.get_value(skylight, 'InteriorShading/WinterShadingCoefficient', :float)
      @roof_idref = HPXML::get_idref(XMLHelper.get_element(skylight, 'AttachedToRoof'))
    end
  end

  class Doors < BaseArrayElement
    def add(**kwargs)
      self << Door.new(@hpxml_object, **kwargs)
    end

    def from_oga(hpxml)
      return if hpxml.nil?

      XMLHelper.get_elements(hpxml, 'Building/BuildingDetails/Enclosure/Doors/Door').each do |door|
        self << Door.new(@hpxml_object, door)
      end
    end
  end

  class Door < BaseElement
    ATTRS = [:id, :wall_idref, :area, :azimuth, :orientation, :r_value]
    attr_accessor(*ATTRS)

    def wall
      return if @wall_idref.nil?

      (@hpxml_object.walls + @hpxml_object.foundation_walls).each do |wall|
        next unless wall.id == @wall_idref

        return wall
      end
      fail "Attached wall '#{@wall_idref}' not found for door '#{@id}'."
    end

    def is_exterior
      return wall.is_exterior
    end

    def is_interior
      return !is_exterior
    end

    def is_thermal_boundary
      return HPXML::is_thermal_boundary(wall)
    end

    def is_exterior_thermal_boundary
      return (is_exterior && is_thermal_boundary)
    end

    def is_conditioned
      return HPXML::is_conditioned(self)
    end

    def delete
      @hpxml_object.doors.delete(self)
    end

    def check_for_errors
      errors = []
      begin; wall; rescue StandardError => e; errors << e.message; end
      return errors
    end

    def to_oga(doc)
      return if nil?

      doors = XMLHelper.create_elements_as_needed(doc, ['HPXML', 'Building', 'BuildingDetails', 'Enclosure', 'Doors'])
      door = XMLHelper.add_element(doors, 'Door')
      sys_id = XMLHelper.add_element(door, 'SystemIdentifier')
      XMLHelper.add_attribute(sys_id, 'id', @id)
      if not @wall_idref.nil?
        attached_to_wall = XMLHelper.add_element(door, 'AttachedToWall')
        XMLHelper.add_attribute(attached_to_wall, 'idref', @wall_idref)
      end
      XMLHelper.add_element(door, 'Area', @area, :float) unless @area.nil?
      XMLHelper.add_element(door, 'Azimuth', @azimuth, :integer, @azimuth_isdefaulted) unless @azimuth.nil?
      XMLHelper.add_element(door, 'Orientation', @orientation, :string, @orientation_isdefaulted) unless @orientation.nil?
      XMLHelper.add_element(door, 'RValue', @r_value, :float) unless @r_value.nil?
    end

    def from_oga(door)
      return if door.nil?

      @id = HPXML::get_id(door)
      @wall_idref = HPXML::get_idref(XMLHelper.get_element(door, 'AttachedToWall'))
      @area = XMLHelper.get_value(door, 'Area', :float)
      @azimuth = XMLHelper.get_value(door, 'Azimuth', :integer)
      @orientation = XMLHelper.get_value(door, 'Orientation', :string)
      @r_value = XMLHelper.get_value(door, 'RValue', :float)
    end
  end

  class HeatingSystems < BaseArrayElement
    def add(**kwargs)
      self << HeatingSystem.new(@hpxml_object, **kwargs)
    end

    def from_oga(hpxml)
      return if hpxml.nil?

      XMLHelper.get_elements(hpxml, 'Building/BuildingDetails/Systems/HVAC/HVACPlant/HeatingSystem').each do |heating_system|
        self << HeatingSystem.new(@hpxml_object, heating_system)
      end
    end

    def total_fraction_heat_load_served
      map { |htg_sys| htg_sys.fraction_heat_load_served.to_f }.sum(0.0)
    end
  end

  class HeatingSystem < BaseElement
    ATTRS = [:id, :distribution_system_idref, :year_installed, :heating_system_type,
             :heating_system_fuel, :heating_capacity, :heating_efficiency_afue,
             :heating_efficiency_percent, :fraction_heat_load_served, :electric_auxiliary_energy,
             :third_party_certification, :seed_id, :is_shared_system, :number_of_units_served,
             :shared_loop_watts, :shared_loop_motor_efficiency, :fan_coil_watts, :fan_watts_per_cfm,
             :airflow_defect_ratio, :fan_watts, :heating_airflow_cfm, :location, :primary_system]
    attr_accessor(*ATTRS)

    def distribution_system
      return if @distribution_system_idref.nil?

      @hpxml_object.hvac_distributions.each do |hvac_distribution|
        next unless hvac_distribution.id == @distribution_system_idref

        return hvac_distribution
      end
      fail "Attached HVAC distribution system '#{@distribution_system_idref}' not found for HVAC system '#{@id}'."
    end

    def attached_cooling_system
      return if distribution_system.nil?

      distribution_system.hvac_systems.each do |hvac_system|
        next if hvac_system.id == @id

        return hvac_system
      end
      return
    end

    def related_water_heating_system
      @hpxml_object.water_heating_systems.each do |water_heating_system|
        next unless water_heating_system.related_hvac_idref == @id

        return water_heating_system
      end
      return
    end

    def delete
      @hpxml_object.heating_systems.delete(self)
      @hpxml_object.water_heating_systems.each do |water_heating_system|
        next unless water_heating_system.related_hvac_idref == @id

        water_heating_system.related_hvac_idref = nil
      end
    end

    def check_for_errors
      errors = []
      begin; distribution_system; rescue StandardError => e; errors << e.message; end
      return errors
    end

    def to_oga(doc)
      return if nil?

      hvac_plant = XMLHelper.create_elements_as_needed(doc, ['HPXML', 'Building', 'BuildingDetails', 'Systems', 'HVAC', 'HVACPlant'])
      primary_systems = XMLHelper.create_elements_as_needed(doc, ['HPXML', 'Building', 'BuildingDetails', 'Systems', 'HVAC', 'HVACPlant', 'PrimarySystems']) unless @hpxml_object.primary_hvac_systems.empty?
      heating_system = XMLHelper.add_element(hvac_plant, 'HeatingSystem')
      sys_id = XMLHelper.add_element(heating_system, 'SystemIdentifier')
      XMLHelper.add_attribute(sys_id, 'id', @id)
      XMLHelper.add_element(heating_system, 'UnitLocation', @location, :string) unless @location.nil?
      XMLHelper.add_element(heating_system, 'YearInstalled', @year_installed, :integer) unless @year_installed.nil?
      XMLHelper.add_element(heating_system, 'ThirdPartyCertification', @third_party_certification, :string) unless @third_party_certification.nil?
      if not @distribution_system_idref.nil?
        distribution_system = XMLHelper.add_element(heating_system, 'DistributionSystem')
        XMLHelper.add_attribute(distribution_system, 'idref', @distribution_system_idref)
      end
      XMLHelper.add_element(heating_system, 'IsSharedSystem', @is_shared_system, :boolean) unless @is_shared_system.nil?
      XMLHelper.add_element(heating_system, 'NumberofUnitsServed', @number_of_units_served, :integer) unless @number_of_units_served.nil?
      if not @heating_system_type.nil?
        heating_system_type_el = XMLHelper.add_element(heating_system, 'HeatingSystemType')
        XMLHelper.add_element(heating_system_type_el, @heating_system_type)
      end
      XMLHelper.add_element(heating_system, 'HeatingSystemFuel', @heating_system_fuel, :string) unless @heating_system_fuel.nil?
      XMLHelper.add_element(heating_system, 'HeatingCapacity', @heating_capacity, :float, @heating_capacity_isdefaulted) unless @heating_capacity.nil?
      if not @heating_efficiency_afue.nil?
        annual_efficiency = XMLHelper.add_element(heating_system, 'AnnualHeatingEfficiency')
        XMLHelper.add_element(annual_efficiency, 'Units', UnitsAFUE, :string)
        XMLHelper.add_element(annual_efficiency, 'Value', @heating_efficiency_afue, :float, @heating_efficiency_afue_isdefaulted)
      end
      if not @heating_efficiency_percent.nil?
        annual_efficiency = XMLHelper.add_element(heating_system, 'AnnualHeatingEfficiency')
        XMLHelper.add_element(annual_efficiency, 'Units', UnitsPercent, :string)
        XMLHelper.add_element(annual_efficiency, 'Value', @heating_efficiency_percent, :float, @heating_efficiency_percent_isdefaulted)
      end
      XMLHelper.add_element(heating_system, 'FractionHeatLoadServed', @fraction_heat_load_served, :float, @fraction_heat_load_served_isdefaulted) unless @fraction_heat_load_served.nil?
      XMLHelper.add_element(heating_system, 'ElectricAuxiliaryEnergy', @electric_auxiliary_energy, :float, @electric_auxiliary_energy_isdefaulted) unless @electric_auxiliary_energy.nil?
      XMLHelper.add_extension(heating_system, 'SharedLoopWatts', @shared_loop_watts, :float) unless @shared_loop_watts.nil?
      XMLHelper.add_extension(heating_system, 'SharedLoopMotorEfficiency', @shared_loop_motor_efficiency, :float) unless @shared_loop_motor_efficiency.nil?
      XMLHelper.add_extension(heating_system, 'FanCoilWatts', @fan_coil_watts, :float) unless @fan_coil_watts.nil?
      XMLHelper.add_extension(heating_system, 'FanPowerWattsPerCFM', @fan_watts_per_cfm, :float, @fan_watts_per_cfm_isdefaulted) unless @fan_watts_per_cfm.nil?
      XMLHelper.add_extension(heating_system, 'FanPowerWatts', @fan_watts, :float, @fan_watts_isdefaulted) unless @fan_watts.nil?
      XMLHelper.add_extension(heating_system, 'AirflowDefectRatio', @airflow_defect_ratio, :float, @airflow_defect_ratio_isdefaulted) unless @airflow_defect_ratio.nil?
      XMLHelper.add_extension(heating_system, 'HeatingAirflowCFM', @heating_airflow_cfm, :float, @heating_airflow_cfm_isdefaulted) unless @heating_airflow_cfm.nil?
      XMLHelper.add_extension(heating_system, 'SeedId', @seed_id, :string) unless @seed_id.nil?
      if @primary_system
        primary_heating_system = XMLHelper.insert_element(primary_systems, 'PrimaryHeatingSystem')
        XMLHelper.add_attribute(primary_heating_system, 'idref', @id)
      end
    end

    def from_oga(heating_system)
      return if heating_system.nil?

      @id = HPXML::get_id(heating_system)
      @location = XMLHelper.get_value(heating_system, 'UnitLocation', :string)
      @year_installed = XMLHelper.get_value(heating_system, 'YearInstalled', :integer)
      @third_party_certification = XMLHelper.get_value(heating_system, 'ThirdPartyCertification', :string)
      @distribution_system_idref = HPXML::get_idref(XMLHelper.get_element(heating_system, 'DistributionSystem'))
      @is_shared_system = XMLHelper.get_value(heating_system, 'IsSharedSystem', :boolean)
      @number_of_units_served = XMLHelper.get_value(heating_system, 'NumberofUnitsServed', :integer)
      @heating_system_type = XMLHelper.get_child_name(heating_system, 'HeatingSystemType')
      @heating_system_fuel = XMLHelper.get_value(heating_system, 'HeatingSystemFuel', :string)
      @heating_capacity = XMLHelper.get_value(heating_system, 'HeatingCapacity', :float)
      @heating_efficiency_afue = XMLHelper.get_value(heating_system, "AnnualHeatingEfficiency[Units='#{UnitsAFUE}']/Value", :float)
      @heating_efficiency_percent = XMLHelper.get_value(heating_system, "AnnualHeatingEfficiency[Units='Percent']/Value", :float)
      @fraction_heat_load_served = XMLHelper.get_value(heating_system, 'FractionHeatLoadServed', :float)
      @electric_auxiliary_energy = XMLHelper.get_value(heating_system, 'ElectricAuxiliaryEnergy', :float)
      @shared_loop_watts = XMLHelper.get_value(heating_system, 'extension/SharedLoopWatts', :float)
      @shared_loop_motor_efficiency = XMLHelper.get_value(heating_system, 'extension/SharedLoopMotorEfficiency', :float)
      @fan_coil_watts = XMLHelper.get_value(heating_system, 'extension/FanCoilWatts', :float)
      @fan_watts_per_cfm = XMLHelper.get_value(heating_system, 'extension/FanPowerWattsPerCFM', :float)
      @fan_watts = XMLHelper.get_value(heating_system, 'extension/FanPowerWatts', :float)
      @airflow_defect_ratio = XMLHelper.get_value(heating_system, 'extension/AirflowDefectRatio', :float)
      @heating_airflow_cfm = XMLHelper.get_value(heating_system, 'extension/HeatingAirflowCFM', :float)
      @seed_id = XMLHelper.get_value(heating_system, 'extension/SeedId', :string)
      primary_heating_system = HPXML::get_idref(XMLHelper.get_element(heating_system, '../PrimarySystems/PrimaryHeatingSystem'))
      if primary_heating_system == @id
        @primary_system = true
      else
        @primary_system = false
      end
    end
  end

  class CoolingSystems < BaseArrayElement
    def add(**kwargs)
      self << CoolingSystem.new(@hpxml_object, **kwargs)
    end

    def from_oga(hpxml)
      return if hpxml.nil?

      XMLHelper.get_elements(hpxml, 'Building/BuildingDetails/Systems/HVAC/HVACPlant/CoolingSystem').each do |cooling_system|
        self << CoolingSystem.new(@hpxml_object, cooling_system)
      end
    end

    def total_fraction_cool_load_served
      map { |clg_sys| clg_sys.fraction_cool_load_served.to_f }.sum(0.0)
    end
  end

  class CoolingSystem < BaseElement
    ATTRS = [:id, :distribution_system_idref, :year_installed, :cooling_system_type,
             :cooling_system_fuel, :cooling_capacity, :compressor_type, :fraction_cool_load_served,
             :cooling_efficiency_seer, :cooling_efficiency_eer, :cooling_efficiency_ceer, :cooling_efficiency_kw_per_ton,
             :cooling_shr, :third_party_certification, :seed_id, :is_shared_system, :number_of_units_served,
             :shared_loop_watts, :shared_loop_motor_efficiency, :fan_coil_watts, :airflow_defect_ratio,
             :fan_watts_per_cfm, :charge_defect_ratio, :cooling_airflow_cfm, :location, :primary_system]
    attr_accessor(*ATTRS)

    def distribution_system
      return if @distribution_system_idref.nil?

      @hpxml_object.hvac_distributions.each do |hvac_distribution|
        next unless hvac_distribution.id == @distribution_system_idref

        return hvac_distribution
      end
      fail "Attached HVAC distribution system '#{@distribution_system_idref}' not found for HVAC system '#{@id}'."
    end

    def attached_heating_system
      return if distribution_system.nil?

      distribution_system.hvac_systems.each do |hvac_system|
        next if hvac_system.id == @id

        return hvac_system
      end
      return
    end

    def delete
      @hpxml_object.cooling_systems.delete(self)
      @hpxml_object.water_heating_systems.each do |water_heating_system|
        next unless water_heating_system.related_hvac_idref == @id

        water_heating_system.related_hvac_idref = nil
      end
    end

    def check_for_errors
      errors = []
      begin; distribution_system; rescue StandardError => e; errors << e.message; end
      return errors
    end

    def to_oga(doc)
      return if nil?

      hvac_plant = XMLHelper.create_elements_as_needed(doc, ['HPXML', 'Building', 'BuildingDetails', 'Systems', 'HVAC', 'HVACPlant'])
      primary_systems = XMLHelper.create_elements_as_needed(doc, ['HPXML', 'Building', 'BuildingDetails', 'Systems', 'HVAC', 'HVACPlant', 'PrimarySystems']) unless @hpxml_object.primary_hvac_systems.empty?
      cooling_system = XMLHelper.add_element(hvac_plant, 'CoolingSystem')
      sys_id = XMLHelper.add_element(cooling_system, 'SystemIdentifier')
      XMLHelper.add_attribute(sys_id, 'id', @id)
      XMLHelper.add_element(cooling_system, 'UnitLocation', @location, :string) unless @location.nil?
      XMLHelper.add_element(cooling_system, 'YearInstalled', @year_installed, :integer) unless @year_installed.nil?
      XMLHelper.add_element(cooling_system, 'ThirdPartyCertification', @third_party_certification, :string) unless @third_party_certification.nil?
      if not @distribution_system_idref.nil?
        distribution_system = XMLHelper.add_element(cooling_system, 'DistributionSystem')
        XMLHelper.add_attribute(distribution_system, 'idref', @distribution_system_idref)
      end
      XMLHelper.add_element(cooling_system, 'IsSharedSystem', @is_shared_system, :boolean) unless @is_shared_system.nil?
      XMLHelper.add_element(cooling_system, 'NumberofUnitsServed', @number_of_units_served, :integer) unless @number_of_units_served.nil?
      XMLHelper.add_element(cooling_system, 'CoolingSystemType', @cooling_system_type, :string) unless @cooling_system_type.nil?
      XMLHelper.add_element(cooling_system, 'CoolingSystemFuel', @cooling_system_fuel, :string) unless @cooling_system_fuel.nil?
      XMLHelper.add_element(cooling_system, 'CoolingCapacity', @cooling_capacity, :float, @cooling_capacity_isdefaulted) unless @cooling_capacity.nil?
      XMLHelper.add_element(cooling_system, 'CompressorType', @compressor_type, :string, @compressor_type_isdefaulted) unless @compressor_type.nil?
      XMLHelper.add_element(cooling_system, 'FractionCoolLoadServed', @fraction_cool_load_served, :float, @fraction_cool_load_served_isdefaulted) unless @fraction_cool_load_served.nil?
      if not @cooling_efficiency_seer.nil?
        annual_efficiency = XMLHelper.add_element(cooling_system, 'AnnualCoolingEfficiency')
        XMLHelper.add_element(annual_efficiency, 'Units', UnitsSEER, :string)
        XMLHelper.add_element(annual_efficiency, 'Value', @cooling_efficiency_seer, :float, @cooling_efficiency_seer_isdefaulted)
      end
      if not @cooling_efficiency_eer.nil?
        annual_efficiency = XMLHelper.add_element(cooling_system, 'AnnualCoolingEfficiency')
        XMLHelper.add_element(annual_efficiency, 'Units', UnitsEER, :string)
        XMLHelper.add_element(annual_efficiency, 'Value', @cooling_efficiency_eer, :float, @cooling_efficiency_eer_isdefaulted)
      end
      if not @cooling_efficiency_ceer.nil?
        annual_efficiency = XMLHelper.add_element(cooling_system, 'AnnualCoolingEfficiency')
        XMLHelper.add_element(annual_efficiency, 'Units', UnitsCEER, :string)
        XMLHelper.add_element(annual_efficiency, 'Value', @cooling_efficiency_ceer, :float, @cooling_efficiency_ceer_isdefaulted)
      end
      if not @cooling_efficiency_kw_per_ton.nil?
        annual_efficiency = XMLHelper.add_element(cooling_system, 'AnnualCoolingEfficiency')
        XMLHelper.add_element(annual_efficiency, 'Units', UnitsKwPerTon, :string)
        XMLHelper.add_element(annual_efficiency, 'Value', @cooling_efficiency_kw_per_ton, :float, @cooling_efficiency_kw_per_ton_isdefaulted)
      end
      XMLHelper.add_element(cooling_system, 'SensibleHeatFraction', @cooling_shr, :float, @cooling_shr_isdefaulted) unless @cooling_shr.nil?
      XMLHelper.add_extension(cooling_system, 'AirflowDefectRatio', @airflow_defect_ratio, :float, @airflow_defect_ratio_isdefaulted) unless @airflow_defect_ratio.nil?
      XMLHelper.add_extension(cooling_system, 'ChargeDefectRatio', @charge_defect_ratio, :float, @charge_defect_ratio_isdefaulted) unless @charge_defect_ratio.nil?
      XMLHelper.add_extension(cooling_system, 'FanPowerWattsPerCFM', @fan_watts_per_cfm, :float, @fan_watts_per_cfm_isdefaulted) unless @fan_watts_per_cfm.nil?
      XMLHelper.add_extension(cooling_system, 'CoolingAirflowCFM', @cooling_airflow_cfm, :float, @cooling_airflow_cfm_isdefaulted) unless @cooling_airflow_cfm.nil?
      XMLHelper.add_extension(cooling_system, 'SharedLoopWatts', @shared_loop_watts, :float) unless @shared_loop_watts.nil?
      XMLHelper.add_extension(cooling_system, 'SharedLoopMotorEfficiency', @shared_loop_motor_efficiency, :float) unless @shared_loop_motor_efficiency.nil?
      XMLHelper.add_extension(cooling_system, 'FanCoilWatts', @fan_coil_watts, :float) unless @fan_coil_watts.nil?
      XMLHelper.add_extension(cooling_system, 'SeedId', @seed_id, :string) unless @seed_id.nil?
      if @primary_system
        primary_cooling_system = XMLHelper.add_element(primary_systems, 'PrimaryCoolingSystem')
        XMLHelper.add_attribute(primary_cooling_system, 'idref', @id)
      end
    end

    def from_oga(cooling_system)
      return if cooling_system.nil?

      @id = HPXML::get_id(cooling_system)
      @location = XMLHelper.get_value(cooling_system, 'UnitLocation', :string)
      @year_installed = XMLHelper.get_value(cooling_system, 'YearInstalled', :integer)
      @third_party_certification = XMLHelper.get_value(cooling_system, 'ThirdPartyCertification', :string)
      @distribution_system_idref = HPXML::get_idref(XMLHelper.get_element(cooling_system, 'DistributionSystem'))
      @is_shared_system = XMLHelper.get_value(cooling_system, 'IsSharedSystem', :boolean)
      @number_of_units_served = XMLHelper.get_value(cooling_system, 'NumberofUnitsServed', :integer)
      @cooling_system_type = XMLHelper.get_value(cooling_system, 'CoolingSystemType', :string)
      @cooling_system_fuel = XMLHelper.get_value(cooling_system, 'CoolingSystemFuel', :string)
      @cooling_capacity = XMLHelper.get_value(cooling_system, 'CoolingCapacity', :float)
      @compressor_type = XMLHelper.get_value(cooling_system, 'CompressorType', :string)
      @fraction_cool_load_served = XMLHelper.get_value(cooling_system, 'FractionCoolLoadServed', :float)
      @cooling_efficiency_seer = XMLHelper.get_value(cooling_system, "AnnualCoolingEfficiency[Units='#{UnitsSEER}']/Value", :float)
      @cooling_efficiency_eer = XMLHelper.get_value(cooling_system, "AnnualCoolingEfficiency[Units='#{UnitsEER}']/Value", :float)
      @cooling_efficiency_ceer = XMLHelper.get_value(cooling_system, "AnnualCoolingEfficiency[Units='#{UnitsCEER}']/Value", :float)
      @cooling_efficiency_kw_per_ton = XMLHelper.get_value(cooling_system, "AnnualCoolingEfficiency[Units='#{UnitsKwPerTon}']/Value", :float)
      @cooling_shr = XMLHelper.get_value(cooling_system, 'SensibleHeatFraction', :float)
      @airflow_defect_ratio = XMLHelper.get_value(cooling_system, 'extension/AirflowDefectRatio', :float)
      @charge_defect_ratio = XMLHelper.get_value(cooling_system, 'extension/ChargeDefectRatio', :float)
      @fan_watts_per_cfm = XMLHelper.get_value(cooling_system, 'extension/FanPowerWattsPerCFM', :float)
      @cooling_airflow_cfm = XMLHelper.get_value(cooling_system, 'extension/CoolingAirflowCFM', :float)
      @shared_loop_watts = XMLHelper.get_value(cooling_system, 'extension/SharedLoopWatts', :float)
      @shared_loop_motor_efficiency = XMLHelper.get_value(cooling_system, 'extension/SharedLoopMotorEfficiency', :float)
      @fan_coil_watts = XMLHelper.get_value(cooling_system, 'extension/FanCoilWatts', :float)
      @seed_id = XMLHelper.get_value(cooling_system, 'extension/SeedId', :string)
      primary_cooling_system = HPXML::get_idref(XMLHelper.get_element(cooling_system, '../PrimarySystems/PrimaryCoolingSystem'))
      if primary_cooling_system == @id
        @primary_system = true
      else
        @primary_system = false
      end
    end
  end

  class HeatPumps < BaseArrayElement
    def add(**kwargs)
      self << HeatPump.new(@hpxml_object, **kwargs)
    end

    def from_oga(hpxml)
      return if hpxml.nil?

      XMLHelper.get_elements(hpxml, 'Building/BuildingDetails/Systems/HVAC/HVACPlant/HeatPump').each do |heat_pump|
        self << HeatPump.new(@hpxml_object, heat_pump)
      end
    end

    def total_fraction_heat_load_served
      map { |hp| hp.fraction_heat_load_served.to_f }.sum(0.0)
    end

    def total_fraction_cool_load_served
      map { |hp| hp.fraction_cool_load_served.to_f }.sum(0.0)
    end
  end

  class HeatPump < BaseElement
    ATTRS = [:id, :distribution_system_idref, :year_installed, :heat_pump_type, :heat_pump_fuel,
             :heating_capacity, :heating_capacity_17F, :cooling_capacity, :compressor_type,
             :cooling_shr, :backup_heating_fuel, :backup_heating_capacity,
             :backup_heating_efficiency_percent, :backup_heating_efficiency_afue,
             :backup_heating_switchover_temp, :fraction_heat_load_served, :fraction_cool_load_served,
             :cooling_efficiency_seer, :cooling_efficiency_eer, :heating_efficiency_hspf,
             :heating_efficiency_cop, :third_party_certification, :seed_id, :pump_watts_per_ton,
             :fan_watts_per_cfm, :is_shared_system, :number_of_units_served, :shared_loop_watts,
             :shared_loop_motor_efficiency, :airflow_defect_ratio, :charge_defect_ratio,
             :heating_airflow_cfm, :cooling_airflow_cfm, :location, :primary_heating_system, :primary_cooling_system]
    attr_accessor(*ATTRS)

    def distribution_system
      return if @distribution_system_idref.nil?

      @hpxml_object.hvac_distributions.each do |hvac_distribution|
        next unless hvac_distribution.id == @distribution_system_idref

        return hvac_distribution
      end
      fail "Attached HVAC distribution system '#{@distribution_system_idref}' not found for HVAC system '#{@id}'."
    end

    def is_dual_fuel
      if @backup_heating_fuel.nil?
        return false
      end
      if @backup_heating_fuel.to_s == @heat_pump_fuel.to_s
        return false
      end

      return true
    end

    def primary_system
      return true if @primary_heating_system || @primary_cooling_system

      return false
    end

    def delete
      @hpxml_object.heat_pumps.delete(self)
      @hpxml_object.water_heating_systems.each do |water_heating_system|
        next unless water_heating_system.related_hvac_idref == @id

        water_heating_system.related_hvac_idref = nil
      end
    end

    def check_for_errors
      errors = []
      begin; distribution_system; rescue StandardError => e; errors << e.message; end
      return errors
    end

    def to_oga(doc)
      return if nil?

      hvac_plant = XMLHelper.create_elements_as_needed(doc, ['HPXML', 'Building', 'BuildingDetails', 'Systems', 'HVAC', 'HVACPlant'])
      primary_systems = XMLHelper.create_elements_as_needed(doc, ['HPXML', 'Building', 'BuildingDetails', 'Systems', 'HVAC', 'HVACPlant', 'PrimarySystems']) unless @hpxml_object.primary_hvac_systems.empty?
      heat_pump = XMLHelper.add_element(hvac_plant, 'HeatPump')
      sys_id = XMLHelper.add_element(heat_pump, 'SystemIdentifier')
      XMLHelper.add_attribute(sys_id, 'id', @id)
      XMLHelper.add_element(heat_pump, 'UnitLocation', @location, :string) unless @location.nil?
      XMLHelper.add_element(heat_pump, 'YearInstalled', @year_installed, :integer) unless @year_installed.nil?
      XMLHelper.add_element(heat_pump, 'ThirdPartyCertification', @third_party_certification, :string) unless @third_party_certification.nil?
      if not @distribution_system_idref.nil?
        distribution_system = XMLHelper.add_element(heat_pump, 'DistributionSystem')
        XMLHelper.add_attribute(distribution_system, 'idref', @distribution_system_idref)
      end
      XMLHelper.add_element(heat_pump, 'IsSharedSystem', @is_shared_system, :boolean) unless @is_shared_system.nil?
      XMLHelper.add_element(heat_pump, 'NumberofUnitsServed', @number_of_units_served, :integer) unless @number_of_units_served.nil?
      XMLHelper.add_element(heat_pump, 'HeatPumpType', @heat_pump_type, :string) unless @heat_pump_type.nil?
      XMLHelper.add_element(heat_pump, 'HeatPumpFuel', @heat_pump_fuel, :string) unless @heat_pump_fuel.nil?
      XMLHelper.add_element(heat_pump, 'HeatingCapacity', @heating_capacity, :float, @heating_capacity_isdefaulted) unless @heating_capacity.nil?
      XMLHelper.add_element(heat_pump, 'HeatingCapacity17F', @heating_capacity_17F, :float) unless @heating_capacity_17F.nil?
      XMLHelper.add_element(heat_pump, 'CoolingCapacity', @cooling_capacity, :float, @cooling_capacity_isdefaulted) unless @cooling_capacity.nil?
      XMLHelper.add_element(heat_pump, 'CompressorType', @compressor_type, :string, @compressor_type_isdefaulted) unless @compressor_type.nil?
      XMLHelper.add_element(heat_pump, 'CoolingSensibleHeatFraction', @cooling_shr, :float, @cooling_shr_isdefaulted) unless @cooling_shr.nil?
      XMLHelper.add_element(heat_pump, 'BackupSystemFuel', @backup_heating_fuel, :string) unless @backup_heating_fuel.nil?
      if not @backup_heating_efficiency_percent.nil?
        backup_eff = XMLHelper.add_element(heat_pump, 'BackupAnnualHeatingEfficiency')
        XMLHelper.add_element(backup_eff, 'Units', UnitsPercent, :string)
        XMLHelper.add_element(backup_eff, 'Value', @backup_heating_efficiency_percent, :float)
      end
      if not @backup_heating_efficiency_afue.nil?
        backup_eff = XMLHelper.add_element(heat_pump, 'BackupAnnualHeatingEfficiency')
        XMLHelper.add_element(backup_eff, 'Units', UnitsAFUE, :string)
        XMLHelper.add_element(backup_eff, 'Value', @backup_heating_efficiency_afue, :float)
      end
      XMLHelper.add_element(heat_pump, 'BackupHeatingCapacity', @backup_heating_capacity, :float, @backup_heating_capacity_isdefaulted) unless @backup_heating_capacity.nil?
      XMLHelper.add_element(heat_pump, 'BackupHeatingSwitchoverTemperature', @backup_heating_switchover_temp, :float) unless @backup_heating_switchover_temp.nil?
      XMLHelper.add_element(heat_pump, 'FractionHeatLoadServed', @fraction_heat_load_served, :float, @fraction_heat_load_served_isdefaulted) unless @fraction_heat_load_served.nil?
      XMLHelper.add_element(heat_pump, 'FractionCoolLoadServed', @fraction_cool_load_served, :float, @fraction_cool_load_served_isdefaulted) unless @fraction_cool_load_served.nil?
      if not @cooling_efficiency_seer.nil?
        annual_efficiency = XMLHelper.add_element(heat_pump, 'AnnualCoolingEfficiency')
        XMLHelper.add_element(annual_efficiency, 'Units', UnitsSEER, :string)
        XMLHelper.add_element(annual_efficiency, 'Value', @cooling_efficiency_seer, :float, @cooling_efficiency_seer_isdefaulted)
      end
      if not @cooling_efficiency_eer.nil?
        annual_efficiency = XMLHelper.add_element(heat_pump, 'AnnualCoolingEfficiency')
        XMLHelper.add_element(annual_efficiency, 'Units', UnitsEER, :string)
        XMLHelper.add_element(annual_efficiency, 'Value', @cooling_efficiency_eer, :float, @cooling_efficiency_eer_isdefaulted)
      end
      if not @heating_efficiency_hspf.nil?
        annual_efficiency = XMLHelper.add_element(heat_pump, 'AnnualHeatingEfficiency')
        XMLHelper.add_element(annual_efficiency, 'Units', UnitsHSPF, :string)
        XMLHelper.add_element(annual_efficiency, 'Value', @heating_efficiency_hspf, :float, @heating_efficiency_hspf_isdefaulted)
      end
      if not @heating_efficiency_cop.nil?
        annual_efficiency = XMLHelper.add_element(heat_pump, 'AnnualHeatingEfficiency')
        XMLHelper.add_element(annual_efficiency, 'Units', UnitsCOP, :string)
        XMLHelper.add_element(annual_efficiency, 'Value', @heating_efficiency_cop, :float, @heating_efficiency_cop_isdefaulted)
      end
      XMLHelper.add_extension(heat_pump, 'AirflowDefectRatio', @airflow_defect_ratio, :float, @airflow_defect_ratio_isdefaulted) unless @airflow_defect_ratio.nil?
      XMLHelper.add_extension(heat_pump, 'ChargeDefectRatio', @charge_defect_ratio, :float, @charge_defect_ratio_isdefaulted) unless @charge_defect_ratio.nil?
      XMLHelper.add_extension(heat_pump, 'FanPowerWattsPerCFM', @fan_watts_per_cfm, :float, @fan_watts_per_cfm_isdefaulted) unless @fan_watts_per_cfm.nil?
      XMLHelper.add_extension(heat_pump, 'HeatingAirflowCFM', @heating_airflow_cfm, :float, @heating_airflow_cfm_isdefaulted) unless @heating_airflow_cfm.nil?
      XMLHelper.add_extension(heat_pump, 'CoolingAirflowCFM', @cooling_airflow_cfm, :float, @cooling_airflow_cfm_isdefaulted) unless @cooling_airflow_cfm.nil?
      XMLHelper.add_extension(heat_pump, 'PumpPowerWattsPerTon', @pump_watts_per_ton, :float, @pump_watts_per_ton_isdefaulted) unless @pump_watts_per_ton.nil?
      XMLHelper.add_extension(heat_pump, 'SharedLoopWatts', @shared_loop_watts, :float) unless @shared_loop_watts.nil?
      XMLHelper.add_extension(heat_pump, 'SharedLoopMotorEfficiency', @shared_loop_motor_efficiency, :float) unless @shared_loop_motor_efficiency.nil?
      XMLHelper.add_extension(heat_pump, 'SeedId', @seed_id, :string) unless @seed_id.nil?
      if @primary_heating_system
        primary_heating_system = XMLHelper.insert_element(primary_systems, 'PrimaryHeatingSystem')
        XMLHelper.add_attribute(primary_heating_system, 'idref', @id)
      end
      if @primary_cooling_system
        primary_cooling_system = XMLHelper.add_element(primary_systems, 'PrimaryCoolingSystem')
        XMLHelper.add_attribute(primary_cooling_system, 'idref', @id)
      end
    end

    def from_oga(heat_pump)
      return if heat_pump.nil?

      @id = HPXML::get_id(heat_pump)
      @location = XMLHelper.get_value(heat_pump, 'UnitLocation', :string)
      @year_installed = XMLHelper.get_value(heat_pump, 'YearInstalled', :integer)
      @third_party_certification = XMLHelper.get_value(heat_pump, 'ThirdPartyCertification', :string)
      @distribution_system_idref = HPXML::get_idref(XMLHelper.get_element(heat_pump, 'DistributionSystem'))
      @is_shared_system = XMLHelper.get_value(heat_pump, 'IsSharedSystem', :boolean)
      @number_of_units_served = XMLHelper.get_value(heat_pump, 'NumberofUnitsServed', :integer)
      @heat_pump_type = XMLHelper.get_value(heat_pump, 'HeatPumpType', :string)
      @heat_pump_fuel = XMLHelper.get_value(heat_pump, 'HeatPumpFuel', :string)
      @heating_capacity = XMLHelper.get_value(heat_pump, 'HeatingCapacity', :float)
      @heating_capacity_17F = XMLHelper.get_value(heat_pump, 'HeatingCapacity17F', :float)
      @cooling_capacity = XMLHelper.get_value(heat_pump, 'CoolingCapacity', :float)
      @compressor_type = XMLHelper.get_value(heat_pump, 'CompressorType', :string)
      @cooling_shr = XMLHelper.get_value(heat_pump, 'CoolingSensibleHeatFraction', :float)
      @backup_heating_fuel = XMLHelper.get_value(heat_pump, 'BackupSystemFuel', :string)
      @backup_heating_efficiency_percent = XMLHelper.get_value(heat_pump, "BackupAnnualHeatingEfficiency[Units='Percent']/Value", :float)
      @backup_heating_efficiency_afue = XMLHelper.get_value(heat_pump, "BackupAnnualHeatingEfficiency[Units='#{UnitsAFUE}']/Value", :float)
      @backup_heating_capacity = XMLHelper.get_value(heat_pump, 'BackupHeatingCapacity', :float)
      @backup_heating_switchover_temp = XMLHelper.get_value(heat_pump, 'BackupHeatingSwitchoverTemperature', :float)
      @fraction_heat_load_served = XMLHelper.get_value(heat_pump, 'FractionHeatLoadServed', :float)
      @fraction_cool_load_served = XMLHelper.get_value(heat_pump, 'FractionCoolLoadServed', :float)
      @cooling_efficiency_seer = XMLHelper.get_value(heat_pump, "AnnualCoolingEfficiency[Units='#{UnitsSEER}']/Value", :float)
      @cooling_efficiency_eer = XMLHelper.get_value(heat_pump, "AnnualCoolingEfficiency[Units='#{UnitsEER}']/Value", :float)
      @heating_efficiency_hspf = XMLHelper.get_value(heat_pump, "AnnualHeatingEfficiency[Units='#{UnitsHSPF}']/Value", :float)
      @heating_efficiency_cop = XMLHelper.get_value(heat_pump, "AnnualHeatingEfficiency[Units='#{UnitsCOP}']/Value", :float)
      @airflow_defect_ratio = XMLHelper.get_value(heat_pump, 'extension/AirflowDefectRatio', :float)
      @charge_defect_ratio = XMLHelper.get_value(heat_pump, 'extension/ChargeDefectRatio', :float)
      @fan_watts_per_cfm = XMLHelper.get_value(heat_pump, 'extension/FanPowerWattsPerCFM', :float)
      @heating_airflow_cfm = XMLHelper.get_value(heat_pump, 'extension/HeatingAirflowCFM', :float)
      @cooling_airflow_cfm = XMLHelper.get_value(heat_pump, 'extension/CoolingAirflowCFM', :float)
      @pump_watts_per_ton = XMLHelper.get_value(heat_pump, 'extension/PumpPowerWattsPerTon', :float)
      @shared_loop_watts = XMLHelper.get_value(heat_pump, 'extension/SharedLoopWatts', :float)
      @shared_loop_motor_efficiency = XMLHelper.get_value(heat_pump, 'extension/SharedLoopMotorEfficiency', :float)
      @seed_id = XMLHelper.get_value(heat_pump, 'extension/SeedId', :string)
      primary_heating_system = HPXML::get_idref(XMLHelper.get_element(heat_pump, '../PrimarySystems/PrimaryHeatingSystem'))
      if primary_heating_system == @id
        @primary_heating_system = true
      else
        @primary_heating_system = false
      end
      primary_cooling_system = HPXML::get_idref(XMLHelper.get_element(heat_pump, '../PrimarySystems/PrimaryCoolingSystem'))
      if primary_cooling_system == @id
        @primary_cooling_system = true
      else
        @primary_cooling_system = false
      end
    end
  end

  class HVACPlant < BaseElement
    HDL_ATTRS = { hdl_total: 'Total',
                  hdl_ducts: 'Ducts',
                  hdl_windows: 'Windows',
                  hdl_skylights: 'Skylights',
                  hdl_doors: 'Doors',
                  hdl_walls: 'Walls',
                  hdl_roofs: 'Roofs',
                  hdl_floors: 'Floors',
                  hdl_slabs: 'Slabs',
                  hdl_ceilings: 'Ceilings',
                  hdl_infilvent: 'InfilVent' }
    CDL_SENS_ATTRS = { cdl_sens_total: 'Total',
                       cdl_sens_ducts: 'Ducts',
                       cdl_sens_windows: 'Windows',
                       cdl_sens_skylights: 'Skylights',
                       cdl_sens_doors: 'Doors',
                       cdl_sens_walls: 'Walls',
                       cdl_sens_roofs: 'Roofs',
                       cdl_sens_floors: 'Floors',
                       cdl_sens_slabs: 'Slabs',
                       cdl_sens_ceilings: 'Ceilings',
                       cdl_sens_infilvent: 'InfilVent',
                       cdl_sens_intgains: 'InternalGains' }
    CDL_LAT_ATTRS = { cdl_lat_total: 'Total',
                      cdl_lat_ducts: 'Ducts',
                      cdl_lat_infilvent: 'InfilVent',
                      cdl_lat_intgains: 'InternalGains' }
    ATTRS = HDL_ATTRS.keys + CDL_SENS_ATTRS.keys + CDL_LAT_ATTRS.keys
    attr_accessor(*ATTRS)

    def check_for_errors
      errors = []
      return errors
    end

    def to_oga(doc)
      return if nil?

      hvac_plant = XMLHelper.create_elements_as_needed(doc, ['HPXML', 'Building', 'BuildingDetails', 'Systems', 'HVAC', 'HVACPlant'])
      if not @hdl_total.nil?
        dl_extension = XMLHelper.create_elements_as_needed(hvac_plant, ['extension', 'DesignLoads'])
        XMLHelper.add_attribute(dl_extension, 'dataSource', 'software')
        hdl = XMLHelper.add_element(dl_extension, 'Heating')
        HDL_ATTRS.each do |attr, element_name|
          XMLHelper.add_element(hdl, element_name, send(attr), :float)
        end
        cdl_sens = XMLHelper.add_element(dl_extension, 'CoolingSensible')
        CDL_SENS_ATTRS.each do |attr, element_name|
          XMLHelper.add_element(cdl_sens, element_name, send(attr), :float)
        end
        cdl_lat = XMLHelper.add_element(dl_extension, 'CoolingLatent')
        CDL_LAT_ATTRS.each do |attr, element_name|
          XMLHelper.add_element(cdl_lat, element_name, send(attr), :float)
        end
      end
    end

    def from_oga(hpxml)
      return if hpxml.nil?

      hvac_plant = XMLHelper.get_element(hpxml, 'Building/BuildingDetails/Systems/HVAC/HVACPlant')
      return if hvac_plant.nil?

      HDL_ATTRS.each do |attr, element_name|
        send("#{attr}=", XMLHelper.get_value(hvac_plant, "extension/DesignLoads/Heating/#{element_name}", :float))
      end
      CDL_SENS_ATTRS.each do |attr, element_name|
        send("#{attr}=", XMLHelper.get_value(hvac_plant, "extension/DesignLoads/CoolingSensible/#{element_name}", :float))
      end
      CDL_LAT_ATTRS.each do |attr, element_name|
        send("#{attr}=", XMLHelper.get_value(hvac_plant, "extension/DesignLoads/CoolingLatent/#{element_name}", :float))
      end
    end
  end

  class HVACControls < BaseArrayElement
    def add(**kwargs)
      self << HVACControl.new(@hpxml_object, **kwargs)
    end

    def from_oga(hpxml)
      return if hpxml.nil?

      XMLHelper.get_elements(hpxml, 'Building/BuildingDetails/Systems/HVAC/HVACControl').each do |hvac_control|
        self << HVACControl.new(@hpxml_object, hvac_control)
      end
    end
  end

  class HVACControl < BaseElement
    ATTRS = [:id, :control_type, :heating_setpoint_temp, :heating_setback_temp,
             :heating_setback_hours_per_week, :heating_setback_start_hour, :cooling_setpoint_temp,
             :cooling_setup_temp, :cooling_setup_hours_per_week, :cooling_setup_start_hour,
<<<<<<< HEAD
             :ceiling_fan_cooling_setpoint_temp_offset, :onoff_thermostat_deadband,
             :realistic_staging, :weekday_heating_setpoints, :weekend_heating_setpoints,
             :weekday_cooling_setpoints, :weekend_cooling_setpoints]
=======
             :ceiling_fan_cooling_setpoint_temp_offset,
             :weekday_heating_setpoints, :weekend_heating_setpoints,
             :weekday_cooling_setpoints, :weekend_cooling_setpoints,
             :seasons_heating_begin_month, :seasons_heating_begin_day, :seasons_heating_end_month, :seasons_heating_end_day,
             :seasons_cooling_begin_month, :seasons_cooling_begin_day, :seasons_cooling_end_month, :seasons_cooling_end_day]
>>>>>>> eeb18fd6
    attr_accessor(*ATTRS)

    def delete
      @hpxml_object.hvac_controls.delete(self)
    end

    def check_for_errors
      errors = []

      errors += HPXML::check_dates('Heating Season', @seasons_heating_begin_month, @seasons_heating_begin_day, @seasons_heating_end_month, @seasons_heating_end_day)
      errors += HPXML::check_dates('Cooling Season', @seasons_cooling_begin_month, @seasons_cooling_begin_day, @seasons_cooling_end_month, @seasons_cooling_end_day)

      return errors
    end

    def to_oga(doc)
      return if nil?

      hvac = XMLHelper.create_elements_as_needed(doc, ['HPXML', 'Building', 'BuildingDetails', 'Systems', 'HVAC'])
      hvac_control = XMLHelper.add_element(hvac, 'HVACControl')
      sys_id = XMLHelper.add_element(hvac_control, 'SystemIdentifier')
      XMLHelper.add_attribute(sys_id, 'id', @id)
      XMLHelper.add_element(hvac_control, 'ControlType', @control_type, :string) unless @control_type.nil?
      XMLHelper.add_element(hvac_control, 'SetpointTempHeatingSeason', @heating_setpoint_temp, :float, @heating_setpoint_temp_isdefaulted) unless @heating_setpoint_temp.nil?
      XMLHelper.add_element(hvac_control, 'SetbackTempHeatingSeason', @heating_setback_temp, :float) unless @heating_setback_temp.nil?
      XMLHelper.add_element(hvac_control, 'TotalSetbackHoursperWeekHeating', @heating_setback_hours_per_week, :integer) unless @heating_setback_hours_per_week.nil?
      XMLHelper.add_element(hvac_control, 'SetupTempCoolingSeason', @cooling_setup_temp, :float) unless @cooling_setup_temp.nil?
      XMLHelper.add_element(hvac_control, 'SetpointTempCoolingSeason', @cooling_setpoint_temp, :float, @cooling_setpoint_temp_isdefaulted) unless @cooling_setpoint_temp.nil?
      XMLHelper.add_element(hvac_control, 'TotalSetupHoursperWeekCooling', @cooling_setup_hours_per_week, :integer) unless @cooling_setup_hours_per_week.nil?
      if (not @seasons_heating_begin_month.nil?) || (not @seasons_heating_begin_day.nil?) || (not @seasons_heating_end_month.nil?) || (not @seasons_heating_end_day.nil?)
        heating_season = XMLHelper.add_element(hvac_control, 'HeatingSeason')
        XMLHelper.add_element(heating_season, 'BeginMonth', @seasons_heating_begin_month, :integer, @seasons_heating_begin_month_isdefaulted) unless @seasons_heating_begin_month.nil?
        XMLHelper.add_element(heating_season, 'BeginDayOfMonth', @seasons_heating_begin_day, :integer, @seasons_heating_begin_day_isdefaulted) unless @seasons_heating_begin_day.nil?
        XMLHelper.add_element(heating_season, 'EndMonth', @seasons_heating_end_month, :integer, @seasons_heating_end_month_isdefaulted) unless @seasons_heating_end_month.nil?
        XMLHelper.add_element(heating_season, 'EndDayOfMonth', @seasons_heating_end_day, :integer, @seasons_heating_end_day_isdefaulted) unless @seasons_heating_end_day.nil?
      end
      if (not @seasons_cooling_begin_month.nil?) || (not @seasons_cooling_begin_day.nil?) || (not @seasons_cooling_end_month.nil?) || (not @seasons_cooling_end_day.nil?)
        cooling_season = XMLHelper.add_element(hvac_control, 'CoolingSeason')
        XMLHelper.add_element(cooling_season, 'BeginMonth', @seasons_cooling_begin_month, :integer, @seasons_cooling_begin_month_isdefaulted) unless @seasons_cooling_begin_month.nil?
        XMLHelper.add_element(cooling_season, 'BeginDayOfMonth', @seasons_cooling_begin_day, :integer, @seasons_cooling_begin_day_isdefaulted) unless @seasons_cooling_begin_day.nil?
        XMLHelper.add_element(cooling_season, 'EndMonth', @seasons_cooling_end_month, :integer, @seasons_cooling_end_month_isdefaulted) unless @seasons_cooling_end_month.nil?
        XMLHelper.add_element(cooling_season, 'EndDayOfMonth', @seasons_cooling_end_day, :integer, @seasons_cooling_end_day_isdefaulted) unless @seasons_cooling_end_day.nil?
      end
      XMLHelper.add_extension(hvac_control, 'SetbackStartHourHeating', @heating_setback_start_hour, :integer, @heating_setback_start_hour_isdefaulted) unless @heating_setback_start_hour.nil?
      XMLHelper.add_extension(hvac_control, 'SetupStartHourCooling', @cooling_setup_start_hour, :integer, @cooling_setup_start_hour_isdefaulted) unless @cooling_setup_start_hour.nil?
      XMLHelper.add_extension(hvac_control, 'CeilingFanSetpointTempCoolingSeasonOffset', @ceiling_fan_cooling_setpoint_temp_offset, :float) unless @ceiling_fan_cooling_setpoint_temp_offset.nil?
      XMLHelper.add_extension(hvac_control, 'OnOffThermostatDeadband', @onoff_thermostat_deadband, :float) unless @onoff_thermostat_deadband.nil?
      XMLHelper.add_extension(hvac_control, 'TwospeedRealisticStaging', @realistic_staging, :boolean) unless @realistic_staging.nil?
      XMLHelper.add_extension(hvac_control, 'WeekdaySetpointTempsHeatingSeason', @weekday_heating_setpoints, :string) unless @weekday_heating_setpoints.nil?
      XMLHelper.add_extension(hvac_control, 'WeekendSetpointTempsHeatingSeason', @weekend_heating_setpoints, :string) unless @weekend_heating_setpoints.nil?
      XMLHelper.add_extension(hvac_control, 'WeekdaySetpointTempsCoolingSeason', @weekday_cooling_setpoints, :string) unless @weekday_cooling_setpoints.nil?
      XMLHelper.add_extension(hvac_control, 'WeekendSetpointTempsCoolingSeason', @weekend_cooling_setpoints, :string) unless @weekend_cooling_setpoints.nil?
    end

    def from_oga(hvac_control)
      return if hvac_control.nil?

      @id = HPXML::get_id(hvac_control)
      @control_type = XMLHelper.get_value(hvac_control, 'ControlType', :string)
      @heating_setpoint_temp = XMLHelper.get_value(hvac_control, 'SetpointTempHeatingSeason', :float)
      @heating_setback_temp = XMLHelper.get_value(hvac_control, 'SetbackTempHeatingSeason', :float)
      @heating_setback_hours_per_week = XMLHelper.get_value(hvac_control, 'TotalSetbackHoursperWeekHeating', :integer)
      @cooling_setup_temp = XMLHelper.get_value(hvac_control, 'SetupTempCoolingSeason', :float)
      @cooling_setpoint_temp = XMLHelper.get_value(hvac_control, 'SetpointTempCoolingSeason', :float)
      @cooling_setup_hours_per_week = XMLHelper.get_value(hvac_control, 'TotalSetupHoursperWeekCooling', :integer)
      @seasons_heating_begin_month = XMLHelper.get_value(hvac_control, 'HeatingSeason/BeginMonth', :integer)
      @seasons_heating_begin_day = XMLHelper.get_value(hvac_control, 'HeatingSeason/BeginDayOfMonth', :integer)
      @seasons_heating_end_month = XMLHelper.get_value(hvac_control, 'HeatingSeason/EndMonth', :integer)
      @seasons_heating_end_day = XMLHelper.get_value(hvac_control, 'HeatingSeason/EndDayOfMonth', :integer)
      @seasons_cooling_begin_month = XMLHelper.get_value(hvac_control, 'CoolingSeason/BeginMonth', :integer)
      @seasons_cooling_begin_day = XMLHelper.get_value(hvac_control, 'CoolingSeason/BeginDayOfMonth', :integer)
      @seasons_cooling_end_month = XMLHelper.get_value(hvac_control, 'CoolingSeason/EndMonth', :integer)
      @seasons_cooling_end_day = XMLHelper.get_value(hvac_control, 'CoolingSeason/EndDayOfMonth', :integer)
      @heating_setback_start_hour = XMLHelper.get_value(hvac_control, 'extension/SetbackStartHourHeating', :integer)
      @cooling_setup_start_hour = XMLHelper.get_value(hvac_control, 'extension/SetupStartHourCooling', :integer)
      @ceiling_fan_cooling_setpoint_temp_offset = XMLHelper.get_value(hvac_control, 'extension/CeilingFanSetpointTempCoolingSeasonOffset', :float)
      @onoff_thermostat_deadband = XMLHelper.get_value(hvac_control, 'extension/OnOffThermostatDeadband', :float)
      @realistic_staging = XMLHelper.get_value(hvac_control, 'extension/TwospeedRealisticStaging', :boolean)
      @weekday_heating_setpoints = XMLHelper.get_value(hvac_control, 'extension/WeekdaySetpointTempsHeatingSeason', :string)
      @weekend_heating_setpoints = XMLHelper.get_value(hvac_control, 'extension/WeekendSetpointTempsHeatingSeason', :string)
      @weekday_cooling_setpoints = XMLHelper.get_value(hvac_control, 'extension/WeekdaySetpointTempsCoolingSeason', :string)
      @weekend_cooling_setpoints = XMLHelper.get_value(hvac_control, 'extension/WeekendSetpointTempsCoolingSeason', :string)
    end
  end

  class HVACDistributions < BaseArrayElement
    def add(**kwargs)
      self << HVACDistribution.new(@hpxml_object, **kwargs)
    end

    def from_oga(hpxml)
      return if hpxml.nil?

      XMLHelper.get_elements(hpxml, 'Building/BuildingDetails/Systems/HVAC/HVACDistribution').each do |hvac_distribution|
        self << HVACDistribution.new(@hpxml_object, hvac_distribution)
      end
    end
  end

  class HVACDistribution < BaseElement
    def initialize(hpxml_object, *args)
      @duct_leakage_measurements = DuctLeakageMeasurements.new(hpxml_object)
      @ducts = Ducts.new(hpxml_object)
      super(hpxml_object, *args)
    end
    ATTRS = [:id, :distribution_system_type, :annual_heating_dse, :annual_cooling_dse,
             :duct_system_sealed, :duct_leakage_to_outside_testing_exemption, :conditioned_floor_area_served,
             :number_of_return_registers, :air_type, :hydronic_type]
    attr_accessor(*ATTRS)
    attr_reader(:duct_leakage_measurements, :ducts)

    def hvac_systems
      list = []
      @hpxml_object.hvac_systems.each do |hvac_system|
        next if hvac_system.distribution_system_idref.nil?
        next unless hvac_system.distribution_system_idref == @id

        list << hvac_system
      end

      if list.size == 0
        fail "Distribution system '#{@id}' found but no HVAC system attached to it."
      end

      num_htg = 0
      num_clg = 0
      list.each do |obj|
        if obj.respond_to? :fraction_heat_load_served
          num_htg += 1 if obj.fraction_heat_load_served.to_f > 0
        end
        if obj.respond_to? :fraction_cool_load_served
          num_clg += 1 if obj.fraction_cool_load_served.to_f > 0
        end
      end

      if num_clg > 1
        fail "Multiple cooling systems found attached to distribution system '#{@id}'."
      end
      if num_htg > 1
        fail "Multiple heating systems found attached to distribution system '#{@id}'."
      end

      return list
    end

    def total_unconditioned_duct_areas
      areas = { HPXML::DuctTypeSupply => 0,
                HPXML::DuctTypeReturn => 0 }
      @ducts.each do |duct|
        next if [HPXML::LocationLivingSpace, HPXML::LocationBasementConditioned].include? duct.duct_location
        next if duct.duct_type.nil?

        areas[duct.duct_type] += duct.duct_surface_area
      end
      return areas
    end

    def delete
      @hpxml_object.hvac_distributions.delete(self)
      @hpxml_object.hvac_systems.each do |hvac_system|
        next if hvac_system.distribution_system_idref.nil?
        next unless hvac_system.distribution_system_idref == @id

        hvac_system.distribution_system_idref = nil
      end
      @hpxml_object.ventilation_fans.each do |ventilation_fan|
        next unless ventilation_fan.distribution_system_idref == @id

        ventilation_fan.distribution_system_idref = nil
      end
    end

    def check_for_errors
      errors = []
      begin; hvac_systems; rescue StandardError => e; errors << e.message; end
      errors += @duct_leakage_measurements.check_for_errors
      errors += @ducts.check_for_errors
      return errors
    end

    def to_oga(doc)
      return if nil?

      hvac = XMLHelper.create_elements_as_needed(doc, ['HPXML', 'Building', 'BuildingDetails', 'Systems', 'HVAC'])
      hvac_distribution = XMLHelper.add_element(hvac, 'HVACDistribution')
      sys_id = XMLHelper.add_element(hvac_distribution, 'SystemIdentifier')
      XMLHelper.add_attribute(sys_id, 'id', @id)
      distribution_system_type_el = XMLHelper.add_element(hvac_distribution, 'DistributionSystemType')
      if [HVACDistributionTypeAir, HVACDistributionTypeHydronic].include? @distribution_system_type
        XMLHelper.add_element(distribution_system_type_el, @distribution_system_type)
        XMLHelper.add_element(hvac_distribution, 'ConditionedFloorAreaServed', @conditioned_floor_area_served, :float) unless @conditioned_floor_area_served.nil?
      elsif [HVACDistributionTypeDSE].include? @distribution_system_type
        XMLHelper.add_element(distribution_system_type_el, 'Other', @distribution_system_type, :string)
        XMLHelper.add_element(hvac_distribution, 'AnnualHeatingDistributionSystemEfficiency', @annual_heating_dse, :float) unless @annual_heating_dse.nil?
        XMLHelper.add_element(hvac_distribution, 'AnnualCoolingDistributionSystemEfficiency', @annual_cooling_dse, :float) unless @annual_cooling_dse.nil?
      else
        fail "Unexpected distribution_system_type '#{@distribution_system_type}'."
      end

      if [HPXML::HVACDistributionTypeHydronic].include? @distribution_system_type
        distribution = XMLHelper.get_element(hvac_distribution, 'DistributionSystemType/HydronicDistribution')
        XMLHelper.add_element(distribution, 'HydronicDistributionType', @hydronic_type, :string) unless @hydronic_type.nil?
      end
      if [HPXML::HVACDistributionTypeAir].include? @distribution_system_type
        distribution = XMLHelper.get_element(hvac_distribution, 'DistributionSystemType/AirDistribution')
        XMLHelper.add_element(distribution, 'AirDistributionType', @air_type, :string) unless @air_type.nil?
        @duct_leakage_measurements.to_oga(distribution)
        @ducts.to_oga(distribution)
        XMLHelper.add_element(distribution, 'NumberofReturnRegisters', @number_of_return_registers, :integer, @number_of_return_registers_isdefaulted) unless @number_of_return_registers.nil?
        XMLHelper.add_extension(distribution, 'DuctLeakageToOutsideTestingExemption', @duct_leakage_to_outside_testing_exemption, :boolean) unless @duct_leakage_to_outside_testing_exemption.nil?
      end

      if not @duct_system_sealed.nil?
        dist_impr_el = XMLHelper.add_element(hvac_distribution, 'HVACDistributionImprovement')
        XMLHelper.add_element(dist_impr_el, 'DuctSystemSealed', @duct_system_sealed, :boolean)
      end
    end

    def from_oga(hvac_distribution)
      return if hvac_distribution.nil?

      @id = HPXML::get_id(hvac_distribution)
      @distribution_system_type = XMLHelper.get_child_name(hvac_distribution, 'DistributionSystemType')
      if @distribution_system_type == 'Other'
        @distribution_system_type = XMLHelper.get_value(XMLHelper.get_element(hvac_distribution, 'DistributionSystemType'), 'Other', :string)
      end
      @annual_heating_dse = XMLHelper.get_value(hvac_distribution, 'AnnualHeatingDistributionSystemEfficiency', :float)
      @annual_cooling_dse = XMLHelper.get_value(hvac_distribution, 'AnnualCoolingDistributionSystemEfficiency', :float)
      @duct_system_sealed = XMLHelper.get_value(hvac_distribution, 'HVACDistributionImprovement/DuctSystemSealed', :boolean)
      @conditioned_floor_area_served = XMLHelper.get_value(hvac_distribution, 'ConditionedFloorAreaServed', :float)

      air_distribution = XMLHelper.get_element(hvac_distribution, 'DistributionSystemType/AirDistribution')
      hydronic_distribution = XMLHelper.get_element(hvac_distribution, 'DistributionSystemType/HydronicDistribution')

      if not hydronic_distribution.nil?
        @hydronic_type = XMLHelper.get_value(hydronic_distribution, 'HydronicDistributionType', :string)
      end
      if not air_distribution.nil?
        @air_type = XMLHelper.get_value(air_distribution, 'AirDistributionType', :string)
        @number_of_return_registers = XMLHelper.get_value(air_distribution, 'NumberofReturnRegisters', :integer)
        @duct_leakage_to_outside_testing_exemption = XMLHelper.get_value(air_distribution, 'extension/DuctLeakageToOutsideTestingExemption', :boolean)
        @duct_leakage_measurements.from_oga(air_distribution)
        @ducts.from_oga(air_distribution)
      end
    end
  end

  class DuctLeakageMeasurements < BaseArrayElement
    def add(**kwargs)
      self << DuctLeakageMeasurement.new(@hpxml_object, **kwargs)
    end

    def from_oga(hvac_distribution)
      return if hvac_distribution.nil?

      XMLHelper.get_elements(hvac_distribution, 'DuctLeakageMeasurement').each do |duct_leakage_measurement|
        self << DuctLeakageMeasurement.new(@hpxml_object, duct_leakage_measurement)
      end
    end
  end

  class DuctLeakageMeasurement < BaseElement
    ATTRS = [:duct_type, :duct_leakage_test_method, :duct_leakage_units, :duct_leakage_value,
             :duct_leakage_total_or_to_outside]
    attr_accessor(*ATTRS)

    def delete
      @hpxml_object.hvac_distributions.each do |hvac_distribution|
        next unless hvac_distribution.duct_leakage_measurements.include? self

        hvac_distribution.duct_leakage_measurements.delete(self)
      end
    end

    def check_for_errors
      errors = []
      return errors
    end

    def to_oga(air_distribution)
      duct_leakage_measurement_el = XMLHelper.add_element(air_distribution, 'DuctLeakageMeasurement')
      XMLHelper.add_element(duct_leakage_measurement_el, 'DuctType', @duct_type, :string) unless @duct_type.nil?
      XMLHelper.add_element(duct_leakage_measurement_el, 'DuctLeakageTestMethod', @duct_leakage_test_method, :string) unless @duct_leakage_test_method.nil?
      if not @duct_leakage_value.nil?
        duct_leakage_el = XMLHelper.add_element(duct_leakage_measurement_el, 'DuctLeakage')
        XMLHelper.add_element(duct_leakage_el, 'Units', @duct_leakage_units, :string) unless @duct_leakage_units.nil?
        XMLHelper.add_element(duct_leakage_el, 'Value', @duct_leakage_value, :float)
        XMLHelper.add_element(duct_leakage_el, 'TotalOrToOutside', @duct_leakage_total_or_to_outside, :string) unless @duct_leakage_total_or_to_outside.nil?
      end
    end

    def from_oga(duct_leakage_measurement)
      return if duct_leakage_measurement.nil?

      @duct_type = XMLHelper.get_value(duct_leakage_measurement, 'DuctType', :string)
      @duct_leakage_test_method = XMLHelper.get_value(duct_leakage_measurement, 'DuctLeakageTestMethod', :string)
      @duct_leakage_units = XMLHelper.get_value(duct_leakage_measurement, 'DuctLeakage/Units', :string)
      @duct_leakage_value = XMLHelper.get_value(duct_leakage_measurement, 'DuctLeakage/Value', :float)
      @duct_leakage_total_or_to_outside = XMLHelper.get_value(duct_leakage_measurement, 'DuctLeakage/TotalOrToOutside', :string)
    end
  end

  class Ducts < BaseArrayElement
    def add(**kwargs)
      self << Duct.new(@hpxml_object, **kwargs)
    end

    def from_oga(hvac_distribution)
      return if hvac_distribution.nil?

      XMLHelper.get_elements(hvac_distribution, 'Ducts').each do |duct|
        self << Duct.new(@hpxml_object, duct)
      end
    end
  end

  class Duct < BaseElement
    ATTRS = [:duct_type, :duct_insulation_r_value, :duct_insulation_material, :duct_location,
             :duct_fraction_area, :duct_surface_area]
    attr_accessor(*ATTRS)

    def delete
      @hpxml_object.hvac_distributions.each do |hvac_distribution|
        next unless hvac_distribution.ducts.include? self

        hvac_distribution.ducts.delete(self)
      end
    end

    def check_for_errors
      errors = []
      return errors
    end

    def to_oga(air_distribution)
      ducts_el = XMLHelper.add_element(air_distribution, 'Ducts')
      XMLHelper.add_element(ducts_el, 'DuctType', @duct_type, :string) unless @duct_type.nil?
      if not @duct_insulation_material.nil?
        ins_material_el = XMLHelper.add_element(ducts_el, 'DuctInsulationMaterial')
        XMLHelper.add_element(ins_material_el, @duct_insulation_material)
      end
      XMLHelper.add_element(ducts_el, 'DuctInsulationRValue', @duct_insulation_r_value, :float) unless @duct_insulation_r_value.nil?
      XMLHelper.add_element(ducts_el, 'DuctLocation', @duct_location, :string, @duct_location_isdefaulted) unless @duct_location.nil?
      XMLHelper.add_element(ducts_el, 'FractionDuctArea', @duct_fraction_area, :float, @duct_fraction_area_isdefaulted) unless @duct_fraction_area.nil?
      XMLHelper.add_element(ducts_el, 'DuctSurfaceArea', @duct_surface_area, :float, @duct_surface_area_isdefaulted) unless @duct_surface_area.nil?
    end

    def from_oga(duct)
      return if duct.nil?

      @duct_type = XMLHelper.get_value(duct, 'DuctType', :string)
      @duct_insulation_material = XMLHelper.get_child_name(duct, 'DuctInsulationMaterial')
      @duct_insulation_r_value = XMLHelper.get_value(duct, 'DuctInsulationRValue', :float)
      @duct_location = XMLHelper.get_value(duct, 'DuctLocation', :string)
      @duct_fraction_area = XMLHelper.get_value(duct, 'FractionDuctArea', :float)
      @duct_surface_area = XMLHelper.get_value(duct, 'DuctSurfaceArea', :float)
    end
  end

  class VentilationFans < BaseArrayElement
    def add(**kwargs)
      self << VentilationFan.new(@hpxml_object, **kwargs)
    end

    def from_oga(hpxml)
      return if hpxml.nil?

      XMLHelper.get_elements(hpxml, 'Building/BuildingDetails/Systems/MechanicalVentilation/VentilationFans/VentilationFan').each do |ventilation_fan|
        self << VentilationFan.new(@hpxml_object, ventilation_fan)
      end
    end
  end

  class VentilationFan < BaseElement
    ATTRS = [:id, :fan_type, :rated_flow_rate, :tested_flow_rate, :hours_in_operation, :flow_rate_not_tested,
             :used_for_whole_building_ventilation, :used_for_seasonal_cooling_load_reduction,
             :used_for_local_ventilation, :total_recovery_efficiency, :total_recovery_efficiency_adjusted,
             :sensible_recovery_efficiency, :sensible_recovery_efficiency_adjusted,
             :fan_power, :fan_power_defaulted, :quantity, :fan_location, :distribution_system_idref, :start_hour,
             :is_shared_system, :in_unit_flow_rate, :fraction_recirculation,
             :preheating_fuel, :preheating_efficiency_cop, :preheating_fraction_load_served, :precooling_fuel,
             :precooling_efficiency_cop, :precooling_fraction_load_served, :calculated_flow_rate,
             :delivered_ventilation]
    attr_accessor(*ATTRS)

    def distribution_system
      return if @distribution_system_idref.nil?
      return unless @fan_type == MechVentTypeCFIS

      @hpxml_object.hvac_distributions.each do |hvac_distribution|
        next unless hvac_distribution.id == @distribution_system_idref

        if hvac_distribution.distribution_system_type == HVACDistributionTypeHydronic
          fail "Attached HVAC distribution system '#{@distribution_system_idref}' cannot be hydronic for ventilation fan '#{@id}'."
        end

        return hvac_distribution
      end
      fail "Attached HVAC distribution system '#{@distribution_system_idref}' not found for ventilation fan '#{@id}'."
    end

    def flow_rate
      [@tested_flow_rate, @delivered_ventilation, @calculated_flow_rate, @rated_flow_rate].each do |fr|
        return fr unless fr.nil?
      end
      return
    end

    def total_unit_flow_rate
      if not @is_shared_system
        return flow_rate
      else
        return @in_unit_flow_rate
      end
    end

    def oa_unit_flow_rate
      return if total_unit_flow_rate.nil?
      if not @is_shared_system
        return total_unit_flow_rate
      else
        if @fan_type == HPXML::MechVentTypeExhaust && @fraction_recirculation > 0.0
          fail "Exhaust fan '#{@id}' must have the fraction recirculation set to zero."
        else
          return total_unit_flow_rate * (1 - @fraction_recirculation)
        end
      end
    end

    def average_oa_unit_flow_rate
      # Daily-average outdoor air (cfm) associated with the unit
      return if oa_unit_flow_rate.nil?
      return if @hours_in_operation.nil?

      return oa_unit_flow_rate * (@hours_in_operation / 24.0)
    end

    def average_total_unit_flow_rate
      # Daily-average total air (cfm) associated with the unit
      return if total_unit_flow_rate.nil?
      return if @hours_in_operation.nil?

      return total_unit_flow_rate * (@hours_in_operation / 24.0)
    end

    def unit_flow_rate_ratio
      return 1.0 unless @is_shared_system
      return if @in_unit_flow_rate.nil?

      if not flow_rate.nil?
        ratio = @in_unit_flow_rate / flow_rate
      end
      return ratio
    end

    def unit_fan_power
      return if @fan_power.nil?

      if @is_shared_system
        return if unit_flow_rate_ratio.nil?

        return @fan_power * unit_flow_rate_ratio
      else
        return @fan_power
      end
    end

    def average_unit_fan_power
      return if unit_fan_power.nil?
      return if @hours_in_operation.nil?

      return unit_fan_power * (@hours_in_operation / 24.0)
    end

    def includes_supply_air?
      if [MechVentTypeSupply, MechVentTypeCFIS, MechVentTypeBalanced, MechVentTypeERV, MechVentTypeHRV].include? @fan_type
        return true
      end

      return false
    end

    def includes_exhaust_air?
      if [MechVentTypeExhaust, MechVentTypeBalanced, MechVentTypeERV, MechVentTypeHRV].include? @fan_type
        return true
      end

      return false
    end

    def is_balanced?
      if includes_supply_air? && includes_exhaust_air?
        return true
      end

      return false
    end

    def delete
      @hpxml_object.ventilation_fans.delete(self)
    end

    def check_for_errors
      errors = []
      begin; distribution_system; rescue StandardError => e; errors << e.message; end
      begin; oa_unit_flow_rate; rescue StandardError => e; errors << e.message; end
      begin; unit_flow_rate_ratio; rescue StandardError => e; errors << e.message; end
      return errors
    end

    def to_oga(doc)
      return if nil?

      ventilation_fans = XMLHelper.create_elements_as_needed(doc, ['HPXML', 'Building', 'BuildingDetails', 'Systems', 'MechanicalVentilation', 'VentilationFans'])
      ventilation_fan = XMLHelper.add_element(ventilation_fans, 'VentilationFan')
      sys_id = XMLHelper.add_element(ventilation_fan, 'SystemIdentifier')
      XMLHelper.add_attribute(sys_id, 'id', @id)
      XMLHelper.add_element(ventilation_fan, 'Quantity', @quantity, :integer, @quantity_isdefaulted) unless @quantity.nil?
      XMLHelper.add_element(ventilation_fan, 'FanType', @fan_type, :string) unless @fan_type.nil?
      XMLHelper.add_element(ventilation_fan, 'RatedFlowRate', @rated_flow_rate, :float, @rated_flow_rate_isdefaulted) unless @rated_flow_rate.nil?
      XMLHelper.add_element(ventilation_fan, 'CalculatedFlowRate', @calculated_flow_rate, :float, @calculated_flow_rate_isdefaulted) unless @calculated_flow_rate.nil?
      XMLHelper.add_element(ventilation_fan, 'TestedFlowRate', @tested_flow_rate, :float, @tested_flow_rate_isdefaulted) unless @tested_flow_rate.nil?
      XMLHelper.add_element(ventilation_fan, 'HoursInOperation', @hours_in_operation, :float, @hours_in_operation_isdefaulted) unless @hours_in_operation.nil?
      XMLHelper.add_element(ventilation_fan, 'DeliveredVentilation', @delivered_ventilation, :float, @delivered_ventilation_isdefaulted) unless @delivered_ventilation.nil?
      XMLHelper.add_element(ventilation_fan, 'FanLocation', @fan_location, :string) unless @fan_location.nil?
      XMLHelper.add_element(ventilation_fan, 'UsedForLocalVentilation', @used_for_local_ventilation, :boolean) unless @used_for_local_ventilation.nil?
      XMLHelper.add_element(ventilation_fan, 'UsedForWholeBuildingVentilation', @used_for_whole_building_ventilation, :boolean) unless @used_for_whole_building_ventilation.nil?
      XMLHelper.add_element(ventilation_fan, 'UsedForSeasonalCoolingLoadReduction', @used_for_seasonal_cooling_load_reduction, :boolean) unless @used_for_seasonal_cooling_load_reduction.nil?
      XMLHelper.add_element(ventilation_fan, 'IsSharedSystem', @is_shared_system, :boolean, @is_shared_system_isdefaulted) unless @is_shared_system.nil?
      XMLHelper.add_element(ventilation_fan, 'FractionRecirculation', @fraction_recirculation, :float) unless @fraction_recirculation.nil?
      XMLHelper.add_element(ventilation_fan, 'TotalRecoveryEfficiency', @total_recovery_efficiency, :float) unless @total_recovery_efficiency.nil?
      XMLHelper.add_element(ventilation_fan, 'SensibleRecoveryEfficiency', @sensible_recovery_efficiency, :float) unless @sensible_recovery_efficiency.nil?
      XMLHelper.add_element(ventilation_fan, 'AdjustedTotalRecoveryEfficiency', @total_recovery_efficiency_adjusted, :float) unless @total_recovery_efficiency_adjusted.nil?
      XMLHelper.add_element(ventilation_fan, 'AdjustedSensibleRecoveryEfficiency', @sensible_recovery_efficiency_adjusted, :float) unless @sensible_recovery_efficiency_adjusted.nil?
      XMLHelper.add_element(ventilation_fan, 'FanPower', @fan_power, :float, @fan_power_isdefaulted) unless @fan_power.nil?
      if not @distribution_system_idref.nil?
        attached_to_hvac_distribution_system = XMLHelper.add_element(ventilation_fan, 'AttachedToHVACDistributionSystem')
        XMLHelper.add_attribute(attached_to_hvac_distribution_system, 'idref', @distribution_system_idref)
      end
      XMLHelper.add_extension(ventilation_fan, 'StartHour', @start_hour, :integer, @start_hour_isdefaulted) unless @start_hour.nil?
      XMLHelper.add_extension(ventilation_fan, 'InUnitFlowRate', @in_unit_flow_rate, :float) unless @in_unit_flow_rate.nil?
      if (not @preheating_fuel.nil?) && (not @preheating_efficiency_cop.nil?)
        precond_htg = XMLHelper.create_elements_as_needed(ventilation_fan, ['extension', 'PreHeating'])
        XMLHelper.add_element(precond_htg, 'Fuel', @preheating_fuel, :string) unless @preheating_fuel.nil?
        eff = XMLHelper.add_element(precond_htg, 'AnnualHeatingEfficiency') unless @preheating_efficiency_cop.nil?
        XMLHelper.add_element(eff, 'Value', @preheating_efficiency_cop, :float) unless eff.nil?
        XMLHelper.add_element(eff, 'Units', UnitsCOP, :string) unless eff.nil?
        XMLHelper.add_element(precond_htg, 'FractionVentilationHeatLoadServed', @preheating_fraction_load_served, :float) unless @preheating_fraction_load_served.nil?
      end
      if (not @precooling_fuel.nil?) && (not @precooling_efficiency_cop.nil?)
        precond_clg = XMLHelper.create_elements_as_needed(ventilation_fan, ['extension', 'PreCooling'])
        XMLHelper.add_element(precond_clg, 'Fuel', @precooling_fuel, :string) unless @precooling_fuel.nil?
        eff = XMLHelper.add_element(precond_clg, 'AnnualCoolingEfficiency') unless @precooling_efficiency_cop.nil?
        XMLHelper.add_element(eff, 'Value', @precooling_efficiency_cop, :float) unless eff.nil?
        XMLHelper.add_element(eff, 'Units', UnitsCOP, :string) unless eff.nil?
        XMLHelper.add_element(precond_clg, 'FractionVentilationCoolLoadServed', @precooling_fraction_load_served, :float) unless @precooling_fraction_load_served.nil?
      end
      XMLHelper.add_extension(ventilation_fan, 'FlowRateNotTested', @flow_rate_not_tested, :boolean) unless @flow_rate_not_tested.nil?
      XMLHelper.add_extension(ventilation_fan, 'FanPowerDefaulted', @fan_power_defaulted, :boolean) unless @fan_power_defaulted.nil?
    end

    def from_oga(ventilation_fan)
      return if ventilation_fan.nil?

      @id = HPXML::get_id(ventilation_fan)
      @quantity = XMLHelper.get_value(ventilation_fan, 'Quantity', :integer)
      @fan_type = XMLHelper.get_value(ventilation_fan, 'FanType', :string)
      @rated_flow_rate = XMLHelper.get_value(ventilation_fan, 'RatedFlowRate', :float)
      @calculated_flow_rate = XMLHelper.get_value(ventilation_fan, 'CalculatedFlowRate', :float)
      @tested_flow_rate = XMLHelper.get_value(ventilation_fan, 'TestedFlowRate', :float)
      @hours_in_operation = XMLHelper.get_value(ventilation_fan, 'HoursInOperation', :float)
      @delivered_ventilation = XMLHelper.get_value(ventilation_fan, 'DeliveredVentilation', :float)
      @fan_location = XMLHelper.get_value(ventilation_fan, 'FanLocation', :string)
      @used_for_local_ventilation = XMLHelper.get_value(ventilation_fan, 'UsedForLocalVentilation', :boolean)
      @used_for_whole_building_ventilation = XMLHelper.get_value(ventilation_fan, 'UsedForWholeBuildingVentilation', :boolean)
      @used_for_seasonal_cooling_load_reduction = XMLHelper.get_value(ventilation_fan, 'UsedForSeasonalCoolingLoadReduction', :boolean)
      @is_shared_system = XMLHelper.get_value(ventilation_fan, 'IsSharedSystem', :boolean)
      @fraction_recirculation = XMLHelper.get_value(ventilation_fan, 'FractionRecirculation', :float)
      @total_recovery_efficiency = XMLHelper.get_value(ventilation_fan, 'TotalRecoveryEfficiency', :float)
      @sensible_recovery_efficiency = XMLHelper.get_value(ventilation_fan, 'SensibleRecoveryEfficiency', :float)
      @total_recovery_efficiency_adjusted = XMLHelper.get_value(ventilation_fan, 'AdjustedTotalRecoveryEfficiency', :float)
      @sensible_recovery_efficiency_adjusted = XMLHelper.get_value(ventilation_fan, 'AdjustedSensibleRecoveryEfficiency', :float)
      @fan_power = XMLHelper.get_value(ventilation_fan, 'FanPower', :float)
      @distribution_system_idref = HPXML::get_idref(XMLHelper.get_element(ventilation_fan, 'AttachedToHVACDistributionSystem'))
      @start_hour = XMLHelper.get_value(ventilation_fan, 'extension/StartHour', :integer)
      @in_unit_flow_rate = XMLHelper.get_value(ventilation_fan, 'extension/InUnitFlowRate', :float)
      @preheating_fuel = XMLHelper.get_value(ventilation_fan, 'extension/PreHeating/Fuel', :string)
      @preheating_efficiency_cop = XMLHelper.get_value(ventilation_fan, "extension/PreHeating/AnnualHeatingEfficiency[Units='#{UnitsCOP}']/Value", :float)
      @preheating_fraction_load_served = XMLHelper.get_value(ventilation_fan, 'extension/PreHeating/FractionVentilationHeatLoadServed', :float)
      @precooling_fuel = XMLHelper.get_value(ventilation_fan, 'extension/PreCooling/Fuel', :string)
      @precooling_efficiency_cop = XMLHelper.get_value(ventilation_fan, "extension/PreCooling/AnnualCoolingEfficiency[Units='#{UnitsCOP}']/Value", :float)
      @precooling_fraction_load_served = XMLHelper.get_value(ventilation_fan, 'extension/PreCooling/FractionVentilationCoolLoadServed', :float)
      @flow_rate_not_tested = XMLHelper.get_value(ventilation_fan, 'extension/FlowRateNotTested', :boolean)
      @fan_power_defaulted = XMLHelper.get_value(ventilation_fan, 'extension/FanPowerDefaulted', :boolean)
    end
  end

  class WaterHeatingSystems < BaseArrayElement
    def add(**kwargs)
      self << WaterHeatingSystem.new(@hpxml_object, **kwargs)
    end

    def from_oga(hpxml)
      return if hpxml.nil?

      XMLHelper.get_elements(hpxml, 'Building/BuildingDetails/Systems/WaterHeating/WaterHeatingSystem').each do |water_heating_system|
        self << WaterHeatingSystem.new(@hpxml_object, water_heating_system)
      end
    end
  end

  class WaterHeatingSystem < BaseElement
    ATTRS = [:id, :year_installed, :fuel_type, :water_heater_type, :location, :performance_adjustment,
             :tank_volume, :fraction_dhw_load_served, :heating_capacity, :energy_factor, :usage_bin,
             :uniform_energy_factor, :first_hour_rating, :recovery_efficiency, :uses_desuperheater, :jacket_r_value,
             :related_hvac_idref, :third_party_certification, :standby_loss, :temperature, :is_shared_system,
             :number_of_units_served]
    attr_accessor(*ATTRS)

    def related_hvac_system
      return if @related_hvac_idref.nil?

      @hpxml_object.hvac_systems.each do |hvac_system|
        next unless hvac_system.id == @related_hvac_idref

        return hvac_system
      end
      fail "RelatedHVACSystem '#{@related_hvac_idref}' not found for water heating system '#{@id}'."
    end

    def delete
      @hpxml_object.water_heating_systems.delete(self)
      @hpxml_object.solar_thermal_systems.each do |solar_thermal_system|
        next unless solar_thermal_system.water_heating_system_idref == @id

        solar_thermal_system.water_heating_system_idref = nil
      end
    end

    def check_for_errors
      errors = []
      begin; related_hvac_system; rescue StandardError => e; errors << e.message; end
      return errors
    end

    def to_oga(doc)
      return if nil?

      water_heating = XMLHelper.create_elements_as_needed(doc, ['HPXML', 'Building', 'BuildingDetails', 'Systems', 'WaterHeating'])
      water_heating_system = XMLHelper.add_element(water_heating, 'WaterHeatingSystem')
      sys_id = XMLHelper.add_element(water_heating_system, 'SystemIdentifier')
      XMLHelper.add_attribute(sys_id, 'id', @id)
      XMLHelper.add_element(water_heating_system, 'FuelType', @fuel_type, :string) unless @fuel_type.nil?
      XMLHelper.add_element(water_heating_system, 'WaterHeaterType', @water_heater_type, :string) unless @water_heater_type.nil?
      XMLHelper.add_element(water_heating_system, 'Location', @location, :string, @location_isdefaulted) unless @location.nil?
      XMLHelper.add_element(water_heating_system, 'YearInstalled', @year_installed, :integer) unless @year_installed.nil?
      XMLHelper.add_element(water_heating_system, 'IsSharedSystem', @is_shared_system, :boolean, @is_shared_system_isdefaulted) unless @is_shared_system.nil?
      XMLHelper.add_element(water_heating_system, 'NumberofUnitsServed', @number_of_units_served, :integer) unless @number_of_units_served.nil?
      XMLHelper.add_element(water_heating_system, 'PerformanceAdjustment', @performance_adjustment, :float, @performance_adjustment_isdefaulted) unless @performance_adjustment.nil?
      XMLHelper.add_element(water_heating_system, 'ThirdPartyCertification', @third_party_certification, :string) unless @third_party_certification.nil?
      XMLHelper.add_element(water_heating_system, 'TankVolume', @tank_volume, :float, @tank_volume_isdefaulted) unless @tank_volume.nil?
      XMLHelper.add_element(water_heating_system, 'FractionDHWLoadServed', @fraction_dhw_load_served, :float) unless @fraction_dhw_load_served.nil?
      XMLHelper.add_element(water_heating_system, 'HeatingCapacity', @heating_capacity, :float, @heating_capacity_isdefaulted) unless @heating_capacity.nil?
      XMLHelper.add_element(water_heating_system, 'EnergyFactor', @energy_factor, :float, @energy_factor_isdefaulted) unless @energy_factor.nil?
      XMLHelper.add_element(water_heating_system, 'UniformEnergyFactor', @uniform_energy_factor, :float) unless @uniform_energy_factor.nil?
      XMLHelper.add_element(water_heating_system, 'FirstHourRating', @first_hour_rating, :float) unless @first_hour_rating.nil?
      XMLHelper.add_element(water_heating_system, 'UsageBin', @usage_bin, :string, @usage_bin_isdefaulted) unless @usage_bin.nil?
      XMLHelper.add_element(water_heating_system, 'RecoveryEfficiency', @recovery_efficiency, :float, @recovery_efficiency_isdefaulted) unless @recovery_efficiency.nil?
      if not @jacket_r_value.nil?
        water_heater_insulation = XMLHelper.add_element(water_heating_system, 'WaterHeaterInsulation')
        jacket = XMLHelper.add_element(water_heater_insulation, 'Jacket')
        XMLHelper.add_element(jacket, 'JacketRValue', @jacket_r_value, :float)
      end
      XMLHelper.add_element(water_heating_system, 'StandbyLoss', @standby_loss, :float, @standby_loss_isdefaulted) unless @standby_loss.nil?
      XMLHelper.add_element(water_heating_system, 'HotWaterTemperature', @temperature, :float, @temperature_isdefaulted) unless @temperature.nil?
      XMLHelper.add_element(water_heating_system, 'UsesDesuperheater', @uses_desuperheater, :boolean) unless @uses_desuperheater.nil?
      if not @related_hvac_idref.nil?
        related_hvac_idref_el = XMLHelper.add_element(water_heating_system, 'RelatedHVACSystem')
        XMLHelper.add_attribute(related_hvac_idref_el, 'idref', @related_hvac_idref)
      end
    end

    def from_oga(water_heating_system)
      return if water_heating_system.nil?

      @id = HPXML::get_id(water_heating_system)
      @fuel_type = XMLHelper.get_value(water_heating_system, 'FuelType', :string)
      @water_heater_type = XMLHelper.get_value(water_heating_system, 'WaterHeaterType', :string)
      @location = XMLHelper.get_value(water_heating_system, 'Location', :string)
      @year_installed = XMLHelper.get_value(water_heating_system, 'YearInstalled', :integer)
      @is_shared_system = XMLHelper.get_value(water_heating_system, 'IsSharedSystem', :boolean)
      @number_of_units_served = XMLHelper.get_value(water_heating_system, 'NumberofUnitsServed', :integer)
      @performance_adjustment = XMLHelper.get_value(water_heating_system, 'PerformanceAdjustment', :float)
      @third_party_certification = XMLHelper.get_value(water_heating_system, 'ThirdPartyCertification', :string)
      @tank_volume = XMLHelper.get_value(water_heating_system, 'TankVolume', :float)
      @fraction_dhw_load_served = XMLHelper.get_value(water_heating_system, 'FractionDHWLoadServed', :float)
      @heating_capacity = XMLHelper.get_value(water_heating_system, 'HeatingCapacity', :float)
      @energy_factor = XMLHelper.get_value(water_heating_system, 'EnergyFactor', :float)
      @uniform_energy_factor = XMLHelper.get_value(water_heating_system, 'UniformEnergyFactor', :float)
      @first_hour_rating = XMLHelper.get_value(water_heating_system, 'FirstHourRating', :float)
      @usage_bin = XMLHelper.get_value(water_heating_system, 'UsageBin', :string)
      @recovery_efficiency = XMLHelper.get_value(water_heating_system, 'RecoveryEfficiency', :float)
      @jacket_r_value = XMLHelper.get_value(water_heating_system, 'WaterHeaterInsulation/Jacket/JacketRValue', :float)
      @standby_loss = XMLHelper.get_value(water_heating_system, 'StandbyLoss', :float)
      @temperature = XMLHelper.get_value(water_heating_system, 'HotWaterTemperature', :float)
      @uses_desuperheater = XMLHelper.get_value(water_heating_system, 'UsesDesuperheater', :boolean)
      @related_hvac_idref = HPXML::get_idref(XMLHelper.get_element(water_heating_system, 'RelatedHVACSystem'))
    end
  end

  class HotWaterDistributions < BaseArrayElement
    def add(**kwargs)
      self << HotWaterDistribution.new(@hpxml_object, **kwargs)
    end

    def from_oga(hpxml)
      return if hpxml.nil?

      XMLHelper.get_elements(hpxml, 'Building/BuildingDetails/Systems/WaterHeating/HotWaterDistribution').each do |hot_water_distribution|
        self << HotWaterDistribution.new(@hpxml_object, hot_water_distribution)
      end
    end
  end

  class HotWaterDistribution < BaseElement
    ATTRS = [:id, :system_type, :pipe_r_value, :standard_piping_length, :recirculation_control_type,
             :recirculation_piping_length, :recirculation_branch_piping_length,
             :recirculation_pump_power, :dwhr_facilities_connected, :dwhr_equal_flow,
             :dwhr_efficiency, :has_shared_recirculation, :shared_recirculation_number_of_units_served,
             :shared_recirculation_pump_power, :shared_recirculation_control_type,
             :shared_recirculation_motor_efficiency]
    attr_accessor(*ATTRS)

    def delete
      @hpxml_object.hot_water_distributions.delete(self)
    end

    def check_for_errors
      errors = []
      return errors
    end

    def to_oga(doc)
      return if nil?

      water_heating = XMLHelper.create_elements_as_needed(doc, ['HPXML', 'Building', 'BuildingDetails', 'Systems', 'WaterHeating'])
      hot_water_distribution = XMLHelper.add_element(water_heating, 'HotWaterDistribution')
      sys_id = XMLHelper.add_element(hot_water_distribution, 'SystemIdentifier')
      XMLHelper.add_attribute(sys_id, 'id', @id)
      if not @system_type.nil?
        system_type_el = XMLHelper.add_element(hot_water_distribution, 'SystemType')
        if @system_type == DHWDistTypeStandard
          standard = XMLHelper.add_element(system_type_el, @system_type)
          XMLHelper.add_element(standard, 'PipingLength', @standard_piping_length, :float, @standard_piping_length_isdefaulted) unless @standard_piping_length.nil?
        elsif system_type == DHWDistTypeRecirc
          recirculation = XMLHelper.add_element(system_type_el, @system_type)
          XMLHelper.add_element(recirculation, 'ControlType', @recirculation_control_type, :string) unless @recirculation_control_type.nil?
          XMLHelper.add_element(recirculation, 'RecirculationPipingLoopLength', @recirculation_piping_length, :float, @recirculation_piping_length_isdefaulted) unless @recirculation_piping_length.nil?
          XMLHelper.add_element(recirculation, 'BranchPipingLoopLength', @recirculation_branch_piping_length, :float, @recirculation_branch_piping_length_isdefaulted) unless @recirculation_branch_piping_length.nil?
          XMLHelper.add_element(recirculation, 'PumpPower', @recirculation_pump_power, :float, @recirculation_pump_power_isdefaulted) unless @recirculation_pump_power.nil?
        else
          fail "Unhandled hot water distribution type '#{@system_type}'."
        end
      end
      if not @pipe_r_value.nil?
        pipe_insulation = XMLHelper.add_element(hot_water_distribution, 'PipeInsulation')
        XMLHelper.add_element(pipe_insulation, 'PipeRValue', @pipe_r_value, :float, @pipe_r_value_isdefaulted)
      end
      if (not @dwhr_facilities_connected.nil?) || (not @dwhr_equal_flow.nil?) || (not @dwhr_efficiency.nil?)
        drain_water_heat_recovery = XMLHelper.add_element(hot_water_distribution, 'DrainWaterHeatRecovery')
        XMLHelper.add_element(drain_water_heat_recovery, 'FacilitiesConnected', @dwhr_facilities_connected, :string) unless @dwhr_facilities_connected.nil?
        XMLHelper.add_element(drain_water_heat_recovery, 'EqualFlow', @dwhr_equal_flow, :boolean) unless @dwhr_equal_flow.nil?
        XMLHelper.add_element(drain_water_heat_recovery, 'Efficiency', @dwhr_efficiency, :float) unless @dwhr_efficiency.nil?
      end
      if @has_shared_recirculation
        extension = XMLHelper.create_elements_as_needed(hot_water_distribution, ['extension'])
        shared_recirculation = XMLHelper.add_element(extension, 'SharedRecirculation')
        XMLHelper.add_element(shared_recirculation, 'NumberofUnitsServed', @shared_recirculation_number_of_units_served, :integer) unless @shared_recirculation_number_of_units_served.nil?
        XMLHelper.add_element(shared_recirculation, 'PumpPower', @shared_recirculation_pump_power, :float, @shared_recirculation_pump_power_isdefaulted) unless @shared_recirculation_pump_power.nil?
        XMLHelper.add_element(shared_recirculation, 'MotorEfficiency', @shared_recirculation_motor_efficiency, :float) unless @shared_recirculation_motor_efficiency.nil?
        XMLHelper.add_element(shared_recirculation, 'ControlType', @shared_recirculation_control_type, :string) unless @shared_recirculation_control_type.nil?
      end
    end

    def from_oga(hot_water_distribution)
      return if hot_water_distribution.nil?

      @id = HPXML::get_id(hot_water_distribution)
      @system_type = XMLHelper.get_child_name(hot_water_distribution, 'SystemType')
      if @system_type == 'Standard'
        @standard_piping_length = XMLHelper.get_value(hot_water_distribution, 'SystemType/Standard/PipingLength', :float)
      elsif @system_type == 'Recirculation'
        @recirculation_control_type = XMLHelper.get_value(hot_water_distribution, 'SystemType/Recirculation/ControlType', :string)
        @recirculation_piping_length = XMLHelper.get_value(hot_water_distribution, 'SystemType/Recirculation/RecirculationPipingLoopLength', :float)
        @recirculation_branch_piping_length = XMLHelper.get_value(hot_water_distribution, 'SystemType/Recirculation/BranchPipingLoopLength', :float)
        @recirculation_pump_power = XMLHelper.get_value(hot_water_distribution, 'SystemType/Recirculation/PumpPower', :float)
      end
      @pipe_r_value = XMLHelper.get_value(hot_water_distribution, 'PipeInsulation/PipeRValue', :float)
      @dwhr_facilities_connected = XMLHelper.get_value(hot_water_distribution, 'DrainWaterHeatRecovery/FacilitiesConnected', :string)
      @dwhr_equal_flow = XMLHelper.get_value(hot_water_distribution, 'DrainWaterHeatRecovery/EqualFlow', :boolean)
      @dwhr_efficiency = XMLHelper.get_value(hot_water_distribution, 'DrainWaterHeatRecovery/Efficiency', :float)
      @has_shared_recirculation = XMLHelper.has_element(hot_water_distribution, 'extension/SharedRecirculation')
      if @has_shared_recirculation
        @shared_recirculation_number_of_units_served = XMLHelper.get_value(hot_water_distribution, 'extension/SharedRecirculation/NumberofUnitsServed', :integer)
        @shared_recirculation_pump_power = XMLHelper.get_value(hot_water_distribution, 'extension/SharedRecirculation/PumpPower', :float)
        @shared_recirculation_motor_efficiency = XMLHelper.get_value(hot_water_distribution, 'extension/SharedRecirculation/MotorEfficiency', :float)
        @shared_recirculation_control_type = XMLHelper.get_value(hot_water_distribution, 'extension/SharedRecirculation/ControlType', :string)
      end
    end
  end

  class WaterFixtures < BaseArrayElement
    def add(**kwargs)
      self << WaterFixture.new(@hpxml_object, **kwargs)
    end

    def from_oga(hpxml)
      return if hpxml.nil?

      XMLHelper.get_elements(hpxml, 'Building/BuildingDetails/Systems/WaterHeating/WaterFixture').each do |water_fixture|
        self << WaterFixture.new(@hpxml_object, water_fixture)
      end
    end
  end

  class WaterFixture < BaseElement
    ATTRS = [:id, :water_fixture_type, :low_flow]
    attr_accessor(*ATTRS)

    def delete
      @hpxml_object.water_fixtures.delete(self)
    end

    def check_for_errors
      errors = []
      return errors
    end

    def to_oga(doc)
      return if nil?

      water_heating = XMLHelper.create_elements_as_needed(doc, ['HPXML', 'Building', 'BuildingDetails', 'Systems', 'WaterHeating'])
      water_fixture = XMLHelper.add_element(water_heating, 'WaterFixture')
      sys_id = XMLHelper.add_element(water_fixture, 'SystemIdentifier')
      XMLHelper.add_attribute(sys_id, 'id', @id)
      XMLHelper.add_element(water_fixture, 'WaterFixtureType', @water_fixture_type, :string) unless @water_fixture_type.nil?
      XMLHelper.add_element(water_fixture, 'LowFlow', @low_flow, :boolean) unless @low_flow.nil?
    end

    def from_oga(water_fixture)
      return if water_fixture.nil?

      @id = HPXML::get_id(water_fixture)
      @water_fixture_type = XMLHelper.get_value(water_fixture, 'WaterFixtureType', :string)
      @low_flow = XMLHelper.get_value(water_fixture, 'LowFlow', :boolean)
    end
  end

  class WaterHeating < BaseElement
    ATTRS = [:water_fixtures_usage_multiplier, :water_fixtures_weekday_fractions, :water_fixtures_weekend_fractions,
             :water_fixtures_monthly_multipliers]
    attr_accessor(*ATTRS)

    def check_for_errors
      errors = []
      return errors
    end

    def to_oga(doc)
      return if nil?

      water_heating = XMLHelper.create_elements_as_needed(doc, ['HPXML', 'Building', 'BuildingDetails', 'Systems', 'WaterHeating'])
      XMLHelper.add_extension(water_heating, 'WaterFixturesUsageMultiplier', @water_fixtures_usage_multiplier, :float, @water_fixtures_usage_multiplier_isdefaulted) unless @water_fixtures_usage_multiplier.nil?
      XMLHelper.add_extension(water_heating, 'WaterFixturesWeekdayScheduleFractions', @water_fixtures_weekday_fractions, :string, @water_fixtures_weekday_fractions_isdefaulted) unless @water_fixtures_weekday_fractions.nil?
      XMLHelper.add_extension(water_heating, 'WaterFixturesWeekendScheduleFractions', @water_fixtures_weekend_fractions, :string, @water_fixtures_weekend_fractions_isdefaulted) unless @water_fixtures_weekend_fractions.nil?
      XMLHelper.add_extension(water_heating, 'WaterFixturesMonthlyScheduleMultipliers', @water_fixtures_monthly_multipliers, :string, @water_fixtures_monthly_multipliers_isdefaulted) unless @water_fixtures_monthly_multipliers.nil?
    end

    def from_oga(hpxml)
      return if hpxml.nil?

      water_heating = XMLHelper.get_element(hpxml, 'Building/BuildingDetails/Systems/WaterHeating')
      return if water_heating.nil?

      @water_fixtures_usage_multiplier = XMLHelper.get_value(water_heating, 'extension/WaterFixturesUsageMultiplier', :float)
      @water_fixtures_weekday_fractions = XMLHelper.get_value(water_heating, 'extension/WaterFixturesWeekdayScheduleFractions', :string)
      @water_fixtures_weekend_fractions = XMLHelper.get_value(water_heating, 'extension/WaterFixturesWeekendScheduleFractions', :string)
      @water_fixtures_monthly_multipliers = XMLHelper.get_value(water_heating, 'extension/WaterFixturesMonthlyScheduleMultipliers', :string)
    end
  end

  class SolarThermalSystems < BaseArrayElement
    def add(**kwargs)
      self << SolarThermalSystem.new(@hpxml_object, **kwargs)
    end

    def from_oga(hpxml)
      return if hpxml.nil?

      XMLHelper.get_elements(hpxml, 'Building/BuildingDetails/Systems/SolarThermal/SolarThermalSystem').each do |solar_thermal_system|
        self << SolarThermalSystem.new(@hpxml_object, solar_thermal_system)
      end
    end
  end

  class SolarThermalSystem < BaseElement
    ATTRS = [:id, :system_type, :collector_area, :collector_loop_type, :collector_orientation, :collector_azimuth,
             :collector_type, :collector_tilt, :collector_frta, :collector_frul, :storage_volume,
             :water_heating_system_idref, :solar_fraction]
    attr_accessor(*ATTRS)

    def water_heating_system
      return if @water_heating_system_idref.nil?

      @hpxml_object.water_heating_systems.each do |water_heater|
        next unless water_heater.id == @water_heating_system_idref

        return water_heater
      end
      fail "Attached water heating system '#{@water_heating_system_idref}' not found for solar thermal system '#{@id}'."
    end

    def delete
      @hpxml_object.solar_thermal_systems.delete(self)
    end

    def check_for_errors
      errors = []
      begin; water_heating_system; rescue StandardError => e; errors << e.message; end
      return errors
    end

    def to_oga(doc)
      return if nil?

      solar_thermal = XMLHelper.create_elements_as_needed(doc, ['HPXML', 'Building', 'BuildingDetails', 'Systems', 'SolarThermal'])
      solar_thermal_system = XMLHelper.add_element(solar_thermal, 'SolarThermalSystem')
      sys_id = XMLHelper.add_element(solar_thermal_system, 'SystemIdentifier')
      XMLHelper.add_attribute(sys_id, 'id', @id)
      XMLHelper.add_element(solar_thermal_system, 'SystemType', @system_type, :string) unless @system_type.nil?
      XMLHelper.add_element(solar_thermal_system, 'CollectorArea', @collector_area, :float) unless @collector_area.nil?
      XMLHelper.add_element(solar_thermal_system, 'CollectorLoopType', @collector_loop_type, :string) unless @collector_loop_type.nil?
      XMLHelper.add_element(solar_thermal_system, 'CollectorType', @collector_type, :string) unless @collector_type.nil?
      XMLHelper.add_element(solar_thermal_system, 'CollectorOrientation', @collector_orientation, :string, @collector_orientation_isdefaulted) unless @collector_orientation.nil?
      XMLHelper.add_element(solar_thermal_system, 'CollectorAzimuth', @collector_azimuth, :integer, @collector_azimuth_isdefaulted) unless @collector_azimuth.nil?
      XMLHelper.add_element(solar_thermal_system, 'CollectorTilt', @collector_tilt, :float) unless @collector_tilt.nil?
      XMLHelper.add_element(solar_thermal_system, 'CollectorRatedOpticalEfficiency', @collector_frta, :float) unless @collector_frta.nil?
      XMLHelper.add_element(solar_thermal_system, 'CollectorRatedThermalLosses', @collector_frul, :float) unless @collector_frul.nil?
      XMLHelper.add_element(solar_thermal_system, 'StorageVolume', @storage_volume, :float, @storage_volume_isdefaulted) unless @storage_volume.nil?
      if not @water_heating_system_idref.nil?
        connected_to = XMLHelper.add_element(solar_thermal_system, 'ConnectedTo')
        XMLHelper.add_attribute(connected_to, 'idref', @water_heating_system_idref)
      end
      XMLHelper.add_element(solar_thermal_system, 'SolarFraction', @solar_fraction, :float) unless @solar_fraction.nil?
    end

    def from_oga(solar_thermal_system)
      return if solar_thermal_system.nil?

      @id = HPXML::get_id(solar_thermal_system)
      @system_type = XMLHelper.get_value(solar_thermal_system, 'SystemType', :string)
      @collector_area = XMLHelper.get_value(solar_thermal_system, 'CollectorArea', :float)
      @collector_loop_type = XMLHelper.get_value(solar_thermal_system, 'CollectorLoopType', :string)
      @collector_type = XMLHelper.get_value(solar_thermal_system, 'CollectorType', :string)
      @collector_orientation = XMLHelper.get_value(solar_thermal_system, 'CollectorOrientation', :string)
      @collector_azimuth = XMLHelper.get_value(solar_thermal_system, 'CollectorAzimuth', :integer)
      @collector_tilt = XMLHelper.get_value(solar_thermal_system, 'CollectorTilt', :float)
      @collector_frta = XMLHelper.get_value(solar_thermal_system, 'CollectorRatedOpticalEfficiency', :float)
      @collector_frul = XMLHelper.get_value(solar_thermal_system, 'CollectorRatedThermalLosses', :float)
      @storage_volume = XMLHelper.get_value(solar_thermal_system, 'StorageVolume', :float)
      @water_heating_system_idref = HPXML::get_idref(XMLHelper.get_element(solar_thermal_system, 'ConnectedTo'))
      @solar_fraction = XMLHelper.get_value(solar_thermal_system, 'SolarFraction', :float)
    end
  end

  class PVSystems < BaseArrayElement
    def add(**kwargs)
      self << PVSystem.new(@hpxml_object, **kwargs)
    end

    def from_oga(hpxml)
      return if hpxml.nil?

      XMLHelper.get_elements(hpxml, 'Building/BuildingDetails/Systems/Photovoltaics/PVSystem').each do |pv_system|
        self << PVSystem.new(@hpxml_object, pv_system)
      end
    end
  end

  class PVSystem < BaseElement
    ATTRS = [:id, :location, :module_type, :tracking, :array_orientation, :array_azimuth, :array_tilt,
             :max_power_output, :inverter_efficiency, :system_losses_fraction, :number_of_panels,
             :year_modules_manufactured, :is_shared_system, :number_of_bedrooms_served]
    attr_accessor(*ATTRS)

    def delete
      @hpxml_object.pv_systems.delete(self)
    end

    def check_for_errors
      errors = []
      return errors
    end

    def to_oga(doc)
      return if nil?

      photovoltaics = XMLHelper.create_elements_as_needed(doc, ['HPXML', 'Building', 'BuildingDetails', 'Systems', 'Photovoltaics'])
      pv_system = XMLHelper.add_element(photovoltaics, 'PVSystem')
      sys_id = XMLHelper.add_element(pv_system, 'SystemIdentifier')
      XMLHelper.add_attribute(sys_id, 'id', @id)
      XMLHelper.add_element(pv_system, 'IsSharedSystem', @is_shared_system, :boolean, @is_shared_system_isdefaulted) unless @is_shared_system.nil?
      XMLHelper.add_element(pv_system, 'Location', @location, :string, @location_isdefaulted) unless @location.nil?
      XMLHelper.add_element(pv_system, 'ModuleType', @module_type, :string, @module_type_isdefaulted) unless @module_type.nil?
      XMLHelper.add_element(pv_system, 'Tracking', @tracking, :string, @tracking_isdefaulted) unless @tracking.nil?
      XMLHelper.add_element(pv_system, 'ArrayOrientation', @array_orientation, :string, @array_orientation_isdefaulted) unless @array_orientation.nil?
      XMLHelper.add_element(pv_system, 'ArrayAzimuth', @array_azimuth, :integer, @array_azimuth_isdefaulted) unless @array_azimuth.nil?
      XMLHelper.add_element(pv_system, 'ArrayTilt', @array_tilt, :float) unless @array_tilt.nil?
      XMLHelper.add_element(pv_system, 'MaxPowerOutput', @max_power_output, :float) unless @max_power_output.nil?
      XMLHelper.add_element(pv_system, 'NumberOfPanels', @number_of_panels, :integer) unless @number_of_panels.nil?
      XMLHelper.add_element(pv_system, 'InverterEfficiency', @inverter_efficiency, :float, @inverter_efficiency_isdefaulted) unless @inverter_efficiency.nil?
      XMLHelper.add_element(pv_system, 'SystemLossesFraction', @system_losses_fraction, :float, @system_losses_fraction_isdefaulted) unless @system_losses_fraction.nil?
      XMLHelper.add_element(pv_system, 'YearModulesManufactured', @year_modules_manufactured, :integer) unless @year_modules_manufactured.nil?
      XMLHelper.add_extension(pv_system, 'NumberofBedroomsServed', @number_of_bedrooms_served, :integer) unless @number_of_bedrooms_served.nil?
    end

    def from_oga(pv_system)
      return if pv_system.nil?

      @id = HPXML::get_id(pv_system)
      @is_shared_system = XMLHelper.get_value(pv_system, 'IsSharedSystem', :boolean)
      @location = XMLHelper.get_value(pv_system, 'Location', :string)
      @module_type = XMLHelper.get_value(pv_system, 'ModuleType', :string)
      @tracking = XMLHelper.get_value(pv_system, 'Tracking', :string)
      @array_orientation = XMLHelper.get_value(pv_system, 'ArrayOrientation', :string)
      @array_azimuth = XMLHelper.get_value(pv_system, 'ArrayAzimuth', :integer)
      @array_tilt = XMLHelper.get_value(pv_system, 'ArrayTilt', :float)
      @max_power_output = XMLHelper.get_value(pv_system, 'MaxPowerOutput', :float)
      @number_of_panels = XMLHelper.get_value(pv_system, 'NumberOfPanels', :integer)
      @inverter_efficiency = XMLHelper.get_value(pv_system, 'InverterEfficiency', :float)
      @system_losses_fraction = XMLHelper.get_value(pv_system, 'SystemLossesFraction', :float)
      @year_modules_manufactured = XMLHelper.get_value(pv_system, 'YearModulesManufactured', :integer)
      @number_of_bedrooms_served = XMLHelper.get_value(pv_system, 'extension/NumberofBedroomsServed', :integer)
    end
  end

  class Generators < BaseArrayElement
    def add(**kwargs)
      self << Generator.new(@hpxml_object, **kwargs)
    end

    def from_oga(hpxml)
      return if hpxml.nil?

      XMLHelper.get_elements(hpxml, 'Building/BuildingDetails/Systems/extension/Generators/Generator').each do |generator|
        self << Generator.new(@hpxml_object, generator)
      end
    end
  end

  class Generator < BaseElement
    ATTRS = [:id, :fuel_type, :annual_consumption_kbtu, :annual_output_kwh, :is_shared_system, :number_of_bedrooms_served]
    attr_accessor(*ATTRS)

    def delete
      @hpxml_object.generators.delete(self)
    end

    def check_for_errors
      errors = []
      return errors
    end

    def to_oga(doc)
      return if nil?

      generators = XMLHelper.create_elements_as_needed(doc, ['HPXML', 'Building', 'BuildingDetails', 'Systems', 'extension', 'Generators'])
      generator = XMLHelper.add_element(generators, 'Generator')
      sys_id = XMLHelper.add_element(generator, 'SystemIdentifier')
      XMLHelper.add_attribute(sys_id, 'id', @id)
      XMLHelper.add_element(generator, 'IsSharedSystem', @is_shared_system, :boolean, @is_shared_system_isdefaulted) unless @is_shared_system.nil?
      XMLHelper.add_element(generator, 'FuelType', @fuel_type, :string) unless @fuel_type.nil?
      XMLHelper.add_element(generator, 'AnnualConsumptionkBtu', @annual_consumption_kbtu, :float) unless @annual_consumption_kbtu.nil?
      XMLHelper.add_element(generator, 'AnnualOutputkWh', @annual_output_kwh, :float) unless @annual_output_kwh.nil?
      XMLHelper.add_element(generator, 'NumberofBedroomsServed', @number_of_bedrooms_served, :integer) unless @number_of_bedrooms_served.nil?
    end

    def from_oga(generator)
      return if generator.nil?

      @id = HPXML::get_id(generator)
      @is_shared_system = XMLHelper.get_value(generator, 'IsSharedSystem', :boolean)
      @fuel_type = XMLHelper.get_value(generator, 'FuelType', :string)
      @annual_consumption_kbtu = XMLHelper.get_value(generator, 'AnnualConsumptionkBtu', :float)
      @annual_output_kwh = XMLHelper.get_value(generator, 'AnnualOutputkWh', :float)
      @number_of_bedrooms_served = XMLHelper.get_value(generator, 'NumberofBedroomsServed', :integer)
    end
  end

  class ClothesWashers < BaseArrayElement
    def add(**kwargs)
      self << ClothesWasher.new(@hpxml_object, **kwargs)
    end

    def from_oga(hpxml)
      return if hpxml.nil?

      XMLHelper.get_elements(hpxml, 'Building/BuildingDetails/Appliances/ClothesWasher').each do |clothes_washer|
        self << ClothesWasher.new(@hpxml_object, clothes_washer)
      end
    end
  end

  class ClothesWasher < BaseElement
    ATTRS = [:id, :location, :modified_energy_factor, :integrated_modified_energy_factor,
             :rated_annual_kwh, :label_electric_rate, :label_gas_rate, :label_annual_gas_cost,
             :capacity, :label_usage, :usage_multiplier, :is_shared_appliance, :number_of_units,
             :number_of_units_served, :water_heating_system_idref, :weekday_fractions,
             :weekend_fractions, :monthly_multipliers]

    attr_accessor(*ATTRS)

    def water_heating_system
      return if @water_heating_system_idref.nil?

      @hpxml_object.water_heating_systems.each do |water_heater|
        next unless water_heater.id == @water_heating_system_idref

        return water_heater
      end
      fail "Attached water heating system '#{@water_heating_system_idref}' not found for clothes washer '#{@id}'."
    end

    def delete
      @hpxml_object.clothes_washers.delete(self)
    end

    def check_for_errors
      errors = []
      begin; water_heating_system; rescue StandardError => e; errors << e.message; end
      return errors
    end

    def to_oga(doc)
      return if nil?

      appliances = XMLHelper.create_elements_as_needed(doc, ['HPXML', 'Building', 'BuildingDetails', 'Appliances'])
      clothes_washer = XMLHelper.add_element(appliances, 'ClothesWasher')
      sys_id = XMLHelper.add_element(clothes_washer, 'SystemIdentifier')
      XMLHelper.add_attribute(sys_id, 'id', @id)
      XMLHelper.add_element(clothes_washer, 'NumberofUnits', @number_of_units, :integer) unless @number_of_units.nil?
      XMLHelper.add_element(clothes_washer, 'IsSharedAppliance', @is_shared_appliance, :boolean, @is_shared_appliance_isdefaulted) unless @is_shared_appliance.nil?
      XMLHelper.add_element(clothes_washer, 'NumberofUnitsServed', @number_of_units_served, :integer) unless @number_of_units_served.nil?
      if not @water_heating_system_idref.nil?
        attached_water_heater = XMLHelper.add_element(clothes_washer, 'AttachedToWaterHeatingSystem')
        XMLHelper.add_attribute(attached_water_heater, 'idref', @water_heating_system_idref)
      end
      XMLHelper.add_element(clothes_washer, 'Location', @location, :string, @location_isdefaulted) unless @location.nil?
      XMLHelper.add_element(clothes_washer, 'ModifiedEnergyFactor', @modified_energy_factor, :float) unless @modified_energy_factor.nil?
      XMLHelper.add_element(clothes_washer, 'IntegratedModifiedEnergyFactor', @integrated_modified_energy_factor, :float, @integrated_modified_energy_factor_isdefaulted) unless @integrated_modified_energy_factor.nil?
      XMLHelper.add_element(clothes_washer, 'RatedAnnualkWh', @rated_annual_kwh, :float, @rated_annual_kwh_isdefaulted) unless @rated_annual_kwh.nil?
      XMLHelper.add_element(clothes_washer, 'LabelElectricRate', @label_electric_rate, :float, @label_electric_rate_isdefaulted) unless @label_electric_rate.nil?
      XMLHelper.add_element(clothes_washer, 'LabelGasRate', @label_gas_rate, :float, @label_gas_rate_isdefaulted) unless @label_gas_rate.nil?
      XMLHelper.add_element(clothes_washer, 'LabelAnnualGasCost', @label_annual_gas_cost, :float, @label_annual_gas_cost_isdefaulted) unless @label_annual_gas_cost.nil?
      XMLHelper.add_element(clothes_washer, 'LabelUsage', @label_usage, :float, @label_usage_isdefaulted) unless @label_usage.nil?
      XMLHelper.add_element(clothes_washer, 'Capacity', @capacity, :float, @capacity_isdefaulted) unless @capacity.nil?
      XMLHelper.add_extension(clothes_washer, 'UsageMultiplier', @usage_multiplier, :float, @usage_multiplier_isdefaulted) unless @usage_multiplier.nil?
      XMLHelper.add_extension(clothes_washer, 'WeekdayScheduleFractions', @weekday_fractions, :string, @weekday_fractions_isdefaulted) unless @weekday_fractions.nil?
      XMLHelper.add_extension(clothes_washer, 'WeekendScheduleFractions', @weekend_fractions, :string, @weekend_fractions_isdefaulted) unless @weekend_fractions.nil?
      XMLHelper.add_extension(clothes_washer, 'MonthlyScheduleMultipliers', @monthly_multipliers, :string, @monthly_multipliers_isdefaulted) unless @monthly_multipliers.nil?
    end

    def from_oga(clothes_washer)
      return if clothes_washer.nil?

      @id = HPXML::get_id(clothes_washer)
      @number_of_units = XMLHelper.get_value(clothes_washer, 'NumberofUnits', :integer)
      @is_shared_appliance = XMLHelper.get_value(clothes_washer, 'IsSharedAppliance', :boolean)
      @number_of_units_served = XMLHelper.get_value(clothes_washer, 'NumberofUnitsServed', :integer)
      @water_heating_system_idref = HPXML::get_idref(XMLHelper.get_element(clothes_washer, 'AttachedToWaterHeatingSystem'))
      @location = XMLHelper.get_value(clothes_washer, 'Location', :string)
      @modified_energy_factor = XMLHelper.get_value(clothes_washer, 'ModifiedEnergyFactor', :float)
      @integrated_modified_energy_factor = XMLHelper.get_value(clothes_washer, 'IntegratedModifiedEnergyFactor', :float)
      @rated_annual_kwh = XMLHelper.get_value(clothes_washer, 'RatedAnnualkWh', :float)
      @label_electric_rate = XMLHelper.get_value(clothes_washer, 'LabelElectricRate', :float)
      @label_gas_rate = XMLHelper.get_value(clothes_washer, 'LabelGasRate', :float)
      @label_annual_gas_cost = XMLHelper.get_value(clothes_washer, 'LabelAnnualGasCost', :float)
      @label_usage = XMLHelper.get_value(clothes_washer, 'LabelUsage', :float)
      @capacity = XMLHelper.get_value(clothes_washer, 'Capacity', :float)
      @usage_multiplier = XMLHelper.get_value(clothes_washer, 'extension/UsageMultiplier', :float)
      @weekday_fractions = XMLHelper.get_value(clothes_washer, 'extension/WeekdayScheduleFractions', :string)
      @weekend_fractions = XMLHelper.get_value(clothes_washer, 'extension/WeekendScheduleFractions', :string)
      @monthly_multipliers = XMLHelper.get_value(clothes_washer, 'extension/MonthlyScheduleMultipliers', :string)
    end
  end

  class ClothesDryers < BaseArrayElement
    def add(**kwargs)
      self << ClothesDryer.new(@hpxml_object, **kwargs)
    end

    def from_oga(hpxml)
      return if hpxml.nil?

      XMLHelper.get_elements(hpxml, 'Building/BuildingDetails/Appliances/ClothesDryer').each do |clothes_dryer|
        self << ClothesDryer.new(@hpxml_object, clothes_dryer)
      end
    end
  end

  class ClothesDryer < BaseElement
    ATTRS = [:id, :location, :fuel_type, :energy_factor, :combined_energy_factor, :control_type,
             :usage_multiplier, :is_shared_appliance, :number_of_units, :number_of_units_served,
             :is_vented, :vented_flow_rate, :weekday_fractions, :weekend_fractions,
             :monthly_multipliers]
    attr_accessor(*ATTRS)

    def delete
      @hpxml_object.clothes_dryers.delete(self)
    end

    def check_for_errors
      errors = []
      return errors
    end

    def to_oga(doc)
      return if nil?

      appliances = XMLHelper.create_elements_as_needed(doc, ['HPXML', 'Building', 'BuildingDetails', 'Appliances'])
      clothes_dryer = XMLHelper.add_element(appliances, 'ClothesDryer')
      sys_id = XMLHelper.add_element(clothes_dryer, 'SystemIdentifier')
      XMLHelper.add_attribute(sys_id, 'id', @id)
      XMLHelper.add_element(clothes_dryer, 'NumberofUnits', @number_of_units, :integer) unless @number_of_units.nil?
      XMLHelper.add_element(clothes_dryer, 'IsSharedAppliance', @is_shared_appliance, :boolean, @is_shared_appliance_isdefaulted) unless @is_shared_appliance.nil?
      XMLHelper.add_element(clothes_dryer, 'NumberofUnitsServed', @number_of_units_served, :integer) unless @number_of_units_served.nil?
      XMLHelper.add_element(clothes_dryer, 'Location', @location, :string, @location_isdefaulted) unless @location.nil?
      XMLHelper.add_element(clothes_dryer, 'FuelType', @fuel_type, :string) unless @fuel_type.nil?
      XMLHelper.add_element(clothes_dryer, 'EnergyFactor', @energy_factor, :float) unless @energy_factor.nil?
      XMLHelper.add_element(clothes_dryer, 'CombinedEnergyFactor', @combined_energy_factor, :float, @combined_energy_factor_isdefaulted) unless @combined_energy_factor.nil?
      XMLHelper.add_element(clothes_dryer, 'ControlType', @control_type, :string, @control_type_isdefaulted) unless @control_type.nil?
      XMLHelper.add_element(clothes_dryer, 'Vented', @is_vented, :boolean, @is_vented_isdefaulted) unless @is_vented.nil?
      XMLHelper.add_element(clothes_dryer, 'VentedFlowRate', @vented_flow_rate, :float, @vented_flow_rate_isdefaulted) unless @vented_flow_rate.nil?
      XMLHelper.add_extension(clothes_dryer, 'UsageMultiplier', @usage_multiplier, :float, @usage_multiplier_isdefaulted) unless @usage_multiplier.nil?
      XMLHelper.add_extension(clothes_dryer, 'WeekdayScheduleFractions', @weekday_fractions, :string, @weekday_fractions_isdefaulted) unless @weekday_fractions.nil?
      XMLHelper.add_extension(clothes_dryer, 'WeekendScheduleFractions', @weekend_fractions, :string, @weekend_fractions_isdefaulted) unless @weekend_fractions.nil?
      XMLHelper.add_extension(clothes_dryer, 'MonthlyScheduleMultipliers', @monthly_multipliers, :string, @monthly_multipliers_isdefaulted) unless @monthly_multipliers.nil?
    end

    def from_oga(clothes_dryer)
      return if clothes_dryer.nil?

      @id = HPXML::get_id(clothes_dryer)
      @number_of_units = XMLHelper.get_value(clothes_dryer, 'NumberofUnits', :integer)
      @is_shared_appliance = XMLHelper.get_value(clothes_dryer, 'IsSharedAppliance', :boolean)
      @number_of_units_served = XMLHelper.get_value(clothes_dryer, 'NumberofUnitsServed', :integer)
      @location = XMLHelper.get_value(clothes_dryer, 'Location', :string)
      @fuel_type = XMLHelper.get_value(clothes_dryer, 'FuelType', :string)
      @energy_factor = XMLHelper.get_value(clothes_dryer, 'EnergyFactor', :float)
      @combined_energy_factor = XMLHelper.get_value(clothes_dryer, 'CombinedEnergyFactor', :float)
      @control_type = XMLHelper.get_value(clothes_dryer, 'ControlType', :string)
      @is_vented = XMLHelper.get_value(clothes_dryer, 'Vented', :boolean)
      @vented_flow_rate = XMLHelper.get_value(clothes_dryer, 'VentedFlowRate', :float)
      @usage_multiplier = XMLHelper.get_value(clothes_dryer, 'extension/UsageMultiplier', :float)
      @weekday_fractions = XMLHelper.get_value(clothes_dryer, 'extension/WeekdayScheduleFractions', :string)
      @weekend_fractions = XMLHelper.get_value(clothes_dryer, 'extension/WeekendScheduleFractions', :string)
      @monthly_multipliers = XMLHelper.get_value(clothes_dryer, 'extension/MonthlyScheduleMultipliers', :string)
    end
  end

  class Dishwashers < BaseArrayElement
    def add(**kwargs)
      self << Dishwasher.new(@hpxml_object, **kwargs)
    end

    def from_oga(hpxml)
      return if hpxml.nil?

      XMLHelper.get_elements(hpxml, 'Building/BuildingDetails/Appliances/Dishwasher').each do |dishwasher|
        self << Dishwasher.new(@hpxml_object, dishwasher)
      end
    end
  end

  class Dishwasher < BaseElement
    ATTRS = [:id, :location, :energy_factor, :rated_annual_kwh, :place_setting_capacity,
             :label_electric_rate, :label_gas_rate, :label_annual_gas_cost,
             :label_usage, :usage_multiplier, :is_shared_appliance, :water_heating_system_idref,
             :weekday_fractions, :weekend_fractions, :monthly_multipliers]
    attr_accessor(*ATTRS)

    def water_heating_system
      return if @water_heating_system_idref.nil?

      @hpxml_object.water_heating_systems.each do |water_heater|
        next unless water_heater.id == @water_heating_system_idref

        return water_heater
      end
      fail "Attached water heating system '#{@water_heating_system_idref}' not found for dishwasher '#{@id}'."
    end

    def delete
      @hpxml_object.dishwashers.delete(self)
    end

    def check_for_errors
      errors = []
      begin; water_heating_system; rescue StandardError => e; errors << e.message; end
      return errors
    end

    def to_oga(doc)
      return if nil?

      appliances = XMLHelper.create_elements_as_needed(doc, ['HPXML', 'Building', 'BuildingDetails', 'Appliances'])
      dishwasher = XMLHelper.add_element(appliances, 'Dishwasher')
      sys_id = XMLHelper.add_element(dishwasher, 'SystemIdentifier')
      XMLHelper.add_attribute(sys_id, 'id', @id)
      XMLHelper.add_element(dishwasher, 'IsSharedAppliance', @is_shared_appliance, :boolean, @is_shared_appliance_isdefaulted) unless @is_shared_appliance.nil?
      if not @water_heating_system_idref.nil?
        attached_water_heater = XMLHelper.add_element(dishwasher, 'AttachedToWaterHeatingSystem')
        XMLHelper.add_attribute(attached_water_heater, 'idref', @water_heating_system_idref)
      end
      XMLHelper.add_element(dishwasher, 'Location', @location, :string, @location_isdefaulted) unless @location.nil?
      XMLHelper.add_element(dishwasher, 'RatedAnnualkWh', @rated_annual_kwh, :float, @rated_annual_kwh_isdefaulted) unless @rated_annual_kwh.nil?
      XMLHelper.add_element(dishwasher, 'EnergyFactor', @energy_factor, :float) unless @energy_factor.nil?
      XMLHelper.add_element(dishwasher, 'PlaceSettingCapacity', @place_setting_capacity, :integer, @place_setting_capacity_isdefaulted) unless @place_setting_capacity.nil?
      XMLHelper.add_element(dishwasher, 'LabelElectricRate', @label_electric_rate, :float, @label_electric_rate_isdefaulted) unless @label_electric_rate.nil?
      XMLHelper.add_element(dishwasher, 'LabelGasRate', @label_gas_rate, :float, @label_gas_rate_isdefaulted) unless @label_gas_rate.nil?
      XMLHelper.add_element(dishwasher, 'LabelAnnualGasCost', @label_annual_gas_cost, :float, @label_annual_gas_cost_isdefaulted) unless @label_annual_gas_cost.nil?
      XMLHelper.add_element(dishwasher, 'LabelUsage', @label_usage, :float, @label_usage_isdefaulted) unless @label_usage.nil?
      XMLHelper.add_extension(dishwasher, 'UsageMultiplier', @usage_multiplier, :float, @usage_multiplier_isdefaulted) unless @usage_multiplier.nil?
      XMLHelper.add_extension(dishwasher, 'WeekdayScheduleFractions', @weekday_fractions, :string, @weekday_fractions_isdefaulted) unless @weekday_fractions.nil?
      XMLHelper.add_extension(dishwasher, 'WeekendScheduleFractions', @weekend_fractions, :string, @weekend_fractions_isdefaulted) unless @weekend_fractions.nil?
      XMLHelper.add_extension(dishwasher, 'MonthlyScheduleMultipliers', @monthly_multipliers, :string, @monthly_multipliers_isdefaulted) unless @monthly_multipliers.nil?
    end

    def from_oga(dishwasher)
      return if dishwasher.nil?

      @id = HPXML::get_id(dishwasher)
      @is_shared_appliance = XMLHelper.get_value(dishwasher, 'IsSharedAppliance', :boolean)
      @water_heating_system_idref = HPXML::get_idref(XMLHelper.get_element(dishwasher, 'AttachedToWaterHeatingSystem'))
      @location = XMLHelper.get_value(dishwasher, 'Location', :string)
      @rated_annual_kwh = XMLHelper.get_value(dishwasher, 'RatedAnnualkWh', :float)
      @energy_factor = XMLHelper.get_value(dishwasher, 'EnergyFactor', :float)
      @place_setting_capacity = XMLHelper.get_value(dishwasher, 'PlaceSettingCapacity', :integer)
      @label_electric_rate = XMLHelper.get_value(dishwasher, 'LabelElectricRate', :float)
      @label_gas_rate = XMLHelper.get_value(dishwasher, 'LabelGasRate', :float)
      @label_annual_gas_cost = XMLHelper.get_value(dishwasher, 'LabelAnnualGasCost', :float)
      @label_usage = XMLHelper.get_value(dishwasher, 'LabelUsage', :float)
      @usage_multiplier = XMLHelper.get_value(dishwasher, 'extension/UsageMultiplier', :float)
      @weekday_fractions = XMLHelper.get_value(dishwasher, 'extension/WeekdayScheduleFractions', :string)
      @weekend_fractions = XMLHelper.get_value(dishwasher, 'extension/WeekendScheduleFractions', :string)
      @monthly_multipliers = XMLHelper.get_value(dishwasher, 'extension/MonthlyScheduleMultipliers', :string)
    end
  end

  class Refrigerators < BaseArrayElement
    def add(**kwargs)
      self << Refrigerator.new(@hpxml_object, **kwargs)
    end

    def from_oga(hpxml)
      return if hpxml.nil?

      XMLHelper.get_elements(hpxml, 'Building/BuildingDetails/Appliances/Refrigerator').each do |refrigerator|
        self << Refrigerator.new(@hpxml_object, refrigerator)
      end
    end
  end

  class Refrigerator < BaseElement
    ATTRS = [:id, :location, :rated_annual_kwh, :usage_multiplier, :primary_indicator,
             :weekday_fractions, :weekend_fractions, :monthly_multipliers]
    attr_accessor(*ATTRS)

    def delete
      @hpxml_object.refrigerators.delete(self)
    end

    def check_for_errors
      errors = []
      return errors
    end

    def to_oga(doc)
      return if nil?

      appliances = XMLHelper.create_elements_as_needed(doc, ['HPXML', 'Building', 'BuildingDetails', 'Appliances'])
      refrigerator = XMLHelper.add_element(appliances, 'Refrigerator')
      sys_id = XMLHelper.add_element(refrigerator, 'SystemIdentifier')
      XMLHelper.add_attribute(sys_id, 'id', @id)
      XMLHelper.add_element(refrigerator, 'Location', @location, :string, @location_isdefaulted) unless @location.nil?
      XMLHelper.add_element(refrigerator, 'RatedAnnualkWh', @rated_annual_kwh, :float, @rated_annual_kwh_isdefaulted) unless @rated_annual_kwh.nil?
      XMLHelper.add_element(refrigerator, 'PrimaryIndicator', @primary_indicator, :boolean, @primary_indicator_isdefaulted) unless @primary_indicator.nil?
      XMLHelper.add_extension(refrigerator, 'UsageMultiplier', @usage_multiplier, :float, @usage_multiplier_isdefaulted) unless @usage_multiplier.nil?
      XMLHelper.add_extension(refrigerator, 'WeekdayScheduleFractions', @weekday_fractions, :string, @weekday_fractions_isdefaulted) unless @weekday_fractions.nil?
      XMLHelper.add_extension(refrigerator, 'WeekendScheduleFractions', @weekend_fractions, :string, @weekend_fractions_isdefaulted) unless @weekend_fractions.nil?
      XMLHelper.add_extension(refrigerator, 'MonthlyScheduleMultipliers', @monthly_multipliers, :string, @monthly_multipliers_isdefaulted) unless @monthly_multipliers.nil?
    end

    def from_oga(refrigerator)
      return if refrigerator.nil?

      @id = HPXML::get_id(refrigerator)
      @location = XMLHelper.get_value(refrigerator, 'Location', :string)
      @rated_annual_kwh = XMLHelper.get_value(refrigerator, 'RatedAnnualkWh', :float)
      @primary_indicator = XMLHelper.get_value(refrigerator, 'PrimaryIndicator', :boolean)
      @usage_multiplier = XMLHelper.get_value(refrigerator, 'extension/UsageMultiplier', :float)
      @weekday_fractions = XMLHelper.get_value(refrigerator, 'extension/WeekdayScheduleFractions', :string)
      @weekend_fractions = XMLHelper.get_value(refrigerator, 'extension/WeekendScheduleFractions', :string)
      @monthly_multipliers = XMLHelper.get_value(refrigerator, 'extension/MonthlyScheduleMultipliers', :string)
    end
  end

  class Freezers < BaseArrayElement
    def add(**kwargs)
      self << Freezer.new(@hpxml_object, **kwargs)
    end

    def from_oga(hpxml)
      return if hpxml.nil?

      XMLHelper.get_elements(hpxml, 'Building/BuildingDetails/Appliances/Freezer').each do |freezer|
        self << Freezer.new(@hpxml_object, freezer)
      end
    end
  end

  class Freezer < BaseElement
    ATTRS = [:id, :location, :rated_annual_kwh, :usage_multiplier,
             :weekday_fractions, :weekend_fractions, :monthly_multipliers]
    attr_accessor(*ATTRS)

    def delete
      @hpxml_object.freezers.delete(self)
    end

    def check_for_errors
      errors = []
      return errors
    end

    def to_oga(doc)
      return if nil?

      appliances = XMLHelper.create_elements_as_needed(doc, ['HPXML', 'Building', 'BuildingDetails', 'Appliances'])
      freezer = XMLHelper.add_element(appliances, 'Freezer')
      sys_id = XMLHelper.add_element(freezer, 'SystemIdentifier')
      XMLHelper.add_attribute(sys_id, 'id', @id)
      XMLHelper.add_element(freezer, 'Location', @location, :string, @location_isdefaulted) unless @location.nil?
      XMLHelper.add_element(freezer, 'RatedAnnualkWh', @rated_annual_kwh, :float, @rated_annual_kwh_isdefaulted) unless @rated_annual_kwh.nil?
      XMLHelper.add_extension(freezer, 'UsageMultiplier', @usage_multiplier, :float, @usage_multiplier_isdefaulted) unless @usage_multiplier.nil?
      XMLHelper.add_extension(freezer, 'WeekdayScheduleFractions', @weekday_fractions, :string, @weekday_fractions_isdefaulted) unless @weekday_fractions.nil?
      XMLHelper.add_extension(freezer, 'WeekendScheduleFractions', @weekend_fractions, :string, @weekend_fractions_isdefaulted) unless @weekend_fractions.nil?
      XMLHelper.add_extension(freezer, 'MonthlyScheduleMultipliers', @monthly_multipliers, :string, @monthly_multipliers_isdefaulted) unless @monthly_multipliers.nil?
    end

    def from_oga(freezer)
      return if freezer.nil?

      @id = HPXML::get_id(freezer)
      @location = XMLHelper.get_value(freezer, 'Location', :string)
      @rated_annual_kwh = XMLHelper.get_value(freezer, 'RatedAnnualkWh', :float)
      @usage_multiplier = XMLHelper.get_value(freezer, 'extension/UsageMultiplier', :float)
      @weekday_fractions = XMLHelper.get_value(freezer, 'extension/WeekdayScheduleFractions', :string)
      @weekend_fractions = XMLHelper.get_value(freezer, 'extension/WeekendScheduleFractions', :string)
      @monthly_multipliers = XMLHelper.get_value(freezer, 'extension/MonthlyScheduleMultipliers', :string)
    end
  end

  class Dehumidifiers < BaseArrayElement
    def add(**kwargs)
      self << Dehumidifier.new(@hpxml_object, **kwargs)
    end

    def from_oga(hpxml)
      return if hpxml.nil?

      XMLHelper.get_elements(hpxml, 'Building/BuildingDetails/Appliances/Dehumidifier').each do |dehumidifier|
        self << Dehumidifier.new(@hpxml_object, dehumidifier)
      end
    end
  end

  class Dehumidifier < BaseElement
    ATTRS = [:id, :type, :capacity, :energy_factor, :integrated_energy_factor, :rh_setpoint, :fraction_served,
             :location]
    attr_accessor(*ATTRS)

    def delete
      @hpxml_object.dehumidifiers.delete(self)
    end

    def check_for_errors
      errors = []
      return errors
    end

    def to_oga(doc)
      return if nil?

      appliances = XMLHelper.create_elements_as_needed(doc, ['HPXML', 'Building', 'BuildingDetails', 'Appliances'])
      dehumidifier = XMLHelper.add_element(appliances, 'Dehumidifier')
      sys_id = XMLHelper.add_element(dehumidifier, 'SystemIdentifier')
      XMLHelper.add_attribute(sys_id, 'id', @id)
      XMLHelper.add_element(dehumidifier, 'Type', @type, :string) unless @type.nil?
      XMLHelper.add_element(dehumidifier, 'Location', @location, :string) unless @location.nil?
      XMLHelper.add_element(dehumidifier, 'Capacity', @capacity, :float) unless @capacity.nil?
      XMLHelper.add_element(dehumidifier, 'EnergyFactor', @energy_factor, :float) unless @energy_factor.nil?
      XMLHelper.add_element(dehumidifier, 'IntegratedEnergyFactor', @integrated_energy_factor, :float) unless @integrated_energy_factor.nil?
      XMLHelper.add_element(dehumidifier, 'DehumidistatSetpoint', @rh_setpoint, :float) unless @rh_setpoint.nil?
      XMLHelper.add_element(dehumidifier, 'FractionDehumidificationLoadServed', @fraction_served, :float) unless @fraction_served.nil?
    end

    def from_oga(dehumidifier)
      return if dehumidifier.nil?

      @id = HPXML::get_id(dehumidifier)
      @type = XMLHelper.get_value(dehumidifier, 'Type', :string)
      @location = XMLHelper.get_value(dehumidifier, 'Location', :string)
      @capacity = XMLHelper.get_value(dehumidifier, 'Capacity', :float)
      @energy_factor = XMLHelper.get_value(dehumidifier, 'EnergyFactor', :float)
      @integrated_energy_factor = XMLHelper.get_value(dehumidifier, 'IntegratedEnergyFactor', :float)
      @rh_setpoint = XMLHelper.get_value(dehumidifier, 'DehumidistatSetpoint', :float)
      @fraction_served = XMLHelper.get_value(dehumidifier, 'FractionDehumidificationLoadServed', :float)
    end
  end

  class CookingRanges < BaseArrayElement
    def add(**kwargs)
      self << CookingRange.new(@hpxml_object, **kwargs)
    end

    def from_oga(hpxml)
      return if hpxml.nil?

      XMLHelper.get_elements(hpxml, 'Building/BuildingDetails/Appliances/CookingRange').each do |cooking_range|
        self << CookingRange.new(@hpxml_object, cooking_range)
      end
    end
  end

  class CookingRange < BaseElement
    ATTRS = [:id, :location, :fuel_type, :is_induction, :usage_multiplier,
             :weekday_fractions, :weekend_fractions, :monthly_multipliers]
    attr_accessor(*ATTRS)

    def delete
      @hpxml_object.cooking_ranges.delete(self)
    end

    def check_for_errors
      errors = []
      return errors
    end

    def to_oga(doc)
      return if nil?

      appliances = XMLHelper.create_elements_as_needed(doc, ['HPXML', 'Building', 'BuildingDetails', 'Appliances'])
      cooking_range = XMLHelper.add_element(appliances, 'CookingRange')
      sys_id = XMLHelper.add_element(cooking_range, 'SystemIdentifier')
      XMLHelper.add_attribute(sys_id, 'id', @id)
      XMLHelper.add_element(cooking_range, 'Location', @location, :string, @location_isdefaulted) unless @location.nil?
      XMLHelper.add_element(cooking_range, 'FuelType', @fuel_type, :string) unless @fuel_type.nil?
      XMLHelper.add_element(cooking_range, 'IsInduction', @is_induction, :boolean, @is_induction_isdefaulted) unless @is_induction.nil?
      XMLHelper.add_extension(cooking_range, 'UsageMultiplier', @usage_multiplier, :float, @usage_multiplier_isdefaulted) unless @usage_multiplier.nil?
      XMLHelper.add_extension(cooking_range, 'WeekdayScheduleFractions', @weekday_fractions, :string, @weekday_fractions_isdefaulted) unless @weekday_fractions.nil?
      XMLHelper.add_extension(cooking_range, 'WeekendScheduleFractions', @weekend_fractions, :string, @weekend_fractions_isdefaulted) unless @weekend_fractions.nil?
      XMLHelper.add_extension(cooking_range, 'MonthlyScheduleMultipliers', @monthly_multipliers, :string, @monthly_multipliers_isdefaulted) unless @monthly_multipliers.nil?
    end

    def from_oga(cooking_range)
      return if cooking_range.nil?

      @id = HPXML::get_id(cooking_range)
      @location = XMLHelper.get_value(cooking_range, 'Location', :string)
      @fuel_type = XMLHelper.get_value(cooking_range, 'FuelType', :string)
      @is_induction = XMLHelper.get_value(cooking_range, 'IsInduction', :boolean)
      @usage_multiplier = XMLHelper.get_value(cooking_range, 'extension/UsageMultiplier', :float)
      @weekday_fractions = XMLHelper.get_value(cooking_range, 'extension/WeekdayScheduleFractions', :string)
      @weekend_fractions = XMLHelper.get_value(cooking_range, 'extension/WeekendScheduleFractions', :string)
      @monthly_multipliers = XMLHelper.get_value(cooking_range, 'extension/MonthlyScheduleMultipliers', :string)
    end
  end

  class Ovens < BaseArrayElement
    def add(**kwargs)
      self << Oven.new(@hpxml_object, **kwargs)
    end

    def from_oga(hpxml)
      return if hpxml.nil?

      XMLHelper.get_elements(hpxml, 'Building/BuildingDetails/Appliances/Oven').each do |oven|
        self << Oven.new(@hpxml_object, oven)
      end
    end
  end

  class Oven < BaseElement
    ATTRS = [:id, :is_convection]
    attr_accessor(*ATTRS)

    def delete
      @hpxml_object.ovens.delete(self)
    end

    def check_for_errors
      errors = []
      return errors
    end

    def to_oga(doc)
      return if nil?

      appliances = XMLHelper.create_elements_as_needed(doc, ['HPXML', 'Building', 'BuildingDetails', 'Appliances'])
      oven = XMLHelper.add_element(appliances, 'Oven')
      sys_id = XMLHelper.add_element(oven, 'SystemIdentifier')
      XMLHelper.add_attribute(sys_id, 'id', @id)
      XMLHelper.add_element(oven, 'IsConvection', @is_convection, :boolean, @is_convection_isdefaulted) unless @is_convection.nil?
    end

    def from_oga(oven)
      return if oven.nil?

      @id = HPXML::get_id(oven)
      @is_convection = XMLHelper.get_value(oven, 'IsConvection', :boolean)
    end
  end

  class LightingGroups < BaseArrayElement
    def add(**kwargs)
      self << LightingGroup.new(@hpxml_object, **kwargs)
    end

    def from_oga(hpxml)
      return if hpxml.nil?

      XMLHelper.get_elements(hpxml, 'Building/BuildingDetails/Lighting/LightingGroup').each do |lighting_group|
        self << LightingGroup.new(@hpxml_object, lighting_group)
      end
    end
  end

  class LightingGroup < BaseElement
    ATTRS = [:id, :location, :fraction_of_units_in_location, :lighting_type]
    attr_accessor(*ATTRS)

    def delete
      @hpxml_object.lighting_groups.delete(self)
    end

    def check_for_errors
      errors = []
      return errors
    end

    def to_oga(doc)
      return if nil?

      lighting = XMLHelper.create_elements_as_needed(doc, ['HPXML', 'Building', 'BuildingDetails', 'Lighting'])
      lighting_group = XMLHelper.add_element(lighting, 'LightingGroup')
      sys_id = XMLHelper.add_element(lighting_group, 'SystemIdentifier')
      XMLHelper.add_attribute(sys_id, 'id', @id)
      XMLHelper.add_element(lighting_group, 'Location', @location, :string) unless @location.nil?
      XMLHelper.add_element(lighting_group, 'FractionofUnitsInLocation', @fraction_of_units_in_location, :float) unless @fraction_of_units_in_location.nil?
      if not @lighting_type.nil?
        lighting_type = XMLHelper.add_element(lighting_group, 'LightingType')
        XMLHelper.add_element(lighting_type, @lighting_type)
      end
    end

    def from_oga(lighting_group)
      return if lighting_group.nil?

      @id = HPXML::get_id(lighting_group)
      @location = XMLHelper.get_value(lighting_group, 'Location', :string)
      @fraction_of_units_in_location = XMLHelper.get_value(lighting_group, 'FractionofUnitsInLocation', :float)
      @lighting_type = XMLHelper.get_child_name(lighting_group, 'LightingType')
    end
  end

  class Lighting < BaseElement
    ATTRS = [:interior_usage_multiplier, :garage_usage_multiplier, :exterior_usage_multiplier,
             :interior_weekday_fractions, :interior_weekend_fractions, :interior_monthly_multipliers,
             :garage_weekday_fractions, :garage_weekend_fractions, :garage_monthly_multipliers,
             :exterior_weekday_fractions, :exterior_weekend_fractions, :exterior_monthly_multipliers,
             :holiday_exists, :holiday_kwh_per_day, :holiday_period_begin_month, :holiday_period_begin_day,
             :holiday_period_end_month, :holiday_period_end_day, :holiday_weekday_fractions, :holiday_weekend_fractions]
    attr_accessor(*ATTRS)

    def check_for_errors
      errors = []
      return errors
    end

    def to_oga(doc)
      return if nil?

      lighting = XMLHelper.create_elements_as_needed(doc, ['HPXML', 'Building', 'BuildingDetails', 'Lighting'])
      XMLHelper.add_extension(lighting, 'InteriorUsageMultiplier', @interior_usage_multiplier, :float, @interior_usage_multiplier_isdefaulted) unless @interior_usage_multiplier.nil?
      XMLHelper.add_extension(lighting, 'GarageUsageMultiplier', @garage_usage_multiplier, :float, @garage_usage_multiplier_isdefaulted) unless @garage_usage_multiplier.nil?
      XMLHelper.add_extension(lighting, 'ExteriorUsageMultiplier', @exterior_usage_multiplier, :float, @exterior_usage_multiplier_isdefaulted) unless @exterior_usage_multiplier.nil?
      XMLHelper.add_extension(lighting, 'InteriorWeekdayScheduleFractions', @interior_weekday_fractions, :string, @interior_weekday_fractions_isdefaulted) unless @interior_weekday_fractions.nil?
      XMLHelper.add_extension(lighting, 'InteriorWeekendScheduleFractions', @interior_weekend_fractions, :string, @interior_weekend_fractions_isdefaulted) unless @interior_weekend_fractions.nil?
      XMLHelper.add_extension(lighting, 'InteriorMonthlyScheduleMultipliers', @interior_monthly_multipliers, :string, @interior_monthly_multipliers_isdefaulted) unless @interior_monthly_multipliers.nil?
      XMLHelper.add_extension(lighting, 'GarageWeekdayScheduleFractions', @garage_weekday_fractions, :string, @garage_weekday_fractions_isdefaulted) unless @garage_weekday_fractions.nil?
      XMLHelper.add_extension(lighting, 'GarageWeekendScheduleFractions', @garage_weekend_fractions, :string, @garage_weekend_fractions_isdefaulted) unless @garage_weekend_fractions.nil?
      XMLHelper.add_extension(lighting, 'GarageMonthlyScheduleMultipliers', @garage_monthly_multipliers, :string, @garage_monthly_multipliers_isdefaulted) unless @garage_monthly_multipliers.nil?
      XMLHelper.add_extension(lighting, 'ExteriorWeekdayScheduleFractions', @exterior_weekday_fractions, :string, @exterior_weekday_fractions_isdefaulted) unless @exterior_weekday_fractions.nil?
      XMLHelper.add_extension(lighting, 'ExteriorWeekendScheduleFractions', @exterior_weekend_fractions, :string, @exterior_weekend_fractions_isdefaulted) unless @exterior_weekend_fractions.nil?
      XMLHelper.add_extension(lighting, 'ExteriorMonthlyScheduleMultipliers', @exterior_monthly_multipliers, :string, @exterior_monthly_multipliers_isdefaulted) unless @exterior_monthly_multipliers.nil?
      if @holiday_exists
        exterior_holiday_lighting = XMLHelper.create_elements_as_needed(doc, ['HPXML', 'Building', 'BuildingDetails', 'Lighting', 'extension', 'ExteriorHolidayLighting'])
        if not @holiday_kwh_per_day.nil?
          holiday_lighting_load = XMLHelper.add_element(exterior_holiday_lighting, 'Load')
          XMLHelper.add_element(holiday_lighting_load, 'Units', 'kWh/day', :string)
          XMLHelper.add_element(holiday_lighting_load, 'Value', @holiday_kwh_per_day, :float, @holiday_kwh_per_day_isdefaulted)
        end
        XMLHelper.add_element(exterior_holiday_lighting, 'PeriodBeginMonth', @holiday_period_begin_month, :integer, @holiday_period_begin_month_isdefaulted) unless @holiday_period_begin_month.nil?
        XMLHelper.add_element(exterior_holiday_lighting, 'PeriodBeginDayOfMonth', @holiday_period_begin_day, :integer, @holiday_period_begin_day_isdefaulted) unless @holiday_period_begin_day.nil?
        XMLHelper.add_element(exterior_holiday_lighting, 'PeriodEndMonth', @holiday_period_end_month, :integer, @holiday_period_end_month_isdefaulted) unless @holiday_period_end_month.nil?
        XMLHelper.add_element(exterior_holiday_lighting, 'PeriodEndDayOfMonth', @holiday_period_end_day, :integer, @holiday_period_end_day_isdefaulted) unless @holiday_period_end_day.nil?
        XMLHelper.add_element(exterior_holiday_lighting, 'WeekdayScheduleFractions', @holiday_weekday_fractions, :string, @holiday_weekday_fractions_isdefaulted) unless @holiday_weekday_fractions.nil?
        XMLHelper.add_element(exterior_holiday_lighting, 'WeekendScheduleFractions', @holiday_weekend_fractions, :string, @holiday_weekend_fractions_isdefaulted) unless @holiday_weekend_fractions.nil?
      end
    end

    def from_oga(hpxml)
      return if hpxml.nil?

      lighting = XMLHelper.get_element(hpxml, 'Building/BuildingDetails/Lighting')
      return if lighting.nil?

      @interior_usage_multiplier = XMLHelper.get_value(lighting, 'extension/InteriorUsageMultiplier', :float)
      @garage_usage_multiplier = XMLHelper.get_value(lighting, 'extension/GarageUsageMultiplier', :float)
      @exterior_usage_multiplier = XMLHelper.get_value(lighting, 'extension/ExteriorUsageMultiplier', :float)
      @interior_weekday_fractions = XMLHelper.get_value(lighting, 'extension/InteriorWeekdayScheduleFractions', :string)
      @interior_weekend_fractions = XMLHelper.get_value(lighting, 'extension/InteriorWeekendScheduleFractions', :string)
      @interior_monthly_multipliers = XMLHelper.get_value(lighting, 'extension/InteriorMonthlyScheduleMultipliers', :string)
      @garage_weekday_fractions = XMLHelper.get_value(lighting, 'extension/GarageWeekdayScheduleFractions', :string)
      @garage_weekend_fractions = XMLHelper.get_value(lighting, 'extension/GarageWeekendScheduleFractions', :string)
      @garage_monthly_multipliers = XMLHelper.get_value(lighting, 'extension/GarageMonthlyScheduleMultipliers', :string)
      @exterior_weekday_fractions = XMLHelper.get_value(lighting, 'extension/ExteriorWeekdayScheduleFractions', :string)
      @exterior_weekend_fractions = XMLHelper.get_value(lighting, 'extension/ExteriorWeekendScheduleFractions', :string)
      @exterior_monthly_multipliers = XMLHelper.get_value(lighting, 'extension/ExteriorMonthlyScheduleMultipliers', :string)
      if not XMLHelper.get_element(hpxml, 'Building/BuildingDetails/Lighting/extension/ExteriorHolidayLighting').nil?
        @holiday_exists = true
        @holiday_kwh_per_day = XMLHelper.get_value(lighting, 'extension/ExteriorHolidayLighting/Load[Units="kWh/day"]/Value', :float)
        @holiday_period_begin_month = XMLHelper.get_value(lighting, 'extension/ExteriorHolidayLighting/PeriodBeginMonth', :integer)
        @holiday_period_begin_day = XMLHelper.get_value(lighting, 'extension/ExteriorHolidayLighting/PeriodBeginDayOfMonth', :integer)
        @holiday_period_end_month = XMLHelper.get_value(lighting, 'extension/ExteriorHolidayLighting/PeriodEndMonth', :integer)
        @holiday_period_end_day = XMLHelper.get_value(lighting, 'extension/ExteriorHolidayLighting/PeriodEndDayOfMonth', :integer)
        @holiday_weekday_fractions = XMLHelper.get_value(lighting, 'extension/ExteriorHolidayLighting/WeekdayScheduleFractions', :string)
        @holiday_weekend_fractions = XMLHelper.get_value(lighting, 'extension/ExteriorHolidayLighting/WeekendScheduleFractions', :string)
      else
        @holiday_exists = false
      end
    end
  end

  class CeilingFans < BaseArrayElement
    def add(**kwargs)
      self << CeilingFan.new(@hpxml_object, **kwargs)
    end

    def from_oga(hpxml)
      return if hpxml.nil?

      XMLHelper.get_elements(hpxml, 'Building/BuildingDetails/Lighting/CeilingFan').each do |ceiling_fan|
        self << CeilingFan.new(@hpxml_object, ceiling_fan)
      end
    end
  end

  class CeilingFan < BaseElement
    ATTRS = [:id, :efficiency, :quantity, :weekday_fractions, :weekend_fractions, :monthly_multipliers]
    attr_accessor(*ATTRS)

    def delete
      @hpxml_object.ceiling_fans.delete(self)
    end

    def check_for_errors
      errors = []
      return errors
    end

    def to_oga(doc)
      return if nil?

      lighting = XMLHelper.create_elements_as_needed(doc, ['HPXML', 'Building', 'BuildingDetails', 'Lighting'])
      ceiling_fan = XMLHelper.add_element(lighting, 'CeilingFan')
      sys_id = XMLHelper.add_element(ceiling_fan, 'SystemIdentifier')
      XMLHelper.add_attribute(sys_id, 'id', @id)
      if not @efficiency.nil?
        airflow = XMLHelper.add_element(ceiling_fan, 'Airflow')
        XMLHelper.add_element(airflow, 'FanSpeed', 'medium', :string)
        XMLHelper.add_element(airflow, 'Efficiency', @efficiency, :float, @efficiency_isdefaulted)
      end
      XMLHelper.add_element(ceiling_fan, 'Quantity', @quantity, :integer, @quantity_isdefaulted) unless @quantity.nil?
      XMLHelper.add_extension(ceiling_fan, 'WeekdayScheduleFractions', @weekday_fractions, :string, @weekday_fractions_isdefaulted) unless @weekday_fractions.nil?
      XMLHelper.add_extension(ceiling_fan, 'WeekendScheduleFractions', @weekend_fractions, :string, @weekend_fractions_isdefaulted) unless @weekend_fractions.nil?
      XMLHelper.add_extension(ceiling_fan, 'MonthlyScheduleMultipliers', @monthly_multipliers, :string, @monthly_multipliers_isdefaulted) unless @monthly_multipliers.nil?
    end

    def from_oga(ceiling_fan)
      @id = HPXML::get_id(ceiling_fan)
      @efficiency = XMLHelper.get_value(ceiling_fan, "Airflow[FanSpeed='medium']/Efficiency", :float)
      @quantity = XMLHelper.get_value(ceiling_fan, 'Quantity', :integer)
      @weekday_fractions = XMLHelper.get_value(ceiling_fan, 'extension/WeekdayScheduleFractions', :string)
      @weekend_fractions = XMLHelper.get_value(ceiling_fan, 'extension/WeekendScheduleFractions', :string)
      @monthly_multipliers = XMLHelper.get_value(ceiling_fan, 'extension/MonthlyScheduleMultipliers', :string)
    end
  end

  class Pools < BaseArrayElement
    def add(**kwargs)
      self << Pool.new(@hpxml_object, **kwargs)
    end

    def from_oga(hpxml)
      return if hpxml.nil?

      XMLHelper.get_elements(hpxml, 'Building/BuildingDetails/Pools/Pool').each do |pool|
        self << Pool.new(@hpxml_object, pool)
      end
    end
  end

  class Pool < BaseElement
    ATTRS = [:id, :type, :heater_id, :heater_type, :heater_load_units, :heater_load_value, :heater_usage_multiplier,
             :pump_id, :pump_type, :pump_kwh_per_year, :pump_usage_multiplier,
             :heater_weekday_fractions, :heater_weekend_fractions, :heater_monthly_multipliers,
             :pump_weekday_fractions, :pump_weekend_fractions, :pump_monthly_multipliers]
    attr_accessor(*ATTRS)

    def delete
      @hpxml_object.pools.delete(self)
    end

    def check_for_errors
      errors = []
      return errors
    end

    def to_oga(doc)
      return if nil?

      pools = XMLHelper.create_elements_as_needed(doc, ['HPXML', 'Building', 'BuildingDetails', 'Pools'])
      pool = XMLHelper.add_element(pools, 'Pool')
      sys_id = XMLHelper.add_element(pool, 'SystemIdentifier')
      XMLHelper.add_attribute(sys_id, 'id', @id)
      XMLHelper.add_element(pool, 'Type', @type, :string) unless @type.nil?
      if @type != HPXML::TypeNone
        pumps = XMLHelper.add_element(pool, 'PoolPumps')
        pool_pump = XMLHelper.add_element(pumps, 'PoolPump')
        sys_id = XMLHelper.add_element(pool_pump, 'SystemIdentifier')
        if not @pump_id.nil?
          XMLHelper.add_attribute(sys_id, 'id', @pump_id)
        else
          XMLHelper.add_attribute(sys_id, 'id', @id + 'Pump')
        end
        XMLHelper.add_element(pool_pump, 'Type', @pump_type, :string)
        if @pump_type != HPXML::TypeNone
          if not @pump_kwh_per_year.nil?
            load = XMLHelper.add_element(pool_pump, 'Load')
            XMLHelper.add_element(load, 'Units', UnitsKwhPerYear, :string)
            XMLHelper.add_element(load, 'Value', @pump_kwh_per_year, :float, @pump_kwh_per_year_isdefaulted)
          end
          XMLHelper.add_extension(pool_pump, 'UsageMultiplier', @pump_usage_multiplier, :float, @pump_usage_multiplier_isdefaulted) unless @pump_usage_multiplier.nil?
          XMLHelper.add_extension(pool_pump, 'WeekdayScheduleFractions', @pump_weekday_fractions, :string, @pump_weekday_fractions_isdefaulted) unless @pump_weekday_fractions.nil?
          XMLHelper.add_extension(pool_pump, 'WeekendScheduleFractions', @pump_weekend_fractions, :string, @pump_weekend_fractions_isdefaulted) unless @pump_weekend_fractions.nil?
          XMLHelper.add_extension(pool_pump, 'MonthlyScheduleMultipliers', @pump_monthly_multipliers, :string, @pump_monthly_multipliers_isdefaulted) unless @pump_monthly_multipliers.nil?
        end
        heater = XMLHelper.add_element(pool, 'Heater')
        sys_id = XMLHelper.add_element(heater, 'SystemIdentifier')
        if not @heater_id.nil?
          XMLHelper.add_attribute(sys_id, 'id', @heater_id)
        else
          XMLHelper.add_attribute(sys_id, 'id', @id + 'Heater')
        end
        XMLHelper.add_element(heater, 'Type', @heater_type, :string)
        if @heater_type != HPXML::TypeNone
          if (not @heater_load_units.nil?) && (not @heater_load_value.nil?)
            load = XMLHelper.add_element(heater, 'Load')
            XMLHelper.add_element(load, 'Units', @heater_load_units, :string)
            XMLHelper.add_element(load, 'Value', @heater_load_value, :float, @heater_load_value_isdefaulted)
          end
          XMLHelper.add_extension(heater, 'UsageMultiplier', @heater_usage_multiplier, :float, @heater_usage_multiplier_isdefaulted) unless @heater_usage_multiplier.nil?
          XMLHelper.add_extension(heater, 'WeekdayScheduleFractions', @heater_weekday_fractions, :string, @heater_weekday_fractions_isdefaulted) unless @heater_weekday_fractions.nil?
          XMLHelper.add_extension(heater, 'WeekendScheduleFractions', @heater_weekend_fractions, :string, @heater_weekend_fractions_isdefaulted) unless @heater_weekend_fractions.nil?
          XMLHelper.add_extension(heater, 'MonthlyScheduleMultipliers', @heater_monthly_multipliers, :string, @heater_monthly_multipliers_isdefaulted) unless @heater_monthly_multipliers.nil?
        end
      end
    end

    def from_oga(pool)
      @id = HPXML::get_id(pool)
      @type = XMLHelper.get_value(pool, 'Type', :string)
      pool_pump = XMLHelper.get_element(pool, 'PoolPumps/PoolPump')
      if not pool_pump.nil?
        @pump_id = HPXML::get_id(pool_pump)
        @pump_type = XMLHelper.get_value(pool_pump, 'Type', :string)
        @pump_kwh_per_year = XMLHelper.get_value(pool_pump, "Load[Units='#{UnitsKwhPerYear}']/Value", :float)
        @pump_usage_multiplier = XMLHelper.get_value(pool_pump, 'extension/UsageMultiplier', :float)
        @pump_weekday_fractions = XMLHelper.get_value(pool_pump, 'extension/WeekdayScheduleFractions', :string)
        @pump_weekend_fractions = XMLHelper.get_value(pool_pump, 'extension/WeekendScheduleFractions', :string)
        @pump_monthly_multipliers = XMLHelper.get_value(pool_pump, 'extension/MonthlyScheduleMultipliers', :string)
      end
      heater = XMLHelper.get_element(pool, 'Heater')
      if not heater.nil?
        @heater_id = HPXML::get_id(heater)
        @heater_type = XMLHelper.get_value(heater, 'Type', :string)
        @heater_load_units = XMLHelper.get_value(heater, 'Load/Units', :string)
        @heater_load_value = XMLHelper.get_value(heater, 'Load/Value', :float)
        @heater_usage_multiplier = XMLHelper.get_value(heater, 'extension/UsageMultiplier', :float)
        @heater_weekday_fractions = XMLHelper.get_value(heater, 'extension/WeekdayScheduleFractions', :string)
        @heater_weekend_fractions = XMLHelper.get_value(heater, 'extension/WeekendScheduleFractions', :string)
        @heater_monthly_multipliers = XMLHelper.get_value(heater, 'extension/MonthlyScheduleMultipliers', :string)
      end
    end
  end

  class HotTubs < BaseArrayElement
    def add(**kwargs)
      self << HotTub.new(@hpxml_object, **kwargs)
    end

    def from_oga(hpxml)
      return if hpxml.nil?

      XMLHelper.get_elements(hpxml, 'Building/BuildingDetails/HotTubs/HotTub').each do |hot_tub|
        self << HotTub.new(@hpxml_object, hot_tub)
      end
    end
  end

  class HotTub < BaseElement
    ATTRS = [:id, :type, :heater_id, :heater_type, :heater_load_units, :heater_load_value, :heater_usage_multiplier,
             :pump_id, :pump_type, :pump_kwh_per_year, :pump_usage_multiplier,
             :heater_weekday_fractions, :heater_weekend_fractions, :heater_monthly_multipliers,
             :pump_weekday_fractions, :pump_weekend_fractions, :pump_monthly_multipliers]
    attr_accessor(*ATTRS)

    def delete
      @hpxml_object.hot_tubs.delete(self)
    end

    def check_for_errors
      errors = []
      return errors
    end

    def to_oga(doc)
      return if nil?

      hot_tubs = XMLHelper.create_elements_as_needed(doc, ['HPXML', 'Building', 'BuildingDetails', 'HotTubs'])
      hot_tub = XMLHelper.add_element(hot_tubs, 'HotTub')
      sys_id = XMLHelper.add_element(hot_tub, 'SystemIdentifier')
      XMLHelper.add_attribute(sys_id, 'id', @id)
      XMLHelper.add_element(hot_tub, 'Type', @type, :string) unless @type.nil?
      if @type != HPXML::TypeNone
        pumps = XMLHelper.add_element(hot_tub, 'HotTubPumps')
        hot_tub_pump = XMLHelper.add_element(pumps, 'HotTubPump')
        sys_id = XMLHelper.add_element(hot_tub_pump, 'SystemIdentifier')
        if not @pump_id.nil?
          XMLHelper.add_attribute(sys_id, 'id', @pump_id)
        else
          XMLHelper.add_attribute(sys_id, 'id', @id + 'Pump')
        end
        XMLHelper.add_element(hot_tub_pump, 'Type', @pump_type, :string)
        if @pump_type != HPXML::TypeNone
          if not @pump_kwh_per_year.nil?
            load = XMLHelper.add_element(hot_tub_pump, 'Load')
            XMLHelper.add_element(load, 'Units', UnitsKwhPerYear, :string)
            XMLHelper.add_element(load, 'Value', @pump_kwh_per_year, :float, @pump_kwh_per_year_isdefaulted)
          end
          XMLHelper.add_extension(hot_tub_pump, 'UsageMultiplier', @pump_usage_multiplier, :float, @pump_usage_multiplier_isdefaulted) unless @pump_usage_multiplier.nil?
          XMLHelper.add_extension(hot_tub_pump, 'WeekdayScheduleFractions', @pump_weekday_fractions, :string, @pump_weekday_fractions_isdefaulted) unless @pump_weekday_fractions.nil?
          XMLHelper.add_extension(hot_tub_pump, 'WeekendScheduleFractions', @pump_weekend_fractions, :string, @pump_weekend_fractions_isdefaulted) unless @pump_weekend_fractions.nil?
          XMLHelper.add_extension(hot_tub_pump, 'MonthlyScheduleMultipliers', @pump_monthly_multipliers, :string, @pump_monthly_multipliers_isdefaulted) unless @pump_monthly_multipliers.nil?
        end
        heater = XMLHelper.add_element(hot_tub, 'Heater')
        sys_id = XMLHelper.add_element(heater, 'SystemIdentifier')
        if not @heater_id.nil?
          XMLHelper.add_attribute(sys_id, 'id', @heater_id)
        else
          XMLHelper.add_attribute(sys_id, 'id', @id + 'Heater')
        end
        XMLHelper.add_element(heater, 'Type', @heater_type, :string)
        if @heater_type != HPXML::TypeNone
          if (not @heater_load_units.nil?) && (not @heater_load_value.nil?)
            load = XMLHelper.add_element(heater, 'Load')
            XMLHelper.add_element(load, 'Units', @heater_load_units, :string)
            XMLHelper.add_element(load, 'Value', @heater_load_value, :float, @heater_load_value_isdefaulted)
          end
          XMLHelper.add_extension(heater, 'UsageMultiplier', @heater_usage_multiplier, :float, @heater_usage_multiplier_isdefaulted) unless @heater_usage_multiplier.nil?
          XMLHelper.add_extension(heater, 'WeekdayScheduleFractions', @heater_weekday_fractions, :string, @heater_weekday_fractions_isdefaulted) unless @heater_weekday_fractions.nil?
          XMLHelper.add_extension(heater, 'WeekendScheduleFractions', @heater_weekend_fractions, :string, @heater_weekend_fractions_isdefaulted) unless @heater_weekend_fractions.nil?
          XMLHelper.add_extension(heater, 'MonthlyScheduleMultipliers', @heater_monthly_multipliers, :string, @heater_monthly_multipliers_isdefaulted) unless @heater_monthly_multipliers.nil?
        end
      end
    end

    def from_oga(hot_tub)
      @id = HPXML::get_id(hot_tub)
      @type = XMLHelper.get_value(hot_tub, 'Type', :string)
      hot_tub_pump = XMLHelper.get_element(hot_tub, 'HotTubPumps/HotTubPump')
      if not hot_tub_pump.nil?
        @pump_id = HPXML::get_id(hot_tub_pump)
        @pump_type = XMLHelper.get_value(hot_tub_pump, 'Type', :string)
        @pump_kwh_per_year = XMLHelper.get_value(hot_tub_pump, "Load[Units='#{UnitsKwhPerYear}']/Value", :float)
        @pump_usage_multiplier = XMLHelper.get_value(hot_tub_pump, 'extension/UsageMultiplier', :float)
        @pump_weekday_fractions = XMLHelper.get_value(hot_tub_pump, 'extension/WeekdayScheduleFractions', :string)
        @pump_weekend_fractions = XMLHelper.get_value(hot_tub_pump, 'extension/WeekendScheduleFractions', :string)
        @pump_monthly_multipliers = XMLHelper.get_value(hot_tub_pump, 'extension/MonthlyScheduleMultipliers', :string)
      end
      heater = XMLHelper.get_element(hot_tub, 'Heater')
      if not heater.nil?
        @heater_id = HPXML::get_id(heater)
        @heater_type = XMLHelper.get_value(heater, 'Type', :string)
        @heater_load_units = XMLHelper.get_value(heater, 'Load/Units', :string)
        @heater_load_value = XMLHelper.get_value(heater, 'Load/Value', :float)
        @heater_usage_multiplier = XMLHelper.get_value(heater, 'extension/UsageMultiplier', :float)
        @heater_weekday_fractions = XMLHelper.get_value(heater, 'extension/WeekdayScheduleFractions', :string)
        @heater_weekend_fractions = XMLHelper.get_value(heater, 'extension/WeekendScheduleFractions', :string)
        @heater_monthly_multipliers = XMLHelper.get_value(heater, 'extension/MonthlyScheduleMultipliers', :string)
      end
    end
  end

  class PlugLoads < BaseArrayElement
    def add(**kwargs)
      self << PlugLoad.new(@hpxml_object, **kwargs)
    end

    def from_oga(hpxml)
      return if hpxml.nil?

      XMLHelper.get_elements(hpxml, 'Building/BuildingDetails/MiscLoads/PlugLoad').each do |plug_load|
        self << PlugLoad.new(@hpxml_object, plug_load)
      end
    end
  end

  class PlugLoad < BaseElement
    ATTRS = [:id, :plug_load_type, :kWh_per_year, :frac_sensible, :frac_latent, :usage_multiplier,
             :weekday_fractions, :weekend_fractions, :monthly_multipliers]
    attr_accessor(*ATTRS)

    def delete
      @hpxml_object.plug_loads.delete(self)
    end

    def check_for_errors
      errors = []
      return errors
    end

    def to_oga(doc)
      return if nil?

      misc_loads = XMLHelper.create_elements_as_needed(doc, ['HPXML', 'Building', 'BuildingDetails', 'MiscLoads'])
      plug_load = XMLHelper.add_element(misc_loads, 'PlugLoad')
      sys_id = XMLHelper.add_element(plug_load, 'SystemIdentifier')
      XMLHelper.add_attribute(sys_id, 'id', @id)
      XMLHelper.add_element(plug_load, 'PlugLoadType', @plug_load_type, :string) unless @plug_load_type.nil?
      if not @kWh_per_year.nil?
        load = XMLHelper.add_element(plug_load, 'Load')
        XMLHelper.add_element(load, 'Units', UnitsKwhPerYear, :string)
        XMLHelper.add_element(load, 'Value', @kWh_per_year, :float, @kWh_per_year_isdefaulted)
      end
      XMLHelper.add_extension(plug_load, 'FracSensible', @frac_sensible, :float, @frac_sensible_isdefaulted) unless @frac_sensible.nil?
      XMLHelper.add_extension(plug_load, 'FracLatent', @frac_latent, :float, @frac_latent_isdefaulted) unless @frac_latent.nil?
      XMLHelper.add_extension(plug_load, 'UsageMultiplier', @usage_multiplier, :float, @usage_multiplier_isdefaulted) unless @usage_multiplier.nil?
      XMLHelper.add_extension(plug_load, 'WeekdayScheduleFractions', @weekday_fractions, :string, @weekday_fractions_isdefaulted) unless @weekday_fractions.nil?
      XMLHelper.add_extension(plug_load, 'WeekendScheduleFractions', @weekend_fractions, :string, @weekend_fractions_isdefaulted) unless @weekend_fractions.nil?
      XMLHelper.add_extension(plug_load, 'MonthlyScheduleMultipliers', @monthly_multipliers, :string, @monthly_multipliers_isdefaulted) unless @monthly_multipliers.nil?
    end

    def from_oga(plug_load)
      @id = HPXML::get_id(plug_load)
      @plug_load_type = XMLHelper.get_value(plug_load, 'PlugLoadType', :string)
      @kWh_per_year = XMLHelper.get_value(plug_load, "Load[Units='#{UnitsKwhPerYear}']/Value", :float)
      @frac_sensible = XMLHelper.get_value(plug_load, 'extension/FracSensible', :float)
      @frac_latent = XMLHelper.get_value(plug_load, 'extension/FracLatent', :float)
      @usage_multiplier = XMLHelper.get_value(plug_load, 'extension/UsageMultiplier', :float)
      @weekday_fractions = XMLHelper.get_value(plug_load, 'extension/WeekdayScheduleFractions', :string)
      @weekend_fractions = XMLHelper.get_value(plug_load, 'extension/WeekendScheduleFractions', :string)
      @monthly_multipliers = XMLHelper.get_value(plug_load, 'extension/MonthlyScheduleMultipliers', :string)
    end
  end

  class FuelLoads < BaseArrayElement
    def add(**kwargs)
      self << FuelLoad.new(@hpxml_object, **kwargs)
    end

    def from_oga(hpxml)
      return if hpxml.nil?

      XMLHelper.get_elements(hpxml, 'Building/BuildingDetails/MiscLoads/FuelLoad').each do |fuel_load|
        self << FuelLoad.new(@hpxml_object, fuel_load)
      end
    end
  end

  class FuelLoad < BaseElement
    ATTRS = [:id, :fuel_load_type, :fuel_type, :therm_per_year, :frac_sensible, :frac_latent, :usage_multiplier,
             :weekday_fractions, :weekend_fractions, :monthly_multipliers]
    attr_accessor(*ATTRS)

    def delete
      @hpxml_object.fuel_loads.delete(self)
    end

    def check_for_errors
      errors = []
      return errors
    end

    def to_oga(doc)
      return if nil?

      misc_loads = XMLHelper.create_elements_as_needed(doc, ['HPXML', 'Building', 'BuildingDetails', 'MiscLoads'])
      fuel_load = XMLHelper.add_element(misc_loads, 'FuelLoad')
      sys_id = XMLHelper.add_element(fuel_load, 'SystemIdentifier')
      XMLHelper.add_attribute(sys_id, 'id', @id)
      XMLHelper.add_element(fuel_load, 'FuelLoadType', @fuel_load_type, :string) unless @fuel_load_type.nil?
      if not @therm_per_year.nil?
        load = XMLHelper.add_element(fuel_load, 'Load')
        XMLHelper.add_element(load, 'Units', UnitsThermPerYear, :string)
        XMLHelper.add_element(load, 'Value', @therm_per_year, :float, @therm_per_year_isdefaulted)
      end
      XMLHelper.add_element(fuel_load, 'FuelType', @fuel_type, :string) unless @fuel_type.nil?
      XMLHelper.add_extension(fuel_load, 'FracSensible', @frac_sensible, :float, @frac_sensible_isdefaulted) unless @frac_sensible.nil?
      XMLHelper.add_extension(fuel_load, 'FracLatent', @frac_latent, :float, @frac_latent_isdefaulted) unless @frac_latent.nil?
      XMLHelper.add_extension(fuel_load, 'UsageMultiplier', @usage_multiplier, :float, @usage_multiplier_isdefaulted) unless @usage_multiplier.nil?
      XMLHelper.add_extension(fuel_load, 'WeekdayScheduleFractions', @weekday_fractions, :string, @weekday_fractions_isdefaulted) unless @weekday_fractions.nil?
      XMLHelper.add_extension(fuel_load, 'WeekendScheduleFractions', @weekend_fractions, :string, @weekend_fractions_isdefaulted) unless @weekend_fractions.nil?
      XMLHelper.add_extension(fuel_load, 'MonthlyScheduleMultipliers', @monthly_multipliers, :string, @monthly_multipliers_isdefaulted) unless @monthly_multipliers.nil?
    end

    def from_oga(fuel_load)
      @id = HPXML::get_id(fuel_load)
      @fuel_load_type = XMLHelper.get_value(fuel_load, 'FuelLoadType', :string)
      @therm_per_year = XMLHelper.get_value(fuel_load, "Load[Units='#{UnitsThermPerYear}']/Value", :float)
      @fuel_type = XMLHelper.get_value(fuel_load, 'FuelType', :string)
      @frac_sensible = XMLHelper.get_value(fuel_load, 'extension/FracSensible', :float)
      @frac_latent = XMLHelper.get_value(fuel_load, 'extension/FracLatent', :float)
      @usage_multiplier = XMLHelper.get_value(fuel_load, 'extension/UsageMultiplier', :float)
      @weekday_fractions = XMLHelper.get_value(fuel_load, 'extension/WeekdayScheduleFractions', :string)
      @weekend_fractions = XMLHelper.get_value(fuel_load, 'extension/WeekendScheduleFractions', :string)
      @monthly_multipliers = XMLHelper.get_value(fuel_load, 'extension/MonthlyScheduleMultipliers', :string)
    end
  end

  def _create_oga_document()
    doc = XMLHelper.create_doc(version = '1.0', encoding = 'UTF-8')
    hpxml = XMLHelper.add_element(doc, 'HPXML')
    XMLHelper.add_attribute(hpxml, 'xmlns', 'http://hpxmlonline.com/2019/10')
    XMLHelper.add_attribute(hpxml, 'xmlns:xsi', 'http://www.w3.org/2001/XMLSchema-instance')
    XMLHelper.add_attribute(hpxml, 'xsi:schemaLocation', 'http://hpxmlonline.com/2019/10')
    XMLHelper.add_attribute(hpxml, 'schemaVersion', '3.0')
    return doc
  end

  def collapse_enclosure_surfaces(surf_types_of_interest = nil)
    # Collapses like surfaces into a single surface with, e.g., aggregate surface area.
    # This can significantly speed up performance for HPXML files with lots of individual
    # surfaces (e.g., windows).

    surf_types = { roofs: @roofs,
                   walls: @walls,
                   rim_joists: @rim_joists,
                   foundation_walls: @foundation_walls,
                   frame_floors: @frame_floors,
                   slabs: @slabs,
                   windows: @windows,
                   skylights: @skylights,
                   doors: @doors }

    attrs_to_ignore = [:id,
                       :insulation_id,
                       :perimeter_insulation_id,
                       :under_slab_insulation_id,
                       :area,
                       :length,
                       :exposed_perimeter]

    # Look for pairs of surfaces that can be collapsed
    surf_types.each do |surf_type, surfaces|
      next unless surf_types_of_interest.nil? || surf_types_of_interest.include?(surf_type)

      for i in 0..surfaces.size - 1
        surf = surfaces[i]
        next if surf.nil?

        for j in (surfaces.size - 1).downto(i + 1)
          surf2 = surfaces[j]
          next if surf2.nil?

          match = true
          surf.class::ATTRS.each do |attribute|
            next if attribute.to_s.end_with? '_isdefaulted'
            next if attrs_to_ignore.include? attribute
            next if (surf_type == :foundation_walls) && (attribute == :azimuth) # Azimuth of foundation walls is irrelevant
            next if surf.send(attribute) == surf2.send(attribute)

            match = false
            break
          end
          next unless match

          # Update values
          if (not surf.area.nil?) && (not surf2.area.nil?)
            surf.area += surf2.area
          end
          if (surf_type == :slabs) && (not surf.exposed_perimeter.nil?) && (not surf2.exposed_perimeter.nil?)
            surf.exposed_perimeter += surf2.exposed_perimeter
          end
          if (surf_type == :foundation_walls) && (not surf.length.nil?) && (not surf2.length.nil?)
            surf.length += surf2.length
          end

          # Update subsurface idrefs as appropriate
          (@windows + @doors).each do |subsurf|
            next unless subsurf.wall_idref == surf2.id

            subsurf.wall_idref = surf.id
          end
          @skylights.each do |subsurf|
            next unless subsurf.roof_idref == surf2.id

            subsurf.roof_idref = surf.id
          end

          # Remove old surface
          surfaces[j].delete
        end
      end
    end
  end

  def delete_tiny_surfaces()
    (@rim_joists + @walls + @foundation_walls + @frame_floors + @roofs + @windows + @skylights + @doors + @slabs).reverse_each do |surface|
      next if surface.area.nil? || (surface.area > 1.0)

      surface.delete
    end
  end

  def delete_adiabatic_subsurfaces()
    @doors.reverse_each do |door|
      next if door.wall.nil?
      next if door.wall.exterior_adjacent_to != HPXML::LocationOtherHousingUnit

      door.delete
    end
    @windows.reverse_each do |window|
      next if window.wall.nil?
      next if window.wall.exterior_adjacent_to != HPXML::LocationOtherHousingUnit

      window.delete
    end
  end

  def validate_against_schematron(schematron_validators: [])
    # ----------------------------- #
    # Perform Schematron validation #
    # ----------------------------- #

    if not schematron_validators.empty?
      errors, warnings = Validator.run_validators(@doc, schematron_validators)
    else
      errors = []
      warnings = []
    end

    errors.map! { |e| "#{@hpxml_path}: #{e}" }
    warnings.map! { |w| "#{@hpxml_path}: #{w}" }

    return errors, warnings
  end

  def check_for_errors()
    errors = []

    # ------------------------------- #
    # Check for errors within objects #
    # ------------------------------- #

    # Ask objects to check for errors
    self.class::HPXML_ATTRS.each do |attribute|
      hpxml_obj = send(attribute)
      if not hpxml_obj.respond_to? :check_for_errors
        fail "Need to add 'check_for_errors' method to #{hpxml_obj.class} class."
      end

      errors += hpxml_obj.check_for_errors
    end

    # ------------------------------- #
    # Check for errors across objects #
    # ------------------------------- #

    # FUTURE: Move these to EPvalidator.xml where possible

    # Check for globally unique SystemIdentifier IDs and empty IDs
    sys_ids = {}
    self.class::HPXML_ATTRS.each do |attribute|
      hpxml_obj = send(attribute)
      next unless hpxml_obj.is_a? HPXML::BaseArrayElement

      hpxml_obj.each do |obj|
        next unless obj.respond_to? :id

        sys_ids[obj.id] = 0 if sys_ids[obj.id].nil?
        sys_ids[obj.id] += 1

        errors << "Empty SystemIdentifier ID ('#{obj.id}') detected for #{attribute}." if !obj.id || obj.id.size == 0
      end
    end
    sys_ids.each do |sys_id, cnt|
      errors << "Duplicate SystemIdentifier IDs detected for '#{sys_id}'." if cnt > 1
    end

    # Check for HVAC systems referenced by multiple water heating systems
    hvac_systems.each do |hvac_system|
      num_attached = 0
      @water_heating_systems.each do |water_heating_system|
        next if water_heating_system.related_hvac_idref.nil?
        next unless hvac_system.id == water_heating_system.related_hvac_idref

        num_attached += 1
      end
      next if num_attached <= 1

      errors << "RelatedHVACSystem '#{hvac_system.id}' is attached to multiple water heating systems."
    end

    # Check for the sum of CFA served by distribution systems <= CFA
    if not @building_construction.conditioned_floor_area.nil?
      air_distributions = @hvac_distributions.select { |dist| dist if HPXML::HVACDistributionTypeAir == dist.distribution_system_type }
      heating_dist = []
      cooling_dist = []
      air_distributions.each do |dist|
        heating_systems = dist.hvac_systems.select { |sys| sys if (sys.respond_to? :fraction_heat_load_served) && (sys.fraction_heat_load_served.to_f > 0) }
        cooling_systems = dist.hvac_systems.select { |sys| sys if (sys.respond_to? :fraction_cool_load_served) && (sys.fraction_cool_load_served.to_f > 0) }
        if heating_systems.size > 0
          heating_dist << dist
        end
        if cooling_systems.size > 0
          cooling_dist << dist
        end
      end
      heating_total_dist_cfa_served = heating_dist.map { |htg_dist| htg_dist.conditioned_floor_area_served.to_f }.sum(0.0)
      cooling_total_dist_cfa_served = cooling_dist.map { |clg_dist| clg_dist.conditioned_floor_area_served.to_f }.sum(0.0)
      if (heating_total_dist_cfa_served > @building_construction.conditioned_floor_area + 1.0) # Allow 1 ft2 of tolerance
        errors << 'The total conditioned floor area served by the HVAC distribution system(s) for heating is larger than the conditioned floor area of the building.'
      end
      if (cooling_total_dist_cfa_served > @building_construction.conditioned_floor_area + 1.0) # Allow 1 ft2 of tolerance
        errors << 'The total conditioned floor area served by the HVAC distribution system(s) for cooling is larger than the conditioned floor area of the building.'
      end
    end

    # Check for objects referencing SFA/MF spaces where the building type is not SFA/MF
    if [ResidentialTypeSFD, ResidentialTypeManufactured].include? @building_construction.residential_facility_type
      mf_spaces = [LocationOtherHeatedSpace, LocationOtherHousingUnit, LocationOtherMultifamilyBufferSpace, LocationOtherNonFreezingSpace]
      (@roofs + @rim_joists + @walls + @foundation_walls + @frame_floors + @slabs).each do |surface|
        if mf_spaces.include? surface.interior_adjacent_to
          errors << "The building is of type '#{@building_construction.residential_facility_type}' but the surface '#{surface.id}' is adjacent to Attached/Multifamily space '#{surface.interior_adjacent_to}'."
        end
        if mf_spaces.include? surface.exterior_adjacent_to
          errors << "The building is of type '#{@building_construction.residential_facility_type}' but the surface '#{surface.id}' is adjacent to Attached/Multifamily space '#{surface.exterior_adjacent_to}'."
        end
      end
      (@water_heating_systems + @clothes_washers + @clothes_dryers + @dishwashers + @refrigerators + @cooking_ranges).each do |object|
        if mf_spaces.include? object.location
          errors << "The building is of type '#{@building_construction.residential_facility_type}' but the object '#{object.id}' is located in Attached/Multifamily space '#{object.location}'."
        end
      end
      @hvac_distributions.each do |hvac_distribution|
        hvac_distribution.ducts.each do |duct|
          if mf_spaces.include? duct.duct_location
            errors << "The building is of type '#{@building_construction.residential_facility_type}' but the HVAC distribution '#{hvac_distribution.id}' has a duct located in Attached/Multifamily space '#{duct.duct_location}'."
          end
        end
      end
    end

    # Check for correct PrimaryIndicator values across all refrigerators
    if @refrigerators.size > 1
      primary_indicators = @refrigerators.select { |r| r.primary_indicator }.size
      if primary_indicators > 1
        errors << 'More than one refrigerator designated as the primary.'
      elsif primary_indicators == 0
        errors << 'Could not find a primary refrigerator.'
      end
    end

    # Check for correct PrimaryHeatingSystem values across all HVAC systems
    n_primary_heating = @heating_systems.select { |h| h.primary_system }.size +
                        @heat_pumps.select { |h| h.primary_heating_system }.size
    if n_primary_heating > 1
      errors << 'More than one heating system designated as the primary.'
    end

    # Check for correct PrimaryCoolingSystem values across all HVAC systems
    n_primary_cooling = @cooling_systems.select { |c| c.primary_system }.size +
                        @heat_pumps.select { |c| c.primary_cooling_system }.size
    if n_primary_cooling > 1
      errors << 'More than one cooling system designated as the primary.'
    end

    # Check for at most 1 shared heating system and 1 shared cooling system
    num_htg_shared = 0
    num_clg_shared = 0
    (@heating_systems + @heat_pumps).each do |hvac_system|
      next unless hvac_system.is_shared_system

      num_htg_shared += 1
    end
    (@cooling_systems + @heat_pumps).each do |hvac_system|
      next unless hvac_system.is_shared_system

      num_clg_shared += 1
    end
    if num_htg_shared > 1
      errors << 'More than one shared heating system found.'
    end
    if num_clg_shared > 1
      errors << 'More than one shared cooling system found.'
    end

    errors.map! { |e| "#{@hpxml_path}: #{e}" }

    return errors
  end

  def self.conditioned_locations
    return [HPXML::LocationLivingSpace,
            HPXML::LocationBasementConditioned,
            HPXML::LocationOtherHousingUnit]
  end

  def self.is_conditioned(surface)
    return conditioned_locations.include?(surface.interior_adjacent_to)
  end

  def self.is_adiabatic(surface)
    if surface.exterior_adjacent_to == surface.interior_adjacent_to
      # E.g., wall between unit crawlspace and neighboring unit crawlspace
      return true
    elsif conditioned_locations.include?(surface.interior_adjacent_to) &&
          conditioned_locations.include?(surface.exterior_adjacent_to)
      # E.g., frame floor between living space and conditioned basement, or
      # wall between living space and "other housing unit"
      return true
    end

    return false
  end

  def self.is_thermal_boundary(surface)
    # Returns true if the surface is between conditioned space and outside/ground/unconditioned space.
    # Note: The location of insulation is not considered here, so an insulated foundation wall of an
    # unconditioned basement, for example, returns false.
    interior_conditioned = conditioned_locations.include? surface.interior_adjacent_to
    exterior_conditioned = conditioned_locations.include? surface.exterior_adjacent_to
    return (interior_conditioned != exterior_conditioned)
  end

  def self.get_id(parent, element_name = 'SystemIdentifier')
    return XMLHelper.get_attribute_value(XMLHelper.get_element(parent, element_name), 'id')
  end

  def self.get_idref(element)
    return XMLHelper.get_attribute_value(element, 'idref')
  end

  def self.check_dates(str, begin_month, begin_day, end_month, end_day)
    errors = []

    # Check for valid months
    valid_months = (1..12).to_a

    if not begin_month.nil?
      if not valid_months.include? begin_month
        errors << "#{str} Begin Month (#{begin_month}) must be one of: #{valid_months.join(', ')}."
      end
    end

    if not end_month.nil?
      if not valid_months.include? end_month
        errors << "#{str} End Month (#{end_month}) must be one of: #{valid_months.join(', ')}."
      end
    end

    # Check for valid days
    months_days = { [1, 3, 5, 7, 8, 10, 12] => (1..31).to_a, [4, 6, 9, 11] => (1..30).to_a, [2] => (1..28).to_a }
    months_days.each do |months, valid_days|
      if (not begin_day.nil?) && (months.include? begin_month)
        if not valid_days.include? begin_day
          errors << "#{str} Begin Day of Month (#{begin_day}) must be one of: #{valid_days.join(', ')}."
        end
      end
      next unless (not end_day.nil?) && (months.include? end_month)

      if not valid_days.include? end_day
        errors << "#{str} End Day of Month (#{end_day}) must be one of: #{valid_days.join(', ')}."
      end
    end

    return errors
  end
end<|MERGE_RESOLUTION|>--- conflicted
+++ resolved
@@ -3503,17 +3503,11 @@
     ATTRS = [:id, :control_type, :heating_setpoint_temp, :heating_setback_temp,
              :heating_setback_hours_per_week, :heating_setback_start_hour, :cooling_setpoint_temp,
              :cooling_setup_temp, :cooling_setup_hours_per_week, :cooling_setup_start_hour,
-<<<<<<< HEAD
              :ceiling_fan_cooling_setpoint_temp_offset, :onoff_thermostat_deadband,
              :realistic_staging, :weekday_heating_setpoints, :weekend_heating_setpoints,
-             :weekday_cooling_setpoints, :weekend_cooling_setpoints]
-=======
-             :ceiling_fan_cooling_setpoint_temp_offset,
-             :weekday_heating_setpoints, :weekend_heating_setpoints,
              :weekday_cooling_setpoints, :weekend_cooling_setpoints,
              :seasons_heating_begin_month, :seasons_heating_begin_day, :seasons_heating_end_month, :seasons_heating_end_day,
              :seasons_cooling_begin_month, :seasons_cooling_begin_day, :seasons_cooling_end_month, :seasons_cooling_end_day]
->>>>>>> eeb18fd6
     attr_accessor(*ATTRS)
 
     def delete
