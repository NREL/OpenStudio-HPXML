--- conflicted
+++ resolved
@@ -3461,11 +3461,8 @@
   end
 
   class Refrigerator < BaseElement
-<<<<<<< HEAD
-    ATTRS = [:id, :location, :rated_annual_kwh, :adjusted_annual_kwh, :schedules_output_path, :schedules_column_name]
-=======
-    ATTRS = [:id, :location, :rated_annual_kwh, :adjusted_annual_kwh, :usage_multiplier]
->>>>>>> 6eed3d8d
+    ATTRS = [:id, :location, :rated_annual_kwh, :adjusted_annual_kwh, :usage_multiplier,
+             :schedules_output_path, :schedules_column_name]
     attr_accessor(*ATTRS)
 
     def delete
@@ -3488,12 +3485,9 @@
       XMLHelper.add_element(refrigerator, 'RatedAnnualkWh', Float(@rated_annual_kwh)) unless @rated_annual_kwh.nil?
       HPXML::add_extension(parent: refrigerator,
                            extensions: { 'AdjustedAnnualkWh' => HPXML::to_float_or_nil(@adjusted_annual_kwh),
-<<<<<<< HEAD
+                                         'UsageMultiplier' => HPXML::to_float_or_nil(@usage_multiplier),
                                          'SchedulesOutputPath' => schedules_output_path,
                                          'SchedulesColumnName' => schedules_column_name })
-=======
-                                         'UsageMultiplier' => HPXML::to_float_or_nil(@usage_multiplier) })
->>>>>>> 6eed3d8d
     end
 
     def from_rexml(refrigerator)
@@ -3503,12 +3497,9 @@
       @location = XMLHelper.get_value(refrigerator, 'Location')
       @rated_annual_kwh = HPXML::to_float_or_nil(XMLHelper.get_value(refrigerator, 'RatedAnnualkWh'))
       @adjusted_annual_kwh = HPXML::to_float_or_nil(XMLHelper.get_value(refrigerator, 'extension/AdjustedAnnualkWh'))
-<<<<<<< HEAD
+      @usage_multiplier = HPXML::to_float_or_nil(XMLHelper.get_value(refrigerator, 'extension/UsageMultiplier'))
       @schedules_output_path = XMLHelper.get_value(refrigerator, 'extension/SchedulesOutputPath')
       @schedules_column_name = XMLHelper.get_value(refrigerator, 'extension/SchedulesColumnName')
-=======
-      @usage_multiplier = HPXML::to_float_or_nil(XMLHelper.get_value(refrigerator, 'extension/UsageMultiplier'))
->>>>>>> 6eed3d8d
     end
   end
 
