--- conflicted
+++ resolved
@@ -144,22 +144,19 @@
   HVACTypeRoomAirConditioner = 'room air conditioner'
   HVACTypeStove = 'Stove'
   HVACTypeWallFurnace = 'WallFurnace'
-<<<<<<< HEAD
+  HydronicAndAirTypeFanCoil = 'fan coil'
+  HydronicAndAirTypeWaterLoopHeatPump = 'water loop heat pump'
+  HydronicTypeBaseboard = 'baseboard'
+  HydronicTypeRadiantCeiling = 'radiant ceiling'
+  HydronicTypeRadiantFloor = 'radiant floor'
+  HydronicTypeRadiator = 'radiator'
   InputModeAssemblyRValue = 'AssemblyRValue'
   InputModeQuickFill = 'QuickFill'
   InsulationMaterialBatt = 'Batt'
   InsulationMaterialLooseFill = 'LooseFill'
   InsulationMaterialRigid = 'Rigid'
   InsulationMaterialSprayFoam = 'SprayFoam'
-  InsulationMaterialOther = 'Other'
-=======
-  HydronicAndAirTypeFanCoil = 'fan coil'
-  HydronicAndAirTypeWaterLoopHeatPump = 'water loop heat pump'
-  HydronicTypeBaseboard = 'baseboard'
-  HydronicTypeRadiantCeiling = 'radiant ceiling'
-  HydronicTypeRadiantFloor = 'radiant floor'
-  HydronicTypeRadiator = 'radiator'
->>>>>>> 1ed004a8
+  InsulationMaterialOther = 'Other'  
   LeakinessTight = 'tight'
   LeakinessAverage = 'average'
   LightingTypeCFL = 'CompactFluorescent'
@@ -2284,7 +2281,6 @@
         XMLHelper.add_attribute(sys_id, 'id', @id + 'Insulation')
       end
       XMLHelper.add_element(insulation, 'AssemblyEffectiveRValue', to_float(@insulation_assembly_r_value)) unless @insulation_assembly_r_value.nil?
-<<<<<<< HEAD
       XMLHelper.add_element(insulation, 'InsulationGrade', to_integer(@insulation_grade)) unless @insulation_grade.nil?
       if not @insulation_cavity_r_value.nil?
         layer = XMLHelper.add_element(insulation, 'Layer')
@@ -2307,11 +2303,7 @@
         inside_drywall = XMLHelper.create_elements_as_needed(frame_floor, ['extension', 'InsideDryWall'])
         XMLHelper.add_element(inside_drywall, 'Thickness', to_float(@inside_drywall_thickness))
       end
-      HPXML::add_extension(parent: frame_floor,
-                           extensions: { 'OtherSpaceAboveOrBelow' => @other_space_above_or_below })
-=======
       XMLHelper.add_extension(frame_floor, 'OtherSpaceAboveOrBelow', @other_space_above_or_below) unless @other_space_above_or_below.nil?
->>>>>>> 1ed004a8
     end
 
     def from_oga(frame_floor)
