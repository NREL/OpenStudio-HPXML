--- conflicted
+++ resolved
@@ -3660,11 +3660,8 @@
   class ClothesWasher < BaseElement
     ATTRS = [:id, :location, :modified_energy_factor, :integrated_modified_energy_factor,
              :rated_annual_kwh, :label_electric_rate, :label_gas_rate, :label_annual_gas_cost,
-<<<<<<< HEAD
-             :capacity, :label_usage, :usage_multiplier, :water_schedule, :power_schedule]
-=======
-             :capacity, :label_usage, :usage_multiplier, :ratio_of_units_to_clothes_washers]
->>>>>>> 237e9fd3
+             :capacity, :label_usage, :usage_multiplier, :ratio_of_units_to_clothes_washers,
+             :water_schedule, :power_schedule]
     attr_accessor(*ATTRS)
 
     def is_shared
@@ -3702,12 +3699,9 @@
       XMLHelper.add_element(clothes_washer, 'Capacity', to_float(@capacity)) unless @capacity.nil?
       HPXML::add_extension(parent: clothes_washer,
                            extensions: { 'UsageMultiplier' => to_float_or_nil(@usage_multiplier),
-<<<<<<< HEAD
+                                         'RatioOfDwellingUnitsToSharedClothesWashers' => to_integer_or_nil(@ratio_of_units_to_clothes_washers),
                                          'WaterSchedule' => @water_schedule,
                                          'PowerSchedule' => @power_schedule })
-=======
-                                         'RatioOfDwellingUnitsToSharedClothesWashers' => to_integer_or_nil(@ratio_of_units_to_clothes_washers) })
->>>>>>> 237e9fd3
     end
 
     def from_oga(clothes_washer)
@@ -3724,12 +3718,9 @@
       @label_usage = to_float_or_nil(XMLHelper.get_value(clothes_washer, 'LabelUsage'))
       @capacity = to_float_or_nil(XMLHelper.get_value(clothes_washer, 'Capacity'))
       @usage_multiplier = to_float_or_nil(XMLHelper.get_value(clothes_washer, 'extension/UsageMultiplier'))
-<<<<<<< HEAD
+      @ratio_of_units_to_clothes_washers = to_integer_or_nil(XMLHelper.get_value(clothes_washer, 'extension/RatioOfDwellingUnitsToSharedClothesWashers'))
       @water_schedule = XMLHelper.get_value(clothes_washer, 'extension/WaterSchedule')
       @power_schedule = XMLHelper.get_value(clothes_washer, 'extension/PowerSchedule')
-=======
-      @ratio_of_units_to_clothes_washers = to_integer_or_nil(XMLHelper.get_value(clothes_washer, 'extension/RatioOfDwellingUnitsToSharedClothesWashers'))
->>>>>>> 237e9fd3
     end
   end
 
@@ -3749,11 +3740,8 @@
 
   class ClothesDryer < BaseElement
     ATTRS = [:id, :location, :fuel_type, :energy_factor, :combined_energy_factor, :control_type,
-<<<<<<< HEAD
-             :usage_multiplier, :power_schedule, :exhaust_schedule]
-=======
-             :usage_multiplier, :ratio_of_units_to_clothes_dryers]
->>>>>>> 237e9fd3
+             :usage_multiplier, :ratio_of_units_to_clothes_dryers,
+             :power_schedule, :exhaust_schedule]
     attr_accessor(*ATTRS)
 
     def is_shared
@@ -3787,12 +3775,9 @@
       XMLHelper.add_element(clothes_dryer, 'ControlType', @control_type) unless @control_type.nil?
       HPXML::add_extension(parent: clothes_dryer,
                            extensions: { 'UsageMultiplier' => to_float_or_nil(@usage_multiplier),
-<<<<<<< HEAD
+                                         'RatioOfDwellingUnitsToSharedClothesDryers' => to_integer_or_nil(@ratio_of_units_to_clothes_dryers),
                                          'PowerSchedule' => @power_schedule,
                                          'ExhaustSchedule' => @exhaust_schedule })
-=======
-                                         'RatioOfDwellingUnitsToSharedClothesDryers' => to_integer_or_nil(@ratio_of_units_to_clothes_dryers) })
->>>>>>> 237e9fd3
     end
 
     def from_oga(clothes_dryer)
@@ -3805,12 +3790,9 @@
       @combined_energy_factor = to_float_or_nil(XMLHelper.get_value(clothes_dryer, 'CombinedEnergyFactor'))
       @control_type = XMLHelper.get_value(clothes_dryer, 'ControlType')
       @usage_multiplier = to_float_or_nil(XMLHelper.get_value(clothes_dryer, 'extension/UsageMultiplier'))
-<<<<<<< HEAD
+      @ratio_of_units_to_clothes_dryers = to_integer_or_nil(XMLHelper.get_value(clothes_dryer, 'extension/RatioOfDwellingUnitsToSharedClothesDryers'))
       @power_schedule = XMLHelper.get_value(clothes_dryer, 'extension/PowerSchedule')
       @exhaust_schedule = XMLHelper.get_value(clothes_dryer, 'extension/ExhaustSchedule')
-=======
-      @ratio_of_units_to_clothes_dryers = to_integer_or_nil(XMLHelper.get_value(clothes_dryer, 'extension/RatioOfDwellingUnitsToSharedClothesDryers'))
->>>>>>> 237e9fd3
     end
   end
 
