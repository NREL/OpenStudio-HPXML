--- conflicted
+++ resolved
@@ -4001,14 +4001,9 @@
              :cooling_efficiency_seer2, :cooling_efficiency_eer, :cooling_efficiency_ceer, :heating_efficiency_hspf,
              :heating_efficiency_hspf2, :heating_efficiency_cop, :third_party_certification, :htg_seed_id, :clg_seed_id,
              :pump_watts_per_ton, :fan_watts_per_cfm, :is_shared_system, :number_of_units_served, :shared_loop_watts,
-<<<<<<< HEAD
-             :shared_loop_motor_efficiency, :airflow_defect_ratio, :charge_defect_ratio, :capacity_retention_fraction, :capacity_retention_temp,
-             :heating_airflow_cfm, :cooling_airflow_cfm, :location, :primary_heating_system, :primary_cooling_system]
-=======
              :shared_loop_motor_efficiency, :airflow_defect_ratio, :charge_defect_ratio,
              :heating_airflow_cfm, :cooling_airflow_cfm, :location, :primary_heating_system, :primary_cooling_system,
              :heating_capacity_retention_fraction, :heating_capacity_retention_temp]
->>>>>>> 119ca175
     attr_accessor(*ATTRS)
 
     def distribution_system
@@ -4153,16 +4148,11 @@
       XMLHelper.add_extension(heat_pump, 'PumpPowerWattsPerTon', @pump_watts_per_ton, :float, @pump_watts_per_ton_isdefaulted) unless @pump_watts_per_ton.nil?
       XMLHelper.add_extension(heat_pump, 'SharedLoopWatts', @shared_loop_watts, :float) unless @shared_loop_watts.nil?
       XMLHelper.add_extension(heat_pump, 'SharedLoopMotorEfficiency', @shared_loop_motor_efficiency, :float) unless @shared_loop_motor_efficiency.nil?
-<<<<<<< HEAD
-      XMLHelper.add_extension(heat_pump, 'CapacityRetentionFraction', @capacity_retention_fraction, :float) unless @capacity_retention_fraction.nil?
-      XMLHelper.add_extension(heat_pump, 'CapacityRetentionTemperature', @capacity_retention_temp, :float) unless @capacity_retention_temp.nil?
-=======
       if (not @heating_capacity_retention_fraction.nil?) || (not @heating_capacity_retention_temp.nil?)
         htg_cap_retention = XMLHelper.add_extension(heat_pump, 'HeatingCapacityRetention')
         XMLHelper.add_element(htg_cap_retention, 'Fraction', @heating_capacity_retention_fraction, :float, @heating_capacity_retention_fraction_isdefaulted) unless @heating_capacity_retention_fraction.nil?
         XMLHelper.add_element(htg_cap_retention, 'Temperature', @heating_capacity_retention_temp, :float, @heating_capacity_retention_temp_isdefaulted) unless @heating_capacity_retention_temp.nil?
       end
->>>>>>> 119ca175
       XMLHelper.add_extension(heat_pump, 'HeatingSeedId', @htg_seed_id, :string) unless @htg_seed_id.nil?
       XMLHelper.add_extension(heat_pump, 'CoolingSeedId', @clg_seed_id, :string) unless @clg_seed_id.nil?
       if @primary_heating_system
@@ -4218,13 +4208,8 @@
       @pump_watts_per_ton = XMLHelper.get_value(heat_pump, 'extension/PumpPowerWattsPerTon', :float)
       @shared_loop_watts = XMLHelper.get_value(heat_pump, 'extension/SharedLoopWatts', :float)
       @shared_loop_motor_efficiency = XMLHelper.get_value(heat_pump, 'extension/SharedLoopMotorEfficiency', :float)
-<<<<<<< HEAD
-      @capacity_retention_fraction = XMLHelper.get_value(heat_pump, 'extension/CapacityRetentionFraction', :float)
-      @capacity_retention_temp = XMLHelper.get_value(heat_pump, 'extension/CapacityRetentionTemperature', :float)
-=======
       @heating_capacity_retention_fraction = XMLHelper.get_value(heat_pump, 'extension/HeatingCapacityRetention/Fraction', :float)
       @heating_capacity_retention_temp = XMLHelper.get_value(heat_pump, 'extension/HeatingCapacityRetention/Temperature', :float)
->>>>>>> 119ca175
       @htg_seed_id = XMLHelper.get_value(heat_pump, 'extension/HeatingSeedId', :string)
       @clg_seed_id = XMLHelper.get_value(heat_pump, 'extension/CoolingSeedId', :string)
       primary_heating_system = HPXML::get_idref(XMLHelper.get_element(heat_pump, '../PrimarySystems/PrimaryHeatingSystem'))
