# frozen_string_literal: true

'''
Example Usage:

-----------------
Reading from file
-----------------

hpxml = HPXML.new(hpxml_path: ...)

# Singleton elements
puts hpxml.building_construction.number_of_bedrooms

# Array elements
hpxml.walls.each do |wall|
  wall.windows.each do |window|
    puts window.area
  end
end

---------------------
Creating from scratch
---------------------

hpxml = HPXML.new()

# Singleton elements
hpxml.building_construction.number_of_bedrooms = 3
hpxml.building_construction.conditioned_floor_area = 2400

# Array elements
hpxml.walls.clear
hpxml.walls.add(id: "WallNorth", area: 500)
hpxml.walls.add(id: "WallSouth", area: 500)
hpxml.walls.add
hpxml.walls[-1].id = "WallEastWest"
hpxml.walls[-1].area = 1000

# Write file
XMLHelper.write_file(hpxml.to_oga, "out.xml")

'''

class HPXML < Object
  HPXML_ATTRS = [:header, :site, :neighbor_buildings, :building_occupancy, :building_construction,
                 :climate_and_risk_zones, :air_infiltration_measurements, :attics, :foundations,
                 :roofs, :rim_joists, :walls, :foundation_walls, :frame_floors, :slabs, :windows,
                 :skylights, :doors, :heating_systems, :cooling_systems, :heat_pumps, :hvac_controls,
                 :hvac_distributions, :ventilation_fans, :water_heating_systems, :hot_water_distributions,
                 :water_fixtures, :water_heating, :solar_thermal_systems, :pv_systems, :clothes_washers,
                 :clothes_dryers, :dishwashers, :refrigerators, :freezers, :dehumidifiers, :cooking_ranges, :ovens,
                 :lighting_groups, :lighting, :ceiling_fans, :pools, :hot_tubs, :plug_loads, :fuel_loads]
  attr_reader(*HPXML_ATTRS, :doc)

  # Constants
  AtticTypeCathedral = 'CathedralCeiling'
  AtticTypeConditioned = 'ConditionedAttic'
  AtticTypeFlatRoof = 'FlatRoof'
  AtticTypeUnvented = 'UnventedAttic'
  AtticTypeVented = 'VentedAttic'
  ClothesDryerControlTypeMoisture = 'moisture'
  ClothesDryerControlTypeTimer = 'timer'
  ColorDark = 'dark'
  ColorLight = 'light'
  ColorMedium = 'medium'
  ColorMediumDark = 'medium dark'
  ColorReflective = 'reflective'
  DHWRecirControlTypeManual = 'manual demand control'
  DHWRecirControlTypeNone = 'no control'
  DHWRecirControlTypeSensor = 'presence sensor demand control'
  DHWRecirControlTypeTemperature = 'temperature'
  DHWRecirControlTypeTimer = 'timer'
  DHWDistTypeRecirc = 'Recirculation'
  DHWDistTypeStandard = 'Standard'
  DuctInsulationMaterialUnknown = 'Unknown'
  DuctInsulationMaterialNone = 'None'
  DuctLeakageTotal = 'total'
  DuctLeakageToOutside = 'to outside'
  DuctTypeReturn = 'return'
  DuctTypeSupply = 'supply'
  DWHRFacilitiesConnectedAll = 'all'
  DWHRFacilitiesConnectedOne = 'one'
  FoundationThermalBoundaryFloor = 'frame floor'
  FoundationThermalBoundaryWall = 'foundation wall'
  FoundationTypeAmbient = 'Ambient'
  FoundationTypeBasementConditioned = 'ConditionedBasement'
  FoundationTypeBasementUnconditioned = 'UnconditionedBasement'
  FoundationTypeCrawlspaceUnvented = 'UnventedCrawlspace'
  FoundationTypeCrawlspaceVented = 'VentedCrawlspace'
  FoundationTypeSlab = 'SlabOnGrade'
  FrameFloorOtherSpaceAbove = 'above'
  FrameFloorOtherSpaceBelow = 'below'
  FuelLoadTypeGrill = 'grill'
  FuelLoadTypeLighting = 'lighting'
  FuelLoadTypeFireplace = 'fireplace'
  FuelTypeElectricity = 'electricity'
  FuelTypeNaturalGas = 'natural gas'
  FuelTypeOil = 'fuel oil'
  FuelTypePropane = 'propane'
  FuelTypeWood = 'wood'
  FuelTypeWoodPellets = 'wood pellets'
  HVACCompressorTypeSingleStage = 'single stage'
  HVACCompressorTypeTwoStage = 'two stage'
  HVACCompressorTypeVariableSpeed = 'variable speed'
  HVACControlTypeManual = 'manual thermostat'
  HVACControlTypeProgrammable = 'programmable thermostat'
  HVACDistributionTypeAir = 'AirDistribution'
  HVACDistributionTypeDSE = 'DSE'
  HVACDistributionTypeHydronic = 'HydronicDistribution'
  HVACTypeBoiler = 'Boiler'
  HVACTypeCentralAirConditioner = 'central air conditioner'
  HVACTypeElectricResistance = 'ElectricResistance'
  HVACTypeEvaporativeCooler = 'evaporative cooler'
  HVACTypeFireplace = 'Fireplace'
  HVACTypeFloorFurnace = 'FloorFurnace'
  HVACTypeFurnace = 'Furnace'
  HVACTypeHeatPumpAirToAir = 'air-to-air'
  HVACTypeHeatPumpGroundToAir = 'ground-to-air'
  HVACTypeHeatPumpMiniSplit = 'mini-split'
  HVACTypePortableHeater = 'PortableHeater'
  HVACTypeRoomAirConditioner = 'room air conditioner'
  HVACTypeStove = 'Stove'
  HVACTypeWallFurnace = 'WallFurnace'
  LeakinessTight = 'tight'
  LeakinessAverage = 'average'
  LightingTypeCFL = 'CompactFluorescent'
  LightingTypeLED = 'LightEmittingDiode'
  LightingTypeLFL = 'FluorescentTube'
  LocationAtticUnconditioned = 'attic - unconditioned'
  LocationAtticUnvented = 'attic - unvented'
  LocationAtticVented = 'attic - vented'
  LocationBasementConditioned = 'basement - conditioned'
  LocationBasementUnconditioned = 'basement - unconditioned'
  LocationBath = 'bath'
  LocationCrawlspaceUnvented = 'crawlspace - unvented'
  LocationCrawlspaceVented = 'crawlspace - vented'
  LocationExterior = 'exterior'
  LocationExteriorWall = 'exterior wall'
  LocationGarage = 'garage'
  LocationGround = 'ground'
  LocationInterior = 'interior'
  LocationKitchen = 'kitchen'
  LocationLivingSpace = 'living space'
  LocationOther = 'other'
  LocationOtherExterior = 'other exterior'
  LocationOtherHousingUnit = 'other housing unit'
  LocationOtherHeatedSpace = 'other heated space'
  LocationOtherMultifamilyBufferSpace = 'other multifamily buffer space'
  LocationOtherNonFreezingSpace = 'other non-freezing space'
  LocationOutside = 'outside'
  LocationRoof = 'roof'
  LocationRoofDeck = 'roof deck'
  LocationUnderSlab = 'under slab'
  MechVentTypeBalanced = 'balanced'
  MechVentTypeCFIS = 'central fan integrated supply'
  MechVentTypeERV = 'energy recovery ventilator'
  MechVentTypeExhaust = 'exhaust only'
  MechVentTypeHRV = 'heat recovery ventilator'
  MechVentTypeSupply = 'supply only'
  OrientationEast = 'east'
  OrientationNorth = 'north'
  OrientationNortheast = 'northeast'
  OrientationNorthwest = 'northwest'
  OrientationSouth = 'south'
  OrientationSoutheast = 'southeast'
  OrientationSouthwest = 'southwest'
  OrientationWest = 'west'
  PlugLoadTypeElectricVehicleCharging = 'electric vehicle charging'
  PlugLoadTypeOther = 'other'
  PlugLoadTypeTelevision = 'TV other'
  PlugLoadTypeWellPump = 'well pump'
  HeaterTypeElectricResistance = 'electric resistance'
  HeaterTypeGas = 'gas fired'
  HeaterTypeHeatPump = 'heat pump'
  PVModuleTypePremium = 'premium'
  PVModuleTypeStandard = 'standard'
  PVModuleTypeThinFilm = 'thin film'
  PVTrackingTypeFixed = 'fixed'
  PVTrackingType1Axis = '1-axis'
  PVTrackingType1AxisBacktracked = '1-axis backtracked'
  PVTrackingType2Axis = '2-axis'
  ResidentialTypeApartment = 'apartment unit'
  ResidentialTypeManufactured = 'manufactured home'
  ResidentialTypeMF = 'multi-family - uncategorized'
  ResidentialTypeSFA = 'single-family attached'
  ResidentialTypeSFD = 'single-family detached'
  RoofTypeAsphaltShingles = 'asphalt or fiberglass shingles'
  RoofTypeConcrete = 'concrete'
  RoofTypeClayTile = 'slate or tile shingles'
  RoofTypeMetal = 'metal surfacing'
  RoofTypePlasticRubber = 'plastic/rubber/synthetic sheeting'
  RoofTypeWoodShingles = 'wood shingles or shakes'
  SidingTypeAluminum = 'aluminum siding'
  SidingTypeBrick = 'brick veneer'
  SidingTypeFiberCement = 'fiber cement siding'
  SidingTypeStucco = 'stucco'
  SidingTypeVinyl = 'vinyl siding'
  SidingTypeWood = 'wood siding'
  SiteTypeUrban = 'urban'
  SiteTypeSuburban = 'suburban'
  SiteTypeRural = 'rural'
  SolarThermalLoopTypeDirect = 'liquid direct'
  SolarThermalLoopTypeIndirect = 'liquid indirect'
  SolarThermalLoopTypeThermosyphon = 'passive thermosyphon'
  SolarThermalTypeDoubleGlazing = 'double glazing black'
  SolarThermalTypeEvacuatedTube = 'evacuated tube'
  SolarThermalTypeICS = 'integrated collector storage'
  SolarThermalTypeSingleGlazing = 'single glazing black'
  UnitsACH = 'ACH'
  UnitsACH50 = 'ACH50'
  UnitsACHNatural = 'ACHnatural'
  UnitsCFM = 'CFM'
  UnitsCFM25 = 'CFM25'
<<<<<<< HEAD
  UnitsCFM50 = 'CFM50'
=======
  UnitsKwhPerYear = 'kWh/year'
>>>>>>> 29d09e87
  UnitsPercent = 'Percent'
  UnitsThermPerYear = 'therm/year'
  WallTypeBrick = 'StructuralBrick'
  WallTypeCMU = 'ConcreteMasonryUnit'
  WallTypeConcrete = 'SolidConcrete'
  WallTypeDoubleWoodStud = 'DoubleWoodStud'
  WallTypeICF = 'InsulatedConcreteForms'
  WallTypeLog = 'LogWall'
  WallTypeSIP = 'StructurallyInsulatedPanel'
  WallTypeSteelStud = 'SteelFrame'
  WallTypeStone = 'Stone'
  WallTypeStrawBale = 'StrawBale'
  WallTypeWoodStud = 'WoodStud'
  WaterFixtureTypeFaucet = 'faucet'
  WaterFixtureTypeShowerhead = 'shower head'
  WaterHeaterTypeCombiStorage = 'space-heating boiler with storage tank'
  WaterHeaterTypeCombiTankless = 'space-heating boiler with tankless coil'
  WaterHeaterTypeHeatPump = 'heat pump water heater'
  WaterHeaterTypeTankless = 'instantaneous water heater'
  WaterHeaterTypeStorage = 'storage water heater'
  WindowFrameTypeAluminum = 'Aluminum'
  WindowFrameTypeWood = 'Wood'
  WindowGasAir = 'air'
  WindowGasArgon = 'argon'
  WindowGlazingLowE = 'low-e'
  WindowGlazingReflective = 'reflective'
  WindowGlazingTintedReflective = 'tinted/reflective'
  WindowLayersDoublePane = 'double-pane'
  WindowLayersSinglePane = 'single-pane'
  WindowLayersTriplePane = 'triple-pane'

  def initialize(hpxml_path: nil, collapse_enclosure: true)
    @doc = nil
    @hpxml_path = hpxml_path

    # Create/populate child objects
    hpxml = nil
    if not hpxml_path.nil?
      @doc = XMLHelper.parse_file(hpxml_path)
      hpxml = XMLHelper.get_element(@doc, '/HPXML')
    end
    from_oga(hpxml)

    # Clean up
    delete_partition_surfaces()
    delete_tiny_surfaces()
    delete_adiabatic_subsurfaces()
    if collapse_enclosure
      collapse_enclosure_surfaces()
    end
  end

  def has_space_type(space_type)
    # Look for surfaces attached to this space type
    (@roofs + @rim_joists + @walls + @foundation_walls + @frame_floors + @slabs).each do |surface|
      return true if surface.interior_adjacent_to == space_type
      return true if surface.exterior_adjacent_to == space_type
    end
    return false
  end

  def has_fuel_access
    @site.fuels.each do |fuel|
      if fuel != FuelTypeElectricity
        return true
      end
    end
    return false
  end

  def predominant_heating_fuel
    fuel_fracs = {}
    @heating_systems.each do |heating_system|
      fuel = heating_system.heating_system_fuel
      fuel_fracs[fuel] = 0.0 if fuel_fracs[fuel].nil?
      fuel_fracs[fuel] += heating_system.fraction_heat_load_served
    end
    @heat_pumps.each do |heat_pump|
      fuel = heat_pump.heat_pump_fuel
      fuel_fracs[fuel] = 0.0 if fuel_fracs[fuel].nil?
      fuel_fracs[fuel] += heat_pump.fraction_heat_load_served
    end
    return FuelTypeElectricity if fuel_fracs.empty?

    return fuel_fracs.key(fuel_fracs.values.max)
  end

  def fraction_of_windows_operable()
    # Calculates the fraction of windows that are operable.
    # Since we don't have quantity available, we use area as an approximation.
    window_area_total = @windows.map { |w| w.area }.inject(0, :+)
    window_area_operable = @windows.map { |w| w.fraction_operable * w.area }.inject(0, :+)
    if window_area_total <= 0
      return 0.0
    end

    return window_area_operable / window_area_total
  end

  def has_walkout_basement()
    has_conditioned_basement = has_space_type(LocationBasementConditioned)
    ncfl = @building_construction.number_of_conditioned_floors
    ncfl_ag = @building_construction.number_of_conditioned_floors_above_grade
    return (has_conditioned_basement && (ncfl == ncfl_ag))
  end

  def thermal_boundary_wall_areas()
    above_grade_area = 0.0 # Thermal boundary walls not in contact with soil
    below_grade_area = 0.0 # Thermal boundary walls in contact with soil

    (@walls + @rim_joists).each do |wall|
      if wall.is_thermal_boundary
        above_grade_area += wall.area
      end
    end

    @foundation_walls.each do |foundation_wall|
      next unless foundation_wall.is_thermal_boundary

      height = foundation_wall.height
      bg_depth = foundation_wall.depth_below_grade
      above_grade_area += (height - bg_depth) / height * foundation_wall.area
      below_grade_area += bg_depth / height * foundation_wall.area
    end

    return above_grade_area, below_grade_area
  end

  def common_wall_area()
    # Wall area for walls adjacent to Unrated Conditioned Space, not including
    # foundation walls.
    area = 0.0

    (@walls + @rim_joists).each do |wall|
      if wall.exterior_adjacent_to == HPXML::LocationOtherHousingUnit
        area += wall.area
      end
    end

    return area
  end

  def compartmentalization_boundary_areas()
    # Returns the infiltration compartmentalization boundary areas
    total_area = 0.0 # Total surface area that bounds the Infiltration Volume
    exterior_area = 0.0 # Same as above excluding surfaces attached to garage or other housing units

    # Determine which spaces are within infiltration volume
    spaces_within_infil_volume = [LocationLivingSpace, LocationBasementConditioned]
    @attics.each do |attic|
      next unless [AtticTypeUnvented].include? attic.attic_type
      next unless attic.within_infiltration_volume

      spaces_within_infil_volume << attic.to_location
    end
    @foundations.each do |foundation|
      next unless [FoundationTypeBasementUnconditioned, FoundationTypeCrawlspaceUnvented].include? foundation.foundation_type
      next unless foundation.within_infiltration_volume

      spaces_within_infil_volume << foundation.to_location
    end

    # Get surfaces bounding infiltration volume
    spaces_within_infil_volume.each do |space_type|
      (@roofs + @rim_joists + @walls + @foundation_walls + @frame_floors + @slabs).each do |surface|
        next unless [surface.interior_adjacent_to, surface.exterior_adjacent_to].include? space_type

        # Exclude surfaces between two spaces that are both within infiltration volume
        next if spaces_within_infil_volume.include?(surface.interior_adjacent_to) && spaces_within_infil_volume.include?(surface.exterior_adjacent_to)

        # Update Compartmentalization Boundary areas
        total_area += surface.area
        if not [LocationGarage, LocationOtherHousingUnit, LocationOtherHeatedSpace,
                LocationOtherMultifamilyBufferSpace, LocationOtherNonFreezingSpace].include? surface.exterior_adjacent_to
          exterior_area += surface.area
        end
      end
    end

    return total_area, exterior_area
  end

  def inferred_infiltration_height(infil_volume)
    # Infiltration height: vertical distance between lowest and highest above-grade points within the pressure boundary.
    # Height is inferred from available HPXML properties.
    # The WithinInfiltrationVolume properties are intentionally ignored for now.
    # FUTURE: Move into AirInfiltrationMeasurement class?
    cfa = @building_construction.conditioned_floor_area
    ncfl = @building_construction.number_of_conditioned_floors
    ncfl_ag = @building_construction.number_of_conditioned_floors_above_grade
    if has_walkout_basement()
      infil_height = Float(ncfl_ag) * infil_volume / cfa
    else
      # Calculate maximum above-grade height of conditioned basement walls
      max_cond_bsmt_wall_height_ag = 0.0
      @foundation_walls.each do |foundation_wall|
        next unless foundation_wall.is_exterior && (foundation_wall.interior_adjacent_to == LocationBasementConditioned)

        height_ag = foundation_wall.height - foundation_wall.depth_below_grade
        next unless height_ag > max_cond_bsmt_wall_height_ag

        max_cond_bsmt_wall_height_ag = height_ag
      end
      # Add assumed rim joist height
      cond_bsmt_rim_joist_height = 0
      @rim_joists.each do |rim_joist|
        next unless rim_joist.is_exterior && (rim_joist.interior_adjacent_to == LocationBasementConditioned)

        cond_bsmt_rim_joist_height = UnitConversions.convert(9, 'in', 'ft')
      end
      infil_height = Float(ncfl_ag) * infil_volume / cfa + max_cond_bsmt_wall_height_ag + cond_bsmt_rim_joist_height
    end
    return infil_height
  end

  def to_oga()
    @doc = _create_oga_document()
    @header.to_oga(@doc)
    @site.to_oga(@doc)
    @neighbor_buildings.to_oga(@doc)
    @building_occupancy.to_oga(@doc)
    @building_construction.to_oga(@doc)
    @climate_and_risk_zones.to_oga(@doc)
    @air_infiltration_measurements.to_oga(@doc)
    @attics.to_oga(@doc)
    @foundations.to_oga(@doc)
    @roofs.to_oga(@doc)
    @rim_joists.to_oga(@doc)
    @walls.to_oga(@doc)
    @foundation_walls.to_oga(@doc)
    @frame_floors.to_oga(@doc)
    @slabs.to_oga(@doc)
    @windows.to_oga(@doc)
    @skylights.to_oga(@doc)
    @doors.to_oga(@doc)
    @heating_systems.to_oga(@doc)
    @cooling_systems.to_oga(@doc)
    @heat_pumps.to_oga(@doc)
    @hvac_controls.to_oga(@doc)
    @hvac_distributions.to_oga(@doc)
    @ventilation_fans.to_oga(@doc)
    @water_heating_systems.to_oga(@doc)
    @hot_water_distributions.to_oga(@doc)
    @water_fixtures.to_oga(@doc)
    @water_heating.to_oga(@doc)
    @solar_thermal_systems.to_oga(@doc)
    @pv_systems.to_oga(@doc)
    @clothes_washers.to_oga(@doc)
    @clothes_dryers.to_oga(@doc)
    @dishwashers.to_oga(@doc)
    @refrigerators.to_oga(@doc)
    @freezers.to_oga(@doc)
    @dehumidifiers.to_oga(@doc)
    @cooking_ranges.to_oga(@doc)
    @ovens.to_oga(@doc)
    @lighting_groups.to_oga(@doc)
    @lighting.to_oga(@doc)
    @ceiling_fans.to_oga(@doc)
    @pools.to_oga(@doc)
    @hot_tubs.to_oga(@doc)
    @plug_loads.to_oga(@doc)
    @fuel_loads.to_oga(@doc)
    return @doc
  end

  def from_oga(hpxml)
    @header = Header.new(self, hpxml)
    @site = Site.new(self, hpxml)
    @neighbor_buildings = NeighborBuildings.new(self, hpxml)
    @building_occupancy = BuildingOccupancy.new(self, hpxml)
    @building_construction = BuildingConstruction.new(self, hpxml)
    @climate_and_risk_zones = ClimateandRiskZones.new(self, hpxml)
    @air_infiltration_measurements = AirInfiltrationMeasurements.new(self, hpxml)
    @attics = Attics.new(self, hpxml)
    @foundations = Foundations.new(self, hpxml)
    @roofs = Roofs.new(self, hpxml)
    @rim_joists = RimJoists.new(self, hpxml)
    @walls = Walls.new(self, hpxml)
    @foundation_walls = FoundationWalls.new(self, hpxml)
    @frame_floors = FrameFloors.new(self, hpxml)
    @slabs = Slabs.new(self, hpxml)
    @windows = Windows.new(self, hpxml)
    @skylights = Skylights.new(self, hpxml)
    @doors = Doors.new(self, hpxml)
    @heating_systems = HeatingSystems.new(self, hpxml)
    @cooling_systems = CoolingSystems.new(self, hpxml)
    @heat_pumps = HeatPumps.new(self, hpxml)
    @hvac_controls = HVACControls.new(self, hpxml)
    @hvac_distributions = HVACDistributions.new(self, hpxml)
    @ventilation_fans = VentilationFans.new(self, hpxml)
    @water_heating_systems = WaterHeatingSystems.new(self, hpxml)
    @hot_water_distributions = HotWaterDistributions.new(self, hpxml)
    @water_fixtures = WaterFixtures.new(self, hpxml)
    @water_heating = WaterHeating.new(self, hpxml)
    @solar_thermal_systems = SolarThermalSystems.new(self, hpxml)
    @pv_systems = PVSystems.new(self, hpxml)
    @clothes_washers = ClothesWashers.new(self, hpxml)
    @clothes_dryers = ClothesDryers.new(self, hpxml)
    @dishwashers = Dishwashers.new(self, hpxml)
    @refrigerators = Refrigerators.new(self, hpxml)
    @freezers = Freezers.new(self, hpxml)
    @dehumidifiers = Dehumidifiers.new(self, hpxml)
    @cooking_ranges = CookingRanges.new(self, hpxml)
    @ovens = Ovens.new(self, hpxml)
    @lighting_groups = LightingGroups.new(self, hpxml)
    @lighting = Lighting.new(self, hpxml)
    @ceiling_fans = CeilingFans.new(self, hpxml)
    @pools = Pools.new(self, hpxml)
    @hot_tubs = HotTubs.new(self, hpxml)
    @plug_loads = PlugLoads.new(self, hpxml)
    @fuel_loads = FuelLoads.new(self, hpxml)
  end

  # Class to store additional properties on an HPXML object that are not intended
  # to end up in the HPXML file. For example, you can store the OpenStudio::Model::Space
  # object for an appliance.
  class AdditionalProperties < OpenStruct
    def method_missing(meth, *args)
      # Complain if no value has been set rather than just returning nil
      raise NoMethodError, "undefined method '#{meth}' for #{self}" unless meth.to_s.end_with?('=')
      super
    end
  end

  # HPXML Standard Element (e.g., Roof)
  class BaseElement
    attr_accessor(:hpxml_object, :additional_properties)

    def initialize(hpxml_object, oga_element = nil, **kwargs)
      @hpxml_object = hpxml_object
      @additional_properties = AdditionalProperties.new
      if not oga_element.nil?
        # Set values from HPXML Oga element
        from_oga(oga_element)
      else
        # Set values from **kwargs
        kwargs.each do |k, v|
          send(k.to_s + '=', v)
        end
      end
    end

    def to_h
      h = {}
      self.class::ATTRS.each do |attribute|
        h[attribute] = send(attribute)
      end
      return h
    end

    def to_s
      return to_h.to_s
    end

    def nil?
      # Returns true if all attributes are nil
      to_h.each do |k, v|
        return false if not v.nil?
      end
      return true
    end
  end

  # HPXML Array Element (e.g., Roofs)
  class BaseArrayElement < Array
    attr_accessor(:hpxml_object, :additional_properties)

    def initialize(hpxml_object, oga_element = nil)
      @hpxml_object = hpxml_object
      @additional_properties = AdditionalProperties.new
      if not oga_element.nil?
        # Set values from HPXML Oga element
        from_oga(oga_element)
      end
    end

    def check_for_errors
      errors = []
      each do |child|
        if not child.respond_to? :check_for_errors
          fail "Need to add 'check_for_errors' method to #{child.class} class."
        end

        errors += child.check_for_errors
      end
      return errors
    end

    def to_oga(doc)
      each do |child|
        child.to_oga(doc)
      end
    end

    def to_s
      return map { |x| x.to_s }
    end
  end

  class Header < BaseElement
    ATTRS = [:xml_type, :xml_generated_by, :created_date_and_time, :transaction,
             :software_program_used, :software_program_version, :eri_calculation_version,
             :eri_design, :timestep, :building_id, :event_type, :state_code,
             :begin_month, :begin_day_of_month, :end_month, :end_day_of_month,
             :apply_ashrae140_assumptions]
    attr_accessor(*ATTRS)

    def check_for_errors
      errors = []

      if not @timestep.nil?
        valid_tsteps = [60, 30, 20, 15, 12, 10, 6, 5, 4, 3, 2, 1]
        if not valid_tsteps.include? @timestep
          fail "Timestep (#{@timestep}) must be one of: #{valid_tsteps.join(', ')}."
        end
      end

      if not @begin_month.nil?
        valid_months = (1..12).to_a
        if not valid_months.include? @begin_month
          fail "Begin Month (#{@begin_month}) must be one of: #{valid_months.join(', ')}."
        end
      end

      if not @end_month.nil?
        valid_months = (1..12).to_a
        if not valid_months.include? @end_month
          fail "End Month (#{@end_month}) must be one of: #{valid_months.join(', ')}."
        end
      end

      months_days = { [1, 3, 5, 7, 8, 10, 12] => (1..31).to_a, [4, 6, 9, 11] => (1..30).to_a, [2] => (1..28).to_a }
      months_days.each do |months, valid_days|
        if (not @begin_day_of_month.nil?) && (months.include? @begin_month)
          if not valid_days.include? @begin_day_of_month
            fail "Begin Day of Month (#{@begin_day_of_month}) must be one of: #{valid_days.join(', ')}."
          end
        end
        next unless (not @end_day_of_month.nil?) && (months.include? @end_month)
        if not valid_days.include? @end_day_of_month
          fail "End Day of Month (#{@end_day_of_month}) must be one of: #{valid_days.join(', ')}."
        end
      end

      if (not @begin_month.nil?) && (not @end_month.nil?)
        if @begin_month > @end_month
          fail "Begin Month (#{@begin_month}) cannot come after End Month (#{@end_month})."
        end

        if (not @begin_day_of_month.nil?) && (not @end_day_of_month.nil?)
          if @begin_month == @end_month
            if @begin_day_of_month > @end_day_of_month
              fail "Begin Day of Month (#{@begin_day_of_month}) cannot come after End Day of Month (#{@end_day_of_month}) for the same month (#{@begin_month})."
            end
          end
        end
      end

      return errors
    end

    def to_oga(doc)
      return if nil?

      hpxml = XMLHelper.get_element(doc, '/HPXML')
      header = XMLHelper.add_element(hpxml, 'XMLTransactionHeaderInformation')
      XMLHelper.add_element(header, 'XMLType', @xml_type)
      XMLHelper.add_element(header, 'XMLGeneratedBy', @xml_generated_by)
      if not @created_date_and_time.nil?
        XMLHelper.add_element(header, 'CreatedDateAndTime', @created_date_and_time)
      else
        XMLHelper.add_element(header, 'CreatedDateAndTime', Time.now.strftime('%Y-%m-%dT%H:%M:%S%:z'))
      end
      XMLHelper.add_element(header, 'Transaction', @transaction)

      software_info = XMLHelper.add_element(hpxml, 'SoftwareInfo')
      XMLHelper.add_element(software_info, 'SoftwareProgramUsed', @software_program_used) unless @software_program_used.nil?
      XMLHelper.add_element(software_info, 'SoftwareProgramVersion', software_program_version) unless software_program_version.nil?
      extension = XMLHelper.add_element(software_info, 'extension')
      XMLHelper.add_element(extension, 'ApplyASHRAE140Assumptions', to_bool_or_nil(@apply_ashrae140_assumptions)) unless @apply_ashrae140_assumptions.nil?
      if (not @eri_calculation_version.nil?) || (not @eri_design.nil?)
        eri_calculation = XMLHelper.add_element(extension, 'ERICalculation')
        XMLHelper.add_element(eri_calculation, 'Version', @eri_calculation_version) unless @eri_calculation_version.nil?
        XMLHelper.add_element(eri_calculation, 'Design', @eri_design) unless @eri_design.nil?
      end
      if (not @timestep.nil?) || (not @begin_month.nil?) || (not @begin_day_of_month.nil?) || (not @end_month.nil?) || (not @end_day_of_month.nil?)
        simulation_control = XMLHelper.add_element(extension, 'SimulationControl')
        XMLHelper.add_element(simulation_control, 'Timestep', to_integer_or_nil(@timestep)) unless @timestep.nil?
        XMLHelper.add_element(simulation_control, 'BeginMonth', to_integer_or_nil(@begin_month)) unless @begin_month.nil?
        XMLHelper.add_element(simulation_control, 'BeginDayOfMonth', to_integer_or_nil(@begin_day_of_month)) unless @begin_day_of_month.nil?
        XMLHelper.add_element(simulation_control, 'EndMonth', to_integer_or_nil(@end_month)) unless @end_month.nil?
        XMLHelper.add_element(simulation_control, 'EndDayOfMonth', to_integer_or_nil(@end_day_of_month)) unless @end_day_of_month.nil?
      end
      if XMLHelper.get_element(extension, 'ERICalculation').nil? && XMLHelper.get_element(extension, 'SimulationControl').nil? && @apply_ashrae140_assumptions.nil?
        extension.remove
      end

      building = XMLHelper.add_element(hpxml, 'Building')
      building_building_id = XMLHelper.add_element(building, 'BuildingID')
      XMLHelper.add_attribute(building_building_id, 'id', @building_id)
      project_status = XMLHelper.add_element(building, 'ProjectStatus')
      XMLHelper.add_element(project_status, 'EventType', @event_type)
    end

    def from_oga(hpxml)
      return if hpxml.nil?

      @xml_type = XMLHelper.get_value(hpxml, 'XMLTransactionHeaderInformation/XMLType')
      @xml_generated_by = XMLHelper.get_value(hpxml, 'XMLTransactionHeaderInformation/XMLGeneratedBy')
      @created_date_and_time = XMLHelper.get_value(hpxml, 'XMLTransactionHeaderInformation/CreatedDateAndTime')
      @transaction = XMLHelper.get_value(hpxml, 'XMLTransactionHeaderInformation/Transaction')
      @software_program_used = XMLHelper.get_value(hpxml, 'SoftwareInfo/SoftwareProgramUsed')
      @software_program_version = XMLHelper.get_value(hpxml, 'SoftwareInfo/SoftwareProgramVersion')
      @eri_calculation_version = XMLHelper.get_value(hpxml, 'SoftwareInfo/extension/ERICalculation/Version')
      @eri_design = XMLHelper.get_value(hpxml, 'SoftwareInfo/extension/ERICalculation/Design')
      @timestep = to_integer_or_nil(XMLHelper.get_value(hpxml, 'SoftwareInfo/extension/SimulationControl/Timestep'))
      @begin_month = to_integer_or_nil(XMLHelper.get_value(hpxml, 'SoftwareInfo/extension/SimulationControl/BeginMonth'))
      @begin_day_of_month = to_integer_or_nil(XMLHelper.get_value(hpxml, 'SoftwareInfo/extension/SimulationControl/BeginDayOfMonth'))
      @end_month = to_integer_or_nil(XMLHelper.get_value(hpxml, 'SoftwareInfo/extension/SimulationControl/EndMonth'))
      @end_day_of_month = to_integer_or_nil(XMLHelper.get_value(hpxml, 'SoftwareInfo/extension/SimulationControl/EndDayOfMonth'))
      @apply_ashrae140_assumptions = to_bool_or_nil(XMLHelper.get_value(hpxml, 'SoftwareInfo/extension/ApplyASHRAE140Assumptions'))
      @building_id = HPXML::get_id(hpxml, 'Building/BuildingID')
      @event_type = XMLHelper.get_value(hpxml, 'Building/ProjectStatus/EventType')
      @state_code = XMLHelper.get_value(hpxml, 'Building/Site/Address/StateCode')
    end
  end

  class Site < BaseElement
    ATTRS = [:site_type, :surroundings, :orientation_of_front_of_home, :fuels, :shelter_coefficient]
    attr_accessor(*ATTRS)

    def check_for_errors
      errors = []
      return errors
    end

    def to_oga(doc)
      return if nil?

      site = XMLHelper.create_elements_as_needed(doc, ['HPXML', 'Building', 'BuildingDetails', 'BuildingSummary', 'Site'])
      XMLHelper.add_element(site, 'SiteType', @site_type) unless @site_type.nil?
      XMLHelper.add_element(site, 'Surroundings', @surroundings) unless @surroundings.nil?
      XMLHelper.add_element(site, 'OrientationOfFrontOfHome', @orientation_of_front_of_home) unless @orientation_of_front_of_home.nil?
      if (not @fuels.nil?) && (not @fuels.empty?)
        fuel_types_available = XMLHelper.add_element(site, 'FuelTypesAvailable')
        @fuels.each do |fuel|
          XMLHelper.add_element(fuel_types_available, 'Fuel', fuel)
        end
      end
      HPXML::add_extension(parent: site,
                           extensions: { 'ShelterCoefficient' => to_float_or_nil(@shelter_coefficient) })
    end

    def from_oga(hpxml)
      return if hpxml.nil?

      site = XMLHelper.get_element(hpxml, 'Building/BuildingDetails/BuildingSummary/Site')
      return if site.nil?

      @site_type = XMLHelper.get_value(site, 'SiteType')
      @surroundings = XMLHelper.get_value(site, 'Surroundings')
      @orientation_of_front_of_home = XMLHelper.get_value(site, 'OrientationOfFrontOfHome')
      @fuels = XMLHelper.get_values(site, 'FuelTypesAvailable/Fuel')
      @shelter_coefficient = to_float_or_nil(XMLHelper.get_value(site, 'extension/ShelterCoefficient'))
    end
  end

  class NeighborBuildings < BaseArrayElement
    def add(**kwargs)
      self << NeighborBuilding.new(@hpxml_object, **kwargs)
    end

    def from_oga(hpxml)
      return if hpxml.nil?

      XMLHelper.get_elements(hpxml, 'Building/BuildingDetails/BuildingSummary/Site/extension/Neighbors/NeighborBuilding').each do |neighbor_building|
        self << NeighborBuilding.new(@hpxml_object, neighbor_building)
      end
    end
  end

  class NeighborBuilding < BaseElement
    ATTRS = [:azimuth, :distance, :height]
    attr_accessor(*ATTRS)

    def check_for_errors
      errors = []
      return errors
    end

    def to_oga(doc)
      return if nil?

      neighbors = XMLHelper.create_elements_as_needed(doc, ['HPXML', 'Building', 'BuildingDetails', 'BuildingSummary', 'Site', 'extension', 'Neighbors'])
      neighbor_building = XMLHelper.add_element(neighbors, 'NeighborBuilding')
      XMLHelper.add_element(neighbor_building, 'Azimuth', to_integer(@azimuth)) unless @azimuth.nil?
      XMLHelper.add_element(neighbor_building, 'Distance', to_float(@distance)) unless @distance.nil?
      XMLHelper.add_element(neighbor_building, 'Height', to_float(@height)) unless @height.nil?
    end

    def from_oga(neighbor_building)
      return if neighbor_building.nil?

      @azimuth = to_integer_or_nil(XMLHelper.get_value(neighbor_building, 'Azimuth'))
      @distance = to_float_or_nil(XMLHelper.get_value(neighbor_building, 'Distance'))
      @height = to_float_or_nil(XMLHelper.get_value(neighbor_building, 'Height'))
    end
  end

  class BuildingOccupancy < BaseElement
    ATTRS = [:number_of_residents, :schedules_output_path, :schedules_column_name]
    attr_accessor(*ATTRS)

    def check_for_errors
      errors = []
      return errors
    end

    def to_oga(doc)
      return if nil?

      building_occupancy = XMLHelper.create_elements_as_needed(doc, ['HPXML', 'Building', 'BuildingDetails', 'BuildingSummary', 'BuildingOccupancy'])
      XMLHelper.add_element(building_occupancy, 'NumberofResidents', to_float(@number_of_residents)) unless @number_of_residents.nil?
      HPXML::add_extension(parent: building_occupancy,
                           extensions: { 'SchedulesOutputPath' => schedules_output_path,
                                         'SchedulesColumnName' => schedules_column_name })
    end

    def from_oga(hpxml)
      return if hpxml.nil?

      building_occupancy = XMLHelper.get_element(hpxml, 'Building/BuildingDetails/BuildingSummary/BuildingOccupancy')
      return if building_occupancy.nil?

      @number_of_residents = to_float_or_nil(XMLHelper.get_value(building_occupancy, 'NumberofResidents'))
      @schedules_output_path = XMLHelper.get_value(building_occupancy, 'extension/SchedulesOutputPath')
      @schedules_column_name = XMLHelper.get_value(building_occupancy, 'extension/SchedulesColumnName')
    end
  end

  class BuildingConstruction < BaseElement
    ATTRS = [:year_built, :number_of_conditioned_floors, :number_of_conditioned_floors_above_grade,
             :average_ceiling_height, :number_of_bedrooms, :number_of_bathrooms,
             :conditioned_floor_area, :conditioned_building_volume, :use_only_ideal_air_system,
             :residential_facility_type]
    attr_accessor(*ATTRS)

    def check_for_errors
      errors = []
      return errors
    end

    def to_oga(doc)
      return if nil?

      building_construction = XMLHelper.create_elements_as_needed(doc, ['HPXML', 'Building', 'BuildingDetails', 'BuildingSummary', 'BuildingConstruction'])
      XMLHelper.add_element(building_construction, 'ResidentialFacilityType', @residential_facility_type) unless @residential_facility_type.nil?
      XMLHelper.add_element(building_construction, 'NumberofConditionedFloors', to_integer(@number_of_conditioned_floors)) unless @number_of_conditioned_floors.nil?
      XMLHelper.add_element(building_construction, 'NumberofConditionedFloorsAboveGrade', to_integer(@number_of_conditioned_floors_above_grade)) unless @number_of_conditioned_floors_above_grade.nil?
      XMLHelper.add_element(building_construction, 'AverageCeilingHeight', to_float(@average_ceiling_height)) unless @average_ceiling_height.nil?
      XMLHelper.add_element(building_construction, 'NumberofBedrooms', to_integer(@number_of_bedrooms)) unless @number_of_bedrooms.nil?
      XMLHelper.add_element(building_construction, 'NumberofBathrooms', to_integer(@number_of_bathrooms)) unless @number_of_bathrooms.nil?
      XMLHelper.add_element(building_construction, 'ConditionedFloorArea', to_float(@conditioned_floor_area)) unless @conditioned_floor_area.nil?
      XMLHelper.add_element(building_construction, 'ConditionedBuildingVolume', to_float(@conditioned_building_volume)) unless @conditioned_building_volume.nil?
      HPXML::add_extension(parent: building_construction,
                           extensions: { 'UseOnlyIdealAirSystem' => to_bool_or_nil(@use_only_ideal_air_system) })
    end

    def from_oga(hpxml)
      return if hpxml.nil?

      building_construction = XMLHelper.get_element(hpxml, 'Building/BuildingDetails/BuildingSummary/BuildingConstruction')
      return if building_construction.nil?

      @year_built = to_integer_or_nil(XMLHelper.get_value(building_construction, 'YearBuilt'))
      @number_of_conditioned_floors = to_integer_or_nil(XMLHelper.get_value(building_construction, 'NumberofConditionedFloors'))
      @number_of_conditioned_floors_above_grade = to_integer_or_nil(XMLHelper.get_value(building_construction, 'NumberofConditionedFloorsAboveGrade'))
      @average_ceiling_height = to_float_or_nil(XMLHelper.get_value(building_construction, 'AverageCeilingHeight'))
      @number_of_bedrooms = to_integer_or_nil(XMLHelper.get_value(building_construction, 'NumberofBedrooms'))
      @number_of_bathrooms = to_integer_or_nil(XMLHelper.get_value(building_construction, 'NumberofBathrooms'))
      @conditioned_floor_area = to_float_or_nil(XMLHelper.get_value(building_construction, 'ConditionedFloorArea'))
      @conditioned_building_volume = to_float_or_nil(XMLHelper.get_value(building_construction, 'ConditionedBuildingVolume'))
      @use_only_ideal_air_system = to_bool_or_nil(XMLHelper.get_value(building_construction, 'extension/UseOnlyIdealAirSystem'))
      @residential_facility_type = XMLHelper.get_value(building_construction, 'ResidentialFacilityType')
    end
  end

  class ClimateandRiskZones < BaseElement
    ATTRS = [:iecc_year, :iecc_zone, :weather_station_id, :weather_station_name, :weather_station_wmo,
             :weather_station_epw_filepath]
    attr_accessor(*ATTRS)

    def check_for_errors
      errors = []
      return errors
    end

    def to_oga(doc)
      return if nil?

      climate_and_risk_zones = XMLHelper.create_elements_as_needed(doc, ['HPXML', 'Building', 'BuildingDetails', 'ClimateandRiskZones'])

      if (not @iecc_year.nil?) && (not @iecc_zone.nil?)
        climate_zone_iecc = XMLHelper.add_element(climate_and_risk_zones, 'ClimateZoneIECC')
        XMLHelper.add_element(climate_zone_iecc, 'Year', to_integer(@iecc_year)) unless @iecc_year.nil?
        XMLHelper.add_element(climate_zone_iecc, 'ClimateZone', @iecc_zone) unless @iecc_zone.nil?
      end

      if not @weather_station_id.nil?
        weather_station = XMLHelper.add_element(climate_and_risk_zones, 'WeatherStation')
        sys_id = XMLHelper.add_element(weather_station, 'SystemIdentifier')
        XMLHelper.add_attribute(sys_id, 'id', @weather_station_id)
        XMLHelper.add_element(weather_station, 'Name', @weather_station_name) unless @weather_station_name.nil?
        XMLHelper.add_element(weather_station, 'WMO', @weather_station_wmo) unless @weather_station_wmo.nil?
        HPXML::add_extension(parent: weather_station,
                             extensions: { 'EPWFilePath' => @weather_station_epw_filepath })
      end
    end

    def from_oga(hpxml)
      return if hpxml.nil?

      climate_and_risk_zones = XMLHelper.get_element(hpxml, 'Building/BuildingDetails/ClimateandRiskZones')
      return if climate_and_risk_zones.nil?

      @iecc_year = XMLHelper.get_value(climate_and_risk_zones, 'ClimateZoneIECC/Year')
      @iecc_zone = XMLHelper.get_value(climate_and_risk_zones, 'ClimateZoneIECC/ClimateZone')
      weather_station = XMLHelper.get_element(climate_and_risk_zones, 'WeatherStation')
      if not weather_station.nil?
        @weather_station_id = HPXML::get_id(weather_station)
        @weather_station_name = XMLHelper.get_value(weather_station, 'Name')
        @weather_station_wmo = XMLHelper.get_value(weather_station, 'WMO')
        @weather_station_epw_filepath = XMLHelper.get_value(weather_station, 'extension/EPWFilePath')
      end
    end
  end

  class AirInfiltrationMeasurements < BaseArrayElement
    def add(**kwargs)
      self << AirInfiltrationMeasurement.new(@hpxml_object, **kwargs)
    end

    def from_oga(hpxml)
      return if hpxml.nil?

      XMLHelper.get_elements(hpxml, 'Building/BuildingDetails/Enclosure/AirInfiltration/AirInfiltrationMeasurement').each do |air_infiltration_measurement|
        self << AirInfiltrationMeasurement.new(@hpxml_object, air_infiltration_measurement)
      end
    end
  end

  class AirInfiltrationMeasurement < BaseElement
    ATTRS = [:id, :house_pressure, :unit_of_measure, :air_leakage, :effective_leakage_area,
             :infiltration_volume, :leakiness_description]
    attr_accessor(*ATTRS)

    def check_for_errors
      errors = []
      return errors
    end

    def to_oga(doc)
      return if nil?

      air_infiltration = XMLHelper.create_elements_as_needed(doc, ['HPXML', 'Building', 'BuildingDetails', 'Enclosure', 'AirInfiltration'])
      air_infiltration_measurement = XMLHelper.add_element(air_infiltration, 'AirInfiltrationMeasurement')
      sys_id = XMLHelper.add_element(air_infiltration_measurement, 'SystemIdentifier')
      XMLHelper.add_attribute(sys_id, 'id', @id)
      XMLHelper.add_element(air_infiltration_measurement, 'HousePressure', to_float(@house_pressure)) unless @house_pressure.nil?
      if (not @unit_of_measure.nil?) && (not @air_leakage.nil?)
        building_air_leakage = XMLHelper.add_element(air_infiltration_measurement, 'BuildingAirLeakage')
        XMLHelper.add_element(building_air_leakage, 'UnitofMeasure', @unit_of_measure)
        XMLHelper.add_element(building_air_leakage, 'AirLeakage', to_float(@air_leakage))
      end
      XMLHelper.add_element(air_infiltration_measurement, 'EffectiveLeakageArea', to_float(@effective_leakage_area)) unless @effective_leakage_area.nil?
      XMLHelper.add_element(air_infiltration_measurement, 'InfiltrationVolume', to_float(@infiltration_volume)) unless @infiltration_volume.nil?
    end

    def from_oga(air_infiltration_measurement)
      return if air_infiltration_measurement.nil?

      @id = HPXML::get_id(air_infiltration_measurement)
      @house_pressure = to_float_or_nil(XMLHelper.get_value(air_infiltration_measurement, 'HousePressure'))
      @unit_of_measure = XMLHelper.get_value(air_infiltration_measurement, 'BuildingAirLeakage/UnitofMeasure')
      @air_leakage = to_float_or_nil(XMLHelper.get_value(air_infiltration_measurement, 'BuildingAirLeakage/AirLeakage'))
      @effective_leakage_area = to_float_or_nil(XMLHelper.get_value(air_infiltration_measurement, 'EffectiveLeakageArea'))
      @infiltration_volume = to_float_or_nil(XMLHelper.get_value(air_infiltration_measurement, 'InfiltrationVolume'))
      @leakiness_description = XMLHelper.get_value(air_infiltration_measurement, 'LeakinessDescription')
    end
  end

  class Attics < BaseArrayElement
    def add(**kwargs)
      self << Attic.new(@hpxml_object, **kwargs)
    end

    def from_oga(hpxml)
      return if hpxml.nil?

      XMLHelper.get_elements(hpxml, 'Building/BuildingDetails/Enclosure/Attics/Attic').each do |attic|
        self << Attic.new(@hpxml_object, attic)
      end
    end
  end

  class Attic < BaseElement
    ATTRS = [:id, :attic_type, :vented_attic_sla, :vented_attic_ach, :within_infiltration_volume,
             :attached_to_roof_idrefs, :attached_to_frame_floor_idrefs]
    attr_accessor(*ATTRS)

    def attached_roofs
      return [] if @attached_to_roof_idrefs.nil?

      list = @hpxml_object.roofs.select { |roof| @attached_to_roof_idrefs.include? roof.id }
      if @attached_to_roof_idrefs.size > list.size
        fail "Attached roof not found for attic '#{@id}'."
      end

      return list
    end

    def attached_frame_floors
      return [] if @attached_to_frame_floor_idrefs.nil?

      list = @hpxml_object.frame_floors.select { |frame_floor| @attached_to_frame_floor_idrefs.include? frame_floor.id }
      if @attached_to_frame_floor_idrefs.size > list.size
        fail "Attached frame floor not found for attic '#{@id}'."
      end

      return list
    end

    def to_location
      return if @attic_type.nil?

      if @attic_type == AtticTypeCathedral
        return LocationLivingSpace
      elsif @attic_type == AtticTypeConditioned
        return LocationLivingSpace
      elsif @attic_type == AtticTypeFlatRoof
        return LocationLivingSpace
      elsif @attic_type == AtticTypeUnvented
        return LocationAtticUnvented
      elsif @attic_type == AtticTypeVented
        return LocationAtticVented
      else
        fail "Unexpected attic type: '#{@attic_type}'."
      end
    end

    def check_for_errors
      errors = []
      begin; attached_roofs; rescue StandardError => e; errors << e.message; end
      begin; attached_frame_floors; rescue StandardError => e; errors << e.message; end
      begin; to_location; rescue StandardError => e; errors << e.message; end
      return errors
    end

    def to_oga(doc)
      return if nil?

      attics = XMLHelper.create_elements_as_needed(doc, ['HPXML', 'Building', 'BuildingDetails', 'Enclosure', 'Attics'])
      attic = XMLHelper.add_element(attics, 'Attic')
      sys_id = XMLHelper.add_element(attic, 'SystemIdentifier')
      XMLHelper.add_attribute(sys_id, 'id', @id)
      if not @attic_type.nil?
        attic_type_e = XMLHelper.add_element(attic, 'AtticType')
        if @attic_type == AtticTypeUnvented
          attic_type_attic = XMLHelper.add_element(attic_type_e, 'Attic')
          XMLHelper.add_element(attic_type_attic, 'Vented', false)
        elsif @attic_type == AtticTypeVented
          attic_type_attic = XMLHelper.add_element(attic_type_e, 'Attic')
          XMLHelper.add_element(attic_type_attic, 'Vented', true)
          if not @vented_attic_sla.nil?
            ventilation_rate = XMLHelper.add_element(attic, 'VentilationRate')
            XMLHelper.add_element(ventilation_rate, 'UnitofMeasure', 'SLA')
            XMLHelper.add_element(ventilation_rate, 'Value', to_float(@vented_attic_sla))
          elsif not @vented_attic_ach.nil?
            ventilation_rate = XMLHelper.add_element(attic, 'VentilationRate')
            XMLHelper.add_element(ventilation_rate, 'UnitofMeasure', 'ACHnatural')
            XMLHelper.add_element(ventilation_rate, 'Value', to_float(@vented_attic_ach))
          end
        elsif @attic_type == AtticTypeConditioned
          attic_type_attic = XMLHelper.add_element(attic_type_e, 'Attic')
          XMLHelper.add_element(attic_type_attic, 'Conditioned', true)
        elsif (@attic_type == AtticTypeFlatRoof) || (@attic_type == AtticTypeCathedral)
          XMLHelper.add_element(attic_type_e, @attic_type)
        else
          fail "Unhandled attic type '#{@attic_type}'."
        end
      end
      XMLHelper.add_element(attic, 'WithinInfiltrationVolume', to_boolean(@within_infiltration_volume)) unless @within_infiltration_volume.nil?
    end

    def from_oga(attic)
      return if attic.nil?

      @id = HPXML::get_id(attic)
      if XMLHelper.has_element(attic, "AtticType/Attic[Vented='false']")
        @attic_type = AtticTypeUnvented
      elsif XMLHelper.has_element(attic, "AtticType/Attic[Vented='true']")
        @attic_type = AtticTypeVented
      elsif XMLHelper.has_element(attic, "AtticType/Attic[Conditioned='true']")
        @attic_type = AtticTypeConditioned
      elsif XMLHelper.has_element(attic, 'AtticType/FlatRoof')
        @attic_type = AtticTypeFlatRoof
      elsif XMLHelper.has_element(attic, 'AtticType/CathedralCeiling')
        @attic_type = AtticTypeCathedral
      end
      if @attic_type == AtticTypeVented
        @vented_attic_sla = to_float_or_nil(XMLHelper.get_value(attic, "VentilationRate[UnitofMeasure='SLA']/Value"))
        @vented_attic_ach = to_float_or_nil(XMLHelper.get_value(attic, "VentilationRate[UnitofMeasure='ACHnatural']/Value"))
      end
      @within_infiltration_volume = to_bool_or_nil(XMLHelper.get_value(attic, 'WithinInfiltrationVolume'))
      @attached_to_roof_idrefs = []
      XMLHelper.get_elements(attic, 'AttachedToRoof').each do |roof|
        @attached_to_roof_idrefs << HPXML::get_idref(roof)
      end
      @attached_to_frame_floor_idrefs = []
      XMLHelper.get_elements(attic, 'AttachedToFrameFloor').each do |frame_floor|
        @attached_to_frame_floor_idrefs << HPXML::get_idref(frame_floor)
      end
    end
  end

  class Foundations < BaseArrayElement
    def add(**kwargs)
      self << Foundation.new(@hpxml_object, **kwargs)
    end

    def from_oga(hpxml)
      return if hpxml.nil?

      XMLHelper.get_elements(hpxml, 'Building/BuildingDetails/Enclosure/Foundations/Foundation').each do |foundation|
        self << Foundation.new(@hpxml_object, foundation)
      end
    end
  end

  class Foundation < BaseElement
    ATTRS = [:id, :foundation_type, :vented_crawlspace_sla, :unconditioned_basement_thermal_boundary, :within_infiltration_volume,
             :attached_to_slab_idrefs, :attached_to_frame_floor_idrefs, :attached_to_foundation_wall_idrefs]
    attr_accessor(*ATTRS)

    def attached_slabs
      return [] if @attached_to_slab_idrefs.nil?

      list = @hpxml_object.slabs.select { |slab| @attached_to_slab_idrefs.include? slab.id }
      if @attached_to_slab_idrefs.size > list.size
        fail "Attached slab not found for foundation '#{@id}'."
      end

      return list
    end

    def attached_frame_floors
      return [] if @attached_to_frame_floor_idrefs.nil?

      list = @hpxml_object.frame_floors.select { |frame_floor| @attached_to_frame_floor_idrefs.include? frame_floor.id }
      if @attached_to_frame_floor_idrefs.size > list.size
        fail "Attached frame floor not found for foundation '#{@id}'."
      end

      return list
    end

    def attached_foundation_walls
      return [] if @attached_to_foundation_wall_idrefs.nil?

      list = @hpxml_object.foundation_walls.select { |foundation_wall| @attached_to_foundation_wall_idrefs.include? foundation_wall.id }
      if @attached_to_foundation_wall_idrefs.size > list.size
        fail "Attached foundation wall not found for foundation '#{@id}'."
      end

      return list
    end

    def to_location
      return if @foundation_type.nil?

      if @foundation_type == FoundationTypeAmbient
        return LocationOutside
      elsif @foundation_type == FoundationTypeBasementConditioned
        return LocationBasementConditioned
      elsif @foundation_type == FoundationTypeBasementUnconditioned
        return LocationBasementUnconditioned
      elsif @foundation_type == FoundationTypeCrawlspaceUnvented
        return LocationCrawlspaceUnvented
      elsif @foundation_type == FoundationTypeCrawlspaceVented
        return LocationCrawlspaceVented
      elsif @foundation_type == FoundationTypeSlab
        return LocationLivingSpace
      else
        fail "Unexpected foundation type: '#{@foundation_type}'."
      end
    end

    def area
      sum_area = 0.0
      # Check Slabs first
      attached_slabs.each do |slab|
        sum_area += slab.area
      end
      if sum_area <= 0
        # Check FrameFloors next
        attached_frame_floors.each do |frame_floor|
          sum_area += frame_floor.area
        end
      end
      return sum_area
    end

    def check_for_errors
      errors = []
      begin; attached_slabs; rescue StandardError => e; errors << e.message; end
      begin; attached_frame_floors; rescue StandardError => e; errors << e.message; end
      begin; attached_foundation_walls; rescue StandardError => e; errors << e.message; end
      begin; to_location; rescue StandardError => e; errors << e.message; end
      return errors
    end

    def to_oga(doc)
      return if nil?

      foundations = XMLHelper.create_elements_as_needed(doc, ['HPXML', 'Building', 'BuildingDetails', 'Enclosure', 'Foundations'])
      foundation = XMLHelper.add_element(foundations, 'Foundation')
      sys_id = XMLHelper.add_element(foundation, 'SystemIdentifier')
      XMLHelper.add_attribute(sys_id, 'id', @id)
      if not @foundation_type.nil?
        foundation_type_e = XMLHelper.add_element(foundation, 'FoundationType')
        if [FoundationTypeSlab, FoundationTypeAmbient].include? @foundation_type
          XMLHelper.add_element(foundation_type_e, @foundation_type)
        elsif @foundation_type == FoundationTypeBasementConditioned
          basement = XMLHelper.add_element(foundation_type_e, 'Basement')
          XMLHelper.add_element(basement, 'Conditioned', true)
        elsif @foundation_type == FoundationTypeBasementUnconditioned
          basement = XMLHelper.add_element(foundation_type_e, 'Basement')
          XMLHelper.add_element(basement, 'Conditioned', false)
          XMLHelper.add_element(foundation, 'ThermalBoundary', @unconditioned_basement_thermal_boundary) unless @unconditioned_basement_thermal_boundary.nil?
        elsif @foundation_type == FoundationTypeCrawlspaceVented
          crawlspace = XMLHelper.add_element(foundation_type_e, 'Crawlspace')
          XMLHelper.add_element(crawlspace, 'Vented', true)
          if not @vented_crawlspace_sla.nil?
            ventilation_rate = XMLHelper.add_element(foundation, 'VentilationRate')
            XMLHelper.add_element(ventilation_rate, 'UnitofMeasure', 'SLA')
            XMLHelper.add_element(ventilation_rate, 'Value', to_float(@vented_crawlspace_sla))
          end
        elsif @foundation_type == FoundationTypeCrawlspaceUnvented
          crawlspace = XMLHelper.add_element(foundation_type_e, 'Crawlspace')
          XMLHelper.add_element(crawlspace, 'Vented', false)
        else
          fail "Unhandled foundation type '#{@foundation_type}'."
        end
      end
      XMLHelper.add_element(foundation, 'WithinInfiltrationVolume', to_boolean(@within_infiltration_volume)) unless @within_infiltration_volume.nil?
    end

    def from_oga(foundation)
      return if foundation.nil?

      @id = HPXML::get_id(foundation)
      if XMLHelper.has_element(foundation, 'FoundationType/SlabOnGrade')
        @foundation_type = FoundationTypeSlab
      elsif XMLHelper.has_element(foundation, "FoundationType/Basement[Conditioned='false']")
        @foundation_type = FoundationTypeBasementUnconditioned
      elsif XMLHelper.has_element(foundation, "FoundationType/Basement[Conditioned='true']")
        @foundation_type = FoundationTypeBasementConditioned
      elsif XMLHelper.has_element(foundation, "FoundationType/Crawlspace[Vented='false']")
        @foundation_type = FoundationTypeCrawlspaceUnvented
      elsif XMLHelper.has_element(foundation, "FoundationType/Crawlspace[Vented='true']")
        @foundation_type = FoundationTypeCrawlspaceVented
      elsif XMLHelper.has_element(foundation, 'FoundationType/Ambient')
        @foundation_type = FoundationTypeAmbient
      end
      if @foundation_type == FoundationTypeCrawlspaceVented
        @vented_crawlspace_sla = to_float_or_nil(XMLHelper.get_value(foundation, "VentilationRate[UnitofMeasure='SLA']/Value"))
      elsif @foundation_type == FoundationTypeBasementUnconditioned
        @unconditioned_basement_thermal_boundary = XMLHelper.get_value(foundation, 'ThermalBoundary')
      end
      @within_infiltration_volume = to_bool_or_nil(XMLHelper.get_value(foundation, 'WithinInfiltrationVolume'))
      @attached_to_slab_idrefs = []
      XMLHelper.get_elements(foundation, 'AttachedToSlab').each do |slab|
        @attached_to_slab_idrefs << HPXML::get_idref(slab)
      end
      @attached_to_frame_floor_idrefs = []
      XMLHelper.get_elements(foundation, 'AttachedToFrameFloor').each do |frame_floor|
        @attached_to_frame_floor_idrefs << HPXML::get_idref(frame_floor)
      end
      @attached_to_foundation_wall_idrefs = []
      XMLHelper.get_elements(foundation, 'AttachedToFoundationWall').each do |foundation_wall|
        @attached_to_foundation_wall_idrefs << HPXML::get_idref(foundation_wall)
      end
    end
  end

  class Roofs < BaseArrayElement
    def add(**kwargs)
      self << Roof.new(@hpxml_object, **kwargs)
    end

    def from_oga(hpxml)
      return if hpxml.nil?

      XMLHelper.get_elements(hpxml, 'Building/BuildingDetails/Enclosure/Roofs/Roof').each do |roof|
        self << Roof.new(@hpxml_object, roof)
      end
    end
  end

  class Roof < BaseElement
    ATTRS = [:id, :exterior_adjacent_to, :interior_adjacent_to, :area, :azimuth, :roof_type,
             :roof_color, :solar_absorptance, :emittance, :pitch, :radiant_barrier,
             :insulation_id, :insulation_assembly_r_value, :insulation_cavity_r_value,
             :insulation_continuous_r_value]
    attr_accessor(*ATTRS)

    def skylights
      return @hpxml_object.skylights.select { |skylight| skylight.roof_idref == @id }
    end

    def net_area
      return if nil?

      val = @area
      skylights.each do |skylight|
        val -= skylight.area
      end
      fail "Calculated a negative net surface area for surface '#{@id}'." if val < 0

      return val
    end

    def exterior_adjacent_to
      return LocationOutside
    end

    def is_exterior
      return true
    end

    def is_interior
      return !is_exterior
    end

    def is_thermal_boundary
      return HPXML::is_thermal_boundary(self)
    end

    def is_exterior_thermal_boundary
      return (is_exterior && is_thermal_boundary)
    end

    def delete
      @hpxml_object.roofs.delete(self)
      skylights.reverse_each do |skylight|
        skylight.delete
      end
      @hpxml_object.attics.each do |attic|
        attic.attached_to_roof_idrefs.delete(@id) unless attic.attached_to_roof_idrefs.nil?
      end
    end

    def check_for_errors
      errors = []
      begin; net_area; rescue StandardError => e; errors << e.message; end
      return errors
    end

    def to_oga(doc)
      return if nil?

      roofs = XMLHelper.create_elements_as_needed(doc, ['HPXML', 'Building', 'BuildingDetails', 'Enclosure', 'Roofs'])
      roof = XMLHelper.add_element(roofs, 'Roof')
      sys_id = XMLHelper.add_element(roof, 'SystemIdentifier')
      XMLHelper.add_attribute(sys_id, 'id', @id)
      XMLHelper.add_element(roof, 'InteriorAdjacentTo', @interior_adjacent_to) unless @interior_adjacent_to.nil?
      XMLHelper.add_element(roof, 'Area', to_float(@area)) unless @area.nil?
      XMLHelper.add_element(roof, 'Azimuth', to_integer(@azimuth)) unless @azimuth.nil?
      XMLHelper.add_element(roof, 'RoofType', @roof_type) unless @roof_type.nil?
      XMLHelper.add_element(roof, 'RoofColor', @roof_color) unless @roof_color.nil?
      XMLHelper.add_element(roof, 'SolarAbsorptance', to_float(@solar_absorptance)) unless @solar_absorptance.nil?
      XMLHelper.add_element(roof, 'Emittance', to_float(@emittance)) unless @emittance.nil?
      XMLHelper.add_element(roof, 'Pitch', to_float(@pitch)) unless @pitch.nil?
      XMLHelper.add_element(roof, 'RadiantBarrier', to_boolean(@radiant_barrier)) unless @radiant_barrier.nil?
      insulation = XMLHelper.add_element(roof, 'Insulation')
      sys_id = XMLHelper.add_element(insulation, 'SystemIdentifier')
      if not @insulation_id.nil?
        XMLHelper.add_attribute(sys_id, 'id', @insulation_id)
      else
        XMLHelper.add_attribute(sys_id, 'id', @id + 'Insulation')
      end
      XMLHelper.add_element(insulation, 'AssemblyEffectiveRValue', to_float(@insulation_assembly_r_value)) unless @insulation_assembly_r_value.nil?
    end

    def from_oga(roof)
      return if roof.nil?

      @id = HPXML::get_id(roof)
      @interior_adjacent_to = XMLHelper.get_value(roof, 'InteriorAdjacentTo')
      @area = to_float_or_nil(XMLHelper.get_value(roof, 'Area'))
      @azimuth = to_integer_or_nil(XMLHelper.get_value(roof, 'Azimuth'))
      @roof_type = XMLHelper.get_value(roof, 'RoofType')
      @roof_color = XMLHelper.get_value(roof, 'RoofColor')
      @solar_absorptance = to_float_or_nil(XMLHelper.get_value(roof, 'SolarAbsorptance'))
      @emittance = to_float_or_nil(XMLHelper.get_value(roof, 'Emittance'))
      @pitch = to_float_or_nil(XMLHelper.get_value(roof, 'Pitch'))
      @radiant_barrier = to_bool_or_nil(XMLHelper.get_value(roof, 'RadiantBarrier'))
      insulation = XMLHelper.get_element(roof, 'Insulation')
      if not insulation.nil?
        @insulation_id = HPXML::get_id(insulation)
        @insulation_assembly_r_value = to_float_or_nil(XMLHelper.get_value(insulation, 'AssemblyEffectiveRValue'))
        @insulation_cavity_r_value = to_float_or_nil(XMLHelper.get_value(insulation, "Layer[InstallationType='cavity']/NominalRValue"))
        @insulation_continuous_r_value = to_float_or_nil(XMLHelper.get_value(insulation, "Layer[InstallationType='continuous']/NominalRValue"))
      end
    end
  end

  class RimJoists < BaseArrayElement
    def add(**kwargs)
      self << RimJoist.new(@hpxml_object, **kwargs)
    end

    def from_oga(hpxml)
      return if hpxml.nil?

      XMLHelper.get_elements(hpxml, 'Building/BuildingDetails/Enclosure/RimJoists/RimJoist').each do |rim_joist|
        self << RimJoist.new(@hpxml_object, rim_joist)
      end
    end
  end

  class RimJoist < BaseElement
    ATTRS = [:id, :exterior_adjacent_to, :interior_adjacent_to, :area, :azimuth, :siding, :color,
             :solar_absorptance, :emittance, :insulation_id, :insulation_assembly_r_value,
             :insulation_cavity_r_value, :insulation_continuous_r_value]
    attr_accessor(*ATTRS)

    def is_exterior
      if @exterior_adjacent_to == LocationOutside
        return true
      end

      return false
    end

    def is_interior
      return !is_exterior
    end

    def is_thermal_boundary
      HPXML::is_thermal_boundary(self)
    end

    def is_exterior_thermal_boundary
      return (is_exterior && is_thermal_boundary)
    end

    def delete
      @hpxml_object.rim_joists.delete(self)
    end

    def check_for_errors
      errors = []
      return errors
    end

    def to_oga(doc)
      return if nil?

      rim_joists = XMLHelper.create_elements_as_needed(doc, ['HPXML', 'Building', 'BuildingDetails', 'Enclosure', 'RimJoists'])
      rim_joist = XMLHelper.add_element(rim_joists, 'RimJoist')
      sys_id = XMLHelper.add_element(rim_joist, 'SystemIdentifier')
      XMLHelper.add_attribute(sys_id, 'id', @id)
      XMLHelper.add_element(rim_joist, 'ExteriorAdjacentTo', @exterior_adjacent_to) unless @exterior_adjacent_to.nil?
      XMLHelper.add_element(rim_joist, 'InteriorAdjacentTo', @interior_adjacent_to) unless @interior_adjacent_to.nil?
      XMLHelper.add_element(rim_joist, 'Area', to_float(@area)) unless @area.nil?
      XMLHelper.add_element(rim_joist, 'Azimuth', to_integer(@azimuth)) unless @azimuth.nil?
      XMLHelper.add_element(rim_joist, 'Siding', @siding) unless @siding.nil?
      XMLHelper.add_element(rim_joist, 'Color', @color) unless @color.nil?
      XMLHelper.add_element(rim_joist, 'SolarAbsorptance', to_float(@solar_absorptance)) unless @solar_absorptance.nil?
      XMLHelper.add_element(rim_joist, 'Emittance', to_float(@emittance)) unless @emittance.nil?
      insulation = XMLHelper.add_element(rim_joist, 'Insulation')
      sys_id = XMLHelper.add_element(insulation, 'SystemIdentifier')
      if not @insulation_id.nil?
        XMLHelper.add_attribute(sys_id, 'id', @insulation_id)
      else
        XMLHelper.add_attribute(sys_id, 'id', @id + 'Insulation')
      end
      XMLHelper.add_element(insulation, 'AssemblyEffectiveRValue', to_float(@insulation_assembly_r_value)) unless @insulation_assembly_r_value.nil?
    end

    def from_oga(rim_joist)
      return if rim_joist.nil?

      @id = HPXML::get_id(rim_joist)
      @exterior_adjacent_to = XMLHelper.get_value(rim_joist, 'ExteriorAdjacentTo')
      @interior_adjacent_to = XMLHelper.get_value(rim_joist, 'InteriorAdjacentTo')
      @area = to_float_or_nil(XMLHelper.get_value(rim_joist, 'Area'))
      @azimuth = to_integer_or_nil(XMLHelper.get_value(rim_joist, 'Azimuth'))
      @siding = XMLHelper.get_value(rim_joist, 'Siding')
      @color = XMLHelper.get_value(rim_joist, 'Color')
      @solar_absorptance = to_float_or_nil(XMLHelper.get_value(rim_joist, 'SolarAbsorptance'))
      @emittance = to_float_or_nil(XMLHelper.get_value(rim_joist, 'Emittance'))
      insulation = XMLHelper.get_element(rim_joist, 'Insulation')
      if not insulation.nil?
        @insulation_id = HPXML::get_id(insulation)
        @insulation_assembly_r_value = to_float_or_nil(XMLHelper.get_value(insulation, 'AssemblyEffectiveRValue'))
        @insulation_cavity_r_value = to_float_or_nil(XMLHelper.get_value(insulation, "Layer[InstallationType='cavity']/NominalRValue"))
        @insulation_continuous_r_value = to_float_or_nil(XMLHelper.get_value(insulation, "Layer[InstallationType='continuous']/NominalRValue"))
      end
    end
  end

  class Walls < BaseArrayElement
    def add(**kwargs)
      self << Wall.new(@hpxml_object, **kwargs)
    end

    def from_oga(hpxml)
      return if hpxml.nil?

      XMLHelper.get_elements(hpxml, 'Building/BuildingDetails/Enclosure/Walls/Wall').each do |wall|
        self << Wall.new(@hpxml_object, wall)
      end
    end
  end

  class Wall < BaseElement
    ATTRS = [:id, :exterior_adjacent_to, :interior_adjacent_to, :wall_type, :optimum_value_engineering,
             :area, :orientation, :azimuth, :siding, :color, :solar_absorptance, :emittance, :insulation_id,
             :insulation_assembly_r_value, :insulation_cavity_r_value, :insulation_continuous_r_value]
    attr_accessor(*ATTRS)

    def windows
      return @hpxml_object.windows.select { |window| window.wall_idref == @id }
    end

    def doors
      return @hpxml_object.doors.select { |door| door.wall_idref == @id }
    end

    def net_area
      return if nil?

      val = @area
      (windows + doors).each do |subsurface|
        val -= subsurface.area
      end
      fail "Calculated a negative net surface area for surface '#{@id}'." if val < 0

      return val
    end

    def is_exterior
      if @exterior_adjacent_to == LocationOutside
        return true
      end

      return false
    end

    def is_interior
      return !is_exterior
    end

    def is_thermal_boundary
      HPXML::is_thermal_boundary(self)
    end

    def is_exterior_thermal_boundary
      return (is_exterior && is_thermal_boundary)
    end

    def delete
      @hpxml_object.walls.delete(self)
      windows.reverse_each do |window|
        window.delete
      end
      doors.reverse_each do |door|
        door.delete
      end
    end

    def check_for_errors
      errors = []
      begin; net_area; rescue StandardError => e; errors << e.message; end
      return errors
    end

    def to_oga(doc)
      return if nil?

      walls = XMLHelper.create_elements_as_needed(doc, ['HPXML', 'Building', 'BuildingDetails', 'Enclosure', 'Walls'])
      wall = XMLHelper.add_element(walls, 'Wall')
      sys_id = XMLHelper.add_element(wall, 'SystemIdentifier')
      XMLHelper.add_attribute(sys_id, 'id', @id)
      XMLHelper.add_element(wall, 'ExteriorAdjacentTo', @exterior_adjacent_to) unless @exterior_adjacent_to.nil?
      XMLHelper.add_element(wall, 'InteriorAdjacentTo', @interior_adjacent_to) unless @interior_adjacent_to.nil?
      if not @wall_type.nil?
        wall_type_e = XMLHelper.add_element(wall, 'WallType')
        XMLHelper.add_element(wall_type_e, @wall_type)
      end
      XMLHelper.add_element(wall, 'Area', to_float(@area)) unless @area.nil?
      XMLHelper.add_element(wall, 'Azimuth', to_integer(@azimuth)) unless @azimuth.nil?
      XMLHelper.add_element(wall, 'Siding', @siding) unless @siding.nil?
      XMLHelper.add_element(wall, 'Color', @color) unless @color.nil?
      XMLHelper.add_element(wall, 'SolarAbsorptance', to_float(@solar_absorptance)) unless @solar_absorptance.nil?
      XMLHelper.add_element(wall, 'Emittance', to_float(@emittance)) unless @emittance.nil?
      insulation = XMLHelper.add_element(wall, 'Insulation')
      sys_id = XMLHelper.add_element(insulation, 'SystemIdentifier')
      if not @insulation_id.nil?
        XMLHelper.add_attribute(sys_id, 'id', @insulation_id)
      else
        XMLHelper.add_attribute(sys_id, 'id', @id + 'Insulation')
      end
      XMLHelper.add_element(insulation, 'AssemblyEffectiveRValue', to_float(@insulation_assembly_r_value)) unless @insulation_assembly_r_value.nil?
    end

    def from_oga(wall)
      return if wall.nil?

      @id = HPXML::get_id(wall)
      @exterior_adjacent_to = XMLHelper.get_value(wall, 'ExteriorAdjacentTo')
      @interior_adjacent_to = XMLHelper.get_value(wall, 'InteriorAdjacentTo')
      @wall_type = XMLHelper.get_child_name(wall, 'WallType')
      @optimum_value_engineering = to_bool_or_nil(XMLHelper.get_value(wall, 'WallType/WoodStud/OptimumValueEngineering'))
      @area = to_float_or_nil(XMLHelper.get_value(wall, 'Area'))
      @orientation = XMLHelper.get_value(wall, 'Orientation')
      @azimuth = to_integer_or_nil(XMLHelper.get_value(wall, 'Azimuth'))
      @siding = XMLHelper.get_value(wall, 'Siding')
      @color = XMLHelper.get_value(wall, 'Color')
      @solar_absorptance = to_float_or_nil(XMLHelper.get_value(wall, 'SolarAbsorptance'))
      @emittance = to_float_or_nil(XMLHelper.get_value(wall, 'Emittance'))
      insulation = XMLHelper.get_element(wall, 'Insulation')
      if not insulation.nil?
        @insulation_id = HPXML::get_id(insulation)
        @insulation_assembly_r_value = to_float_or_nil(XMLHelper.get_value(insulation, 'AssemblyEffectiveRValue'))
        @insulation_cavity_r_value = to_float_or_nil(XMLHelper.get_value(insulation, "Layer[InstallationType='cavity']/NominalRValue"))
        @insulation_continuous_r_value = to_float_or_nil(XMLHelper.get_value(insulation, "Layer[InstallationType='continuous']/NominalRValue"))
      end
    end
  end

  class FoundationWalls < BaseArrayElement
    def add(**kwargs)
      self << FoundationWall.new(@hpxml_object, **kwargs)
    end

    def from_oga(hpxml)
      return if hpxml.nil?

      XMLHelper.get_elements(hpxml, 'Building/BuildingDetails/Enclosure/FoundationWalls/FoundationWall').each do |foundation_wall|
        self << FoundationWall.new(@hpxml_object, foundation_wall)
      end
    end
  end

  class FoundationWall < BaseElement
    ATTRS = [:id, :exterior_adjacent_to, :interior_adjacent_to, :height, :area, :azimuth, :thickness,
             :depth_below_grade, :insulation_id, :insulation_r_value, :insulation_interior_r_value,
             :insulation_interior_distance_to_top, :insulation_interior_distance_to_bottom,
             :insulation_exterior_r_value, :insulation_exterior_distance_to_top,
             :insulation_exterior_distance_to_bottom, :insulation_assembly_r_value,
             :insulation_continuous_r_value]
    attr_accessor(*ATTRS)

    def windows
      return @hpxml_object.windows.select { |window| window.wall_idref == @id }
    end

    def doors
      return @hpxml_object.doors.select { |door| door.wall_idref == @id }
    end

    def net_area
      return if nil?

      val = @area
      (@hpxml_object.windows + @hpxml_object.doors).each do |subsurface|
        next unless subsurface.wall_idref == @id

        val -= subsurface.area
      end
      fail "Calculated a negative net surface area for surface '#{@id}'." if val < 0

      return val
    end

    def is_exterior
      if @exterior_adjacent_to == LocationGround
        return true
      end

      return false
    end

    def is_interior
      return !is_exterior
    end

    def is_thermal_boundary
      HPXML::is_thermal_boundary(self)
    end

    def is_exterior_thermal_boundary
      return (is_exterior && is_thermal_boundary)
    end

    def delete
      @hpxml_object.foundation_walls.delete(self)
      windows.reverse_each do |window|
        window.delete
      end
      doors.reverse_each do |door|
        door.delete
      end
      @hpxml_object.foundations.each do |foundation|
        foundation.attached_to_foundation_wall_idrefs.delete(@id) unless foundation.attached_to_foundation_wall_idrefs.nil?
      end
    end

    def check_for_errors
      errors = []
      begin; net_area; rescue StandardError => e; errors << e.message; end
      return errors
    end

    def to_oga(doc)
      return if nil?

      foundation_walls = XMLHelper.create_elements_as_needed(doc, ['HPXML', 'Building', 'BuildingDetails', 'Enclosure', 'FoundationWalls'])
      foundation_wall = XMLHelper.add_element(foundation_walls, 'FoundationWall')
      sys_id = XMLHelper.add_element(foundation_wall, 'SystemIdentifier')
      XMLHelper.add_attribute(sys_id, 'id', @id)
      XMLHelper.add_element(foundation_wall, 'ExteriorAdjacentTo', @exterior_adjacent_to) unless @exterior_adjacent_to.nil?
      XMLHelper.add_element(foundation_wall, 'InteriorAdjacentTo', @interior_adjacent_to) unless @interior_adjacent_to.nil?
      XMLHelper.add_element(foundation_wall, 'Height', to_float(@height)) unless @height.nil?
      XMLHelper.add_element(foundation_wall, 'Area', to_float(@area)) unless @area.nil?
      XMLHelper.add_element(foundation_wall, 'Azimuth', to_integer(@azimuth)) unless @azimuth.nil?
      XMLHelper.add_element(foundation_wall, 'Thickness', to_float(@thickness)) unless @thickness.nil?
      XMLHelper.add_element(foundation_wall, 'DepthBelowGrade', to_float(@depth_below_grade)) unless @depth_below_grade.nil?
      insulation = XMLHelper.add_element(foundation_wall, 'Insulation')
      sys_id = XMLHelper.add_element(insulation, 'SystemIdentifier')
      if not @insulation_id.nil?
        XMLHelper.add_attribute(sys_id, 'id', @insulation_id)
      else
        XMLHelper.add_attribute(sys_id, 'id', @id + 'Insulation')
      end
      XMLHelper.add_element(insulation, 'AssemblyEffectiveRValue', to_float(@insulation_assembly_r_value)) unless @insulation_assembly_r_value.nil?
      if not @insulation_exterior_r_value.nil?
        layer = XMLHelper.add_element(insulation, 'Layer')
        XMLHelper.add_element(layer, 'InstallationType', 'continuous - exterior')
        XMLHelper.add_element(layer, 'NominalRValue', to_float(@insulation_exterior_r_value))
        HPXML::add_extension(parent: layer,
                             extensions: { 'DistanceToTopOfInsulation' => to_float_or_nil(@insulation_exterior_distance_to_top),
                                           'DistanceToBottomOfInsulation' => to_float_or_nil(@insulation_exterior_distance_to_bottom) })
      end
      if not @insulation_interior_r_value.nil?
        layer = XMLHelper.add_element(insulation, 'Layer')
        XMLHelper.add_element(layer, 'InstallationType', 'continuous - interior')
        XMLHelper.add_element(layer, 'NominalRValue', to_float(@insulation_interior_r_value))
        HPXML::add_extension(parent: layer,
                             extensions: { 'DistanceToTopOfInsulation' => to_float_or_nil(@insulation_interior_distance_to_top),
                                           'DistanceToBottomOfInsulation' => to_float_or_nil(@insulation_interior_distance_to_bottom) })
      end
    end

    def from_oga(foundation_wall)
      return if foundation_wall.nil?

      @id = HPXML::get_id(foundation_wall)
      @exterior_adjacent_to = XMLHelper.get_value(foundation_wall, 'ExteriorAdjacentTo')
      @interior_adjacent_to = XMLHelper.get_value(foundation_wall, 'InteriorAdjacentTo')
      @height = to_float_or_nil(XMLHelper.get_value(foundation_wall, 'Height'))
      @area = to_float_or_nil(XMLHelper.get_value(foundation_wall, 'Area'))
      @azimuth = to_integer_or_nil(XMLHelper.get_value(foundation_wall, 'Azimuth'))
      @thickness = to_float_or_nil(XMLHelper.get_value(foundation_wall, 'Thickness'))
      @depth_below_grade = to_float_or_nil(XMLHelper.get_value(foundation_wall, 'DepthBelowGrade'))
      insulation = XMLHelper.get_element(foundation_wall, 'Insulation')
      if not insulation.nil?
        @insulation_id = HPXML::get_id(insulation)
        @insulation_r_value = to_float_or_nil(XMLHelper.get_value(insulation, "Layer[InstallationType='continuous']/NominalRValue"))
        @insulation_interior_r_value = to_float_or_nil(XMLHelper.get_value(insulation, "Layer[InstallationType='continuous - interior']/NominalRValue"))
        @insulation_interior_distance_to_top = to_float_or_nil(XMLHelper.get_value(insulation, "Layer[InstallationType='continuous - interior']/extension/DistanceToTopOfInsulation"))
        @insulation_interior_distance_to_bottom = to_float_or_nil(XMLHelper.get_value(insulation, "Layer[InstallationType='continuous - interior']/extension/DistanceToBottomOfInsulation"))
        @insulation_exterior_r_value = to_float_or_nil(XMLHelper.get_value(insulation, "Layer[InstallationType='continuous - exterior']/NominalRValue"))
        @insulation_exterior_distance_to_top = to_float_or_nil(XMLHelper.get_value(insulation, "Layer[InstallationType='continuous - exterior']/extension/DistanceToTopOfInsulation"))
        @insulation_exterior_distance_to_bottom = to_float_or_nil(XMLHelper.get_value(insulation, "Layer[InstallationType='continuous - exterior']/extension/DistanceToBottomOfInsulation"))
        @insulation_continuous_r_value = to_float_or_nil(XMLHelper.get_value(insulation, "Layer[InstallationType='continuous']/NominalRValue"))
        @insulation_assembly_r_value = to_float_or_nil(XMLHelper.get_value(insulation, 'AssemblyEffectiveRValue'))
      end
    end
  end

  class FrameFloors < BaseArrayElement
    def add(**kwargs)
      self << FrameFloor.new(@hpxml_object, **kwargs)
    end

    def from_oga(hpxml)
      return if hpxml.nil?

      XMLHelper.get_elements(hpxml, 'Building/BuildingDetails/Enclosure/FrameFloors/FrameFloor').each do |frame_floor|
        self << FrameFloor.new(@hpxml_object, frame_floor)
      end
    end
  end

  class FrameFloor < BaseElement
    ATTRS = [:id, :exterior_adjacent_to, :interior_adjacent_to, :area, :insulation_id,
             :insulation_assembly_r_value, :insulation_cavity_r_value, :insulation_continuous_r_value,
             :other_space_above_or_below]
    attr_accessor(*ATTRS)

    def is_ceiling
      if [LocationAtticVented, LocationAtticUnvented].include? @interior_adjacent_to
        return true
      elsif [LocationAtticVented, LocationAtticUnvented].include? @exterior_adjacent_to
        return true
      elsif [LocationOtherHousingUnit, LocationOtherHeatedSpace, LocationOtherMultifamilyBufferSpace, LocationOtherNonFreezingSpace].include?(@exterior_adjacent_to) && (@other_space_above_or_below == FrameFloorOtherSpaceAbove)
        return true
      end

      return false
    end

    def is_floor
      !is_ceiling
    end

    def is_exterior
      if @exterior_adjacent_to == LocationOutside
        return true
      end

      return false
    end

    def is_interior
      return !is_exterior
    end

    def is_thermal_boundary
      HPXML::is_thermal_boundary(self)
    end

    def is_exterior_thermal_boundary
      return (is_exterior && is_thermal_boundary)
    end

    def delete
      @hpxml_object.frame_floors.delete(self)
      @hpxml_object.attics.each do |attic|
        attic.attached_to_frame_floor_idrefs.delete(@id) unless attic.attached_to_frame_floor_idrefs.nil?
      end
      @hpxml_object.foundations.each do |foundation|
        foundation.attached_to_frame_floor_idrefs.delete(@id) unless foundation.attached_to_frame_floor_idrefs.nil?
      end
    end

    def check_for_errors
      errors = []
      return errors
    end

    def to_oga(doc)
      return if nil?

      frame_floors = XMLHelper.create_elements_as_needed(doc, ['HPXML', 'Building', 'BuildingDetails', 'Enclosure', 'FrameFloors'])
      frame_floor = XMLHelper.add_element(frame_floors, 'FrameFloor')
      sys_id = XMLHelper.add_element(frame_floor, 'SystemIdentifier')
      XMLHelper.add_attribute(sys_id, 'id', @id)
      XMLHelper.add_element(frame_floor, 'ExteriorAdjacentTo', @exterior_adjacent_to) unless @exterior_adjacent_to.nil?
      XMLHelper.add_element(frame_floor, 'InteriorAdjacentTo', @interior_adjacent_to) unless @interior_adjacent_to.nil?
      XMLHelper.add_element(frame_floor, 'Area', to_float(@area)) unless @area.nil?
      insulation = XMLHelper.add_element(frame_floor, 'Insulation')
      sys_id = XMLHelper.add_element(insulation, 'SystemIdentifier')
      if not @insulation_id.nil?
        XMLHelper.add_attribute(sys_id, 'id', @insulation_id)
      else
        XMLHelper.add_attribute(sys_id, 'id', @id + 'Insulation')
      end
      XMLHelper.add_element(insulation, 'AssemblyEffectiveRValue', to_float(@insulation_assembly_r_value)) unless @insulation_assembly_r_value.nil?
      HPXML::add_extension(parent: frame_floor,
                           extensions: { 'OtherSpaceAboveOrBelow' => @other_space_above_or_below })
    end

    def from_oga(frame_floor)
      return if frame_floor.nil?

      @id = HPXML::get_id(frame_floor)
      @exterior_adjacent_to = XMLHelper.get_value(frame_floor, 'ExteriorAdjacentTo')
      @interior_adjacent_to = XMLHelper.get_value(frame_floor, 'InteriorAdjacentTo')
      @area = to_float_or_nil(XMLHelper.get_value(frame_floor, 'Area'))
      insulation = XMLHelper.get_element(frame_floor, 'Insulation')
      if not insulation.nil?
        @insulation_id = HPXML::get_id(insulation)
        @insulation_assembly_r_value = to_float_or_nil(XMLHelper.get_value(insulation, 'AssemblyEffectiveRValue'))
        @insulation_cavity_r_value = to_float_or_nil(XMLHelper.get_value(insulation, "Layer[InstallationType='cavity']/NominalRValue"))
        @insulation_continuous_r_value = to_float_or_nil(XMLHelper.get_value(insulation, "Layer[InstallationType='continuous']/NominalRValue"))
      end
      @other_space_above_or_below = XMLHelper.get_value(frame_floor, 'extension/OtherSpaceAboveOrBelow')
    end
  end

  class Slabs < BaseArrayElement
    def add(**kwargs)
      self << Slab.new(@hpxml_object, **kwargs)
    end

    def from_oga(hpxml)
      return if hpxml.nil?

      XMLHelper.get_elements(hpxml, 'Building/BuildingDetails/Enclosure/Slabs/Slab').each do |slab|
        self << Slab.new(@hpxml_object, slab)
      end
    end
  end

  class Slab < BaseElement
    ATTRS = [:id, :interior_adjacent_to, :exterior_adjacent_to, :area, :thickness, :exposed_perimeter,
             :perimeter_insulation_depth, :under_slab_insulation_width,
             :under_slab_insulation_spans_entire_slab, :depth_below_grade, :carpet_fraction,
             :carpet_r_value, :perimeter_insulation_id, :perimeter_insulation_r_value,
             :under_slab_insulation_id, :under_slab_insulation_r_value]
    attr_accessor(*ATTRS)

    def exterior_adjacent_to
      return LocationGround
    end

    def is_exterior
      return true
    end

    def is_interior
      return !is_exterior
    end

    def is_thermal_boundary
      HPXML::is_thermal_boundary(self)
    end

    def is_exterior_thermal_boundary
      return (is_exterior && is_thermal_boundary)
    end

    def delete
      @hpxml_object.slabs.delete(self)
      @hpxml_object.foundations.each do |foundation|
        foundation.attached_to_slab_idrefs.delete(@id) unless foundation.attached_to_slab_idrefs.nil?
      end
    end

    def check_for_errors
      errors = []

      if not @exposed_perimeter.nil?
        if @exposed_perimeter <= 0
          fail "Exposed perimeter for Slab '#{@id}' must be greater than zero."
        end
      end

      return errors
    end

    def to_oga(doc)
      return if nil?

      slabs = XMLHelper.create_elements_as_needed(doc, ['HPXML', 'Building', 'BuildingDetails', 'Enclosure', 'Slabs'])
      slab = XMLHelper.add_element(slabs, 'Slab')
      sys_id = XMLHelper.add_element(slab, 'SystemIdentifier')
      XMLHelper.add_attribute(sys_id, 'id', @id)
      XMLHelper.add_element(slab, 'InteriorAdjacentTo', @interior_adjacent_to) unless @interior_adjacent_to.nil?
      XMLHelper.add_element(slab, 'Area', to_float(@area)) unless @area.nil?
      XMLHelper.add_element(slab, 'Thickness', to_float(@thickness)) unless @thickness.nil?
      XMLHelper.add_element(slab, 'ExposedPerimeter', to_float(@exposed_perimeter)) unless @exposed_perimeter.nil?
      XMLHelper.add_element(slab, 'PerimeterInsulationDepth', to_float(@perimeter_insulation_depth)) unless @perimeter_insulation_depth.nil?
      XMLHelper.add_element(slab, 'UnderSlabInsulationWidth', to_float(@under_slab_insulation_width)) unless @under_slab_insulation_width.nil?
      XMLHelper.add_element(slab, 'UnderSlabInsulationSpansEntireSlab', to_boolean(@under_slab_insulation_spans_entire_slab)) unless @under_slab_insulation_spans_entire_slab.nil?
      XMLHelper.add_element(slab, 'DepthBelowGrade', to_float(@depth_below_grade)) unless @depth_below_grade.nil?
      insulation = XMLHelper.add_element(slab, 'PerimeterInsulation')
      sys_id = XMLHelper.add_element(insulation, 'SystemIdentifier')
      if not @perimeter_insulation_id.nil?
        XMLHelper.add_attribute(sys_id, 'id', @perimeter_insulation_id)
      else
        XMLHelper.add_attribute(sys_id, 'id', @id + 'PerimeterInsulation')
      end
      layer = XMLHelper.add_element(insulation, 'Layer')
      XMLHelper.add_element(layer, 'InstallationType', 'continuous')
      XMLHelper.add_element(layer, 'NominalRValue', to_float(@perimeter_insulation_r_value)) unless @perimeter_insulation_r_value.nil?
      insulation = XMLHelper.add_element(slab, 'UnderSlabInsulation')
      sys_id = XMLHelper.add_element(insulation, 'SystemIdentifier')
      if not @under_slab_insulation_id.nil?
        XMLHelper.add_attribute(sys_id, 'id', @under_slab_insulation_id)
      else
        XMLHelper.add_attribute(sys_id, 'id', @id + 'UnderSlabInsulation')
      end
      layer = XMLHelper.add_element(insulation, 'Layer')
      XMLHelper.add_element(layer, 'InstallationType', 'continuous')
      XMLHelper.add_element(layer, 'NominalRValue', to_float(@under_slab_insulation_r_value)) unless @under_slab_insulation_r_value.nil?
      HPXML::add_extension(parent: slab,
                           extensions: { 'CarpetFraction' => to_float_or_nil(@carpet_fraction),
                                         'CarpetRValue' => to_float_or_nil(@carpet_r_value) })
    end

    def from_oga(slab)
      return if slab.nil?

      @id = HPXML::get_id(slab)
      @interior_adjacent_to = XMLHelper.get_value(slab, 'InteriorAdjacentTo')
      @area = to_float_or_nil(XMLHelper.get_value(slab, 'Area'))
      @thickness = to_float_or_nil(XMLHelper.get_value(slab, 'Thickness'))
      @exposed_perimeter = to_float_or_nil(XMLHelper.get_value(slab, 'ExposedPerimeter'))
      @perimeter_insulation_depth = to_float_or_nil(XMLHelper.get_value(slab, 'PerimeterInsulationDepth'))
      @under_slab_insulation_width = to_float_or_nil(XMLHelper.get_value(slab, 'UnderSlabInsulationWidth'))
      @under_slab_insulation_spans_entire_slab = to_bool_or_nil(XMLHelper.get_value(slab, 'UnderSlabInsulationSpansEntireSlab'))
      @depth_below_grade = to_float_or_nil(XMLHelper.get_value(slab, 'DepthBelowGrade'))
      @carpet_fraction = to_float_or_nil(XMLHelper.get_value(slab, 'extension/CarpetFraction'))
      @carpet_r_value = to_float_or_nil(XMLHelper.get_value(slab, 'extension/CarpetRValue'))
      perimeter_insulation = XMLHelper.get_element(slab, 'PerimeterInsulation')
      if not perimeter_insulation.nil?
        @perimeter_insulation_id = HPXML::get_id(perimeter_insulation)
        @perimeter_insulation_r_value = to_float_or_nil(XMLHelper.get_value(perimeter_insulation, "Layer[InstallationType='continuous']/NominalRValue"))
      end
      under_slab_insulation = XMLHelper.get_element(slab, 'UnderSlabInsulation')
      if not under_slab_insulation.nil?
        @under_slab_insulation_id = HPXML::get_id(under_slab_insulation)
        @under_slab_insulation_r_value = to_float_or_nil(XMLHelper.get_value(under_slab_insulation, "Layer[InstallationType='continuous']/NominalRValue"))
      end
    end
  end

  class Windows < BaseArrayElement
    def add(**kwargs)
      self << Window.new(@hpxml_object, **kwargs)
    end

    def from_oga(hpxml)
      return if hpxml.nil?

      XMLHelper.get_elements(hpxml, 'Building/BuildingDetails/Enclosure/Windows/Window').each do |window|
        self << Window.new(@hpxml_object, window)
      end
    end
  end

  class Window < BaseElement
    ATTRS = [:id, :area, :azimuth, :orientation, :frame_type, :aluminum_thermal_break, :glass_layers,
             :glass_type, :gas_fill, :ufactor, :shgc, :interior_shading_factor_summer,
             :interior_shading_factor_winter, :exterior_shading, :overhangs_depth,
             :overhangs_distance_to_top_of_window, :overhangs_distance_to_bottom_of_window,
             :fraction_operable, :wall_idref]
    attr_accessor(*ATTRS)

    def wall
      return if @wall_idref.nil?

      (@hpxml_object.walls + @hpxml_object.foundation_walls).each do |wall|
        next unless wall.id == @wall_idref

        return wall
      end
      fail "Attached wall '#{@wall_idref}' not found for window '#{@id}'."
    end

    def is_exterior
      return wall.is_exterior
    end

    def is_interior
      return !is_exterior
    end

    def is_thermal_boundary
      HPXML::is_thermal_boundary(wall)
    end

    def is_exterior_thermal_boundary
      return (is_exterior && is_thermal_boundary)
    end

    def delete
      @hpxml_object.windows.delete(self)
    end

    def check_for_errors
      errors = []
      begin; wall; rescue StandardError => e; errors << e.message; end
      if (not @overhangs_distance_to_top_of_window.nil?) && (not @overhangs_distance_to_bottom_of_window.nil?)
        if @overhangs_distance_to_bottom_of_window <= @overhangs_distance_to_top_of_window
          fail "For Window '#{@id}', overhangs distance to bottom (#{@overhangs_distance_to_bottom_of_window}) must be greater than distance to top (#{@overhangs_distance_to_top_of_window})."
        end
      end
      # TODO: Remove this error when we can support it w/ EnergyPlus
      if (not @interior_shading_factor_summer.nil?) && (not @interior_shading_factor_winter.nil?)
        if @interior_shading_factor_summer > @interior_shading_factor_winter
          fail "SummerShadingCoefficient (#{interior_shading_factor_summer}) must be less than or equal to WinterShadingCoefficient (#{interior_shading_factor_winter}) for window '#{@id}'."
        end
      end

      return errors
    end

    def to_oga(doc)
      return if nil?

      windows = XMLHelper.create_elements_as_needed(doc, ['HPXML', 'Building', 'BuildingDetails', 'Enclosure', 'Windows'])
      window = XMLHelper.add_element(windows, 'Window')
      sys_id = XMLHelper.add_element(window, 'SystemIdentifier')
      XMLHelper.add_attribute(sys_id, 'id', @id)
      XMLHelper.add_element(window, 'Area', to_float(@area)) unless @area.nil?
      XMLHelper.add_element(window, 'Azimuth', to_integer(@azimuth)) unless @azimuth.nil?
      XMLHelper.add_element(window, 'UFactor', to_float(@ufactor)) unless @ufactor.nil?
      XMLHelper.add_element(window, 'SHGC', to_float(@shgc)) unless @shgc.nil?
      if (not @interior_shading_factor_summer.nil?) || (not @interior_shading_factor_winter.nil?)
        interior_shading = XMLHelper.add_element(window, 'InteriorShading')
        sys_id = XMLHelper.add_element(interior_shading, 'SystemIdentifier')
        XMLHelper.add_attribute(sys_id, 'id', "#{id}InteriorShading")
        XMLHelper.add_element(interior_shading, 'SummerShadingCoefficient', to_float(@interior_shading_factor_summer)) unless @interior_shading_factor_summer.nil?
        XMLHelper.add_element(interior_shading, 'WinterShadingCoefficient', to_float(@interior_shading_factor_winter)) unless @interior_shading_factor_winter.nil?
      end
      if (not @overhangs_depth.nil?) || (not @overhangs_distance_to_top_of_window.nil?) || (not @overhangs_distance_to_bottom_of_window.nil?)
        overhangs = XMLHelper.add_element(window, 'Overhangs')
        XMLHelper.add_element(overhangs, 'Depth', to_float(@overhangs_depth)) unless @overhangs_depth.nil?
        XMLHelper.add_element(overhangs, 'DistanceToTopOfWindow', to_float(@overhangs_distance_to_top_of_window)) unless @overhangs_distance_to_top_of_window.nil?
        XMLHelper.add_element(overhangs, 'DistanceToBottomOfWindow', to_float(@overhangs_distance_to_bottom_of_window)) unless @overhangs_distance_to_bottom_of_window.nil?
      end
      XMLHelper.add_element(window, 'FractionOperable', to_float(@fraction_operable)) unless @fraction_operable.nil?
      if not @wall_idref.nil?
        attached_to_wall = XMLHelper.add_element(window, 'AttachedToWall')
        XMLHelper.add_attribute(attached_to_wall, 'idref', @wall_idref)
      end
    end

    def from_oga(window)
      return if window.nil?

      @id = HPXML::get_id(window)
      @area = to_float_or_nil(XMLHelper.get_value(window, 'Area'))
      @azimuth = to_integer_or_nil(XMLHelper.get_value(window, 'Azimuth'))
      @orientation = XMLHelper.get_value(window, 'Orientation')
      @frame_type = XMLHelper.get_child_name(window, 'FrameType')
      @aluminum_thermal_break = to_bool_or_nil(XMLHelper.get_value(window, 'FrameType/Aluminum/ThermalBreak'))
      @glass_layers = XMLHelper.get_value(window, 'GlassLayers')
      @glass_type = XMLHelper.get_value(window, 'GlassType')
      @gas_fill = XMLHelper.get_value(window, 'GasFill')
      @ufactor = to_float_or_nil(XMLHelper.get_value(window, 'UFactor'))
      @shgc = to_float_or_nil(XMLHelper.get_value(window, 'SHGC'))
      @interior_shading_factor_summer = to_float_or_nil(XMLHelper.get_value(window, 'InteriorShading/SummerShadingCoefficient'))
      @interior_shading_factor_winter = to_float_or_nil(XMLHelper.get_value(window, 'InteriorShading/WinterShadingCoefficient'))
      @exterior_shading = XMLHelper.get_value(window, 'ExteriorShading/Type')
      @overhangs_depth = to_float_or_nil(XMLHelper.get_value(window, 'Overhangs/Depth'))
      @overhangs_distance_to_top_of_window = to_float_or_nil(XMLHelper.get_value(window, 'Overhangs/DistanceToTopOfWindow'))
      @overhangs_distance_to_bottom_of_window = to_float_or_nil(XMLHelper.get_value(window, 'Overhangs/DistanceToBottomOfWindow'))
      @fraction_operable = to_float_or_nil(XMLHelper.get_value(window, 'FractionOperable'))
      @wall_idref = HPXML::get_idref(XMLHelper.get_element(window, 'AttachedToWall'))
    end
  end

  class Skylights < BaseArrayElement
    def add(**kwargs)
      self << Skylight.new(@hpxml_object, **kwargs)
    end

    def from_oga(hpxml)
      return if hpxml.nil?

      XMLHelper.get_elements(hpxml, 'Building/BuildingDetails/Enclosure/Skylights/Skylight').each do |skylight|
        self << Skylight.new(@hpxml_object, skylight)
      end
    end
  end

  class Skylight < BaseElement
    ATTRS = [:id, :area, :azimuth, :orientation, :frame_type, :aluminum_thermal_break, :glass_layers,
             :glass_type, :gas_fill, :ufactor, :shgc, :interior_shading_factor_summer,
             :interior_shading_factor_winter, :exterior_shading, :roof_idref]
    attr_accessor(*ATTRS)

    def roof
      return if @roof_idref.nil?

      @hpxml_object.roofs.each do |roof|
        next unless roof.id == @roof_idref

        return roof
      end
      fail "Attached roof '#{@roof_idref}' not found for skylight '#{@id}'."
    end

    def is_exterior
      return roof.is_exterior
    end

    def is_interior
      return !is_exterior
    end

    def is_thermal_boundary
      HPXML::is_thermal_boundary(roof)
    end

    def is_exterior_thermal_boundary
      return (is_exterior && is_thermal_boundary)
    end

    def delete
      @hpxml_object.skylights.delete(self)
    end

    def check_for_errors
      errors = []
      begin; roof; rescue StandardError => e; errors << e.message; end
      return errors
    end

    def to_oga(doc)
      return if nil?

      skylights = XMLHelper.create_elements_as_needed(doc, ['HPXML', 'Building', 'BuildingDetails', 'Enclosure', 'Skylights'])
      skylight = XMLHelper.add_element(skylights, 'Skylight')
      sys_id = XMLHelper.add_element(skylight, 'SystemIdentifier')
      XMLHelper.add_attribute(sys_id, 'id', @id)
      XMLHelper.add_element(skylight, 'Area', to_float(@area)) unless @area.nil?
      XMLHelper.add_element(skylight, 'Azimuth', to_integer(@azimuth)) unless @azimuth.nil?
      XMLHelper.add_element(skylight, 'UFactor', to_float(@ufactor)) unless @ufactor.nil?
      XMLHelper.add_element(skylight, 'SHGC', to_float(@shgc)) unless @shgc.nil?
      if (not @interior_shading_factor_summer.nil?) || (not @interior_shading_factor_winter.nil?)
        interior_shading = XMLHelper.add_element(skylight, 'InteriorShading')
        sys_id = XMLHelper.add_element(interior_shading, 'SystemIdentifier')
        XMLHelper.add_attribute(sys_id, 'id', "#{id}InteriorShading")
        XMLHelper.add_element(interior_shading, 'SummerShadingCoefficient', to_float(@interior_shading_factor_summer)) unless @interior_shading_factor_summer.nil?
        XMLHelper.add_element(interior_shading, 'WinterShadingCoefficient', to_float(@interior_shading_factor_winter)) unless @interior_shading_factor_winter.nil?
      end
      if not @roof_idref.nil?
        attached_to_roof = XMLHelper.add_element(skylight, 'AttachedToRoof')
        XMLHelper.add_attribute(attached_to_roof, 'idref', @roof_idref)
      end
    end

    def from_oga(skylight)
      return if skylight.nil?

      @id = HPXML::get_id(skylight)
      @area = to_float_or_nil(XMLHelper.get_value(skylight, 'Area'))
      @azimuth = to_integer_or_nil(XMLHelper.get_value(skylight, 'Azimuth'))
      @orientation = XMLHelper.get_value(skylight, 'Orientation')
      @frame_type = XMLHelper.get_child_name(skylight, 'FrameType')
      @aluminum_thermal_break = to_bool_or_nil(XMLHelper.get_value(skylight, 'FrameType/Aluminum/ThermalBreak'))
      @glass_layers = XMLHelper.get_value(skylight, 'GlassLayers')
      @glass_type = XMLHelper.get_value(skylight, 'GlassType')
      @gas_fill = XMLHelper.get_value(skylight, 'GasFill')
      @ufactor = to_float_or_nil(XMLHelper.get_value(skylight, 'UFactor'))
      @shgc = to_float_or_nil(XMLHelper.get_value(skylight, 'SHGC'))
      @interior_shading_factor_summer = to_float_or_nil(XMLHelper.get_value(skylight, 'InteriorShading/SummerShadingCoefficient'))
      @interior_shading_factor_winter = to_float_or_nil(XMLHelper.get_value(skylight, 'InteriorShading/WinterShadingCoefficient'))
      @exterior_shading = XMLHelper.get_value(skylight, 'ExteriorShading/Type')
      @roof_idref = HPXML::get_idref(XMLHelper.get_element(skylight, 'AttachedToRoof'))
    end
  end

  class Doors < BaseArrayElement
    def add(**kwargs)
      self << Door.new(@hpxml_object, **kwargs)
    end

    def from_oga(hpxml)
      return if hpxml.nil?

      XMLHelper.get_elements(hpxml, 'Building/BuildingDetails/Enclosure/Doors/Door').each do |door|
        self << Door.new(@hpxml_object, door)
      end
    end
  end

  class Door < BaseElement
    ATTRS = [:id, :wall_idref, :area, :azimuth, :r_value]
    attr_accessor(*ATTRS)

    def wall
      return if @wall_idref.nil?

      (@hpxml_object.walls + @hpxml_object.foundation_walls).each do |wall|
        next unless wall.id == @wall_idref

        return wall
      end
      fail "Attached wall '#{@wall_idref}' not found for door '#{@id}'."
    end

    def is_exterior
      return wall.is_exterior
    end

    def is_interior
      return !is_exterior
    end

    def is_thermal_boundary
      HPXML::is_thermal_boundary(wall)
    end

    def is_exterior_thermal_boundary
      return (is_exterior && is_thermal_boundary)
    end

    def delete
      @hpxml_object.doors.delete(self)
    end

    def check_for_errors
      errors = []
      begin; wall; rescue StandardError => e; errors << e.message; end
      return errors
    end

    def to_oga(doc)
      return if nil?

      doors = XMLHelper.create_elements_as_needed(doc, ['HPXML', 'Building', 'BuildingDetails', 'Enclosure', 'Doors'])
      door = XMLHelper.add_element(doors, 'Door')
      sys_id = XMLHelper.add_element(door, 'SystemIdentifier')
      XMLHelper.add_attribute(sys_id, 'id', @id)
      if not @wall_idref.nil?
        attached_to_wall = XMLHelper.add_element(door, 'AttachedToWall')
        XMLHelper.add_attribute(attached_to_wall, 'idref', @wall_idref)
      end
      XMLHelper.add_element(door, 'Area', to_float(@area)) unless @area.nil?
      XMLHelper.add_element(door, 'Azimuth', to_integer(@azimuth)) unless @azimuth.nil?
      XMLHelper.add_element(door, 'RValue', to_float(@r_value)) unless @r_value.nil?
    end

    def from_oga(door)
      return if door.nil?

      @id = HPXML::get_id(door)
      @wall_idref = HPXML::get_idref(XMLHelper.get_element(door, 'AttachedToWall'))
      @area = to_float_or_nil(XMLHelper.get_value(door, 'Area'))
      @azimuth = to_integer_or_nil(XMLHelper.get_value(door, 'Azimuth'))
      @r_value = to_float_or_nil(XMLHelper.get_value(door, 'RValue'))
    end
  end

  class HeatingSystems < BaseArrayElement
    def add(**kwargs)
      self << HeatingSystem.new(@hpxml_object, **kwargs)
    end

    def from_oga(hpxml)
      return if hpxml.nil?

      XMLHelper.get_elements(hpxml, 'Building/BuildingDetails/Systems/HVAC/HVACPlant/HeatingSystem').each do |heating_system|
        self << HeatingSystem.new(@hpxml_object, heating_system)
      end
    end
  end

  class HeatingSystem < BaseElement
    ATTRS = [:id, :distribution_system_idref, :year_installed, :heating_system_type,
             :heating_system_fuel, :heating_capacity, :heating_efficiency_afue,
             :heating_efficiency_percent, :fraction_heat_load_served, :electric_auxiliary_energy,
             :heating_cfm, :energy_star, :seed_id]
    attr_accessor(*ATTRS)

    def distribution_system
      return if @distribution_system_idref.nil?

      @hpxml_object.hvac_distributions.each do |hvac_distribution|
        next unless hvac_distribution.id == @distribution_system_idref

        return hvac_distribution
      end
      fail "Attached HVAC distribution system '#{@distribution_system_idref}' not found for HVAC system '#{@id}'."
    end

    def attached_cooling_system
      return if distribution_system.nil?

      distribution_system.hvac_systems.each do |hvac_system|
        next if hvac_system.id == @id

        return hvac_system
      end
      return
    end

    def delete
      @hpxml_object.heating_systems.delete(self)
      @hpxml_object.water_heating_systems.each do |water_heating_system|
        next unless water_heating_system.related_hvac_idref == @id

        water_heating_system.related_hvac_idref = nil
      end
    end

    def check_for_errors
      errors = []
      begin; distribution_system; rescue StandardError => e; errors << e.message; end
      return errors
    end

    def to_oga(doc)
      return if nil?

      hvac_plant = XMLHelper.create_elements_as_needed(doc, ['HPXML', 'Building', 'BuildingDetails', 'Systems', 'HVAC', 'HVACPlant'])
      heating_system = XMLHelper.add_element(hvac_plant, 'HeatingSystem')
      sys_id = XMLHelper.add_element(heating_system, 'SystemIdentifier')
      XMLHelper.add_attribute(sys_id, 'id', @id)
      if not @distribution_system_idref.nil?
        distribution_system = XMLHelper.add_element(heating_system, 'DistributionSystem')
        XMLHelper.add_attribute(distribution_system, 'idref', @distribution_system_idref)
      end
      if not @heating_system_type.nil?
        heating_system_type_e = XMLHelper.add_element(heating_system, 'HeatingSystemType')
        XMLHelper.add_element(heating_system_type_e, @heating_system_type)
      end
      XMLHelper.add_element(heating_system, 'HeatingSystemFuel', @heating_system_fuel) unless @heating_system_fuel.nil?
      XMLHelper.add_element(heating_system, 'HeatingCapacity', to_float(@heating_capacity)) unless @heating_capacity.nil?

      efficiency_units = nil
      efficiency_value = nil
      if [HVACTypeFurnace, HVACTypeWallFurnace, HVACTypeFloorFurnace, HVACTypeBoiler].include? @heating_system_type
        efficiency_units = 'AFUE'
        efficiency_value = @heating_efficiency_afue
      elsif [HVACTypeElectricResistance, HVACTypeStove, HVACTypePortableHeater, HVACTypeFireplace].include? @heating_system_type
        efficiency_units = UnitsPercent
        efficiency_value = @heating_efficiency_percent
      end
      if not efficiency_value.nil?
        annual_efficiency = XMLHelper.add_element(heating_system, 'AnnualHeatingEfficiency')
        XMLHelper.add_element(annual_efficiency, 'Units', efficiency_units)
        XMLHelper.add_element(annual_efficiency, 'Value', to_float(efficiency_value))
      end

      XMLHelper.add_element(heating_system, 'FractionHeatLoadServed', to_float(@fraction_heat_load_served)) unless @fraction_heat_load_served.nil?
      XMLHelper.add_element(heating_system, 'ElectricAuxiliaryEnergy', to_float(@electric_auxiliary_energy)) unless @electric_auxiliary_energy.nil?
      HPXML::add_extension(parent: heating_system,
                           extensions: { 'HeatingFlowRate' => to_float_or_nil(@heating_cfm),
                                         'SeedId' => @seed_id })
    end

    def from_oga(heating_system)
      return if heating_system.nil?

      @id = HPXML::get_id(heating_system)
      @distribution_system_idref = HPXML::get_idref(XMLHelper.get_element(heating_system, 'DistributionSystem'))
      @year_installed = to_integer_or_nil(XMLHelper.get_value(heating_system, 'YearInstalled'))
      @heating_system_type = XMLHelper.get_child_name(heating_system, 'HeatingSystemType')
      @heating_system_fuel = XMLHelper.get_value(heating_system, 'HeatingSystemFuel')
      @heating_capacity = to_float_or_nil(XMLHelper.get_value(heating_system, 'HeatingCapacity'))
      if [HVACTypeFurnace, HVACTypeWallFurnace, HVACTypeFloorFurnace, HVACTypeBoiler].include? @heating_system_type
        @heating_efficiency_afue = to_float_or_nil(XMLHelper.get_value(heating_system, "AnnualHeatingEfficiency[Units='AFUE']/Value"))
      elsif [HVACTypeElectricResistance, HVACTypeStove, HVACTypePortableHeater, HVACTypeFireplace].include? @heating_system_type
        @heating_efficiency_percent = to_float_or_nil(XMLHelper.get_value(heating_system, "AnnualHeatingEfficiency[Units='Percent']/Value"))
      end
      @fraction_heat_load_served = to_float_or_nil(XMLHelper.get_value(heating_system, 'FractionHeatLoadServed'))
      @electric_auxiliary_energy = to_float_or_nil(XMLHelper.get_value(heating_system, 'ElectricAuxiliaryEnergy'))
      @heating_cfm = to_float_or_nil(XMLHelper.get_value(heating_system, 'extension/HeatingFlowRate'))
      @energy_star = XMLHelper.get_values(heating_system, 'ThirdPartyCertification').include?('Energy Star')
      @seed_id = XMLHelper.get_value(heating_system, 'extension/SeedId')
    end
  end

  class CoolingSystems < BaseArrayElement
    def add(**kwargs)
      self << CoolingSystem.new(@hpxml_object, **kwargs)
    end

    def from_oga(hpxml)
      return if hpxml.nil?

      XMLHelper.get_elements(hpxml, 'Building/BuildingDetails/Systems/HVAC/HVACPlant/CoolingSystem').each do |cooling_system|
        self << CoolingSystem.new(@hpxml_object, cooling_system)
      end
    end
  end

  class CoolingSystem < BaseElement
    ATTRS = [:id, :distribution_system_idref, :year_installed, :cooling_system_type,
             :cooling_system_fuel, :cooling_capacity, :compressor_type, :fraction_cool_load_served,
             :cooling_efficiency_seer, :cooling_efficiency_eer, :cooling_shr, :cooling_cfm,
             :energy_star, :seed_id]
    attr_accessor(*ATTRS)

    def distribution_system
      return if @distribution_system_idref.nil?

      @hpxml_object.hvac_distributions.each do |hvac_distribution|
        next unless hvac_distribution.id == @distribution_system_idref

        return hvac_distribution
      end
      fail "Attached HVAC distribution system '#{@distribution_system_idref}' not found for HVAC system '#{@id}'."
    end

    def attached_heating_system
      return if distribution_system.nil?

      distribution_system.hvac_systems.each do |hvac_system|
        next if hvac_system.id == @id

        return hvac_system
      end
      return
    end

    def delete
      @hpxml_object.cooling_systems.delete(self)
      @hpxml_object.water_heating_systems.each do |water_heating_system|
        next unless water_heating_system.related_hvac_idref == @id

        water_heating_system.related_hvac_idref = nil
      end
    end

    def check_for_errors
      errors = []
      begin; distribution_system; rescue StandardError => e; errors << e.message; end
      return errors
    end

    def to_oga(doc)
      return if nil?

      hvac_plant = XMLHelper.create_elements_as_needed(doc, ['HPXML', 'Building', 'BuildingDetails', 'Systems', 'HVAC', 'HVACPlant'])
      cooling_system = XMLHelper.add_element(hvac_plant, 'CoolingSystem')
      sys_id = XMLHelper.add_element(cooling_system, 'SystemIdentifier')
      XMLHelper.add_attribute(sys_id, 'id', @id)
      if not @distribution_system_idref.nil?
        distribution_system = XMLHelper.add_element(cooling_system, 'DistributionSystem')
        XMLHelper.add_attribute(distribution_system, 'idref', @distribution_system_idref)
      end
      XMLHelper.add_element(cooling_system, 'CoolingSystemType', @cooling_system_type) unless @cooling_system_type.nil?
      XMLHelper.add_element(cooling_system, 'CoolingSystemFuel', @cooling_system_fuel) unless @cooling_system_fuel.nil?
      XMLHelper.add_element(cooling_system, 'CoolingCapacity', to_float(@cooling_capacity)) unless @cooling_capacity.nil?
      XMLHelper.add_element(cooling_system, 'CompressorType', @compressor_type) unless @compressor_type.nil?
      XMLHelper.add_element(cooling_system, 'FractionCoolLoadServed', to_float(@fraction_cool_load_served)) unless @fraction_cool_load_served.nil?

      efficiency_units = nil
      efficiency_value = nil
      if [HVACTypeCentralAirConditioner].include? @cooling_system_type
        efficiency_units = 'SEER'
        efficiency_value = @cooling_efficiency_seer
      elsif [HVACTypeRoomAirConditioner].include? @cooling_system_type
        efficiency_units = 'EER'
        efficiency_value = @cooling_efficiency_eer
      end
      if not efficiency_value.nil?
        annual_efficiency = XMLHelper.add_element(cooling_system, 'AnnualCoolingEfficiency')
        XMLHelper.add_element(annual_efficiency, 'Units', efficiency_units)
        XMLHelper.add_element(annual_efficiency, 'Value', to_float(efficiency_value))
      end

      XMLHelper.add_element(cooling_system, 'SensibleHeatFraction', to_float(@cooling_shr)) unless @cooling_shr.nil?
      HPXML::add_extension(parent: cooling_system,
                           extensions: { 'CoolingFlowRate' => to_float_or_nil(@cooling_cfm),
                                         'SeedId' => @seed_id })
    end

    def from_oga(cooling_system)
      return if cooling_system.nil?

      @id = HPXML::get_id(cooling_system)
      @distribution_system_idref = HPXML::get_idref(XMLHelper.get_element(cooling_system, 'DistributionSystem'))
      @year_installed = to_integer_or_nil(XMLHelper.get_value(cooling_system, 'YearInstalled'))
      @cooling_system_type = XMLHelper.get_value(cooling_system, 'CoolingSystemType')
      @cooling_system_fuel = XMLHelper.get_value(cooling_system, 'CoolingSystemFuel')
      @cooling_capacity = to_float_or_nil(XMLHelper.get_value(cooling_system, 'CoolingCapacity'))
      @compressor_type = XMLHelper.get_value(cooling_system, 'CompressorType')
      @fraction_cool_load_served = to_float_or_nil(XMLHelper.get_value(cooling_system, 'FractionCoolLoadServed'))
      if [HVACTypeCentralAirConditioner].include? @cooling_system_type
        @cooling_efficiency_seer = to_float_or_nil(XMLHelper.get_value(cooling_system, "AnnualCoolingEfficiency[Units='SEER']/Value"))
      elsif [HVACTypeRoomAirConditioner].include? @cooling_system_type
        @cooling_efficiency_eer = to_float_or_nil(XMLHelper.get_value(cooling_system, "AnnualCoolingEfficiency[Units='EER']/Value"))
      end
      @cooling_shr = to_float_or_nil(XMLHelper.get_value(cooling_system, 'SensibleHeatFraction'))
      @cooling_cfm = to_float_or_nil(XMLHelper.get_value(cooling_system, 'extension/CoolingFlowRate'))
      @energy_star = XMLHelper.get_values(cooling_system, 'ThirdPartyCertification').include?('Energy Star')
      @seed_id = XMLHelper.get_value(cooling_system, 'extension/SeedId')
    end
  end

  class HeatPumps < BaseArrayElement
    def add(**kwargs)
      self << HeatPump.new(@hpxml_object, **kwargs)
    end

    def from_oga(hpxml)
      return if hpxml.nil?

      XMLHelper.get_elements(hpxml, 'Building/BuildingDetails/Systems/HVAC/HVACPlant/HeatPump').each do |heat_pump|
        self << HeatPump.new(@hpxml_object, heat_pump)
      end
    end
  end

  class HeatPump < BaseElement
    ATTRS = [:id, :distribution_system_idref, :year_installed, :heat_pump_type, :heat_pump_fuel,
             :heating_capacity, :heating_capacity_17F, :cooling_capacity, :compressor_type,
             :cooling_shr, :backup_heating_fuel, :backup_heating_capacity,
             :backup_heating_efficiency_percent, :backup_heating_efficiency_afue,
             :backup_heating_switchover_temp, :fraction_heat_load_served, :fraction_cool_load_served,
             :cooling_efficiency_seer, :cooling_efficiency_eer, :heating_efficiency_hspf,
             :heating_efficiency_cop, :energy_star, :seed_id]
    attr_accessor(*ATTRS)

    def distribution_system
      return if @distribution_system_idref.nil?

      @hpxml_object.hvac_distributions.each do |hvac_distribution|
        next unless hvac_distribution.id == @distribution_system_idref

        return hvac_distribution
      end
      fail "Attached HVAC distribution system '#{@distribution_system_idref}' not found for HVAC system '#{@id}'."
    end

    def delete
      @hpxml_object.heat_pumps.delete(self)
      @hpxml_object.water_heating_systems.each do |water_heating_system|
        next unless water_heating_system.related_hvac_idref == @id

        water_heating_system.related_hvac_idref = nil
      end
    end

    def check_for_errors
      errors = []
      begin; distribution_system; rescue StandardError => e; errors << e.message; end
      return errors
    end

    def to_oga(doc)
      return if nil?

      hvac_plant = XMLHelper.create_elements_as_needed(doc, ['HPXML', 'Building', 'BuildingDetails', 'Systems', 'HVAC', 'HVACPlant'])
      heat_pump = XMLHelper.add_element(hvac_plant, 'HeatPump')
      sys_id = XMLHelper.add_element(heat_pump, 'SystemIdentifier')
      XMLHelper.add_attribute(sys_id, 'id', @id)
      if not @distribution_system_idref.nil?
        distribution_system = XMLHelper.add_element(heat_pump, 'DistributionSystem')
        XMLHelper.add_attribute(distribution_system, 'idref', @distribution_system_idref)
      end
      XMLHelper.add_element(heat_pump, 'HeatPumpType', @heat_pump_type) unless @heat_pump_type.nil?
      XMLHelper.add_element(heat_pump, 'HeatPumpFuel', @heat_pump_fuel) unless @heat_pump_fuel.nil?
      XMLHelper.add_element(heat_pump, 'HeatingCapacity', to_float(@heating_capacity)) unless @heating_capacity.nil?
      XMLHelper.add_element(heat_pump, 'HeatingCapacity17F', to_float(@heating_capacity_17F)) unless @heating_capacity_17F.nil?
      XMLHelper.add_element(heat_pump, 'CoolingCapacity', to_float(@cooling_capacity)) unless @cooling_capacity.nil?
      XMLHelper.add_element(heat_pump, 'CompressorType', @compressor_type) unless @compressor_type.nil?
      XMLHelper.add_element(heat_pump, 'CoolingSensibleHeatFraction', to_float(@cooling_shr)) unless @cooling_shr.nil?
      if not @backup_heating_fuel.nil?
        XMLHelper.add_element(heat_pump, 'BackupSystemFuel', @backup_heating_fuel)
        efficiencies = { 'Percent' => @backup_heating_efficiency_percent,
                         'AFUE' => @backup_heating_efficiency_afue }
        efficiencies.each do |units, value|
          next if value.nil?

          backup_eff = XMLHelper.add_element(heat_pump, 'BackupAnnualHeatingEfficiency')
          XMLHelper.add_element(backup_eff, 'Units', units)
          XMLHelper.add_element(backup_eff, 'Value', to_float(value))
        end
        XMLHelper.add_element(heat_pump, 'BackupHeatingCapacity', to_float(@backup_heating_capacity)) unless @backup_heating_capacity.nil?
        XMLHelper.add_element(heat_pump, 'BackupHeatingSwitchoverTemperature', to_float(@backup_heating_switchover_temp)) unless @backup_heating_switchover_temp.nil?
      end
      XMLHelper.add_element(heat_pump, 'FractionHeatLoadServed', to_float(@fraction_heat_load_served)) unless @fraction_heat_load_served.nil?
      XMLHelper.add_element(heat_pump, 'FractionCoolLoadServed', to_float(@fraction_cool_load_served)) unless @fraction_cool_load_served.nil?

      clg_efficiency_units = nil
      clg_efficiency_value = nil
      htg_efficiency_units = nil
      htg_efficiency_value = nil
      if [HVACTypeHeatPumpAirToAir, HVACTypeHeatPumpMiniSplit].include? @heat_pump_type
        clg_efficiency_units = 'SEER'
        clg_efficiency_value = @cooling_efficiency_seer
        htg_efficiency_units = 'HSPF'
        htg_efficiency_value = @heating_efficiency_hspf
      elsif [HVACTypeHeatPumpGroundToAir].include? @heat_pump_type
        clg_efficiency_units = 'EER'
        clg_efficiency_value = @cooling_efficiency_eer
        htg_efficiency_units = 'COP'
        htg_efficiency_value = @heating_efficiency_cop
      end
      if not clg_efficiency_value.nil?
        annual_efficiency = XMLHelper.add_element(heat_pump, 'AnnualCoolingEfficiency')
        XMLHelper.add_element(annual_efficiency, 'Units', clg_efficiency_units)
        XMLHelper.add_element(annual_efficiency, 'Value', to_float(clg_efficiency_value))
      end
      if not htg_efficiency_value.nil?
        annual_efficiency = XMLHelper.add_element(heat_pump, 'AnnualHeatingEfficiency')
        XMLHelper.add_element(annual_efficiency, 'Units', htg_efficiency_units)
        XMLHelper.add_element(annual_efficiency, 'Value', to_float(htg_efficiency_value))
      end

      HPXML::add_extension(parent: heat_pump,
                           extensions: { 'SeedId' => @seed_id })
    end

    def from_oga(heat_pump)
      return if heat_pump.nil?

      @id = HPXML::get_id(heat_pump)
      @distribution_system_idref = HPXML::get_idref(XMLHelper.get_element(heat_pump, 'DistributionSystem'))
      @year_installed = to_integer_or_nil(XMLHelper.get_value(heat_pump, 'YearInstalled'))
      @heat_pump_type = XMLHelper.get_value(heat_pump, 'HeatPumpType')
      @heat_pump_fuel = XMLHelper.get_value(heat_pump, 'HeatPumpFuel')
      @heating_capacity = to_float_or_nil(XMLHelper.get_value(heat_pump, 'HeatingCapacity'))
      @heating_capacity_17F = to_float_or_nil(XMLHelper.get_value(heat_pump, 'HeatingCapacity17F'))
      @cooling_capacity = to_float_or_nil(XMLHelper.get_value(heat_pump, 'CoolingCapacity'))
      @compressor_type = XMLHelper.get_value(heat_pump, 'CompressorType')
      @cooling_shr = to_float_or_nil(XMLHelper.get_value(heat_pump, 'CoolingSensibleHeatFraction'))
      @backup_heating_fuel = XMLHelper.get_value(heat_pump, 'BackupSystemFuel')
      @backup_heating_capacity = to_float_or_nil(XMLHelper.get_value(heat_pump, 'BackupHeatingCapacity'))
      @backup_heating_efficiency_percent = to_float_or_nil(XMLHelper.get_value(heat_pump, "BackupAnnualHeatingEfficiency[Units='Percent']/Value"))
      @backup_heating_efficiency_afue = to_float_or_nil(XMLHelper.get_value(heat_pump, "BackupAnnualHeatingEfficiency[Units='AFUE']/Value"))
      @backup_heating_switchover_temp = to_float_or_nil(XMLHelper.get_value(heat_pump, 'BackupHeatingSwitchoverTemperature'))
      @fraction_heat_load_served = to_float_or_nil(XMLHelper.get_value(heat_pump, 'FractionHeatLoadServed'))
      @fraction_cool_load_served = to_float_or_nil(XMLHelper.get_value(heat_pump, 'FractionCoolLoadServed'))
      if [HVACTypeHeatPumpAirToAir, HVACTypeHeatPumpMiniSplit].include? @heat_pump_type
        @cooling_efficiency_seer = to_float_or_nil(XMLHelper.get_value(heat_pump, "AnnualCoolingEfficiency[Units='SEER']/Value"))
      elsif [HVACTypeHeatPumpGroundToAir].include? @heat_pump_type
        @cooling_efficiency_eer = to_float_or_nil(XMLHelper.get_value(heat_pump, "AnnualCoolingEfficiency[Units='EER']/Value"))
      end
      if [HVACTypeHeatPumpAirToAir, HVACTypeHeatPumpMiniSplit].include? @heat_pump_type
        @heating_efficiency_hspf = to_float_or_nil(XMLHelper.get_value(heat_pump, "AnnualHeatingEfficiency[Units='HSPF']/Value"))
      elsif [HVACTypeHeatPumpGroundToAir].include? @heat_pump_type
        @heating_efficiency_cop = to_float_or_nil(XMLHelper.get_value(heat_pump, "AnnualHeatingEfficiency[Units='COP']/Value"))
      end
      @energy_star = XMLHelper.get_values(heat_pump, 'ThirdPartyCertification').include?('Energy Star')
      @seed_id = XMLHelper.get_value(heat_pump, 'extension/SeedId')
    end
  end

  class HVACControls < BaseArrayElement
    def add(**kwargs)
      self << HVACControl.new(@hpxml_object, **kwargs)
    end

    def from_oga(hpxml)
      return if hpxml.nil?

      XMLHelper.get_elements(hpxml, 'Building/BuildingDetails/Systems/HVAC/HVACControl').each do |hvac_control|
        self << HVACControl.new(@hpxml_object, hvac_control)
      end
    end
  end

  class HVACControl < BaseElement
    ATTRS = [:id, :control_type, :heating_setpoint_temp, :heating_setback_temp,
             :heating_setback_hours_per_week, :heating_setback_start_hour, :cooling_setpoint_temp,
             :cooling_setup_temp, :cooling_setup_hours_per_week, :cooling_setup_start_hour,
             :ceiling_fan_cooling_setpoint_temp_offset]
    attr_accessor(*ATTRS)

    def delete
      @hpxml_object.hvac_controls.delete(self)
    end

    def check_for_errors
      errors = []
      return errors
    end

    def to_oga(doc)
      return if nil?

      hvac = XMLHelper.create_elements_as_needed(doc, ['HPXML', 'Building', 'BuildingDetails', 'Systems', 'HVAC'])
      hvac_control = XMLHelper.add_element(hvac, 'HVACControl')
      sys_id = XMLHelper.add_element(hvac_control, 'SystemIdentifier')
      XMLHelper.add_attribute(sys_id, 'id', @id)
      XMLHelper.add_element(hvac_control, 'ControlType', @control_type) unless @control_type.nil?
      XMLHelper.add_element(hvac_control, 'SetpointTempHeatingSeason', to_float(@heating_setpoint_temp)) unless @heating_setpoint_temp.nil?
      XMLHelper.add_element(hvac_control, 'SetbackTempHeatingSeason', to_float(@heating_setback_temp)) unless @heating_setback_temp.nil?
      XMLHelper.add_element(hvac_control, 'TotalSetbackHoursperWeekHeating', to_integer(@heating_setback_hours_per_week)) unless @heating_setback_hours_per_week.nil?
      XMLHelper.add_element(hvac_control, 'SetupTempCoolingSeason', to_float(@cooling_setup_temp)) unless @cooling_setup_temp.nil?
      XMLHelper.add_element(hvac_control, 'SetpointTempCoolingSeason', to_float(@cooling_setpoint_temp)) unless @cooling_setpoint_temp.nil?
      XMLHelper.add_element(hvac_control, 'TotalSetupHoursperWeekCooling', to_integer(@cooling_setup_hours_per_week)) unless @cooling_setup_hours_per_week.nil?
      HPXML::add_extension(parent: hvac_control,
                           extensions: { 'SetbackStartHourHeating' => to_integer_or_nil(@heating_setback_start_hour),
                                         'SetupStartHourCooling' => to_integer_or_nil(@cooling_setup_start_hour),
                                         'CeilingFanSetpointTempCoolingSeasonOffset' => to_float_or_nil(@ceiling_fan_cooling_setpoint_temp_offset) })
    end

    def from_oga(hvac_control)
      return if hvac_control.nil?

      @id = HPXML::get_id(hvac_control)
      @control_type = XMLHelper.get_value(hvac_control, 'ControlType')
      @heating_setpoint_temp = to_float_or_nil(XMLHelper.get_value(hvac_control, 'SetpointTempHeatingSeason'))
      @heating_setback_temp = to_float_or_nil(XMLHelper.get_value(hvac_control, 'SetbackTempHeatingSeason'))
      @heating_setback_hours_per_week = to_integer_or_nil(XMLHelper.get_value(hvac_control, 'TotalSetbackHoursperWeekHeating'))
      @heating_setback_start_hour = to_integer_or_nil(XMLHelper.get_value(hvac_control, 'extension/SetbackStartHourHeating'))
      @cooling_setpoint_temp = to_float_or_nil(XMLHelper.get_value(hvac_control, 'SetpointTempCoolingSeason'))
      @cooling_setup_temp = to_float_or_nil(XMLHelper.get_value(hvac_control, 'SetupTempCoolingSeason'))
      @cooling_setup_hours_per_week = to_integer_or_nil(XMLHelper.get_value(hvac_control, 'TotalSetupHoursperWeekCooling'))
      @cooling_setup_start_hour = to_integer_or_nil(XMLHelper.get_value(hvac_control, 'extension/SetupStartHourCooling'))
      @ceiling_fan_cooling_setpoint_temp_offset = to_float_or_nil(XMLHelper.get_value(hvac_control, 'extension/CeilingFanSetpointTempCoolingSeasonOffset'))
    end
  end

  class HVACDistributions < BaseArrayElement
    def add(**kwargs)
      self << HVACDistribution.new(@hpxml_object, **kwargs)
    end

    def from_oga(hpxml)
      return if hpxml.nil?

      XMLHelper.get_elements(hpxml, 'Building/BuildingDetails/Systems/HVAC/HVACDistribution').each do |hvac_distribution|
        self << HVACDistribution.new(@hpxml_object, hvac_distribution)
      end
    end
  end

  class HVACDistribution < BaseElement
    def initialize(hpxml_object, *args)
      @duct_leakage_measurements = DuctLeakageMeasurements.new(hpxml_object)
      @ducts = Ducts.new(hpxml_object)
      super(hpxml_object, *args)
    end
    ATTRS = [:id, :distribution_system_type, :annual_heating_dse,
             :annual_cooling_dse, :duct_system_sealed, :duct_leakage_testing_exemption,
             :conditioned_floor_area_served, :number_of_return_registers]
    attr_accessor(*ATTRS)
    attr_reader(:duct_leakage_measurements, :ducts)

    def hvac_systems
      list = []
      (@hpxml_object.heating_systems + @hpxml_object.cooling_systems + @hpxml_object.heat_pumps).each do |hvac_system|
        next if hvac_system.distribution_system_idref.nil?
        next unless hvac_system.distribution_system_idref == @id

        list << hvac_system
      end

      if list.size == 0
        fail "Distribution system '#{@id}' found but no HVAC system attached to it."
      end

      num_htg = 0
      num_clg = 0
      list.each do |obj|
        if obj.respond_to? :fraction_heat_load_served
          num_htg += 1 if obj.fraction_heat_load_served > 0
        end
        if obj.respond_to? :fraction_cool_load_served
          num_clg += 1 if obj.fraction_cool_load_served > 0
        end
      end

      if num_clg > 1
        fail "Multiple cooling systems found attached to distribution system '#{@id}'."
      end
      if num_htg > 1
        fail "Multiple heating systems found attached to distribution system '#{@id}'."
      end

      return list
    end

    def delete
      @hpxml_object.hvac_distributions.delete(self)
      (@hpxml_object.heating_systems + @hpxml_object.cooling_systems + @hpxml_object.heat_pumps).each do |hvac|
        next unless hvac.distribution_system_idref == @id

        hvac.distribution_system_idref = nil
      end
      @hpxml_object.ventilation_fans.each do |ventilation_fan|
        next unless ventilation_fan.distribution_system_idref == @id

        ventilation_fan.distribution_system_idref = nil
      end
    end

    def check_for_errors
      errors = []
      begin; hvac_systems; rescue StandardError => e; errors << e.message; end
      errors += @duct_leakage_measurements.check_for_errors
      errors += @ducts.check_for_errors
      return errors
    end

    def to_oga(doc)
      return if nil?

      hvac = XMLHelper.create_elements_as_needed(doc, ['HPXML', 'Building', 'BuildingDetails', 'Systems', 'HVAC'])
      hvac_distribution = XMLHelper.add_element(hvac, 'HVACDistribution')
      sys_id = XMLHelper.add_element(hvac_distribution, 'SystemIdentifier')
      XMLHelper.add_attribute(sys_id, 'id', @id)
      distribution_system_type_e = XMLHelper.add_element(hvac_distribution, 'DistributionSystemType')
      if [HVACDistributionTypeAir, HVACDistributionTypeHydronic].include? @distribution_system_type
        XMLHelper.add_element(distribution_system_type_e, @distribution_system_type)
        XMLHelper.add_element(hvac_distribution, 'ConditionedFloorAreaServed', Float(@conditioned_floor_area_served)) unless @conditioned_floor_area_served.nil?
      elsif [HVACDistributionTypeDSE].include? @distribution_system_type
        XMLHelper.add_element(distribution_system_type_e, 'Other', @distribution_system_type)
        XMLHelper.add_element(hvac_distribution, 'AnnualHeatingDistributionSystemEfficiency', to_float(@annual_heating_dse)) unless @annual_heating_dse.nil?
        XMLHelper.add_element(hvac_distribution, 'AnnualCoolingDistributionSystemEfficiency', to_float(@annual_cooling_dse)) unless @annual_cooling_dse.nil?
      else
        fail "Unexpected distribution_system_type '#{@distribution_system_type}'."
      end

      air_distribution = XMLHelper.get_element(hvac_distribution, 'DistributionSystemType/AirDistribution')
      return if air_distribution.nil?

      @duct_leakage_measurements.to_oga(air_distribution)
      @ducts.to_oga(air_distribution)
      XMLHelper.add_element(air_distribution, 'NumberofReturnRegisters', Integer(@number_of_return_registers)) unless @number_of_return_registers.nil?

      HPXML::add_extension(parent: air_distribution,
                           extensions: { 'DuctLeakageTestingExemption' => to_bool_or_nil(@duct_leakage_testing_exemption) })
    end

    def from_oga(hvac_distribution)
      return if hvac_distribution.nil?

      @id = HPXML::get_id(hvac_distribution)
      @distribution_system_type = XMLHelper.get_child_name(hvac_distribution, 'DistributionSystemType')
      if @distribution_system_type == 'Other'
        @distribution_system_type = XMLHelper.get_value(XMLHelper.get_element(hvac_distribution, 'DistributionSystemType'), 'Other')
      end
      @annual_heating_dse = to_float_or_nil(XMLHelper.get_value(hvac_distribution, 'AnnualHeatingDistributionSystemEfficiency'))
      @annual_cooling_dse = to_float_or_nil(XMLHelper.get_value(hvac_distribution, 'AnnualCoolingDistributionSystemEfficiency'))
      @duct_system_sealed = to_bool_or_nil(XMLHelper.get_value(hvac_distribution, 'HVACDistributionImprovement/DuctSystemSealed'))
      @conditioned_floor_area_served = to_float_or_nil(XMLHelper.get_value(hvac_distribution, 'ConditionedFloorAreaServed'))
      @number_of_return_registers = to_integer_or_nil(XMLHelper.get_value(hvac_distribution, 'DistributionSystemType/AirDistribution/NumberofReturnRegisters'))
      @duct_leakage_testing_exemption = to_bool_or_nil(XMLHelper.get_value(hvac_distribution, 'DistributionSystemType/AirDistribution/extension/DuctLeakageTestingExemption'))

      @duct_leakage_measurements.from_oga(hvac_distribution)
      @ducts.from_oga(hvac_distribution)
    end
  end

  class DuctLeakageMeasurements < BaseArrayElement
    def add(**kwargs)
      self << DuctLeakageMeasurement.new(@hpxml_object, **kwargs)
    end

    def from_oga(hvac_distribution)
      return if hvac_distribution.nil?

      XMLHelper.get_elements(hvac_distribution, 'DistributionSystemType/AirDistribution/DuctLeakageMeasurement').each do |duct_leakage_measurement|
        self << DuctLeakageMeasurement.new(@hpxml_object, duct_leakage_measurement)
      end
    end
  end

  class DuctLeakageMeasurement < BaseElement
    ATTRS = [:duct_type, :duct_leakage_test_method, :duct_leakage_units, :duct_leakage_value,
             :duct_leakage_total_or_to_outside]
    attr_accessor(*ATTRS)

    def delete
      @hpxml_object.hvac_distributions.each do |hvac_distribution|
        next unless hvac_distribution.duct_leakage_measurements.include? self

        hvac_distribution.duct_leakage_measurements.delete(self)
      end
    end

    def check_for_errors
      errors = []
      return errors
    end

    def to_oga(air_distribution)
      duct_leakage_measurement_el = XMLHelper.add_element(air_distribution, 'DuctLeakageMeasurement')
      XMLHelper.add_element(duct_leakage_measurement_el, 'DuctType', @duct_type) unless @duct_type.nil?
      if not @duct_leakage_value.nil?
        duct_leakage_el = XMLHelper.add_element(duct_leakage_measurement_el, 'DuctLeakage')
        XMLHelper.add_element(duct_leakage_el, 'Units', @duct_leakage_units) unless @duct_leakage_units.nil?
        XMLHelper.add_element(duct_leakage_el, 'Value', to_float(@duct_leakage_value))
        XMLHelper.add_element(duct_leakage_el, 'TotalOrToOutside', @duct_leakage_total_or_to_outside) unless @duct_leakage_total_or_to_outside.nil?
      end
    end

    def from_oga(duct_leakage_measurement)
      return if duct_leakage_measurement.nil?

      @duct_type = XMLHelper.get_value(duct_leakage_measurement, 'DuctType')
      @duct_leakage_test_method = XMLHelper.get_value(duct_leakage_measurement, 'DuctLeakageTestMethod')
      @duct_leakage_units = XMLHelper.get_value(duct_leakage_measurement, 'DuctLeakage/Units')
      @duct_leakage_value = to_float_or_nil(XMLHelper.get_value(duct_leakage_measurement, 'DuctLeakage/Value'))
      @duct_leakage_total_or_to_outside = XMLHelper.get_value(duct_leakage_measurement, 'DuctLeakage/TotalOrToOutside')
    end
  end

  class Ducts < BaseArrayElement
    def add(**kwargs)
      self << Duct.new(@hpxml_object, **kwargs)
    end

    def from_oga(hvac_distribution)
      return if hvac_distribution.nil?

      XMLHelper.get_elements(hvac_distribution, 'DistributionSystemType/AirDistribution/Ducts').each do |duct|
        self << Duct.new(@hpxml_object, duct)
      end
    end
  end

  class Duct < BaseElement
    ATTRS = [:duct_type, :duct_insulation_r_value, :duct_insulation_material, :duct_location,
             :duct_fraction_area, :duct_surface_area]
    attr_accessor(*ATTRS)

    def delete
      @hpxml_object.hvac_distributions.each do |hvac_distribution|
        next unless hvac_distribution.ducts.include? self

        hvac_distribution.ducts.delete(self)
      end
    end

    def check_for_errors
      errors = []
      return errors
    end

    def to_oga(air_distribution)
      ducts_el = XMLHelper.add_element(air_distribution, 'Ducts')
      XMLHelper.add_element(ducts_el, 'DuctType', @duct_type) unless @duct_type.nil?
      XMLHelper.add_element(ducts_el, 'DuctInsulationRValue', to_float(@duct_insulation_r_value)) unless @duct_insulation_r_value.nil?
      XMLHelper.add_element(ducts_el, 'DuctLocation', @duct_location) unless @duct_location.nil?
      XMLHelper.add_element(ducts_el, 'DuctSurfaceArea', to_float(@duct_surface_area)) unless @duct_surface_area.nil?
    end

    def from_oga(duct)
      return if duct.nil?

      @duct_type = XMLHelper.get_value(duct, 'DuctType')
      @duct_insulation_r_value = to_float_or_nil(XMLHelper.get_value(duct, 'DuctInsulationRValue'))
      @duct_insulation_material = XMLHelper.get_child_name(duct, 'DuctInsulationMaterial')
      @duct_location = XMLHelper.get_value(duct, 'DuctLocation')
      @duct_fraction_area = to_float_or_nil(XMLHelper.get_value(duct, 'FractionDuctArea'))
      @duct_surface_area = to_float_or_nil(XMLHelper.get_value(duct, 'DuctSurfaceArea'))
    end
  end

  class VentilationFans < BaseArrayElement
    def add(**kwargs)
      self << VentilationFan.new(@hpxml_object, **kwargs)
    end

    def from_oga(hpxml)
      return if hpxml.nil?

      XMLHelper.get_elements(hpxml, 'Building/BuildingDetails/Systems/MechanicalVentilation/VentilationFans/VentilationFan').each do |ventilation_fan|
        self << VentilationFan.new(@hpxml_object, ventilation_fan)
      end
    end
  end

  class VentilationFan < BaseElement
    ATTRS = [:id, :fan_type, :rated_flow_rate, :tested_flow_rate, :hours_in_operation,
             :used_for_whole_building_ventilation, :used_for_seasonal_cooling_load_reduction,
             :used_for_local_ventilation, :total_recovery_efficiency, :total_recovery_efficiency_adjusted,
             :sensible_recovery_efficiency, :sensible_recovery_efficiency_adjusted,
             :fan_power, :quantity, :fan_location, :distribution_system_idref, :start_hour]
    attr_accessor(*ATTRS)

    def distribution_system
      return if @distribution_system_idref.nil?
      return unless @fan_type == MechVentTypeCFIS

      @hpxml_object.hvac_distributions.each do |hvac_distribution|
        next unless hvac_distribution.id == @distribution_system_idref

        if hvac_distribution.distribution_system_type == HVACDistributionTypeHydronic
          fail "Attached HVAC distribution system '#{@distribution_system_idref}' cannot be hydronic for ventilation fan '#{@id}'."
        end

        return hvac_distribution
      end
      fail "Attached HVAC distribution system '#{@distribution_system_idref}' not found for ventilation fan '#{@id}'."
    end

    def delete
      @hpxml_object.ventilation_fans.delete(self)
    end

    def check_for_errors
      errors = []
      begin; distribution_system; rescue StandardError => e; errors << e.message; end
      return errors
    end

    def to_oga(doc)
      return if nil?

      ventilation_fans = XMLHelper.create_elements_as_needed(doc, ['HPXML', 'Building', 'BuildingDetails', 'Systems', 'MechanicalVentilation', 'VentilationFans'])
      ventilation_fan = XMLHelper.add_element(ventilation_fans, 'VentilationFan')
      sys_id = XMLHelper.add_element(ventilation_fan, 'SystemIdentifier')
      XMLHelper.add_attribute(sys_id, 'id', @id)
      XMLHelper.add_element(ventilation_fan, 'Quantity', to_integer(@quantity)) unless @quantity.nil?
      XMLHelper.add_element(ventilation_fan, 'FanType', @fan_type) unless @fan_type.nil?
      XMLHelper.add_element(ventilation_fan, 'RatedFlowRate', to_float(@rated_flow_rate)) unless @rated_flow_rate.nil?
      XMLHelper.add_element(ventilation_fan, 'TestedFlowRate', to_float(@tested_flow_rate)) unless @tested_flow_rate.nil?
      XMLHelper.add_element(ventilation_fan, 'HoursInOperation', to_float(@hours_in_operation)) unless @hours_in_operation.nil?
      XMLHelper.add_element(ventilation_fan, 'FanLocation', @fan_location) unless @fan_location.nil?
      XMLHelper.add_element(ventilation_fan, 'UsedForLocalVentilation', to_boolean(@used_for_local_ventilation)) unless @used_for_local_ventilation.nil?
      XMLHelper.add_element(ventilation_fan, 'UsedForWholeBuildingVentilation', to_boolean(@used_for_whole_building_ventilation)) unless @used_for_whole_building_ventilation.nil?
      XMLHelper.add_element(ventilation_fan, 'UsedForSeasonalCoolingLoadReduction', to_boolean(@used_for_seasonal_cooling_load_reduction)) unless @used_for_seasonal_cooling_load_reduction.nil?
      XMLHelper.add_element(ventilation_fan, 'TotalRecoveryEfficiency', to_float(@total_recovery_efficiency)) unless @total_recovery_efficiency.nil?
      XMLHelper.add_element(ventilation_fan, 'SensibleRecoveryEfficiency', to_float(@sensible_recovery_efficiency)) unless @sensible_recovery_efficiency.nil?
      XMLHelper.add_element(ventilation_fan, 'AdjustedTotalRecoveryEfficiency', to_float(@total_recovery_efficiency_adjusted)) unless @total_recovery_efficiency_adjusted.nil?
      XMLHelper.add_element(ventilation_fan, 'AdjustedSensibleRecoveryEfficiency', to_float(@sensible_recovery_efficiency_adjusted)) unless @sensible_recovery_efficiency_adjusted.nil?
      XMLHelper.add_element(ventilation_fan, 'FanPower', to_float(@fan_power)) unless @fan_power.nil?
      if not @distribution_system_idref.nil?
        attached_to_hvac_distribution_system = XMLHelper.add_element(ventilation_fan, 'AttachedToHVACDistributionSystem')
        XMLHelper.add_attribute(attached_to_hvac_distribution_system, 'idref', @distribution_system_idref)
      end
      HPXML::add_extension(parent: ventilation_fan,
                           extensions: { 'StartHour' => to_integer_or_nil(@start_hour) })
    end

    def from_oga(ventilation_fan)
      return if ventilation_fan.nil?

      @id = HPXML::get_id(ventilation_fan)
      @quantity = to_integer_or_nil(XMLHelper.get_value(ventilation_fan, 'Quantity'))
      @fan_type = XMLHelper.get_value(ventilation_fan, 'FanType')
      @rated_flow_rate = to_float_or_nil(XMLHelper.get_value(ventilation_fan, 'RatedFlowRate'))
      @tested_flow_rate = to_float_or_nil(XMLHelper.get_value(ventilation_fan, 'TestedFlowRate'))
      @hours_in_operation = to_float_or_nil(XMLHelper.get_value(ventilation_fan, 'HoursInOperation'))
      @fan_location = XMLHelper.get_value(ventilation_fan, 'FanLocation')
      @used_for_local_ventilation = to_bool_or_nil(XMLHelper.get_value(ventilation_fan, 'UsedForLocalVentilation'))
      @used_for_whole_building_ventilation = to_bool_or_nil(XMLHelper.get_value(ventilation_fan, 'UsedForWholeBuildingVentilation'))
      @used_for_seasonal_cooling_load_reduction = to_bool_or_nil(XMLHelper.get_value(ventilation_fan, 'UsedForSeasonalCoolingLoadReduction'))
      @total_recovery_efficiency = to_float_or_nil(XMLHelper.get_value(ventilation_fan, 'TotalRecoveryEfficiency'))
      @total_recovery_efficiency_adjusted = to_float_or_nil(XMLHelper.get_value(ventilation_fan, 'AdjustedTotalRecoveryEfficiency'))
      @sensible_recovery_efficiency = to_float_or_nil(XMLHelper.get_value(ventilation_fan, 'SensibleRecoveryEfficiency'))
      @sensible_recovery_efficiency_adjusted = to_float_or_nil(XMLHelper.get_value(ventilation_fan, 'AdjustedSensibleRecoveryEfficiency'))
      @fan_power = to_float_or_nil(XMLHelper.get_value(ventilation_fan, 'FanPower'))
      @distribution_system_idref = HPXML::get_idref(XMLHelper.get_element(ventilation_fan, 'AttachedToHVACDistributionSystem'))
      @start_hour = to_integer_or_nil(XMLHelper.get_value(ventilation_fan, 'extension/StartHour'))
    end
  end

  class WaterHeatingSystems < BaseArrayElement
    def add(**kwargs)
      self << WaterHeatingSystem.new(@hpxml_object, **kwargs)
    end

    def from_oga(hpxml)
      return if hpxml.nil?

      XMLHelper.get_elements(hpxml, 'Building/BuildingDetails/Systems/WaterHeating/WaterHeatingSystem').each do |water_heating_system|
        self << WaterHeatingSystem.new(@hpxml_object, water_heating_system)
      end
    end
  end

  class WaterHeatingSystem < BaseElement
    ATTRS = [:id, :year_installed, :fuel_type, :water_heater_type, :location, :performance_adjustment,
             :tank_volume, :fraction_dhw_load_served, :heating_capacity, :energy_factor,
             :uniform_energy_factor, :recovery_efficiency, :uses_desuperheater, :jacket_r_value,
             :related_hvac_idref, :energy_star, :standby_loss, :temperature]
    attr_accessor(*ATTRS)

    def related_hvac_system
      return if @related_hvac_idref.nil?

      (@hpxml_object.heating_systems + @hpxml_object.cooling_systems + @hpxml_object.heat_pumps).each do |hvac_system|
        next unless hvac_system.id == @related_hvac_idref

        return hvac_system
      end
      fail "RelatedHVACSystem '#{@related_hvac_idref}' not found for water heating system '#{@id}'."
    end

    def delete
      @hpxml_object.water_heating_systems.delete(self)
      @hpxml_object.solar_thermal_systems.each do |solar_thermal_system|
        next unless solar_thermal_system.water_heating_system_idref == @id

        solar_thermal_system.water_heating_system_idref = nil
      end
    end

    def check_for_errors
      errors = []
      begin; related_hvac_system; rescue StandardError => e; errors << e.message; end
      return errors
    end

    def to_oga(doc)
      return if nil?

      water_heating = XMLHelper.create_elements_as_needed(doc, ['HPXML', 'Building', 'BuildingDetails', 'Systems', 'WaterHeating'])
      water_heating_system = XMLHelper.add_element(water_heating, 'WaterHeatingSystem')
      sys_id = XMLHelper.add_element(water_heating_system, 'SystemIdentifier')
      XMLHelper.add_attribute(sys_id, 'id', @id)
      XMLHelper.add_element(water_heating_system, 'FuelType', @fuel_type) unless @fuel_type.nil?
      XMLHelper.add_element(water_heating_system, 'WaterHeaterType', @water_heater_type) unless @water_heater_type.nil?
      XMLHelper.add_element(water_heating_system, 'Location', @location) unless @location.nil?
      XMLHelper.add_element(water_heating_system, 'PerformanceAdjustment', to_float(@performance_adjustment)) unless @performance_adjustment.nil?
      XMLHelper.add_element(water_heating_system, 'TankVolume', to_float(@tank_volume)) unless @tank_volume.nil?
      XMLHelper.add_element(water_heating_system, 'FractionDHWLoadServed', to_float(@fraction_dhw_load_served)) unless @fraction_dhw_load_served.nil?
      XMLHelper.add_element(water_heating_system, 'HeatingCapacity', to_float(@heating_capacity)) unless @heating_capacity.nil?
      XMLHelper.add_element(water_heating_system, 'EnergyFactor', to_float(@energy_factor)) unless @energy_factor.nil?
      XMLHelper.add_element(water_heating_system, 'UniformEnergyFactor', to_float(@uniform_energy_factor)) unless @uniform_energy_factor.nil?
      XMLHelper.add_element(water_heating_system, 'RecoveryEfficiency', to_float(@recovery_efficiency)) unless @recovery_efficiency.nil?
      if not @jacket_r_value.nil?
        water_heater_insulation = XMLHelper.add_element(water_heating_system, 'WaterHeaterInsulation')
        jacket = XMLHelper.add_element(water_heater_insulation, 'Jacket')
        XMLHelper.add_element(jacket, 'JacketRValue', @jacket_r_value)
      end
      XMLHelper.add_element(water_heating_system, 'StandbyLoss', to_float(@standby_loss)) unless @standby_loss.nil?
      XMLHelper.add_element(water_heating_system, 'HotWaterTemperature', to_float(@temperature)) unless @temperature.nil?
      XMLHelper.add_element(water_heating_system, 'UsesDesuperheater', to_boolean(@uses_desuperheater)) unless @uses_desuperheater.nil?
      if not @related_hvac_idref.nil?
        related_hvac_idref_el = XMLHelper.add_element(water_heating_system, 'RelatedHVACSystem')
        XMLHelper.add_attribute(related_hvac_idref_el, 'idref', @related_hvac_idref)
      end
    end

    def from_oga(water_heating_system)
      return if water_heating_system.nil?

      @id = HPXML::get_id(water_heating_system)
      @year_installed = to_integer_or_nil(XMLHelper.get_value(water_heating_system, 'YearInstalled'))
      @fuel_type = XMLHelper.get_value(water_heating_system, 'FuelType')
      @water_heater_type = XMLHelper.get_value(water_heating_system, 'WaterHeaterType')
      @location = XMLHelper.get_value(water_heating_system, 'Location')
      @performance_adjustment = to_float_or_nil(XMLHelper.get_value(water_heating_system, 'PerformanceAdjustment'))
      @tank_volume = to_float_or_nil(XMLHelper.get_value(water_heating_system, 'TankVolume'))
      @fraction_dhw_load_served = to_float_or_nil(XMLHelper.get_value(water_heating_system, 'FractionDHWLoadServed'))
      @heating_capacity = to_float_or_nil(XMLHelper.get_value(water_heating_system, 'HeatingCapacity'))
      @energy_factor = to_float_or_nil(XMLHelper.get_value(water_heating_system, 'EnergyFactor'))
      @uniform_energy_factor = to_float_or_nil(XMLHelper.get_value(water_heating_system, 'UniformEnergyFactor'))
      @recovery_efficiency = to_float_or_nil(XMLHelper.get_value(water_heating_system, 'RecoveryEfficiency'))
      @uses_desuperheater = to_bool_or_nil(XMLHelper.get_value(water_heating_system, 'UsesDesuperheater'))
      @jacket_r_value = to_float_or_nil(XMLHelper.get_value(water_heating_system, 'WaterHeaterInsulation/Jacket/JacketRValue'))
      @related_hvac_idref = HPXML::get_idref(XMLHelper.get_element(water_heating_system, 'RelatedHVACSystem'))
      @energy_star = XMLHelper.get_values(water_heating_system, 'ThirdPartyCertification').include?('Energy Star')
      @standby_loss = to_float_or_nil(XMLHelper.get_value(water_heating_system, 'StandbyLoss'))
      @temperature = to_float_or_nil(XMLHelper.get_value(water_heating_system, 'HotWaterTemperature'))
    end
  end

  class HotWaterDistributions < BaseArrayElement
    def add(**kwargs)
      self << HotWaterDistribution.new(@hpxml_object, **kwargs)
    end

    def from_oga(hpxml)
      return if hpxml.nil?

      XMLHelper.get_elements(hpxml, 'Building/BuildingDetails/Systems/WaterHeating/HotWaterDistribution').each do |hot_water_distribution|
        self << HotWaterDistribution.new(@hpxml_object, hot_water_distribution)
      end
    end
  end

  class HotWaterDistribution < BaseElement
    ATTRS = [:id, :system_type, :pipe_r_value, :standard_piping_length, :recirculation_control_type,
             :recirculation_piping_length, :recirculation_branch_piping_length,
             :recirculation_pump_power, :dwhr_facilities_connected, :dwhr_equal_flow,
             :dwhr_efficiency]
    attr_accessor(*ATTRS)

    def delete
      @hpxml_object.hot_water_distributions.delete(self)
    end

    def check_for_errors
      errors = []
      return errors
    end

    def to_oga(doc)
      return if nil?

      water_heating = XMLHelper.create_elements_as_needed(doc, ['HPXML', 'Building', 'BuildingDetails', 'Systems', 'WaterHeating'])
      hot_water_distribution = XMLHelper.add_element(water_heating, 'HotWaterDistribution')
      sys_id = XMLHelper.add_element(hot_water_distribution, 'SystemIdentifier')
      XMLHelper.add_attribute(sys_id, 'id', @id)
      if not @system_type.nil?
        system_type_e = XMLHelper.add_element(hot_water_distribution, 'SystemType')
        if @system_type == DHWDistTypeStandard
          standard = XMLHelper.add_element(system_type_e, @system_type)
          XMLHelper.add_element(standard, 'PipingLength', to_float(@standard_piping_length)) unless @standard_piping_length.nil?
        elsif system_type == DHWDistTypeRecirc
          recirculation = XMLHelper.add_element(system_type_e, @system_type)
          XMLHelper.add_element(recirculation, 'ControlType', @recirculation_control_type) unless @recirculation_control_type.nil?
          XMLHelper.add_element(recirculation, 'RecirculationPipingLoopLength', to_float(@recirculation_piping_length)) unless @recirculation_piping_length.nil?
          XMLHelper.add_element(recirculation, 'BranchPipingLoopLength', to_float(@recirculation_branch_piping_length)) unless @recirculation_branch_piping_length.nil?
          XMLHelper.add_element(recirculation, 'PumpPower', to_float(@recirculation_pump_power)) unless @recirculation_pump_power.nil?
        else
          fail "Unhandled hot water distribution type '#{@system_type}'."
        end
      end
      if not @pipe_r_value.nil?
        pipe_insulation = XMLHelper.add_element(hot_water_distribution, 'PipeInsulation')
        XMLHelper.add_element(pipe_insulation, 'PipeRValue', to_float(@pipe_r_value))
      end
      if (not @dwhr_facilities_connected.nil?) || (not @dwhr_equal_flow.nil?) || (not @dwhr_efficiency.nil?)
        drain_water_heat_recovery = XMLHelper.add_element(hot_water_distribution, 'DrainWaterHeatRecovery')
        XMLHelper.add_element(drain_water_heat_recovery, 'FacilitiesConnected', @dwhr_facilities_connected) unless @dwhr_facilities_connected.nil?
        XMLHelper.add_element(drain_water_heat_recovery, 'EqualFlow', to_boolean(@dwhr_equal_flow)) unless @dwhr_equal_flow.nil?
        XMLHelper.add_element(drain_water_heat_recovery, 'Efficiency', to_float(@dwhr_efficiency)) unless @dwhr_efficiency.nil?
      end
    end

    def from_oga(hot_water_distribution)
      return if hot_water_distribution.nil?

      @id = HPXML::get_id(hot_water_distribution)
      @system_type = XMLHelper.get_child_name(hot_water_distribution, 'SystemType')
      @pipe_r_value = to_float_or_nil(XMLHelper.get_value(hot_water_distribution, 'PipeInsulation/PipeRValue'))
      @standard_piping_length = to_float_or_nil(XMLHelper.get_value(hot_water_distribution, 'SystemType/Standard/PipingLength'))
      @recirculation_control_type = XMLHelper.get_value(hot_water_distribution, 'SystemType/Recirculation/ControlType')
      @recirculation_piping_length = to_float_or_nil(XMLHelper.get_value(hot_water_distribution, 'SystemType/Recirculation/RecirculationPipingLoopLength'))
      @recirculation_branch_piping_length = to_float_or_nil(XMLHelper.get_value(hot_water_distribution, 'SystemType/Recirculation/BranchPipingLoopLength'))
      @recirculation_pump_power = to_float_or_nil(XMLHelper.get_value(hot_water_distribution, 'SystemType/Recirculation/PumpPower'))
      @dwhr_facilities_connected = XMLHelper.get_value(hot_water_distribution, 'DrainWaterHeatRecovery/FacilitiesConnected')
      @dwhr_equal_flow = to_bool_or_nil(XMLHelper.get_value(hot_water_distribution, 'DrainWaterHeatRecovery/EqualFlow'))
      @dwhr_efficiency = to_float_or_nil(XMLHelper.get_value(hot_water_distribution, 'DrainWaterHeatRecovery/Efficiency'))
    end
  end

  class WaterFixtures < BaseArrayElement
    def add(**kwargs)
      self << WaterFixture.new(@hpxml_object, **kwargs)
    end

    def from_oga(hpxml)
      return if hpxml.nil?

      XMLHelper.get_elements(hpxml, 'Building/BuildingDetails/Systems/WaterHeating/WaterFixture').each do |water_fixture|
        self << WaterFixture.new(@hpxml_object, water_fixture)
      end
    end
  end

  class WaterFixture < BaseElement
    ATTRS = [:id, :water_fixture_type, :low_flow]
    attr_accessor(*ATTRS)

    def delete
      @hpxml_object.water_fixtures.delete(self)
    end

    def check_for_errors
      errors = []
      return errors
    end

    def to_oga(doc)
      return if nil?

      water_heating = XMLHelper.create_elements_as_needed(doc, ['HPXML', 'Building', 'BuildingDetails', 'Systems', 'WaterHeating'])
      water_fixture = XMLHelper.add_element(water_heating, 'WaterFixture')
      sys_id = XMLHelper.add_element(water_fixture, 'SystemIdentifier')
      XMLHelper.add_attribute(sys_id, 'id', @id)
      XMLHelper.add_element(water_fixture, 'WaterFixtureType', @water_fixture_type) unless @water_fixture_type.nil?
      XMLHelper.add_element(water_fixture, 'LowFlow', to_boolean(@low_flow)) unless @low_flow.nil?
    end

    def from_oga(water_fixture)
      return if water_fixture.nil?

      @id = HPXML::get_id(water_fixture)
      @water_fixture_type = XMLHelper.get_value(water_fixture, 'WaterFixtureType')
      @low_flow = to_bool_or_nil(XMLHelper.get_value(water_fixture, 'LowFlow'))
    end
  end

  class WaterHeating < BaseElement
    ATTRS = [:water_fixtures_usage_multiplier]
    attr_accessor(*ATTRS)

    def check_for_errors
      errors = []
      return errors
    end

    def to_oga(doc)
      return if nil?

      water_heating = XMLHelper.create_elements_as_needed(doc, ['HPXML', 'Building', 'BuildingDetails', 'Systems', 'WaterHeating'])
      HPXML::add_extension(parent: water_heating,
                           extensions: { 'WaterFixturesUsageMultiplier' => to_float_or_nil(@water_fixtures_usage_multiplier) })
    end

    def from_oga(hpxml)
      return if hpxml.nil?

      water_heating = XMLHelper.get_element(hpxml, 'Building/BuildingDetails/Systems/WaterHeating')
      return if water_heating.nil?

      @water_fixtures_usage_multiplier = to_float_or_nil(XMLHelper.get_value(water_heating, 'extension/WaterFixturesUsageMultiplier'))
    end
  end

  class SolarThermalSystems < BaseArrayElement
    def add(**kwargs)
      self << SolarThermalSystem.new(@hpxml_object, **kwargs)
    end

    def from_oga(hpxml)
      return if hpxml.nil?

      XMLHelper.get_elements(hpxml, 'Building/BuildingDetails/Systems/SolarThermal/SolarThermalSystem').each do |solar_thermal_system|
        self << SolarThermalSystem.new(@hpxml_object, solar_thermal_system)
      end
    end
  end

  class SolarThermalSystem < BaseElement
    ATTRS = [:id, :system_type, :collector_area, :collector_loop_type, :collector_azimuth,
             :collector_type, :collector_tilt, :collector_frta, :collector_frul, :storage_volume,
             :water_heating_system_idref, :solar_fraction]
    attr_accessor(*ATTRS)

    def water_heating_system
      return if @water_heating_system_idref.nil?

      @hpxml_object.water_heating_systems.each do |water_heater|
        next unless water_heater.id == @water_heating_system_idref

        return water_heater
      end
      fail "Attached water heating system '#{@water_heating_system_idref}' not found for solar thermal system '#{@id}'."
    end

    def delete
      @hpxml_object.solar_thermal_systems.delete(self)
    end

    def check_for_errors
      errors = []
      begin; water_heating_system; rescue StandardError => e; errors << e.message; end
      return errors
    end

    def to_oga(doc)
      return if nil?

      solar_thermal = XMLHelper.create_elements_as_needed(doc, ['HPXML', 'Building', 'BuildingDetails', 'Systems', 'SolarThermal'])
      solar_thermal_system = XMLHelper.add_element(solar_thermal, 'SolarThermalSystem')
      sys_id = XMLHelper.add_element(solar_thermal_system, 'SystemIdentifier')
      XMLHelper.add_attribute(sys_id, 'id', @id)
      XMLHelper.add_element(solar_thermal_system, 'SystemType', @system_type) unless @system_type.nil?
      XMLHelper.add_element(solar_thermal_system, 'CollectorArea', to_float(@collector_area)) unless @collector_area.nil?
      XMLHelper.add_element(solar_thermal_system, 'CollectorLoopType', @collector_loop_type) unless @collector_loop_type.nil?
      XMLHelper.add_element(solar_thermal_system, 'CollectorType', @collector_type) unless @collector_type.nil?
      XMLHelper.add_element(solar_thermal_system, 'CollectorAzimuth', to_integer(@collector_azimuth)) unless @collector_azimuth.nil?
      XMLHelper.add_element(solar_thermal_system, 'CollectorTilt', to_float(@collector_tilt)) unless @collector_tilt.nil?
      XMLHelper.add_element(solar_thermal_system, 'CollectorRatedOpticalEfficiency', to_float(@collector_frta)) unless @collector_frta.nil?
      XMLHelper.add_element(solar_thermal_system, 'CollectorRatedThermalLosses', to_float(@collector_frul)) unless @collector_frul.nil?
      XMLHelper.add_element(solar_thermal_system, 'StorageVolume', to_float(@storage_volume)) unless @storage_volume.nil?
      if not @water_heating_system_idref.nil?
        connected_to = XMLHelper.add_element(solar_thermal_system, 'ConnectedTo')
        XMLHelper.add_attribute(connected_to, 'idref', @water_heating_system_idref)
      end
      XMLHelper.add_element(solar_thermal_system, 'SolarFraction', to_float(@solar_fraction)) unless @solar_fraction.nil?
    end

    def from_oga(solar_thermal_system)
      return if solar_thermal_system.nil?

      @id = HPXML::get_id(solar_thermal_system)
      @system_type = XMLHelper.get_value(solar_thermal_system, 'SystemType')
      @collector_area = to_float_or_nil(XMLHelper.get_value(solar_thermal_system, 'CollectorArea'))
      @collector_loop_type = XMLHelper.get_value(solar_thermal_system, 'CollectorLoopType')
      @collector_azimuth = to_integer_or_nil(XMLHelper.get_value(solar_thermal_system, 'CollectorAzimuth'))
      @collector_type = XMLHelper.get_value(solar_thermal_system, 'CollectorType')
      @collector_tilt = to_float_or_nil(XMLHelper.get_value(solar_thermal_system, 'CollectorTilt'))
      @collector_frta = to_float_or_nil(XMLHelper.get_value(solar_thermal_system, 'CollectorRatedOpticalEfficiency'))
      @collector_frul = to_float_or_nil(XMLHelper.get_value(solar_thermal_system, 'CollectorRatedThermalLosses'))
      @storage_volume = to_float_or_nil(XMLHelper.get_value(solar_thermal_system, 'StorageVolume'))
      @water_heating_system_idref = HPXML::get_idref(XMLHelper.get_element(solar_thermal_system, 'ConnectedTo'))
      @solar_fraction = to_float_or_nil(XMLHelper.get_value(solar_thermal_system, 'SolarFraction'))
    end
  end

  class PVSystems < BaseArrayElement
    def add(**kwargs)
      self << PVSystem.new(@hpxml_object, **kwargs)
    end

    def from_oga(hpxml)
      return if hpxml.nil?

      XMLHelper.get_elements(hpxml, 'Building/BuildingDetails/Systems/Photovoltaics/PVSystem').each do |pv_system|
        self << PVSystem.new(@hpxml_object, pv_system)
      end
    end
  end

  class PVSystem < BaseElement
    ATTRS = [:id, :location, :module_type, :tracking, :array_orientation, :array_azimuth, :array_tilt,
             :max_power_output, :inverter_efficiency, :system_losses_fraction, :number_of_panels,
             :year_modules_manufactured]
    attr_accessor(*ATTRS)

    def delete
      @hpxml_object.pv_systems.delete(self)
    end

    def check_for_errors
      errors = []
      return errors
    end

    def to_oga(doc)
      return if nil?

      photovoltaics = XMLHelper.create_elements_as_needed(doc, ['HPXML', 'Building', 'BuildingDetails', 'Systems', 'Photovoltaics'])
      pv_system = XMLHelper.add_element(photovoltaics, 'PVSystem')
      sys_id = XMLHelper.add_element(pv_system, 'SystemIdentifier')
      XMLHelper.add_attribute(sys_id, 'id', @id)
      XMLHelper.add_element(pv_system, 'Location', @location) unless @location.nil?
      XMLHelper.add_element(pv_system, 'ModuleType', @module_type) unless @module_type.nil?
      XMLHelper.add_element(pv_system, 'Tracking', @tracking) unless @tracking.nil?
      XMLHelper.add_element(pv_system, 'ArrayAzimuth', to_integer(@array_azimuth)) unless @array_azimuth.nil?
      XMLHelper.add_element(pv_system, 'ArrayTilt', to_float(@array_tilt)) unless @array_tilt.nil?
      XMLHelper.add_element(pv_system, 'MaxPowerOutput', to_float(@max_power_output)) unless @max_power_output.nil?
      XMLHelper.add_element(pv_system, 'InverterEfficiency', to_float(@inverter_efficiency)) unless @inverter_efficiency.nil?
      XMLHelper.add_element(pv_system, 'SystemLossesFraction', to_float(@system_losses_fraction)) unless @system_losses_fraction.nil?
      XMLHelper.add_element(pv_system, 'YearModulesManufactured', to_integer(@year_modules_manufactured)) unless @year_modules_manufactured.nil?
    end

    def from_oga(pv_system)
      return if pv_system.nil?

      @id = HPXML::get_id(pv_system)
      @location = XMLHelper.get_value(pv_system, 'Location')
      @module_type = XMLHelper.get_value(pv_system, 'ModuleType')
      @tracking = XMLHelper.get_value(pv_system, 'Tracking')
      @array_orientation = XMLHelper.get_value(pv_system, 'ArrayOrientation')
      @array_azimuth = to_integer_or_nil(XMLHelper.get_value(pv_system, 'ArrayAzimuth'))
      @array_tilt = to_float_or_nil(XMLHelper.get_value(pv_system, 'ArrayTilt'))
      @max_power_output = to_float_or_nil(XMLHelper.get_value(pv_system, 'MaxPowerOutput'))
      @inverter_efficiency = to_float_or_nil(XMLHelper.get_value(pv_system, 'InverterEfficiency'))
      @system_losses_fraction = to_float_or_nil(XMLHelper.get_value(pv_system, 'SystemLossesFraction'))
      @number_of_panels = to_integer_or_nil(XMLHelper.get_value(pv_system, 'NumberOfPanels'))
      @year_modules_manufactured = to_integer_or_nil(XMLHelper.get_value(pv_system, 'YearModulesManufactured'))
    end
  end

  class ClothesWashers < BaseArrayElement
    def add(**kwargs)
      self << ClothesWasher.new(@hpxml_object, **kwargs)
    end

    def from_oga(hpxml)
      return if hpxml.nil?

      XMLHelper.get_elements(hpxml, 'Building/BuildingDetails/Appliances/ClothesWasher').each do |clothes_washer|
        self << ClothesWasher.new(@hpxml_object, clothes_washer)
      end
    end
  end

  class ClothesWasher < BaseElement
    ATTRS = [:id, :location, :modified_energy_factor, :integrated_modified_energy_factor,
             :rated_annual_kwh, :label_electric_rate, :label_gas_rate, :label_annual_gas_cost,
             :capacity, :label_usage, :usage_multiplier]
    attr_accessor(*ATTRS)

    def delete
      @hpxml_object.clothes_washers.delete(self)
    end

    def check_for_errors
      errors = []
      return errors
    end

    def to_oga(doc)
      return if nil?

      appliances = XMLHelper.create_elements_as_needed(doc, ['HPXML', 'Building', 'BuildingDetails', 'Appliances'])
      clothes_washer = XMLHelper.add_element(appliances, 'ClothesWasher')
      sys_id = XMLHelper.add_element(clothes_washer, 'SystemIdentifier')
      XMLHelper.add_attribute(sys_id, 'id', @id)
      XMLHelper.add_element(clothes_washer, 'Location', @location) unless @location.nil?
      XMLHelper.add_element(clothes_washer, 'ModifiedEnergyFactor', to_float(@modified_energy_factor)) unless @modified_energy_factor.nil?
      XMLHelper.add_element(clothes_washer, 'IntegratedModifiedEnergyFactor', to_float(@integrated_modified_energy_factor)) unless @integrated_modified_energy_factor.nil?
      XMLHelper.add_element(clothes_washer, 'RatedAnnualkWh', to_float(@rated_annual_kwh)) unless @rated_annual_kwh.nil?
      XMLHelper.add_element(clothes_washer, 'LabelElectricRate', to_float(@label_electric_rate)) unless @label_electric_rate.nil?
      XMLHelper.add_element(clothes_washer, 'LabelGasRate', to_float(@label_gas_rate)) unless @label_gas_rate.nil?
      XMLHelper.add_element(clothes_washer, 'LabelAnnualGasCost', to_float(@label_annual_gas_cost)) unless @label_annual_gas_cost.nil?
      XMLHelper.add_element(clothes_washer, 'LabelUsage', to_float(@label_usage)) unless @label_usage.nil?
      XMLHelper.add_element(clothes_washer, 'Capacity', to_float(@capacity)) unless @capacity.nil?
      HPXML::add_extension(parent: clothes_washer,
                           extensions: { 'UsageMultiplier' => to_float_or_nil(@usage_multiplier) })
    end

    def from_oga(clothes_washer)
      return if clothes_washer.nil?

      @id = HPXML::get_id(clothes_washer)
      @location = XMLHelper.get_value(clothes_washer, 'Location')
      @modified_energy_factor = to_float_or_nil(XMLHelper.get_value(clothes_washer, 'ModifiedEnergyFactor'))
      @integrated_modified_energy_factor = to_float_or_nil(XMLHelper.get_value(clothes_washer, 'IntegratedModifiedEnergyFactor'))
      @rated_annual_kwh = to_float_or_nil(XMLHelper.get_value(clothes_washer, 'RatedAnnualkWh'))
      @label_electric_rate = to_float_or_nil(XMLHelper.get_value(clothes_washer, 'LabelElectricRate'))
      @label_gas_rate = to_float_or_nil(XMLHelper.get_value(clothes_washer, 'LabelGasRate'))
      @label_annual_gas_cost = to_float_or_nil(XMLHelper.get_value(clothes_washer, 'LabelAnnualGasCost'))
      @label_usage = to_float_or_nil(XMLHelper.get_value(clothes_washer, 'LabelUsage'))
      @capacity = to_float_or_nil(XMLHelper.get_value(clothes_washer, 'Capacity'))
      @usage_multiplier = to_float_or_nil(XMLHelper.get_value(clothes_washer, 'extension/UsageMultiplier'))
    end
  end

  class ClothesDryers < BaseArrayElement
    def add(**kwargs)
      self << ClothesDryer.new(@hpxml_object, **kwargs)
    end

    def from_oga(hpxml)
      return if hpxml.nil?

      XMLHelper.get_elements(hpxml, 'Building/BuildingDetails/Appliances/ClothesDryer').each do |clothes_dryer|
        self << ClothesDryer.new(@hpxml_object, clothes_dryer)
      end
    end
  end

  class ClothesDryer < BaseElement
    ATTRS = [:id, :location, :fuel_type, :energy_factor, :combined_energy_factor, :control_type,
             :usage_multiplier]
    attr_accessor(*ATTRS)

    def delete
      @hpxml_object.clothes_dryers.delete(self)
    end

    def check_for_errors
      errors = []
      return errors
    end

    def to_oga(doc)
      return if nil?

      appliances = XMLHelper.create_elements_as_needed(doc, ['HPXML', 'Building', 'BuildingDetails', 'Appliances'])
      clothes_dryer = XMLHelper.add_element(appliances, 'ClothesDryer')
      sys_id = XMLHelper.add_element(clothes_dryer, 'SystemIdentifier')
      XMLHelper.add_attribute(sys_id, 'id', @id)
      XMLHelper.add_element(clothes_dryer, 'Location', @location) unless @location.nil?
      XMLHelper.add_element(clothes_dryer, 'FuelType', @fuel_type) unless @fuel_type.nil?
      XMLHelper.add_element(clothes_dryer, 'EnergyFactor', to_float(@energy_factor)) unless @energy_factor.nil?
      XMLHelper.add_element(clothes_dryer, 'CombinedEnergyFactor', to_float(@combined_energy_factor)) unless @combined_energy_factor.nil?
      XMLHelper.add_element(clothes_dryer, 'ControlType', @control_type) unless @control_type.nil?
      HPXML::add_extension(parent: clothes_dryer,
                           extensions: { 'UsageMultiplier' => to_float_or_nil(@usage_multiplier) })
    end

    def from_oga(clothes_dryer)
      return if clothes_dryer.nil?

      @id = HPXML::get_id(clothes_dryer)
      @location = XMLHelper.get_value(clothes_dryer, 'Location')
      @fuel_type = XMLHelper.get_value(clothes_dryer, 'FuelType')
      @energy_factor = to_float_or_nil(XMLHelper.get_value(clothes_dryer, 'EnergyFactor'))
      @combined_energy_factor = to_float_or_nil(XMLHelper.get_value(clothes_dryer, 'CombinedEnergyFactor'))
      @control_type = XMLHelper.get_value(clothes_dryer, 'ControlType')
      @usage_multiplier = to_float_or_nil(XMLHelper.get_value(clothes_dryer, 'extension/UsageMultiplier'))
    end
  end

  class Dishwashers < BaseArrayElement
    def add(**kwargs)
      self << Dishwasher.new(@hpxml_object, **kwargs)
    end

    def from_oga(hpxml)
      return if hpxml.nil?

      XMLHelper.get_elements(hpxml, 'Building/BuildingDetails/Appliances/Dishwasher').each do |dishwasher|
        self << Dishwasher.new(@hpxml_object, dishwasher)
      end
    end
  end

  class Dishwasher < BaseElement
    ATTRS = [:id, :location, :energy_factor, :rated_annual_kwh, :place_setting_capacity,
             :label_electric_rate, :label_gas_rate, :label_annual_gas_cost,
             :label_usage, :usage_multiplier]
    attr_accessor(*ATTRS)

    def delete
      @hpxml_object.dishwashers.delete(self)
    end

    def check_for_errors
      errors = []
      return errors
    end

    def to_oga(doc)
      return if nil?

      appliances = XMLHelper.create_elements_as_needed(doc, ['HPXML', 'Building', 'BuildingDetails', 'Appliances'])
      dishwasher = XMLHelper.add_element(appliances, 'Dishwasher')
      sys_id = XMLHelper.add_element(dishwasher, 'SystemIdentifier')
      XMLHelper.add_attribute(sys_id, 'id', @id)
      XMLHelper.add_element(dishwasher, 'Location', @location) unless @location.nil?
      XMLHelper.add_element(dishwasher, 'RatedAnnualkWh', to_float(@rated_annual_kwh)) unless @rated_annual_kwh.nil?
      XMLHelper.add_element(dishwasher, 'EnergyFactor', to_float(@energy_factor)) unless @energy_factor.nil?
      XMLHelper.add_element(dishwasher, 'PlaceSettingCapacity', to_integer(@place_setting_capacity)) unless @place_setting_capacity.nil?
      XMLHelper.add_element(dishwasher, 'LabelElectricRate', to_float(@label_electric_rate)) unless @label_electric_rate.nil?
      XMLHelper.add_element(dishwasher, 'LabelGasRate', to_float(@label_gas_rate)) unless @label_gas_rate.nil?
      XMLHelper.add_element(dishwasher, 'LabelAnnualGasCost', to_float(@label_annual_gas_cost)) unless @label_annual_gas_cost.nil?
      XMLHelper.add_element(dishwasher, 'LabelUsage', to_float(@label_usage)) unless @label_usage.nil?
      HPXML::add_extension(parent: dishwasher,
                           extensions: { 'UsageMultiplier' => to_float_or_nil(@usage_multiplier) })
    end

    def from_oga(dishwasher)
      return if dishwasher.nil?

      @id = HPXML::get_id(dishwasher)
      @location = XMLHelper.get_value(dishwasher, 'Location')
      @rated_annual_kwh = to_float_or_nil(XMLHelper.get_value(dishwasher, 'RatedAnnualkWh'))
      @energy_factor = to_float_or_nil(XMLHelper.get_value(dishwasher, 'EnergyFactor'))
      @place_setting_capacity = to_integer_or_nil(XMLHelper.get_value(dishwasher, 'PlaceSettingCapacity'))
      @label_electric_rate = to_float_or_nil(XMLHelper.get_value(dishwasher, 'LabelElectricRate'))
      @label_gas_rate = to_float_or_nil(XMLHelper.get_value(dishwasher, 'LabelGasRate'))
      @label_annual_gas_cost = to_float_or_nil(XMLHelper.get_value(dishwasher, 'LabelAnnualGasCost'))
      @label_usage = to_float_or_nil(XMLHelper.get_value(dishwasher, 'LabelUsage'))
      @usage_multiplier = to_float_or_nil(XMLHelper.get_value(dishwasher, 'extension/UsageMultiplier'))
    end
  end

  class Refrigerators < BaseArrayElement
    def add(**kwargs)
      self << Refrigerator.new(@hpxml_object, **kwargs)
    end

    def from_oga(hpxml)
      return if hpxml.nil?

      XMLHelper.get_elements(hpxml, 'Building/BuildingDetails/Appliances/Refrigerator').each do |refrigerator|
        self << Refrigerator.new(@hpxml_object, refrigerator)
      end
    end
  end

  class Refrigerator < BaseElement
<<<<<<< HEAD
    ATTRS = [:id, :location, :rated_annual_kwh, :adjusted_annual_kwh, :usage_multiplier,
             :weekday_fractions, :weekend_fractions, :monthly_multipliers,
             :schedules_output_path, :schedules_column_name]
=======
    ATTRS = [:id, :location, :rated_annual_kwh, :adjusted_annual_kwh, :usage_multiplier, :primary_indicator,
             :weekday_fractions, :weekend_fractions, :monthly_multipliers]
>>>>>>> 29d09e87
    attr_accessor(*ATTRS)

    def delete
      @hpxml_object.refrigerators.delete(self)
    end

    def check_for_errors
      errors = []

      primary_indicator = false
      @hpxml_object.refrigerators.each do |refrigerator|
        next unless not refrigerator.primary_indicator.nil?
        fail 'More than one refrigerator designated as the primary.' if refrigerator.primary_indicator && primary_indicator

        primary_indicator = true if refrigerator.primary_indicator
      end
      fail 'Could not find a primary refrigerator.' if not primary_indicator

      return errors
    end

    def to_oga(doc)
      return if nil?

      appliances = XMLHelper.create_elements_as_needed(doc, ['HPXML', 'Building', 'BuildingDetails', 'Appliances'])
      refrigerator = XMLHelper.add_element(appliances, 'Refrigerator')
      sys_id = XMLHelper.add_element(refrigerator, 'SystemIdentifier')
      XMLHelper.add_attribute(sys_id, 'id', @id)
      XMLHelper.add_element(refrigerator, 'Location', @location) unless @location.nil?
      XMLHelper.add_element(refrigerator, 'RatedAnnualkWh', to_float(@rated_annual_kwh)) unless @rated_annual_kwh.nil?
      XMLHelper.add_element(refrigerator, 'PrimaryIndicator', to_boolean(@primary_indicator)) unless @primary_indicator.nil?
      HPXML::add_extension(parent: refrigerator,
                           extensions: { 'AdjustedAnnualkWh' => to_float_or_nil(@adjusted_annual_kwh),
                                         'UsageMultiplier' => to_float_or_nil(@usage_multiplier),
                                         'WeekdayScheduleFractions' => @weekday_fractions,
                                         'WeekendScheduleFractions' => @weekend_fractions,
                                         'MonthlyScheduleMultipliers' => @monthly_multipliers,
                                         'SchedulesOutputPath' => @schedules_output_path,
                                         'SchedulesColumnName' => @schedules_column_name })
    end

    def from_oga(refrigerator)
      return if refrigerator.nil?

      @id = HPXML::get_id(refrigerator)
      @location = XMLHelper.get_value(refrigerator, 'Location')
      @rated_annual_kwh = to_float_or_nil(XMLHelper.get_value(refrigerator, 'RatedAnnualkWh'))
      @primary_indicator = to_bool_or_nil(XMLHelper.get_value(refrigerator, 'PrimaryIndicator'))
      @adjusted_annual_kwh = to_float_or_nil(XMLHelper.get_value(refrigerator, 'extension/AdjustedAnnualkWh'))
      @usage_multiplier = to_float_or_nil(XMLHelper.get_value(refrigerator, 'extension/UsageMultiplier'))
      @weekday_fractions = XMLHelper.get_value(refrigerator, 'extension/WeekdayScheduleFractions')
      @weekend_fractions = XMLHelper.get_value(refrigerator, 'extension/WeekendScheduleFractions')
      @monthly_multipliers = XMLHelper.get_value(refrigerator, 'extension/MonthlyScheduleMultipliers')
      @schedules_output_path = XMLHelper.get_value(refrigerator, 'extension/SchedulesOutputPath')
      @schedules_column_name = XMLHelper.get_value(refrigerator, 'extension/SchedulesColumnName')
    end
  end

  class Freezers < BaseArrayElement
    def add(**kwargs)
      self << Freezer.new(@hpxml_object, **kwargs)
    end

    def from_oga(hpxml)
      return if hpxml.nil?

      XMLHelper.get_elements(hpxml, 'Building/BuildingDetails/Appliances/Freezer').each do |freezer|
        self << Freezer.new(@hpxml_object, freezer)
      end
    end
  end

  class Freezer < BaseElement
    ATTRS = [:id, :location, :rated_annual_kwh, :adjusted_annual_kwh, :usage_multiplier,
             :weekday_fractions, :weekend_fractions, :monthly_multipliers]
    attr_accessor(*ATTRS)

    def delete
      @hpxml_object.freezers.delete(self)
    end

    def check_for_errors
      errors = []
      return errors
    end

    def to_oga(doc)
      return if nil?

      appliances = XMLHelper.create_elements_as_needed(doc, ['HPXML', 'Building', 'BuildingDetails', 'Appliances'])
      freezer = XMLHelper.add_element(appliances, 'Freezer')
      sys_id = XMLHelper.add_element(freezer, 'SystemIdentifier')
      XMLHelper.add_attribute(sys_id, 'id', @id)
      XMLHelper.add_element(freezer, 'Location', @location) unless @location.nil?
      XMLHelper.add_element(freezer, 'RatedAnnualkWh', to_float(@rated_annual_kwh)) unless @rated_annual_kwh.nil?
      HPXML::add_extension(parent: freezer,
                           extensions: { 'AdjustedAnnualkWh' => to_float_or_nil(@adjusted_annual_kwh),
                                         'UsageMultiplier' => to_float_or_nil(@usage_multiplier),
                                         'WeekdayScheduleFractions' => @weekday_fractions,
                                         'WeekendScheduleFractions' => @weekend_fractions,
                                         'MonthlyScheduleMultipliers' => @monthly_multipliers })
    end

    def from_oga(freezer)
      return if freezer.nil?

      @id = HPXML::get_id(freezer)
      @location = XMLHelper.get_value(freezer, 'Location')
      @rated_annual_kwh = to_float_or_nil(XMLHelper.get_value(freezer, 'RatedAnnualkWh'))
      @adjusted_annual_kwh = to_float_or_nil(XMLHelper.get_value(freezer, 'extension/AdjustedAnnualkWh'))
      @usage_multiplier = to_float_or_nil(XMLHelper.get_value(freezer, 'extension/UsageMultiplier'))
      @weekday_fractions = XMLHelper.get_value(freezer, 'extension/WeekdayScheduleFractions')
      @weekend_fractions = XMLHelper.get_value(freezer, 'extension/WeekendScheduleFractions')
      @monthly_multipliers = XMLHelper.get_value(freezer, 'extension/MonthlyScheduleMultipliers')
    end
  end

  class Dehumidifiers < BaseArrayElement
    def add(**kwargs)
      self << Dehumidifier.new(@hpxml_object, **kwargs)
    end

    def from_oga(hpxml)
      return if hpxml.nil?

      XMLHelper.get_elements(hpxml, 'Building/BuildingDetails/Appliances/Dehumidifier').each do |dehumidifier|
        self << Dehumidifier.new(@hpxml_object, dehumidifier)
      end
    end
  end

  class Dehumidifier < BaseElement
    ATTRS = [:id, :capacity, :energy_factor, :integrated_energy_factor, :rh_setpoint, :fraction_served]
    attr_accessor(*ATTRS)

    def delete
      @hpxml_object.dehumidifiers.delete(self)
    end

    def check_for_errors
      errors = []
      return errors
    end

    def to_oga(doc)
      return if nil?

      appliances = XMLHelper.create_elements_as_needed(doc, ['HPXML', 'Building', 'BuildingDetails', 'Appliances'])
      dehumidifier = XMLHelper.add_element(appliances, 'Dehumidifier')
      sys_id = XMLHelper.add_element(dehumidifier, 'SystemIdentifier')
      XMLHelper.add_attribute(sys_id, 'id', @id)
      XMLHelper.add_element(dehumidifier, 'Capacity', to_float(@capacity)) unless @capacity.nil?
      XMLHelper.add_element(dehumidifier, 'EnergyFactor', to_float(@energy_factor)) unless @energy_factor.nil?
      XMLHelper.add_element(dehumidifier, 'IntegratedEnergyFactor', to_float(@integrated_energy_factor)) unless @integrated_energy_factor.nil?
      XMLHelper.add_element(dehumidifier, 'DehumidistatSetpoint', to_float(@rh_setpoint)) unless @rh_setpoint.nil?
      XMLHelper.add_element(dehumidifier, 'FractionDehumidificationLoadServed', to_float(@fraction_served)) unless @fraction_served.nil?
    end

    def from_oga(dehumidifier)
      return if dehumidifier.nil?

      @id = HPXML::get_id(dehumidifier)
      @capacity = to_float_or_nil(XMLHelper.get_value(dehumidifier, 'Capacity'))
      @energy_factor = to_float_or_nil(XMLHelper.get_value(dehumidifier, 'EnergyFactor'))
      @integrated_energy_factor = to_float_or_nil(XMLHelper.get_value(dehumidifier, 'IntegratedEnergyFactor'))
      @rh_setpoint = to_float_or_nil(XMLHelper.get_value(dehumidifier, 'DehumidistatSetpoint'))
      @fraction_served = to_float_or_nil(XMLHelper.get_value(dehumidifier, 'FractionDehumidificationLoadServed'))
    end
  end

  class CookingRanges < BaseArrayElement
    def add(**kwargs)
      self << CookingRange.new(@hpxml_object, **kwargs)
    end

    def from_oga(hpxml)
      return if hpxml.nil?

      XMLHelper.get_elements(hpxml, 'Building/BuildingDetails/Appliances/CookingRange').each do |cooking_range|
        self << CookingRange.new(@hpxml_object, cooking_range)
      end
    end
  end

  class CookingRange < BaseElement
    ATTRS = [:id, :location, :fuel_type, :is_induction, :usage_multiplier,
             :weekday_fractions, :weekend_fractions, :monthly_multipliers]
    attr_accessor(*ATTRS)

    def delete
      @hpxml_object.cooking_ranges.delete(self)
    end

    def check_for_errors
      errors = []
      return errors
    end

    def to_oga(doc)
      return if nil?

      appliances = XMLHelper.create_elements_as_needed(doc, ['HPXML', 'Building', 'BuildingDetails', 'Appliances'])
      cooking_range = XMLHelper.add_element(appliances, 'CookingRange')
      sys_id = XMLHelper.add_element(cooking_range, 'SystemIdentifier')
      XMLHelper.add_attribute(sys_id, 'id', @id)
      XMLHelper.add_element(cooking_range, 'Location', @location) unless @location.nil?
      XMLHelper.add_element(cooking_range, 'FuelType', @fuel_type) unless @fuel_type.nil?
      XMLHelper.add_element(cooking_range, 'IsInduction', to_boolean(@is_induction)) unless @is_induction.nil?
      HPXML::add_extension(parent: cooking_range,
                           extensions: { 'UsageMultiplier' => to_float_or_nil(@usage_multiplier),
                                         'WeekdayScheduleFractions' => @weekday_fractions,
                                         'WeekendScheduleFractions' => @weekend_fractions,
                                         'MonthlyScheduleMultipliers' => @monthly_multipliers })
    end

    def from_oga(cooking_range)
      return if cooking_range.nil?

      @id = HPXML::get_id(cooking_range)
      @location = XMLHelper.get_value(cooking_range, 'Location')
      @fuel_type = XMLHelper.get_value(cooking_range, 'FuelType')
      @is_induction = to_bool_or_nil(XMLHelper.get_value(cooking_range, 'IsInduction'))
      @usage_multiplier = to_float_or_nil(XMLHelper.get_value(cooking_range, 'extension/UsageMultiplier'))
      @weekday_fractions = XMLHelper.get_value(cooking_range, 'extension/WeekdayScheduleFractions')
      @weekend_fractions = XMLHelper.get_value(cooking_range, 'extension/WeekendScheduleFractions')
      @monthly_multipliers = XMLHelper.get_value(cooking_range, 'extension/MonthlyScheduleMultipliers')
    end
  end

  class Ovens < BaseArrayElement
    def add(**kwargs)
      self << Oven.new(@hpxml_object, **kwargs)
    end

    def from_oga(hpxml)
      return if hpxml.nil?

      XMLHelper.get_elements(hpxml, 'Building/BuildingDetails/Appliances/Oven').each do |oven|
        self << Oven.new(@hpxml_object, oven)
      end
    end
  end

  class Oven < BaseElement
    ATTRS = [:id, :is_convection]
    attr_accessor(*ATTRS)

    def delete
      @hpxml_object.ovens.delete(self)
    end

    def check_for_errors
      errors = []
      return errors
    end

    def to_oga(doc)
      return if nil?

      appliances = XMLHelper.create_elements_as_needed(doc, ['HPXML', 'Building', 'BuildingDetails', 'Appliances'])
      oven = XMLHelper.add_element(appliances, 'Oven')
      sys_id = XMLHelper.add_element(oven, 'SystemIdentifier')
      XMLHelper.add_attribute(sys_id, 'id', @id)
      XMLHelper.add_element(oven, 'IsConvection', to_boolean(@is_convection)) unless @is_convection.nil?
    end

    def from_oga(oven)
      return if oven.nil?

      @id = HPXML::get_id(oven)
      @is_convection = to_bool_or_nil(XMLHelper.get_value(oven, 'IsConvection'))
    end
  end

  class LightingGroups < BaseArrayElement
    def add(**kwargs)
      self << LightingGroup.new(@hpxml_object, **kwargs)
    end

    def from_oga(hpxml)
      return if hpxml.nil?

      XMLHelper.get_elements(hpxml, 'Building/BuildingDetails/Lighting/LightingGroup').each do |lighting_group|
        self << LightingGroup.new(@hpxml_object, lighting_group)
      end
    end
  end

  class LightingGroup < BaseElement
    ATTRS = [:id, :location, :fraction_of_units_in_location, :lighting_type]
    attr_accessor(*ATTRS)

    def delete
      @hpxml_object.lighting_groups.delete(self)
    end

    def check_for_errors
      errors = []
      return errors
    end

    def to_oga(doc)
      return if nil?

      lighting = XMLHelper.create_elements_as_needed(doc, ['HPXML', 'Building', 'BuildingDetails', 'Lighting'])
      lighting_group = XMLHelper.add_element(lighting, 'LightingGroup')
      sys_id = XMLHelper.add_element(lighting_group, 'SystemIdentifier')
      XMLHelper.add_attribute(sys_id, 'id', @id)
      XMLHelper.add_element(lighting_group, 'Location', @location) unless @location.nil?
      XMLHelper.add_element(lighting_group, 'FractionofUnitsInLocation', to_float(@fraction_of_units_in_location)) unless @fraction_of_units_in_location.nil?
      if not @lighting_type.nil?
        lighting_type = XMLHelper.add_element(lighting_group, 'LightingType')
        XMLHelper.add_element(lighting_type, @lighting_type)
      end
    end

    def from_oga(lighting_group)
      return if lighting_group.nil?

      @id = HPXML::get_id(lighting_group)
      @location = XMLHelper.get_value(lighting_group, 'Location')
      @fraction_of_units_in_location = to_float_or_nil(XMLHelper.get_value(lighting_group, 'FractionofUnitsInLocation'))
      @lighting_type = XMLHelper.get_child_name(lighting_group, 'LightingType')
    end
  end

  class Lighting < BaseElement
    ATTRS = [:usage_multiplier]
    attr_accessor(*ATTRS)

    def check_for_errors
      errors = []
      return errors
    end

    def to_oga(doc)
      return if nil?

      lighting = XMLHelper.create_elements_as_needed(doc, ['HPXML', 'Building', 'BuildingDetails', 'Lighting'])
      HPXML::add_extension(parent: lighting,
                           extensions: { 'UsageMultiplier' => to_float_or_nil(@usage_multiplier) })
    end

    def from_oga(hpxml)
      return if hpxml.nil?

      lighting = XMLHelper.get_element(hpxml, 'Building/BuildingDetails/Lighting')
      return if lighting.nil?

      @usage_multiplier = to_float_or_nil(XMLHelper.get_value(lighting, 'extension/UsageMultiplier'))
    end
  end

  class CeilingFans < BaseArrayElement
    def add(**kwargs)
      self << CeilingFan.new(@hpxml_object, **kwargs)
    end

    def from_oga(hpxml)
      return if hpxml.nil?

      XMLHelper.get_elements(hpxml, 'Building/BuildingDetails/Lighting/CeilingFan').each do |ceiling_fan|
        self << CeilingFan.new(@hpxml_object, ceiling_fan)
      end
    end
  end

  class CeilingFan < BaseElement
    ATTRS = [:id, :efficiency, :quantity]
    attr_accessor(*ATTRS)

    def delete
      @hpxml_object.ceiling_fans.delete(self)
    end

    def check_for_errors
      errors = []
      return errors
    end

    def to_oga(doc)
      return if nil?

      lighting = XMLHelper.create_elements_as_needed(doc, ['HPXML', 'Building', 'BuildingDetails', 'Lighting'])
      ceiling_fan = XMLHelper.add_element(lighting, 'CeilingFan')
      sys_id = XMLHelper.add_element(ceiling_fan, 'SystemIdentifier')
      XMLHelper.add_attribute(sys_id, 'id', @id)
      if not @efficiency.nil?
        airflow = XMLHelper.add_element(ceiling_fan, 'Airflow')
        XMLHelper.add_element(airflow, 'FanSpeed', 'medium')
        XMLHelper.add_element(airflow, 'Efficiency', to_float(@efficiency))
      end
      XMLHelper.add_element(ceiling_fan, 'Quantity', to_integer(@quantity)) unless @quantity.nil?
    end

    def from_oga(ceiling_fan)
      @id = HPXML::get_id(ceiling_fan)
      @efficiency = to_float_or_nil(XMLHelper.get_value(ceiling_fan, "Airflow[FanSpeed='medium']/Efficiency"))
      @quantity = to_integer_or_nil(XMLHelper.get_value(ceiling_fan, 'Quantity'))
    end
  end

  class Pools < BaseArrayElement
    def add(**kwargs)
      self << Pool.new(@hpxml_object, **kwargs)
    end

    def from_oga(hpxml)
      return if hpxml.nil?

      XMLHelper.get_elements(hpxml, 'Building/BuildingDetails/Pools/Pool').each do |pool|
        self << Pool.new(@hpxml_object, pool)
      end
    end
  end

  class Pool < BaseElement
    ATTRS = [:id, :heater_id, :heater_type, :heater_load_units, :heater_load_value, :heater_usage_multiplier,
             :pump_id, :pump_kwh_per_year, :pump_usage_multiplier,
             :heater_weekday_fractions, :heater_weekend_fractions, :heater_monthly_multipliers,
             :pump_weekday_fractions, :pump_weekend_fractions, :pump_monthly_multipliers]
    attr_accessor(*ATTRS)

    def delete
      @hpxml_object.pools.delete(self)
    end

    def check_for_errors
      errors = []
      return errors
    end

    def to_oga(doc)
      return if nil?

      pools = XMLHelper.create_elements_as_needed(doc, ['HPXML', 'Building', 'BuildingDetails', 'Pools'])
      pool = XMLHelper.add_element(pools, 'Pool')
      sys_id = XMLHelper.add_element(pool, 'SystemIdentifier')
      XMLHelper.add_attribute(sys_id, 'id', @id)
      pumps = XMLHelper.add_element(pool, 'PoolPumps')
      pool_pump = XMLHelper.add_element(pumps, 'PoolPump')
      sys_id = XMLHelper.add_element(pool_pump, 'SystemIdentifier')
      if not @pump_id.nil?
        XMLHelper.add_attribute(sys_id, 'id', @pump_id)
      else
        XMLHelper.add_attribute(sys_id, 'id', @id + 'Pump')
      end
      if not @pump_kwh_per_year.nil?
        load = XMLHelper.add_element(pool_pump, 'Load')
        XMLHelper.add_element(load, 'Units', UnitsKwhPerYear)
        XMLHelper.add_element(load, 'Value', to_float(@pump_kwh_per_year))
        HPXML::add_extension(parent: pool_pump,
                             extensions: { 'UsageMultiplier' => to_float_or_nil(@pump_usage_multiplier),
                                           'WeekdayScheduleFractions' => @pump_weekday_fractions,
                                           'WeekendScheduleFractions' => @pump_weekend_fractions,
                                           'MonthlyScheduleMultipliers' => @pump_monthly_multipliers })
      end
      if not @heater_type.nil?
        heater = XMLHelper.add_element(pool, 'Heater')
        sys_id = XMLHelper.add_element(heater, 'SystemIdentifier')
        if not @heater_id.nil?
          XMLHelper.add_attribute(sys_id, 'id', @heater_id)
        else
          XMLHelper.add_attribute(sys_id, 'id', @id + 'Heater')
        end
        XMLHelper.add_element(heater, 'Type', @heater_type)
        if (not @heater_load_units.nil?) && (not @heater_load_value.nil?)
          load = XMLHelper.add_element(heater, 'Load')
          XMLHelper.add_element(load, 'Units', @heater_load_units)
          XMLHelper.add_element(load, 'Value', to_float(@heater_load_value))
        end
        HPXML::add_extension(parent: heater,
                             extensions: { 'UsageMultiplier' => to_float_or_nil(@heater_usage_multiplier),
                                           'WeekdayScheduleFractions' => @heater_weekday_fractions,
                                           'WeekendScheduleFractions' => @heater_weekend_fractions,
                                           'MonthlyScheduleMultipliers' => @heater_monthly_multipliers })
      end
    end

    def from_oga(pool)
      @id = HPXML::get_id(pool)
      pool_pump = XMLHelper.get_element(pool, 'PoolPumps/PoolPump')
      @pump_id = HPXML::get_id(pool_pump)
      @pump_kwh_per_year = to_float_or_nil(XMLHelper.get_value(pool_pump, "Load[Units='#{UnitsKwhPerYear}']/Value"))
      @pump_usage_multiplier = to_float_or_nil(XMLHelper.get_value(pool_pump, 'extension/UsageMultiplier'))
      @pump_weekday_fractions = XMLHelper.get_value(pool_pump, 'extension/WeekdayScheduleFractions')
      @pump_weekend_fractions = XMLHelper.get_value(pool_pump, 'extension/WeekendScheduleFractions')
      @pump_monthly_multipliers = XMLHelper.get_value(pool_pump, 'extension/MonthlyScheduleMultipliers')
      heater = XMLHelper.get_element(pool, 'Heater')
      if not heater.nil?
        @heater_id = HPXML::get_id(heater)
        @heater_type = XMLHelper.get_value(heater, 'Type')
        @heater_load_units = XMLHelper.get_value(heater, 'Load/Units')
        @heater_load_value = to_float_or_nil(XMLHelper.get_value(heater, 'Load/Value'))
        @heater_usage_multiplier = to_float_or_nil(XMLHelper.get_value(heater, 'extension/UsageMultiplier'))
        @heater_weekday_fractions = XMLHelper.get_value(heater, 'extension/WeekdayScheduleFractions')
        @heater_weekend_fractions = XMLHelper.get_value(heater, 'extension/WeekendScheduleFractions')
        @heater_monthly_multipliers = XMLHelper.get_value(heater, 'extension/MonthlyScheduleMultipliers')
      end
    end
  end

  class HotTubs < BaseArrayElement
    def add(**kwargs)
      self << HotTub.new(@hpxml_object, **kwargs)
    end

    def from_oga(hpxml)
      return if hpxml.nil?

      XMLHelper.get_elements(hpxml, 'Building/BuildingDetails/HotTubs/HotTub').each do |hot_tub|
        self << HotTub.new(@hpxml_object, hot_tub)
      end
    end
  end

  class HotTub < BaseElement
    ATTRS = [:id, :heater_id, :heater_type, :heater_load_units, :heater_load_value, :heater_usage_multiplier,
             :pump_id, :pump_kwh_per_year, :pump_usage_multiplier,
             :heater_weekday_fractions, :heater_weekend_fractions, :heater_monthly_multipliers,
             :pump_weekday_fractions, :pump_weekend_fractions, :pump_monthly_multipliers]
    attr_accessor(*ATTRS)

    def delete
      @hpxml_object.hot_tubs.delete(self)
    end

    def check_for_errors
      errors = []
      return errors
    end

    def to_oga(doc)
      return if nil?

      hot_tubs = XMLHelper.create_elements_as_needed(doc, ['HPXML', 'Building', 'BuildingDetails', 'HotTubs'])
      hot_tub = XMLHelper.add_element(hot_tubs, 'HotTub')
      sys_id = XMLHelper.add_element(hot_tub, 'SystemIdentifier')
      XMLHelper.add_attribute(sys_id, 'id', @id)
      pumps = XMLHelper.add_element(hot_tub, 'HotTubPumps')
      hot_tub_pump = XMLHelper.add_element(pumps, 'HotTubPump')
      sys_id = XMLHelper.add_element(hot_tub_pump, 'SystemIdentifier')
      if not @pump_id.nil?
        XMLHelper.add_attribute(sys_id, 'id', @pump_id)
      else
        XMLHelper.add_attribute(sys_id, 'id', @id + 'Pump')
      end
      if not @pump_kwh_per_year.nil?
        load = XMLHelper.add_element(hot_tub_pump, 'Load')
        XMLHelper.add_element(load, 'Units', UnitsKwhPerYear)
        XMLHelper.add_element(load, 'Value', to_float(@pump_kwh_per_year))
        HPXML::add_extension(parent: hot_tub_pump,
                             extensions: { 'UsageMultiplier' => to_float_or_nil(@pump_usage_multiplier),
                                           'WeekdayScheduleFractions' => @pump_weekday_fractions,
                                           'WeekendScheduleFractions' => @pump_weekend_fractions,
                                           'MonthlyScheduleMultipliers' => @pump_monthly_multipliers })
      end
      if not @heater_type.nil?
        heater = XMLHelper.add_element(hot_tub, 'Heater')
        sys_id = XMLHelper.add_element(heater, 'SystemIdentifier')
        if not @heater_id.nil?
          XMLHelper.add_attribute(sys_id, 'id', @heater_id)
        else
          XMLHelper.add_attribute(sys_id, 'id', @id + 'Heater')
        end
        XMLHelper.add_element(heater, 'Type', @heater_type)
        if (not @heater_load_units.nil?) && (not @heater_load_value.nil?)
          load = XMLHelper.add_element(heater, 'Load')
          XMLHelper.add_element(load, 'Units', @heater_load_units)
          XMLHelper.add_element(load, 'Value', to_float(@heater_load_value))
        end
        HPXML::add_extension(parent: heater,
                             extensions: { 'UsageMultiplier' => to_float_or_nil(@heater_usage_multiplier),
                                           'WeekdayScheduleFractions' => @heater_weekday_fractions,
                                           'WeekendScheduleFractions' => @heater_weekend_fractions,
                                           'MonthlyScheduleMultipliers' => @heater_monthly_multipliers })
      end
    end

    def from_oga(hot_tub)
      @id = HPXML::get_id(hot_tub)
      hot_tub_pump = XMLHelper.get_element(hot_tub, 'HotTubPumps/HotTubPump')
      @pump_id = HPXML::get_id(hot_tub_pump)
      @pump_kwh_per_year = to_float_or_nil(XMLHelper.get_value(hot_tub_pump, "Load[Units='#{UnitsKwhPerYear}']/Value"))
      @pump_usage_multiplier = to_float_or_nil(XMLHelper.get_value(hot_tub_pump, 'extension/UsageMultiplier'))
      @pump_weekday_fractions = XMLHelper.get_value(hot_tub_pump, 'extension/WeekdayScheduleFractions')
      @pump_weekend_fractions = XMLHelper.get_value(hot_tub_pump, 'extension/WeekendScheduleFractions')
      @pump_monthly_multipliers = XMLHelper.get_value(hot_tub_pump, 'extension/MonthlyScheduleMultipliers')
      heater = XMLHelper.get_element(hot_tub, 'Heater')
      if not heater.nil?
        @heater_id = HPXML::get_id(heater)
        @heater_type = XMLHelper.get_value(heater, 'Type')
        @heater_load_units = XMLHelper.get_value(heater, 'Load/Units')
        @heater_load_value = to_float_or_nil(XMLHelper.get_value(heater, 'Load/Value'))
        @heater_usage_multiplier = to_float_or_nil(XMLHelper.get_value(heater, 'extension/UsageMultiplier'))
        @heater_weekday_fractions = XMLHelper.get_value(heater, 'extension/WeekdayScheduleFractions')
        @heater_weekend_fractions = XMLHelper.get_value(heater, 'extension/WeekendScheduleFractions')
        @heater_monthly_multipliers = XMLHelper.get_value(heater, 'extension/MonthlyScheduleMultipliers')
      end
    end
  end

  class PlugLoads < BaseArrayElement
    def add(**kwargs)
      self << PlugLoad.new(@hpxml_object, **kwargs)
    end

    def from_oga(hpxml)
      return if hpxml.nil?

      XMLHelper.get_elements(hpxml, 'Building/BuildingDetails/MiscLoads/PlugLoad').each do |plug_load|
        self << PlugLoad.new(@hpxml_object, plug_load)
      end
    end
  end

  class PlugLoad < BaseElement
    ATTRS = [:id, :plug_load_type, :kWh_per_year, :frac_sensible, :frac_latent, :usage_multiplier,
             :weekday_fractions, :weekend_fractions, :monthly_multipliers, :location]
    attr_accessor(*ATTRS)

    def delete
      @hpxml_object.plug_loads.delete(self)
    end

    def check_for_errors
      errors = []
      return errors
    end

    def to_oga(doc)
      return if nil?

      misc_loads = XMLHelper.create_elements_as_needed(doc, ['HPXML', 'Building', 'BuildingDetails', 'MiscLoads'])
      plug_load = XMLHelper.add_element(misc_loads, 'PlugLoad')
      sys_id = XMLHelper.add_element(plug_load, 'SystemIdentifier')
      XMLHelper.add_attribute(sys_id, 'id', @id)
      XMLHelper.add_element(plug_load, 'PlugLoadType', @plug_load_type) unless @plug_load_type.nil?
      XMLHelper.add_element(plug_load, 'Location', @location) unless @location.nil?
      if not @kWh_per_year.nil?
        load = XMLHelper.add_element(plug_load, 'Load')
        XMLHelper.add_element(load, 'Units', UnitsKwhPerYear)
        XMLHelper.add_element(load, 'Value', to_float(@kWh_per_year))
      end
      HPXML::add_extension(parent: plug_load,
                           extensions: { 'FracSensible' => to_float_or_nil(@frac_sensible),
                                         'FracLatent' => to_float_or_nil(@frac_latent),
                                         'UsageMultiplier' => to_float_or_nil(@usage_multiplier),
                                         'WeekdayScheduleFractions' => @weekday_fractions,
                                         'WeekendScheduleFractions' => @weekend_fractions,
                                         'MonthlyScheduleMultipliers' => @monthly_multipliers })
    end

    def from_oga(plug_load)
      @id = HPXML::get_id(plug_load)
      @plug_load_type = XMLHelper.get_value(plug_load, 'PlugLoadType')
      @location = XMLHelper.get_value(plug_load, 'Location')
      @kWh_per_year = to_float_or_nil(XMLHelper.get_value(plug_load, "Load[Units='#{UnitsKwhPerYear}']/Value"))
      @frac_sensible = to_float_or_nil(XMLHelper.get_value(plug_load, 'extension/FracSensible'))
      @frac_latent = to_float_or_nil(XMLHelper.get_value(plug_load, 'extension/FracLatent'))
      @usage_multiplier = to_float_or_nil(XMLHelper.get_value(plug_load, 'extension/UsageMultiplier'))
      @weekday_fractions = XMLHelper.get_value(plug_load, 'extension/WeekdayScheduleFractions')
      @weekend_fractions = XMLHelper.get_value(plug_load, 'extension/WeekendScheduleFractions')
      @monthly_multipliers = XMLHelper.get_value(plug_load, 'extension/MonthlyScheduleMultipliers')
    end
  end

  class FuelLoads < BaseArrayElement
    def add(**kwargs)
      self << FuelLoad.new(@hpxml_object, **kwargs)
    end

    def from_oga(hpxml)
      return if hpxml.nil?

      XMLHelper.get_elements(hpxml, 'Building/BuildingDetails/MiscLoads/FuelLoad').each do |fuel_load|
        self << FuelLoad.new(@hpxml_object, fuel_load)
      end
    end
  end

  class FuelLoad < BaseElement
    ATTRS = [:id, :fuel_load_type, :fuel_type, :therm_per_year, :frac_sensible, :frac_latent, :usage_multiplier,
             :weekday_fractions, :weekend_fractions, :monthly_multipliers, :location]
    attr_accessor(*ATTRS)

    def delete
      @hpxml_object.fuel_loads.delete(self)
    end

    def check_for_errors
      errors = []
      return errors
    end

    def to_oga(doc)
      return if nil?

      misc_loads = XMLHelper.create_elements_as_needed(doc, ['HPXML', 'Building', 'BuildingDetails', 'MiscLoads'])
      fuel_load = XMLHelper.add_element(misc_loads, 'FuelLoad')
      sys_id = XMLHelper.add_element(fuel_load, 'SystemIdentifier')
      XMLHelper.add_attribute(sys_id, 'id', @id)
      XMLHelper.add_element(fuel_load, 'FuelLoadType', @fuel_load_type) unless @fuel_load_type.nil?
      XMLHelper.add_element(fuel_load, 'Location', @location) unless @location.nil?
      if not @therm_per_year.nil?
        load = XMLHelper.add_element(fuel_load, 'Load')
        XMLHelper.add_element(load, 'Units', UnitsThermPerYear)
        XMLHelper.add_element(load, 'Value', to_float(@therm_per_year))
      end
      XMLHelper.add_element(fuel_load, 'FuelType', @fuel_type) unless @fuel_type.nil?
      HPXML::add_extension(parent: fuel_load,
                           extensions: { 'FracSensible' => to_float_or_nil(@frac_sensible),
                                         'FracLatent' => to_float_or_nil(@frac_latent),
                                         'UsageMultiplier' => to_float_or_nil(@usage_multiplier),
                                         'WeekdayScheduleFractions' => @weekday_fractions,
                                         'WeekendScheduleFractions' => @weekend_fractions,
                                         'MonthlyScheduleMultipliers' => @monthly_multipliers })
    end

    def from_oga(fuel_load)
      @id = HPXML::get_id(fuel_load)
      @fuel_load_type = XMLHelper.get_value(fuel_load, 'FuelLoadType')
      @location = XMLHelper.get_value(fuel_load, 'Location')
      @therm_per_year = to_float_or_nil(XMLHelper.get_value(fuel_load, "Load[Units='#{UnitsThermPerYear}']/Value"))
      @fuel_type = XMLHelper.get_value(fuel_load, 'FuelType')
      @frac_sensible = to_float_or_nil(XMLHelper.get_value(fuel_load, 'extension/FracSensible'))
      @frac_latent = to_float_or_nil(XMLHelper.get_value(fuel_load, 'extension/FracLatent'))
      @usage_multiplier = to_float_or_nil(XMLHelper.get_value(fuel_load, 'extension/UsageMultiplier'))
      @weekday_fractions = XMLHelper.get_value(fuel_load, 'extension/WeekdayScheduleFractions')
      @weekend_fractions = XMLHelper.get_value(fuel_load, 'extension/WeekendScheduleFractions')
      @monthly_multipliers = XMLHelper.get_value(fuel_load, 'extension/MonthlyScheduleMultipliers')
    end
  end

  def _create_oga_document()
    doc = XMLHelper.create_doc(version = '1.0', encoding = 'UTF-8')
    hpxml = XMLHelper.add_element(doc, 'HPXML')
    XMLHelper.add_attribute(hpxml, 'xmlns', 'http://hpxmlonline.com/2019/10')
    XMLHelper.add_attribute(hpxml, 'xmlns:xsi', 'http://www.w3.org/2001/XMLSchema-instance')
    XMLHelper.add_attribute(hpxml, 'xsi:schemaLocation', 'http://hpxmlonline.com/2019/10')
    XMLHelper.add_attribute(hpxml, 'schemaVersion', '3.0')
    return doc
  end

  def collapse_enclosure_surfaces()
    # Collapses like surfaces into a single surface with, e.g., aggregate surface area.
    # This can significantly speed up performance for HPXML files with lots of individual
    # surfaces (e.g., windows).

    surf_types = { roofs: @roofs,
                   walls: @walls,
                   rim_joists: @rim_joists,
                   foundation_walls: @foundation_walls,
                   frame_floors: @frame_floors,
                   slabs: @slabs,
                   windows: @windows,
                   skylights: @skylights,
                   doors: @doors }

    attrs_to_ignore = [:id,
                       :insulation_id,
                       :perimeter_insulation_id,
                       :under_slab_insulation_id,
                       :area,
                       :exposed_perimeter]

    # Look for pairs of surfaces that can be collapsed
    surf_types.each do |surf_type, surfaces|
      for i in 0..surfaces.size - 1
        surf = surfaces[i]
        next if surf.nil?

        for j in (surfaces.size - 1).downto(i + 1)
          surf2 = surfaces[j]
          next if surf2.nil?

          match = true
          surf.class::ATTRS.each do |attribute|
            next if attrs_to_ignore.include? attribute
            next if (surf_type == :foundation_walls) && (attribute == :azimuth) # Azimuth of foundation walls is irrelevant
            next if surf.send(attribute) == surf2.send(attribute)

            match = false
          end
          next unless match

          # Update values
          if (not surf.area.nil?) && (not surf2.area.nil?)
            surf.area += surf2.area
          end
          if (surf_type == :slabs) && (not surf.exposed_perimeter.nil?) && (not surf2.exposed_perimeter.nil?)
            surf.exposed_perimeter += surf2.exposed_perimeter
          end

          # Update subsurface idrefs as appropriate
          (@windows + @doors).each do |subsurf|
            next unless subsurf.wall_idref == surf2.id

            subsurf.wall_idref = surf.id
          end
          @skylights.each do |subsurf|
            next unless subsurf.roof_idref == surf2.id

            subsurf.roof_idref = surf.id
          end

          # Remove old surface
          surfaces[j].delete
        end
      end
    end
  end

  def delete_partition_surfaces()
    (@rim_joists + @walls + @foundation_walls + @frame_floors).reverse_each do |surface|
      next if surface.interior_adjacent_to.nil? || surface.exterior_adjacent_to.nil?

      if surface.interior_adjacent_to == surface.exterior_adjacent_to
        surface.delete
      elsif [surface.interior_adjacent_to, surface.exterior_adjacent_to].sort == [HPXML::LocationLivingSpace, HPXML::LocationBasementConditioned].sort
        surface.delete
      end
    end
  end

  def delete_tiny_surfaces()
    (@rim_joists + @walls + @foundation_walls + @frame_floors + @roofs + @windows + @skylights + @doors + @slabs).reverse_each do |surface|
      next if surface.area.nil? || (surface.area > 0.1)

      surface.delete
    end
  end

  def delete_adiabatic_subsurfaces()
    @doors.reverse_each do |door|
      next if door.wall.exterior_adjacent_to != HPXML::LocationOtherHousingUnit

      door.delete
    end
    @windows.reverse_each do |window|
      next if window.wall.exterior_adjacent_to != HPXML::LocationOtherHousingUnit

      window.delete
    end
  end

  def check_for_errors()
    errors = []

    # ------------------------------- #
    # Check for errors across objects #
    # ------------------------------- #

    # Check for globally unique SystemIdentifier IDs
    sys_ids = {}
    self.class::HPXML_ATTRS.each do |attribute|
      hpxml_obj = send(attribute)
      next unless hpxml_obj.is_a? HPXML::BaseArrayElement

      hpxml_obj.each do |obj|
        next unless obj.respond_to? :id

        sys_ids[obj.id] = 0 if sys_ids[obj.id].nil?
        sys_ids[obj.id] += 1
      end
    end
    sys_ids.each do |sys_id, cnt|
      errors << "Duplicate SystemIdentifier IDs detected for '#{sys_id}'." if cnt > 1
    end

    # Check sum of HVAC FractionCoolLoadServeds <= 1
    frac_cool_load = (@cooling_systems + @heat_pumps).map { |hvac| hvac.fraction_cool_load_served }.inject(0, :+)
    if frac_cool_load > 1.01 # Use 1.01 in case of rounding
      errors << "Expected FractionCoolLoadServed to sum to <= 1, but calculated sum is #{frac_cool_load.round(2)}."
    end

    # Check sum of HVAC FractionHeatLoadServeds <= 1
    frac_heat_load = (@heating_systems + @heat_pumps).map { |hvac| hvac.fraction_heat_load_served }.inject(0, :+)
    if frac_heat_load > 1.01 # Use 1.01 in case of rounding
      errors << "Expected FractionHeatLoadServed to sum to <= 1, but calculated sum is #{frac_heat_load.round(2)}."
    end

    # Check sum of HVAC FractionDHWLoadServed == 1
    frac_dhw_load = @water_heating_systems.map { |dhw| dhw.fraction_dhw_load_served }.inject(0, :+)
    if (frac_dhw_load > 0) && ((frac_dhw_load < 0.99) || (frac_dhw_load > 1.01)) # Use 0.99/1.01 in case of rounding
      errors << "Expected FractionDHWLoadServed to sum to 1, but calculated sum is #{frac_dhw_load.round(2)}."
    end

    # Check sum of lighting fractions in a location <= 1
    ltg_fracs = {}
    @lighting_groups.each do |lighting_group|
      next if lighting_group.location.nil? || lighting_group.fraction_of_units_in_location.nil?

      ltg_fracs[lighting_group.location] = 0 if ltg_fracs[lighting_group.location].nil?
      ltg_fracs[lighting_group.location] += lighting_group.fraction_of_units_in_location
    end
    ltg_fracs.each do |location, sum|
      next if sum <= 1

      fail "Sum of fractions of #{location} lighting (#{sum}) is greater than 1."
    end

    # Check for HVAC systems referenced by multiple water heating systems
    (@heating_systems + @cooling_systems + @heat_pumps).each do |hvac_system|
      num_attached = 0
      @water_heating_systems.each do |water_heating_system|
        next if water_heating_system.related_hvac_idref.nil?
        next unless hvac_system.id == water_heating_system.related_hvac_idref

        num_attached += 1
      end
      next if num_attached <= 1

      errors << "RelatedHVACSystem '#{hvac_system.id}' is attached to multiple water heating systems."
    end

    # Check for the sum of CFA served by distribution systems <= CFA
    air_distributions = @hvac_distributions.select { |dist| dist if dist.distribution_system_type == HPXML::HVACDistributionTypeAir }
    heating_dist = []
    cooling_dist = []
    air_distributions.each do |dist|
      heating_systems = dist.hvac_systems.select { |sys| sys if (sys.respond_to? :fraction_heat_load_served) && (sys.fraction_heat_load_served > 0) }
      cooling_systems = dist.hvac_systems.select { |sys| sys if (sys.respond_to? :fraction_cool_load_served) && (sys.fraction_cool_load_served > 0) }
      if heating_systems.size > 0
        heating_dist << dist
      end
      if cooling_systems.size > 0
        cooling_dist << dist
      end
    end
    heating_total_dist_cfa_served = heating_dist.map { |htg_dist| htg_dist.conditioned_floor_area_served.to_f }.inject(0, :+)
    cooling_total_dist_cfa_served = cooling_dist.map { |clg_dist| clg_dist.conditioned_floor_area_served.to_f }.inject(0, :+)
    if (heating_total_dist_cfa_served > @building_construction.conditioned_floor_area.to_f)
      errors << 'The total conditioned floor area served by the HVAC distribution system(s) for heating is larger than the conditioned floor area of the building.'
    end
    if (cooling_total_dist_cfa_served > @building_construction.conditioned_floor_area.to_f)
      errors << 'The total conditioned floor area served by the HVAC distribution system(s) for cooling is larger than the conditioned floor area of the building.'
    end

    # ------------------------------- #
    # Check for errors within objects #
    # ------------------------------- #

    # Ask objects to check for errors
    self.class::HPXML_ATTRS.each do |attribute|
      hpxml_obj = send(attribute)
      if not hpxml_obj.respond_to? :check_for_errors
        fail "Need to add 'check_for_errors' method to #{hpxml_obj.class} class."
      end

      errors += hpxml_obj.check_for_errors
    end

    return errors
  end

  def self.is_thermal_boundary(surface)
    # Returns true if the surface is between conditioned space and outside/ground/unconditioned space.
    # Note: Insulated foundation walls of, e.g., unconditioned spaces return false.
    def self.is_adjacent_to_conditioned(adjacent_to)
      if [HPXML::LocationLivingSpace,
          HPXML::LocationBasementConditioned].include? adjacent_to
        return true
      end

      return false
    end

    if surface.exterior_adjacent_to == HPXML::LocationOtherHousingUnit
      return false # adiabatic
    end

    interior_conditioned = is_adjacent_to_conditioned(surface.interior_adjacent_to)
    exterior_conditioned = is_adjacent_to_conditioned(surface.exterior_adjacent_to)
    return (interior_conditioned != exterior_conditioned)
  end

  def self.get_id(parent, element_name = 'SystemIdentifier')
    return XMLHelper.get_attribute_value(XMLHelper.get_element(parent, element_name), 'id')
  end

  def self.get_idref(element)
    return XMLHelper.get_attribute_value(element, 'idref')
  end

  def self.add_extension(parent:,
                         extensions: {})
    extension = nil
    if not extensions.empty?
      extensions.each do |name, value|
        next if value.nil?

        extension = XMLHelper.get_element(parent, 'extension')
        if extension.nil?
          extension = XMLHelper.add_element(parent, 'extension')
        end
        XMLHelper.add_element(extension, "#{name}", value) unless value.nil?
      end
    end

    return extension
  end
end

def to_float(value)
  begin
    return Float(value)
  rescue
    fail "Cannot convert '#{value}' to float."
  end
end

def to_integer(value)
  begin
    value = Float(value)
  rescue
    fail "Cannot convert '#{value}' to integer."
  end
  if value % 1 == 0
    return Integer(value)
  else
    fail "Cannot convert '#{value}' to integer."
  end
end

def to_boolean(value)
  if value.is_a? TrueClass
    return true
  elsif value.is_a? FalseClass
    return false
  elsif (value.downcase.to_s == 'true') || (value == '1') || (value == 1)
    return true
  elsif (value.downcase.to_s == 'false') || (value == '0') || (value == 0)
    return false
  end

  fail "Cannot convert '#{value}' to boolean."
end

def to_float_or_nil(value)
  return if value.nil?

  return to_float(value)
end

def to_integer_or_nil(value)
  return if value.nil?

  return to_integer(value)
end

def to_bool_or_nil(value)
  return if value.nil?

  return to_boolean(value)
end<|MERGE_RESOLUTION|>--- conflicted
+++ resolved
@@ -208,15 +208,10 @@
   SolarThermalTypeICS = 'integrated collector storage'
   SolarThermalTypeSingleGlazing = 'single glazing black'
   UnitsACH = 'ACH'
-  UnitsACH50 = 'ACH50'
   UnitsACHNatural = 'ACHnatural'
   UnitsCFM = 'CFM'
   UnitsCFM25 = 'CFM25'
-<<<<<<< HEAD
-  UnitsCFM50 = 'CFM50'
-=======
   UnitsKwhPerYear = 'kWh/year'
->>>>>>> 29d09e87
   UnitsPercent = 'Percent'
   UnitsThermPerYear = 'therm/year'
   WallTypeBrick = 'StructuralBrick'
@@ -3761,14 +3756,9 @@
   end
 
   class Refrigerator < BaseElement
-<<<<<<< HEAD
-    ATTRS = [:id, :location, :rated_annual_kwh, :adjusted_annual_kwh, :usage_multiplier,
+    ATTRS = [:id, :location, :rated_annual_kwh, :adjusted_annual_kwh, :usage_multiplier, :primary_indicator,
              :weekday_fractions, :weekend_fractions, :monthly_multipliers,
              :schedules_output_path, :schedules_column_name]
-=======
-    ATTRS = [:id, :location, :rated_annual_kwh, :adjusted_annual_kwh, :usage_multiplier, :primary_indicator,
-             :weekday_fractions, :weekend_fractions, :monthly_multipliers]
->>>>>>> 29d09e87
     attr_accessor(*ATTRS)
 
     def delete
