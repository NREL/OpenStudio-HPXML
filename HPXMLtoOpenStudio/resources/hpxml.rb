# frozen_string_literal: true

'''
Example Usage:

-----------------
Reading from file
-----------------

hpxml = HPXML.new(hpxml_path: ...)

# Singleton elements
puts hpxml.building_construction.number_of_bedrooms

# Array elements
hpxml.walls.each do |wall|
  wall.windows.each do |window|
    puts window.area
  end
end

---------------------
Creating from scratch
---------------------

hpxml = HPXML.new()

# Singleton elements
hpxml.building_construction.number_of_bedrooms = 3
hpxml.building_construction.conditioned_floor_area = 2400

# Array elements
hpxml.walls.clear
hpxml.walls.add(id: "WallNorth", area: 500)
hpxml.walls.add(id: "WallSouth", area: 500)
hpxml.walls.add
hpxml.walls[-1].id = "WallEastWest"
hpxml.walls[-1].area = 1000

# Write file
XMLHelper.write_file(hpxml.to_oga, "out.xml")

'''

require_relative 'version'
require 'ostruct'

# FUTURE: Remove all idref attributes, make object attributes instead
#         E.g., in class Window, :wall_idref => :wall

class HPXML < Object
  HPXML_ATTRS = [:header, :site, :neighbor_buildings, :building_occupancy, :building_construction,
                 :climate_and_risk_zones, :air_infiltration_measurements, :attics, :foundations,
                 :roofs, :rim_joists, :walls, :foundation_walls, :frame_floors, :slabs, :windows,
                 :skylights, :doors, :heating_systems, :cooling_systems, :heat_pumps, :hvac_plant,
                 :hvac_controls, :hvac_distributions, :ventilation_fans, :water_heating_systems,
                 :hot_water_distributions, :water_fixtures, :water_heating, :solar_thermal_systems,
                 :pv_systems, :generators, :clothes_washers, :clothes_dryers, :dishwashers, :refrigerators,
                 :freezers, :dehumidifiers, :cooking_ranges, :ovens, :lighting_groups, :lighting,
                 :ceiling_fans, :pools, :hot_tubs, :plug_loads, :fuel_loads]
  attr_reader(*HPXML_ATTRS, :doc, :errors, :warnings)

  # Constants
  # FUTURE: Move some of these to within child classes (e.g., HPXML::Attic class)
  AirTypeFanCoil = 'fan coil'
  AirTypeGravity = 'gravity'
  AirTypeHighVelocity = 'high velocity'
  AirTypeRegularVelocity = 'regular velocity'
  AtticTypeCathedral = 'CathedralCeiling'
  AtticTypeConditioned = 'ConditionedAttic'
  AtticTypeFlatRoof = 'FlatRoof'
  AtticTypeUnvented = 'UnventedAttic'
  AtticTypeVented = 'VentedAttic'
  CertificationEnergyStar = 'Energy Star'
  ClothesDryerControlTypeMoisture = 'moisture'
  ClothesDryerControlTypeTimer = 'timer'
  ColorDark = 'dark'
  ColorLight = 'light'
  ColorMedium = 'medium'
  ColorMediumDark = 'medium dark'
  ColorReflective = 'reflective'
  DehumidifierTypePortable = 'portable'
  DehumidifierTypeWholeHome = 'whole-home'
  DHWRecirControlTypeManual = 'manual demand control'
  DHWRecirControlTypeNone = 'no control'
  DHWRecirControlTypeSensor = 'presence sensor demand control'
  DHWRecirControlTypeTemperature = 'temperature'
  DHWRecirControlTypeTimer = 'timer'
  DHWDistTypeRecirc = 'Recirculation'
  DHWDistTypeStandard = 'Standard'
  DuctInsulationMaterialUnknown = 'Unknown'
  DuctInsulationMaterialNone = 'None'
  DuctLeakageTotal = 'total'
  DuctLeakageToOutside = 'to outside'
  DuctTypeReturn = 'return'
  DuctTypeSupply = 'supply'
  DWHRFacilitiesConnectedAll = 'all'
  DWHRFacilitiesConnectedOne = 'one'
  ExteriorShadingTypeSolarScreens = 'solar screens'
  FoundationTypeAmbient = 'Ambient'
  FoundationTypeBasementConditioned = 'ConditionedBasement'
  FoundationTypeBasementUnconditioned = 'UnconditionedBasement'
  FoundationTypeCrawlspaceUnvented = 'UnventedCrawlspace'
  FoundationTypeCrawlspaceVented = 'VentedCrawlspace'
  FoundationTypeSlab = 'SlabOnGrade'
  FrameFloorOtherSpaceAbove = 'above'
  FrameFloorOtherSpaceBelow = 'below'
  FuelLoadTypeGrill = 'grill'
  FuelLoadTypeLighting = 'lighting'
  FuelLoadTypeFireplace = 'fireplace'
  FuelTypeCoal = 'coal'
  FuelTypeCoalAnthracite = 'anthracite coal'
  FuelTypeCoalBituminous = 'bituminous coal'
  FuelTypeCoke = 'coke'
  FuelTypeDiesel = 'diesel'
  FuelTypeElectricity = 'electricity'
  FuelTypeKerosene = 'kerosene'
  FuelTypeNaturalGas = 'natural gas'
  FuelTypeOil = 'fuel oil'
  FuelTypeOil1 = 'fuel oil 1'
  FuelTypeOil2 = 'fuel oil 2'
  FuelTypeOil4 = 'fuel oil 4'
  FuelTypeOil5or6 = 'fuel oil 5/6'
  FuelTypePropane = 'propane'
  FuelTypeWoodCord = 'wood'
  FuelTypeWoodPellets = 'wood pellets'
  HeaterTypeElectricResistance = 'electric resistance'
  HeaterTypeGas = 'gas fired'
  HeaterTypeHeatPump = 'heat pump'
  HVACCompressorTypeSingleStage = 'single stage'
  HVACCompressorTypeTwoStage = 'two stage'
  HVACCompressorTypeVariableSpeed = 'variable speed'
  HVACControlTypeManual = 'manual thermostat'
  HVACControlTypeProgrammable = 'programmable thermostat'
  HVACDistributionTypeAir = 'AirDistribution'
  HVACDistributionTypeDSE = 'DSE'
  HVACDistributionTypeHydronic = 'HydronicDistribution'
  HVACTypeBoiler = 'Boiler'
  HVACTypeCentralAirConditioner = 'central air conditioner'
  HVACTypeChiller = 'chiller'
  HVACTypeCoolingTower = 'cooling tower'
  HVACTypeElectricResistance = 'ElectricResistance'
  HVACTypeEvaporativeCooler = 'evaporative cooler'
  HVACTypeFireplace = 'Fireplace'
  HVACTypeFixedHeater = 'FixedHeater'
  HVACTypeFloorFurnace = 'FloorFurnace'
  HVACTypeFurnace = 'Furnace'
  HVACTypeHeatPumpAirToAir = 'air-to-air'
  HVACTypeHeatPumpGroundToAir = 'ground-to-air'
  HVACTypeHeatPumpMiniSplit = 'mini-split'
  HVACTypeHeatPumpWaterLoopToAir = 'water-loop-to-air'
  HVACTypeMiniSplitAirConditioner = 'mini-split'
  HVACTypePortableHeater = 'PortableHeater'
  HVACTypeRoomAirConditioner = 'room air conditioner'
  HVACTypeStove = 'Stove'
  HVACTypeWallFurnace = 'WallFurnace'
  HydronicTypeBaseboard = 'baseboard'
  HydronicTypeRadiantCeiling = 'radiant ceiling'
  HydronicTypeRadiantFloor = 'radiant floor'
  HydronicTypeRadiator = 'radiator'
  HydronicTypeWaterLoop = 'water loop'
  LeakinessTight = 'tight'
  LeakinessAverage = 'average'
  LightingTypeCFL = 'CompactFluorescent'
  LightingTypeLED = 'LightEmittingDiode'
  LightingTypeLFL = 'FluorescentTube'
  LocationAtticUnconditioned = 'attic - unconditioned'
  LocationAtticUnvented = 'attic - unvented'
  LocationAtticVented = 'attic - vented'
  LocationBasementConditioned = 'basement - conditioned'
  LocationBasementUnconditioned = 'basement - unconditioned'
  LocationBath = 'bath'
  LocationCrawlspaceUnvented = 'crawlspace - unvented'
  LocationCrawlspaceVented = 'crawlspace - vented'
  LocationExterior = 'exterior'
  LocationExteriorWall = 'exterior wall'
  LocationGarage = 'garage'
  LocationGround = 'ground'
  LocationInterior = 'interior'
  LocationKitchen = 'kitchen'
  LocationLivingSpace = 'living space'
  LocationOtherExterior = 'other exterior'
  LocationOtherHousingUnit = 'other housing unit'
  LocationOtherHeatedSpace = 'other heated space'
  LocationOtherMultifamilyBufferSpace = 'other multifamily buffer space'
  LocationOtherNonFreezingSpace = 'other non-freezing space'
  LocationOutside = 'outside'
  LocationRoof = 'roof'
  LocationRoofDeck = 'roof deck'
  LocationUnconditionedSpace = 'unconditioned space'
  LocationUnderSlab = 'under slab'
  MechVentTypeBalanced = 'balanced'
  MechVentTypeCFIS = 'central fan integrated supply'
  MechVentTypeERV = 'energy recovery ventilator'
  MechVentTypeExhaust = 'exhaust only'
  MechVentTypeHRV = 'heat recovery ventilator'
  MechVentTypeSupply = 'supply only'
  OrientationEast = 'east'
  OrientationNorth = 'north'
  OrientationNortheast = 'northeast'
  OrientationNorthwest = 'northwest'
  OrientationSouth = 'south'
  OrientationSoutheast = 'southeast'
  OrientationSouthwest = 'southwest'
  OrientationWest = 'west'
  PlugLoadTypeElectricVehicleCharging = 'electric vehicle charging'
  PlugLoadTypeOther = 'other'
  PlugLoadTypeTelevision = 'TV other'
  PlugLoadTypeWellPump = 'well pump'
  PVModuleTypePremium = 'premium'
  PVModuleTypeStandard = 'standard'
  PVModuleTypeThinFilm = 'thin film'
  PVTrackingTypeFixed = 'fixed'
  PVTrackingType1Axis = '1-axis'
  PVTrackingType1AxisBacktracked = '1-axis backtracked'
  PVTrackingType2Axis = '2-axis'
  ResidentialTypeApartment = 'apartment unit'
  ResidentialTypeManufactured = 'manufactured home'
  ResidentialTypeSFA = 'single-family attached'
  ResidentialTypeSFD = 'single-family detached'
  RoofTypeAsphaltShingles = 'asphalt or fiberglass shingles'
  RoofTypeConcrete = 'concrete'
  RoofTypeClayTile = 'slate or tile shingles'
  RoofTypeMetal = 'metal surfacing'
  RoofTypePlasticRubber = 'plastic/rubber/synthetic sheeting'
  RoofTypeWoodShingles = 'wood shingles or shakes'
  ShieldingExposed = 'exposed'
  ShieldingNormal = 'normal'
  ShieldingWellShielded = 'well-shielded'
  SidingTypeAluminum = 'aluminum siding'
  SidingTypeBrick = 'brick veneer'
  SidingTypeFiberCement = 'fiber cement siding'
  SidingTypeStucco = 'stucco'
  SidingTypeVinyl = 'vinyl siding'
  SidingTypeWood = 'wood siding'
  SiteTypeUrban = 'urban'
  SiteTypeSuburban = 'suburban'
  SiteTypeRural = 'rural'
  SolarThermalLoopTypeDirect = 'liquid direct'
  SolarThermalLoopTypeIndirect = 'liquid indirect'
  SolarThermalLoopTypeThermosyphon = 'passive thermosyphon'
  SolarThermalTypeDoubleGlazing = 'double glazing black'
  SolarThermalTypeEvacuatedTube = 'evacuated tube'
  SolarThermalTypeICS = 'integrated collector storage'
  SolarThermalTypeSingleGlazing = 'single glazing black'
  TypeNone = 'none'
  TypeUnknown = 'unknown'
  UnitsACH = 'ACH'
  UnitsACHNatural = 'ACHnatural'
  UnitsAFUE = 'AFUE'
  UnitsCFM = 'CFM'
  UnitsCFM25 = 'CFM25'
  UnitsCOP = 'COP'
  UnitsEER = 'EER'
  UnitsHSPF = 'HSPF'
  UnitsKwhPerYear = 'kWh/year'
  UnitsKwPerTon = 'kW/ton'
  UnitsPercent = 'Percent'
  UnitsSEER = 'SEER'
  UnitsSLA = 'SLA'
  UnitsThermPerYear = 'therm/year'
  WallTypeAdobe = 'Adobe'
  WallTypeBrick = 'StructuralBrick'
  WallTypeCMU = 'ConcreteMasonryUnit'
  WallTypeConcrete = 'SolidConcrete'
  WallTypeDoubleWoodStud = 'DoubleWoodStud'
  WallTypeICF = 'InsulatedConcreteForms'
  WallTypeLog = 'LogWall'
  WallTypeSIP = 'StructurallyInsulatedPanel'
  WallTypeSteelStud = 'SteelFrame'
  WallTypeStone = 'Stone'
  WallTypeStrawBale = 'StrawBale'
  WallTypeWoodStud = 'WoodStud'
  WaterFixtureTypeFaucet = 'faucet'
  WaterFixtureTypeShowerhead = 'shower head'
  WaterHeaterTypeCombiStorage = 'space-heating boiler with storage tank'
  WaterHeaterTypeCombiTankless = 'space-heating boiler with tankless coil'
  WaterHeaterTypeHeatPump = 'heat pump water heater'
  WaterHeaterTypeTankless = 'instantaneous water heater'
  WaterHeaterTypeStorage = 'storage water heater'
  WindowFrameTypeAluminum = 'Aluminum'
  WindowFrameTypeComposite = 'Composite'
  WindowFrameTypeFiberglass = 'Fiberglass'
  WindowFrameTypeMetal = 'Metal'
  WindowFrameTypeVinyl = 'Vinyl'
  WindowFrameTypeWood = 'Wood'
  WindowGasAir = 'air'
  WindowGasArgon = 'argon'
  WindowGlazingLowE = 'low-e'
  WindowGlazingReflective = 'reflective'
  WindowGlazingTintedReflective = 'tinted/reflective'
  WindowLayersDoublePane = 'double-pane'
  WindowLayersSinglePane = 'single-pane'
  WindowLayersTriplePane = 'triple-pane'
  WindowClassArchitectural = 'architectural'
  WindowClassCommercial = 'commercial'
  WindowClassHeavyCommercial = 'heavy commercial'
  WindowClassResidential = 'residential'
  WindowClassLightCommercial = 'light commercial'

  def initialize(hpxml_path: nil, schematron_validators: [], collapse_enclosure: true, building_id: nil)
    @doc = nil
    @hpxml_path = hpxml_path
    @errors = []
    @warnings = []

    hpxml = nil
    if not hpxml_path.nil?
      @doc = XMLHelper.parse_file(hpxml_path)

      # Check HPXML version
      hpxml = XMLHelper.get_element(@doc, '/HPXML')
      Version.check_hpxml_version(XMLHelper.get_attribute_value(hpxml, 'schemaVersion'))

      # Validate against Schematron docs
      @errors, @warnings = validate_against_schematron(schematron_validators: schematron_validators)
      return unless @errors.empty?

      # Handle multiple buildings
      if XMLHelper.get_elements(hpxml, 'Building').size > 1
        if building_id.nil?
          @errors << 'Multiple Building elements defined in HPXML file; Building ID argument must be provided.'
          return unless @errors.empty?
        end

        # Discard all Building elements except the one of interest
        XMLHelper.get_elements(hpxml, 'Building').reverse_each do |building|
          next if XMLHelper.get_attribute_value(XMLHelper.get_element(building, 'BuildingID'), 'id') == building_id

          building.remove
        end
        if XMLHelper.get_elements(hpxml, 'Building').size == 0
          @errors << "Could not find Building element with ID '#{building_id}'."
          return unless @errors.empty?
        end
      end
    end

    # Create/populate child objects
    from_oga(hpxml)

    # Check for additional errors (those hard to check via Schematron)
    @errors += check_for_errors()
    return unless @errors.empty?

    # Clean up
    delete_tiny_surfaces()
    delete_adiabatic_subsurfaces()
    if collapse_enclosure
      collapse_enclosure_surfaces()
    end
  end

  def hvac_systems
    return (@heating_systems + @cooling_systems + @heat_pumps)
  end

  def has_space_type(space_type)
    # Look for surfaces attached to this space type
    (@roofs + @rim_joists + @walls + @foundation_walls + @frame_floors + @slabs).each do |surface|
      return true if surface.interior_adjacent_to == space_type
      return true if surface.exterior_adjacent_to == space_type
    end
    return false
  end

  def has_fuel_access
    @site.fuels.each do |fuel|
      if fuel != FuelTypeElectricity
        return true
      end
    end
    return false
  end

  def predominant_heating_fuel
    fuel_fracs = {}
    @heating_systems.each do |heating_system|
      fuel = heating_system.heating_system_fuel
      fuel_fracs[fuel] = 0.0 if fuel_fracs[fuel].nil?
      fuel_fracs[fuel] += heating_system.fraction_heat_load_served.to_f
    end
    @heat_pumps.each do |heat_pump|
      fuel = heat_pump.heat_pump_fuel
      fuel_fracs[fuel] = 0.0 if fuel_fracs[fuel].nil?
      fuel_fracs[fuel] += heat_pump.fraction_heat_load_served.to_f
    end
    return FuelTypeElectricity if fuel_fracs.empty?

    return fuel_fracs.key(fuel_fracs.values.max)
  end

  def predominant_water_heating_fuel
    fuel_fracs = {}
    @water_heating_systems.each do |water_heating_system|
      fuel = water_heating_system.fuel_type
      fuel_fracs[fuel] = 0.0 if fuel_fracs[fuel].nil?
      fuel_fracs[fuel] += water_heating_system.fraction_dhw_load_served
    end
    return FuelTypeElectricity if fuel_fracs.empty?

    return fuel_fracs.key(fuel_fracs.values.max)
  end

  def fraction_of_windows_operable()
    # Calculates the fraction of windows that are operable.
    # Since we don't have quantity available, we use area as an approximation.
    window_area_total = @windows.map { |w| w.area }.sum(0.0)
    window_area_operable = @windows.map { |w| w.fraction_operable * w.area }.sum(0.0)
    if window_area_total <= 0
      return 0.0
    end

    return window_area_operable / window_area_total
  end

  def total_fraction_cool_load_served()
    return @cooling_systems.total_fraction_cool_load_served + @heat_pumps.total_fraction_cool_load_served
  end

  def total_fraction_heat_load_served()
    return @heating_systems.total_fraction_heat_load_served + @heat_pumps.total_fraction_heat_load_served
  end

  def has_walkout_basement()
    has_conditioned_basement = has_space_type(LocationBasementConditioned)
    ncfl = @building_construction.number_of_conditioned_floors
    ncfl_ag = @building_construction.number_of_conditioned_floors_above_grade
    return (has_conditioned_basement && (ncfl == ncfl_ag))
  end

  def thermal_boundary_wall_areas()
    above_grade_area = 0.0 # Thermal boundary walls not in contact with soil
    below_grade_area = 0.0 # Thermal boundary walls in contact with soil

    (@walls + @rim_joists).each do |wall|
      if wall.is_thermal_boundary
        above_grade_area += wall.area
      end
    end

    @foundation_walls.each do |foundation_wall|
      next unless foundation_wall.is_thermal_boundary

      height = foundation_wall.height
      bg_depth = foundation_wall.depth_below_grade
      above_grade_area += (height - bg_depth) / height * foundation_wall.area
      below_grade_area += bg_depth / height * foundation_wall.area
    end

    return above_grade_area, below_grade_area
  end

  def common_wall_area()
    # Wall area for walls adjacent to Unrated Conditioned Space, not including
    # foundation walls.
    area = 0.0

    (@walls + @rim_joists).each do |wall|
      if wall.exterior_adjacent_to == HPXML::LocationOtherHousingUnit
        area += wall.area
      end
    end

    return area
  end

  def compartmentalization_boundary_areas()
    # Returns the infiltration compartmentalization boundary areas
    total_area = 0.0 # Total surface area that bounds the Infiltration Volume
    exterior_area = 0.0 # Same as above excluding surfaces attached to garage or other housing units

    # Determine which spaces are within infiltration volume
    spaces_within_infil_volume = [LocationLivingSpace, LocationBasementConditioned]
    @attics.each do |attic|
      next unless [AtticTypeUnvented].include? attic.attic_type
      next unless attic.within_infiltration_volume

      spaces_within_infil_volume << attic.to_location
    end
    @foundations.each do |foundation|
      next unless [FoundationTypeBasementUnconditioned, FoundationTypeCrawlspaceUnvented].include? foundation.foundation_type
      next unless foundation.within_infiltration_volume

      spaces_within_infil_volume << foundation.to_location
    end

    # Get surfaces bounding infiltration volume
    spaces_within_infil_volume.each do |space_type|
      (@roofs + @rim_joists + @walls + @foundation_walls + @frame_floors + @slabs).each do |surface|
        next unless [surface.interior_adjacent_to, surface.exterior_adjacent_to].include? space_type

        # Exclude surfaces between two spaces that are both within infiltration volume
        next if spaces_within_infil_volume.include?(surface.interior_adjacent_to) && spaces_within_infil_volume.include?(surface.exterior_adjacent_to)

        # Update Compartmentalization Boundary areas
        total_area += surface.area
        if not [LocationGarage, LocationOtherHousingUnit, LocationOtherHeatedSpace,
                LocationOtherMultifamilyBufferSpace, LocationOtherNonFreezingSpace].include? surface.exterior_adjacent_to
          exterior_area += surface.area
        end
      end
    end

    return total_area, exterior_area
  end

  def inferred_infiltration_height(infil_volume)
    # Infiltration height: vertical distance between lowest and highest above-grade points within the pressure boundary.
    # Height is inferred from available HPXML properties.
    # The WithinInfiltrationVolume properties are intentionally ignored for now.
    # FUTURE: Move into AirInfiltrationMeasurement class?
    cfa = @building_construction.conditioned_floor_area
    ncfl_ag = @building_construction.number_of_conditioned_floors_above_grade
    if has_walkout_basement()
      infil_height = ncfl_ag * infil_volume / cfa
    else
      # Calculate maximum above-grade height of conditioned basement walls
      max_cond_bsmt_wall_height_ag = 0.0
      @foundation_walls.each do |foundation_wall|
        next unless foundation_wall.is_exterior && (foundation_wall.interior_adjacent_to == LocationBasementConditioned)

        height_ag = foundation_wall.height - foundation_wall.depth_below_grade
        next unless height_ag > max_cond_bsmt_wall_height_ag

        max_cond_bsmt_wall_height_ag = height_ag
      end
      # Add assumed rim joist height
      cond_bsmt_rim_joist_height = 0
      @rim_joists.each do |rim_joist|
        next unless rim_joist.is_exterior && (rim_joist.interior_adjacent_to == LocationBasementConditioned)

        cond_bsmt_rim_joist_height = UnitConversions.convert(9, 'in', 'ft')
      end
      infil_height = ncfl_ag * infil_volume / cfa + max_cond_bsmt_wall_height_ag + cond_bsmt_rim_joist_height
    end
    return infil_height
  end

  def to_oga()
    @doc = _create_oga_document()
    @header.to_oga(@doc)
    @site.to_oga(@doc)
    @neighbor_buildings.to_oga(@doc)
    @building_occupancy.to_oga(@doc)
    @building_construction.to_oga(@doc)
    @climate_and_risk_zones.to_oga(@doc)
    @air_infiltration_measurements.to_oga(@doc)
    @attics.to_oga(@doc)
    @foundations.to_oga(@doc)
    @roofs.to_oga(@doc)
    @rim_joists.to_oga(@doc)
    @walls.to_oga(@doc)
    @foundation_walls.to_oga(@doc)
    @frame_floors.to_oga(@doc)
    @slabs.to_oga(@doc)
    @windows.to_oga(@doc)
    @skylights.to_oga(@doc)
    @doors.to_oga(@doc)
    @heating_systems.to_oga(@doc)
    @cooling_systems.to_oga(@doc)
    @heat_pumps.to_oga(@doc)
    @hvac_plant.to_oga(@doc)
    @hvac_controls.to_oga(@doc)
    @hvac_distributions.to_oga(@doc)
    @ventilation_fans.to_oga(@doc)
    @water_heating_systems.to_oga(@doc)
    @hot_water_distributions.to_oga(@doc)
    @water_fixtures.to_oga(@doc)
    @water_heating.to_oga(@doc)
    @solar_thermal_systems.to_oga(@doc)
    @pv_systems.to_oga(@doc)
    @generators.to_oga(@doc)
    @clothes_washers.to_oga(@doc)
    @clothes_dryers.to_oga(@doc)
    @dishwashers.to_oga(@doc)
    @refrigerators.to_oga(@doc)
    @freezers.to_oga(@doc)
    @dehumidifiers.to_oga(@doc)
    @cooking_ranges.to_oga(@doc)
    @ovens.to_oga(@doc)
    @lighting_groups.to_oga(@doc)
    @ceiling_fans.to_oga(@doc)
    @lighting.to_oga(@doc)
    @pools.to_oga(@doc)
    @hot_tubs.to_oga(@doc)
    @plug_loads.to_oga(@doc)
    @fuel_loads.to_oga(@doc)
    return @doc
  end

  def from_oga(hpxml)
    @header = Header.new(self, hpxml)
    @site = Site.new(self, hpxml)
    @neighbor_buildings = NeighborBuildings.new(self, hpxml)
    @building_occupancy = BuildingOccupancy.new(self, hpxml)
    @building_construction = BuildingConstruction.new(self, hpxml)
    @climate_and_risk_zones = ClimateandRiskZones.new(self, hpxml)
    @air_infiltration_measurements = AirInfiltrationMeasurements.new(self, hpxml)
    @attics = Attics.new(self, hpxml)
    @foundations = Foundations.new(self, hpxml)
    @roofs = Roofs.new(self, hpxml)
    @rim_joists = RimJoists.new(self, hpxml)
    @walls = Walls.new(self, hpxml)
    @foundation_walls = FoundationWalls.new(self, hpxml)
    @frame_floors = FrameFloors.new(self, hpxml)
    @slabs = Slabs.new(self, hpxml)
    @windows = Windows.new(self, hpxml)
    @skylights = Skylights.new(self, hpxml)
    @doors = Doors.new(self, hpxml)
    @heating_systems = HeatingSystems.new(self, hpxml)
    @cooling_systems = CoolingSystems.new(self, hpxml)
    @heat_pumps = HeatPumps.new(self, hpxml)
    @hvac_plant = HVACPlant.new(self, hpxml)
    @hvac_controls = HVACControls.new(self, hpxml)
    @hvac_distributions = HVACDistributions.new(self, hpxml)
    @ventilation_fans = VentilationFans.new(self, hpxml)
    @water_heating_systems = WaterHeatingSystems.new(self, hpxml)
    @hot_water_distributions = HotWaterDistributions.new(self, hpxml)
    @water_fixtures = WaterFixtures.new(self, hpxml)
    @water_heating = WaterHeating.new(self, hpxml)
    @solar_thermal_systems = SolarThermalSystems.new(self, hpxml)
    @pv_systems = PVSystems.new(self, hpxml)
    @generators = Generators.new(self, hpxml)
    @clothes_washers = ClothesWashers.new(self, hpxml)
    @clothes_dryers = ClothesDryers.new(self, hpxml)
    @dishwashers = Dishwashers.new(self, hpxml)
    @refrigerators = Refrigerators.new(self, hpxml)
    @freezers = Freezers.new(self, hpxml)
    @dehumidifiers = Dehumidifiers.new(self, hpxml)
    @cooking_ranges = CookingRanges.new(self, hpxml)
    @ovens = Ovens.new(self, hpxml)
    @lighting_groups = LightingGroups.new(self, hpxml)
    @ceiling_fans = CeilingFans.new(self, hpxml)
    @lighting = Lighting.new(self, hpxml)
    @pools = Pools.new(self, hpxml)
    @hot_tubs = HotTubs.new(self, hpxml)
    @plug_loads = PlugLoads.new(self, hpxml)
    @fuel_loads = FuelLoads.new(self, hpxml)
  end

  # Class to store additional properties on an HPXML object that are not intended
  # to end up in the HPXML file. For example, you can store the OpenStudio::Model::Space
  # object for an appliance.
  class AdditionalProperties < OpenStruct
    def method_missing(meth, *args)
      # Complain if no value has been set rather than just returning nil
      raise NoMethodError, "undefined method '#{meth}' for #{self}" unless meth.to_s.end_with?('=')

      super
    end
  end

  # HPXML Standard Element (e.g., Roof)
  class BaseElement
    attr_accessor(:hpxml_object, :additional_properties)

    def initialize(hpxml_object, oga_element = nil, **kwargs)
      @hpxml_object = hpxml_object
      @additional_properties = AdditionalProperties.new

      # Automatically add :foo_isdefaulted attributes to class
      self.class::ATTRS.each do |attribute|
        next if attribute.to_s.end_with? '_isdefaulted'

        attr = "#{attribute}_isdefaulted".to_sym
        next if self.class::ATTRS.include? attr

        # Add attribute to ATTRS and class
        self.class::ATTRS << attr
        create_attr(attr.to_s) # From https://stackoverflow.com/a/4082937
      end

      if not oga_element.nil?
        # Set values from HPXML Oga element
        from_oga(oga_element)
      else
        # Set values from **kwargs
        kwargs.each do |k, v|
          send(k.to_s + '=', v)
        end
      end
    end

    def create_method(name, &block)
      self.class.send(:define_method, name, &block)
    end

    def create_attr(name)
      create_method("#{name}=".to_sym) { |val| instance_variable_set('@' + name, val) }
      create_method(name.to_sym) { instance_variable_get('@' + name) }
    end

    def to_h
      h = {}
      self.class::ATTRS.each do |attribute|
        h[attribute] = send(attribute)
      end
      return h
    end

    def to_s
      return to_h.to_s
    end

    def nil?
      # Returns true if all attributes are nil
      to_h.each do |k, v|
        next if k.to_s.end_with? '_isdefaulted'
        return false if not v.nil?
      end
      return true
    end
  end

  # HPXML Array Element (e.g., Roofs)
  class BaseArrayElement < Array
    attr_accessor(:hpxml_object, :additional_properties)

    def initialize(hpxml_object, oga_element = nil)
      @hpxml_object = hpxml_object
      @additional_properties = AdditionalProperties.new

      if not oga_element.nil?
        # Set values from HPXML Oga element
        from_oga(oga_element)
      end
    end

    def check_for_errors
      errors = []
      each do |child|
        if not child.respond_to? :check_for_errors
          fail "Need to add 'check_for_errors' method to #{child.class} class."
        end

        errors += child.check_for_errors
      end
      return errors
    end

    def to_oga(doc)
      each do |child|
        child.to_oga(doc)
      end
    end

    def to_s
      return map { |x| x.to_s }
    end
  end

  class Header < BaseElement
    ATTRS = [:xml_type, :xml_generated_by, :created_date_and_time, :transaction,
             :software_program_used, :software_program_version, :eri_calculation_version,
             :eri_design, :timestep, :building_id, :event_type, :state_code,
             :sim_begin_month, :sim_begin_day, :sim_end_month, :sim_end_day, :sim_calendar_year,
             :dst_enabled, :dst_begin_month, :dst_begin_day, :dst_end_month, :dst_end_day,
             :use_max_load_for_heat_pumps, :allow_increased_fixed_capacities,
<<<<<<< HEAD
             :apply_ashrae140_assumptions, :schedules_path]
=======
             :apply_ashrae140_assumptions, :energystar_calculation_version]
>>>>>>> 35202f57
    attr_accessor(*ATTRS)

    def check_for_errors
      errors = []

      if not @timestep.nil?
        valid_tsteps = [60, 30, 20, 15, 12, 10, 6, 5, 4, 3, 2, 1]
        if not valid_tsteps.include? @timestep
          errors << "Timestep (#{@timestep}) must be one of: #{valid_tsteps.join(', ')}."
        end
      end

      { 'Run Period' => @sim_begin_month, 'Daylight Saving' => @dst_begin_month }.each do |sim_ctl, begin_month|
        next unless not begin_month.nil?

        valid_months = (1..12).to_a
        if not valid_months.include? begin_month
          errors << "#{sim_ctl} Begin Month (#{begin_month}) must be one of: #{valid_months.join(', ')}."
        end
      end

      { 'Run Period' => @sim_end_month, 'Daylight Saving' => @dst_end_month }.each do |sim_ctl, end_month|
        next unless not end_month.nil?

        valid_months = (1..12).to_a
        if not valid_months.include? end_month
          errors << "#{sim_ctl} End Month (#{end_month}) must be one of: #{valid_months.join(', ')}."
        end
      end

      months_days = { [1, 3, 5, 7, 8, 10, 12] => (1..31).to_a, [4, 6, 9, 11] => (1..30).to_a, [2] => (1..28).to_a }
      months_days.each do |months, valid_days|
        { 'Run Period' => [@sim_begin_month, @sim_begin_day, @sim_end_month, @sim_end_day], 'Daylight Saving' => [@dst_begin_month, @dst_begin_day, @dst_end_month, @dst_end_day] }.each do |sim_ctl, months_and_days|
          begin_month, begin_day, end_month, end_day = months_and_days
          if (not begin_day.nil?) && (months.include? begin_month)
            if not valid_days.include? begin_day
              errors << "#{sim_ctl} Begin Day of Month (#{begin_day}) must be one of: #{valid_days.join(', ')}."
            end
          end
          next unless (not end_day.nil?) && (months.include? end_month)
          if not valid_days.include? end_day
            errors << "#{sim_ctl} End Day of Month (#{end_day}) must be one of: #{valid_days.join(', ')}."
          end
        end
      end

      { 'Run Period' => [@sim_begin_month, @sim_begin_day, @sim_end_month, @sim_end_day] }.each do |sim_ctl, months_and_days|
        begin_month, begin_day, end_month, end_day = months_and_days
        next unless (not begin_month.nil?) && (not end_month.nil?)
        if begin_month > end_month
          errors << "#{sim_ctl} Begin Month (#{begin_month}) cannot come after #{sim_ctl} End Month (#{end_month})."
        end

        next unless (not begin_day.nil?) && (not end_day.nil?)
        next unless begin_month == end_month
        if begin_day > end_day
          errors << "#{sim_ctl} Begin Day of Month (#{begin_day}) cannot come after #{sim_ctl} End Day of Month (#{end_day}) for the same month (#{begin_month})."
        end
      end

      return errors
    end

    def to_oga(doc)
      return if nil?

      hpxml = XMLHelper.get_element(doc, '/HPXML')
      header = XMLHelper.add_element(hpxml, 'XMLTransactionHeaderInformation')
      XMLHelper.add_element(header, 'XMLType', @xml_type, :string)
      XMLHelper.add_element(header, 'XMLGeneratedBy', @xml_generated_by, :string)
      if not @created_date_and_time.nil?
        XMLHelper.add_element(header, 'CreatedDateAndTime', @created_date_and_time, :string)
      else
        XMLHelper.add_element(header, 'CreatedDateAndTime', Time.now.strftime('%Y-%m-%dT%H:%M:%S%:z'), :string)
      end
      XMLHelper.add_element(header, 'Transaction', @transaction, :string)

      software_info = XMLHelper.add_element(hpxml, 'SoftwareInfo')
      XMLHelper.add_element(software_info, 'SoftwareProgramUsed', @software_program_used, :string) unless @software_program_used.nil?
      XMLHelper.add_element(software_info, 'SoftwareProgramVersion', @software_program_version, :string) unless @software_program_version.nil?
      if not @apply_ashrae140_assumptions.nil?
        extension = XMLHelper.create_elements_as_needed(software_info, ['extension'])
        XMLHelper.add_element(extension, 'ApplyASHRAE140Assumptions', @apply_ashrae140_assumptions, :boolean) unless @apply_ashrae140_assumptions.nil?
      end
      if (not @eri_calculation_version.nil?) || (not @eri_design.nil?)
        extension = XMLHelper.create_elements_as_needed(software_info, ['extension'])
        eri_calculation = XMLHelper.add_element(extension, 'ERICalculation')
        XMLHelper.add_element(eri_calculation, 'Version', @eri_calculation_version, :string) unless @eri_calculation_version.nil?
        XMLHelper.add_element(eri_calculation, 'Design', @eri_design, :string) unless @eri_design.nil?
      end
      if not @energystar_calculation_version.nil?
        extension = XMLHelper.create_elements_as_needed(software_info, ['extension'])
        energystar_calculation = XMLHelper.add_element(extension, 'EnergyStarCalculation')
        XMLHelper.add_element(energystar_calculation, 'Version', @energystar_calculation_version, :string) unless @energystar_calculation_version.nil?
      end
      if (not @timestep.nil?) || (not @sim_begin_month.nil?) || (not @sim_begin_day.nil?) || (not @sim_end_month.nil?) || (not @sim_end_day.nil?) || (not @dst_enabled.nil?) || (not @dst_begin_month.nil?) || (not @dst_begin_day.nil?) || (not @dst_end_month.nil?) || (not @dst_end_day.nil?)
        extension = XMLHelper.create_elements_as_needed(software_info, ['extension'])
        simulation_control = XMLHelper.add_element(extension, 'SimulationControl')
        XMLHelper.add_element(simulation_control, 'Timestep', @timestep, :integer, @timestep_isdefaulted) unless @timestep.nil?
        XMLHelper.add_element(simulation_control, 'BeginMonth', @sim_begin_month, :integer, @sim_begin_month_isdefaulted) unless @sim_begin_month.nil?
        XMLHelper.add_element(simulation_control, 'BeginDayOfMonth', @sim_begin_day, :integer, @sim_begin_day_isdefaulted) unless @sim_begin_day.nil?
        XMLHelper.add_element(simulation_control, 'EndMonth', @sim_end_month, :integer, @sim_end_month_isdefaulted) unless @sim_end_month.nil?
        XMLHelper.add_element(simulation_control, 'EndDayOfMonth', @sim_end_day, :integer, @sim_end_day_isdefaulted) unless @sim_end_day.nil?
        XMLHelper.add_element(simulation_control, 'CalendarYear', @sim_calendar_year, :integer, @sim_calendar_year_isdefaulted) unless @sim_calendar_year.nil?
        if (not @dst_enabled.nil?) || (not @dst_begin_month.nil?) || (not @dst_begin_day.nil?) || (not @dst_end_month.nil?) || (not @dst_end_day.nil?)
          daylight_saving = XMLHelper.add_element(simulation_control, 'DaylightSaving')
          XMLHelper.add_element(daylight_saving, 'Enabled', @dst_enabled, :boolean, @dst_enabled_isdefaulted) unless @dst_enabled.nil?
          XMLHelper.add_element(daylight_saving, 'BeginMonth', @dst_begin_month, :integer, @dst_begin_month_isdefaulted) unless @dst_begin_month.nil?
          XMLHelper.add_element(daylight_saving, 'BeginDayOfMonth', @dst_begin_day, :integer, @dst_begin_day_isdefaulted) unless @dst_begin_day.nil?
          XMLHelper.add_element(daylight_saving, 'EndMonth', @dst_end_month, :integer, @dst_end_month_isdefaulted) unless @dst_end_month.nil?
          XMLHelper.add_element(daylight_saving, 'EndDayOfMonth', @dst_end_day, :integer, @dst_end_day_isdefaulted) unless @dst_end_day.nil?
        end
      end
      if (not @use_max_load_for_heat_pumps.nil?) || (not @allow_increased_fixed_capacities.nil?)
        extension = XMLHelper.create_elements_as_needed(software_info, ['extension'])
        hvac_sizing_control = XMLHelper.add_element(extension, 'HVACSizingControl')
        XMLHelper.add_element(hvac_sizing_control, 'UseMaxLoadForHeatPumps', @use_max_load_for_heat_pumps, :boolean, @use_max_load_for_heat_pumps_isdefaulted) unless @use_max_load_for_heat_pumps.nil?
        XMLHelper.add_element(hvac_sizing_control, 'AllowIncreasedFixedCapacities', @allow_increased_fixed_capacities, :boolean, @allow_increased_fixed_capacities_isdefaulted) unless @allow_increased_fixed_capacities.nil?
      end
      if not @schedules_path.nil?
        extension = XMLHelper.create_elements_as_needed(software_info, ['extension'])
        XMLHelper.add_element(extension, 'OccupancySchedulesCSVPath', @schedules_path, :string) unless @schedules_path.nil?
      end

      building = XMLHelper.add_element(hpxml, 'Building')
      building_building_id = XMLHelper.add_element(building, 'BuildingID')
      XMLHelper.add_attribute(building_building_id, 'id', @building_id)
      if not @state_code.nil?
        site = XMLHelper.add_element(building, 'Site')
        site_id = XMLHelper.add_element(site, 'SiteID')
        XMLHelper.add_attribute(site_id, 'id', 'SiteID')
        address = XMLHelper.add_element(site, 'Address')
        XMLHelper.add_element(address, 'StateCode', @state_code, :string)
      end
      project_status = XMLHelper.add_element(building, 'ProjectStatus')
      XMLHelper.add_element(project_status, 'EventType', @event_type, :string)
    end

    def from_oga(hpxml)
      return if hpxml.nil?

      @xml_type = XMLHelper.get_value(hpxml, 'XMLTransactionHeaderInformation/XMLType', :string)
      @xml_generated_by = XMLHelper.get_value(hpxml, 'XMLTransactionHeaderInformation/XMLGeneratedBy', :string)
      @created_date_and_time = XMLHelper.get_value(hpxml, 'XMLTransactionHeaderInformation/CreatedDateAndTime', :string)
      @transaction = XMLHelper.get_value(hpxml, 'XMLTransactionHeaderInformation/Transaction', :string)
      @software_program_used = XMLHelper.get_value(hpxml, 'SoftwareInfo/SoftwareProgramUsed', :string)
      @software_program_version = XMLHelper.get_value(hpxml, 'SoftwareInfo/SoftwareProgramVersion', :string)
      @eri_calculation_version = XMLHelper.get_value(hpxml, 'SoftwareInfo/extension/ERICalculation/Version', :string)
      @eri_design = XMLHelper.get_value(hpxml, 'SoftwareInfo/extension/ERICalculation/Design', :string)
      @energystar_calculation_version = XMLHelper.get_value(hpxml, 'SoftwareInfo/extension/EnergyStarCalculation/Version', :string)
      @timestep = XMLHelper.get_value(hpxml, 'SoftwareInfo/extension/SimulationControl/Timestep', :integer)
      @sim_begin_month = XMLHelper.get_value(hpxml, 'SoftwareInfo/extension/SimulationControl/BeginMonth', :integer)
      @sim_begin_day = XMLHelper.get_value(hpxml, 'SoftwareInfo/extension/SimulationControl/BeginDayOfMonth', :integer)
      @sim_end_month = XMLHelper.get_value(hpxml, 'SoftwareInfo/extension/SimulationControl/EndMonth', :integer)
      @sim_end_day = XMLHelper.get_value(hpxml, 'SoftwareInfo/extension/SimulationControl/EndDayOfMonth', :integer)
      @sim_calendar_year = XMLHelper.get_value(hpxml, 'SoftwareInfo/extension/SimulationControl/CalendarYear', :integer)
      @dst_enabled = XMLHelper.get_value(hpxml, 'SoftwareInfo/extension/SimulationControl/DaylightSaving/Enabled', :boolean)
      @dst_begin_month = XMLHelper.get_value(hpxml, 'SoftwareInfo/extension/SimulationControl/DaylightSaving/BeginMonth', :integer)
      @dst_begin_day = XMLHelper.get_value(hpxml, 'SoftwareInfo/extension/SimulationControl/DaylightSaving/BeginDayOfMonth', :integer)
      @dst_end_month = XMLHelper.get_value(hpxml, 'SoftwareInfo/extension/SimulationControl/DaylightSaving/EndMonth', :integer)
      @dst_end_day = XMLHelper.get_value(hpxml, 'SoftwareInfo/extension/SimulationControl/DaylightSaving/EndDayOfMonth', :integer)
      @apply_ashrae140_assumptions = XMLHelper.get_value(hpxml, 'SoftwareInfo/extension/ApplyASHRAE140Assumptions', :boolean)
      @use_max_load_for_heat_pumps = XMLHelper.get_value(hpxml, 'SoftwareInfo/extension/HVACSizingControl/UseMaxLoadForHeatPumps', :boolean)
      @allow_increased_fixed_capacities = XMLHelper.get_value(hpxml, 'SoftwareInfo/extension/HVACSizingControl/AllowIncreasedFixedCapacities', :boolean)
      @schedules_path = XMLHelper.get_value(hpxml, 'SoftwareInfo/extension/OccupancySchedulesCSVPath', :string)
      @building_id = HPXML::get_id(hpxml, 'Building/BuildingID')
      @event_type = XMLHelper.get_value(hpxml, 'Building/ProjectStatus/EventType', :string)
      @state_code = XMLHelper.get_value(hpxml, 'Building/Site/Address/StateCode', :string)
    end
  end

  class Site < BaseElement
    ATTRS = [:site_type, :surroundings, :shielding_of_home, :orientation_of_front_of_home, :fuels]
    attr_accessor(*ATTRS)

    def check_for_errors
      errors = []
      return errors
    end

    def to_oga(doc)
      return if nil?

      site = XMLHelper.create_elements_as_needed(doc, ['HPXML', 'Building', 'BuildingDetails', 'BuildingSummary', 'Site'])
      XMLHelper.add_element(site, 'SiteType', @site_type, :string, @site_type_isdefaulted) unless @site_type.nil?
      XMLHelper.add_element(site, 'Surroundings', @surroundings, :string) unless @surroundings.nil?
      XMLHelper.add_element(site, 'ShieldingofHome', @shielding_of_home, :string, @shielding_of_home_isdefaulted) unless @shielding_of_home.nil?
      XMLHelper.add_element(site, 'OrientationOfFrontOfHome', @orientation_of_front_of_home, :string) unless @orientation_of_front_of_home.nil?
      if (not @fuels.nil?) && (not @fuels.empty?)
        fuel_types_available = XMLHelper.add_element(site, 'FuelTypesAvailable')
        @fuels.each do |fuel|
          XMLHelper.add_element(fuel_types_available, 'Fuel', fuel, :string)
        end
      end
    end

    def from_oga(hpxml)
      return if hpxml.nil?

      site = XMLHelper.get_element(hpxml, 'Building/BuildingDetails/BuildingSummary/Site')
      return if site.nil?

      @site_type = XMLHelper.get_value(site, 'SiteType', :string)
      @surroundings = XMLHelper.get_value(site, 'Surroundings', :string)
      @shielding_of_home = XMLHelper.get_value(site, 'ShieldingofHome', :string)
      @orientation_of_front_of_home = XMLHelper.get_value(site, 'OrientationOfFrontOfHome', :string)
      @fuels = XMLHelper.get_values(site, 'FuelTypesAvailable/Fuel', :string)
    end
  end

  class NeighborBuildings < BaseArrayElement
    def add(**kwargs)
      self << NeighborBuilding.new(@hpxml_object, **kwargs)
    end

    def from_oga(hpxml)
      return if hpxml.nil?

      XMLHelper.get_elements(hpxml, 'Building/BuildingDetails/BuildingSummary/Site/extension/Neighbors/NeighborBuilding').each do |neighbor_building|
        self << NeighborBuilding.new(@hpxml_object, neighbor_building)
      end
    end
  end

  class NeighborBuilding < BaseElement
    ATTRS = [:azimuth, :distance, :height]
    attr_accessor(*ATTRS)

    def check_for_errors
      errors = []
      return errors
    end

    def to_oga(doc)
      return if nil?

      neighbors = XMLHelper.create_elements_as_needed(doc, ['HPXML', 'Building', 'BuildingDetails', 'BuildingSummary', 'Site', 'extension', 'Neighbors'])
      neighbor_building = XMLHelper.add_element(neighbors, 'NeighborBuilding')
      XMLHelper.add_element(neighbor_building, 'Azimuth', @azimuth, :integer) unless @azimuth.nil?
      XMLHelper.add_element(neighbor_building, 'Distance', @distance, :float) unless @distance.nil?
      XMLHelper.add_element(neighbor_building, 'Height', @height, :float) unless @height.nil?
    end

    def from_oga(neighbor_building)
      return if neighbor_building.nil?

      @azimuth = XMLHelper.get_value(neighbor_building, 'Azimuth', :integer)
      @distance = XMLHelper.get_value(neighbor_building, 'Distance', :float)
      @height = XMLHelper.get_value(neighbor_building, 'Height', :float)
    end
  end

  class BuildingOccupancy < BaseElement
    ATTRS = [:number_of_residents]
    attr_accessor(*ATTRS)

    def check_for_errors
      errors = []
      return errors
    end

    def to_oga(doc)
      return if nil?

      building_occupancy = XMLHelper.create_elements_as_needed(doc, ['HPXML', 'Building', 'BuildingDetails', 'BuildingSummary', 'BuildingOccupancy'])
      XMLHelper.add_element(building_occupancy, 'NumberofResidents', @number_of_residents, :float, @number_of_residents_isdefaulted) unless @number_of_residents.nil?
    end

    def from_oga(hpxml)
      return if hpxml.nil?

      building_occupancy = XMLHelper.get_element(hpxml, 'Building/BuildingDetails/BuildingSummary/BuildingOccupancy')
      return if building_occupancy.nil?

      @number_of_residents = XMLHelper.get_value(building_occupancy, 'NumberofResidents', :float)
    end
  end

  class BuildingConstruction < BaseElement
    ATTRS = [:year_built, :number_of_conditioned_floors, :number_of_conditioned_floors_above_grade,
             :average_ceiling_height, :number_of_bedrooms, :number_of_bathrooms,
             :conditioned_floor_area, :conditioned_building_volume, :residential_facility_type,
             :has_flue_or_chimney]
    attr_accessor(*ATTRS)

    def check_for_errors
      errors = []
      return errors
    end

    def to_oga(doc)
      return if nil?

      building_construction = XMLHelper.create_elements_as_needed(doc, ['HPXML', 'Building', 'BuildingDetails', 'BuildingSummary', 'BuildingConstruction'])
      XMLHelper.add_element(building_construction, 'YearBuilt', @year_built, :integer) unless @year_built.nil?
      XMLHelper.add_element(building_construction, 'ResidentialFacilityType', @residential_facility_type, :string) unless @residential_facility_type.nil?
      XMLHelper.add_element(building_construction, 'NumberofConditionedFloors', @number_of_conditioned_floors, :float) unless @number_of_conditioned_floors.nil?
      XMLHelper.add_element(building_construction, 'NumberofConditionedFloorsAboveGrade', @number_of_conditioned_floors_above_grade, :float) unless @number_of_conditioned_floors_above_grade.nil?
      XMLHelper.add_element(building_construction, 'AverageCeilingHeight', @average_ceiling_height, :float, @average_ceiling_height_isdefaulted) unless @average_ceiling_height.nil?
      XMLHelper.add_element(building_construction, 'NumberofBedrooms', @number_of_bedrooms, :integer) unless @number_of_bedrooms.nil?
      XMLHelper.add_element(building_construction, 'NumberofBathrooms', @number_of_bathrooms, :integer, @number_of_bathrooms_isdefaulted) unless @number_of_bathrooms.nil?
      XMLHelper.add_element(building_construction, 'ConditionedFloorArea', @conditioned_floor_area, :float) unless @conditioned_floor_area.nil?
      XMLHelper.add_element(building_construction, 'ConditionedBuildingVolume', @conditioned_building_volume, :float, @conditioned_building_volume_isdefaulted) unless @conditioned_building_volume.nil?
      XMLHelper.add_extension(building_construction, 'HasFlueOrChimney', @has_flue_or_chimney, :boolean, @has_flue_or_chimney_isdefaulted) unless @has_flue_or_chimney.nil?
    end

    def from_oga(hpxml)
      return if hpxml.nil?

      building_construction = XMLHelper.get_element(hpxml, 'Building/BuildingDetails/BuildingSummary/BuildingConstruction')
      return if building_construction.nil?

      @year_built = XMLHelper.get_value(building_construction, 'YearBuilt', :integer)
      @residential_facility_type = XMLHelper.get_value(building_construction, 'ResidentialFacilityType', :string)
      @number_of_conditioned_floors = XMLHelper.get_value(building_construction, 'NumberofConditionedFloors', :float)
      @number_of_conditioned_floors_above_grade = XMLHelper.get_value(building_construction, 'NumberofConditionedFloorsAboveGrade', :float)
      @average_ceiling_height = XMLHelper.get_value(building_construction, 'AverageCeilingHeight', :float)
      @number_of_bedrooms = XMLHelper.get_value(building_construction, 'NumberofBedrooms', :integer)
      @number_of_bathrooms = XMLHelper.get_value(building_construction, 'NumberofBathrooms', :integer)
      @conditioned_floor_area = XMLHelper.get_value(building_construction, 'ConditionedFloorArea', :float)
      @conditioned_building_volume = XMLHelper.get_value(building_construction, 'ConditionedBuildingVolume', :float)
      @has_flue_or_chimney = XMLHelper.get_value(building_construction, 'extension/HasFlueOrChimney', :boolean)
    end
  end

  class ClimateandRiskZones < BaseElement
    ATTRS = [:iecc_year, :iecc_zone, :weather_station_id, :weather_station_name, :weather_station_wmo,
             :weather_station_epw_filepath]
    attr_accessor(*ATTRS)

    def check_for_errors
      errors = []
      return errors
    end

    def to_oga(doc)
      return if nil?

      climate_and_risk_zones = XMLHelper.create_elements_as_needed(doc, ['HPXML', 'Building', 'BuildingDetails', 'ClimateandRiskZones'])

      if (not @iecc_year.nil?) && (not @iecc_zone.nil?)
        climate_zone_iecc = XMLHelper.add_element(climate_and_risk_zones, 'ClimateZoneIECC')
        XMLHelper.add_element(climate_zone_iecc, 'Year', @iecc_year, :integer) unless @iecc_year.nil?
        XMLHelper.add_element(climate_zone_iecc, 'ClimateZone', @iecc_zone, :string) unless @iecc_zone.nil?
      end

      if not @weather_station_id.nil?
        weather_station = XMLHelper.add_element(climate_and_risk_zones, 'WeatherStation')
        sys_id = XMLHelper.add_element(weather_station, 'SystemIdentifier')
        XMLHelper.add_attribute(sys_id, 'id', @weather_station_id)
        XMLHelper.add_element(weather_station, 'Name', @weather_station_name, :string) unless @weather_station_name.nil?
        XMLHelper.add_element(weather_station, 'WMO', @weather_station_wmo, :string) unless @weather_station_wmo.nil?
        XMLHelper.add_extension(weather_station, 'EPWFilePath', @weather_station_epw_filepath, :string) unless @weather_station_epw_filepath.nil?
      end
    end

    def from_oga(hpxml)
      return if hpxml.nil?

      climate_and_risk_zones = XMLHelper.get_element(hpxml, 'Building/BuildingDetails/ClimateandRiskZones')
      return if climate_and_risk_zones.nil?

      @iecc_year = XMLHelper.get_value(climate_and_risk_zones, 'ClimateZoneIECC/Year', :integer)
      @iecc_zone = XMLHelper.get_value(climate_and_risk_zones, 'ClimateZoneIECC/ClimateZone', :string)
      weather_station = XMLHelper.get_element(climate_and_risk_zones, 'WeatherStation')
      if not weather_station.nil?
        @weather_station_id = HPXML::get_id(weather_station)
        @weather_station_name = XMLHelper.get_value(weather_station, 'Name', :string)
        @weather_station_wmo = XMLHelper.get_value(weather_station, 'WMO', :string)
        @weather_station_epw_filepath = XMLHelper.get_value(weather_station, 'extension/EPWFilePath', :string)
      end
    end
  end

  class AirInfiltrationMeasurements < BaseArrayElement
    def add(**kwargs)
      self << AirInfiltrationMeasurement.new(@hpxml_object, **kwargs)
    end

    def from_oga(hpxml)
      return if hpxml.nil?

      XMLHelper.get_elements(hpxml, 'Building/BuildingDetails/Enclosure/AirInfiltration/AirInfiltrationMeasurement').each do |air_infiltration_measurement|
        self << AirInfiltrationMeasurement.new(@hpxml_object, air_infiltration_measurement)
      end
    end
  end

  class AirInfiltrationMeasurement < BaseElement
    ATTRS = [:id, :house_pressure, :unit_of_measure, :air_leakage, :effective_leakage_area, :type,
             :infiltration_volume, :leakiness_description, :infiltration_height, :a_ext]
    attr_accessor(*ATTRS)

    def check_for_errors
      errors = []
      return errors
    end

    def to_oga(doc)
      return if nil?

      air_infiltration = XMLHelper.create_elements_as_needed(doc, ['HPXML', 'Building', 'BuildingDetails', 'Enclosure', 'AirInfiltration'])
      air_infiltration_measurement = XMLHelper.add_element(air_infiltration, 'AirInfiltrationMeasurement')
      sys_id = XMLHelper.add_element(air_infiltration_measurement, 'SystemIdentifier')
      XMLHelper.add_attribute(sys_id, 'id', @id)
      XMLHelper.add_element(air_infiltration_measurement, 'TypeOfInfiltrationMeasurement', @type, :string) unless @type.nil?
      XMLHelper.add_element(air_infiltration_measurement, 'HousePressure', @house_pressure, :float) unless @house_pressure.nil?
      XMLHelper.add_element(air_infiltration_measurement, 'LeakinessDescription', @leakiness_description, :string) unless @leakiness_description.nil?
      if (not @unit_of_measure.nil?) && (not @air_leakage.nil?)
        building_air_leakage = XMLHelper.add_element(air_infiltration_measurement, 'BuildingAirLeakage')
        XMLHelper.add_element(building_air_leakage, 'UnitofMeasure', @unit_of_measure, :string)
        XMLHelper.add_element(building_air_leakage, 'AirLeakage', @air_leakage, :float)
      end
      XMLHelper.add_element(air_infiltration_measurement, 'EffectiveLeakageArea', @effective_leakage_area, :float) unless @effective_leakage_area.nil?
      XMLHelper.add_element(air_infiltration_measurement, 'InfiltrationVolume', @infiltration_volume, :float, @infiltration_volume_isdefaulted) unless @infiltration_volume.nil?
      XMLHelper.add_extension(air_infiltration_measurement, 'InfiltrationHeight', @infiltration_height, :float) unless @infiltration_height.nil?
      XMLHelper.add_extension(air_infiltration_measurement, 'Aext', @a_ext, :float) unless @a_ext.nil?
    end

    def from_oga(air_infiltration_measurement)
      return if air_infiltration_measurement.nil?

      @id = HPXML::get_id(air_infiltration_measurement)
      @type = XMLHelper.get_value(air_infiltration_measurement, 'TypeOfInfiltrationMeasurement', :string)
      @house_pressure = XMLHelper.get_value(air_infiltration_measurement, 'HousePressure', :float)
      @leakiness_description = XMLHelper.get_value(air_infiltration_measurement, 'LeakinessDescription', :string)
      @unit_of_measure = XMLHelper.get_value(air_infiltration_measurement, 'BuildingAirLeakage/UnitofMeasure', :string)
      @air_leakage = XMLHelper.get_value(air_infiltration_measurement, 'BuildingAirLeakage/AirLeakage', :float)
      @effective_leakage_area = XMLHelper.get_value(air_infiltration_measurement, 'EffectiveLeakageArea', :float)
      @infiltration_volume = XMLHelper.get_value(air_infiltration_measurement, 'InfiltrationVolume', :float)
      @infiltration_height = XMLHelper.get_value(air_infiltration_measurement, 'extension/InfiltrationHeight', :float)
      @a_ext = XMLHelper.get_value(air_infiltration_measurement, 'extension/Aext', :float)
    end
  end

  class Attics < BaseArrayElement
    def add(**kwargs)
      self << Attic.new(@hpxml_object, **kwargs)
    end

    def from_oga(hpxml)
      return if hpxml.nil?

      XMLHelper.get_elements(hpxml, 'Building/BuildingDetails/Enclosure/Attics/Attic').each do |attic|
        self << Attic.new(@hpxml_object, attic)
      end
    end
  end

  class Attic < BaseElement
    ATTRS = [:id, :attic_type, :vented_attic_sla, :vented_attic_ach, :within_infiltration_volume,
             :attached_to_roof_idrefs, :attached_to_frame_floor_idrefs]
    attr_accessor(*ATTRS)

    def attached_roofs
      return [] if @attached_to_roof_idrefs.nil?

      list = @hpxml_object.roofs.select { |roof| @attached_to_roof_idrefs.include? roof.id }
      if @attached_to_roof_idrefs.size > list.size
        fail "Attached roof not found for attic '#{@id}'."
      end

      return list
    end

    def attached_frame_floors
      return [] if @attached_to_frame_floor_idrefs.nil?

      list = @hpxml_object.frame_floors.select { |frame_floor| @attached_to_frame_floor_idrefs.include? frame_floor.id }
      if @attached_to_frame_floor_idrefs.size > list.size
        fail "Attached frame floor not found for attic '#{@id}'."
      end

      return list
    end

    def to_location
      return if @attic_type.nil?

      if @attic_type == AtticTypeCathedral
        return LocationLivingSpace
      elsif @attic_type == AtticTypeConditioned
        return LocationLivingSpace
      elsif @attic_type == AtticTypeFlatRoof
        return LocationLivingSpace
      elsif @attic_type == AtticTypeUnvented
        return LocationAtticUnvented
      elsif @attic_type == AtticTypeVented
        return LocationAtticVented
      else
        fail "Unexpected attic type: '#{@attic_type}'."
      end
    end

    def check_for_errors
      errors = []
      begin; attached_roofs; rescue StandardError => e; errors << e.message; end
      begin; attached_frame_floors; rescue StandardError => e; errors << e.message; end
      begin; to_location; rescue StandardError => e; errors << e.message; end
      return errors
    end

    def to_oga(doc)
      return if nil?

      attics = XMLHelper.create_elements_as_needed(doc, ['HPXML', 'Building', 'BuildingDetails', 'Enclosure', 'Attics'])
      attic = XMLHelper.add_element(attics, 'Attic')
      sys_id = XMLHelper.add_element(attic, 'SystemIdentifier')
      XMLHelper.add_attribute(sys_id, 'id', @id)
      if not @attic_type.nil?
        attic_type_el = XMLHelper.add_element(attic, 'AtticType')
        if @attic_type == AtticTypeUnvented
          attic_type_attic = XMLHelper.add_element(attic_type_el, 'Attic')
          XMLHelper.add_element(attic_type_attic, 'Vented', false, :boolean)
        elsif @attic_type == AtticTypeVented
          attic_type_attic = XMLHelper.add_element(attic_type_el, 'Attic')
          XMLHelper.add_element(attic_type_attic, 'Vented', true, :boolean)
          if not @vented_attic_sla.nil?
            ventilation_rate = XMLHelper.add_element(attic, 'VentilationRate')
            XMLHelper.add_element(ventilation_rate, 'UnitofMeasure', UnitsSLA, :string)
            XMLHelper.add_element(ventilation_rate, 'Value', @vented_attic_sla, :float, @vented_attic_sla_isdefaulted)
          elsif not @vented_attic_ach.nil?
            ventilation_rate = XMLHelper.add_element(attic, 'VentilationRate')
            XMLHelper.add_element(ventilation_rate, 'UnitofMeasure', UnitsACHNatural, :string)
            XMLHelper.add_element(ventilation_rate, 'Value', @vented_attic_ach, :float)
          end
        elsif @attic_type == AtticTypeConditioned
          attic_type_attic = XMLHelper.add_element(attic_type_el, 'Attic')
          XMLHelper.add_element(attic_type_attic, 'Conditioned', true, :boolean)
        elsif (@attic_type == AtticTypeFlatRoof) || (@attic_type == AtticTypeCathedral)
          XMLHelper.add_element(attic_type_el, @attic_type)
        else
          fail "Unhandled attic type '#{@attic_type}'."
        end
      end
      XMLHelper.add_element(attic, 'WithinInfiltrationVolume', within_infiltration_volume, :boolean) unless @within_infiltration_volume.nil?
    end

    def from_oga(attic)
      return if attic.nil?

      @id = HPXML::get_id(attic)
      if XMLHelper.has_element(attic, "AtticType/Attic[Vented='false']")
        @attic_type = AtticTypeUnvented
      elsif XMLHelper.has_element(attic, "AtticType/Attic[Vented='true']")
        @attic_type = AtticTypeVented
      elsif XMLHelper.has_element(attic, "AtticType/Attic[Conditioned='true']")
        @attic_type = AtticTypeConditioned
      elsif XMLHelper.has_element(attic, 'AtticType/FlatRoof')
        @attic_type = AtticTypeFlatRoof
      elsif XMLHelper.has_element(attic, 'AtticType/CathedralCeiling')
        @attic_type = AtticTypeCathedral
      end
      if @attic_type == AtticTypeVented
        @vented_attic_sla = XMLHelper.get_value(attic, "VentilationRate[UnitofMeasure='#{UnitsSLA}']/Value", :float)
        @vented_attic_ach = XMLHelper.get_value(attic, "VentilationRate[UnitofMeasure='#{UnitsACHNatural}']/Value", :float)
      end
      @within_infiltration_volume = XMLHelper.get_value(attic, 'WithinInfiltrationVolume', :boolean)
      @attached_to_roof_idrefs = []
      XMLHelper.get_elements(attic, 'AttachedToRoof').each do |roof|
        @attached_to_roof_idrefs << HPXML::get_idref(roof)
      end
      @attached_to_frame_floor_idrefs = []
      XMLHelper.get_elements(attic, 'AttachedToFrameFloor').each do |frame_floor|
        @attached_to_frame_floor_idrefs << HPXML::get_idref(frame_floor)
      end
    end
  end

  class Foundations < BaseArrayElement
    def add(**kwargs)
      self << Foundation.new(@hpxml_object, **kwargs)
    end

    def from_oga(hpxml)
      return if hpxml.nil?

      XMLHelper.get_elements(hpxml, 'Building/BuildingDetails/Enclosure/Foundations/Foundation').each do |foundation|
        self << Foundation.new(@hpxml_object, foundation)
      end
    end
  end

  class Foundation < BaseElement
    ATTRS = [:id, :foundation_type, :vented_crawlspace_sla, :within_infiltration_volume,
             :attached_to_slab_idrefs, :attached_to_frame_floor_idrefs, :attached_to_foundation_wall_idrefs]
    attr_accessor(*ATTRS)

    def attached_slabs
      return [] if @attached_to_slab_idrefs.nil?

      list = @hpxml_object.slabs.select { |slab| @attached_to_slab_idrefs.include? slab.id }
      if @attached_to_slab_idrefs.size > list.size
        fail "Attached slab not found for foundation '#{@id}'."
      end

      return list
    end

    def attached_frame_floors
      return [] if @attached_to_frame_floor_idrefs.nil?

      list = @hpxml_object.frame_floors.select { |frame_floor| @attached_to_frame_floor_idrefs.include? frame_floor.id }
      if @attached_to_frame_floor_idrefs.size > list.size
        fail "Attached frame floor not found for foundation '#{@id}'."
      end

      return list
    end

    def attached_foundation_walls
      return [] if @attached_to_foundation_wall_idrefs.nil?

      list = @hpxml_object.foundation_walls.select { |foundation_wall| @attached_to_foundation_wall_idrefs.include? foundation_wall.id }
      if @attached_to_foundation_wall_idrefs.size > list.size
        fail "Attached foundation wall not found for foundation '#{@id}'."
      end

      return list
    end

    def to_location
      return if @foundation_type.nil?

      if @foundation_type == FoundationTypeAmbient
        return LocationOutside
      elsif @foundation_type == FoundationTypeBasementConditioned
        return LocationBasementConditioned
      elsif @foundation_type == FoundationTypeBasementUnconditioned
        return LocationBasementUnconditioned
      elsif @foundation_type == FoundationTypeCrawlspaceUnvented
        return LocationCrawlspaceUnvented
      elsif @foundation_type == FoundationTypeCrawlspaceVented
        return LocationCrawlspaceVented
      elsif @foundation_type == FoundationTypeSlab
        return LocationLivingSpace
      else
        fail "Unexpected foundation type: '#{@foundation_type}'."
      end
    end

    def area
      sum_area = 0.0
      # Check Slabs first
      attached_slabs.each do |slab|
        sum_area += slab.area
      end
      if sum_area <= 0
        # Check FrameFloors next
        attached_frame_floors.each do |frame_floor|
          sum_area += frame_floor.area
        end
      end
      return sum_area
    end

    def check_for_errors
      errors = []
      begin; attached_slabs; rescue StandardError => e; errors << e.message; end
      begin; attached_frame_floors; rescue StandardError => e; errors << e.message; end
      begin; attached_foundation_walls; rescue StandardError => e; errors << e.message; end
      begin; to_location; rescue StandardError => e; errors << e.message; end
      return errors
    end

    def to_oga(doc)
      return if nil?

      foundations = XMLHelper.create_elements_as_needed(doc, ['HPXML', 'Building', 'BuildingDetails', 'Enclosure', 'Foundations'])
      foundation = XMLHelper.add_element(foundations, 'Foundation')
      sys_id = XMLHelper.add_element(foundation, 'SystemIdentifier')
      XMLHelper.add_attribute(sys_id, 'id', @id)
      if not @foundation_type.nil?
        foundation_type_el = XMLHelper.add_element(foundation, 'FoundationType')
        if [FoundationTypeSlab, FoundationTypeAmbient].include? @foundation_type
          XMLHelper.add_element(foundation_type_el, @foundation_type)
        elsif @foundation_type == FoundationTypeBasementConditioned
          basement = XMLHelper.add_element(foundation_type_el, 'Basement')
          XMLHelper.add_element(basement, 'Conditioned', true, :boolean)
        elsif @foundation_type == FoundationTypeBasementUnconditioned
          basement = XMLHelper.add_element(foundation_type_el, 'Basement')
          XMLHelper.add_element(basement, 'Conditioned', false, :boolean)
        elsif @foundation_type == FoundationTypeCrawlspaceVented
          crawlspace = XMLHelper.add_element(foundation_type_el, 'Crawlspace')
          XMLHelper.add_element(crawlspace, 'Vented', true, :boolean)
          if not @vented_crawlspace_sla.nil?
            ventilation_rate = XMLHelper.add_element(foundation, 'VentilationRate')
            XMLHelper.add_element(ventilation_rate, 'UnitofMeasure', UnitsSLA, :string)
            XMLHelper.add_element(ventilation_rate, 'Value', @vented_crawlspace_sla, :float, @vented_crawlspace_sla_isdefaulted)
          end
        elsif @foundation_type == FoundationTypeCrawlspaceUnvented
          crawlspace = XMLHelper.add_element(foundation_type_el, 'Crawlspace')
          XMLHelper.add_element(crawlspace, 'Vented', false, :boolean)
        else
          fail "Unhandled foundation type '#{@foundation_type}'."
        end
      end
      XMLHelper.add_element(foundation, 'WithinInfiltrationVolume', @within_infiltration_volume, :boolean) unless @within_infiltration_volume.nil?
    end

    def from_oga(foundation)
      return if foundation.nil?

      @id = HPXML::get_id(foundation)
      if XMLHelper.has_element(foundation, 'FoundationType/SlabOnGrade')
        @foundation_type = FoundationTypeSlab
      elsif XMLHelper.has_element(foundation, "FoundationType/Basement[Conditioned='false']")
        @foundation_type = FoundationTypeBasementUnconditioned
      elsif XMLHelper.has_element(foundation, "FoundationType/Basement[Conditioned='true']")
        @foundation_type = FoundationTypeBasementConditioned
      elsif XMLHelper.has_element(foundation, "FoundationType/Crawlspace[Vented='false']")
        @foundation_type = FoundationTypeCrawlspaceUnvented
      elsif XMLHelper.has_element(foundation, "FoundationType/Crawlspace[Vented='true']")
        @foundation_type = FoundationTypeCrawlspaceVented
      elsif XMLHelper.has_element(foundation, 'FoundationType/Ambient')
        @foundation_type = FoundationTypeAmbient
      end
      if @foundation_type == FoundationTypeCrawlspaceVented
        @vented_crawlspace_sla = XMLHelper.get_value(foundation, "VentilationRate[UnitofMeasure='#{UnitsSLA}']/Value", :float)
      end
      @within_infiltration_volume = XMLHelper.get_value(foundation, 'WithinInfiltrationVolume', :boolean)
      @attached_to_slab_idrefs = []
      XMLHelper.get_elements(foundation, 'AttachedToSlab').each do |slab|
        @attached_to_slab_idrefs << HPXML::get_idref(slab)
      end
      @attached_to_frame_floor_idrefs = []
      XMLHelper.get_elements(foundation, 'AttachedToFrameFloor').each do |frame_floor|
        @attached_to_frame_floor_idrefs << HPXML::get_idref(frame_floor)
      end
      @attached_to_foundation_wall_idrefs = []
      XMLHelper.get_elements(foundation, 'AttachedToFoundationWall').each do |foundation_wall|
        @attached_to_foundation_wall_idrefs << HPXML::get_idref(foundation_wall)
      end
    end
  end

  class Roofs < BaseArrayElement
    def add(**kwargs)
      self << Roof.new(@hpxml_object, **kwargs)
    end

    def from_oga(hpxml)
      return if hpxml.nil?

      XMLHelper.get_elements(hpxml, 'Building/BuildingDetails/Enclosure/Roofs/Roof').each do |roof|
        self << Roof.new(@hpxml_object, roof)
      end
    end
  end

  class Roof < BaseElement
    ATTRS = [:id, :interior_adjacent_to, :area, :azimuth, :orientation, :roof_type,
             :roof_color, :solar_absorptance, :emittance, :pitch, :radiant_barrier,
             :insulation_id, :insulation_assembly_r_value, :insulation_cavity_r_value,
             :insulation_continuous_r_value, :radiant_barrier_grade]
    attr_accessor(*ATTRS)

    def skylights
      return @hpxml_object.skylights.select { |skylight| skylight.roof_idref == @id }
    end

    def net_area
      return if nil?
      return if @area.nil?

      val = @area
      skylights.each do |skylight|
        val -= skylight.area
      end
      fail "Calculated a negative net surface area for surface '#{@id}'." if val < 0

      return val
    end

    def exterior_adjacent_to
      return LocationOutside
    end

    def is_exterior
      return true
    end

    def is_interior
      return !is_exterior
    end

    def is_thermal_boundary
      return HPXML::is_thermal_boundary(self)
    end

    def is_exterior_thermal_boundary
      return (is_exterior && is_thermal_boundary)
    end

    def delete
      @hpxml_object.roofs.delete(self)
      skylights.reverse_each do |skylight|
        skylight.delete
      end
      @hpxml_object.attics.each do |attic|
        attic.attached_to_roof_idrefs.delete(@id) unless attic.attached_to_roof_idrefs.nil?
      end
    end

    def check_for_errors
      errors = []
      begin; net_area; rescue StandardError => e; errors << e.message; end
      return errors
    end

    def to_oga(doc)
      return if nil?

      roofs = XMLHelper.create_elements_as_needed(doc, ['HPXML', 'Building', 'BuildingDetails', 'Enclosure', 'Roofs'])
      roof = XMLHelper.add_element(roofs, 'Roof')
      sys_id = XMLHelper.add_element(roof, 'SystemIdentifier')
      XMLHelper.add_attribute(sys_id, 'id', @id)
      XMLHelper.add_element(roof, 'InteriorAdjacentTo', @interior_adjacent_to, :string) unless @interior_adjacent_to.nil?
      XMLHelper.add_element(roof, 'Area', @area, :float) unless @area.nil?
      XMLHelper.add_element(roof, 'Orientation', @orientation, :string) unless @orientation.nil?
      XMLHelper.add_element(roof, 'Azimuth', @azimuth, :integer) unless @azimuth.nil?
      XMLHelper.add_element(roof, 'RoofType', @roof_type, :string, @roof_type_isdefaulted) unless @roof_type.nil?
      XMLHelper.add_element(roof, 'RoofColor', @roof_color, :string, @roof_color_isdefaulted) unless @roof_color.nil?
      XMLHelper.add_element(roof, 'SolarAbsorptance', @solar_absorptance, :float, @solar_absorptance_isdefaulted) unless @solar_absorptance.nil?
      XMLHelper.add_element(roof, 'Emittance', @emittance, :float, @emittance_isdefaulted) unless @emittance.nil?
      XMLHelper.add_element(roof, 'Pitch', @pitch, :float) unless @pitch.nil?
      XMLHelper.add_element(roof, 'RadiantBarrier', @radiant_barrier, :boolean, @radiant_barrier_isdefaulted) unless @radiant_barrier.nil?
      XMLHelper.add_element(roof, 'RadiantBarrierGrade', @radiant_barrier_grade, :integer) unless @radiant_barrier_grade.nil?
      insulation = XMLHelper.add_element(roof, 'Insulation')
      sys_id = XMLHelper.add_element(insulation, 'SystemIdentifier')
      if not @insulation_id.nil?
        XMLHelper.add_attribute(sys_id, 'id', @insulation_id)
      else
        XMLHelper.add_attribute(sys_id, 'id', @id + 'Insulation')
      end
      XMLHelper.add_element(insulation, 'AssemblyEffectiveRValue', @insulation_assembly_r_value, :float) unless @insulation_assembly_r_value.nil?
      if not @insulation_cavity_r_value.nil?
        layer = XMLHelper.add_element(insulation, 'Layer')
        XMLHelper.add_element(layer, 'InstallationType', 'cavity', :string)
        XMLHelper.add_element(layer, 'NominalRValue', @insulation_cavity_r_value, :float)
      end
      if not @insulation_continuous_r_value.nil?
        layer = XMLHelper.add_element(insulation, 'Layer')
        XMLHelper.add_element(layer, 'InstallationType', 'continuous', :string)
        XMLHelper.add_element(layer, 'NominalRValue', @insulation_continuous_r_value, :float)
      end
    end

    def from_oga(roof)
      return if roof.nil?

      @id = HPXML::get_id(roof)
      @interior_adjacent_to = XMLHelper.get_value(roof, 'InteriorAdjacentTo', :string)
      @area = XMLHelper.get_value(roof, 'Area', :float)
      @orientation = XMLHelper.get_value(roof, 'Orientation', :string)
      @azimuth = XMLHelper.get_value(roof, 'Azimuth', :integer)
      @roof_type = XMLHelper.get_value(roof, 'RoofType', :string)
      @roof_color = XMLHelper.get_value(roof, 'RoofColor', :string)
      @solar_absorptance = XMLHelper.get_value(roof, 'SolarAbsorptance', :float)
      @emittance = XMLHelper.get_value(roof, 'Emittance', :float)
      @pitch = XMLHelper.get_value(roof, 'Pitch', :float)
      @radiant_barrier = XMLHelper.get_value(roof, 'RadiantBarrier', :boolean)
      @radiant_barrier_grade = XMLHelper.get_value(roof, 'RadiantBarrierGrade', :integer)
      insulation = XMLHelper.get_element(roof, 'Insulation')
      if not insulation.nil?
        @insulation_id = HPXML::get_id(insulation)
        @insulation_assembly_r_value = XMLHelper.get_value(insulation, 'AssemblyEffectiveRValue', :float)
        @insulation_cavity_r_value = XMLHelper.get_value(insulation, "Layer[InstallationType='cavity']/NominalRValue", :float)
        @insulation_continuous_r_value = XMLHelper.get_value(insulation, "Layer[InstallationType='continuous']/NominalRValue", :float)
      end
    end
  end

  class RimJoists < BaseArrayElement
    def add(**kwargs)
      self << RimJoist.new(@hpxml_object, **kwargs)
    end

    def from_oga(hpxml)
      return if hpxml.nil?

      XMLHelper.get_elements(hpxml, 'Building/BuildingDetails/Enclosure/RimJoists/RimJoist').each do |rim_joist|
        self << RimJoist.new(@hpxml_object, rim_joist)
      end
    end
  end

  class RimJoist < BaseElement
    ATTRS = [:id, :exterior_adjacent_to, :interior_adjacent_to, :area, :orientation, :azimuth, :siding,
             :color, :solar_absorptance, :emittance, :insulation_id, :insulation_assembly_r_value,
             :insulation_cavity_r_value, :insulation_continuous_r_value]
    attr_accessor(*ATTRS)

    def is_exterior
      if @exterior_adjacent_to == LocationOutside
        return true
      end

      return false
    end

    def is_interior
      return !is_exterior
    end

    def is_adiabatic
      return HPXML::is_adiabatic(self)
    end

    def is_thermal_boundary
      return HPXML::is_thermal_boundary(self)
    end

    def is_exterior_thermal_boundary
      return (is_exterior && is_thermal_boundary)
    end

    def delete
      @hpxml_object.rim_joists.delete(self)
    end

    def check_for_errors
      errors = []
      return errors
    end

    def to_oga(doc)
      return if nil?

      rim_joists = XMLHelper.create_elements_as_needed(doc, ['HPXML', 'Building', 'BuildingDetails', 'Enclosure', 'RimJoists'])
      rim_joist = XMLHelper.add_element(rim_joists, 'RimJoist')
      sys_id = XMLHelper.add_element(rim_joist, 'SystemIdentifier')
      XMLHelper.add_attribute(sys_id, 'id', @id)
      XMLHelper.add_element(rim_joist, 'ExteriorAdjacentTo', @exterior_adjacent_to, :string) unless @exterior_adjacent_to.nil?
      XMLHelper.add_element(rim_joist, 'InteriorAdjacentTo', @interior_adjacent_to, :string) unless @interior_adjacent_to.nil?
      XMLHelper.add_element(rim_joist, 'Area', @area, :float) unless @area.nil?
      XMLHelper.add_element(rim_joist, 'Orientation', @orientation, :string) unless @orientation.nil?
      XMLHelper.add_element(rim_joist, 'Azimuth', @azimuth, :integer) unless @azimuth.nil?
      XMLHelper.add_element(rim_joist, 'Siding', @siding, :string, @siding_isdefaulted) unless @siding.nil?
      XMLHelper.add_element(rim_joist, 'Color', @color, :string, @color_isdefaulted) unless @color.nil?
      XMLHelper.add_element(rim_joist, 'SolarAbsorptance', @solar_absorptance, :float, @solar_absorptance_isdefaulted) unless @solar_absorptance.nil?
      XMLHelper.add_element(rim_joist, 'Emittance', @emittance, :float, @emittance_isdefaulted) unless @emittance.nil?
      insulation = XMLHelper.add_element(rim_joist, 'Insulation')
      sys_id = XMLHelper.add_element(insulation, 'SystemIdentifier')
      if not @insulation_id.nil?
        XMLHelper.add_attribute(sys_id, 'id', @insulation_id)
      else
        XMLHelper.add_attribute(sys_id, 'id', @id + 'Insulation')
      end
      XMLHelper.add_element(insulation, 'AssemblyEffectiveRValue', @insulation_assembly_r_value, :float) unless @insulation_assembly_r_value.nil?
      if not @insulation_cavity_r_value.nil?
        layer = XMLHelper.add_element(insulation, 'Layer')
        XMLHelper.add_element(layer, 'InstallationType', 'cavity', :string)
        XMLHelper.add_element(layer, 'NominalRValue', @insulation_cavity_r_value, :float)
      end
      if not @insulation_continuous_r_value.nil?
        layer = XMLHelper.add_element(insulation, 'Layer')
        XMLHelper.add_element(layer, 'InstallationType', 'continuous', :string)
        XMLHelper.add_element(layer, 'NominalRValue', @insulation_continuous_r_value, :float)
      end
    end

    def from_oga(rim_joist)
      return if rim_joist.nil?

      @id = HPXML::get_id(rim_joist)
      @exterior_adjacent_to = XMLHelper.get_value(rim_joist, 'ExteriorAdjacentTo', :string)
      @interior_adjacent_to = XMLHelper.get_value(rim_joist, 'InteriorAdjacentTo', :string)
      @area = XMLHelper.get_value(rim_joist, 'Area', :float)
      @orientation = XMLHelper.get_value(rim_joist, 'Orientation', :string)
      @azimuth = XMLHelper.get_value(rim_joist, 'Azimuth', :integer)
      @siding = XMLHelper.get_value(rim_joist, 'Siding', :string)
      @color = XMLHelper.get_value(rim_joist, 'Color', :string)
      @solar_absorptance = XMLHelper.get_value(rim_joist, 'SolarAbsorptance', :float)
      @emittance = XMLHelper.get_value(rim_joist, 'Emittance', :float)
      insulation = XMLHelper.get_element(rim_joist, 'Insulation')
      if not insulation.nil?
        @insulation_id = HPXML::get_id(insulation)
        @insulation_assembly_r_value = XMLHelper.get_value(insulation, 'AssemblyEffectiveRValue', :float)
        @insulation_cavity_r_value = XMLHelper.get_value(insulation, "Layer[InstallationType='cavity']/NominalRValue", :float)
        @insulation_continuous_r_value = XMLHelper.get_value(insulation, "Layer[InstallationType='continuous']/NominalRValue", :float)
      end
    end
  end

  class Walls < BaseArrayElement
    def add(**kwargs)
      self << Wall.new(@hpxml_object, **kwargs)
    end

    def from_oga(hpxml)
      return if hpxml.nil?

      XMLHelper.get_elements(hpxml, 'Building/BuildingDetails/Enclosure/Walls/Wall').each do |wall|
        self << Wall.new(@hpxml_object, wall)
      end
    end
  end

  class Wall < BaseElement
    ATTRS = [:id, :exterior_adjacent_to, :interior_adjacent_to, :wall_type, :optimum_value_engineering,
             :area, :orientation, :azimuth, :siding, :color, :solar_absorptance, :emittance, :insulation_id,
             :insulation_assembly_r_value, :insulation_cavity_r_value, :insulation_continuous_r_value]
    attr_accessor(*ATTRS)

    def windows
      return @hpxml_object.windows.select { |window| window.wall_idref == @id }
    end

    def doors
      return @hpxml_object.doors.select { |door| door.wall_idref == @id }
    end

    def net_area
      return if nil?
      return if @area.nil?

      val = @area
      (windows + doors).each do |subsurface|
        val -= subsurface.area
      end
      fail "Calculated a negative net surface area for surface '#{@id}'." if val < 0

      return val
    end

    def is_exterior
      if @exterior_adjacent_to == LocationOutside
        return true
      end

      return false
    end

    def is_interior
      return !is_exterior
    end

    def is_adiabatic
      return HPXML::is_adiabatic(self)
    end

    def is_thermal_boundary
      return HPXML::is_thermal_boundary(self)
    end

    def is_exterior_thermal_boundary
      return (is_exterior && is_thermal_boundary)
    end

    def delete
      @hpxml_object.walls.delete(self)
      windows.reverse_each do |window|
        window.delete
      end
      doors.reverse_each do |door|
        door.delete
      end
    end

    def check_for_errors
      errors = []
      begin; net_area; rescue StandardError => e; errors << e.message; end
      return errors
    end

    def to_oga(doc)
      return if nil?

      walls = XMLHelper.create_elements_as_needed(doc, ['HPXML', 'Building', 'BuildingDetails', 'Enclosure', 'Walls'])
      wall = XMLHelper.add_element(walls, 'Wall')
      sys_id = XMLHelper.add_element(wall, 'SystemIdentifier')
      XMLHelper.add_attribute(sys_id, 'id', @id)
      XMLHelper.add_element(wall, 'ExteriorAdjacentTo', @exterior_adjacent_to, :string) unless @exterior_adjacent_to.nil?
      XMLHelper.add_element(wall, 'InteriorAdjacentTo', @interior_adjacent_to, :string) unless @interior_adjacent_to.nil?
      if not @wall_type.nil?
        wall_type_el = XMLHelper.add_element(wall, 'WallType')
        wall_type = XMLHelper.add_element(wall_type_el, @wall_type)
        if @wall_type == HPXML::WallTypeWoodStud
          XMLHelper.add_element(wall_type, 'OptimumValueEngineering', @optimum_value_engineering, :boolean) unless @optimum_value_engineering.nil?
        end
      end
      XMLHelper.add_element(wall, 'Area', @area, :float) unless @area.nil?
      XMLHelper.add_element(wall, 'Orientation', @orientation, :string) unless @orientation.nil?
      XMLHelper.add_element(wall, 'Azimuth', @azimuth, :integer) unless @azimuth.nil?
      XMLHelper.add_element(wall, 'Siding', @siding, :string, @siding_isdefaulted) unless @siding.nil?
      XMLHelper.add_element(wall, 'Color', @color, :string, @color_isdefaulted) unless @color.nil?
      XMLHelper.add_element(wall, 'SolarAbsorptance', @solar_absorptance, :float, @solar_absorptance_isdefaulted) unless @solar_absorptance.nil?
      XMLHelper.add_element(wall, 'Emittance', @emittance, :float, @emittance_isdefaulted) unless @emittance.nil?
      insulation = XMLHelper.add_element(wall, 'Insulation')
      sys_id = XMLHelper.add_element(insulation, 'SystemIdentifier')
      if not @insulation_id.nil?
        XMLHelper.add_attribute(sys_id, 'id', @insulation_id)
      else
        XMLHelper.add_attribute(sys_id, 'id', @id + 'Insulation')
      end
      XMLHelper.add_element(insulation, 'AssemblyEffectiveRValue', @insulation_assembly_r_value, :float) unless @insulation_assembly_r_value.nil?
      if not @insulation_cavity_r_value.nil?
        layer = XMLHelper.add_element(insulation, 'Layer')
        XMLHelper.add_element(layer, 'InstallationType', 'cavity', :string)
        XMLHelper.add_element(layer, 'NominalRValue', @insulation_cavity_r_value, :float)
      end
      if not @insulation_continuous_r_value.nil?
        layer = XMLHelper.add_element(insulation, 'Layer')
        XMLHelper.add_element(layer, 'InstallationType', 'continuous', :string)
        XMLHelper.add_element(layer, 'NominalRValue', @insulation_continuous_r_value, :float)
      end
    end

    def from_oga(wall)
      return if wall.nil?

      @id = HPXML::get_id(wall)
      @exterior_adjacent_to = XMLHelper.get_value(wall, 'ExteriorAdjacentTo', :string)
      @interior_adjacent_to = XMLHelper.get_value(wall, 'InteriorAdjacentTo', :string)
      @wall_type = XMLHelper.get_child_name(wall, 'WallType')
      if @wall_type == HPXML::WallTypeWoodStud
        @optimum_value_engineering = XMLHelper.get_value(wall, 'WallType/WoodStud/OptimumValueEngineering', :boolean)
      end
      @area = XMLHelper.get_value(wall, 'Area', :float)
      @orientation = XMLHelper.get_value(wall, 'Orientation', :string)
      @azimuth = XMLHelper.get_value(wall, 'Azimuth', :integer)
      @siding = XMLHelper.get_value(wall, 'Siding', :string)
      @color = XMLHelper.get_value(wall, 'Color', :string)
      @solar_absorptance = XMLHelper.get_value(wall, 'SolarAbsorptance', :float)
      @emittance = XMLHelper.get_value(wall, 'Emittance', :float)
      insulation = XMLHelper.get_element(wall, 'Insulation')
      if not insulation.nil?
        @insulation_id = HPXML::get_id(insulation)
        @insulation_assembly_r_value = XMLHelper.get_value(insulation, 'AssemblyEffectiveRValue', :float)
        @insulation_cavity_r_value = XMLHelper.get_value(insulation, "Layer[InstallationType='cavity']/NominalRValue", :float)
        @insulation_continuous_r_value = XMLHelper.get_value(insulation, "Layer[InstallationType='continuous']/NominalRValue", :float)
      end
    end
  end

  class FoundationWalls < BaseArrayElement
    def add(**kwargs)
      self << FoundationWall.new(@hpxml_object, **kwargs)
    end

    def from_oga(hpxml)
      return if hpxml.nil?

      XMLHelper.get_elements(hpxml, 'Building/BuildingDetails/Enclosure/FoundationWalls/FoundationWall').each do |foundation_wall|
        self << FoundationWall.new(@hpxml_object, foundation_wall)
      end
    end
  end

  class FoundationWall < BaseElement
    ATTRS = [:id, :exterior_adjacent_to, :interior_adjacent_to, :height, :area, :orientation, :azimuth,
             :thickness, :depth_below_grade, :insulation_id, :insulation_interior_r_value,
             :insulation_interior_distance_to_top, :insulation_interior_distance_to_bottom,
             :insulation_exterior_r_value, :insulation_exterior_distance_to_top,
             :insulation_exterior_distance_to_bottom, :insulation_assembly_r_value,
             :insulation_continuous_r_value]
    attr_accessor(*ATTRS)

    def windows
      return @hpxml_object.windows.select { |window| window.wall_idref == @id }
    end

    def doors
      return @hpxml_object.doors.select { |door| door.wall_idref == @id }
    end

    def net_area
      return if nil?
      return if @area.nil?

      val = @area
      (@hpxml_object.windows + @hpxml_object.doors).each do |subsurface|
        next unless subsurface.wall_idref == @id

        val -= subsurface.area
      end
      fail "Calculated a negative net surface area for surface '#{@id}'." if val < 0

      return val
    end

    def is_exterior
      if @exterior_adjacent_to == LocationGround
        return true
      end

      return false
    end

    def is_interior
      return !is_exterior
    end

    def is_adiabatic
      return HPXML::is_adiabatic(self)
    end

    def is_thermal_boundary
      return HPXML::is_thermal_boundary(self)
    end

    def is_exterior_thermal_boundary
      return (is_exterior && is_thermal_boundary)
    end

    def delete
      @hpxml_object.foundation_walls.delete(self)
      windows.reverse_each do |window|
        window.delete
      end
      doors.reverse_each do |door|
        door.delete
      end
      @hpxml_object.foundations.each do |foundation|
        foundation.attached_to_foundation_wall_idrefs.delete(@id) unless foundation.attached_to_foundation_wall_idrefs.nil?
      end
    end

    def check_for_errors
      errors = []
      begin; net_area; rescue StandardError => e; errors << e.message; end
      return errors
    end

    def to_oga(doc)
      return if nil?

      foundation_walls = XMLHelper.create_elements_as_needed(doc, ['HPXML', 'Building', 'BuildingDetails', 'Enclosure', 'FoundationWalls'])
      foundation_wall = XMLHelper.add_element(foundation_walls, 'FoundationWall')
      sys_id = XMLHelper.add_element(foundation_wall, 'SystemIdentifier')
      XMLHelper.add_attribute(sys_id, 'id', @id)
      XMLHelper.add_element(foundation_wall, 'ExteriorAdjacentTo', @exterior_adjacent_to, :string) unless @exterior_adjacent_to.nil?
      XMLHelper.add_element(foundation_wall, 'InteriorAdjacentTo', @interior_adjacent_to, :string) unless @interior_adjacent_to.nil?
      XMLHelper.add_element(foundation_wall, 'Height', @height, :float) unless @height.nil?
      XMLHelper.add_element(foundation_wall, 'Area', @area, :float) unless @area.nil?
      XMLHelper.add_element(foundation_wall, 'Orientation', @orientation, :string) unless @orientation.nil?
      XMLHelper.add_element(foundation_wall, 'Azimuth', @azimuth, :integer) unless @azimuth.nil?
      XMLHelper.add_element(foundation_wall, 'Thickness', @thickness, :float, @thickness_isdefaulted) unless @thickness.nil?
      XMLHelper.add_element(foundation_wall, 'DepthBelowGrade', @depth_below_grade, :float) unless @depth_below_grade.nil?
      insulation = XMLHelper.add_element(foundation_wall, 'Insulation')
      sys_id = XMLHelper.add_element(insulation, 'SystemIdentifier')
      if not @insulation_id.nil?
        XMLHelper.add_attribute(sys_id, 'id', @insulation_id)
      else
        XMLHelper.add_attribute(sys_id, 'id', @id + 'Insulation')
      end
      XMLHelper.add_element(insulation, 'AssemblyEffectiveRValue', @insulation_assembly_r_value, :float) unless @insulation_assembly_r_value.nil?
      if not @insulation_exterior_r_value.nil?
        layer = XMLHelper.add_element(insulation, 'Layer')
        XMLHelper.add_element(layer, 'InstallationType', 'continuous - exterior', :string)
        XMLHelper.add_element(layer, 'NominalRValue', @insulation_exterior_r_value, :float)
        XMLHelper.add_extension(layer, 'DistanceToTopOfInsulation', @insulation_exterior_distance_to_top, :float) unless @insulation_exterior_distance_to_top.nil?
        XMLHelper.add_extension(layer, 'DistanceToBottomOfInsulation', @insulation_exterior_distance_to_bottom, :float) unless @insulation_exterior_distance_to_bottom.nil?
      end
      if not @insulation_interior_r_value.nil?
        layer = XMLHelper.add_element(insulation, 'Layer')
        XMLHelper.add_element(layer, 'InstallationType', 'continuous - interior', :string)
        XMLHelper.add_element(layer, 'NominalRValue', @insulation_interior_r_value, :float)
        XMLHelper.add_extension(layer, 'DistanceToTopOfInsulation', @insulation_interior_distance_to_top, :float) unless @insulation_interior_distance_to_top.nil?
        XMLHelper.add_extension(layer, 'DistanceToBottomOfInsulation', @insulation_interior_distance_to_bottom, :float) unless @insulation_interior_distance_to_bottom.nil?
      end
    end

    def from_oga(foundation_wall)
      return if foundation_wall.nil?

      @id = HPXML::get_id(foundation_wall)
      @exterior_adjacent_to = XMLHelper.get_value(foundation_wall, 'ExteriorAdjacentTo', :string)
      @interior_adjacent_to = XMLHelper.get_value(foundation_wall, 'InteriorAdjacentTo', :string)
      @height = XMLHelper.get_value(foundation_wall, 'Height', :float)
      @area = XMLHelper.get_value(foundation_wall, 'Area', :float)
      @orientation = XMLHelper.get_value(foundation_wall, 'Orientation', :string)
      @azimuth = XMLHelper.get_value(foundation_wall, 'Azimuth', :integer)
      @thickness = XMLHelper.get_value(foundation_wall, 'Thickness', :float)
      @depth_below_grade = XMLHelper.get_value(foundation_wall, 'DepthBelowGrade', :float)
      insulation = XMLHelper.get_element(foundation_wall, 'Insulation')
      if not insulation.nil?
        @insulation_id = HPXML::get_id(insulation)
        @insulation_assembly_r_value = XMLHelper.get_value(insulation, 'AssemblyEffectiveRValue', :float)
        @insulation_continuous_r_value = XMLHelper.get_value(insulation, "Layer[InstallationType='continuous']/NominalRValue", :float)
        @insulation_interior_r_value = XMLHelper.get_value(insulation, "Layer[InstallationType='continuous - interior']/NominalRValue", :float)
        @insulation_interior_distance_to_top = XMLHelper.get_value(insulation, "Layer[InstallationType='continuous - interior']/extension/DistanceToTopOfInsulation", :float)
        @insulation_interior_distance_to_bottom = XMLHelper.get_value(insulation, "Layer[InstallationType='continuous - interior']/extension/DistanceToBottomOfInsulation", :float)
        @insulation_exterior_r_value = XMLHelper.get_value(insulation, "Layer[InstallationType='continuous - exterior']/NominalRValue", :float)
        @insulation_exterior_distance_to_top = XMLHelper.get_value(insulation, "Layer[InstallationType='continuous - exterior']/extension/DistanceToTopOfInsulation", :float)
        @insulation_exterior_distance_to_bottom = XMLHelper.get_value(insulation, "Layer[InstallationType='continuous - exterior']/extension/DistanceToBottomOfInsulation", :float)
      end
    end
  end

  class FrameFloors < BaseArrayElement
    def add(**kwargs)
      self << FrameFloor.new(@hpxml_object, **kwargs)
    end

    def from_oga(hpxml)
      return if hpxml.nil?

      XMLHelper.get_elements(hpxml, 'Building/BuildingDetails/Enclosure/FrameFloors/FrameFloor').each do |frame_floor|
        self << FrameFloor.new(@hpxml_object, frame_floor)
      end
    end
  end

  class FrameFloor < BaseElement
    ATTRS = [:id, :exterior_adjacent_to, :interior_adjacent_to, :area, :insulation_id,
             :insulation_assembly_r_value, :insulation_cavity_r_value, :insulation_continuous_r_value,
             :other_space_above_or_below]
    attr_accessor(*ATTRS)

    def is_ceiling
      if [LocationAtticVented, LocationAtticUnvented].include? @interior_adjacent_to
        return true
      elsif [LocationAtticVented, LocationAtticUnvented].include? @exterior_adjacent_to
        return true
      elsif [LocationOtherHousingUnit, LocationOtherHeatedSpace, LocationOtherMultifamilyBufferSpace, LocationOtherNonFreezingSpace].include?(@exterior_adjacent_to) && (@other_space_above_or_below == FrameFloorOtherSpaceAbove)
        return true
      end

      return false
    end

    def is_floor
      !is_ceiling
    end

    def is_exterior
      if @exterior_adjacent_to == LocationOutside
        return true
      end

      return false
    end

    def is_interior
      return !is_exterior
    end

    def is_adiabatic
      return HPXML::is_adiabatic(self)
    end

    def is_thermal_boundary
      return HPXML::is_thermal_boundary(self)
    end

    def is_exterior_thermal_boundary
      return (is_exterior && is_thermal_boundary)
    end

    def delete
      @hpxml_object.frame_floors.delete(self)
      @hpxml_object.attics.each do |attic|
        attic.attached_to_frame_floor_idrefs.delete(@id) unless attic.attached_to_frame_floor_idrefs.nil?
      end
      @hpxml_object.foundations.each do |foundation|
        foundation.attached_to_frame_floor_idrefs.delete(@id) unless foundation.attached_to_frame_floor_idrefs.nil?
      end
    end

    def check_for_errors
      errors = []
      return errors
    end

    def to_oga(doc)
      return if nil?

      frame_floors = XMLHelper.create_elements_as_needed(doc, ['HPXML', 'Building', 'BuildingDetails', 'Enclosure', 'FrameFloors'])
      frame_floor = XMLHelper.add_element(frame_floors, 'FrameFloor')
      sys_id = XMLHelper.add_element(frame_floor, 'SystemIdentifier')
      XMLHelper.add_attribute(sys_id, 'id', @id)
      XMLHelper.add_element(frame_floor, 'ExteriorAdjacentTo', @exterior_adjacent_to, :string) unless @exterior_adjacent_to.nil?
      XMLHelper.add_element(frame_floor, 'InteriorAdjacentTo', @interior_adjacent_to, :string) unless @interior_adjacent_to.nil?
      XMLHelper.add_element(frame_floor, 'Area', @area, :float) unless @area.nil?
      insulation = XMLHelper.add_element(frame_floor, 'Insulation')
      sys_id = XMLHelper.add_element(insulation, 'SystemIdentifier')
      if not @insulation_id.nil?
        XMLHelper.add_attribute(sys_id, 'id', @insulation_id)
      else
        XMLHelper.add_attribute(sys_id, 'id', @id + 'Insulation')
      end
      XMLHelper.add_element(insulation, 'AssemblyEffectiveRValue', @insulation_assembly_r_value, :float) unless @insulation_assembly_r_value.nil?
      if not @insulation_cavity_r_value.nil?
        layer = XMLHelper.add_element(insulation, 'Layer')
        XMLHelper.add_element(layer, 'InstallationType', 'cavity', :string)
        XMLHelper.add_element(layer, 'NominalRValue', @insulation_cavity_r_value, :float)
      end
      if not @insulation_continuous_r_value.nil?
        layer = XMLHelper.add_element(insulation, 'Layer')
        XMLHelper.add_element(layer, 'InstallationType', 'continuous', :string)
        XMLHelper.add_element(layer, 'NominalRValue', @insulation_continuous_r_value, :float)
      end
      XMLHelper.add_extension(frame_floor, 'OtherSpaceAboveOrBelow', @other_space_above_or_below, :string) unless @other_space_above_or_below.nil?
    end

    def from_oga(frame_floor)
      return if frame_floor.nil?

      @id = HPXML::get_id(frame_floor)
      @exterior_adjacent_to = XMLHelper.get_value(frame_floor, 'ExteriorAdjacentTo', :string)
      @interior_adjacent_to = XMLHelper.get_value(frame_floor, 'InteriorAdjacentTo', :string)
      @area = XMLHelper.get_value(frame_floor, 'Area', :float)
      insulation = XMLHelper.get_element(frame_floor, 'Insulation')
      if not insulation.nil?
        @insulation_id = HPXML::get_id(insulation)
        @insulation_assembly_r_value = XMLHelper.get_value(insulation, 'AssemblyEffectiveRValue', :float)
        @insulation_cavity_r_value = XMLHelper.get_value(insulation, "Layer[InstallationType='cavity']/NominalRValue", :float)
        @insulation_continuous_r_value = XMLHelper.get_value(insulation, "Layer[InstallationType='continuous']/NominalRValue", :float)
      end
      @other_space_above_or_below = XMLHelper.get_value(frame_floor, 'extension/OtherSpaceAboveOrBelow', :string)
    end
  end

  class Slabs < BaseArrayElement
    def add(**kwargs)
      self << Slab.new(@hpxml_object, **kwargs)
    end

    def from_oga(hpxml)
      return if hpxml.nil?

      XMLHelper.get_elements(hpxml, 'Building/BuildingDetails/Enclosure/Slabs/Slab').each do |slab|
        self << Slab.new(@hpxml_object, slab)
      end
    end
  end

  class Slab < BaseElement
    ATTRS = [:id, :interior_adjacent_to, :exterior_adjacent_to, :area, :thickness, :exposed_perimeter,
             :perimeter_insulation_depth, :under_slab_insulation_width,
             :under_slab_insulation_spans_entire_slab, :depth_below_grade, :carpet_fraction,
             :carpet_r_value, :perimeter_insulation_id, :perimeter_insulation_r_value,
             :under_slab_insulation_id, :under_slab_insulation_r_value]
    attr_accessor(*ATTRS)

    def exterior_adjacent_to
      return LocationGround
    end

    def is_exterior
      return true
    end

    def is_interior
      return !is_exterior
    end

    def is_thermal_boundary
      return HPXML::is_thermal_boundary(self)
    end

    def is_exterior_thermal_boundary
      return (is_exterior && is_thermal_boundary)
    end

    def delete
      @hpxml_object.slabs.delete(self)
      @hpxml_object.foundations.each do |foundation|
        foundation.attached_to_slab_idrefs.delete(@id) unless foundation.attached_to_slab_idrefs.nil?
      end
    end

    def check_for_errors
      errors = []
      return errors
    end

    def to_oga(doc)
      return if nil?

      slabs = XMLHelper.create_elements_as_needed(doc, ['HPXML', 'Building', 'BuildingDetails', 'Enclosure', 'Slabs'])
      slab = XMLHelper.add_element(slabs, 'Slab')
      sys_id = XMLHelper.add_element(slab, 'SystemIdentifier')
      XMLHelper.add_attribute(sys_id, 'id', @id)
      XMLHelper.add_element(slab, 'InteriorAdjacentTo', @interior_adjacent_to, :string) unless @interior_adjacent_to.nil?
      XMLHelper.add_element(slab, 'Area', @area, :float) unless @area.nil?
      XMLHelper.add_element(slab, 'Thickness', @thickness, :float, @thickness_isdefaulted) unless @thickness.nil?
      XMLHelper.add_element(slab, 'ExposedPerimeter', @exposed_perimeter, :float) unless @exposed_perimeter.nil?
      XMLHelper.add_element(slab, 'PerimeterInsulationDepth', @perimeter_insulation_depth, :float) unless @perimeter_insulation_depth.nil?
      XMLHelper.add_element(slab, 'UnderSlabInsulationWidth', @under_slab_insulation_width, :float) unless @under_slab_insulation_width.nil?
      XMLHelper.add_element(slab, 'UnderSlabInsulationSpansEntireSlab', @under_slab_insulation_spans_entire_slab, :boolean) unless @under_slab_insulation_spans_entire_slab.nil?
      XMLHelper.add_element(slab, 'DepthBelowGrade', @depth_below_grade, :float) unless @depth_below_grade.nil?
      insulation = XMLHelper.add_element(slab, 'PerimeterInsulation')
      sys_id = XMLHelper.add_element(insulation, 'SystemIdentifier')
      if not @perimeter_insulation_id.nil?
        XMLHelper.add_attribute(sys_id, 'id', @perimeter_insulation_id)
      else
        XMLHelper.add_attribute(sys_id, 'id', @id + 'PerimeterInsulation')
      end
      layer = XMLHelper.add_element(insulation, 'Layer')
      XMLHelper.add_element(layer, 'NominalRValue', @perimeter_insulation_r_value, :float) unless @perimeter_insulation_r_value.nil?
      insulation = XMLHelper.add_element(slab, 'UnderSlabInsulation')
      sys_id = XMLHelper.add_element(insulation, 'SystemIdentifier')
      if not @under_slab_insulation_id.nil?
        XMLHelper.add_attribute(sys_id, 'id', @under_slab_insulation_id)
      else
        XMLHelper.add_attribute(sys_id, 'id', @id + 'UnderSlabInsulation')
      end
      layer = XMLHelper.add_element(insulation, 'Layer')
      XMLHelper.add_element(layer, 'NominalRValue', @under_slab_insulation_r_value, :float) unless @under_slab_insulation_r_value.nil?
      XMLHelper.add_extension(slab, 'CarpetFraction', @carpet_fraction, :float, @carpet_fraction_isdefaulted) unless @carpet_fraction.nil?
      XMLHelper.add_extension(slab, 'CarpetRValue', @carpet_r_value, :float, @carpet_r_value_isdefaulted) unless @carpet_r_value.nil?
    end

    def from_oga(slab)
      return if slab.nil?

      @id = HPXML::get_id(slab)
      @interior_adjacent_to = XMLHelper.get_value(slab, 'InteriorAdjacentTo', :string)
      @area = XMLHelper.get_value(slab, 'Area', :float)
      @thickness = XMLHelper.get_value(slab, 'Thickness', :float)
      @exposed_perimeter = XMLHelper.get_value(slab, 'ExposedPerimeter', :float)
      @perimeter_insulation_depth = XMLHelper.get_value(slab, 'PerimeterInsulationDepth', :float)
      @under_slab_insulation_width = XMLHelper.get_value(slab, 'UnderSlabInsulationWidth', :float)
      @under_slab_insulation_spans_entire_slab = XMLHelper.get_value(slab, 'UnderSlabInsulationSpansEntireSlab', :boolean)
      @depth_below_grade = XMLHelper.get_value(slab, 'DepthBelowGrade', :float)
      perimeter_insulation = XMLHelper.get_element(slab, 'PerimeterInsulation')
      if not perimeter_insulation.nil?
        @perimeter_insulation_id = HPXML::get_id(perimeter_insulation)
        @perimeter_insulation_r_value = XMLHelper.get_value(perimeter_insulation, 'Layer/NominalRValue', :float)
      end
      under_slab_insulation = XMLHelper.get_element(slab, 'UnderSlabInsulation')
      if not under_slab_insulation.nil?
        @under_slab_insulation_id = HPXML::get_id(under_slab_insulation)
        @under_slab_insulation_r_value = XMLHelper.get_value(under_slab_insulation, 'Layer/NominalRValue', :float)
      end
      @carpet_fraction = XMLHelper.get_value(slab, 'extension/CarpetFraction', :float)
      @carpet_r_value = XMLHelper.get_value(slab, 'extension/CarpetRValue', :float)
    end
  end

  class Windows < BaseArrayElement
    def add(**kwargs)
      self << Window.new(@hpxml_object, **kwargs)
    end

    def from_oga(hpxml)
      return if hpxml.nil?

      XMLHelper.get_elements(hpxml, 'Building/BuildingDetails/Enclosure/Windows/Window').each do |window|
        self << Window.new(@hpxml_object, window)
      end
    end
  end

  class Window < BaseElement
    ATTRS = [:id, :area, :azimuth, :orientation, :frame_type, :aluminum_thermal_break, :glass_layers,
             :glass_type, :gas_fill, :ufactor, :shgc, :interior_shading_factor_summer,
             :interior_shading_factor_winter, :interior_shading_type, :exterior_shading_factor_summer,
             :exterior_shading_factor_winter, :exterior_shading_type, :overhangs_depth,
             :overhangs_distance_to_top_of_window, :overhangs_distance_to_bottom_of_window,
             :fraction_operable, :performance_class, :wall_idref]
    attr_accessor(*ATTRS)

    def wall
      return if @wall_idref.nil?

      (@hpxml_object.walls + @hpxml_object.foundation_walls).each do |wall|
        next unless wall.id == @wall_idref

        return wall
      end
      fail "Attached wall '#{@wall_idref}' not found for window '#{@id}'."
    end

    def is_exterior
      return wall.is_exterior
    end

    def is_interior
      return !is_exterior
    end

    def is_thermal_boundary
      return HPXML::is_thermal_boundary(wall)
    end

    def is_exterior_thermal_boundary
      return (is_exterior && is_thermal_boundary)
    end

    def delete
      @hpxml_object.windows.delete(self)
    end

    def check_for_errors
      errors = []
      begin; wall; rescue StandardError => e; errors << e.message; end
      return errors
    end

    def to_oga(doc)
      return if nil?

      windows = XMLHelper.create_elements_as_needed(doc, ['HPXML', 'Building', 'BuildingDetails', 'Enclosure', 'Windows'])
      window = XMLHelper.add_element(windows, 'Window')
      sys_id = XMLHelper.add_element(window, 'SystemIdentifier')
      XMLHelper.add_attribute(sys_id, 'id', @id)
      XMLHelper.add_element(window, 'Area', @area, :float) unless @area.nil?
      XMLHelper.add_element(window, 'Azimuth', @azimuth, :integer) unless @azimuth.nil?
      XMLHelper.add_element(window, 'Orientation', @orientation, :string) unless @orientation.nil?
      if not @frame_type.nil?
        frame_type_el = XMLHelper.add_element(window, 'FrameType')
        frame_type = XMLHelper.add_element(frame_type_el, @frame_type)
        if @frame_type == HPXML::WindowFrameTypeAluminum
          XMLHelper.add_element(frame_type, 'ThermalBreak', @aluminum_thermal_break, :boolean) unless @aluminum_thermal_break.nil?
        end
      end
      XMLHelper.add_element(window, 'GlassLayers', @glass_layers, :string) unless @glass_layers.nil?
      XMLHelper.add_element(window, 'GlassType', @glass_type, :string) unless @glass_type.nil?
      XMLHelper.add_element(window, 'GasFill', @gas_fill, :string) unless @gas_fill.nil?
      XMLHelper.add_element(window, 'UFactor', @ufactor, :float) unless @ufactor.nil?
      XMLHelper.add_element(window, 'SHGC', @shgc, :float) unless @shgc.nil?
      if (not @exterior_shading_type.nil?) || (not @exterior_shading_factor_summer.nil?) || (not @exterior_shading_factor_winter.nil?)
        exterior_shading = XMLHelper.add_element(window, 'ExteriorShading')
        sys_id = XMLHelper.add_element(exterior_shading, 'SystemIdentifier')
        XMLHelper.add_attribute(sys_id, 'id', "#{id}ExteriorShading")
        XMLHelper.add_element(exterior_shading, 'Type', @exterior_shading_type, :string) unless @exterior_shading_type.nil?
        XMLHelper.add_element(exterior_shading, 'SummerShadingCoefficient', @exterior_shading_factor_summer, :float, @exterior_shading_factor_summer_isdefaulted) unless @exterior_shading_factor_summer.nil?
        XMLHelper.add_element(exterior_shading, 'WinterShadingCoefficient', @exterior_shading_factor_winter, :float, @exterior_shading_factor_winter_isdefaulted) unless @exterior_shading_factor_winter.nil?
      end
      if (not @interior_shading_type.nil?) || (not @interior_shading_factor_summer.nil?) || (not @interior_shading_factor_winter.nil?)
        interior_shading = XMLHelper.add_element(window, 'InteriorShading')
        sys_id = XMLHelper.add_element(interior_shading, 'SystemIdentifier')
        XMLHelper.add_attribute(sys_id, 'id', "#{id}InteriorShading")
        XMLHelper.add_element(interior_shading, 'Type', @interior_shading_type, :string) unless @interior_shading_type.nil?
        XMLHelper.add_element(interior_shading, 'SummerShadingCoefficient', @interior_shading_factor_summer, :float, @interior_shading_factor_summer_isdefaulted) unless @interior_shading_factor_summer.nil?
        XMLHelper.add_element(interior_shading, 'WinterShadingCoefficient', @interior_shading_factor_winter, :float, @interior_shading_factor_winter_isdefaulted) unless @interior_shading_factor_winter.nil?
      end
      if (not @overhangs_depth.nil?) || (not @overhangs_distance_to_top_of_window.nil?) || (not @overhangs_distance_to_bottom_of_window.nil?)
        overhangs = XMLHelper.add_element(window, 'Overhangs')
        XMLHelper.add_element(overhangs, 'Depth', @overhangs_depth, :float) unless @overhangs_depth.nil?
        XMLHelper.add_element(overhangs, 'DistanceToTopOfWindow', @overhangs_distance_to_top_of_window, :float) unless @overhangs_distance_to_top_of_window.nil?
        XMLHelper.add_element(overhangs, 'DistanceToBottomOfWindow', @overhangs_distance_to_bottom_of_window, :float) unless @overhangs_distance_to_bottom_of_window.nil?
      end
      XMLHelper.add_element(window, 'FractionOperable', @fraction_operable, :float, @fraction_operable_isdefaulted) unless @fraction_operable.nil?
      XMLHelper.add_element(window, 'PerformanceClass', @performance_class, :string, @performance_class_isdefaulted) unless @performance_class.nil?
      if not @wall_idref.nil?
        attached_to_wall = XMLHelper.add_element(window, 'AttachedToWall')
        XMLHelper.add_attribute(attached_to_wall, 'idref', @wall_idref)
      end
    end

    def from_oga(window)
      return if window.nil?

      @id = HPXML::get_id(window)
      @area = XMLHelper.get_value(window, 'Area', :float)
      @azimuth = XMLHelper.get_value(window, 'Azimuth', :integer)
      @orientation = XMLHelper.get_value(window, 'Orientation', :string)
      @frame_type = XMLHelper.get_child_name(window, 'FrameType')
      if not @frame_type.nil?
        @aluminum_thermal_break = XMLHelper.get_value(window, 'FrameType/Aluminum/ThermalBreak', :boolean)
      end
      @glass_layers = XMLHelper.get_value(window, 'GlassLayers', :string)
      @glass_type = XMLHelper.get_value(window, 'GlassType', :string)
      @gas_fill = XMLHelper.get_value(window, 'GasFill', :string)
      @ufactor = XMLHelper.get_value(window, 'UFactor', :float)
      @shgc = XMLHelper.get_value(window, 'SHGC', :float)
      @exterior_shading_type = XMLHelper.get_value(window, 'ExteriorShading/Type', :string)
      @exterior_shading_factor_summer = XMLHelper.get_value(window, 'ExteriorShading/SummerShadingCoefficient', :float)
      @exterior_shading_factor_winter = XMLHelper.get_value(window, 'ExteriorShading/WinterShadingCoefficient', :float)
      @interior_shading_type = XMLHelper.get_value(window, 'InteriorShading/Type', :string)
      @interior_shading_factor_summer = XMLHelper.get_value(window, 'InteriorShading/SummerShadingCoefficient', :float)
      @interior_shading_factor_winter = XMLHelper.get_value(window, 'InteriorShading/WinterShadingCoefficient', :float)
      @overhangs_depth = XMLHelper.get_value(window, 'Overhangs/Depth', :float)
      @overhangs_distance_to_top_of_window = XMLHelper.get_value(window, 'Overhangs/DistanceToTopOfWindow', :float)
      @overhangs_distance_to_bottom_of_window = XMLHelper.get_value(window, 'Overhangs/DistanceToBottomOfWindow', :float)
      @fraction_operable = XMLHelper.get_value(window, 'FractionOperable', :float)
      @performance_class = XMLHelper.get_value(window, 'PerformanceClass', :string)
      @wall_idref = HPXML::get_idref(XMLHelper.get_element(window, 'AttachedToWall'))
    end
  end

  class Skylights < BaseArrayElement
    def add(**kwargs)
      self << Skylight.new(@hpxml_object, **kwargs)
    end

    def from_oga(hpxml)
      return if hpxml.nil?

      XMLHelper.get_elements(hpxml, 'Building/BuildingDetails/Enclosure/Skylights/Skylight').each do |skylight|
        self << Skylight.new(@hpxml_object, skylight)
      end
    end
  end

  class Skylight < BaseElement
    ATTRS = [:id, :area, :azimuth, :orientation, :frame_type, :aluminum_thermal_break, :glass_layers,
             :glass_type, :gas_fill, :ufactor, :shgc, :interior_shading_factor_summer,
             :interior_shading_factor_winter, :interior_shading_type, :exterior_shading_factor_summer,
             :exterior_shading_factor_winter, :exterior_shading_type, :roof_idref]
    attr_accessor(*ATTRS)

    def roof
      return if @roof_idref.nil?

      @hpxml_object.roofs.each do |roof|
        next unless roof.id == @roof_idref

        return roof
      end
      fail "Attached roof '#{@roof_idref}' not found for skylight '#{@id}'."
    end

    def is_exterior
      return roof.is_exterior
    end

    def is_interior
      return !is_exterior
    end

    def is_thermal_boundary
      return HPXML::is_thermal_boundary(roof)
    end

    def is_exterior_thermal_boundary
      return (is_exterior && is_thermal_boundary)
    end

    def delete
      @hpxml_object.skylights.delete(self)
    end

    def check_for_errors
      errors = []
      begin; roof; rescue StandardError => e; errors << e.message; end
      return errors
    end

    def to_oga(doc)
      return if nil?

      skylights = XMLHelper.create_elements_as_needed(doc, ['HPXML', 'Building', 'BuildingDetails', 'Enclosure', 'Skylights'])
      skylight = XMLHelper.add_element(skylights, 'Skylight')
      sys_id = XMLHelper.add_element(skylight, 'SystemIdentifier')
      XMLHelper.add_attribute(sys_id, 'id', @id)
      XMLHelper.add_element(skylight, 'Area', @area, :float) unless @area.nil?
      XMLHelper.add_element(skylight, 'Azimuth', @azimuth, :integer) unless @azimuth.nil?
      XMLHelper.add_element(skylight, 'Orientation', @orientation, :string) unless @orientation.nil?
      if not @frame_type.nil?
        frame_type_el = XMLHelper.add_element(skylight, 'FrameType')
        frame_type = XMLHelper.add_element(frame_type_el, @frame_type)
        if @frame_type == HPXML::WindowFrameTypeAluminum
          XMLHelper.add_element(frame_type, 'ThermalBreak', @aluminum_thermal_break, :boolean) unless @aluminum_thermal_break.nil?
        end
      end
      XMLHelper.add_element(skylight, 'GlassLayers', @glass_layers, :string) unless @glass_layers.nil?
      XMLHelper.add_element(skylight, 'GlassType', @glass_type, :string) unless @glass_type.nil?
      XMLHelper.add_element(skylight, 'GasFill', @gas_fill, :string) unless @gas_fill.nil?
      XMLHelper.add_element(skylight, 'UFactor', @ufactor, :float) unless @ufactor.nil?
      XMLHelper.add_element(skylight, 'SHGC', @shgc, :float) unless @shgc.nil?
      if (not @exterior_shading_type.nil?) || (not @exterior_shading_factor_summer.nil?) || (not @exterior_shading_factor_winter.nil?)
        exterior_shading = XMLHelper.add_element(skylight, 'ExteriorShading')
        sys_id = XMLHelper.add_element(exterior_shading, 'SystemIdentifier')
        XMLHelper.add_attribute(sys_id, 'id', "#{id}ExteriorShading")
        XMLHelper.add_element(exterior_shading, 'Type', @exterior_shading_type, :string) unless @exterior_shading_type.nil?
        XMLHelper.add_element(exterior_shading, 'SummerShadingCoefficient', @exterior_shading_factor_summer, :float, @exterior_shading_factor_summer_isdefaulted) unless @exterior_shading_factor_summer.nil?
        XMLHelper.add_element(exterior_shading, 'WinterShadingCoefficient', @exterior_shading_factor_winter, :float, @exterior_shading_factor_winter_isdefaulted) unless @exterior_shading_factor_winter.nil?
      end
      if (not @interior_shading_type.nil?) || (not @interior_shading_factor_summer.nil?) || (not @interior_shading_factor_winter.nil?)
        interior_shading = XMLHelper.add_element(skylight, 'InteriorShading')
        sys_id = XMLHelper.add_element(interior_shading, 'SystemIdentifier')
        XMLHelper.add_attribute(sys_id, 'id', "#{id}InteriorShading")
        XMLHelper.add_element(interior_shading, 'Type', @interior_shading_type, :string) unless @interior_shading_type.nil?
        XMLHelper.add_element(interior_shading, 'SummerShadingCoefficient', @interior_shading_factor_summer, :float, @interior_shading_factor_summer_isdefaulted) unless @interior_shading_factor_summer.nil?
        XMLHelper.add_element(interior_shading, 'WinterShadingCoefficient', @interior_shading_factor_winter, :float, @interior_shading_factor_winter_isdefaulted) unless @interior_shading_factor_winter.nil?
      end
      if not @roof_idref.nil?
        attached_to_roof = XMLHelper.add_element(skylight, 'AttachedToRoof')
        XMLHelper.add_attribute(attached_to_roof, 'idref', @roof_idref)
      end
    end

    def from_oga(skylight)
      return if skylight.nil?

      @id = HPXML::get_id(skylight)
      @area = XMLHelper.get_value(skylight, 'Area', :float)
      @azimuth = XMLHelper.get_value(skylight, 'Azimuth', :integer)
      @orientation = XMLHelper.get_value(skylight, 'Orientation', :string)
      @frame_type = XMLHelper.get_child_name(skylight, 'FrameType')
      @aluminum_thermal_break = XMLHelper.get_value(skylight, 'FrameType/Aluminum/ThermalBreak', :boolean)
      @glass_layers = XMLHelper.get_value(skylight, 'GlassLayers', :string)
      @glass_type = XMLHelper.get_value(skylight, 'GlassType', :string)
      @gas_fill = XMLHelper.get_value(skylight, 'GasFill', :string)
      @ufactor = XMLHelper.get_value(skylight, 'UFactor', :float)
      @shgc = XMLHelper.get_value(skylight, 'SHGC', :float)
      @exterior_shading_type = XMLHelper.get_value(skylight, 'ExteriorShading/Type', :string)
      @exterior_shading_factor_summer = XMLHelper.get_value(skylight, 'ExteriorShading/SummerShadingCoefficient', :float)
      @exterior_shading_factor_winter = XMLHelper.get_value(skylight, 'ExteriorShading/WinterShadingCoefficient', :float)
      @interior_shading_type = XMLHelper.get_value(skylight, 'InteriorShading/Type', :string)
      @interior_shading_factor_summer = XMLHelper.get_value(skylight, 'InteriorShading/SummerShadingCoefficient', :float)
      @interior_shading_factor_winter = XMLHelper.get_value(skylight, 'InteriorShading/WinterShadingCoefficient', :float)
      @roof_idref = HPXML::get_idref(XMLHelper.get_element(skylight, 'AttachedToRoof'))
    end
  end

  class Doors < BaseArrayElement
    def add(**kwargs)
      self << Door.new(@hpxml_object, **kwargs)
    end

    def from_oga(hpxml)
      return if hpxml.nil?

      XMLHelper.get_elements(hpxml, 'Building/BuildingDetails/Enclosure/Doors/Door').each do |door|
        self << Door.new(@hpxml_object, door)
      end
    end
  end

  class Door < BaseElement
    ATTRS = [:id, :wall_idref, :area, :azimuth, :orientation, :r_value]
    attr_accessor(*ATTRS)

    def wall
      return if @wall_idref.nil?

      (@hpxml_object.walls + @hpxml_object.foundation_walls).each do |wall|
        next unless wall.id == @wall_idref

        return wall
      end
      fail "Attached wall '#{@wall_idref}' not found for door '#{@id}'."
    end

    def is_exterior
      return wall.is_exterior
    end

    def is_interior
      return !is_exterior
    end

    def is_thermal_boundary
      return HPXML::is_thermal_boundary(wall)
    end

    def is_exterior_thermal_boundary
      return (is_exterior && is_thermal_boundary)
    end

    def delete
      @hpxml_object.doors.delete(self)
    end

    def check_for_errors
      errors = []
      begin; wall; rescue StandardError => e; errors << e.message; end
      return errors
    end

    def to_oga(doc)
      return if nil?

      doors = XMLHelper.create_elements_as_needed(doc, ['HPXML', 'Building', 'BuildingDetails', 'Enclosure', 'Doors'])
      door = XMLHelper.add_element(doors, 'Door')
      sys_id = XMLHelper.add_element(door, 'SystemIdentifier')
      XMLHelper.add_attribute(sys_id, 'id', @id)
      if not @wall_idref.nil?
        attached_to_wall = XMLHelper.add_element(door, 'AttachedToWall')
        XMLHelper.add_attribute(attached_to_wall, 'idref', @wall_idref)
      end
      XMLHelper.add_element(door, 'Area', @area, :float) unless @area.nil?
      XMLHelper.add_element(door, 'Azimuth', @azimuth, :integer) unless @azimuth.nil?
      XMLHelper.add_element(door, 'Orientation', @orientation, :string) unless @orientation.nil?
      XMLHelper.add_element(door, 'RValue', @r_value, :float) unless @r_value.nil?
    end

    def from_oga(door)
      return if door.nil?

      @id = HPXML::get_id(door)
      @wall_idref = HPXML::get_idref(XMLHelper.get_element(door, 'AttachedToWall'))
      @area = XMLHelper.get_value(door, 'Area', :float)
      @azimuth = XMLHelper.get_value(door, 'Azimuth', :integer)
      @orientation = XMLHelper.get_value(door, 'Orientation', :string)
      @r_value = XMLHelper.get_value(door, 'RValue', :float)
    end
  end

  class HeatingSystems < BaseArrayElement
    def add(**kwargs)
      self << HeatingSystem.new(@hpxml_object, **kwargs)
    end

    def from_oga(hpxml)
      return if hpxml.nil?

      XMLHelper.get_elements(hpxml, 'Building/BuildingDetails/Systems/HVAC/HVACPlant/HeatingSystem').each do |heating_system|
        self << HeatingSystem.new(@hpxml_object, heating_system)
      end
    end

    def total_fraction_heat_load_served
      map { |htg_sys| htg_sys.fraction_heat_load_served.to_f }.sum(0.0)
    end
  end

  class HeatingSystem < BaseElement
    ATTRS = [:id, :distribution_system_idref, :year_installed, :heating_system_type,
             :heating_system_fuel, :heating_capacity, :heating_efficiency_afue,
             :heating_efficiency_percent, :fraction_heat_load_served, :electric_auxiliary_energy,
             :third_party_certification, :seed_id, :is_shared_system, :number_of_units_served,
             :shared_loop_watts, :shared_loop_motor_efficiency, :fan_coil_watts, :fan_watts_per_cfm,
             :fan_power_not_tested, :airflow_defect_ratio, :airflow_not_tested,
             :fan_watts, :heating_airflow_cfm, :location]
    attr_accessor(*ATTRS)

    def distribution_system
      return if @distribution_system_idref.nil?

      @hpxml_object.hvac_distributions.each do |hvac_distribution|
        next unless hvac_distribution.id == @distribution_system_idref

        return hvac_distribution
      end
      fail "Attached HVAC distribution system '#{@distribution_system_idref}' not found for HVAC system '#{@id}'."
    end

    def attached_cooling_system
      return if distribution_system.nil?

      distribution_system.hvac_systems.each do |hvac_system|
        next if hvac_system.id == @id

        return hvac_system
      end
      return
    end

    def delete
      @hpxml_object.heating_systems.delete(self)
      @hpxml_object.water_heating_systems.each do |water_heating_system|
        next unless water_heating_system.related_hvac_idref == @id

        water_heating_system.related_hvac_idref = nil
      end
    end

    def check_for_errors
      errors = []
      begin; distribution_system; rescue StandardError => e; errors << e.message; end
      return errors
    end

    def to_oga(doc)
      return if nil?

      hvac_plant = XMLHelper.create_elements_as_needed(doc, ['HPXML', 'Building', 'BuildingDetails', 'Systems', 'HVAC', 'HVACPlant'])
      heating_system = XMLHelper.add_element(hvac_plant, 'HeatingSystem')
      sys_id = XMLHelper.add_element(heating_system, 'SystemIdentifier')
      XMLHelper.add_attribute(sys_id, 'id', @id)
      XMLHelper.add_element(heating_system, 'UnitLocation', @location, :string) unless @location.nil?
      XMLHelper.add_element(heating_system, 'YearInstalled', @year_installed, :integer) unless @year_installed.nil?
      XMLHelper.add_element(heating_system, 'ThirdPartyCertification', @third_party_certification, :string) unless @third_party_certification.nil?
      if not @distribution_system_idref.nil?
        distribution_system = XMLHelper.add_element(heating_system, 'DistributionSystem')
        XMLHelper.add_attribute(distribution_system, 'idref', @distribution_system_idref)
      end
      XMLHelper.add_element(heating_system, 'IsSharedSystem', @is_shared_system, :boolean) unless @is_shared_system.nil?
      XMLHelper.add_element(heating_system, 'NumberofUnitsServed', @number_of_units_served, :integer) unless @number_of_units_served.nil?
      if not @heating_system_type.nil?
        heating_system_type_el = XMLHelper.add_element(heating_system, 'HeatingSystemType')
        XMLHelper.add_element(heating_system_type_el, @heating_system_type)
      end
      XMLHelper.add_element(heating_system, 'HeatingSystemFuel', @heating_system_fuel, :string) unless @heating_system_fuel.nil?
      XMLHelper.add_element(heating_system, 'HeatingCapacity', @heating_capacity, :float, @heating_capacity_isdefaulted) unless @heating_capacity.nil?

      efficiency_units = nil
      efficiency_value = nil
      if [HVACTypeFurnace, HVACTypeWallFurnace, HVACTypeFloorFurnace, HVACTypeBoiler].include? @heating_system_type
        efficiency_units = UnitsAFUE
        efficiency_value = @heating_efficiency_afue
      elsif [HVACTypeElectricResistance, HVACTypeStove, HVACTypePortableHeater, HVACTypeFixedHeater, HVACTypeFireplace].include? @heating_system_type
        efficiency_units = UnitsPercent
        efficiency_value = @heating_efficiency_percent
      end
      if not efficiency_value.nil?
        annual_efficiency = XMLHelper.add_element(heating_system, 'AnnualHeatingEfficiency')
        XMLHelper.add_element(annual_efficiency, 'Units', efficiency_units, :string)
        XMLHelper.add_element(annual_efficiency, 'Value', efficiency_value, :float)
      end
      XMLHelper.add_element(heating_system, 'FractionHeatLoadServed', @fraction_heat_load_served, :float, @fraction_heat_load_served_isdefaulted) unless @fraction_heat_load_served.nil?
      XMLHelper.add_element(heating_system, 'ElectricAuxiliaryEnergy', @electric_auxiliary_energy, :float, @electric_auxiliary_energy_isdefaulted) unless @electric_auxiliary_energy.nil?
      XMLHelper.add_extension(heating_system, 'SharedLoopWatts', @shared_loop_watts, :float) unless @shared_loop_watts.nil?
      XMLHelper.add_extension(heating_system, 'SharedLoopMotorEfficiency', @shared_loop_motor_efficiency, :float) unless @shared_loop_motor_efficiency.nil?
      XMLHelper.add_extension(heating_system, 'FanCoilWatts', @fan_coil_watts, :float) unless @fan_coil_watts.nil?
      XMLHelper.add_extension(heating_system, 'FanPowerWattsPerCFM', @fan_watts_per_cfm, :float, @fan_watts_per_cfm_isdefaulted) unless @fan_watts_per_cfm.nil?
      XMLHelper.add_extension(heating_system, 'FanPowerWatts', @fan_watts, :float, @fan_watts_isdefaulted) unless @fan_watts.nil?
      XMLHelper.add_extension(heating_system, 'FanPowerNotTested', @fan_power_not_tested, :boolean) unless @fan_power_not_tested.nil?
      XMLHelper.add_extension(heating_system, 'AirflowDefectRatio', @airflow_defect_ratio, :float, @airflow_defect_ratio_isdefaulted) unless @airflow_defect_ratio.nil?
      XMLHelper.add_extension(heating_system, 'AirflowNotTested', @airflow_not_tested, :boolean) unless @airflow_not_tested.nil?
      XMLHelper.add_extension(heating_system, 'HeatingAirflowCFM', @heating_airflow_cfm, :float, @heating_airflow_cfm_isdefaulted) unless @heating_airflow_cfm.nil?
      XMLHelper.add_extension(heating_system, 'SeedId', @seed_id, :string) unless @seed_id.nil?
    end

    def from_oga(heating_system)
      return if heating_system.nil?

      @id = HPXML::get_id(heating_system)
      @location = XMLHelper.get_value(heating_system, 'UnitLocation', :string)
      @year_installed = XMLHelper.get_value(heating_system, 'YearInstalled', :integer)
      @third_party_certification = XMLHelper.get_value(heating_system, 'ThirdPartyCertification', :string)
      @distribution_system_idref = HPXML::get_idref(XMLHelper.get_element(heating_system, 'DistributionSystem'))
      @is_shared_system = XMLHelper.get_value(heating_system, 'IsSharedSystem', :boolean)
      @number_of_units_served = XMLHelper.get_value(heating_system, 'NumberofUnitsServed', :integer)
      @heating_system_type = XMLHelper.get_child_name(heating_system, 'HeatingSystemType')
      @heating_system_fuel = XMLHelper.get_value(heating_system, 'HeatingSystemFuel', :string)
      @heating_capacity = XMLHelper.get_value(heating_system, 'HeatingCapacity', :float)
      if [HVACTypeFurnace, HVACTypeWallFurnace, HVACTypeFloorFurnace, HVACTypeBoiler].include? @heating_system_type
        @heating_efficiency_afue = XMLHelper.get_value(heating_system, "AnnualHeatingEfficiency[Units='#{UnitsAFUE}']/Value", :float)
      elsif [HVACTypeElectricResistance, HVACTypeStove, HVACTypePortableHeater, HVACTypeFixedHeater, HVACTypeFireplace].include? @heating_system_type
        @heating_efficiency_percent = XMLHelper.get_value(heating_system, "AnnualHeatingEfficiency[Units='Percent']/Value", :float)
      end
      @fraction_heat_load_served = XMLHelper.get_value(heating_system, 'FractionHeatLoadServed', :float)
      @electric_auxiliary_energy = XMLHelper.get_value(heating_system, 'ElectricAuxiliaryEnergy', :float)
      @shared_loop_watts = XMLHelper.get_value(heating_system, 'extension/SharedLoopWatts', :float)
      @shared_loop_motor_efficiency = XMLHelper.get_value(heating_system, 'extension/SharedLoopMotorEfficiency', :float)
      @fan_coil_watts = XMLHelper.get_value(heating_system, 'extension/FanCoilWatts', :float)
      @fan_watts_per_cfm = XMLHelper.get_value(heating_system, 'extension/FanPowerWattsPerCFM', :float)
      @fan_watts = XMLHelper.get_value(heating_system, 'extension/FanPowerWatts', :float)
      @fan_power_not_tested = XMLHelper.get_value(heating_system, 'extension/FanPowerNotTested', :boolean)
      @airflow_defect_ratio = XMLHelper.get_value(heating_system, 'extension/AirflowDefectRatio', :float)
      @airflow_not_tested = XMLHelper.get_value(heating_system, 'extension/AirflowNotTested', :boolean)
      @heating_airflow_cfm = XMLHelper.get_value(heating_system, 'extension/HeatingAirflowCFM', :float)
      @seed_id = XMLHelper.get_value(heating_system, 'extension/SeedId', :string)
    end
  end

  class CoolingSystems < BaseArrayElement
    def add(**kwargs)
      self << CoolingSystem.new(@hpxml_object, **kwargs)
    end

    def from_oga(hpxml)
      return if hpxml.nil?

      XMLHelper.get_elements(hpxml, 'Building/BuildingDetails/Systems/HVAC/HVACPlant/CoolingSystem').each do |cooling_system|
        self << CoolingSystem.new(@hpxml_object, cooling_system)
      end
    end

    def total_fraction_cool_load_served
      map { |clg_sys| clg_sys.fraction_cool_load_served.to_f }.sum(0.0)
    end
  end

  class CoolingSystem < BaseElement
    ATTRS = [:id, :distribution_system_idref, :year_installed, :cooling_system_type,
             :cooling_system_fuel, :cooling_capacity, :compressor_type, :fraction_cool_load_served,
             :cooling_efficiency_seer, :cooling_efficiency_eer, :cooling_efficiency_kw_per_ton,
             :cooling_shr, :third_party_certification, :seed_id, :is_shared_system, :number_of_units_served,
             :shared_loop_watts, :shared_loop_motor_efficiency, :fan_coil_watts, :airflow_defect_ratio,
             :fan_watts_per_cfm, :fan_power_not_tested, :airflow_not_tested, :charge_defect_ratio,
             :charge_not_tested, :cooling_airflow_cfm, :location]
    attr_accessor(*ATTRS)

    def distribution_system
      return if @distribution_system_idref.nil?

      @hpxml_object.hvac_distributions.each do |hvac_distribution|
        next unless hvac_distribution.id == @distribution_system_idref

        return hvac_distribution
      end
      fail "Attached HVAC distribution system '#{@distribution_system_idref}' not found for HVAC system '#{@id}'."
    end

    def attached_heating_system
      return if distribution_system.nil?

      distribution_system.hvac_systems.each do |hvac_system|
        next if hvac_system.id == @id

        return hvac_system
      end
      return
    end

    def delete
      @hpxml_object.cooling_systems.delete(self)
      @hpxml_object.water_heating_systems.each do |water_heating_system|
        next unless water_heating_system.related_hvac_idref == @id

        water_heating_system.related_hvac_idref = nil
      end
    end

    def check_for_errors
      errors = []
      begin; distribution_system; rescue StandardError => e; errors << e.message; end
      return errors
    end

    def to_oga(doc)
      return if nil?

      hvac_plant = XMLHelper.create_elements_as_needed(doc, ['HPXML', 'Building', 'BuildingDetails', 'Systems', 'HVAC', 'HVACPlant'])
      cooling_system = XMLHelper.add_element(hvac_plant, 'CoolingSystem')
      sys_id = XMLHelper.add_element(cooling_system, 'SystemIdentifier')
      XMLHelper.add_attribute(sys_id, 'id', @id)
      XMLHelper.add_element(cooling_system, 'UnitLocation', @location, :string) unless @location.nil?
      XMLHelper.add_element(cooling_system, 'YearInstalled', @year_installed, :integer) unless @year_installed.nil?
      XMLHelper.add_element(cooling_system, 'ThirdPartyCertification', @third_party_certification, :string) unless @third_party_certification.nil?
      if not @distribution_system_idref.nil?
        distribution_system = XMLHelper.add_element(cooling_system, 'DistributionSystem')
        XMLHelper.add_attribute(distribution_system, 'idref', @distribution_system_idref)
      end
      XMLHelper.add_element(cooling_system, 'IsSharedSystem', @is_shared_system, :boolean) unless @is_shared_system.nil?
      XMLHelper.add_element(cooling_system, 'NumberofUnitsServed', @number_of_units_served, :integer) unless @number_of_units_served.nil?
      XMLHelper.add_element(cooling_system, 'CoolingSystemType', @cooling_system_type, :string) unless @cooling_system_type.nil?
      XMLHelper.add_element(cooling_system, 'CoolingSystemFuel', @cooling_system_fuel, :string) unless @cooling_system_fuel.nil?
      XMLHelper.add_element(cooling_system, 'CoolingCapacity', @cooling_capacity, :float, @cooling_capacity_isdefaulted) unless @cooling_capacity.nil?
      XMLHelper.add_element(cooling_system, 'CompressorType', @compressor_type, :string, @compressor_type_isdefaulted) unless @compressor_type.nil?
      XMLHelper.add_element(cooling_system, 'FractionCoolLoadServed', @fraction_cool_load_served, :float, @fraction_cool_load_served_isdefaulted) unless @fraction_cool_load_served.nil?

      efficiency_units = nil
      efficiency_value = nil
      if [HVACTypeCentralAirConditioner, HVACTypeMiniSplitAirConditioner].include? @cooling_system_type
        efficiency_units = UnitsSEER
        efficiency_value = @cooling_efficiency_seer
      elsif [HVACTypeRoomAirConditioner].include? @cooling_system_type
        efficiency_units = UnitsEER
        efficiency_value = @cooling_efficiency_eer
      elsif [HVACTypeChiller].include? @cooling_system_type
        efficiency_units = UnitsKwPerTon
        efficiency_value = @cooling_efficiency_kw_per_ton
      end
      if not efficiency_value.nil?
        annual_efficiency = XMLHelper.add_element(cooling_system, 'AnnualCoolingEfficiency')
        XMLHelper.add_element(annual_efficiency, 'Units', efficiency_units, :string)
        XMLHelper.add_element(annual_efficiency, 'Value', efficiency_value, :float)
      end
      XMLHelper.add_element(cooling_system, 'SensibleHeatFraction', @cooling_shr, :float, @cooling_shr_isdefaulted) unless @cooling_shr.nil?
      XMLHelper.add_extension(cooling_system, 'AirflowDefectRatio', @airflow_defect_ratio, :float, @airflow_defect_ratio_isdefaulted) unless @airflow_defect_ratio.nil?
      XMLHelper.add_extension(cooling_system, 'ChargeDefectRatio', @charge_defect_ratio, :float, @charge_defect_ratio_isdefaulted) unless @charge_defect_ratio.nil?
      XMLHelper.add_extension(cooling_system, 'ChargeNotTested', @charge_not_tested, :boolean) unless @charge_not_tested.nil?
      XMLHelper.add_extension(cooling_system, 'FanPowerWattsPerCFM', @fan_watts_per_cfm, :float, @fan_watts_per_cfm_isdefaulted) unless @fan_watts_per_cfm.nil?
      XMLHelper.add_extension(cooling_system, 'FanPowerNotTested', @fan_power_not_tested, :boolean) unless @fan_power_not_tested.nil?
      XMLHelper.add_extension(cooling_system, 'AirflowNotTested', @airflow_not_tested, :boolean) unless @airflow_not_tested.nil?
      XMLHelper.add_extension(cooling_system, 'CoolingAirflowCFM', @cooling_airflow_cfm, :float, @cooling_airflow_cfm_isdefaulted) unless @cooling_airflow_cfm.nil?
      XMLHelper.add_extension(cooling_system, 'SharedLoopWatts', @shared_loop_watts, :float) unless @shared_loop_watts.nil?
      XMLHelper.add_extension(cooling_system, 'SharedLoopMotorEfficiency', @shared_loop_motor_efficiency, :float) unless @shared_loop_motor_efficiency.nil?
      XMLHelper.add_extension(cooling_system, 'FanCoilWatts', @fan_coil_watts, :float) unless @fan_coil_watts.nil?
      XMLHelper.add_extension(cooling_system, 'SeedId', @seed_id, :string) unless @seed_id.nil?
    end

    def from_oga(cooling_system)
      return if cooling_system.nil?

      @id = HPXML::get_id(cooling_system)
      @location = XMLHelper.get_value(cooling_system, 'UnitLocation', :string)
      @year_installed = XMLHelper.get_value(cooling_system, 'YearInstalled', :integer)
      @third_party_certification = XMLHelper.get_value(cooling_system, 'ThirdPartyCertification', :string)
      @distribution_system_idref = HPXML::get_idref(XMLHelper.get_element(cooling_system, 'DistributionSystem'))
      @is_shared_system = XMLHelper.get_value(cooling_system, 'IsSharedSystem', :boolean)
      @number_of_units_served = XMLHelper.get_value(cooling_system, 'NumberofUnitsServed', :integer)
      @cooling_system_type = XMLHelper.get_value(cooling_system, 'CoolingSystemType', :string)
      @cooling_system_fuel = XMLHelper.get_value(cooling_system, 'CoolingSystemFuel', :string)
      @cooling_capacity = XMLHelper.get_value(cooling_system, 'CoolingCapacity', :float)
      @compressor_type = XMLHelper.get_value(cooling_system, 'CompressorType', :string)
      @fraction_cool_load_served = XMLHelper.get_value(cooling_system, 'FractionCoolLoadServed', :float)
      if [HVACTypeCentralAirConditioner, HVACTypeMiniSplitAirConditioner].include? @cooling_system_type
        @cooling_efficiency_seer = XMLHelper.get_value(cooling_system, "AnnualCoolingEfficiency[Units='#{UnitsSEER}']/Value", :float)
      elsif [HVACTypeRoomAirConditioner].include? @cooling_system_type
        @cooling_efficiency_eer = XMLHelper.get_value(cooling_system, "AnnualCoolingEfficiency[Units='#{UnitsEER}']/Value", :float)
      elsif [HVACTypeChiller].include? @cooling_system_type
        @cooling_efficiency_kw_per_ton = XMLHelper.get_value(cooling_system, "AnnualCoolingEfficiency[Units='#{UnitsKwPerTon}']/Value", :float)
      end
      @cooling_shr = XMLHelper.get_value(cooling_system, 'SensibleHeatFraction', :float)
      @airflow_defect_ratio = XMLHelper.get_value(cooling_system, 'extension/AirflowDefectRatio', :float)
      @charge_defect_ratio = XMLHelper.get_value(cooling_system, 'extension/ChargeDefectRatio', :float)
      @charge_not_tested = XMLHelper.get_value(cooling_system, 'extension/ChargeNotTested', :boolean)
      @fan_watts_per_cfm = XMLHelper.get_value(cooling_system, 'extension/FanPowerWattsPerCFM', :float)
      @fan_power_not_tested = XMLHelper.get_value(cooling_system, 'extension/FanPowerNotTested', :boolean)
      @airflow_not_tested = XMLHelper.get_value(cooling_system, 'extension/AirflowNotTested', :boolean)
      @cooling_airflow_cfm = XMLHelper.get_value(cooling_system, 'extension/CoolingAirflowCFM', :float)
      @shared_loop_watts = XMLHelper.get_value(cooling_system, 'extension/SharedLoopWatts', :float)
      @shared_loop_motor_efficiency = XMLHelper.get_value(cooling_system, 'extension/SharedLoopMotorEfficiency', :float)
      @fan_coil_watts = XMLHelper.get_value(cooling_system, 'extension/FanCoilWatts', :float)
      @seed_id = XMLHelper.get_value(cooling_system, 'extension/SeedId', :string)
    end
  end

  class HeatPumps < BaseArrayElement
    def add(**kwargs)
      self << HeatPump.new(@hpxml_object, **kwargs)
    end

    def from_oga(hpxml)
      return if hpxml.nil?

      XMLHelper.get_elements(hpxml, 'Building/BuildingDetails/Systems/HVAC/HVACPlant/HeatPump').each do |heat_pump|
        self << HeatPump.new(@hpxml_object, heat_pump)
      end
    end

    def total_fraction_heat_load_served
      map { |hp| hp.fraction_heat_load_served.to_f }.sum(0.0)
    end

    def total_fraction_cool_load_served
      map { |hp| hp.fraction_cool_load_served.to_f }.sum(0.0)
    end
  end

  class HeatPump < BaseElement
    ATTRS = [:id, :distribution_system_idref, :year_installed, :heat_pump_type, :heat_pump_fuel,
             :heating_capacity, :heating_capacity_17F, :cooling_capacity, :compressor_type,
             :cooling_shr, :backup_heating_fuel, :backup_heating_capacity,
             :backup_heating_efficiency_percent, :backup_heating_efficiency_afue,
             :backup_heating_switchover_temp, :fraction_heat_load_served, :fraction_cool_load_served,
             :cooling_efficiency_seer, :cooling_efficiency_eer, :heating_efficiency_hspf,
             :heating_efficiency_cop, :third_party_certification, :seed_id, :pump_watts_per_ton,
             :fan_watts_per_cfm, :fan_power_not_tested, :is_shared_system, :number_of_units_served,
             :shared_loop_watts, :shared_loop_motor_efficiency, :airflow_defect_ratio, :airflow_not_tested,
             :charge_defect_ratio, :charge_not_tested, :heating_airflow_cfm, :cooling_airflow_cfm,
             :location]
    attr_accessor(*ATTRS)

    def distribution_system
      return if @distribution_system_idref.nil?

      @hpxml_object.hvac_distributions.each do |hvac_distribution|
        next unless hvac_distribution.id == @distribution_system_idref

        return hvac_distribution
      end
      fail "Attached HVAC distribution system '#{@distribution_system_idref}' not found for HVAC system '#{@id}'."
    end

    def delete
      @hpxml_object.heat_pumps.delete(self)
      @hpxml_object.water_heating_systems.each do |water_heating_system|
        next unless water_heating_system.related_hvac_idref == @id

        water_heating_system.related_hvac_idref = nil
      end
    end

    def check_for_errors
      errors = []
      begin; distribution_system; rescue StandardError => e; errors << e.message; end
      return errors
    end

    def to_oga(doc)
      return if nil?

      hvac_plant = XMLHelper.create_elements_as_needed(doc, ['HPXML', 'Building', 'BuildingDetails', 'Systems', 'HVAC', 'HVACPlant'])
      heat_pump = XMLHelper.add_element(hvac_plant, 'HeatPump')
      sys_id = XMLHelper.add_element(heat_pump, 'SystemIdentifier')
      XMLHelper.add_attribute(sys_id, 'id', @id)
      XMLHelper.add_element(heat_pump, 'UnitLocation', @location, :string) unless @location.nil?
      XMLHelper.add_element(heat_pump, 'YearInstalled', @year_installed, :integer) unless @year_installed.nil?
      XMLHelper.add_element(heat_pump, 'ThirdPartyCertification', @third_party_certification, :string) unless @third_party_certification.nil?
      if not @distribution_system_idref.nil?
        distribution_system = XMLHelper.add_element(heat_pump, 'DistributionSystem')
        XMLHelper.add_attribute(distribution_system, 'idref', @distribution_system_idref)
      end
      XMLHelper.add_element(heat_pump, 'IsSharedSystem', @is_shared_system, :boolean) unless @is_shared_system.nil?
      XMLHelper.add_element(heat_pump, 'NumberofUnitsServed', @number_of_units_served, :integer) unless @number_of_units_served.nil?
      XMLHelper.add_element(heat_pump, 'HeatPumpType', @heat_pump_type, :string) unless @heat_pump_type.nil?
      XMLHelper.add_element(heat_pump, 'HeatPumpFuel', @heat_pump_fuel, :string) unless @heat_pump_fuel.nil?
      XMLHelper.add_element(heat_pump, 'HeatingCapacity', @heating_capacity, :float, @heating_capacity_isdefaulted) unless @heating_capacity.nil?
      XMLHelper.add_element(heat_pump, 'HeatingCapacity17F', @heating_capacity_17F, :float) unless @heating_capacity_17F.nil?
      XMLHelper.add_element(heat_pump, 'CoolingCapacity', @cooling_capacity, :float, @cooling_capacity_isdefaulted) unless @cooling_capacity.nil?
      XMLHelper.add_element(heat_pump, 'CompressorType', @compressor_type, :string, @compressor_type_isdefaulted) unless @compressor_type.nil?
      XMLHelper.add_element(heat_pump, 'CoolingSensibleHeatFraction', @cooling_shr, :float, @cooling_shr_isdefaulted) unless @cooling_shr.nil?
      XMLHelper.add_element(heat_pump, 'BackupSystemFuel', @backup_heating_fuel, :string) unless @backup_heating_fuel.nil?
      efficiencies = { 'Percent' => @backup_heating_efficiency_percent,
                       UnitsAFUE => @backup_heating_efficiency_afue }
      efficiencies.each do |units, value|
        next if value.nil?

        backup_eff = XMLHelper.add_element(heat_pump, 'BackupAnnualHeatingEfficiency')
        XMLHelper.add_element(backup_eff, 'Units', units, :string)
        XMLHelper.add_element(backup_eff, 'Value', value, :float)
      end
      XMLHelper.add_element(heat_pump, 'BackupHeatingCapacity', @backup_heating_capacity, :float, @backup_heating_capacity_isdefaulted) unless @backup_heating_capacity.nil?
      XMLHelper.add_element(heat_pump, 'BackupHeatingSwitchoverTemperature', @backup_heating_switchover_temp, :float) unless @backup_heating_switchover_temp.nil?
      XMLHelper.add_element(heat_pump, 'FractionHeatLoadServed', @fraction_heat_load_served, :float, @fraction_heat_load_served_isdefaulted) unless @fraction_heat_load_served.nil?
      XMLHelper.add_element(heat_pump, 'FractionCoolLoadServed', @fraction_cool_load_served, :float, @fraction_cool_load_served_isdefaulted) unless @fraction_cool_load_served.nil?

      clg_efficiency_units = nil
      clg_efficiency_value = nil
      htg_efficiency_units = nil
      htg_efficiency_value = nil
      if [HVACTypeHeatPumpAirToAir, HVACTypeHeatPumpMiniSplit].include? @heat_pump_type
        clg_efficiency_units = UnitsSEER
        clg_efficiency_value = @cooling_efficiency_seer
        htg_efficiency_units = UnitsHSPF
        htg_efficiency_value = @heating_efficiency_hspf
      elsif [HVACTypeHeatPumpGroundToAir, HVACTypeHeatPumpWaterLoopToAir].include? @heat_pump_type
        clg_efficiency_units = UnitsEER
        clg_efficiency_value = @cooling_efficiency_eer
        htg_efficiency_units = UnitsCOP
        htg_efficiency_value = @heating_efficiency_cop
      end
      if not clg_efficiency_value.nil?
        annual_efficiency = XMLHelper.add_element(heat_pump, 'AnnualCoolingEfficiency')
        XMLHelper.add_element(annual_efficiency, 'Units', clg_efficiency_units, :string)
        XMLHelper.add_element(annual_efficiency, 'Value', clg_efficiency_value, :float)
      end
      if not htg_efficiency_value.nil?
        annual_efficiency = XMLHelper.add_element(heat_pump, 'AnnualHeatingEfficiency')
        XMLHelper.add_element(annual_efficiency, 'Units', htg_efficiency_units, :string)
        XMLHelper.add_element(annual_efficiency, 'Value', htg_efficiency_value, :float)
      end
      XMLHelper.add_extension(heat_pump, 'AirflowDefectRatio', @airflow_defect_ratio, :float, @airflow_defect_ratio_isdefaulted) unless @airflow_defect_ratio.nil?
      XMLHelper.add_extension(heat_pump, 'ChargeDefectRatio', @charge_defect_ratio, :float, @charge_defect_ratio_isdefaulted) unless @charge_defect_ratio.nil?
      XMLHelper.add_extension(heat_pump, 'ChargeNotTested', @charge_not_tested, :boolean) unless @charge_not_tested.nil?
      XMLHelper.add_extension(heat_pump, 'FanPowerWattsPerCFM', @fan_watts_per_cfm, :float, @fan_watts_per_cfm_isdefaulted) unless @fan_watts_per_cfm.nil?
      XMLHelper.add_extension(heat_pump, 'FanPowerNotTested', @fan_power_not_tested, :boolean) unless @fan_power_not_tested.nil?
      XMLHelper.add_extension(heat_pump, 'AirflowNotTested', @airflow_not_tested, :boolean) unless @airflow_not_tested.nil?
      XMLHelper.add_extension(heat_pump, 'HeatingAirflowCFM', @heating_airflow_cfm, :float, @heating_airflow_cfm_isdefaulted) unless @heating_airflow_cfm.nil?
      XMLHelper.add_extension(heat_pump, 'CoolingAirflowCFM', @cooling_airflow_cfm, :float, @cooling_airflow_cfm_isdefaulted) unless @cooling_airflow_cfm.nil?
      XMLHelper.add_extension(heat_pump, 'PumpPowerWattsPerTon', @pump_watts_per_ton, :float, @pump_watts_per_ton_isdefaulted) unless @pump_watts_per_ton.nil?
      XMLHelper.add_extension(heat_pump, 'SharedLoopWatts', @shared_loop_watts, :float) unless @shared_loop_watts.nil?
      XMLHelper.add_extension(heat_pump, 'SharedLoopMotorEfficiency', @shared_loop_motor_efficiency, :float) unless @shared_loop_motor_efficiency.nil?
      XMLHelper.add_extension(heat_pump, 'SeedId', @seed_id, :string) unless @seed_id.nil?
    end

    def from_oga(heat_pump)
      return if heat_pump.nil?

      @id = HPXML::get_id(heat_pump)
      @location = XMLHelper.get_value(heat_pump, 'UnitLocation', :string)
      @year_installed = XMLHelper.get_value(heat_pump, 'YearInstalled', :integer)
      @third_party_certification = XMLHelper.get_value(heat_pump, 'ThirdPartyCertification', :string)
      @distribution_system_idref = HPXML::get_idref(XMLHelper.get_element(heat_pump, 'DistributionSystem'))
      @is_shared_system = XMLHelper.get_value(heat_pump, 'IsSharedSystem', :boolean)
      @number_of_units_served = XMLHelper.get_value(heat_pump, 'NumberofUnitsServed', :integer)
      @heat_pump_type = XMLHelper.get_value(heat_pump, 'HeatPumpType', :string)
      @heat_pump_fuel = XMLHelper.get_value(heat_pump, 'HeatPumpFuel', :string)
      @heating_capacity = XMLHelper.get_value(heat_pump, 'HeatingCapacity', :float)
      @heating_capacity_17F = XMLHelper.get_value(heat_pump, 'HeatingCapacity17F', :float)
      @cooling_capacity = XMLHelper.get_value(heat_pump, 'CoolingCapacity', :float)
      @compressor_type = XMLHelper.get_value(heat_pump, 'CompressorType', :string)
      @cooling_shr = XMLHelper.get_value(heat_pump, 'CoolingSensibleHeatFraction', :float)
      @backup_heating_fuel = XMLHelper.get_value(heat_pump, 'BackupSystemFuel', :string)
      @backup_heating_efficiency_percent = XMLHelper.get_value(heat_pump, "BackupAnnualHeatingEfficiency[Units='Percent']/Value", :float)
      @backup_heating_efficiency_afue = XMLHelper.get_value(heat_pump, "BackupAnnualHeatingEfficiency[Units='#{UnitsAFUE}']/Value", :float)
      @backup_heating_capacity = XMLHelper.get_value(heat_pump, 'BackupHeatingCapacity', :float)
      @backup_heating_switchover_temp = XMLHelper.get_value(heat_pump, 'BackupHeatingSwitchoverTemperature', :float)
      @fraction_heat_load_served = XMLHelper.get_value(heat_pump, 'FractionHeatLoadServed', :float)
      @fraction_cool_load_served = XMLHelper.get_value(heat_pump, 'FractionCoolLoadServed', :float)
      if [HVACTypeHeatPumpAirToAir, HVACTypeHeatPumpMiniSplit].include? @heat_pump_type
        @cooling_efficiency_seer = XMLHelper.get_value(heat_pump, "AnnualCoolingEfficiency[Units='#{UnitsSEER}']/Value", :float)
      elsif [HVACTypeHeatPumpGroundToAir, HVACTypeHeatPumpWaterLoopToAir].include? @heat_pump_type
        @cooling_efficiency_eer = XMLHelper.get_value(heat_pump, "AnnualCoolingEfficiency[Units='#{UnitsEER}']/Value", :float)
      end
      if [HVACTypeHeatPumpAirToAir, HVACTypeHeatPumpMiniSplit].include? @heat_pump_type
        @heating_efficiency_hspf = XMLHelper.get_value(heat_pump, "AnnualHeatingEfficiency[Units='#{UnitsHSPF}']/Value", :float)
      elsif [HVACTypeHeatPumpGroundToAir, HVACTypeHeatPumpWaterLoopToAir].include? @heat_pump_type
        @heating_efficiency_cop = XMLHelper.get_value(heat_pump, "AnnualHeatingEfficiency[Units='#{UnitsCOP}']/Value", :float)
      end
      @airflow_defect_ratio = XMLHelper.get_value(heat_pump, 'extension/AirflowDefectRatio', :float)
      @charge_defect_ratio = XMLHelper.get_value(heat_pump, 'extension/ChargeDefectRatio', :float)
      @charge_not_tested = XMLHelper.get_value(heat_pump, 'extension/ChargeNotTested', :boolean)
      @fan_watts_per_cfm = XMLHelper.get_value(heat_pump, 'extension/FanPowerWattsPerCFM', :float)
      @fan_power_not_tested = XMLHelper.get_value(heat_pump, 'extension/FanPowerNotTested', :boolean)
      @airflow_not_tested = XMLHelper.get_value(heat_pump, 'extension/AirflowNotTested', :boolean)
      @heating_airflow_cfm = XMLHelper.get_value(heat_pump, 'extension/HeatingAirflowCFM', :float)
      @cooling_airflow_cfm = XMLHelper.get_value(heat_pump, 'extension/CoolingAirflowCFM', :float)
      @pump_watts_per_ton = XMLHelper.get_value(heat_pump, 'extension/PumpPowerWattsPerTon', :float)
      @shared_loop_watts = XMLHelper.get_value(heat_pump, 'extension/SharedLoopWatts', :float)
      @shared_loop_motor_efficiency = XMLHelper.get_value(heat_pump, 'extension/SharedLoopMotorEfficiency', :float)
      @seed_id = XMLHelper.get_value(heat_pump, 'extension/SeedId', :string)
    end
  end

  class HVACPlant < BaseElement
    HDL_ATTRS = { hdl_total: 'Total',
                  hdl_ducts: 'Ducts',
                  hdl_windows: 'Windows',
                  hdl_skylights: 'Skylights',
                  hdl_doors: 'Doors',
                  hdl_walls: 'Walls',
                  hdl_roofs: 'Roofs',
                  hdl_floors: 'Floors',
                  hdl_slabs: 'Slabs',
                  hdl_ceilings: 'Ceilings',
                  hdl_infilvent: 'InfilVent' }
    CDL_SENS_ATTRS = { cdl_sens_total: 'Total',
                       cdl_sens_ducts: 'Ducts',
                       cdl_sens_windows: 'Windows',
                       cdl_sens_skylights: 'Skylights',
                       cdl_sens_doors: 'Doors',
                       cdl_sens_walls: 'Walls',
                       cdl_sens_roofs: 'Roofs',
                       cdl_sens_floors: 'Floors',
                       cdl_sens_slabs: 'Slabs',
                       cdl_sens_ceilings: 'Ceilings',
                       cdl_sens_infilvent: 'InfilVent',
                       cdl_sens_intgains: 'InternalGains' }
    CDL_LAT_ATTRS = { cdl_lat_total: 'Total',
                      cdl_lat_ducts: 'Ducts',
                      cdl_lat_infilvent: 'InfilVent',
                      cdl_lat_intgains: 'InternalGains' }
    ATTRS = HDL_ATTRS.keys + CDL_SENS_ATTRS.keys + CDL_LAT_ATTRS.keys
    attr_accessor(*ATTRS)

    def check_for_errors
      errors = []
      return errors
    end

    def to_oga(doc)
      return if nil?

      hvac_plant = XMLHelper.create_elements_as_needed(doc, ['HPXML', 'Building', 'BuildingDetails', 'Systems', 'HVAC', 'HVACPlant'])
      if not @hdl_total.nil?
        dl_extension = XMLHelper.create_elements_as_needed(hvac_plant, ['extension', 'DesignLoads'])
        XMLHelper.add_attribute(dl_extension, 'dataSource', 'software')
        hdl = XMLHelper.add_element(dl_extension, 'Heating')
        HDL_ATTRS.each do |attr, element_name|
          XMLHelper.add_element(hdl, element_name, send(attr), :float)
        end
        cdl_sens = XMLHelper.add_element(dl_extension, 'CoolingSensible')
        CDL_SENS_ATTRS.each do |attr, element_name|
          XMLHelper.add_element(cdl_sens, element_name, send(attr), :float)
        end
        cdl_lat = XMLHelper.add_element(dl_extension, 'CoolingLatent')
        CDL_LAT_ATTRS.each do |attr, element_name|
          XMLHelper.add_element(cdl_lat, element_name, send(attr), :float)
        end
      end
    end

    def from_oga(hpxml)
      return if hpxml.nil?

      hvac_plant = XMLHelper.get_element(hpxml, 'Building/BuildingDetails/Systems/HVAC/HVACPlant')
      return if hvac_plant.nil?

      HDL_ATTRS.each do |attr, element_name|
        send("#{attr.to_s}=", XMLHelper.get_value(hvac_plant, "extension/DesignLoads/Heating/#{element_name}", :float))
      end
      CDL_SENS_ATTRS.each do |attr, element_name|
        send("#{attr.to_s}=", XMLHelper.get_value(hvac_plant, "extension/DesignLoads/CoolingSensible/#{element_name}", :float))
      end
      CDL_LAT_ATTRS.each do |attr, element_name|
        send("#{attr.to_s}=", XMLHelper.get_value(hvac_plant, "extension/DesignLoads/CoolingLatent/#{element_name}", :float))
      end
    end
  end

  class HVACControls < BaseArrayElement
    def add(**kwargs)
      self << HVACControl.new(@hpxml_object, **kwargs)
    end

    def from_oga(hpxml)
      return if hpxml.nil?

      XMLHelper.get_elements(hpxml, 'Building/BuildingDetails/Systems/HVAC/HVACControl').each do |hvac_control|
        self << HVACControl.new(@hpxml_object, hvac_control)
      end
    end
  end

  class HVACControl < BaseElement
    ATTRS = [:id, :control_type, :heating_setpoint_temp, :heating_setback_temp,
             :heating_setback_hours_per_week, :heating_setback_start_hour, :cooling_setpoint_temp,
             :cooling_setup_temp, :cooling_setup_hours_per_week, :cooling_setup_start_hour,
             :ceiling_fan_cooling_setpoint_temp_offset,
             :weekday_heating_setpoints, :weekend_heating_setpoints,
             :weekday_cooling_setpoints, :weekend_cooling_setpoints]
    attr_accessor(*ATTRS)

    def delete
      @hpxml_object.hvac_controls.delete(self)
    end

    def check_for_errors
      errors = []
      return errors
    end

    def to_oga(doc)
      return if nil?

      hvac = XMLHelper.create_elements_as_needed(doc, ['HPXML', 'Building', 'BuildingDetails', 'Systems', 'HVAC'])
      hvac_control = XMLHelper.add_element(hvac, 'HVACControl')
      sys_id = XMLHelper.add_element(hvac_control, 'SystemIdentifier')
      XMLHelper.add_attribute(sys_id, 'id', @id)
      XMLHelper.add_element(hvac_control, 'ControlType', @control_type, :string) unless @control_type.nil?
      XMLHelper.add_element(hvac_control, 'SetpointTempHeatingSeason', @heating_setpoint_temp, :float) unless @heating_setpoint_temp.nil?
      XMLHelper.add_element(hvac_control, 'SetbackTempHeatingSeason', @heating_setback_temp, :float) unless @heating_setback_temp.nil?
      XMLHelper.add_element(hvac_control, 'TotalSetbackHoursperWeekHeating', @heating_setback_hours_per_week, :integer) unless @heating_setback_hours_per_week.nil?
      XMLHelper.add_element(hvac_control, 'SetupTempCoolingSeason', @cooling_setup_temp, :float) unless @cooling_setup_temp.nil?
      XMLHelper.add_element(hvac_control, 'SetpointTempCoolingSeason', @cooling_setpoint_temp, :float) unless @cooling_setpoint_temp.nil?
      XMLHelper.add_element(hvac_control, 'TotalSetupHoursperWeekCooling', @cooling_setup_hours_per_week, :integer) unless @cooling_setup_hours_per_week.nil?
      XMLHelper.add_extension(hvac_control, 'SetbackStartHourHeating', @heating_setback_start_hour, :integer, @heating_setback_start_hour_isdefaulted) unless @heating_setback_start_hour.nil?
      XMLHelper.add_extension(hvac_control, 'SetupStartHourCooling', @cooling_setup_start_hour, :integer, @cooling_setup_start_hour_isdefaulted) unless @cooling_setup_start_hour.nil?
      XMLHelper.add_extension(hvac_control, 'CeilingFanSetpointTempCoolingSeasonOffset', @ceiling_fan_cooling_setpoint_temp_offset, :float) unless @ceiling_fan_cooling_setpoint_temp_offset.nil?
      XMLHelper.add_extension(hvac_control, 'WeekdaySetpointTempsHeatingSeason', @weekday_heating_setpoints, :string) unless @weekday_heating_setpoints.nil?
      XMLHelper.add_extension(hvac_control, 'WeekendSetpointTempsHeatingSeason', @weekend_heating_setpoints, :string) unless @weekend_heating_setpoints.nil?
      XMLHelper.add_extension(hvac_control, 'WeekdaySetpointTempsCoolingSeason', @weekday_cooling_setpoints, :string) unless @weekday_cooling_setpoints.nil?
      XMLHelper.add_extension(hvac_control, 'WeekendSetpointTempsCoolingSeason', @weekend_cooling_setpoints, :string) unless @weekend_cooling_setpoints.nil?
    end

    def from_oga(hvac_control)
      return if hvac_control.nil?

      @id = HPXML::get_id(hvac_control)
      @control_type = XMLHelper.get_value(hvac_control, 'ControlType', :string)
      @heating_setpoint_temp = XMLHelper.get_value(hvac_control, 'SetpointTempHeatingSeason', :float)
      @heating_setback_temp = XMLHelper.get_value(hvac_control, 'SetbackTempHeatingSeason', :float)
      @heating_setback_hours_per_week = XMLHelper.get_value(hvac_control, 'TotalSetbackHoursperWeekHeating', :integer)
      @cooling_setup_temp = XMLHelper.get_value(hvac_control, 'SetupTempCoolingSeason', :float)
      @cooling_setpoint_temp = XMLHelper.get_value(hvac_control, 'SetpointTempCoolingSeason', :float)
      @cooling_setup_hours_per_week = XMLHelper.get_value(hvac_control, 'TotalSetupHoursperWeekCooling', :integer)
      @heating_setback_start_hour = XMLHelper.get_value(hvac_control, 'extension/SetbackStartHourHeating', :integer)
      @cooling_setup_start_hour = XMLHelper.get_value(hvac_control, 'extension/SetupStartHourCooling', :integer)
      @ceiling_fan_cooling_setpoint_temp_offset = XMLHelper.get_value(hvac_control, 'extension/CeilingFanSetpointTempCoolingSeasonOffset', :float)
      @weekday_heating_setpoints = XMLHelper.get_value(hvac_control, 'extension/WeekdaySetpointTempsHeatingSeason', :string)
      @weekend_heating_setpoints = XMLHelper.get_value(hvac_control, 'extension/WeekendSetpointTempsHeatingSeason', :string)
      @weekday_cooling_setpoints = XMLHelper.get_value(hvac_control, 'extension/WeekdaySetpointTempsCoolingSeason', :string)
      @weekend_cooling_setpoints = XMLHelper.get_value(hvac_control, 'extension/WeekendSetpointTempsCoolingSeason', :string)
    end
  end

  class HVACDistributions < BaseArrayElement
    def add(**kwargs)
      self << HVACDistribution.new(@hpxml_object, **kwargs)
    end

    def from_oga(hpxml)
      return if hpxml.nil?

      XMLHelper.get_elements(hpxml, 'Building/BuildingDetails/Systems/HVAC/HVACDistribution').each do |hvac_distribution|
        self << HVACDistribution.new(@hpxml_object, hvac_distribution)
      end
    end
  end

  class HVACDistribution < BaseElement
    def initialize(hpxml_object, *args)
      @duct_leakage_measurements = DuctLeakageMeasurements.new(hpxml_object)
      @ducts = Ducts.new(hpxml_object)
      super(hpxml_object, *args)
    end
    ATTRS = [:id, :distribution_system_type, :annual_heating_dse, :annual_cooling_dse,
             :duct_system_sealed, :duct_leakage_to_outside_testing_exemption, :conditioned_floor_area_served,
             :number_of_return_registers, :air_type, :hydronic_type]
    attr_accessor(*ATTRS)
    attr_reader(:duct_leakage_measurements, :ducts)

    def hvac_systems
      list = []
      @hpxml_object.hvac_systems.each do |hvac_system|
        next if hvac_system.distribution_system_idref.nil?
        next unless hvac_system.distribution_system_idref == @id

        list << hvac_system
      end

      if list.size == 0
        fail "Distribution system '#{@id}' found but no HVAC system attached to it."
      end

      num_htg = 0
      num_clg = 0
      list.each do |obj|
        if obj.respond_to? :fraction_heat_load_served
          num_htg += 1 if obj.fraction_heat_load_served.to_f > 0
        end
        if obj.respond_to? :fraction_cool_load_served
          num_clg += 1 if obj.fraction_cool_load_served.to_f > 0
        end
      end

      if num_clg > 1
        fail "Multiple cooling systems found attached to distribution system '#{@id}'."
      end
      if num_htg > 1
        fail "Multiple heating systems found attached to distribution system '#{@id}'."
      end

      return list
    end

    def total_unconditioned_duct_areas
      areas = { HPXML::DuctTypeSupply => 0,
                HPXML::DuctTypeReturn => 0 }
      @ducts.each do |duct|
        next if [HPXML::LocationLivingSpace, HPXML::LocationBasementConditioned].include? duct.duct_location
        next if duct.duct_type.nil?

        areas[duct.duct_type] += duct.duct_surface_area
      end
      return areas
    end

    def delete
      @hpxml_object.hvac_distributions.delete(self)
      @hpxml_object.hvac_systems.each do |hvac_system|
        next if hvac_system.distribution_system_idref.nil?
        next unless hvac_system.distribution_system_idref == @id

        hvac_system.distribution_system_idref = nil
      end
      @hpxml_object.ventilation_fans.each do |ventilation_fan|
        next unless ventilation_fan.distribution_system_idref == @id

        ventilation_fan.distribution_system_idref = nil
      end
    end

    def check_for_errors
      errors = []
      begin; hvac_systems; rescue StandardError => e; errors << e.message; end
      errors += @duct_leakage_measurements.check_for_errors
      errors += @ducts.check_for_errors
      return errors
    end

    def to_oga(doc)
      return if nil?

      hvac = XMLHelper.create_elements_as_needed(doc, ['HPXML', 'Building', 'BuildingDetails', 'Systems', 'HVAC'])
      hvac_distribution = XMLHelper.add_element(hvac, 'HVACDistribution')
      sys_id = XMLHelper.add_element(hvac_distribution, 'SystemIdentifier')
      XMLHelper.add_attribute(sys_id, 'id', @id)
      distribution_system_type_el = XMLHelper.add_element(hvac_distribution, 'DistributionSystemType')
      if [HVACDistributionTypeAir, HVACDistributionTypeHydronic].include? @distribution_system_type
        XMLHelper.add_element(distribution_system_type_el, @distribution_system_type)
        XMLHelper.add_element(hvac_distribution, 'ConditionedFloorAreaServed', @conditioned_floor_area_served, :float) unless @conditioned_floor_area_served.nil?
      elsif [HVACDistributionTypeDSE].include? @distribution_system_type
        XMLHelper.add_element(distribution_system_type_el, 'Other', @distribution_system_type, :string)
        XMLHelper.add_element(hvac_distribution, 'AnnualHeatingDistributionSystemEfficiency', @annual_heating_dse, :float) unless @annual_heating_dse.nil?
        XMLHelper.add_element(hvac_distribution, 'AnnualCoolingDistributionSystemEfficiency', @annual_cooling_dse, :float) unless @annual_cooling_dse.nil?
      else
        fail "Unexpected distribution_system_type '#{@distribution_system_type}'."
      end

      if [HPXML::HVACDistributionTypeHydronic].include? @distribution_system_type
        distribution = XMLHelper.get_element(hvac_distribution, 'DistributionSystemType/HydronicDistribution')
        XMLHelper.add_element(distribution, 'HydronicDistributionType', @hydronic_type, :string) unless @hydronic_type.nil?
      end
      if [HPXML::HVACDistributionTypeAir].include? @distribution_system_type
        distribution = XMLHelper.get_element(hvac_distribution, 'DistributionSystemType/AirDistribution')
        XMLHelper.add_element(distribution, 'AirDistributionType', @air_type, :string) unless @air_type.nil?
        @duct_leakage_measurements.to_oga(distribution)
        @ducts.to_oga(distribution)
        XMLHelper.add_element(distribution, 'NumberofReturnRegisters', @number_of_return_registers, :integer, @number_of_return_registers_isdefaulted) unless @number_of_return_registers.nil?
        XMLHelper.add_extension(distribution, 'DuctLeakageToOutsideTestingExemption', @duct_leakage_to_outside_testing_exemption, :boolean) unless @duct_leakage_to_outside_testing_exemption.nil?
      end

      if not @duct_system_sealed.nil?
        dist_impr_el = XMLHelper.add_element(hvac_distribution, 'HVACDistributionImprovement')
        XMLHelper.add_element(dist_impr_el, 'DuctSystemSealed', @duct_system_sealed, :boolean)
      end
    end

    def from_oga(hvac_distribution)
      return if hvac_distribution.nil?

      @id = HPXML::get_id(hvac_distribution)
      @distribution_system_type = XMLHelper.get_child_name(hvac_distribution, 'DistributionSystemType')
      if @distribution_system_type == 'Other'
        @distribution_system_type = XMLHelper.get_value(XMLHelper.get_element(hvac_distribution, 'DistributionSystemType'), 'Other', :string)
      end
      @annual_heating_dse = XMLHelper.get_value(hvac_distribution, 'AnnualHeatingDistributionSystemEfficiency', :float)
      @annual_cooling_dse = XMLHelper.get_value(hvac_distribution, 'AnnualCoolingDistributionSystemEfficiency', :float)
      @duct_system_sealed = XMLHelper.get_value(hvac_distribution, 'HVACDistributionImprovement/DuctSystemSealed', :boolean)
      @conditioned_floor_area_served = XMLHelper.get_value(hvac_distribution, 'ConditionedFloorAreaServed', :float)

      air_distribution = XMLHelper.get_element(hvac_distribution, 'DistributionSystemType/AirDistribution')
      hydronic_distribution = XMLHelper.get_element(hvac_distribution, 'DistributionSystemType/HydronicDistribution')

      if not hydronic_distribution.nil?
        @hydronic_type = XMLHelper.get_value(hydronic_distribution, 'HydronicDistributionType', :string)
      end
      if not air_distribution.nil?
        @air_type = XMLHelper.get_value(air_distribution, 'AirDistributionType', :string)
        @number_of_return_registers = XMLHelper.get_value(air_distribution, 'NumberofReturnRegisters', :integer)
        @duct_leakage_to_outside_testing_exemption = XMLHelper.get_value(air_distribution, 'extension/DuctLeakageToOutsideTestingExemption', :boolean)
        @duct_leakage_measurements.from_oga(air_distribution)
        @ducts.from_oga(air_distribution)
      end
    end
  end

  class DuctLeakageMeasurements < BaseArrayElement
    def add(**kwargs)
      self << DuctLeakageMeasurement.new(@hpxml_object, **kwargs)
    end

    def from_oga(hvac_distribution)
      return if hvac_distribution.nil?

      XMLHelper.get_elements(hvac_distribution, 'DuctLeakageMeasurement').each do |duct_leakage_measurement|
        self << DuctLeakageMeasurement.new(@hpxml_object, duct_leakage_measurement)
      end
    end
  end

  class DuctLeakageMeasurement < BaseElement
    ATTRS = [:duct_type, :duct_leakage_test_method, :duct_leakage_units, :duct_leakage_value,
             :duct_leakage_total_or_to_outside]
    attr_accessor(*ATTRS)

    def delete
      @hpxml_object.hvac_distributions.each do |hvac_distribution|
        next unless hvac_distribution.duct_leakage_measurements.include? self

        hvac_distribution.duct_leakage_measurements.delete(self)
      end
    end

    def check_for_errors
      errors = []
      return errors
    end

    def to_oga(air_distribution)
      duct_leakage_measurement_el = XMLHelper.add_element(air_distribution, 'DuctLeakageMeasurement')
      XMLHelper.add_element(duct_leakage_measurement_el, 'DuctType', @duct_type, :string) unless @duct_type.nil?
      XMLHelper.add_element(duct_leakage_measurement_el, 'DuctLeakageTestMethod', @duct_leakage_test_method, :string) unless @duct_leakage_test_method.nil?
      if not @duct_leakage_value.nil?
        duct_leakage_el = XMLHelper.add_element(duct_leakage_measurement_el, 'DuctLeakage')
        XMLHelper.add_element(duct_leakage_el, 'Units', @duct_leakage_units, :string) unless @duct_leakage_units.nil?
        XMLHelper.add_element(duct_leakage_el, 'Value', @duct_leakage_value, :float)
        XMLHelper.add_element(duct_leakage_el, 'TotalOrToOutside', @duct_leakage_total_or_to_outside, :string) unless @duct_leakage_total_or_to_outside.nil?
      end
    end

    def from_oga(duct_leakage_measurement)
      return if duct_leakage_measurement.nil?

      @duct_type = XMLHelper.get_value(duct_leakage_measurement, 'DuctType', :string)
      @duct_leakage_test_method = XMLHelper.get_value(duct_leakage_measurement, 'DuctLeakageTestMethod', :string)
      @duct_leakage_units = XMLHelper.get_value(duct_leakage_measurement, 'DuctLeakage/Units', :string)
      @duct_leakage_value = XMLHelper.get_value(duct_leakage_measurement, 'DuctLeakage/Value', :float)
      @duct_leakage_total_or_to_outside = XMLHelper.get_value(duct_leakage_measurement, 'DuctLeakage/TotalOrToOutside', :string)
    end
  end

  class Ducts < BaseArrayElement
    def add(**kwargs)
      self << Duct.new(@hpxml_object, **kwargs)
    end

    def from_oga(hvac_distribution)
      return if hvac_distribution.nil?

      XMLHelper.get_elements(hvac_distribution, 'Ducts').each do |duct|
        self << Duct.new(@hpxml_object, duct)
      end
    end
  end

  class Duct < BaseElement
    ATTRS = [:duct_type, :duct_insulation_r_value, :duct_insulation_material, :duct_location,
             :duct_fraction_area, :duct_surface_area]
    attr_accessor(*ATTRS)

    def delete
      @hpxml_object.hvac_distributions.each do |hvac_distribution|
        next unless hvac_distribution.ducts.include? self

        hvac_distribution.ducts.delete(self)
      end
    end

    def check_for_errors
      errors = []
      return errors
    end

    def to_oga(air_distribution)
      ducts_el = XMLHelper.add_element(air_distribution, 'Ducts')
      XMLHelper.add_element(ducts_el, 'DuctType', @duct_type, :string) unless @duct_type.nil?
      if not @duct_insulation_material.nil?
        ins_material_el = XMLHelper.add_element(ducts_el, 'DuctInsulationMaterial')
        XMLHelper.add_element(ins_material_el, @duct_insulation_material)
      end
      XMLHelper.add_element(ducts_el, 'DuctInsulationRValue', @duct_insulation_r_value, :float) unless @duct_insulation_r_value.nil?
      XMLHelper.add_element(ducts_el, 'DuctLocation', @duct_location, :string, @duct_location_isdefaulted) unless @duct_location.nil?
      XMLHelper.add_element(ducts_el, 'FractionDuctArea', @duct_fraction_area, :float) unless @duct_fraction_area.nil?
      XMLHelper.add_element(ducts_el, 'DuctSurfaceArea', @duct_surface_area, :float, @duct_surface_area_isdefaulted) unless @duct_surface_area.nil?
    end

    def from_oga(duct)
      return if duct.nil?

      @duct_type = XMLHelper.get_value(duct, 'DuctType', :string)
      @duct_insulation_material = XMLHelper.get_child_name(duct, 'DuctInsulationMaterial')
      @duct_insulation_r_value = XMLHelper.get_value(duct, 'DuctInsulationRValue', :float)
      @duct_location = XMLHelper.get_value(duct, 'DuctLocation', :string)
      @duct_fraction_area = XMLHelper.get_value(duct, 'FractionDuctArea', :float)
      @duct_surface_area = XMLHelper.get_value(duct, 'DuctSurfaceArea', :float)
    end
  end

  class VentilationFans < BaseArrayElement
    def add(**kwargs)
      self << VentilationFan.new(@hpxml_object, **kwargs)
    end

    def from_oga(hpxml)
      return if hpxml.nil?

      XMLHelper.get_elements(hpxml, 'Building/BuildingDetails/Systems/MechanicalVentilation/VentilationFans/VentilationFan').each do |ventilation_fan|
        self << VentilationFan.new(@hpxml_object, ventilation_fan)
      end
    end
  end

  class VentilationFan < BaseElement
    ATTRS = [:id, :fan_type, :rated_flow_rate, :tested_flow_rate, :hours_in_operation, :flow_rate_not_tested,
             :used_for_whole_building_ventilation, :used_for_seasonal_cooling_load_reduction,
             :used_for_local_ventilation, :total_recovery_efficiency, :total_recovery_efficiency_adjusted,
             :sensible_recovery_efficiency, :sensible_recovery_efficiency_adjusted,
             :fan_power, :fan_power_defaulted, :quantity, :fan_location, :distribution_system_idref, :start_hour,
             :is_shared_system, :in_unit_flow_rate, :fraction_recirculation,
             :preheating_fuel, :preheating_efficiency_cop, :preheating_fraction_load_served, :precooling_fuel,
             :precooling_efficiency_cop, :precooling_fraction_load_served]
    attr_accessor(*ATTRS)

    def distribution_system
      return if @distribution_system_idref.nil?
      return unless @fan_type == MechVentTypeCFIS

      @hpxml_object.hvac_distributions.each do |hvac_distribution|
        next unless hvac_distribution.id == @distribution_system_idref

        if hvac_distribution.distribution_system_type == HVACDistributionTypeHydronic
          fail "Attached HVAC distribution system '#{@distribution_system_idref}' cannot be hydronic for ventilation fan '#{@id}'."
        end

        return hvac_distribution
      end
      fail "Attached HVAC distribution system '#{@distribution_system_idref}' not found for ventilation fan '#{@id}'."
    end

    def total_unit_flow_rate
      if not @is_shared_system
        if not @tested_flow_rate.nil?
          return @tested_flow_rate
        else
          return @rated_flow_rate
        end
      else
        return @in_unit_flow_rate
      end
    end

    def oa_unit_flow_rate
      return if total_unit_flow_rate.nil?
      if not @is_shared_system
        return total_unit_flow_rate
      else
        if @fan_type == HPXML::MechVentTypeExhaust && @fraction_recirculation > 0.0
          fail "Exhaust fan '#{@id}' must have the fraction recirculation set to zero."
        else
          return total_unit_flow_rate * (1 - @fraction_recirculation)
        end
      end
    end

    def average_oa_unit_flow_rate
      # Daily-average outdoor air (cfm) associated with the unit
      return if oa_unit_flow_rate.nil?
      return if @hours_in_operation.nil?

      return oa_unit_flow_rate * (@hours_in_operation / 24.0)
    end

    def average_total_unit_flow_rate
      # Daily-average total air (cfm) associated with the unit
      return if total_unit_flow_rate.nil?
      return if @hours_in_operation.nil?

      return total_unit_flow_rate * (@hours_in_operation / 24.0)
    end

    def unit_flow_rate_ratio
      return 1.0 unless @is_shared_system
      return if @in_unit_flow_rate.nil?

      if not @tested_flow_rate.nil?
        ratio = @in_unit_flow_rate / @tested_flow_rate
      elsif not @rated_flow_rate.nil?
        ratio = @in_unit_flow_rate / @rated_flow_rate
      end
      return if ratio.nil?

      return ratio
    end

    def unit_fan_power
      return if @fan_power.nil?

      if @is_shared_system
        return if unit_flow_rate_ratio.nil?

        return @fan_power * unit_flow_rate_ratio
      else
        return @fan_power
      end
    end

    def average_unit_fan_power
      return if unit_fan_power.nil?
      return if @hours_in_operation.nil?

      return unit_fan_power * (@hours_in_operation / 24.0)
    end

    def includes_supply_air?
      if [MechVentTypeSupply, MechVentTypeCFIS, MechVentTypeBalanced, MechVentTypeERV, MechVentTypeHRV].include? @fan_type
        return true
      end

      return false
    end

    def includes_exhaust_air?
      if [MechVentTypeExhaust, MechVentTypeBalanced, MechVentTypeERV, MechVentTypeHRV].include? @fan_type
        return true
      end

      return false
    end

    def is_balanced?
      if includes_supply_air? && includes_exhaust_air?
        return true
      end

      return false
    end

    def delete
      @hpxml_object.ventilation_fans.delete(self)
    end

    def check_for_errors
      errors = []
      begin; distribution_system; rescue StandardError => e; errors << e.message; end
      begin; oa_unit_flow_rate; rescue StandardError => e; errors << e.message; end
      begin; unit_flow_rate_ratio; rescue StandardError => e; errors << e.message; end
      return errors
    end

    def to_oga(doc)
      return if nil?

      ventilation_fans = XMLHelper.create_elements_as_needed(doc, ['HPXML', 'Building', 'BuildingDetails', 'Systems', 'MechanicalVentilation', 'VentilationFans'])
      ventilation_fan = XMLHelper.add_element(ventilation_fans, 'VentilationFan')
      sys_id = XMLHelper.add_element(ventilation_fan, 'SystemIdentifier')
      XMLHelper.add_attribute(sys_id, 'id', @id)
      XMLHelper.add_element(ventilation_fan, 'Quantity', @quantity, :integer, @quantity_isdefaulted) unless @quantity.nil?
      XMLHelper.add_element(ventilation_fan, 'FanType', @fan_type, :string) unless @fan_type.nil?
      XMLHelper.add_element(ventilation_fan, 'RatedFlowRate', @rated_flow_rate, :float, @rated_flow_rate_isdefaulted) unless @rated_flow_rate.nil?
      XMLHelper.add_element(ventilation_fan, 'TestedFlowRate', @tested_flow_rate, :float) unless @tested_flow_rate.nil?
      XMLHelper.add_element(ventilation_fan, 'HoursInOperation', @hours_in_operation, :float, @hours_in_operation_isdefaulted) unless @hours_in_operation.nil?
      XMLHelper.add_element(ventilation_fan, 'FanLocation', @fan_location, :string) unless @fan_location.nil?
      XMLHelper.add_element(ventilation_fan, 'UsedForLocalVentilation', @used_for_local_ventilation, :boolean) unless @used_for_local_ventilation.nil?
      XMLHelper.add_element(ventilation_fan, 'UsedForWholeBuildingVentilation', @used_for_whole_building_ventilation, :boolean) unless @used_for_whole_building_ventilation.nil?
      XMLHelper.add_element(ventilation_fan, 'UsedForSeasonalCoolingLoadReduction', @used_for_seasonal_cooling_load_reduction, :boolean) unless @used_for_seasonal_cooling_load_reduction.nil?
      XMLHelper.add_element(ventilation_fan, 'IsSharedSystem', @is_shared_system, :boolean, @is_shared_system_isdefaulted) unless @is_shared_system.nil?
      XMLHelper.add_element(ventilation_fan, 'FractionRecirculation', @fraction_recirculation, :float) unless @fraction_recirculation.nil?
      XMLHelper.add_element(ventilation_fan, 'TotalRecoveryEfficiency', @total_recovery_efficiency, :float) unless @total_recovery_efficiency.nil?
      XMLHelper.add_element(ventilation_fan, 'SensibleRecoveryEfficiency', @sensible_recovery_efficiency, :float) unless @sensible_recovery_efficiency.nil?
      XMLHelper.add_element(ventilation_fan, 'AdjustedTotalRecoveryEfficiency', @total_recovery_efficiency_adjusted, :float) unless @total_recovery_efficiency_adjusted.nil?
      XMLHelper.add_element(ventilation_fan, 'AdjustedSensibleRecoveryEfficiency', @sensible_recovery_efficiency_adjusted, :float) unless @sensible_recovery_efficiency_adjusted.nil?
      XMLHelper.add_element(ventilation_fan, 'FanPower', @fan_power, :float, @fan_power_isdefaulted) unless @fan_power.nil?
      if not @distribution_system_idref.nil?
        attached_to_hvac_distribution_system = XMLHelper.add_element(ventilation_fan, 'AttachedToHVACDistributionSystem')
        XMLHelper.add_attribute(attached_to_hvac_distribution_system, 'idref', @distribution_system_idref)
      end
      XMLHelper.add_extension(ventilation_fan, 'StartHour', @start_hour, :integer, @start_hour_isdefaulted) unless @start_hour.nil?
      XMLHelper.add_extension(ventilation_fan, 'InUnitFlowRate', @in_unit_flow_rate, :float) unless @in_unit_flow_rate.nil?
      if (not @preheating_fuel.nil?) && (not @preheating_efficiency_cop.nil?)
        precond_htg = XMLHelper.create_elements_as_needed(ventilation_fan, ['extension', 'PreHeating'])
        XMLHelper.add_element(precond_htg, 'Fuel', @preheating_fuel, :string) unless @preheating_fuel.nil?
        eff = XMLHelper.add_element(precond_htg, 'AnnualHeatingEfficiency') unless @preheating_efficiency_cop.nil?
        XMLHelper.add_element(eff, 'Value', @preheating_efficiency_cop, :float) unless eff.nil?
        XMLHelper.add_element(eff, 'Units', UnitsCOP, :string) unless eff.nil?
        XMLHelper.add_element(precond_htg, 'FractionVentilationHeatLoadServed', @preheating_fraction_load_served, :float) unless @preheating_fraction_load_served.nil?
      end
      if (not @precooling_fuel.nil?) && (not @precooling_efficiency_cop.nil?)
        precond_clg = XMLHelper.create_elements_as_needed(ventilation_fan, ['extension', 'PreCooling'])
        XMLHelper.add_element(precond_clg, 'Fuel', @precooling_fuel, :string) unless @precooling_fuel.nil?
        eff = XMLHelper.add_element(precond_clg, 'AnnualCoolingEfficiency') unless @precooling_efficiency_cop.nil?
        XMLHelper.add_element(eff, 'Value', @precooling_efficiency_cop, :float) unless eff.nil?
        XMLHelper.add_element(eff, 'Units', UnitsCOP, :string) unless eff.nil?
        XMLHelper.add_element(precond_clg, 'FractionVentilationCoolLoadServed', @precooling_fraction_load_served, :float) unless @precooling_fraction_load_served.nil?
      end
      XMLHelper.add_extension(ventilation_fan, 'FlowRateNotTested', @flow_rate_not_tested, :boolean) unless @flow_rate_not_tested.nil?
      XMLHelper.add_extension(ventilation_fan, 'FanPowerDefaulted', @fan_power_defaulted, :boolean) unless @fan_power_defaulted.nil?
    end

    def from_oga(ventilation_fan)
      return if ventilation_fan.nil?

      @id = HPXML::get_id(ventilation_fan)
      @quantity = XMLHelper.get_value(ventilation_fan, 'Quantity', :integer)
      @fan_type = XMLHelper.get_value(ventilation_fan, 'FanType', :string)
      @rated_flow_rate = XMLHelper.get_value(ventilation_fan, 'RatedFlowRate', :float)
      @tested_flow_rate = XMLHelper.get_value(ventilation_fan, 'TestedFlowRate', :float)
      @hours_in_operation = XMLHelper.get_value(ventilation_fan, 'HoursInOperation', :float)
      @fan_location = XMLHelper.get_value(ventilation_fan, 'FanLocation', :string)
      @used_for_local_ventilation = XMLHelper.get_value(ventilation_fan, 'UsedForLocalVentilation', :boolean)
      @used_for_whole_building_ventilation = XMLHelper.get_value(ventilation_fan, 'UsedForWholeBuildingVentilation', :boolean)
      @used_for_seasonal_cooling_load_reduction = XMLHelper.get_value(ventilation_fan, 'UsedForSeasonalCoolingLoadReduction', :boolean)
      @is_shared_system = XMLHelper.get_value(ventilation_fan, 'IsSharedSystem', :boolean)
      @fraction_recirculation = XMLHelper.get_value(ventilation_fan, 'FractionRecirculation', :float)
      @total_recovery_efficiency = XMLHelper.get_value(ventilation_fan, 'TotalRecoveryEfficiency', :float)
      @sensible_recovery_efficiency = XMLHelper.get_value(ventilation_fan, 'SensibleRecoveryEfficiency', :float)
      @total_recovery_efficiency_adjusted = XMLHelper.get_value(ventilation_fan, 'AdjustedTotalRecoveryEfficiency', :float)
      @sensible_recovery_efficiency_adjusted = XMLHelper.get_value(ventilation_fan, 'AdjustedSensibleRecoveryEfficiency', :float)
      @fan_power = XMLHelper.get_value(ventilation_fan, 'FanPower', :float)
      @distribution_system_idref = HPXML::get_idref(XMLHelper.get_element(ventilation_fan, 'AttachedToHVACDistributionSystem'))
      @start_hour = XMLHelper.get_value(ventilation_fan, 'extension/StartHour', :integer)
      @in_unit_flow_rate = XMLHelper.get_value(ventilation_fan, 'extension/InUnitFlowRate', :float)
      @preheating_fuel = XMLHelper.get_value(ventilation_fan, 'extension/PreHeating/Fuel', :string)
      @preheating_efficiency_cop = XMLHelper.get_value(ventilation_fan, "extension/PreHeating/AnnualHeatingEfficiency[Units='#{UnitsCOP}']/Value", :float)
      @preheating_fraction_load_served = XMLHelper.get_value(ventilation_fan, 'extension/PreHeating/FractionVentilationHeatLoadServed', :float)
      @precooling_fuel = XMLHelper.get_value(ventilation_fan, 'extension/PreCooling/Fuel', :string)
      @precooling_efficiency_cop = XMLHelper.get_value(ventilation_fan, "extension/PreCooling/AnnualCoolingEfficiency[Units='#{UnitsCOP}']/Value", :float)
      @precooling_fraction_load_served = XMLHelper.get_value(ventilation_fan, 'extension/PreCooling/FractionVentilationCoolLoadServed', :float)
      @flow_rate_not_tested = XMLHelper.get_value(ventilation_fan, 'extension/FlowRateNotTested', :boolean)
      @fan_power_defaulted = XMLHelper.get_value(ventilation_fan, 'extension/FanPowerDefaulted', :boolean)
    end
  end

  class WaterHeatingSystems < BaseArrayElement
    def add(**kwargs)
      self << WaterHeatingSystem.new(@hpxml_object, **kwargs)
    end

    def from_oga(hpxml)
      return if hpxml.nil?

      XMLHelper.get_elements(hpxml, 'Building/BuildingDetails/Systems/WaterHeating/WaterHeatingSystem').each do |water_heating_system|
        self << WaterHeatingSystem.new(@hpxml_object, water_heating_system)
      end
    end
  end

  class WaterHeatingSystem < BaseElement
    ATTRS = [:id, :year_installed, :fuel_type, :water_heater_type, :location, :performance_adjustment,
             :tank_volume, :fraction_dhw_load_served, :heating_capacity, :energy_factor,
             :uniform_energy_factor, :first_hour_rating, :recovery_efficiency, :uses_desuperheater, :jacket_r_value,
             :related_hvac_idref, :third_party_certification, :standby_loss, :temperature, :is_shared_system,
             :number_of_units_served]
    attr_accessor(*ATTRS)

    def related_hvac_system
      return if @related_hvac_idref.nil?

      @hpxml_object.hvac_systems.each do |hvac_system|
        next unless hvac_system.id == @related_hvac_idref

        return hvac_system
      end
      fail "RelatedHVACSystem '#{@related_hvac_idref}' not found for water heating system '#{@id}'."
    end

    def delete
      @hpxml_object.water_heating_systems.delete(self)
      @hpxml_object.solar_thermal_systems.each do |solar_thermal_system|
        next unless solar_thermal_system.water_heating_system_idref == @id

        solar_thermal_system.water_heating_system_idref = nil
      end
    end

    def check_for_errors
      errors = []
      begin; related_hvac_system; rescue StandardError => e; errors << e.message; end
      return errors
    end

    def to_oga(doc)
      return if nil?

      water_heating = XMLHelper.create_elements_as_needed(doc, ['HPXML', 'Building', 'BuildingDetails', 'Systems', 'WaterHeating'])
      water_heating_system = XMLHelper.add_element(water_heating, 'WaterHeatingSystem')
      sys_id = XMLHelper.add_element(water_heating_system, 'SystemIdentifier')
      XMLHelper.add_attribute(sys_id, 'id', @id)
      XMLHelper.add_element(water_heating_system, 'FuelType', @fuel_type, :string) unless @fuel_type.nil?
      XMLHelper.add_element(water_heating_system, 'WaterHeaterType', @water_heater_type, :string) unless @water_heater_type.nil?
      XMLHelper.add_element(water_heating_system, 'Location', @location, :string, @location_isdefaulted) unless @location.nil?
      XMLHelper.add_element(water_heating_system, 'YearInstalled', @year_installed, :integer) unless @year_installed.nil?
      XMLHelper.add_element(water_heating_system, 'IsSharedSystem', @is_shared_system, :boolean, @is_shared_system_isdefaulted) unless @is_shared_system.nil?
      XMLHelper.add_element(water_heating_system, 'NumberofUnitsServed', @number_of_units_served, :integer) unless @number_of_units_served.nil?
      XMLHelper.add_element(water_heating_system, 'PerformanceAdjustment', @performance_adjustment, :float, @performance_adjustment_isdefaulted) unless @performance_adjustment.nil?
      XMLHelper.add_element(water_heating_system, 'ThirdPartyCertification', @third_party_certification, :string) unless @third_party_certification.nil?
      XMLHelper.add_element(water_heating_system, 'TankVolume', @tank_volume, :float, @tank_volume_isdefaulted) unless @tank_volume.nil?
      XMLHelper.add_element(water_heating_system, 'FractionDHWLoadServed', @fraction_dhw_load_served, :float) unless @fraction_dhw_load_served.nil?
      XMLHelper.add_element(water_heating_system, 'HeatingCapacity', @heating_capacity, :float, @heating_capacity_isdefaulted) unless @heating_capacity.nil?
      XMLHelper.add_element(water_heating_system, 'EnergyFactor', @energy_factor, :float) unless @energy_factor.nil?
      XMLHelper.add_element(water_heating_system, 'UniformEnergyFactor', @uniform_energy_factor, :float) unless @uniform_energy_factor.nil?
      XMLHelper.add_element(water_heating_system, 'FirstHourRating', @first_hour_rating, :float) unless @first_hour_rating.nil?
      XMLHelper.add_element(water_heating_system, 'RecoveryEfficiency', @recovery_efficiency, :float, @recovery_efficiency_isdefaulted) unless @recovery_efficiency.nil?
      if not @jacket_r_value.nil?
        water_heater_insulation = XMLHelper.add_element(water_heating_system, 'WaterHeaterInsulation')
        jacket = XMLHelper.add_element(water_heater_insulation, 'Jacket')
        XMLHelper.add_element(jacket, 'JacketRValue', @jacket_r_value, :float)
      end
      XMLHelper.add_element(water_heating_system, 'StandbyLoss', @standby_loss, :float, @standby_loss_isdefaulted) unless @standby_loss.nil?
      XMLHelper.add_element(water_heating_system, 'HotWaterTemperature', @temperature, :float, @temperature_isdefaulted) unless @temperature.nil?
      XMLHelper.add_element(water_heating_system, 'UsesDesuperheater', @uses_desuperheater, :boolean) unless @uses_desuperheater.nil?
      if not @related_hvac_idref.nil?
        related_hvac_idref_el = XMLHelper.add_element(water_heating_system, 'RelatedHVACSystem')
        XMLHelper.add_attribute(related_hvac_idref_el, 'idref', @related_hvac_idref)
      end
    end

    def from_oga(water_heating_system)
      return if water_heating_system.nil?

      @id = HPXML::get_id(water_heating_system)
      @fuel_type = XMLHelper.get_value(water_heating_system, 'FuelType', :string)
      @water_heater_type = XMLHelper.get_value(water_heating_system, 'WaterHeaterType', :string)
      @location = XMLHelper.get_value(water_heating_system, 'Location', :string)
      @year_installed = XMLHelper.get_value(water_heating_system, 'YearInstalled', :integer)
      @is_shared_system = XMLHelper.get_value(water_heating_system, 'IsSharedSystem', :boolean)
      @number_of_units_served = XMLHelper.get_value(water_heating_system, 'NumberofUnitsServed', :integer)
      @performance_adjustment = XMLHelper.get_value(water_heating_system, 'PerformanceAdjustment', :float)
      @third_party_certification = XMLHelper.get_value(water_heating_system, 'ThirdPartyCertification', :string)
      @tank_volume = XMLHelper.get_value(water_heating_system, 'TankVolume', :float)
      @fraction_dhw_load_served = XMLHelper.get_value(water_heating_system, 'FractionDHWLoadServed', :float)
      @heating_capacity = XMLHelper.get_value(water_heating_system, 'HeatingCapacity', :float)
      @energy_factor = XMLHelper.get_value(water_heating_system, 'EnergyFactor', :float)
      @uniform_energy_factor = XMLHelper.get_value(water_heating_system, 'UniformEnergyFactor', :float)
      @first_hour_rating = XMLHelper.get_value(water_heating_system, 'FirstHourRating', :float)
      @recovery_efficiency = XMLHelper.get_value(water_heating_system, 'RecoveryEfficiency', :float)
      @jacket_r_value = XMLHelper.get_value(water_heating_system, 'WaterHeaterInsulation/Jacket/JacketRValue', :float)
      @standby_loss = XMLHelper.get_value(water_heating_system, 'StandbyLoss', :float)
      @temperature = XMLHelper.get_value(water_heating_system, 'HotWaterTemperature', :float)
      @uses_desuperheater = XMLHelper.get_value(water_heating_system, 'UsesDesuperheater', :boolean)
      @related_hvac_idref = HPXML::get_idref(XMLHelper.get_element(water_heating_system, 'RelatedHVACSystem'))
    end
  end

  class HotWaterDistributions < BaseArrayElement
    def add(**kwargs)
      self << HotWaterDistribution.new(@hpxml_object, **kwargs)
    end

    def from_oga(hpxml)
      return if hpxml.nil?

      XMLHelper.get_elements(hpxml, 'Building/BuildingDetails/Systems/WaterHeating/HotWaterDistribution').each do |hot_water_distribution|
        self << HotWaterDistribution.new(@hpxml_object, hot_water_distribution)
      end
    end
  end

  class HotWaterDistribution < BaseElement
    ATTRS = [:id, :system_type, :pipe_r_value, :standard_piping_length, :recirculation_control_type,
             :recirculation_piping_length, :recirculation_branch_piping_length,
             :recirculation_pump_power, :dwhr_facilities_connected, :dwhr_equal_flow,
             :dwhr_efficiency, :has_shared_recirculation, :shared_recirculation_number_of_units_served,
             :shared_recirculation_pump_power, :shared_recirculation_control_type,
             :shared_recirculation_motor_efficiency]
    attr_accessor(*ATTRS)

    def delete
      @hpxml_object.hot_water_distributions.delete(self)
    end

    def check_for_errors
      errors = []
      return errors
    end

    def to_oga(doc)
      return if nil?

      water_heating = XMLHelper.create_elements_as_needed(doc, ['HPXML', 'Building', 'BuildingDetails', 'Systems', 'WaterHeating'])
      hot_water_distribution = XMLHelper.add_element(water_heating, 'HotWaterDistribution')
      sys_id = XMLHelper.add_element(hot_water_distribution, 'SystemIdentifier')
      XMLHelper.add_attribute(sys_id, 'id', @id)
      if not @system_type.nil?
        system_type_el = XMLHelper.add_element(hot_water_distribution, 'SystemType')
        if @system_type == DHWDistTypeStandard
          standard = XMLHelper.add_element(system_type_el, @system_type)
          XMLHelper.add_element(standard, 'PipingLength', @standard_piping_length, :float, @standard_piping_length_isdefaulted) unless @standard_piping_length.nil?
        elsif system_type == DHWDistTypeRecirc
          recirculation = XMLHelper.add_element(system_type_el, @system_type)
          XMLHelper.add_element(recirculation, 'ControlType', @recirculation_control_type, :string) unless @recirculation_control_type.nil?
          XMLHelper.add_element(recirculation, 'RecirculationPipingLoopLength', @recirculation_piping_length, :float, @recirculation_piping_length_isdefaulted) unless @recirculation_piping_length.nil?
          XMLHelper.add_element(recirculation, 'BranchPipingLoopLength', @recirculation_branch_piping_length, :float, @recirculation_branch_piping_length_isdefaulted) unless @recirculation_branch_piping_length.nil?
          XMLHelper.add_element(recirculation, 'PumpPower', @recirculation_pump_power, :float, @recirculation_pump_power_isdefaulted) unless @recirculation_pump_power.nil?
        else
          fail "Unhandled hot water distribution type '#{@system_type}'."
        end
      end
      if not @pipe_r_value.nil?
        pipe_insulation = XMLHelper.add_element(hot_water_distribution, 'PipeInsulation')
        XMLHelper.add_element(pipe_insulation, 'PipeRValue', @pipe_r_value, :float, @pipe_r_value_isdefaulted)
      end
      if (not @dwhr_facilities_connected.nil?) || (not @dwhr_equal_flow.nil?) || (not @dwhr_efficiency.nil?)
        drain_water_heat_recovery = XMLHelper.add_element(hot_water_distribution, 'DrainWaterHeatRecovery')
        XMLHelper.add_element(drain_water_heat_recovery, 'FacilitiesConnected', @dwhr_facilities_connected, :string) unless @dwhr_facilities_connected.nil?
        XMLHelper.add_element(drain_water_heat_recovery, 'EqualFlow', @dwhr_equal_flow, :boolean) unless @dwhr_equal_flow.nil?
        XMLHelper.add_element(drain_water_heat_recovery, 'Efficiency', @dwhr_efficiency, :float) unless @dwhr_efficiency.nil?
      end
      if @has_shared_recirculation
        extension = XMLHelper.create_elements_as_needed(hot_water_distribution, ['extension'])
        shared_recirculation = XMLHelper.add_element(extension, 'SharedRecirculation')
        XMLHelper.add_element(shared_recirculation, 'NumberofUnitsServed', @shared_recirculation_number_of_units_served, :integer) unless @shared_recirculation_number_of_units_served.nil?
        XMLHelper.add_element(shared_recirculation, 'PumpPower', @shared_recirculation_pump_power, :float, @shared_recirculation_pump_power_isdefaulted) unless @shared_recirculation_pump_power.nil?
        XMLHelper.add_element(shared_recirculation, 'MotorEfficiency', @shared_recirculation_motor_efficiency, :float) unless @shared_recirculation_motor_efficiency.nil?
        XMLHelper.add_element(shared_recirculation, 'ControlType', @shared_recirculation_control_type, :string) unless @shared_recirculation_control_type.nil?
      end
    end

    def from_oga(hot_water_distribution)
      return if hot_water_distribution.nil?

      @id = HPXML::get_id(hot_water_distribution)
      @system_type = XMLHelper.get_child_name(hot_water_distribution, 'SystemType')
      if @system_type == 'Standard'
        @standard_piping_length = XMLHelper.get_value(hot_water_distribution, 'SystemType/Standard/PipingLength', :float)
      elsif @system_type == 'Recirculation'
        @recirculation_control_type = XMLHelper.get_value(hot_water_distribution, 'SystemType/Recirculation/ControlType', :string)
        @recirculation_piping_length = XMLHelper.get_value(hot_water_distribution, 'SystemType/Recirculation/RecirculationPipingLoopLength', :float)
        @recirculation_branch_piping_length = XMLHelper.get_value(hot_water_distribution, 'SystemType/Recirculation/BranchPipingLoopLength', :float)
        @recirculation_pump_power = XMLHelper.get_value(hot_water_distribution, 'SystemType/Recirculation/PumpPower', :float)
      end
      @pipe_r_value = XMLHelper.get_value(hot_water_distribution, 'PipeInsulation/PipeRValue', :float)
      @dwhr_facilities_connected = XMLHelper.get_value(hot_water_distribution, 'DrainWaterHeatRecovery/FacilitiesConnected', :string)
      @dwhr_equal_flow = XMLHelper.get_value(hot_water_distribution, 'DrainWaterHeatRecovery/EqualFlow', :boolean)
      @dwhr_efficiency = XMLHelper.get_value(hot_water_distribution, 'DrainWaterHeatRecovery/Efficiency', :float)
      @has_shared_recirculation = XMLHelper.has_element(hot_water_distribution, 'extension/SharedRecirculation')
      if @has_shared_recirculation
        @shared_recirculation_number_of_units_served = XMLHelper.get_value(hot_water_distribution, 'extension/SharedRecirculation/NumberofUnitsServed', :integer)
        @shared_recirculation_pump_power = XMLHelper.get_value(hot_water_distribution, 'extension/SharedRecirculation/PumpPower', :float)
        @shared_recirculation_motor_efficiency = XMLHelper.get_value(hot_water_distribution, 'extension/SharedRecirculation/MotorEfficiency', :float)
        @shared_recirculation_control_type = XMLHelper.get_value(hot_water_distribution, 'extension/SharedRecirculation/ControlType', :string)
      end
    end
  end

  class WaterFixtures < BaseArrayElement
    def add(**kwargs)
      self << WaterFixture.new(@hpxml_object, **kwargs)
    end

    def from_oga(hpxml)
      return if hpxml.nil?

      XMLHelper.get_elements(hpxml, 'Building/BuildingDetails/Systems/WaterHeating/WaterFixture').each do |water_fixture|
        self << WaterFixture.new(@hpxml_object, water_fixture)
      end
    end
  end

  class WaterFixture < BaseElement
    ATTRS = [:id, :water_fixture_type, :low_flow]
    attr_accessor(*ATTRS)

    def delete
      @hpxml_object.water_fixtures.delete(self)
    end

    def check_for_errors
      errors = []
      return errors
    end

    def to_oga(doc)
      return if nil?

      water_heating = XMLHelper.create_elements_as_needed(doc, ['HPXML', 'Building', 'BuildingDetails', 'Systems', 'WaterHeating'])
      water_fixture = XMLHelper.add_element(water_heating, 'WaterFixture')
      sys_id = XMLHelper.add_element(water_fixture, 'SystemIdentifier')
      XMLHelper.add_attribute(sys_id, 'id', @id)
      XMLHelper.add_element(water_fixture, 'WaterFixtureType', @water_fixture_type, :string) unless @water_fixture_type.nil?
      XMLHelper.add_element(water_fixture, 'LowFlow', @low_flow, :boolean) unless @low_flow.nil?
    end

    def from_oga(water_fixture)
      return if water_fixture.nil?

      @id = HPXML::get_id(water_fixture)
      @water_fixture_type = XMLHelper.get_value(water_fixture, 'WaterFixtureType', :string)
      @low_flow = XMLHelper.get_value(water_fixture, 'LowFlow', :boolean)
    end
  end

  class WaterHeating < BaseElement
    ATTRS = [:water_fixtures_usage_multiplier]
    attr_accessor(*ATTRS)

    def check_for_errors
      errors = []
      return errors
    end

    def to_oga(doc)
      return if nil?

      water_heating = XMLHelper.create_elements_as_needed(doc, ['HPXML', 'Building', 'BuildingDetails', 'Systems', 'WaterHeating'])
      XMLHelper.add_extension(water_heating, 'WaterFixturesUsageMultiplier', @water_fixtures_usage_multiplier, :float, @water_fixtures_usage_multiplier_isdefaulted) unless @water_fixtures_usage_multiplier.nil?
    end

    def from_oga(hpxml)
      return if hpxml.nil?

      water_heating = XMLHelper.get_element(hpxml, 'Building/BuildingDetails/Systems/WaterHeating')
      return if water_heating.nil?

      @water_fixtures_usage_multiplier = XMLHelper.get_value(water_heating, 'extension/WaterFixturesUsageMultiplier', :float)
    end
  end

  class SolarThermalSystems < BaseArrayElement
    def add(**kwargs)
      self << SolarThermalSystem.new(@hpxml_object, **kwargs)
    end

    def from_oga(hpxml)
      return if hpxml.nil?

      XMLHelper.get_elements(hpxml, 'Building/BuildingDetails/Systems/SolarThermal/SolarThermalSystem').each do |solar_thermal_system|
        self << SolarThermalSystem.new(@hpxml_object, solar_thermal_system)
      end
    end
  end

  class SolarThermalSystem < BaseElement
    ATTRS = [:id, :system_type, :collector_area, :collector_loop_type, :collector_azimuth,
             :collector_type, :collector_tilt, :collector_frta, :collector_frul, :storage_volume,
             :water_heating_system_idref, :solar_fraction]
    attr_accessor(*ATTRS)

    def water_heating_system
      return if @water_heating_system_idref.nil?

      @hpxml_object.water_heating_systems.each do |water_heater|
        next unless water_heater.id == @water_heating_system_idref

        return water_heater
      end
      fail "Attached water heating system '#{@water_heating_system_idref}' not found for solar thermal system '#{@id}'."
    end

    def delete
      @hpxml_object.solar_thermal_systems.delete(self)
    end

    def check_for_errors
      errors = []
      begin; water_heating_system; rescue StandardError => e; errors << e.message; end
      return errors
    end

    def to_oga(doc)
      return if nil?

      solar_thermal = XMLHelper.create_elements_as_needed(doc, ['HPXML', 'Building', 'BuildingDetails', 'Systems', 'SolarThermal'])
      solar_thermal_system = XMLHelper.add_element(solar_thermal, 'SolarThermalSystem')
      sys_id = XMLHelper.add_element(solar_thermal_system, 'SystemIdentifier')
      XMLHelper.add_attribute(sys_id, 'id', @id)
      XMLHelper.add_element(solar_thermal_system, 'SystemType', @system_type, :string) unless @system_type.nil?
      XMLHelper.add_element(solar_thermal_system, 'CollectorArea', @collector_area, :float) unless @collector_area.nil?
      XMLHelper.add_element(solar_thermal_system, 'CollectorLoopType', @collector_loop_type, :string) unless @collector_loop_type.nil?
      XMLHelper.add_element(solar_thermal_system, 'CollectorType', @collector_type, :string) unless @collector_type.nil?
      XMLHelper.add_element(solar_thermal_system, 'CollectorAzimuth', @collector_azimuth, :integer) unless @collector_azimuth.nil?
      XMLHelper.add_element(solar_thermal_system, 'CollectorTilt', @collector_tilt, :float) unless @collector_tilt.nil?
      XMLHelper.add_element(solar_thermal_system, 'CollectorRatedOpticalEfficiency', @collector_frta, :float) unless @collector_frta.nil?
      XMLHelper.add_element(solar_thermal_system, 'CollectorRatedThermalLosses', @collector_frul, :float) unless @collector_frul.nil?
      XMLHelper.add_element(solar_thermal_system, 'StorageVolume', @storage_volume, :float, @storage_volume_isdefaulted) unless @storage_volume.nil?
      if not @water_heating_system_idref.nil?
        connected_to = XMLHelper.add_element(solar_thermal_system, 'ConnectedTo')
        XMLHelper.add_attribute(connected_to, 'idref', @water_heating_system_idref)
      end
      XMLHelper.add_element(solar_thermal_system, 'SolarFraction', @solar_fraction, :float) unless @solar_fraction.nil?
    end

    def from_oga(solar_thermal_system)
      return if solar_thermal_system.nil?

      @id = HPXML::get_id(solar_thermal_system)
      @system_type = XMLHelper.get_value(solar_thermal_system, 'SystemType', :string)
      @collector_area = XMLHelper.get_value(solar_thermal_system, 'CollectorArea', :float)
      @collector_loop_type = XMLHelper.get_value(solar_thermal_system, 'CollectorLoopType', :string)
      @collector_type = XMLHelper.get_value(solar_thermal_system, 'CollectorType', :string)
      @collector_azimuth = XMLHelper.get_value(solar_thermal_system, 'CollectorAzimuth', :integer)
      @collector_tilt = XMLHelper.get_value(solar_thermal_system, 'CollectorTilt', :float)
      @collector_frta = XMLHelper.get_value(solar_thermal_system, 'CollectorRatedOpticalEfficiency', :float)
      @collector_frul = XMLHelper.get_value(solar_thermal_system, 'CollectorRatedThermalLosses', :float)
      @storage_volume = XMLHelper.get_value(solar_thermal_system, 'StorageVolume', :float)
      @water_heating_system_idref = HPXML::get_idref(XMLHelper.get_element(solar_thermal_system, 'ConnectedTo'))
      @solar_fraction = XMLHelper.get_value(solar_thermal_system, 'SolarFraction', :float)
    end
  end

  class PVSystems < BaseArrayElement
    def add(**kwargs)
      self << PVSystem.new(@hpxml_object, **kwargs)
    end

    def from_oga(hpxml)
      return if hpxml.nil?

      XMLHelper.get_elements(hpxml, 'Building/BuildingDetails/Systems/Photovoltaics/PVSystem').each do |pv_system|
        self << PVSystem.new(@hpxml_object, pv_system)
      end
    end
  end

  class PVSystem < BaseElement
    ATTRS = [:id, :location, :module_type, :tracking, :array_orientation, :array_azimuth, :array_tilt,
             :max_power_output, :inverter_efficiency, :system_losses_fraction, :number_of_panels,
             :year_modules_manufactured, :is_shared_system, :number_of_bedrooms_served]
    attr_accessor(*ATTRS)

    def delete
      @hpxml_object.pv_systems.delete(self)
    end

    def check_for_errors
      errors = []
      return errors
    end

    def to_oga(doc)
      return if nil?

      photovoltaics = XMLHelper.create_elements_as_needed(doc, ['HPXML', 'Building', 'BuildingDetails', 'Systems', 'Photovoltaics'])
      pv_system = XMLHelper.add_element(photovoltaics, 'PVSystem')
      sys_id = XMLHelper.add_element(pv_system, 'SystemIdentifier')
      XMLHelper.add_attribute(sys_id, 'id', @id)
      XMLHelper.add_element(pv_system, 'IsSharedSystem', @is_shared_system, :boolean, @is_shared_system_isdefaulted) unless @is_shared_system.nil?
      XMLHelper.add_element(pv_system, 'Location', @location, :string, @location_isdefaulted) unless @location.nil?
      XMLHelper.add_element(pv_system, 'ModuleType', @module_type, :string, @module_type_isdefaulted) unless @module_type.nil?
      XMLHelper.add_element(pv_system, 'Tracking', @tracking, :string, @tracking_isdefaulted) unless @tracking.nil?
      XMLHelper.add_element(pv_system, 'ArrayOrientation', @array_orientation, :string) unless @array_orientation.nil?
      XMLHelper.add_element(pv_system, 'ArrayAzimuth', @array_azimuth, :integer) unless @array_azimuth.nil?
      XMLHelper.add_element(pv_system, 'ArrayTilt', @array_tilt, :float) unless @array_tilt.nil?
      XMLHelper.add_element(pv_system, 'MaxPowerOutput', @max_power_output, :float) unless @max_power_output.nil?
      XMLHelper.add_element(pv_system, 'NumberOfPanels', @number_of_panels, :integer) unless @number_of_panels.nil?
      XMLHelper.add_element(pv_system, 'InverterEfficiency', @inverter_efficiency, :float, @inverter_efficiency_isdefaulted) unless @inverter_efficiency.nil?
      XMLHelper.add_element(pv_system, 'SystemLossesFraction', @system_losses_fraction, :float, @system_losses_fraction_isdefaulted) unless @system_losses_fraction.nil?
      XMLHelper.add_element(pv_system, 'YearModulesManufactured', @year_modules_manufactured, :integer) unless @year_modules_manufactured.nil?
      XMLHelper.add_extension(pv_system, 'NumberofBedroomsServed', @number_of_bedrooms_served, :integer) unless @number_of_bedrooms_served.nil?
    end

    def from_oga(pv_system)
      return if pv_system.nil?

      @id = HPXML::get_id(pv_system)
      @is_shared_system = XMLHelper.get_value(pv_system, 'IsSharedSystem', :boolean)
      @location = XMLHelper.get_value(pv_system, 'Location', :string)
      @module_type = XMLHelper.get_value(pv_system, 'ModuleType', :string)
      @tracking = XMLHelper.get_value(pv_system, 'Tracking', :string)
      @array_orientation = XMLHelper.get_value(pv_system, 'ArrayOrientation', :string)
      @array_azimuth = XMLHelper.get_value(pv_system, 'ArrayAzimuth', :integer)
      @array_tilt = XMLHelper.get_value(pv_system, 'ArrayTilt', :float)
      @max_power_output = XMLHelper.get_value(pv_system, 'MaxPowerOutput', :float)
      @number_of_panels = XMLHelper.get_value(pv_system, 'NumberOfPanels', :integer)
      @inverter_efficiency = XMLHelper.get_value(pv_system, 'InverterEfficiency', :float)
      @system_losses_fraction = XMLHelper.get_value(pv_system, 'SystemLossesFraction', :float)
      @year_modules_manufactured = XMLHelper.get_value(pv_system, 'YearModulesManufactured', :integer)
      @number_of_bedrooms_served = XMLHelper.get_value(pv_system, 'extension/NumberofBedroomsServed', :integer)
    end
  end

  class Generators < BaseArrayElement
    def add(**kwargs)
      self << Generator.new(@hpxml_object, **kwargs)
    end

    def from_oga(hpxml)
      return if hpxml.nil?

      XMLHelper.get_elements(hpxml, 'Building/BuildingDetails/Systems/extension/Generators/Generator').each do |generator|
        self << Generator.new(@hpxml_object, generator)
      end
    end
  end

  class Generator < BaseElement
    ATTRS = [:id, :fuel_type, :annual_consumption_kbtu, :annual_output_kwh, :is_shared_system, :number_of_bedrooms_served]
    attr_accessor(*ATTRS)

    def delete
      @hpxml_object.generators.delete(self)
    end

    def check_for_errors
      errors = []
      return errors
    end

    def to_oga(doc)
      return if nil?

      generators = XMLHelper.create_elements_as_needed(doc, ['HPXML', 'Building', 'BuildingDetails', 'Systems', 'extension', 'Generators'])
      generator = XMLHelper.add_element(generators, 'Generator')
      sys_id = XMLHelper.add_element(generator, 'SystemIdentifier')
      XMLHelper.add_attribute(sys_id, 'id', @id)
      XMLHelper.add_element(generator, 'IsSharedSystem', @is_shared_system, :boolean, @is_shared_system_isdefaulted) unless @is_shared_system.nil?
      XMLHelper.add_element(generator, 'FuelType', @fuel_type, :string) unless @fuel_type.nil?
      XMLHelper.add_element(generator, 'AnnualConsumptionkBtu', @annual_consumption_kbtu, :float) unless @annual_consumption_kbtu.nil?
      XMLHelper.add_element(generator, 'AnnualOutputkWh', @annual_output_kwh, :float) unless @annual_output_kwh.nil?
      XMLHelper.add_element(generator, 'NumberofBedroomsServed', @number_of_bedrooms_served, :integer) unless @number_of_bedrooms_served.nil?
    end

    def from_oga(generator)
      return if generator.nil?

      @id = HPXML::get_id(generator)
      @is_shared_system = XMLHelper.get_value(generator, 'IsSharedSystem', :boolean)
      @fuel_type = XMLHelper.get_value(generator, 'FuelType', :string)
      @annual_consumption_kbtu = XMLHelper.get_value(generator, 'AnnualConsumptionkBtu', :float)
      @annual_output_kwh = XMLHelper.get_value(generator, 'AnnualOutputkWh', :float)
      @number_of_bedrooms_served = XMLHelper.get_value(generator, 'NumberofBedroomsServed', :integer)
    end
  end

  class ClothesWashers < BaseArrayElement
    def add(**kwargs)
      self << ClothesWasher.new(@hpxml_object, **kwargs)
    end

    def from_oga(hpxml)
      return if hpxml.nil?

      XMLHelper.get_elements(hpxml, 'Building/BuildingDetails/Appliances/ClothesWasher').each do |clothes_washer|
        self << ClothesWasher.new(@hpxml_object, clothes_washer)
      end
    end
  end

  class ClothesWasher < BaseElement
    ATTRS = [:id, :location, :modified_energy_factor, :integrated_modified_energy_factor,
             :rated_annual_kwh, :label_electric_rate, :label_gas_rate, :label_annual_gas_cost,
             :capacity, :label_usage, :usage_multiplier, :is_shared_appliance,
             :number_of_units, :number_of_units_served, :water_heating_system_idref]
    attr_accessor(*ATTRS)

    def water_heating_system
      return if @water_heating_system_idref.nil?

      @hpxml_object.water_heating_systems.each do |water_heater|
        next unless water_heater.id == @water_heating_system_idref

        return water_heater
      end
      fail "Attached water heating system '#{@water_heating_system_idref}' not found for clothes washer '#{@id}'."
    end

    def delete
      @hpxml_object.clothes_washers.delete(self)
    end

    def check_for_errors
      errors = []
      begin; water_heating_system; rescue StandardError => e; errors << e.message; end
      return errors
    end

    def to_oga(doc)
      return if nil?

      appliances = XMLHelper.create_elements_as_needed(doc, ['HPXML', 'Building', 'BuildingDetails', 'Appliances'])
      clothes_washer = XMLHelper.add_element(appliances, 'ClothesWasher')
      sys_id = XMLHelper.add_element(clothes_washer, 'SystemIdentifier')
      XMLHelper.add_attribute(sys_id, 'id', @id)
      XMLHelper.add_element(clothes_washer, 'NumberofUnits', @number_of_units, :integer) unless @number_of_units.nil?
      XMLHelper.add_element(clothes_washer, 'IsSharedAppliance', @is_shared_appliance, :boolean, @is_shared_appliance_isdefaulted) unless @is_shared_appliance.nil?
      XMLHelper.add_element(clothes_washer, 'NumberofUnitsServed', @number_of_units_served, :integer) unless @number_of_units_served.nil?
      if not @water_heating_system_idref.nil?
        attached_water_heater = XMLHelper.add_element(clothes_washer, 'AttachedToWaterHeatingSystem')
        XMLHelper.add_attribute(attached_water_heater, 'idref', @water_heating_system_idref)
      end
      XMLHelper.add_element(clothes_washer, 'Location', @location, :string, @location_isdefaulted) unless @location.nil?
      XMLHelper.add_element(clothes_washer, 'ModifiedEnergyFactor', @modified_energy_factor, :float) unless @modified_energy_factor.nil?
      XMLHelper.add_element(clothes_washer, 'IntegratedModifiedEnergyFactor', @integrated_modified_energy_factor, :float, @integrated_modified_energy_factor_isdefaulted) unless @integrated_modified_energy_factor.nil?
      XMLHelper.add_element(clothes_washer, 'RatedAnnualkWh', @rated_annual_kwh, :float, @rated_annual_kwh_isdefaulted) unless @rated_annual_kwh.nil?
      XMLHelper.add_element(clothes_washer, 'LabelElectricRate', @label_electric_rate, :float, @label_electric_rate_isdefaulted) unless @label_electric_rate.nil?
      XMLHelper.add_element(clothes_washer, 'LabelGasRate', @label_gas_rate, :float, @label_gas_rate_isdefaulted) unless @label_gas_rate.nil?
      XMLHelper.add_element(clothes_washer, 'LabelAnnualGasCost', @label_annual_gas_cost, :float, @label_annual_gas_cost_isdefaulted) unless @label_annual_gas_cost.nil?
      XMLHelper.add_element(clothes_washer, 'LabelUsage', @label_usage, :float, @label_usage_isdefaulted) unless @label_usage.nil?
      XMLHelper.add_element(clothes_washer, 'Capacity', @capacity, :float, @capacity_isdefaulted) unless @capacity.nil?
      XMLHelper.add_extension(clothes_washer, 'UsageMultiplier', @usage_multiplier, :float, @usage_multiplier_isdefaulted) unless @usage_multiplier.nil?
    end

    def from_oga(clothes_washer)
      return if clothes_washer.nil?

      @id = HPXML::get_id(clothes_washer)
      @number_of_units = XMLHelper.get_value(clothes_washer, 'NumberofUnits', :integer)
      @is_shared_appliance = XMLHelper.get_value(clothes_washer, 'IsSharedAppliance', :boolean)
      @number_of_units_served = XMLHelper.get_value(clothes_washer, 'NumberofUnitsServed', :integer)
      @water_heating_system_idref = HPXML::get_idref(XMLHelper.get_element(clothes_washer, 'AttachedToWaterHeatingSystem'))
      @location = XMLHelper.get_value(clothes_washer, 'Location', :string)
      @modified_energy_factor = XMLHelper.get_value(clothes_washer, 'ModifiedEnergyFactor', :float)
      @integrated_modified_energy_factor = XMLHelper.get_value(clothes_washer, 'IntegratedModifiedEnergyFactor', :float)
      @rated_annual_kwh = XMLHelper.get_value(clothes_washer, 'RatedAnnualkWh', :float)
      @label_electric_rate = XMLHelper.get_value(clothes_washer, 'LabelElectricRate', :float)
      @label_gas_rate = XMLHelper.get_value(clothes_washer, 'LabelGasRate', :float)
      @label_annual_gas_cost = XMLHelper.get_value(clothes_washer, 'LabelAnnualGasCost', :float)
      @label_usage = XMLHelper.get_value(clothes_washer, 'LabelUsage', :float)
      @capacity = XMLHelper.get_value(clothes_washer, 'Capacity', :float)
      @usage_multiplier = XMLHelper.get_value(clothes_washer, 'extension/UsageMultiplier', :float)
    end
  end

  class ClothesDryers < BaseArrayElement
    def add(**kwargs)
      self << ClothesDryer.new(@hpxml_object, **kwargs)
    end

    def from_oga(hpxml)
      return if hpxml.nil?

      XMLHelper.get_elements(hpxml, 'Building/BuildingDetails/Appliances/ClothesDryer').each do |clothes_dryer|
        self << ClothesDryer.new(@hpxml_object, clothes_dryer)
      end
    end
  end

  class ClothesDryer < BaseElement
    ATTRS = [:id, :location, :fuel_type, :energy_factor, :combined_energy_factor, :control_type,
             :usage_multiplier, :is_shared_appliance, :number_of_units, :number_of_units_served,
             :is_vented, :vented_flow_rate]
    attr_accessor(*ATTRS)

    def delete
      @hpxml_object.clothes_dryers.delete(self)
    end

    def check_for_errors
      errors = []
      return errors
    end

    def to_oga(doc)
      return if nil?

      appliances = XMLHelper.create_elements_as_needed(doc, ['HPXML', 'Building', 'BuildingDetails', 'Appliances'])
      clothes_dryer = XMLHelper.add_element(appliances, 'ClothesDryer')
      sys_id = XMLHelper.add_element(clothes_dryer, 'SystemIdentifier')
      XMLHelper.add_attribute(sys_id, 'id', @id)
      XMLHelper.add_element(clothes_dryer, 'NumberofUnits', @number_of_units, :integer) unless @number_of_units.nil?
      XMLHelper.add_element(clothes_dryer, 'IsSharedAppliance', @is_shared_appliance, :boolean, @is_shared_appliance_isdefaulted) unless @is_shared_appliance.nil?
      XMLHelper.add_element(clothes_dryer, 'NumberofUnitsServed', @number_of_units_served, :integer) unless @number_of_units_served.nil?
      XMLHelper.add_element(clothes_dryer, 'Location', @location, :string, @location_isdefaulted) unless @location.nil?
      XMLHelper.add_element(clothes_dryer, 'FuelType', @fuel_type, :string) unless @fuel_type.nil?
      XMLHelper.add_element(clothes_dryer, 'EnergyFactor', @energy_factor, :float) unless @energy_factor.nil?
      XMLHelper.add_element(clothes_dryer, 'CombinedEnergyFactor', @combined_energy_factor, :float, @combined_energy_factor_isdefaulted) unless @combined_energy_factor.nil?
      XMLHelper.add_element(clothes_dryer, 'ControlType', @control_type, :string, @control_type_isdefaulted) unless @control_type.nil?
      XMLHelper.add_extension(clothes_dryer, 'UsageMultiplier', @usage_multiplier, :float, @usage_multiplier_isdefaulted) unless @usage_multiplier.nil?
      XMLHelper.add_extension(clothes_dryer, 'IsVented', @is_vented, :boolean, @is_vented_isdefaulted) unless @is_vented.nil?
      XMLHelper.add_extension(clothes_dryer, 'VentedFlowRate', @vented_flow_rate, :float, @vented_flow_rate_isdefaulted) unless @vented_flow_rate.nil?
    end

    def from_oga(clothes_dryer)
      return if clothes_dryer.nil?

      @id = HPXML::get_id(clothes_dryer)
      @number_of_units = XMLHelper.get_value(clothes_dryer, 'NumberofUnits', :integer)
      @is_shared_appliance = XMLHelper.get_value(clothes_dryer, 'IsSharedAppliance', :boolean)
      @number_of_units_served = XMLHelper.get_value(clothes_dryer, 'NumberofUnitsServed', :integer)
      @location = XMLHelper.get_value(clothes_dryer, 'Location', :string)
      @fuel_type = XMLHelper.get_value(clothes_dryer, 'FuelType', :string)
      @energy_factor = XMLHelper.get_value(clothes_dryer, 'EnergyFactor', :float)
      @combined_energy_factor = XMLHelper.get_value(clothes_dryer, 'CombinedEnergyFactor', :float)
      @control_type = XMLHelper.get_value(clothes_dryer, 'ControlType', :string)
      @usage_multiplier = XMLHelper.get_value(clothes_dryer, 'extension/UsageMultiplier', :float)
      @is_vented = XMLHelper.get_value(clothes_dryer, 'extension/IsVented', :boolean)
      @vented_flow_rate = XMLHelper.get_value(clothes_dryer, 'extension/VentedFlowRate', :float)
    end
  end

  class Dishwashers < BaseArrayElement
    def add(**kwargs)
      self << Dishwasher.new(@hpxml_object, **kwargs)
    end

    def from_oga(hpxml)
      return if hpxml.nil?

      XMLHelper.get_elements(hpxml, 'Building/BuildingDetails/Appliances/Dishwasher').each do |dishwasher|
        self << Dishwasher.new(@hpxml_object, dishwasher)
      end
    end
  end

  class Dishwasher < BaseElement
    ATTRS = [:id, :location, :energy_factor, :rated_annual_kwh, :place_setting_capacity,
             :label_electric_rate, :label_gas_rate, :label_annual_gas_cost,
             :label_usage, :usage_multiplier, :is_shared_appliance, :water_heating_system_idref]
    attr_accessor(*ATTRS)

    def water_heating_system
      return if @water_heating_system_idref.nil?

      @hpxml_object.water_heating_systems.each do |water_heater|
        next unless water_heater.id == @water_heating_system_idref

        return water_heater
      end
      fail "Attached water heating system '#{@water_heating_system_idref}' not found for dishwasher '#{@id}'."
    end

    def delete
      @hpxml_object.dishwashers.delete(self)
    end

    def check_for_errors
      errors = []
      begin; water_heating_system; rescue StandardError => e; errors << e.message; end
      return errors
    end

    def to_oga(doc)
      return if nil?

      appliances = XMLHelper.create_elements_as_needed(doc, ['HPXML', 'Building', 'BuildingDetails', 'Appliances'])
      dishwasher = XMLHelper.add_element(appliances, 'Dishwasher')
      sys_id = XMLHelper.add_element(dishwasher, 'SystemIdentifier')
      XMLHelper.add_attribute(sys_id, 'id', @id)
      XMLHelper.add_element(dishwasher, 'IsSharedAppliance', @is_shared_appliance, :boolean, @is_shared_appliance_isdefaulted) unless @is_shared_appliance.nil?
      if not @water_heating_system_idref.nil?
        attached_water_heater = XMLHelper.add_element(dishwasher, 'AttachedToWaterHeatingSystem')
        XMLHelper.add_attribute(attached_water_heater, 'idref', @water_heating_system_idref)
      end
      XMLHelper.add_element(dishwasher, 'Location', @location, :string, @location_isdefaulted) unless @location.nil?
      XMLHelper.add_element(dishwasher, 'RatedAnnualkWh', @rated_annual_kwh, :float, @rated_annual_kwh_isdefaulted) unless @rated_annual_kwh.nil?
      XMLHelper.add_element(dishwasher, 'EnergyFactor', @energy_factor, :float) unless @energy_factor.nil?
      XMLHelper.add_element(dishwasher, 'PlaceSettingCapacity', @place_setting_capacity, :integer, @place_setting_capacity_isdefaulted) unless @place_setting_capacity.nil?
      XMLHelper.add_element(dishwasher, 'LabelElectricRate', @label_electric_rate, :float, @label_electric_rate_isdefaulted) unless @label_electric_rate.nil?
      XMLHelper.add_element(dishwasher, 'LabelGasRate', @label_gas_rate, :float, @label_gas_rate_isdefaulted) unless @label_gas_rate.nil?
      XMLHelper.add_element(dishwasher, 'LabelAnnualGasCost', @label_annual_gas_cost, :float, @label_annual_gas_cost_isdefaulted) unless @label_annual_gas_cost.nil?
      XMLHelper.add_element(dishwasher, 'LabelUsage', @label_usage, :float, @label_usage_isdefaulted) unless @label_usage.nil?
      XMLHelper.add_extension(dishwasher, 'UsageMultiplier', @usage_multiplier, :float, @usage_multiplier_isdefaulted) unless @usage_multiplier.nil?
    end

    def from_oga(dishwasher)
      return if dishwasher.nil?

      @id = HPXML::get_id(dishwasher)
      @is_shared_appliance = XMLHelper.get_value(dishwasher, 'IsSharedAppliance', :boolean)
      @water_heating_system_idref = HPXML::get_idref(XMLHelper.get_element(dishwasher, 'AttachedToWaterHeatingSystem'))
      @location = XMLHelper.get_value(dishwasher, 'Location', :string)
      @rated_annual_kwh = XMLHelper.get_value(dishwasher, 'RatedAnnualkWh', :float)
      @energy_factor = XMLHelper.get_value(dishwasher, 'EnergyFactor', :float)
      @place_setting_capacity = XMLHelper.get_value(dishwasher, 'PlaceSettingCapacity', :integer)
      @label_electric_rate = XMLHelper.get_value(dishwasher, 'LabelElectricRate', :float)
      @label_gas_rate = XMLHelper.get_value(dishwasher, 'LabelGasRate', :float)
      @label_annual_gas_cost = XMLHelper.get_value(dishwasher, 'LabelAnnualGasCost', :float)
      @label_usage = XMLHelper.get_value(dishwasher, 'LabelUsage', :float)
      @usage_multiplier = XMLHelper.get_value(dishwasher, 'extension/UsageMultiplier', :float)
    end
  end

  class Refrigerators < BaseArrayElement
    def add(**kwargs)
      self << Refrigerator.new(@hpxml_object, **kwargs)
    end

    def from_oga(hpxml)
      return if hpxml.nil?

      XMLHelper.get_elements(hpxml, 'Building/BuildingDetails/Appliances/Refrigerator').each do |refrigerator|
        self << Refrigerator.new(@hpxml_object, refrigerator)
      end
    end
  end

  class Refrigerator < BaseElement
    ATTRS = [:id, :location, :rated_annual_kwh, :adjusted_annual_kwh, :usage_multiplier, :primary_indicator,
             :weekday_fractions, :weekend_fractions, :monthly_multipliers]
    attr_accessor(*ATTRS)

    def delete
      @hpxml_object.refrigerators.delete(self)
    end

    def check_for_errors
      errors = []
      return errors
    end

    def to_oga(doc)
      return if nil?

      appliances = XMLHelper.create_elements_as_needed(doc, ['HPXML', 'Building', 'BuildingDetails', 'Appliances'])
      refrigerator = XMLHelper.add_element(appliances, 'Refrigerator')
      sys_id = XMLHelper.add_element(refrigerator, 'SystemIdentifier')
      XMLHelper.add_attribute(sys_id, 'id', @id)
      XMLHelper.add_element(refrigerator, 'Location', @location, :string, @location_isdefaulted) unless @location.nil?
      XMLHelper.add_element(refrigerator, 'RatedAnnualkWh', @rated_annual_kwh, :float, @rated_annual_kwh_isdefaulted) unless @rated_annual_kwh.nil?
      XMLHelper.add_element(refrigerator, 'PrimaryIndicator', @primary_indicator, :boolean, @primary_indicator_isdefaulted) unless @primary_indicator.nil?
      XMLHelper.add_extension(refrigerator, 'AdjustedAnnualkWh', @adjusted_annual_kwh, :float) unless @adjusted_annual_kwh.nil?
      XMLHelper.add_extension(refrigerator, 'UsageMultiplier', @usage_multiplier, :float, @usage_multiplier_isdefaulted) unless @usage_multiplier.nil?
      XMLHelper.add_extension(refrigerator, 'WeekdayScheduleFractions', @weekday_fractions, :string, @weekday_fractions_isdefaulted) unless @weekday_fractions.nil?
      XMLHelper.add_extension(refrigerator, 'WeekendScheduleFractions', @weekend_fractions, :string, @weekend_fractions_isdefaulted) unless @weekend_fractions.nil?
      XMLHelper.add_extension(refrigerator, 'MonthlyScheduleMultipliers', @monthly_multipliers, :string, @monthly_multipliers_isdefaulted) unless @monthly_multipliers.nil?
    end

    def from_oga(refrigerator)
      return if refrigerator.nil?

      @id = HPXML::get_id(refrigerator)
      @location = XMLHelper.get_value(refrigerator, 'Location', :string)
      @rated_annual_kwh = XMLHelper.get_value(refrigerator, 'RatedAnnualkWh', :float)
      @primary_indicator = XMLHelper.get_value(refrigerator, 'PrimaryIndicator', :boolean)
      @adjusted_annual_kwh = XMLHelper.get_value(refrigerator, 'extension/AdjustedAnnualkWh', :float)
      @usage_multiplier = XMLHelper.get_value(refrigerator, 'extension/UsageMultiplier', :float)
      @weekday_fractions = XMLHelper.get_value(refrigerator, 'extension/WeekdayScheduleFractions', :string)
      @weekend_fractions = XMLHelper.get_value(refrigerator, 'extension/WeekendScheduleFractions', :string)
      @monthly_multipliers = XMLHelper.get_value(refrigerator, 'extension/MonthlyScheduleMultipliers', :string)
    end
  end

  class Freezers < BaseArrayElement
    def add(**kwargs)
      self << Freezer.new(@hpxml_object, **kwargs)
    end

    def from_oga(hpxml)
      return if hpxml.nil?

      XMLHelper.get_elements(hpxml, 'Building/BuildingDetails/Appliances/Freezer').each do |freezer|
        self << Freezer.new(@hpxml_object, freezer)
      end
    end
  end

  class Freezer < BaseElement
    ATTRS = [:id, :location, :rated_annual_kwh, :adjusted_annual_kwh, :usage_multiplier,
             :weekday_fractions, :weekend_fractions, :monthly_multipliers]
    attr_accessor(*ATTRS)

    def delete
      @hpxml_object.freezers.delete(self)
    end

    def check_for_errors
      errors = []
      return errors
    end

    def to_oga(doc)
      return if nil?

      appliances = XMLHelper.create_elements_as_needed(doc, ['HPXML', 'Building', 'BuildingDetails', 'Appliances'])
      freezer = XMLHelper.add_element(appliances, 'Freezer')
      sys_id = XMLHelper.add_element(freezer, 'SystemIdentifier')
      XMLHelper.add_attribute(sys_id, 'id', @id)
      XMLHelper.add_element(freezer, 'Location', @location, :string, @location_isdefaulted) unless @location.nil?
      XMLHelper.add_element(freezer, 'RatedAnnualkWh', @rated_annual_kwh, :float, @rated_annual_kwh_isdefaulted) unless @rated_annual_kwh.nil?
      XMLHelper.add_extension(freezer, 'AdjustedAnnualkWh', @adjusted_annual_kwh, :float) unless @adjusted_annual_kwh.nil?
      XMLHelper.add_extension(freezer, 'UsageMultiplier', @usage_multiplier, :float, @usage_multiplier_isdefaulted) unless @usage_multiplier.nil?
      XMLHelper.add_extension(freezer, 'WeekdayScheduleFractions', @weekday_fractions, :string, @weekday_fractions_isdefaulted) unless @weekday_fractions.nil?
      XMLHelper.add_extension(freezer, 'WeekendScheduleFractions', @weekend_fractions, :string, @weekend_fractions_isdefaulted) unless @weekend_fractions.nil?
      XMLHelper.add_extension(freezer, 'MonthlyScheduleMultipliers', @monthly_multipliers, :string, @monthly_multipliers_isdefaulted) unless @monthly_multipliers.nil?
    end

    def from_oga(freezer)
      return if freezer.nil?

      @id = HPXML::get_id(freezer)
      @location = XMLHelper.get_value(freezer, 'Location', :string)
      @rated_annual_kwh = XMLHelper.get_value(freezer, 'RatedAnnualkWh', :float)
      @adjusted_annual_kwh = XMLHelper.get_value(freezer, 'extension/AdjustedAnnualkWh', :float)
      @usage_multiplier = XMLHelper.get_value(freezer, 'extension/UsageMultiplier', :float)
      @weekday_fractions = XMLHelper.get_value(freezer, 'extension/WeekdayScheduleFractions', :string)
      @weekend_fractions = XMLHelper.get_value(freezer, 'extension/WeekendScheduleFractions', :string)
      @monthly_multipliers = XMLHelper.get_value(freezer, 'extension/MonthlyScheduleMultipliers', :string)
    end
  end

  class Dehumidifiers < BaseArrayElement
    def add(**kwargs)
      self << Dehumidifier.new(@hpxml_object, **kwargs)
    end

    def from_oga(hpxml)
      return if hpxml.nil?

      XMLHelper.get_elements(hpxml, 'Building/BuildingDetails/Appliances/Dehumidifier').each do |dehumidifier|
        self << Dehumidifier.new(@hpxml_object, dehumidifier)
      end
    end
  end

  class Dehumidifier < BaseElement
    ATTRS = [:id, :type, :capacity, :energy_factor, :integrated_energy_factor, :rh_setpoint, :fraction_served,
             :location]
    attr_accessor(*ATTRS)

    def delete
      @hpxml_object.dehumidifiers.delete(self)
    end

    def check_for_errors
      errors = []
      return errors
    end

    def to_oga(doc)
      return if nil?

      appliances = XMLHelper.create_elements_as_needed(doc, ['HPXML', 'Building', 'BuildingDetails', 'Appliances'])
      dehumidifier = XMLHelper.add_element(appliances, 'Dehumidifier')
      sys_id = XMLHelper.add_element(dehumidifier, 'SystemIdentifier')
      XMLHelper.add_attribute(sys_id, 'id', @id)
      XMLHelper.add_element(dehumidifier, 'Type', @type, :string) unless @type.nil?
      XMLHelper.add_element(dehumidifier, 'Location', @location, :string) unless @location.nil?
      XMLHelper.add_element(dehumidifier, 'Capacity', @capacity, :float) unless @capacity.nil?
      XMLHelper.add_element(dehumidifier, 'EnergyFactor', @energy_factor, :float) unless @energy_factor.nil?
      XMLHelper.add_element(dehumidifier, 'IntegratedEnergyFactor', @integrated_energy_factor, :float) unless @integrated_energy_factor.nil?
      XMLHelper.add_element(dehumidifier, 'DehumidistatSetpoint', @rh_setpoint, :float) unless @rh_setpoint.nil?
      XMLHelper.add_element(dehumidifier, 'FractionDehumidificationLoadServed', @fraction_served, :float) unless @fraction_served.nil?
    end

    def from_oga(dehumidifier)
      return if dehumidifier.nil?

      @id = HPXML::get_id(dehumidifier)
      @type = XMLHelper.get_value(dehumidifier, 'Type', :string)
      @location = XMLHelper.get_value(dehumidifier, 'Location', :string)
      @capacity = XMLHelper.get_value(dehumidifier, 'Capacity', :float)
      @energy_factor = XMLHelper.get_value(dehumidifier, 'EnergyFactor', :float)
      @integrated_energy_factor = XMLHelper.get_value(dehumidifier, 'IntegratedEnergyFactor', :float)
      @rh_setpoint = XMLHelper.get_value(dehumidifier, 'DehumidistatSetpoint', :float)
      @fraction_served = XMLHelper.get_value(dehumidifier, 'FractionDehumidificationLoadServed', :float)
    end
  end

  class CookingRanges < BaseArrayElement
    def add(**kwargs)
      self << CookingRange.new(@hpxml_object, **kwargs)
    end

    def from_oga(hpxml)
      return if hpxml.nil?

      XMLHelper.get_elements(hpxml, 'Building/BuildingDetails/Appliances/CookingRange').each do |cooking_range|
        self << CookingRange.new(@hpxml_object, cooking_range)
      end
    end
  end

  class CookingRange < BaseElement
    ATTRS = [:id, :location, :fuel_type, :is_induction, :usage_multiplier,
             :weekday_fractions, :weekend_fractions, :monthly_multipliers]
    attr_accessor(*ATTRS)

    def delete
      @hpxml_object.cooking_ranges.delete(self)
    end

    def check_for_errors
      errors = []
      return errors
    end

    def to_oga(doc)
      return if nil?

      appliances = XMLHelper.create_elements_as_needed(doc, ['HPXML', 'Building', 'BuildingDetails', 'Appliances'])
      cooking_range = XMLHelper.add_element(appliances, 'CookingRange')
      sys_id = XMLHelper.add_element(cooking_range, 'SystemIdentifier')
      XMLHelper.add_attribute(sys_id, 'id', @id)
      XMLHelper.add_element(cooking_range, 'Location', @location, :string, @location_isdefaulted) unless @location.nil?
      XMLHelper.add_element(cooking_range, 'FuelType', @fuel_type, :string) unless @fuel_type.nil?
      XMLHelper.add_element(cooking_range, 'IsInduction', @is_induction, :boolean, @is_induction_isdefaulted) unless @is_induction.nil?
      XMLHelper.add_extension(cooking_range, 'UsageMultiplier', @usage_multiplier, :float, @usage_multiplier_isdefaulted) unless @usage_multiplier.nil?
      XMLHelper.add_extension(cooking_range, 'WeekdayScheduleFractions', @weekday_fractions, :string, @weekday_fractions_isdefaulted) unless @weekday_fractions.nil?
      XMLHelper.add_extension(cooking_range, 'WeekendScheduleFractions', @weekend_fractions, :string, @weekend_fractions_isdefaulted) unless @weekend_fractions.nil?
      XMLHelper.add_extension(cooking_range, 'MonthlyScheduleMultipliers', @monthly_multipliers, :string, @monthly_multipliers_isdefaulted) unless @monthly_multipliers.nil?
    end

    def from_oga(cooking_range)
      return if cooking_range.nil?

      @id = HPXML::get_id(cooking_range)
      @location = XMLHelper.get_value(cooking_range, 'Location', :string)
      @fuel_type = XMLHelper.get_value(cooking_range, 'FuelType', :string)
      @is_induction = XMLHelper.get_value(cooking_range, 'IsInduction', :boolean)
      @usage_multiplier = XMLHelper.get_value(cooking_range, 'extension/UsageMultiplier', :float)
      @weekday_fractions = XMLHelper.get_value(cooking_range, 'extension/WeekdayScheduleFractions', :string)
      @weekend_fractions = XMLHelper.get_value(cooking_range, 'extension/WeekendScheduleFractions', :string)
      @monthly_multipliers = XMLHelper.get_value(cooking_range, 'extension/MonthlyScheduleMultipliers', :string)
    end
  end

  class Ovens < BaseArrayElement
    def add(**kwargs)
      self << Oven.new(@hpxml_object, **kwargs)
    end

    def from_oga(hpxml)
      return if hpxml.nil?

      XMLHelper.get_elements(hpxml, 'Building/BuildingDetails/Appliances/Oven').each do |oven|
        self << Oven.new(@hpxml_object, oven)
      end
    end
  end

  class Oven < BaseElement
    ATTRS = [:id, :is_convection]
    attr_accessor(*ATTRS)

    def delete
      @hpxml_object.ovens.delete(self)
    end

    def check_for_errors
      errors = []
      return errors
    end

    def to_oga(doc)
      return if nil?

      appliances = XMLHelper.create_elements_as_needed(doc, ['HPXML', 'Building', 'BuildingDetails', 'Appliances'])
      oven = XMLHelper.add_element(appliances, 'Oven')
      sys_id = XMLHelper.add_element(oven, 'SystemIdentifier')
      XMLHelper.add_attribute(sys_id, 'id', @id)
      XMLHelper.add_element(oven, 'IsConvection', @is_convection, :boolean, @is_convection_isdefaulted) unless @is_convection.nil?
    end

    def from_oga(oven)
      return if oven.nil?

      @id = HPXML::get_id(oven)
      @is_convection = XMLHelper.get_value(oven, 'IsConvection', :boolean)
    end
  end

  class LightingGroups < BaseArrayElement
    def add(**kwargs)
      self << LightingGroup.new(@hpxml_object, **kwargs)
    end

    def from_oga(hpxml)
      return if hpxml.nil?

      XMLHelper.get_elements(hpxml, 'Building/BuildingDetails/Lighting/LightingGroup').each do |lighting_group|
        self << LightingGroup.new(@hpxml_object, lighting_group)
      end
    end
  end

  class LightingGroup < BaseElement
    ATTRS = [:id, :location, :fraction_of_units_in_location, :lighting_type]
    attr_accessor(*ATTRS)

    def delete
      @hpxml_object.lighting_groups.delete(self)
    end

    def check_for_errors
      errors = []
      return errors
    end

    def to_oga(doc)
      return if nil?

      lighting = XMLHelper.create_elements_as_needed(doc, ['HPXML', 'Building', 'BuildingDetails', 'Lighting'])
      lighting_group = XMLHelper.add_element(lighting, 'LightingGroup')
      sys_id = XMLHelper.add_element(lighting_group, 'SystemIdentifier')
      XMLHelper.add_attribute(sys_id, 'id', @id)
      XMLHelper.add_element(lighting_group, 'Location', @location, :string) unless @location.nil?
      XMLHelper.add_element(lighting_group, 'FractionofUnitsInLocation', @fraction_of_units_in_location, :float) unless @fraction_of_units_in_location.nil?
      if not @lighting_type.nil?
        lighting_type = XMLHelper.add_element(lighting_group, 'LightingType')
        XMLHelper.add_element(lighting_type, @lighting_type)
      end
    end

    def from_oga(lighting_group)
      return if lighting_group.nil?

      @id = HPXML::get_id(lighting_group)
      @location = XMLHelper.get_value(lighting_group, 'Location', :string)
      @fraction_of_units_in_location = XMLHelper.get_value(lighting_group, 'FractionofUnitsInLocation', :float)
      @lighting_type = XMLHelper.get_child_name(lighting_group, 'LightingType')
    end
  end

  class Lighting < BaseElement
    ATTRS = [:interior_usage_multiplier, :garage_usage_multiplier, :exterior_usage_multiplier,
             :interior_weekday_fractions, :interior_weekend_fractions, :interior_monthly_multipliers,
             :garage_weekday_fractions, :garage_weekend_fractions, :garage_monthly_multipliers,
             :exterior_weekday_fractions, :exterior_weekend_fractions, :exterior_monthly_multipliers,
             :holiday_exists, :holiday_kwh_per_day, :holiday_period_begin_month, :holiday_period_begin_day,
             :holiday_period_end_month, :holiday_period_end_day, :holiday_weekday_fractions, :holiday_weekend_fractions]
    attr_accessor(*ATTRS)

    def check_for_errors
      errors = []
      return errors
    end

    def to_oga(doc)
      return if nil?

      lighting = XMLHelper.create_elements_as_needed(doc, ['HPXML', 'Building', 'BuildingDetails', 'Lighting'])
      XMLHelper.add_extension(lighting, 'InteriorUsageMultiplier', @interior_usage_multiplier, :float, @interior_usage_multiplier_isdefaulted) unless @interior_usage_multiplier.nil?
      XMLHelper.add_extension(lighting, 'GarageUsageMultiplier', @garage_usage_multiplier, :float, @garage_usage_multiplier_isdefaulted) unless @garage_usage_multiplier.nil?
      XMLHelper.add_extension(lighting, 'ExteriorUsageMultiplier', @exterior_usage_multiplier, :float, @exterior_usage_multiplier_isdefaulted) unless @exterior_usage_multiplier.nil?
      XMLHelper.add_extension(lighting, 'InteriorWeekdayScheduleFractions', @interior_weekday_fractions, :string, @interior_weekday_fractions_isdefaulted) unless @interior_weekday_fractions.nil?
      XMLHelper.add_extension(lighting, 'InteriorWeekendScheduleFractions', @interior_weekend_fractions, :string, @interior_weekend_fractions_isdefaulted) unless @interior_weekend_fractions.nil?
      XMLHelper.add_extension(lighting, 'InteriorMonthlyScheduleMultipliers', @interior_monthly_multipliers, :string, @interior_monthly_multipliers_isdefaulted) unless @interior_monthly_multipliers.nil?
      XMLHelper.add_extension(lighting, 'GarageWeekdayScheduleFractions', @garage_weekday_fractions, :string, @garage_weekday_fractions_isdefaulted) unless @garage_weekday_fractions.nil?
      XMLHelper.add_extension(lighting, 'GarageWeekendScheduleFractions', @garage_weekend_fractions, :string, @garage_weekend_fractions_isdefaulted) unless @garage_weekend_fractions.nil?
      XMLHelper.add_extension(lighting, 'GarageMonthlyScheduleMultipliers', @garage_monthly_multipliers, :string, @garage_monthly_multipliers_isdefaulted) unless @garage_monthly_multipliers.nil?
      XMLHelper.add_extension(lighting, 'ExteriorWeekdayScheduleFractions', @exterior_weekday_fractions, :string, @exterior_weekday_fractions_isdefaulted) unless @exterior_weekday_fractions.nil?
      XMLHelper.add_extension(lighting, 'ExteriorWeekendScheduleFractions', @exterior_weekend_fractions, :string, @exterior_weekend_fractions_isdefaulted) unless @exterior_weekend_fractions.nil?
      XMLHelper.add_extension(lighting, 'ExteriorMonthlyScheduleMultipliers', @exterior_monthly_multipliers, :string, @exterior_monthly_multipliers_isdefaulted) unless @exterior_monthly_multipliers.nil?
      if @holiday_exists
        exterior_holiday_lighting = XMLHelper.create_elements_as_needed(doc, ['HPXML', 'Building', 'BuildingDetails', 'Lighting', 'extension', 'ExteriorHolidayLighting'])
        if not @holiday_kwh_per_day.nil?
          holiday_lighting_load = XMLHelper.add_element(exterior_holiday_lighting, 'Load')
          XMLHelper.add_element(holiday_lighting_load, 'Units', 'kWh/day', :string)
          XMLHelper.add_element(holiday_lighting_load, 'Value', @holiday_kwh_per_day, :float, @holiday_kwh_per_day_isdefaulted)
        end
        XMLHelper.add_element(exterior_holiday_lighting, 'PeriodBeginMonth', @holiday_period_begin_month, :integer, @holiday_period_begin_month_isdefaulted) unless @holiday_period_begin_month.nil?
        XMLHelper.add_element(exterior_holiday_lighting, 'PeriodBeginDayOfMonth', @holiday_period_begin_day, :integer, @holiday_period_begin_day_isdefaulted) unless @holiday_period_begin_day.nil?
        XMLHelper.add_element(exterior_holiday_lighting, 'PeriodEndMonth', @holiday_period_end_month, :integer, @holiday_period_end_month_isdefaulted) unless @holiday_period_end_month.nil?
        XMLHelper.add_element(exterior_holiday_lighting, 'PeriodEndDayOfMonth', @holiday_period_end_day, :integer, @holiday_period_end_day_isdefaulted) unless @holiday_period_end_day.nil?
        XMLHelper.add_element(exterior_holiday_lighting, 'WeekdayScheduleFractions', @holiday_weekday_fractions, :string, @holiday_weekday_fractions_isdefaulted) unless @holiday_weekday_fractions.nil?
        XMLHelper.add_element(exterior_holiday_lighting, 'WeekendScheduleFractions', @holiday_weekend_fractions, :string, @holiday_weekend_fractions_isdefaulted) unless @holiday_weekend_fractions.nil?
      end
    end

    def from_oga(hpxml)
      return if hpxml.nil?

      lighting = XMLHelper.get_element(hpxml, 'Building/BuildingDetails/Lighting')
      return if lighting.nil?

      @interior_usage_multiplier = XMLHelper.get_value(lighting, 'extension/InteriorUsageMultiplier', :float)
      @garage_usage_multiplier = XMLHelper.get_value(lighting, 'extension/GarageUsageMultiplier', :float)
      @exterior_usage_multiplier = XMLHelper.get_value(lighting, 'extension/ExteriorUsageMultiplier', :float)
      @interior_weekday_fractions = XMLHelper.get_value(lighting, 'extension/InteriorWeekdayScheduleFractions', :string)
      @interior_weekend_fractions = XMLHelper.get_value(lighting, 'extension/InteriorWeekendScheduleFractions', :string)
      @interior_monthly_multipliers = XMLHelper.get_value(lighting, 'extension/InteriorMonthlyScheduleMultipliers', :string)
      @garage_weekday_fractions = XMLHelper.get_value(lighting, 'extension/GarageWeekdayScheduleFractions', :string)
      @garage_weekend_fractions = XMLHelper.get_value(lighting, 'extension/GarageWeekendScheduleFractions', :string)
      @garage_monthly_multipliers = XMLHelper.get_value(lighting, 'extension/GarageMonthlyScheduleMultipliers', :string)
      @exterior_weekday_fractions = XMLHelper.get_value(lighting, 'extension/ExteriorWeekdayScheduleFractions', :string)
      @exterior_weekend_fractions = XMLHelper.get_value(lighting, 'extension/ExteriorWeekendScheduleFractions', :string)
      @exterior_monthly_multipliers = XMLHelper.get_value(lighting, 'extension/ExteriorMonthlyScheduleMultipliers', :string)
      if not XMLHelper.get_element(hpxml, 'Building/BuildingDetails/Lighting/extension/ExteriorHolidayLighting').nil?
        @holiday_exists = true
        @holiday_kwh_per_day = XMLHelper.get_value(lighting, 'extension/ExteriorHolidayLighting/Load[Units="kWh/day"]/Value', :float)
        @holiday_period_begin_month = XMLHelper.get_value(lighting, 'extension/ExteriorHolidayLighting/PeriodBeginMonth', :integer)
        @holiday_period_begin_day = XMLHelper.get_value(lighting, 'extension/ExteriorHolidayLighting/PeriodBeginDayOfMonth', :integer)
        @holiday_period_end_month = XMLHelper.get_value(lighting, 'extension/ExteriorHolidayLighting/PeriodEndMonth', :integer)
        @holiday_period_end_day = XMLHelper.get_value(lighting, 'extension/ExteriorHolidayLighting/PeriodEndDayOfMonth', :integer)
        @holiday_weekday_fractions = XMLHelper.get_value(lighting, 'extension/ExteriorHolidayLighting/WeekdayScheduleFractions', :string)
        @holiday_weekend_fractions = XMLHelper.get_value(lighting, 'extension/ExteriorHolidayLighting/WeekendScheduleFractions', :string)
      else
        @holiday_exists = false
      end
    end
  end

  class CeilingFans < BaseArrayElement
    def add(**kwargs)
      self << CeilingFan.new(@hpxml_object, **kwargs)
    end

    def from_oga(hpxml)
      return if hpxml.nil?

      XMLHelper.get_elements(hpxml, 'Building/BuildingDetails/Lighting/CeilingFan').each do |ceiling_fan|
        self << CeilingFan.new(@hpxml_object, ceiling_fan)
      end
    end
  end

  class CeilingFan < BaseElement
    ATTRS = [:id, :efficiency, :quantity]
    attr_accessor(*ATTRS)

    def delete
      @hpxml_object.ceiling_fans.delete(self)
    end

    def check_for_errors
      errors = []
      return errors
    end

    def to_oga(doc)
      return if nil?

      lighting = XMLHelper.create_elements_as_needed(doc, ['HPXML', 'Building', 'BuildingDetails', 'Lighting'])
      ceiling_fan = XMLHelper.add_element(lighting, 'CeilingFan')
      sys_id = XMLHelper.add_element(ceiling_fan, 'SystemIdentifier')
      XMLHelper.add_attribute(sys_id, 'id', @id)
      if not @efficiency.nil?
        airflow = XMLHelper.add_element(ceiling_fan, 'Airflow')
        XMLHelper.add_element(airflow, 'FanSpeed', 'medium', :string)
        XMLHelper.add_element(airflow, 'Efficiency', @efficiency, :float, @efficiency_isdefaulted)
      end
      XMLHelper.add_element(ceiling_fan, 'Quantity', @quantity, :integer, @quantity_isdefaulted) unless @quantity.nil?
    end

    def from_oga(ceiling_fan)
      @id = HPXML::get_id(ceiling_fan)
      @efficiency = XMLHelper.get_value(ceiling_fan, "Airflow[FanSpeed='medium']/Efficiency", :float)
      @quantity = XMLHelper.get_value(ceiling_fan, 'Quantity', :integer)
    end
  end

  class Pools < BaseArrayElement
    def add(**kwargs)
      self << Pool.new(@hpxml_object, **kwargs)
    end

    def from_oga(hpxml)
      return if hpxml.nil?

      XMLHelper.get_elements(hpxml, 'Building/BuildingDetails/Pools/Pool').each do |pool|
        self << Pool.new(@hpxml_object, pool)
      end
    end
  end

  class Pool < BaseElement
    ATTRS = [:id, :type, :heater_id, :heater_type, :heater_load_units, :heater_load_value, :heater_usage_multiplier,
             :pump_id, :pump_type, :pump_kwh_per_year, :pump_usage_multiplier,
             :heater_weekday_fractions, :heater_weekend_fractions, :heater_monthly_multipliers,
             :pump_weekday_fractions, :pump_weekend_fractions, :pump_monthly_multipliers]
    attr_accessor(*ATTRS)

    def delete
      @hpxml_object.pools.delete(self)
    end

    def check_for_errors
      errors = []
      return errors
    end

    def to_oga(doc)
      return if nil?

      pools = XMLHelper.create_elements_as_needed(doc, ['HPXML', 'Building', 'BuildingDetails', 'Pools'])
      pool = XMLHelper.add_element(pools, 'Pool')
      sys_id = XMLHelper.add_element(pool, 'SystemIdentifier')
      XMLHelper.add_attribute(sys_id, 'id', @id)
      XMLHelper.add_element(pool, 'Type', @type, :string) unless @type.nil?
      if @type != HPXML::TypeNone
        pumps = XMLHelper.add_element(pool, 'PoolPumps')
        pool_pump = XMLHelper.add_element(pumps, 'PoolPump')
        sys_id = XMLHelper.add_element(pool_pump, 'SystemIdentifier')
        if not @pump_id.nil?
          XMLHelper.add_attribute(sys_id, 'id', @pump_id)
        else
          XMLHelper.add_attribute(sys_id, 'id', @id + 'Pump')
        end
        XMLHelper.add_element(pool_pump, 'Type', @pump_type, :string)
        if @pump_type != HPXML::TypeNone
          if not @pump_kwh_per_year.nil?
            load = XMLHelper.add_element(pool_pump, 'Load')
            XMLHelper.add_element(load, 'Units', UnitsKwhPerYear, :string)
            XMLHelper.add_element(load, 'Value', @pump_kwh_per_year, :float, @pump_kwh_per_year_isdefaulted)
          end
          XMLHelper.add_extension(pool_pump, 'UsageMultiplier', @pump_usage_multiplier, :float, @pump_usage_multiplier_isdefaulted) unless @pump_usage_multiplier.nil?
          XMLHelper.add_extension(pool_pump, 'WeekdayScheduleFractions', @pump_weekday_fractions, :string, @pump_weekday_fractions_isdefaulted) unless @pump_weekday_fractions.nil?
          XMLHelper.add_extension(pool_pump, 'WeekendScheduleFractions', @pump_weekend_fractions, :string, @pump_weekend_fractions_isdefaulted) unless @pump_weekend_fractions.nil?
          XMLHelper.add_extension(pool_pump, 'MonthlyScheduleMultipliers', @pump_monthly_multipliers, :string, @pump_monthly_multipliers_isdefaulted) unless @pump_monthly_multipliers.nil?
        end
        heater = XMLHelper.add_element(pool, 'Heater')
        sys_id = XMLHelper.add_element(heater, 'SystemIdentifier')
        if not @heater_id.nil?
          XMLHelper.add_attribute(sys_id, 'id', @heater_id)
        else
          XMLHelper.add_attribute(sys_id, 'id', @id + 'Heater')
        end
        XMLHelper.add_element(heater, 'Type', @heater_type, :string)
        if @heater_type != HPXML::TypeNone
          if (not @heater_load_units.nil?) && (not @heater_load_value.nil?)
            load = XMLHelper.add_element(heater, 'Load')
            XMLHelper.add_element(load, 'Units', @heater_load_units, :string)
            XMLHelper.add_element(load, 'Value', @heater_load_value, :float, @heater_load_value_isdefaulted)
          end
          XMLHelper.add_extension(heater, 'UsageMultiplier', @heater_usage_multiplier, :float, @heater_usage_multiplier_isdefaulted) unless @heater_usage_multiplier.nil?
          XMLHelper.add_extension(heater, 'WeekdayScheduleFractions', @heater_weekday_fractions, :string, @heater_weekday_fractions_isdefaulted) unless @heater_weekday_fractions.nil?
          XMLHelper.add_extension(heater, 'WeekendScheduleFractions', @heater_weekend_fractions, :string, @heater_weekend_fractions_isdefaulted) unless @heater_weekend_fractions.nil?
          XMLHelper.add_extension(heater, 'MonthlyScheduleMultipliers', @heater_monthly_multipliers, :string, @heater_monthly_multipliers_isdefaulted) unless @heater_monthly_multipliers.nil?
        end
      end
    end

    def from_oga(pool)
      @id = HPXML::get_id(pool)
      @type = XMLHelper.get_value(pool, 'Type', :string)
      pool_pump = XMLHelper.get_element(pool, 'PoolPumps/PoolPump')
      if not pool_pump.nil?
        @pump_id = HPXML::get_id(pool_pump)
        @pump_type = XMLHelper.get_value(pool_pump, 'Type', :string)
        @pump_kwh_per_year = XMLHelper.get_value(pool_pump, "Load[Units='#{UnitsKwhPerYear}']/Value", :float)
        @pump_usage_multiplier = XMLHelper.get_value(pool_pump, 'extension/UsageMultiplier', :float)
        @pump_weekday_fractions = XMLHelper.get_value(pool_pump, 'extension/WeekdayScheduleFractions', :string)
        @pump_weekend_fractions = XMLHelper.get_value(pool_pump, 'extension/WeekendScheduleFractions', :string)
        @pump_monthly_multipliers = XMLHelper.get_value(pool_pump, 'extension/MonthlyScheduleMultipliers', :string)
      end
      heater = XMLHelper.get_element(pool, 'Heater')
      if not heater.nil?
        @heater_id = HPXML::get_id(heater)
        @heater_type = XMLHelper.get_value(heater, 'Type', :string)
        @heater_load_units = XMLHelper.get_value(heater, 'Load/Units', :string)
        @heater_load_value = XMLHelper.get_value(heater, 'Load/Value', :float)
        @heater_usage_multiplier = XMLHelper.get_value(heater, 'extension/UsageMultiplier', :float)
        @heater_weekday_fractions = XMLHelper.get_value(heater, 'extension/WeekdayScheduleFractions', :string)
        @heater_weekend_fractions = XMLHelper.get_value(heater, 'extension/WeekendScheduleFractions', :string)
        @heater_monthly_multipliers = XMLHelper.get_value(heater, 'extension/MonthlyScheduleMultipliers', :string)
      end
    end
  end

  class HotTubs < BaseArrayElement
    def add(**kwargs)
      self << HotTub.new(@hpxml_object, **kwargs)
    end

    def from_oga(hpxml)
      return if hpxml.nil?

      XMLHelper.get_elements(hpxml, 'Building/BuildingDetails/HotTubs/HotTub').each do |hot_tub|
        self << HotTub.new(@hpxml_object, hot_tub)
      end
    end
  end

  class HotTub < BaseElement
    ATTRS = [:id, :type, :heater_id, :heater_type, :heater_load_units, :heater_load_value, :heater_usage_multiplier,
             :pump_id, :pump_type, :pump_kwh_per_year, :pump_usage_multiplier,
             :heater_weekday_fractions, :heater_weekend_fractions, :heater_monthly_multipliers,
             :pump_weekday_fractions, :pump_weekend_fractions, :pump_monthly_multipliers]
    attr_accessor(*ATTRS)

    def delete
      @hpxml_object.hot_tubs.delete(self)
    end

    def check_for_errors
      errors = []
      return errors
    end

    def to_oga(doc)
      return if nil?

      hot_tubs = XMLHelper.create_elements_as_needed(doc, ['HPXML', 'Building', 'BuildingDetails', 'HotTubs'])
      hot_tub = XMLHelper.add_element(hot_tubs, 'HotTub')
      sys_id = XMLHelper.add_element(hot_tub, 'SystemIdentifier')
      XMLHelper.add_attribute(sys_id, 'id', @id)
      XMLHelper.add_element(hot_tub, 'Type', @type, :string) unless @type.nil?
      if @type != HPXML::TypeNone
        pumps = XMLHelper.add_element(hot_tub, 'HotTubPumps')
        hot_tub_pump = XMLHelper.add_element(pumps, 'HotTubPump')
        sys_id = XMLHelper.add_element(hot_tub_pump, 'SystemIdentifier')
        if not @pump_id.nil?
          XMLHelper.add_attribute(sys_id, 'id', @pump_id)
        else
          XMLHelper.add_attribute(sys_id, 'id', @id + 'Pump')
        end
        XMLHelper.add_element(hot_tub_pump, 'Type', @pump_type, :string)
        if @pump_type != HPXML::TypeNone
          if not @pump_kwh_per_year.nil?
            load = XMLHelper.add_element(hot_tub_pump, 'Load')
            XMLHelper.add_element(load, 'Units', UnitsKwhPerYear, :string)
            XMLHelper.add_element(load, 'Value', @pump_kwh_per_year, :float, @pump_kwh_per_year_isdefaulted)
          end
          XMLHelper.add_extension(hot_tub_pump, 'UsageMultiplier', @pump_usage_multiplier, :float, @pump_usage_multiplier_isdefaulted) unless @pump_usage_multiplier.nil?
          XMLHelper.add_extension(hot_tub_pump, 'WeekdayScheduleFractions', @pump_weekday_fractions, :string, @pump_weekday_fractions_isdefaulted) unless @pump_weekday_fractions.nil?
          XMLHelper.add_extension(hot_tub_pump, 'WeekendScheduleFractions', @pump_weekend_fractions, :string, @pump_weekend_fractions_isdefaulted) unless @pump_weekend_fractions.nil?
          XMLHelper.add_extension(hot_tub_pump, 'MonthlyScheduleMultipliers', @pump_monthly_multipliers, :string, @pump_monthly_multipliers_isdefaulted) unless @pump_monthly_multipliers.nil?
        end
        heater = XMLHelper.add_element(hot_tub, 'Heater')
        sys_id = XMLHelper.add_element(heater, 'SystemIdentifier')
        if not @heater_id.nil?
          XMLHelper.add_attribute(sys_id, 'id', @heater_id)
        else
          XMLHelper.add_attribute(sys_id, 'id', @id + 'Heater')
        end
        XMLHelper.add_element(heater, 'Type', @heater_type, :string)
        if @heater_type != HPXML::TypeNone
          if (not @heater_load_units.nil?) && (not @heater_load_value.nil?)
            load = XMLHelper.add_element(heater, 'Load')
            XMLHelper.add_element(load, 'Units', @heater_load_units, :string)
            XMLHelper.add_element(load, 'Value', @heater_load_value, :float, @heater_load_value_isdefaulted)
          end
          XMLHelper.add_extension(heater, 'UsageMultiplier', @heater_usage_multiplier, :float, @heater_usage_multiplier_isdefaulted) unless @heater_usage_multiplier.nil?
          XMLHelper.add_extension(heater, 'WeekdayScheduleFractions', @heater_weekday_fractions, :string, @heater_weekday_fractions_isdefaulted) unless @heater_weekday_fractions.nil?
          XMLHelper.add_extension(heater, 'WeekendScheduleFractions', @heater_weekend_fractions, :string, @heater_weekend_fractions_isdefaulted) unless @heater_weekend_fractions.nil?
          XMLHelper.add_extension(heater, 'MonthlyScheduleMultipliers', @heater_monthly_multipliers, :string, @heater_monthly_multipliers_isdefaulted) unless @heater_monthly_multipliers.nil?
        end
      end
    end

    def from_oga(hot_tub)
      @id = HPXML::get_id(hot_tub)
      @type = XMLHelper.get_value(hot_tub, 'Type', :string)
      hot_tub_pump = XMLHelper.get_element(hot_tub, 'HotTubPumps/HotTubPump')
      if not hot_tub_pump.nil?
        @pump_id = HPXML::get_id(hot_tub_pump)
        @pump_type = XMLHelper.get_value(hot_tub_pump, 'Type', :string)
        @pump_kwh_per_year = XMLHelper.get_value(hot_tub_pump, "Load[Units='#{UnitsKwhPerYear}']/Value", :float)
        @pump_usage_multiplier = XMLHelper.get_value(hot_tub_pump, 'extension/UsageMultiplier', :float)
        @pump_weekday_fractions = XMLHelper.get_value(hot_tub_pump, 'extension/WeekdayScheduleFractions', :string)
        @pump_weekend_fractions = XMLHelper.get_value(hot_tub_pump, 'extension/WeekendScheduleFractions', :string)
        @pump_monthly_multipliers = XMLHelper.get_value(hot_tub_pump, 'extension/MonthlyScheduleMultipliers', :string)
      end
      heater = XMLHelper.get_element(hot_tub, 'Heater')
      if not heater.nil?
        @heater_id = HPXML::get_id(heater)
        @heater_type = XMLHelper.get_value(heater, 'Type', :string)
        @heater_load_units = XMLHelper.get_value(heater, 'Load/Units', :string)
        @heater_load_value = XMLHelper.get_value(heater, 'Load/Value', :float)
        @heater_usage_multiplier = XMLHelper.get_value(heater, 'extension/UsageMultiplier', :float)
        @heater_weekday_fractions = XMLHelper.get_value(heater, 'extension/WeekdayScheduleFractions', :string)
        @heater_weekend_fractions = XMLHelper.get_value(heater, 'extension/WeekendScheduleFractions', :string)
        @heater_monthly_multipliers = XMLHelper.get_value(heater, 'extension/MonthlyScheduleMultipliers', :string)
      end
    end
  end

  class PlugLoads < BaseArrayElement
    def add(**kwargs)
      self << PlugLoad.new(@hpxml_object, **kwargs)
    end

    def from_oga(hpxml)
      return if hpxml.nil?

      XMLHelper.get_elements(hpxml, 'Building/BuildingDetails/MiscLoads/PlugLoad').each do |plug_load|
        self << PlugLoad.new(@hpxml_object, plug_load)
      end
    end
  end

  class PlugLoad < BaseElement
    ATTRS = [:id, :plug_load_type, :kWh_per_year, :frac_sensible, :frac_latent, :usage_multiplier,
             :weekday_fractions, :weekend_fractions, :monthly_multipliers]
    attr_accessor(*ATTRS)

    def delete
      @hpxml_object.plug_loads.delete(self)
    end

    def check_for_errors
      errors = []
      return errors
    end

    def to_oga(doc)
      return if nil?

      misc_loads = XMLHelper.create_elements_as_needed(doc, ['HPXML', 'Building', 'BuildingDetails', 'MiscLoads'])
      plug_load = XMLHelper.add_element(misc_loads, 'PlugLoad')
      sys_id = XMLHelper.add_element(plug_load, 'SystemIdentifier')
      XMLHelper.add_attribute(sys_id, 'id', @id)
      XMLHelper.add_element(plug_load, 'PlugLoadType', @plug_load_type, :string) unless @plug_load_type.nil?
      if not @kWh_per_year.nil?
        load = XMLHelper.add_element(plug_load, 'Load')
        XMLHelper.add_element(load, 'Units', UnitsKwhPerYear, :string)
        XMLHelper.add_element(load, 'Value', @kWh_per_year, :float, @kWh_per_year_isdefaulted)
      end
      XMLHelper.add_extension(plug_load, 'FracSensible', @frac_sensible, :float, @frac_sensible_isdefaulted) unless @frac_sensible.nil?
      XMLHelper.add_extension(plug_load, 'FracLatent', @frac_latent, :float, @frac_latent_isdefaulted) unless @frac_latent.nil?
      XMLHelper.add_extension(plug_load, 'UsageMultiplier', @usage_multiplier, :float, @usage_multiplier_isdefaulted) unless @usage_multiplier.nil?
      XMLHelper.add_extension(plug_load, 'WeekdayScheduleFractions', @weekday_fractions, :string, @weekday_fractions_isdefaulted) unless @weekday_fractions.nil?
      XMLHelper.add_extension(plug_load, 'WeekendScheduleFractions', @weekend_fractions, :string, @weekend_fractions_isdefaulted) unless @weekend_fractions.nil?
      XMLHelper.add_extension(plug_load, 'MonthlyScheduleMultipliers', @monthly_multipliers, :string, @monthly_multipliers_isdefaulted) unless @monthly_multipliers.nil?
    end

    def from_oga(plug_load)
      @id = HPXML::get_id(plug_load)
      @plug_load_type = XMLHelper.get_value(plug_load, 'PlugLoadType', :string)
      @kWh_per_year = XMLHelper.get_value(plug_load, "Load[Units='#{UnitsKwhPerYear}']/Value", :float)
      @frac_sensible = XMLHelper.get_value(plug_load, 'extension/FracSensible', :float)
      @frac_latent = XMLHelper.get_value(plug_load, 'extension/FracLatent', :float)
      @usage_multiplier = XMLHelper.get_value(plug_load, 'extension/UsageMultiplier', :float)
      @weekday_fractions = XMLHelper.get_value(plug_load, 'extension/WeekdayScheduleFractions', :string)
      @weekend_fractions = XMLHelper.get_value(plug_load, 'extension/WeekendScheduleFractions', :string)
      @monthly_multipliers = XMLHelper.get_value(plug_load, 'extension/MonthlyScheduleMultipliers', :string)
    end
  end

  class FuelLoads < BaseArrayElement
    def add(**kwargs)
      self << FuelLoad.new(@hpxml_object, **kwargs)
    end

    def from_oga(hpxml)
      return if hpxml.nil?

      XMLHelper.get_elements(hpxml, 'Building/BuildingDetails/MiscLoads/FuelLoad').each do |fuel_load|
        self << FuelLoad.new(@hpxml_object, fuel_load)
      end
    end
  end

  class FuelLoad < BaseElement
    ATTRS = [:id, :fuel_load_type, :fuel_type, :therm_per_year, :frac_sensible, :frac_latent, :usage_multiplier,
             :weekday_fractions, :weekend_fractions, :monthly_multipliers]
    attr_accessor(*ATTRS)

    def delete
      @hpxml_object.fuel_loads.delete(self)
    end

    def check_for_errors
      errors = []
      return errors
    end

    def to_oga(doc)
      return if nil?

      misc_loads = XMLHelper.create_elements_as_needed(doc, ['HPXML', 'Building', 'BuildingDetails', 'MiscLoads'])
      fuel_load = XMLHelper.add_element(misc_loads, 'FuelLoad')
      sys_id = XMLHelper.add_element(fuel_load, 'SystemIdentifier')
      XMLHelper.add_attribute(sys_id, 'id', @id)
      XMLHelper.add_element(fuel_load, 'FuelLoadType', @fuel_load_type, :string) unless @fuel_load_type.nil?
      if not @therm_per_year.nil?
        load = XMLHelper.add_element(fuel_load, 'Load')
        XMLHelper.add_element(load, 'Units', UnitsThermPerYear, :string)
        XMLHelper.add_element(load, 'Value', @therm_per_year, :float, @therm_per_year_isdefaulted)
      end
      XMLHelper.add_element(fuel_load, 'FuelType', @fuel_type, :string) unless @fuel_type.nil?
      XMLHelper.add_extension(fuel_load, 'FracSensible', @frac_sensible, :float, @frac_sensible_isdefaulted) unless @frac_sensible.nil?
      XMLHelper.add_extension(fuel_load, 'FracLatent', @frac_latent, :float, @frac_latent_isdefaulted) unless @frac_latent.nil?
      XMLHelper.add_extension(fuel_load, 'UsageMultiplier', @usage_multiplier, :float, @usage_multiplier_isdefaulted) unless @usage_multiplier.nil?
      XMLHelper.add_extension(fuel_load, 'WeekdayScheduleFractions', @weekday_fractions, :string, @weekday_fractions_isdefaulted) unless @weekday_fractions.nil?
      XMLHelper.add_extension(fuel_load, 'WeekendScheduleFractions', @weekend_fractions, :string, @weekend_fractions_isdefaulted) unless @weekend_fractions.nil?
      XMLHelper.add_extension(fuel_load, 'MonthlyScheduleMultipliers', @monthly_multipliers, :string, @monthly_multipliers_isdefaulted) unless @monthly_multipliers.nil?
    end

    def from_oga(fuel_load)
      @id = HPXML::get_id(fuel_load)
      @fuel_load_type = XMLHelper.get_value(fuel_load, 'FuelLoadType', :string)
      @therm_per_year = XMLHelper.get_value(fuel_load, "Load[Units='#{UnitsThermPerYear}']/Value", :float)
      @fuel_type = XMLHelper.get_value(fuel_load, 'FuelType', :string)
      @frac_sensible = XMLHelper.get_value(fuel_load, 'extension/FracSensible', :float)
      @frac_latent = XMLHelper.get_value(fuel_load, 'extension/FracLatent', :float)
      @usage_multiplier = XMLHelper.get_value(fuel_load, 'extension/UsageMultiplier', :float)
      @weekday_fractions = XMLHelper.get_value(fuel_load, 'extension/WeekdayScheduleFractions', :string)
      @weekend_fractions = XMLHelper.get_value(fuel_load, 'extension/WeekendScheduleFractions', :string)
      @monthly_multipliers = XMLHelper.get_value(fuel_load, 'extension/MonthlyScheduleMultipliers', :string)
    end
  end

  def _create_oga_document()
    doc = XMLHelper.create_doc(version = '1.0', encoding = 'UTF-8')
    hpxml = XMLHelper.add_element(doc, 'HPXML')
    XMLHelper.add_attribute(hpxml, 'xmlns', 'http://hpxmlonline.com/2019/10')
    XMLHelper.add_attribute(hpxml, 'xmlns:xsi', 'http://www.w3.org/2001/XMLSchema-instance')
    XMLHelper.add_attribute(hpxml, 'xsi:schemaLocation', 'http://hpxmlonline.com/2019/10')
    XMLHelper.add_attribute(hpxml, 'schemaVersion', '3.0')
    return doc
  end

  def collapse_enclosure_surfaces()
    # Collapses like surfaces into a single surface with, e.g., aggregate surface area.
    # This can significantly speed up performance for HPXML files with lots of individual
    # surfaces (e.g., windows).

    surf_types = { roofs: @roofs,
                   walls: @walls,
                   rim_joists: @rim_joists,
                   foundation_walls: @foundation_walls,
                   frame_floors: @frame_floors,
                   slabs: @slabs,
                   windows: @windows,
                   skylights: @skylights,
                   doors: @doors }

    attrs_to_ignore = [:id,
                       :insulation_id,
                       :perimeter_insulation_id,
                       :under_slab_insulation_id,
                       :area,
                       :exposed_perimeter]

    # Look for pairs of surfaces that can be collapsed
    surf_types.each do |surf_type, surfaces|
      for i in 0..surfaces.size - 1
        surf = surfaces[i]
        next if surf.nil?

        for j in (surfaces.size - 1).downto(i + 1)
          surf2 = surfaces[j]
          next if surf2.nil?

          match = true
          surf.class::ATTRS.each do |attribute|
            next if attribute.to_s.end_with? '_isdefaulted'
            next if attrs_to_ignore.include? attribute
            next if (surf_type == :foundation_walls) && (attribute == :azimuth) # Azimuth of foundation walls is irrelevant
            next if surf.send(attribute) == surf2.send(attribute)

            match = false
            break
          end
          next unless match

          # Update values
          if (not surf.area.nil?) && (not surf2.area.nil?)
            surf.area += surf2.area
          end
          if (surf_type == :slabs) && (not surf.exposed_perimeter.nil?) && (not surf2.exposed_perimeter.nil?)
            surf.exposed_perimeter += surf2.exposed_perimeter
          end

          # Update subsurface idrefs as appropriate
          (@windows + @doors).each do |subsurf|
            next unless subsurf.wall_idref == surf2.id

            subsurf.wall_idref = surf.id
          end
          @skylights.each do |subsurf|
            next unless subsurf.roof_idref == surf2.id

            subsurf.roof_idref = surf.id
          end

          # Remove old surface
          surfaces[j].delete
        end
      end
    end
  end

  def delete_tiny_surfaces()
    (@rim_joists + @walls + @foundation_walls + @frame_floors + @roofs + @windows + @skylights + @doors + @slabs).reverse_each do |surface|
      next if surface.area.nil? || (surface.area > 1.0)

      surface.delete
    end
  end

  def delete_adiabatic_subsurfaces()
    @doors.reverse_each do |door|
      next if door.wall.nil?
      next if door.wall.exterior_adjacent_to != HPXML::LocationOtherHousingUnit

      door.delete
    end
    @windows.reverse_each do |window|
      next if window.wall.nil?
      next if window.wall.exterior_adjacent_to != HPXML::LocationOtherHousingUnit

      window.delete
    end
  end

  def validate_against_schematron(schematron_validators: [])
    # ----------------------------- #
    # Perform Schematron validation #
    # ----------------------------- #

    if not schematron_validators.empty?
      errors, warnings = Validator.run_validators(@doc, schematron_validators)
    else
      errors = []
      warnings = []
    end

    errors.map! { |e| "#{@hpxml_path}: #{e}" }
    warnings.map! { |w| "#{@hpxml_path}: #{w}" }

    return errors, warnings
  end

  def check_for_errors()
    errors = []

    # ------------------------------- #
    # Check for errors within objects #
    # ------------------------------- #

    # Ask objects to check for errors
    self.class::HPXML_ATTRS.each do |attribute|
      hpxml_obj = send(attribute)
      if not hpxml_obj.respond_to? :check_for_errors
        fail "Need to add 'check_for_errors' method to #{hpxml_obj.class} class."
      end

      errors += hpxml_obj.check_for_errors
    end

    # ------------------------------- #
    # Check for errors across objects #
    # ------------------------------- #

    # Check for globally unique SystemIdentifier IDs and empty IDs
    sys_ids = {}
    self.class::HPXML_ATTRS.each do |attribute|
      hpxml_obj = send(attribute)
      next unless hpxml_obj.is_a? HPXML::BaseArrayElement

      hpxml_obj.each do |obj|
        next unless obj.respond_to? :id

        sys_ids[obj.id] = 0 if sys_ids[obj.id].nil?
        sys_ids[obj.id] += 1

        errors << "Empty SystemIdentifier ID ('#{obj.id}') detected for #{attribute}." if !obj.id || obj.id.size == 0
      end
    end
    sys_ids.each do |sys_id, cnt|
      errors << "Duplicate SystemIdentifier IDs detected for '#{sys_id}'." if cnt > 1
    end

    # Check sum of HVAC FractionCoolLoadServeds <= 1
    if total_fraction_cool_load_served > 1.01 # Use 1.01 in case of rounding
      errors << "Expected FractionCoolLoadServed to sum to <= 1, but calculated sum is #{total_fraction_cool_load_served.round(2)}."
    end

    # Check sum of HVAC FractionHeatLoadServeds <= 1
    if total_fraction_heat_load_served > 1.01 # Use 1.01 in case of rounding
      errors << "Expected FractionHeatLoadServed to sum to <= 1, but calculated sum is #{total_fraction_heat_load_served.round(2)}."
    end

    # Check sum of dehumidifier FractionDehumidificationLoadServed <= 1
    total_fraction_dehum_load_served = @dehumidifiers.map { |d| d.fraction_served }.sum(0.0)
    if total_fraction_dehum_load_served > 1.01 # Use 1.01 in case of rounding
      errors << "Expected FractionDehumidificationLoadServed to sum to <= 1, but calculated sum is #{total_fraction_dehum_load_served.round(2)}."
    end

    # Check sum of HVAC FractionDHWLoadServed == 1
    frac_dhw_load = @water_heating_systems.map { |dhw| dhw.fraction_dhw_load_served.to_f }.sum(0.0)
    if (frac_dhw_load > 0) && ((frac_dhw_load < 0.99) || (frac_dhw_load > 1.01)) # Use 0.99/1.01 in case of rounding
      errors << "Expected FractionDHWLoadServed to sum to 1, but calculated sum is #{frac_dhw_load.round(2)}."
    end

    # Check sum of lighting fractions in a location <= 1
    ltg_fracs = {}
    @lighting_groups.each do |lighting_group|
      next if lighting_group.location.nil? || lighting_group.fraction_of_units_in_location.nil?

      ltg_fracs[lighting_group.location] = 0 if ltg_fracs[lighting_group.location].nil?
      ltg_fracs[lighting_group.location] += lighting_group.fraction_of_units_in_location
    end
    ltg_fracs.each do |location, sum|
      next if sum <= 1.01 # Use 1.01 in case of rounding

      errors << "Sum of fractions of #{location} lighting (#{sum}) is greater than 1."
    end

    # Check for HVAC systems referenced by multiple water heating systems
    hvac_systems.each do |hvac_system|
      num_attached = 0
      @water_heating_systems.each do |water_heating_system|
        next if water_heating_system.related_hvac_idref.nil?
        next unless hvac_system.id == water_heating_system.related_hvac_idref

        num_attached += 1
      end
      next if num_attached <= 1

      errors << "RelatedHVACSystem '#{hvac_system.id}' is attached to multiple water heating systems."
    end

    # Check for the sum of CFA served by distribution systems <= CFA
    if not @building_construction.conditioned_floor_area.nil?
      air_distributions = @hvac_distributions.select { |dist| dist if HPXML::HVACDistributionTypeAir == dist.distribution_system_type }
      heating_dist = []
      cooling_dist = []
      air_distributions.each do |dist|
        heating_systems = dist.hvac_systems.select { |sys| sys if (sys.respond_to? :fraction_heat_load_served) && (sys.fraction_heat_load_served.to_f > 0) }
        cooling_systems = dist.hvac_systems.select { |sys| sys if (sys.respond_to? :fraction_cool_load_served) && (sys.fraction_cool_load_served.to_f > 0) }
        if heating_systems.size > 0
          heating_dist << dist
        end
        if cooling_systems.size > 0
          cooling_dist << dist
        end
      end
      heating_total_dist_cfa_served = heating_dist.map { |htg_dist| htg_dist.conditioned_floor_area_served.to_f }.sum(0.0)
      cooling_total_dist_cfa_served = cooling_dist.map { |clg_dist| clg_dist.conditioned_floor_area_served.to_f }.sum(0.0)
      if (heating_total_dist_cfa_served > @building_construction.conditioned_floor_area + 1.0) # Allow 1 ft2 of tolerance
        errors << 'The total conditioned floor area served by the HVAC distribution system(s) for heating is larger than the conditioned floor area of the building.'
      end
      if (cooling_total_dist_cfa_served > @building_construction.conditioned_floor_area + 1.0) # Allow 1 ft2 of tolerance
        errors << 'The total conditioned floor area served by the HVAC distribution system(s) for cooling is larger than the conditioned floor area of the building.'
      end
    end

    # Check for objects referencing SFA/MF spaces where the building type is not SFA/MF
    if [ResidentialTypeSFD, ResidentialTypeManufactured].include? @building_construction.residential_facility_type
      mf_spaces = [LocationOtherHeatedSpace, LocationOtherHousingUnit, LocationOtherMultifamilyBufferSpace, LocationOtherNonFreezingSpace]
      (@roofs + @rim_joists + @walls + @foundation_walls + @frame_floors + @slabs).each do |surface|
        if mf_spaces.include? surface.interior_adjacent_to
          errors << "The building is of type '#{@building_construction.residential_facility_type}' but the surface '#{surface.id}' is adjacent to Attached/Multifamily space '#{surface.interior_adjacent_to}'."
        end
        if mf_spaces.include? surface.exterior_adjacent_to
          errors << "The building is of type '#{@building_construction.residential_facility_type}' but the surface '#{surface.id}' is adjacent to Attached/Multifamily space '#{surface.exterior_adjacent_to}'."
        end
      end
      (@water_heating_systems + @clothes_washers + @clothes_dryers + @dishwashers + @refrigerators + @cooking_ranges).each do |object|
        if mf_spaces.include? object.location
          errors << "The building is of type '#{@building_construction.residential_facility_type}' but the object '#{object.id}' is located in Attached/Multifamily space '#{object.location}'."
        end
      end
      @hvac_distributions.each do |hvac_distribution|
        hvac_distribution.ducts.each do |duct|
          if mf_spaces.include? duct.duct_location
            errors << "The building is of type '#{@building_construction.residential_facility_type}' but the HVAC distribution '#{hvac_distribution.id}' has a duct located in Attached/Multifamily space '#{duct.duct_location}'."
          end
        end
      end
    end

    # Check for correct PrimaryIndicator values across all refrigerators
    if @refrigerators.size > 1
      primary_indicators = @refrigerators.select { |r| r.primary_indicator }.size
      if primary_indicators > 1
        errors << 'More than one refrigerator designated as the primary.'
      elsif primary_indicators == 0
        errors << 'Could not find a primary refrigerator.'
      end
    end

    # Check for at most 1 shared heating system and 1 shared cooling system
    num_htg_shared = 0
    num_clg_shared = 0
    (@heating_systems + @heat_pumps).each do |hvac_system|
      next unless hvac_system.is_shared_system

      num_htg_shared += 1
    end
    (@cooling_systems + @heat_pumps).each do |hvac_system|
      next unless hvac_system.is_shared_system

      num_clg_shared += 1
    end
    if num_htg_shared > 1
      errors << 'More than one shared heating system found.'
    end
    if num_clg_shared > 1
      errors << 'More than one shared cooling system found.'
    end

    errors.map! { |e| "#{@hpxml_path}: #{e}" }

    return errors
  end

  def self.conditioned_locations
    return [HPXML::LocationLivingSpace,
            HPXML::LocationBasementConditioned,
            HPXML::LocationOtherHousingUnit]
  end

  def self.is_adiabatic(surface)
    if surface.exterior_adjacent_to == surface.interior_adjacent_to
      # E.g., wall between unit crawlspace and neighboring unit crawlspace
      return true
    elsif conditioned_locations.include?(surface.interior_adjacent_to) &&
          conditioned_locations.include?(surface.exterior_adjacent_to)
      # E.g., frame floor between living space and conditioned basement, or
      # wall between living space and "other housing unit"
      return true
    end

    return false
  end

  def self.is_thermal_boundary(surface)
    # Returns true if the surface is between conditioned space and outside/ground/unconditioned space.
    # Note: The location of insulation is not considered here, so an insulated foundation wall of an
    # unconditioned basement, for example, returns false.
    interior_conditioned = conditioned_locations.include? surface.interior_adjacent_to
    exterior_conditioned = conditioned_locations.include? surface.exterior_adjacent_to
    return (interior_conditioned != exterior_conditioned)
  end

  def self.get_id(parent, element_name = 'SystemIdentifier')
    return XMLHelper.get_attribute_value(XMLHelper.get_element(parent, element_name), 'id')
  end

  def self.get_idref(element)
    return XMLHelper.get_attribute_value(element, 'idref')
  end
end<|MERGE_RESOLUTION|>--- conflicted
+++ resolved
@@ -757,11 +757,7 @@
              :sim_begin_month, :sim_begin_day, :sim_end_month, :sim_end_day, :sim_calendar_year,
              :dst_enabled, :dst_begin_month, :dst_begin_day, :dst_end_month, :dst_end_day,
              :use_max_load_for_heat_pumps, :allow_increased_fixed_capacities,
-<<<<<<< HEAD
-             :apply_ashrae140_assumptions, :schedules_path]
-=======
-             :apply_ashrae140_assumptions, :energystar_calculation_version]
->>>>>>> 35202f57
+             :apply_ashrae140_assumptions, :energystar_calculation_version, :schedules_path]
     attr_accessor(*ATTRS)
 
     def check_for_errors
