--- conflicted
+++ resolved
@@ -270,32 +270,6 @@
     return fuel_fracs.key(fuel_fracs.values.max)
   end
 
-  def self.to_location(foundation_or_attic_type)
-    if foundation_or_attic_type == FoundationTypeAmbient
-      return LocationOutside
-    elsif foundation_or_attic_type == FoundationTypeBasementConditioned
-      return LocationBasementConditioned
-    elsif foundation_or_attic_type == FoundationTypeBasementUnconditioned
-      return LocationBasementUnconditioned
-    elsif foundation_or_attic_type == FoundationTypeCrawlspaceUnvented
-      return LocationCrawlspaceUnvented
-    elsif foundation_or_attic_type == FoundationTypeCrawlspaceVented
-      return LocationCrawlspaceVented
-    elsif foundation_or_attic_type == FoundationTypeSlab
-      return
-    elsif foundation_or_attic_type == AtticTypeCathedral
-      return LocationLivingSpace
-    elsif foundation_or_attic_type == AtticTypeConditioned
-      return LocationLivingSpace
-    elsif foundation_or_attic_type == AtticTypeFlatRoof
-      return
-    elsif foundation_or_attic_type == AtticTypeUnvented
-      return LocationAtticUnvented
-    elsif foundation_or_attic_type == AtticTypeVented
-      return LocationAtticVented
-    end
-  end
-
   def to_rexml()
     @doc = _create_rexml_document()
     @header.to_rexml(@doc)
@@ -576,9 +550,9 @@
 
       building_occupancy = XMLHelper.create_elements_as_needed(doc, ['HPXML', 'Building', 'BuildingDetails', 'BuildingSummary', 'BuildingOccupancy'])
       XMLHelper.add_element(building_occupancy, 'NumberofResidents', Float(@number_of_residents)) unless @number_of_residents.nil?
-      _add_extension(parent: building_occupancy,
-                     extensions: { "SchedulesOutputPath": schedules_output_path,
-                                   "SchedulesColumnName": schedules_column_name })
+      HPXML::add_extension(parent: building_occupancy,
+                           extensions: { "SchedulesOutputPath": schedules_output_path,
+                                         "SchedulesColumnName": schedules_column_name })
     end
 
     def from_rexml(hpxml)
@@ -2930,15 +2904,10 @@
       XMLHelper.add_attribute(sys_id, 'id', @id)
       XMLHelper.add_element(refrigerator, 'Location', @location) unless @location.nil?
       XMLHelper.add_element(refrigerator, 'RatedAnnualkWh', Float(@rated_annual_kwh)) unless @rated_annual_kwh.nil?
-<<<<<<< HEAD
-      _add_extension(parent: refrigerator,
-                     extensions: { 'AdjustedAnnualkWh' => _to_float_or_nil(@adjusted_annual_kwh),
-                                   "SchedulesOutputPath": schedules_output_path,
-                                   "SchedulesColumnName": schedules_column_name })
-=======
       HPXML::add_extension(parent: refrigerator,
-                           extensions: { 'AdjustedAnnualkWh' => HPXML::to_float_or_nil(@adjusted_annual_kwh) })
->>>>>>> 709dbf94
+                           extensions: { 'AdjustedAnnualkWh' => HPXML::to_float_or_nil(@adjusted_annual_kwh),
+                                         "SchedulesOutputPath": schedules_output_path,
+                                         "SchedulesColumnName": schedules_column_name })
     end
 
     def from_rexml(refrigerator)
@@ -2946,15 +2915,10 @@
 
       @id = HPXML::get_id(refrigerator)
       @location = XMLHelper.get_value(refrigerator, 'Location')
-<<<<<<< HEAD
-      @rated_annual_kwh = _to_float_or_nil(XMLHelper.get_value(refrigerator, 'RatedAnnualkWh'))
-      @adjusted_annual_kwh = _to_float_or_nil(XMLHelper.get_value(refrigerator, 'extension/AdjustedAnnualkWh'))
+      @rated_annual_kwh = HPXML::to_float_or_nil(XMLHelper.get_value(refrigerator, 'RatedAnnualkWh'))
+      @adjusted_annual_kwh = HPXML::to_float_or_nil(XMLHelper.get_value(refrigerator, 'extension/AdjustedAnnualkWh'))
       @schedules_output_path = XMLHelper.get_value(refrigerator, 'extension/SchedulesOutputPath')
       @schedules_column_name = XMLHelper.get_value(refrigerator, 'extension/SchedulesColumnName')
-=======
-      @rated_annual_kwh = HPXML::to_float_or_nil(XMLHelper.get_value(refrigerator, 'RatedAnnualkWh'))
-      @adjusted_annual_kwh = HPXML::to_float_or_nil(XMLHelper.get_value(refrigerator, 'extension/AdjustedAnnualkWh'))
->>>>>>> 709dbf94
     end
   end
 
